apt (0.7.26~exp10) UNRELEASED; urgency=low

<<<<<<< HEAD
  [ David Kalnischkies ]
  * apt-pkg/contrib/error.{cc,h}:
    - remove constness of va_list parameter to fix build on amd64 and co
      Thanks Eric Valette! (Closes: #588610)

 -- David Kalnischkies <kalnischkies@gmail.com>  Sat, 10 Jul 2010 13:44:32 +0200

apt (0.7.26~exp9) experimental; urgency=low

  [ David Kalnischkies ]
  * doc/apt.conf.5.xml:
    - add and document APT::Cache-{Start,Grow,Limit} options for mmap control
  * apt-pkg/contrib/fileutl.cc:
    - do not fail von double close()

 -- Michael Vogt <mvo@debian.org>  Fri, 09 Jul 2010 21:51:55 +0200

apt (0.7.26~exp8) experimental; urgency=low

  [ David Kalnischkies ]
  * cmdline/cacheset.cc:
    - doesn't include it in the library for now as it is too volatile
    - get the candidate either from an already built depcache
      or use the policy which is a bit faster than depcache generation
    - get packages by task^ with FromTask()
    - only print errors if all tries to get a package by string failed
    - factor out code to get a single package FromName()
    - check in Grouped* first without modifier interpretation
  * cmdline/apt-get.cc:
    - use the cachsets in the install commands
    - make the specify order of packages irrelevant (Closes: #196021)
  * apt-pkg/orderlist.cc:
    - untouched packages are never missing
  * apt-pkg/packagemanager.cc:
    - packages that are not touched doesn't need to be unpacked
  * debian/control:
    - remove intltool's dependency as it is an ubuntu artefact
  * apt-pkg/depcache.cc:
    - SetCandidateVer for all pseudo packages
    - SetReInstall for the "all" package of a pseudo package
    - use the new MatchAgainstConfig for the DefaultRootSetFunc
    - always mark the all package if a pseudo package is marked for install
  * apt-pkg/contrib/error.{cc,h}:
    - complete rewrite but use the same API
    - add NOTICE and DEBUG as new types of a message
    - add a simple stack handling to be able to delay error handling
  * apt-pkg/aptconfiguration.cc:
    - show a deprecation notice for APT::Acquire::Translation
  * apt-pkg/contrib/configuration.{cc,h}:
    - add a wrapper to match strings against configurable regex patterns
  * apt-pkg/contrib/fileutl.cc:
    - show notice about ignored file instead of being always silent
    - add a Dir::Ignore-Files-Silently list option to control the notice
  * apt-pkg/policy.h:
    - add another round of const& madness as the previous round accidentally
      NOT overrides the virtual GetCandidateVer() method (Closes: #587725)
  * apt-pkg/pkgcachegen.{cc,h}:
    - make the used MMap moveable (and therefore dynamic resizeable) by
      applying (some) mad pointer magic (Closes: #195018)

  [ Michael Vogt ]
  * apt-pkg/deb/dpkgpm.cc:
    - make the apt/term.log output unbuffered (thanks to Matt Zimmerman)

  [ Julian Andres Klode ]
  * methods/ftp.h:
    - Handle different logins on the same server (Closes: #586904).
  * apt-pkg/deb/deblistparser.cc:
    - Handle architecture wildcards (Closes: #547724).
  * apt-pkg/versionmatch.cc:
    - Support matching pins by regular expressions or glob() like patterns,
      regular expressions have to be put between to slashes; for example,
      /.*/.
  * apt-pkg/contrib/fileutl.cc:
    - Make FileFd replace files atomically in WriteTemp mode (for cache, etc).
  * debian/control:
    - Set Standards-Version to 3.9.0

 -- Michael Vogt <mvo@debian.org>  Fri, 09 Jul 2010 19:16:20 +0200

apt (0.7.26~exp7) experimental; urgency=low

  * apt-pkg/cachefile.h:
    - make pkgPolicy public again, libapt-pkg-perl (and probably
      others) get unhappy without that

 -- Michael Vogt <mvo@debian.org>  Thu, 10 Jun 2010 15:33:24 +0200

apt (0.7.26~exp6) experimental; urgency=low

  [ Michael Vogt ]
  * merge the remaining Ubuntu change:
    - on gpg verification failure warn and restore the last known
      good state
    - on failure display the IP of the server (useful for servers
      that use round robin DNS)
    - support Original-Maintainer in RewritePackageOrder
    - enable cdrom autodetection via libudev by default
    - show message about Vcs in use when apt-get source is run for
      packages maintained in a Vcs
    - better support transitional packages with mark auto-installed. 
      when the transitional package is in "oldlibs" the new package
      is not marked auto installed (same is true for section
      metapackages)
    - provide new "deb mirror://archive.foo/mirrors.list sid main"
      method expects a list of mirrors (generated on the server e.g.
      via geoip) and will use that, including cycle on failure
    - write apport crash file on package failure (disabled by default
      on debian until apport is available)
    - support mirror failure reporting (disabled by default on debian)
  
  [ David Kalnischkies ]
  * apt-pkg/deb/dpkgpm.cc:
    - write Disappeared also to the history.log
    - forward manual-installed bit on package disappearance
  * apt-pkg/deb/debsystem.cc:
    - add better config item for extended_states file
  * apt-pkg/pkgcache.h:
    - switch {,Install-}Size to unsigned long long
  * apt-pkg/depcache.cc:
    - do the autoremove mark process also for required packages to handle
      these illegally depending on lower priority packages (Closes: #583517)
    - try harder to find the other pseudo versions for autoremove multiarch
    - correct "Dangerous iterator usage" pointed out by cppcheck
    - deal with long long, not with int to remove 2GB Limit (LP: #250909)
    - deprecate AddSize with Multiplier as it is unused and switch to
      boolean instead to handle the sizes more gracefully.
    - switch i{Download,Usr}Size from double to (un)signed long long
  * apt-pkg/aptconfiguration.cc:
    - remove duplicate architectures in getArchitectures()
  * apt-pkg/indexrecords.{cc,h}:
    - backport forgotten Valid-Until patch from the obsolete experimental
      branch to prevent replay attacks better, thanks to Thomas Viehmann
      for the initial patch! (Closes: #499897)
    - add a constant Exists check for MetaKeys
  * apt-pkg/acquire-item.cc:
    - do not try PDiff if it is not listed in the Meta file
    - sent Last-Modified header also for Translation files
  * apt-pkg/cacheiterator.h:
    - let pkgCache::Iterator inherent std::iterator
  * ftparchive/writer.h:
    - add a virtual destructor to FTWScanner class (for cppcheck)
  * apt-pkg/cacheset.{cc,h}:
    - add simple wrapper around std::set for cache structures
    - move regex magic from apt-get to new FromRegEx method
    - move cmdline parsing from apt-cache to new FromCommandLine method
    - support special release-modifier 'installed' and 'candidate'
  * apt-pkg/contrib/cmdline.cc:
    - fix segfault in SaveInConfig caused by writing over char[] sizes
  * apt-pkg/pkgcache.cc:
    - get the best matching arch package from a group with FindPreferredPkg
  * cmdline/apt-cache.cc:
    - make the search multiarch compatible by using GrpIterator instead
    - use pkgCacheFile and the new CacheSets all over the place
    - add --target-release option (Closes: #115520)
    - accept pkg/release and pkg=version in show and co. (Closes: #236270)
    - accept package versions in the unmet command
  * cmdline/apt-get.cc:
    - use unsigned long long instead of double to store values it gets
  * apt-pkg/cachefile.{cc,h}:
    - split Open() into submethods to be able to build only parts
    - make the OpProgress optional in the Cache buildprocess
    - store also the SourceList we use internally for export
  * doc/apt.conf.5.xml:
    - document the new Valid-Until related options
  * apt-pkg/contrib/strutl.cc:
    - split StrToTime() into HTTP1.1 and FTP date parser methods and
      use strptime() instead of some self-made scanf mangling
    - use the portable timegm shown in his manpage instead of a strange
      looking code copycat from wget
  * ftparchive/writer.cc:
    - add ValidTime option to generate a Valid-Until header in Release file
  * apt-pkg/policy.cc:
    - get the candidate right for a not-installed pseudo package if
      his non-pseudo friend is installed
  * apt-pkg/indexcopy.cc:
    - move the gpg codecopy to a new method and use it also in methods/gpgv.cc

 -- Michael Vogt <mvo@debian.org>  Thu, 10 Jun 2010 14:02:22 +0200

apt (0.7.26~exp5) experimental; urgency=low

  [ David Kalnischkies ]
  * cmdline/apt-get.cc:
    - rerun dpkg-source in source if --fix-broken is given (Closes: #576752)
    - don't suggest held packages as they are installed (Closes: #578135)
    - handle multiple --{tar,diff,dsc}-only options correctly
    - show at the end of the install process a list of disappeared packages
  * cmdline/apt-cache.cc:
    - use GroupCount for package names in stats and add a package struct line
  * methods/rred.cc:
    - use the patchfile modification time instead of the one from the
      "old" file - thanks to Philipp Weis for noticing! (Closes: #571541)
  * debian/rules:
    - remove targets referring to CVS or arch as they are useless
    - use $(CURDIR) instead of $(pwd)
    - use dpkg-buildflags if available for CXXFLAGS
  * README.arch:
    - remove the file completely as it has no use nowadays
  * apt-pkg/depcache.cc:
    - be doublesure that the killer query is empty before starting reinstall
  * methods/gpgv.cc:
    - remove the keyrings count limit by using vector magic
  * contrib/mmap.cc:
    - clarify "MMap reached size limit" error message, thanks Ivan Masár!
  * doc/apt.ent
    - add entities for the current oldstable/stable/testing codenames
  * doc/sources.list.5.xml:
    - use stable-codename instead of stable in the examples (Closes: #531492)
  * doc/apt_preferences.5.xml:
    - adapt some examples here to use current codenames as well
    - add "NotAutomatic: yes" handling, thanks Osamu Aoki (Closes: #490347)
  * debian/libapt-pkg-doc.doc-base.cache:
    - remove yet another reference to the removed cache.sgml
  * doc/apt-get.8.xml:
    - do not say explicit target_release_{name,version,codename}, it should
      be clear by itself and 'man' can break lines again (Closes: #566166)
    - remove the gnome-apt reference as it is removed from unstable
  * apt-pkg/deb/dpkgpm.cc:
    - add 'disappear' to the known processing states, thanks Jonathan Nieder
  * apt-pkg/packagemanager.h:
    - export info about disappeared packages with GetDisappearedPackages()

  [ Michael Vogt ]
  * methods/http.{cc,h}:
    - code cleanup, use enums instead of magic ints
  
  [ Jari Aalto ]
  * debian/rules:
    - spell out some less known options to reduce manpage consultation-rate
    - Use POSIX command substitution: $(<command sequence>)
    - Remove EOL whitespace (Closes: #577804)

  [ Julian Andres Klode ]
  * apt-pkg/acquire-item.cc:
    - Fix pkgAcqFile::Custom600Headers() to always return something.
  

=======
>>>>>>> 127e6df3
  [ Christian Perrier ]
  * Slovak translation update. Closes: #581159
  * Italian translation update. Closes: #581742

<<<<<<< HEAD
 -- Michael Vogt <mvo@debian.org>  Tue, 25 May 2010 16:01:42 +0200

apt (0.7.26~exp4) experimental; urgency=low

  [ David Kalnischkies ]
  * apt-pkg/depcache.cc:
    - rewrite the pseudo package reinstaller to be more intelligent
      in his package choices
  * apt-pkg/packagemanager.cc:
    - don't try to "unpack" pseudo packages twice
  * apt-pkg/contrib/fileutl.cc:
    - add a parent-guarded "mkdir -p" as CreateDirectory()
  * apt-pkg/acquire.{cc,h}:
    - add a delayed constructor with Setup() for success reporting
    - check for and create directories in Setup if needed instead of
      error out unfriendly in the Constructor (Closes: #523920, #525783)
    - optional handle a lock file in Setup()
  * apt-pkg/acquire-item.cc:
    - Acquire::ForceHash to force method for expected hash
  * cmdline/apt-get.cc:
    - remove the lock file handling and let Acquire take care of it instead
    - display MD5Sum in --print-uris if not forced to use another method
      instead of displaying the strongest available (Closes: #576420)
    - regex for package names executed on Grp- not PkgIterator
    - show non-candidates as fallback for virtual packages (Closes: #578385)
    - set also "all" to this version for pseudo packages in TryToChangeVer
  * apt-pkg/deb/dpkgpm.cc:
    - remove Chroot-Directory from files passed to install commands.
      Thanks to Kel Modderman for report & patch! (Closes: #577226)
  * ftparchive/writer.cc:
    - remove 999 chars Files and Checksums rewrite limit (Closes: #577759)
  * cmdline/apt-cache.cc:
    - align Installed and Candidate Version in policy so they can be compared
      easier, thanks Ralf Gesellensetter for the pointer! (Closes: #578657)
  * doc/apt.ent:
    - Add a note about APT_CONFIG in the -c description (Closes: #578267)
  * doc/po/de.po:
    - correct typos in german apt_preferences manpage, thanks Chris Leick!
  * apt-pkg/sourcelist.cc:
    - be less strict and accept [option=value] as well
  * apt-pkg/contrib/configuration.cc:
    - error out if #clear directive has no argument
  * doc/files.sgml:
    - sync documentation with status quo, regarding files/directories in
      use, extended_states and uri schemes.
  * doc/cache.sgml:
    - drop the file in favor of inplace documentation with doxygen
  * apt-pkg/pkgcache.h:
    - enhance the Groups ABI by providing a ID as the other structs does
    - check also the size of the Group struct then checking for the others
=======
  [ Martin Pitt ]
  * debian/rules:
    - Make DEB_BUILD_OPTIONS=noopt actually work by passing the right
      CXXFLAGS.
  * apt-pkg/contrib/fileutl.{h,cc}:
    - Add support for reading of gzipped files with the new "ReadOnlyGzip"
      OpenMode.
    - Link against zlib (in apt-pkg/makefile) and add zlib build dependency.
    - [ABI BREAK] This adds a new private member to FileFd, but its
      initialization is in the public header file.
  * configure.in:
    - Check for zlib library and headers.
  * apt-pkg/acquire-item.cc, apt-pkg/deb/debindexfile.cc,
    apt-pkg/deb/debrecords.cc, apt-pkg/deb/debsrcrecords.h,
    cmdline/apt-cache.cc:
    - Open Packages, Sources, and Translations indexes in "ReadOnlyGzip" mode.
  * apt-pkg/deb/debindexfile.cc:
    - If we do not find uncompressed package/source/translation indexes, look
      for gzip compressed ones.
  * apt-pkg/acquire-item.cc:
    - If the Acquire::GzipIndexes option is true and we download a gzipped
      index file, keep it as it is (and rename to .gz) instead of
      uncompressing it.
  * doc/apt.conf.5.xml:
    - Document the new Acquire::GzipIndexes option.
  * doc/po/apt-doc.pot, doc/po/de.po:
    - German translation of new Acquire::GzipIndexes option.
  * Add test/test-indexes.sh:
    - Test behaviour of index retrieval and usage, in particular with
      uncompressed and gzip compressed indexes.
  * apt-pkg/acquire-item.cc:
    - Fix return value of pkgAcqFile::Custom600Headers() in the non-index
      case, to avoid returning NULL and causing crashers in callers. This also
      fixes a compiler warning.
  * methods/gzip.cc: With FileFd now being able to read gzipped files, there
    is no need for the gzip method any more to spawn an external gzip process.
    Rewrite it to use FileFd directly, which makes the code a lot simpler, and
    also using less memory and overhead.

 -- Christian Perrier <bubulle@debian.org>  Tue, 11 May 2010 19:52:00 +0200
>>>>>>> 127e6df3

  [ Jari Aalto ]
  * cmdline/apt-get.cc:
    - replace backticks with single quotes around fix-broken command
      in the broken packages message. (Closes: #577168)
  * dselect/install:
    - modernize if-statements not to use 'x' (Closes: #577117)
    - replace backticks with POSIX $() (Closes: #577116)

  [ Michael Vogt ]
  * [ Abi break ] apt-pkg/acquire-item.{cc,h}:
    - add "IsIndexFile" to constructor of pkgAcqFile so that it sends
      the right cache control headers
  * cmdline/apt-get.cc:
    - fix crash when pkg.VersionList() is empty
  * apt-pkg/depcache.cc:
    - fix incorrect std::cout usage for debug output
  * test/libapt/getlanguages_test.cc:
    - Add test for Esperanto that has nocounty associated with them
      (LP: #560956)
  * apt-pkg/deb/debrecords.cc:
    - fix max tag buffer size (LP: #545336, closes: #578959)
  * debian/rules:
    - install html doxygen in libapt-pkg-doc 
  * debian/control:
    - build-depend on doxygen

  [ Julian Andres Klode ]
  * apt-pkg/contrib/weakptr.h:
    - add a class WeakPointable which allows one to register weak pointers to
      an object which will be set to NULL when the object is deallocated.
  * [ABI break] apt-pkg/acquire{-worker,-item,}.h:
    - subclass pkgAcquire::{Worker,Item,ItemDesc} from WeakPointable.
  * apt-pkg/pkgcache.cc:
    - Merge fix from David to correct handling in single-arch environments.
  * cmdline/apt-cache.cc:
    - Add a showauto command to apt-cache.
  * cmdline/apt-get.cc:
    - Add apt-get markauto and unmarkauto commands.

 -- Michael Vogt <mvo@debian.org>  Thu, 06 May 2010 09:32:54 +0200

apt (0.7.26~exp3) experimental; urgency=low

  [ Christian Perrier ]
  * German translation update. Closes: #571037
  * Spanish manpages translation update. Closes: #573293
  * Dutch translation update. Closes: #573946
  * Polish manpages translation update. Closes: #574558
  * Add "manpages-pl (<< 20060617-3~)" to avoid file conflicts with
    that package that was providing some manpages for APT utilities.

  [ David Kalnischkies ]
  * [BREAK] merge MultiArch-ABI. We don't support MultiArch,
    but we support the usage of the new ABI so libapt users
    can start to prepare for MultiArch (Closes: #536029)
  * Ignore :qualifiers after package name in build dependencies
    in the library by default, but try to honour them in apt-get
    as we have some sort of MultiArch support ready (Closes: #558103)
  * add translation of the manpages to PT (portuguese)
    Thanks to Américo Monteiro!
  * Switch to dpkg-source 3.0 (native) format
  * apt-pkg/depcache.cc:
    - remove Auto-Installed information from extended_states
      together with the package itself (Closes: #572364)
  * cmdline/apt-mark:
    - don't crash if no arguments are given (Closes: #570962)
  * debian/control:
    - remove some years old and obsolete Replaces
    - add automake/conf build-depends/conflicts as recommend by
      the autotools-dev README (Closes: #572615)
  * apt-pkg/contrib/mmap.{h,cc}:
    - add char[] fallback for filesystems without shared writable
      mmap() like JFFS2. Thanks to Marius Vollmer for writing
      and to Loïc Minier for pointing to the patch! (Closes: #314334)
  * doc/apt_preferences.5.xml:
    - fix two typos and be more verbose in the novice warning.
      Thanks to Osamu Aoki for pointing it out! (Closes: #567669)
    - fix a=sid vs. n=sid typo, thanks Ansgar Burchardt!
    - origin can be used to match a hostname (Closes: #352667)
    - remove wrong pin-priority is optional remark (Closes: #574944)
  * apt-pkg/deb/dpkgpm.cc:
    - fix error message construction in OpenLog()
    - if available store the Commandline in the history
  * cmdline/apt-get.cc:
    - add a --only-upgrade flag to install command (Closes: #572259)
    - fix memory leaks in error conditions in DoSource()
    - try version match in FindSrc first exact than fuzzy (LP: #551178)
  * apt-pkg/contrib/cmndline.cc:
    - save Commandline in Commandline::AsString for logging
  * apt-pkg/deb/debversion.cc:
    - consider absent of debian revision equivalent to 0 (Closes: #573592)
  * doc/makefile, doc/*:
    - generate subdirectories for building the manpages in on the fly
      depending on the po files we have.
  * apt-pkg/pkgcachegen.cc:
    - merge versions correctly even if multiple different versions
      with the same version number are available.
      Thanks to Magnus Holmgren for the patch! (Closes: #351056)
  * ftparchive/writer.cc:
    - write LongDescriptions if they shouldn't be included in Packages
      file into i18n/Translation-en by default.
  * doc/po/de.po:
    - correct a few typos in the german manpage translation.
      Thanks to Chris Leick and Georg Koppen! (Closes: #574962)
  * apt-pkg/contrib/strutl.cc:
    - convert all toupper calls to tolower_ascii for a little speedup

  [ Jean-Baptiste Lallement ]
  * apt-pkg/contrib/strutl.cc:
    - always escape '%' (LP: #130289) (Closes: #500560)
    - unescape '%' sequence only if followed by 2 hex digit
    - username/password are urlencoded in proxy string (RFC 3986)

  [ Julian Andres Klode ]
  * cmdline/apt-cache.cc:
    - Change behavior of showsrc to match the one of show (Closes: #512046).
  * cmdline/apt-key:
    - Honor Apt::GPGV::TrustedKeyring (Closes: #316390)
  * cmdline/apt-mark:
    - Use the new python-apt API (and conflict with python-apt << 0.7.93.2).
  * apt-inst/contrib/arfile.h:
    - Add public ARArchive::Members() which returns the list of members.
  * apt-pkg/policy.cc:
    - Always return a candidate if there is at least one version pinned > 0
      (Closes: #512318)
  * ftparchive/apt-ftparchive.cc:
    - Read default configuration (Closes: #383257)
  * debian/rules:
    - Fix the libraries name to be e.g. libapt-pkg4.9 instead of
      libapt-pkg-4.9.

  [ Michael Vogt ]
  * apt-pkg/deb/dpkgpm.cc:
    - fix backgrounding when dpkg runs (closes: #486222)
  * cmdline/apt-mark:
    - show error on incorrect aguments (LP: #517917), thanks to
      Torsten Spindler
  * cmdline/apt-get.cc:
    - if apt-get source foo=version or foo/distro can not be found,
      error out (LP: #502641)
  * apt-pkg/packagemanager.cc:
    - better debug output 
  * doc/examples/configure-index:
    - add missing Debug::pkgPackageManager option

 -- Michael Vogt <mvo@debian.org>  Thu, 01 Apr 2010 17:30:43 +0200

apt (0.7.26~exp2) experimental; urgency=low

  * fix crash when LANGUAGE is not set

 -- Michael Vogt <mvo@debian.org>  Thu, 18 Feb 2010 22:07:23 +0100

apt (0.7.26~exp1) experimental; urgency=low

  [ David Kalnischkies ]
  * [BREAK] add possibility to download and use multiply
    Translation files, configurable with Acquire::Translation
    (Closes: #444222, #448216, #550564)
  * Ignore :qualifiers after package name in build dependencies
    for now as long we don't understand them (Closes: #558103)
  * apt-pkg/contrib/mmap.{cc,h}:
    - extend it to have a growable flag - unused now but maybe...
  * apt-pkg/pkgcache.h:
    - use long instead of short for {Ver,Desc}File size,
      patch from Víctor Manuel Jáquez Leal, thanks! (Closes: #538917)
  * apt-pkg/acquire-item.cc:
    - allow also to skip the last patch if target is reached,
      thanks Bernhard R. Link! (Closes: #545699)
  * ftparchive/writer.{cc,h}:
    - add --arch option for packages and contents commands
    - if an arch is given accept only *_all.deb and *_arch.deb instead
      of *.deb. Thanks Stephan Bosch for the patch! (Closes: #319710)
    - add APT::FTPArchive::AlwaysStat to disable the too aggressive
      caching if versions are build multiply times (not recommend)
      Patch by Christoph Goehre, thanks! (Closes: #463260)
  * apt-pkg/deb/dpkgpm.cc:
    - stdin redirected to /dev/null takes all CPU (Closes: #569488)
      Thanks to Aurelien Jarno for providing (again) a patch!
  * buildlib/apti18n.h.in, po/makefile:
    - add ngettext support with P_()
  * aptconfiguration.cc:
    - include all existing Translation files in the Cache (Closes: 564137)
  * debian/control:
    - update with no changes to debian policy 3.8.4
  * doc/apt_preferences.5.xml:
    - explicitly warn against careless use (Closes: #567669)
  * debian/rules:
    - remove creation of empty dir /usr/share/apt
  * doc/apt-cdrom.8.xml:
    - fix typo spotted by lintian: proc(c)eed

  [ Ivan Masár ]
  * Slovak translation update. Closes: #568294
  
  [ Michael Vogt ]
  * [BREAK] merged lp:~mvo/apt/history
    - this writes a /var/log/apt/history tagfile that contains details
      from the transaction (complements term.log)
  * methods/http.cc:
    - add cache-control headers even if no cache is given to allow
      adding options for intercepting proxies
    - add Acquire::http::ProxyAutoDetect configuration that 
      can be used to call a external helper to figure out the 
      proxy configuration and return it to apt via stdout
      (this is a step towards WPAD and zeroconf/avahi support)
  * abicheck/
    - add new abitest tester using the ABI Compliance Checker from
      http://ispras.linuxfoundation.org/index.php/ABI_compliance_checker

  [ Robert Collins ]
  * Change the package index Info methods to allow apt-cache policy to be
    useful when using several different archives on the same host.
    (Closes: #329814, LP: #22354)

 -- Michael Vogt <mvo@debian.org>  Thu, 18 Feb 2010 16:11:39 +0100

apt (0.7.25.3) unstable; urgency=low

  [ Christian Perrier ]
  * Italian translation update. Closes: #567532

  [ David Kalnischkies ]
  * apt-pkg/contrib/macros.h:
    - install the header system.h with a new name to be able to use
      it in other headers (Closes: #567662)
  * cmdline/acqprogress.cc:
    - Set Mode to Medium so that the correct prefix is used.
      Thanks Stefan Haller for the patch! (Closes: #567304 LP: #275243)
  * ftparchive/writer.cc:
    - generate sha1 and sha256 checksums for dsc (Closes: #567343)
  * cmdline/apt-get.cc:
    - don't mark as manually if in download only (Closes: #468180)

 -- Michael Vogt <mvo@debian.org>  Mon, 01 Feb 2010 18:41:15 +0100

apt (0.7.25.2) unstable; urgency=low

  [ Michael Vogt ]
  * apt-pkg/contrib/cdromutl.cc:
    - fix UnmountCdrom() fails, give it a bit more time and try
      the umount again
  * apt-pkg/cdrom.cc:
    - fix crash in pkgUdevCdromDevices
  * methods/cdrom.cc:
    - fixes in multi cdrom setup code (closes: #549312)
    - add new "Acquire::cdrom::AutoDetect" config that enables/disables
      the dlopen of libudev for automatic cdrom detection. Off by default
      currently, feedback/testing welcome
  * cmdline/apt-cdrom.cc:
    - add new --auto-detect option that uses libudev to figure out
      the cdrom/mount-point
  * cmdline/apt-mark:
    - merge fix from Gene Cash that supports markauto for
      packages that are not in the extended_states file yet
      (closes: #534920)
  * ftparchive/writer.{cc,h}:
    - merge crash fix for apt-ftparchive on hurd, thanks to
      Samuel Thibault for the patch (closes: #566664)

  [ David Kalnischkies ]
  * apt-pkg/contrib/fileutl.cc:
    - Fix the newly introduced method GetListOfFilesInDir to not
      accept every file if no extension is enforced
      (= restore old behaviour). (Closes: #565213)
  * apt-pkg/policy.cc:
    - accept also partfiles with "pref" file extension as valid
  * apt-pkg/contrib/configuration.cc:
    - accept also partfiles with "conf" file extension as valid
  * doc/apt.conf.5.xml:
    - reorder description and split out syntax
    - add partfile name convention (Closes: #558348)
  * doc/apt_preferences.conf.5.xml:
    - describe partfile name convention also here
  * apt-pkg/deb/dpkgpm.cc:
    - don't segfault if term.log file can't be opened.
      Thanks Sam Brightman for the patch! (Closes: #475770)
  * doc/*:
    - replace the per language addendum with a global addendum
    - add a explanation why translations include (maybe) english
      parts to the new global addendum (Closes: #561636)
  * apt-pkg/contrib/strutl.cc:
    - fix malloc asseration fail with ja_JP.eucJP locale in
      apt-cache search. Thanks Kusanagi Kouichi! (Closes: #548884)

  [ Christian Perrier ]
  * French translation update

 -- Michael Vogt <mvo@debian.org>  Wed, 27 Jan 2010 16:16:10 +0100

apt (0.7.25.1) unstable; urgency=low

  [ Christian Perrier ]
  * French manpage translation update
  * Russian translation update by Yuri Kozlov
    Closes: #564171

  [Chris Leick]
  * spot & fix various typos in all manpages
  * German manpage translation update

  [ David Kalnischkies ]
  * cmdline/apt-cache.cc:
    - remove translatable marker from the "%4i %s\n" string
  * buildlib/po4a_manpage.mak:
    - instruct debiandoc to build files with utf-8 encoding
  * buildlib/tools.m4:
    - fix some warning from the buildtools
  * apt-pkg/acquire-item.cc:
    - add configuration PDiffs::Limit-options to not download
      too many or too big patches (Closes: #554349)
  * debian/control:
    - let all packages depend on ${misc:Depends}
  * share/*-archive.gpg:
    - remove the horrible outdated files. We already depend on
      the keyring so we don't need to ship our own version
  * cmdline/apt-key:
    - errors out if wget is not installed (Closes: #545754)
    - add --keyring option as we have now possibly many
  * methods/gpgv.cc:
    - pass all keyrings (TrustedParts) to gpgv instead of
      using only one trusted.gpg keyring (Closes: #304846)
  * methods/https.cc:
    - finally merge the rest of the patchset from Arnaud Ebalard
      with the CRL and Issuers options, thanks! (Closes: #485963)
  * apt-pkg/deb/debindexfile.cc, apt-pkg/pkgcachegen.cc:
    - add debug option Debug::pkgCacheGen

  [ Michael Vogt ]
  * cmdline/apt-get.cc:
    - merge fix for apt-get source pkg=version regression
      (closes: #561971)
  * po/ru.po:
    - merged updated ru.po, thanks to Yuri Kozlov (closes: #564171)

 -- Michael Vogt <mvo@debian.org>  Sat, 09 Jan 2010 21:52:36 +0100

apt (0.7.25) unstable; urgency=low

  [ Christian Perrier ]
  * Fix apt-ftparchive(1) wrt description of the "-o" option.
    Thanks to Dann Frazier for the patch. Closes: #273100
  * po/LINGUAS. Re-disable Hebrew. Closes: #534992
  * po/LINGUAS. Enable Asturian and Lithuanian
  * Fix typo in apt-cache.8.xml: nessasarily
  * Fix "with with" in apt-get.8.xml
  * Fix some of the typos mentioned by the german team
    Closes: #479997
  * Polish translation update by Wiktor Wandachowicz
    Closes: #548571
  * German translation update by Holger Wansing
    Closes: #551534
  * Italian translation update by Milo Casagrande
    Closes: #555797
  * Simplified Chinese translation update by Aron Xu 
    Closes: #558737
  * Slovak translation update by Ivan Masár
    Closes: #559277
  
  [ Michael Vogt ]
  * apt-pkg/packagemanager.cc:
    - add output about pre-depends configuring when debug::pkgPackageManager
      is used
  * methods/https.cc:
    - fix incorrect use of CURLOPT_TIMEOUT, closes: #497983, LP: #354972
      thanks to Brian Thomason for the patch
  * merge lp:~mvo/apt/netrc branch, this adds support for a
    /etc/apt/auth.conf that can be used to store username/passwords
    in a "netrc" style file (with the extension that it supports "/"
    in a machine definition). Based on the maemo git branch (Closes: #518473)
    (thanks also to Jussi Hakala and Julian Andres Klode)
  * apt-pkg/deb/dpkgpm.cc:
    - add "purge" to list of known actions
  * apt-pkg/init.h:
    - add compatibility with old ABI name until the next ABI break
  * merge segfault fix from Mario Sanchez Prada, many thanks
    (closes: #561109)

  [ Brian Murray ]
  * apt-pkg/depcache.cc, apt-pkg/indexcopy.cc:
    - typo fix (LP: #462328)
  
  [ Loïc Minier ]
  * cmdline/apt-key:
    - Emit a warning if removed keys keyring is missing and skip associated
      checks (LP: #218971)

  [ David Kalnischkies ]
  * apt-pkg/packagemanager.cc:
    - better debug output for ImmediateAdd with depth and why
    - improve the message shown for failing immediate configuration
  * doc/guide.it.sgml: moved to doc/it/guide.it.sgml
  * doc/po4a.conf: activate translation of guide.sgml and offline.sgml
  * doc/apt.conf.5.xml:
    - provide a few more details about APT::Immediate-Configure
    - briefly document the behaviour of the new https options
  * doc/sources.list.5.xml:
    - add note about additional apt-transport-methods
  * doc/apt-mark.8.xml:
    - correct showauto synopsis, thanks Andrew Schulman (Closes: #551440)
  * cmdline/apt-get.cc:
    - source should display his final pkg pick (Closes: #249383, #550952)
    - source doesn't need the complete version for match (Closes: #245250)
    - source ignores versions/releases if not available (Closes: #377424)
    - only warn if (free) space overflows (Closes: #522238)
    - add --debian-only as alias for --diff-only
  * methods/connect.cc:
    - display also strerror of "wicked" getaddrinfo errors
    - add AI_ADDRCONFIG to ai_flags as suggested by Aurelien Jarno
      in response to Bernhard R. Link, thanks! (Closes: #505020)
  * buildlib/configure.mak, buildlib/config.{sub,guess}:
    - remove (outdated) config.{sub,guess} and use the ones provided
      by the new added build-dependency autotools-dev instead
  * configure.in, buildlib/{xml,yodl,sgml}_manpage.mak:
    - remove the now obsolete manpage buildsystems
  * doc/{pl,pt_BR,es,it}/*.{sgml,xml}:
    - convert all remaining translation to the po4a system
  * debian/control:
    - drop build-dependency on docbook-utils and xmlto
    - add build-dependency on autotools-dev
    - bump policy to 3.8.3 as we have no outdated manpages anymore
  * debian/NEWS:
    - fix a typo in 0.7.24: Allready -> Already (Closes: #557674)
  * ftparchive/writer.{cc,h}:
    - add APT::FTPArchive::LongDescription to be able to disable them
  * apt-pkg/deb/debsrcrecords.cc:
    - use "diff" filetype for .debian.tar.* files (Closes: #554898)
  * methods/rred.cc:
    - rewrite to be able to handle even big patch files
    - adopt optional mmap+iovec patch from Morten Hustveit
      (Closes: #463354) which should speed up a bit. Thanks!
  * methods/http{,s}.cc
    - add config setting for User-Agent to the Acquire group,
      thanks Timothy J. Miller! (Closes: #355782)
    - add https options which default to http ones (Closes: #557085)
  * debian/apt.cron.daily:
    - check cache size even if we do nothing else otherwise, thanks
      Francesco Poli for patch(s) and patience! (Closes: #459344)
  * ftparchive/*:
    - fix a few typos in strings, comments and manpage,
      thanks Karl Goetz! (Closes: #558757)

  [ Carl Chenet ]
  * cmdline/apt-mark:
    - print an error if a new state file can't be created
      (Closes: #521289) and
    - exit nicely if python-apt is not installed (Closes: #521284)

  [ Chris Leick ]
  * doc/de: German translation of manpages (Closes: #552606)
  * doc/ various manpages:
    - correct various errors, typos and oddities (Closes: #552535)
  * doc/apt-secure.8.xml:
    - replace literal with emphasis tags in Archive configuration
  * doc/apt-ftparchive.1.xml:
    - remove informalexample tag which hides the programlisting
  * doc/apt-get.8.xml:
    - change equivalent "for" to "to the" (purge command)
    - clarify --fix-broken sentence about specifying packages

  [ Eugene V. Lyubimkin ]
  * apt-pkg/contib/strutl.h
    - Avoid extra inner copy in APT_MKSTRCMP and APT_MKSTRCMP2.
  * build infrastructure:
    - Bumped libapt version, excluded eglibc from SONAME. (Closes: #448249)

  [ Julian Andres Klode ]
  * doc/apt.conf.5.xml:
    - Deprecate unquoted values, string concatenation and explain what should
      not be written inside a value (quotes,backslash).
    - Restrict option names to alphanumerical characters and "/-:._+".
    - Deprecate #include, we have apt.conf.d nowadays which should be
      sufficient.
  * ftparchive/apt-ftparchive.cc:
    - Call setlocale() so translations are actually used.
  * debian/apt.conf.autoremove:
    - Add kfreebsd-image-* to the list (Closes: #558803)

 -- Michael Vogt <mvo@debian.org>  Tue, 15 Dec 2009 09:21:55 +0100

apt (0.7.24) unstable; urgency=low

  [ Nicolas François ]
  * Cleaned up the first patch draft from KURASAWA Nozomu to finally
    get po4a support for translating the man pages.
    Many thanks to both for this excellent work! (Closes: #441608)
  * doc/ja/*, doc/po/ja.po:
    - remove the old ja man page translation and replace it with
      the new po4a-powered translation by KURASAWA Nozomu.
  * doc/*.?.xml (manpages):
    - add contrib to author tags and also add refmiscinfo to fix warnings
  * doc/style.txt, buildlib/defaults.mak, buildlib/manpage.mak:
    - fix a few typos in the comments of this files

  [ Michael Vogt ]
  * apt-pkg/deb/dpkgpm.cc:
    - when tcgetattr() returns non-zero skip all pty magic 
      (thanks to Simon Richter, closes: #509866)
  * apt-inst/contrib/arfile.cc:
    - show propper error message for Invalid archive members

  [ David Kalnischkies ]
  * doc/Doxyfile.in:
    - update file with doxygen 1.6.1 (current unstable)
    - activate DOT_MULTI_TARGETS, it is default on since doxygen 1.5.9
  * buildlib/po4a_manpage.mak, doc/makefile, configure:
    - simplify the makefiles needed for po4a manpages
  * apt-pkg/contrib/configuration.cc:
    - add a helper to easily get a vector of strings from the config
  * apt-pkg/contrib/strutl.cc:
    - replace unknown multibytes with ? in UTF8ToCharset (Closes: #545208)
  * doc/apt-get.8.xml:
    - fix two little typos in the --simulate description. (Closes: #545059)
  * apt-pkg/aptconfiguration.cc, doc/apt.conf.5.xml:
    - add an order subgroup to the compression types to simplify reordering
      a bit and improve the documentation for this option group.
  * doc/apt.conf.5.xml:
    - document the Acquire::http::Dl-Limit option
    - try to be crystal clear about the usage of :: and {} (Closes: #503481)
  * doc/apt-cache.8.xml:
    - clarify the note for the pkgnames command (Closes: #547599)
  * doc/apt.ent, all man pages:
    - move the description of files to globally usable entities
  * doc/apt_preferences.5.xml:
    - document the new preferences.d folder (Closes: #544017)
  * methods/rred.cc:
    - add at the top without failing (by Bernhard R. Link, Closes: #545694)
  * buildlib/sizetable:
    - add amd64 for cross building (by Mikhail Gusarov, Closes: #513058)
  * debian/prerm:
    - remove file as nobody will upgrade from 0.4.10 anymore
  * debian/control:
    - remove gnome-apt suggestion as it was removed from debian
  * apt-pkg/deb/dpkgpm.cc, apt-pkg/packagemanager.cc, apt-pkg/orderlist.cc:
    - add and document _experimental_ options to make (aggressive)
      use of dpkg's trigger and configuration handling (Closes: #473461)
  * cmdline/apt-get.cc:
    - ignore versions that are not candidates when selecting a package
      instead of a virtual one (by Marius Vollmer, Closes: #547788)

  [ Christian Perrier ]
  * doc/fr/*, doc/po/fr.po:
    - remove the old fr man page translation and replace it with
      the new po4a-powered translation
  * doc/de: dropped (translation is too incomplete to be useful in
      the transition to the po4a-powered translations)

 -- Michael Vogt <mvo@debian.org>  Fri, 25 Sep 2009 19:57:25 +0200

apt (0.7.23.1) unstable; urgency=low

  [ Michael Vogt ]
  * apt-pkg/pkgcache.cc:
    - do not set internel "needs-configure" state for packages in 
      triggers-pending state. dpkg will deal with the trigger and
      it if does it before we trigger it, dpkg will error out
      (LP: #414631)
  * apt-pkg/acquire-item.cc:
    - do not segfault on invalid items (closes: #544080)

 -- Michael Vogt <mvo@debian.org>  Fri, 28 Aug 2009 21:53:20 +0200

apt (0.7.23) unstable; urgency=low

  [ Eugene V. Lyubimkin ]
  * methods/{http,https,ftp}, doc/apt.conf.5.xml:
    - Changed and unified the code that determines which proxy to use. Now
      'Acquire::{http,ftp}::Proxy[::<host>]' options have the highest priority,
      and '{http,ftp}_proxy' environment variables are used only if options
      mentioned above are not specified.
      (Closes: #445985, #157759, #320184, #365880, #479617)
  
  [ David Kalnischkies ]
  * cmdline/apt-get.cc:
    - add APT::Get::HideAutoRemove=small to display only a short line
      instead of the full package list. (Closes: #537450)
    - ShowBroken() in build-dep (by Mike O'Connor, Closes: #145916)
    - check for statfs.f_type (by Robert Millan, Closes: #509313)
    - correct the order of picked package binary vs source in source
    - use SourceVersion instead of the BinaryVersion to get the source
      Patch by Matt Kraai, thanks! (Closes: #382826)
    - add pkg/archive and codename in source (Closes: #414105, #441178)
  * apt-pkg/contrib/strutl.cc:
    - enable thousand separator according to the current locale
      (by Luca Bruno, Closes: #223712)
  * doc/apt.conf.5.xml:
    - mention the apt.conf.d dir (by Vincent McIntyre, Closes: #520831)
  * apt-inst/contrib/arfile.cc:
    - use sizeof instead strlen (by Marius Vollmer, Closes: #504325)
  * doc/apt-mark.8.xml:
    - improve manpage based on patch by Carl Chenet (Closes: #510286)
  * apt-pkg/acquire-item.cc:
    - use configsettings for dynamic compression type use and order.
      Based on a patch by Jyrki Muukkonen, thanks! (LP: #71746)
  * apt-pkg/aptconfiguration.cc:
    - add default configuration for compression types and add lzma
      support. Order is now bzip2, lzma, gzip, none (Closes: #510526)
  * ftparchive/writer.cc:
    - add lzma support also here, patch for this (and inspiration for
      the one above) by Robert Millan, thanks!
  * apt-pkg/depcache.cc:
    - restore the --ignore-hold effect in the Is{Delete,Install}Ok hooks
  * doc/apt-get.8.xml:
    - update the source description to reflect what it actually does
      and how it can be used. (Closes: #413021)
  * methods/http.cc:
    - allow empty Reason-Phase in Status-Line to please squid,
      thanks Modestas Vainius for noticing! (Closes: #531157, LP: #411435)

  [ George Danchev ]
  * cmdline/apt-cache.cc:
    - fix a memory leak in the xvcg method (Closes: #511557)
  * apt-pkg/indexcopy.cc:
    - fix a memory leak then the Release file not exists (Closes: #511556)

 -- Michael Vogt <mvo@debian.org>  Thu, 27 Aug 2009 14:44:39 +0200

apt (0.7.22.2) unstable; urgency=low

  * debian/apt.cron.daily:
    - Make sure that VERBOSE is always set (Closes: #539366)
    - Script can be disabled by APT::Periodic::Enable=0 (Closes: #485476)
    - Support using debdelta to download packages (Closes: #532079)

 -- Julian Andres Klode <jak@debian.org>  Thu, 06 Aug 2009 12:17:19 +0200

apt (0.7.22.1) unstable; urgency=low

  [ Michael Vogt ]
  * cmdline/apt-get.cc:
    - honor APT::Get::Only-Source properly in FindSrc() (thanks to
      Martin Pitt for reporting the problem), also Closes: #535362.

  [ Julian Andres Klode ]
  * apt-pkg/contrib/mmap.cc:
    - Fix FTBFS on GNU/kFreeBSD by disabling DynamicMMap::Grow() on
      non-Linux architectures as it uses mremap (Closes: #539742).
  * apt-pkg/sourcelist.cc:
    - Only warn about missing sources.list if there is no sources.list.d
      and vice versa as only one of them is needed (Closes: #539731).
  * debian/control:
    - Add myself to Uploaders.
    - Increase Standards-Version to 3.8.2.0.

 -- Julian Andres Klode <jak@debian.org>  Mon, 03 Aug 2009 12:48:31 +0200

apt (0.7.22) unstable; urgency=low

  [ Christian Perrier ]
  * Documentation translations:
    - Fix a typo in apt-get(8) French translation. Closes: #525043
      Thanks to Guillaume Delacour for spotting it.
    - Updated apt.conf(5) manpgae French translation.
      Thanks to Aurélien Couderc.
  * Translations:
    - fr.po
    - sk.po. Closes: #525857 
    - ru.po. Closes: #526816
    - eu.po. Closes: #528985
    - zh_CN.po. Closes: #531390
    - fr.po
    - it.po. Closes: #531758
    - ca.po. Closes: #531921
    - de.po. Closes: #536430
  * Added translations
    - ast.po (Asturian by Marcos Alvareez Costales).
      Closes: #529007, #529730, #535328
  
  [ David Kalnischkies ]
  * [ABI break] support '#' in apt.conf and /etc/apt/preferences
    (closes: #189866)
  * [ABI break] Allow pinning by codename (closes: #97564)
  * support running "--simulate" as user
  * add depth information to the debug output and show what depends
    type triggers a autoinst (closes: #458389)
  * add Debug::pkgDepCache::Marker with more detailed debug output 
    (closes: #87520)
  * add Debug::pkgProblemResolver::ShowScores and make the scores
    adjustable
  * do not write state file in simulate mode (closes: #433007)
  * add hook for MarkInstall and MarkDelete (closes: #470035)
  * fix typo in apt-pkg/acquire.cc which prevents Dl-Limit to work
    correctly when downloading from multiple sites (Closes: #534752)
  * add the various foldmarkers in apt-pkg & cmdline (no code change)
  * versions with a pin of -1 shouldn't be a candidate (Closes: #355237)
  * prefer mmap as memory allocator in MMap instead of a static char
    array which can (at least in theory) grow dynamic
  * eliminate (hopefully all) segfaults in pkgcachegen.cc and mmap.cc
    which can arise if cache doesn't fit into the mmap (Closes: #535218)
  * display warnings instead of errors if the parts dirs doesn't exist

  [ Michael Vogt ]
  * honor the dpkg hold state in new Marker hooks (closes: #64141)
  * debian/apt.cron.daily:
    - if the timestamp is too far in the future, delete it
  * apt-pkg/acquire.cc:
    - make the max pipeline depth of the acquire queue configurable
      via Acquire::Max-Pipeline-Depth
  * apt-pkg/deb/dpkgpm.cc:
    - add Dpkg::UseIoNice boolean option to run dpkg with ionice -c3
      (off by default)
    - send "dpkg-exec" message on the status fd when dpkg is run
    - provide DPkg::Chroot-Directory config option (useful for testing)
    - fix potential hang when in a background process group
  * apt-pkg/algorithms.cc:
    - consider recommends when making the scores for the problem 
      resolver
  * apt-pkg/acquire-worker.cc:
    - show error details of failed methods
  * apt-pkg/contrib/fileutl.cc:
    - if a process aborts with signal, show signal number
  * methods/http.cc:
    - ignore SIGPIPE, we deal with EPIPE from write in 
      HttpMethod::ServerDie() (LP: #385144)
  * Only run Download-Upgradable and Unattended-Upgrades if the initial
    update was successful Closes: #341970
  * apt-pkg/indexcopy.cc:
    - support having CDs with no Packages file (just a Packages.gz)
      by not forcing a verification on non-existing files
     (LP: #255545)
    - remove the gettext from a string that consists entirely 
      of variables (LP: #56792)
  * apt-pkg/cacheiterators.h:
    - add missing checks for Owner == 0 in end()
  * apt-pkg/indexrecords.cc:
    - fix some i18n issues
  * apt-pkg/contrib/strutl.h:
    - add new strprintf() function to make i18n strings easier
    - fix compiler warning
  * apt-pkg/deb/debsystem.cc:
    - make strings i18n able 
  * fix problematic use of tolower() when calculating the version 
    hash by using locale independent tolower_ascii() function. 
    Thanks to M. Vefa Bicakci (LP: #80248)
  * build fixes for g++-4.4
  * cmdline/apt-mark:
    - add "showauto" option to show automatically installed packages
  * document --install-recommends and --no-install-recommends
    (thanks to Dereck Wonnacott, LP: #126180)
  * doc/apt.conf.5.xml:
    - merged patch from Aurélien Couderc to improve the text
      (thanks!)
  * [ABI] merged the libudev-dlopen branch, this allows to pass
    "apt-udev-auto" to Acquire::Cdrom::mount and the cdrom method will  
    dynamically find/mount the cdrom device (if libhal is available)

  [ Julian Andres Klode ]
  * apt-pkg/contrib/configuration.cc: Fix a small memory leak in
    ReadConfigFile.
  * Introduce support for the Enhances field. (Closes: #137583) 
  * Support /etc/apt/preferences.d, by adding ReadPinDir() (Closes: #535512)
  * configure-index: document Dir::Etc::SourceParts and some other options
    (Closes: #459605)
  * Remove Eugene V. Lyubimkin from uploaders as requested.
  * apt-pkg/contrib/hashes.cc, apt-pkg/contrib/md5.cc:
    - Support reading until EOF if Size=0 to match behaviour of
      SHA1Summation and SHA256Summation

  [ Osamu Aoki ]
  * Updated cron script to support backups by hardlinks and 
    verbose levels.  All features turned off by default. 
  * Added more error handlings.  Closes: #438803, #462734, #454989
  * Documented all cron script related configuration items in 
    configure-index.

  [ Dereck Wonnacott ]
  * apt-ftparchive might write corrupt Release files (LP: #46439)
  * Apply --important option to apt-cache depends (LP: #16947) 

  [ Otavio Salvador ]
  * Apply patch from Sami Liedes <sliedes@cc.hut.fi> to reduce the
    number of times we call progress bar updating and debugging
    configuration settings.
  * Apply patch from Sami Liedes <sliedes@cc.hut.fi> to avoid unecessary
    temporary allocations.

 -- Michael Vogt <mvo@debian.org>  Wed, 29 Jul 2009 19:16:22 +0200

apt (0.7.21) unstable; urgency=low

  [ Christian Perrier ]
  * Translations:
    - bg.po. Closes: #513211
    - zh_TW.po. Closes: #513311
    - nb.po. Closes: #513843
    - fr.po. Closes: #520430
    - sv.po. Closes: #518070
    - sk.po. Closes: #520403
    - it.po. Closes: #522222
    - sk.po. Closes: #520403
  
  [ Jamie Strandboge ]
  * apt.cron.daily: catch invalid dates due to DST time changes
    in the stamp files

  [ Michael Vogt ]
  * methods/gpgv.cc:
    - properly check for expired and revoked keys (closes: #433091)
  * apt-pkg/contrib/strutl.cc:
    - fix TimeToStr i18n (LP: #289807)
  * [ABI break] merge support for http redirects, thanks to
    Jeff Licquia and Anthony Towns
  * [ABI break] use int for the package IDs (thanks to Steve Cotton)
  * apt-pkg/pkgcache.cc:
    - do not run "dpkg --configure pkg" if pkg is in trigger-awaited
      state (LP: #322955)
  * methods/https.cc:
    - add Acquire::https::AllowRedirect support
  * Clarify the --help for 'purge' (LP: #243948)
  * cmdline/apt-get.cc
    - fix "apt-get source pkg" if there is a binary package and
      a source package of the same name but from different 
      packages (LP: #330103)

  [ Colin Watson ]
  * cmdline/acqprogress.cc:
    - Call pkgAcquireStatus::Pulse even if quiet, so that we still get
      dlstatus messages on the status-fd (LP: #290234).

 -- Michael Vogt <mvo@debian.org>  Tue, 14 Apr 2009 14:12:51 +0200

apt (0.7.20.2) unstable; urgency=medium

  [ Eugene V. Lyubimkin ]
  * Urgency set to medium due to RC bug fix.
  * doc/apt.ent, apt-get.8.xml:
    - Fix invalid XML entities. (Closes: #514402)

 -- Eugene V. Lyubimkin <jackyf.devel@gmail.com>  Sat, 07 Feb 2009 16:48:21 +0200

apt (0.7.20.1) unstable; urgency=low

  [ Michael Vogt ]
  * apt-pkg/pkgcachegen.cc:
    - fix apt-cache search for localized description 
      (closes: #512110)
  
  [ Christian Perrier ]
  * Translations:
    - fr.po: fix spelling error to "défectueux". Thanks to Thomas Péteul.

 -- Michael Vogt <mvo@debian.org>  Tue, 20 Jan 2009 09:35:05 +0100

apt (0.7.20) unstable; urgency=low

  [ Eugene V. Lyubimkin ]
  * debian/changelog:
    - Fixed place of 'merged install-recommends and install-task branches'
      from 0.6.46.1 to 0.7.0. (Closes: #439866)
  * buildlib/config.{sub,guess}:
    - Renewed. This fixes lintian errors.
  * doc/apt.conf.5.xml, debian/apt-transport-https:
    - Documented briefly 'Acquire::https' group of options. (Closes: #507398)
    - Applied patch from Daniel Burrows to document 'Debug' group of options.
      (Closes: #457265)
    - Mentioned 'APT::Periodic' and 'APT::Archives' groups of options.
      (Closes: #438559)
    - Mentioned '/* ... */' comments. (Closes: #507601)
  * doc/examples/sources.list:
    - Removed obsolete commented non-us deb-src entry, replaced it with
      'deb-src security.debian.org' one. (Closes: #411298)
  * apt-pkg/contrib/mmap.cc:
    - Added instruction how to work around MMap error in MMap error message.
      (Closes: #385674, 436028)
  * COPYING:
    - Actualized. Removed obsolete Qt section, added GPLv2 clause.
      (Closes: #440049, #509337)

  [ Michael Vogt ]
  * add option to "apt-get build-dep" to mark the needed 
    build-dep packages as automatic installed. 
    This is controlled via the value of
    APT::Get::Build-Dep-Automatic and is set "false" by default.  
    Thanks to Aaron Haviland, closes: #448743
  * apt-inst/contrib/arfile.cc:
    - support members ending with '/' as well (thanks to Michal Cihr,
      closes: #500988)

  [ Christian Perrier ]
  * Translations:
    - Finnish updated. Closes: #508449 
    - Galician updated. Closes: #509151
    - Catalan updated. Closes: #509375
    - Vietnamese updated. Closes: #509422
    - Traditional Chinese added. Closes: #510664
    - French corrected (remove awful use of first person) 

 -- Michael Vogt <mvo@debian.org>  Mon, 05 Jan 2009 08:59:20 +0100

apt (0.7.19) unstable; urgency=low

  [ Eugene V. Lyubimkin ]
  * doc/sources.list.5.xml:
    - Mentioned allowed characters in file names in /etc/apt/sources.list.d.
      Thanks to Matthias Urlichs. (Closes: #426913)
  * doc/apt-get.8.xml:
    - Explicitly say that 'dist-upgrade' command may remove packages.
    - Included '-v'/'--version' as a command to synopsis.
  * cmdline/apt-cache.cc:
    - Advanced built-in help. Patch by Andre Felipe Machado. (Closes: #286061)
    - Fixed typo 'GraphVis' -> 'GraphViz'. (Closes: #349038)
    - Removed asking to file a release-critical bug against a package if there
      is a request to install only one package and it is not installable.
      (Closes: #419521)

  [ Michael Vogt ]
    - fix SIGHUP handling (closes: #463030)

  [ Christian Perrier ]
  * Translations:
    - French updated
    - Bulgarian updated. Closes: #505476
    - Slovak updated. Closes: #505483
    - Swedish updated. Closes: #505491
    - Japanese updated. Closes: #505495
    - Korean updated. Closes: #505506
    - Catalan updated. Closes: #505513
    - British English updated. Closes: #505539
    - Italian updated. Closes: #505518, #505683
    - Polish updated. Closes: #505569
    - German updated. Closes: #505614
    - Spanish updated. Closes: #505757
    - Romanian updated. Closes: #505762
    - Simplified Chinese updated. Closes: #505727
    - Portuguese updated. Closes: #505902
    - Czech updated. Closes: #505909
    - Norwegian Bokmål updated. Closes: #505934
    - Brazilian Portuguese updated. Closes: #505949
    - Basque updated. Closes: #506085
    - Russian updated. Closes: #506452 
    - Marathi updated. 
    - Ukrainian updated. Closes: #506545 

 -- Michael Vogt <mvo@debian.org>  Mon, 24 Nov 2008 10:33:54 +0100

apt (0.7.18) unstable; urgency=low

  [ Christian Perrier ]
  * Translations:
    - French updated
    - Thai updated. Closes: #505067

  [ Eugene V. Lyubimkin ]
  * doc/examples/configure-index:
    - Removed obsoleted header line. (Closes: #417638)
    - Changed 'linux-kernel' to 'linux-image'.
  * doc/sources.list.5.xml:
    - Fixed typo and grammar in 'sources.list.d' section. Thanks to
      Timothy G Abbott <tabbott@MIT.EDU>. (Closes: #478098)
  * doc/apt-get.8.xml:
    - Advanced descriptions for 'remove' and 'purge' options.
      (Closes: #274283)
  * debian/rules:
    - Target 'apt' need to depend on 'build-doc'. Thanks for Peter Green.
      Fixes FTBFS. (Closes: #504181)

  [ Michael Vogt ]
  * fix depend on libdb4.4 (closes: #501253)

 -- Michael Vogt <mvo@debian.org>  Fri, 07 Nov 2008 22:13:39 +0100

apt (0.7.17) unstable; urgency=low

  [ Eugene V. Lyubimkin ]
  * debian/control:
    - 'Vcs-Bzr' field is official, used it.
    - Bumped 'Standards-Version' to 3.8.0, no changes needed.
    - Actualized 'Uploaders' field.
  * doc/:
    - Substituded 'apt-archive' with 'apt-ftparchive' in docs.
      Patch based on work of Andre Felipe Machado. (Closes: #350865)
    - Mentioned '/<release>' and '=<version>' for 'apt-get install' and
      '=<version>' for 'apt-get source' in apt-get manpage. Patch based on
      work of Andre Felipe Machado. (Closes: #399673)
    - Mentioned more short options in the apt-get manpage. Documented 'xvcg'
      option in the apt-cache manpage. The part of patch by Andre Felipe
      Machado. (Closes: #176106, #355945)
    - Documented that 'apt-get install' command should be used for upgrading
      some of installed packages. Based on patch by Nori Heikkinen and
      Andre Felipe Machado. (Closes: #267087)
    - Mentioned 'apt_preferences(5)' in apt manpage. (Closes: #274295)
    - Documented 'APT::Default-Release' in apt.conf manpage. (Closes: #430399)
    - APT::Install-Recommends is now true by default, mentioned this in
      configure-index example. (Closes: #463268)
    - Added 'APT::Get::AllowUnauthenticated' to configure-index example.
      (Closes: #320225)
    - Documented '--no-install-recommends' option in apt-get manpage.
      (Closes: #462962)
    - Documented 'Acquire::PDiffs' in apt.conf manpage. (Closes: #376029)
    - Added 'copy', 'rsh', 'ssh' to the list of recognized URI schemes in
      sources.list manpage, as they are already described under in the manpage.
    - Removed notice that ssh/rsh access cannot use password authentication
      from sources.list manpage. Thanks to Steffen Joeris. (Closes: #434894)
    - Added '(x)' to some referrings to manpages in apt-get manpage. Patch by
      Andre Felipe Machado. (Closes: #309893)
    - Added 'dist-upgrade' apt-get synopsis in apt-get manpage.
      (Closes: #323866)

 -- Michael Vogt <mvo@debian.org>  Wed, 05 Nov 2008 13:14:56 +0100

apt (0.7.17~exp4) experimental; urgency=low

  * debian/rules:
    - Fixed lintian warnings "debian/rules ignores make errors".
  * debian/control:
    - Substituted outdated "Source-Version" fields with "binary:Version".
    - Added 'python-apt' to Suggests, as apt-mark need it for work.
    - Drop Debian revision from 'doc-base' build dependency, this fixes
      appropriate lintian warning.
  * debian/libapt-pkg-doc.doc-base.*:
    - Changed section: from old 'Devel' to 'Debian'. This fixes appropriate
      lintian warnings.
  * debian/{postrm,prerm,preinst}:
    - Added 'set -e', fixes lintian warnings
      'maintainer-script-ignores-error'.
  * dselect/makefile:
    - Removed unneeded 'LOCAL' entry. This allows cleaning rule to run smoothly.
  * share/lintian-overrides:
    - Added with override of 'apt must depend on python'. Script 'apt-mark'
      needs apt-python for working and checks this on fly. We don't want
      python in most cases.
  * cmdline/apt-key:
    - Added 'unset GREP_OPTIONS' to the script. This prevents 'apt-key update'
      failure when GREP_OPTIONS contains options that modify grep output.
      (Closes: #428752)

 -- Eugene V. Lyubimkin <jackyf.devel@gmail.com>  Fri, 31 Oct 2008 23:45:17 +0300

apt (0.7.17~exp3) experimental; urgency=low

  * apt-pkg/acquire-item.cc:
    - fix a merge mistake that prevents the fallback to the 
      uncompressed 'Packages' to work correctly (closes: #409284)

 -- Michael Vogt <mvo@debian.org>  Wed, 29 Oct 2008 09:36:24 +0100

apt (0.7.17~exp2) experimental; urgency=low

  [ Eugene V. Lyubimkin ]
  * apt-pkg/acquire-item.cc:
    - Added fallback to uncompressed 'Packages' if neither 'bz2' nor 'gz'
      available. (Closes: #409284)
  * apt-pkg/algorithm.cc:
    - Strip username and password from source URL in error message.
      (Closes: #425150)
  
  [ Michael Vogt ]
  * fix various -Wall warnings

 -- Michael Vogt <mvo@debian.org>  Tue, 28 Oct 2008 18:06:38 +0100

apt (0.7.17~exp1) experimental; urgency=low

  [ Luca Bruno ]
  * Fix typos:
    - apt-pkg/depcache.cc
  * Fix compilation warnings:
    - apt-pkg/acquire.cc
    - apt-pkg/versionmatch.cc
  * Compilation fixes and portability improvement for compiling APT against non-GNU libc
    (thanks to Martin Koeppe, closes: #392063):
    - buildlib/apti18n.h.in:
      + textdomain() and bindtextdomain() must not be visible when --disable-nls
    - buildlib/inttypes.h.in: undefine standard int*_t types
    - Append INTLLIBS to SLIBS:
      + cmdline/makefile
      + ftparchive/makefile
      + methods/makefile
  * doc/apt.conf.5.xml:
    - clarify whether configuration items of apt.conf are case-sensitive
      (thanks to Vincent McIntyre, closes: #345901)

 -- Luca Bruno <lethalman88@gmail.com>  Sat, 11 Oct 2008 09:17:46 +0200

apt (0.7.16) unstable; urgency=low

  [ Luca Bruno ]
  * doc/apt-cache.8.xml:
    - search command uses POSIX regex, and searches for virtual packages too
      (closes: #277536)
  * doc/offline.sgml: clarify remote and target hosts
    (thanks to Nikolaus Schulz, closes: #175940)
  * Fix several typos in docs, translations and debian/changelog
    (thanks to timeless, Nicolas Bonifas and Josh Triplett,
    closes: #368665, #298821, #411532, #431636, #461458)
  * Document apt-key finger and adv commands
    (thanks to Stefan Schmidt, closes: #350575)
  * Better documentation for apt-get --option
    (thanks to Tomas Pospisek, closes: #386579)
  * Retitle the apt-mark.8 manpage (thanks to Justin Pryzby, closes: #471276)
  * Better documentation on using both APT::Default-Release and
    /etc/apt/preferences (thanks to Ingo Saitz, closes: #145575)
  
  [ Michael Vogt ]
  * doc/apt-cache.8.xml:
    - add missing citerefentry

 -- Michael Vogt <mvo@debian.org>  Fri, 10 Oct 2008 23:44:50 +0200

apt (0.7.15) unstable; urgency=low

  * Upload to unstable

 -- Michael Vogt <mvo@debian.org>  Sun, 05 Oct 2008 13:23:47 +0200

apt (0.7.15~exp3) experimental; urgency=low

  [Daniel Burrows]
  * apt-pkg/deb/dpkgpm.cc:
    - Store the trigger state descriptions in a way that does not break
      the ABI.  The approach taken makes the search for a string O(n) rather
      than O(lg(n)), but since n == 4, I do not consider this a major
      concern.  If it becomes a concern, we can sort the static array and
      use std::equal_range().  (Closes: #499322)

  [ Michael Vogt ]
  * apt-pkg/packagemanager.cc, apt-pkg/deb/dpkgpm.cc:
    - move the state file writting into the Go() implementation
      of dpkgpm (closes: #498799)
  * apt-pkg/algorithms.cc:
    - fix simulation performance drop (thanks to Ferenc Wagner
      for reporting the issue)

 -- Michael Vogt <mvo@debian.org>  Wed, 01 Oct 2008 18:09:49 +0200

apt (0.7.15~exp2) experimental; urgency=low

  [ Michael Vogt ]
  * apt-pkg/pkgcachegen.cc:
    - do not add multiple identical descriptions for the same 
      language (closes: #400768)

  [ Program translations ]
  * Catalan updated. Closes: #499462

 -- Michael Vogt <mvo@debian.org>  Tue, 23 Sep 2008 07:29:59 +0200

apt (0.7.15~exp1) experimental; urgency=low

  [ Christian Perrier ]
  * Fix typo in cron.daily script. Closes: #486179

  [ Program translations ]
  * Traditional Chinese updated. Closes: #488526
  * German corrected and completed. Closes: #490532, #480002, #498018
  * French completed
  * Bulgarian updated. Closes: #492473
  * Slovak updated. Closes: #492475
  * Galician updated. Closes: #492794
  * Japanese updated. Closes: #492975
  * Fix missing space in Greek translation. Closes: #493922
  * Greek updated.
  * Brazilian Portuguese updated.
  * Basque updated. Closes: #496754
  * Romanian updated. Closes: #492773, #488361
  * Portuguese updated. Closes: #491790
  * Simplified Chinese updated. Closes: #489344
  * Norwegian Bokmål updated. Closes: #480022
  * Czech updated. Closes: #479628, #497277
  * Korean updated. Closes: #464515
  * Spanish updated. Closes: #457706
  * Lithuanian added. Closes: #493328
  * Swedish updated. Closes: #497496
  * Vietnamese updated. Closes: #497893
  * Portuguese updated. Closes: #498411
  * Greek updated. Closes: #498687
  * Polish updated.

  [ Michael Vogt ]
  * merge patch that enforces stricter https server certificate
    checking (thanks to Arnaud Ebalard, closes: #485960)
  * allow per-mirror specific https settings
    (thanks to Arnaud Ebalard, closes: #485965)
  * add doc/examples/apt-https-method-example.cof
    (thanks to Arnaud Ebalard, closes: #485964)
  * apt-pkg/depcache.cc:
    - when checking for new important deps, skip critical ones
      (closes: #485943)
  * improve apt progress reporting, display trigger actions
  * add DPkg::NoTriggers option so that applications that call
    apt/aptitude (like the installer) defer trigger processing
    (thanks to Joey Hess)
  * doc/makefile:
    - add examples/apt-https-method-example.conf
  
 -- Michael Vogt <mvo@debian.org>  Tue, 16 Sep 2008 21:27:03 +0200

apt (0.7.14) unstable; urgency=low

  [ Christian Perrier ]
  * Mark a message from dselect backend as translatable
    Thanks to Frédéric Bothamy for the patch
    Closes: #322470

  [ Program translations ]
  * Simplified Chinese updated. Closes: #473360
  * Catalan fixes. Closes: #387141
  * Typo fix in Greek translation. Closes: #479122
  * French updated.
  * Thai updated. Closes: #479313
  * Italian updated. Closes: #479326
  * Polish updated. Closes: #479342
  * Bulgarian updated. Closes: #479379
  * Finnish updated. Closes: #479403
  * Korean updated. Closes: #479426
  * Basque updated. Closes: #479452
  * Vietnamese updated. Closes: #479748
  * Russian updated. Closes: #479777, #499029
  * Galician updated. Closes: #479792
  * Portuguese updated. Closes: #479847
  * Swedish updated. Closes: #479871
  * Dutch updated. Closes: #480125
  * Kurdish added. Closes: #480150
  * Brazilian Portuguese updated. Closes: #480561
  * Hungarian updated. Closes: #480662

  [ Otavio Salvador ]
  * Apply patch to avoid truncating of arbitrary files. Thanks to Bryan
    Donlan <bdonlan@fushizen.net> for the patch. Closes: #482476
  * Avoid using dbus if dbus-daemon isn't running. Closes: #438803
  
  [ Michael Vogt ]
  * debian/apt.cron.daily:
    - apply patch based on the ideas of Francesco Poli for better 
      behavior when the cache can not be locked (closes: #459344)

 -- Michael Vogt <mvo@debian.org>  Wed, 28 May 2008 15:19:12 +0200

apt (0.7.13) unstable; urgency=low

  [ Otavio Salvador ]
  * Add missing build-depends back from build-depends-indep field.
    Closes: #478231
  * Make cron script quiet if cache is locked. Thanks to Ted Percival
    <ted@midg3t.net> for the patch. Closes: #459344
  * Add timeout support for https. Thanks to Andrew Martens
    <andrew.martens@strangeloopnetworks.com> for the patch.

  [ Goswin von Brederlow ]
  * Add support for --no-download on apt-get update. Closes: #478517
  
  [ Program translations ]
    - Vietnamese updated. Closes: #479008
    
 -- Otavio Salvador <otavio@debian.org>  Fri, 02 May 2008 14:46:00 -0300

apt (0.7.12) unstable; urgency=low

  [ Michael Vogt ]
  * cmdline/apt-key:
    - add support for a master-keyring that contains signing keys
      that can be used to sign the archive signing keys. This should
      make key-rollover easier.
  * apt-pkg/deb/dpkgpm.cc:
    - merged patch from Kees Cook to fix anoying upper-case display
      on amd64 in sbuild
  * apt-pkg/algorithms.cc: 
    - add APT::Update::Post-Invoke-Success script slot
    - Make the breaks handling use the kill list. This means, that a
      Breaks: Pkg (<< version) may put Pkg onto the remove list.
  * apt-pkg/deb/debmetaindex.cc:
    - add missing "Release" file uri when apt-get update --print-uris
      is run
  * methods/connect.cc:
    - remember hosts with Resolve failures or connect Timeouts
  * cmdline/apt-get.cc:
    - fix incorrect help output for -f (LP: #57487)
    - do two passes when installing tasks, first ignoring dependencies,
      then resolving them and run the problemResolver at the end
      so that it can correct any missing dependencies
  * debian/apt.cron.daily:
    - sleep random amount of time (default within 0-30min) before
      starting the upate to hit the mirrors less hard
  * doc/apt_preferences.5.xml:
    - fix typo
  * added debian/README.source

  [ Christian Perrier ]
  * Fix typos in manpages. Thanks to Daniel Leidert for the fixes
    Closes: #444922
  * Fix syntax/copitalisation in some messages. Thanks to Jens Seidel
    for pointing this and providing the patch.
    Closes: #466845
  * Fix Polish offline translation. Thanks to Robert Luberda for the patch
    and apologies for applying it very lately. Closes: #337758
  * Fix typo in offline.sgml. Closes: #412900

  [ Program translations ]
    - German updated. Closes: #466842
    - Swedish updated.
    - Polish updated. Closes: #469581
    - Slovak updated. Closes: #471341
    - French updated.
    - Bulgarian updated. Closes: #448492
    - Galician updated. Closes: #476839
  
  [ Daniel Burrows ]
  * apt-pkg/depcache.cc:
    - Patch MarkInstall to follow currently satisfied Recommends even
      if they aren't "new", so that we automatically force upgrades
      when the version of a Recommends has been tightened.  (Closes: #470115)
    - Enable more complete debugging information when Debug::pkgAutoRemove
      is set.
  * apt-pkg/contrib/configuration.cc
    - Lift the 1024-byte limit on lines in configuration files.
      (Closes: #473710, #473874)
  * apt-pkg/contrib/strutl.cc:
    - Lift the 64000-byte limit on individual messages parsed by ReadMessages.
      (Closes: #474065)
  * debian/rules:
    - Add missing Build-Depends-Indep on xsltproc, docbook-xsl, and xmlto.

 -- Daniel Burrows <dburrows@debian.org>  Sat, 26 Apr 2008 12:24:35 -0700

apt (0.7.11) unstable; urgency=critical
  
  [ Raise urgency to critical since it fixes a critical but for Debian
    Installer Lenny Beta1 release ]

  [ Program translations ]
    - Vietnamese updated. Closes: #460825
    - Basque updated. Closes: #461166
    - Galician updated. Closes: #461468
    - Portuguese updated. Closes: #464575
    - Korean updated. Closes: #448430
    - Simplified Chinese updated. Closes: #465866

  [ Otavio Salvador ]
  * Applied patch from Robert Millan <rmh@aybabtu.com> to fix the error
    message when gpgv isn't installed, closes: #452640.
  * Fix regression about APT::Get::List-Cleanup setting being ignored,
    closes: #466052.

 -- Otavio Salvador <otavio@debian.org>  Thu, 17 Jan 2008 22:36:46 -0200

apt (0.7.10) unstable; urgency=low

  [ Otavio Salvador ]
  * Applied patch from Mike O'Connor <stew@vireo.org> to add a manpage to
    apt-mark, closes: #430207.
  * Applied patch from Andrei Popescu <andreimpopescu@gmail.com> to add a
    note about some frontends in apt.8 manpage, closes: #438545.
  * Applied patch from Aurelien Jarno <aurel32@debian.org> to avoid CPU
    getting crazy when /dev/null is redirected to stdin (which breaks
    buildds), closes: #452858.
  * Applied patch from Aurelien Jarno <aurel32@debian.org> to fix building
    with newest dpkg-shlibdeps changing the packaging building order and a
    patch from Robert Millan <rmh@aybabtu.com> to fix parallel building,
    closes: #452862.
  * Applied patch from Alexander Winston <alexander.winston@comcast.net>
    to use 'min' as symbol for minute, closes: #219034.
  * Applied patch from Amos Waterland <apw@us.ibm.com> to allow apt to
    work properly in initramfs, closes: #448316.
  * Applied patch from Robert Millan <rmh@aybabtu.com> to make apt-key and
    apt-get to ignore time conflicts, closes: #451328.
  * Applied patch from Peter Eisentraut <peter_e@gmx.net> to fix a
    grammatical error ("manual installed" -> "manually installed"),
    closes: #438136.
  * Fix cron.daily job to not call fail if apt isn't installed, closes:
    #443286.
  * Fix compilation warnings in apt-pkg/cdrom.cc and
    apt-pkg/contrib/configuration.cc.
  * Fix typo in debian/copyright file ("licened" instead of "licensed"),
    closes: #458966.

  [ Program translations ]
    - Basque updated. Closes: #453088
    - Vietnamese updated. Closes: #453774, #459013
    - Japanese updated. Closes: #456909
    - Simplified Chinese updated. Closes: #458039
    - French updated.
    - Norwegian Bokmål updated. Closes: #457917

  [ Michael Vogt ]
  * debian/rules
    - fix https install location
  * debian/apt.conf.daily:
    - print warning if the cache can not be locked (closes: #454561),
      thanks to Bastian Kleineidam
  * methods/gpgv.cc:
    - remove cruft code that caused timestamp/I-M-S issues
  * ftparchive/contents.cc:
    - fix error output
  * apt-pkg/acquire-item.{cc,h}:
    - make the authentication download code more robust against
      servers/proxies with broken If-Range implementations
  * apt-pkg/packagemanager.{cc,h}:
    - propergate the Immediate flag to make hitting the 
      "E: Internal Error, Could not perform immediate configuration (2)"
      harder
  * debian/control:
    - build against libdb-dev (instead of libdb4.4-dev)
  * merged the apt--DoListUpdate branch, this provides a common interface
    for "apt-get update" like operations for the frontends and also provides
    hooks to run stuff in APT::Update::{Pre,Post}-Invoke

  [ Chris Cheney ]
  * ftparchive/contents.cc:
    - support lzma data members
  * ftparchive/multicompress.cc:
    - support lzma output
  
  [ Daniel Burrows ]
  * apt-pkg/contrib/configuration.cc:
    - if RootDir is set, then FindFile and FindDir will return paths
      relative to the directory stored in RootDir, closes: #456457.

  [ Christian Perrier ]
  * Fix wording for "After unpacking...". Thanks to Michael Gilbert
    for the patch. Closes: #260825

 -- Michael Vogt <mvo@debian.org>  Mon, 07 Jan 2008 21:40:47 +0100

apt (0.7.9) unstable; urgency=low

  [ Christian Perrier ]
  * Add several languages to LINGUAS and, therefore, really ship the relevant
    translation:
    Arabic, Dzongkha, Khmer, Marathi, Nepali, Thai
    Thanks to Theppitak Karoonboonyanan for checking this out. Closes: #448321

  [ Program translations ]
    - Korean updated. Closes: #448430
    - Galician updated. Closes: #448497
    - Swedish updated.

  [ Otavio Salvador ]
  * Fix configure script to check for CURL library and headers presense.
  * Applied patch from Brian M. Carlson <sandals@crustytoothpaste.ath.cx>
    to add backward support for arches that lacks pselect support,
    closes: #448406.
  * Umount CD-ROM when calling apt-cdrom ident, except when called with
    -m, closes: #448521.

 -- Otavio Salvador <otavio@debian.org>  Wed, 31 Oct 2007 13:37:26 -0200

apt (0.7.8) unstable; urgency=low

  * Applied patch from Daniel Leidert <daniel.leidert@wgdd.de> to fix
    APT::Acquire::Translation "none" support, closes: #437523.
  * Applied patch from Daniel Burrows <dburrows@debian.org> to add support
    for the Homepage field (ABI break), closes: #447970.
  * Applied patch from Frans Pop <elendil@planet.nl> to fix a trailing
    space after cd label, closes: #448187.

 -- Otavio Salvador <otavio@debian.org>  Fri, 26 Oct 2007 18:20:13 -0200

apt (0.7.7) unstable; urgency=low

  [ Michael Vogt ]
  * apt-inst/contrib/extracttar.cc:
    - fix fd leak for zero size files (thanks to Bill Broadley for
      reporting this bug)
  * apt-pkg/acquire-item.cc:
    - remove zero size files on I-M-S hit
  * methods/https.cc:
    - only send LastModified if we actually have a file
    - send range request with if-range 
    - delete failed downloads
    - delete zero size I-M-S hits
  * apt-pkg/deb/dpkgpm.{cc,h}:
    - merged dpkg-log branch, this lets you specify a 
      Dir::Log::Terminal file to log dpkg output to
      (ABI break)
    - fix parse error when dpkg sends unexpected data
  * merged apt--sha256 branch to fully support the new
    sha256 checksums in the Packages and Release files
    (ABI break)
  * apt-pkg/pkgcachegen.cc:
    - increase default mmap size
  * tests/local-repo:
    - added local repository testcase
  * apt-pkg/acquire.cc:
    - increase MaxPipeDepth for the internal worker<->method
      communication to 1000 for the debtorrent backend
  * make apt build with g++ 4.3
  * fix missing SetExecClose() call when the status-fd is used
  * debian/apt.cron.daily:
    - move unattended-upgrade before apt-get autoclean
  * fix "purge" commandline argument, closes: #133421
    (thanks to Julien Danjou for the patch)
  * cmdline/apt-get.cc:
    - do not change the auto-installed information if a package
      is reinstalled
  * apt-pkg/acquire-item.cc:
    - fix crash in diff acquire code
  * cmdline/apt-mark:
    - Fix chmoding after have renamed the extended-states file (LP: #140019)
      (thanks to Laurent Bigonville)
  * apt-pkg/depcache.cc:
    - set "APT::Install-Recommends" to true by default (OMG!)
  * debian/apt.cron.daily:
    - only run the cron job if apt-get check succeeds (LP: #131719)
  
  [ Program translations ]
    - French updated
    - Basque updated. Closes: #436425
    - Fix the zh_CN translator's name in debian/changelog for 0.7.2
      Closes: #423272
    - Vietnamese updated. Closes: #440611
    - Danish updated. Closes: #441102
    - Thai added. Closes: #442833
    - Swedish updated.
    - Galician updated. Closes: #446626

  [ Otavio Salvador ]
  * Add hash support to copy method. Thanks Anders Kaseorg by the patch
    (closes: #436055)
  * Reset curl options and timestamp between downloaded files. Thanks to
    Ryan Murray <rmurray@debian.org> for the patch (closes: #437150)
  * Add support to apt-key to export keys to stdout. Thanks to "Dwayne
    C. Litzenberger" <dlitz@dlitz.net> for the patch (closes: #441942)
  * Fix compilation warnings:
    - apt-pkg/indexfile.cc: conversion from string constant to 'char*';
    - apt-pkg/acquire-item.cc: likewise;
    - apt-pkg/cdrom.cc: '%lu' expects 'long unsigned int', but argument
      has type 'size_t';
    - apt-pkg/deb/dpkgpm.cc: initialization order and conversion from
      string constant to 'char*';
    - methods/gpgv.cc: conversion from string constant to 'char*';
    - methods/ftp.cc: likewise;
    - cmdline/apt-extracttemplates.cc: likewise;
    - apt-pkg/deb/debmetaindex.cc: comparison with string literal results
      in unspecified behaviour;
  * cmdline/apt-get.cc: adds 'autoremove' as a valid comment to usage
    statement of apt-get (closes: #445468).
  * cmdline/apt-get.cc: really applies Julien Danjou <acid@debian.org>
    patch to add 'purge' command line argument (closes: #133421).

  [ Ian Jackson ]
  * dpkg-triggers: Deal properly with new package states.

  [ Colin Watson ]
  * apt-pkg/contrib/mmap.cc:
    - don't fail if msync() returns > 0
 
 -- Michael Vogt <mvo@debian.org>  Tue, 23 Oct 2007 14:58:03 +0200

apt (0.7.6) unstable; urgency=low

  * Applied patch from Aurelien Jarno <aurel32@debian.org> to fix wrong
    directory downloading on non-linux architectures (closes: #435597)

 -- Otavio Salvador <otavio@debian.org>  Wed, 01 Aug 2007 19:49:51 -0300

apt (0.7.5) unstable; urgency=low

  [ Otavio Salvador ]
  * Applied patch from Guillem Jover <guillem@debian.org> to use
    dpkg-architecture to get the host architecture (closes: #407187)
  * Applied patch from Guillem Jover <guillem@debian.org> to add
    support to add lzma support (closes: #408201)

  [ Michael Vogt ]
  * apt-pkg/depcache.cc:
    - support a list of sections for:
      APT::Install-Recommends-Sections
      APT::Never-MarkAuto-Sections
  * methods/makefile:
    - install lzma symlink method (for full lzma support)
  * debian/control:
    - suggest "lzma"

 -- Otavio Salvador <otavio@ossystems.com.br>  Wed, 25 Jul 2007 20:16:46 -0300

apt (0.7.4) unstable; urgency=low

  [ Michael Vogt ]
  * cmdline/apt-get.cc:
    - fix in the task-install code regexp (thanks to Adam Conrad and
      Colin Watson)
    - support task removal too: apt-get remove taskname^
      (thanks to Matt Zimmerman reporting this problem)

  [ Otavio Salvador ]
  * Fix a typo on 0.7.3 changelog entry about g++ (7.3 to 4.3)
  * Fix compilation warnings:
    - apt-pkg/contrib/configuration.cc: wrong argument type;
    - apt-pkg/deb/dpkgpm.cc: wrong signess;
    - apt-pkg-acquire-item.cc: wrong signess and orderned initializers;
    - methods/https.cc:
      - type conversion;
      - unused variable;
      - changed SetupProxy() method to void;
  * Simplified HttpMethod::Fetch on http.cc removing Tail variable;
  * Fix pipeline handling on http.cc (closes: #413324)
  * Fix building to properly support binNMUs. Thanks to Daniel Schepler
    <schepler@math.unipd.it> by the patch (closes: #359634)
  * Fix example for Install-{Recommends,Suggests} options on
    configure-index example file. Thanks to Peter Eisentraut
    <peter_e@gmx.net> by the patch (closes: #432223)

  [ Christian Perrier ]
  * Basque translation update. Closes: ##423766
  * Unfuzzy formerly complete translations
  * French translation update
  * Re-generate PO(T) files
  * Spanish translation update
  * Swedish translation update

 -- Otavio Salvador <otavio@debian.org>  Tue, 24 Jul 2007 09:55:50 -0300

apt (0.7.3) unstable; urgency=low

  * fixed compile errors with g++ 4.3 (thanks to 
    Daniel Burrows, closes: #429378)
  * fixes in the auto-mark code (thanks to Daniel
    Burrows)
  * fix FTBFS by changing build-depends to
    libcurl4-gnutls-dev (closes: #428363)
  * cmdline/apt-get.cc:
    - fix InstallTask code when a pkgRecord ends 
      with a single '\n' (thanks to Soren Hansen for reporting)
  * merged from Christian Perrier:
        * vi.po: completed to 532t, again. Closes: #429899
        * gl.po: completed to 532t. Closes: #429506
        * vi.po: completed to 532t. Closes: #428672
        * Update all PO and the POT. Gives 514t14f4u for formerly
          complete translations
        * fr.po: completed to 532t
        * ku.po, uk.po, LINGUAS: reintegrate those translations
          which disappeared from the BZR repositories

 -- Michael Vogt <mvo@debian.org>  Sun, 01 Jul 2007 12:31:29 +0200

apt (0.7.2-0.1) unstable; urgency=low

  * Non-maintainer upload.
  * Build-depend on libcurl4-gnutls-dev instead of the obsolete
    libcurl3-gnutls-dev.  Closes: #428363.

 -- Steve Langasek <vorlon@debian.org>  Thu, 28 Jun 2007 18:46:53 -0700

apt (0.7.2) unstable; urgency=low
  
  * merged the debian/experimental changes back
    into the debian/sid branch
  * merged from Christian Perrier:
    * mr.po: New Marathi translation  Closes: #416806
    * zh_CN.po: Updated by Kov Chai  Closes: #416822
    * tl.po: Updated by Eric Pareja   Closes: #416638
    * gl.po: Updated by Jacobo Tarrio
	     Closes: #412828
    * da.po: Updated by Claus Hindsgaul
	     Closes: #409483
    * fr.po: Remove a non-breakable space for usability
	     issues. Closes: #408877
    * ru.po: Updated Russian translation. Closes: #405476
    * *.po: Unfuzzy after upstream typo corrections
  * buildlib/archtable:
    - added support for sh3/sh4 (closes: #424870)
    - added support for m32r (closes: #394096)
  * buildlib/systemtable:
    - added support for lpia
  * configure.in:
    - check systemtable for architecture mapping too
  * fix error in AutocleanInterval, closes: #319339
    (thanks to Israel G. Lugo for the patch)
  * add "purge" commandline argument, closes: #133421)
    (thanks to Julien Danjou for the patch)
  * add "purge" commandline argument, closes: #133421)
    (thanks to Julien Danjou for the patch)
  * fix FTBFS with gcc 4.3, closes: #417090
    (thanks to Martin Michlmayr for the patch)
  * add --dsc-only option, thanks to K. Richard Pixley
  * Removed the more leftover #pragma interface/implementation
    closes: #306937 (thanks to Andreas Henriksson for the patch)
  
 -- Michael Vogt <mvo@debian.org>  Wed, 06 Jun 2007 23:19:50 +0200

apt (0.7.1) experimental; urgency=low

  * ABI library name change because it's built against
    new glibc
  * implement SourceVer() in pkgRecords 
     (thanks to Daniel Burrows for the patch!)
  * apt-pkg/algorithm.cc:
    - use clog for all debugging
    - only increase the score of installed applications if they 
      are not obsolete 
    - fix resolver bug on removal triggered by weak-dependencies 
      with or-groups
  * methods/http.cc:
    - send apt version in User-Agent
  * apt-pkg/deb/debrecords.cc:
    - fix SHA1Hash() return value
  * apt-pkg/cdrom.cc:
    - only unmount if APT::CDROM::NoMount is false
  * methods/cdrom.cc:  
    - only umount if it was mounted by the method before
  * po/gl.po:
    - fix error translation that causes trouble to lsb_release
  * apt-pkg/acquire-item.cc:
    - if decompression of a index fails, delete the index 
  * apt-pkg/acquire.{cc,h}:
    - deal better with duplicated sources.list entries (avoid
      double queuing of  URLs) - this fixes hangs in bzip/gzip
  * merged from Christian Perrier:
    * mr.po: New Marathi translation  Closes: #416806
    * zh_CN.po: Updated by Eric Pareja  Closes: #416822
    * tl.po: Updated by Eric Pareja   Closes: #416638
    * gl.po: Updated by Jacobo Tarrio
             Closes: #412828
    * da.po: Updated by Claus Hindsgaul
             Closes: #409483
    * fr.po: Remove a non-breakable space for usability
             issues. Closes: #408877
    * ru.po: Updated Russian translation. Closes: #405476
    * *.po: Unfuzzy after upstream typo corrections
    * vi.po: Updated to 515t. Closes: #426976
    * eu.po: Updated to 515t. Closes: #423766
    * pt.po: 515t. Closes: #423111
    * fr.po: Updated by Christian Perrier
    * Update all PO and the POT. Gives 513t2f for formerly
      complete translations
  * apt-pkg/policy.cc:
    - allow multiple packages (thanks to David Foerster)

 -- Michael Vogt <mvo@debian.org>  Wed,  2 May 2007 13:43:44 +0200

apt (0.7.0) experimental; urgency=low

  * Package that contains all the new features
  * Removed all #pragma interface/implementation
  * Branch that contains all the new features:
  * translated package descriptions
  * task install support
  * automatic dependency removal (thanks to Daniel Burrows)
  * merged support for the new dpkg "Breaks" field 
    (thanks to Ian Jackson)
  * handle network failures more gracefully on "update"
  * support for unattended-upgrades (via unattended-upgrades
    package)
  * added apt-transport-https method
  * merged "install-recommends" branch (ABI break): 
    - new "--install-recommends"
    - install new recommends on "upgrade" if --install-recommends is 
      given
    - new "--fix-policy" option to install all packages with unmet
      important dependencies (usefull with --install-recommends to
      see what not-installed recommends are on the system)
    - fix of recommended packages display (only show CandidateVersion
      fix or-group handling)
  * merged "install-task" branch (use with "apt-get install taskname^")

 -- Michael Vogt <mvo@debian.org>  Fri, 12 Jan 2007 20:48:07 +0100

apt (0.6.46.4-0.1) unstable; urgency=emergency
  
  * NMU
  * Fix broken use of awk in apt-key that caused removal of the wrong keys
    from the keyring. Closes: #412572

 -- Joey Hess <joeyh@debian.org>  Mon, 26 Feb 2007 16:00:22 -0500

apt (0.6.46.4) unstable; urgency=high

  * ack NMU (closes: #401017)
  * added apt-secure.8 to "See also" section
  * apt-pkg/deb/dpkgpm.cc:
    - added "Dpkg::StopOnError" variable that controls if apt
      will abort on errors from dpkg
  * apt-pkg/deb/debsrcrecords.{cc,h}:
    - make the Buffer grow dynmaically (closes: #400874)
  * Merged from Christian Perrier bzr branch:
    - uk.po: New Ukrainian translation: 483t28f3u
    - el.po: Update to 503t9f2u
    - de.po: Updates and corrections.
  * apt-pkg/contrib/progress.cc:
    - OpProgress::CheckChange optimized, thanks to Paul Brook
      (closes: #398381)
  * apt-pkg/contrib/sha256.cc:
    - fix building with noopt

 -- Michael Vogt <mvo@debian.org>  Thu,  7 Dec 2006 10:49:50 +0100

apt (0.6.46.3-0.2) unstable; urgency=high

  * Non-maintainer upload with permission of Michael Vogt.
  * Fix FTBFS on most arches (regression from the fix of #400874)

 -- Andreas Barth <aba@not.so.argh.org>  Tue,  5 Dec 2006 15:51:22 +0000 
  
apt (0.6.46.3-0.1) unstable; urgency=high

  * Non-maintainer upload with permission of Michael Vogt.
  * Fix segfault at apt-get source. Closes: #400874
  * Add apt-key update in postinst, so that debian-archive-keyring doesn't
    need to depend on apt >= 0.6. Closes: #401114
  * Don't double-queue pdiff files. Closes: #401017
  
 -- Andreas Barth <aba@not.so.argh.org>  Tue,  5 Dec 2006 10:34:56 +0000

apt (0.6.46.3) unstable; urgency=low

  * apt-pkg/deb/dpkgpm.cc:
    - make progress reporting robust against multiline error
      messages 

  * Merged from Christian Perrier bzr branch:
    - ca.po: Updated to 514t
    - be.po: Updated to 514t
    - it.po: Updated to 514t
    - hu.po: Updated to 514t
    - zh_TW.po: Updated to 514t
    - ar.po: Updated to 293t221u.
    - ru.po: Updated to 514t. Closes: #392466
    - nb.po: Updated to 514t. Closes: #392466
    - pt.po: Updated to 514t. Closes: #393199
    - fr.po: One spelling error corrected: s/accÃ¨der/accÃ©der
    - km.po: Updated to 514t.
    - ko.po: Updated to 514t.
    - bg.po: Updated to 514t.
    - de.po: Updated to 514t.
    - en_GB.po: Updated to 514t.

 -- Michael Vogt <mvo@debian.org>  Thu,  2 Nov 2006 11:37:58 +0100

apt (0.6.46.2) unstable; urgency=low

  * debian/control:
    - depend on debian-archive-keyring to offer clean upgrade path 
      (closes: #386800)
  * Merged from Christian Perrier bzr branch:
    - es.po: Updated to 514t. Closes: #391661
    - da.po: Updated to 514t. Closes: #391424
    - cs.po: Updated. Closes: #391064
    - es.po: Updated to 514t. Closes: #391661
    - da.po: Updated to 514t. Closes: #391424

 -- Michael Vogt <mvo@debian.org>  Wed, 11 Oct 2006 09:03:15 +0200

apt (0.6.46.1) unstable; urgency=low

  * methods/gzip.cc:
    - deal with empty files 
  * Applied patch from Daniel Schepler to make apt bin-NMU able.
    (closes: bug#359634)
  * rebuild against current g++ because of:
    http://gcc.gnu.org/bugzilla/show_bug.cgi?id=29289
    (closes: #390189)
  * fix broken i18n in the dpkg progress reporting, thanks to 
    Frans Pop and Steinar Gunderson. (closes: #389261)
  * Merged from Christian Perrier bzr branch:
    * fi.po: Updated to 514t. Closes: #390149
    * eu.po: Updated to 514t. Closes: #389725
    * vi.po: Updated to 514t. Closes: #388555
  * make the internal buffer in pkgTagFile grow dynamically
    (closes: #388708)
  
 -- Michael Vogt <mvo@debian.org>  Mon,  2 Oct 2006 20:42:20 +0200

apt (0.6.46) unstable; urgency=low

  * debian/control:
    - switched to libdb4.4 for building (closes: #381019)
  * cmdline/apt-get.cc:
    - show only the recommends/suggests for the candidate-version, not for all
      versions of the package (closes: #257054)
    - properly handle recommends/suggests or-groups when printing the list of
      suggested/recommends packages (closes: #311619)
  * methods/http.cc:
    - check more careful for incorrect proxy settings (closes: #378868)
  * methods/gzip.cc:
    - don't hang when /var is full (closes: #341537), thanks to
      Luis Rodrigo Gallardo Cruz for the patch
  * doc/examples/sources.list:
    - removed non-us.debian.org from the example (closes: #380030,#316196)
  * Merged from Christian Perrier bzr branch:
    * ro.po: Updated to 514t. Closes: #388402
    * dz.po: Updated to 514t. Closes: #388184
    * it.po: Fixed typos. Closes: #387812
    * ku.po: New kurdish translation. Closes: #387766
    * sk.po: Updated to 514t. Closes: #386851
    * ja.po: Updated to 514t. Closes: #386537
    * gl.po: Updated to 514t. Closes: #386397
    * fr.po: Updated to 516t.
    * fi.po: Updated to 512t. Closes: #382702
  * share/archive-archive.gpg:
    - removed the outdated amd64 and debian-2004 keys
  * apt-pkg/tagfile.cc:
    - applied patch from Jeroen van Wolffelaar to make the tags
      caseinsensitive (closes: #384182)
    - reverted MMap use in the tagfile because it does not work 
      across pipes (closes: #383487) 
  
 -- Michael Vogt <mvo@debian.org>  Thu, 21 Sep 2006 10:25:03 +0200

apt (0.6.45) unstable; urgency=low

  * apt-pkg/contrib/sha256.cc:
    - fixed the sha256 generation (closes: #378183)
  * ftparchive/cachedb.cc:
    - applied patch from Anthony Towns to fix Clean() function
      (closes: #379576)
  * doc/apt-get.8.xml:
    - fix path to the apt user build (Closes: #375640)
  * doc/apt-cache.8.xml:
    - typo (Closes: #376408)
  * apt-pkg/deb/dpkgpm.cc:
    - make progress reporting more robust against multiline error
      messages (first half of a fix for #374195)
  * doc/examples/configure-index:
    - document Debug::pkgAcquire::Auth     
  * methods/gpgv.cc:
    - deal with gpg error "NODATA". Closes: #296103, Thanks to 
      Luis Rodrigo Gallardo Cruz for the patch
  * apt-inst/contrib/extracttar.cc:
    - fix for string mangling, closes: #373864
  * apt-pkg/acquire-item.cc:
    - check for bzip2 in /bin (closes: #377391)
  * apt-pkg/tagfile.cc:
    - make it work on non-mapable files again, thanks 
      to James Troup for confirming the fix (closes: #376777)
  * Merged from Christian Perrier bzr branch:
    * ko.po: Updated to 512t. Closes: #378901
    * hu.po: Updated to 512t. Closes: #376330
    * km.po: New Khmer translation: 506t6f. Closes: #375068
    * ne.po: New Nepali translation: 512t. Closes: #373729
    * vi.po: Updated to 512t. Closes: #368038
    * zh_TW.po: Remove an extra %s in one string. Closes: #370551
    * dz.po: New Dzongkha translation: 512t
    * ro.po: Updated to 512t
    * eu.po: Updated
    * eu.po: Updated
  * fix apt-get dist-upgrade
  * fix warning if no /var/lib/apt/extended_states is present
  * don't download Translations for deb-src sources.list lines
  * apt-pkg/tagfile.cc:
    - support not-mmapable files again

 -- Michael Vogt <mvo@debian.org>  Thu, 27 Jul 2006 00:52:05 +0200

apt (0.6.44.2exp1) experimental; urgency=low

  * added support for i18n of the package descriptions
  * added support for aptitude like auto-install tracking (a HUGE
    HUGE thanks to Daniel Burrows who made this possible) 
  * synced with the http://people.debian.org/~mvo/bzr/apt/debian-sid branch
  * build from http://people.debian.org/~mvo/bzr/apt/debian-experimental

 -- Michael Vogt <mvo@debian.org>  Mon,  3 Jul 2006 21:50:31 +0200

apt (0.6.44.2) unstable; urgency=low

  * apt-pkg/depcache.cc:
    - added Debug::pkgDepCache::AutoInstall (thanks to infinity)
  * apt-pkg/acquire-item.cc:
    - fix missing chmod() in the new aquire code 
      (thanks to Bastian Blank, Closes: #367425)
  * merged from 
    http://www.perrier.eu.org/debian/packages/d-i/level4/apt-main:
    * sk.po: Completed to 512t
    * eu.po: Completed to 512t
    * fr.po: Completed to 512t
    * sv.po: Completed to 512t
    * Update all PO and the POT. Gives 506t6f for formerly
      complete translations

 -- Michael Vogt <mvo@debian.org>  Wed, 14 Jun 2006 12:00:57 +0200

apt (0.6.44.1-0.1) unstable; urgency=low

  * Non-maintainer upload.
  * Don't give an error when parsing empty Packages/Sources files.
    (Closes: #366931, #367086, #370160)

 -- Steinar H. Gunderson <sesse@debian.org>  Fri,  9 Jun 2006 00:52:21 +0200

apt (0.6.44.1) unstable; urgency=low

  * apt-pkg/acquire-item.cc:
    - fix reversed logic of the "Acquire::PDiffs" option
  * merged from 
    http://www.perrier.eu.org/debian/packages/d-i/level4/apt-main:
    - po/LINGUAS: added "bg" Closes: #360262
    - po/gl.po: Galician translation update. Closes: #366849
    - po/hu.po: Hungarian translation update. Closes: #365448
    - po/cs.po: Czech translation updated. Closes: #367244
  * apt-pkg/contrib/sha256.cc:
    - applied patch to fix unaligned access problem. Closes: #367417
      (thanks to David Mosberger)

 -- Michael Vogt <mvo@debian.org>  Tue, 16 May 2006 21:51:16 +0200

apt (0.6.44) unstable; urgency=low

  * apt-pkg/acquire.cc: don't show ETA if it is 0 or absurdely large
  * apt-pkg/contrib/sha256.{cc,h},hashes.{cc,h}: support for sha256 
    (thanks to Anthony Towns)
  * ftparchive/cachedb.{cc,h},writer.{cc,h}: optimizations 
    (thanks to Anthony Towns)
  * apt pdiff support from experimental merged
  * apt-pkg/deb/dpkgpm.cc: wording fixes (thanks to Matt Zimmerman)
  * apt-pkg/deb/dpkgpm.cc: 
    - wording fixes (thanks to Matt Zimmerman)
    - fix error in dpkg interaction (closes: #364513, thanks to Martin Dickopp)
  * apt-pkg/tagfile.{cc,h}:
    - use MMap to read the entries (thanks to Zephaniah E. Hull for the
      patch) Closes: #350025
  * Merge from http://www.perrier.eu.org/debian/packages/d-i/level4/apt-main:
  	* bg.po: Added, complete to 512t. Closes: #360262
  * doc/apt-ftparchive.1.xml:
    - fix documentation for "SrcPackages" -> "Sources" 
      (thanks to Bart Martens for the patch, closes: #307756)
  * debian/libapt-pkg-doc.doc-base.cache:
    - remove broken charackter from description (closes: #361129)
  * apt-inst/deb/dpkgdb.cc, methods/gpgv.cc: 
    - i18n fixes (closes: #349298)
  * debian/postinst: dont fail on not available
    /usr/share/doc/apt/examples/sources.list (closes: #361130)
  * methods/ftp.cc:
    - unlink empty file in partial if the download failed because
      the file is missing on the server (closes: #316337)
  * apt-pkg/deb/debversion.cc:
    - treats a version string with explicit zero epoch equal
      than the same without epoch (Policy 5.6.12, closes: #363358)
      Thanks to Lionel Elie Mamane for the patch
  
 -- Michael Vogt <mvo@debian.org>  Mon,  8 May 2006 22:28:53 +0200

apt (0.6.43.3) unstable; urgency=low

  * Merge bubulle@debian.org--2005/apt--main--0 up to patch-186:
    * ca.po: Completed to 512t. Closes: #351592
    * eu.po: Completed to 512t. Closes: #350483
    * ja.po: Completed to 512t. Closes: #349806
    * pl.po: Completed to 512t. Closes: #349514
    * sk.po: Completed to 512t. Closes: #349474
    * gl.po: Completed to 512 strings Closes: #349407
    * sv.po: Completed to 512 strings Closes: #349210
    * ru.po: Completed to 512 strings Closes: #349154
    * da.po: Completed to 512 strings Closes: #349084
    * fr.po: Completed to 512 strings
    * vi.po: Completed to 511 strings  Closes: #348968
    * zh_CN.po: Completed to 512t. Closes: #353936
    * it.po: Completed to 512t. Closes: #352803
    * pt_BR.po: Completed to 512t. Closes: #352419
    * LINGUAS: Add Welsh
    * *.po: Updated from sources (512 strings)
  * apt-pkg/deb/deblistparser.cc:
    - don't explode on a DepCompareOp in a Provides line, but warn about
      it and ignore it otherwise (thanks to James Troup for reporting it)
  * cmdline/apt-get.cc:
    - don't lock the lists directory in DoInstall, breaks --print-uri 
      (thanks to James Troup for reporting it)
  * debian/apt.dirs: create /etc/apt/sources.list.d 
  * make apt-cache madison work without deb-src entries (#352583)
  * cmdline/apt-get.cc: only run the list-cleaner if a update was 
    successfull

 -- Michael Vogt <mvo@debian.org>  Wed, 22 Feb 2006 10:13:04 +0100

apt (0.6.43.2) unstable; urgency=low

  * Merge bubulle@debian.org--2005/apt--main--0 up to patch-166:
    - en_GB.po, de.po: fix spaces errors in "Ign " translations Closes: #347258
    - makefile: make update-po a pre-requisite of clean target so
    	        that POT and PO files are always up-to-date
    - sv.po: Completed to 511t. Closes: #346450
    - sk.po: Completed to 511t. Closes: #346369
    - fr.po: Completed to 511t
    - *.po: Updated from sources (511 strings)
    - el.po: Completed to 511 strings Closes: #344642
    - da.po: Completed to 511 strings Closes: #348574
    - es.po: Updated to 510t1f Closes: #348158
    - gl.po: Completed to 511 strings Closes: #347729
    - it.po: Yet another update Closes: #347435
  * added debian-archive-keyring to the Recommends (closes: #347970)
  * fixed message in apt-key to install debian-archive-keyring 
  * typos fixed in apt-cache.8 (closes: #348348, #347349)
  * add patch to fix http download corruption problem (thanks to
    Petr Vandrovec, closes: #280844, #290694)

 -- Michael Vogt <mvo@debian.org>  Thu, 19 Jan 2006 00:06:33 +0100

apt (0.6.43.1) unstable; urgency=low

  * Merge bubulle@debian.org--2005/apt--main--0 up to patch-148:
    * fr.po: Completed to 510 strings
    * it.po: Completed to 510t
    * en_GB.po: Completed to 510t
    * cs.po: Completed to 510t
    * zh_CN.po: Completed to 510t
    * el.po: Updated to 510t
    * vi.po: Updated to 383t93f34u
    * tl.po: Completed to 510 strings (Closes: #344306)
    * sv.po: Completed to 510 strings (Closes: #344056)
    * LINGUAS: disabled Hebrew translation. (Closes: #313283)
    * eu.po: Completed to 510 strings (Closes: #342091)
  * apt-get source won't download already downloaded files again
    (closes: #79277)
  * share/debian-archive.gpg: new 2006 ftp-archive signing key added
    (#345891)
  * redownload the Release file if IMS-Hit and gpg failure
  * deal with multiple signatures on a Release file

 -- Michael Vogt <mvo@debian.org>  Fri,  6 Jan 2006 01:17:08 +0100

apt (0.6.43) unstable; urgency=medium

  * Merge bubulle@debian.org--2005/apt--main--0 up to patch-132:  
    * zh_CN.po: Completed to 510 strings(Closes: #338267)
    * gl.po: Completed to 510 strings (Closes: #338356)
  * added support for "/etc/apt/sources.list.d" directory 
    (closes: #66325)
  * make pkgDirStream (a bit) more complete
  * fix bug in pkgCache::VerIterator::end() (thanks to Daniel Burrows)
    (closes: #339533)
  * pkgAcqFile is more flexible now (closes: #57091)
  * support a download rate limit for http (closes: #146877)
  * included lots of the speedup changes from #319377
  * add stdint.h to contrib/md5.h (closes: #340448)
  * ABI change, library name changed (closes: #339147)
  * Fix GNU/kFreeBSD crash on non-existing server file (closes: #317718)
  * switch to libdb4.3 in build-depends
  
 -- Michael Vogt <mvo@debian.org>  Tue, 29 Nov 2005 00:17:07 +0100

apt (0.6.42.3) unstable; urgency=low

  * Merge bubulle@debian.org--2005/apt--main--0 up to patch-129:
    - patch-118: Russian translation update by Yuri Kozlov (closes: #335164)
    - patch-119: add update-po as a pre-req for binary (closes: #329910)
    - patch-121: Complete French translation
    - patch-125: Fixed localization of y/n questions in German translation 
                 (closes: #337078)
    - patch-126: Swedish translation update (closes: #337163)
    - patch-127: Complete Tagalog translation (closes: #337306)
    - patch-128: Danish translation update (closes: #337949)
    - patch-129: Basque translation update (closes: #338101)
  * cmdline/apt-get.cc:
    - bufix in FindSrc  (closes: #335213, #337910)
  * added armeb to archtable (closes: #333599)
  * with --allow-unauthenticated use the old fallback behaviour for
    sources (closes: #335112)
   
 -- Michael Vogt <mvo@debian.org>  Wed,  9 Nov 2005 07:22:31 +0100

apt (0.6.42.2) unstable; urgency=high

  * NMU (approved by maintainer)
  * Add AMD64 archive signing key to debian-archive.gpg (closes: #336500).
  * Add big-endian arm (armeb) support (closes: #333599).
  * Priority high to get the AMD key into testing ASAP.

 -- Frans Pop <fjp@debian.org>  Sun, 30 Oct 2005 21:29:11 +0100
 
apt (0.6.42.1) unstable; urgency=low

  * fix a incorrect example in the apt_prefrences man page
    (thanks to Filipus Klutiero, closes: #282918)
  * apt-pkg/pkgrecords.cc:
    - revert patch from last version, it causes trouble on alpha 
      and ia64 (closes: #335102, #335103)
  * cmdline/apt-get.cc:
    - be extra carefull in FindSrc (closes: #335213)

 -- Michael Vogt <mvo@debian.org>  Sat, 22 Oct 2005 23:44:35 +0200

apt (0.6.42) unstable; urgency=low

  * apt-pkg/cdrom.cc:
    - unmount the cdrom when apt failed to locate any package files
  * allow cdrom failures and fallback to other sources in that case
    (closes: #44135)
  * better error text when dpkg-source fails 
  * Merge bubulle@debian.org--2005/apt--main--0 up to patch-115:
    - patch-99: Added Galician translation
    - patch-100: Completed Danish translation (Closes: #325686)
    - patch-104: French translation completed
    - patch-109: Italian translation completed
    - patch-112: Swedish translation update 
    - patch-115: Basque translation completed (Closes: #333299)
  * applied french man-page update (thanks to Philippe Batailler)
    (closes: #316638, #327456)
  * fix leak in the mmap code, thanks to Daniel Burrows for the
    patch (closes: #250583)
  * support for apt-get [build-dep|source] -t (closes: #152129)
  * added "APT::Authentication::TrustCDROM" option to make the life
    for the installer people easier (closes: #334656)
  * fix crash in apt-ftparchive (thanks to Bastian Blank for the patch)
    (closes: #334671)
  * apt-pkg/contrib/md5.cc:
    - fix a alignment problem on sparc64 that gives random bus errors
      (thanks to Fabbione for providing a test-case)
  * init the default ScreenWidth to 79 columns by default 
    (Closes: #324921)
  * cmdline/apt-cdrom.cc: 
    - fix some missing gettext() calls (closes: #334539)
  * doc/apt-cache.8.xml: fix typo (closes: #334714)

 -- Michael Vogt <mvo@debian.org>  Wed, 19 Oct 2005 22:02:09 +0200

apt (0.6.41) unstable; urgency=low

  * improved the support for "error" and "conffile" reporting from
    dpkg, added the format to README.progress-reporting
  * added README.progress-reporting to the apt-doc package
  * improved the network timeout handling, if a index file from a 
    sources.list times out or EAI_AGAIN is returned from getaddrinfo, 
    don't try to get the other files from that entry
  * Support architecture-specific extra overrides
    (closes: #225947). Thanks to  Anthony Towns for idea and
    the patch, thanks to Colin Watson for testing it.
  * Javier Fernandez-Sanguino Pen~a:
    - Added a first version of an apt-secure.8 manpage, and modified
      apt-key and apt.end accordingly. Also added the 'update'
      argument to apt-key which was previously not documented 
      (Closes: #322120)
  * Andreas Pakulat:
    - added example apt-ftparchive.conf file to doc/examples 
      (closes: #322483)
  * Fix a incorrect example in the man-page (closes: #282918)
  * Fix a bug for very long lines in the apt-cdrom code (closes: #280356)
  * Fix a manual page bug (closes: #316314)
  * Do md5sum checking for file and cdrom method (closes: #319142)
  * Change pkgPolicy::Pin from private to protected to let subclasses
    access it too (closes: #321799)
  * add default constructor for PrvIterator (closes: #322267)
  * Reread status configuration on debSystem::Initialize() 
    (needed for apt-proxy, thanks to Otavio for this patch)
  
 -- Michael Vogt <mvo@debian.org>  Mon,  5 Sep 2005 22:59:03 +0200

apt (0.6.40.1) unstable; urgency=low

  * bugfix in the parsing code for the apt<->dpkg communication. apt 
    crashed when dpkg sends the same state more than once under certain
    conditions
  * 0.6.40 breaks the ABI but I accidentally didn't change the soname :/

 -- Michael Vogt <mvo@debian.org>  Fri,  5 Aug 2005 13:24:58 +0200

apt (0.6.40) unstable; urgency=low

  * Patch from Jordi Mallach to mark some additional strings for translation
  * Updated Catalan translation from Jordi Mallach
  * Merge from bubulle@debian.org--2005/apt--main--0:
    - Update pot and merge with *.po
    - Updated French translation, including apt-key.fr.8
  * Restore changelog entries from the 0.6.x series that went to Debian
    experimental
  * Merge michael.vogt@ubuntu.com--2005/apt--progress-reporting--0
    - Provide an interface for progress reporting which can be used by
      (e.g.) base-config

 -- Matt Zimmerman <mdz@debian.org>  Thu, 28 Jul 2005 11:57:32 -0700

apt (0.6.39) unstable; urgency=low

  * Welsh translation update: daf@muse.19inch.net--2005/apt--main--0--patch-6
  * Merge mvo's changes from 0.6.36ubuntu1:
    michael.vogt@ubuntu.com--2005/apt--mvo--0--patch-32
  * Merge aggregated translation updates:
    bubulle@debian.org--2005/apt--main--0
  * Update priority of apt-utils to important, to match the override file
  * Install only one keyring on each branch (Closes: #316119)

 -- Matt Zimmerman <mdz@debian.org>  Tue, 28 Jun 2005 11:51:09 -0700

apt (0.6.38) unstable; urgency=low

  * Merge michael.vogt@ubuntu.com--2005/apt--fixes--0--patch-6, a workaround
    for the French man pages' failure to build
  * Branch Debian and Ubuntu
    - apt.postinst, apt-key: use the appropriate keyring
    - debian/rules: install all keyrings
  * Add the current Debian archive signing key (4F368D5D) to
    debian-archive.gpg
  * make pinning on the "component" work again (using the section of the 
    archive, we don't use per-section Release files anymore with apt-0.6)
    (closes ubuntu #9935)
  
 -- Matt Zimmerman <mdz@debian.org>  Sat, 25 Jun 2005 09:51:00 -0700

apt (0.6.37) breezy; urgency=low

  * Merge bubulle@debian.org--2005/apt--main--0 up to patch-81
    - patch-66: Italian update
    - patch-71: French update
    - patch-73: Basque update
    - patch-74: Hebrew update
    - patch-76: Correct Hebrew translation (Closes: #306658)
    - patch-77: French man page update
    - patch-79: Correct syntax errors in Hebrew translation
    - patch-81: Portuguese update
  * Fix build of French man pages (now using XML, not SGML)
  * Add Welsh translation from Dafydd Harries
    (daf@muse.19inch.net--2005/apt--main--0--patch-1)
  * Change debian/bugscript to use #!/bin/bash (Closes: #313402)
  * Fix a incorrect example in the man-page (closes: #282918)

 -- Matt Zimmerman <mdz@ubuntu.com>  Tue, 24 May 2005 14:38:25 -0700

apt (0.6.36ubuntu1) breezy; urgency=low

  * make it possible to write a cache-control: no-cache header even if
    no proxy is set to support transparent proxies (closes ubuntu: #10773)

  * Merge otavio@debian.org--2005/apt--fixes--0.6:
    - Fix comment about the need of xmlto while building from Arch;
    - Fix StatStore struct on cachedb.h to use time_t and then fix a compile
      warning;
    - Lock database at start of DoInstall routine to avoid concurrent
      runs of install/remove and update commands (Closes: #194467)
    - Fix warnings while compiling with GCC 4.0 compiler  

 -- Michael Vogt <michael.vogt@ubuntu.com>  Mon, 23 May 2005 11:57:53 +0200

apt (0.6.36) experimental; urgency=low

  * Merge apt--mvo--0:
    - apt-pkg/acquire-item.cc:
      added "Acquire::BrokenProxy" that will force apt to always 
      re-get the Release.gpg file (for broken proxies)
    - debian/apt.cron.daily:
      MinAge is defaulting to 2 days now to prevent over-aggresive removal 
    - apt-pkg/cdrom.cc:
      honor "Acquire::gpgv::Options" when verifying the signature (Ubuntu #8496)
 
 -- Michael Vogt <mvo@debian.org>  Thu, 31 Mar 2005 20:37:11 +0200

apt (0.6.35) hoary; urgency=low

  * Merge apt--mvo--0 (incorporates 0.6.34ubuntu1):
    - Implement MaxSize and MaxAge in apt.cron.daily, to prevent the cache
      from growing too large (Ubuntu #6761)
    - some comments about the pkgAcqMetaSig::Custom600Headers() added
    - use gpg --with-colons
    - commented the ftp no_proxy unseting in methods/ftp.cc
    - added support for "Acquire::gpgv::options" in methods/gpgv.cc
  * Merge bubulle@debian.org--2005/apt--main--0
    - Make capitalization more consistent
    - Un-fuzzy translations resulting from capitalization changes
    - Italian translation update

 -- Matt Zimmerman <mdz@ubuntu.com>  Mon,  7 Mar 2005 20:08:33 -0800

apt (0.6.34) hoary; urgency=low

  * Add missing semicolon to configure-index (Closes: #295773)
  * Update build-depends on gettext to 0.12 (Closes: #295077)
  * Merge from bubulle@debian.org--2005/apt--main--0 to get
    translation updates

 -- Matt Zimmerman <mdz@ubuntu.com>  Fri,  4 Mar 2005 16:13:15 -0800

apt (0.6.33) hoary; urgency=low

  * Merge michael.vogt@ubuntu.com--2005/apt--mvo--0 (through patch-6)
    - patch-1: cosmetic changes (whitespace, "Apt::GPGV->APT::GPGV")
    - patch-2: (doc) documentation for gpgv
    - patch-3: (doc) new config variables added configure-index
    - patch-4: pkgAcquire::Run() pulse intervall can be configured
    - patch-5: fix for apt-get update removing Release.gpg files (#6865)
    - patch-6: change the path scoring in apt-cdrom, prefer pathes without
      symlinks

 -- Matt Zimmerman <mdz@ubuntu.com>  Sat, 26 Feb 2005 15:21:17 -0800

apt (0.6.32) hoary; urgency=low

  * Merge michael.vogt@ubuntu.com--2005/apt--mvo--0 (patch-1)
    - Implement Acquire::gpgv::options (Ubuntu bug#6283)

 -- Matt Zimmerman <mdz@ubuntu.com>  Tue,  8 Feb 2005 19:31:15 -0800

apt (0.6.31) hoary; urgency=low

  * Matt Zimmerman
    - Remove debugging output from apt.cron.daily (no one noticed?)
    - Apply patch from Anthony Towns to allow SHA1Summation to process a file
      descriptor until EOF, rather than requiring that the length of input be
      specified (Closes: #291338)
    - Fix build/install of Polish offline documentation, based on patch from
      Christian Perrier (Closes: #270404)
  * Michael Vogt
    - apt-cdrom.cc seperated into frontend (cmdline/apt-cdrom.cc and library
      apt-pkg/cdrom.{cc,h}) (Ubuntu #5668)

 -- Matt Zimmerman <mdz@ubuntu.com>  Fri,  4 Feb 2005 10:23:01 -0800

apt (0.6.30) unstable; urgency=low

  * Add ppc64 to buildlib/archtable
  * Merge michael.vogt@canonical.com--2004/apt--status-fd--0
    - Support preserving dpkg status file descriptor, to support
      better integration with synaptic
  
 -- Matt Zimmerman <mdz@ubuntu.com>  Wed, 19 Jan 2005 00:26:01 -0800

apt (0.6.29) hoary; urgency=low

  * Merge apt--mvo--0 (0.6.27ubuntu4)
  

 -- Matt Zimmerman <mdz@canonical.com>  Tue, 28 Dec 2004 17:18:02 -0800

apt (0.6.28) hoary; urgency=low

  * Merge apt--mvo--0
  * Rebuild source to get rid of arch metadata and temporary files in
    0.6.27ubuntu3

 -- Matt Zimmerman <mdz@canonical.com>  Thu, 23 Dec 2004 18:53:16 -0800

apt (0.6.27ubuntu4) hoary; urgency=low

  * remove old sig-file in partial/ before starting to fetch a new sig-file
    (see ubuntu #4769 for the rational)
  * added apt-key update method (uses ubuntu-keyring)
  * documented the "--allow-unauthenticated" switch
  * added DEB_BUILD_PROG_OPTS to debian/rules (additonal options can be 
    passed to DEB_BUILD_PROG like "-S")

 -- Michael Vogt <mvo@debian.org>  Thu, 23 Dec 2004 11:12:51 +0100

apt (0.6.27ubuntu3) hoary; urgency=low

  * added a exact dependency from libapt-pkg-dev to the apt version it was
    build with

 -- Michael Vogt <mvo@debian.org>  Wed, 15 Dec 2004 09:56:32 +0100

apt (0.6.27ubuntu2) hoary; urgency=low

  * fixed a bug in the rule file that happend during the big 0.5->0.6 merge

 -- Michael Vogt <mvo@debian.org>  Tue, 14 Dec 2004 12:14:25 +0100

apt (0.6.27ubuntu1) hoary; urgency=low

  * chmod 755 /usr/bin/apt-key
  * don't display a error when a apt-get update don't find a 
    Packages.bz2/Sources.bz2 file

 -- Michael Vogt <mvo@debian.org>  Mon, 13 Dec 2004 18:40:21 +0100

apt (0.6.27) hoary; urgency=low

  * Merge apt--authentication--0 branch
    - Implement gpg authentication for package repositories (Closes: #203741)
    - Also includes Michael Vogt's fixes
  * Merge apt--misc-abi-changes--0 branch
    - Use pid_t throughout to hold process IDs (Closes: #226701)
    - Import patch from Debian bug #195510: (Closes: #195510)
      - Make Simulate::Describe and Simulate::ShortBreaks private member
        functions
      - Add a parameter (Candidate) to Describe to control whether the
        candidate version is displayed
      - Pass an appropriate value for Candidate everywhere Describe is called

 -- Matt Zimmerman <mdz@canonical.com>  Mon, 13 Dec 2004 01:03:11 -0800

apt (0.6.25) experimental; urgency=low

  * Fix handling of two-part sources for sources.list deb-src entries in
    the same way that deb entries were fixed

 -- Matt Zimmerman <mdz@debian.org>  Wed,  9 Jun 2004 05:29:50 -0700

apt (0.6.24) experimental; urgency=low

  * YnPrompt fixes were inadvertently left out, include them (Closes:
    #249251)

 -- Matt Zimmerman <mdz@debian.org>  Sun, 16 May 2004 14:18:53 -0700

apt (0.6.23) experimental; urgency=low

  * Remove obsolete pkgIterator::TargetVer() (Closes: #230159)
  * Reverse test in CheckAuth to match new prompt (Closes: #248211)

 -- Matt Zimmerman <mdz@debian.org>  Sun,  9 May 2004 21:01:58 -0700

apt (0.6.22) experimental; urgency=low

  * Merge 0.5.25
  * Make the unauthenticated packages prompt more intuitive (yes to
    continue, default no), but require --force-yes in addition to
    --assume-yes in order to override

 -- Matt Zimmerman <mdz@debian.org>  Fri, 19 Mar 2004 13:55:35 -0800

apt (0.6.21) experimental; urgency=low

  * Merge 0.5.24

 -- Matt Zimmerman <mdz@debian.org>  Tue, 16 Mar 2004 22:52:34 -0800

apt (0.6.20) experimental; urgency=low

  * Merge 0.5.23

 -- Matt Zimmerman <mdz@debian.org>  Thu, 26 Feb 2004 17:17:02 -0800

apt (0.6.19) experimental; urgency=low

  * Merge 0.5.22
  * Convert apt-key(8) to docbook XML

 -- Matt Zimmerman <mdz@debian.org>  Mon,  9 Feb 2004 15:44:49 -0800

apt (0.6.18) experimental; urgency=low

  * Add new Debian Archive Automatic Signing Key to the default keyring
    (existing keyrings are not updated; do that yourself)

 -- Matt Zimmerman <mdz@debian.org>  Sat, 17 Jan 2004 17:04:30 -0800

apt (0.6.17) experimental; urgency=low

  * Merge 0.5.21
  * Handle more IMS stuff correctly

 -- Matt Zimmerman <mdz@debian.org>  Fri, 16 Jan 2004 10:54:25 -0800

apt (0.6.16) experimental; urgency=low

  * Fix some cases where the .gpg file could be left in place when it is
    invalid

 -- Matt Zimmerman <mdz@debian.org>  Fri,  9 Jan 2004 09:22:15 -0800

apt (0.6.15) experimental; urgency=low

  * s/Debug::Acquire::gpg/&v/
  * Honor the [vendor] syntax in sources.list again (though it is not
    presently used for anything)
  * Don't ship vendors.list(5) since it isn't used yet
  * Revert change from 0.6.10; it was right in the first place and the
    problem was apparently something else.  Archive = Suite.

 -- Matt Zimmerman <mdz@debian.org>  Mon,  5 Jan 2004 17:43:01 -0800

apt (0.6.14) experimental; urgency=low

  * Merge 0.5.20

 -- Matt Zimmerman <mdz@debian.org>  Sun,  4 Jan 2004 11:09:21 -0800

apt (0.6.13) experimental; urgency=low

  * Merge 0.5.19

 -- Matt Zimmerman <mdz@debian.org>  Sat,  3 Jan 2004 16:22:31 -0800

apt (0.6.12) experimental; urgency=low

  * Have pkgAcquireIndex calculate an MD5 sum if one is not provided by
    the method (as with file: and copy:).  Local repositories
  * Fix warning about dist name mismatch to actually print what it was
    expecting
  * Don't expect any particular distribution name for two-part
    sources.list entries
  * Merge 0.5.18

 -- Matt Zimmerman <mdz@debian.org>  Fri,  2 Jan 2004 13:59:00 -0800

apt (0.6.11) experimental; urgency=low

  * Support IMS requests of Release.gpg and Release
  * This required API changes, bump the libapt-pkg version
  * Copy local Release files into Dir::State::Lists
  * Set IndexFile attribute when retrieving Release and Release.gpg so
    that the appropriate Cache-Control headers are sent

 -- Matt Zimmerman <mdz@debian.org>  Fri,  2 Jan 2004 10:46:17 -0800

apt (0.6.10) experimental; urgency=low

  * Use "Codename" (woody, sarge, etc.) to supply the value of the
    "Archive" package file attribute, used to match "release a=" type
    pins, rather than "Suite" (stable, testing, etc.)

 -- Matt Zimmerman <mdz@debian.org>  Thu,  1 Jan 2004 16:56:47 -0800

apt (0.6.9) experimental; urgency=low

  * Another tagfile workaround

 -- Matt Zimmerman <mdz@debian.org>  Thu,  1 Jan 2004 13:56:08 -0800

apt (0.6.8) experimental; urgency=low

  * Add a config option and corresponding command line option
    (--allow-unauthenticated) to apt-get, to make buildd operators happy
    (Closes: #225648)

 -- Matt Zimmerman <mdz@debian.org>  Wed, 31 Dec 2003 08:28:04 -0800

apt (0.6.7) experimental; urgency=low

  * Forgot to revert part of the changes to tagfile in 0.6.4.  Hopefully
    will fix segfaults for some folks.

 -- Matt Zimmerman <mdz@debian.org>  Wed, 31 Dec 2003 08:01:28 -0800

apt (0.6.6) experimental; urgency=low

  * Restore the ugly hack I removed from indexRecords::Load which set the
    pkgTagFile buffer size to (file size)+256.  This is concealing a bug,
    but I can't fix it right now.  This should fix the segfaults that
    folks are seeing with 0.6.[45].

 -- Matt Zimmerman <mdz@debian.org>  Mon, 29 Dec 2003 18:11:13 -0800

apt (0.6.5) experimental; urgency=low

  * Move the authentication check into a separate function in apt-get
  * Fix display of unauthenticated packages when they are in the cache
    (Closes: #225336)

 -- Matt Zimmerman <mdz@debian.org>  Sun, 28 Dec 2003 16:47:57 -0800

apt (0.6.4) experimental; urgency=low

  * Use the top-level Release file in LoadReleaseInfo, rather than looking
    for the per-section ones (which aren't downloaded anymore).  This
    unbreaks release pinning, including the NotAutomatic bit used by
    project/experimental
  * Use FileFd::Size() rather than a separate stat() call in
    LoadReleaseInfo
  * Fix pkgTagFile to leave a little extra room at the end of the buffer
    to append the record separator if it isn't present
  * Change LoadReleaseInfo to use "Suite" rather than "Archive", to match
    the Debian archive's dist-level Release files

 -- Matt Zimmerman <mdz@debian.org>  Sun, 28 Dec 2003 15:55:55 -0800

apt (0.6.3) experimental; urgency=low

  * Fix MetaIndexURI for flat ("foo/") sources

 -- Matt Zimmerman <mdz@debian.org>  Sun, 28 Dec 2003 12:11:56 -0800

apt (0.6.2) experimental; urgency=low

  * Add space between package names when multiple unauthenticated packages
    are being installed (Closes: #225212)
  * Provide apt-key with a secret keyring and a trustdb, even though we
    would never use them, because it blows up if it doesn't have them
  * Fix typo in apt-key(8) (standard input is '-', not '/')

 -- Matt Zimmerman <mdz@debian.org>  Sat, 27 Dec 2003 13:01:40 -0800

apt (0.6.1) experimental; urgency=low

  * Merge apt 0.5.17
  * Rearrange Release file authentication code to be more clear
  * If Release is present, but Release.gpg is not, don't forget to still
    queue Packages files
  * Convert distribution "../project/experimental" to "experimental" for
    comparison purposes
  * Make a number of Release file errors into warnings; for now, it is OK
    not to have a codename, for example.  We mostly care about checksums
    for now

 -- Matt Zimmerman <mdz@debian.org>  Fri, 26 Dec 2003 15:12:47 -0800

apt (0.6.0) experimental; urgency=low

  * Signature verification support patch ("apt-secure") from Colin Walters
    <walters@debian.org> and Isaac Jones <ijones@syntaxpolice.org>.  This
    implements:
     - Release signature verification (Release.gpg)
     - Packages, Sources md5sum verification against Release
     - Closes: #203741
  * Make some modifications to signature verification support:
    - Release.gpg is always retrieved and verified if present, rather than
      requiring that sources be configured as secure
    - Print a hint about installing gnupg if exec(gpgv) fails
    - Remove obsolete pkgAcqIndexRel
    - Move vendors.list stuff into a separate module (vendorlist.{h,cc})
    - If any files about to be retrieved are not authenticated, issue a
      warning to the user and require confirmation
    - Fix a heap corruption bug in pkgSrcRecords::pkgSrcRecords()
  * Suggests: gnupg
  * Install a keyring in /usr/share/apt/debian-archive.gpg containing an
    initial set of Debian archive signing keys to seed /etc/apt/trusted.gpg
  * Add a new tool, apt-key(8) used to manage the keyring

 -- Matt Zimmerman <mdz@debian.org>  Fri, 26 Dec 2003 08:27:19 -0800

apt (0.5.32) hoary; urgency=low

  * Call setlocale in the methods, so that the messages are properly
    localised (Closes: #282700)
  * Implement support for bzip2-compressed debs (data.tar.bz2)

 -- Matt Zimmerman <mdz@canonical.com>  Sat, 11 Dec 2004 09:05:52 -0800

apt (0.5.31) unstable; urgency=low

  * New Romanian translation from Sorin Batariuc <sorin@bonbon.net>
    (Closes: #281458)
  * Merge changes from Hoary (0.5.30,0.5.30ubuntu2]
  * Fix the example in apt_preferences(5) to match the text
    (Closes: #222267)
  * Add APT::Periodic::Autoclean setting, to allow "apt-get autoclean" to
    be run periodically.  This is useful with
    APT::Periodic::Download-Upgradeable-Packages, and defaults to the same
    value, so that the cache size is bounded

 -- Matt Zimmerman <mdz@debian.org>  Tue, 23 Nov 2004 12:53:04 -0800

apt (0.5.30ubuntu2) hoary; urgency=low

  * bzip2 is now "Suggested" and it will detect if bzip2 is installed 
    and only then trying to get Packages.bz2

 -- Michael Vogt <mvo@debian.org>  Fri, 19 Nov 2004 12:00:39 +0100

apt (0.5.30ubuntu1) hoary; urgency=low

  * Need to Depend: bzip2 or Packages.bz2 fail.

 -- LaMont Jones <lamont@canonical.com>  Thu, 18 Nov 2004 12:51:05 -0700

apt (0.5.30) hoary; urgency=low

  * Patch from Michael Vogt to enable Packages.bz2 use, with a fallback to
    Packages.gz if it is not present (Closes: #37525)

 -- Matt Zimmerman <mdz@debian.org>  Mon, 15 Nov 2004 12:57:28 -0800

apt (0.5.29) unstable; urgency=low

  * Don't hardcode paths in apt.cron.daily
  * Add to apt.cron.daily the capability to pre-download upgradeable
    packages
  * Place timestamp files in /var/lib/apt/periodic, rather than
    /var/lib/apt itself
  * Standardize debhelper files a bit
    - Create all directories in debian/dirs rather than creating some on
      the dh_installdirs command line
    - Rename debian/dirs to debian/apt.dirs, debian/examples to
      debian/apt.examples

 -- Matt Zimmerman <mdz@debian.org>  Sat, 13 Nov 2004 17:58:07 -0800

apt (0.5.28) hoary; urgency=low

  * Translation updates:
    - Updated Hungarian from Kelemen Gábor <kelemeng@gnome.hu> (Closes: #263436)
    - Updated Greek from George Papamichelakis (Closes: #265004)
    - Updated Simplified Chinese from Tchaikov (Closes: #265190)
    - Updated French by Christian Perrier (Closes: #265816)
    - Updated Japanese by Kenshi Muto (Closes: #265630)
    - Updated Catalan from Jordi Mallach
    - Updated Dutch from Bart Cornelis (Closes: #268258, #278697)
    - Updated Portuguese from Miguel Figueiredo (Closes: #268265)
    - Updated Polish from Robert Luberda <robert@debian.org> (Closes: #268451)
    - Updated Danish from Claus Hindsgaul (Closes: #269417)
    - Updated Norwegian Nynorsk from Håvard Korsvoll <korsvoll@skulelinux.no>
      (Closes: #269965)
    - Updated Russian from Yuri Kozlov <yuray@id.ru> (Closes: #271104)
    - Updated Italian from Samuele Giovanni Tonon <samu@debian.org>
      (Closes: #275083)
    - Updated Brazilian Portuguese from Andre Luis Lopes (Closes: #273944)
    - Updated Slovak from Peter Mann (Closes: #279481)
  * APT::Get::APT::Get::No-List-Cleanup -> APT::Get::List-Cleanup in apt-get.cc
    (Closes: #267266)
  * Merge Ubuntu changes:
    - Set default Dpkg::MaxArgs to 1024, and Dpkg::MaxArgBytes to 32k.
      Needed to work around ordering bugs when installing a large number of
      packages
    - Patch from Michael Vogt to add an optional cron job which
      can run apt-get update periodically
  * Add arch-build target to debian/rules

 -- Matt Zimmerman <mdz@debian.org>  Sat, 13 Nov 2004 15:52:20 -0800

apt (0.5.27) unstable; urgency=high

  * Sneak in a bunch of updated translations before the freeze
    (no code changes)
  * Translation updates:
    - New Finnish translation from Tapio Lehtonen <tale@debian.org>
      (Closes: #258999)
    - New Bosnian translation from Safir Šećerović <sapphire@linux.org.ba>
      (Closes: #254201)
    - Fix Italian incontrario (Closes: #217277)
    - Updated Spanish from Ruben Porras (Closes: #260483)
    - Updated Danish from Claus Hindsgaul (Closes: #260569)
    - Updated Slovak from Peter Mann (Closes: #260627)
    - Updated Portuguese from Miguel Figueiredo (Closes: #261423)
  * Bring configure-index up to date with documented options, patch from
    Uwe Zeisberger <zeisberg@informatik.uni-freiburg.de> (Closes: #259540)
  * Note in apt.conf(5) that configure-index does not contain strictly
    default values, but also examples
  * Add Polish translation of offline.sgml (Closes: #259229)

 -- Matt Zimmerman <mdz@debian.org>  Thu, 29 Jul 2004 09:30:12 -0700

apt (0.5.26) unstable; urgency=low

  * Translation updates:
    - Spanish update from Ruben Porras <nahoo82@telefonica.net> (Closes: #248214)
    - Sync Spanish apt(8) (Closes: #249241)
    - French update from Christian Perrier <bubulle@debian.org> (Closes: #248614)
    - New Slovak translation from Peter Mann <Peter.Mann@tuke.sk> (Closes: #251676)
    - Czech update from Miroslav Kure <kurem@upcase.inf.upol.cz> (Closes: #251682)
    - pt_BR update from Andre Luis Lopes <andrelop@debian.org> (Closes: #251961)
    - German translation of apt(8) from Helge Kreutzmann <kreutzm@itp.uni-hannover.de>
      (Closes: #249453)
    - pt update from Miguel Figueiredo <elmig@debianpt.org> (Closes: #252700)
    - New Hebrew translation from Lior Kaplan <webmaster@guides.co.il>
      (Closes: #253182)
    - New Basque translation from Piarres Beobide Egaña <pi@beobide.net>
      (Vasco - Euskara - difficult language, Closes: #254407) and already a
      correction (Closes: #255760)
    - Updated Brazilian Portuguese translation from
      Guilherme de S. Pastore <gpastore@colband.com.br> (Closes: #256396)
    - Updated Greek translation (complete now) from
      George Papamichelakis <george@step.gr> (Closes: #256797)
    - New Korean translation from Changwoo Ryu <cwryu@debian.org>
      (Closes: #257143)
    - German translation now available in two flavours: with Unicode usage and
      without (related to #228486, #235759)
  * Update apt-get(8) to reflect the fact that APT::Get::Only-Source will
    affect apt-get build-dep as well as apt-get source
  * Remove aborted remnants of a different method of implementing DEB_BUILD_OPTIONS
    from debian/rules
  * Fix typo in error message when encountering unknown type in source list
    (Closes: #253217)
  * Update k*bsd-gnu arch names in buildlib/ostable (Closes: #253532)
  * Add amd64 to buildlib/archtable (Closes: #240896)
  * Have configure output a more useful error message if the architecture
    isn't in archtable

 -- Matt Zimmerman <mdz@debian.org>  Thu,  8 Jul 2004 15:53:28 -0700

apt (0.5.25) unstable; urgency=low

  * Patch from Jason Gunthorpe to remove arbitrary length limit on Binary
    field in SourcesWriter::DoPackage
  * Fix typo in apt-cache(8) (Closes: #238578)
  * Fix obsolete reference to bug(1) in stub apt(8) man page
    (Closes: #245923)
  * Fix typo in configure-index (RecruseDepends -> RecurseDepends)
    (Closes: #246550)
  * Support DEB_BUILD_OPTIONS=noopt in debian/rules
    (Closes: #244293)
  * Increase length of line buffer in ReadConfigFile to 1024 chars;
    detect if a line is longer than that and error out
    (Closes: #244835)
  * Suppress a signed/unsigned warning in apt-cache.cc:DisplayRecord
  * Build apt-ftparchive with libdb4.2 rather than libdb2
    - Patch from Clint Adams to do most of the work
    - Build-Depends: s/libdb2-dev/libdb4.2-dev/
    - Add AC_PREREQ(2.50) to configure.in
    - Use db_strerror(err) rather than GlobalError::Errno (which uses strerror)
    - Add note to NEWS.Debian about upgrading old databases
  * Attempt to fix problems with chunked encoding by stripping only a single CR
    (Closes: #152711)
  * Modify debian/rules cvs-build to use cvs export, to avoid picking up
    junk files from the working directory
  * Add lang=fr attribute to refentry section of
    apt-extracttemplates.fr.1.sgml and apt-sortpkgs.fr.1.sgml so they are
    correctly built
  * Remove extraneous '\' characters from <command> tags in
    apt_preferences.fr.5.sgml
  * Translation updates:
    - Updated Swedish translation from Peter Karlsson <peter@softwolves.pp.se>
      (Closes: #238943)
    - New Slovenian translation from Jure Čuhalev <gandalf@owca.info>
      (closes: #239785)
    - New Portuguese translation from Miguel Figueiredo <elmig@debianpt.org>
      (closes: #240074)
    - Updated Spanish translation from Ruben Porras <nahoo82@telefonica.net>
    - Updated Spanish translation of man pages from Ruben Porras
      <nahoo82@telefonica.net>
    - Updated Simplified Chinese translation from "Carlos Z.F. Liu" <carlos_liu@yahoo.com>
      (Closes: #241971)
    - Updated Russian translation from Dmitry Astapov <adept@despammed.com>
      (Closes: #243959)
    - Updated Polish translation from Marcin Owsiany <porridge@debian.org>
      (Closes: #242388)
    - Updated Czech translation from Miroslav Kure <kurem@upcase.inf.upol.cz>
      (Closes: #244369)
    - Updated Japanese translation from Kenshi Muto <kmuto@debian.org>
      (Closes: #244176)
    - Run make -C po update-po to update .po files
    - Updated French translation from Christian Perrier <bubulle@debian.org>
      (Closes: #246925)
    - Updated Danish translation from Claus Hindsgaul <claus_h@image.dk>
      (Closes: #247311)

 -- Matt Zimmerman <mdz@debian.org>  Sat,  8 May 2004 12:52:20 -0700

apt (0.5.24) unstable; urgency=low

  * Updated Czech translation from Miroslav Kure <kurem@upcase.inf.upol.cz>
    (Closes: #235822)
  * Updated French translation from Christian Perrier <bubulle@debian.org>
    (Closes: #237403)
  * Updates to XML man pages from richard.bos@xs4all.nl
  * Updated Danish translation from Claus Hindsgaul <claus_h@image.dk>
    (Closes: #237771)
  * Updated Greek translation from Konstantinos Margaritis
    <markos@debian.org>
    (Closes: #237806)
  * Updated Spanish translation from Ruben Porras <nahoo82@telefonica.net>
    (Closes: #237863)
  * Updated pt_BR translation from Andre Luis Lopes <andrelop@debian.org>
    (Closes: #237960)
  * Regenerate .pot file (Closes: #237892)
  * Updated Polish translation from Marcin Owsiany <porridge@debian.org>
    (Closes: #238333)
  * In pkgAcquire::Shutdown(), set the status of fetching items to
    StatError to avoid a sometimes large batch of error messages
    (Closes: #234685)
  * Implement an ugly workaround for the 10000-character limit on the
    Binaries field in debSrcRecordParser, until such time as some things
    can be converted over to use STL data types (ABI change) (Closes: #236688)
  * Increase default tagfile buffer from 32k to 128k; this arbitrary limit
    should also be removed someday (Closes: #174945)
  * Checked against Standards-Version 3.6.1 (no changes)

 -- Matt Zimmerman <mdz@debian.org>  Tue, 16 Mar 2004 22:47:55 -0800

apt (0.5.23) unstable; urgency=low

  * Cosmetic updates to XML man pages from Richard Bos <radoeka@xs4all.nl>
  * Use the 'binary' target rather than 'all' so that the ssh and bzip2
    symlinks are created correctly (thanks to Adam Heath)
    (Closes: #214842)
  * Updated Simplified Chinese translation of message catalog from Tchaikov
    <chaisave@263.net> (Closes: #234186)
  * Change default for Acquire::http::max-age to 0 to prevent index files
    being out of sync with each other (important with Release.gpg)
  * Add an assert() to make sure that we don't overflow a fixed-size
    buffer in the very unlikely event that someone adds 10 packaging
    systems to apt (Closes: #233678)
  * Fix whitespace in French translation of "Yes, do as I say!", which
    made it tricky to type, again.  Thanks to Sylvain Pasche
    <sylvain.pasche@switzerland.org> (Closes: #234494)
  * Print a slightly clearer error message if no packaging systems are
    available (Closes: #233681)
  * Point to Build-Depends in COMPILING (Closes: #233669)
  * Make debian/rules a bit more consistent in a few places.
    Specifically, always use -p$@ rather than an explicit package name,
    and always specify it first, and use dh_shlibdeps -l uniformly rather
    than sometimes changing LD_LIBRARY_PATH directly
  * Document unit for Cache-Limit (bytes) (Closes: #234737)
  * Don't translate "Yes, do as I say!" in Chinese locales, because it can
    be difficult to input (Closes: #234886)

 -- Matt Zimmerman <mdz@debian.org>  Thu, 26 Feb 2004 17:08:14 -0800

apt (0.5.22) unstable; urgency=low

  * Updated French translation of man pages from Philippe Batailler
    <philippe.batailler@free.fr> (Closes: #203119)
  * Initialize StatusFile in debSystem (Closes: #229791)
  * Fix apt-get's suggests/recommends printing, which was skipping every
    other dependency due to both using GlobOr and incrementing the DepIterator
    (Closes: #229722)
  * Restore SIGINT/SIGQUIT handlers to their old values (rather than
    SIG_DFL) after invoking dpkg (Closes: #229854)
  * Updated Dutch translation of message catalog from cobaco
    <cobaco@linux.be> (Closes: #229601)
  * Catalan translation from Antoni Bella, Matt Bonner and Jordi Mallach
    (Closes: #230102)
  * Simplified Chinese translation of message catalog from "Carlos
    Z.F. Liu" <carlos_liu@yahoo.com> (Closes: #230960)
  * Replace SGML manpages with XML man pages from richard.bos@xs4all.nl
    (Closes: #230687)
  * Updated Spanish translation of man pages from Ruben Porras
    <nahoo82@telefonica.net> (Closes: #231539)
  * New Czech translation of message catalog from Miroslav Kure
    <kurem@upcase.inf.upol.cz> (Closes: #231921)

 -- Matt Zimmerman <mdz@debian.org>  Mon,  9 Feb 2004 12:44:54 -0800

apt (0.5.21) unstable; urgency=low

  * Patch from Eric Wong <normalperson@yhbt.net> to include apt18n.h after
    other headers to avoid breaking locale.h when setlocale() is defined
    as an empty macro.  This was not a problem on Debian, but broke
    compilation on Solaris. (Closes: #226509)
  * Updated French translation from Pierre Machard <pmachard@debian.org>
    (Closes: #226886)
  * Add colons to apt-get's "kept back"/"upgraded"/"downgraded" messages
    (Closes: #226813)
  * Fix typo in apt-cache(8) (Closes: #226351)
  * Clearer error message in place of "...has no available version, but
    exists in the database" (Closes: #212203)
  * Patch from Oliver Kurth <oku@masqmail.cx> to use AC_CACHE_VAL for
    GLIBC_VER to make cross-compilation easier (Closes: #221528)
  * Add example preferences file (Closes: #220799)
  * Updated Greek translation from Konstantinos Margaritis <markos@debian.org>
    (Closes: #227205)
  * Updated Spanish translation of man pages from Ruben Porras
    <nahoo82@telefonica.net> (Closes: #227729)

 -- Matt Zimmerman <mdz@debian.org>  Fri, 16 Jan 2004 10:54:39 -0800

apt (0.5.20) unstable; urgency=low

  * Fixed German translations of "Suggested" from Christian Garbs
    <debian@cgarbs.de> (Closes: #197960)
  * Add an "apt-cache madison" command with an output format similar to
    the katie tool of the same name (but less functionality)
  * Fix debSourcesIndex::Describe() to correctly say "Sources" rather than
    "Packages"

 -- Matt Zimmerman <mdz@debian.org>  Sat,  3 Jan 2004 23:42:50 -0800

apt (0.5.19) unstable; urgency=low

  * Fix Packages::Extensions support in apt-ftparchive generate
    (Closes: #225453)

 -- Matt Zimmerman <mdz@debian.org>  Sat,  3 Jan 2004 16:20:31 -0800

apt (0.5.18) unstable; urgency=low

  * New no_NO.po file from Tollef Fog Heen <tfheen@debian.org> to fix
    encoding problems (Closes: #225602)
  * Have "apt-ftparchive release" strip the leading path component from
    the checksum entries

 -- Matt Zimmerman <mdz@debian.org>  Fri,  2 Jan 2004 11:24:35 -0800

apt (0.5.17) unstable; urgency=low

  * Enable apt-ftparchive to generate Release files.  Hopefully this will
    make it easier for folks to secure their apt-able packages

 -- Matt Zimmerman <mdz@debian.org>  Fri, 26 Dec 2003 12:53:21 -0800

apt (0.5.16) unstable; urgency=low

  * po/de.po update from Michael Karcher <karcher@physik.fu-berlin.de>
    (Closes: #222560)
  * Update config.guess and config.sub from autotools-dev 20031007.1
  * Add knetbsd to buildlib/ostable (Closes: #212344)
  * Don't suggest apt-get -f install to correct broken build-deps; broken
    installed packages are rarely the cause (Closes: #220858)
  * Avoid clobbering configure.in if sed fails

 -- Matt Zimmerman <mdz@debian.org>  Wed, 24 Dec 2003 14:54:40 -0800

apt (0.5.15) unstable; urgency=low

  * Spanish man pages, patch from Ruben Porras <nahoo82@telefonica.net>
    (Closes: #195444)
    - apt.es.8 wasn't included in the patch, but was referenced.  Fetched
      version 1.3 from debian-doc cvs
    - Create doc/es/.cvsignore
  * Patch from Koblinger Egmont <egmont@uhulinux.hu> to fix
    pkgCache::PkgFileIterator::Label() to correctly refer to File->Label
    rather than File->Origin (Closes: #213311)
  * Add missing comma and space to German translation of "downgraded"
    (Closes: #213975)
  * Add missing comma in apt_preferences(5) (Closes: #215362)
  * Fix whitespace in French translation of "Yes, do as I say!", which
    made it tricky to type.  Thanks to Sylvain Pasche
    <sylvain.pasche@switzerland.org> (Closes: #217152)
  * Let apt-get build-dep try alternatives if the installed package
    doesn't meet version requirements (Closes: #214736)
  * Fix version display for recommends (Closes: #219900)
  * Use isatty rather than ttyname for checking if stdin is a terminal.
    isatty has the advantage of not requiring /proc under Linux, and thus
    Closes: #221728
  * Correctly implement -n as a synonym for --names-only (Closes: #224515)
  * Update apt-cache(8)
    - Document --installed
    - --recursive applies to both depends and rdepends
  * Japanese translation of documentation from Kurasawa Nozomu <nabetaro@slug.jp>
    (Closes: #186235)
  * Clarify documentation of --no-upgrade in apt-get(8) (Closes: #219743)
  * Clean up and simplify some of the suggests/recommends display in apt-get
  * Use cvs update -d in debian/rules cvs-build rather than just update
  * Pass --preserve-envvar PATH --preserve-envvar CCACHE_DIR to debuild.  apt
    takes a long time to build, and ccache helps

 -- Matt Zimmerman <mdz@debian.org>  Sat, 20 Dec 2003 16:34:30 -0800

apt (0.5.14) unstable; urgency=low

  * apt-get build-dep, when trying to skip over the remaining elements of
    an or-expression, would accidentally inherit the version requirements of a
    later item in the or-expression.  Fixed it.
  * Let apt-get build-dep try alternatives if the first dependency in an
    or-expression is not available
  * Add a Debug::BuildDeps to generate some trace output
  * Help apt-get build-dep produce more useful error messages
  * Process build-dependencies in forward rather than reverse order
  * Error out if an installed package is too new for a << or <=
    build-dependency
  * apt-get build-dep should now be able to handle almost any package with
    correct build-depends.  The primary exception is build-dependencies on
    virtual packages with more than one provider, and these are
    discouraged for automated processing (but still common,
    unfortunately).

 -- Matt Zimmerman <mdz@debian.org>  Tue, 23 Sep 2003 22:57:31 -0400

apt (0.5.13) unstable; urgency=medium

  * Document configuration file comment syntax in apt.conf(5)
    (Closes: #211262)
  * s/removed/installed/ in a comment in apt-get.cc
  * Move comment for ListParser::ParseDepends into the right place
  * Don't preserve ownership when copying config.guess and config.sub.
    This broke builds where the clean target was run with different
    privileges than the rest of the build (i.e., root) (Closes: #212183)
  * On second thought, don't copy config.guess and config.sub at all.  I'd
    rather they always match what is in CVS.

 -- Matt Zimmerman <mdz@debian.org>  Mon, 22 Sep 2003 10:28:17 -0400

apt (0.5.12) unstable; urgency=low

  * Exclude subdirectories named 'debian-installer' from the apt-cdrom
    search (Closes: #210485 -- release-critical)

 -- Matt Zimmerman <mdz@debian.org>  Thu, 11 Sep 2003 21:48:14 -0400

apt (0.5.11) unstable; urgency=low

  * Updated pt_BR translations from Andre Luis Lopes <andrelop@debian.org>
    (Closes: #208302)
  * In apt.conf(5), give the fully qualified name of Dir::Bin::Methods,
    rather than just "methods"
  * Add new nb and nn translations from Petter Reinholdtsen <pere@hungry.com>
  * Clean up reportbug script a bit, and extend it to distinguish between a
    configuration file not existing and the user declining to submit it with
    the report
  * Add #include <langinfo.h> to cmdline/apt-get.cc.  This apparently gets
    pulled in by something else with recent g++ and/or glibc, but is
    required when building on, e.g., stable
  * Patch from Koblinger Egmont <egmont@uhulinux.hu> to fix version
    comparisons with '~' (Closes: #205960)
  * Disable Russian translation until someone can review it
    (Closes: #207690)

 -- Matt Zimmerman <mdz@debian.org>  Wed, 10 Sep 2003 19:41:28 -0400

apt (0.5.10) unstable; urgency=low

  * Correct the section in apt_preferences(5) on interpreting priorities
    to show that zero is not a valid priority, and print a warning if such
    a pin is encountered in the preferences file (Closes: #204971)
  * Regenerate French man pages from sgml source (Closes: #205886)
  * Get self-tests compiling again, updated for latest library API
    and g++ 3.3
  * Add version comparison tests for #194327 and #205960
  * Fix error message in version test to output versions in the order in
    which they were compared when the reverse comparison fails
  * Reference the source package bug page rather than the one for the
    binary package 'apt' in the man pages (Closes: #205290)
  * Updated Polish po file from Marcin Owsiany <porridge@debian.org>
    (Closes: #205950)
  * Mention some of the available frontends in apt-get(8) (Closes: #205829)
  * Add apt-config to SEE ALSO section of apt-get (Closes: #205036)
  * Add missing "lang" attributes to refentry tags in French man pages
    (apt-cdrom, apt-extracttemplates, apt-sortpkgs)
  * Change upgraded/newly installed/not fully installed or removed
    messages to be consistent and somewhat shorter (some translations
    exceeded 80 characters even in the simplest case)
  * Make APT::Get::Show-Upgraded (aka apt-get -u) default to true.
  * Updates to Dutch translation from Bart Cornelis <cobaco@linux.be>
    (Closes: #207656)

 -- Matt Zimmerman <mdz@debian.org>  Sun, 31 Aug 2003 21:12:39 -0400

apt (0.5.9) unstable; urgency=low

  * Oh well, apt isn't going to make it into testing anytime soon due to
    new glibc and gcc deps, so we might as well fix more bugs
  * Fix typo in example ftp-archive.conf (Closes: #203295)
  * Mention default setting for --all-versions (Closes: #203298)
  * Patch from Otavio Salvador <otavio@debian.org> to have --version
    only print the version (and not usage as well) (Closes: #203418)
  * Patch from Otavio Salvador <otavio@debian.org> to switch from
    dh_installmanpages to dh_installman.  Fixes the problem where the
    pt_BR man page was installed in the wrong location (Closes: #194558)
  * Move the French apt-ftparchive man page into apt-utils where it
    belongs.  apt-utils Replaces: apt (<< 0.5.9)
  * Write records from "apt-cache show" using fwrite(3) rather than
    write(2), in case for some reason the entire record doesn't get
    written by a single write(2)
  * Add new French man pages to doc/fr/.cvsignore
  * Add freebsd to buildlib/ostable (Closes: #193430)
  * Avoid segfault if a package name is specified which consists
    entirely of characters which look like end tags ('+', '-')
    (Closes: #200425)
  * Patch from Otavio Salvador <otavio@debian.org> to avoid listing
    suggests/recommends for packages which are selected for installation
    at the same time as the package which suggests/recommends them
    (Closes: #200102)
  * Patch from Otavio Salvador <otavio@debian.org> to avoid listing
    suggests/recommends which are Provided by a package which is already
    installed (Closes: #200395)
  * Patch to update pt_BR man page for apt_preferences(5) from Andre Luis
    Lopes <andrelop@debian.org> (Closes: #202245)
  * Use nl_langinfo(YESEXPR) rather than comparing to the translated
    string "Y".  Closes: #200953 and should make the prompting generally
    more robust in the face of i18n.  In the particular case of #200953,
    it was being fooled because of signedness issues with toupper(3)
    (Closes: #194614)
  * apt Suggests: aptitude | synaptic | gnome-apt | wajig
    (Closes: #146667)
  * Clean up whitespace in translated strings in ru.po, which messed up
    indentation (some other translations probably have similar problems)
    (Closes: #194282)
  * Run ispell -h over the man page sources and fix a bunch of typos
  * Use debian/compat rather than DH_COMPAT
  * Update to debhelper compatibility level 3
    - remove ldconfig calls from debian/{postinst,postrm} as dh_makeshlibs
      will add them
    - echo 3 > debian/compat
    - Build-Depends: debhelper (>= 3)
  * Exclude '.#*' from cvs-build
  * Let the ftp method work with ftp servers which do not require a
    password (Closes: #199425)
  * Build-depend on debhelper >= 4.1.62, because we need the fix for
    #204731 in order for dh_installman to work correctly
    with our SGML man pages
  * Move dh_makeshlibs ahead of dh_installdeb so that its postinst
    fragments are properly substituted

 -- Matt Zimmerman <mdz@debian.org>  Sun, 10 Aug 2003 19:54:39 -0400

apt (0.5.8) unstable; urgency=medium

  * urgency=medium because the changes since 0.5.5.1 are pretty safe as
    far as core functionality, 0.5.5.1 survived unstable for 10 days, and
    I don't want to delay apt's progress into testing any further.  It's
    decidedly better than 0.5.4.
  * Clarify the meaning of the only-source option in apt-get(8)
    (Closes: #177258)
  * Updated French man pages from Philippe Batailler
    <philippe.batailler@free.fr> (Closes: #182194)
  * Give a warning if an illegal type abbreviation is used when looking up a
    configuration item (Closes: #168453)
  * Improve build-depends handling of virtual packages even further, so that
    it will now also try to satisfy build-depends on virtual packages if they
    are not installed.  Note that this only works if there is only one
    package providing the virtual package, as in other cases (Closes: #165404)
  * Update config.guess and config.sub from autotools-dev 20030717.1
  * Tweak SGML in apt-extracttemplates.1.sgml so that literal '>' doesn't end
    up in output
  * Document SrcDirectory in apt-ftparchive.1.sgml (Closes: #156370)
  * Support TMPDIR in apt-extracttemplates (Closes: #191656)
  * Fix ru.po to use a capital letter for the translation of 'Y' so that
    YnPrompt works correctly (Closes: #200953).  No other translations seem
    to have this problem
  * Regenerate POT file and sync .po files
  * Only try to clear stdin if it is a tty, to avoid looping if there is
    lots of stuff (perhaps an infinite amount) to read (Closes: #192228)

 -- Matt Zimmerman <mdz@debian.org>  Fri, 25 Jul 2003 20:21:53 -0400

apt (0.5.7) unstable; urgency=low

  * Update control file to match overrides (apt priority important,
    libapt-pkg-dev section libdevel)
  * Silence the essential packages check if we are only downloading
    archives and not changing the system (Closes: #190862)
  * Skip version check if a build-dependency is provided by an installed package
    (Closes: #126938)
  * Have apt-cache show exit with an error if it cannot find any of the
    specified packages (Closes: #101490)

 -- Matt Zimmerman <mdz@debian.org>  Mon, 21 Jul 2003 23:43:24 -0400

apt (0.5.6) unstable; urgency=low

  * Adam Heath <doogie@debian.org>
    - Fix segfault when handling /etc/apt/preferences.  Closes: #192409.
  * Matt Zimmerman <mdz@debian.org>
    - Clean up some string handling, patch from Peter Lundkvist
      <p.lundkvist@telia.com> (Closes: #192225)
    - Don't fall off the end of the buffer when comparing versions.
      Patch from Koblinger Egmont <egmont@uhulinux.hu> (Closes: #194327)
    - Minor fixes to apt-ftparchive(1) (Closes: #118156)
    - Fix typo in apt-ftparchive help text (Closes: #119072)
    - More typos in apt-ftparchive help text (Closes: #190936)
    - Update config.guess, config.sub to latest versions
    - Modify the description for apt-utils to reflect the fact that it is not
      (any longer) infrequently used (Closes: #138045)
    - Make setup script for dselect method more explicit about
      overwriting sources.list (Closes: #151727)
    - Fix typo in apt-cache(8) (Closes: #161243)
    - Remove duplicate 'showpkg' from synopsis on apt-cache(8)
      (Closes: #175611)
    - Document in apt-get(8) the meaning of the '*' in ShowList, which is that
      the package is being purged (Closes: #182369)
    - Fix extra "/" character in apt.conf(5) (Closes: #185545)
    - Fix typo in tar error message (Closes: #191424)
    - Clarify description of 'search' on apt-cache(8) (Closes: #192216)
    - Fix incorrect path for 'partial' directory on apt-get(8)
      (Closes: #192933)
    - Fixes to pt_BR translation from Andre Luis Lopes <andrelop@ig.com.br>
      (Closes: #196669)
    - Updated apt_preferences(5) man page with many corrections and
      clarifications from Thomas Hood <jdthood@yahoo.co.uk>
      (Closes: #193336)
    - Fix SGML validation errors in apt-cache.8.sgml introduced in 0.5.5 or so
    - Add a simple example to apt-ftparchive(1) (Closes: #95257)
    - Add bug script for collecting configuration info (Closes: #176482)

 -- Matt Zimmerman <mdz@debian.org>  Mon, 21 Jul 2003 01:59:43 -0400

apt (0.5.5.1) unstable; urgency=low

  * Move the target of the example docs from doc to binary.  Closes:
    #192331
  * Fix api breakage that broke apt-ftparchive and apt-cache dumpavail, by
    backing out change that incorretly attempted to handle Package sections
    larger than 32k.  Closes: #192373
  * Fix never-ending loop with apt-get install -V.  Closes: #192355.

 -- Adam Heath <doogie@debian.org>  Mon, 19 May 2003 12:30:16 -0500

apt (0.5.5) unstable; urgency=low

  * New deb version compare function, that has no integer limits, and
    supports pre-versions using ~.  Code ported from dpkg.
  * Fix handling of [!arch] for build-dependencies. Closes: #88798, #149595
  * Fix handling of build-deps on unknown packages. Closes: #88664, #153307
  * "apt-get --arch-only build-dep" to install only architecture-
    dependent build dependencies. Bump minor shared lib number to reflect
    small change in BuildDepend API.
  * APT::Build-Essential configuration option (defaults to "build-essential")
    so that "apt-get build-dep" will ensure build essential packages are
    installed prior to installing other build-dependencies. Closes: #148879
  * LD_LIBRARY_PATH thing. Closes: #109430, #147529
  * /usr/doc reference in postinst. Closes: #126189
  * Doc updates. Closes: #120689
  * Possible apt-cache segfault. Closes: #120311, #118431, #117915, #135295,
          #131062, #136749
  * Print special message for EAI_AGAIN. Closes: #131397
  * libapt-pkg-dev needs to bring in the apt-inst library if linking
    is to work. Closes: #133943
  * Typos, Doc Stuff. Closes: #132772, #129970, #123642, #114892, #113786,
         #109591, #105920, #103678, #139752, #138186, #138054, #138050,
	 #139994, #142955, #151654, #151834, #147611, #154268, #173971
  * Fix possibility for tag file parsing to fail in some unlikely situations.
    Closes: #139328
  * Use std C++ names for some header files. Closes: #128741
  * Do not check for free space if --no-download. Closes: #117856
  * Actually implement or group handling for 'upgrade'. Closes: #133950
  * "Internal Error, Couldn't configure pre-depend" is not actually an
    internal error, it is a packaging error and now it says so, and
    pinpoints the problem dependency. Closes: #155621
  * Allows failure to write to a pipe for post-invoke stuff. Closes: #89830
  * Use usr/share/doc for dhelp. Closes: #115701
  * --print-uris works with 'update'. Closes: #57070
  * Options Dpkg::MaxArgs,Dpkg::MaxArgBytes to allow a much longer dpkg
    command line.
  * Fixed 2 little OR group bugs, thanks to Yann Dirson. Closes: #143995,
    #142298
  * Allow an uninstalled package to be marked for removal on an install
    line (meaning not to automatically install it), also fix some dodgy
    handling of protected packages. Closes: #92287, #116011
  * Fix errant prefix matching in version selection. Closes: #105968
  * Ensure that all files needed to run APT as a user are readable and
    ignore roots umask for these files. Closes: #108801
  * Support larger config spaces. Closes: #111914
  * 'apt-get update' no longer does 'Building Dependency Tree'.
  * When matching regexs allways print a message. Change regex activation
    charset. Closes: #147817
  * Don't die if lines in sources.list are too long. Closes: #146846
  * Show file name on apt-extracttemplate error messges. Closes: #151835
  * i18n gettext stuff, based on work from Michael Piefel: Closes: #95933
  * Some highly unlikely memory faults. Closes: #155842
  * C++ stuff for G++3.2. Closes: #162617, #165515,
  * apt-config dumps sends to stdout not stderr now.  Closes: #146294
  * Fix segfault in FindAny when /i is used, and there is no default.
    Closes: #165891
  * Add s390x to archtable.  Closese: #160992.
  * Update config.sub/config.guess in cvs, and add support to debian/rules
    to update them from /usr/share/misc if they exist.  Closes: #155014
  * Remove 'Sorry' from messages.  Closes: #148824.
  * Change wording of 'additional disk space usage' message.  Closes:
    #135021.
  * apt-extracttemplates now prepends the package name when extracting
    files.  Closes: #132776
  * Add -n synonym for --names-only for apt-cache.  Closes: #130689
  * Display both current version and new version in apt-get -s.  Closes:
    #92358
  * Add an options and timeout config item to ssh/rsh.  Closes: #90654
  * libapt-pkg-dev now depends on apt-utils.  Closes: #133942.
  * Change verbose logging output of apt-ftparchive to go to stderr,
    instead of stdout.  Also, errors that occur no longer go to stdout,
    but stderr.  Closes: #161592
  * Test for timegm in configure.  Closes: #165516.
  * s/st_mtime/mtime/ on our local stat structure in apt-ftparchive, to
    support compliation on platforms where st_mtime is a macro.  Closes:
    #165518
  * Check the currently mounted cdrom, to see if it's the one we are
    interested in.  Closes: #154602
  * Refer to reportbug instead of bug in the man pages. Closes: #173745
  * Link apt-inst to apt-pkg. Closes: #175055
  * New apt_preferences man page from Thomas Hood, Susan Kleinmann,
    and others.
  * Fix > 300 col screen segfault. Closes: #176052
  * Rebuild with gcc-3.2. Closes: #177752, #178008.
  * Fix build-dep handling of | dependencies.
    Closes: #98640, #145997, #158896, #172901
  * Double default value of APT::Cache-Limit, until such time as it
    can be made more dynamic.  Closes: #178623.
  * Report uris with '.gz' when there are errors.  Closes: #178435.
  * When installing build-deps, make sure the new version will
    satisfy build requirements. Closes: #178121
  * Split offline and guide documentation into apt-doc.  This was done so
    that binary-arch builds do not require documention deps.  Note, that 
    apt-doc is not installed on upgrades.
  * Use doc-base, instead of dhelp directly.  Closes: #110389
  * Change http message 'Waiting for file' to 'Waiting for headers'.
    Closes: #178537
  * Remove trailing lines on package lists in apt-get.  Closes: #178736.
  * Fix origin pins for file:// uris.  Closes: #189014.
  * Apply typo and syntax patch from bug to apt-cache.8.sgml.  Closes:
    #155194
  * s/dpkg-preconfig/dpkg-preconfigure/ in examples/configure-index.
    Closes: #153734.
  * Fix some typos in the apt-get manual.  Closes: #163932.
  * Apply patch from bug, to change frozen to testing, and then do it
    everywhere else.  Closes: #165085.
  * Update es.po.  Closes: #183111.
  * Add pt_BR translation of apt_preferences(5).  Also, build fr manpages.
    Closes: #183904.
  * Add a vcg command to apt-cache, similiar to dotty.  Closes: #150512.
  * Add option to apt-get to show versions of packages being
    upgraded/installed.
  * Be quiet in apt.post{inst,rm}.  Closes: #70685.
  * apt-get now prints out suggested and recommended packages.  Closes:
    #54982.
  * Insert some newlines in the cdrom change media message.  Closes:
    #154601.
  * Add a rdepends command to apt-cache.  Closes: #159864.
  * When building the dpkg command line, allow for 8192 chars to be used,
    instead of only 1024.
  * APT::Immediate-Configure had inverted semantics(false meant it was
    enabled).  Closes: #173619.
  * Fix status file parser so that if a record is larger than 32k, the
    buffer size will be doubled, and the read attempted again.  Closes:
    #174945.

 -- Adam Heath <doogie@debian.org>  Sun, 27 Apr 2003 01:23:12 -0500

apt (0.5.4) unstable; urgency=low

  * M68k config.guess patch. Closes: #88913
  * Bi-yearly test on OpenBSD and Solaris
  * Doc updates. Closes: #89121, #89854, #99671, #98353, #95823, #93057,
          #97520, #102867, #101071, #102421, #101565, #98272, #106914,
          #105606, #105377
  * Various cosmetic code updates. Closes: #89066, #89066, #89152
  * Add "pre-auto" as an option for DSelect::Clean (run autoclean after
    update).
  * More patches from Alfredo for Vendors and more SHA-1 stuff
  * Fix for AJ's 'desire to remove perl-5.005' and possibly other
    similar situations. Closes: #56708, #59432
  * no_proxy and ftp. Closes: #89671
  * Philippe Batailler's man page patches.
  * Fix for display bug. Closes: #92033, #93652, #98468
  * Use more than 16bits for the dep ID. Some people ran out..
    Closes: #103020, #97809, #102951, #99974, #107362, #107395, #107362,
            #106911, #107395, #108968
  * Reordered some things to make dante and FTP happier. Closes: #92757
  * James R. Van Zandt's guide.sgml updates. Closes: #90027
  * apt-ftparchive copes with no uncompressed package files + contents.
  * French man pages from philippe batailler - well sort of. They
    don't build yet..
  * run-parts. Closes: #94286
  * 'apt-cache policy' preferences debug tool.
  * Whatever. Closes: #89762
  * libstdc++ and HURD. Closes: #92025
  * More apt-utils verbage. Closes: #86954
  * Fliped comparision operator. Closes: #94618
  * Used the right copyright file. Closes: #65691
  * Randolph's G++3 patches.
  * Fixed no_proxy tokanizing. Closes: #100046
  * Strip Config-Version when copying status to available. Closes: #97520
  * Segfault with missing source files. Closes: #100325
  * EINTR check. Closes: #102293
  * Various changes to the locking metholodgy for --print-uris.
    Closes: #100590
  * Lame LD_LIBRARY_PATH thing. Closes: #98928
  * apt-cache search searchs provide names too now. Closes: #98695
  * Checksum and long lines problem. Closes: #106591
  * .aptignr and empty files are just a warning. Closes: #97364

 -- Jason Gunthorpe <jgg@debian.org>  Sat, 18 Aug 2001 17:21:59 -0500

apt (0.5.3) unstable; urgency=low

  * JoeyH's dpkg::preconfig not working. Closes: #88675
  * Fixed apt override disparity
  * Alfredo's SHA-1 and related patches

 -- Jason Gunthorpe <jgg@debian.org>  Sun,  4 Mar 2001 15:39:43 -0700

apt (0.5.2) unstable; urgency=low

  * Fixed mention of /usr/doc in the long description
  * JoeyH's downgrade bug -- don't use 0.5.1
  * Doc bug. Closes: #88538
  * Fault in building release strings. Closes: #88533

 -- Jason Gunthorpe <jgg@debian.org>  Sun,  4 Mar 2001 15:39:43 -0700

apt (0.5.1) unstable; urgency=low

  * Fixed #82894 again, or should be and.
  * Process the option string right. Closes: #86921
  * Don't eat the last command for pipes. Closes: #86923
  * Ignore .* for configuration directory processing. Closes: #86923
  * Alfredo's no_proxy patch
  * Documentation fixes. Closes: #87091
  * JoeyH's double slash bug. Closes: #87266
  * Unintitialized buffer and apt-ftparchive contents generation.
     Closes: #87612
  * Build-deps on virtual packages. Closes: #87639
  * Fixes glibc/libstdc++ symbol dependencies by including glibc and
    libstdc++ version info in the library soname and in the package
    provides. Closes: #87426
  * Updated soname version to 0.3.2
  * apt-extracttemplates moved from debconf into apt-utils
  * s390 archtable entry. Closes: #88232
  * Dan's segfault
  * Some instances where the status file can source a package in a
    non-sensical way. Closes: #87390
  * Work better if there are duplicate sources.list entries.
  * Fixed the resetting of Dir with "dir {};". Closes: #87323

 -- Randolph Chung <tausq@debian.org>  Sat, 3 Mar 2001 15:37:38 -0700

apt (0.5.0) unstable; urgency=low

  * Fixed an obscure bug with missing final double new lines in
    package files
  * Changed the apt-cdrom index copy routine to use the new section
    rewriter
  * Added a package file sorter, apt-sortpkgs
  * Parse obsolete Optional dependencies.
  * Added Ben's rsh method. Closes: #57794
  * Added IPv6 FTP support and better DNS rotation support.
  * Include the server IP in error messages when using a DNS rotation.
    Closes: #64895
  * Made most of the byte counters into doubles to prevent 32bit overflow.
    Closes: #65349
  * HTTP Authorization. Closes: #61158
  * Ability to parse and return source index build depends from Randolph.
  * new 'apt-get build-dep' command from Randolph. Closes: #63982
  * Added apt-ftparchive the all dancing all singing FTP archive
    maintinance program
  * Allow version specifications with =1.2.4-3 and /2.2 or /stable postfixes
    in apt-get.
  * Removed useless internal cruft including the xstatus file.
  * Fixed config parser bugs. Closes: #67848, #71108
  * Brain Damanged apt-get config options changed, does not change the command
    line interface, except to allow --enable-* to undo a configuration
    option:
      No-Remove -> Remove
      No-Download -> Download
      No-Upgrade -> Upgrade
  * Made this fix configable (DSelect::CheckDir) and default to disabled:
     * No remove prompt if the archives dir has not changed. Closes: #55709
    Because it is stupid in the case where no files were downloaded due to
    a resumed-aborted install, or a full cache! Closes: #65952
  * Obscure divide by zero problem. Closes: #64394
  * Update sizetable for mips. Closes: #62288
  * Fixed a bug with passive FTP connections
  * Has sizetable entry for sparc64. Closes: #64869
  * Escape special characters in the ::Label section of the cdroms.lst
  * Created apt-utils and python-apt packages
  * Due to the new policy engine, the available file may contain entries
    from the status file. These are generated if the package is not obsolete
    but the policy engine prohibits using the version from the package files.
    They can be identified by the lack of a Filename field.
  * The new policy engine. Closes: #66509, #66944, #45122, #45094, #40006,
    #36223, #33468, #22551
  * Fixed deb-src line for non-us. Closes: #71501, #71601
  * Fixes for G++ 2.96, s/friend/friend class/
  * Fixed mis doc of APT::Get::Fix-Missing. Closes: #69269
  * Confirmed fix for missing new line problem. Closes: #69386
  * Fixed up dhelp files. Closes: #71312
  * Added some notes about dselect and offline usage. Closes: #66473, #38316
  * Lock files on read only file systems are ignored w/ warning.
    Closes: #61701
  * apt-get update foo now gives an error! Closes: #42891
  * Added test for shlibs on hurd. Closes: #71499
  * Clarified apt-cache document. Closes: #71934
  * DocBook SGML man pages and some improvements in the text..
  * sigwinch thing. Closes: #72382
  * Caching can be turned off by setting the cache file names blank.
  * Ignores arches it does not know about when autocleaning. Closes: #72862
  * New function in apt-config to return dirs, files, bools and integers.
  * Fixed an odd litle bug in MarkInstall and fixed it up to handle
    complex cases involving OR groups and provides.
    68754 describes confusing messages which are the result of this..
    Closes: #63149, #69394, #68754, #77683, #66806, #81486, #78712
  * Speeling mistake and return code for the 'wicked' resolver error
    Closes: #72621, #75226, #77464
  * Solved unable to upgrade libc6 from potato to woody due to 3 package
    libc6 dependency loop problem.
  * Leading sources.list spaces. Closes: #76010
  * Removed a possible infinite loop while processing installations.
  * Man page updates. Closes: #75411, #75560, #64292, #78469
  * ReduceSourceList bug. Closes: #76027
  * --only-source option. Closes: #76320
  * Typos. Closes: #77812, #77999
  * Different status messages. Closes: #76652, #78353
  * /etc/apt/apt.conf.d/ directory for Joey and Matt and pipe protocol 2
  * OS detection an support for the new pseduo standard of os-arch for the
    Architecture string. Also uses regexing.. Closes: #39227, #72349
  * Various i18n stuff. Note that this still needs some i18n wizard
    to do the last gettextization right. Closes: #62386
  * Fixed a problem with some odd http servers/proxies that did not return
    the content size in the header. Closes: #79878, #44379
  * Little acquire bugs. Closes: #77029, #55820
  * _POSIX_THREADS may not be defined to anything, just defined..
    Closes: #78996
  * Spelling of Ignore-Hold correctly. Closes: #78042
  * Unlock the dpkg db if in download only mode. Closes: #84851
  * Brendan O'Dea's dselect admindir stuff. Closes: #62811
  * Patch from BenC. Closes: #80810
  * Single output of some names in lists. Closes: #80498, #43286
  * Nice message for people who can't read syserror output. Closes: #84734
  * OR search function. Closes: #82894
  * User's guide updates. Closes: #82469
  * The AJ/JoeyH var/state to var/lib transition patch. Closes: #59094
  * Various CD bugs, again thanks to Greenbush
    Closes: #80946, #76547, #71810, #70049, #69482
  * Using potato debhelper. Closes: #57977
  * I cannot self-terminate. Closes: #74928

 -- Jason Gunthorpe <jgg@debian.org>  Wed, 21 Feb 2001 00:39:15 -0500

apt (0.3.19) frozen unstable; urgency=low

  * Updates to apt-cdrom to support integrated non-us nicely, thanks to
    Paul Wade.
  * Fixed that apt-get/cdrom deadlock thing. Closes: #59853, #62945, #61976
  * Fixed hardcoded path. Closes: #59743
  * Fixed Jay's relative path bug
  * Allowed source only CDs. Closes: #58952
  * Space check is supressed if --print-uris is given. Closes: #58965
  * Clarified the documenation examples for non-us. Closes: #58646
  * Typo in the package description. Closes: #60230
  * Man Page typo. Closes: #60347
  * Typo in Algorithms.cc. Closes: #63577
  * Evil dotty function in apt-cache for generating dependency graphs
    with the as-yet-unpackaged GraphVis.
  * Appears to have been fixed in Janurary.. Closes: #57981
  * New config.guess/sub for the new archs. Closes: #60874
  * Fixed error reporting for certain kinds of resolution failures.
    Closes: #61327
  * Made autoclean respect 'q' settings. Closes: #63023
  * Fixed up the example sources.list. Closes: #63676
  * Added DPkg::FlushSTDIN to control the flushing of stdin before
    forking dpkg. Closes: #63991

 -- Ben Gertzfield <che@debian.org>  Fri, 12 May 2000 21:10:54 -0700

apt (0.3.18) frozen unstable; urgency=low

  * Changes in the postinst script. Closes: #56855, #57237
  * Fixed bashism. Closes: #57216, #57335
  * Doc updates. Closes: #57772, #57069, #57331, #57833, #57896

 -- Ben Gertzfield <che@debian.org>  Sun, 13 Feb 2000 01:52:31 -0800

apt (0.3.17) unstable; urgency=low

  * RFC 2732 usage for CDROM URIs and fixes to apt-cdrom
  * Fixed the configuration parser to not blow up if ; is in the config
    string
  * Applied visual patch to dselect install script . Closes #55214
  * Included the configure-index example
  * Minimal CD swaps
  * Library soname has increased
  * Fixed default sources.list to have correct URLs for potato when it
    becomes stable
  * Added a message about erasing sources.list to dselect setup script
    Closes: #55755
  * No remove prompt if the archives dir has not changed. Closes: #55709
  * Fixed inclusion of 2nd sample config file. Closes: #55374
  * Made file mtimes of 0 not confuse the methods If-Modifed-Since check.
    Closes: #55991

 -- Ben Gertzfield <che@debian.org>  Mon, 31 Jan 2000 12:12:40 -0800

apt (0.3.16) unstable; urgency=low

  * Made --no-download work. Closes: #52993
  * Now compiles on OpenBSD, Solaris and HP-UX
  * Clarify segfault errors
  * More debhelper fixes. Closes: #52662, #54566, #52090, #53531, #54769
  * Fix for Joel's discovery of glibc removal behavoir.
  * Fix for Ben Collins file: uri from slink upgrade.
  * Fixed resume code in FTP. Closes: #54323
  * Take more precautions to prevent the corruption Joey Hess saw.
  * Fixed --no-list-cleanup
  * RFC 2732 URI parsing ([] for hostnames).
  * Typo in apt-cache man page. Closes: #54949

 -- Ben Gertzfield <che@debian.org>  Fri, 14 Jan 2000 08:04:15 -0800

apt (0.3.15) unstable; urgency=low

  * Added DSelect::WaitAfterDownload Closes: #49549
  * Fixed cast error in byteswap macro and supporting code. Closes: #50093
  * Fixed buffer overflow for wide terminal sizes. Closes: #50295
  * Made -s and clean not do anything. Closes: #50238
  * Problem with Protected packages and the new OR code.
  * /usr/share/doc stuff. Closes: #51017, #50228, #51141
  * Remove doesn't require a package to be installable. Closes: #51175
  * FTP proxy touch ups in the mabn page. Closes: #51315, #51314

 -- Ben Gertzfield <che@debian.org>  Sat,  4 Dec 1999 21:17:24 -0800

apt (0.3.14) unstable; urgency=low

  * Fix Perl or group pre-depends thing Closes: #46091, #46096, #46233, #45901
  * Fix handling of dpkg's conversions from < -> <= Closes: #46094, #47088
  * Make unparsable priorities non-fatal Closes: #46266, #46267, #46293, #46298
  * Fix handling of '/' for the dist name. Closes: #43830, #45640, #45692
  * Fixed 'Method gave a blank filename' error from IMS queries onto CDs.
    Closes: #45034, #45695, #46537
  * Made OR group handling in the problem resolver more elaborate. Closes: #45646
  * Added APT::Clean-Installed option. Closes: #45973
  * Moves the free space check to after the calculated size is printed.
    Closes: #46639, #47498
  * mipsel arch Closes: #47614
  * Beautified URI printing to not include passwords Closes: #46857
  * Fixed little problem with --no-download Closes: #47557
  * Tweaked Dselect 'update' script to re-gen the avail file even in the
    event of a failure Closes: #47112
  * Retries for source archives too Closes: #47529
  * Unmounts CDROMs iff it mounted them Closes: #45299
  * Checks for the partial directories before doing downloads Closes: #47392
  * no_proxy environment variable (http only!) Closes: #43476
  * apt-cache showsrc Closes: #45799
  * De-Refs Single Pure virtual packages. Closes: #42437, #43555
  * Regexs for install. Closes: #35304, #38835
  * Dependency reports now show OR group relations
  * Re-Install feature. Cloes: #46961, #37393, #38919
  * Locks archive directory on clean (woops)
  * Remove is not 'sticky'. Closes: #48392
  * Slightly more accurate 'can not find package' message. Closes: #48311
  * --trivial-only and --no-remove. Closes: #48518
  * Increased the cache size. Closes: #47648
  * Comment woopsie. Closes: #48789
  * Removes existing links when linking sources. Closes: #48775
  * Problem resolver does not install all virtual packages. Closes: #48591, #49252
  * Clearer usage message about 'source' Closes: #48858
  * Immediate configure internal error Closes: #49062, #48884

 -- Ben Gertzfield <che@debian.org>  Sun,  7 Nov 1999 20:21:25 -0800

apt (0.3.13) unstable; urgency=low

  * Fix timestamp miss in FTP. Closes: #44363
  * Fix sorting of Kept packages. Closes: #44377
  * Fix Segfault for dselect-upgrade. Closes: #44436
  * Fix handling of '/' for the dist name. Closes #43830
  * Added APT::Get::Diff-Only and Tar-Only options. Closes #44384
  * Add commented-out deb-src URI to default sources.list file.

 -- Ben Gertzfield <che@debian.org>  Sun, 19 Sep 1999 18:54:20 -0700

apt (0.3.12) unstable; urgency=low

  * Fix for typo in the dhelp index. Closes: #40377
  * Multiple media swap support
  * Purge support. Closes: #33291, #40694
  * Better handling of - remove notation. Closes: #41024
  * Purge support. Closes: #33291, #40694
  * Error code on failed update. Closes: #41053
  * apt-cdrom adds entries for source directories. Closes: #41231
  * Sorts the output of any list. Closes: #41107
  * Fixes the looping problem. Closes: #41784, #42414, #44022
  * Fixes the CRC mechanism to lowercase all strings. Closes: #41839
  * More checks to keep the display sane. Particularly when fail-over is
    used with local mirrors and CD-Roms. Closes: #42127, #43130, #43668
  * PThread lockup problem on certain sparc/m68k. Closes: #40628
  * apt-cdrom understands .gz Package files too. Closes: #42779
  * Spelling error in dselect method description. Closes: #43251
  * Added security to the default source list. Closes: #43356

 -- Ben Gertzfield <che@debian.org>  Fri,  3 Sep 1999 09:04:28 -0700

apt (0.3.11) unstable; urgency=low

  * Fix for mis-parsed file: URIs. Closes: #40373, #40366, #40230
  * Fix for properly upgrading the system from perl 5.004 to 5.005

 -- Ben Gertzfield <che@debian.org>  Mon, 28 Jun 1999 21:06:44 -0700

apt (0.3.9) unstable; urgency=low

  * Spelling error in cachefile.cc. Closes: #39885
  * Trailing slash in dselect install if you try to use the
    default config file. Closes: #40011
  * Simulate works for autoclean. Closes: #39141
  * Fixed spelling errors. Closes: #39673
  * Changed url parsing a bit. Closes: #40070, #40069
  * Version 0.3.8 will be for slink/hamm (GNU libc 2).

 -- Ben Gertzfield <che@debian.org>  Thu, 24 Jun 1999 18:02:52 -0700

apt (0.3.7) unstable; urgency=low

  * Fixed missing text in the apt-get(8) page. Closes: #37596
  * Made --simulate and friends work with apt-get source. Closes: #37597, #37656
  * Fixed inclusion of man pages in the -doc/-dev package. Closes: #37633, #38651
  * Fixed handling of the -q option with not-entirely integer arguments
    Closes: #37499
  * Man page typo Closes: #37762
  * Fixed parsing of the Source: line. Closes: #37679
  * Dpkg/dpkg-hurd source bug. Closes: #38004, #38032
  * Added a check for an empty cache directory. Closes: #37963
  * Return a failure code if -d is given and packages fail to download.
    Closes: #38127
  * Arranged for an ftp proxy specifing an http server to work. See the
    important note in the sources.list man page.
  * Accounted for resumed files in the cps calculation. Closes: #36787
  * Deal with duplicate same version different packages. Closes: #30237
  * Added --no-download. Closes: #38095
  * Order of apt-cdrom dist detection. Closes: #38139
  * Fix apt-cdrom chop handling and missing lines. Closes: #37276
  * IPv6 http support
  * Suggests dpkg-dev for apt-get source. Closes: #38158
  * Fixed typo in apt-get help. Closes: #38712
  * Improved the error message in the case of broken held package. Closes: #38777
  * Fixed handling of MD5 failures
  * Documented list notation Closes: #39008
  * Change the 'b' to 'B'. Closes: #39007

 -- Ben Gertzfield <che@debian.org>  Sun, 20 Jun 1999 18:36:20 -0700

apt (0.3.6) unstable; urgency=low

  * Note that 0.3.5 never made it out the door..
  * Fix for apt-cdrom and unusual disk label locations. Closes: #35571
  * Made APT print numbers in decimal. Closes: #35617, #37319
  * Buffer munching fix for FTP. Closes: #35868
  * Typo in sample config file. Closes: #35907
  * Fixed whitespace in version compares. Closes: #35968, #36283, #37051
  * Changed installed size counter to only count unpacked packages.
    Closes: #36201
  * apt-get source support. Closes: #23934, #27190
  * Renames .debs that fail MD5 checking, provides automatic corruption
    recovery. Closes: #35931
  * Fixed autoconf verison. Closes: #37305
  * Random Segfaulting. Closes: #37312, #37530
  * Fixed apt-cache man page. Closes: #36904
  * Added a newline to apt-cache showpkg. Closes: #36903

 -- Ben Gertzfield <che@debian.org>  Wed, 12 May 1999 09:18:49 -0700

apt (0.3.4) unstable; urgency=low

  * Release for Ben while he is out of town.
  * Checked the size of partial files. Closes: #33705
  * apt-get should not print progress on non-tty. Closes: #34944
  * s/guide.text.gz/users-guide.txt.gz/ debian/control: Closes: #35207
  * Applied cdrom patches from Torsten.  Closes: #35140, #35141
  * smbmounted cdrom fix. Closes: #35470
  * Changed ie to eg.  Closes: #35196

 -- Adam Heath <doogie@debian.org>  Sun,  4 Apr 1999 18:26:44 -0500

apt (0.3.3) unstable; urgency=low

  * Fixes bug with file:/ URIs and multi-CD handling. Closes: #34923

 -- Ben Gertzfield <che@debian.org>  Tue, 23 Mar 1999 12:15:44 -0800

apt (0.3.2) unstable; urgency=low

  * Major release into unstable of v3
  * These bugs have been fixed, explanations are in the bug system, read
    the man pages as well..
    Closes: #21113, #22507, #22675, #22836, #22892, #32883, #33006, #34121,
    	    #23984, #24685, #24799, #25001, #25019, #34223, #34296, #34355,
	    #24021, #25022, #25026, #25104, #25176, #31557, #31691, #31853,
    	    #25458, #26019, #26433, #26592, #26670, #27100, #27100, #27601,
    	    #28184, #28391, #28778, #29293, #29351, #27841, #28172, #30260,
    	    #29382, #29441, #29903, #29920, #29983, #30027, #30076, #30112,
    	    #31009, #31155, #31381, #31883, #32140, #32395, #32584. #34465,
    	    #30383, #30441, #30472, #30643, #30827, #30324, #36425, #34596

 -- Ben Gertzfield <che@debian.org>  Mon, 15 Mar 1999 19:14:25 -0800

apt (0.3.1) experimental; urgency=low

  * Minor release of cvs version.
  * Added virtual package libapt-pkgx.x

 -- Mitch Blevins <mblevin@debian.org>  Wed, 10 Mar 1999 07:52:44 -0500

apt (0.3.0) experimental; urgency=low

  * New experimental version.

 -- Ben Gertzfield <che@debian.org>  Tue, 15 Dec 1998 12:53:21 -0800

apt (0.1.9) frozen unstable; urgency=low

  * Return to the wacky numbering for when we build 0.1.8 for hamm
  * Important bug related to APT on the Alpha fixed
  * apt-get dist-upgrade problems fixed
  * tiny patch for http method to fix an endless loop
  * nice fix from /usr/doc/lintian/ to remove rpath nastiness from
    libtool and add proper shared lib dependancies
  * now dh_shlibdeps is called with LD_LIBRARY_PATH=debian/tmp/usr/lib
    in case an old libpkg is installed while building APT to prevent
    spurious dependancies

 -- Ben Gertzfield <che@debian.org>  Thu,  5 Nov 1998 17:43:25 -0800

apt (0.1.7) unstable; urgency=low

  * New build with libstdc++2.9.
  * Various fixes; read the Changelog.

 -- Ben Gertzfield <che@debian.org>  Thu, 15 Oct 1998 18:29:18 -0700

apt (0.1.6) unstable; urgency=low

  * Various fixes in the FTP method for error checking. Fixes: #26188.
  * Spelling corrections in dselect method. Fixes: #25884
  * Fixes for compilation on alpha/ppc. Fixes: #25313, #26108.
  * No more bo releases: we're using a normal numbering system now.

 -- Ben Gertzfield <che@debian.org>  Tue,  8 Sep 1998 19:27:13 -0700

apt (0.1.5) unstable; urgency=low

  * Changed sources.list to point to 'unstable' by default, as
    'frozen' no longer exists!

 -- Ben Gertzfield <che@debian.org>  Thu, 23 Jul 1998 22:00:18 -0700

apt (0.1.3) unstable; urgency=low

  * New upstreamish version.
  * ftp method rewritten in C. Removes dependancies on all perl/perl
    related modules. This fixes many of the ftp method bugs.

 -- Ben Gertzfield <che@debian.org>  Thu, 16 Jul 1998 22:19:00 -0700

apt (0.1.1) unstable; urgency=low

  * Release for unstable.

 -- Ben Gertzfield <che@debian.org>  Tue, 30 Jun 1998 20:48:30 -0700

apt (0.1) unstable; urgency=low

  * Kludge to fix problem in libnet-perl with illegal anonymous
    FTP passwords.
  * Moved to unstable; apt is in a useable state now.
  * Fixed version numbering. From now on, numbering will be:
    0.1 (no actual release) -> 0.1.0bo (release for libc5) ->
    0.1.1 (release for unstable). Thanks, Manoj.

 -- Ben Gertzfield <che@debian.org>  Tue, 30 Jun 1998 20:40:58 -0700

apt (0.0.17-1) experimental; urgency=low

  * Fixed problem with libc6 version compare
  * Scott's away for a while, so I'll be packaging apt for the time
    being.

 -- Ben Gertzfield <che@debian.org>  Thu, 25 Jun 1998 19:02:03 -0700

apt (0.0.16-1) experimental; urgency=low

  * Modifications to make apt-get more friendly when backgrounded.
  * Updated documentation.
  * Updates to graphic widgets

 -- Scott K. Ellis <scott@debian.org>  Mon,  8 Jun 1998 11:22:02 -0400

apt (0.0.15-0.2bo) experimental; urgency=low

  * Bo compilation
  * Bob Hilliards crash

 -- Jason Gunthorpe <jgg@debian.org>  Sun, 31 May 1998 20:18:35 -0600

apt (0.0.15-0.1bo) experimental; urgency=low

  * Bo compilation
  * libstdc++272 patch

 -- Jason Gunthorpe <jgg@debian.org>  Sun, 31 May 1998 20:18:35 -0600

apt (0.0.15) experimental; urgency=low

  * Clean up source tarball (no user-visible changes)

 -- Scott K. Ellis <scott@debian.org>  Tue, 26 May 1998 12:23:53 -0400

apt (0.0.14) experimental; urgency=low

  * Updates in ordering code to make sure certain upgrades work correctly.
  * Made dselect/setup understand ftp as well as http

 -- Scott K. Ellis <scott@debian.org>  Wed, 20 May 1998 13:33:32 -0400

apt (0.0.13-bo1) experimental; urgency=low

  * Bo compilation

 -- Jason Gunthorpe <jgg@debian.org>  Mon, 18 May 1998 15:10:49 -0600

apt (0.0.13) experimental; urgency=low

  * Remove hardcoded egcc from debian/rules (#21575)
  * Fixes for ordering logic when system has a number of unpacked
    but unconfigured packages installed.
  * Spelling fix in dselect install method (#22556)

 -- Scott K. Ellis <scott@debian.org>  Sun, 17 May 1998 20:08:33 -0400

apt (0.0.12) experimental; urgency=low

  * Fixed problems with package cache corruption.
  * Made to depend on libc6 >= 2.0.7pre1 due to timezone problems with
    earlier versions.
  * Interface and documentation improvements.

 -- Scott K. Ellis <scott@debian.org>  Sat, 16 May 1998 23:17:32 -0400

apt (0.0.11) experimental; urgency=low

  * Change dependancies to pre-depends since breaking your packaging tools
    in the middle of an installation isn't very good.
  * Bug fixes to ftp method and general apt-get code

 -- Scott K. Ellis <scott@debian.org>  Fri, 15 May 1998 08:57:38 -0400

apt (0.0.10) experimental; urgency=low

  * Run "dpkg --configure -a" after an aborted dselect install
  * Fixed problem with install looping
  * Support for authenticating proxys: (note this isn't terribly secure)
    http_proxy="http://user:pass@firewall:port/"
  * Substitute $ARCH in sources.list
  * Fixes in the resumption code for ftp

 -- Scott K. Ellis <scott@debian.org>  Tue, 12 May 1998 09:14:41 -0400

apt (0.0.9) experimental; urgency=low

  * Added ftp support.
  * Various other less visible bug fixes.
  * Fixed problem with segfault when apt-get invoked in a non-existant
    directory (Bug #21863)
  * Bumped policy to 2.4.1

 -- Scott K. Ellis <scott@debian.org>  Fri,  1 May 1998 09:18:19 -0400

apt (0.0.8) experimental; urgency=low

  * Fixed generated available file (Bug #21836)
  * Added download ETA (Bug #21774).
  * Fixed hardcoded ARCH (Bug #21751).
  * Fixed check on http_proxy (Bug #21795).
  * Added download speed indicator.

 -- Scott K. Ellis <scott@debian.org>  Mon, 27 Apr 1998 10:58:32 -0400

apt (0.0.7) experimental; urgency=low

  * Remove libdeity and apt from package for now, since only apt-get and
    apt-cache are actually useful right now.
  * Clean up handling of package installation errors.
  * Added timeout to http transfers (#21269)
  * Updated setup for dselect/apt method.
  * Updated man pages
  * Long options (added in 0.0.6)

 -- Scott K. Ellis <scott@debian.org>  Tue, 21 Apr 1998 09:06:49 -0400

apt (0.0.6) experimental; urgency=low

  * Spelling changes.
  * Revamped download status display.
  * Call apt-get clean after successful install in dselect.
  * Added "apt-get clean" which deletes package files from /var/cache/apt

 -- Scott K. Ellis <scott@debian.org>  Thu,  9 Apr 1998 15:13:59 -0400

apt (0.0.5) experimental; urgency=low

  * Ignore signals while dpkg is running so we don't leave dpkg running in
    the background (#20804)
  * Check Packages as well as Packages.gz for file URIs (#20784)
  * Spelling cleanup (#20800)
  * Added -m option to permit upgrade to go on in the case of a bad mirror.
    This option may result in incomplete upgrades when used with -f.

 -- Scott K. Ellis <scott@debian.org>  Tue,  7 Apr 1998 12:40:29 -0400

apt (0.0.4) experimental; urgency=low

  * New usage guide.
  * Various documentation updates and cleanup.
  * Added '-f' option to apt-get attempt to fix broken dependancies.

 -- Scott K. Ellis <scott@debian.org>  Sat,  4 Apr 1998 14:36:00 -0500

apt (0.0.3) experimental; urgency=low

  * Added a shlibs.local file to prevent apt from depending on itself.
  * Updates to how apt-get handles bad states in installed packages.
  * Updated rules to make sure build works from a freshly checked out source
    archive.  Building from CVS needs libtool/automake/autoconf, builds from
    the distributed source package should have no such dependancy.

 -- Scott K. Ellis <scott@debian.org>  Fri,  3 Apr 1998 11:49:47 -0500

apt (0.0.2) unstable; urgency=low

  * Updates to apt-get and http binding for dselect method (apt).
  * Updating version number from 0.0.1, which was released only on IRC.

 -- Scott K. Ellis <scott@debian.org>  Fri,  3 Apr 1998 00:35:18 -0500

apt (0.0.1) unstable; urgency=low

  * Initial Release.

 -- Scott K. Ellis <scott@debian.org>  Tue, 31 Mar 1998 12:49:28 -0500<|MERGE_RESOLUTION|>--- conflicted
+++ resolved
@@ -1,10 +1,44 @@
 apt (0.7.26~exp10) UNRELEASED; urgency=low
 
-<<<<<<< HEAD
   [ David Kalnischkies ]
   * apt-pkg/contrib/error.{cc,h}:
     - remove constness of va_list parameter to fix build on amd64 and co
       Thanks Eric Valette! (Closes: #588610)
+
+  [ Martin Pitt ]
+  * debian/rules:
+    - Make DEB_BUILD_OPTIONS=noopt actually work by passing the right
+      CXXFLAGS.
+  * apt-pkg/contrib/fileutl.{h,cc}:
+    - Add support for reading of gzipped files with the new "ReadOnlyGzip"
+      OpenMode. (Closes: #188407)
+    - Link against zlib (in apt-pkg/makefile) and add zlib build dependency.
+    - [ABI BREAK] This adds a new private member to FileFd, but its
+      initialization is in the public header file.
+  * configure.in:
+    - Check for zlib library and headers.
+  * apt-pkg/acquire-item.cc, apt-pkg/deb/debindexfile.cc,
+    apt-pkg/deb/debrecords.cc, apt-pkg/deb/debsrcrecords.h,
+    cmdline/apt-cache.cc:
+    - Open Packages, Sources, and Translations indexes in "ReadOnlyGzip" mode.
+  * apt-pkg/deb/debindexfile.cc:
+    - If we do not find uncompressed package/source/translation indexes, look
+      for gzip compressed ones.
+  * apt-pkg/acquire-item.cc:
+    - If the Acquire::GzipIndexes option is true and we download a gzipped
+      index file, keep it as it is (and rename to .gz) instead of
+      uncompressing it.
+  * doc/apt.conf.5.xml:
+    - Document the new Acquire::GzipIndexes option.
+  * doc/po/apt-doc.pot, doc/po/de.po:
+    - German translation of new Acquire::GzipIndexes option.
+  * Add test/test-indexes.sh:
+    - Test behaviour of index retrieval and usage, in particular with
+      uncompressed and gzip compressed indexes.
+  * methods/gzip.cc: With FileFd now being able to read gzipped files, there
+    is no need for the gzip method any more to spawn an external gzip process.
+    Rewrite it to use FileFd directly, which makes the code a lot simpler, and
+    also using less memory and overhead.
 
  -- David Kalnischkies <kalnischkies@gmail.com>  Sat, 10 Jul 2010 13:44:32 +0200
 
@@ -239,13 +273,10 @@
     - Fix pkgAcqFile::Custom600Headers() to always return something.
   
 
-=======
->>>>>>> 127e6df3
   [ Christian Perrier ]
   * Slovak translation update. Closes: #581159
   * Italian translation update. Closes: #581742
 
-<<<<<<< HEAD
  -- Michael Vogt <mvo@debian.org>  Tue, 25 May 2010 16:01:42 +0200
 
 apt (0.7.26~exp4) experimental; urgency=low
@@ -296,48 +327,6 @@
   * apt-pkg/pkgcache.h:
     - enhance the Groups ABI by providing a ID as the other structs does
     - check also the size of the Group struct then checking for the others
-=======
-  [ Martin Pitt ]
-  * debian/rules:
-    - Make DEB_BUILD_OPTIONS=noopt actually work by passing the right
-      CXXFLAGS.
-  * apt-pkg/contrib/fileutl.{h,cc}:
-    - Add support for reading of gzipped files with the new "ReadOnlyGzip"
-      OpenMode.
-    - Link against zlib (in apt-pkg/makefile) and add zlib build dependency.
-    - [ABI BREAK] This adds a new private member to FileFd, but its
-      initialization is in the public header file.
-  * configure.in:
-    - Check for zlib library and headers.
-  * apt-pkg/acquire-item.cc, apt-pkg/deb/debindexfile.cc,
-    apt-pkg/deb/debrecords.cc, apt-pkg/deb/debsrcrecords.h,
-    cmdline/apt-cache.cc:
-    - Open Packages, Sources, and Translations indexes in "ReadOnlyGzip" mode.
-  * apt-pkg/deb/debindexfile.cc:
-    - If we do not find uncompressed package/source/translation indexes, look
-      for gzip compressed ones.
-  * apt-pkg/acquire-item.cc:
-    - If the Acquire::GzipIndexes option is true and we download a gzipped
-      index file, keep it as it is (and rename to .gz) instead of
-      uncompressing it.
-  * doc/apt.conf.5.xml:
-    - Document the new Acquire::GzipIndexes option.
-  * doc/po/apt-doc.pot, doc/po/de.po:
-    - German translation of new Acquire::GzipIndexes option.
-  * Add test/test-indexes.sh:
-    - Test behaviour of index retrieval and usage, in particular with
-      uncompressed and gzip compressed indexes.
-  * apt-pkg/acquire-item.cc:
-    - Fix return value of pkgAcqFile::Custom600Headers() in the non-index
-      case, to avoid returning NULL and causing crashers in callers. This also
-      fixes a compiler warning.
-  * methods/gzip.cc: With FileFd now being able to read gzipped files, there
-    is no need for the gzip method any more to spawn an external gzip process.
-    Rewrite it to use FileFd directly, which makes the code a lot simpler, and
-    also using less memory and overhead.
-
- -- Christian Perrier <bubulle@debian.org>  Tue, 11 May 2010 19:52:00 +0200
->>>>>>> 127e6df3
 
   [ Jari Aalto ]
   * cmdline/apt-get.cc:
