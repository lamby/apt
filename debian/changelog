--- conflicted
+++ resolved
@@ -39,6 +39,8 @@
   * debian/apt.conf.daily:
     - print warning if the cache can not be locked (closes: #454561),
       thanks to Bastian Kleineidam
+  * debian/control:
+    - build against libdb-dev (instead of libdb4.4-dev)
   
  -- Michael Vogt <michael.vogt@ubuntu.com>  Thu, 03 Jan 2008 11:31:45 +0100
   
@@ -84,15 +86,8 @@
   * apt-pkg/acquire-item.{cc,h}:
     - make the authentication download code more robust against
       servers/proxies with broken If-Range implementations
-<<<<<<< HEAD
-=======
-  * apt-pkg/packagemanager.{cc,h}:
-    - propergate the Immediate flag to make hitting the 
-      "E: Internal Error, Could not perform immediate configuration (2)"
-      harder
   * debian/control:
     - build against libdb-dev (instead of libdb4.4-dev)
->>>>>>> 11027709
 
   [ Chris Cheney ]
   * ftparchive/contents.cc:
