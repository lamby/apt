apt (0.8.14.2) UNRELEASED; urgency=low

  [ Julian Andres Klode ]
  * apt-pkg/depcache.cc:
    - Really release action groups only once (Closes: #622744)
    - Make purge work again for config-files (LP: #244598) (Closes: #150831)
  * apt-pkg/acquire-item.cc:
    - Reject files known to be invalid (LP: #346386) (Closes: #627642)
  * debian/apt.cron.daily:
    - Check power after wait, patch by manuel-soto (LP: #705269)
  * debian/control:
    - Move ${shlibs:Depends} to Pre-Depends, as we do not want APT
      unpacked if a library is too old and thus break upgrades
  * doc/apt-key.8.xml:
    - Document apt-key net-update (LP: #192810)

  [ Christian Perrier ]
  * Galician translation update (Miguel Anxo Bouzada). Closes: #626505
  * Italian translation update (Milo Casagrande). Closes: #627834
  * German documentation translation update (Chris Leick). Closes: #629949
  * Catalan translation update (Jordi Mallach). Closes: #630657

  [ David Kalnischkies ]
  * fix a bunch of cppcheck warnings/errors based on a patch by
    Niels Thykier, thanks! (Closes: #622805)
  * apt-pkg/depcache.cc:
    - really include 'rc' packages in the delete count by fixing a
      typo which exists since 1999 in the source… (LP: #761175)
    - if critical or-group can't be satisfied, exit directly.
  * apt-pkg/acquire-method.cc:
    - write directly to stdout instead of creating the message in
      memory first before writing to avoid hitting limits
    - fix order of CurrentURI and UsedMirror in Status() and Log()
  * apt-pkg/orderlist.cc:
    - let VisitRProvides report if the calls were successful
  * apt-pkg/deb/dpkgpm.cc:
    - replace obsolete usleep with nanosleep
    - remove invalid pkgcache.bin and rebuild it if possible
    - log reinstall commands in history.log
  * debian/apt{,-utils}.symbols:
    - update both experimental symbol-files to reflect 0.8.14 state
  * debian/rules:
    - remove unused embedded jquery by doxygen from libapt-pkg-doc
  * cmdline/apt-mark.cc:
    - reimplement apt-mark in c++
    - provide a 'showmanual' command (Closes: #582791)
    - provide a 'dpkg --set-selections' wrapper to set/release holds
  * cmdline/apt-get.cc:
    - deprecate mostly undocumented 'markauto' in favor of 'apt-mark'
  * cmdline/apt-cache.cc:
    - deprecate mostly undocumented 'showauto' in favor of 'apt-mark'
  * apt-pkg/pkgcache.cc:
    - really ignore :arch in FindPkg() in non-multiarch environment
  * doc/po/de.po:
    - undo the translation of the command 'dump' in manpage of apt-config
      as report by Burghard Grossmann on debian-l10n-german, thanks!
  * apt-pkg/deb/debmetaindex.cc:
    - do not download TranslationIndex if no Translation-* will be
      downloaded later on anyway (Closes: #624218)
  * test/versions.lst:
    - disable obscure version number tests with versions dpkg doesn't
      allow any more as they don't start with a number
  * apt-pkg/acquire-worker.cc:
    - print filename in the unmatching size warning (Closes: #623137)
  * apt-pkg/acquire-item.cc:
    - apply fix for poorly worded 'locate file' error message from
      Ben Finney, thanks! (Closes: #623171)
  * methods/http.cc:
    - add config option to ignore a closed stdin to be able to easily
      use the method as a simple standalone downloader
    - Location header in redirects should be absolute URI, but some
      servers just send an absolute path so still deal with it properly
    - dequote URL taken from Location in redirects as we will otherwise
      quote an already quoted string in the request later (Closes: #602412)
  * apt-pkg/contrib/netrc.cc:
    - replace non-posix gnu-extension strdupa with strdup
  * apt-pkg/packagemanager.cc:
    - ensure for Multi-Arch:same packages that they are unpacked in
      lock step even in immediate configuration (Closes: #618288)
<<<<<<< HEAD
  * apt-pkg/orderlist.cc:
    - ensure that an old version of a package with a provides can
      never satisfy a dependency of a newer version of this package
=======
  * apt-pkg/init.cc:
    - don't set deprecated APT::Acquire::Translation, thanks Jörg Sommer!
  * cmdline/apt-config.cc:
    - show Acquire::Languages and APT::Architectures settings
      in 'dump' (Closes: 626739)
>>>>>>> aa833344

 -- David Kalnischkies <kalnischkies@gmail.com>  Sat, 28 May 2011 10:54:23 +0200

apt (0.8.14.1) unstable; urgency=low

  * apt-pkg/acquire-item.cc:
    - Only try to rename existing Release files (Closes: #622912)

 -- Julian Andres Klode <jak@debian.org>  Sat, 16 Apr 2011 14:36:10 +0200

apt (0.8.14) unstable; urgency=low

  [ Julian Andres Klode ]
  * apt-pkg/indexcopy.cc:
    - Use RealFileExists() instead of FileExists(), allows amongst other
      things a directory named Sources to exist on a CD-ROM (LP: #750694).
  * apt-pkg/acquire-item.cc:
    - Use Release files even if they cannot be verified (LP: #704595)
  * cmdline/apt-get.cc:
    - Do not install recommends for build-dep (Closes: #454479) (LP: #245273)
  * apt-pkg/deb/deblistparser.cc:
    - Handle no space before "[" in build-dependencies (LP: #72344)
  * apt-pkg/policy.cc:
    - Allow pinning by glob() expressions, and regular expressions
      surrounded by slashes (the "/" character) (LP: #399474)
      (Closes: #121132)
  * debian/control:
    - Set Standards-Version to 3.9.2
  
  [ Michael Vogt ]
  * mirror method:
    - do not crash if the mirror file fails to download
  * apt-pkg/aptconfiguration.cc:
    - fix comparing for a empty string
  * debian/apt.cron.daily:
    - run unattended-upgrades even if there was a error during
      the apt-get update (LP: #676295)

  [ David Kalnischkies ]
  * apt-pkg/pkgcache.cc:
    - use the native Architecture stored in the cache header instead of
      loading it from configuration as suggested by Julian Andres Klode

 -- Julian Andres Klode <jak@debian.org>  Fri, 15 Apr 2011 14:28:15 +0200

apt (0.8.13.2) unstable; urgency=low

  [ David Kalnischkies ]
  * apt-pkg/deb/dpkgpm.cc:
    - skip --configure if all packages disappeared
  * apt-pkg/vendor.cc, apt-pkg/vendorlist.cc:
    - mark them as deprecated as they are unused
  * apt-pkg/deb/deblistparser.h:
    - enable StripMultiArch by default for ParseDepends
  * debian/apt.conf.autoremove:
    - adapt to new gnumach kernel package naming (Closes: #619337)
  * doc/apt_preferences.5.xml:
    - correct typo spotted by Charles Plessy (Closes: #619088)
    - document ButAutomaticUpgrades together with NotAutomatic
      as suggested by Charles Plessy (Closes: #619083)
  * apt-pkg/depcache.cc:
    - remove pseudo handling leftover from SetReInstall
    - do not change protected packages in autoinstall (Closes: #618848)
  * apt-pkg/pkgcachegen.cc:
    - make "all"->"native" an implementation detail of NewPackage
      rather than rewrite it in higher methods
  * apt-pkg/cacheiterator.h:
    - return "all" instead of native architecture without breaking the abi
      (too much) by extending enum instead of using bitflags (LP: #733741)
  * apt-pkg/aptconfiguration.cc:
    - use dpkg --print-foreign-architectures to get multiarch configuration
      if non is specified with APT::Architectures (Closes: #612958)
  * cmdline/apt-get.cc:
    - do not show simulation notice for non-root commands (Closes: #619072)
    - be able to disable resolver with APT::Get::CallResolver and disable
      auto installation with APT::Get::AutoSolving
  * apt-pkg/deb/deblistparser.cc:
    - create foo:any provides for all architectures for an allowed package

 -- Michael Vogt <mvo@debian.org>  Tue, 05 Apr 2011 09:40:28 +0200

apt (0.8.13.1) unstable; urgency=low

  * apt-pkg/acquire-item.cc: Use stat buffer if stat was
    successful, not if it failed (Closes: #620546)

 -- Julian Andres Klode <jak@debian.org>  Sat, 02 Apr 2011 20:55:35 +0200

apt (0.8.13) unstable; urgency=low

  [ Thorsten Spindler ]
  * methods/rsh.cc
    - fix rsh/ssh option parsing (LP: #678080), thanks to
      Ville Mattila 
  
  [ Michael Vogt ]
  * apt-pkg/acquire-item.cc:
    - mark pkgAcqIndexTrans as Index-File to avoid asking the
      user to insert the CD on each apt-get update
  * po/sl.po:
    - updated, thanks to Andrej Znidarsic
  * mirror method:
    - when downloading data, show the mirror being used
    - randomize mirror list after download in a host specific way
      to ensure that the load is evenly spreaded accross the mirrors
    - fix some missing "Fail-Ignore"

 -- Michael Vogt <mvo@debian.org>  Wed, 16 Mar 2011 08:04:42 +0100

apt (0.8.12) unstable; urgency=low

  [ Michael Vogt ]
  * apt-pkg/deb/debindexfile.cc:
    - ignore missing deb-src files in /var/lib/apt/lists, thanks
      to Thorsten Spindler (LP: #85590)
  * apt-pkg/contrib/fileutl.cc, apt-pkg/deb/dpkgpm.cc:
    - honor Dpkg::Chroot-Directory in the RunScripts*() methods
  * apt-pkg/contrib/cdromutl.{cc,h}, apt-pkg/cdrom.{cc,h}:
    - deal with missing FSTAB_DIR when using libudev to discover cdrom
    - add experimental APT::cdrom::CdromOnly option (on by default). 
      When this is set to false apt-cdrom will handle any removable
      deivce (like a usb-stick) as a "cdrom/dvd" source

  [ Christian Perrier ]
  * Fix error in French translation of manpages (apt_preferences(5)).
    Merci, Rémi Vanicat. Closes: #613689
  * Complete French manpage translation
  * Italian translation update (Milo Casagrande). Closes: #614395

  [ David Kalnischkies ]
  * ftparchive/multicompress.cc, apt-inst/deb/debfile.cc:
    - support xz compressor to create xz-compressed Indexes and be able
      to open data.tar.xz files
    - load the supported compressors from configuration
  * ftparchive/writer.cc:
    - ensure that Date and Valid-Until time strings are not localised
    - add options to disable specific checksums for Indexes
    - include xz-compressed Packages and Sources files in Release file
  * apt-pkg/aptconfiguration.cc:
    - support download of xz-compressed indexes files
    - support adding new compressors by configuration
  * apt-pkg/deb/debsrcrecords.cc:
    - support xz-compressed source v3 debian.tar files
    - support every compression we have a compressor configured
  * ftparchive/contents.cc:
    - remove ExtractArchive codecopy from apt-inst/deb/debfile.cc
  * apt-inst/deb/debfile.cc:
    - support data.tar's compressed with any configured compressor
  * cmdline/apt-get.cc:
    - reinstall dependencies of reinstalled "garbage" (Closes: #617257)

  [ Steve Langasek ]
  * apt-pkg/deb/dpkgpm.cc:
    - make sure that for multiarch packages, we are passing the full
      qualified package name to dpkg for removals. (Closes: #614298)
  * Remove the "pseudopackage" handling of Architecture: all packages for
    Multi-Arch; instead, Arch: all packages only satisfy dependencies for
    the native arch, except where the Arch: all package is declared
    Multi-Arch: foreign.  (Closes: #613584)

 -- Michael Vogt <mvo@debian.org>  Thu, 10 Mar 2011 14:46:48 +0100

apt (0.8.11.5) unstable; urgency=low

  [ Christian Perrier ]
  * Add missing dot in French translation of manpages. Merci, Olivier
    Humbert.
  * French translation update
  * French manpages translation update

  [ David Kalnischkies ]
  * apt-pkg/depcache.cc:
    - party revert fix in 0.8.11.2 which marked all packages as manual
      installed if the FromUser bit is set in the MarkInstall call.
      The default for this bit is true and aptitude depends on the old
      behavior so the package is only marked as manual if its not marked
      ("old" behavior) or if automatic installation is enabled - which
      aptitude disables always (see also #613775)

 -- David Kalnischkies <kalnischkies@gmail.com>  Thu, 17 Feb 2011 15:16:31 +0100

apt (0.8.11.4) unstable; urgency=low

  [ David Kalnischkies ]
  * apt-pkg/contrib/error.cc:
    - ensure that va_list is not invalid in second try
  * cmdline/apt-get.cc:
    - don't remove new dependencies of garbage packages (Closes: #613420)
  
  [ Michael Vogt ]
  * test/integration/*
    - fix dashish in the integration tests

 -- Michael Vogt <mvo@debian.org>  Wed, 16 Feb 2011 14:36:03 +0100

apt (0.8.11.3) unstable; urgency=low

  * apt-pkg/contrib/fileutl.cc:
    - really detect bigendian machines by including config.h,
      so we can really (Closes: #612986)
  * apt-pkg/contrib/mmap.cc:
    - Base has as 'valid' failure states 0 and -1 so add a simple
      validData method to check for failure states

 -- David Kalnischkies <kalnischkies@gmail.com>  Mon, 14 Feb 2011 16:58:03 +0100

apt (0.8.11.2) unstable; urgency=low

  [ Michael Vogt ]
  * merged lp:~evfool/apt/fix641673:
    - String-fix in the source and the translations for the grammatical 
      mistake reported in bug LP: #641673, thanks to Robert Roth
  * merged lp:~evfool/apt/fix418552:
    - Grammar fix for bug LP: #418552, thanks to Robert Roth
  
  [ David Kalnischkies ]
  * cmdline/apt-get.cc:
    - add --install-suggests option (Closes: #473089)
  * apt-pkg/depcache.cc:
    - mark a package which was requested to be installed on commandline
      always as manual regardless if it is already marked or not as the
      marker could be lost later by the removal of rdepends (Closes: #612557)
  * methods/rred.cc:
    - read patch into MMap only if we work on uncompressed patches
    - update size of dynamic MMap as we write in from the outside
  * apt-pkg/contrib/mmap.cc:
    - do not try to free the mapping if its is unset
  * apt-pkg/contrib/fileutl.cc:
    - reorder the loaded filesize bytes for big endian (Closes: #612986)
      Thanks to Jörg Sommer for the detailed analyse!

 -- Michael Vogt <mvo@debian.org>  Mon, 14 Feb 2011 12:07:18 +0100

apt (0.8.11.1) unstable; urgency=low

  [ Stefan Lippers-Hollmann ]
  * cmdline/apt-key:
    - fix root test which prevented setting of trustdb-name
      which lets gpg fail if it adds/remove keys from trusted.gpg
      as it tries to open the (maybe) not existent /root/.gnupg

  [ David Kalnischkies ]
  * debian/apt.symbols:
    - add more arch dependent symbols

 -- Michael Vogt <mvo@debian.org>  Wed, 09 Feb 2011 17:49:59 +0100

apt (0.8.11) unstable; urgency=low

  [ David Kalnischkies ]
  * apt-pkg/depcache.cc:
    - add SetCandidateRelease() to set a candidate version and
      the candidates of dependencies if needed to a specified
      release (Closes: #572709)
    - allow conflicts in the same group again (Closes: #612099)
  * cmdline/apt-get.cc:
    - if --print-uris is used don't setup downloader as we don't need
      progress, lock nor the directories it would create otherwise
    - show dependencies of essential packages which are going to remove
      only if they cause the remove of this essential (Closes: #601961)
    - keep not installed garbage packages uninstalled instead of showing
      in the autoremove section and installing those (Closes: #604222)
    - change pkg/release behavior to use the new SetCandidateRelease
      so installing packages from experimental or backports is easier
    - really do not show packages in the extra section if they were
      requested on the commandline, e.g. with a modifier (Closes: #184730)
    - always do removes first and set not installed remove packages
      on hold to prevent temporary installation later (Closes: #549968)
  * debian/control:
    - add Vcs-Browser now that loggerhead works again (Closes: #511168)
    - depend on debhelper 7 to raise compat level
    - depend on dpkg-dev (>= 1.15.8) to have c++ symbol mangling
  * apt-pkg/contrib/fileutl.cc:
    - add a RealFileExists method and check that your configuration files
      are real files to avoid endless loops if not (Closes: #604401)
    - ignore non-regular files in GetListOfFilesInDir (Closes: #594694)
  * apt-pkg/contrib/weakptr.h:
    - include stddefs.h to fix compile error (undefined NULL) with gcc-4.6
  * methods/https.cc:
    - fix CURLOPT_SSL_VERIFYHOST by really passing 2 to it if enabled
  * deb/dpkgpm.cc:
    - fix popen/fclose mismatch reported by cppcheck. Thanks to Petter
      Reinholdtsen for report and patch! (Closes: #607803)
  * doc/apt.conf.5.xml:
    - fix multipl{y,e} spelling error reported by Jakub Wilk (Closes: #607636)
  * apt-inst/contrib/extracttar.cc:
    - let apt-utils work with encoded tar headers if uid/gid are large.
      Thanks to Nobuhiro Hayashi for the patch! (Closes: #330162)
  * apt-pkg/cacheiterator.h:
    - do not segfault if cache is not build (Closes: #254770)
  * doc/apt-get.8.xml:
    - remove duplicated mentioning of --install-recommends
  * doc/sources.list.5.xml:
    - remove obsolete references to non-us (Closes: #594495)
    - a notice is printed for ignored files (Closes: #597615)
  * debian/rules:
    - use -- instead of deprecated -u for dh_gencontrol
    - remove shlibs.local creation and usage
    - show differences in the symbol files, but never fail
  * pre-build.sh:
    - remove as it is not needed for a working 'bzr bd'
  * debian/{apt,apt-utils}.symbols:
    - ship experimental unmangled c++ symbol files
  * methods/rred.cc:
    - operate optional on gzip compressed pdiffs
  * apt-pkg/acquire-item.cc:
    - don't uncompress downloaded pdiff files before feeding it to rred
    - try downloading clearsigned InRelease before trying Release.gpg
    - change the internal handling of Extensions in pkgAcqIndex
    - add a special uncompressed compression type to prefer those files
    - download and use i18n/Index to choose which Translations to download
  * cmdline/apt-key:
    - don't set trustdb-name as non-root so 'list' and 'finger'
      can be used without being root (Closes: #393005, #592107)
  * apt-pkg/deb/deblistparser.cc:
    - rewrite LoadReleaseInfo to cope with clearsigned Releasefiles
  * ftparchive/writer.cc:
    - add config option to search for more patterns in release command
    - include Index files by default in the Release file
  * methods/{gzip,bzip}.cc:
    - print a good error message if FileSize() is zero
  * apt-pkg/aptconfiguration.cc:
    - remove the inbuilt Translation files whitelist
  * cmdline/apt-cache.cc:
    - remove not implemented 'apt-cache add' command
  * doc/apt-cache.8.xml:
    - describe reality as apt-cache just queries and doesn't manipulate
      the caches. Thanks to Enrico Zini for spotting it! (Closes: #612009)
  * apt-pkg/algorithms.cc:
    - mark pseudo packages of installed all packages as configured
      in the simulation as we don't call configure for these packages
  * apt-pkg/pkgcachegen.cc:
    - in multiarch, let :all packages conflict with :any packages
      with a different version to be sure
  * apt-pkg/contrib/error.cc:
    - remove 400 char size limit of error messages (LP: #365611)

  [ Michael Vogt ]
  * methods/http.cc:
    - do not hang if Acquire::http::ProxyAutoDetect can not be
      executed or returns no data (LP: #654393)
  * debian/apt.conf.autoremove:
    - never autoremove the GNU/Hurd kernel (closes: #588423), thanks
      to Guillem Jover
  * apt-pkg/cdrom.cc, apt-pkg/init.cc, methods/cdrom.cc:
    - use /media/cdrom as default mountoint (closes: #611569)
  * cmdline/apt-get.cc:
    - add apt-get changelog (closes: #526990)
    - add apt-get download (closes: #82738)

  [ Martin Pitt ]
  * test/integration/test-compressed-indexes, test/test-indexes.sh:
    - Explicitly disable compressed indexes at the start. This ensures that we
      will actually test uncompressed indexes regardless of the internal
      default value of Acquire::GzipIndexes.

 -- Michael Vogt <mvo@debian.org>  Tue, 08 Feb 2011 12:58:12 +0100

apt (0.8.10.3) unstable; urgency=low

  [ Programs translations ]
  * po/es.po: Updated, plus fixes encoding issues and fixes two fuzzy
    strings, thanks to Javier Fernandez-Sanguino (closes: #610692)

 -- Michael Vogt <mvo@debian.org>  Tue, 25 Jan 2011 11:51:42 +0100

apt (0.8.10.2) unstable; urgency=low

  [ David Kalnischkies ]
  * ftparchive/apt-ftparchive.cc:
    - fix endless loop for multiple TranslationsWriters

 -- Michael Vogt <mvo@debian.org>  Tue, 25 Jan 2011 10:26:15 +0100

apt (0.8.10.1) unstable; urgency=low

  [ Christian Perrier ]
  * Fix encoding for Slovenian translation. PO file switched
    to UTF-8. Closes: #609957

  [ Julian Andres Klode ]
  * cmdline/apt-cache.cc: Create an error for apt-cache depends
    if packages could not found (LP: #647045)

  [ Programs translations ]
  * Spanish update by Javier Fernández-Sanguino Peña. Closes: #607145 

  [ Manpages translations ]
  * Correct a typo and an error in French manpages translation.
    Closes: # 607170

 -- Michael Vogt <mvo@debian.org>  Mon, 17 Jan 2011 13:41:04 +0100

apt (0.8.10) unstable; urgency=low

  [ Programs translations ]
  * Czech by Miroslav Kure. Closes: #605107

  [ Martin Pitt ]
  * test/integration/test-compressed-indexes, test/test-indexes.sh:
    - Explicitly disable compressed indexes at the start. This ensures that we
      will actually test uncompressed indexes regardless of the internal
      default value of Acquire::GzipIndexes.

  [ David Kalnischkies ]
  * apt-pkg/algorithms.cc:
    - mark all installed packages first without auto installation in
      a dist-upgrade to prefer upgrading packages instead of installing
      new packages in versioned or-groups (Closes: #605394)

 -- Michael Vogt <mvo@debian.org>  Tue, 30 Nov 2010 10:42:17 +0100

apt (0.8.9) unstable; urgency=low

  [ Christian Perrier ]
  * Fix "typos" in French manpages translations. Thanks to
    Cyril Brulebois for bashing me.
  * Drop useless untranslatable sections from apt.8

  [ Programs translations ]
  * Slovenian update by Andrej Žnidaršič and Rosetta Slovenian team
  * German update by Holger Wansing. Closes: #603619

  [ David Kalnischkies ]
  * apt-pkg/aptconfiguration.cc:
    - evaluate Acquire::Languages= before LANG= (Closes: #602573)
  * apt-pkg/orderlist.cc:
    - try fixing before removing even if the fix is hidden in
      a provides, hidden in the #590438 testcase
  * apt-pkg/algorithms.cc:
    - if the package was explicitly marked as ToRemove don't
      consider it as a candidate for FixByInstall
  * apt-pkg/depcache.cc:
    - don't install previously not installed providers in a try
      to statisfy a "Breaks: provides" dependency by upgrade
  * cmdline/acqprogress.cc:
    - don't ask the user for media change if quiet >= 2, stdout is not
      a tty and assume-yes, force-yes or trivial-only option is set to
      avoid cpu eating endless loops in unattended runs like apt.cron
      (Closes: #602354, LP: #665580)

 -- Michael Vogt <mvo@debian.org>  Thu, 18 Nov 2010 09:25:04 +0100

apt (0.8.8) unstable; urgency=low

  [ David Kalnischkies ]
  * apt-pkg/contrib/fileutl.cc:
    - Add a FileFd::FileSize() method to get the size of the underlying
      file and not the size of the content in the file as FileFd::Size()
      does - the sizes can differ since the direct gzip integration
  * methods/{gzip,bzip2}.cc:
    - use FileSize() to determine if the file is invalid (Closes: #600852)
  * apt-pkg/pkgcache.cc:
    - fallback always to a suitable description (Closes: #601016)

  [ Michael Vogt ]
  * apt-pkg/deb/dpkgpm.cc:
    - ensure that history.log gets closed to avoid leaking a FD
      (closes: #601649)

 -- Michael Vogt <mvo@debian.org>  Thu, 28 Oct 2010 21:22:21 +0200

apt (0.8.7) unstable; urgency=low

  [ Manpages translations ]
  * Typo fixed in French (extra "Z"). Thanks to Florentin Duneau.
  * Another typo fixed in French ("Anfin"). Thanks to bubulle
  * Wrong translation for "showauto" fixed. Thanks to Raphaël Hertzog
    Closes: #599265

  [ Michael Vogt ]
  * debian/apt.cron.daily:
    - source /etc/default/locale (if available) so that the
      apt-get update cron job fetches the right translated package
      descriptions
  * fix test failure on amd64
  * apt-pkg/deb/debsystem.cc:
    - fix issues with dir::state::status and dir::state::extended_states
      when alternative rootdirs are used

  [ Martin Pitt ]
  * apt-pkg/deb/debindexfile.cc:
    - Use FileFd::Size() instead of stat()ing the sources/binary/translations
      indexes directly, so that we have transparent handling of gzipped
      indexes.
  * apt-pkg/contrib/fileutl.cc:
    - Fix FileFd::Size() for gzipped files to give the size of the
      uncompressed data. This fixes cache building progress going way
      over 100%.

  [ David Kalnischkies ]
  * apt-pkg/deb/deblistparser.cc:
    - support ArmHardFloat port in CompleteArch, thanks to Sebastian
      Andrzej Siewior for the patch!
  * doc/apt.ent:
    - move some strings into apt-verbatim.ent to avoid showing them in
      apt-doc.pot as they are untranslatable anyway (e.g. manpage references)
  * doc/apt-verbatim.ent:
    - change the codenames to reflect the situation after squeeze release
  * doc/examples/apt-https-method-example.conf:
    - apply various typo fixes by Olly Betts, thanks! (Closes: #600249)

 -- Michael Vogt <mvo@debian.org>  Fri, 15 Oct 2010 18:16:10 +0200

apt (0.8.6) unstable; urgency=low

  [ Programs translations ]
  * Vietnamese update by Clytie Siddall (Closes: #598489)
  * Asturian update by Maacub (Closes: #599057)

  [ David Kalnischkies ]
  * cmdline/apt-cache.cc:
    - use the TranslatedDescription for searching and not the first
      available one as it is maybe not an expected language (Closes: #597925)
  * apt-pkg/contrib/strutl.cc:
    - add a space between number and unit as required by SI (Closes: #598352)
  * apt-pkg/depcache.cc:
    - do not check endpointer packages instead of only those which prevented
      NeverAutoRemove settings from having an effect (Closes: #598452)
    - do not remove packages which the user requested for installation
      explicitly while satisfying other install requests (Closes: #598669)
  * apt-pkg/packagemanager.cc:
    - Add a space between period and 'Please' and unfuzzy all translations
  * doc/po/de.po:
    - remove the duplicated "angefertigt" in translation-holder string

 -- Michael Vogt <mvo@debian.org>  Mon, 04 Oct 2010 11:52:19 +0200

apt (0.8.5) unstable; urgency=low

  [ Manpages translations ]
  * German (Chris Leick). Closes: #597163

  [ Michael Vogt ]
  * merged lp:~mvo/apt/conflicts-on-virtuals to better deal with
    conflicts/breaks against virtual packages (LP: #614993)

  [ David Kalnischkies ]
  * apt-pkg/policy.cc:
    - support 100-pinning in Release file with ButAutomaticUpgrades
      as requested by the backports crew (Closes: #596097)
  * apt-pkg/deb/deblistparser.cc:
    - overrule NotAutomatic in case of ButAutomaticUpgrades
  * debian/apt.cron.daily:
    - handle absolut directory paths correctly by loading directories
      directly instead of building the paths on our own (Closes: #596421)
  * debian/control:
    - build-depend on docbook-xml to ensure that the xml DTDs are always
      available on the buildds (Closes: #597145)
  * buildlib/debiandoc.mak, buildlib/po4a_manpage.mak:
    - ensure that the build fails if documentation building fails
  * doc/po/fr.po:
    - correct two syntax issues to ensure we can build fine

 -- Michael Vogt <mvo@debian.org>  Fri, 17 Sep 2010 22:05:06 +0200

apt (0.8.4) unstable; urgency=low

  [ Michael vogt ]
  * ftparchive/writer.cc:
    - write out {Files,Checksum-Sha1,Checksum-Sha256} only if
      available LP: #633967. Thanks to Colin Watson
  * apt-pkg/contrib/cdromutl.cc:
    - if apt-cdrom is used on writable media (like usb-sticks), do
      not use the root directory to identify the medium (as all 
      changes there change the ident id). Use the .disk directory 
      instead 

  [ David Kalnischkies ]
  * ftparchive/writer.cc:
    - null the valid string instead of the date if Valid-Until is not set
  * apt-pkg/acquire-item.cc:
    - use also unsigned Release files again (Closes: #596189)

  [ Christian Perrier ]
  * Fix missing space after dot in a message from apt-pkg
    Translations unfuzzied. Thanks to Holger Wansing.

 -- Michael Vogt <mvo@debian.org>  Fri, 10 Sep 2010 20:45:15 +0200

apt (0.8.3) unstable; urgency=low

  [ Programs translations ]
  * German (Holger Wansing). Closes: #596141

  [ Manpages translations ]
  * Japanese (KURASAWA Nozomu). Closes: #595862

  [ Michael Vogt ]
  * apt-pkg/indexcopy.cc:
    - only use trusted.gpg.d directory if it exists
    - do not replace /dev/null when running in APT::CDROM::NoAct
      mode (LP: #612666), thanks to Colin Watson

  [ David Kalnischkies ]
  * ftparchive/apt-ftparchive.cc:
    - ensure that BinDirectory as well as Tree settings get
      the correct default FileMode setting (Closes: #595922)

 -- Michael Vogt <mvo@debian.org>  Tue, 07 Sep 2010 15:28:41 +0200

apt (0.8.2) unstable; urgency=low

  [ Manpages translations ]
  * Spanish (Omar Campagne). Closes: #595557

  [ David Kalnischkies ]
  * apt-pkg/versionmatch.cc:
    - do not accept 'Pin: origin "' (missing closing ") as a valid
      way to pin a local archive: either "" or none…
  * apt-pkg/deb/dpkgpm.cc:
    - create Dir::Log if needed to support /var/log as tmpfs or similar,
      inspired by Thomas Bechtold, thanks! (Closes: #523919, LP: #220239)
  * apt-pkg/indexcopy.cc:
    - support really still the APT::GPGV::TrustedKeyring setting,
      as it breaks d-i badly otherwise (Closes: #595428)
  * cmdline/apt-key:
    - support also Dir::Etc::Trusted so that apt-key works in the same
      way as the library part which works with the trusted files
  * methods/{gzip,bzip2}.cc:
    - empty files can never be valid archives (Closes: #595691)

 -- Michael Vogt <mvo@debian.org>  Mon, 06 Sep 2010 18:10:06 +0200

apt (0.8.1) unstable; urgency=low

  [ Programs translations ]
  * Thai (Theppitak Karoonboonyanan). Closes: #592695
  * Russian (Yuri Kozlov). Closes: #594232
  * Slovak (Ivan Masár). Closes: #594255
  * Swedish (Daniel Nylander). Closes: #594241
  * Japanese (Kenshi Muto, Osamu Aoki). Closes: #594265
  * Italian (Milo Casagrande). Closes: #594238
  * Asturian (maacub). Closes: #594303
  * Simplified Chinese (Aron Xu). Closes: #594458
  * Bulgarian (Damyan Ivanov). Closes: #594627
  * Portuguese (Miguel Figueiredo). Closes: #594668
  * Korean (Changwoo Ryu). Closes: #594809
  * Norwegian Bokmål (Hans Nordhaug). Closes: #595182
  * Danish (Joe Hansen). Closes: #595176
  * Catalan (Agustí Grau). Closes: #595234

  [ Christian Perrier ]
  * Fix spelling error in cmdline/apt-get.cc. Thanks to Osamu Aoki
    Closes: #594211

  [ Manpages translations ]
  * Portuguese (Américo Monteiro)

  [ David Kalnischkies ]
  * cmdline/apt-cache.cc:
    - show in madison command again also source packages (LP: #614589)
    - remove useless GetInitialize method
  * cmdline/apt-get.cc:
    - remove direct calls of ReadMainList and use the wrapper instead
      to protect us from useless re-reads and two-times notice display
    - remove death code by removing unused GetInitialize
  * apt-pkg/depcache.cc:
    - now that apt-get purge works on 'rc' packages let the MarkDelete
      pass this purge forward to the non-pseudo package for pseudos
  * apt-pkg/contrib/fileutl.cc:
    - apply SilentlyIgnore also on files without an extension
  * apt-pkg/contrib/configuration.cc:
    - fix autoremove by using correct config-option name and
      don't make faulty assumptions in error handling (Closes: #594689)
  * apt-pkg/versionmatch.cc:
    - let the pin origin actually work as advertised in the manpage
      which means "" are optional and pinning a local archive does
      work - even if it is a non-flat archive (Closes: #594435)

 -- Michael Vogt <mvo@debian.org>  Fri, 03 Sep 2010 18:36:11 +0200

apt (0.8.0) unstable; urgency=low

  [ Michael Vogt ]
  * merge of the debian-expermental-ma branch
  * refresh po/pot files in doc/ and po/

  [ Programs translations ]
  * Swedish (Daniel Nylander). Closes: #592366
  * French (Christian Perrier)

  [ Manpages translations ]
  * French (Christian Perrier)

 -- Michael Vogt <mvo@debian.org>  Tue, 24 Aug 2010 16:32:19 +0200

apt (0.8.0~pre2) experimental; urgency=low

  [ David Kalnischkies ]
  * apt-pkg/contrib/strutl.cc:
    - fix error checking for vsnprintf in its safe variant
  * methods/bzip2.cc:
    - fix error checking for read in case of failing bzip2/lzma/whatever
  * debian/apt.cron.daily:
    - create backups for our extended_states file (Closes: #593430)
  * apt-pkg/init.cc:
    - set the default values for dir::etc::trusted options correctly
  * ftparchive/writer.cc:
    - init valid-until correctly to prevent garbage entering Release file
  * apt-pkg/deb/debsystem.cc:
    - set dir::state::status based at least on dir
  * apt-pkg/deb/dpkgpm.cc:
    - use the InstVer instead of the CurrentVer for the autobit transfer
  * methods/http.cc:
    - some http servers violate HTTP1.1 by not issuing a Reason-Phrase
      (or at least a space after the code) especially for 200, but lets
      be nice and ignore it as we don't need the reason in general
  * apt-pkg/acquire-item.cc:
    - don't use ReadOnlyGzip mode for PDiffs as this mode doesn't work
      in combination with the AddFd methods of our hashclasses

 -- Michael Vogt <mvo@debian.org>  Mon, 23 Aug 2010 19:09:08 +0200

apt (0.8.0~pre1) experimental; urgency=low

  [ Programs translations ]
  * Swedish translation update. Closes: #592366

  [ Michael Vogt ]
  * merge of the debian-expermental-ma branch
  * refresh po/pot files in doc/ and po/
  * apt-pkg/pkgcache.cc:
    - re-evaluate the architectures cache when the cache is (re)opened

  [ Colin Watson ]
  * apt-pkg/cdrom.cc:
    - fix off-by-one error in DropBinaryArch

  [ Julian Andres Klode ]
  * apt-pkg/contrib/fileutl.cc:
    - Add WriteAtomic mode.
    - Revert WriteEmpty to old behavior (LP: #613211)
  * apt-pkg, methods:
    - Convert users of WriteEmpty to WriteAtomic.
  * apt-pkg/depcache.cc:
    - Only try upgrade for Breaks if there is a newer version, otherwise
      handle it as Conflicts (by removing it) (helps for #591882).
  * debian/control:
    - Add dependency on gnupg to apt, apt-key uses it.

  [ David Kalnischkies ]
  * apt-pkg/algorithms.cc:
    - let the problem resolver install packages to fix or-groups
      as a needed remove nuked another or-member (helps for #591882)
    - change the debug outputs to display also arch of the
      package and version dependencies information
  * cmdline/apt-get.cc:
    - let APT::Get::Arch-Only in build-dep default to false again
      (Closes: #592628) Thanks Mohamed Amine IL Idrissi for report!
    - purge packages in 'rc' state, thanks Rogier! (Closes: #150831)
  * apt-pkg/pkgcache.cc:
    - fix LongDesc handling in LANG=C environment

 -- Michael Vogt <mvo@debian.org>  Fri, 13 Aug 2010 17:00:49 +0200

apt (0.7.26~exp12) experimental; urgency=low

  [ Michael Vogt ]
  * debian/control:
    - add dependency on zlib-dev for libapt-pkg-dev

  [ David Kalnischkies ]
  * apt-pkg/cacheset.cc:
    - [ABI BREAK] add an ErrorType option to CacheSetHelper
  * cmdline/apt-cache.cc:
    - use Notice instead of Error in the CacheSetHelper messages
      for compat reasons. Otherwise tools like sbuild blow up
    - return success in show if a virtual package was given
  * debian/control:
    - remove libcurl3-gnutls-dev alternative as the package is gone
    - increase needed version of libcurl4-gnutls-dev to >= 7.19.0
      as we use CURLOPT_{ISSUERCERT,CRLFILE} (Closes: #589642)

 -- Michael Vogt <mvo@debian.org>  Fri, 30 Jul 2010 11:55:48 +0200

apt (0.7.26~exp11) experimental; urgency=low

  [ Julian Andres Klode ]
  * apt-pkg/deb/dpkgpm.cc:
    - Write architecture information to history file.
    - Add to history whether a change was automatic or not.
  * apt-pkg/contrib/fileutl.cc:
    - Add FileFd::OpenDescriptor() (needed for python-apt's #383617).
  * cmdline/apt-get.cc:
    - Support large filesystems by using statvfs64() instead of statvfs()
      and statfs64() instead of statfs() (Closes: #590513).
  * apt-pkg/cdrom.cc:
    - Use link() instead of rename() for creating the CD database backup;
      otherwise there would be a short time without any database.

  [ David Kalnischkies ]
  * apt-pkg/depcache.cc:
    - handle "circular" conflicts for "all" packages correctly
  * cmdline/apt-cache.cc:
    - be able to omit dependency types in (r)depends (Closes: #319006)
    - show in (r)depends the canidate per default instead of newest
    - share the (r)depends code instead of codecopy
  * apt-pkg/cacheset.cc:
    - move them back to the library as they look stable now
    - add a 'newest' pseudo target release as in pkg/newest
  * apt-pkg/pkgcache.cc:
    - prefer non-virtual packages in FindPreferredPkg (Closes: #590041)
  * test/integration/*:
    - add with bug#590041 testcase a small test "framework"
  * apt-pkg/orderlist.cc:
    - try to install another or-group member in DepRemove before
      breaking the or group (Closes: #590438)
    - configure also the replacement before remove by adding Immediate flag
  
  [ Michael Vogt ]
  * apt-pkg/contrib/error.{cc,h}
    - docstring cleanup
    - add inline DumpError() to avoid subtle API break

 -- Michael Vogt <mvo@debian.org>  Thu, 29 Jul 2010 16:40:58 +0200

apt (0.7.26~exp10) experimental; urgency=low

  [ David Kalnischkies ]
  * apt-pkg/contrib/error.{cc,h}:
    - remove constness of va_list parameter to fix build on amd64 and co
      Thanks Eric Valette! (Closes: #588610)
  * apt-pkg/deb/debmetaindex.cc:
    - do not query each architecture for flat file archives
    - fix typo preventing display of architecture in Info()
  * methods/bzip2.cc:
    - add a copycat of the old gzip.cc as we need it for bzip2 and lzma

  [ Martin Pitt ]
  * debian/rules:
    - Make DEB_BUILD_OPTIONS=noopt actually work by passing the right
      CXXFLAGS.
  * apt-pkg/contrib/fileutl.{h,cc}:
    - Add support for reading of gzipped files with the new "ReadOnlyGzip"
      OpenMode. (Closes: #188407)
    - Link against zlib (in apt-pkg/makefile) and add zlib build dependency.
    - [ABI BREAK] This adds a new private member to FileFd, but its
      initialization is in the public header file.
  * configure.in:
    - Check for zlib library and headers.
  * apt-pkg/acquire-item.cc, apt-pkg/deb/debindexfile.cc,
    apt-pkg/deb/debrecords.cc, apt-pkg/deb/debsrcrecords.h,
    cmdline/apt-cache.cc:
    - Open Packages, Sources, and Translations indexes in "ReadOnlyGzip" mode.
  * apt-pkg/deb/debindexfile.cc:
    - If we do not find uncompressed package/source/translation indexes, look
      for gzip compressed ones.
  * apt-pkg/acquire-item.cc:
    - If the Acquire::GzipIndexes option is true and we download a gzipped
      index file, keep it as it is (and rename to .gz) instead of
      uncompressing it.
  * doc/apt.conf.5.xml:
    - Document the new Acquire::GzipIndexes option.
  * doc/po/apt-doc.pot, doc/po/de.po:
    - German translation of new Acquire::GzipIndexes option.
  * Add test/test-indexes.sh:
    - Test behaviour of index retrieval and usage, in particular with
      uncompressed and gzip compressed indexes.
  * methods/gzip.cc: With FileFd now being able to read gzipped files, there
    is no need for the gzip method any more to spawn an external gzip process.
    Rewrite it to use FileFd directly, which makes the code a lot simpler, and
    also using less memory and overhead.

 -- Michael Vogt <mvo@debian.org>  Mon, 12 Jul 2010 11:41:01 +0200

apt (0.7.26~exp9) experimental; urgency=low

  [ David Kalnischkies ]
  * doc/apt.conf.5.xml:
    - add and document APT::Cache-{Start,Grow,Limit} options for mmap control
  * apt-pkg/contrib/fileutl.cc:
    - do not fail von double close()

 -- Michael Vogt <mvo@debian.org>  Fri, 09 Jul 2010 21:51:55 +0200

apt (0.7.26~exp8) experimental; urgency=low

  [ David Kalnischkies ]
  * cmdline/cacheset.cc:
    - doesn't include it in the library for now as it is too volatile
    - get the candidate either from an already built depcache
      or use the policy which is a bit faster than depcache generation
    - get packages by task^ with FromTask()
    - only print errors if all tries to get a package by string failed
    - factor out code to get a single package FromName()
    - check in Grouped* first without modifier interpretation
  * cmdline/apt-get.cc:
    - use the cachsets in the install commands
    - make the specify order of packages irrelevant (Closes: #196021)
  * apt-pkg/orderlist.cc:
    - untouched packages are never missing
  * apt-pkg/packagemanager.cc:
    - packages that are not touched doesn't need to be unpacked
  * debian/control:
    - remove intltool's dependency as it is an ubuntu artefact
  * apt-pkg/depcache.cc:
    - SetCandidateVer for all pseudo packages
    - SetReInstall for the "all" package of a pseudo package
    - use the new MatchAgainstConfig for the DefaultRootSetFunc
    - always mark the all package if a pseudo package is marked for install
  * apt-pkg/contrib/error.{cc,h}:
    - complete rewrite but use the same API
    - add NOTICE and DEBUG as new types of a message
    - add a simple stack handling to be able to delay error handling
  * apt-pkg/aptconfiguration.cc:
    - show a deprecation notice for APT::Acquire::Translation
  * apt-pkg/contrib/configuration.{cc,h}:
    - add a wrapper to match strings against configurable regex patterns
  * apt-pkg/contrib/fileutl.cc:
    - show notice about ignored file instead of being always silent
    - add a Dir::Ignore-Files-Silently list option to control the notice
  * apt-pkg/policy.h:
    - add another round of const& madness as the previous round accidentally
      NOT overrides the virtual GetCandidateVer() method (Closes: #587725)
  * apt-pkg/pkgcachegen.{cc,h}:
    - make the used MMap moveable (and therefore dynamic resizeable) by
      applying (some) mad pointer magic (Closes: #195018)

  [ Michael Vogt ]
  * apt-pkg/deb/dpkgpm.cc:
    - make the apt/term.log output unbuffered (thanks to Matt Zimmerman)

  [ Julian Andres Klode ]
  * methods/ftp.h:
    - Handle different logins on the same server (Closes: #586904).
  * apt-pkg/deb/deblistparser.cc:
    - Handle architecture wildcards (Closes: #547724).
  * apt-pkg/versionmatch.cc:
    - Support matching pins by regular expressions or glob() like patterns,
      regular expressions have to be put between to slashes; for example,
      /.*/.
  * apt-pkg/contrib/fileutl.cc:
    - Make FileFd replace files atomically in WriteTemp mode (for cache, etc).
  * debian/control:
    - Set Standards-Version to 3.9.0

 -- Michael Vogt <mvo@debian.org>  Fri, 09 Jul 2010 19:16:20 +0200

apt (0.7.26~exp7) experimental; urgency=low

  * apt-pkg/cachefile.h:
    - make pkgPolicy public again, libapt-pkg-perl (and probably
      others) get unhappy without that

 -- Michael Vogt <mvo@debian.org>  Thu, 10 Jun 2010 15:33:24 +0200

apt (0.7.26~exp6) experimental; urgency=low

  [ Michael Vogt ]
  * merge the remaining Ubuntu change:
    - on gpg verification failure warn and restore the last known
      good state
    - on failure display the IP of the server (useful for servers
      that use round robin DNS)
    - support Original-Maintainer in RewritePackageOrder
    - enable cdrom autodetection via libudev by default
    - show message about Vcs in use when apt-get source is run for
      packages maintained in a Vcs
    - better support transitional packages with mark auto-installed. 
      when the transitional package is in "oldlibs" the new package
      is not marked auto installed (same is true for section
      metapackages)
    - provide new "deb mirror://archive.foo/mirrors.list sid main"
      method expects a list of mirrors (generated on the server e.g.
      via geoip) and will use that, including cycle on failure
    - write apport crash file on package failure (disabled by default
      on debian until apport is available)
    - support mirror failure reporting (disabled by default on debian)
  
  [ David Kalnischkies ]
  * apt-pkg/deb/dpkgpm.cc:
    - write Disappeared also to the history.log
    - forward manual-installed bit on package disappearance
  * apt-pkg/deb/debsystem.cc:
    - add better config item for extended_states file
  * apt-pkg/pkgcache.h:
    - switch {,Install-}Size to unsigned long long
  * apt-pkg/depcache.cc:
    - do the autoremove mark process also for required packages to handle
      these illegally depending on lower priority packages (Closes: #583517)
    - try harder to find the other pseudo versions for autoremove multiarch
    - correct "Dangerous iterator usage" pointed out by cppcheck
    - deal with long long, not with int to remove 2GB Limit (LP: #250909)
    - deprecate AddSize with Multiplier as it is unused and switch to
      boolean instead to handle the sizes more gracefully.
    - switch i{Download,Usr}Size from double to (un)signed long long
  * apt-pkg/aptconfiguration.cc:
    - remove duplicate architectures in getArchitectures()
  * apt-pkg/indexrecords.{cc,h}:
    - backport forgotten Valid-Until patch from the obsolete experimental
      branch to prevent replay attacks better, thanks to Thomas Viehmann
      for the initial patch! (Closes: #499897)
    - add a constant Exists check for MetaKeys
  * apt-pkg/acquire-item.cc:
    - do not try PDiff if it is not listed in the Meta file
    - sent Last-Modified header also for Translation files
  * apt-pkg/cacheiterator.h:
    - let pkgCache::Iterator inherent std::iterator
  * ftparchive/writer.h:
    - add a virtual destructor to FTWScanner class (for cppcheck)
  * apt-pkg/cacheset.{cc,h}:
    - add simple wrapper around std::set for cache structures
    - move regex magic from apt-get to new FromRegEx method
    - move cmdline parsing from apt-cache to new FromCommandLine method
    - support special release-modifier 'installed' and 'candidate'
  * apt-pkg/contrib/cmdline.cc:
    - fix segfault in SaveInConfig caused by writing over char[] sizes
  * apt-pkg/pkgcache.cc:
    - get the best matching arch package from a group with FindPreferredPkg
  * cmdline/apt-cache.cc:
    - make the search multiarch compatible by using GrpIterator instead
    - use pkgCacheFile and the new CacheSets all over the place
    - add --target-release option (Closes: #115520)
    - accept pkg/release and pkg=version in show and co. (Closes: #236270)
    - accept package versions in the unmet command
  * cmdline/apt-get.cc:
    - use unsigned long long instead of double to store values it gets
  * apt-pkg/cachefile.{cc,h}:
    - split Open() into submethods to be able to build only parts
    - make the OpProgress optional in the Cache buildprocess
    - store also the SourceList we use internally for export
  * doc/apt.conf.5.xml:
    - document the new Valid-Until related options
  * apt-pkg/contrib/strutl.cc:
    - split StrToTime() into HTTP1.1 and FTP date parser methods and
      use strptime() instead of some self-made scanf mangling
    - use the portable timegm shown in his manpage instead of a strange
      looking code copycat from wget
  * ftparchive/writer.cc:
    - add ValidTime option to generate a Valid-Until header in Release file
  * apt-pkg/policy.cc:
    - get the candidate right for a not-installed pseudo package if
      his non-pseudo friend is installed
  * apt-pkg/indexcopy.cc:
    - move the gpg codecopy to a new method and use it also in methods/gpgv.cc

 -- Michael Vogt <mvo@debian.org>  Thu, 10 Jun 2010 14:02:22 +0200

apt (0.7.26~exp5) experimental; urgency=low

  [ David Kalnischkies ]
  * cmdline/apt-get.cc:
    - rerun dpkg-source in source if --fix-broken is given (Closes: #576752)
    - don't suggest held packages as they are installed (Closes: #578135)
    - handle multiple --{tar,diff,dsc}-only options correctly
    - show at the end of the install process a list of disappeared packages
  * cmdline/apt-cache.cc:
    - use GroupCount for package names in stats and add a package struct line
  * methods/rred.cc:
    - use the patchfile modification time instead of the one from the
      "old" file - thanks to Philipp Weis for noticing! (Closes: #571541)
  * debian/rules:
    - remove targets referring to CVS or arch as they are useless
    - use $(CURDIR) instead of $(pwd)
    - use dpkg-buildflags if available for CXXFLAGS
  * README.arch:
    - remove the file completely as it has no use nowadays
  * apt-pkg/depcache.cc:
    - be doublesure that the killer query is empty before starting reinstall
  * methods/gpgv.cc:
    - remove the keyrings count limit by using vector magic
  * contrib/mmap.cc:
    - clarify "MMap reached size limit" error message, thanks Ivan Masár!
  * doc/apt.ent
    - add entities for the current oldstable/stable/testing codenames
  * doc/sources.list.5.xml:
    - use stable-codename instead of stable in the examples (Closes: #531492)
  * doc/apt_preferences.5.xml:
    - adapt some examples here to use current codenames as well
    - add "NotAutomatic: yes" handling, thanks Osamu Aoki (Closes: #490347)
  * debian/libapt-pkg-doc.doc-base.cache:
    - remove yet another reference to the removed cache.sgml
  * doc/apt-get.8.xml:
    - do not say explicit target_release_{name,version,codename}, it should
      be clear by itself and 'man' can break lines again (Closes: #566166)
    - remove the gnome-apt reference as it is removed from unstable
  * apt-pkg/deb/dpkgpm.cc:
    - add 'disappear' to the known processing states, thanks Jonathan Nieder
  * apt-pkg/packagemanager.h:
    - export info about disappeared packages with GetDisappearedPackages()

  [ Michael Vogt ]
  * methods/http.{cc,h}:
    - code cleanup, use enums instead of magic ints
  
  [ Jari Aalto ]
  * debian/rules:
    - spell out some less known options to reduce manpage consultation-rate
    - Use POSIX command substitution: $(<command sequence>)
    - Remove EOL whitespace (Closes: #577804)

  [ Julian Andres Klode ]
  * apt-pkg/acquire-item.cc:
    - Fix pkgAcqFile::Custom600Headers() to always return something.
  

  [ Christian Perrier ]
  * Slovak translation update. Closes: #581159
  * Italian translation update. Closes: #581742
  * Swedish translation update. Closes: #592366

 -- Michael Vogt <mvo@debian.org>  Tue, 25 May 2010 16:01:42 +0200

apt (0.7.26~exp4) experimental; urgency=low

  [ David Kalnischkies ]
  * apt-pkg/depcache.cc:
    - rewrite the pseudo package reinstaller to be more intelligent
      in his package choices
  * apt-pkg/packagemanager.cc:
    - don't try to "unpack" pseudo packages twice
  * apt-pkg/contrib/fileutl.cc:
    - add a parent-guarded "mkdir -p" as CreateDirectory()
  * apt-pkg/acquire.{cc,h}:
    - add a delayed constructor with Setup() for success reporting
    - check for and create directories in Setup if needed instead of
      error out unfriendly in the Constructor (Closes: #523920, #525783)
    - optional handle a lock file in Setup()
  * apt-pkg/acquire-item.cc:
    - Acquire::ForceHash to force method for expected hash
  * cmdline/apt-get.cc:
    - remove the lock file handling and let Acquire take care of it instead
    - display MD5Sum in --print-uris if not forced to use another method
      instead of displaying the strongest available (Closes: #576420)
    - regex for package names executed on Grp- not PkgIterator
    - show non-candidates as fallback for virtual packages (Closes: #578385)
    - set also "all" to this version for pseudo packages in TryToChangeVer
  * apt-pkg/deb/dpkgpm.cc:
    - remove Chroot-Directory from files passed to install commands.
      Thanks to Kel Modderman for report & patch! (Closes: #577226)
  * ftparchive/writer.cc:
    - remove 999 chars Files and Checksums rewrite limit (Closes: #577759)
  * cmdline/apt-cache.cc:
    - align Installed and Candidate Version in policy so they can be compared
      easier, thanks Ralf Gesellensetter for the pointer! (Closes: #578657)
  * doc/apt.ent:
    - Add a note about APT_CONFIG in the -c description (Closes: #578267)
  * doc/po/de.po:
    - correct typos in german apt_preferences manpage, thanks Chris Leick!
  * apt-pkg/sourcelist.cc:
    - be less strict and accept [option=value] as well
  * apt-pkg/contrib/configuration.cc:
    - error out if #clear directive has no argument
  * doc/files.sgml:
    - sync documentation with status quo, regarding files/directories in
      use, extended_states and uri schemes.
  * doc/cache.sgml:
    - drop the file in favor of inplace documentation with doxygen
  * apt-pkg/pkgcache.h:
    - enhance the Groups ABI by providing a ID as the other structs does
    - check also the size of the Group struct then checking for the others

  [ Jari Aalto ]
  * cmdline/apt-get.cc:
    - replace backticks with single quotes around fix-broken command
      in the broken packages message. (Closes: #577168)
  * dselect/install:
    - modernize if-statements not to use 'x' (Closes: #577117)
    - replace backticks with POSIX $() (Closes: #577116)

  [ Michael Vogt ]
  * [ Abi break ] apt-pkg/acquire-item.{cc,h}:
    - add "IsIndexFile" to constructor of pkgAcqFile so that it sends
      the right cache control headers
  * cmdline/apt-get.cc:
    - fix crash when pkg.VersionList() is empty
  * apt-pkg/depcache.cc:
    - fix incorrect std::cout usage for debug output
  * test/libapt/getlanguages_test.cc:
    - Add test for Esperanto that has nocounty associated with them
      (LP: #560956)
  * apt-pkg/deb/debrecords.cc:
    - fix max tag buffer size (LP: #545336, closes: #578959)
  * debian/rules:
    - install html doxygen in libapt-pkg-doc 
  * debian/control:
    - build-depend on doxygen

  [ Julian Andres Klode ]
  * apt-pkg/contrib/weakptr.h:
    - add a class WeakPointable which allows one to register weak pointers to
      an object which will be set to NULL when the object is deallocated.
  * [ABI break] apt-pkg/acquire{-worker,-item,}.h:
    - subclass pkgAcquire::{Worker,Item,ItemDesc} from WeakPointable.
  * apt-pkg/pkgcache.cc:
    - Merge fix from David to correct handling in single-arch environments.
  * cmdline/apt-cache.cc:
    - Add a showauto command to apt-cache.
  * cmdline/apt-get.cc:
    - Add apt-get markauto and unmarkauto commands.

 -- Michael Vogt <mvo@debian.org>  Thu, 06 May 2010 09:32:54 +0200

apt (0.7.26~exp3) experimental; urgency=low

  [ Christian Perrier ]
  * German translation update. Closes: #571037
  * Spanish manpages translation update. Closes: #573293
  * Dutch translation update. Closes: #573946
  * Polish manpages translation update. Closes: #574558
  * Add "manpages-pl (<< 20060617-3~)" to avoid file conflicts with
    that package that was providing some manpages for APT utilities.

  [ David Kalnischkies ]
  * [BREAK] merge MultiArch-ABI. We don't support MultiArch,
    but we support the usage of the new ABI so libapt users
    can start to prepare for MultiArch (Closes: #536029)
  * Ignore :qualifiers after package name in build dependencies
    in the library by default, but try to honour them in apt-get
    as we have some sort of MultiArch support ready (Closes: #558103)
  * add translation of the manpages to PT (portuguese)
    Thanks to Américo Monteiro!
  * Switch to dpkg-source 3.0 (native) format
  * apt-pkg/depcache.cc:
    - remove Auto-Installed information from extended_states
      together with the package itself (Closes: #572364)
  * cmdline/apt-mark:
    - don't crash if no arguments are given (Closes: #570962)
  * debian/control:
    - remove some years old and obsolete Replaces
    - add automake/conf build-depends/conflicts as recommend by
      the autotools-dev README (Closes: #572615)
  * apt-pkg/contrib/mmap.{h,cc}:
    - add char[] fallback for filesystems without shared writable
      mmap() like JFFS2. Thanks to Marius Vollmer for writing
      and to Loïc Minier for pointing to the patch! (Closes: #314334)
  * doc/apt_preferences.5.xml:
    - fix two typos and be more verbose in the novice warning.
      Thanks to Osamu Aoki for pointing it out! (Closes: #567669)
    - fix a=sid vs. n=sid typo, thanks Ansgar Burchardt!
    - origin can be used to match a hostname (Closes: #352667)
    - remove wrong pin-priority is optional remark (Closes: #574944)
  * apt-pkg/deb/dpkgpm.cc:
    - fix error message construction in OpenLog()
    - if available store the Commandline in the history
  * cmdline/apt-get.cc:
    - add a --only-upgrade flag to install command (Closes: #572259)
    - fix memory leaks in error conditions in DoSource()
    - try version match in FindSrc first exact than fuzzy (LP: #551178)
  * apt-pkg/contrib/cmndline.cc:
    - save Commandline in Commandline::AsString for logging
  * apt-pkg/deb/debversion.cc:
    - consider absent of debian revision equivalent to 0 (Closes: #573592)
  * doc/makefile, doc/*:
    - generate subdirectories for building the manpages in on the fly
      depending on the po files we have.
  * apt-pkg/pkgcachegen.cc:
    - merge versions correctly even if multiple different versions
      with the same version number are available.
      Thanks to Magnus Holmgren for the patch! (Closes: #351056)
  * ftparchive/writer.cc:
    - write LongDescriptions if they shouldn't be included in Packages
      file into i18n/Translation-en by default.
  * doc/po/de.po:
    - correct a few typos in the german manpage translation.
      Thanks to Chris Leick and Georg Koppen! (Closes: #574962)
  * apt-pkg/contrib/strutl.cc:
    - convert all toupper calls to tolower_ascii for a little speedup

  [ Jean-Baptiste Lallement ]
  * apt-pkg/contrib/strutl.cc:
    - always escape '%' (LP: #130289) (Closes: #500560)
    - unescape '%' sequence only if followed by 2 hex digit
    - username/password are urlencoded in proxy string (RFC 3986)

  [ Julian Andres Klode ]
  * cmdline/apt-cache.cc:
    - Change behavior of showsrc to match the one of show (Closes: #512046).
  * cmdline/apt-key:
    - Honor Apt::GPGV::TrustedKeyring (Closes: #316390)
  * cmdline/apt-mark:
    - Use the new python-apt API (and conflict with python-apt << 0.7.93.2).
  * apt-inst/contrib/arfile.h:
    - Add public ARArchive::Members() which returns the list of members.
  * apt-pkg/policy.cc:
    - Always return a candidate if there is at least one version pinned > 0
      (Closes: #512318)
  * ftparchive/apt-ftparchive.cc:
    - Read default configuration (Closes: #383257)
  * debian/rules:
    - Fix the libraries name to be e.g. libapt-pkg4.9 instead of
      libapt-pkg-4.9.

  [ Michael Vogt ]
  * apt-pkg/deb/dpkgpm.cc:
    - fix backgrounding when dpkg runs (closes: #486222)
  * cmdline/apt-mark:
    - show error on incorrect aguments (LP: #517917), thanks to
      Torsten Spindler
  * cmdline/apt-get.cc:
    - if apt-get source foo=version or foo/distro can not be found,
      error out (LP: #502641)
  * apt-pkg/packagemanager.cc:
    - better debug output 
  * doc/examples/configure-index:
    - add missing Debug::pkgPackageManager option

 -- Michael Vogt <mvo@debian.org>  Thu, 01 Apr 2010 17:30:43 +0200

apt (0.7.26~exp2) experimental; urgency=low

  * fix crash when LANGUAGE is not set

 -- Michael Vogt <mvo@debian.org>  Thu, 18 Feb 2010 22:07:23 +0100

apt (0.7.26~exp1) experimental; urgency=low

  [ David Kalnischkies ]
  * [BREAK] add possibility to download and use multiply
    Translation files, configurable with Acquire::Translation
    (Closes: #444222, #448216, #550564)
  * Ignore :qualifiers after package name in build dependencies
    for now as long we don't understand them (Closes: #558103)
  * apt-pkg/contrib/mmap.{cc,h}:
    - extend it to have a growable flag - unused now but maybe...
  * apt-pkg/pkgcache.h:
    - use long instead of short for {Ver,Desc}File size,
      patch from Víctor Manuel Jáquez Leal, thanks! (Closes: #538917)
  * apt-pkg/acquire-item.cc:
    - allow also to skip the last patch if target is reached,
      thanks Bernhard R. Link! (Closes: #545699)
  * ftparchive/writer.{cc,h}:
    - add --arch option for packages and contents commands
    - if an arch is given accept only *_all.deb and *_arch.deb instead
      of *.deb. Thanks Stephan Bosch for the patch! (Closes: #319710)
    - add APT::FTPArchive::AlwaysStat to disable the too aggressive
      caching if versions are build multiply times (not recommend)
      Patch by Christoph Goehre, thanks! (Closes: #463260)
  * apt-pkg/deb/dpkgpm.cc:
    - stdin redirected to /dev/null takes all CPU (Closes: #569488)
      Thanks to Aurelien Jarno for providing (again) a patch!
  * buildlib/apti18n.h.in, po/makefile:
    - add ngettext support with P_()
  * aptconfiguration.cc:
    - include all existing Translation files in the Cache (Closes: 564137)
  * debian/control:
    - update with no changes to debian policy 3.8.4
  * doc/apt_preferences.5.xml:
    - explicitly warn against careless use (Closes: #567669)
  * debian/rules:
    - remove creation of empty dir /usr/share/apt
  * doc/apt-cdrom.8.xml:
    - fix typo spotted by lintian: proc(c)eed

  [ Ivan Masár ]
  * Slovak translation update. Closes: #568294
  
  [ Michael Vogt ]
  * [BREAK] merged lp:~mvo/apt/history
    - this writes a /var/log/apt/history tagfile that contains details
      from the transaction (complements term.log)
  * methods/http.cc:
    - add cache-control headers even if no cache is given to allow
      adding options for intercepting proxies
    - add Acquire::http::ProxyAutoDetect configuration that 
      can be used to call a external helper to figure out the 
      proxy configuration and return it to apt via stdout
      (this is a step towards WPAD and zeroconf/avahi support)
  * abicheck/
    - add new abitest tester using the ABI Compliance Checker from
      http://ispras.linuxfoundation.org/index.php/ABI_compliance_checker

  [ Robert Collins ]
  * Change the package index Info methods to allow apt-cache policy to be
    useful when using several different archives on the same host.
    (Closes: #329814, LP: #22354)

 -- Michael Vogt <mvo@debian.org>  Thu, 18 Feb 2010 16:11:39 +0100

apt (0.7.25.3) unstable; urgency=low

  [ Christian Perrier ]
  * Italian translation update. Closes: #567532

  [ David Kalnischkies ]
  * apt-pkg/contrib/macros.h:
    - install the header system.h with a new name to be able to use
      it in other headers (Closes: #567662)
  * cmdline/acqprogress.cc:
    - Set Mode to Medium so that the correct prefix is used.
      Thanks Stefan Haller for the patch! (Closes: #567304 LP: #275243)
  * ftparchive/writer.cc:
    - generate sha1 and sha256 checksums for dsc (Closes: #567343)
  * cmdline/apt-get.cc:
    - don't mark as manually if in download only (Closes: #468180)

 -- Michael Vogt <mvo@debian.org>  Mon, 01 Feb 2010 18:41:15 +0100

apt (0.7.25.2) unstable; urgency=low

  [ Michael Vogt ]
  * apt-pkg/contrib/cdromutl.cc:
    - fix UnmountCdrom() fails, give it a bit more time and try
      the umount again
  * apt-pkg/cdrom.cc:
    - fix crash in pkgUdevCdromDevices
  * methods/cdrom.cc:
    - fixes in multi cdrom setup code (closes: #549312)
    - add new "Acquire::cdrom::AutoDetect" config that enables/disables
      the dlopen of libudev for automatic cdrom detection. Off by default
      currently, feedback/testing welcome
  * cmdline/apt-cdrom.cc:
    - add new --auto-detect option that uses libudev to figure out
      the cdrom/mount-point
  * cmdline/apt-mark:
    - merge fix from Gene Cash that supports markauto for
      packages that are not in the extended_states file yet
      (closes: #534920)
  * ftparchive/writer.{cc,h}:
    - merge crash fix for apt-ftparchive on hurd, thanks to
      Samuel Thibault for the patch (closes: #566664)

  [ David Kalnischkies ]
  * apt-pkg/contrib/fileutl.cc:
    - Fix the newly introduced method GetListOfFilesInDir to not
      accept every file if no extension is enforced
      (= restore old behaviour). (Closes: #565213)
  * apt-pkg/policy.cc:
    - accept also partfiles with "pref" file extension as valid
  * apt-pkg/contrib/configuration.cc:
    - accept also partfiles with "conf" file extension as valid
  * doc/apt.conf.5.xml:
    - reorder description and split out syntax
    - add partfile name convention (Closes: #558348)
  * doc/apt_preferences.conf.5.xml:
    - describe partfile name convention also here
  * apt-pkg/deb/dpkgpm.cc:
    - don't segfault if term.log file can't be opened.
      Thanks Sam Brightman for the patch! (Closes: #475770)
  * doc/*:
    - replace the per language addendum with a global addendum
    - add a explanation why translations include (maybe) english
      parts to the new global addendum (Closes: #561636)
  * apt-pkg/contrib/strutl.cc:
    - fix malloc asseration fail with ja_JP.eucJP locale in
      apt-cache search. Thanks Kusanagi Kouichi! (Closes: #548884)

  [ Christian Perrier ]
  * French translation update

 -- Michael Vogt <mvo@debian.org>  Wed, 27 Jan 2010 16:16:10 +0100

apt (0.7.25.1) unstable; urgency=low

  [ Christian Perrier ]
  * French manpage translation update
  * Russian translation update by Yuri Kozlov
    Closes: #564171

  [Chris Leick]
  * spot & fix various typos in all manpages
  * German manpage translation update

  [ David Kalnischkies ]
  * cmdline/apt-cache.cc:
    - remove translatable marker from the "%4i %s\n" string
  * buildlib/po4a_manpage.mak:
    - instruct debiandoc to build files with utf-8 encoding
  * buildlib/tools.m4:
    - fix some warning from the buildtools
  * apt-pkg/acquire-item.cc:
    - add configuration PDiffs::Limit-options to not download
      too many or too big patches (Closes: #554349)
  * debian/control:
    - let all packages depend on ${misc:Depends}
  * share/*-archive.gpg:
    - remove the horrible outdated files. We already depend on
      the keyring so we don't need to ship our own version
  * cmdline/apt-key:
    - errors out if wget is not installed (Closes: #545754)
    - add --keyring option as we have now possibly many
  * methods/gpgv.cc:
    - pass all keyrings (TrustedParts) to gpgv instead of
      using only one trusted.gpg keyring (Closes: #304846)
  * methods/https.cc:
    - finally merge the rest of the patchset from Arnaud Ebalard
      with the CRL and Issuers options, thanks! (Closes: #485963)
  * apt-pkg/deb/debindexfile.cc, apt-pkg/pkgcachegen.cc:
    - add debug option Debug::pkgCacheGen

  [ Michael Vogt ]
  * cmdline/apt-get.cc:
    - merge fix for apt-get source pkg=version regression
      (closes: #561971)
  * po/ru.po:
    - merged updated ru.po, thanks to Yuri Kozlov (closes: #564171)

 -- Michael Vogt <mvo@debian.org>  Sat, 09 Jan 2010 21:52:36 +0100

apt (0.7.25) unstable; urgency=low

  [ Christian Perrier ]
  * Fix apt-ftparchive(1) wrt description of the "-o" option.
    Thanks to Dann Frazier for the patch. Closes: #273100
  * po/LINGUAS. Re-disable Hebrew. Closes: #534992
  * po/LINGUAS. Enable Asturian and Lithuanian
  * Fix typo in apt-cache.8.xml: nessasarily
  * Fix "with with" in apt-get.8.xml
  * Fix some of the typos mentioned by the german team
    Closes: #479997
  * Polish translation update by Wiktor Wandachowicz
    Closes: #548571
  * German translation update by Holger Wansing
    Closes: #551534
  * Italian translation update by Milo Casagrande
    Closes: #555797
  * Simplified Chinese translation update by Aron Xu 
    Closes: #558737
  * Slovak translation update by Ivan Masár
    Closes: #559277
  
  [ Michael Vogt ]
  * apt-pkg/packagemanager.cc:
    - add output about pre-depends configuring when debug::pkgPackageManager
      is used
  * methods/https.cc:
    - fix incorrect use of CURLOPT_TIMEOUT, closes: #497983, LP: #354972
      thanks to Brian Thomason for the patch
  * merge lp:~mvo/apt/netrc branch, this adds support for a
    /etc/apt/auth.conf that can be used to store username/passwords
    in a "netrc" style file (with the extension that it supports "/"
    in a machine definition). Based on the maemo git branch (Closes: #518473)
    (thanks also to Jussi Hakala and Julian Andres Klode)
  * apt-pkg/deb/dpkgpm.cc:
    - add "purge" to list of known actions
  * apt-pkg/init.h:
    - add compatibility with old ABI name until the next ABI break
  * merge segfault fix from Mario Sanchez Prada, many thanks
    (closes: #561109)

  [ Brian Murray ]
  * apt-pkg/depcache.cc, apt-pkg/indexcopy.cc:
    - typo fix (LP: #462328)
  
  [ Loïc Minier ]
  * cmdline/apt-key:
    - Emit a warning if removed keys keyring is missing and skip associated
      checks (LP: #218971)

  [ David Kalnischkies ]
  * apt-pkg/packagemanager.cc:
    - better debug output for ImmediateAdd with depth and why
    - improve the message shown for failing immediate configuration
  * doc/guide.it.sgml: moved to doc/it/guide.it.sgml
  * doc/po4a.conf: activate translation of guide.sgml and offline.sgml
  * doc/apt.conf.5.xml:
    - provide a few more details about APT::Immediate-Configure
    - briefly document the behaviour of the new https options
  * doc/sources.list.5.xml:
    - add note about additional apt-transport-methods
  * doc/apt-mark.8.xml:
    - correct showauto synopsis, thanks Andrew Schulman (Closes: #551440)
  * cmdline/apt-get.cc:
    - source should display his final pkg pick (Closes: #249383, #550952)
    - source doesn't need the complete version for match (Closes: #245250)
    - source ignores versions/releases if not available (Closes: #377424)
    - only warn if (free) space overflows (Closes: #522238)
    - add --debian-only as alias for --diff-only
  * methods/connect.cc:
    - display also strerror of "wicked" getaddrinfo errors
    - add AI_ADDRCONFIG to ai_flags as suggested by Aurelien Jarno
      in response to Bernhard R. Link, thanks! (Closes: #505020)
  * buildlib/configure.mak, buildlib/config.{sub,guess}:
    - remove (outdated) config.{sub,guess} and use the ones provided
      by the new added build-dependency autotools-dev instead
  * configure.in, buildlib/{xml,yodl,sgml}_manpage.mak:
    - remove the now obsolete manpage buildsystems
  * doc/{pl,pt_BR,es,it}/*.{sgml,xml}:
    - convert all remaining translation to the po4a system
  * debian/control:
    - drop build-dependency on docbook-utils and xmlto
    - add build-dependency on autotools-dev
    - bump policy to 3.8.3 as we have no outdated manpages anymore
  * debian/NEWS:
    - fix a typo in 0.7.24: Allready -> Already (Closes: #557674)
  * ftparchive/writer.{cc,h}:
    - add APT::FTPArchive::LongDescription to be able to disable them
  * apt-pkg/deb/debsrcrecords.cc:
    - use "diff" filetype for .debian.tar.* files (Closes: #554898)
  * methods/rred.cc:
    - rewrite to be able to handle even big patch files
    - adopt optional mmap+iovec patch from Morten Hustveit
      (Closes: #463354) which should speed up a bit. Thanks!
  * methods/http{,s}.cc
    - add config setting for User-Agent to the Acquire group,
      thanks Timothy J. Miller! (Closes: #355782)
    - add https options which default to http ones (Closes: #557085)
  * debian/apt.cron.daily:
    - check cache size even if we do nothing else otherwise, thanks
      Francesco Poli for patch(s) and patience! (Closes: #459344)
  * ftparchive/*:
    - fix a few typos in strings, comments and manpage,
      thanks Karl Goetz! (Closes: #558757)

  [ Carl Chenet ]
  * cmdline/apt-mark:
    - print an error if a new state file can't be created
      (Closes: #521289) and
    - exit nicely if python-apt is not installed (Closes: #521284)

  [ Chris Leick ]
  * doc/de: German translation of manpages (Closes: #552606)
  * doc/ various manpages:
    - correct various errors, typos and oddities (Closes: #552535)
  * doc/apt-secure.8.xml:
    - replace literal with emphasis tags in Archive configuration
  * doc/apt-ftparchive.1.xml:
    - remove informalexample tag which hides the programlisting
  * doc/apt-get.8.xml:
    - change equivalent "for" to "to the" (purge command)
    - clarify --fix-broken sentence about specifying packages

  [ Eugene V. Lyubimkin ]
  * apt-pkg/contib/strutl.h
    - Avoid extra inner copy in APT_MKSTRCMP and APT_MKSTRCMP2.
  * build infrastructure:
    - Bumped libapt version, excluded eglibc from SONAME. (Closes: #448249)

  [ Julian Andres Klode ]
  * doc/apt.conf.5.xml:
    - Deprecate unquoted values, string concatenation and explain what should
      not be written inside a value (quotes,backslash).
    - Restrict option names to alphanumerical characters and "/-:._+".
    - Deprecate #include, we have apt.conf.d nowadays which should be
      sufficient.
  * ftparchive/apt-ftparchive.cc:
    - Call setlocale() so translations are actually used.
  * debian/apt.conf.autoremove:
    - Add kfreebsd-image-* to the list (Closes: #558803)

 -- Michael Vogt <mvo@debian.org>  Tue, 15 Dec 2009 09:21:55 +0100

apt (0.7.24) unstable; urgency=low

  [ Nicolas François ]
  * Cleaned up the first patch draft from KURASAWA Nozomu to finally
    get po4a support for translating the man pages.
    Many thanks to both for this excellent work! (Closes: #441608)
  * doc/ja/*, doc/po/ja.po:
    - remove the old ja man page translation and replace it with
      the new po4a-powered translation by KURASAWA Nozomu.
  * doc/*.?.xml (manpages):
    - add contrib to author tags and also add refmiscinfo to fix warnings
  * doc/style.txt, buildlib/defaults.mak, buildlib/manpage.mak:
    - fix a few typos in the comments of this files

  [ Michael Vogt ]
  * apt-pkg/deb/dpkgpm.cc:
    - when tcgetattr() returns non-zero skip all pty magic 
      (thanks to Simon Richter, closes: #509866)
  * apt-inst/contrib/arfile.cc:
    - show propper error message for Invalid archive members

  [ David Kalnischkies ]
  * doc/Doxyfile.in:
    - update file with doxygen 1.6.1 (current unstable)
    - activate DOT_MULTI_TARGETS, it is default on since doxygen 1.5.9
  * buildlib/po4a_manpage.mak, doc/makefile, configure:
    - simplify the makefiles needed for po4a manpages
  * apt-pkg/contrib/configuration.cc:
    - add a helper to easily get a vector of strings from the config
  * apt-pkg/contrib/strutl.cc:
    - replace unknown multibytes with ? in UTF8ToCharset (Closes: #545208)
  * doc/apt-get.8.xml:
    - fix two little typos in the --simulate description. (Closes: #545059)
  * apt-pkg/aptconfiguration.cc, doc/apt.conf.5.xml:
    - add an order subgroup to the compression types to simplify reordering
      a bit and improve the documentation for this option group.
  * doc/apt.conf.5.xml:
    - document the Acquire::http::Dl-Limit option
    - try to be crystal clear about the usage of :: and {} (Closes: #503481)
  * doc/apt-cache.8.xml:
    - clarify the note for the pkgnames command (Closes: #547599)
  * doc/apt.ent, all man pages:
    - move the description of files to globally usable entities
  * doc/apt_preferences.5.xml:
    - document the new preferences.d folder (Closes: #544017)
  * methods/rred.cc:
    - add at the top without failing (by Bernhard R. Link, Closes: #545694)
  * buildlib/sizetable:
    - add amd64 for cross building (by Mikhail Gusarov, Closes: #513058)
  * debian/prerm:
    - remove file as nobody will upgrade from 0.4.10 anymore
  * debian/control:
    - remove gnome-apt suggestion as it was removed from debian
  * apt-pkg/deb/dpkgpm.cc, apt-pkg/packagemanager.cc, apt-pkg/orderlist.cc:
    - add and document _experimental_ options to make (aggressive)
      use of dpkg's trigger and configuration handling (Closes: #473461)
  * cmdline/apt-get.cc:
    - ignore versions that are not candidates when selecting a package
      instead of a virtual one (by Marius Vollmer, Closes: #547788)

  [ Christian Perrier ]
  * doc/fr/*, doc/po/fr.po:
    - remove the old fr man page translation and replace it with
      the new po4a-powered translation
  * doc/de: dropped (translation is too incomplete to be useful in
      the transition to the po4a-powered translations)

 -- Michael Vogt <mvo@debian.org>  Fri, 25 Sep 2009 19:57:25 +0200

apt (0.7.23.1) unstable; urgency=low

  [ Michael Vogt ]
  * apt-pkg/pkgcache.cc:
    - do not set internel "needs-configure" state for packages in 
      triggers-pending state. dpkg will deal with the trigger and
      it if does it before we trigger it, dpkg will error out
      (LP: #414631)
  * apt-pkg/acquire-item.cc:
    - do not segfault on invalid items (closes: #544080)

 -- Michael Vogt <mvo@debian.org>  Fri, 28 Aug 2009 21:53:20 +0200

apt (0.7.23) unstable; urgency=low

  [ Eugene V. Lyubimkin ]
  * methods/{http,https,ftp}, doc/apt.conf.5.xml:
    - Changed and unified the code that determines which proxy to use. Now
      'Acquire::{http,ftp}::Proxy[::<host>]' options have the highest priority,
      and '{http,ftp}_proxy' environment variables are used only if options
      mentioned above are not specified.
      (Closes: #445985, #157759, #320184, #365880, #479617)
  
  [ David Kalnischkies ]
  * cmdline/apt-get.cc:
    - add APT::Get::HideAutoRemove=small to display only a short line
      instead of the full package list. (Closes: #537450)
    - ShowBroken() in build-dep (by Mike O'Connor, Closes: #145916)
    - check for statfs.f_type (by Robert Millan, Closes: #509313)
    - correct the order of picked package binary vs source in source
    - use SourceVersion instead of the BinaryVersion to get the source
      Patch by Matt Kraai, thanks! (Closes: #382826)
    - add pkg/archive and codename in source (Closes: #414105, #441178)
  * apt-pkg/contrib/strutl.cc:
    - enable thousand separator according to the current locale
      (by Luca Bruno, Closes: #223712)
  * doc/apt.conf.5.xml:
    - mention the apt.conf.d dir (by Vincent McIntyre, Closes: #520831)
  * apt-inst/contrib/arfile.cc:
    - use sizeof instead strlen (by Marius Vollmer, Closes: #504325)
  * doc/apt-mark.8.xml:
    - improve manpage based on patch by Carl Chenet (Closes: #510286)
  * apt-pkg/acquire-item.cc:
    - use configsettings for dynamic compression type use and order.
      Based on a patch by Jyrki Muukkonen, thanks! (LP: #71746)
  * apt-pkg/aptconfiguration.cc:
    - add default configuration for compression types and add lzma
      support. Order is now bzip2, lzma, gzip, none (Closes: #510526)
  * ftparchive/writer.cc:
    - add lzma support also here, patch for this (and inspiration for
      the one above) by Robert Millan, thanks!
  * apt-pkg/depcache.cc:
    - restore the --ignore-hold effect in the Is{Delete,Install}Ok hooks
  * doc/apt-get.8.xml:
    - update the source description to reflect what it actually does
      and how it can be used. (Closes: #413021)
  * methods/http.cc:
    - allow empty Reason-Phase in Status-Line to please squid,
      thanks Modestas Vainius for noticing! (Closes: #531157, LP: #411435)

  [ George Danchev ]
  * cmdline/apt-cache.cc:
    - fix a memory leak in the xvcg method (Closes: #511557)
  * apt-pkg/indexcopy.cc:
    - fix a memory leak then the Release file not exists (Closes: #511556)

 -- Michael Vogt <mvo@debian.org>  Thu, 27 Aug 2009 14:44:39 +0200

apt (0.7.22.2) unstable; urgency=low

  * debian/apt.cron.daily:
    - Make sure that VERBOSE is always set (Closes: #539366)
    - Script can be disabled by APT::Periodic::Enable=0 (Closes: #485476)
    - Support using debdelta to download packages (Closes: #532079)

 -- Julian Andres Klode <jak@debian.org>  Thu, 06 Aug 2009 12:17:19 +0200

apt (0.7.22.1) unstable; urgency=low

  [ Michael Vogt ]
  * cmdline/apt-get.cc:
    - honor APT::Get::Only-Source properly in FindSrc() (thanks to
      Martin Pitt for reporting the problem), also Closes: #535362.

  [ Julian Andres Klode ]
  * apt-pkg/contrib/mmap.cc:
    - Fix FTBFS on GNU/kFreeBSD by disabling DynamicMMap::Grow() on
      non-Linux architectures as it uses mremap (Closes: #539742).
  * apt-pkg/sourcelist.cc:
    - Only warn about missing sources.list if there is no sources.list.d
      and vice versa as only one of them is needed (Closes: #539731).
  * debian/control:
    - Add myself to Uploaders.
    - Increase Standards-Version to 3.8.2.0.

 -- Julian Andres Klode <jak@debian.org>  Mon, 03 Aug 2009 12:48:31 +0200

apt (0.7.22) unstable; urgency=low

  [ Christian Perrier ]
  * Documentation translations:
    - Fix a typo in apt-get(8) French translation. Closes: #525043
      Thanks to Guillaume Delacour for spotting it.
    - Updated apt.conf(5) manpgae French translation.
      Thanks to Aurélien Couderc.
  * Translations:
    - fr.po
    - sk.po. Closes: #525857 
    - ru.po. Closes: #526816
    - eu.po. Closes: #528985
    - zh_CN.po. Closes: #531390
    - fr.po
    - it.po. Closes: #531758
    - ca.po. Closes: #531921
    - de.po. Closes: #536430
  * Added translations
    - ast.po (Asturian by Marcos Alvareez Costales).
      Closes: #529007, #529730, #535328
  
  [ David Kalnischkies ]
  * [ABI break] support '#' in apt.conf and /etc/apt/preferences
    (closes: #189866)
  * [ABI break] Allow pinning by codename (closes: #97564)
  * support running "--simulate" as user
  * add depth information to the debug output and show what depends
    type triggers a autoinst (closes: #458389)
  * add Debug::pkgDepCache::Marker with more detailed debug output 
    (closes: #87520)
  * add Debug::pkgProblemResolver::ShowScores and make the scores
    adjustable
  * do not write state file in simulate mode (closes: #433007)
  * add hook for MarkInstall and MarkDelete (closes: #470035)
  * fix typo in apt-pkg/acquire.cc which prevents Dl-Limit to work
    correctly when downloading from multiple sites (Closes: #534752)
  * add the various foldmarkers in apt-pkg & cmdline (no code change)
  * versions with a pin of -1 shouldn't be a candidate (Closes: #355237)
  * prefer mmap as memory allocator in MMap instead of a static char
    array which can (at least in theory) grow dynamic
  * eliminate (hopefully all) segfaults in pkgcachegen.cc and mmap.cc
    which can arise if cache doesn't fit into the mmap (Closes: #535218)
  * display warnings instead of errors if the parts dirs doesn't exist

  [ Michael Vogt ]
  * honor the dpkg hold state in new Marker hooks (closes: #64141)
  * debian/apt.cron.daily:
    - if the timestamp is too far in the future, delete it
  * apt-pkg/acquire.cc:
    - make the max pipeline depth of the acquire queue configurable
      via Acquire::Max-Pipeline-Depth
  * apt-pkg/deb/dpkgpm.cc:
    - add Dpkg::UseIoNice boolean option to run dpkg with ionice -c3
      (off by default)
    - send "dpkg-exec" message on the status fd when dpkg is run
    - provide DPkg::Chroot-Directory config option (useful for testing)
    - fix potential hang when in a background process group
  * apt-pkg/algorithms.cc:
    - consider recommends when making the scores for the problem 
      resolver
  * apt-pkg/acquire-worker.cc:
    - show error details of failed methods
  * apt-pkg/contrib/fileutl.cc:
    - if a process aborts with signal, show signal number
  * methods/http.cc:
    - ignore SIGPIPE, we deal with EPIPE from write in 
      HttpMethod::ServerDie() (LP: #385144)
  * Only run Download-Upgradable and Unattended-Upgrades if the initial
    update was successful Closes: #341970
  * apt-pkg/indexcopy.cc:
    - support having CDs with no Packages file (just a Packages.gz)
      by not forcing a verification on non-existing files
     (LP: #255545)
    - remove the gettext from a string that consists entirely 
      of variables (LP: #56792)
  * apt-pkg/cacheiterators.h:
    - add missing checks for Owner == 0 in end()
  * apt-pkg/indexrecords.cc:
    - fix some i18n issues
  * apt-pkg/contrib/strutl.h:
    - add new strprintf() function to make i18n strings easier
    - fix compiler warning
  * apt-pkg/deb/debsystem.cc:
    - make strings i18n able 
  * fix problematic use of tolower() when calculating the version 
    hash by using locale independent tolower_ascii() function. 
    Thanks to M. Vefa Bicakci (LP: #80248)
  * build fixes for g++-4.4
  * cmdline/apt-mark:
    - add "showauto" option to show automatically installed packages
  * document --install-recommends and --no-install-recommends
    (thanks to Dereck Wonnacott, LP: #126180)
  * doc/apt.conf.5.xml:
    - merged patch from Aurélien Couderc to improve the text
      (thanks!)
  * [ABI] merged the libudev-dlopen branch, this allows to pass
    "apt-udev-auto" to Acquire::Cdrom::mount and the cdrom method will  
    dynamically find/mount the cdrom device (if libhal is available)

  [ Julian Andres Klode ]
  * apt-pkg/contrib/configuration.cc: Fix a small memory leak in
    ReadConfigFile.
  * Introduce support for the Enhances field. (Closes: #137583) 
  * Support /etc/apt/preferences.d, by adding ReadPinDir() (Closes: #535512)
  * configure-index: document Dir::Etc::SourceParts and some other options
    (Closes: #459605)
  * Remove Eugene V. Lyubimkin from uploaders as requested.
  * apt-pkg/contrib/hashes.cc, apt-pkg/contrib/md5.cc:
    - Support reading until EOF if Size=0 to match behaviour of
      SHA1Summation and SHA256Summation

  [ Osamu Aoki ]
  * Updated cron script to support backups by hardlinks and 
    verbose levels.  All features turned off by default. 
  * Added more error handlings.  Closes: #438803, #462734, #454989
  * Documented all cron script related configuration items in 
    configure-index.

  [ Dereck Wonnacott ]
  * apt-ftparchive might write corrupt Release files (LP: #46439)
  * Apply --important option to apt-cache depends (LP: #16947) 

  [ Otavio Salvador ]
  * Apply patch from Sami Liedes <sliedes@cc.hut.fi> to reduce the
    number of times we call progress bar updating and debugging
    configuration settings.
  * Apply patch from Sami Liedes <sliedes@cc.hut.fi> to avoid unecessary
    temporary allocations.

 -- Michael Vogt <mvo@debian.org>  Wed, 29 Jul 2009 19:16:22 +0200

apt (0.7.21) unstable; urgency=low

  [ Christian Perrier ]
  * Translations:
    - bg.po. Closes: #513211
    - zh_TW.po. Closes: #513311
    - nb.po. Closes: #513843
    - fr.po. Closes: #520430
    - sv.po. Closes: #518070
    - sk.po. Closes: #520403
    - it.po. Closes: #522222
    - sk.po. Closes: #520403
  
  [ Jamie Strandboge ]
  * apt.cron.daily: catch invalid dates due to DST time changes
    in the stamp files

  [ Michael Vogt ]
  * methods/gpgv.cc:
    - properly check for expired and revoked keys (closes: #433091)
  * apt-pkg/contrib/strutl.cc:
    - fix TimeToStr i18n (LP: #289807)
  * [ABI break] merge support for http redirects, thanks to
    Jeff Licquia and Anthony Towns
  * [ABI break] use int for the package IDs (thanks to Steve Cotton)
  * apt-pkg/pkgcache.cc:
    - do not run "dpkg --configure pkg" if pkg is in trigger-awaited
      state (LP: #322955)
  * methods/https.cc:
    - add Acquire::https::AllowRedirect support
  * Clarify the --help for 'purge' (LP: #243948)
  * cmdline/apt-get.cc
    - fix "apt-get source pkg" if there is a binary package and
      a source package of the same name but from different 
      packages (LP: #330103)

  [ Colin Watson ]
  * cmdline/acqprogress.cc:
    - Call pkgAcquireStatus::Pulse even if quiet, so that we still get
      dlstatus messages on the status-fd (LP: #290234).

 -- Michael Vogt <mvo@debian.org>  Tue, 14 Apr 2009 14:12:51 +0200

apt (0.7.20.2) unstable; urgency=medium

  [ Eugene V. Lyubimkin ]
  * Urgency set to medium due to RC bug fix.
  * doc/apt.ent, apt-get.8.xml:
    - Fix invalid XML entities. (Closes: #514402)

 -- Eugene V. Lyubimkin <jackyf.devel@gmail.com>  Sat, 07 Feb 2009 16:48:21 +0200

apt (0.7.20.1) unstable; urgency=low

  [ Michael Vogt ]
  * apt-pkg/pkgcachegen.cc:
    - fix apt-cache search for localized description 
      (closes: #512110)
  
  [ Christian Perrier ]
  * Translations:
    - fr.po: fix spelling error to "défectueux". Thanks to Thomas Péteul.

 -- Michael Vogt <mvo@debian.org>  Tue, 20 Jan 2009 09:35:05 +0100

apt (0.7.20) unstable; urgency=low

  [ Eugene V. Lyubimkin ]
  * debian/changelog:
    - Fixed place of 'merged install-recommends and install-task branches'
      from 0.6.46.1 to 0.7.0. (Closes: #439866)
  * buildlib/config.{sub,guess}:
    - Renewed. This fixes lintian errors.
  * doc/apt.conf.5.xml, debian/apt-transport-https:
    - Documented briefly 'Acquire::https' group of options. (Closes: #507398)
    - Applied patch from Daniel Burrows to document 'Debug' group of options.
      (Closes: #457265)
    - Mentioned 'APT::Periodic' and 'APT::Archives' groups of options.
      (Closes: #438559)
    - Mentioned '/* ... */' comments. (Closes: #507601)
  * doc/examples/sources.list:
    - Removed obsolete commented non-us deb-src entry, replaced it with
      'deb-src security.debian.org' one. (Closes: #411298)
  * apt-pkg/contrib/mmap.cc:
    - Added instruction how to work around MMap error in MMap error message.
      (Closes: #385674, 436028)
  * COPYING:
    - Actualized. Removed obsolete Qt section, added GPLv2 clause.
      (Closes: #440049, #509337)

  [ Michael Vogt ]
  * add option to "apt-get build-dep" to mark the needed 
    build-dep packages as automatic installed. 
    This is controlled via the value of
    APT::Get::Build-Dep-Automatic and is set "false" by default.  
    Thanks to Aaron Haviland, closes: #448743
  * apt-inst/contrib/arfile.cc:
    - support members ending with '/' as well (thanks to Michal Cihr,
      closes: #500988)

  [ Christian Perrier ]
  * Translations:
    - Finnish updated. Closes: #508449 
    - Galician updated. Closes: #509151
    - Catalan updated. Closes: #509375
    - Vietnamese updated. Closes: #509422
    - Traditional Chinese added. Closes: #510664
    - French corrected (remove awful use of first person) 

 -- Michael Vogt <mvo@debian.org>  Mon, 05 Jan 2009 08:59:20 +0100

apt (0.7.19) unstable; urgency=low

  [ Eugene V. Lyubimkin ]
  * doc/sources.list.5.xml:
    - Mentioned allowed characters in file names in /etc/apt/sources.list.d.
      Thanks to Matthias Urlichs. (Closes: #426913)
  * doc/apt-get.8.xml:
    - Explicitly say that 'dist-upgrade' command may remove packages.
    - Included '-v'/'--version' as a command to synopsis.
  * cmdline/apt-cache.cc:
    - Advanced built-in help. Patch by Andre Felipe Machado. (Closes: #286061)
    - Fixed typo 'GraphVis' -> 'GraphViz'. (Closes: #349038)
    - Removed asking to file a release-critical bug against a package if there
      is a request to install only one package and it is not installable.
      (Closes: #419521)

  [ Michael Vogt ]
    - fix SIGHUP handling (closes: #463030)

  [ Christian Perrier ]
  * Translations:
    - French updated
    - Bulgarian updated. Closes: #505476
    - Slovak updated. Closes: #505483
    - Swedish updated. Closes: #505491
    - Japanese updated. Closes: #505495
    - Korean updated. Closes: #505506
    - Catalan updated. Closes: #505513
    - British English updated. Closes: #505539
    - Italian updated. Closes: #505518, #505683
    - Polish updated. Closes: #505569
    - German updated. Closes: #505614
    - Spanish updated. Closes: #505757
    - Romanian updated. Closes: #505762
    - Simplified Chinese updated. Closes: #505727
    - Portuguese updated. Closes: #505902
    - Czech updated. Closes: #505909
    - Norwegian Bokmål updated. Closes: #505934
    - Brazilian Portuguese updated. Closes: #505949
    - Basque updated. Closes: #506085
    - Russian updated. Closes: #506452 
    - Marathi updated. 
    - Ukrainian updated. Closes: #506545 

 -- Michael Vogt <mvo@debian.org>  Mon, 24 Nov 2008 10:33:54 +0100

apt (0.7.18) unstable; urgency=low

  [ Christian Perrier ]
  * Translations:
    - French updated
    - Thai updated. Closes: #505067

  [ Eugene V. Lyubimkin ]
  * doc/examples/configure-index:
    - Removed obsoleted header line. (Closes: #417638)
    - Changed 'linux-kernel' to 'linux-image'.
  * doc/sources.list.5.xml:
    - Fixed typo and grammar in 'sources.list.d' section. Thanks to
      Timothy G Abbott <tabbott@MIT.EDU>. (Closes: #478098)
  * doc/apt-get.8.xml:
    - Advanced descriptions for 'remove' and 'purge' options.
      (Closes: #274283)
  * debian/rules:
    - Target 'apt' need to depend on 'build-doc'. Thanks for Peter Green.
      Fixes FTBFS. (Closes: #504181)

  [ Michael Vogt ]
  * fix depend on libdb4.4 (closes: #501253)

 -- Michael Vogt <mvo@debian.org>  Fri, 07 Nov 2008 22:13:39 +0100

apt (0.7.17) unstable; urgency=low

  [ Eugene V. Lyubimkin ]
  * debian/control:
    - 'Vcs-Bzr' field is official, used it.
    - Bumped 'Standards-Version' to 3.8.0, no changes needed.
    - Actualized 'Uploaders' field.
  * doc/:
    - Substituded 'apt-archive' with 'apt-ftparchive' in docs.
      Patch based on work of Andre Felipe Machado. (Closes: #350865)
    - Mentioned '/<release>' and '=<version>' for 'apt-get install' and
      '=<version>' for 'apt-get source' in apt-get manpage. Patch based on
      work of Andre Felipe Machado. (Closes: #399673)
    - Mentioned more short options in the apt-get manpage. Documented 'xvcg'
      option in the apt-cache manpage. The part of patch by Andre Felipe
      Machado. (Closes: #176106, #355945)
    - Documented that 'apt-get install' command should be used for upgrading
      some of installed packages. Based on patch by Nori Heikkinen and
      Andre Felipe Machado. (Closes: #267087)
    - Mentioned 'apt_preferences(5)' in apt manpage. (Closes: #274295)
    - Documented 'APT::Default-Release' in apt.conf manpage. (Closes: #430399)
    - APT::Install-Recommends is now true by default, mentioned this in
      configure-index example. (Closes: #463268)
    - Added 'APT::Get::AllowUnauthenticated' to configure-index example.
      (Closes: #320225)
    - Documented '--no-install-recommends' option in apt-get manpage.
      (Closes: #462962)
    - Documented 'Acquire::PDiffs' in apt.conf manpage. (Closes: #376029)
    - Added 'copy', 'rsh', 'ssh' to the list of recognized URI schemes in
      sources.list manpage, as they are already described under in the manpage.
    - Removed notice that ssh/rsh access cannot use password authentication
      from sources.list manpage. Thanks to Steffen Joeris. (Closes: #434894)
    - Added '(x)' to some referrings to manpages in apt-get manpage. Patch by
      Andre Felipe Machado. (Closes: #309893)
    - Added 'dist-upgrade' apt-get synopsis in apt-get manpage.
      (Closes: #323866)

 -- Michael Vogt <mvo@debian.org>  Wed, 05 Nov 2008 13:14:56 +0100

apt (0.7.17~exp4) experimental; urgency=low

  * debian/rules:
    - Fixed lintian warnings "debian/rules ignores make errors".
  * debian/control:
    - Substituted outdated "Source-Version" fields with "binary:Version".
    - Added 'python-apt' to Suggests, as apt-mark need it for work.
    - Drop Debian revision from 'doc-base' build dependency, this fixes
      appropriate lintian warning.
  * debian/libapt-pkg-doc.doc-base.*:
    - Changed section: from old 'Devel' to 'Debian'. This fixes appropriate
      lintian warnings.
  * debian/{postrm,prerm,preinst}:
    - Added 'set -e', fixes lintian warnings
      'maintainer-script-ignores-error'.
  * dselect/makefile:
    - Removed unneeded 'LOCAL' entry. This allows cleaning rule to run smoothly.
  * share/lintian-overrides:
    - Added with override of 'apt must depend on python'. Script 'apt-mark'
      needs apt-python for working and checks this on fly. We don't want
      python in most cases.
  * cmdline/apt-key:
    - Added 'unset GREP_OPTIONS' to the script. This prevents 'apt-key update'
      failure when GREP_OPTIONS contains options that modify grep output.
      (Closes: #428752)

 -- Eugene V. Lyubimkin <jackyf.devel@gmail.com>  Fri, 31 Oct 2008 23:45:17 +0300

apt (0.7.17~exp3) experimental; urgency=low

  * apt-pkg/acquire-item.cc:
    - fix a merge mistake that prevents the fallback to the 
      uncompressed 'Packages' to work correctly (closes: #409284)

 -- Michael Vogt <mvo@debian.org>  Wed, 29 Oct 2008 09:36:24 +0100

apt (0.7.17~exp2) experimental; urgency=low

  [ Eugene V. Lyubimkin ]
  * apt-pkg/acquire-item.cc:
    - Added fallback to uncompressed 'Packages' if neither 'bz2' nor 'gz'
      available. (Closes: #409284)
  * apt-pkg/algorithm.cc:
    - Strip username and password from source URL in error message.
      (Closes: #425150)
  
  [ Michael Vogt ]
  * fix various -Wall warnings

 -- Michael Vogt <mvo@debian.org>  Tue, 28 Oct 2008 18:06:38 +0100

apt (0.7.17~exp1) experimental; urgency=low

  [ Luca Bruno ]
  * Fix typos:
    - apt-pkg/depcache.cc
  * Fix compilation warnings:
    - apt-pkg/acquire.cc
    - apt-pkg/versionmatch.cc
  * Compilation fixes and portability improvement for compiling APT against non-GNU libc
    (thanks to Martin Koeppe, closes: #392063):
    - buildlib/apti18n.h.in:
      + textdomain() and bindtextdomain() must not be visible when --disable-nls
    - buildlib/inttypes.h.in: undefine standard int*_t types
    - Append INTLLIBS to SLIBS:
      + cmdline/makefile
      + ftparchive/makefile
      + methods/makefile
  * doc/apt.conf.5.xml:
    - clarify whether configuration items of apt.conf are case-sensitive
      (thanks to Vincent McIntyre, closes: #345901)

 -- Luca Bruno <lethalman88@gmail.com>  Sat, 11 Oct 2008 09:17:46 +0200

apt (0.7.16) unstable; urgency=low

  [ Luca Bruno ]
  * doc/apt-cache.8.xml:
    - search command uses POSIX regex, and searches for virtual packages too
      (closes: #277536)
  * doc/offline.sgml: clarify remote and target hosts
    (thanks to Nikolaus Schulz, closes: #175940)
  * Fix several typos in docs, translations and debian/changelog
    (thanks to timeless, Nicolas Bonifas and Josh Triplett,
    closes: #368665, #298821, #411532, #431636, #461458)
  * Document apt-key finger and adv commands
    (thanks to Stefan Schmidt, closes: #350575)
  * Better documentation for apt-get --option
    (thanks to Tomas Pospisek, closes: #386579)
  * Retitle the apt-mark.8 manpage (thanks to Justin Pryzby, closes: #471276)
  * Better documentation on using both APT::Default-Release and
    /etc/apt/preferences (thanks to Ingo Saitz, closes: #145575)
  
  [ Michael Vogt ]
  * doc/apt-cache.8.xml:
    - add missing citerefentry

 -- Michael Vogt <mvo@debian.org>  Fri, 10 Oct 2008 23:44:50 +0200

apt (0.7.15) unstable; urgency=low

  * Upload to unstable

 -- Michael Vogt <mvo@debian.org>  Sun, 05 Oct 2008 13:23:47 +0200

apt (0.7.15~exp3) experimental; urgency=low

  [Daniel Burrows]
  * apt-pkg/deb/dpkgpm.cc:
    - Store the trigger state descriptions in a way that does not break
      the ABI.  The approach taken makes the search for a string O(n) rather
      than O(lg(n)), but since n == 4, I do not consider this a major
      concern.  If it becomes a concern, we can sort the static array and
      use std::equal_range().  (Closes: #499322)

  [ Michael Vogt ]
  * apt-pkg/packagemanager.cc, apt-pkg/deb/dpkgpm.cc:
    - move the state file writting into the Go() implementation
      of dpkgpm (closes: #498799)
  * apt-pkg/algorithms.cc:
    - fix simulation performance drop (thanks to Ferenc Wagner
      for reporting the issue)

 -- Michael Vogt <mvo@debian.org>  Wed, 01 Oct 2008 18:09:49 +0200

apt (0.7.15~exp2) experimental; urgency=low

  [ Michael Vogt ]
  * apt-pkg/pkgcachegen.cc:
    - do not add multiple identical descriptions for the same 
      language (closes: #400768)

  [ Program translations ]
  * Catalan updated. Closes: #499462

 -- Michael Vogt <mvo@debian.org>  Tue, 23 Sep 2008 07:29:59 +0200

apt (0.7.15~exp1) experimental; urgency=low

  [ Christian Perrier ]
  * Fix typo in cron.daily script. Closes: #486179

  [ Program translations ]
  * Traditional Chinese updated. Closes: #488526
  * German corrected and completed. Closes: #490532, #480002, #498018
  * French completed
  * Bulgarian updated. Closes: #492473
  * Slovak updated. Closes: #492475
  * Galician updated. Closes: #492794
  * Japanese updated. Closes: #492975
  * Fix missing space in Greek translation. Closes: #493922
  * Greek updated.
  * Brazilian Portuguese updated.
  * Basque updated. Closes: #496754
  * Romanian updated. Closes: #492773, #488361
  * Portuguese updated. Closes: #491790
  * Simplified Chinese updated. Closes: #489344
  * Norwegian Bokmål updated. Closes: #480022
  * Czech updated. Closes: #479628, #497277
  * Korean updated. Closes: #464515
  * Spanish updated. Closes: #457706
  * Lithuanian added. Closes: #493328
  * Swedish updated. Closes: #497496
  * Vietnamese updated. Closes: #497893
  * Portuguese updated. Closes: #498411
  * Greek updated. Closes: #498687
  * Polish updated.

  [ Michael Vogt ]
  * merge patch that enforces stricter https server certificate
    checking (thanks to Arnaud Ebalard, closes: #485960)
  * allow per-mirror specific https settings
    (thanks to Arnaud Ebalard, closes: #485965)
  * add doc/examples/apt-https-method-example.cof
    (thanks to Arnaud Ebalard, closes: #485964)
  * apt-pkg/depcache.cc:
    - when checking for new important deps, skip critical ones
      (closes: #485943)
  * improve apt progress reporting, display trigger actions
  * add DPkg::NoTriggers option so that applications that call
    apt/aptitude (like the installer) defer trigger processing
    (thanks to Joey Hess)
  * doc/makefile:
    - add examples/apt-https-method-example.conf
  
 -- Michael Vogt <mvo@debian.org>  Tue, 16 Sep 2008 21:27:03 +0200

apt (0.7.14) unstable; urgency=low

  [ Christian Perrier ]
  * Mark a message from dselect backend as translatable
    Thanks to Frédéric Bothamy for the patch
    Closes: #322470

  [ Program translations ]
  * Simplified Chinese updated. Closes: #473360
  * Catalan fixes. Closes: #387141
  * Typo fix in Greek translation. Closes: #479122
  * French updated.
  * Thai updated. Closes: #479313
  * Italian updated. Closes: #479326
  * Polish updated. Closes: #479342
  * Bulgarian updated. Closes: #479379
  * Finnish updated. Closes: #479403
  * Korean updated. Closes: #479426
  * Basque updated. Closes: #479452
  * Vietnamese updated. Closes: #479748
  * Russian updated. Closes: #479777, #499029
  * Galician updated. Closes: #479792
  * Portuguese updated. Closes: #479847
  * Swedish updated. Closes: #479871
  * Dutch updated. Closes: #480125
  * Kurdish added. Closes: #480150
  * Brazilian Portuguese updated. Closes: #480561
  * Hungarian updated. Closes: #480662

  [ Otavio Salvador ]
  * Apply patch to avoid truncating of arbitrary files. Thanks to Bryan
    Donlan <bdonlan@fushizen.net> for the patch. Closes: #482476
  * Avoid using dbus if dbus-daemon isn't running. Closes: #438803
  
  [ Michael Vogt ]
  * debian/apt.cron.daily:
    - apply patch based on the ideas of Francesco Poli for better 
      behavior when the cache can not be locked (closes: #459344)

 -- Michael Vogt <mvo@debian.org>  Wed, 28 May 2008 15:19:12 +0200

apt (0.7.13) unstable; urgency=low

  [ Otavio Salvador ]
  * Add missing build-depends back from build-depends-indep field.
    Closes: #478231
  * Make cron script quiet if cache is locked. Thanks to Ted Percival
    <ted@midg3t.net> for the patch. Closes: #459344
  * Add timeout support for https. Thanks to Andrew Martens
    <andrew.martens@strangeloopnetworks.com> for the patch.

  [ Goswin von Brederlow ]
  * Add support for --no-download on apt-get update. Closes: #478517
  
  [ Program translations ]
    - Vietnamese updated. Closes: #479008
    
 -- Otavio Salvador <otavio@debian.org>  Fri, 02 May 2008 14:46:00 -0300

apt (0.7.12) unstable; urgency=low

  [ Michael Vogt ]
  * cmdline/apt-key:
    - add support for a master-keyring that contains signing keys
      that can be used to sign the archive signing keys. This should
      make key-rollover easier.
  * apt-pkg/deb/dpkgpm.cc:
    - merged patch from Kees Cook to fix anoying upper-case display
      on amd64 in sbuild
  * apt-pkg/algorithms.cc: 
    - add APT::Update::Post-Invoke-Success script slot
    - Make the breaks handling use the kill list. This means, that a
      Breaks: Pkg (<< version) may put Pkg onto the remove list.
  * apt-pkg/deb/debmetaindex.cc:
    - add missing "Release" file uri when apt-get update --print-uris
      is run
  * methods/connect.cc:
    - remember hosts with Resolve failures or connect Timeouts
  * cmdline/apt-get.cc:
    - fix incorrect help output for -f (LP: #57487)
    - do two passes when installing tasks, first ignoring dependencies,
      then resolving them and run the problemResolver at the end
      so that it can correct any missing dependencies
  * debian/apt.cron.daily:
    - sleep random amount of time (default within 0-30min) before
      starting the upate to hit the mirrors less hard
  * doc/apt_preferences.5.xml:
    - fix typo
  * added debian/README.source

  [ Christian Perrier ]
  * Fix typos in manpages. Thanks to Daniel Leidert for the fixes
    Closes: #444922
  * Fix syntax/copitalisation in some messages. Thanks to Jens Seidel
    for pointing this and providing the patch.
    Closes: #466845
  * Fix Polish offline translation. Thanks to Robert Luberda for the patch
    and apologies for applying it very lately. Closes: #337758
  * Fix typo in offline.sgml. Closes: #412900

  [ Program translations ]
    - German updated. Closes: #466842
    - Swedish updated.
    - Polish updated. Closes: #469581
    - Slovak updated. Closes: #471341
    - French updated.
    - Bulgarian updated. Closes: #448492
    - Galician updated. Closes: #476839
  
  [ Daniel Burrows ]
  * apt-pkg/depcache.cc:
    - Patch MarkInstall to follow currently satisfied Recommends even
      if they aren't "new", so that we automatically force upgrades
      when the version of a Recommends has been tightened.  (Closes: #470115)
    - Enable more complete debugging information when Debug::pkgAutoRemove
      is set.
  * apt-pkg/contrib/configuration.cc
    - Lift the 1024-byte limit on lines in configuration files.
      (Closes: #473710, #473874)
  * apt-pkg/contrib/strutl.cc:
    - Lift the 64000-byte limit on individual messages parsed by ReadMessages.
      (Closes: #474065)
  * debian/rules:
    - Add missing Build-Depends-Indep on xsltproc, docbook-xsl, and xmlto.

 -- Daniel Burrows <dburrows@debian.org>  Sat, 26 Apr 2008 12:24:35 -0700

apt (0.7.11) unstable; urgency=critical
  
  [ Raise urgency to critical since it fixes a critical but for Debian
    Installer Lenny Beta1 release ]

  [ Program translations ]
    - Vietnamese updated. Closes: #460825
    - Basque updated. Closes: #461166
    - Galician updated. Closes: #461468
    - Portuguese updated. Closes: #464575
    - Korean updated. Closes: #448430
    - Simplified Chinese updated. Closes: #465866

  [ Otavio Salvador ]
  * Applied patch from Robert Millan <rmh@aybabtu.com> to fix the error
    message when gpgv isn't installed, closes: #452640.
  * Fix regression about APT::Get::List-Cleanup setting being ignored,
    closes: #466052.

 -- Otavio Salvador <otavio@debian.org>  Thu, 17 Jan 2008 22:36:46 -0200

apt (0.7.10) unstable; urgency=low

  [ Otavio Salvador ]
  * Applied patch from Mike O'Connor <stew@vireo.org> to add a manpage to
    apt-mark, closes: #430207.
  * Applied patch from Andrei Popescu <andreimpopescu@gmail.com> to add a
    note about some frontends in apt.8 manpage, closes: #438545.
  * Applied patch from Aurelien Jarno <aurel32@debian.org> to avoid CPU
    getting crazy when /dev/null is redirected to stdin (which breaks
    buildds), closes: #452858.
  * Applied patch from Aurelien Jarno <aurel32@debian.org> to fix building
    with newest dpkg-shlibdeps changing the packaging building order and a
    patch from Robert Millan <rmh@aybabtu.com> to fix parallel building,
    closes: #452862.
  * Applied patch from Alexander Winston <alexander.winston@comcast.net>
    to use 'min' as symbol for minute, closes: #219034.
  * Applied patch from Amos Waterland <apw@us.ibm.com> to allow apt to
    work properly in initramfs, closes: #448316.
  * Applied patch from Robert Millan <rmh@aybabtu.com> to make apt-key and
    apt-get to ignore time conflicts, closes: #451328.
  * Applied patch from Peter Eisentraut <peter_e@gmx.net> to fix a
    grammatical error ("manual installed" -> "manually installed"),
    closes: #438136.
  * Fix cron.daily job to not call fail if apt isn't installed, closes:
    #443286.
  * Fix compilation warnings in apt-pkg/cdrom.cc and
    apt-pkg/contrib/configuration.cc.
  * Fix typo in debian/copyright file ("licened" instead of "licensed"),
    closes: #458966.

  [ Program translations ]
    - Basque updated. Closes: #453088
    - Vietnamese updated. Closes: #453774, #459013
    - Japanese updated. Closes: #456909
    - Simplified Chinese updated. Closes: #458039
    - French updated.
    - Norwegian Bokmål updated. Closes: #457917

  [ Michael Vogt ]
  * debian/rules
    - fix https install location
  * debian/apt.conf.daily:
    - print warning if the cache can not be locked (closes: #454561),
      thanks to Bastian Kleineidam
  * methods/gpgv.cc:
    - remove cruft code that caused timestamp/I-M-S issues
  * ftparchive/contents.cc:
    - fix error output
  * apt-pkg/acquire-item.{cc,h}:
    - make the authentication download code more robust against
      servers/proxies with broken If-Range implementations
  * apt-pkg/packagemanager.{cc,h}:
    - propergate the Immediate flag to make hitting the 
      "E: Internal Error, Could not perform immediate configuration (2)"
      harder
  * debian/control:
    - build against libdb-dev (instead of libdb4.4-dev)
  * merged the apt--DoListUpdate branch, this provides a common interface
    for "apt-get update" like operations for the frontends and also provides
    hooks to run stuff in APT::Update::{Pre,Post}-Invoke

  [ Chris Cheney ]
  * ftparchive/contents.cc:
    - support lzma data members
  * ftparchive/multicompress.cc:
    - support lzma output
  
  [ Daniel Burrows ]
  * apt-pkg/contrib/configuration.cc:
    - if RootDir is set, then FindFile and FindDir will return paths
      relative to the directory stored in RootDir, closes: #456457.

  [ Christian Perrier ]
  * Fix wording for "After unpacking...". Thanks to Michael Gilbert
    for the patch. Closes: #260825

 -- Michael Vogt <mvo@debian.org>  Mon, 07 Jan 2008 21:40:47 +0100

apt (0.7.9) unstable; urgency=low

  [ Christian Perrier ]
  * Add several languages to LINGUAS and, therefore, really ship the relevant
    translation:
    Arabic, Dzongkha, Khmer, Marathi, Nepali, Thai
    Thanks to Theppitak Karoonboonyanan for checking this out. Closes: #448321

  [ Program translations ]
    - Korean updated. Closes: #448430
    - Galician updated. Closes: #448497
    - Swedish updated.

  [ Otavio Salvador ]
  * Fix configure script to check for CURL library and headers presense.
  * Applied patch from Brian M. Carlson <sandals@crustytoothpaste.ath.cx>
    to add backward support for arches that lacks pselect support,
    closes: #448406.
  * Umount CD-ROM when calling apt-cdrom ident, except when called with
    -m, closes: #448521.

 -- Otavio Salvador <otavio@debian.org>  Wed, 31 Oct 2007 13:37:26 -0200

apt (0.7.8) unstable; urgency=low

  * Applied patch from Daniel Leidert <daniel.leidert@wgdd.de> to fix
    APT::Acquire::Translation "none" support, closes: #437523.
  * Applied patch from Daniel Burrows <dburrows@debian.org> to add support
    for the Homepage field (ABI break), closes: #447970.
  * Applied patch from Frans Pop <elendil@planet.nl> to fix a trailing
    space after cd label, closes: #448187.

 -- Otavio Salvador <otavio@debian.org>  Fri, 26 Oct 2007 18:20:13 -0200

apt (0.7.7) unstable; urgency=low

  [ Michael Vogt ]
  * apt-inst/contrib/extracttar.cc:
    - fix fd leak for zero size files (thanks to Bill Broadley for
      reporting this bug)
  * apt-pkg/acquire-item.cc:
    - remove zero size files on I-M-S hit
  * methods/https.cc:
    - only send LastModified if we actually have a file
    - send range request with if-range 
    - delete failed downloads
    - delete zero size I-M-S hits
  * apt-pkg/deb/dpkgpm.{cc,h}:
    - merged dpkg-log branch, this lets you specify a 
      Dir::Log::Terminal file to log dpkg output to
      (ABI break)
    - fix parse error when dpkg sends unexpected data
  * merged apt--sha256 branch to fully support the new
    sha256 checksums in the Packages and Release files
    (ABI break)
  * apt-pkg/pkgcachegen.cc:
    - increase default mmap size
  * tests/local-repo:
    - added local repository testcase
  * apt-pkg/acquire.cc:
    - increase MaxPipeDepth for the internal worker<->method
      communication to 1000 for the debtorrent backend
  * make apt build with g++ 4.3
  * fix missing SetExecClose() call when the status-fd is used
  * debian/apt.cron.daily:
    - move unattended-upgrade before apt-get autoclean
  * fix "purge" commandline argument, closes: #133421
    (thanks to Julien Danjou for the patch)
  * cmdline/apt-get.cc:
    - do not change the auto-installed information if a package
      is reinstalled
  * apt-pkg/acquire-item.cc:
    - fix crash in diff acquire code
  * cmdline/apt-mark:
    - Fix chmoding after have renamed the extended-states file (LP: #140019)
      (thanks to Laurent Bigonville)
  * apt-pkg/depcache.cc:
    - set "APT::Install-Recommends" to true by default (OMG!)
  * debian/apt.cron.daily:
    - only run the cron job if apt-get check succeeds (LP: #131719)
  
  [ Program translations ]
    - French updated
    - Basque updated. Closes: #436425
    - Fix the zh_CN translator's name in debian/changelog for 0.7.2
      Closes: #423272
    - Vietnamese updated. Closes: #440611
    - Danish updated. Closes: #441102
    - Thai added. Closes: #442833
    - Swedish updated.
    - Galician updated. Closes: #446626

  [ Otavio Salvador ]
  * Add hash support to copy method. Thanks Anders Kaseorg by the patch
    (closes: #436055)
  * Reset curl options and timestamp between downloaded files. Thanks to
    Ryan Murray <rmurray@debian.org> for the patch (closes: #437150)
  * Add support to apt-key to export keys to stdout. Thanks to "Dwayne
    C. Litzenberger" <dlitz@dlitz.net> for the patch (closes: #441942)
  * Fix compilation warnings:
    - apt-pkg/indexfile.cc: conversion from string constant to 'char*';
    - apt-pkg/acquire-item.cc: likewise;
    - apt-pkg/cdrom.cc: '%lu' expects 'long unsigned int', but argument
      has type 'size_t';
    - apt-pkg/deb/dpkgpm.cc: initialization order and conversion from
      string constant to 'char*';
    - methods/gpgv.cc: conversion from string constant to 'char*';
    - methods/ftp.cc: likewise;
    - cmdline/apt-extracttemplates.cc: likewise;
    - apt-pkg/deb/debmetaindex.cc: comparison with string literal results
      in unspecified behaviour;
  * cmdline/apt-get.cc: adds 'autoremove' as a valid comment to usage
    statement of apt-get (closes: #445468).
  * cmdline/apt-get.cc: really applies Julien Danjou <acid@debian.org>
    patch to add 'purge' command line argument (closes: #133421).

  [ Ian Jackson ]
  * dpkg-triggers: Deal properly with new package states.

  [ Colin Watson ]
  * apt-pkg/contrib/mmap.cc:
    - don't fail if msync() returns > 0
 
 -- Michael Vogt <mvo@debian.org>  Tue, 23 Oct 2007 14:58:03 +0200

apt (0.7.6) unstable; urgency=low

  * Applied patch from Aurelien Jarno <aurel32@debian.org> to fix wrong
    directory downloading on non-linux architectures (closes: #435597)

 -- Otavio Salvador <otavio@debian.org>  Wed, 01 Aug 2007 19:49:51 -0300

apt (0.7.5) unstable; urgency=low

  [ Otavio Salvador ]
  * Applied patch from Guillem Jover <guillem@debian.org> to use
    dpkg-architecture to get the host architecture (closes: #407187)
  * Applied patch from Guillem Jover <guillem@debian.org> to add
    support to add lzma support (closes: #408201)

  [ Michael Vogt ]
  * apt-pkg/depcache.cc:
    - support a list of sections for:
      APT::Install-Recommends-Sections
      APT::Never-MarkAuto-Sections
  * methods/makefile:
    - install lzma symlink method (for full lzma support)
  * debian/control:
    - suggest "lzma"

 -- Otavio Salvador <otavio@ossystems.com.br>  Wed, 25 Jul 2007 20:16:46 -0300

apt (0.7.4) unstable; urgency=low

  [ Michael Vogt ]
  * cmdline/apt-get.cc:
    - fix in the task-install code regexp (thanks to Adam Conrad and
      Colin Watson)
    - support task removal too: apt-get remove taskname^
      (thanks to Matt Zimmerman reporting this problem)

  [ Otavio Salvador ]
  * Fix a typo on 0.7.3 changelog entry about g++ (7.3 to 4.3)
  * Fix compilation warnings:
    - apt-pkg/contrib/configuration.cc: wrong argument type;
    - apt-pkg/deb/dpkgpm.cc: wrong signess;
    - apt-pkg-acquire-item.cc: wrong signess and orderned initializers;
    - methods/https.cc:
      - type conversion;
      - unused variable;
      - changed SetupProxy() method to void;
  * Simplified HttpMethod::Fetch on http.cc removing Tail variable;
  * Fix pipeline handling on http.cc (closes: #413324)
  * Fix building to properly support binNMUs. Thanks to Daniel Schepler
    <schepler@math.unipd.it> by the patch (closes: #359634)
  * Fix example for Install-{Recommends,Suggests} options on
    configure-index example file. Thanks to Peter Eisentraut
    <peter_e@gmx.net> by the patch (closes: #432223)

  [ Christian Perrier ]
  * Basque translation update. Closes: ##423766
  * Unfuzzy formerly complete translations
  * French translation update
  * Re-generate PO(T) files
  * Spanish translation update
  * Swedish translation update

 -- Otavio Salvador <otavio@debian.org>  Tue, 24 Jul 2007 09:55:50 -0300

apt (0.7.3) unstable; urgency=low

  * fixed compile errors with g++ 4.3 (thanks to 
    Daniel Burrows, closes: #429378)
  * fixes in the auto-mark code (thanks to Daniel
    Burrows)
  * fix FTBFS by changing build-depends to
    libcurl4-gnutls-dev (closes: #428363)
  * cmdline/apt-get.cc:
    - fix InstallTask code when a pkgRecord ends 
      with a single '\n' (thanks to Soren Hansen for reporting)
  * merged from Christian Perrier:
        * vi.po: completed to 532t, again. Closes: #429899
        * gl.po: completed to 532t. Closes: #429506
        * vi.po: completed to 532t. Closes: #428672
        * Update all PO and the POT. Gives 514t14f4u for formerly
          complete translations
        * fr.po: completed to 532t
        * ku.po, uk.po, LINGUAS: reintegrate those translations
          which disappeared from the BZR repositories

 -- Michael Vogt <mvo@debian.org>  Sun, 01 Jul 2007 12:31:29 +0200

apt (0.7.2-0.1) unstable; urgency=low

  * Non-maintainer upload.
  * Build-depend on libcurl4-gnutls-dev instead of the obsolete
    libcurl3-gnutls-dev.  Closes: #428363.

 -- Steve Langasek <vorlon@debian.org>  Thu, 28 Jun 2007 18:46:53 -0700

apt (0.7.2) unstable; urgency=low
  
  * merged the debian/experimental changes back
    into the debian/sid branch
  * merged from Christian Perrier:
    * mr.po: New Marathi translation  Closes: #416806
    * zh_CN.po: Updated by Kov Chai  Closes: #416822
    * tl.po: Updated by Eric Pareja   Closes: #416638
    * gl.po: Updated by Jacobo Tarrio
	     Closes: #412828
    * da.po: Updated by Claus Hindsgaul
	     Closes: #409483
    * fr.po: Remove a non-breakable space for usability
	     issues. Closes: #408877
    * ru.po: Updated Russian translation. Closes: #405476
    * *.po: Unfuzzy after upstream typo corrections
  * buildlib/archtable:
    - added support for sh3/sh4 (closes: #424870)
    - added support for m32r (closes: #394096)
  * buildlib/systemtable:
    - added support for lpia
  * configure.in:
    - check systemtable for architecture mapping too
  * fix error in AutocleanInterval, closes: #319339
    (thanks to Israel G. Lugo for the patch)
  * add "purge" commandline argument, closes: #133421)
    (thanks to Julien Danjou for the patch)
  * add "purge" commandline argument, closes: #133421)
    (thanks to Julien Danjou for the patch)
  * fix FTBFS with gcc 4.3, closes: #417090
    (thanks to Martin Michlmayr for the patch)
  * add --dsc-only option, thanks to K. Richard Pixley
  * Removed the more leftover #pragma interface/implementation
    closes: #306937 (thanks to Andreas Henriksson for the patch)
  
 -- Michael Vogt <mvo@debian.org>  Wed, 06 Jun 2007 23:19:50 +0200

apt (0.7.1) experimental; urgency=low

  * ABI library name change because it's built against
    new glibc
  * implement SourceVer() in pkgRecords 
     (thanks to Daniel Burrows for the patch!)
  * apt-pkg/algorithm.cc:
    - use clog for all debugging
    - only increase the score of installed applications if they 
      are not obsolete 
    - fix resolver bug on removal triggered by weak-dependencies 
      with or-groups
  * methods/http.cc:
    - send apt version in User-Agent
  * apt-pkg/deb/debrecords.cc:
    - fix SHA1Hash() return value
  * apt-pkg/cdrom.cc:
    - only unmount if APT::CDROM::NoMount is false
  * methods/cdrom.cc:  
    - only umount if it was mounted by the method before
  * po/gl.po:
    - fix error translation that causes trouble to lsb_release
  * apt-pkg/acquire-item.cc:
    - if decompression of a index fails, delete the index 
  * apt-pkg/acquire.{cc,h}:
    - deal better with duplicated sources.list entries (avoid
      double queuing of  URLs) - this fixes hangs in bzip/gzip
  * merged from Christian Perrier:
    * mr.po: New Marathi translation  Closes: #416806
    * zh_CN.po: Updated by Eric Pareja  Closes: #416822
    * tl.po: Updated by Eric Pareja   Closes: #416638
    * gl.po: Updated by Jacobo Tarrio
             Closes: #412828
    * da.po: Updated by Claus Hindsgaul
             Closes: #409483
    * fr.po: Remove a non-breakable space for usability
             issues. Closes: #408877
    * ru.po: Updated Russian translation. Closes: #405476
    * *.po: Unfuzzy after upstream typo corrections
    * vi.po: Updated to 515t. Closes: #426976
    * eu.po: Updated to 515t. Closes: #423766
    * pt.po: 515t. Closes: #423111
    * fr.po: Updated by Christian Perrier
    * Update all PO and the POT. Gives 513t2f for formerly
      complete translations
  * apt-pkg/policy.cc:
    - allow multiple packages (thanks to David Foerster)

 -- Michael Vogt <mvo@debian.org>  Wed,  2 May 2007 13:43:44 +0200

apt (0.7.0) experimental; urgency=low

  * Package that contains all the new features
  * Removed all #pragma interface/implementation
  * Branch that contains all the new features:
  * translated package descriptions
  * task install support
  * automatic dependency removal (thanks to Daniel Burrows)
  * merged support for the new dpkg "Breaks" field 
    (thanks to Ian Jackson)
  * handle network failures more gracefully on "update"
  * support for unattended-upgrades (via unattended-upgrades
    package)
  * added apt-transport-https method
  * merged "install-recommends" branch (ABI break): 
    - new "--install-recommends"
    - install new recommends on "upgrade" if --install-recommends is 
      given
    - new "--fix-policy" option to install all packages with unmet
      important dependencies (usefull with --install-recommends to
      see what not-installed recommends are on the system)
    - fix of recommended packages display (only show CandidateVersion
      fix or-group handling)
  * merged "install-task" branch (use with "apt-get install taskname^")

 -- Michael Vogt <mvo@debian.org>  Fri, 12 Jan 2007 20:48:07 +0100

apt (0.6.46.4-0.1) unstable; urgency=emergency
  
  * NMU
  * Fix broken use of awk in apt-key that caused removal of the wrong keys
    from the keyring. Closes: #412572

 -- Joey Hess <joeyh@debian.org>  Mon, 26 Feb 2007 16:00:22 -0500

apt (0.6.46.4) unstable; urgency=high

  * ack NMU (closes: #401017)
  * added apt-secure.8 to "See also" section
  * apt-pkg/deb/dpkgpm.cc:
    - added "Dpkg::StopOnError" variable that controls if apt
      will abort on errors from dpkg
  * apt-pkg/deb/debsrcrecords.{cc,h}:
    - make the Buffer grow dynmaically (closes: #400874)
  * Merged from Christian Perrier bzr branch:
    - uk.po: New Ukrainian translation: 483t28f3u
    - el.po: Update to 503t9f2u
    - de.po: Updates and corrections.
  * apt-pkg/contrib/progress.cc:
    - OpProgress::CheckChange optimized, thanks to Paul Brook
      (closes: #398381)
  * apt-pkg/contrib/sha256.cc:
    - fix building with noopt

 -- Michael Vogt <mvo@debian.org>  Thu,  7 Dec 2006 10:49:50 +0100

apt (0.6.46.3-0.2) unstable; urgency=high

  * Non-maintainer upload with permission of Michael Vogt.
  * Fix FTBFS on most arches (regression from the fix of #400874)

 -- Andreas Barth <aba@not.so.argh.org>  Tue,  5 Dec 2006 15:51:22 +0000 
  
apt (0.6.46.3-0.1) unstable; urgency=high

  * Non-maintainer upload with permission of Michael Vogt.
  * Fix segfault at apt-get source. Closes: #400874
  * Add apt-key update in postinst, so that debian-archive-keyring doesn't
    need to depend on apt >= 0.6. Closes: #401114
  * Don't double-queue pdiff files. Closes: #401017
  
 -- Andreas Barth <aba@not.so.argh.org>  Tue,  5 Dec 2006 10:34:56 +0000

apt (0.6.46.3) unstable; urgency=low

  * apt-pkg/deb/dpkgpm.cc:
    - make progress reporting robust against multiline error
      messages 

  * Merged from Christian Perrier bzr branch:
    - ca.po: Updated to 514t
    - be.po: Updated to 514t
    - it.po: Updated to 514t
    - hu.po: Updated to 514t
    - zh_TW.po: Updated to 514t
    - ar.po: Updated to 293t221u.
    - ru.po: Updated to 514t. Closes: #392466
    - nb.po: Updated to 514t. Closes: #392466
    - pt.po: Updated to 514t. Closes: #393199
    - fr.po: One spelling error corrected: s/accÃ¨der/accÃ©der
    - km.po: Updated to 514t.
    - ko.po: Updated to 514t.
    - bg.po: Updated to 514t.
    - de.po: Updated to 514t.
    - en_GB.po: Updated to 514t.

 -- Michael Vogt <mvo@debian.org>  Thu,  2 Nov 2006 11:37:58 +0100

apt (0.6.46.2) unstable; urgency=low

  * debian/control:
    - depend on debian-archive-keyring to offer clean upgrade path 
      (closes: #386800)
  * Merged from Christian Perrier bzr branch:
    - es.po: Updated to 514t. Closes: #391661
    - da.po: Updated to 514t. Closes: #391424
    - cs.po: Updated. Closes: #391064
    - es.po: Updated to 514t. Closes: #391661
    - da.po: Updated to 514t. Closes: #391424

 -- Michael Vogt <mvo@debian.org>  Wed, 11 Oct 2006 09:03:15 +0200

apt (0.6.46.1) unstable; urgency=low

  * methods/gzip.cc:
    - deal with empty files 
  * Applied patch from Daniel Schepler to make apt bin-NMU able.
    (closes: bug#359634)
  * rebuild against current g++ because of:
    http://gcc.gnu.org/bugzilla/show_bug.cgi?id=29289
    (closes: #390189)
  * fix broken i18n in the dpkg progress reporting, thanks to 
    Frans Pop and Steinar Gunderson. (closes: #389261)
  * Merged from Christian Perrier bzr branch:
    * fi.po: Updated to 514t. Closes: #390149
    * eu.po: Updated to 514t. Closes: #389725
    * vi.po: Updated to 514t. Closes: #388555
  * make the internal buffer in pkgTagFile grow dynamically
    (closes: #388708)
  
 -- Michael Vogt <mvo@debian.org>  Mon,  2 Oct 2006 20:42:20 +0200

apt (0.6.46) unstable; urgency=low

  * debian/control:
    - switched to libdb4.4 for building (closes: #381019)
  * cmdline/apt-get.cc:
    - show only the recommends/suggests for the candidate-version, not for all
      versions of the package (closes: #257054)
    - properly handle recommends/suggests or-groups when printing the list of
      suggested/recommends packages (closes: #311619)
  * methods/http.cc:
    - check more careful for incorrect proxy settings (closes: #378868)
  * methods/gzip.cc:
    - don't hang when /var is full (closes: #341537), thanks to
      Luis Rodrigo Gallardo Cruz for the patch
  * doc/examples/sources.list:
    - removed non-us.debian.org from the example (closes: #380030,#316196)
  * Merged from Christian Perrier bzr branch:
    * ro.po: Updated to 514t. Closes: #388402
    * dz.po: Updated to 514t. Closes: #388184
    * it.po: Fixed typos. Closes: #387812
    * ku.po: New kurdish translation. Closes: #387766
    * sk.po: Updated to 514t. Closes: #386851
    * ja.po: Updated to 514t. Closes: #386537
    * gl.po: Updated to 514t. Closes: #386397
    * fr.po: Updated to 516t.
    * fi.po: Updated to 512t. Closes: #382702
  * share/archive-archive.gpg:
    - removed the outdated amd64 and debian-2004 keys
  * apt-pkg/tagfile.cc:
    - applied patch from Jeroen van Wolffelaar to make the tags
      caseinsensitive (closes: #384182)
    - reverted MMap use in the tagfile because it does not work 
      across pipes (closes: #383487) 
  
 -- Michael Vogt <mvo@debian.org>  Thu, 21 Sep 2006 10:25:03 +0200

apt (0.6.45) unstable; urgency=low

  * apt-pkg/contrib/sha256.cc:
    - fixed the sha256 generation (closes: #378183)
  * ftparchive/cachedb.cc:
    - applied patch from Anthony Towns to fix Clean() function
      (closes: #379576)
  * doc/apt-get.8.xml:
    - fix path to the apt user build (Closes: #375640)
  * doc/apt-cache.8.xml:
    - typo (Closes: #376408)
  * apt-pkg/deb/dpkgpm.cc:
    - make progress reporting more robust against multiline error
      messages (first half of a fix for #374195)
  * doc/examples/configure-index:
    - document Debug::pkgAcquire::Auth     
  * methods/gpgv.cc:
    - deal with gpg error "NODATA". Closes: #296103, Thanks to 
      Luis Rodrigo Gallardo Cruz for the patch
  * apt-inst/contrib/extracttar.cc:
    - fix for string mangling, closes: #373864
  * apt-pkg/acquire-item.cc:
    - check for bzip2 in /bin (closes: #377391)
  * apt-pkg/tagfile.cc:
    - make it work on non-mapable files again, thanks 
      to James Troup for confirming the fix (closes: #376777)
  * Merged from Christian Perrier bzr branch:
    * ko.po: Updated to 512t. Closes: #378901
    * hu.po: Updated to 512t. Closes: #376330
    * km.po: New Khmer translation: 506t6f. Closes: #375068
    * ne.po: New Nepali translation: 512t. Closes: #373729
    * vi.po: Updated to 512t. Closes: #368038
    * zh_TW.po: Remove an extra %s in one string. Closes: #370551
    * dz.po: New Dzongkha translation: 512t
    * ro.po: Updated to 512t
    * eu.po: Updated
    * eu.po: Updated
  * fix apt-get dist-upgrade
  * fix warning if no /var/lib/apt/extended_states is present
  * don't download Translations for deb-src sources.list lines
  * apt-pkg/tagfile.cc:
    - support not-mmapable files again

 -- Michael Vogt <mvo@debian.org>  Thu, 27 Jul 2006 00:52:05 +0200

apt (0.6.44.2exp1) experimental; urgency=low

  * added support for i18n of the package descriptions
  * added support for aptitude like auto-install tracking (a HUGE
    HUGE thanks to Daniel Burrows who made this possible) 
  * synced with the http://people.debian.org/~mvo/bzr/apt/debian-sid branch
  * build from http://people.debian.org/~mvo/bzr/apt/debian-experimental

 -- Michael Vogt <mvo@debian.org>  Mon,  3 Jul 2006 21:50:31 +0200

apt (0.6.44.2) unstable; urgency=low

  * apt-pkg/depcache.cc:
    - added Debug::pkgDepCache::AutoInstall (thanks to infinity)
  * apt-pkg/acquire-item.cc:
    - fix missing chmod() in the new aquire code 
      (thanks to Bastian Blank, Closes: #367425)
  * merged from 
    http://www.perrier.eu.org/debian/packages/d-i/level4/apt-main:
    * sk.po: Completed to 512t
    * eu.po: Completed to 512t
    * fr.po: Completed to 512t
    * sv.po: Completed to 512t
    * Update all PO and the POT. Gives 506t6f for formerly
      complete translations

 -- Michael Vogt <mvo@debian.org>  Wed, 14 Jun 2006 12:00:57 +0200

apt (0.6.44.1-0.1) unstable; urgency=low

  * Non-maintainer upload.
  * Don't give an error when parsing empty Packages/Sources files.
    (Closes: #366931, #367086, #370160)

 -- Steinar H. Gunderson <sesse@debian.org>  Fri,  9 Jun 2006 00:52:21 +0200

apt (0.6.44.1) unstable; urgency=low

  * apt-pkg/acquire-item.cc:
    - fix reversed logic of the "Acquire::PDiffs" option
  * merged from 
    http://www.perrier.eu.org/debian/packages/d-i/level4/apt-main:
    - po/LINGUAS: added "bg" Closes: #360262
    - po/gl.po: Galician translation update. Closes: #366849
    - po/hu.po: Hungarian translation update. Closes: #365448
    - po/cs.po: Czech translation updated. Closes: #367244
  * apt-pkg/contrib/sha256.cc:
    - applied patch to fix unaligned access problem. Closes: #367417
      (thanks to David Mosberger)

 -- Michael Vogt <mvo@debian.org>  Tue, 16 May 2006 21:51:16 +0200

apt (0.6.44) unstable; urgency=low

  * apt-pkg/acquire.cc: don't show ETA if it is 0 or absurdely large
  * apt-pkg/contrib/sha256.{cc,h},hashes.{cc,h}: support for sha256 
    (thanks to Anthony Towns)
  * ftparchive/cachedb.{cc,h},writer.{cc,h}: optimizations 
    (thanks to Anthony Towns)
  * apt pdiff support from experimental merged
  * apt-pkg/deb/dpkgpm.cc: wording fixes (thanks to Matt Zimmerman)
  * apt-pkg/deb/dpkgpm.cc: 
    - wording fixes (thanks to Matt Zimmerman)
    - fix error in dpkg interaction (closes: #364513, thanks to Martin Dickopp)
  * apt-pkg/tagfile.{cc,h}:
    - use MMap to read the entries (thanks to Zephaniah E. Hull for the
      patch) Closes: #350025
  * Merge from http://www.perrier.eu.org/debian/packages/d-i/level4/apt-main:
  	* bg.po: Added, complete to 512t. Closes: #360262
  * doc/apt-ftparchive.1.xml:
    - fix documentation for "SrcPackages" -> "Sources" 
      (thanks to Bart Martens for the patch, closes: #307756)
  * debian/libapt-pkg-doc.doc-base.cache:
    - remove broken charackter from description (closes: #361129)
  * apt-inst/deb/dpkgdb.cc, methods/gpgv.cc: 
    - i18n fixes (closes: #349298)
  * debian/postinst: dont fail on not available
    /usr/share/doc/apt/examples/sources.list (closes: #361130)
  * methods/ftp.cc:
    - unlink empty file in partial if the download failed because
      the file is missing on the server (closes: #316337)
  * apt-pkg/deb/debversion.cc:
    - treats a version string with explicit zero epoch equal
      than the same without epoch (Policy 5.6.12, closes: #363358)
      Thanks to Lionel Elie Mamane for the patch
  
 -- Michael Vogt <mvo@debian.org>  Mon,  8 May 2006 22:28:53 +0200

apt (0.6.43.3) unstable; urgency=low

  * Merge bubulle@debian.org--2005/apt--main--0 up to patch-186:
    * ca.po: Completed to 512t. Closes: #351592
    * eu.po: Completed to 512t. Closes: #350483
    * ja.po: Completed to 512t. Closes: #349806
    * pl.po: Completed to 512t. Closes: #349514
    * sk.po: Completed to 512t. Closes: #349474
    * gl.po: Completed to 512 strings Closes: #349407
    * sv.po: Completed to 512 strings Closes: #349210
    * ru.po: Completed to 512 strings Closes: #349154
    * da.po: Completed to 512 strings Closes: #349084
    * fr.po: Completed to 512 strings
    * vi.po: Completed to 511 strings  Closes: #348968
    * zh_CN.po: Completed to 512t. Closes: #353936
    * it.po: Completed to 512t. Closes: #352803
    * pt_BR.po: Completed to 512t. Closes: #352419
    * LINGUAS: Add Welsh
    * *.po: Updated from sources (512 strings)
  * apt-pkg/deb/deblistparser.cc:
    - don't explode on a DepCompareOp in a Provides line, but warn about
      it and ignore it otherwise (thanks to James Troup for reporting it)
  * cmdline/apt-get.cc:
    - don't lock the lists directory in DoInstall, breaks --print-uri 
      (thanks to James Troup for reporting it)
  * debian/apt.dirs: create /etc/apt/sources.list.d 
  * make apt-cache madison work without deb-src entries (#352583)
  * cmdline/apt-get.cc: only run the list-cleaner if a update was 
    successfull

 -- Michael Vogt <mvo@debian.org>  Wed, 22 Feb 2006 10:13:04 +0100

apt (0.6.43.2) unstable; urgency=low

  * Merge bubulle@debian.org--2005/apt--main--0 up to patch-166:
    - en_GB.po, de.po: fix spaces errors in "Ign " translations Closes: #347258
    - makefile: make update-po a pre-requisite of clean target so
    	        that POT and PO files are always up-to-date
    - sv.po: Completed to 511t. Closes: #346450
    - sk.po: Completed to 511t. Closes: #346369
    - fr.po: Completed to 511t
    - *.po: Updated from sources (511 strings)
    - el.po: Completed to 511 strings Closes: #344642
    - da.po: Completed to 511 strings Closes: #348574
    - es.po: Updated to 510t1f Closes: #348158
    - gl.po: Completed to 511 strings Closes: #347729
    - it.po: Yet another update Closes: #347435
  * added debian-archive-keyring to the Recommends (closes: #347970)
  * fixed message in apt-key to install debian-archive-keyring 
  * typos fixed in apt-cache.8 (closes: #348348, #347349)
  * add patch to fix http download corruption problem (thanks to
    Petr Vandrovec, closes: #280844, #290694)

 -- Michael Vogt <mvo@debian.org>  Thu, 19 Jan 2006 00:06:33 +0100

apt (0.6.43.1) unstable; urgency=low

  * Merge bubulle@debian.org--2005/apt--main--0 up to patch-148:
    * fr.po: Completed to 510 strings
    * it.po: Completed to 510t
    * en_GB.po: Completed to 510t
    * cs.po: Completed to 510t
    * zh_CN.po: Completed to 510t
    * el.po: Updated to 510t
    * vi.po: Updated to 383t93f34u
    * tl.po: Completed to 510 strings (Closes: #344306)
    * sv.po: Completed to 510 strings (Closes: #344056)
    * LINGUAS: disabled Hebrew translation. (Closes: #313283)
    * eu.po: Completed to 510 strings (Closes: #342091)
  * apt-get source won't download already downloaded files again
    (closes: #79277)
  * share/debian-archive.gpg: new 2006 ftp-archive signing key added
    (#345891)
  * redownload the Release file if IMS-Hit and gpg failure
  * deal with multiple signatures on a Release file

 -- Michael Vogt <mvo@debian.org>  Fri,  6 Jan 2006 01:17:08 +0100

apt (0.6.43) unstable; urgency=medium

  * Merge bubulle@debian.org--2005/apt--main--0 up to patch-132:  
    * zh_CN.po: Completed to 510 strings(Closes: #338267)
    * gl.po: Completed to 510 strings (Closes: #338356)
  * added support for "/etc/apt/sources.list.d" directory 
    (closes: #66325)
  * make pkgDirStream (a bit) more complete
  * fix bug in pkgCache::VerIterator::end() (thanks to Daniel Burrows)
    (closes: #339533)
  * pkgAcqFile is more flexible now (closes: #57091)
  * support a download rate limit for http (closes: #146877)
  * included lots of the speedup changes from #319377
  * add stdint.h to contrib/md5.h (closes: #340448)
  * ABI change, library name changed (closes: #339147)
  * Fix GNU/kFreeBSD crash on non-existing server file (closes: #317718)
  * switch to libdb4.3 in build-depends
  
 -- Michael Vogt <mvo@debian.org>  Tue, 29 Nov 2005 00:17:07 +0100

apt (0.6.42.3) unstable; urgency=low

  * Merge bubulle@debian.org--2005/apt--main--0 up to patch-129:
    - patch-118: Russian translation update by Yuri Kozlov (closes: #335164)
    - patch-119: add update-po as a pre-req for binary (closes: #329910)
    - patch-121: Complete French translation
    - patch-125: Fixed localization of y/n questions in German translation 
                 (closes: #337078)
    - patch-126: Swedish translation update (closes: #337163)
    - patch-127: Complete Tagalog translation (closes: #337306)
    - patch-128: Danish translation update (closes: #337949)
    - patch-129: Basque translation update (closes: #338101)
  * cmdline/apt-get.cc:
    - bufix in FindSrc  (closes: #335213, #337910)
  * added armeb to archtable (closes: #333599)
  * with --allow-unauthenticated use the old fallback behaviour for
    sources (closes: #335112)
   
 -- Michael Vogt <mvo@debian.org>  Wed,  9 Nov 2005 07:22:31 +0100

apt (0.6.42.2) unstable; urgency=high

  * NMU (approved by maintainer)
  * Add AMD64 archive signing key to debian-archive.gpg (closes: #336500).
  * Add big-endian arm (armeb) support (closes: #333599).
  * Priority high to get the AMD key into testing ASAP.

 -- Frans Pop <fjp@debian.org>  Sun, 30 Oct 2005 21:29:11 +0100
 
apt (0.6.42.1) unstable; urgency=low

  * fix a incorrect example in the apt_prefrences man page
    (thanks to Filipus Klutiero, closes: #282918)
  * apt-pkg/pkgrecords.cc:
    - revert patch from last version, it causes trouble on alpha 
      and ia64 (closes: #335102, #335103)
  * cmdline/apt-get.cc:
    - be extra carefull in FindSrc (closes: #335213)

 -- Michael Vogt <mvo@debian.org>  Sat, 22 Oct 2005 23:44:35 +0200

apt (0.6.42) unstable; urgency=low

  * apt-pkg/cdrom.cc:
    - unmount the cdrom when apt failed to locate any package files
  * allow cdrom failures and fallback to other sources in that case
    (closes: #44135)
  * better error text when dpkg-source fails 
  * Merge bubulle@debian.org--2005/apt--main--0 up to patch-115:
    - patch-99: Added Galician translation
    - patch-100: Completed Danish translation (Closes: #325686)
    - patch-104: French translation completed
    - patch-109: Italian translation completed
    - patch-112: Swedish translation update 
    - patch-115: Basque translation completed (Closes: #333299)
  * applied french man-page update (thanks to Philippe Batailler)
    (closes: #316638, #327456)
  * fix leak in the mmap code, thanks to Daniel Burrows for the
    patch (closes: #250583)
  * support for apt-get [build-dep|source] -t (closes: #152129)
  * added "APT::Authentication::TrustCDROM" option to make the life
    for the installer people easier (closes: #334656)
  * fix crash in apt-ftparchive (thanks to Bastian Blank for the patch)
    (closes: #334671)
  * apt-pkg/contrib/md5.cc:
    - fix a alignment problem on sparc64 that gives random bus errors
      (thanks to Fabbione for providing a test-case)
  * init the default ScreenWidth to 79 columns by default 
    (Closes: #324921)
  * cmdline/apt-cdrom.cc: 
    - fix some missing gettext() calls (closes: #334539)
  * doc/apt-cache.8.xml: fix typo (closes: #334714)

 -- Michael Vogt <mvo@debian.org>  Wed, 19 Oct 2005 22:02:09 +0200

apt (0.6.41) unstable; urgency=low

  * improved the support for "error" and "conffile" reporting from
    dpkg, added the format to README.progress-reporting
  * added README.progress-reporting to the apt-doc package
  * improved the network timeout handling, if a index file from a 
    sources.list times out or EAI_AGAIN is returned from getaddrinfo, 
    don't try to get the other files from that entry
  * Support architecture-specific extra overrides
    (closes: #225947). Thanks to  Anthony Towns for idea and
    the patch, thanks to Colin Watson for testing it.
  * Javier Fernandez-Sanguino Pen~a:
    - Added a first version of an apt-secure.8 manpage, and modified
      apt-key and apt.end accordingly. Also added the 'update'
      argument to apt-key which was previously not documented 
      (Closes: #322120)
  * Andreas Pakulat:
    - added example apt-ftparchive.conf file to doc/examples 
      (closes: #322483)
  * Fix a incorrect example in the man-page (closes: #282918)
  * Fix a bug for very long lines in the apt-cdrom code (closes: #280356)
  * Fix a manual page bug (closes: #316314)
  * Do md5sum checking for file and cdrom method (closes: #319142)
  * Change pkgPolicy::Pin from private to protected to let subclasses
    access it too (closes: #321799)
  * add default constructor for PrvIterator (closes: #322267)
  * Reread status configuration on debSystem::Initialize() 
    (needed for apt-proxy, thanks to Otavio for this patch)
  
 -- Michael Vogt <mvo@debian.org>  Mon,  5 Sep 2005 22:59:03 +0200

apt (0.6.40.1) unstable; urgency=low

  * bugfix in the parsing code for the apt<->dpkg communication. apt 
    crashed when dpkg sends the same state more than once under certain
    conditions
  * 0.6.40 breaks the ABI but I accidentally didn't change the soname :/

 -- Michael Vogt <mvo@debian.org>  Fri,  5 Aug 2005 13:24:58 +0200

apt (0.6.40) unstable; urgency=low

  * Patch from Jordi Mallach to mark some additional strings for translation
  * Updated Catalan translation from Jordi Mallach
  * Merge from bubulle@debian.org--2005/apt--main--0:
    - Update pot and merge with *.po
    - Updated French translation, including apt-key.fr.8
  * Restore changelog entries from the 0.6.x series that went to Debian
    experimental
  * Merge michael.vogt@ubuntu.com--2005/apt--progress-reporting--0
    - Provide an interface for progress reporting which can be used by
      (e.g.) base-config

 -- Matt Zimmerman <mdz@debian.org>  Thu, 28 Jul 2005 11:57:32 -0700

apt (0.6.39) unstable; urgency=low

  * Welsh translation update: daf@muse.19inch.net--2005/apt--main--0--patch-6
  * Merge mvo's changes from 0.6.36ubuntu1:
    michael.vogt@ubuntu.com--2005/apt--mvo--0--patch-32
  * Merge aggregated translation updates:
    bubulle@debian.org--2005/apt--main--0
  * Update priority of apt-utils to important, to match the override file
  * Install only one keyring on each branch (Closes: #316119)

 -- Matt Zimmerman <mdz@debian.org>  Tue, 28 Jun 2005 11:51:09 -0700

apt (0.6.38) unstable; urgency=low

  * Merge michael.vogt@ubuntu.com--2005/apt--fixes--0--patch-6, a workaround
    for the French man pages' failure to build
  * Branch Debian and Ubuntu
    - apt.postinst, apt-key: use the appropriate keyring
    - debian/rules: install all keyrings
  * Add the current Debian archive signing key (4F368D5D) to
    debian-archive.gpg
  * make pinning on the "component" work again (using the section of the 
    archive, we don't use per-section Release files anymore with apt-0.6)
    (closes ubuntu #9935)
  
 -- Matt Zimmerman <mdz@debian.org>  Sat, 25 Jun 2005 09:51:00 -0700

apt (0.6.37) breezy; urgency=low

  * Merge bubulle@debian.org--2005/apt--main--0 up to patch-81
    - patch-66: Italian update
    - patch-71: French update
    - patch-73: Basque update
    - patch-74: Hebrew update
    - patch-76: Correct Hebrew translation (Closes: #306658)
    - patch-77: French man page update
    - patch-79: Correct syntax errors in Hebrew translation
    - patch-81: Portuguese update
  * Fix build of French man pages (now using XML, not SGML)
  * Add Welsh translation from Dafydd Harries
    (daf@muse.19inch.net--2005/apt--main--0--patch-1)
  * Change debian/bugscript to use #!/bin/bash (Closes: #313402)
  * Fix a incorrect example in the man-page (closes: #282918)

 -- Matt Zimmerman <mdz@ubuntu.com>  Tue, 24 May 2005 14:38:25 -0700

apt (0.6.36ubuntu1) breezy; urgency=low

  * make it possible to write a cache-control: no-cache header even if
    no proxy is set to support transparent proxies (closes ubuntu: #10773)

  * Merge otavio@debian.org--2005/apt--fixes--0.6:
    - Fix comment about the need of xmlto while building from Arch;
    - Fix StatStore struct on cachedb.h to use time_t and then fix a compile
      warning;
    - Lock database at start of DoInstall routine to avoid concurrent
      runs of install/remove and update commands (Closes: #194467)
    - Fix warnings while compiling with GCC 4.0 compiler  

 -- Michael Vogt <michael.vogt@ubuntu.com>  Mon, 23 May 2005 11:57:53 +0200

apt (0.6.36) experimental; urgency=low

  * Merge apt--mvo--0:
    - apt-pkg/acquire-item.cc:
      added "Acquire::BrokenProxy" that will force apt to always 
      re-get the Release.gpg file (for broken proxies)
    - debian/apt.cron.daily:
      MinAge is defaulting to 2 days now to prevent over-aggresive removal 
    - apt-pkg/cdrom.cc:
      honor "Acquire::gpgv::Options" when verifying the signature (Ubuntu #8496)
 
 -- Michael Vogt <mvo@debian.org>  Thu, 31 Mar 2005 20:37:11 +0200

apt (0.6.35) hoary; urgency=low

  * Merge apt--mvo--0 (incorporates 0.6.34ubuntu1):
    - Implement MaxSize and MaxAge in apt.cron.daily, to prevent the cache
      from growing too large (Ubuntu #6761)
    - some comments about the pkgAcqMetaSig::Custom600Headers() added
    - use gpg --with-colons
    - commented the ftp no_proxy unseting in methods/ftp.cc
    - added support for "Acquire::gpgv::options" in methods/gpgv.cc
  * Merge bubulle@debian.org--2005/apt--main--0
    - Make capitalization more consistent
    - Un-fuzzy translations resulting from capitalization changes
    - Italian translation update

 -- Matt Zimmerman <mdz@ubuntu.com>  Mon,  7 Mar 2005 20:08:33 -0800

apt (0.6.34) hoary; urgency=low

  * Add missing semicolon to configure-index (Closes: #295773)
  * Update build-depends on gettext to 0.12 (Closes: #295077)
  * Merge from bubulle@debian.org--2005/apt--main--0 to get
    translation updates

 -- Matt Zimmerman <mdz@ubuntu.com>  Fri,  4 Mar 2005 16:13:15 -0800

apt (0.6.33) hoary; urgency=low

  * Merge michael.vogt@ubuntu.com--2005/apt--mvo--0 (through patch-6)
    - patch-1: cosmetic changes (whitespace, "Apt::GPGV->APT::GPGV")
    - patch-2: (doc) documentation for gpgv
    - patch-3: (doc) new config variables added configure-index
    - patch-4: pkgAcquire::Run() pulse intervall can be configured
    - patch-5: fix for apt-get update removing Release.gpg files (#6865)
    - patch-6: change the path scoring in apt-cdrom, prefer pathes without
      symlinks

 -- Matt Zimmerman <mdz@ubuntu.com>  Sat, 26 Feb 2005 15:21:17 -0800

apt (0.6.32) hoary; urgency=low

  * Merge michael.vogt@ubuntu.com--2005/apt--mvo--0 (patch-1)
    - Implement Acquire::gpgv::options (Ubuntu bug#6283)

 -- Matt Zimmerman <mdz@ubuntu.com>  Tue,  8 Feb 2005 19:31:15 -0800

apt (0.6.31) hoary; urgency=low

  * Matt Zimmerman
    - Remove debugging output from apt.cron.daily (no one noticed?)
    - Apply patch from Anthony Towns to allow SHA1Summation to process a file
      descriptor until EOF, rather than requiring that the length of input be
      specified (Closes: #291338)
    - Fix build/install of Polish offline documentation, based on patch from
      Christian Perrier (Closes: #270404)
  * Michael Vogt
    - apt-cdrom.cc seperated into frontend (cmdline/apt-cdrom.cc and library
      apt-pkg/cdrom.{cc,h}) (Ubuntu #5668)

 -- Matt Zimmerman <mdz@ubuntu.com>  Fri,  4 Feb 2005 10:23:01 -0800

apt (0.6.30) unstable; urgency=low

  * Add ppc64 to buildlib/archtable
  * Merge michael.vogt@canonical.com--2004/apt--status-fd--0
    - Support preserving dpkg status file descriptor, to support
      better integration with synaptic
  
 -- Matt Zimmerman <mdz@ubuntu.com>  Wed, 19 Jan 2005 00:26:01 -0800

apt (0.6.29) hoary; urgency=low

  * Merge apt--mvo--0 (0.6.27ubuntu4)
  

 -- Matt Zimmerman <mdz@canonical.com>  Tue, 28 Dec 2004 17:18:02 -0800

apt (0.6.28) hoary; urgency=low

  * Merge apt--mvo--0
  * Rebuild source to get rid of arch metadata and temporary files in
    0.6.27ubuntu3

 -- Matt Zimmerman <mdz@canonical.com>  Thu, 23 Dec 2004 18:53:16 -0800

apt (0.6.27ubuntu4) hoary; urgency=low

  * remove old sig-file in partial/ before starting to fetch a new sig-file
    (see ubuntu #4769 for the rational)
  * added apt-key update method (uses ubuntu-keyring)
  * documented the "--allow-unauthenticated" switch
  * added DEB_BUILD_PROG_OPTS to debian/rules (additonal options can be 
    passed to DEB_BUILD_PROG like "-S")

 -- Michael Vogt <mvo@debian.org>  Thu, 23 Dec 2004 11:12:51 +0100

apt (0.6.27ubuntu3) hoary; urgency=low

  * added a exact dependency from libapt-pkg-dev to the apt version it was
    build with

 -- Michael Vogt <mvo@debian.org>  Wed, 15 Dec 2004 09:56:32 +0100

apt (0.6.27ubuntu2) hoary; urgency=low

  * fixed a bug in the rule file that happend during the big 0.5->0.6 merge

 -- Michael Vogt <mvo@debian.org>  Tue, 14 Dec 2004 12:14:25 +0100

apt (0.6.27ubuntu1) hoary; urgency=low

  * chmod 755 /usr/bin/apt-key
  * don't display a error when a apt-get update don't find a 
    Packages.bz2/Sources.bz2 file

 -- Michael Vogt <mvo@debian.org>  Mon, 13 Dec 2004 18:40:21 +0100

apt (0.6.27) hoary; urgency=low

  * Merge apt--authentication--0 branch
    - Implement gpg authentication for package repositories (Closes: #203741)
    - Also includes Michael Vogt's fixes
  * Merge apt--misc-abi-changes--0 branch
    - Use pid_t throughout to hold process IDs (Closes: #226701)
    - Import patch from Debian bug #195510: (Closes: #195510)
      - Make Simulate::Describe and Simulate::ShortBreaks private member
        functions
      - Add a parameter (Candidate) to Describe to control whether the
        candidate version is displayed
      - Pass an appropriate value for Candidate everywhere Describe is called

 -- Matt Zimmerman <mdz@canonical.com>  Mon, 13 Dec 2004 01:03:11 -0800

apt (0.6.25) experimental; urgency=low

  * Fix handling of two-part sources for sources.list deb-src entries in
    the same way that deb entries were fixed

 -- Matt Zimmerman <mdz@debian.org>  Wed,  9 Jun 2004 05:29:50 -0700

apt (0.6.24) experimental; urgency=low

  * YnPrompt fixes were inadvertently left out, include them (Closes:
    #249251)

 -- Matt Zimmerman <mdz@debian.org>  Sun, 16 May 2004 14:18:53 -0700

apt (0.6.23) experimental; urgency=low

  * Remove obsolete pkgIterator::TargetVer() (Closes: #230159)
  * Reverse test in CheckAuth to match new prompt (Closes: #248211)

 -- Matt Zimmerman <mdz@debian.org>  Sun,  9 May 2004 21:01:58 -0700

apt (0.6.22) experimental; urgency=low

  * Merge 0.5.25
  * Make the unauthenticated packages prompt more intuitive (yes to
    continue, default no), but require --force-yes in addition to
    --assume-yes in order to override

 -- Matt Zimmerman <mdz@debian.org>  Fri, 19 Mar 2004 13:55:35 -0800

apt (0.6.21) experimental; urgency=low

  * Merge 0.5.24

 -- Matt Zimmerman <mdz@debian.org>  Tue, 16 Mar 2004 22:52:34 -0800

apt (0.6.20) experimental; urgency=low

  * Merge 0.5.23

 -- Matt Zimmerman <mdz@debian.org>  Thu, 26 Feb 2004 17:17:02 -0800

apt (0.6.19) experimental; urgency=low

  * Merge 0.5.22
  * Convert apt-key(8) to docbook XML

 -- Matt Zimmerman <mdz@debian.org>  Mon,  9 Feb 2004 15:44:49 -0800

apt (0.6.18) experimental; urgency=low

  * Add new Debian Archive Automatic Signing Key to the default keyring
    (existing keyrings are not updated; do that yourself)

 -- Matt Zimmerman <mdz@debian.org>  Sat, 17 Jan 2004 17:04:30 -0800

apt (0.6.17) experimental; urgency=low

  * Merge 0.5.21
  * Handle more IMS stuff correctly

 -- Matt Zimmerman <mdz@debian.org>  Fri, 16 Jan 2004 10:54:25 -0800

apt (0.6.16) experimental; urgency=low

  * Fix some cases where the .gpg file could be left in place when it is
    invalid

 -- Matt Zimmerman <mdz@debian.org>  Fri,  9 Jan 2004 09:22:15 -0800

apt (0.6.15) experimental; urgency=low

  * s/Debug::Acquire::gpg/&v/
  * Honor the [vendor] syntax in sources.list again (though it is not
    presently used for anything)
  * Don't ship vendors.list(5) since it isn't used yet
  * Revert change from 0.6.10; it was right in the first place and the
    problem was apparently something else.  Archive = Suite.

 -- Matt Zimmerman <mdz@debian.org>  Mon,  5 Jan 2004 17:43:01 -0800

apt (0.6.14) experimental; urgency=low

  * Merge 0.5.20

 -- Matt Zimmerman <mdz@debian.org>  Sun,  4 Jan 2004 11:09:21 -0800

apt (0.6.13) experimental; urgency=low

  * Merge 0.5.19

 -- Matt Zimmerman <mdz@debian.org>  Sat,  3 Jan 2004 16:22:31 -0800

apt (0.6.12) experimental; urgency=low

  * Have pkgAcquireIndex calculate an MD5 sum if one is not provided by
    the method (as with file: and copy:).  Local repositories
  * Fix warning about dist name mismatch to actually print what it was
    expecting
  * Don't expect any particular distribution name for two-part
    sources.list entries
  * Merge 0.5.18

 -- Matt Zimmerman <mdz@debian.org>  Fri,  2 Jan 2004 13:59:00 -0800

apt (0.6.11) experimental; urgency=low

  * Support IMS requests of Release.gpg and Release
  * This required API changes, bump the libapt-pkg version
  * Copy local Release files into Dir::State::Lists
  * Set IndexFile attribute when retrieving Release and Release.gpg so
    that the appropriate Cache-Control headers are sent

 -- Matt Zimmerman <mdz@debian.org>  Fri,  2 Jan 2004 10:46:17 -0800

apt (0.6.10) experimental; urgency=low

  * Use "Codename" (woody, sarge, etc.) to supply the value of the
    "Archive" package file attribute, used to match "release a=" type
    pins, rather than "Suite" (stable, testing, etc.)

 -- Matt Zimmerman <mdz@debian.org>  Thu,  1 Jan 2004 16:56:47 -0800

apt (0.6.9) experimental; urgency=low

  * Another tagfile workaround

 -- Matt Zimmerman <mdz@debian.org>  Thu,  1 Jan 2004 13:56:08 -0800

apt (0.6.8) experimental; urgency=low

  * Add a config option and corresponding command line option
    (--allow-unauthenticated) to apt-get, to make buildd operators happy
    (Closes: #225648)

 -- Matt Zimmerman <mdz@debian.org>  Wed, 31 Dec 2003 08:28:04 -0800

apt (0.6.7) experimental; urgency=low

  * Forgot to revert part of the changes to tagfile in 0.6.4.  Hopefully
    will fix segfaults for some folks.

 -- Matt Zimmerman <mdz@debian.org>  Wed, 31 Dec 2003 08:01:28 -0800

apt (0.6.6) experimental; urgency=low

  * Restore the ugly hack I removed from indexRecords::Load which set the
    pkgTagFile buffer size to (file size)+256.  This is concealing a bug,
    but I can't fix it right now.  This should fix the segfaults that
    folks are seeing with 0.6.[45].

 -- Matt Zimmerman <mdz@debian.org>  Mon, 29 Dec 2003 18:11:13 -0800

apt (0.6.5) experimental; urgency=low

  * Move the authentication check into a separate function in apt-get
  * Fix display of unauthenticated packages when they are in the cache
    (Closes: #225336)

 -- Matt Zimmerman <mdz@debian.org>  Sun, 28 Dec 2003 16:47:57 -0800

apt (0.6.4) experimental; urgency=low

  * Use the top-level Release file in LoadReleaseInfo, rather than looking
    for the per-section ones (which aren't downloaded anymore).  This
    unbreaks release pinning, including the NotAutomatic bit used by
    project/experimental
  * Use FileFd::Size() rather than a separate stat() call in
    LoadReleaseInfo
  * Fix pkgTagFile to leave a little extra room at the end of the buffer
    to append the record separator if it isn't present
  * Change LoadReleaseInfo to use "Suite" rather than "Archive", to match
    the Debian archive's dist-level Release files

 -- Matt Zimmerman <mdz@debian.org>  Sun, 28 Dec 2003 15:55:55 -0800

apt (0.6.3) experimental; urgency=low

  * Fix MetaIndexURI for flat ("foo/") sources

 -- Matt Zimmerman <mdz@debian.org>  Sun, 28 Dec 2003 12:11:56 -0800

apt (0.6.2) experimental; urgency=low

  * Add space between package names when multiple unauthenticated packages
    are being installed (Closes: #225212)
  * Provide apt-key with a secret keyring and a trustdb, even though we
    would never use them, because it blows up if it doesn't have them
  * Fix typo in apt-key(8) (standard input is '-', not '/')

 -- Matt Zimmerman <mdz@debian.org>  Sat, 27 Dec 2003 13:01:40 -0800

apt (0.6.1) experimental; urgency=low

  * Merge apt 0.5.17
  * Rearrange Release file authentication code to be more clear
  * If Release is present, but Release.gpg is not, don't forget to still
    queue Packages files
  * Convert distribution "../project/experimental" to "experimental" for
    comparison purposes
  * Make a number of Release file errors into warnings; for now, it is OK
    not to have a codename, for example.  We mostly care about checksums
    for now

 -- Matt Zimmerman <mdz@debian.org>  Fri, 26 Dec 2003 15:12:47 -0800

apt (0.6.0) experimental; urgency=low

  * Signature verification support patch ("apt-secure") from Colin Walters
    <walters@debian.org> and Isaac Jones <ijones@syntaxpolice.org>.  This
    implements:
     - Release signature verification (Release.gpg)
     - Packages, Sources md5sum verification against Release
     - Closes: #203741
  * Make some modifications to signature verification support:
    - Release.gpg is always retrieved and verified if present, rather than
      requiring that sources be configured as secure
    - Print a hint about installing gnupg if exec(gpgv) fails
    - Remove obsolete pkgAcqIndexRel
    - Move vendors.list stuff into a separate module (vendorlist.{h,cc})
    - If any files about to be retrieved are not authenticated, issue a
      warning to the user and require confirmation
    - Fix a heap corruption bug in pkgSrcRecords::pkgSrcRecords()
  * Suggests: gnupg
  * Install a keyring in /usr/share/apt/debian-archive.gpg containing an
    initial set of Debian archive signing keys to seed /etc/apt/trusted.gpg
  * Add a new tool, apt-key(8) used to manage the keyring

 -- Matt Zimmerman <mdz@debian.org>  Fri, 26 Dec 2003 08:27:19 -0800

apt (0.5.32) hoary; urgency=low

  * Call setlocale in the methods, so that the messages are properly
    localised (Closes: #282700)
  * Implement support for bzip2-compressed debs (data.tar.bz2)

 -- Matt Zimmerman <mdz@canonical.com>  Sat, 11 Dec 2004 09:05:52 -0800

apt (0.5.31) unstable; urgency=low

  * New Romanian translation from Sorin Batariuc <sorin@bonbon.net>
    (Closes: #281458)
  * Merge changes from Hoary (0.5.30,0.5.30ubuntu2]
  * Fix the example in apt_preferences(5) to match the text
    (Closes: #222267)
  * Add APT::Periodic::Autoclean setting, to allow "apt-get autoclean" to
    be run periodically.  This is useful with
    APT::Periodic::Download-Upgradeable-Packages, and defaults to the same
    value, so that the cache size is bounded

 -- Matt Zimmerman <mdz@debian.org>  Tue, 23 Nov 2004 12:53:04 -0800

apt (0.5.30ubuntu2) hoary; urgency=low

  * bzip2 is now "Suggested" and it will detect if bzip2 is installed 
    and only then trying to get Packages.bz2

 -- Michael Vogt <mvo@debian.org>  Fri, 19 Nov 2004 12:00:39 +0100

apt (0.5.30ubuntu1) hoary; urgency=low

  * Need to Depend: bzip2 or Packages.bz2 fail.

 -- LaMont Jones <lamont@canonical.com>  Thu, 18 Nov 2004 12:51:05 -0700

apt (0.5.30) hoary; urgency=low

  * Patch from Michael Vogt to enable Packages.bz2 use, with a fallback to
    Packages.gz if it is not present (Closes: #37525)

 -- Matt Zimmerman <mdz@debian.org>  Mon, 15 Nov 2004 12:57:28 -0800

apt (0.5.29) unstable; urgency=low

  * Don't hardcode paths in apt.cron.daily
  * Add to apt.cron.daily the capability to pre-download upgradeable
    packages
  * Place timestamp files in /var/lib/apt/periodic, rather than
    /var/lib/apt itself
  * Standardize debhelper files a bit
    - Create all directories in debian/dirs rather than creating some on
      the dh_installdirs command line
    - Rename debian/dirs to debian/apt.dirs, debian/examples to
      debian/apt.examples

 -- Matt Zimmerman <mdz@debian.org>  Sat, 13 Nov 2004 17:58:07 -0800

apt (0.5.28) hoary; urgency=low

  * Translation updates:
    - Updated Hungarian from Kelemen Gábor <kelemeng@gnome.hu> (Closes: #263436)
    - Updated Greek from George Papamichelakis (Closes: #265004)
    - Updated Simplified Chinese from Tchaikov (Closes: #265190)
    - Updated French by Christian Perrier (Closes: #265816)
    - Updated Japanese by Kenshi Muto (Closes: #265630)
    - Updated Catalan from Jordi Mallach
    - Updated Dutch from Bart Cornelis (Closes: #268258, #278697)
    - Updated Portuguese from Miguel Figueiredo (Closes: #268265)
    - Updated Polish from Robert Luberda <robert@debian.org> (Closes: #268451)
    - Updated Danish from Claus Hindsgaul (Closes: #269417)
    - Updated Norwegian Nynorsk from Håvard Korsvoll <korsvoll@skulelinux.no>
      (Closes: #269965)
    - Updated Russian from Yuri Kozlov <yuray@id.ru> (Closes: #271104)
    - Updated Italian from Samuele Giovanni Tonon <samu@debian.org>
      (Closes: #275083)
    - Updated Brazilian Portuguese from Andre Luis Lopes (Closes: #273944)
    - Updated Slovak from Peter Mann (Closes: #279481)
  * APT::Get::APT::Get::No-List-Cleanup -> APT::Get::List-Cleanup in apt-get.cc
    (Closes: #267266)
  * Merge Ubuntu changes:
    - Set default Dpkg::MaxArgs to 1024, and Dpkg::MaxArgBytes to 32k.
      Needed to work around ordering bugs when installing a large number of
      packages
    - Patch from Michael Vogt to add an optional cron job which
      can run apt-get update periodically
  * Add arch-build target to debian/rules

 -- Matt Zimmerman <mdz@debian.org>  Sat, 13 Nov 2004 15:52:20 -0800

apt (0.5.27) unstable; urgency=high

  * Sneak in a bunch of updated translations before the freeze
    (no code changes)
  * Translation updates:
    - New Finnish translation from Tapio Lehtonen <tale@debian.org>
      (Closes: #258999)
    - New Bosnian translation from Safir Šećerović <sapphire@linux.org.ba>
      (Closes: #254201)
    - Fix Italian incontrario (Closes: #217277)
    - Updated Spanish from Ruben Porras (Closes: #260483)
    - Updated Danish from Claus Hindsgaul (Closes: #260569)
    - Updated Slovak from Peter Mann (Closes: #260627)
    - Updated Portuguese from Miguel Figueiredo (Closes: #261423)
  * Bring configure-index up to date with documented options, patch from
    Uwe Zeisberger <zeisberg@informatik.uni-freiburg.de> (Closes: #259540)
  * Note in apt.conf(5) that configure-index does not contain strictly
    default values, but also examples
  * Add Polish translation of offline.sgml (Closes: #259229)

 -- Matt Zimmerman <mdz@debian.org>  Thu, 29 Jul 2004 09:30:12 -0700

apt (0.5.26) unstable; urgency=low

  * Translation updates:
    - Spanish update from Ruben Porras <nahoo82@telefonica.net> (Closes: #248214)
    - Sync Spanish apt(8) (Closes: #249241)
    - French update from Christian Perrier <bubulle@debian.org> (Closes: #248614)
    - New Slovak translation from Peter Mann <Peter.Mann@tuke.sk> (Closes: #251676)
    - Czech update from Miroslav Kure <kurem@upcase.inf.upol.cz> (Closes: #251682)
    - pt_BR update from Andre Luis Lopes <andrelop@debian.org> (Closes: #251961)
    - German translation of apt(8) from Helge Kreutzmann <kreutzm@itp.uni-hannover.de>
      (Closes: #249453)
    - pt update from Miguel Figueiredo <elmig@debianpt.org> (Closes: #252700)
    - New Hebrew translation from Lior Kaplan <webmaster@guides.co.il>
      (Closes: #253182)
    - New Basque translation from Piarres Beobide Egaña <pi@beobide.net>
      (Vasco - Euskara - difficult language, Closes: #254407) and already a
      correction (Closes: #255760)
    - Updated Brazilian Portuguese translation from
      Guilherme de S. Pastore <gpastore@colband.com.br> (Closes: #256396)
    - Updated Greek translation (complete now) from
      George Papamichelakis <george@step.gr> (Closes: #256797)
    - New Korean translation from Changwoo Ryu <cwryu@debian.org>
      (Closes: #257143)
    - German translation now available in two flavours: with Unicode usage and
      without (related to #228486, #235759)
  * Update apt-get(8) to reflect the fact that APT::Get::Only-Source will
    affect apt-get build-dep as well as apt-get source
  * Remove aborted remnants of a different method of implementing DEB_BUILD_OPTIONS
    from debian/rules
  * Fix typo in error message when encountering unknown type in source list
    (Closes: #253217)
  * Update k*bsd-gnu arch names in buildlib/ostable (Closes: #253532)
  * Add amd64 to buildlib/archtable (Closes: #240896)
  * Have configure output a more useful error message if the architecture
    isn't in archtable

 -- Matt Zimmerman <mdz@debian.org>  Thu,  8 Jul 2004 15:53:28 -0700

apt (0.5.25) unstable; urgency=low

  * Patch from Jason Gunthorpe to remove arbitrary length limit on Binary
    field in SourcesWriter::DoPackage
  * Fix typo in apt-cache(8) (Closes: #238578)
  * Fix obsolete reference to bug(1) in stub apt(8) man page
    (Closes: #245923)
  * Fix typo in configure-index (RecruseDepends -> RecurseDepends)
    (Closes: #246550)
  * Support DEB_BUILD_OPTIONS=noopt in debian/rules
    (Closes: #244293)
  * Increase length of line buffer in ReadConfigFile to 1024 chars;
    detect if a line is longer than that and error out
    (Closes: #244835)
  * Suppress a signed/unsigned warning in apt-cache.cc:DisplayRecord
  * Build apt-ftparchive with libdb4.2 rather than libdb2
    - Patch from Clint Adams to do most of the work
    - Build-Depends: s/libdb2-dev/libdb4.2-dev/
    - Add AC_PREREQ(2.50) to configure.in
    - Use db_strerror(err) rather than GlobalError::Errno (which uses strerror)
    - Add note to NEWS.Debian about upgrading old databases
  * Attempt to fix problems with chunked encoding by stripping only a single CR
    (Closes: #152711)
  * Modify debian/rules cvs-build to use cvs export, to avoid picking up
    junk files from the working directory
  * Add lang=fr attribute to refentry section of
    apt-extracttemplates.fr.1.sgml and apt-sortpkgs.fr.1.sgml so they are
    correctly built
  * Remove extraneous '\' characters from <command> tags in
    apt_preferences.fr.5.sgml
  * Translation updates:
    - Updated Swedish translation from Peter Karlsson <peter@softwolves.pp.se>
      (Closes: #238943)
    - New Slovenian translation from Jure Čuhalev <gandalf@owca.info>
      (closes: #239785)
    - New Portuguese translation from Miguel Figueiredo <elmig@debianpt.org>
      (closes: #240074)
    - Updated Spanish translation from Ruben Porras <nahoo82@telefonica.net>
    - Updated Spanish translation of man pages from Ruben Porras
      <nahoo82@telefonica.net>
    - Updated Simplified Chinese translation from "Carlos Z.F. Liu" <carlos_liu@yahoo.com>
      (Closes: #241971)
    - Updated Russian translation from Dmitry Astapov <adept@despammed.com>
      (Closes: #243959)
    - Updated Polish translation from Marcin Owsiany <porridge@debian.org>
      (Closes: #242388)
    - Updated Czech translation from Miroslav Kure <kurem@upcase.inf.upol.cz>
      (Closes: #244369)
    - Updated Japanese translation from Kenshi Muto <kmuto@debian.org>
      (Closes: #244176)
    - Run make -C po update-po to update .po files
    - Updated French translation from Christian Perrier <bubulle@debian.org>
      (Closes: #246925)
    - Updated Danish translation from Claus Hindsgaul <claus_h@image.dk>
      (Closes: #247311)

 -- Matt Zimmerman <mdz@debian.org>  Sat,  8 May 2004 12:52:20 -0700

apt (0.5.24) unstable; urgency=low

  * Updated Czech translation from Miroslav Kure <kurem@upcase.inf.upol.cz>
    (Closes: #235822)
  * Updated French translation from Christian Perrier <bubulle@debian.org>
    (Closes: #237403)
  * Updates to XML man pages from richard.bos@xs4all.nl
  * Updated Danish translation from Claus Hindsgaul <claus_h@image.dk>
    (Closes: #237771)
  * Updated Greek translation from Konstantinos Margaritis
    <markos@debian.org>
    (Closes: #237806)
  * Updated Spanish translation from Ruben Porras <nahoo82@telefonica.net>
    (Closes: #237863)
  * Updated pt_BR translation from Andre Luis Lopes <andrelop@debian.org>
    (Closes: #237960)
  * Regenerate .pot file (Closes: #237892)
  * Updated Polish translation from Marcin Owsiany <porridge@debian.org>
    (Closes: #238333)
  * In pkgAcquire::Shutdown(), set the status of fetching items to
    StatError to avoid a sometimes large batch of error messages
    (Closes: #234685)
  * Implement an ugly workaround for the 10000-character limit on the
    Binaries field in debSrcRecordParser, until such time as some things
    can be converted over to use STL data types (ABI change) (Closes: #236688)
  * Increase default tagfile buffer from 32k to 128k; this arbitrary limit
    should also be removed someday (Closes: #174945)
  * Checked against Standards-Version 3.6.1 (no changes)

 -- Matt Zimmerman <mdz@debian.org>  Tue, 16 Mar 2004 22:47:55 -0800

apt (0.5.23) unstable; urgency=low

  * Cosmetic updates to XML man pages from Richard Bos <radoeka@xs4all.nl>
  * Use the 'binary' target rather than 'all' so that the ssh and bzip2
    symlinks are created correctly (thanks to Adam Heath)
    (Closes: #214842)
  * Updated Simplified Chinese translation of message catalog from Tchaikov
    <chaisave@263.net> (Closes: #234186)
  * Change default for Acquire::http::max-age to 0 to prevent index files
    being out of sync with each other (important with Release.gpg)
  * Add an assert() to make sure that we don't overflow a fixed-size
    buffer in the very unlikely event that someone adds 10 packaging
    systems to apt (Closes: #233678)
  * Fix whitespace in French translation of "Yes, do as I say!", which
    made it tricky to type, again.  Thanks to Sylvain Pasche
    <sylvain.pasche@switzerland.org> (Closes: #234494)
  * Print a slightly clearer error message if no packaging systems are
    available (Closes: #233681)
  * Point to Build-Depends in COMPILING (Closes: #233669)
  * Make debian/rules a bit more consistent in a few places.
    Specifically, always use -p$@ rather than an explicit package name,
    and always specify it first, and use dh_shlibdeps -l uniformly rather
    than sometimes changing LD_LIBRARY_PATH directly
  * Document unit for Cache-Limit (bytes) (Closes: #234737)
  * Don't translate "Yes, do as I say!" in Chinese locales, because it can
    be difficult to input (Closes: #234886)

 -- Matt Zimmerman <mdz@debian.org>  Thu, 26 Feb 2004 17:08:14 -0800

apt (0.5.22) unstable; urgency=low

  * Updated French translation of man pages from Philippe Batailler
    <philippe.batailler@free.fr> (Closes: #203119)
  * Initialize StatusFile in debSystem (Closes: #229791)
  * Fix apt-get's suggests/recommends printing, which was skipping every
    other dependency due to both using GlobOr and incrementing the DepIterator
    (Closes: #229722)
  * Restore SIGINT/SIGQUIT handlers to their old values (rather than
    SIG_DFL) after invoking dpkg (Closes: #229854)
  * Updated Dutch translation of message catalog from cobaco
    <cobaco@linux.be> (Closes: #229601)
  * Catalan translation from Antoni Bella, Matt Bonner and Jordi Mallach
    (Closes: #230102)
  * Simplified Chinese translation of message catalog from "Carlos
    Z.F. Liu" <carlos_liu@yahoo.com> (Closes: #230960)
  * Replace SGML manpages with XML man pages from richard.bos@xs4all.nl
    (Closes: #230687)
  * Updated Spanish translation of man pages from Ruben Porras
    <nahoo82@telefonica.net> (Closes: #231539)
  * New Czech translation of message catalog from Miroslav Kure
    <kurem@upcase.inf.upol.cz> (Closes: #231921)

 -- Matt Zimmerman <mdz@debian.org>  Mon,  9 Feb 2004 12:44:54 -0800

apt (0.5.21) unstable; urgency=low

  * Patch from Eric Wong <normalperson@yhbt.net> to include apt18n.h after
    other headers to avoid breaking locale.h when setlocale() is defined
    as an empty macro.  This was not a problem on Debian, but broke
    compilation on Solaris. (Closes: #226509)
  * Updated French translation from Pierre Machard <pmachard@debian.org>
    (Closes: #226886)
  * Add colons to apt-get's "kept back"/"upgraded"/"downgraded" messages
    (Closes: #226813)
  * Fix typo in apt-cache(8) (Closes: #226351)
  * Clearer error message in place of "...has no available version, but
    exists in the database" (Closes: #212203)
  * Patch from Oliver Kurth <oku@masqmail.cx> to use AC_CACHE_VAL for
    GLIBC_VER to make cross-compilation easier (Closes: #221528)
  * Add example preferences file (Closes: #220799)
  * Updated Greek translation from Konstantinos Margaritis <markos@debian.org>
    (Closes: #227205)
  * Updated Spanish translation of man pages from Ruben Porras
    <nahoo82@telefonica.net> (Closes: #227729)

 -- Matt Zimmerman <mdz@debian.org>  Fri, 16 Jan 2004 10:54:39 -0800

apt (0.5.20) unstable; urgency=low

  * Fixed German translations of "Suggested" from Christian Garbs
    <debian@cgarbs.de> (Closes: #197960)
  * Add an "apt-cache madison" command with an output format similar to
    the katie tool of the same name (but less functionality)
  * Fix debSourcesIndex::Describe() to correctly say "Sources" rather than
    "Packages"

 -- Matt Zimmerman <mdz@debian.org>  Sat,  3 Jan 2004 23:42:50 -0800

apt (0.5.19) unstable; urgency=low

  * Fix Packages::Extensions support in apt-ftparchive generate
    (Closes: #225453)

 -- Matt Zimmerman <mdz@debian.org>  Sat,  3 Jan 2004 16:20:31 -0800

apt (0.5.18) unstable; urgency=low

  * New no_NO.po file from Tollef Fog Heen <tfheen@debian.org> to fix
    encoding problems (Closes: #225602)
  * Have "apt-ftparchive release" strip the leading path component from
    the checksum entries

 -- Matt Zimmerman <mdz@debian.org>  Fri,  2 Jan 2004 11:24:35 -0800

apt (0.5.17) unstable; urgency=low

  * Enable apt-ftparchive to generate Release files.  Hopefully this will
    make it easier for folks to secure their apt-able packages

 -- Matt Zimmerman <mdz@debian.org>  Fri, 26 Dec 2003 12:53:21 -0800

apt (0.5.16) unstable; urgency=low

  * po/de.po update from Michael Karcher <karcher@physik.fu-berlin.de>
    (Closes: #222560)
  * Update config.guess and config.sub from autotools-dev 20031007.1
  * Add knetbsd to buildlib/ostable (Closes: #212344)
  * Don't suggest apt-get -f install to correct broken build-deps; broken
    installed packages are rarely the cause (Closes: #220858)
  * Avoid clobbering configure.in if sed fails

 -- Matt Zimmerman <mdz@debian.org>  Wed, 24 Dec 2003 14:54:40 -0800

apt (0.5.15) unstable; urgency=low

  * Spanish man pages, patch from Ruben Porras <nahoo82@telefonica.net>
    (Closes: #195444)
    - apt.es.8 wasn't included in the patch, but was referenced.  Fetched
      version 1.3 from debian-doc cvs
    - Create doc/es/.cvsignore
  * Patch from Koblinger Egmont <egmont@uhulinux.hu> to fix
    pkgCache::PkgFileIterator::Label() to correctly refer to File->Label
    rather than File->Origin (Closes: #213311)
  * Add missing comma and space to German translation of "downgraded"
    (Closes: #213975)
  * Add missing comma in apt_preferences(5) (Closes: #215362)
  * Fix whitespace in French translation of "Yes, do as I say!", which
    made it tricky to type.  Thanks to Sylvain Pasche
    <sylvain.pasche@switzerland.org> (Closes: #217152)
  * Let apt-get build-dep try alternatives if the installed package
    doesn't meet version requirements (Closes: #214736)
  * Fix version display for recommends (Closes: #219900)
  * Use isatty rather than ttyname for checking if stdin is a terminal.
    isatty has the advantage of not requiring /proc under Linux, and thus
    Closes: #221728
  * Correctly implement -n as a synonym for --names-only (Closes: #224515)
  * Update apt-cache(8)
    - Document --installed
    - --recursive applies to both depends and rdepends
  * Japanese translation of documentation from Kurasawa Nozomu <nabetaro@slug.jp>
    (Closes: #186235)
  * Clarify documentation of --no-upgrade in apt-get(8) (Closes: #219743)
  * Clean up and simplify some of the suggests/recommends display in apt-get
  * Use cvs update -d in debian/rules cvs-build rather than just update
  * Pass --preserve-envvar PATH --preserve-envvar CCACHE_DIR to debuild.  apt
    takes a long time to build, and ccache helps

 -- Matt Zimmerman <mdz@debian.org>  Sat, 20 Dec 2003 16:34:30 -0800

apt (0.5.14) unstable; urgency=low

  * apt-get build-dep, when trying to skip over the remaining elements of
    an or-expression, would accidentally inherit the version requirements of a
    later item in the or-expression.  Fixed it.
  * Let apt-get build-dep try alternatives if the first dependency in an
    or-expression is not available
  * Add a Debug::BuildDeps to generate some trace output
  * Help apt-get build-dep produce more useful error messages
  * Process build-dependencies in forward rather than reverse order
  * Error out if an installed package is too new for a << or <=
    build-dependency
  * apt-get build-dep should now be able to handle almost any package with
    correct build-depends.  The primary exception is build-dependencies on
    virtual packages with more than one provider, and these are
    discouraged for automated processing (but still common,
    unfortunately).

 -- Matt Zimmerman <mdz@debian.org>  Tue, 23 Sep 2003 22:57:31 -0400

apt (0.5.13) unstable; urgency=medium

  * Document configuration file comment syntax in apt.conf(5)
    (Closes: #211262)
  * s/removed/installed/ in a comment in apt-get.cc
  * Move comment for ListParser::ParseDepends into the right place
  * Don't preserve ownership when copying config.guess and config.sub.
    This broke builds where the clean target was run with different
    privileges than the rest of the build (i.e., root) (Closes: #212183)
  * On second thought, don't copy config.guess and config.sub at all.  I'd
    rather they always match what is in CVS.

 -- Matt Zimmerman <mdz@debian.org>  Mon, 22 Sep 2003 10:28:17 -0400

apt (0.5.12) unstable; urgency=low

  * Exclude subdirectories named 'debian-installer' from the apt-cdrom
    search (Closes: #210485 -- release-critical)

 -- Matt Zimmerman <mdz@debian.org>  Thu, 11 Sep 2003 21:48:14 -0400

apt (0.5.11) unstable; urgency=low

  * Updated pt_BR translations from Andre Luis Lopes <andrelop@debian.org>
    (Closes: #208302)
  * In apt.conf(5), give the fully qualified name of Dir::Bin::Methods,
    rather than just "methods"
  * Add new nb and nn translations from Petter Reinholdtsen <pere@hungry.com>
  * Clean up reportbug script a bit, and extend it to distinguish between a
    configuration file not existing and the user declining to submit it with
    the report
  * Add #include <langinfo.h> to cmdline/apt-get.cc.  This apparently gets
    pulled in by something else with recent g++ and/or glibc, but is
    required when building on, e.g., stable
  * Patch from Koblinger Egmont <egmont@uhulinux.hu> to fix version
    comparisons with '~' (Closes: #205960)
  * Disable Russian translation until someone can review it
    (Closes: #207690)

 -- Matt Zimmerman <mdz@debian.org>  Wed, 10 Sep 2003 19:41:28 -0400

apt (0.5.10) unstable; urgency=low

  * Correct the section in apt_preferences(5) on interpreting priorities
    to show that zero is not a valid priority, and print a warning if such
    a pin is encountered in the preferences file (Closes: #204971)
  * Regenerate French man pages from sgml source (Closes: #205886)
  * Get self-tests compiling again, updated for latest library API
    and g++ 3.3
  * Add version comparison tests for #194327 and #205960
  * Fix error message in version test to output versions in the order in
    which they were compared when the reverse comparison fails
  * Reference the source package bug page rather than the one for the
    binary package 'apt' in the man pages (Closes: #205290)
  * Updated Polish po file from Marcin Owsiany <porridge@debian.org>
    (Closes: #205950)
  * Mention some of the available frontends in apt-get(8) (Closes: #205829)
  * Add apt-config to SEE ALSO section of apt-get (Closes: #205036)
  * Add missing "lang" attributes to refentry tags in French man pages
    (apt-cdrom, apt-extracttemplates, apt-sortpkgs)
  * Change upgraded/newly installed/not fully installed or removed
    messages to be consistent and somewhat shorter (some translations
    exceeded 80 characters even in the simplest case)
  * Make APT::Get::Show-Upgraded (aka apt-get -u) default to true.
  * Updates to Dutch translation from Bart Cornelis <cobaco@linux.be>
    (Closes: #207656)

 -- Matt Zimmerman <mdz@debian.org>  Sun, 31 Aug 2003 21:12:39 -0400

apt (0.5.9) unstable; urgency=low

  * Oh well, apt isn't going to make it into testing anytime soon due to
    new glibc and gcc deps, so we might as well fix more bugs
  * Fix typo in example ftp-archive.conf (Closes: #203295)
  * Mention default setting for --all-versions (Closes: #203298)
  * Patch from Otavio Salvador <otavio@debian.org> to have --version
    only print the version (and not usage as well) (Closes: #203418)
  * Patch from Otavio Salvador <otavio@debian.org> to switch from
    dh_installmanpages to dh_installman.  Fixes the problem where the
    pt_BR man page was installed in the wrong location (Closes: #194558)
  * Move the French apt-ftparchive man page into apt-utils where it
    belongs.  apt-utils Replaces: apt (<< 0.5.9)
  * Write records from "apt-cache show" using fwrite(3) rather than
    write(2), in case for some reason the entire record doesn't get
    written by a single write(2)
  * Add new French man pages to doc/fr/.cvsignore
  * Add freebsd to buildlib/ostable (Closes: #193430)
  * Avoid segfault if a package name is specified which consists
    entirely of characters which look like end tags ('+', '-')
    (Closes: #200425)
  * Patch from Otavio Salvador <otavio@debian.org> to avoid listing
    suggests/recommends for packages which are selected for installation
    at the same time as the package which suggests/recommends them
    (Closes: #200102)
  * Patch from Otavio Salvador <otavio@debian.org> to avoid listing
    suggests/recommends which are Provided by a package which is already
    installed (Closes: #200395)
  * Patch to update pt_BR man page for apt_preferences(5) from Andre Luis
    Lopes <andrelop@debian.org> (Closes: #202245)
  * Use nl_langinfo(YESEXPR) rather than comparing to the translated
    string "Y".  Closes: #200953 and should make the prompting generally
    more robust in the face of i18n.  In the particular case of #200953,
    it was being fooled because of signedness issues with toupper(3)
    (Closes: #194614)
  * apt Suggests: aptitude | synaptic | gnome-apt | wajig
    (Closes: #146667)
  * Clean up whitespace in translated strings in ru.po, which messed up
    indentation (some other translations probably have similar problems)
    (Closes: #194282)
  * Run ispell -h over the man page sources and fix a bunch of typos
  * Use debian/compat rather than DH_COMPAT
  * Update to debhelper compatibility level 3
    - remove ldconfig calls from debian/{postinst,postrm} as dh_makeshlibs
      will add them
    - echo 3 > debian/compat
    - Build-Depends: debhelper (>= 3)
  * Exclude '.#*' from cvs-build
  * Let the ftp method work with ftp servers which do not require a
    password (Closes: #199425)
  * Build-depend on debhelper >= 4.1.62, because we need the fix for
    #204731 in order for dh_installman to work correctly
    with our SGML man pages
  * Move dh_makeshlibs ahead of dh_installdeb so that its postinst
    fragments are properly substituted

 -- Matt Zimmerman <mdz@debian.org>  Sun, 10 Aug 2003 19:54:39 -0400

apt (0.5.8) unstable; urgency=medium

  * urgency=medium because the changes since 0.5.5.1 are pretty safe as
    far as core functionality, 0.5.5.1 survived unstable for 10 days, and
    I don't want to delay apt's progress into testing any further.  It's
    decidedly better than 0.5.4.
  * Clarify the meaning of the only-source option in apt-get(8)
    (Closes: #177258)
  * Updated French man pages from Philippe Batailler
    <philippe.batailler@free.fr> (Closes: #182194)
  * Give a warning if an illegal type abbreviation is used when looking up a
    configuration item (Closes: #168453)
  * Improve build-depends handling of virtual packages even further, so that
    it will now also try to satisfy build-depends on virtual packages if they
    are not installed.  Note that this only works if there is only one
    package providing the virtual package, as in other cases (Closes: #165404)
  * Update config.guess and config.sub from autotools-dev 20030717.1
  * Tweak SGML in apt-extracttemplates.1.sgml so that literal '>' doesn't end
    up in output
  * Document SrcDirectory in apt-ftparchive.1.sgml (Closes: #156370)
  * Support TMPDIR in apt-extracttemplates (Closes: #191656)
  * Fix ru.po to use a capital letter for the translation of 'Y' so that
    YnPrompt works correctly (Closes: #200953).  No other translations seem
    to have this problem
  * Regenerate POT file and sync .po files
  * Only try to clear stdin if it is a tty, to avoid looping if there is
    lots of stuff (perhaps an infinite amount) to read (Closes: #192228)

 -- Matt Zimmerman <mdz@debian.org>  Fri, 25 Jul 2003 20:21:53 -0400

apt (0.5.7) unstable; urgency=low

  * Update control file to match overrides (apt priority important,
    libapt-pkg-dev section libdevel)
  * Silence the essential packages check if we are only downloading
    archives and not changing the system (Closes: #190862)
  * Skip version check if a build-dependency is provided by an installed package
    (Closes: #126938)
  * Have apt-cache show exit with an error if it cannot find any of the
    specified packages (Closes: #101490)

 -- Matt Zimmerman <mdz@debian.org>  Mon, 21 Jul 2003 23:43:24 -0400

apt (0.5.6) unstable; urgency=low

  * Adam Heath <doogie@debian.org>
    - Fix segfault when handling /etc/apt/preferences.  Closes: #192409.
  * Matt Zimmerman <mdz@debian.org>
    - Clean up some string handling, patch from Peter Lundkvist
      <p.lundkvist@telia.com> (Closes: #192225)
    - Don't fall off the end of the buffer when comparing versions.
      Patch from Koblinger Egmont <egmont@uhulinux.hu> (Closes: #194327)
    - Minor fixes to apt-ftparchive(1) (Closes: #118156)
    - Fix typo in apt-ftparchive help text (Closes: #119072)
    - More typos in apt-ftparchive help text (Closes: #190936)
    - Update config.guess, config.sub to latest versions
    - Modify the description for apt-utils to reflect the fact that it is not
      (any longer) infrequently used (Closes: #138045)
    - Make setup script for dselect method more explicit about
      overwriting sources.list (Closes: #151727)
    - Fix typo in apt-cache(8) (Closes: #161243)
    - Remove duplicate 'showpkg' from synopsis on apt-cache(8)
      (Closes: #175611)
    - Document in apt-get(8) the meaning of the '*' in ShowList, which is that
      the package is being purged (Closes: #182369)
    - Fix extra "/" character in apt.conf(5) (Closes: #185545)
    - Fix typo in tar error message (Closes: #191424)
    - Clarify description of 'search' on apt-cache(8) (Closes: #192216)
    - Fix incorrect path for 'partial' directory on apt-get(8)
      (Closes: #192933)
    - Fixes to pt_BR translation from Andre Luis Lopes <andrelop@ig.com.br>
      (Closes: #196669)
    - Updated apt_preferences(5) man page with many corrections and
      clarifications from Thomas Hood <jdthood@yahoo.co.uk>
      (Closes: #193336)
    - Fix SGML validation errors in apt-cache.8.sgml introduced in 0.5.5 or so
    - Add a simple example to apt-ftparchive(1) (Closes: #95257)
    - Add bug script for collecting configuration info (Closes: #176482)

 -- Matt Zimmerman <mdz@debian.org>  Mon, 21 Jul 2003 01:59:43 -0400

apt (0.5.5.1) unstable; urgency=low

  * Move the target of the example docs from doc to binary.  Closes:
    #192331
  * Fix api breakage that broke apt-ftparchive and apt-cache dumpavail, by
    backing out change that incorretly attempted to handle Package sections
    larger than 32k.  Closes: #192373
  * Fix never-ending loop with apt-get install -V.  Closes: #192355.

 -- Adam Heath <doogie@debian.org>  Mon, 19 May 2003 12:30:16 -0500

apt (0.5.5) unstable; urgency=low

  * New deb version compare function, that has no integer limits, and
    supports pre-versions using ~.  Code ported from dpkg.
  * Fix handling of [!arch] for build-dependencies. Closes: #88798, #149595
  * Fix handling of build-deps on unknown packages. Closes: #88664, #153307
  * "apt-get --arch-only build-dep" to install only architecture-
    dependent build dependencies. Bump minor shared lib number to reflect
    small change in BuildDepend API.
  * APT::Build-Essential configuration option (defaults to "build-essential")
    so that "apt-get build-dep" will ensure build essential packages are
    installed prior to installing other build-dependencies. Closes: #148879
  * LD_LIBRARY_PATH thing. Closes: #109430, #147529
  * /usr/doc reference in postinst. Closes: #126189
  * Doc updates. Closes: #120689
  * Possible apt-cache segfault. Closes: #120311, #118431, #117915, #135295,
          #131062, #136749
  * Print special message for EAI_AGAIN. Closes: #131397
  * libapt-pkg-dev needs to bring in the apt-inst library if linking
    is to work. Closes: #133943
  * Typos, Doc Stuff. Closes: #132772, #129970, #123642, #114892, #113786,
         #109591, #105920, #103678, #139752, #138186, #138054, #138050,
	 #139994, #142955, #151654, #151834, #147611, #154268, #173971
  * Fix possibility for tag file parsing to fail in some unlikely situations.
    Closes: #139328
  * Use std C++ names for some header files. Closes: #128741
  * Do not check for free space if --no-download. Closes: #117856
  * Actually implement or group handling for 'upgrade'. Closes: #133950
  * "Internal Error, Couldn't configure pre-depend" is not actually an
    internal error, it is a packaging error and now it says so, and
    pinpoints the problem dependency. Closes: #155621
  * Allows failure to write to a pipe for post-invoke stuff. Closes: #89830
  * Use usr/share/doc for dhelp. Closes: #115701
  * --print-uris works with 'update'. Closes: #57070
  * Options Dpkg::MaxArgs,Dpkg::MaxArgBytes to allow a much longer dpkg
    command line.
  * Fixed 2 little OR group bugs, thanks to Yann Dirson. Closes: #143995,
    #142298
  * Allow an uninstalled package to be marked for removal on an install
    line (meaning not to automatically install it), also fix some dodgy
    handling of protected packages. Closes: #92287, #116011
  * Fix errant prefix matching in version selection. Closes: #105968
  * Ensure that all files needed to run APT as a user are readable and
    ignore roots umask for these files. Closes: #108801
  * Support larger config spaces. Closes: #111914
  * 'apt-get update' no longer does 'Building Dependency Tree'.
  * When matching regexs allways print a message. Change regex activation
    charset. Closes: #147817
  * Don't die if lines in sources.list are too long. Closes: #146846
  * Show file name on apt-extracttemplate error messges. Closes: #151835
  * i18n gettext stuff, based on work from Michael Piefel: Closes: #95933
  * Some highly unlikely memory faults. Closes: #155842
  * C++ stuff for G++3.2. Closes: #162617, #165515,
  * apt-config dumps sends to stdout not stderr now.  Closes: #146294
  * Fix segfault in FindAny when /i is used, and there is no default.
    Closes: #165891
  * Add s390x to archtable.  Closese: #160992.
  * Update config.sub/config.guess in cvs, and add support to debian/rules
    to update them from /usr/share/misc if they exist.  Closes: #155014
  * Remove 'Sorry' from messages.  Closes: #148824.
  * Change wording of 'additional disk space usage' message.  Closes:
    #135021.
  * apt-extracttemplates now prepends the package name when extracting
    files.  Closes: #132776
  * Add -n synonym for --names-only for apt-cache.  Closes: #130689
  * Display both current version and new version in apt-get -s.  Closes:
    #92358
  * Add an options and timeout config item to ssh/rsh.  Closes: #90654
  * libapt-pkg-dev now depends on apt-utils.  Closes: #133942.
  * Change verbose logging output of apt-ftparchive to go to stderr,
    instead of stdout.  Also, errors that occur no longer go to stdout,
    but stderr.  Closes: #161592
  * Test for timegm in configure.  Closes: #165516.
  * s/st_mtime/mtime/ on our local stat structure in apt-ftparchive, to
    support compliation on platforms where st_mtime is a macro.  Closes:
    #165518
  * Check the currently mounted cdrom, to see if it's the one we are
    interested in.  Closes: #154602
  * Refer to reportbug instead of bug in the man pages. Closes: #173745
  * Link apt-inst to apt-pkg. Closes: #175055
  * New apt_preferences man page from Thomas Hood, Susan Kleinmann,
    and others.
  * Fix > 300 col screen segfault. Closes: #176052
  * Rebuild with gcc-3.2. Closes: #177752, #178008.
  * Fix build-dep handling of | dependencies.
    Closes: #98640, #145997, #158896, #172901
  * Double default value of APT::Cache-Limit, until such time as it
    can be made more dynamic.  Closes: #178623.
  * Report uris with '.gz' when there are errors.  Closes: #178435.
  * When installing build-deps, make sure the new version will
    satisfy build requirements. Closes: #178121
  * Split offline and guide documentation into apt-doc.  This was done so
    that binary-arch builds do not require documention deps.  Note, that 
    apt-doc is not installed on upgrades.
  * Use doc-base, instead of dhelp directly.  Closes: #110389
  * Change http message 'Waiting for file' to 'Waiting for headers'.
    Closes: #178537
  * Remove trailing lines on package lists in apt-get.  Closes: #178736.
  * Fix origin pins for file:// uris.  Closes: #189014.
  * Apply typo and syntax patch from bug to apt-cache.8.sgml.  Closes:
    #155194
  * s/dpkg-preconfig/dpkg-preconfigure/ in examples/configure-index.
    Closes: #153734.
  * Fix some typos in the apt-get manual.  Closes: #163932.
  * Apply patch from bug, to change frozen to testing, and then do it
    everywhere else.  Closes: #165085.
  * Update es.po.  Closes: #183111.
  * Add pt_BR translation of apt_preferences(5).  Also, build fr manpages.
    Closes: #183904.
  * Add a vcg command to apt-cache, similiar to dotty.  Closes: #150512.
  * Add option to apt-get to show versions of packages being
    upgraded/installed.
  * Be quiet in apt.post{inst,rm}.  Closes: #70685.
  * apt-get now prints out suggested and recommended packages.  Closes:
    #54982.
  * Insert some newlines in the cdrom change media message.  Closes:
    #154601.
  * Add a rdepends command to apt-cache.  Closes: #159864.
  * When building the dpkg command line, allow for 8192 chars to be used,
    instead of only 1024.
  * APT::Immediate-Configure had inverted semantics(false meant it was
    enabled).  Closes: #173619.
  * Fix status file parser so that if a record is larger than 32k, the
    buffer size will be doubled, and the read attempted again.  Closes:
    #174945.

 -- Adam Heath <doogie@debian.org>  Sun, 27 Apr 2003 01:23:12 -0500

apt (0.5.4) unstable; urgency=low

  * M68k config.guess patch. Closes: #88913
  * Bi-yearly test on OpenBSD and Solaris
  * Doc updates. Closes: #89121, #89854, #99671, #98353, #95823, #93057,
          #97520, #102867, #101071, #102421, #101565, #98272, #106914,
          #105606, #105377
  * Various cosmetic code updates. Closes: #89066, #89066, #89152
  * Add "pre-auto" as an option for DSelect::Clean (run autoclean after
    update).
  * More patches from Alfredo for Vendors and more SHA-1 stuff
  * Fix for AJ's 'desire to remove perl-5.005' and possibly other
    similar situations. Closes: #56708, #59432
  * no_proxy and ftp. Closes: #89671
  * Philippe Batailler's man page patches.
  * Fix for display bug. Closes: #92033, #93652, #98468
  * Use more than 16bits for the dep ID. Some people ran out..
    Closes: #103020, #97809, #102951, #99974, #107362, #107395, #107362,
            #106911, #107395, #108968
  * Reordered some things to make dante and FTP happier. Closes: #92757
  * James R. Van Zandt's guide.sgml updates. Closes: #90027
  * apt-ftparchive copes with no uncompressed package files + contents.
  * French man pages from philippe batailler - well sort of. They
    don't build yet..
  * run-parts. Closes: #94286
  * 'apt-cache policy' preferences debug tool.
  * Whatever. Closes: #89762
  * libstdc++ and HURD. Closes: #92025
  * More apt-utils verbage. Closes: #86954
  * Fliped comparision operator. Closes: #94618
  * Used the right copyright file. Closes: #65691
  * Randolph's G++3 patches.
  * Fixed no_proxy tokanizing. Closes: #100046
  * Strip Config-Version when copying status to available. Closes: #97520
  * Segfault with missing source files. Closes: #100325
  * EINTR check. Closes: #102293
  * Various changes to the locking metholodgy for --print-uris.
    Closes: #100590
  * Lame LD_LIBRARY_PATH thing. Closes: #98928
  * apt-cache search searchs provide names too now. Closes: #98695
  * Checksum and long lines problem. Closes: #106591
  * .aptignr and empty files are just a warning. Closes: #97364

 -- Jason Gunthorpe <jgg@debian.org>  Sat, 18 Aug 2001 17:21:59 -0500

apt (0.5.3) unstable; urgency=low

  * JoeyH's dpkg::preconfig not working. Closes: #88675
  * Fixed apt override disparity
  * Alfredo's SHA-1 and related patches

 -- Jason Gunthorpe <jgg@debian.org>  Sun,  4 Mar 2001 15:39:43 -0700

apt (0.5.2) unstable; urgency=low

  * Fixed mention of /usr/doc in the long description
  * JoeyH's downgrade bug -- don't use 0.5.1
  * Doc bug. Closes: #88538
  * Fault in building release strings. Closes: #88533

 -- Jason Gunthorpe <jgg@debian.org>  Sun,  4 Mar 2001 15:39:43 -0700

apt (0.5.1) unstable; urgency=low

  * Fixed #82894 again, or should be and.
  * Process the option string right. Closes: #86921
  * Don't eat the last command for pipes. Closes: #86923
  * Ignore .* for configuration directory processing. Closes: #86923
  * Alfredo's no_proxy patch
  * Documentation fixes. Closes: #87091
  * JoeyH's double slash bug. Closes: #87266
  * Unintitialized buffer and apt-ftparchive contents generation.
     Closes: #87612
  * Build-deps on virtual packages. Closes: #87639
  * Fixes glibc/libstdc++ symbol dependencies by including glibc and
    libstdc++ version info in the library soname and in the package
    provides. Closes: #87426
  * Updated soname version to 0.3.2
  * apt-extracttemplates moved from debconf into apt-utils
  * s390 archtable entry. Closes: #88232
  * Dan's segfault
  * Some instances where the status file can source a package in a
    non-sensical way. Closes: #87390
  * Work better if there are duplicate sources.list entries.
  * Fixed the resetting of Dir with "dir {};". Closes: #87323

 -- Randolph Chung <tausq@debian.org>  Sat, 3 Mar 2001 15:37:38 -0700

apt (0.5.0) unstable; urgency=low

  * Fixed an obscure bug with missing final double new lines in
    package files
  * Changed the apt-cdrom index copy routine to use the new section
    rewriter
  * Added a package file sorter, apt-sortpkgs
  * Parse obsolete Optional dependencies.
  * Added Ben's rsh method. Closes: #57794
  * Added IPv6 FTP support and better DNS rotation support.
  * Include the server IP in error messages when using a DNS rotation.
    Closes: #64895
  * Made most of the byte counters into doubles to prevent 32bit overflow.
    Closes: #65349
  * HTTP Authorization. Closes: #61158
  * Ability to parse and return source index build depends from Randolph.
  * new 'apt-get build-dep' command from Randolph. Closes: #63982
  * Added apt-ftparchive the all dancing all singing FTP archive
    maintinance program
  * Allow version specifications with =1.2.4-3 and /2.2 or /stable postfixes
    in apt-get.
  * Removed useless internal cruft including the xstatus file.
  * Fixed config parser bugs. Closes: #67848, #71108
  * Brain Damanged apt-get config options changed, does not change the command
    line interface, except to allow --enable-* to undo a configuration
    option:
      No-Remove -> Remove
      No-Download -> Download
      No-Upgrade -> Upgrade
  * Made this fix configable (DSelect::CheckDir) and default to disabled:
     * No remove prompt if the archives dir has not changed. Closes: #55709
    Because it is stupid in the case where no files were downloaded due to
    a resumed-aborted install, or a full cache! Closes: #65952
  * Obscure divide by zero problem. Closes: #64394
  * Update sizetable for mips. Closes: #62288
  * Fixed a bug with passive FTP connections
  * Has sizetable entry for sparc64. Closes: #64869
  * Escape special characters in the ::Label section of the cdroms.lst
  * Created apt-utils and python-apt packages
  * Due to the new policy engine, the available file may contain entries
    from the status file. These are generated if the package is not obsolete
    but the policy engine prohibits using the version from the package files.
    They can be identified by the lack of a Filename field.
  * The new policy engine. Closes: #66509, #66944, #45122, #45094, #40006,
    #36223, #33468, #22551
  * Fixed deb-src line for non-us. Closes: #71501, #71601
  * Fixes for G++ 2.96, s/friend/friend class/
  * Fixed mis doc of APT::Get::Fix-Missing. Closes: #69269
  * Confirmed fix for missing new line problem. Closes: #69386
  * Fixed up dhelp files. Closes: #71312
  * Added some notes about dselect and offline usage. Closes: #66473, #38316
  * Lock files on read only file systems are ignored w/ warning.
    Closes: #61701
  * apt-get update foo now gives an error! Closes: #42891
  * Added test for shlibs on hurd. Closes: #71499
  * Clarified apt-cache document. Closes: #71934
  * DocBook SGML man pages and some improvements in the text..
  * sigwinch thing. Closes: #72382
  * Caching can be turned off by setting the cache file names blank.
  * Ignores arches it does not know about when autocleaning. Closes: #72862
  * New function in apt-config to return dirs, files, bools and integers.
  * Fixed an odd litle bug in MarkInstall and fixed it up to handle
    complex cases involving OR groups and provides.
    68754 describes confusing messages which are the result of this..
    Closes: #63149, #69394, #68754, #77683, #66806, #81486, #78712
  * Speeling mistake and return code for the 'wicked' resolver error
    Closes: #72621, #75226, #77464
  * Solved unable to upgrade libc6 from potato to woody due to 3 package
    libc6 dependency loop problem.
  * Leading sources.list spaces. Closes: #76010
  * Removed a possible infinite loop while processing installations.
  * Man page updates. Closes: #75411, #75560, #64292, #78469
  * ReduceSourceList bug. Closes: #76027
  * --only-source option. Closes: #76320
  * Typos. Closes: #77812, #77999
  * Different status messages. Closes: #76652, #78353
  * /etc/apt/apt.conf.d/ directory for Joey and Matt and pipe protocol 2
  * OS detection an support for the new pseduo standard of os-arch for the
    Architecture string. Also uses regexing.. Closes: #39227, #72349
  * Various i18n stuff. Note that this still needs some i18n wizard
    to do the last gettextization right. Closes: #62386
  * Fixed a problem with some odd http servers/proxies that did not return
    the content size in the header. Closes: #79878, #44379
  * Little acquire bugs. Closes: #77029, #55820
  * _POSIX_THREADS may not be defined to anything, just defined..
    Closes: #78996
  * Spelling of Ignore-Hold correctly. Closes: #78042
  * Unlock the dpkg db if in download only mode. Closes: #84851
  * Brendan O'Dea's dselect admindir stuff. Closes: #62811
  * Patch from BenC. Closes: #80810
  * Single output of some names in lists. Closes: #80498, #43286
  * Nice message for people who can't read syserror output. Closes: #84734
  * OR search function. Closes: #82894
  * User's guide updates. Closes: #82469
  * The AJ/JoeyH var/state to var/lib transition patch. Closes: #59094
  * Various CD bugs, again thanks to Greenbush
    Closes: #80946, #76547, #71810, #70049, #69482
  * Using potato debhelper. Closes: #57977
  * I cannot self-terminate. Closes: #74928

 -- Jason Gunthorpe <jgg@debian.org>  Wed, 21 Feb 2001 00:39:15 -0500

apt (0.3.19) frozen unstable; urgency=low

  * Updates to apt-cdrom to support integrated non-us nicely, thanks to
    Paul Wade.
  * Fixed that apt-get/cdrom deadlock thing. Closes: #59853, #62945, #61976
  * Fixed hardcoded path. Closes: #59743
  * Fixed Jay's relative path bug
  * Allowed source only CDs. Closes: #58952
  * Space check is supressed if --print-uris is given. Closes: #58965
  * Clarified the documenation examples for non-us. Closes: #58646
  * Typo in the package description. Closes: #60230
  * Man Page typo. Closes: #60347
  * Typo in Algorithms.cc. Closes: #63577
  * Evil dotty function in apt-cache for generating dependency graphs
    with the as-yet-unpackaged GraphVis.
  * Appears to have been fixed in Janurary.. Closes: #57981
  * New config.guess/sub for the new archs. Closes: #60874
  * Fixed error reporting for certain kinds of resolution failures.
    Closes: #61327
  * Made autoclean respect 'q' settings. Closes: #63023
  * Fixed up the example sources.list. Closes: #63676
  * Added DPkg::FlushSTDIN to control the flushing of stdin before
    forking dpkg. Closes: #63991

 -- Ben Gertzfield <che@debian.org>  Fri, 12 May 2000 21:10:54 -0700

apt (0.3.18) frozen unstable; urgency=low

  * Changes in the postinst script. Closes: #56855, #57237
  * Fixed bashism. Closes: #57216, #57335
  * Doc updates. Closes: #57772, #57069, #57331, #57833, #57896

 -- Ben Gertzfield <che@debian.org>  Sun, 13 Feb 2000 01:52:31 -0800

apt (0.3.17) unstable; urgency=low

  * RFC 2732 usage for CDROM URIs and fixes to apt-cdrom
  * Fixed the configuration parser to not blow up if ; is in the config
    string
  * Applied visual patch to dselect install script . Closes #55214
  * Included the configure-index example
  * Minimal CD swaps
  * Library soname has increased
  * Fixed default sources.list to have correct URLs for potato when it
    becomes stable
  * Added a message about erasing sources.list to dselect setup script
    Closes: #55755
  * No remove prompt if the archives dir has not changed. Closes: #55709
  * Fixed inclusion of 2nd sample config file. Closes: #55374
  * Made file mtimes of 0 not confuse the methods If-Modifed-Since check.
    Closes: #55991

 -- Ben Gertzfield <che@debian.org>  Mon, 31 Jan 2000 12:12:40 -0800

apt (0.3.16) unstable; urgency=low

  * Made --no-download work. Closes: #52993
  * Now compiles on OpenBSD, Solaris and HP-UX
  * Clarify segfault errors
  * More debhelper fixes. Closes: #52662, #54566, #52090, #53531, #54769
  * Fix for Joel's discovery of glibc removal behavoir.
  * Fix for Ben Collins file: uri from slink upgrade.
  * Fixed resume code in FTP. Closes: #54323
  * Take more precautions to prevent the corruption Joey Hess saw.
  * Fixed --no-list-cleanup
  * RFC 2732 URI parsing ([] for hostnames).
  * Typo in apt-cache man page. Closes: #54949

 -- Ben Gertzfield <che@debian.org>  Fri, 14 Jan 2000 08:04:15 -0800

apt (0.3.15) unstable; urgency=low

  * Added DSelect::WaitAfterDownload Closes: #49549
  * Fixed cast error in byteswap macro and supporting code. Closes: #50093
  * Fixed buffer overflow for wide terminal sizes. Closes: #50295
  * Made -s and clean not do anything. Closes: #50238
  * Problem with Protected packages and the new OR code.
  * /usr/share/doc stuff. Closes: #51017, #50228, #51141
  * Remove doesn't require a package to be installable. Closes: #51175
  * FTP proxy touch ups in the mabn page. Closes: #51315, #51314

 -- Ben Gertzfield <che@debian.org>  Sat,  4 Dec 1999 21:17:24 -0800

apt (0.3.14) unstable; urgency=low

  * Fix Perl or group pre-depends thing Closes: #46091, #46096, #46233, #45901
  * Fix handling of dpkg's conversions from < -> <= Closes: #46094, #47088
  * Make unparsable priorities non-fatal Closes: #46266, #46267, #46293, #46298
  * Fix handling of '/' for the dist name. Closes: #43830, #45640, #45692
  * Fixed 'Method gave a blank filename' error from IMS queries onto CDs.
    Closes: #45034, #45695, #46537
  * Made OR group handling in the problem resolver more elaborate. Closes: #45646
  * Added APT::Clean-Installed option. Closes: #45973
  * Moves the free space check to after the calculated size is printed.
    Closes: #46639, #47498
  * mipsel arch Closes: #47614
  * Beautified URI printing to not include passwords Closes: #46857
  * Fixed little problem with --no-download Closes: #47557
  * Tweaked Dselect 'update' script to re-gen the avail file even in the
    event of a failure Closes: #47112
  * Retries for source archives too Closes: #47529
  * Unmounts CDROMs iff it mounted them Closes: #45299
  * Checks for the partial directories before doing downloads Closes: #47392
  * no_proxy environment variable (http only!) Closes: #43476
  * apt-cache showsrc Closes: #45799
  * De-Refs Single Pure virtual packages. Closes: #42437, #43555
  * Regexs for install. Closes: #35304, #38835
  * Dependency reports now show OR group relations
  * Re-Install feature. Cloes: #46961, #37393, #38919
  * Locks archive directory on clean (woops)
  * Remove is not 'sticky'. Closes: #48392
  * Slightly more accurate 'can not find package' message. Closes: #48311
  * --trivial-only and --no-remove. Closes: #48518
  * Increased the cache size. Closes: #47648
  * Comment woopsie. Closes: #48789
  * Removes existing links when linking sources. Closes: #48775
  * Problem resolver does not install all virtual packages. Closes: #48591, #49252
  * Clearer usage message about 'source' Closes: #48858
  * Immediate configure internal error Closes: #49062, #48884

 -- Ben Gertzfield <che@debian.org>  Sun,  7 Nov 1999 20:21:25 -0800

apt (0.3.13) unstable; urgency=low

  * Fix timestamp miss in FTP. Closes: #44363
  * Fix sorting of Kept packages. Closes: #44377
  * Fix Segfault for dselect-upgrade. Closes: #44436
  * Fix handling of '/' for the dist name. Closes #43830
  * Added APT::Get::Diff-Only and Tar-Only options. Closes #44384
  * Add commented-out deb-src URI to default sources.list file.

 -- Ben Gertzfield <che@debian.org>  Sun, 19 Sep 1999 18:54:20 -0700

apt (0.3.12) unstable; urgency=low

  * Fix for typo in the dhelp index. Closes: #40377
  * Multiple media swap support
  * Purge support. Closes: #33291, #40694
  * Better handling of - remove notation. Closes: #41024
  * Purge support. Closes: #33291, #40694
  * Error code on failed update. Closes: #41053
  * apt-cdrom adds entries for source directories. Closes: #41231
  * Sorts the output of any list. Closes: #41107
  * Fixes the looping problem. Closes: #41784, #42414, #44022
  * Fixes the CRC mechanism to lowercase all strings. Closes: #41839
  * More checks to keep the display sane. Particularly when fail-over is
    used with local mirrors and CD-Roms. Closes: #42127, #43130, #43668
  * PThread lockup problem on certain sparc/m68k. Closes: #40628
  * apt-cdrom understands .gz Package files too. Closes: #42779
  * Spelling error in dselect method description. Closes: #43251
  * Added security to the default source list. Closes: #43356

 -- Ben Gertzfield <che@debian.org>  Fri,  3 Sep 1999 09:04:28 -0700

apt (0.3.11) unstable; urgency=low

  * Fix for mis-parsed file: URIs. Closes: #40373, #40366, #40230
  * Fix for properly upgrading the system from perl 5.004 to 5.005

 -- Ben Gertzfield <che@debian.org>  Mon, 28 Jun 1999 21:06:44 -0700

apt (0.3.9) unstable; urgency=low

  * Spelling error in cachefile.cc. Closes: #39885
  * Trailing slash in dselect install if you try to use the
    default config file. Closes: #40011
  * Simulate works for autoclean. Closes: #39141
  * Fixed spelling errors. Closes: #39673
  * Changed url parsing a bit. Closes: #40070, #40069
  * Version 0.3.8 will be for slink/hamm (GNU libc 2).

 -- Ben Gertzfield <che@debian.org>  Thu, 24 Jun 1999 18:02:52 -0700

apt (0.3.7) unstable; urgency=low

  * Fixed missing text in the apt-get(8) page. Closes: #37596
  * Made --simulate and friends work with apt-get source. Closes: #37597, #37656
  * Fixed inclusion of man pages in the -doc/-dev package. Closes: #37633, #38651
  * Fixed handling of the -q option with not-entirely integer arguments
    Closes: #37499
  * Man page typo Closes: #37762
  * Fixed parsing of the Source: line. Closes: #37679
  * Dpkg/dpkg-hurd source bug. Closes: #38004, #38032
  * Added a check for an empty cache directory. Closes: #37963
  * Return a failure code if -d is given and packages fail to download.
    Closes: #38127
  * Arranged for an ftp proxy specifing an http server to work. See the
    important note in the sources.list man page.
  * Accounted for resumed files in the cps calculation. Closes: #36787
  * Deal with duplicate same version different packages. Closes: #30237
  * Added --no-download. Closes: #38095
  * Order of apt-cdrom dist detection. Closes: #38139
  * Fix apt-cdrom chop handling and missing lines. Closes: #37276
  * IPv6 http support
  * Suggests dpkg-dev for apt-get source. Closes: #38158
  * Fixed typo in apt-get help. Closes: #38712
  * Improved the error message in the case of broken held package. Closes: #38777
  * Fixed handling of MD5 failures
  * Documented list notation Closes: #39008
  * Change the 'b' to 'B'. Closes: #39007

 -- Ben Gertzfield <che@debian.org>  Sun, 20 Jun 1999 18:36:20 -0700

apt (0.3.6) unstable; urgency=low

  * Note that 0.3.5 never made it out the door..
  * Fix for apt-cdrom and unusual disk label locations. Closes: #35571
  * Made APT print numbers in decimal. Closes: #35617, #37319
  * Buffer munching fix for FTP. Closes: #35868
  * Typo in sample config file. Closes: #35907
  * Fixed whitespace in version compares. Closes: #35968, #36283, #37051
  * Changed installed size counter to only count unpacked packages.
    Closes: #36201
  * apt-get source support. Closes: #23934, #27190
  * Renames .debs that fail MD5 checking, provides automatic corruption
    recovery. Closes: #35931
  * Fixed autoconf verison. Closes: #37305
  * Random Segfaulting. Closes: #37312, #37530
  * Fixed apt-cache man page. Closes: #36904
  * Added a newline to apt-cache showpkg. Closes: #36903

 -- Ben Gertzfield <che@debian.org>  Wed, 12 May 1999 09:18:49 -0700

apt (0.3.4) unstable; urgency=low

  * Release for Ben while he is out of town.
  * Checked the size of partial files. Closes: #33705
  * apt-get should not print progress on non-tty. Closes: #34944
  * s/guide.text.gz/users-guide.txt.gz/ debian/control: Closes: #35207
  * Applied cdrom patches from Torsten.  Closes: #35140, #35141
  * smbmounted cdrom fix. Closes: #35470
  * Changed ie to eg.  Closes: #35196

 -- Adam Heath <doogie@debian.org>  Sun,  4 Apr 1999 18:26:44 -0500

apt (0.3.3) unstable; urgency=low

  * Fixes bug with file:/ URIs and multi-CD handling. Closes: #34923

 -- Ben Gertzfield <che@debian.org>  Tue, 23 Mar 1999 12:15:44 -0800

apt (0.3.2) unstable; urgency=low

  * Major release into unstable of v3
  * These bugs have been fixed, explanations are in the bug system, read
    the man pages as well..
    Closes: #21113, #22507, #22675, #22836, #22892, #32883, #33006, #34121,
    	    #23984, #24685, #24799, #25001, #25019, #34223, #34296, #34355,
	    #24021, #25022, #25026, #25104, #25176, #31557, #31691, #31853,
    	    #25458, #26019, #26433, #26592, #26670, #27100, #27100, #27601,
    	    #28184, #28391, #28778, #29293, #29351, #27841, #28172, #30260,
    	    #29382, #29441, #29903, #29920, #29983, #30027, #30076, #30112,
    	    #31009, #31155, #31381, #31883, #32140, #32395, #32584. #34465,
    	    #30383, #30441, #30472, #30643, #30827, #30324, #36425, #34596

 -- Ben Gertzfield <che@debian.org>  Mon, 15 Mar 1999 19:14:25 -0800

apt (0.3.1) experimental; urgency=low

  * Minor release of cvs version.
  * Added virtual package libapt-pkgx.x

 -- Mitch Blevins <mblevin@debian.org>  Wed, 10 Mar 1999 07:52:44 -0500

apt (0.3.0) experimental; urgency=low

  * New experimental version.

 -- Ben Gertzfield <che@debian.org>  Tue, 15 Dec 1998 12:53:21 -0800

apt (0.1.9) frozen unstable; urgency=low

  * Return to the wacky numbering for when we build 0.1.8 for hamm
  * Important bug related to APT on the Alpha fixed
  * apt-get dist-upgrade problems fixed
  * tiny patch for http method to fix an endless loop
  * nice fix from /usr/doc/lintian/ to remove rpath nastiness from
    libtool and add proper shared lib dependancies
  * now dh_shlibdeps is called with LD_LIBRARY_PATH=debian/tmp/usr/lib
    in case an old libpkg is installed while building APT to prevent
    spurious dependancies

 -- Ben Gertzfield <che@debian.org>  Thu,  5 Nov 1998 17:43:25 -0800

apt (0.1.7) unstable; urgency=low

  * New build with libstdc++2.9.
  * Various fixes; read the Changelog.

 -- Ben Gertzfield <che@debian.org>  Thu, 15 Oct 1998 18:29:18 -0700

apt (0.1.6) unstable; urgency=low

  * Various fixes in the FTP method for error checking. Fixes: #26188.
  * Spelling corrections in dselect method. Fixes: #25884
  * Fixes for compilation on alpha/ppc. Fixes: #25313, #26108.
  * No more bo releases: we're using a normal numbering system now.

 -- Ben Gertzfield <che@debian.org>  Tue,  8 Sep 1998 19:27:13 -0700

apt (0.1.5) unstable; urgency=low

  * Changed sources.list to point to 'unstable' by default, as
    'frozen' no longer exists!

 -- Ben Gertzfield <che@debian.org>  Thu, 23 Jul 1998 22:00:18 -0700

apt (0.1.3) unstable; urgency=low

  * New upstreamish version.
  * ftp method rewritten in C. Removes dependancies on all perl/perl
    related modules. This fixes many of the ftp method bugs.

 -- Ben Gertzfield <che@debian.org>  Thu, 16 Jul 1998 22:19:00 -0700

apt (0.1.1) unstable; urgency=low

  * Release for unstable.

 -- Ben Gertzfield <che@debian.org>  Tue, 30 Jun 1998 20:48:30 -0700

apt (0.1) unstable; urgency=low

  * Kludge to fix problem in libnet-perl with illegal anonymous
    FTP passwords.
  * Moved to unstable; apt is in a useable state now.
  * Fixed version numbering. From now on, numbering will be:
    0.1 (no actual release) -> 0.1.0bo (release for libc5) ->
    0.1.1 (release for unstable). Thanks, Manoj.

 -- Ben Gertzfield <che@debian.org>  Tue, 30 Jun 1998 20:40:58 -0700

apt (0.0.17-1) experimental; urgency=low

  * Fixed problem with libc6 version compare
  * Scott's away for a while, so I'll be packaging apt for the time
    being.

 -- Ben Gertzfield <che@debian.org>  Thu, 25 Jun 1998 19:02:03 -0700

apt (0.0.16-1) experimental; urgency=low

  * Modifications to make apt-get more friendly when backgrounded.
  * Updated documentation.
  * Updates to graphic widgets

 -- Scott K. Ellis <scott@debian.org>  Mon,  8 Jun 1998 11:22:02 -0400

apt (0.0.15-0.2bo) experimental; urgency=low

  * Bo compilation
  * Bob Hilliards crash

 -- Jason Gunthorpe <jgg@debian.org>  Sun, 31 May 1998 20:18:35 -0600

apt (0.0.15-0.1bo) experimental; urgency=low

  * Bo compilation
  * libstdc++272 patch

 -- Jason Gunthorpe <jgg@debian.org>  Sun, 31 May 1998 20:18:35 -0600

apt (0.0.15) experimental; urgency=low

  * Clean up source tarball (no user-visible changes)

 -- Scott K. Ellis <scott@debian.org>  Tue, 26 May 1998 12:23:53 -0400

apt (0.0.14) experimental; urgency=low

  * Updates in ordering code to make sure certain upgrades work correctly.
  * Made dselect/setup understand ftp as well as http

 -- Scott K. Ellis <scott@debian.org>  Wed, 20 May 1998 13:33:32 -0400

apt (0.0.13-bo1) experimental; urgency=low

  * Bo compilation

 -- Jason Gunthorpe <jgg@debian.org>  Mon, 18 May 1998 15:10:49 -0600

apt (0.0.13) experimental; urgency=low

  * Remove hardcoded egcc from debian/rules (#21575)
  * Fixes for ordering logic when system has a number of unpacked
    but unconfigured packages installed.
  * Spelling fix in dselect install method (#22556)

 -- Scott K. Ellis <scott@debian.org>  Sun, 17 May 1998 20:08:33 -0400

apt (0.0.12) experimental; urgency=low

  * Fixed problems with package cache corruption.
  * Made to depend on libc6 >= 2.0.7pre1 due to timezone problems with
    earlier versions.
  * Interface and documentation improvements.

 -- Scott K. Ellis <scott@debian.org>  Sat, 16 May 1998 23:17:32 -0400

apt (0.0.11) experimental; urgency=low

  * Change dependancies to pre-depends since breaking your packaging tools
    in the middle of an installation isn't very good.
  * Bug fixes to ftp method and general apt-get code

 -- Scott K. Ellis <scott@debian.org>  Fri, 15 May 1998 08:57:38 -0400

apt (0.0.10) experimental; urgency=low

  * Run "dpkg --configure -a" after an aborted dselect install
  * Fixed problem with install looping
  * Support for authenticating proxys: (note this isn't terribly secure)
    http_proxy="http://user:pass@firewall:port/"
  * Substitute $ARCH in sources.list
  * Fixes in the resumption code for ftp

 -- Scott K. Ellis <scott@debian.org>  Tue, 12 May 1998 09:14:41 -0400

apt (0.0.9) experimental; urgency=low

  * Added ftp support.
  * Various other less visible bug fixes.
  * Fixed problem with segfault when apt-get invoked in a non-existant
    directory (Bug #21863)
  * Bumped policy to 2.4.1

 -- Scott K. Ellis <scott@debian.org>  Fri,  1 May 1998 09:18:19 -0400

apt (0.0.8) experimental; urgency=low

  * Fixed generated available file (Bug #21836)
  * Added download ETA (Bug #21774).
  * Fixed hardcoded ARCH (Bug #21751).
  * Fixed check on http_proxy (Bug #21795).
  * Added download speed indicator.

 -- Scott K. Ellis <scott@debian.org>  Mon, 27 Apr 1998 10:58:32 -0400

apt (0.0.7) experimental; urgency=low

  * Remove libdeity and apt from package for now, since only apt-get and
    apt-cache are actually useful right now.
  * Clean up handling of package installation errors.
  * Added timeout to http transfers (#21269)
  * Updated setup for dselect/apt method.
  * Updated man pages
  * Long options (added in 0.0.6)

 -- Scott K. Ellis <scott@debian.org>  Tue, 21 Apr 1998 09:06:49 -0400

apt (0.0.6) experimental; urgency=low

  * Spelling changes.
  * Revamped download status display.
  * Call apt-get clean after successful install in dselect.
  * Added "apt-get clean" which deletes package files from /var/cache/apt

 -- Scott K. Ellis <scott@debian.org>  Thu,  9 Apr 1998 15:13:59 -0400

apt (0.0.5) experimental; urgency=low

  * Ignore signals while dpkg is running so we don't leave dpkg running in
    the background (#20804)
  * Check Packages as well as Packages.gz for file URIs (#20784)
  * Spelling cleanup (#20800)
  * Added -m option to permit upgrade to go on in the case of a bad mirror.
    This option may result in incomplete upgrades when used with -f.

 -- Scott K. Ellis <scott@debian.org>  Tue,  7 Apr 1998 12:40:29 -0400

apt (0.0.4) experimental; urgency=low

  * New usage guide.
  * Various documentation updates and cleanup.
  * Added '-f' option to apt-get attempt to fix broken dependancies.

 -- Scott K. Ellis <scott@debian.org>  Sat,  4 Apr 1998 14:36:00 -0500

apt (0.0.3) experimental; urgency=low

  * Added a shlibs.local file to prevent apt from depending on itself.
  * Updates to how apt-get handles bad states in installed packages.
  * Updated rules to make sure build works from a freshly checked out source
    archive.  Building from CVS needs libtool/automake/autoconf, builds from
    the distributed source package should have no such dependancy.

 -- Scott K. Ellis <scott@debian.org>  Fri,  3 Apr 1998 11:49:47 -0500

apt (0.0.2) unstable; urgency=low

  * Updates to apt-get and http binding for dselect method (apt).
  * Updating version number from 0.0.1, which was released only on IRC.

 -- Scott K. Ellis <scott@debian.org>  Fri,  3 Apr 1998 00:35:18 -0500

apt (0.0.1) unstable; urgency=low

  * Initial Release.

 -- Scott K. Ellis <scott@debian.org>  Tue, 31 Mar 1998 12:49:28 -0500<|MERGE_RESOLUTION|>--- conflicted
+++ resolved
@@ -77,17 +77,14 @@
   * apt-pkg/packagemanager.cc:
     - ensure for Multi-Arch:same packages that they are unpacked in
       lock step even in immediate configuration (Closes: #618288)
-<<<<<<< HEAD
-  * apt-pkg/orderlist.cc:
-    - ensure that an old version of a package with a provides can
-      never satisfy a dependency of a newer version of this package
-=======
   * apt-pkg/init.cc:
     - don't set deprecated APT::Acquire::Translation, thanks Jörg Sommer!
   * cmdline/apt-config.cc:
     - show Acquire::Languages and APT::Architectures settings
       in 'dump' (Closes: 626739)
->>>>>>> aa833344
+  * apt-pkg/orderlist.cc:
+    - ensure that an old version of a package with a provides can
+      never satisfy a dependency of a newer version of this package
 
  -- David Kalnischkies <kalnischkies@gmail.com>  Sat, 28 May 2011 10:54:23 +0200
 
