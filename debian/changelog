<<<<<<< HEAD
apt (0.8.12ubuntu2) unstable; urgency=low
=======
apt (0.8.13) UNRELEASED; urgency=low
>>>>>>> 8f33789e

  [ Thorsten Spindler ]
  * methods/rsh.cc
    - fix rsh/ssh option parsing (LP: #678080), thanks to
      Ville Mattila 
  
  [ Michael Vogt ]
  * apt-pkg/acquire-item.cc:
    - mark pkgAcqIndexTrans as Index-File to avoid asking the
      user to insert the CD on each apt-get update
<<<<<<< HEAD
  * methods/mirror.cc:
    - improve debug output and fix bug in TryNextMirror
=======
  * po/sl.po:
    - updated, thanks to Andrej Znidarsic
>>>>>>> 8f33789e

 -- Michael Vogt <mvo@debian.org>  Mon, 14 Mar 2011 13:17:08 +0100

apt (0.8.12ubuntu1) natty; urgency=low

  * merged from debian/sid, this adds important fixes in the udev based
    cdrom handling and multiarch handling

 -- Michael Vogt <michael.vogt@ubuntu.com>  Thu, 10 Mar 2011 16:12:22 +0100

apt (0.8.12) unstable; urgency=low

  [ Michael Vogt ]
  * apt-pkg/deb/debindexfile.cc:
    - ignore missing deb-src files in /var/lib/apt/lists, thanks
      to Thorsten Spindler (LP: #85590)
  * apt-pkg/contrib/fileutl.cc, apt-pkg/deb/dpkgpm.cc:
    - honor Dpkg::Chroot-Directory in the RunScripts*() methods
  * apt-pkg/contrib/cdromutl.{cc,h}, apt-pkg/cdrom.{cc,h}:
    - deal with missing FSTAB_DIR when using libudev to discover cdrom
    - add experimental APT::cdrom::CdromOnly option (on by default). 
      When this is set to false apt-cdrom will handle any removable
      deivce (like a usb-stick) as a "cdrom/dvd" source

  [ Christian Perrier ]
  * Fix error in French translation of manpages (apt_preferences(5)).
    Merci, Rémi Vanicat. Closes: #613689
  * Complete French manpage translation
  * Italian translation update (Milo Casagrande). Closes: #614395

  [ David Kalnischkies ]
  * ftparchive/multicompress.cc, apt-inst/deb/debfile.cc:
    - support xz compressor to create xz-compressed Indexes and be able
      to open data.tar.xz files
    - load the supported compressors from configuration
  * ftparchive/writer.cc:
    - ensure that Date and Valid-Until time strings are not localised
    - add options to disable specific checksums for Indexes
    - include xz-compressed Packages and Sources files in Release file
  * apt-pkg/aptconfiguration.cc:
    - support download of xz-compressed indexes files
    - support adding new compressors by configuration
  * apt-pkg/deb/debsrcrecords.cc:
    - support xz-compressed source v3 debian.tar files
    - support every compression we have a compressor configured
  * ftparchive/contents.cc:
    - remove ExtractArchive codecopy from apt-inst/deb/debfile.cc
  * apt-inst/deb/debfile.cc:
    - support data.tar's compressed with any configured compressor
  * cmdline/apt-get.cc:
    - reinstall dependencies of reinstalled "garbage" (Closes: #617257)

  [ Steve Langasek ]
  * apt-pkg/deb/dpkgpm.cc:
    - make sure that for multiarch packages, we are passing the full
      qualified package name to dpkg for removals. (Closes: #614298)
  * Remove the "pseudopackage" handling of Architecture: all packages for
    Multi-Arch; instead, Arch: all packages only satisfy dependencies for
    the native arch, except where the Arch: all package is declared
    Multi-Arch: foreign.  (Closes: #613584)

 -- Michael Vogt <mvo@debian.org>  Thu, 10 Mar 2011 14:46:48 +0100

apt (0.8.11.5ubuntu2) natty; urgency=low

  [ Michael Vogt ]
  * apt-pkg/deb/debindexfile.cc:
    - ignore missing deb-src files in /var/lib/apt/lists, thanks
      to Thorsten Spindler (LP: #85590)
  * apt-pkg/contrib/fileutl.cc, apt-pkg/deb/dpkgpm.cc:
    - honor Dpkg::Chroot-Directory in the RunScripts*() methods

 -- Michael Vogt <michael.vogt@ubuntu.com>  Thu, 03 Mar 2011 17:39:30 +0100

apt (0.8.11.5ubuntu1) natty; urgency=low

  * Merged from debian/sid

 -- Michael Vogt <michael.vogt@ubuntu.com>  Fri, 18 Feb 2011 12:01:19 +0100

apt (0.8.11.5) unstable; urgency=low

  [ Christian Perrier ]
  * Add missing dot in French translation of manpages. Merci, Olivier
    Humbert.
  * French translation update
  * French manpages translation update

  [ David Kalnischkies ]
  * apt-pkg/depcache.cc:
    - party revert fix in 0.8.11.2 which marked all packages as manual
      installed if the FromUser bit is set in the MarkInstall call.
      The default for this bit is true and aptitude depends on the old
      behavior so the package is only marked as manual if its not marked
      ("old" behavior) or if automatic installation is enabled - which
      aptitude disables always (see also #613775)

 -- David Kalnischkies <kalnischkies@gmail.com>  Thu, 17 Feb 2011 15:16:31 +0100

apt (0.8.11.4) unstable; urgency=low

  [ David Kalnischkies ]
  * apt-pkg/contrib/error.cc:
    - ensure that va_list is not invalid in second try
  * cmdline/apt-get.cc:
    - don't remove new dependencies of garbage packages (Closes: #613420)
  
  [ Michael Vogt ]
  * test/integration/*
    - fix dashish in the integration tests

 -- Michael Vogt <mvo@debian.org>  Wed, 16 Feb 2011 14:36:03 +0100

apt (0.8.11.3) unstable; urgency=low

  * apt-pkg/contrib/fileutl.cc:
    - really detect bigendian machines by including config.h,
      so we can really (Closes: #612986)
  * apt-pkg/contrib/mmap.cc:
    - Base has as 'valid' failure states 0 and -1 so add a simple
      validData method to check for failure states

 -- David Kalnischkies <kalnischkies@gmail.com>  Mon, 14 Feb 2011 16:58:03 +0100

apt (0.8.11.2) unstable; urgency=low

  [ Michael Vogt ]
  * merged lp:~evfool/apt/fix641673:
    - String-fix in the source and the translations for the grammatical 
      mistake reported in bug LP: #641673, thanks to Robert Roth
  * merged lp:~evfool/apt/fix418552:
    - Grammar fix for bug LP: #418552, thanks to Robert Roth
  
  [ David Kalnischkies ]
  * cmdline/apt-get.cc:
    - add --install-suggests option (Closes: #473089)
  * apt-pkg/depcache.cc:
    - mark a package which was requested to be installed on commandline
      always as manual regardless if it is already marked or not as the
      marker could be lost later by the removal of rdepends (Closes: #612557)
  * methods/rred.cc:
    - read patch into MMap only if we work on uncompressed patches
    - update size of dynamic MMap as we write in from the outside
  * apt-pkg/contrib/mmap.cc:
    - do not try to free the mapping if its is unset
  * apt-pkg/contrib/fileutl.cc:
    - reorder the loaded filesize bytes for big endian (Closes: #612986)
      Thanks to Jörg Sommer for the detailed analyse!

 -- Michael Vogt <mvo@debian.org>  Mon, 14 Feb 2011 12:07:18 +0100

apt (0.8.11.1) unstable; urgency=low

  [ Stefan Lippers-Hollmann ]
  * cmdline/apt-key:
    - fix root test which prevented setting of trustdb-name
      which lets gpg fail if it adds/remove keys from trusted.gpg
      as it tries to open the (maybe) not existent /root/.gnupg

  [ David Kalnischkies ]
  * debian/apt.symbols:
    - add more arch dependent symbols

 -- Michael Vogt <mvo@debian.org>  Wed, 09 Feb 2011 17:49:59 +0100

apt (0.8.11) unstable; urgency=low

  [ David Kalnischkies ]
  * apt-pkg/depcache.cc:
    - add SetCandidateRelease() to set a candidate version and
      the candidates of dependencies if needed to a specified
      release (Closes: #572709)
    - allow conflicts in the same group again (Closes: #612099)
  * cmdline/apt-get.cc:
    - if --print-uris is used don't setup downloader as we don't need
      progress, lock nor the directories it would create otherwise
    - show dependencies of essential packages which are going to remove
      only if they cause the remove of this essential (Closes: #601961)
    - keep not installed garbage packages uninstalled instead of showing
      in the autoremove section and installing those (Closes: #604222)
    - change pkg/release behavior to use the new SetCandidateRelease
      so installing packages from experimental or backports is easier
    - really do not show packages in the extra section if they were
      requested on the commandline, e.g. with a modifier (Closes: #184730)
    - always do removes first and set not installed remove packages
      on hold to prevent temporary installation later (Closes: #549968)
  * debian/control:
    - add Vcs-Browser now that loggerhead works again (Closes: #511168)
    - depend on debhelper 7 to raise compat level
    - depend on dpkg-dev (>= 1.15.8) to have c++ symbol mangling
  * apt-pkg/contrib/fileutl.cc:
    - add a RealFileExists method and check that your configuration files
      are real files to avoid endless loops if not (Closes: #604401)
    - ignore non-regular files in GetListOfFilesInDir (Closes: #594694)
  * apt-pkg/contrib/weakptr.h:
    - include stddefs.h to fix compile error (undefined NULL) with gcc-4.6
  * methods/https.cc:
    - fix CURLOPT_SSL_VERIFYHOST by really passing 2 to it if enabled
  * deb/dpkgpm.cc:
    - fix popen/fclose mismatch reported by cppcheck. Thanks to Petter
      Reinholdtsen for report and patch! (Closes: #607803)
  * doc/apt.conf.5.xml:
    - fix multipl{y,e} spelling error reported by Jakub Wilk (Closes: #607636)
  * apt-inst/contrib/extracttar.cc:
    - let apt-utils work with encoded tar headers if uid/gid are large.
      Thanks to Nobuhiro Hayashi for the patch! (Closes: #330162)
  * apt-pkg/cacheiterator.h:
    - do not segfault if cache is not build (Closes: #254770)
  * doc/apt-get.8.xml:
    - remove duplicated mentioning of --install-recommends
  * doc/sources.list.5.xml:
    - remove obsolete references to non-us (Closes: #594495)
    - a notice is printed for ignored files (Closes: #597615)
  * debian/rules:
    - use -- instead of deprecated -u for dh_gencontrol
    - remove shlibs.local creation and usage
    - show differences in the symbol files, but never fail
  * pre-build.sh:
    - remove as it is not needed for a working 'bzr bd'
  * debian/{apt,apt-utils}.symbols:
    - ship experimental unmangled c++ symbol files
  * methods/rred.cc:
    - operate optional on gzip compressed pdiffs
  * apt-pkg/acquire-item.cc:
    - don't uncompress downloaded pdiff files before feeding it to rred
    - try downloading clearsigned InRelease before trying Release.gpg
    - change the internal handling of Extensions in pkgAcqIndex
    - add a special uncompressed compression type to prefer those files
    - download and use i18n/Index to choose which Translations to download
  * cmdline/apt-key:
    - don't set trustdb-name as non-root so 'list' and 'finger'
      can be used without being root (Closes: #393005, #592107)
  * apt-pkg/deb/deblistparser.cc:
    - rewrite LoadReleaseInfo to cope with clearsigned Releasefiles
  * ftparchive/writer.cc:
    - add config option to search for more patterns in release command
    - include Index files by default in the Release file
  * methods/{gzip,bzip}.cc:
    - print a good error message if FileSize() is zero
  * apt-pkg/aptconfiguration.cc:
    - remove the inbuilt Translation files whitelist
  * cmdline/apt-cache.cc:
    - remove not implemented 'apt-cache add' command
  * doc/apt-cache.8.xml:
    - describe reality as apt-cache just queries and doesn't manipulate
      the caches. Thanks to Enrico Zini for spotting it! (Closes: #612009)
  * apt-pkg/algorithms.cc:
    - mark pseudo packages of installed all packages as configured
      in the simulation as we don't call configure for these packages
  * apt-pkg/pkgcachegen.cc:
    - in multiarch, let :all packages conflict with :any packages
      with a different version to be sure
  * apt-pkg/contrib/error.cc:
    - remove 400 char size limit of error messages (LP: #365611)

  [ Michael Vogt ]
  * methods/http.cc:
    - do not hang if Acquire::http::ProxyAutoDetect can not be
      executed or returns no data (LP: #654393)
  * debian/apt.conf.autoremove:
    - never autoremove the GNU/Hurd kernel (closes: #588423), thanks
      to Guillem Jover
  * apt-pkg/cdrom.cc, apt-pkg/init.cc, methods/cdrom.cc:
    - use /media/cdrom as default mountoint (closes: #611569)
  * cmdline/apt-get.cc:
    - add apt-get changelog (closes: #526990)
    - add apt-get download (closes: #82738)

  [ Martin Pitt ]
  * test/integration/test-compressed-indexes, test/test-indexes.sh:
    - Explicitly disable compressed indexes at the start. This ensures that we
      will actually test uncompressed indexes regardless of the internal
      default value of Acquire::GzipIndexes.

 -- Michael Vogt <mvo@debian.org>  Tue, 08 Feb 2011 12:58:12 +0100

apt (0.8.10.3) unstable; urgency=low

  [ Programs translations ]
  * po/es.po: Updated, plus fixes encoding issues and fixes two fuzzy
    strings, thanks to Javier Fernandez-Sanguino (closes: #610692)

 -- Michael Vogt <mvo@debian.org>  Tue, 25 Jan 2011 11:51:42 +0100

apt (0.8.10.2) unstable; urgency=low

  [ David Kalnischkies ]
  * ftparchive/apt-ftparchive.cc:
    - fix endless loop for multiple TranslationsWriters

 -- Michael Vogt <mvo@debian.org>  Tue, 25 Jan 2011 10:26:15 +0100

apt (0.8.10.1) unstable; urgency=low

  [ Christian Perrier ]
  * Fix encoding for Slovenian translation. PO file switched
    to UTF-8. Closes: #609957

  [ Julian Andres Klode ]
  * cmdline/apt-cache.cc: Create an error for apt-cache depends
    if packages could not found (LP: #647045)

  [ Programs translations ]
  * Spanish update by Javier Fernández-Sanguino Peña. Closes: #607145 

  [ Manpages translations ]
  * Correct a typo and an error in French manpages translation.
    Closes: # 607170

 -- Michael Vogt <mvo@debian.org>  Mon, 17 Jan 2011 13:41:04 +0100

apt (0.8.10ubuntu2) UNRELEASED; urgency=low

  * apt-pkg/deb/dpkgpm.cc:
    - ignore lzma "Cannot allocate memory" errors, thanks to Brian
      Murray
    - add i18n support for the "short read in buffer_copy %s" handling
      from dpkg

 -- Michael Vogt <michael.vogt@ubuntu.com>  Tue, 11 Jan 2011 18:26:05 +0100

apt (0.8.10ubuntu1) natty; urgency=low

  [ Julian Andres Klode ]
  * cmdline/apt-cache.cc: Create an error for apt-cache depends
    if packages could not found (LP: #647045)
  
  [ Michael Vogt ]
  * merged from debian-sid

 -- Michael Vogt <michael.vogt@ubuntu.com>  Tue, 07 Dec 2010 15:53:49 +0100

apt (0.8.10) unstable; urgency=low

  [ Programs translations ]
  * Czech by Miroslav Kure. Closes: #605107

  [ Martin Pitt ]
  * test/integration/test-compressed-indexes, test/test-indexes.sh:
    - Explicitly disable compressed indexes at the start. This ensures that we
      will actually test uncompressed indexes regardless of the internal
      default value of Acquire::GzipIndexes.

  [ David Kalnischkies ]
  * apt-pkg/algorithms.cc:
    - mark all installed packages first without auto installation in
      a dist-upgrade to prefer upgrading packages instead of installing
      new packages in versioned or-groups (Closes: #605394)

 -- Michael Vogt <mvo@debian.org>  Tue, 30 Nov 2010 10:42:17 +0100

apt (0.8.9ubuntu4) natty; urgency=low

  [ Michael Vogt ]
  * cmdline/apt-key:
    - set timeout of wget for net-update to 90 seconds (thanks to \sh)

  [ Martin Pitt ]
  * Revert r1819 and r1820 to disable compressed indexes by default again.
    Testing has brought up a few places where this seriously degrades
    performance, mostly in applications which iterate through all available
    package records, like update-apt-xapian-index or synaptic. See
    https://bugs.launchpad.net/ubuntu/+bugs?field.tag=apt-compressed-indexes

 -- Martin Pitt <martin.pitt@ubuntu.com>  Thu, 25 Nov 2010 08:50:37 +0100

apt (0.8.9ubuntu3) natty; urgency=low

  * methods/http.cc:
    - do not hang if Acquire::http::ProxyAutoDetect can not be
      executed or returns no data (LP: #654393)

 -- Michael Vogt <michael.vogt@ubuntu.com>  Mon, 22 Nov 2010 10:42:50 +0100

apt (0.8.9ubuntu2) natty; urgency=low

  * drop apt-changelog, apt-get changelog implements all the 
    features it provides

 -- Michael Vogt <michael.vogt@ubuntu.com>  Thu, 18 Nov 2010 15:22:40 +0100

apt (0.8.9ubuntu1) natty; urgency=low

  * re-merged from the debian-sid bzr branch
  * merged lp:~mvo/apt/mvo, this brings two new commands:
    - apt-get download binary-pkgname to download a deb
    - apt-get changelog binary-pkgname to display the changelog
  * cmdline/apt-get.cc:
    - if the changelog download failed, do not show the generic error
      but point to launchpad instead

 -- Michael Vogt <michael.vogt@ubuntu.com>  Thu, 18 Nov 2010 15:02:14 +0100

apt (0.8.9) unstable; urgency=low

  [ Christian Perrier ]
  * Fix "typos" in French manpages translations. Thanks to
    Cyril Brulebois for bashing me.
  * Drop useless untranslatable sections from apt.8

  [ Programs translations ]
  * Slovenian update by Andrej Žnidaršič and Rosetta Slovenian team
  * German update by Holger Wansing. Closes: #603619

  [ David Kalnischkies ]
  * apt-pkg/aptconfiguration.cc:
    - evaluate Acquire::Languages= before LANG= (Closes: #602573)
  * apt-pkg/orderlist.cc:
    - try fixing before removing even if the fix is hidden in
      a provides, hidden in the #590438 testcase
  * apt-pkg/algorithms.cc:
    - if the package was explicitly marked as ToRemove don't
      consider it as a candidate for FixByInstall
  * apt-pkg/depcache.cc:
    - don't install previously not installed providers in a try
      to statisfy a "Breaks: provides" dependency by upgrade
  * cmdline/acqprogress.cc:
    - don't ask the user for media change if quiet >= 2, stdout is not
      a tty and assume-yes, force-yes or trivial-only option is set to
      avoid cpu eating endless loops in unattended runs like apt.cron
      (Closes: #602354, LP: #665580)

 -- Michael Vogt <mvo@debian.org>  Thu, 18 Nov 2010 09:25:04 +0100

apt (0.8.8ubuntu3) natty; urgency=low

  * cmdline/apt-changelog: Filter out multiple results for a source package,
    just take the latest one.
  * cmdline/apt-changelog: Read server name from configuration
    APT::Changelog::Server instead of hardcoding it. This allows local users
    to point to a local changelog mirror, or make this script work for Debian.
  * Add debian/apt.conf.changelog: Configuration for apt-changelog with the
    server for Ubuntu (changelogs.ubuntu.com). Install it in debian/rules.
  * doc/apt-changelog.1.xml: Document the new option.
  * test/integration/test-compressed-indexes, test/test-indexes.sh:
    - Explicitly disable compressed indexes at the start. This ensures that we
      will actually test uncompressed indexes regardless of the internal
      default value of Acquire::GzipIndexes.
  * apt-pkg/acquire-item.cc: Set Acquire::GzipIndexes to "true" by default, to
    store compressed indexes. This feature is now mature enough for general
    consumption. Update doc/apt.conf.5.xml accordingly.
  * apt-pkg/aptconfiguration.cc: Have Acquire::CompressionTypes::Order default
    to preferring "gz", so that compressed indexes will actually work.

 -- Martin Pitt <martin.pitt@ubuntu.com>  Mon, 15 Nov 2010 12:14:15 +0100

apt (0.8.8ubuntu2) natty; urgency=low

  * Add cmdline/apt-changelog: Script to fetch package changelog from
    changelogs.ubuntu.com. Install it in cmdline/makefile and debian/rules.
  * Add doc/apt-changelog.1.xml, and install it in debian/rules.

 -- Martin Pitt <martin.pitt@ubuntu.com>  Tue, 09 Nov 2010 11:32:27 +0100

apt (0.8.8ubuntu1) natty; urgency=low

  * merged from debian-unstable, remainging changes:
    - use ubuntu keyring and ubuntu archive keyring in apt-key
    - run update-apt-xapian-index in apt.cron
    - support apt-key net-update and verify keys against master-keyring
    - run apt-key net-update in cron.daily
    - different example sources.list

 -- Michael Vogt <michael.vogt@ubuntu.com>  Fri, 29 Oct 2010 10:07:09 -0400

apt (0.8.8) unstable; urgency=low

  [ David Kalnischkies ]
  * apt-pkg/contrib/fileutl.cc:
    - Add a FileFd::FileSize() method to get the size of the underlying
      file and not the size of the content in the file as FileFd::Size()
      does - the sizes can differ since the direct gzip integration
  * methods/{gzip,bzip2}.cc:
    - use FileSize() to determine if the file is invalid (Closes: #600852)
  * apt-pkg/pkgcache.cc:
    - fallback always to a suitable description (Closes: #601016)

  [ Michael Vogt ]
  * apt-pkg/deb/dpkgpm.cc:
    - ensure that history.log gets closed to avoid leaking a FD
      (closes: #601649)

 -- Michael Vogt <mvo@debian.org>  Thu, 28 Oct 2010 21:22:21 +0200

apt (0.8.7ubuntu1) natty; urgency=low

  * merged from debian-unstable, remainging changes:
    - use ubuntu keyring and ubuntu archive keyring in apt-key
    - run update-apt-xapian-index in apt.cron
    - support apt-key net-update and verify keys against master-keyring
    - run apt-key net-update in cron.daily
    - different example sources.list

 -- Michael Vogt <michael.vogt@ubuntu.com>  Fri, 15 Oct 2010 18:31:17 +0200

apt (0.8.7) unstable; urgency=low

  [ Manpages translations ]
  * Typo fixed in French (extra "Z"). Thanks to Florentin Duneau.
  * Another typo fixed in French ("Anfin"). Thanks to bubulle
  * Wrong translation for "showauto" fixed. Thanks to Raphaël Hertzog
    Closes: #599265

  [ Michael Vogt ]
  * debian/apt.cron.daily:
    - source /etc/default/locale (if available) so that the
      apt-get update cron job fetches the right translated package
      descriptions
  * fix test failure on amd64
  * apt-pkg/deb/debsystem.cc:
    - fix issues with dir::state::status and dir::state::extended_states
      when alternative rootdirs are used

  [ Martin Pitt ]
  * apt-pkg/deb/debindexfile.cc:
    - Use FileFd::Size() instead of stat()ing the sources/binary/translations
      indexes directly, so that we have transparent handling of gzipped
      indexes.
  * apt-pkg/contrib/fileutl.cc:
    - Fix FileFd::Size() for gzipped files to give the size of the
      uncompressed data. This fixes cache building progress going way
      over 100%.

  [ David Kalnischkies ]
  * apt-pkg/deb/deblistparser.cc:
    - support ArmHardFloat port in CompleteArch, thanks to Sebastian
      Andrzej Siewior for the patch!
  * doc/apt.ent:
    - move some strings into apt-verbatim.ent to avoid showing them in
      apt-doc.pot as they are untranslatable anyway (e.g. manpage references)
  * doc/apt-verbatim.ent:
    - change the codenames to reflect the situation after squeeze release
  * doc/examples/apt-https-method-example.conf:
    - apply various typo fixes by Olly Betts, thanks! (Closes: #600249)

 -- Michael Vogt <mvo@debian.org>  Fri, 15 Oct 2010 18:16:10 +0200

apt (0.8.6) unstable; urgency=low

  [ Programs translations ]
  * Vietnamese update by Clytie Siddall (Closes: #598489)
  * Asturian update by Maacub (Closes: #599057)

  [ David Kalnischkies ]
  * cmdline/apt-cache.cc:
    - use the TranslatedDescription for searching and not the first
      available one as it is maybe not an expected language (Closes: #597925)
  * apt-pkg/contrib/strutl.cc:
    - add a space between number and unit as required by SI (Closes: #598352)
  * apt-pkg/depcache.cc:
    - do not check endpointer packages instead of only those which prevented
      NeverAutoRemove settings from having an effect (Closes: #598452)
    - do not remove packages which the user requested for installation
      explicitly while satisfying other install requests (Closes: #598669)
  * apt-pkg/packagemanager.cc:
    - Add a space between period and 'Please' and unfuzzy all translations
  * doc/po/de.po:
    - remove the duplicated "angefertigt" in translation-holder string

 -- Michael Vogt <mvo@debian.org>  Mon, 04 Oct 2010 11:52:19 +0200

apt (0.8.5) unstable; urgency=low

  [ Manpages translations ]
  * German (Chris Leick). Closes: #597163

  [ Michael Vogt ]
  * merged lp:~mvo/apt/conflicts-on-virtuals to better deal with
    conflicts/breaks against virtual packages (LP: #614993)

  [ David Kalnischkies ]
  * apt-pkg/policy.cc:
    - support 100-pinning in Release file with ButAutomaticUpgrades
      as requested by the backports crew (Closes: #596097)
  * apt-pkg/deb/deblistparser.cc:
    - overrule NotAutomatic in case of ButAutomaticUpgrades
  * debian/apt.cron.daily:
    - handle absolut directory paths correctly by loading directories
      directly instead of building the paths on our own (Closes: #596421)
  * debian/control:
    - build-depend on docbook-xml to ensure that the xml DTDs are always
      available on the buildds (Closes: #597145)
  * buildlib/debiandoc.mak, buildlib/po4a_manpage.mak:
    - ensure that the build fails if documentation building fails
  * doc/po/fr.po:
    - correct two syntax issues to ensure we can build fine

 -- Michael Vogt <mvo@debian.org>  Fri, 17 Sep 2010 22:05:06 +0200

apt (0.8.4) unstable; urgency=low

  [ Michael vogt ]
  * ftparchive/writer.cc:
    - write out {Files,Checksum-Sha1,Checksum-Sha256} only if
      available LP: #633967. Thanks to Colin Watson
  * apt-pkg/contrib/cdromutl.cc:
    - if apt-cdrom is used on writable media (like usb-sticks), do
      not use the root directory to identify the medium (as all 
      changes there change the ident id). Use the .disk directory 
      instead 

  [ David Kalnischkies ]
  * ftparchive/writer.cc:
    - null the valid string instead of the date if Valid-Until is not set
  * apt-pkg/acquire-item.cc:
    - use also unsigned Release files again (Closes: #596189)

  [ Christian Perrier ]
  * Fix missing space after dot in a message from apt-pkg
    Translations unfuzzied. Thanks to Holger Wansing.

 -- Michael Vogt <mvo@debian.org>  Fri, 10 Sep 2010 20:45:15 +0200

apt (0.8.3ubuntu7) maverick; urgency=low

  [ David Kalnischkies ]
  * apt-pkg/depcache.cc:
    - do not remove packages which the user requested for installation
      explicitly while satisfying other install requests (Closes: #598669)
    Test case: debootstrap, install exim4, run "apt-get install postfix"
    This will result in exim4-heavy instead of postfix

 -- Michael Vogt <michael.vogt@ubuntu.com>  Tue, 05 Oct 2010 14:13:38 +0200

apt (0.8.3ubuntu6) maverick; urgency=low

  [ Michael Vogt ]
  * debian/apt.cron.daily:
    - source /etc/default/locale (if available) so that the 
      apt-get update cron job fetches the right translated package
      descriptions (LP: #652951)

  [ David Kalnischkies ]
  * apt-pkg/depcache.cc:
    - do not check endpointer packages instead of only those which prevented
      NeverAutoRemove settings from having an effect (Closes: #598452)
  * cmdline/apt-cache.cc:
    - use the TranslatedDescription for searching and not the first
      available one as it is maybe not an expected language (Closes: #597925)

 -- Michael Vogt <michael.vogt@ubuntu.com>  Fri, 01 Oct 2010 15:25:00 +0200

apt (0.8.3ubuntu5) maverick; urgency=low

  * debian/apt.dirs:
    - add missing /usr/share/apt so that the keyring is installed
      into the right place (LP: #620576)

 -- Michael Vogt <michael.vogt@ubuntu.com>  Wed, 22 Sep 2010 18:34:18 +0200

apt (0.8.3ubuntu4) maverick; urgency=low

  * merged lp:~mvo/apt/conflicts-on-virtuals to better deal
    with conflicts/breaks against virtual packages (LP: #614993)

 -- Michael Vogt <michael.vogt@ubuntu.com>  Wed, 15 Sep 2010 19:48:26 +0200

apt (0.8.3ubuntu3) maverick; urgency=low

  * merged fixes from debian-sid
  
  [ Michael Vogt ]
  * apt-pkg/contrib/cdromutl.cc:
    - if apt-cdrom is used on writable media (like usb-sticks), do
      not use the root directory to identify the medium (as all 
      changes there change the ident id). Use the .disk directory 
      instead 

  [ David Kalnischkies ]
  * ftparchive/writer.cc:
    - null the valid string instead of the date if Valid-Until is not set
  * apt-pkg/acquire-item.cc:
    - use also unsigned Release files again (Closes: #596189)

  [ Christian Perrier ]
  * Fix missing space after dot in a message from apt-pkg
    Translations unfuzzied. Thanks to Holger Wansing.

 -- Michael Vogt <michael.vogt@ubuntu.com>  Fri, 10 Sep 2010 21:45:49 +0200

apt (0.8.3ubuntu2) maverick; urgency=low

  * ftparchive/writer.cc:
    - write out {Files,Checksum-Sha1,Checksum-Sha256} only if
      available LP: #633967. Thanks to Colin Watson

 -- Michael Vogt <michael.vogt@ubuntu.com>  Thu, 09 Sep 2010 15:30:19 +0200

apt (0.8.3ubuntu1) maverick; urgency=low

  * merged fixes from debian-sid
  * debian/rules:
    - put ubuntu-archive.gpg back into the package (LP: #620576)
  * apt-pkg/init.cc:
    - ignore ".distUpgrade" and ".save" files in sources.list.d
      (LP: #631770)

 -- Michael Vogt <michael.vogt@ubuntu.com>  Tue, 07 Sep 2010 09:27:24 +0200

apt (0.8.3) unstable; urgency=low

  [ Programs translations ]
  * German (Holger Wansing). Closes: #596141

  [ Manpages translations ]
  * Japanese (KURASAWA Nozomu). Closes: #595862

  [ Michael Vogt ]
  * apt-pkg/indexcopy.cc:
    - only use trusted.gpg.d directory if it exists
    - do not replace /dev/null when running in APT::CDROM::NoAct
      mode (LP: #612666), thanks to Colin Watson

  [ David Kalnischkies ]
  * ftparchive/apt-ftparchive.cc:
    - ensure that BinDirectory as well as Tree settings get
      the correct default FileMode setting (Closes: #595922)

 -- Michael Vogt <mvo@debian.org>  Tue, 07 Sep 2010 15:28:41 +0200

apt (0.8.2) unstable; urgency=low

  [ Manpages translations ]
  * Spanish (Omar Campagne). Closes: #595557

  [ David Kalnischkies ]
  * apt-pkg/versionmatch.cc:
    - do not accept 'Pin: origin "' (missing closing ") as a valid
      way to pin a local archive: either "" or none…
  * apt-pkg/deb/dpkgpm.cc:
    - create Dir::Log if needed to support /var/log as tmpfs or similar,
      inspired by Thomas Bechtold, thanks! (Closes: #523919, LP: #220239)
  * apt-pkg/indexcopy.cc:
    - support really still the APT::GPGV::TrustedKeyring setting,
      as it breaks d-i badly otherwise (Closes: #595428)
  * cmdline/apt-key:
    - support also Dir::Etc::Trusted so that apt-key works in the same
      way as the library part which works with the trusted files
  * methods/{gzip,bzip2}.cc:
    - empty files can never be valid archives (Closes: #595691)

 -- Michael Vogt <mvo@debian.org>  Mon, 06 Sep 2010 18:10:06 +0200

apt (0.8.1) unstable; urgency=low

  [ Programs translations ]
  * Thai (Theppitak Karoonboonyanan). Closes: #592695
  * Russian (Yuri Kozlov). Closes: #594232
  * Slovak (Ivan Masár). Closes: #594255
  * Swedish (Daniel Nylander). Closes: #594241
  * Japanese (Kenshi Muto, Osamu Aoki). Closes: #594265
  * Italian (Milo Casagrande). Closes: #594238
  * Asturian (maacub). Closes: #594303
  * Simplified Chinese (Aron Xu). Closes: #594458
  * Bulgarian (Damyan Ivanov). Closes: #594627
  * Portuguese (Miguel Figueiredo). Closes: #594668
  * Korean (Changwoo Ryu). Closes: #594809
  * Norwegian Bokmål (Hans Nordhaug). Closes: #595182
  * Danish (Joe Hansen). Closes: #595176
  * Catalan (Agustí Grau). Closes: #595234

  [ Christian Perrier ]
  * Fix spelling error in cmdline/apt-get.cc. Thanks to Osamu Aoki
    Closes: #594211

  [ Manpages translations ]
  * Portuguese (Américo Monteiro)

  [ David Kalnischkies ]
  * cmdline/apt-cache.cc:
    - show in madison command again also source packages (LP: #614589)
    - remove useless GetInitialize method
  * cmdline/apt-get.cc:
    - remove direct calls of ReadMainList and use the wrapper instead
      to protect us from useless re-reads and two-times notice display
    - remove death code by removing unused GetInitialize
  * apt-pkg/depcache.cc:
    - now that apt-get purge works on 'rc' packages let the MarkDelete
      pass this purge forward to the non-pseudo package for pseudos
  * apt-pkg/contrib/fileutl.cc:
    - apply SilentlyIgnore also on files without an extension
  * apt-pkg/contrib/configuration.cc:
    - fix autoremove by using correct config-option name and
      don't make faulty assumptions in error handling (Closes: #594689)
  * apt-pkg/versionmatch.cc:
    - let the pin origin actually work as advertised in the manpage
      which means "" are optional and pinning a local archive does
      work - even if it is a non-flat archive (Closes: #594435)

 -- Michael Vogt <mvo@debian.org>  Fri, 03 Sep 2010 18:36:11 +0200

apt (0.8.0ubuntu3) maverick; urgency=low

  * merged fixes from the debian-sid bzr branch:
  
  [ Programs translations ]
  * Simplified Chinese (Aron Xu). Closes: #594458
  * Bulgarian (Damyan Ivanov). Closes: #594627
  * Portuguese (Miguel Figueiredo). Closes: #594668
  * Korean (Changwoo Ryu). Closes: #594809

  [ Manpages translations ]
  * Portuguese (Américo Monteiro)

  [ David Kalnischkies ]
  * cmdline/apt-cache.cc:
    - remove useless GetInitialize method
  * cmdline/apt-get.cc:
    - remove direct calls of ReadMainList and use the wrapper instead
      to protect us from useless re-reads and two-times notice display
    - remove death code by removing unused GetInitialize
  * apt-pkg/depcache.cc:
    - now that apt-get purge works on 'rc' packages let the MarkDelete
      pass this purge forward to the non-pseudo package for pseudos
  * apt-pkg/contrib/fileutl.cc:
    - apply SilentlyIgnore also on files without an extension
  * apt-pkg/contrib/configuration.cc:
    - fix autoremove by using correct config-option name and
      don't make faulty assumptions in error handling (Closes: #594689)
  * apt-pkg/versionmatch.cc:
    - let the pin origin actually work as advertised in the manpage
      which means "" are optional and pinning a local archive does
      work - even if it is a non-flat archive (Closes: #594435)

 -- Michael Vogt <michael.vogt@ubuntu.com>  Fri, 03 Sep 2010 17:05:53 +0200

apt (0.8.0ubuntu2) maverick; urgency=low

  * merged fixes from the debian-sid bzr branch:
  
  [ Programs translations ]
  * Thai (Theppitak Karoonboonyanan). Closes: #592695
  * Russian (Yuri Kozlov). Closes: #594232
  * Slovak (Ivan Masár). Closes: #594255
  * Swedish (Daniel Nylander). Closes: #594241
  * Japanese (Kenshi Muto, Osamu Aoki). Closes: #594265
  * Italian (Milo Casagrande). Closes: #594238
  * Asturian (maacub). Closes: #594303

  [ Christian Perrier ]
  * Fix spelling error in cmdline/apt-get.cc. Thanks to Osamu Aoki
    Closes: #594211

  [ David Kalnischkies ]
  * show in madison command again also source packages (LP: #614589)

 -- Michael Vogt <michael.vogt@ubuntu.com>  Thu, 26 Aug 2010 18:56:23 +0200

apt (0.8.0ubuntu1) maverick; urgency=low

  * merged from debian/unstable

 -- Michael Vogt <michael.vogt@ubuntu.com>  Tue, 24 Aug 2010 21:39:06 +0200

apt (0.8.0) unstable; urgency=low

  [ Michael Vogt ]
  * merge of the debian-expermental-ma branch
  * refresh po/pot files in doc/ and po/

  [ Programs translations ]
  * Swedish (Daniel Nylander). Closes: #592366
  * French (Christian Perrier)

  [ Manpages translations ]
  * French (Christian Perrier)

 -- Michael Vogt <mvo@debian.org>  Tue, 24 Aug 2010 16:32:19 +0200

apt (0.8.0~pre2) experimental; urgency=low

  [ David Kalnischkies ]
  * apt-pkg/contrib/strutl.cc:
    - fix error checking for vsnprintf in its safe variant
  * methods/bzip2.cc:
    - fix error checking for read in case of failing bzip2/lzma/whatever
  * debian/apt.cron.daily:
    - create backups for our extended_states file (Closes: #593430)
  * apt-pkg/init.cc:
    - set the default values for dir::etc::trusted options correctly
  * ftparchive/writer.cc:
    - init valid-until correctly to prevent garbage entering Release file
  * apt-pkg/deb/debsystem.cc:
    - set dir::state::status based at least on dir
  * apt-pkg/deb/dpkgpm.cc:
    - use the InstVer instead of the CurrentVer for the autobit transfer
  * methods/http.cc:
    - some http servers violate HTTP1.1 by not issuing a Reason-Phrase
      (or at least a space after the code) especially for 200, but lets
      be nice and ignore it as we don't need the reason in general
  * apt-pkg/acquire-item.cc:
    - don't use ReadOnlyGzip mode for PDiffs as this mode doesn't work
      in combination with the AddFd methods of our hashclasses

 -- Michael Vogt <mvo@debian.org>  Mon, 23 Aug 2010 19:09:08 +0200

apt (0.8.0~pre1ubuntu2) maverick; urgency=low

  * apt-pkg/deb/dpkgpm.cc:
    - enable apport reports again (got lost in the previous merge),
      thanks to Matt Zimmerman

 -- Michael Vogt <michael.vogt@ubuntu.com>  Mon, 23 Aug 2010 13:53:09 +0200

apt (0.8.0~pre1ubuntu1) maverick; urgency=low

  * merged fixes from debian/experimental

 -- Michael Vogt <michael.vogt@ubuntu.com>  Fri, 13 Aug 2010 17:49:40 +0200

apt (0.8.0~pre1) experimental; urgency=low

  [ Programs translations ]
  * Swedish translation update. Closes: #592366

  [ Michael Vogt ]
  * merge of the debian-expermental-ma branch
  * refresh po/pot files in doc/ and po/
  * apt-pkg/pkgcache.cc:
    - re-evaluate the architectures cache when the cache is (re)opened

  [ Colin Watson ]
  * apt-pkg/cdrom.cc:
    - fix off-by-one error in DropBinaryArch

  [ Julian Andres Klode ]
  * apt-pkg/contrib/fileutl.cc:
    - Add WriteAtomic mode.
    - Revert WriteEmpty to old behavior (LP: #613211)
  * apt-pkg, methods:
    - Convert users of WriteEmpty to WriteAtomic.
  * apt-pkg/depcache.cc:
    - Only try upgrade for Breaks if there is a newer version, otherwise
      handle it as Conflicts (by removing it) (helps for #591882).
  * debian/control:
    - Add dependency on gnupg to apt, apt-key uses it.

  [ David Kalnischkies ]
  * apt-pkg/algorithms.cc:
    - let the problem resolver install packages to fix or-groups
      as a needed remove nuked another or-member (helps for #591882)
    - change the debug outputs to display also arch of the
      package and version dependencies information
  * cmdline/apt-get.cc:
    - let APT::Get::Arch-Only in build-dep default to false again
      (Closes: #592628) Thanks Mohamed Amine IL Idrissi for report!
    - purge packages in 'rc' state, thanks Rogier! (Closes: #150831)
  * apt-pkg/pkgcache.cc:
    - fix LongDesc handling in LANG=C environment

 -- Michael Vogt <mvo@debian.org>  Fri, 13 Aug 2010 17:00:49 +0200

apt (0.7.26~exp12ubuntu4) maverick; urgency=low

  [ Julian Andres Klode ]
  * apt-pkg/contrib/fileutl.cc:
    - Add WriteAtomic mode.
    - Revert WriteEmpty to old behavior (LP: #613211)
  * apt-pkg, methods:
    - Convert users of WriteEmpty to WriteAtomic.
  * apt-pkg/depcache.cc:
    - Only try upgrade for Breaks if there is a newer version, otherwise
      handle it as Conflicts (by removing it) (helps for #591882).
  
  [ Michael Vogt ]
  * debian/control:
    - Add recommends on gnupg to apt, apt-key uses it.
      (changed from debian)

 -- Michael Vogt <michael.vogt@ubuntu.com>  Wed, 11 Aug 2010 12:01:30 +0200

apt (0.7.26~exp12ubuntu3) maverick; urgency=low

  [ Colin Watson ]
  * apt-pkg/cdrom.cc:
    - fix off-by-one error in DropBinaryArch

 -- Michael Vogt <michael.vogt@ubuntu.com>  Mon, 02 Aug 2010 21:04:18 +0200

apt (0.7.26~exp12ubuntu2) maverick; urgency=low

  * debian/apt.postinst:
    - do not fail if ubuntu-keyring is not installed

 -- Michael Vogt <michael.vogt@ubuntu.com>  Mon, 02 Aug 2010 11:47:59 +0200

apt (0.7.26~exp12ubuntu1) maverick; urgency=low

  * ABI break upload
  * merged from debian/experimental, remaining changes:
    - use ubuntu keyring and ubuntu archive keyring in apt-key
    - run update-apt-xapian-index in apt.cron
    - support apt-key net-update and verify keys against master-keyring
    - run apt-key net-update in cron.daily
    - different example sources.list
  * debian/apt.postinst
    - drop set_apt_proxy_from_gconf(), no longer needed in maverick
  * apt-pkg/pkgcache.cc:
    - re-evaluate the architectures cache when the cache is (re)opened

 -- Michael Vogt <michael.vogt@ubuntu.com>  Fri, 30 Jul 2010 19:32:15 +0200

apt (0.7.26~exp12) experimental; urgency=low

  [ Michael Vogt ]
  * debian/control:
    - add dependency on zlib-dev for libapt-pkg-dev

  [ David Kalnischkies ]
  * apt-pkg/cacheset.cc:
    - [ABI BREAK] add an ErrorType option to CacheSetHelper
  * cmdline/apt-cache.cc:
    - use Notice instead of Error in the CacheSetHelper messages
      for compat reasons. Otherwise tools like sbuild blow up
    - return success in show if a virtual package was given
  * debian/control:
    - remove libcurl3-gnutls-dev alternative as the package is gone
    - increase needed version of libcurl4-gnutls-dev to >= 7.19.0
      as we use CURLOPT_{ISSUERCERT,CRLFILE} (Closes: #589642)

 -- Michael Vogt <mvo@debian.org>  Fri, 30 Jul 2010 11:55:48 +0200

apt (0.7.26~exp11) experimental; urgency=low

  [ Julian Andres Klode ]
  * apt-pkg/deb/dpkgpm.cc:
    - Write architecture information to history file.
    - Add to history whether a change was automatic or not.
  * apt-pkg/contrib/fileutl.cc:
    - Add FileFd::OpenDescriptor() (needed for python-apt's #383617).
  * cmdline/apt-get.cc:
    - Support large filesystems by using statvfs64() instead of statvfs()
      and statfs64() instead of statfs() (Closes: #590513).
  * apt-pkg/cdrom.cc:
    - Use link() instead of rename() for creating the CD database backup;
      otherwise there would be a short time without any database.

  [ David Kalnischkies ]
  * apt-pkg/depcache.cc:
    - handle "circular" conflicts for "all" packages correctly
  * cmdline/apt-cache.cc:
    - be able to omit dependency types in (r)depends (Closes: #319006)
    - show in (r)depends the canidate per default instead of newest
    - share the (r)depends code instead of codecopy
  * apt-pkg/cacheset.cc:
    - move them back to the library as they look stable now
    - add a 'newest' pseudo target release as in pkg/newest
  * apt-pkg/pkgcache.cc:
    - prefer non-virtual packages in FindPreferredPkg (Closes: #590041)
  * test/integration/*:
    - add with bug#590041 testcase a small test "framework"
  * apt-pkg/orderlist.cc:
    - try to install another or-group member in DepRemove before
      breaking the or group (Closes: #590438)
    - configure also the replacement before remove by adding Immediate flag
  
  [ Michael Vogt ]
  * apt-pkg/contrib/error.{cc,h}
    - docstring cleanup
    - add inline DumpError() to avoid subtle API break

 -- Michael Vogt <mvo@debian.org>  Thu, 29 Jul 2010 16:40:58 +0200

apt (0.7.26~exp10) experimental; urgency=low

  [ David Kalnischkies ]
  * apt-pkg/contrib/error.{cc,h}:
    - remove constness of va_list parameter to fix build on amd64 and co
      Thanks Eric Valette! (Closes: #588610)
  * apt-pkg/deb/debmetaindex.cc:
    - do not query each architecture for flat file archives
    - fix typo preventing display of architecture in Info()
  * methods/bzip2.cc:
    - add a copycat of the old gzip.cc as we need it for bzip2 and lzma

  [ Martin Pitt ]
  * debian/rules:
    - Make DEB_BUILD_OPTIONS=noopt actually work by passing the right
      CXXFLAGS.
  * apt-pkg/contrib/fileutl.{h,cc}:
    - Add support for reading of gzipped files with the new "ReadOnlyGzip"
      OpenMode. (Closes: #188407)
    - Link against zlib (in apt-pkg/makefile) and add zlib build dependency.
    - [ABI BREAK] This adds a new private member to FileFd, but its
      initialization is in the public header file.
  * configure.in:
    - Check for zlib library and headers.
  * apt-pkg/acquire-item.cc, apt-pkg/deb/debindexfile.cc,
    apt-pkg/deb/debrecords.cc, apt-pkg/deb/debsrcrecords.h,
    cmdline/apt-cache.cc:
    - Open Packages, Sources, and Translations indexes in "ReadOnlyGzip" mode.
  * apt-pkg/deb/debindexfile.cc:
    - If we do not find uncompressed package/source/translation indexes, look
      for gzip compressed ones.
  * apt-pkg/acquire-item.cc:
    - If the Acquire::GzipIndexes option is true and we download a gzipped
      index file, keep it as it is (and rename to .gz) instead of
      uncompressing it.
  * doc/apt.conf.5.xml:
    - Document the new Acquire::GzipIndexes option.
  * doc/po/apt-doc.pot, doc/po/de.po:
    - German translation of new Acquire::GzipIndexes option.
  * Add test/test-indexes.sh:
    - Test behaviour of index retrieval and usage, in particular with
      uncompressed and gzip compressed indexes.
  * methods/gzip.cc: With FileFd now being able to read gzipped files, there
    is no need for the gzip method any more to spawn an external gzip process.
    Rewrite it to use FileFd directly, which makes the code a lot simpler, and
    also using less memory and overhead.

 -- Michael Vogt <mvo@debian.org>  Mon, 12 Jul 2010 11:41:01 +0200

apt (0.7.26~exp9) experimental; urgency=low

  [ David Kalnischkies ]
  * doc/apt.conf.5.xml:
    - add and document APT::Cache-{Start,Grow,Limit} options for mmap control
  * apt-pkg/contrib/fileutl.cc:
    - do not fail von double close()

 -- Michael Vogt <mvo@debian.org>  Fri, 09 Jul 2010 21:51:55 +0200

apt (0.7.26~exp8) experimental; urgency=low

  [ David Kalnischkies ]
  * cmdline/cacheset.cc:
    - doesn't include it in the library for now as it is too volatile
    - get the candidate either from an already built depcache
      or use the policy which is a bit faster than depcache generation
    - get packages by task^ with FromTask()
    - only print errors if all tries to get a package by string failed
    - factor out code to get a single package FromName()
    - check in Grouped* first without modifier interpretation
  * cmdline/apt-get.cc:
    - use the cachsets in the install commands
    - make the specify order of packages irrelevant (Closes: #196021)
  * apt-pkg/orderlist.cc:
    - untouched packages are never missing
  * apt-pkg/packagemanager.cc:
    - packages that are not touched doesn't need to be unpacked
  * debian/control:
    - remove intltool's dependency as it is an ubuntu artefact
  * apt-pkg/depcache.cc:
    - SetCandidateVer for all pseudo packages
    - SetReInstall for the "all" package of a pseudo package
    - use the new MatchAgainstConfig for the DefaultRootSetFunc
    - always mark the all package if a pseudo package is marked for install
  * apt-pkg/contrib/error.{cc,h}:
    - complete rewrite but use the same API
    - add NOTICE and DEBUG as new types of a message
    - add a simple stack handling to be able to delay error handling
  * apt-pkg/aptconfiguration.cc:
    - show a deprecation notice for APT::Acquire::Translation
  * apt-pkg/contrib/configuration.{cc,h}:
    - add a wrapper to match strings against configurable regex patterns
  * apt-pkg/contrib/fileutl.cc:
    - show notice about ignored file instead of being always silent
    - add a Dir::Ignore-Files-Silently list option to control the notice
  * apt-pkg/policy.h:
    - add another round of const& madness as the previous round accidentally
      NOT overrides the virtual GetCandidateVer() method (Closes: #587725)
  * apt-pkg/pkgcachegen.{cc,h}:
    - make the used MMap moveable (and therefore dynamic resizeable) by
      applying (some) mad pointer magic (Closes: #195018)

  [ Michael Vogt ]
  * apt-pkg/deb/dpkgpm.cc:
    - make the apt/term.log output unbuffered (thanks to Matt Zimmerman)

  [ Julian Andres Klode ]
  * methods/ftp.h:
    - Handle different logins on the same server (Closes: #586904).
  * apt-pkg/deb/deblistparser.cc:
    - Handle architecture wildcards (Closes: #547724).
  * apt-pkg/versionmatch.cc:
    - Support matching pins by regular expressions or glob() like patterns,
      regular expressions have to be put between to slashes; for example,
      /.*/.
  * apt-pkg/contrib/fileutl.cc:
    - Make FileFd replace files atomically in WriteTemp mode (for cache, etc).
  * debian/control:
    - Set Standards-Version to 3.9.0

 -- Michael Vogt <mvo@debian.org>  Fri, 09 Jul 2010 19:16:20 +0200

apt (0.7.26~exp7) experimental; urgency=low

  * apt-pkg/cachefile.h:
    - make pkgPolicy public again, libapt-pkg-perl (and probably
      others) get unhappy without that

 -- Michael Vogt <mvo@debian.org>  Thu, 10 Jun 2010 15:33:24 +0200

apt (0.7.26~exp6) experimental; urgency=low

  [ Michael Vogt ]
  * merge the remaining Ubuntu change:
    - on gpg verification failure warn and restore the last known
      good state
    - on failure display the IP of the server (useful for servers
      that use round robin DNS)
    - support Original-Maintainer in RewritePackageOrder
    - enable cdrom autodetection via libudev by default
    - show message about Vcs in use when apt-get source is run for
      packages maintained in a Vcs
    - better support transitional packages with mark auto-installed. 
      when the transitional package is in "oldlibs" the new package
      is not marked auto installed (same is true for section
      metapackages)
    - provide new "deb mirror://archive.foo/mirrors.list sid main"
      method expects a list of mirrors (generated on the server e.g.
      via geoip) and will use that, including cycle on failure
    - write apport crash file on package failure (disabled by default
      on debian until apport is available)
    - support mirror failure reporting (disabled by default on debian)
  
  [ David Kalnischkies ]
  * apt-pkg/deb/dpkgpm.cc:
    - write Disappeared also to the history.log
    - forward manual-installed bit on package disappearance
  * apt-pkg/deb/debsystem.cc:
    - add better config item for extended_states file
  * apt-pkg/pkgcache.h:
    - switch {,Install-}Size to unsigned long long
  * apt-pkg/depcache.cc:
    - do the autoremove mark process also for required packages to handle
      these illegally depending on lower priority packages (Closes: #583517)
    - try harder to find the other pseudo versions for autoremove multiarch
    - correct "Dangerous iterator usage" pointed out by cppcheck
    - deal with long long, not with int to remove 2GB Limit (LP: #250909)
    - deprecate AddSize with Multiplier as it is unused and switch to
      boolean instead to handle the sizes more gracefully.
    - switch i{Download,Usr}Size from double to (un)signed long long
  * apt-pkg/aptconfiguration.cc:
    - remove duplicate architectures in getArchitectures()
  * apt-pkg/indexrecords.{cc,h}:
    - backport forgotten Valid-Until patch from the obsolete experimental
      branch to prevent replay attacks better, thanks to Thomas Viehmann
      for the initial patch! (Closes: #499897)
    - add a constant Exists check for MetaKeys
  * apt-pkg/acquire-item.cc:
    - do not try PDiff if it is not listed in the Meta file
    - sent Last-Modified header also for Translation files
  * apt-pkg/cacheiterator.h:
    - let pkgCache::Iterator inherent std::iterator
  * ftparchive/writer.h:
    - add a virtual destructor to FTWScanner class (for cppcheck)
  * apt-pkg/cacheset.{cc,h}:
    - add simple wrapper around std::set for cache structures
    - move regex magic from apt-get to new FromRegEx method
    - move cmdline parsing from apt-cache to new FromCommandLine method
    - support special release-modifier 'installed' and 'candidate'
  * apt-pkg/contrib/cmdline.cc:
    - fix segfault in SaveInConfig caused by writing over char[] sizes
  * apt-pkg/pkgcache.cc:
    - get the best matching arch package from a group with FindPreferredPkg
  * cmdline/apt-cache.cc:
    - make the search multiarch compatible by using GrpIterator instead
    - use pkgCacheFile and the new CacheSets all over the place
    - add --target-release option (Closes: #115520)
    - accept pkg/release and pkg=version in show and co. (Closes: #236270)
    - accept package versions in the unmet command
  * cmdline/apt-get.cc:
    - use unsigned long long instead of double to store values it gets
  * apt-pkg/cachefile.{cc,h}:
    - split Open() into submethods to be able to build only parts
    - make the OpProgress optional in the Cache buildprocess
    - store also the SourceList we use internally for export
  * doc/apt.conf.5.xml:
    - document the new Valid-Until related options
  * apt-pkg/contrib/strutl.cc:
    - split StrToTime() into HTTP1.1 and FTP date parser methods and
      use strptime() instead of some self-made scanf mangling
    - use the portable timegm shown in his manpage instead of a strange
      looking code copycat from wget
  * ftparchive/writer.cc:
    - add ValidTime option to generate a Valid-Until header in Release file
  * apt-pkg/policy.cc:
    - get the candidate right for a not-installed pseudo package if
      his non-pseudo friend is installed
  * apt-pkg/indexcopy.cc:
    - move the gpg codecopy to a new method and use it also in methods/gpgv.cc

 -- Michael Vogt <mvo@debian.org>  Thu, 10 Jun 2010 14:02:22 +0200

apt (0.7.26~exp5) experimental; urgency=low

  [ David Kalnischkies ]
  * cmdline/apt-get.cc:
    - rerun dpkg-source in source if --fix-broken is given (Closes: #576752)
    - don't suggest held packages as they are installed (Closes: #578135)
    - handle multiple --{tar,diff,dsc}-only options correctly
    - show at the end of the install process a list of disappeared packages
  * cmdline/apt-cache.cc:
    - use GroupCount for package names in stats and add a package struct line
  * methods/rred.cc:
    - use the patchfile modification time instead of the one from the
      "old" file - thanks to Philipp Weis for noticing! (Closes: #571541)
  * debian/rules:
    - remove targets referring to CVS or arch as they are useless
    - use $(CURDIR) instead of $(pwd)
    - use dpkg-buildflags if available for CXXFLAGS
  * README.arch:
    - remove the file completely as it has no use nowadays
  * apt-pkg/depcache.cc:
    - be doublesure that the killer query is empty before starting reinstall
  * methods/gpgv.cc:
    - remove the keyrings count limit by using vector magic
  * contrib/mmap.cc:
    - clarify "MMap reached size limit" error message, thanks Ivan Masár!
  * doc/apt.ent
    - add entities for the current oldstable/stable/testing codenames
  * doc/sources.list.5.xml:
    - use stable-codename instead of stable in the examples (Closes: #531492)
  * doc/apt_preferences.5.xml:
    - adapt some examples here to use current codenames as well
    - add "NotAutomatic: yes" handling, thanks Osamu Aoki (Closes: #490347)
  * debian/libapt-pkg-doc.doc-base.cache:
    - remove yet another reference to the removed cache.sgml
  * doc/apt-get.8.xml:
    - do not say explicit target_release_{name,version,codename}, it should
      be clear by itself and 'man' can break lines again (Closes: #566166)
    - remove the gnome-apt reference as it is removed from unstable
  * apt-pkg/deb/dpkgpm.cc:
    - add 'disappear' to the known processing states, thanks Jonathan Nieder
  * apt-pkg/packagemanager.h:
    - export info about disappeared packages with GetDisappearedPackages()

  [ Michael Vogt ]
  * methods/http.{cc,h}:
    - code cleanup, use enums instead of magic ints
  
  [ Jari Aalto ]
  * debian/rules:
    - spell out some less known options to reduce manpage consultation-rate
    - Use POSIX command substitution: $(<command sequence>)
    - Remove EOL whitespace (Closes: #577804)

  [ Julian Andres Klode ]
  * apt-pkg/acquire-item.cc:
    - Fix pkgAcqFile::Custom600Headers() to always return something.
  

  [ Christian Perrier ]
  * Slovak translation update. Closes: #581159
  * Italian translation update. Closes: #581742
  * Swedish translation update. Closes: #592366

 -- Michael Vogt <mvo@debian.org>  Tue, 25 May 2010 16:01:42 +0200

apt (0.7.26~exp4) experimental; urgency=low

  [ David Kalnischkies ]
  * apt-pkg/depcache.cc:
    - rewrite the pseudo package reinstaller to be more intelligent
      in his package choices
  * apt-pkg/packagemanager.cc:
    - don't try to "unpack" pseudo packages twice
  * apt-pkg/contrib/fileutl.cc:
    - add a parent-guarded "mkdir -p" as CreateDirectory()
  * apt-pkg/acquire.{cc,h}:
    - add a delayed constructor with Setup() for success reporting
    - check for and create directories in Setup if needed instead of
      error out unfriendly in the Constructor (Closes: #523920, #525783)
    - optional handle a lock file in Setup()
  * apt-pkg/acquire-item.cc:
    - Acquire::ForceHash to force method for expected hash
  * cmdline/apt-get.cc:
    - remove the lock file handling and let Acquire take care of it instead
    - display MD5Sum in --print-uris if not forced to use another method
      instead of displaying the strongest available (Closes: #576420)
    - regex for package names executed on Grp- not PkgIterator
    - show non-candidates as fallback for virtual packages (Closes: #578385)
    - set also "all" to this version for pseudo packages in TryToChangeVer
  * apt-pkg/deb/dpkgpm.cc:
    - remove Chroot-Directory from files passed to install commands.
      Thanks to Kel Modderman for report & patch! (Closes: #577226)
  * ftparchive/writer.cc:
    - remove 999 chars Files and Checksums rewrite limit (Closes: #577759)
  * cmdline/apt-cache.cc:
    - align Installed and Candidate Version in policy so they can be compared
      easier, thanks Ralf Gesellensetter for the pointer! (Closes: #578657)
  * doc/apt.ent:
    - Add a note about APT_CONFIG in the -c description (Closes: #578267)
  * doc/po/de.po:
    - correct typos in german apt_preferences manpage, thanks Chris Leick!
  * apt-pkg/sourcelist.cc:
    - be less strict and accept [option=value] as well
  * apt-pkg/contrib/configuration.cc:
    - error out if #clear directive has no argument
  * doc/files.sgml:
    - sync documentation with status quo, regarding files/directories in
      use, extended_states and uri schemes.
  * doc/cache.sgml:
    - drop the file in favor of inplace documentation with doxygen
  * apt-pkg/pkgcache.h:
    - enhance the Groups ABI by providing a ID as the other structs does
    - check also the size of the Group struct then checking for the others

  [ Jari Aalto ]
  * cmdline/apt-get.cc:
    - replace backticks with single quotes around fix-broken command
      in the broken packages message. (Closes: #577168)
  * dselect/install:
    - modernize if-statements not to use 'x' (Closes: #577117)
    - replace backticks with POSIX $() (Closes: #577116)

  [ Michael Vogt ]
  * [ Abi break ] apt-pkg/acquire-item.{cc,h}:
    - add "IsIndexFile" to constructor of pkgAcqFile so that it sends
      the right cache control headers
  * cmdline/apt-get.cc:
    - fix crash when pkg.VersionList() is empty
  * apt-pkg/depcache.cc:
    - fix incorrect std::cout usage for debug output
  * test/libapt/getlanguages_test.cc:
    - Add test for Esperanto that has nocounty associated with them
      (LP: #560956)
  * apt-pkg/deb/debrecords.cc:
    - fix max tag buffer size (LP: #545336, closes: #578959)
  * debian/rules:
    - install html doxygen in libapt-pkg-doc 
  * debian/control:
    - build-depend on doxygen

  [ Julian Andres Klode ]
  * apt-pkg/contrib/weakptr.h:
    - add a class WeakPointable which allows one to register weak pointers to
      an object which will be set to NULL when the object is deallocated.
  * [ABI break] apt-pkg/acquire{-worker,-item,}.h:
    - subclass pkgAcquire::{Worker,Item,ItemDesc} from WeakPointable.
  * apt-pkg/pkgcache.cc:
    - Merge fix from David to correct handling in single-arch environments.
  * cmdline/apt-cache.cc:
    - Add a showauto command to apt-cache.
  * cmdline/apt-get.cc:
    - Add apt-get markauto and unmarkauto commands.

 -- Michael Vogt <mvo@debian.org>  Thu, 06 May 2010 09:32:54 +0200

apt (0.7.26~exp3) experimental; urgency=low

  [ Christian Perrier ]
  * German translation update. Closes: #571037
  * Spanish manpages translation update. Closes: #573293
  * Dutch translation update. Closes: #573946
  * Polish manpages translation update. Closes: #574558
  * Add "manpages-pl (<< 20060617-3~)" to avoid file conflicts with
    that package that was providing some manpages for APT utilities.

  [ David Kalnischkies ]
  * [BREAK] merge MultiArch-ABI. We don't support MultiArch,
    but we support the usage of the new ABI so libapt users
    can start to prepare for MultiArch (Closes: #536029)
  * Ignore :qualifiers after package name in build dependencies
    in the library by default, but try to honour them in apt-get
    as we have some sort of MultiArch support ready (Closes: #558103)
  * add translation of the manpages to PT (portuguese)
    Thanks to Américo Monteiro!
  * Switch to dpkg-source 3.0 (native) format
  * apt-pkg/depcache.cc:
    - remove Auto-Installed information from extended_states
      together with the package itself (Closes: #572364)
  * cmdline/apt-mark:
    - don't crash if no arguments are given (Closes: #570962)
  * debian/control:
    - remove some years old and obsolete Replaces
    - add automake/conf build-depends/conflicts as recommend by
      the autotools-dev README (Closes: #572615)
  * apt-pkg/contrib/mmap.{h,cc}:
    - add char[] fallback for filesystems without shared writable
      mmap() like JFFS2. Thanks to Marius Vollmer for writing
      and to Loïc Minier for pointing to the patch! (Closes: #314334)
  * doc/apt_preferences.5.xml:
    - fix two typos and be more verbose in the novice warning.
      Thanks to Osamu Aoki for pointing it out! (Closes: #567669)
    - fix a=sid vs. n=sid typo, thanks Ansgar Burchardt!
    - origin can be used to match a hostname (Closes: #352667)
    - remove wrong pin-priority is optional remark (Closes: #574944)
  * apt-pkg/deb/dpkgpm.cc:
    - fix error message construction in OpenLog()
    - if available store the Commandline in the history
  * cmdline/apt-get.cc:
    - add a --only-upgrade flag to install command (Closes: #572259)
    - fix memory leaks in error conditions in DoSource()
    - try version match in FindSrc first exact than fuzzy (LP: #551178)
  * apt-pkg/contrib/cmndline.cc:
    - save Commandline in Commandline::AsString for logging
  * apt-pkg/deb/debversion.cc:
    - consider absent of debian revision equivalent to 0 (Closes: #573592)
  * doc/makefile, doc/*:
    - generate subdirectories for building the manpages in on the fly
      depending on the po files we have.
  * apt-pkg/pkgcachegen.cc:
    - merge versions correctly even if multiple different versions
      with the same version number are available.
      Thanks to Magnus Holmgren for the patch! (Closes: #351056)
  * ftparchive/writer.cc:
    - write LongDescriptions if they shouldn't be included in Packages
      file into i18n/Translation-en by default.
  * doc/po/de.po:
    - correct a few typos in the german manpage translation.
      Thanks to Chris Leick and Georg Koppen! (Closes: #574962)
  * apt-pkg/contrib/strutl.cc:
    - convert all toupper calls to tolower_ascii for a little speedup

  [ Jean-Baptiste Lallement ]
  * apt-pkg/contrib/strutl.cc:
    - always escape '%' (LP: #130289) (Closes: #500560)
    - unescape '%' sequence only if followed by 2 hex digit
    - username/password are urlencoded in proxy string (RFC 3986)

  [ Julian Andres Klode ]
  * cmdline/apt-cache.cc:
    - Change behavior of showsrc to match the one of show (Closes: #512046).
  * cmdline/apt-key:
    - Honor Apt::GPGV::TrustedKeyring (Closes: #316390)
  * cmdline/apt-mark:
    - Use the new python-apt API (and conflict with python-apt << 0.7.93.2).
  * apt-inst/contrib/arfile.h:
    - Add public ARArchive::Members() which returns the list of members.
  * apt-pkg/policy.cc:
    - Always return a candidate if there is at least one version pinned > 0
      (Closes: #512318)
  * ftparchive/apt-ftparchive.cc:
    - Read default configuration (Closes: #383257)
  * debian/rules:
    - Fix the libraries name to be e.g. libapt-pkg4.9 instead of
      libapt-pkg-4.9.

  [ Michael Vogt ]
  * apt-pkg/deb/dpkgpm.cc:
    - fix backgrounding when dpkg runs (closes: #486222)
  * cmdline/apt-mark:
    - show error on incorrect aguments (LP: #517917), thanks to
      Torsten Spindler
  * cmdline/apt-get.cc:
    - if apt-get source foo=version or foo/distro can not be found,
      error out (LP: #502641)
  * apt-pkg/packagemanager.cc:
    - better debug output 
  * doc/examples/configure-index:
    - add missing Debug::pkgPackageManager option

 -- Michael Vogt <mvo@debian.org>  Thu, 01 Apr 2010 17:30:43 +0200

apt (0.7.26~exp2) experimental; urgency=low

  * fix crash when LANGUAGE is not set

 -- Michael Vogt <mvo@debian.org>  Thu, 18 Feb 2010 22:07:23 +0100

apt (0.7.26~exp1) experimental; urgency=low

  [ David Kalnischkies ]
  * [BREAK] add possibility to download and use multiply
    Translation files, configurable with Acquire::Translation
    (Closes: #444222, #448216, #550564)
  * Ignore :qualifiers after package name in build dependencies
    for now as long we don't understand them (Closes: #558103)
  * apt-pkg/contrib/mmap.{cc,h}:
    - extend it to have a growable flag - unused now but maybe...
  * apt-pkg/pkgcache.h:
    - use long instead of short for {Ver,Desc}File size,
      patch from Víctor Manuel Jáquez Leal, thanks! (Closes: #538917)
  * apt-pkg/acquire-item.cc:
    - allow also to skip the last patch if target is reached,
      thanks Bernhard R. Link! (Closes: #545699)
  * ftparchive/writer.{cc,h}:
    - add --arch option for packages and contents commands
    - if an arch is given accept only *_all.deb and *_arch.deb instead
      of *.deb. Thanks Stephan Bosch for the patch! (Closes: #319710)
    - add APT::FTPArchive::AlwaysStat to disable the too aggressive
      caching if versions are build multiply times (not recommend)
      Patch by Christoph Goehre, thanks! (Closes: #463260)
  * apt-pkg/deb/dpkgpm.cc:
    - stdin redirected to /dev/null takes all CPU (Closes: #569488)
      Thanks to Aurelien Jarno for providing (again) a patch!
  * buildlib/apti18n.h.in, po/makefile:
    - add ngettext support with P_()
  * aptconfiguration.cc:
    - include all existing Translation files in the Cache (Closes: 564137)
  * debian/control:
    - update with no changes to debian policy 3.8.4
  * doc/apt_preferences.5.xml:
    - explicitly warn against careless use (Closes: #567669)
  * debian/rules:
    - remove creation of empty dir /usr/share/apt
  * doc/apt-cdrom.8.xml:
    - fix typo spotted by lintian: proc(c)eed

  [ Ivan Masár ]
  * Slovak translation update. Closes: #568294
  
  [ Michael Vogt ]
  * [BREAK] merged lp:~mvo/apt/history
    - this writes a /var/log/apt/history tagfile that contains details
      from the transaction (complements term.log)
  * methods/http.cc:
    - add cache-control headers even if no cache is given to allow
      adding options for intercepting proxies
    - add Acquire::http::ProxyAutoDetect configuration that 
      can be used to call a external helper to figure out the 
      proxy configuration and return it to apt via stdout
      (this is a step towards WPAD and zeroconf/avahi support)
  * abicheck/
    - add new abitest tester using the ABI Compliance Checker from
      http://ispras.linuxfoundation.org/index.php/ABI_compliance_checker

  [ Robert Collins ]
  * Change the package index Info methods to allow apt-cache policy to be
    useful when using several different archives on the same host.
    (Closes: #329814, LP: #22354)

 -- Michael Vogt <mvo@debian.org>  Thu, 18 Feb 2010 16:11:39 +0100

apt (0.7.25.3ubuntu10) maverick; urgency=low

  [ Michael Vogt ]
  * debian/apt.conf.ubuntu:
    - no longer install (empty) apt.conf.d/01ubuntu
  * apt-pkg/deb/dpkgpm.cc:
    - make the apt/term.log output unbuffered (thanks to Matt Zimmerman)
    - fix FTBFS (LP: #600155)

  [ Matthias G. ]
  * apt-pkg/deb/dpkgpm.cc: 
    - Fix segmentation fault when /var/log/apt ist missing. LP: #535509

 -- Michael Vogt <michael.vogt@ubuntu.com>  Thu, 08 Jul 2010 09:37:03 +0200

apt (0.7.25.3ubuntu9) lucid-proposed; urgency=low

  * debian/apt.postinst:
    - do not fail if getent returns nothing useful (LP: #579647)
      thanks to Jean-Baptiste Lallement

 -- Michael Vogt <michael.vogt@ubuntu.com>  Fri, 14 May 2010 09:40:50 +0200

apt (0.7.25.3ubuntu8) lucid-proposed; urgency=low

  [ Loïc Minier ]
  * Use https:// in Vcs-Bzr URL.

  [ Michael Vogt ]
  * apt-pkg/deb/debrecords.cc:
    - fix max tag buffer size (LP: #545336, closes: #578959)
  * apt-pkg/indexfile.cc:
    - If no "_" is found in the language code, try to find a "."
      This is required for languages like Esperanto that have no
      county associated with them (LP: #560956)
      Thanks to "Aisano" for the fix

 -- Michael Vogt <michael.vogt@ubuntu.com>  Wed, 05 May 2010 10:33:46 +0200

apt (0.7.25.3ubuntu7) lucid; urgency=low

  Cherry pick fixes from the lp:~mvo/apt/mvo branch:

  [ Evan Dandrea ]
  * Remember hosts with general failures for
    https://wiki.ubuntu.com/NetworklessInstallationFixes (LP: #556831).
  
  [ Michael Vogt ]
  * improve debug output for Debug::pkgPackageManager

 -- Michael Vogt <michael.vogt@ubuntu.com>  Wed, 14 Apr 2010 20:30:03 +0200

apt (0.7.25.3ubuntu6) lucid; urgency=low

  * cmdline/apt-get.cc:
    - fix crash when pkg.VersionList() is empty (LP: #556056)

 -- Michael Vogt <michael.vogt@ubuntu.com>  Thu, 08 Apr 2010 21:13:25 +0200

apt (0.7.25.3ubuntu5) lucid; urgency=low

  [ David Kalnischkies ]
  * cmdline/apt-get.cc:
    - try version match in FindSrc first exact than fuzzy (LP: #551178)

  [ Jean-Baptiste Lallement ]
  * apt-pkg/contrib/strutl.cc:
    - always escape '%' (LP: #130289) (Closes: #500560)
    - unescape '%' sequence only if followed by 2 hex digit
    - username/password are urlencoded in proxy string (RFC 3986)

 -- Michael Vogt <michael.vogt@ubuntu.com>  Wed, 31 Mar 2010 21:59:42 +0200

apt (0.7.25.3ubuntu4) lucid; urgency=low

  [ David Kalnischkies ]
  * apt-pkg/deb/debversion.cc:
    - consider absent of debian revision equivalent to 0 (Closes: #573592)
      LP: #540228
  * cmdline/apt-get.cc, apt-pkg/cdrom.cc:
   - fix memory leaks in error conditions in DoSource()
  * apt-pkg/deb/dpkgpm.cc:
   - fix error message construction in OpenLog()
  
 -- Michael Vogt <michael.vogt@ubuntu.com>  Fri, 26 Mar 2010 16:57:49 +0100

apt (0.7.25.3ubuntu3) lucid; urgency=low

  * apt-pkg/indexfile.cc:
    - remove "cs" from languages that need the full langcode when
      downloading translations (thanks to Steve Langasek)

 -- Michael Vogt <michael.vogt@ubuntu.com>  Mon, 15 Mar 2010 09:42:39 +0100

apt (0.7.25.3ubuntu2) lucid; urgency=low

  [ Michael Vogt ]
  * abicheck/
    - add new abitest tester using the ABI Compliance Checker from
      http://ispras.linuxfoundation.org/index.php/ABI_compliance_checker
  * debian/apt.conf.autoremove:
    - add "oldlibs" to the APT::Never-MarkAuto-Sections as its used
      for transitional packages
  * apt-pkg/deb/dpkgpm.cc:
    - fix backgrounding when dpkg runs (closes: #486222)
  * cmdline/apt-mark:
    - show error on incorrect aguments (LP: #517917), thanks to
      Torsten Spindler
  * cmdline/apt-get.cc:
    - if apt-get source foo=version or foo/distro can not be found,
      error out (LP: #502641)
  * apt-pkg/indexfile.cc:
    - deal correctly with three letter langcodes (LP: #391409)
  * debian/apt.cron.daily:
    - do not look into admin users gconf anymore for the http proxy
      the user now needs to use the "Apply system-wide" UI in the
      gnome-control-center to set it
  * debian/apt.postinst:
    - add set_apt_proxy_from_gconf() and run that once on upgrade if
      there is no proxy configured already system-wide (LP: #432631)
      From that point on gnome-control-center will have to warn if
      the user makes changes to the proxy settings and does not apply
      them system wide

  [ Robert Collins ]
  * Change the package index Info methods to allow apt-cache policy to be
    useful when using several different archives on the same host.
    (Closes: #329814, LP: #22354)

 -- Michael Vogt <michael.vogt@ubuntu.com>  Fri, 12 Mar 2010 23:10:52 +0100

apt (0.7.25.3ubuntu1) lucid; urgency=low

  [ Michael Vogt ]
  * merged with the debian-sid branch
  * methods/http.cc:
    - add Acquire::http::ProxyAutoDetect configuration that 
      can be used to call a external helper to figure out the 
      proxy configuration and return it to apt via stdout
      (this is a step towards WPAD and zeroconf/avahi support)
  
  [ Ivan Masár ]
  * Slovak translation update. Closes: #568294

 -- Michael Vogt <michael.vogt@ubuntu.com>  Wed, 17 Feb 2010 23:33:32 +0100

apt (0.7.25.3) unstable; urgency=low

  [ Christian Perrier ]
  * Italian translation update. Closes: #567532

  [ David Kalnischkies ]
  * apt-pkg/contrib/macros.h:
    - install the header system.h with a new name to be able to use
      it in other headers (Closes: #567662)
  * cmdline/acqprogress.cc:
    - Set Mode to Medium so that the correct prefix is used.
      Thanks Stefan Haller for the patch! (Closes: #567304 LP: #275243)
  * ftparchive/writer.cc:
    - generate sha1 and sha256 checksums for dsc (Closes: #567343)
  * cmdline/apt-get.cc:
    - don't mark as manually if in download only (Closes: #468180)

 -- Michael Vogt <mvo@debian.org>  Mon, 01 Feb 2010 18:41:15 +0100

apt (0.7.25.2) unstable; urgency=low

  [ Michael Vogt ]
  * apt-pkg/contrib/cdromutl.cc:
    - fix UnmountCdrom() fails, give it a bit more time and try
      the umount again
  * apt-pkg/cdrom.cc:
    - fix crash in pkgUdevCdromDevices
  * methods/cdrom.cc:
    - fixes in multi cdrom setup code (closes: #549312)
    - add new "Acquire::cdrom::AutoDetect" config that enables/disables
      the dlopen of libudev for automatic cdrom detection. Off by default
      currently, feedback/testing welcome
  * cmdline/apt-cdrom.cc:
    - add new --auto-detect option that uses libudev to figure out
      the cdrom/mount-point
  * cmdline/apt-mark:
    - merge fix from Gene Cash that supports markauto for
      packages that are not in the extended_states file yet
      (closes: #534920)
  * ftparchive/writer.{cc,h}:
    - merge crash fix for apt-ftparchive on hurd, thanks to
      Samuel Thibault for the patch (closes: #566664)

  [ David Kalnischkies ]
  * apt-pkg/contrib/fileutl.cc:
    - Fix the newly introduced method GetListOfFilesInDir to not
      accept every file if no extension is enforced
      (= restore old behaviour). (Closes: #565213)
  * apt-pkg/policy.cc:
    - accept also partfiles with "pref" file extension as valid
  * apt-pkg/contrib/configuration.cc:
    - accept also partfiles with "conf" file extension as valid
  * doc/apt.conf.5.xml:
    - reorder description and split out syntax
    - add partfile name convention (Closes: #558348)
  * doc/apt_preferences.conf.5.xml:
    - describe partfile name convention also here
  * apt-pkg/deb/dpkgpm.cc:
    - don't segfault if term.log file can't be opened.
      Thanks Sam Brightman for the patch! (Closes: #475770)
  * doc/*:
    - replace the per language addendum with a global addendum
    - add a explanation why translations include (maybe) english
      parts to the new global addendum (Closes: #561636)
  * apt-pkg/contrib/strutl.cc:
    - fix malloc asseration fail with ja_JP.eucJP locale in
      apt-cache search. Thanks Kusanagi Kouichi! (Closes: #548884)

  [ Christian Perrier ]
  * French translation update

 -- Michael Vogt <mvo@debian.org>  Wed, 27 Jan 2010 16:16:10 +0100

apt (0.7.25.1) unstable; urgency=low

  [ Christian Perrier ]
  * French manpage translation update
  * Russian translation update by Yuri Kozlov
    Closes: #564171

  [Chris Leick]
  * spot & fix various typos in all manpages
  * German manpage translation update

  [ David Kalnischkies ]
  * cmdline/apt-cache.cc:
    - remove translatable marker from the "%4i %s\n" string
  * buildlib/po4a_manpage.mak:
    - instruct debiandoc to build files with utf-8 encoding
  * buildlib/tools.m4:
    - fix some warning from the buildtools
  * apt-pkg/acquire-item.cc:
    - add configuration PDiffs::Limit-options to not download
      too many or too big patches (Closes: #554349)
  * debian/control:
    - let all packages depend on ${misc:Depends}
  * share/*-archive.gpg:
    - remove the horrible outdated files. We already depend on
      the keyring so we don't need to ship our own version
  * cmdline/apt-key:
    - errors out if wget is not installed (Closes: #545754)
    - add --keyring option as we have now possibly many
  * methods/gpgv.cc:
    - pass all keyrings (TrustedParts) to gpgv instead of
      using only one trusted.gpg keyring (Closes: #304846)
  * methods/https.cc:
    - finally merge the rest of the patchset from Arnaud Ebalard
      with the CRL and Issuers options, thanks! (Closes: #485963)
  * apt-pkg/deb/debindexfile.cc, apt-pkg/pkgcachegen.cc:
    - add debug option Debug::pkgCacheGen

  [ Michael Vogt ]
  * cmdline/apt-get.cc:
    - merge fix for apt-get source pkg=version regression
      (closes: #561971)
  * po/ru.po:
    - merged updated ru.po, thanks to Yuri Kozlov (closes: #564171)

 -- Michael Vogt <mvo@debian.org>  Sat, 09 Jan 2010 21:52:36 +0100

apt (0.7.25ubuntu4) lucid; urgency=low

  * cmdline/apt-cdrom.cc:
    - make Acquire::cdrom::AutoDetect default, this can be
      turned off with "--no-auto-detect"
  * methods/http.cc:
    - add cache-control headers even if no cache is given to allow
      adding options for intercepting proxies

 -- Michael Vogt <michael.vogt@ubuntu.com>  Tue, 02 Feb 2010 16:58:59 -0800

apt (0.7.25ubuntu3) lucid; urgency=low

  * cmdline/apt-get.cc:
    - don't mark as manually if in download only (Closes: #468180)

 -- Michael Vogt <mvo@debian.org>  Mon, 01 Feb 2010 18:41:15 +0100

apt (0.7.25ubuntu2) lucid; urgency=low

  * Change history branch so that it does not break the 
    apt ABI for the pkgPackageManager interface
    (can be reverted on the next ABI break)

 -- Michael Vogt <michael.vogt@ubuntu.com>  Wed, 23 Dec 2009 10:14:16 +0100

apt (0.7.25ubuntu1) lucid; urgency=low

  * Merged from the mvo branch
  * merged from the lp:~mvo/apt/history branch

 -- Michael Vogt <michael.vogt@ubuntu.com>  Tue, 22 Dec 2009 09:44:08 +0100

apt (0.7.25) unstable; urgency=low

  [ Christian Perrier ]
  * Fix apt-ftparchive(1) wrt description of the "-o" option.
    Thanks to Dann Frazier for the patch. Closes: #273100
  * po/LINGUAS. Re-disable Hebrew. Closes: #534992
  * po/LINGUAS. Enable Asturian and Lithuanian
  * Fix typo in apt-cache.8.xml: nessasarily
  * Fix "with with" in apt-get.8.xml
  * Fix some of the typos mentioned by the german team
    Closes: #479997
  * Polish translation update by Wiktor Wandachowicz
    Closes: #548571
  * German translation update by Holger Wansing
    Closes: #551534
  * Italian translation update by Milo Casagrande
    Closes: #555797
  * Simplified Chinese translation update by Aron Xu 
    Closes: #558737
  * Slovak translation update by Ivan Masár
    Closes: #559277
  
  [ Michael Vogt ]
  * apt-pkg/packagemanager.cc:
    - add output about pre-depends configuring when debug::pkgPackageManager
      is used
  * methods/https.cc:
    - fix incorrect use of CURLOPT_TIMEOUT, closes: #497983, LP: #354972
      thanks to Brian Thomason for the patch
  * merge lp:~mvo/apt/netrc branch, this adds support for a
    /etc/apt/auth.conf that can be used to store username/passwords
    in a "netrc" style file (with the extension that it supports "/"
    in a machine definition). Based on the maemo git branch (Closes: #518473)
    (thanks also to Jussi Hakala and Julian Andres Klode)
  * apt-pkg/deb/dpkgpm.cc:
    - add "purge" to list of known actions
  * apt-pkg/init.h:
    - add compatibility with old ABI name until the next ABI break
  * merge segfault fix from Mario Sanchez Prada, many thanks
    (closes: #561109)

  [ Brian Murray ]
  * apt-pkg/depcache.cc, apt-pkg/indexcopy.cc:
    - typo fix (LP: #462328)
  
  [ Loïc Minier ]
  * cmdline/apt-key:
    - Emit a warning if removed keys keyring is missing and skip associated
      checks (LP: #218971)

  [ David Kalnischkies ]
  * apt-pkg/packagemanager.cc:
    - better debug output for ImmediateAdd with depth and why
    - improve the message shown for failing immediate configuration
  * doc/guide.it.sgml: moved to doc/it/guide.it.sgml
  * doc/po4a.conf: activate translation of guide.sgml and offline.sgml
  * doc/apt.conf.5.xml:
    - provide a few more details about APT::Immediate-Configure
    - briefly document the behaviour of the new https options
  * doc/sources.list.5.xml:
    - add note about additional apt-transport-methods
  * doc/apt-mark.8.xml:
    - correct showauto synopsis, thanks Andrew Schulman (Closes: #551440)
  * cmdline/apt-get.cc:
    - source should display his final pkg pick (Closes: #249383, #550952)
    - source doesn't need the complete version for match (Closes: #245250)
    - source ignores versions/releases if not available (Closes: #377424)
    - only warn if (free) space overflows (Closes: #522238)
    - add --debian-only as alias for --diff-only
  * methods/connect.cc:
    - display also strerror of "wicked" getaddrinfo errors
    - add AI_ADDRCONFIG to ai_flags as suggested by Aurelien Jarno
      in response to Bernhard R. Link, thanks! (Closes: #505020)
  * buildlib/configure.mak, buildlib/config.{sub,guess}:
    - remove (outdated) config.{sub,guess} and use the ones provided
      by the new added build-dependency autotools-dev instead
  * configure.in, buildlib/{xml,yodl,sgml}_manpage.mak:
    - remove the now obsolete manpage buildsystems
  * doc/{pl,pt_BR,es,it}/*.{sgml,xml}:
    - convert all remaining translation to the po4a system
  * debian/control:
    - drop build-dependency on docbook-utils and xmlto
    - add build-dependency on autotools-dev
    - bump policy to 3.8.3 as we have no outdated manpages anymore
  * debian/NEWS:
    - fix a typo in 0.7.24: Allready -> Already (Closes: #557674)
  * ftparchive/writer.{cc,h}:
    - add APT::FTPArchive::LongDescription to be able to disable them
  * apt-pkg/deb/debsrcrecords.cc:
    - use "diff" filetype for .debian.tar.* files (Closes: #554898)
  * methods/rred.cc:
    - rewrite to be able to handle even big patch files
    - adopt optional mmap+iovec patch from Morten Hustveit
      (Closes: #463354) which should speed up a bit. Thanks!
  * methods/http{,s}.cc
    - add config setting for User-Agent to the Acquire group,
      thanks Timothy J. Miller! (Closes: #355782)
    - add https options which default to http ones (Closes: #557085)
  * debian/apt.cron.daily:
    - check cache size even if we do nothing else otherwise, thanks
      Francesco Poli for patch(s) and patience! (Closes: #459344)
  * ftparchive/*:
    - fix a few typos in strings, comments and manpage,
      thanks Karl Goetz! (Closes: #558757)

  [ Carl Chenet ]
  * cmdline/apt-mark:
    - print an error if a new state file can't be created
      (Closes: #521289) and
    - exit nicely if python-apt is not installed (Closes: #521284)

  [ Chris Leick ]
  * doc/de: German translation of manpages (Closes: #552606)
  * doc/ various manpages:
    - correct various errors, typos and oddities (Closes: #552535)
  * doc/apt-secure.8.xml:
    - replace literal with emphasis tags in Archive configuration
  * doc/apt-ftparchive.1.xml:
    - remove informalexample tag which hides the programlisting
  * doc/apt-get.8.xml:
    - change equivalent "for" to "to the" (purge command)
    - clarify --fix-broken sentence about specifying packages

  [ Eugene V. Lyubimkin ]
  * apt-pkg/contib/strutl.h
    - Avoid extra inner copy in APT_MKSTRCMP and APT_MKSTRCMP2.
  * build infrastructure:
    - Bumped libapt version, excluded eglibc from SONAME. (Closes: #448249)

  [ Julian Andres Klode ]
  * doc/apt.conf.5.xml:
    - Deprecate unquoted values, string concatenation and explain what should
      not be written inside a value (quotes,backslash).
    - Restrict option names to alphanumerical characters and "/-:._+".
    - Deprecate #include, we have apt.conf.d nowadays which should be
      sufficient.
  * ftparchive/apt-ftparchive.cc:
    - Call setlocale() so translations are actually used.
  * debian/apt.conf.autoremove:
    - Add kfreebsd-image-* to the list (Closes: #558803)

 -- Michael Vogt <mvo@debian.org>  Tue, 15 Dec 2009 09:21:55 +0100

apt (0.7.24ubuntu1) lucid; urgency=low

  [ Michael Vogt ]
  * apt-pkg/deb/dpkgpm.cc:
    - include df -l output in the apport log as well (thanks to
      tjaalton)
  * apt-pkg/packagemanager.cc:
    - add output about pre-depends configuring when debug::pkgPackageManager
      is used
  * methods/https.cc:
    - fix incorrect use of CURLOPT_TIMEOUT, closes: #497983, LP: #354972
      thanks to Brian Thomason for the patch
  * merge lp:~mvo/apt/netrc branch, this adds support for a
    /etc/apt/auth.conf that can be used to store username/passwords
    in a "netrc" style file (with the extension that it supports "/"
    in a machine definition). Based on the maemo git branch.

  [ Brian Murray ]
  * apt-pkg/depcache.cc, apt-pkg/indexcopy.cc:
    - typo fix (LP: #462328)
  
 -- Michael Vogt <michael.vogt@ubuntu.com>  Mon, 14 Dec 2009 09:27:26 +0100

apt (0.7.24) unstable; urgency=low

  [ Nicolas François ]
  * Cleaned up the first patch draft from KURASAWA Nozomu to finally
    get po4a support for translating the man pages.
    Many thanks to both for this excellent work! (Closes: #441608)
  * doc/ja/*, doc/po/ja.po:
    - remove the old ja man page translation and replace it with
      the new po4a-powered translation by KURASAWA Nozomu.
  * doc/*.?.xml (manpages):
    - add contrib to author tags and also add refmiscinfo to fix warnings
  * doc/style.txt, buildlib/defaults.mak, buildlib/manpage.mak:
    - fix a few typos in the comments of this files

  [ Michael Vogt ]
  * apt-pkg/deb/dpkgpm.cc:
    - when tcgetattr() returns non-zero skip all pty magic 
      (thanks to Simon Richter, closes: #509866)
  * apt-inst/contrib/arfile.cc:
    - show propper error message for Invalid archive members

  [ David Kalnischkies ]
  * doc/Doxyfile.in:
    - update file with doxygen 1.6.1 (current unstable)
    - activate DOT_MULTI_TARGETS, it is default on since doxygen 1.5.9
  * buildlib/po4a_manpage.mak, doc/makefile, configure:
    - simplify the makefiles needed for po4a manpages
  * apt-pkg/contrib/configuration.cc:
    - add a helper to easily get a vector of strings from the config
  * apt-pkg/contrib/strutl.cc:
    - replace unknown multibytes with ? in UTF8ToCharset (Closes: #545208)
  * doc/apt-get.8.xml:
    - fix two little typos in the --simulate description. (Closes: #545059)
  * apt-pkg/aptconfiguration.cc, doc/apt.conf.5.xml:
    - add an order subgroup to the compression types to simplify reordering
      a bit and improve the documentation for this option group.
  * doc/apt.conf.5.xml:
    - document the Acquire::http::Dl-Limit option
    - try to be crystal clear about the usage of :: and {} (Closes: #503481)
  * doc/apt-cache.8.xml:
    - clarify the note for the pkgnames command (Closes: #547599)
  * doc/apt.ent, all man pages:
    - move the description of files to globally usable entities
  * doc/apt_preferences.5.xml:
    - document the new preferences.d folder (Closes: #544017)
  * methods/rred.cc:
    - add at the top without failing (by Bernhard R. Link, Closes: #545694)
  * buildlib/sizetable:
    - add amd64 for cross building (by Mikhail Gusarov, Closes: #513058)
  * debian/prerm:
    - remove file as nobody will upgrade from 0.4.10 anymore
  * debian/control:
    - remove gnome-apt suggestion as it was removed from debian
  * apt-pkg/deb/dpkgpm.cc, apt-pkg/packagemanager.cc, apt-pkg/orderlist.cc:
    - add and document _experimental_ options to make (aggressive)
      use of dpkg's trigger and configuration handling (Closes: #473461)
  * cmdline/apt-get.cc:
    - ignore versions that are not candidates when selecting a package
      instead of a virtual one (by Marius Vollmer, Closes: #547788)

  [ Christian Perrier ]
  * doc/fr/*, doc/po/fr.po:
    - remove the old fr man page translation and replace it with
      the new po4a-powered translation
  * doc/de: dropped (translation is too incomplete to be useful in
      the transition to the po4a-powered translations)

 -- Michael Vogt <mvo@debian.org>  Fri, 25 Sep 2009 19:57:25 +0200

apt (0.7.23.1ubuntu2) karmic; urgency=low

  [ Michael Vogt ]
  * debian/control:
    - fix Vcr-Bzr header

  [ Kees Cook ]
  * debian/apt.cron.daily:
    - fix quotes for use with "eval", thanks to Lars Ljung (LP: #449535).

 -- Michael Vogt <michael.vogt@ubuntu.com>  Thu, 15 Oct 2009 19:05:19 +0200

apt (0.7.23.1ubuntu1) karmic; urgency=low

  [ Matt Zimmerman ]
  * apt-pkg/deb/dpkgpm.cc:
    - Suppress apport reports on dpkg short reads (these I/O errors are not 
      generally indicative of a bug in the packaging)

  [ Loïc Minier ]
  * cmdline/apt-key:
    - Emit a warning if removed keys keyring is missing and skip associated
      checks (LP: #218971)

  [ Brian Murray ]
  * cmdline/apt-get.cc:
    - typo fix (LP: #370094)

  [ Michael Vogt ]
  * apt-pkg/deb/dpkgpm.cc:
    - when tcgetattr() returns non-zero skip all pty magic 
      (thanks to Simon Richter, closes: #509866)
  * apt-inst/contrib/arfile.cc:
    - show propper error message for Invalid archive members
  * apt-pkg/acquire-worker.cc:
    - show error details of failed methods
  * apt-pkg/contrib/fileutl.cc:
    - if a process aborts with signal, show signal number
  * methods/http.cc:
    - ignore SIGPIPE, we deal with EPIPE from write in 
      HttpMethod::ServerDie() (LP: #385144)
  * debian/apt.cron.daily:
    - if the timestamp is too far in the future, delete it 
      (LP: #135262)
  
  [ Merge ]
  * merged from debian, reverted the libdlopen-udev branch
    because its too late in the release process for this now
  * not merged the proxy behaviour change from 0.7.23 (that will
    be part of lucid)

 -- Michael Vogt <michael.vogt@ubuntu.com>  Wed, 23 Sep 2009 18:15:10 +0200

apt (0.7.23.1) unstable; urgency=low

  [ Michael Vogt ]
  * apt-pkg/pkgcache.cc:
    - do not set internel "needs-configure" state for packages in 
      triggers-pending state. dpkg will deal with the trigger and
      it if does it before we trigger it, dpkg will error out
      (LP: #414631)
  * apt-pkg/acquire-item.cc:
    - do not segfault on invalid items (closes: #544080)

 -- Michael Vogt <mvo@debian.org>  Fri, 28 Aug 2009 21:53:20 +0200

apt (0.7.23) unstable; urgency=low

  [ Eugene V. Lyubimkin ]
  * methods/{http,https,ftp}, doc/apt.conf.5.xml:
    - Changed and unified the code that determines which proxy to use. Now
      'Acquire::{http,ftp}::Proxy[::<host>]' options have the highest priority,
      and '{http,ftp}_proxy' environment variables are used only if options
      mentioned above are not specified.
      (Closes: #445985, #157759, #320184, #365880, #479617)
  
  [ David Kalnischkies ]
  * cmdline/apt-get.cc:
    - add APT::Get::HideAutoRemove=small to display only a short line
      instead of the full package list. (Closes: #537450)
    - ShowBroken() in build-dep (by Mike O'Connor, Closes: #145916)
    - check for statfs.f_type (by Robert Millan, Closes: #509313)
    - correct the order of picked package binary vs source in source
    - use SourceVersion instead of the BinaryVersion to get the source
      Patch by Matt Kraai, thanks! (Closes: #382826)
    - add pkg/archive and codename in source (Closes: #414105, #441178)
  * apt-pkg/contrib/strutl.cc:
    - enable thousand separator according to the current locale
      (by Luca Bruno, Closes: #223712)
  * doc/apt.conf.5.xml:
    - mention the apt.conf.d dir (by Vincent McIntyre, Closes: #520831)
  * apt-inst/contrib/arfile.cc:
    - use sizeof instead strlen (by Marius Vollmer, Closes: #504325)
  * doc/apt-mark.8.xml:
    - improve manpage based on patch by Carl Chenet (Closes: #510286)
  * apt-pkg/acquire-item.cc:
    - use configsettings for dynamic compression type use and order.
      Based on a patch by Jyrki Muukkonen, thanks! (LP: #71746)
  * apt-pkg/aptconfiguration.cc:
    - add default configuration for compression types and add lzma
      support. Order is now bzip2, lzma, gzip, none (Closes: #510526)
  * ftparchive/writer.cc:
    - add lzma support also here, patch for this (and inspiration for
      the one above) by Robert Millan, thanks!
  * apt-pkg/depcache.cc:
    - restore the --ignore-hold effect in the Is{Delete,Install}Ok hooks
  * doc/apt-get.8.xml:
    - update the source description to reflect what it actually does
      and how it can be used. (Closes: #413021)
  * methods/http.cc:
    - allow empty Reason-Phase in Status-Line to please squid,
      thanks Modestas Vainius for noticing! (Closes: #531157, LP: #411435)

  [ George Danchev ]
  * cmdline/apt-cache.cc:
    - fix a memory leak in the xvcg method (Closes: #511557)
  * apt-pkg/indexcopy.cc:
    - fix a memory leak then the Release file not exists (Closes: #511556)

 -- Michael Vogt <mvo@debian.org>  Thu, 27 Aug 2009 14:44:39 +0200

apt (0.7.22.2) unstable; urgency=low

  * debian/apt.cron.daily:
    - Make sure that VERBOSE is always set (Closes: #539366)
    - Script can be disabled by APT::Periodic::Enable=0 (Closes: #485476)
    - Support using debdelta to download packages (Closes: #532079)

 -- Julian Andres Klode <jak@debian.org>  Thu, 06 Aug 2009 12:17:19 +0200

apt (0.7.22.1) unstable; urgency=low

  [ Michael Vogt ]
  * cmdline/apt-get.cc:
    - honor APT::Get::Only-Source properly in FindSrc() (thanks to
      Martin Pitt for reporting the problem), also Closes: #535362.

  [ Julian Andres Klode ]
  * apt-pkg/contrib/mmap.cc:
    - Fix FTBFS on GNU/kFreeBSD by disabling DynamicMMap::Grow() on
      non-Linux architectures as it uses mremap (Closes: #539742).
  * apt-pkg/sourcelist.cc:
    - Only warn about missing sources.list if there is no sources.list.d
      and vice versa as only one of them is needed (Closes: #539731).
  * debian/control:
    - Add myself to Uploaders.
    - Increase Standards-Version to 3.8.2.0.

 -- Julian Andres Klode <jak@debian.org>  Mon, 03 Aug 2009 12:48:31 +0200

apt (0.7.22) unstable; urgency=low

  [ Christian Perrier ]
  * Documentation translations:
    - Fix a typo in apt-get(8) French translation. Closes: #525043
      Thanks to Guillaume Delacour for spotting it.
    - Updated apt.conf(5) manpgae French translation.
      Thanks to Aurélien Couderc.
  * Translations:
    - fr.po
    - sk.po. Closes: #525857 
    - ru.po. Closes: #526816
    - eu.po. Closes: #528985
    - zh_CN.po. Closes: #531390
    - fr.po
    - it.po. Closes: #531758
    - ca.po. Closes: #531921
    - de.po. Closes: #536430
  * Added translations
    - ast.po (Asturian by Marcos Alvareez Costales).
      Closes: #529007, #529730, #535328
  
  [ David Kalnischkies ]
  * [ABI break] support '#' in apt.conf and /etc/apt/preferences
    (closes: #189866)
  * [ABI break] Allow pinning by codename (closes: #97564)
  * support running "--simulate" as user
  * add depth information to the debug output and show what depends
    type triggers a autoinst (closes: #458389)
  * add Debug::pkgDepCache::Marker with more detailed debug output 
    (closes: #87520)
  * add Debug::pkgProblemResolver::ShowScores and make the scores
    adjustable
  * do not write state file in simulate mode (closes: #433007)
  * add hook for MarkInstall and MarkDelete (closes: #470035)
  * fix typo in apt-pkg/acquire.cc which prevents Dl-Limit to work
    correctly when downloading from multiple sites (Closes: #534752)
  * add the various foldmarkers in apt-pkg & cmdline (no code change)
  * versions with a pin of -1 shouldn't be a candidate (Closes: #355237)
  * prefer mmap as memory allocator in MMap instead of a static char
    array which can (at least in theory) grow dynamic
  * eliminate (hopefully all) segfaults in pkgcachegen.cc and mmap.cc
    which can arise if cache doesn't fit into the mmap (Closes: #535218)
  * display warnings instead of errors if the parts dirs doesn't exist

  [ Michael Vogt ]
  * honor the dpkg hold state in new Marker hooks (closes: #64141)
  * debian/apt.cron.daily:
    - if the timestamp is too far in the future, delete it
  * apt-pkg/acquire.cc:
    - make the max pipeline depth of the acquire queue configurable
      via Acquire::Max-Pipeline-Depth
  * apt-pkg/deb/dpkgpm.cc:
    - add Dpkg::UseIoNice boolean option to run dpkg with ionice -c3
      (off by default)
    - send "dpkg-exec" message on the status fd when dpkg is run
    - provide DPkg::Chroot-Directory config option (useful for testing)
    - fix potential hang when in a background process group
  * apt-pkg/algorithms.cc:
    - consider recommends when making the scores for the problem 
      resolver
  * apt-pkg/acquire-worker.cc:
    - show error details of failed methods
  * apt-pkg/contrib/fileutl.cc:
    - if a process aborts with signal, show signal number
  * methods/http.cc:
    - ignore SIGPIPE, we deal with EPIPE from write in 
      HttpMethod::ServerDie() (LP: #385144)
  * Only run Download-Upgradable and Unattended-Upgrades if the initial
    update was successful Closes: #341970
  * apt-pkg/indexcopy.cc:
    - support having CDs with no Packages file (just a Packages.gz)
      by not forcing a verification on non-existing files
     (LP: #255545)
    - remove the gettext from a string that consists entirely 
      of variables (LP: #56792)
  * apt-pkg/cacheiterators.h:
    - add missing checks for Owner == 0 in end()
  * apt-pkg/indexrecords.cc:
    - fix some i18n issues
  * apt-pkg/contrib/strutl.h:
    - add new strprintf() function to make i18n strings easier
    - fix compiler warning
  * apt-pkg/deb/debsystem.cc:
    - make strings i18n able 
  * fix problematic use of tolower() when calculating the version 
    hash by using locale independent tolower_ascii() function. 
    Thanks to M. Vefa Bicakci (LP: #80248)
  * build fixes for g++-4.4
  * cmdline/apt-mark:
    - add "showauto" option to show automatically installed packages
  * document --install-recommends and --no-install-recommends
    (thanks to Dereck Wonnacott, LP: #126180)
  * doc/apt.conf.5.xml:
    - merged patch from Aurélien Couderc to improve the text
      (thanks!)
  * [ABI] merged the libudev-dlopen branch, this allows to pass
    "apt-udev-auto" to Acquire::Cdrom::mount and the cdrom method will  
    dynamically find/mount the cdrom device (if libhal is available)

  [ Julian Andres Klode ]
  * apt-pkg/contrib/configuration.cc: Fix a small memory leak in
    ReadConfigFile.
  * Introduce support for the Enhances field. (Closes: #137583) 
  * Support /etc/apt/preferences.d, by adding ReadPinDir() (Closes: #535512)
  * configure-index: document Dir::Etc::SourceParts and some other options
    (Closes: #459605)
  * Remove Eugene V. Lyubimkin from uploaders as requested.
  * apt-pkg/contrib/hashes.cc, apt-pkg/contrib/md5.cc:
    - Support reading until EOF if Size=0 to match behaviour of
      SHA1Summation and SHA256Summation

  [ Osamu Aoki ]
  * Updated cron script to support backups by hardlinks and 
    verbose levels.  All features turned off by default. 
  * Added more error handlings.  Closes: #438803, #462734, #454989
  * Documented all cron script related configuration items in 
    configure-index.

  [ Dereck Wonnacott ]
  * apt-ftparchive might write corrupt Release files (LP: #46439)
  * Apply --important option to apt-cache depends (LP: #16947) 

  [ Otavio Salvador ]
  * Apply patch from Sami Liedes <sliedes@cc.hut.fi> to reduce the
    number of times we call progress bar updating and debugging
    configuration settings.
  * Apply patch from Sami Liedes <sliedes@cc.hut.fi> to avoid unecessary
    temporary allocations.

 -- Michael Vogt <mvo@debian.org>  Wed, 29 Jul 2009 19:16:22 +0200

apt (0.7.21ubuntu1) karmic; urgency=low

  * merged from the debian-sid bzr branch
  
  [ Christian Perrier ]
  * Documentation translations:
    - Fix a typo in apt-get(8) French translation. Closes: #525043
      Thanks to Guillaume Delacour for spotting it.
  * Translations:
    - fr.po
    - sk.po. Closes: #525857
    - ru.po. Closes: #526816
    - eu.po. Closes: #528985
    - zh_CN.po. Closes: #531390
    - fr.po
    - it.po. Closes: #531758
    - ca.po. Closes: #531921
  * Added translations
    - ast.po (Asturian by Marcos Alvareez Costales).
      Closes: #529007, #529730

  [ Michael Vogt ]
  * apt-pkg/acquire.cc:
    - make the (internal) max pipeline depth of the acquire queue
      configurable via Acquire::Max-Pipeline-Depth

 -- Michael Vogt <michael.vogt@ubuntu.com>  Tue, 09 Jun 2009 15:49:07 +0200

apt (0.7.21) unstable; urgency=low

  [ Christian Perrier ]
  * Translations:
    - bg.po. Closes: #513211
    - zh_TW.po. Closes: #513311
    - nb.po. Closes: #513843
    - fr.po. Closes: #520430
    - sv.po. Closes: #518070
    - sk.po. Closes: #520403
    - it.po. Closes: #522222
    - sk.po. Closes: #520403
  
  [ Jamie Strandboge ]
  * apt.cron.daily: catch invalid dates due to DST time changes
    in the stamp files

  [ Michael Vogt ]
  * methods/gpgv.cc:
    - properly check for expired and revoked keys (closes: #433091)
  * apt-pkg/contrib/strutl.cc:
    - fix TimeToStr i18n (LP: #289807)
  * [ABI break] merge support for http redirects, thanks to
    Jeff Licquia and Anthony Towns
  * [ABI break] use int for the package IDs (thanks to Steve Cotton)
  * apt-pkg/pkgcache.cc:
    - do not run "dpkg --configure pkg" if pkg is in trigger-awaited
      state (LP: #322955)
  * methods/https.cc:
    - add Acquire::https::AllowRedirect support
  * Clarify the --help for 'purge' (LP: #243948)
  * cmdline/apt-get.cc
    - fix "apt-get source pkg" if there is a binary package and
      a source package of the same name but from different 
      packages (LP: #330103)

  [ Colin Watson ]
  * cmdline/acqprogress.cc:
    - Call pkgAcquireStatus::Pulse even if quiet, so that we still get
      dlstatus messages on the status-fd (LP: #290234).

 -- Michael Vogt <mvo@debian.org>  Tue, 14 Apr 2009 14:12:51 +0200

apt (0.7.20.2ubuntu7) karmic; urgency=low

  * fix problematic use of tolower() when calculating the version 
    hash by using locale independant tolower_ascii() function. 
    Thanks to M. Vefa Bicakci (LP: #80248)
  * build fixes for g++-4.4
  * include dmesg output in apport package failures
  * include apt ordering into apport package failures

 -- Michael Vogt <michael.vogt@ubuntu.com>  Fri, 24 Apr 2009 10:14:01 +0200

apt (0.7.20.2ubuntu6) jaunty; urgency=low

  [ Jamie Strandboge ]
  * apt.cron.daily: catch invalid dates due to DST time changes
    in the stamp files (LP: #354793)

  [ Michael Vogt ]
  * methods/gpgv.cc:
    - properly check for expired and revoked keys (closes: #433091)
      LP: #356012

 -- Michael Vogt <michael.vogt@ubuntu.com>  Wed, 08 Apr 2009 22:39:50 +0200

apt (0.7.20.2ubuntu5) jaunty; urgency=low

  [ Colin Watson ]
  * cmdline/acqprogress.cc:
    - Call pkgAcquireStatus::Pulse even if quiet, so that we still get
      dlstatus messages on the status-fd (LP: #290234).
  
  [ Michael Vogt ]
  * debian/apt.cron.daily:
    - do not clutter cron mail with bogus gconftool messages 
      (LP: #223502)
    - merge fix for cache locking from debian (closes: #459344)
    - run update-apt-xapian-index (with ionice) to ensure that
      the index is up-to-date when synaptic is run (LP: #288797)

 -- Michael Vogt <michael.vogt@ubuntu.com>  Mon, 30 Mar 2009 13:22:28 +0200

apt (0.7.20.2ubuntu4) jaunty; urgency=low

  * ftparchive/cachedb.cc:
    - when apt-ftparchive clean is used, compact the database
      at the end (thanks to cprov)

 -- Michael Vogt <michael.vogt@ubuntu.com>  Thu, 26 Mar 2009 13:43:59 +0100

apt (0.7.20.2ubuntu3) jaunty; urgency=low

  * methods/mirror.cc:
    - when download the mirror file and the server is down,
      return a propper error message (LP: #278635)

 -- Michael Vogt <michael.vogt@ubuntu.com>  Thu, 19 Mar 2009 15:42:15 +0100

apt (0.7.20.2ubuntu2) jaunty; urgency=low

  * apt-pkg/deb/dpkgpm.cc:
    - revert termios patch (LP: #338514)
  * cmdline/apt-get.cc
    - fix "apt-get source pkg" if there is a binary package and
      a source package of the same name but from different 
      packages (LP: #330103)

 -- Michael Vogt <michael.vogt@ubuntu.com>  Mon, 09 Mar 2009 16:33:28 +0100

apt (0.7.20.2ubuntu1) jaunty; urgency=low

  [ Christian Perrier ]
  * Translations:
    - bg.po. Closes: #513211
    - zh_TW.po. Closes: #513311
    - nb.po. Closes: #513843
  
  [ Michael Vogt ]
  * merged from the debian-sid branch
  * [ABI break] merge support for http redirects, thanks to
    Jeff Licquia and Anthony Towns
  * [ABI break] use int for the package IDs (thanks to Steve Cotton)
  * apt-pkg/contrib/strutl.cc:
    - fix TimeToStr i18n (LP: #289807)
  * debian/apt.conf.autoremove:
    - readd "linux-image" (and friends) to the auto-remove
     blacklist
  * fix some i18n issues (thanks to  Gabor Kelemen)
    LP: #263089
  * apt-pkg/deb/dpkgpm.cc:
    - filter "ENOMEM" errors when creating apport reports 
  * cmdline/apt-get.cc:
    - fix "apt-get source pkg=ver" if binary name != source name
      (LP: #202219)
  * apt-pkg/indexrecords.cc:
    - fix some i18n issues
  * apt-pkg/contrib/strutl.h:
    - add new strprintf() function to make i18n strings easier
  * apt-pkg/dev/debsystem.cc:
    - add missing apti18n.h header
  * cmdline/apt-get.cc:
    - default to "false" for the "APT::Get::Build-Dep-Automatic"
      option (follow debian here)
  * apt-pkg/pkgcache.cc:
    - do not run "dpkg --configure pkg" if pkg is in trigger-awaited
      state (LP: #322955)
  * methods/https.cc:
    - add Acquire::https::AllowRedirect support
    - do not unlink files in partial/ (thanks to robbiew)

  [ Dereck Wonnacott ]
  * Clarify the --help for 'purge' (LP: #243948)

  [ Ian Weisser ]
  * /apt-pkg/deb/debsystem.cc:
    - add 'sudo' to the error message to "run 'dpkg --configure -a'"
      (LP: #52697)

 -- Michael Vogt <michael.vogt@ubuntu.com>  Mon, 09 Feb 2009 14:21:05 +0100

apt (0.7.20.2) unstable; urgency=medium

  [ Eugene V. Lyubimkin ]
  * Urgency set to medium due to RC bug fix.
  * doc/apt.ent, apt-get.8.xml:
    - Fix invalid XML entities. (Closes: #514402)

 -- Eugene V. Lyubimkin <jackyf.devel@gmail.com>  Sat, 07 Feb 2009 16:48:21 +0200

apt (0.7.20.1) unstable; urgency=low

  [ Michael Vogt ]
  * apt-pkg/pkgcachegen.cc:
    - fix apt-cache search for localized description 
      (closes: #512110)
  
  [ Christian Perrier ]
  * Translations:
    - fr.po: fix spelling error to "défectueux". Thanks to Thomas Péteul.

 -- Michael Vogt <mvo@debian.org>  Tue, 20 Jan 2009 09:35:05 +0100

apt (0.7.20) unstable; urgency=low

  [ Eugene V. Lyubimkin ]
  * debian/changelog:
    - Fixed place of 'merged install-recommends and install-task branches'
      from 0.6.46.1 to 0.7.0. (Closes: #439866)
  * buildlib/config.{sub,guess}:
    - Renewed. This fixes lintian errors.
  * doc/apt.conf.5.xml, debian/apt-transport-https:
    - Documented briefly 'Acquire::https' group of options. (Closes: #507398)
    - Applied patch from Daniel Burrows to document 'Debug' group of options.
      (Closes: #457265)
    - Mentioned 'APT::Periodic' and 'APT::Archives' groups of options.
      (Closes: #438559)
    - Mentioned '/* ... */' comments. (Closes: #507601)
  * doc/examples/sources.list:
    - Removed obsolete commented non-us deb-src entry, replaced it with
      'deb-src security.debian.org' one. (Closes: #411298)
  * apt-pkg/contrib/mmap.cc:
    - Added instruction how to work around MMap error in MMap error message.
      (Closes: #385674, 436028)
  * COPYING:
    - Actualized. Removed obsolete Qt section, added GPLv2 clause.
      (Closes: #440049, #509337)

  [ Michael Vogt ]
  * add option to "apt-get build-dep" to mark the needed 
    build-dep packages as automatic installed. 
    This is controlled via the value of
    APT::Get::Build-Dep-Automatic and is set "false" by default.  
    Thanks to Aaron Haviland, closes: #448743
  * apt-inst/contrib/arfile.cc:
    - support members ending with '/' as well (thanks to Michal Cihr,
      closes: #500988)

  [ Christian Perrier ]
  * Translations:
    - Finnish updated. Closes: #508449 
    - Galician updated. Closes: #509151
    - Catalan updated. Closes: #509375
    - Vietnamese updated. Closes: #509422
    - Traditional Chinese added. Closes: #510664
    - French corrected (remove awful use of first person) 

 -- Michael Vogt <mvo@debian.org>  Mon, 05 Jan 2009 08:59:20 +0100

apt (0.7.19ubuntu1) jaunty; urgency=low

  * merge from debian

 -- Michael Vogt <michael.vogt@ubuntu.com>  Mon, 24 Nov 2008 10:52:20 +0100

apt (0.7.19) unstable; urgency=low

  [ Eugene V. Lyubimkin ]
  * doc/sources.list.5.xml:
    - Mentioned allowed characters in file names in /etc/apt/sources.list.d.
      Thanks to Matthias Urlichs. (Closes: #426913)
  * doc/apt-get.8.xml:
    - Explicitly say that 'dist-upgrade' command may remove packages.
    - Included '-v'/'--version' as a command to synopsis.
  * cmdline/apt-cache.cc:
    - Advanced built-in help. Patch by Andre Felipe Machado. (Closes: #286061)
    - Fixed typo 'GraphVis' -> 'GraphViz'. (Closes: #349038)
    - Removed asking to file a release-critical bug against a package if there
      is a request to install only one package and it is not installable.
      (Closes: #419521)

  [ Michael Vogt ]
    - fix SIGHUP handling (closes: #463030)

  [ Christian Perrier ]
  * Translations:
    - French updated
    - Bulgarian updated. Closes: #505476
    - Slovak updated. Closes: #505483
    - Swedish updated. Closes: #505491
    - Japanese updated. Closes: #505495
    - Korean updated. Closes: #505506
    - Catalan updated. Closes: #505513
    - British English updated. Closes: #505539
    - Italian updated. Closes: #505518, #505683
    - Polish updated. Closes: #505569
    - German updated. Closes: #505614
    - Spanish updated. Closes: #505757
    - Romanian updated. Closes: #505762
    - Simplified Chinese updated. Closes: #505727
    - Portuguese updated. Closes: #505902
    - Czech updated. Closes: #505909
    - Norwegian Bokmål updated. Closes: #505934
    - Brazilian Portuguese updated. Closes: #505949
    - Basque updated. Closes: #506085
    - Russian updated. Closes: #506452 
    - Marathi updated. 
    - Ukrainian updated. Closes: #506545 

 -- Michael Vogt <mvo@debian.org>  Mon, 24 Nov 2008 10:33:54 +0100

apt (0.7.18) unstable; urgency=low

  [ Christian Perrier ]
  * Translations:
    - French updated
    - Thai updated. Closes: #505067

  [ Eugene V. Lyubimkin ]
  * doc/examples/configure-index:
    - Removed obsoleted header line. (Closes: #417638)
    - Changed 'linux-kernel' to 'linux-image'.
  * doc/sources.list.5.xml:
    - Fixed typo and grammar in 'sources.list.d' section. Thanks to
      Timothy G Abbott <tabbott@MIT.EDU>. (Closes: #478098)
  * doc/apt-get.8.xml:
    - Advanced descriptions for 'remove' and 'purge' options.
      (Closes: #274283)
  * debian/rules:
    - Target 'apt' need to depend on 'build-doc'. Thanks for Peter Green.
      Fixes FTBFS. (Closes: #504181)

  [ Michael Vogt ]
  * fix depend on libdb4.4 (closes: #501253)

 -- Michael Vogt <mvo@debian.org>  Fri, 07 Nov 2008 22:13:39 +0100

apt (0.7.17) unstable; urgency=low

  [ Eugene V. Lyubimkin ]
  * debian/control:
    - 'Vcs-Bzr' field is official, used it.
    - Bumped 'Standards-Version' to 3.8.0, no changes needed.
    - Actualized 'Uploaders' field.
  * doc/:
    - Substituded 'apt-archive' with 'apt-ftparchive' in docs.
      Patch based on work of Andre Felipe Machado. (Closes: #350865)
    - Mentioned '/<release>' and '=<version>' for 'apt-get install' and
      '=<version>' for 'apt-get source' in apt-get manpage. Patch based on
      work of Andre Felipe Machado. (Closes: #399673)
    - Mentioned more short options in the apt-get manpage. Documented 'xvcg'
      option in the apt-cache manpage. The part of patch by Andre Felipe
      Machado. (Closes: #176106, #355945)
    - Documented that 'apt-get install' command should be used for upgrading
      some of installed packages. Based on patch by Nori Heikkinen and
      Andre Felipe Machado. (Closes: #267087)
    - Mentioned 'apt_preferences(5)' in apt manpage. (Closes: #274295)
    - Documented 'APT::Default-Release' in apt.conf manpage. (Closes: #430399)
    - APT::Install-Recommends is now true by default, mentioned this in
      configure-index example. (Closes: #463268)
    - Added 'APT::Get::AllowUnauthenticated' to configure-index example.
      (Closes: #320225)
    - Documented '--no-install-recommends' option in apt-get manpage.
      (Closes: #462962)
    - Documented 'Acquire::PDiffs' in apt.conf manpage. (Closes: #376029)
    - Added 'copy', 'rsh', 'ssh' to the list of recognized URI schemes in
      sources.list manpage, as they are already described under in the manpage.
    - Removed notice that ssh/rsh access cannot use password authentication
      from sources.list manpage. Thanks to Steffen Joeris. (Closes: #434894)
    - Added '(x)' to some referrings to manpages in apt-get manpage. Patch by
      Andre Felipe Machado. (Closes: #309893)
    - Added 'dist-upgrade' apt-get synopsis in apt-get manpage.
      (Closes: #323866)

 -- Michael Vogt <mvo@debian.org>  Wed, 05 Nov 2008 13:14:56 +0100

apt (0.7.17~exp4) experimental; urgency=low

  * debian/rules:
    - Fixed lintian warnings "debian/rules ignores make errors".
  * debian/control:
    - Substituted outdated "Source-Version" fields with "binary:Version".
    - Added 'python-apt' to Suggests, as apt-mark need it for work.
    - Drop Debian revision from 'doc-base' build dependency, this fixes
      appropriate lintian warning.
  * debian/libapt-pkg-doc.doc-base.*:
    - Changed section: from old 'Devel' to 'Debian'. This fixes appropriate
      lintian warnings.
  * debian/{postrm,prerm,preinst}:
    - Added 'set -e', fixes lintian warnings
      'maintainer-script-ignores-error'.
  * dselect/makefile:
    - Removed unneeded 'LOCAL' entry. This allows cleaning rule to run smoothly.
  * share/lintian-overrides:
    - Added with override of 'apt must depend on python'. Script 'apt-mark'
      needs apt-python for working and checks this on fly. We don't want
      python in most cases.
  * cmdline/apt-key:
    - Added 'unset GREP_OPTIONS' to the script. This prevents 'apt-key update'
      failure when GREP_OPTIONS contains options that modify grep output.
      (Closes: #428752)

 -- Eugene V. Lyubimkin <jackyf.devel@gmail.com>  Fri, 31 Oct 2008 23:45:17 +0300

apt (0.7.17~exp3) experimental; urgency=low

  * apt-pkg/acquire-item.cc:
    - fix a merge mistake that prevents the fallback to the 
      uncompressed 'Packages' to work correctly (closes: #409284)

 -- Michael Vogt <mvo@debian.org>  Wed, 29 Oct 2008 09:36:24 +0100

apt (0.7.17~exp2) experimental; urgency=low

  [ Eugene V. Lyubimkin ]
  * apt-pkg/acquire-item.cc:
    - Added fallback to uncompressed 'Packages' if neither 'bz2' nor 'gz'
      available. (Closes: #409284)
  * apt-pkg/algorithm.cc:
    - Strip username and password from source URL in error message.
      (Closes: #425150)
  
  [ Michael Vogt ]
  * fix various -Wall warnings

 -- Michael Vogt <mvo@debian.org>  Tue, 28 Oct 2008 18:06:38 +0100

apt (0.7.17~exp1) experimental; urgency=low

  [ Luca Bruno ]
  * Fix typos:
    - apt-pkg/depcache.cc
  * Fix compilation warnings:
    - apt-pkg/acquire.cc
    - apt-pkg/versionmatch.cc
  * Compilation fixes and portability improvement for compiling APT against non-GNU libc
    (thanks to Martin Koeppe, closes: #392063):
    - buildlib/apti18n.h.in:
      + textdomain() and bindtextdomain() must not be visible when --disable-nls
    - buildlib/inttypes.h.in: undefine standard int*_t types
    - Append INTLLIBS to SLIBS:
      + cmdline/makefile
      + ftparchive/makefile
      + methods/makefile
  * doc/apt.conf.5.xml:
    - clarify whether configuration items of apt.conf are case-sensitive
      (thanks to Vincent McIntyre, closes: #345901)

 -- Luca Bruno <lethalman88@gmail.com>  Sat, 11 Oct 2008 09:17:46 +0200

apt (0.7.16) unstable; urgency=low

  [ Luca Bruno ]
  * doc/apt-cache.8.xml:
    - search command uses POSIX regex, and searches for virtual packages too
      (closes: #277536)
  * doc/offline.sgml: clarify remote and target hosts
    (thanks to Nikolaus Schulz, closes: #175940)
  * Fix several typos in docs, translations and debian/changelog
    (thanks to timeless, Nicolas Bonifas and Josh Triplett,
    closes: #368665, #298821, #411532, #431636, #461458)
  * Document apt-key finger and adv commands
    (thanks to Stefan Schmidt, closes: #350575)
  * Better documentation for apt-get --option
    (thanks to Tomas Pospisek, closes: #386579)
  * Retitle the apt-mark.8 manpage (thanks to Justin Pryzby, closes: #471276)
  * Better documentation on using both APT::Default-Release and
    /etc/apt/preferences (thanks to Ingo Saitz, closes: #145575)
  
  [ Michael Vogt ]
  * doc/apt-cache.8.xml:
    - add missing citerefentry

 -- Michael Vogt <mvo@debian.org>  Fri, 10 Oct 2008 23:44:50 +0200

apt (0.7.15) unstable; urgency=low

  * Upload to unstable

 -- Michael Vogt <mvo@debian.org>  Sun, 05 Oct 2008 13:23:47 +0200

apt (0.7.15~exp3) experimental; urgency=low

  [Daniel Burrows]
  * apt-pkg/deb/dpkgpm.cc:
    - Store the trigger state descriptions in a way that does not break
      the ABI.  The approach taken makes the search for a string O(n) rather
      than O(lg(n)), but since n == 4, I do not consider this a major
      concern.  If it becomes a concern, we can sort the static array and
      use std::equal_range().  (Closes: #499322)

  [ Michael Vogt ]
  * apt-pkg/packagemanager.cc, apt-pkg/deb/dpkgpm.cc:
    - move the state file writting into the Go() implementation
      of dpkgpm (closes: #498799)
  * apt-pkg/algorithms.cc:
    - fix simulation performance drop (thanks to Ferenc Wagner
      for reporting the issue)

 -- Michael Vogt <mvo@debian.org>  Wed, 01 Oct 2008 18:09:49 +0200

apt (0.7.15~exp2) experimental; urgency=low

  [ Michael Vogt ]
  * apt-pkg/pkgcachegen.cc:
    - do not add multiple identical descriptions for the same 
      language (closes: #400768)

  [ Program translations ]
  * Catalan updated. Closes: #499462

 -- Michael Vogt <mvo@debian.org>  Tue, 23 Sep 2008 07:29:59 +0200

apt (0.7.15~exp1) experimental; urgency=low

  [ Christian Perrier ]
  * Fix typo in cron.daily script. Closes: #486179

  [ Program translations ]
  * Traditional Chinese updated. Closes: #488526
  * German corrected and completed. Closes: #490532, #480002, #498018
  * French completed
  * Bulgarian updated. Closes: #492473
  * Slovak updated. Closes: #492475
  * Galician updated. Closes: #492794
  * Japanese updated. Closes: #492975
  * Fix missing space in Greek translation. Closes: #493922
  * Greek updated.
  * Brazilian Portuguese updated.
  * Basque updated. Closes: #496754
  * Romanian updated. Closes: #492773, #488361
  * Portuguese updated. Closes: #491790
  * Simplified Chinese updated. Closes: #489344
  * Norwegian Bokmål updated. Closes: #480022
  * Czech updated. Closes: #479628, #497277
  * Korean updated. Closes: #464515
  * Spanish updated. Closes: #457706
  * Lithuanian added. Closes: #493328
  * Swedish updated. Closes: #497496
  * Vietnamese updated. Closes: #497893
  * Portuguese updated. Closes: #498411
  * Greek updated. Closes: #498687
  * Polish updated.

  [ Michael Vogt ]
  * merge patch that enforces stricter https server certificate
    checking (thanks to Arnaud Ebalard, closes: #485960)
  * allow per-mirror specific https settings
    (thanks to Arnaud Ebalard, closes: #485965)
  * add doc/examples/apt-https-method-example.cof
    (thanks to Arnaud Ebalard, closes: #485964)
  * apt-pkg/depcache.cc:
    - when checking for new important deps, skip critical ones
      (closes: #485943)
  * improve apt progress reporting, display trigger actions
  * add DPkg::NoTriggers option so that applications that call
    apt/aptitude (like the installer) defer trigger processing
    (thanks to Joey Hess)
  * doc/makefile:
    - add examples/apt-https-method-example.conf
  
 -- Michael Vogt <mvo@debian.org>  Tue, 16 Sep 2008 21:27:03 +0200

apt (0.7.14ubuntu7) jaunty; urgency=low

  * cmdline/apt-cache.cc:
    - remove the gettext from a string that consists entirely 
      of variables (LP: #56792)
  * apt-pkg/deb/dpkgpm.cc:
    - fix potential hang when in a backgroud process group

 -- Michael Vogt <michael.vogt@ubuntu.com>  Tue, 28 Oct 2008 21:09:12 +0100

apt (0.7.14ubuntu6) intrepid; urgency=low

  * debian/apt.conf.autoremove:
    - remove "linux-image" (and friends) from the auto-remove
      blacklist. we have the kernel fallback infrastructure now
      in intrepid (thanks to BenC)
  * apt-pkg/indexcopy.cc:
    - support having CDs with no Packages file (just a Packages.gz)
      by not forcing a verification on non-existing files
     (LP: #255545)
  * apt-pkg/deb/dpkgpm.cc:
    - improve the filtering for duplicated apport reports (thanks
      to seb128 for pointing that problem out)
    - do not report disk full errors from dpkg via apport

 -- Michael Vogt <michael.vogt@ubuntu.com>  Thu, 07 Aug 2008 16:28:05 +0200

apt (0.7.14ubuntu5) intrepid; urgency=low

  * fix various -Wall warnings
  * make "apt-get build-dep" installed packages marked automatic
    by default. This can be changed by setting the value of
    APT::Get::Build-Dep-Automatic to false (thanks to Aaron 
    Haviland, closes: #44874, LP: #248268)

 -- Michael Vogt <michael.vogt@ubuntu.com>  Wed, 06 Aug 2008 14:00:51 +0200

apt (0.7.14ubuntu4) intrepid; urgency=low

  [ Michael Vogt ]
  * apt-pkg/deb/dpkgpm.cc:
    - fix uninitialized variable that caused no apport reports
      to be written sometimes (thanks to Matt Zimmerman)
  * merge patch that enforces stricter https server certificate
    checking (thanks to Arnaud Ebalard, closes: #485960)
  * allow per-mirror specific https settings
    (thanks to Arnaud Ebalard, closes: #485965)
  * add doc/examples/apt-https-method-example.cof
    (thanks to Arnaud Ebalard, closes: #485964)
  * add DPkg::NoTriggers option so that applications that call
    apt/aptitude (like the installer) defer trigger processing
    (thanks to Joey Hess) 
  * document --install-recommends and --no-install-recommends
    (thanks to Dereck Wonnacott, LP: #126180)
  
  [ Dereck Wonnacott ]
  * apt-ftparchive might write corrupt Release files (LP: #46439)
  * Apply --important option to apt-cache depends (LP: #16947) 

 -- Michael Vogt <michael.vogt@ubuntu.com>  Tue, 05 Aug 2008 10:10:49 +0200

apt (0.7.14ubuntu3) intrepid; urgency=low

  [ Otavio Salvador ]
  * Apply patch to avoid truncating of arbitrary files. Thanks to Bryan
    Donlan <bdonlan@fushizen.net> for the patch. Closes: #482476
  * Avoid using dbus if dbus-daemon isn't running. Closes: #438803

  [ Michael Vogt ]
  * apt-pkg/deb/dpkgpm.cc:
    - improve apt progress reporting, display trigger actions
  * apt-pkg/depcache.cc:
    - when checking for new important deps, skip critical ones
      (LP: #236360)
  
 -- Michael Vogt <michael.vogt@ubuntu.com>  Tue, 03 Jun 2008 17:27:07 +0200

apt (0.7.14ubuntu2) intrepid; urgency=low

  * debian/control:
    - fix FTBFS by adding missing intltool dependency 

 -- Michael Vogt <michael.vogt@ubuntu.com>  Fri, 09 May 2008 13:50:22 +0200

apt (0.7.14) unstable; urgency=low

  [ Christian Perrier ]
  * Mark a message from dselect backend as translatable
    Thanks to Frédéric Bothamy for the patch
    Closes: #322470

  [ Program translations ]
  * Simplified Chinese updated. Closes: #473360
  * Catalan fixes. Closes: #387141
  * Typo fix in Greek translation. Closes: #479122
  * French updated.
  * Thai updated. Closes: #479313
  * Italian updated. Closes: #479326
  * Polish updated. Closes: #479342
  * Bulgarian updated. Closes: #479379
  * Finnish updated. Closes: #479403
  * Korean updated. Closes: #479426
  * Basque updated. Closes: #479452
  * Vietnamese updated. Closes: #479748
  * Russian updated. Closes: #479777, #499029
  * Galician updated. Closes: #479792
  * Portuguese updated. Closes: #479847
  * Swedish updated. Closes: #479871
  * Dutch updated. Closes: #480125
  * Kurdish added. Closes: #480150
  * Brazilian Portuguese updated. Closes: #480561
  * Hungarian updated. Closes: #480662

  [ Otavio Salvador ]
  * Apply patch to avoid truncating of arbitrary files. Thanks to Bryan
    Donlan <bdonlan@fushizen.net> for the patch. Closes: #482476
  * Avoid using dbus if dbus-daemon isn't running. Closes: #438803
  
  [ Michael Vogt ]
  * debian/apt.cron.daily:
    - apply patch based on the ideas of Francesco Poli for better 
      behavior when the cache can not be locked (closes: #459344)

 -- Michael Vogt <mvo@debian.org>  Wed, 28 May 2008 15:19:12 +0200

apt (0.7.13) unstable; urgency=low

  [ Otavio Salvador ]
  * Add missing build-depends back from build-depends-indep field.
    Closes: #478231
  * Make cron script quiet if cache is locked. Thanks to Ted Percival
    <ted@midg3t.net> for the patch. Closes: #459344
  * Add timeout support for https. Thanks to Andrew Martens
    <andrew.martens@strangeloopnetworks.com> for the patch.

  [ Goswin von Brederlow ]
  * Add support for --no-download on apt-get update. Closes: #478517
  
  [ Program translations ]
    - Vietnamese updated. Closes: #479008
    
 -- Otavio Salvador <otavio@debian.org>  Fri, 02 May 2008 14:46:00 -0300

apt (0.7.12) unstable; urgency=low

  [ Michael Vogt ]
  * cmdline/apt-key:
    - add support for a master-keyring that contains signing keys
      that can be used to sign the archive signing keys. This should
      make key-rollover easier.
  * apt-pkg/deb/dpkgpm.cc:
    - merged patch from Kees Cook to fix anoying upper-case display
      on amd64 in sbuild
  * apt-pkg/algorithms.cc: 
    - add APT::Update::Post-Invoke-Success script slot
    - Make the breaks handling use the kill list. This means, that a
      Breaks: Pkg (<< version) may put Pkg onto the remove list.
  * apt-pkg/deb/debmetaindex.cc:
    - add missing "Release" file uri when apt-get update --print-uris
      is run
  * methods/connect.cc:
    - remember hosts with Resolve failures or connect Timeouts
  * cmdline/apt-get.cc:
    - fix incorrect help output for -f (LP: #57487)
    - do two passes when installing tasks, first ignoring dependencies,
      then resolving them and run the problemResolver at the end
      so that it can correct any missing dependencies
  * debian/apt.cron.daily:
    - sleep random amount of time (default within 0-30min) before
      starting the upate to hit the mirrors less hard
  * doc/apt_preferences.5.xml:
    - fix typo
  * added debian/README.source

  [ Christian Perrier ]
  * Fix typos in manpages. Thanks to Daniel Leidert for the fixes
    Closes: #444922
  * Fix syntax/copitalisation in some messages. Thanks to Jens Seidel
    for pointing this and providing the patch.
    Closes: #466845
  * Fix Polish offline translation. Thanks to Robert Luberda for the patch
    and apologies for applying it very lately. Closes: #337758
  * Fix typo in offline.sgml. Closes: #412900

  [ Program translations ]
    - German updated. Closes: #466842
    - Swedish updated.
    - Polish updated. Closes: #469581
    - Slovak updated. Closes: #471341
    - French updated.
    - Bulgarian updated. Closes: #448492
    - Galician updated. Closes: #476839
  
  [ Daniel Burrows ]
  * apt-pkg/depcache.cc:
    - Patch MarkInstall to follow currently satisfied Recommends even
      if they aren't "new", so that we automatically force upgrades
      when the version of a Recommends has been tightened.  (Closes: #470115)
    - Enable more complete debugging information when Debug::pkgAutoRemove
      is set.
  * apt-pkg/contrib/configuration.cc
    - Lift the 1024-byte limit on lines in configuration files.
      (Closes: #473710, #473874)
  * apt-pkg/contrib/strutl.cc:
    - Lift the 64000-byte limit on individual messages parsed by ReadMessages.
      (Closes: #474065)
  * debian/rules:
    - Add missing Build-Depends-Indep on xsltproc, docbook-xsl, and xmlto.

 -- Daniel Burrows <dburrows@debian.org>  Sat, 26 Apr 2008 12:24:35 -0700

apt (0.7.11) unstable; urgency=critical
  
  [ Raise urgency to critical since it fixes a critical but for Debian
    Installer Lenny Beta1 release ]

  [ Program translations ]
    - Vietnamese updated. Closes: #460825
    - Basque updated. Closes: #461166
    - Galician updated. Closes: #461468
    - Portuguese updated. Closes: #464575
    - Korean updated. Closes: #448430
    - Simplified Chinese updated. Closes: #465866

  [ Otavio Salvador ]
  * Applied patch from Robert Millan <rmh@aybabtu.com> to fix the error
    message when gpgv isn't installed, closes: #452640.
  * Fix regression about APT::Get::List-Cleanup setting being ignored,
    closes: #466052.

 -- Otavio Salvador <otavio@debian.org>  Thu, 17 Jan 2008 22:36:46 -0200

apt (0.7.10) unstable; urgency=low

  [ Otavio Salvador ]
  * Applied patch from Mike O'Connor <stew@vireo.org> to add a manpage to
    apt-mark, closes: #430207.
  * Applied patch from Andrei Popescu <andreimpopescu@gmail.com> to add a
    note about some frontends in apt.8 manpage, closes: #438545.
  * Applied patch from Aurelien Jarno <aurel32@debian.org> to avoid CPU
    getting crazy when /dev/null is redirected to stdin (which breaks
    buildds), closes: #452858.
  * Applied patch from Aurelien Jarno <aurel32@debian.org> to fix building
    with newest dpkg-shlibdeps changing the packaging building order and a
    patch from Robert Millan <rmh@aybabtu.com> to fix parallel building,
    closes: #452862.
  * Applied patch from Alexander Winston <alexander.winston@comcast.net>
    to use 'min' as symbol for minute, closes: #219034.
  * Applied patch from Amos Waterland <apw@us.ibm.com> to allow apt to
    work properly in initramfs, closes: #448316.
  * Applied patch from Robert Millan <rmh@aybabtu.com> to make apt-key and
    apt-get to ignore time conflicts, closes: #451328.
  * Applied patch from Peter Eisentraut <peter_e@gmx.net> to fix a
    grammatical error ("manual installed" -> "manually installed"),
    closes: #438136.
  * Fix cron.daily job to not call fail if apt isn't installed, closes:
    #443286.
  * Fix compilation warnings in apt-pkg/cdrom.cc and
    apt-pkg/contrib/configuration.cc.
  * Fix typo in debian/copyright file ("licened" instead of "licensed"),
    closes: #458966.

  [ Program translations ]
    - Basque updated. Closes: #453088
    - Vietnamese updated. Closes: #453774, #459013
    - Japanese updated. Closes: #456909
    - Simplified Chinese updated. Closes: #458039
    - French updated.
    - Norwegian Bokmål updated. Closes: #457917

  [ Michael Vogt ]
  * debian/rules
    - fix https install location
  * debian/apt.conf.daily:
    - print warning if the cache can not be locked (closes: #454561),
      thanks to Bastian Kleineidam
  * methods/gpgv.cc:
    - remove cruft code that caused timestamp/I-M-S issues
  * ftparchive/contents.cc:
    - fix error output
  * apt-pkg/acquire-item.{cc,h}:
    - make the authentication download code more robust against
      servers/proxies with broken If-Range implementations
  * apt-pkg/packagemanager.{cc,h}:
    - propergate the Immediate flag to make hitting the 
      "E: Internal Error, Could not perform immediate configuration (2)"
      harder
  * debian/control:
    - build against libdb-dev (instead of libdb4.4-dev)
  * merged the apt--DoListUpdate branch, this provides a common interface
    for "apt-get update" like operations for the frontends and also provides
    hooks to run stuff in APT::Update::{Pre,Post}-Invoke

  [ Chris Cheney ]
  * ftparchive/contents.cc:
    - support lzma data members
  * ftparchive/multicompress.cc:
    - support lzma output
  
  [ Daniel Burrows ]
  * apt-pkg/contrib/configuration.cc:
    - if RootDir is set, then FindFile and FindDir will return paths
      relative to the directory stored in RootDir, closes: #456457.

  [ Christian Perrier ]
  * Fix wording for "After unpacking...". Thanks to Michael Gilbert
    for the patch. Closes: #260825

 -- Michael Vogt <mvo@debian.org>  Mon, 07 Jan 2008 21:40:47 +0100

apt (0.7.9ubuntu17) hardy-proposed; urgency=low

  * apt-pkg/acquire-item.cc:
    - fix signaure removal on transient network failures LP: #220627
      (thanks to Scott James Remnant)

 -- Michael Vogt <michael.vogt@ubuntu.com>  Tue, 22 Apr 2008 16:32:49 +0200

apt (0.7.9ubuntu16) hardy; urgency=low

  * cmdline/apt-key:
    - only check against master-keys in net-update to not break
      custom CDs (thanks to Colin Watson)

 -- Michael Vogt <michael.vogt@ubuntu.com>  Tue, 08 Apr 2008 14:17:14 +0200

apt (0.7.9ubuntu15) hardy; urgency=low

  * cmdline/apt-get.cc:
    - do two passes when installing tasks, first ignoring dependencies,
      then resolving them and run the problemResolver at the end
      so that it can correct any missing dependencies. This should
      fix livecd building for kubuntu (thanks to Jonathan Riddell 
      for reporting the problem)

 -- Michael Vogt <michael.vogt@ubuntu.com>  Thu, 13 Mar 2008 23:25:45 +0100

apt (0.7.9ubuntu14) hardy; urgency=low

  * cmdline/apt-get.cc:
    - fix incorrect help output for -f (LP: #57487)
    - run the problemResolver after a task was installed
      so that it can correct any missing dependencies
  * typo fixes (LP: #107960)

 -- Michael Vogt <michael.vogt@ubuntu.com>  Tue, 11 Mar 2008 21:46:07 +0100

apt (0.7.9ubuntu13) hardy; urgency=low

  [ Lionel Porcheron ]
  * debian/apt.cron.daily:
    - only call gconftool if gcontool is installed (LP: #194281)

  [ Michael Vogt ]
  * doc/apt_preferences.5.xml:
    - fix typo (LP: #150900)
  * doc/example/sources.list:
    - updated for hardy (LP: #195879)
  * debian/apt.cron.daily:
    - sleep random amount of time (default within 0-30min) before
      starting the upate to hit the mirrors less hard

 -- Michael Vogt <michael.vogt@ubuntu.com>  Tue, 04 Mar 2008 15:35:09 +0100

apt (0.7.9ubuntu12) hardy; urgency=low

  * debian/apt.cron.daily:
    - use admin user proxy settings
  * cmdline/apt-get.cc:
    - fix task installation (thanks to Colin Watson)

 -- Michael Vogt <michael.vogt@ubuntu.com>  Thu, 21 Feb 2008 15:07:44 +0100

apt (0.7.9ubuntu11) hardy; urgency=low

  * apt-pkg/algorithms.cc: 
    - add APT::Update::Post-Invoke-Success script slot
      (LP: #188127)

 -- Michael Vogt <michael.vogt@ubuntu.com>  Thu, 10 Jan 2008 12:06:12 +0100

apt (0.7.9ubuntu10) hardy; urgency=low

  * cmdline/apt-key:
    - add "net-update" command that fetches the 
      ubuntu-archive-keyring.gpg and add keys from it that are 
      signed by the ubuntu-master-keyring.gpg 
      (apt-archive-key-signatures spec)
  * debian/apt.cron.daily:
    - add apt-key net-update to the nightly cron job

 -- Michael Vogt <michael.vogt@ubuntu.com>  Wed, 13 Feb 2008 15:50:28 +0100

apt (0.7.9ubuntu9) hardy; urgency=low

  * fix FTBFS due to incorrect intltool build-depends

 -- Michael Vogt <michael.vogt@ubuntu.com>  Mon, 11 Feb 2008 16:04:37 +0100

apt (0.7.9ubuntu8) hardy; urgency=low

  * share/apt-auth-failure.note:
    - show update-notifier note if the nightly update fails with a
      authentication failure (apt-authentication-reliability spec)

 -- Michael Vogt <michael.vogt@ubuntu.com>  Mon, 11 Feb 2008 14:04:56 +0100

apt (0.7.9ubuntu7) hardy; urgency=low

  * methods/connect.cc:
    - remember hosts with Resolve failures or connect Timeouts
      see https://wiki.ubuntu.com/NetworklessInstallationFixes
  * cmdlines/apt-key:
    - fix bug in the new apt-key update code that imports only
      keys signed with the master key (thanks to cjwatson)

 -- Michael Vogt <michael.vogt@ubuntu.com>  Fri, 08 Feb 2008 11:38:35 +0100

apt (0.7.9ubuntu6) hardy; urgency=low

  * cmdline/apt-key:
    - add support for a master-keyring that contains signing keys
      that can be used to sign the archive signing keys. This should
      make key-rollover easier.
  * apt-pkg/deb/dpkgpm.cc:
    - merged patch from Kees Cook to fix anoying upper-case display
      on amd64 in sbuild
  * apt-pkg/algorithms.cc: 
    - add APT::Update::Post-Invoke-Success script slot
    - Make the breaks handling use the kill list. This means, that a
      Breaks: Pkg (<< version) may put Pkg onto the remove list.
  * apt-pkg/deb/dpkgpm.cc:
    - add APT::Apport::MaxReports to limit the maximum number
      of reports generated in a single run (default to 3)
  * apt-pkg/deb/debmetaindex.cc:
    - add missing "Release" file uri when apt-get update --print-uris
      is run

 -- Michael Vogt <michael.vogt@ubuntu.com>  Mon, 04 Feb 2008 14:28:02 +0100

apt (0.7.9ubuntu5) hardy; urgency=low

  * Merged apt-authentication-reliabilty branch. This means
    that apt will refuse to update and use the old lists if
    the authentication of a repository that used to be 
    authenticated fails. See
    https://wiki.ubuntu.com/AptAuthenticationReliability
    for more details.

 -- Michael Vogt <michael.vogt@ubuntu.com>  Wed, 16 Jan 2008 10:36:10 +0100

apt (0.7.9ubuntu4) hardy; urgency=low

  * apt-pkg/algorithms.cc:
    - Since APT::Get::List-Cleanup and APT::List-Cleanup both default to
      true, the effect of the compatibility code was to require both of them
      to be set to false in order to disable list cleanup; this broke the
      installer. Instead, disable list cleanup if either of them is set to
      false.

 -- Colin Watson <cjwatson@ubuntu.com>  Wed, 09 Jan 2008 22:34:37 +0000

apt (0.7.9ubuntu3) hardy; urgency=low

  * merged the apt--DoListUpdate branch, this provides a common interface
    for "apt-get update" like operations for the frontends and also provides
    hooks to run stuff in APT::Update::{Pre,Post}-Invoke

 -- Michael Vogt <michael.vogt@ubuntu.com>  Mon, 07 Jan 2008 19:02:11 +0100

apt (0.7.9ubuntu2) hardy; urgency=low

  [ Otavio Salvador ]
  * Applied patch from Aurelien Jarno <aurel32@debian.org> to fix building
    with newest dpkg-shlibdeps changing the packaging building order and a
    patch from Robert Millan <rmh@aybabtu.com> to fix parallel building,
    closes: #452862.
  * Applied patch from Alexander Winston <alexander.winston@comcast.net>
    to use 'min' as symbol for minute, closes: #219034.
  * Applied patch from Amos Waterland <apw@us.ibm.com> to allow apt to
    work properly in initramfs, closes: #448316.
  * Applied patch from Robert Millan <rmh@aybabtu.com> to make apt-key and
    apt-get to ignore time conflicts, closes: #451328.
  * Applied patch from Peter Eisentraut <peter_e@gmx.net> to fix a
    grammatical error ("manual installed" -> "manually installed"),
    closes: #438136.
  * Fix cron.daily job to not call fail if apt isn't installed, closes:
    #443286.
  
  [ Daniel Burrows ]
  * apt-pkg/contrib/configuration.cc:
    - if RootDir is set, then FindFile and FindDir will return paths
      relative to the directory stored in RootDir, closes: #456457.

  [ Christian Perrier ]
  * Fix wording for "After unpacking...". Thans to Michael Gilbert
    for the patch. Closes: #260825

  [ Program translations ]
    - Vietnamese updated. Closes: #453774
    - Japanese updated. Closes: #456909
    - French updated.

  [ Michael Vogt ]
  * apt-pkg/packagemanager.{cc,h}:
    - propergate the Immediate flag to make hitting the 
      "E: Internal Error, Could not perform immediate configuration (2)"
      harder. (LP: #179247)
  * debian/apt.conf.daily:
    - print warning if the cache can not be locked (closes: #454561),
      thanks to Bastian Kleineidam
  * debian/control:
    - build against libdb-dev (instead of libdb4.4-dev)

 -- Michael Vogt <michael.vogt@ubuntu.com>  Thu, 03 Jan 2008 11:31:45 +0100

apt (0.7.9ubuntu1) hardy; urgency=low

  * merged from http://bzr.debian.org/apt/apt/debian-sid/, remaining
    changes:
    - mirror download method (pending merge with debian)
    - no pdiff download by default (unsuitable for ubuntu)
    - no recommends-by-default yet
    - add "Original-Maintainer" field to tagfile
    - show warning on apt-get source if the package is maintained
      in a VCS (pedinging merge with debian)
    - use ubuntu-archive keyring instead of debians one
    - support metapackages section for autoremoval
    - debian maintainer field change
    - send ubuntu string in user-agent
  
  * Changes from the debian-sid bzr branch (but not uploaded to debian
    yet):
  
  [ Otavio Salvador ]
  * Applied patch from Mike O'Connor <stew@vireo.org> to add a manpage to
    apt-mark, closes: #430207.
  * Applied patch from Andrei Popescu <andreimpopescu@gmail.com> to add a
    note about some frontends in apt.8 manpage, closes: #438545.
  * Applied patch from Aurelien Jarno <aurel32@debian.org> to avoid CPU
    getting crazy when /dev/null is redirected to stdin (which breaks
    buildds), closes: #452858.

  [ Program translations ]
    - Basque updated. Closes: #453088

  [ Michael Vogt ]
  * debian/rules
    - fix https install location
  * methods/gpgv.cc:
    - remove cruft code that caused timestamp/I-M-S issues
  * ftparchive/contents.cc:
    - fix error output
  * methods/mirror.{cc,h}:
    - only update mirror list on IndexFile updates 
  * apt-pkg/acquire-item.{cc,h}:
    - make the authentication download code more robust against
      servers/proxies with broken If-Range implementations
  * debian/control:
    - build against libdb-dev (instead of libdb4.4-dev)
  * merged the apt--DoListUpdate branch, this provides a common interface
    for "apt-get update" like operations for the frontends and also provides
    hooks to run stuff in APT::Update::{Pre,Post}-Invoke

  [ Chris Cheney ]
  * ftparchive/contents.cc:
    - support lzma data members
  * ftparchive/multicompress.cc:
    - support lzma output

 -- Michael Vogt <michael.vogt@ubuntu.com>  Thu, 13 Dec 2007 14:46:27 +0100

apt (0.7.9) unstable; urgency=low

  [ Christian Perrier ]
  * Add several languages to LINGUAS and, therefore, really ship the relevant
    translation:
    Arabic, Dzongkha, Khmer, Marathi, Nepali, Thai
    Thanks to Theppitak Karoonboonyanan for checking this out. Closes: #448321

  [ Program translations ]
    - Korean updated. Closes: #448430
    - Galician updated. Closes: #448497
    - Swedish updated.

  [ Otavio Salvador ]
  * Fix configure script to check for CURL library and headers presense.
  * Applied patch from Brian M. Carlson <sandals@crustytoothpaste.ath.cx>
    to add backward support for arches that lacks pselect support,
    closes: #448406.
  * Umount CD-ROM when calling apt-cdrom ident, except when called with
    -m, closes: #448521.

 -- Otavio Salvador <otavio@debian.org>  Wed, 31 Oct 2007 13:37:26 -0200

apt (0.7.8) unstable; urgency=low

  * Applied patch from Daniel Leidert <daniel.leidert@wgdd.de> to fix
    APT::Acquire::Translation "none" support, closes: #437523.
  * Applied patch from Daniel Burrows <dburrows@debian.org> to add support
    for the Homepage field (ABI break), closes: #447970.
  * Applied patch from Frans Pop <elendil@planet.nl> to fix a trailing
    space after cd label, closes: #448187.

 -- Otavio Salvador <otavio@debian.org>  Fri, 26 Oct 2007 18:20:13 -0200

apt (0.7.7) unstable; urgency=low

  [ Michael Vogt ]
  * apt-inst/contrib/extracttar.cc:
    - fix fd leak for zero size files (thanks to Bill Broadley for
      reporting this bug)
  * apt-pkg/acquire-item.cc:
    - remove zero size files on I-M-S hit
  * methods/https.cc:
    - only send LastModified if we actually have a file
    - send range request with if-range 
    - delete failed downloads
    - delete zero size I-M-S hits
  * apt-pkg/deb/dpkgpm.{cc,h}:
    - merged dpkg-log branch, this lets you specify a 
      Dir::Log::Terminal file to log dpkg output to
      (ABI break)
    - fix parse error when dpkg sends unexpected data
  * merged apt--sha256 branch to fully support the new
    sha256 checksums in the Packages and Release files
    (ABI break)
  * apt-pkg/pkgcachegen.cc:
    - increase default mmap size
  * tests/local-repo:
    - added local repository testcase
  * apt-pkg/acquire.cc:
    - increase MaxPipeDepth for the internal worker<->method
      communication to 1000 for the debtorrent backend
  * make apt build with g++ 4.3
  * fix missing SetExecClose() call when the status-fd is used
  * debian/apt.cron.daily:
    - move unattended-upgrade before apt-get autoclean
  * fix "purge" commandline argument, closes: #133421
    (thanks to Julien Danjou for the patch)
  * cmdline/apt-get.cc:
    - do not change the auto-installed information if a package
      is reinstalled
  * apt-pkg/acquire-item.cc:
    - fix crash in diff acquire code
  * cmdline/apt-mark:
    - Fix chmoding after have renamed the extended-states file (LP: #140019)
      (thanks to Laurent Bigonville)
  * apt-pkg/depcache.cc:
    - set "APT::Install-Recommends" to true by default (OMG!)
  * debian/apt.cron.daily:
    - only run the cron job if apt-get check succeeds (LP: #131719)
  
  [ Program translations ]
    - French updated
    - Basque updated. Closes: #436425
    - Fix the zh_CN translator's name in debian/changelog for 0.7.2
      Closes: #423272
    - Vietnamese updated. Closes: #440611
    - Danish updated. Closes: #441102
    - Thai added. Closes: #442833
    - Swedish updated.
    - Galician updated. Closes: #446626

  [ Otavio Salvador ]
  * Add hash support to copy method. Thanks Anders Kaseorg by the patch
    (closes: #436055)
  * Reset curl options and timestamp between downloaded files. Thanks to
    Ryan Murray <rmurray@debian.org> for the patch (closes: #437150)
  * Add support to apt-key to export keys to stdout. Thanks to "Dwayne
    C. Litzenberger" <dlitz@dlitz.net> for the patch (closes: #441942)
  * Fix compilation warnings:
    - apt-pkg/indexfile.cc: conversion from string constant to 'char*';
    - apt-pkg/acquire-item.cc: likewise;
    - apt-pkg/cdrom.cc: '%lu' expects 'long unsigned int', but argument
      has type 'size_t';
    - apt-pkg/deb/dpkgpm.cc: initialization order and conversion from
      string constant to 'char*';
    - methods/gpgv.cc: conversion from string constant to 'char*';
    - methods/ftp.cc: likewise;
    - cmdline/apt-extracttemplates.cc: likewise;
    - apt-pkg/deb/debmetaindex.cc: comparison with string literal results
      in unspecified behaviour;
  * cmdline/apt-get.cc: adds 'autoremove' as a valid comment to usage
    statement of apt-get (closes: #445468).
  * cmdline/apt-get.cc: really applies Julien Danjou <acid@debian.org>
    patch to add 'purge' command line argument (closes: #133421).

  [ Ian Jackson ]
  * dpkg-triggers: Deal properly with new package states.

  [ Colin Watson ]
  * apt-pkg/contrib/mmap.cc:
    - don't fail if msync() returns > 0
 
 -- Michael Vogt <mvo@debian.org>  Tue, 23 Oct 2007 14:58:03 +0200

apt (0.7.6ubuntu14.1) gutsy-proposed; urgency=low

  [ Michael Vogt ]
  * apt-pkg/deb/dpkgpm.{cc,h}:
    - give up timeslice on EIO error in read from master terminal
  * debian/apt.cron.daily:
    - only run the cron job if apt-get check succeeds (LP: #131719)

  [ Martin Emrich ]  
  * apt-pkg/deb/dpkgpm.{cc,h}:
    - rewrite dpkgpm.cc to use pselect() instead of select()
      to block signals during select() (LP: #134858)
 
 -- Michael Vogt <michael.vogt@ubuntu.com>  Sat, 20 Oct 2007 07:51:12 +0200

apt (0.7.6ubuntu14) gutsy; urgency=low

  * apt-pkg/deb/dpkgpm.cc:
    - fix resource leak (LP: #148806) 

 -- Michael Vogt <michael.vogt@ubuntu.com>  Mon, 15 Oct 2007 20:57:44 +0200

apt (0.7.6ubuntu13) gutsy; urgency=low

  * apt-pkg/deb/dpkgpm.cc:
    - fix crash in WriteApportReport (LP: #144537)
  * apt-pkg/acquire-item.cc
    - fix disappearing local Packages.gz file (LP: #131166)
  * methods/https.cc:
    - fix off-by-one error I-M-S handling
    - cleanup after I-M-S hit

 -- Michael Vogt <michael.vogt@ubuntu.com>  Tue, 09 Oct 2007 01:48:26 +0200

apt (0.7.6ubuntu12) gutsy; urgency=low

  [ Michael Vogt ]
  * cmdline/apt-mark:
    - Fix chmoding after have renamed the extended-states file
      (thanks to Laurent Bigonville, LP: #140019)
  * apt-pkg/deb/debmetaindex.cc: comparison with string literal results
      in unspecified behaviour;
  * Reset curl options and timestamp between downloaded files. Thanks to
    Ryan Murray <rmurray@debian.org> for the patch

  [Paul Sladen]
  * Have 'cron.daily/apt' send D-Bus doesn't exist error messages
    to the bit bucket.  Thanks to 'dasdda'.  (LP: #115397)

 -- Michael Vogt <michael.vogt@ubuntu.com>  Wed, 03 Oct 2007 02:17:45 +0200

apt (0.7.6ubuntu11) gutsy; urgency=low

  * apt-pkg/contrib/mmap.cc:
    - don't fail if msync() returns > 0 (LP: #144001)

 -- Colin Watson <cjwatson@ubuntu.com>  Sat, 22 Sep 2007 21:39:29 +0100

apt (0.7.6ubuntu10) gutsy; urgency=low

  * apt-pkg/deb/dpkgpm.cc:
    - fix parse error when dpkg sends unexpected data

 -- Michael Vogt <michael.vogt@ubuntu.com>  Tue, 18 Sep 2007 17:25:09 +0100

apt (0.7.6ubuntu9) gutsy; urgency=low

  * apt-pkg/deb/dpkgpm.cc:
    - fix progress reporting precent calculation (LP: #137798)
  * make apt build with g++ 4.3
  * fix missing SetExecClose() call when the status-fd is used
    (LP: #136767)
  * debian/apt.cron.daily:
    - move unattended-upgrade before apt-get autoclean
  * fix "purge" commandline argument, closes LP: #125733
    (thanks to Julien Danjou for the patch)
  * cmdline/apt-get.cc:
    - do not change the auto-installed information if a package
      is reinstalled (LP: #139448)
  
 -- Michael Vogt <michael.vogt@ubuntu.com>  Tue, 11 Sep 2007 20:55:00 +0200

apt (0.7.6ubuntu8) gutsy; urgency=low

  * apt-pkg/deb/dpkgpm.{cc,h}:
    - fix bug in dpkg log writing when a signal is caught during
      select() (LP: #134858)
    - write end marker in the log as well

 -- Michael Vogt <michael.vogt@ubuntu.com>  Wed, 05 Sep 2007 15:03:46 +0200

apt (0.7.6ubuntu7) gutsy; urgency=low

  * reupload to fix FTBFS

 -- Michael Vogt <michael.vogt@ubuntu.com>  Thu, 16 Aug 2007 19:44:20 +0200

apt (0.7.6ubuntu6) gutsy; urgency=low

  * dpkg-triggers: Deal properly with new package states.

 -- Ian Jackson <iwj@ubuntu.com>  Wed, 15 Aug 2007 20:44:37 +0100

apt (0.7.6ubuntu5) UNRELEASED; urgency=low

  * apt-pkg/acquire-item.cc:
    - fix file removal on local repo i-m-s hit (LP: #131166)
  * tests/local-repo:
    - added regression test for this bug

 -- Michael Vogt <michael.vogt@ubuntu.com>  Thu, 09 Aug 2007 12:34:07 +0200

apt (0.7.6ubuntu4) gutsy; urgency=low

  * cmdline/apt-get.cc:
    - remove YnPrompt when a XS-Vcs- tag is found, improve the
      notice (LP: #129575)
  * methods/copy.cc:
    - take hashes here too
  * apt-pkg/acquire-worker.cc:
    - only pass on computed hash if we recived one from the method

 -- Michael Vogt <michael.vogt@ubuntu.com>  Wed, 08 Aug 2007 19:30:29 +0200

apt (0.7.6ubuntu3) gutsy; urgency=low

  * apt-pkg/deb/dpkgpm.cc:
    - fix packagename extraction when writting apport reports
  * apt-pkg/pkgcachegen.cc:
    - increase default mmap size (LP: #125640)

 -- Michael Vogt <michael.vogt@ubuntu.com>  Tue, 07 Aug 2007 09:52:00 +0200

apt (0.7.6ubuntu2) gutsy; urgency=low

  * doc/examples/sources.list:
    - change example source to gutsy
  * apt-pkg/deb/dpkgpm.cc:
    - do not break if no /dev/pts is available

 -- Michael Vogt <michael.vogt@ubuntu.com>  Mon, 06 Aug 2007 15:17:57 +0200

apt (0.7.6ubuntu1) gutsy; urgency=low

  [ Michael Vogt ]
  * apt-inst/contrib/extracttar.cc:
    - fix fd leak for zero size files (thanks to Bill Broadley for
      reporting this bug)
  * apt-pkg/acquire-item.cc:
    - remove zero size files on I-M-S hit
  * methods/https.cc:
    - only send LastModified if we actually have a file
    - send range request with if-range 
    - delete failed downloads
    (thanks to Thom May for his help here)
    - delete zero size I-M-S hits
  * apt-pkg/deb/dpkgpm.{cc,h}:
    - merged dpkg-log branch, this lets you specify a 
      Dir::Log::Terminal file to log dpkg output to
    (ABI break)
    - when writting apport reports, attach the dpkg
      terminal log too
  * merged apt--sha256 branch to fully support the new
    sha256 checksums in the Packages and Release files
    (ABI break)
  * apt-pkg/pkgcachegen.cc:
    - increase default mmap size
  * tests/local-repo:
    - added local repository testcase
  * make apt build with g++ 4.3
  * fix missing SetExecClose() call when the status-fd is used
  * debian/apt.cron.daily:
    - move unattended-upgrade before apt-get autoclean
  * fix "purge" commandline argument, closes: #133421
    (thanks to Julien Danjou for the patch)
  * cmdline/apt-get.cc:
    - do not change the auto-installed information if a package
      is reinstalled
  * cmdline/apt-mark:
    - Fix chmoding after have renamed the extended-states file (LP: #140019)
      (thanks to Laurent Bigonville)

  [ Ian Jackson ]
  * dpkg-triggers: Deal properly with new package states.

 -- Michael Vogt <michael.vogt@ubuntu.com>  Thu, 02 Aug 2007 11:55:54 +0200

apt (0.7.6) unstable; urgency=low

  * Applied patch from Aurelien Jarno <aurel32@debian.org> to fix wrong
    directory downloading on non-linux architectures (closes: #435597)

 -- Otavio Salvador <otavio@debian.org>  Wed, 01 Aug 2007 19:49:51 -0300

apt (0.7.5) unstable; urgency=low

  [ Otavio Salvador ]
  * Applied patch from Guillem Jover <guillem@debian.org> to use
    dpkg-architecture to get the host architecture (closes: #407187)
  * Applied patch from Guillem Jover <guillem@debian.org> to add
    support to add lzma support (closes: #408201)

  [ Michael Vogt ]
  * apt-pkg/depcache.cc:
    - support a list of sections for:
      APT::Install-Recommends-Sections
      APT::Never-MarkAuto-Sections
  * methods/makefile:
    - install lzma symlink method (for full lzma support)
  * debian/control:
    - suggest "lzma"

 -- Otavio Salvador <otavio@ossystems.com.br>  Wed, 25 Jul 2007 20:16:46 -0300

apt (0.7.4ubuntu1) gutsy; urgency=low

  * debian/apt.conf.ubuntu, apt.conf.autoremove:
    - Change metapackages to {restricted,universe,multiverse}/metapackages 
      in Install-Recommends-Sections and Never-MarkAuto-Sections

 -- Michael Vogt <michael.vogt@ubuntu.com>  Thu, 26 Jul 2007 10:42:29 +0200

apt (0.7.4) unstable; urgency=low

  [ Michael Vogt ]
  * cmdline/apt-get.cc:
    - fix in the task-install code regexp (thanks to Adam Conrad and
      Colin Watson)
    - support task removal too: apt-get remove taskname^
      (thanks to Matt Zimmerman reporting this problem)

  [ Otavio Salvador ]
  * Fix a typo on 0.7.3 changelog entry about g++ (7.3 to 4.3)
  * Fix compilation warnings:
    - apt-pkg/contrib/configuration.cc: wrong argument type;
    - apt-pkg/deb/dpkgpm.cc: wrong signess;
    - apt-pkg-acquire-item.cc: wrong signess and orderned initializers;
    - methods/https.cc:
      - type conversion;
      - unused variable;
      - changed SetupProxy() method to void;
  * Simplified HttpMethod::Fetch on http.cc removing Tail variable;
  * Fix pipeline handling on http.cc (closes: #413324)
  * Fix building to properly support binNMUs. Thanks to Daniel Schepler
    <schepler@math.unipd.it> by the patch (closes: #359634)
  * Fix example for Install-{Recommends,Suggests} options on
    configure-index example file. Thanks to Peter Eisentraut
    <peter_e@gmx.net> by the patch (closes: #432223)

  [ Christian Perrier ]
  * Basque translation update. Closes: ##423766
  * Unfuzzy formerly complete translations
  * French translation update
  * Re-generate PO(T) files
  * Spanish translation update
  * Swedish translation update

 -- Otavio Salvador <otavio@debian.org>  Tue, 24 Jul 2007 09:55:50 -0300

apt (0.7.3) unstable; urgency=low

  * fixed compile errors with g++ 4.3 (thanks to 
    Daniel Burrows, closes: #429378)
  * fixes in the auto-mark code (thanks to Daniel
    Burrows)
  * fix FTBFS by changing build-depends to
    libcurl4-gnutls-dev (closes: #428363)
  * cmdline/apt-get.cc:
    - fix InstallTask code when a pkgRecord ends 
      with a single '\n' (thanks to Soren Hansen for reporting)
  * merged from Christian Perrier:
        * vi.po: completed to 532t, again. Closes: #429899
        * gl.po: completed to 532t. Closes: #429506
        * vi.po: completed to 532t. Closes: #428672
        * Update all PO and the POT. Gives 514t14f4u for formerly
          complete translations
        * fr.po: completed to 532t
        * ku.po, uk.po, LINGUAS: reintegrate those translations
          which disappeared from the BZR repositories

 -- Michael Vogt <mvo@debian.org>  Sun, 01 Jul 2007 12:31:29 +0200

apt (0.7.2ubuntu7) gutsy; urgency=low

  * fix build-dependencies 
  * fixes in the auto-mark code (thanks to Daniel
    Burrows)

 -- Michael Vogt <michael.vogt@ubuntu.com>  Mon,  9 Jul 2007 19:02:54 +0200

apt (0.7.2ubuntu6) gutsy; urgency=low

  [ Michael Vogt]
  * cmdline/apt-get.cc:
    - make the XS-Vcs-$foo warning more copy'n'paste
      friendly (thanks to Matt Zimmerman)
    - ignore the Vcs-Browser tag (Fixes LP: #121770)
  * debian/apt.conf.autoremove:
    - added "linux-ubuntu-modules" to APT::NeverAutoRemove

  [ Sarah Hobbs ]
  * Change metapackages to *metapackages in Install-Recommends-Section
    and Never-MarkAuto-Section of debian/apt.conf.autoremove, so that
    the Recommends of metapackages in universe and multiverse will get
    installed.
  * Also make this change in doc/examples/configure-index.
  * Added a Build Dependancies of automake, docbook-xsl, xsltproc, xmlto,
    docbook to fix FTBFS.
  * Added in previous changelog entries, as those who uploaded did not
    actually commit to Bzr.

 -- Sarah Hobbs <hobbsee@ubuntu.com>  Mon, 09 Jul 2007 01:15:57 +1000

apt (0.7.2ubuntu5) gutsy; urgency=low

  * Rerun autoconf to fix the FTBFS.

 -- Michael Bienia <geser@ubuntu.com>  Fri, 06 Jul 2007 19:17:33 +0200

apt (0.7.2ubuntu4) gutsy; urgency=low

  * Rebuild for the libcurl4 -> libcurl3 transition mess.

 -- Steve Kowalik <stevenk@ubuntu.com>  Fri,  6 Jul 2007 12:44:05 +1000

apt (0.7.2ubuntu3) gutsy; urgency=low

  * cmdline/apt-get.cc:
    - fix InstallTask code when a pkgRecord ends 
      with a single '\n' (thanks to Soren Hansen for reporting)

 -- Michael Vogt <michael.vogt@ubuntu.com>  Wed, 27 Jun 2007 13:33:38 +0200

apt (0.7.2ubuntu2) gutsy; urgency=low

  * fixed compile errors with g++ 4.3 (thanks to 
    Daniel Burrows, closes: #429378)
  * fix FTFBFS by changing build-depends to
    libcurl4-gnutls-dev (closes: #428363)

 -- Michael Vogt <michael.vogt@ubuntu.com>  Tue, 19 Jun 2007 13:47:03 +0200

apt (0.7.2ubuntu1) gutsy; urgency=low

  * apt-pkg/deb/dpkgpm.cc:
    - apport integration added, this means that a apport
      report is written on dpkg failures
  * cmdline/apt-get.cc:
    - merged http://people.ubuntu.com/~mvo/bzr/apt/xs-vcs-bzr/
      this will warn when Vcs- headers are found on apt-get source
      (Fixes LP:#115959)
  * merged from debian/unstable, remaining changes:
    - maintainer field changed
    - merged the apt--mirror branch 
      http://people.ubuntu.com/~mvo/bzr/apt/apt--mirror/
    - apport reporting on package install/upgrade/remove failure
    - support for "Originial-Maintainer" field
    - merged apt--xs-vcs-bzr branch
      (http://people.ubuntu.com/~mvo/bzr/apt/xs-vcs-bzr/)
    - use ubuntu archive keyring by default
    - debian/apt.conf.autoremove
      + install recommands for section "metapackages"
      + do not mark direct dependencies of "metapackages" as autoremoved

 -- Michael Vogt <michael.vogt@ubuntu.com>  Thu, 14 Jun 2007 10:38:36 +0200

apt (0.7.2-0.1) unstable; urgency=low

  * Non-maintainer upload.
  * Build-depend on libcurl4-gnutls-dev instead of the obsolete
    libcurl3-gnutls-dev.  Closes: #428363.

 -- Steve Langasek <vorlon@debian.org>  Thu, 28 Jun 2007 18:46:53 -0700

apt (0.7.2) unstable; urgency=low
  
  * merged the debian/experimental changes back
    into the debian/sid branch
  * merged from Christian Perrier:
    * mr.po: New Marathi translation  Closes: #416806
    * zh_CN.po: Updated by Kov Chai  Closes: #416822
    * tl.po: Updated by Eric Pareja   Closes: #416638
    * gl.po: Updated by Jacobo Tarrio
	     Closes: #412828
    * da.po: Updated by Claus Hindsgaul
	     Closes: #409483
    * fr.po: Remove a non-breakable space for usability
	     issues. Closes: #408877
    * ru.po: Updated Russian translation. Closes: #405476
    * *.po: Unfuzzy after upstream typo corrections
  * buildlib/archtable:
    - added support for sh3/sh4 (closes: #424870)
    - added support for m32r (closes: #394096)
  * buildlib/systemtable:
    - added support for lpia
  * configure.in:
    - check systemtable for architecture mapping too
  * fix error in AutocleanInterval, closes: #319339
    (thanks to Israel G. Lugo for the patch)
  * add "purge" commandline argument, closes: #133421)
    (thanks to Julien Danjou for the patch)
  * add "purge" commandline argument, closes: #133421)
    (thanks to Julien Danjou for the patch)
  * fix FTBFS with gcc 4.3, closes: #417090
    (thanks to Martin Michlmayr for the patch)
  * add --dsc-only option, thanks to K. Richard Pixley
  * Removed the more leftover #pragma interface/implementation
    closes: #306937 (thanks to Andreas Henriksson for the patch)
  
 -- Michael Vogt <mvo@debian.org>  Wed, 06 Jun 2007 23:19:50 +0200

apt (0.7.1) experimental; urgency=low

  * ABI library name change because it's built against
    new glibc
  * implement SourceVer() in pkgRecords 
     (thanks to Daniel Burrows for the patch!)
  * apt-pkg/algorithm.cc:
    - use clog for all debugging
    - only increase the score of installed applications if they 
      are not obsolete 
    - fix resolver bug on removal triggered by weak-dependencies 
      with or-groups
  * methods/http.cc:
    - send apt version in User-Agent
  * apt-pkg/deb/debrecords.cc:
    - fix SHA1Hash() return value
  * apt-pkg/cdrom.cc:
    - only unmount if APT::CDROM::NoMount is false
  * methods/cdrom.cc:  
    - only umount if it was mounted by the method before
  * po/gl.po:
    - fix error translation that causes trouble to lsb_release
  * apt-pkg/acquire-item.cc:
    - if decompression of a index fails, delete the index 
  * apt-pkg/acquire.{cc,h}:
    - deal better with duplicated sources.list entries (avoid
      double queuing of  URLs) - this fixes hangs in bzip/gzip
  * merged from Christian Perrier:
    * mr.po: New Marathi translation  Closes: #416806
    * zh_CN.po: Updated by Eric Pareja  Closes: #416822
    * tl.po: Updated by Eric Pareja   Closes: #416638
    * gl.po: Updated by Jacobo Tarrio
             Closes: #412828
    * da.po: Updated by Claus Hindsgaul
             Closes: #409483
    * fr.po: Remove a non-breakable space for usability
             issues. Closes: #408877
    * ru.po: Updated Russian translation. Closes: #405476
    * *.po: Unfuzzy after upstream typo corrections
    * vi.po: Updated to 515t. Closes: #426976
    * eu.po: Updated to 515t. Closes: #423766
    * pt.po: 515t. Closes: #423111
    * fr.po: Updated by Christian Perrier
    * Update all PO and the POT. Gives 513t2f for formerly
      complete translations
  * apt-pkg/policy.cc:
    - allow multiple packages (thanks to David Foerster)

 -- Michael Vogt <mvo@debian.org>  Wed,  2 May 2007 13:43:44 +0200

apt (0.7.0) experimental; urgency=low

  * Package that contains all the new features
  * Removed all #pragma interface/implementation
  * Branch that contains all the new features:
  * translated package descriptions
  * task install support
  * automatic dependency removal (thanks to Daniel Burrows)
  * merged support for the new dpkg "Breaks" field 
    (thanks to Ian Jackson)
  * handle network failures more gracefully on "update"
  * support for unattended-upgrades (via unattended-upgrades
    package)
  * added apt-transport-https method
  * merged "install-recommends" branch (ABI break): 
    - new "--install-recommends"
    - install new recommends on "upgrade" if --install-recommends is 
      given
    - new "--fix-policy" option to install all packages with unmet
      important dependencies (usefull with --install-recommends to
      see what not-installed recommends are on the system)
    - fix of recommended packages display (only show CandidateVersion
      fix or-group handling)
  * merged "install-task" branch (use with "apt-get install taskname^")

 -- Michael Vogt <mvo@debian.org>  Fri, 12 Jan 2007 20:48:07 +0100

apt (0.6.46.4ubuntu10) feisty; urgency=low

  * apt-pkg/depcache.cc:
    - added "APT::Never-MarkAuto-Section" and consider dependencies 
      of packages in this section manual (LP#59893)
    - ensure proper permissions in the extended_state file (LP#67037)
  * debian/apt.conf.ubuntu:
    - added APT::Never-MarkAuto-Section "metapackages" (LP#59893)
  * cmdline/apt-get.cc:
    - "apt-get install foo" on a already installed package foo will
      clean the automatic installed flag (LP#72007)
    - do not show packages already marked for removal as auto-installed
      (LP#64493)
    - applied patch to (optionally) hide the auto-remove information
      (thanks to Frode M. Døving) (LP#69148)

 -- Michael Vogt <michael.vogt@ubuntu.com>  Wed, 14 Mar 2007 13:32:32 +0100

apt (0.6.46.4ubuntu9) feisty; urgency=low

  * debian/control:
    - set XS-Vcs-Bzr header
    - Set Ubuntu maintainer address
  * apt-pkg/cdrom.cc:
    - only unmount if APT::CDROM::NoMount is false
    - only umount if it was mounted by the method before
  * cmdline/apt-get.cc:
    - fix version output in autoremove list (LP#68941)
  * apt-pkg/packagemanager.cc:
    - do not spin 100% cpu in FixMissing() (LP#84476)
  * apt-pkg/indexfile.cc:
    - fix problem overwriting APT::Acquire::Translation
  * doc/examples/configure-index:
    - document APT::Acquire::Translation
  
 -- Michael Vogt <michael.vogt@ubuntu.com>  Tue, 13 Mar 2007 15:24:39 +0100

apt (0.6.46.4ubuntu8) feisty; urgency=low

  * fix segfault in the pkgRecords destructor
  * Bump ABI version
  * debian/control:
    - make the libcurl3-gnutls-dev versionized (LP#86614)

 -- Michael Vogt <michael.vogt@ubuntu.com>  Mon, 26 Feb 2007 14:26:33 +0100

apt (0.6.46.4ubuntu7) feisty; urgency=low

  * Merged the apt--mirror branch. This means that a new 'mirror' 
    method is available that will allow dynamic mirror updates.
    The sources.list entry looks something like this:
    "deb mirror://mirrors.lp.net/get_mirror feisty main restricted"

    It also supports error reporting to a configurable url for mirror
    problems/failures.
  * Bump ABI version

 -- Michael Vogt <michael.vogt@ubuntu.com>  Tue,  6 Feb 2007 11:38:06 +0100

apt (0.6.46.4ubuntu6) feisty; urgency=low

  * methods/http.cc:
    - send apt version in User-Agent
  * apt-pkg/deb/debrecords.cc:
    - fix SHA1Hash() return value
  * apt-pkg/algorithms.cc:
    - fix resolver bug on removal triggered by weak-dependencies 
      with or-groups
    - fix segfault (lp: #76530)

 -- Michael Vogt <michael.vogt@ubuntu.com>  Wed, 20 Dec 2006 11:04:36 +0100

apt (0.6.46.4ubuntu5) feisty; urgency=low

  * added apt-transport-https package to provide a optional
    https transport (apt-https spec)

 -- Michael Vogt <michael.vogt@ubuntu.com>  Tue, 19 Dec 2006 16:23:43 +0100

apt (0.6.46.4ubuntu4) feisty; urgency=low
  
  * apt-pkg/algorithms.cc:
    - only increase the score of installed applications if they 
      are not obsolete 

 -- Michael Vogt <michael.vogt@ubuntu.com>  Mon, 18 Dec 2006 19:39:05 +0100

apt (0.6.46.4ubuntu3) feisty; urgency=low

  * apt-pkg/algorithm.cc:
    - use clog for all debugging
  * apt-pkg/depcache.cc:
    - never mark Required package for autoremoval (lp: #75882)

 -- Michael Vogt <michael.vogt@ubuntu.com>  Mon, 18 Dec 2006 11:56:05 +0100

apt (0.6.46.4ubuntu2) feisty; urgency=low

  * apt-pkg/algorithms.cc: add missing call to MarkKeep
    so that dist-upgrade isn't broken by unsatisfiable Breaks.
    (thanks to Ian Jackson)

 -- Michael Vogt <michael.vogt@ubuntu.com>  Thu,  7 Dec 2006 23:07:24 +0100

apt (0.6.46.4ubuntu1) feisty; urgency=low

  * merged with debian

 -- Michael Vogt <michael.vogt@ubuntu.com>  Thu,  7 Dec 2006 12:13:14 +0100

apt (0.6.46.4-0.1) unstable; urgency=emergency
  
  * NMU
  * Fix broken use of awk in apt-key that caused removal of the wrong keys
    from the keyring. Closes: #412572

 -- Joey Hess <joeyh@debian.org>  Mon, 26 Feb 2007 16:00:22 -0500

apt (0.6.46.4) unstable; urgency=high

  * ack NMU (closes: #401017)
  * added apt-secure.8 to "See also" section
  * apt-pkg/deb/dpkgpm.cc:
    - added "Dpkg::StopOnError" variable that controls if apt
      will abort on errors from dpkg
  * apt-pkg/deb/debsrcrecords.{cc,h}:
    - make the Buffer grow dynmaically (closes: #400874)
  * Merged from Christian Perrier bzr branch:
    - uk.po: New Ukrainian translation: 483t28f3u
    - el.po: Update to 503t9f2u
    - de.po: Updates and corrections.
  * apt-pkg/contrib/progress.cc:
    - OpProgress::CheckChange optimized, thanks to Paul Brook
      (closes: #398381)
  * apt-pkg/contrib/sha256.cc:
    - fix building with noopt

 -- Michael Vogt <mvo@debian.org>  Thu,  7 Dec 2006 10:49:50 +0100

apt (0.6.46.3ubuntu2) feisty; urgency=low

  * apt-pkg/algorithms.cc: add missing call to MarkKeep
    so that dist-upgrade isn't broken by unsatisfiable Breaks.

 -- Ian Jackson <iwj@ubuntu.com>  Thu,  7 Dec 2006 15:46:52 +0000

apt (0.6.46.3ubuntu1) feisty; urgency=low

  * doc/apt-get.8.xml:
    - documented autoremove, thanks to Vladimír Lapá%GÄ%@ek 
      (lp: #62919)
  * fix broken i18n in the dpkg progress reporting, thanks to 
    Frans Pop and Steinar Gunderson. (closes: #389261)
  * po/en_GB.po:
    - typo (lp: #61270)
  * add apt-secure.8 to "See also" section

 -- Michael Vogt <michael.vogt@ubuntu.com>  Thu, 23 Nov 2006 07:24:12 +0100

apt (0.6.46.3-0.2) unstable; urgency=high

  * Non-maintainer upload with permission of Michael Vogt.
  * Fix FTBFS on most arches (regression from the fix of #400874)

 -- Andreas Barth <aba@not.so.argh.org>  Tue,  5 Dec 2006 15:51:22 +0000 
  
apt (0.6.46.3-0.1) unstable; urgency=high

  * Non-maintainer upload with permission of Michael Vogt.
  * Fix segfault at apt-get source. Closes: #400874
  * Add apt-key update in postinst, so that debian-archive-keyring doesn't
    need to depend on apt >= 0.6. Closes: #401114
  * Don't double-queue pdiff files. Closes: #401017
  
 -- Andreas Barth <aba@not.so.argh.org>  Tue,  5 Dec 2006 10:34:56 +0000

apt (0.6.46.3) unstable; urgency=low

  * apt-pkg/deb/dpkgpm.cc:
    - make progress reporting robust against multiline error
      messages 

  * Merged from Christian Perrier bzr branch:
    - ca.po: Updated to 514t
    - be.po: Updated to 514t
    - it.po: Updated to 514t
    - hu.po: Updated to 514t
    - zh_TW.po: Updated to 514t
    - ar.po: Updated to 293t221u.
    - ru.po: Updated to 514t. Closes: #392466
    - nb.po: Updated to 514t. Closes: #392466
    - pt.po: Updated to 514t. Closes: #393199
    - fr.po: One spelling error corrected: s/accÃ¨der/accÃ©der
    - km.po: Updated to 514t.
    - ko.po: Updated to 514t.
    - bg.po: Updated to 514t.
    - de.po: Updated to 514t.
    - en_GB.po: Updated to 514t.

 -- Michael Vogt <mvo@debian.org>  Thu,  2 Nov 2006 11:37:58 +0100

apt (0.6.46.2) unstable; urgency=low

  * debian/control:
    - depend on debian-archive-keyring to offer clean upgrade path 
      (closes: #386800)
  * Merged from Christian Perrier bzr branch:
    - es.po: Updated to 514t. Closes: #391661
    - da.po: Updated to 514t. Closes: #391424
    - cs.po: Updated. Closes: #391064
    - es.po: Updated to 514t. Closes: #391661
    - da.po: Updated to 514t. Closes: #391424

 -- Michael Vogt <mvo@debian.org>  Wed, 11 Oct 2006 09:03:15 +0200

apt (0.6.46.1) unstable; urgency=low

  * methods/gzip.cc:
    - deal with empty files 
  * Applied patch from Daniel Schepler to make apt bin-NMU able.
    (closes: bug#359634)
  * rebuild against current g++ because of:
    http://gcc.gnu.org/bugzilla/show_bug.cgi?id=29289
    (closes: #390189)
  * fix broken i18n in the dpkg progress reporting, thanks to 
    Frans Pop and Steinar Gunderson. (closes: #389261)
  * Merged from Christian Perrier bzr branch:
    * fi.po: Updated to 514t. Closes: #390149
    * eu.po: Updated to 514t. Closes: #389725
    * vi.po: Updated to 514t. Closes: #388555
  * make the internal buffer in pkgTagFile grow dynamically
    (closes: #388708)
  
 -- Michael Vogt <mvo@debian.org>  Mon,  2 Oct 2006 20:42:20 +0200

apt (0.6.46) unstable; urgency=low

  * debian/control:
    - switched to libdb4.4 for building (closes: #381019)
  * cmdline/apt-get.cc:
    - show only the recommends/suggests for the candidate-version, not for all
      versions of the package (closes: #257054)
    - properly handle recommends/suggests or-groups when printing the list of
      suggested/recommends packages (closes: #311619)
  * methods/http.cc:
    - check more careful for incorrect proxy settings (closes: #378868)
  * methods/gzip.cc:
    - don't hang when /var is full (closes: #341537), thanks to
      Luis Rodrigo Gallardo Cruz for the patch
  * doc/examples/sources.list:
    - removed non-us.debian.org from the example (closes: #380030,#316196)
  * Merged from Christian Perrier bzr branch:
    * ro.po: Updated to 514t. Closes: #388402
    * dz.po: Updated to 514t. Closes: #388184
    * it.po: Fixed typos. Closes: #387812
    * ku.po: New kurdish translation. Closes: #387766
    * sk.po: Updated to 514t. Closes: #386851
    * ja.po: Updated to 514t. Closes: #386537
    * gl.po: Updated to 514t. Closes: #386397
    * fr.po: Updated to 516t.
    * fi.po: Updated to 512t. Closes: #382702
  * share/archive-archive.gpg:
    - removed the outdated amd64 and debian-2004 keys
  * apt-pkg/tagfile.cc:
    - applied patch from Jeroen van Wolffelaar to make the tags
      caseinsensitive (closes: #384182)
    - reverted MMap use in the tagfile because it does not work 
      across pipes (closes: #383487) 
  
 -- Michael Vogt <mvo@debian.org>  Thu, 21 Sep 2006 10:25:03 +0200

apt (0.6.45ubuntu14) edgy; urgency=low

  * cmdline/apt-get.cc:
    - fix in the TryInstallTask() code to make sure that all package
      there are marked manual install (lp: #61684)

 -- Michael Vogt <michael.vogt@ubuntu.com>  Thu, 28 Sep 2006 00:34:20 +0200

apt (0.6.45ubuntu13) edgy; urgency=low

  * no-changes upload to make apt rebuild against latest g++ and
    fix synaptic FTBFS (see bug: #62461 for details)

 -- Michael Vogt <michael.vogt@ubuntu.com>  Tue, 26 Sep 2006 22:33:10 +0200

apt (0.6.45ubuntu12) edgy; urgency=low

  * apt-pkg/depcache.cc:
    - fix in the sweep() code, set garbage flag for packages scheduled 
      for removal too
    - do not change the autoFlag in MarkKeep(), this can lead to suprising
      side effects

 -- Michael Vogt <michael.vogt@ubuntu.com>  Thu, 21 Sep 2006 00:58:24 +0200

apt (0.6.45ubuntu11) edgy; urgency=low

  * removed "installtask" and change it so that tasknames can be given
    with "apt-get install taskname^"
  * improve the writeStateFile() code

 -- Michael Vogt <michael.vogt@ubuntu.com>  Wed, 20 Sep 2006 14:14:24 +0200

apt (0.6.45ubuntu10) edgy; urgency=low

  * methods/http.cc:
    - check more careful for incorrect proxy settings (closes: #378868)
  * methods/gzip.cc:
    - don't hang when /var is full (closes: #341537), thanks to
      Luis Rodrigo Gallardo Cruz for the patch
  * doc/examples/sources.list:
    - removed non-us.debian.org from the example (closes: #380030,#316196)
  * Merged from Christian Perrier bzr branch:
    * ro.po: Updated to 514t. Closes: #388402
    * dz.po: Updated to 514t. Closes: #388184
    * it.po: Fixed typos. Closes: #387812
    * ku.po: New kurdish translation. Closes: #387766
    * sk.po: Updated to 514t. Closes: #386851
    * ja.po: Updated to 514t. Closes: #386537
    * gl.po: Updated to 514t. Closes: #386397
    * fr.po: Updated to 516t.
    * fi.po: Updated to 512t. Closes: #382702
  * share/archive-archive.gpg:
    - removed the outdated amd64 and debian-2004 keys
  * apt-pkg/tagfile.cc:
    - applied patch from Jeroen van Wolffelaar to make the tags
      caseinsensitive (closes: #384182)
    - reverted MMap use in the tagfile because it does not work 
      across pipes (closes: #383487) 
  * added "installtask" command
  * added new ubuntu specific rewrite rule for "Original-Maintainer"
  
 -- Michael Vogt <michael.vogt@ubuntu.com>  Tue, 19 Sep 2006 15:07:51 +0200

apt (0.6.45ubuntu9) edgy; urgency=low

  * cmdline/apt-get.cc:
    - if --no-remove is given, do not run the AutoRemove code 

 -- Michael Vogt <michael.vogt@ubuntu.com>  Wed, 13 Sep 2006 11:54:20 +0200

apt (0.6.45ubuntu8) edgy; urgency=low

  * apt-pkg/algorithm.cc:
    - fix pkgProblemResolver.InstallProtect() to preserve the auto-install
      information (lp: #59457)
  * cmdline/apt-get.cc:
    - fix typo in autoremove information (lp: #59420)
  * install apt-mark to modify the automatically install information for
    packages

 -- Michael Vogt <michael.vogt@ubuntu.com>  Fri,  8 Sep 2006 20:07:22 +0200

apt (0.6.45ubuntu7) edgy; urgency=low

  * apt-pkg/depcache.cc:
    - fix a bug in the install-recommends-section code

 -- Michael Vogt <michael.vogt@ubuntu.com>  Thu,  7 Sep 2006 18:22:38 +0200

apt (0.6.45ubuntu6) edgy; urgency=low

  [Michael Vogt]
  * cmdline/apt-get.cc:
    - always show auto-removable packages and give a hint how to remove 
      them
  * debian/apt.conf.ubuntu:
    - exlucde linux-image and linux-restricted-modules from ever being 
      auto-removed
    - added "metapackages" as the section we want to install recommends
      by default
  * apt-pkg/depcache.cc:
    - added support to turn install-recommends selectively on/off by
      section
  [Ian Jackson]
  * Tests pass without code changes!  Except that we need this:
  * Bump cache file major version to force rebuild so that Breaks
    dependencies are included.
  * Don't depend on or suggest any particular dpkg or dpkg-dev versions;
    --auto-deconfigure is very very old and dpkg-dev's Breaks support
    is more or less orthogonal.
  * Initial draft of `Breaks' implementation.  Appears to compile,
    but as yet *completely untested*.

 -- Michael Vogt <michael.vogt@ubuntu.com>  Thu,  7 Sep 2006 11:50:52 +0200

apt (0.6.45ubuntu5) edgy; urgency=low

  * apt-pkg/pkgcachegen.cc:
    - increase the APT::Cache-Limit to deal with the increased demand due
      to the translated descriptions
  * apt-pkg/deb/dpkgpm.cc:
    - pass "--auto-deconfigure" to dpkg on install to support the
      new "breaks" in dpkg

 -- Michael Vogt <michael.vogt@ubuntu.com>  Tue, 15 Aug 2006 12:06:26 +0200

apt (0.6.45ubuntu4) edgy; urgency=low

  * cmdline/apt-get.cc:
    - fix in the new --fix-polciy code

 -- Michael Vogt <michael.vogt@ubuntu.com>  Mon, 14 Aug 2006 21:08:11 +0200

apt (0.6.45ubuntu3) edgy; urgency=low

  * ABI break
  * merged latest apt--install-recommends (closes: #559000)
  * added "--fix-policy" option to can be used as "--fix-broken" and
    will install missing weak depends (recommends, and/or suggests 
    depending on the settings)
  * merged the apt--ddtp branch

 -- Michael Vogt <michael.vogt@ubuntu.com>  Fri, 11 Aug 2006 12:53:23 +0200

apt (0.6.45ubuntu2) edgy; urgency=low

  * debian/control:
    - switched to libdb4.4 for building (closes: #381019)
  * cmdline/apt-get.cc:
    - show only the recommends/suggests for the candidate-version, not for all
      versions of the package (closes: #257054)
    - properly handle recommends/suggests or-groups when printing the list of
      suggested/recommends packages (closes: #311619)
  * merged "apt--install-recommends" branch:
    - added "{no-}install-recommends" commandline option
    - added APT::Install-{Recommends,Suggests} option
    - currently Install-Recommends defaults to "False" 

 -- Michael Vogt <michael.vogt@ubuntu.com>  Wed,  9 Aug 2006 23:38:46 +0200

apt (0.6.45ubuntu1) edgy; urgency=low

  * merged with debian/unstable

 -- Michael Vogt <michael.vogt@ubuntu.com>  Tue,  1 Aug 2006 15:43:22 +0200

apt (0.6.45) unstable; urgency=low

  * apt-pkg/contrib/sha256.cc:
    - fixed the sha256 generation (closes: #378183)
  * ftparchive/cachedb.cc:
    - applied patch from Anthony Towns to fix Clean() function
      (closes: #379576)
  * doc/apt-get.8.xml:
    - fix path to the apt user build (Closes: #375640)
  * doc/apt-cache.8.xml:
    - typo (Closes: #376408)
  * apt-pkg/deb/dpkgpm.cc:
    - make progress reporting more robust against multiline error
      messages (first half of a fix for #374195)
  * doc/examples/configure-index:
    - document Debug::pkgAcquire::Auth     
  * methods/gpgv.cc:
    - deal with gpg error "NODATA". Closes: #296103, Thanks to 
      Luis Rodrigo Gallardo Cruz for the patch
  * apt-inst/contrib/extracttar.cc:
    - fix for string mangling, closes: #373864
  * apt-pkg/acquire-item.cc:
    - check for bzip2 in /bin (closes: #377391)
  * apt-pkg/tagfile.cc:
    - make it work on non-mapable files again, thanks 
      to James Troup for confirming the fix (closes: #376777)
  * Merged from Christian Perrier bzr branch:
    * ko.po: Updated to 512t. Closes: #378901
    * hu.po: Updated to 512t. Closes: #376330
    * km.po: New Khmer translation: 506t6f. Closes: #375068
    * ne.po: New Nepali translation: 512t. Closes: #373729
    * vi.po: Updated to 512t. Closes: #368038
    * zh_TW.po: Remove an extra %s in one string. Closes: #370551
    * dz.po: New Dzongkha translation: 512t
    * ro.po: Updated to 512t
    * eu.po: Updated
    * eu.po: Updated
  * fix apt-get dist-upgrade
  * fix warning if no /var/lib/apt/extended_states is present
  * don't download Translations for deb-src sources.list lines
  * apt-pkg/tagfile.cc:
    - support not-mmapable files again

 -- Michael Vogt <mvo@debian.org>  Thu, 27 Jul 2006 00:52:05 +0200

apt (0.6.44.2ubuntu4) edgy; urgency=low

  * Make apt-get dselect-upgrade happy again

 -- Michael Vogt <michael.vogt@ubuntu.com>  Fri, 21 Jul 2006 11:03:02 +0200

apt (0.6.44.2ubuntu3) edgy; urgency=low

  * Close extended_states file after writing it.

 -- Colin Watson <cjwatson@ubuntu.com>  Tue, 18 Jul 2006 00:12:13 +0100

apt (0.6.44.2ubuntu2) edgy; urgency=low

  * create a empty extended_states file if none exists already

 -- Michael Vogt <michael.vogt@ubuntu.com>  Tue,  4 Jul 2006 09:23:03 +0200

apt (0.6.44.2ubuntu1) edgy; urgency=low

  * merged with debian/unstable
  * merged the "auto-mark" branch to support aptitude like
    marking of automatically installed dependencies and added
    "apt-get remove --auto-remove" to remove unused auto-installed
    packages again
  * changed library version from 3.11 to 3.50 to make it clearly 
    different from the debian version (we are ABI incompatible because
    of the auto-mark patch)

 -- Michael Vogt <michael.vogt@ubuntu.com>  Mon,  3 Jul 2006 18:30:46 +0200

apt (0.6.44.2exp1) experimental; urgency=low

  * added support for i18n of the package descriptions
  * added support for aptitude like auto-install tracking (a HUGE
    HUGE thanks to Daniel Burrows who made this possible) 
  * synced with the http://people.debian.org/~mvo/bzr/apt/debian-sid branch
  * build from http://people.debian.org/~mvo/bzr/apt/debian-experimental

 -- Michael Vogt <mvo@debian.org>  Mon,  3 Jul 2006 21:50:31 +0200

apt (0.6.44.2) unstable; urgency=low

  * apt-pkg/depcache.cc:
    - added Debug::pkgDepCache::AutoInstall (thanks to infinity)
  * apt-pkg/acquire-item.cc:
    - fix missing chmod() in the new aquire code 
      (thanks to Bastian Blank, Closes: #367425)
  * merged from 
    http://www.perrier.eu.org/debian/packages/d-i/level4/apt-main:
    * sk.po: Completed to 512t
    * eu.po: Completed to 512t
    * fr.po: Completed to 512t
    * sv.po: Completed to 512t
    * Update all PO and the POT. Gives 506t6f for formerly
      complete translations

 -- Michael Vogt <mvo@debian.org>  Wed, 14 Jun 2006 12:00:57 +0200

apt (0.6.44.1-0.1) unstable; urgency=low

  * Non-maintainer upload.
  * Don't give an error when parsing empty Packages/Sources files.
    (Closes: #366931, #367086, #370160)

 -- Steinar H. Gunderson <sesse@debian.org>  Fri,  9 Jun 2006 00:52:21 +0200

apt (0.6.44.1) unstable; urgency=low

  * apt-pkg/acquire-item.cc:
    - fix reversed logic of the "Acquire::PDiffs" option
  * merged from 
    http://www.perrier.eu.org/debian/packages/d-i/level4/apt-main:
    - po/LINGUAS: added "bg" Closes: #360262
    - po/gl.po: Galician translation update. Closes: #366849
    - po/hu.po: Hungarian translation update. Closes: #365448
    - po/cs.po: Czech translation updated. Closes: #367244
  * apt-pkg/contrib/sha256.cc:
    - applied patch to fix unaligned access problem. Closes: #367417
      (thanks to David Mosberger)

 -- Michael Vogt <mvo@debian.org>  Tue, 16 May 2006 21:51:16 +0200

apt (0.6.44) unstable; urgency=low

  * apt-pkg/acquire.cc: don't show ETA if it is 0 or absurdely large
  * apt-pkg/contrib/sha256.{cc,h},hashes.{cc,h}: support for sha256 
    (thanks to Anthony Towns)
  * ftparchive/cachedb.{cc,h},writer.{cc,h}: optimizations 
    (thanks to Anthony Towns)
  * apt pdiff support from experimental merged
  * apt-pkg/deb/dpkgpm.cc: wording fixes (thanks to Matt Zimmerman)
  * apt-pkg/deb/dpkgpm.cc: 
    - wording fixes (thanks to Matt Zimmerman)
    - fix error in dpkg interaction (closes: #364513, thanks to Martin Dickopp)
  * apt-pkg/tagfile.{cc,h}:
    - use MMap to read the entries (thanks to Zephaniah E. Hull for the
      patch) Closes: #350025
  * Merge from http://www.perrier.eu.org/debian/packages/d-i/level4/apt-main:
  	* bg.po: Added, complete to 512t. Closes: #360262
  * doc/apt-ftparchive.1.xml:
    - fix documentation for "SrcPackages" -> "Sources" 
      (thanks to Bart Martens for the patch, closes: #307756)
  * debian/libapt-pkg-doc.doc-base.cache:
    - remove broken charackter from description (closes: #361129)
  * apt-inst/deb/dpkgdb.cc, methods/gpgv.cc: 
    - i18n fixes (closes: #349298)
  * debian/postinst: dont fail on not available
    /usr/share/doc/apt/examples/sources.list (closes: #361130)
  * methods/ftp.cc:
    - unlink empty file in partial if the download failed because
      the file is missing on the server (closes: #316337)
  * apt-pkg/deb/debversion.cc:
    - treats a version string with explicit zero epoch equal
      than the same without epoch (Policy 5.6.12, closes: #363358)
      Thanks to Lionel Elie Mamane for the patch
  
 -- Michael Vogt <mvo@debian.org>  Mon,  8 May 2006 22:28:53 +0200

apt (0.6.43.3ubuntu3) dapper; urgency=low

  * methods/http.cc:
    - fix the user-agent string

 -- Michael Vogt <michael.vogt@ubuntu.com>  Fri, 26 May 2006 18:09:32 +0200

apt (0.6.43.3ubuntu2) dapper; urgency=low

  * apt-pkg/deb/dpkgpm.cc: wording fixes (thanks to Matt Zimmerman)

 -- Michael Vogt <michael.vogt@ubuntu.com>  Tue, 18 Apr 2006 13:24:40 +0200

apt (0.6.43.3ubuntu1) dapper; urgency=low

  * apt-pkg/acquire.cc: don't show ETA if it is 0 or absurdely large in 
    the status-fd (ubuntu #28954)

 -- Michael Vogt <michael.vogt@ubuntu.com>  Tue, 28 Mar 2006 20:34:46 +0200

apt (0.6.43.3) unstable; urgency=low

  * Merge bubulle@debian.org--2005/apt--main--0 up to patch-186:
    * ca.po: Completed to 512t. Closes: #351592
    * eu.po: Completed to 512t. Closes: #350483
    * ja.po: Completed to 512t. Closes: #349806
    * pl.po: Completed to 512t. Closes: #349514
    * sk.po: Completed to 512t. Closes: #349474
    * gl.po: Completed to 512 strings Closes: #349407
    * sv.po: Completed to 512 strings Closes: #349210
    * ru.po: Completed to 512 strings Closes: #349154
    * da.po: Completed to 512 strings Closes: #349084
    * fr.po: Completed to 512 strings
    * vi.po: Completed to 511 strings  Closes: #348968
    * zh_CN.po: Completed to 512t. Closes: #353936
    * it.po: Completed to 512t. Closes: #352803
    * pt_BR.po: Completed to 512t. Closes: #352419
    * LINGUAS: Add Welsh
    * *.po: Updated from sources (512 strings)
  * apt-pkg/deb/deblistparser.cc:
    - don't explode on a DepCompareOp in a Provides line, but warn about
      it and ignore it otherwise (thanks to James Troup for reporting it)
  * cmdline/apt-get.cc:
    - don't lock the lists directory in DoInstall, breaks --print-uri 
      (thanks to James Troup for reporting it)
  * debian/apt.dirs: create /etc/apt/sources.list.d 
  * make apt-cache madison work without deb-src entries (#352583)
  * cmdline/apt-get.cc: only run the list-cleaner if a update was 
    successfull

 -- Michael Vogt <mvo@debian.org>  Wed, 22 Feb 2006 10:13:04 +0100

apt (0.6.43.2ubuntu1) dapper; urgency=low

  * Merge bubulle@debian.org--2005/apt--main--0 up to patch-182:
  * ca.po: Completed to 512t. Closes: #351592
    * eu.po: Completed to 512t. Closes: #350483
    * ja.po: Completed to 512t. Closes: #349806
    * pl.po: Completed to 512t. Closes: #349514
    * sk.po: Completed to 512t. Closes: #349474
    * gl.po: Completed to 512 strings Closes: #349407
    * vi.po: Completed to 512 strings
    * sv.po: Completed to 512 strings Closes: #349210
    * ru.po: Completed to 512 strings Closes: #349154
    * da.po: Completed to 512 strings Closes: #349084
    * fr.po: Completed to 512 strings
    * LINGUAS: Add Welsh
    * *.po: Updated from sources (512 strings)
    * vi.po: Completed to 511 strings  Closes: #348968
  * apt-pkg/deb/deblistparser.cc:
    - don't explode on a DepCompareOp in a Provides line, but warn about
      it and ignore it otherwise (thanks to James Troup for reporting it)
  * cmdline/apt-get.cc:
    - don't lock the lists directory in DoInstall, breaks --print-uri 
      (thanks to James Troup for reporting it)
  * debian/apt.dirs: create /etc/apt/sources.list.d 
  * make apt-cache madison work without deb-src entries (#352583)
  * cmdline/apt-get.cc: only run the list-cleaner if a update was 
    successfull
  * apt-get update errors are only warnings nowdays
  * be more careful with the signature file on network failures

 -- Michael Vogt <michael.vogt@ubuntu.com>  Mon, 20 Feb 2006 22:27:48 +0100

apt (0.6.43.2) unstable; urgency=low

  * Merge bubulle@debian.org--2005/apt--main--0 up to patch-166:
    - en_GB.po, de.po: fix spaces errors in "Ign " translations Closes: #347258
    - makefile: make update-po a pre-requisite of clean target so
    	        that POT and PO files are always up-to-date
    - sv.po: Completed to 511t. Closes: #346450
    - sk.po: Completed to 511t. Closes: #346369
    - fr.po: Completed to 511t
    - *.po: Updated from sources (511 strings)
    - el.po: Completed to 511 strings Closes: #344642
    - da.po: Completed to 511 strings Closes: #348574
    - es.po: Updated to 510t1f Closes: #348158
    - gl.po: Completed to 511 strings Closes: #347729
    - it.po: Yet another update Closes: #347435
  * added debian-archive-keyring to the Recommends (closes: #347970)
  * fixed message in apt-key to install debian-archive-keyring 
  * typos fixed in apt-cache.8 (closes: #348348, #347349)
  * add patch to fix http download corruption problem (thanks to
    Petr Vandrovec, closes: #280844, #290694)

 -- Michael Vogt <mvo@debian.org>  Thu, 19 Jan 2006 00:06:33 +0100

apt (0.6.43.1ubuntu1) dapper; urgency=low

  * Merge bubulle@debian.org--2005/apt--main--0 up to patch-159:
    - en_GB.po, de.po: fix spaces errors in "Ign " translations
      Closes: #347258
    - makefile: make update-po a pre-requisite of clean target so
	        that POT and PO files are always up-to-date
    - sv.po: Completed to 511t. Closes: #346450
    - sk.po: Completed to 511t. Closes: #346369
    - fr.po: Completed to 511t
    - *.po: Updated from sources (511 strings)
  * add patch to fix http download corruption problem (thanks to
    Petr Vandrovec, closes: #280844, #290694)
  * added APT::Periodic::Unattended-Upgrade (requires the package
    "unattended-upgrade")

 -- Michael Vogt <michael.vogt@ubuntu.com>  Tue, 10 Jan 2006 17:09:31 +0100

apt (0.6.43.1) unstable; urgency=low

  * Merge bubulle@debian.org--2005/apt--main--0 up to patch-148:
    * fr.po: Completed to 510 strings
    * it.po: Completed to 510t
    * en_GB.po: Completed to 510t
    * cs.po: Completed to 510t
    * zh_CN.po: Completed to 510t
    * el.po: Updated to 510t
    * vi.po: Updated to 383t93f34u
    * tl.po: Completed to 510 strings (Closes: #344306)
    * sv.po: Completed to 510 strings (Closes: #344056)
    * LINGUAS: disabled Hebrew translation. (Closes: #313283)
    * eu.po: Completed to 510 strings (Closes: #342091)
  * apt-get source won't download already downloaded files again
    (closes: #79277)
  * share/debian-archive.gpg: new 2006 ftp-archive signing key added
    (#345891)
  * redownload the Release file if IMS-Hit and gpg failure
  * deal with multiple signatures on a Release file

 -- Michael Vogt <mvo@debian.org>  Fri,  6 Jan 2006 01:17:08 +0100

apt (0.6.43ubuntu2) dapper; urgency=low

  * merged some missing bits that wheren't merged by baz in the previous
    upload (*grumble*)

 -- Michael Vogt <michael.vogt@ubuntu.com>  Thu,  8 Dec 2005 18:35:58 +0100

apt (0.6.43ubuntu1) dapper; urgency=low

  * merged with debian

 -- Michael Vogt <michael.vogt@ubuntu.com>  Fri, 25 Nov 2005 11:36:29 +0100

apt (0.6.43) unstable; urgency=medium

  * Merge bubulle@debian.org--2005/apt--main--0 up to patch-132:  
    * zh_CN.po: Completed to 510 strings(Closes: #338267)
    * gl.po: Completed to 510 strings (Closes: #338356)
  * added support for "/etc/apt/sources.list.d" directory 
    (closes: #66325)
  * make pkgDirStream (a bit) more complete
  * fix bug in pkgCache::VerIterator::end() (thanks to Daniel Burrows)
    (closes: #339533)
  * pkgAcqFile is more flexible now (closes: #57091)
  * support a download rate limit for http (closes: #146877)
  * included lots of the speedup changes from #319377
  * add stdint.h to contrib/md5.h (closes: #340448)
  * ABI change, library name changed (closes: #339147)
  * Fix GNU/kFreeBSD crash on non-existing server file (closes: #317718)
  * switch to libdb4.3 in build-depends
  
 -- Michael Vogt <mvo@debian.org>  Tue, 29 Nov 2005 00:17:07 +0100

apt (0.6.42.3ubuntu2) dapper; urgency=low

  * Merge bubulle@debian.org--2005/apt--main--0 up to patch-131:  
    * zh_CN.po: Completed to 507 strings(Closes: #338267)
    * gl.po: Completed to 510 strings (Closes: #338356)
  * added support for "/etc/apt/sources.list.d" directory 
    (closes: #66325)
  
 -- Michael Vogt <michael.vogt@ubuntu.com>  Mon, 14 Nov 2005 15:30:12 +0100

apt (0.6.42.3ubuntu1) dapper; urgency=low

  * synced with debian

 -- Michael Vogt <michael.vogt@ubuntu.com>  Thu, 10 Nov 2005 05:05:56 +0100

apt (0.6.42.3) unstable; urgency=low

  * Merge bubulle@debian.org--2005/apt--main--0 up to patch-129:
    - patch-118: Russian translation update by Yuri Kozlov (closes: #335164)
    - patch-119: add update-po as a pre-req for binary (closes: #329910)
    - patch-121: Complete French translation
    - patch-125: Fixed localization of y/n questions in German translation 
                 (closes: #337078)
    - patch-126: Swedish translation update (closes: #337163)
    - patch-127: Complete Tagalog translation (closes: #337306)
    - patch-128: Danish translation update (closes: #337949)
    - patch-129: Basque translation update (closes: #338101)
  * cmdline/apt-get.cc:
    - bufix in FindSrc  (closes: #335213, #337910)
  * added armeb to archtable (closes: #333599)
  * with --allow-unauthenticated use the old fallback behaviour for
    sources (closes: #335112)
   
 -- Michael Vogt <mvo@debian.org>  Wed,  9 Nov 2005 07:22:31 +0100

apt (0.6.42.2) unstable; urgency=high

  * NMU (approved by maintainer)
  * Add AMD64 archive signing key to debian-archive.gpg (closes: #336500).
  * Add big-endian arm (armeb) support (closes: #333599).
  * Priority high to get the AMD key into testing ASAP.

 -- Frans Pop <fjp@debian.org>  Sun, 30 Oct 2005 21:29:11 +0100
 
apt (0.6.42.1) unstable; urgency=low

  * fix a incorrect example in the apt_prefrences man page
    (thanks to Filipus Klutiero, closes: #282918)
  * apt-pkg/pkgrecords.cc:
    - revert patch from last version, it causes trouble on alpha 
      and ia64 (closes: #335102, #335103)
  * cmdline/apt-get.cc:
    - be extra carefull in FindSrc (closes: #335213)

 -- Michael Vogt <mvo@debian.org>  Sat, 22 Oct 2005 23:44:35 +0200

apt (0.6.42) unstable; urgency=low

  * apt-pkg/cdrom.cc:
    - unmount the cdrom when apt failed to locate any package files
  * allow cdrom failures and fallback to other sources in that case
    (closes: #44135)
  * better error text when dpkg-source fails 
  * Merge bubulle@debian.org--2005/apt--main--0 up to patch-115:
    - patch-99: Added Galician translation
    - patch-100: Completed Danish translation (Closes: #325686)
    - patch-104: French translation completed
    - patch-109: Italian translation completed
    - patch-112: Swedish translation update 
    - patch-115: Basque translation completed (Closes: #333299)
  * applied french man-page update (thanks to Philippe Batailler)
    (closes: #316638, #327456)
  * fix leak in the mmap code, thanks to Daniel Burrows for the
    patch (closes: #250583)
  * support for apt-get [build-dep|source] -t (closes: #152129)
  * added "APT::Authentication::TrustCDROM" option to make the life
    for the installer people easier (closes: #334656)
  * fix crash in apt-ftparchive (thanks to Bastian Blank for the patch)
    (closes: #334671)
  * apt-pkg/contrib/md5.cc:
    - fix a alignment problem on sparc64 that gives random bus errors
      (thanks to Fabbione for providing a test-case)
  * init the default ScreenWidth to 79 columns by default 
    (Closes: #324921)
  * cmdline/apt-cdrom.cc: 
    - fix some missing gettext() calls (closes: #334539)
  * doc/apt-cache.8.xml: fix typo (closes: #334714)

 -- Michael Vogt <mvo@debian.org>  Wed, 19 Oct 2005 22:02:09 +0200

apt (0.6.41) unstable; urgency=low

  * improved the support for "error" and "conffile" reporting from
    dpkg, added the format to README.progress-reporting
  * added README.progress-reporting to the apt-doc package
  * improved the network timeout handling, if a index file from a 
    sources.list times out or EAI_AGAIN is returned from getaddrinfo, 
    don't try to get the other files from that entry
  * Support architecture-specific extra overrides
    (closes: #225947). Thanks to  Anthony Towns for idea and
    the patch, thanks to Colin Watson for testing it.
  * Javier Fernandez-Sanguino Pen~a:
    - Added a first version of an apt-secure.8 manpage, and modified
      apt-key and apt.end accordingly. Also added the 'update'
      argument to apt-key which was previously not documented 
      (Closes: #322120)
  * Andreas Pakulat:
    - added example apt-ftparchive.conf file to doc/examples 
      (closes: #322483)
  * Fix a incorrect example in the man-page (closes: #282918)
  * Fix a bug for very long lines in the apt-cdrom code (closes: #280356)
  * Fix a manual page bug (closes: #316314)
  * Do md5sum checking for file and cdrom method (closes: #319142)
  * Change pkgPolicy::Pin from private to protected to let subclasses
    access it too (closes: #321799)
  * add default constructor for PrvIterator (closes: #322267)
  * Reread status configuration on debSystem::Initialize() 
    (needed for apt-proxy, thanks to Otavio for this patch)
  
 -- Michael Vogt <mvo@debian.org>  Mon,  5 Sep 2005 22:59:03 +0200

apt (0.6.40.1ubuntu8) breezy; urgency=low

  * Cherry picked michael.vogt@ubuntu.com--2005/apt--mvo--0--patch-62:
    - fix for a bad memory/file leak in the mmap code (ubuntu #15603)
  * po/de.po, po/fr.po: 
    - updated the translations
  * po/makefile:
    - create a single pot file in each domain dir to make rosetta happy

 -- Michael Vogt <michael.vogt@ubuntu.com>  Wed, 28 Sep 2005 10:16:06 +0200

apt (0.6.40.1ubuntu7) breezy; urgency=low

  * updated the pot/po files , no code changes

 -- Michael Vogt <michael.vogt@ubuntu.com>  Tue, 27 Sep 2005 18:38:16 +0200

apt (0.6.40.1ubuntu6) breezy; urgency=low

  * Cherry picked michael.vogt@ubuntu.com--2005/apt--mvo--0--patch-56:
    - make it possible for apt to handle a failed MediaChange event and
      fall back to other sources (ubuntu #13713)

 -- Michael Vogt <michael.vogt@ubuntu.com>  Tue, 13 Sep 2005 22:09:50 +0200

apt (0.6.40.1ubuntu5) breezy; urgency=low

  * Cherry picked michael.vogt@ubuntu.com--2005/apt--mvo--0--patch-{50,51}.
    This adds media-change reporting to the apt status-fd (ubuntu #15213)
  * Cherry picked michael.vogt@ubuntu.com--2005/apt--mvo--0--patch-55:
    apt-pkg/cdrom.cc:
    - unmount the cdrom when apt failed to locate any package files

 -- Michael Vogt <michael.vogt@ubuntu.com>  Mon, 12 Sep 2005 15:44:26 +0200

apt (0.6.40.1ubuntu4) breezy; urgency=low

  * debian/apt.cron.daily:
    - fix a embarrassing typo
  
 -- Michael Vogt <michael.vogt@ubuntu.com>  Wed,  7 Sep 2005 10:10:37 +0200

apt (0.6.40.1ubuntu3) breezy; urgency=low

  * debian/apt.cron.daily:
    - use the ctime as well when figuring what packages need to
      be removed. This fixes the problem that packages copied with    
      "cp -a" (e.g. from the installer) have old mtimes (ubuntu #14504)

 -- Michael Vogt <michael.vogt@ubuntu.com>  Tue,  6 Sep 2005 18:30:46 +0200

apt (0.6.40.1ubuntu2) breezy; urgency=low

  * improved the support for "error" and "conffile" reporting from
    dpkg, added the format to README.progress-reporting
  * added README.progress-reporting to the apt-doc package
  * Do md5sum checking for file and cdrom method (closes: #319142)
  * Change pkgPolicy::Pin from private to protected to let subclasses
    access it too (closes: #321799)
  * methods/connect.cc:
    - send failure reason for EAI_AGAIN (TmpResolveFailure) to acuire-item
  * apt-pkg/acquire-item.cc:
    - fail early if a FailReason is TmpResolveFailure (avoids hangs during
      the install when no network is available)
  * merged michael.vogt@ubuntu.com--2005/apt--trust-cdrom--0

 -- Michael Vogt <michael.vogt@ubuntu.com>  Tue, 23 Aug 2005 19:44:55 +0200

apt (0.6.40.1ubuntu1) breezy; urgency=low

  * Synchronize with Debian

 -- Michael Vogt <michael.vogt@ubuntu.com>  Fri,  5 Aug 2005 14:20:56 +0200

apt (0.6.40.1) unstable; urgency=low

  * bugfix in the parsing code for the apt<->dpkg communication. apt 
    crashed when dpkg sends the same state more than once under certain
    conditions
  * 0.6.40 breaks the ABI but I accidentally didn't change the soname :/

 -- Michael Vogt <mvo@debian.org>  Fri,  5 Aug 2005 13:24:58 +0200

apt (0.6.40ubuntu1) breezy; urgency=low

  * Synchronize with Debian

 -- Matt Zimmerman <mdz@ubuntu.com>  Thu,  4 Aug 2005 15:53:22 -0700

apt (0.6.40) unstable; urgency=low

  * Patch from Jordi Mallach to mark some additional strings for translation
  * Updated Catalan translation from Jordi Mallach
  * Merge from bubulle@debian.org--2005/apt--main--0:
    - Update pot and merge with *.po
    - Updated French translation, including apt-key.fr.8
  * Restore changelog entries from the 0.6.x series that went to Debian
    experimental
  * Merge michael.vogt@ubuntu.com--2005/apt--progress-reporting--0
    - Provide an interface for progress reporting which can be used by
      (e.g.) base-config

 -- Matt Zimmerman <mdz@debian.org>  Thu, 28 Jul 2005 11:57:32 -0700

apt (0.6.39ubuntu4) breezy; urgency=low

  * Fix keyring paths in apt-key, apt.postinst (I swear I remember doing this
    before...)

 -- Matt Zimmerman <mdz@ubuntu.com>  Wed, 29 Jun 2005 08:39:17 -0700

apt (0.6.39ubuntu3) breezy; urgency=low

  * Fix keyring locations for Ubuntu in apt-key too.

 -- Colin Watson <cjwatson@ubuntu.com>  Wed, 29 Jun 2005 14:45:36 +0100

apt (0.6.39ubuntu2) breezy; urgency=low

  * Install ubuntu-archive.gpg rather than debian-archive.gpg as
    /etc/apt/trusted.gpg.

 -- Colin Watson <cjwatson@ubuntu.com>  Wed, 29 Jun 2005 11:53:34 +0100

apt (0.6.39ubuntu1) breezy; urgency=low

  * Michael Vogt
    - Change debian/bugscript to use #!/bin/bash (Closes: #313402)
    - Fix a incorrect example in the man-page (closes: #282918)
    - Support architecture-specific extra overrides
      (closes: #225947). Thanks to  Anthony Towns for idea and
      the patch, thanks to Colin Watson for testing it.
    - better report network timeouts from the methods to the acuire code,
      only timeout once per sources.list line

 -- Matt Zimmerman <mdz@ubuntu.com>  Tue, 28 Jun 2005 11:52:24 -0700

apt (0.6.39) unstable; urgency=low

  * Welsh translation update: daf@muse.19inch.net--2005/apt--main--0--patch-6
  * Merge mvo's changes from 0.6.36ubuntu1:
    michael.vogt@ubuntu.com--2005/apt--mvo--0--patch-32
  * Merge aggregated translation updates:
    bubulle@debian.org--2005/apt--main--0
  * Update priority of apt-utils to important, to match the override file
  * Install only one keyring on each branch (Closes: #316119)

 -- Matt Zimmerman <mdz@debian.org>  Tue, 28 Jun 2005 11:51:09 -0700

apt (0.6.38ubuntu1) breezy; urgency=low

  * First release from Ubuntu branch
  * Merge with --main--0, switch back to Ubuntu keyring

 -- Matt Zimmerman <mdz@ubuntu.com>  Sat, 25 Jun 2005 16:52:41 -0700

apt (0.6.38) unstable; urgency=low

  * Merge michael.vogt@ubuntu.com--2005/apt--fixes--0--patch-6, a workaround
    for the French man pages' failure to build
  * Branch Debian and Ubuntu
    - apt.postinst, apt-key: use the appropriate keyring
    - debian/rules: install all keyrings
  * Add the current Debian archive signing key (4F368D5D) to
    debian-archive.gpg
  * make pinning on the "component" work again (using the section of the 
    archive, we don't use per-section Release files anymore with apt-0.6)
    (closes ubuntu #9935)
  
 -- Matt Zimmerman <mdz@debian.org>  Sat, 25 Jun 2005 09:51:00 -0700

apt (0.6.37) breezy; urgency=low

  * Merge bubulle@debian.org--2005/apt--main--0 up to patch-81
    - patch-66: Italian update
    - patch-71: French update
    - patch-73: Basque update
    - patch-74: Hebrew update
    - patch-76: Correct Hebrew translation (Closes: #306658)
    - patch-77: French man page update
    - patch-79: Correct syntax errors in Hebrew translation
    - patch-81: Portuguese update
  * Fix build of French man pages (now using XML, not SGML)
  * Add Welsh translation from Dafydd Harries
    (daf@muse.19inch.net--2005/apt--main--0--patch-1)
  * Change debian/bugscript to use #!/bin/bash (Closes: #313402)
  * Fix a incorrect example in the man-page (closes: #282918)

 -- Matt Zimmerman <mdz@ubuntu.com>  Tue, 24 May 2005 14:38:25 -0700

apt (0.6.36ubuntu1) breezy; urgency=low

  * make it possible to write a cache-control: no-cache header even if
    no proxy is set to support transparent proxies (closes ubuntu: #10773)

  * Merge otavio@debian.org--2005/apt--fixes--0.6:
    - Fix comment about the need of xmlto while building from Arch;
    - Fix StatStore struct on cachedb.h to use time_t and then fix a compile
      warning;
    - Lock database at start of DoInstall routine to avoid concurrent
      runs of install/remove and update commands (Closes: #194467)
    - Fix warnings while compiling with GCC 4.0 compiler  

 -- Michael Vogt <michael.vogt@ubuntu.com>  Mon, 23 May 2005 11:57:53 +0200

apt (0.6.36) experimental; urgency=low

  * Merge apt--mvo--0:
    - apt-pkg/acquire-item.cc:
      added "Acquire::BrokenProxy" that will force apt to always 
      re-get the Release.gpg file (for broken proxies)
    - debian/apt.cron.daily:
      MinAge is defaulting to 2 days now to prevent over-aggresive removal 
    - apt-pkg/cdrom.cc:
      honor "Acquire::gpgv::Options" when verifying the signature (Ubuntu #8496)
 
 -- Michael Vogt <mvo@debian.org>  Thu, 31 Mar 2005 20:37:11 +0200

apt (0.6.35) hoary; urgency=low

  * Merge apt--mvo--0 (incorporates 0.6.34ubuntu1):
    - Implement MaxSize and MaxAge in apt.cron.daily, to prevent the cache
      from growing too large (Ubuntu #6761)
    - some comments about the pkgAcqMetaSig::Custom600Headers() added
    - use gpg --with-colons
    - commented the ftp no_proxy unseting in methods/ftp.cc
    - added support for "Acquire::gpgv::options" in methods/gpgv.cc
  * Merge bubulle@debian.org--2005/apt--main--0
    - Make capitalization more consistent
    - Un-fuzzy translations resulting from capitalization changes
    - Italian translation update

 -- Matt Zimmerman <mdz@ubuntu.com>  Mon,  7 Mar 2005 20:08:33 -0800

apt (0.6.34) hoary; urgency=low

  * Add missing semicolon to configure-index (Closes: #295773)
  * Update build-depends on gettext to 0.12 (Closes: #295077)
  * Merge from bubulle@debian.org--2005/apt--main--0 to get
    translation updates

 -- Matt Zimmerman <mdz@ubuntu.com>  Fri,  4 Mar 2005 16:13:15 -0800

apt (0.6.33) hoary; urgency=low

  * Merge michael.vogt@ubuntu.com--2005/apt--mvo--0 (through patch-6)
    - patch-1: cosmetic changes (whitespace, "Apt::GPGV->APT::GPGV")
    - patch-2: (doc) documentation for gpgv
    - patch-3: (doc) new config variables added configure-index
    - patch-4: pkgAcquire::Run() pulse intervall can be configured
    - patch-5: fix for apt-get update removing Release.gpg files (#6865)
    - patch-6: change the path scoring in apt-cdrom, prefer pathes without
      symlinks

 -- Matt Zimmerman <mdz@ubuntu.com>  Sat, 26 Feb 2005 15:21:17 -0800

apt (0.6.32) hoary; urgency=low

  * Merge michael.vogt@ubuntu.com--2005/apt--mvo--0 (patch-1)
    - Implement Acquire::gpgv::options (Ubuntu bug#6283)

 -- Matt Zimmerman <mdz@ubuntu.com>  Tue,  8 Feb 2005 19:31:15 -0800

apt (0.6.31) hoary; urgency=low

  * Matt Zimmerman
    - Remove debugging output from apt.cron.daily (no one noticed?)
    - Apply patch from Anthony Towns to allow SHA1Summation to process a file
      descriptor until EOF, rather than requiring that the length of input be
      specified (Closes: #291338)
    - Fix build/install of Polish offline documentation, based on patch from
      Christian Perrier (Closes: #270404)
  * Michael Vogt
    - apt-cdrom.cc seperated into frontend (cmdline/apt-cdrom.cc and library
      apt-pkg/cdrom.{cc,h}) (Ubuntu #5668)

 -- Matt Zimmerman <mdz@ubuntu.com>  Fri,  4 Feb 2005 10:23:01 -0800

apt (0.6.30) unstable; urgency=low

  * Add ppc64 to buildlib/archtable
  * Merge michael.vogt@canonical.com--2004/apt--status-fd--0
    - Support preserving dpkg status file descriptor, to support
      better integration with synaptic
  
 -- Matt Zimmerman <mdz@ubuntu.com>  Wed, 19 Jan 2005 00:26:01 -0800

apt (0.6.29) hoary; urgency=low

  * Merge apt--mvo--0 (0.6.27ubuntu4)
  

 -- Matt Zimmerman <mdz@canonical.com>  Tue, 28 Dec 2004 17:18:02 -0800

apt (0.6.28) hoary; urgency=low

  * Merge apt--mvo--0
  * Rebuild source to get rid of arch metadata and temporary files in
    0.6.27ubuntu3

 -- Matt Zimmerman <mdz@canonical.com>  Thu, 23 Dec 2004 18:53:16 -0800

apt (0.6.27ubuntu4) hoary; urgency=low

  * remove old sig-file in partial/ before starting to fetch a new sig-file
    (see ubuntu #4769 for the rational)
  * added apt-key update method (uses ubuntu-keyring)
  * documented the "--allow-unauthenticated" switch
  * added DEB_BUILD_PROG_OPTS to debian/rules (additonal options can be 
    passed to DEB_BUILD_PROG like "-S")

 -- Michael Vogt <mvo@debian.org>  Thu, 23 Dec 2004 11:12:51 +0100

apt (0.6.27ubuntu3) hoary; urgency=low

  * added a exact dependency from libapt-pkg-dev to the apt version it was
    build with

 -- Michael Vogt <mvo@debian.org>  Wed, 15 Dec 2004 09:56:32 +0100

apt (0.6.27ubuntu2) hoary; urgency=low

  * fixed a bug in the rule file that happend during the big 0.5->0.6 merge

 -- Michael Vogt <mvo@debian.org>  Tue, 14 Dec 2004 12:14:25 +0100

apt (0.6.27ubuntu1) hoary; urgency=low

  * chmod 755 /usr/bin/apt-key
  * don't display a error when a apt-get update don't find a 
    Packages.bz2/Sources.bz2 file

 -- Michael Vogt <mvo@debian.org>  Mon, 13 Dec 2004 18:40:21 +0100

apt (0.6.27) hoary; urgency=low

  * Merge apt--authentication--0 branch
    - Implement gpg authentication for package repositories (Closes: #203741)
    - Also includes Michael Vogt's fixes
  * Merge apt--misc-abi-changes--0 branch
    - Use pid_t throughout to hold process IDs (Closes: #226701)
    - Import patch from Debian bug #195510: (Closes: #195510)
      - Make Simulate::Describe and Simulate::ShortBreaks private member
        functions
      - Add a parameter (Candidate) to Describe to control whether the
        candidate version is displayed
      - Pass an appropriate value for Candidate everywhere Describe is called

 -- Matt Zimmerman <mdz@canonical.com>  Mon, 13 Dec 2004 01:03:11 -0800

apt (0.6.25) experimental; urgency=low

  * Fix handling of two-part sources for sources.list deb-src entries in
    the same way that deb entries were fixed

 -- Matt Zimmerman <mdz@debian.org>  Wed,  9 Jun 2004 05:29:50 -0700

apt (0.6.24) experimental; urgency=low

  * YnPrompt fixes were inadvertently left out, include them (Closes:
    #249251)

 -- Matt Zimmerman <mdz@debian.org>  Sun, 16 May 2004 14:18:53 -0700

apt (0.6.23) experimental; urgency=low

  * Remove obsolete pkgIterator::TargetVer() (Closes: #230159)
  * Reverse test in CheckAuth to match new prompt (Closes: #248211)

 -- Matt Zimmerman <mdz@debian.org>  Sun,  9 May 2004 21:01:58 -0700

apt (0.6.22) experimental; urgency=low

  * Merge 0.5.25
  * Make the unauthenticated packages prompt more intuitive (yes to
    continue, default no), but require --force-yes in addition to
    --assume-yes in order to override

 -- Matt Zimmerman <mdz@debian.org>  Fri, 19 Mar 2004 13:55:35 -0800

apt (0.6.21) experimental; urgency=low

  * Merge 0.5.24

 -- Matt Zimmerman <mdz@debian.org>  Tue, 16 Mar 2004 22:52:34 -0800

apt (0.6.20) experimental; urgency=low

  * Merge 0.5.23

 -- Matt Zimmerman <mdz@debian.org>  Thu, 26 Feb 2004 17:17:02 -0800

apt (0.6.19) experimental; urgency=low

  * Merge 0.5.22
  * Convert apt-key(8) to docbook XML

 -- Matt Zimmerman <mdz@debian.org>  Mon,  9 Feb 2004 15:44:49 -0800

apt (0.6.18) experimental; urgency=low

  * Add new Debian Archive Automatic Signing Key to the default keyring
    (existing keyrings are not updated; do that yourself)

 -- Matt Zimmerman <mdz@debian.org>  Sat, 17 Jan 2004 17:04:30 -0800

apt (0.6.17) experimental; urgency=low

  * Merge 0.5.21
  * Handle more IMS stuff correctly

 -- Matt Zimmerman <mdz@debian.org>  Fri, 16 Jan 2004 10:54:25 -0800

apt (0.6.16) experimental; urgency=low

  * Fix some cases where the .gpg file could be left in place when it is
    invalid

 -- Matt Zimmerman <mdz@debian.org>  Fri,  9 Jan 2004 09:22:15 -0800

apt (0.6.15) experimental; urgency=low

  * s/Debug::Acquire::gpg/&v/
  * Honor the [vendor] syntax in sources.list again (though it is not
    presently used for anything)
  * Don't ship vendors.list(5) since it isn't used yet
  * Revert change from 0.6.10; it was right in the first place and the
    problem was apparently something else.  Archive = Suite.

 -- Matt Zimmerman <mdz@debian.org>  Mon,  5 Jan 2004 17:43:01 -0800

apt (0.6.14) experimental; urgency=low

  * Merge 0.5.20

 -- Matt Zimmerman <mdz@debian.org>  Sun,  4 Jan 2004 11:09:21 -0800

apt (0.6.13) experimental; urgency=low

  * Merge 0.5.19

 -- Matt Zimmerman <mdz@debian.org>  Sat,  3 Jan 2004 16:22:31 -0800

apt (0.6.12) experimental; urgency=low

  * Have pkgAcquireIndex calculate an MD5 sum if one is not provided by
    the method (as with file: and copy:).  Local repositories
  * Fix warning about dist name mismatch to actually print what it was
    expecting
  * Don't expect any particular distribution name for two-part
    sources.list entries
  * Merge 0.5.18

 -- Matt Zimmerman <mdz@debian.org>  Fri,  2 Jan 2004 13:59:00 -0800

apt (0.6.11) experimental; urgency=low

  * Support IMS requests of Release.gpg and Release
  * This required API changes, bump the libapt-pkg version
  * Copy local Release files into Dir::State::Lists
  * Set IndexFile attribute when retrieving Release and Release.gpg so
    that the appropriate Cache-Control headers are sent

 -- Matt Zimmerman <mdz@debian.org>  Fri,  2 Jan 2004 10:46:17 -0800

apt (0.6.10) experimental; urgency=low

  * Use "Codename" (woody, sarge, etc.) to supply the value of the
    "Archive" package file attribute, used to match "release a=" type
    pins, rather than "Suite" (stable, testing, etc.)

 -- Matt Zimmerman <mdz@debian.org>  Thu,  1 Jan 2004 16:56:47 -0800

apt (0.6.9) experimental; urgency=low

  * Another tagfile workaround

 -- Matt Zimmerman <mdz@debian.org>  Thu,  1 Jan 2004 13:56:08 -0800

apt (0.6.8) experimental; urgency=low

  * Add a config option and corresponding command line option
    (--allow-unauthenticated) to apt-get, to make buildd operators happy
    (Closes: #225648)

 -- Matt Zimmerman <mdz@debian.org>  Wed, 31 Dec 2003 08:28:04 -0800

apt (0.6.7) experimental; urgency=low

  * Forgot to revert part of the changes to tagfile in 0.6.4.  Hopefully
    will fix segfaults for some folks.

 -- Matt Zimmerman <mdz@debian.org>  Wed, 31 Dec 2003 08:01:28 -0800

apt (0.6.6) experimental; urgency=low

  * Restore the ugly hack I removed from indexRecords::Load which set the
    pkgTagFile buffer size to (file size)+256.  This is concealing a bug,
    but I can't fix it right now.  This should fix the segfaults that
    folks are seeing with 0.6.[45].

 -- Matt Zimmerman <mdz@debian.org>  Mon, 29 Dec 2003 18:11:13 -0800

apt (0.6.5) experimental; urgency=low

  * Move the authentication check into a separate function in apt-get
  * Fix display of unauthenticated packages when they are in the cache
    (Closes: #225336)

 -- Matt Zimmerman <mdz@debian.org>  Sun, 28 Dec 2003 16:47:57 -0800

apt (0.6.4) experimental; urgency=low

  * Use the top-level Release file in LoadReleaseInfo, rather than looking
    for the per-section ones (which aren't downloaded anymore).  This
    unbreaks release pinning, including the NotAutomatic bit used by
    project/experimental
  * Use FileFd::Size() rather than a separate stat() call in
    LoadReleaseInfo
  * Fix pkgTagFile to leave a little extra room at the end of the buffer
    to append the record separator if it isn't present
  * Change LoadReleaseInfo to use "Suite" rather than "Archive", to match
    the Debian archive's dist-level Release files

 -- Matt Zimmerman <mdz@debian.org>  Sun, 28 Dec 2003 15:55:55 -0800

apt (0.6.3) experimental; urgency=low

  * Fix MetaIndexURI for flat ("foo/") sources

 -- Matt Zimmerman <mdz@debian.org>  Sun, 28 Dec 2003 12:11:56 -0800

apt (0.6.2) experimental; urgency=low

  * Add space between package names when multiple unauthenticated packages
    are being installed (Closes: #225212)
  * Provide apt-key with a secret keyring and a trustdb, even though we
    would never use them, because it blows up if it doesn't have them
  * Fix typo in apt-key(8) (standard input is '-', not '/')

 -- Matt Zimmerman <mdz@debian.org>  Sat, 27 Dec 2003 13:01:40 -0800

apt (0.6.1) experimental; urgency=low

  * Merge apt 0.5.17
  * Rearrange Release file authentication code to be more clear
  * If Release is present, but Release.gpg is not, don't forget to still
    queue Packages files
  * Convert distribution "../project/experimental" to "experimental" for
    comparison purposes
  * Make a number of Release file errors into warnings; for now, it is OK
    not to have a codename, for example.  We mostly care about checksums
    for now

 -- Matt Zimmerman <mdz@debian.org>  Fri, 26 Dec 2003 15:12:47 -0800

apt (0.6.0) experimental; urgency=low

  * Signature verification support patch ("apt-secure") from Colin Walters
    <walters@debian.org> and Isaac Jones <ijones@syntaxpolice.org>.  This
    implements:
     - Release signature verification (Release.gpg)
     - Packages, Sources md5sum verification against Release
     - Closes: #203741
  * Make some modifications to signature verification support:
    - Release.gpg is always retrieved and verified if present, rather than
      requiring that sources be configured as secure
    - Print a hint about installing gnupg if exec(gpgv) fails
    - Remove obsolete pkgAcqIndexRel
    - Move vendors.list stuff into a separate module (vendorlist.{h,cc})
    - If any files about to be retrieved are not authenticated, issue a
      warning to the user and require confirmation
    - Fix a heap corruption bug in pkgSrcRecords::pkgSrcRecords()
  * Suggests: gnupg
  * Install a keyring in /usr/share/apt/debian-archive.gpg containing an
    initial set of Debian archive signing keys to seed /etc/apt/trusted.gpg
  * Add a new tool, apt-key(8) used to manage the keyring

 -- Matt Zimmerman <mdz@debian.org>  Fri, 26 Dec 2003 08:27:19 -0800

apt (0.5.32) hoary; urgency=low

  * Call setlocale in the methods, so that the messages are properly
    localised (Closes: #282700)
  * Implement support for bzip2-compressed debs (data.tar.bz2)

 -- Matt Zimmerman <mdz@canonical.com>  Sat, 11 Dec 2004 09:05:52 -0800

apt (0.5.31) unstable; urgency=low

  * New Romanian translation from Sorin Batariuc <sorin@bonbon.net>
    (Closes: #281458)
  * Merge changes from Hoary (0.5.30,0.5.30ubuntu2]
  * Fix the example in apt_preferences(5) to match the text
    (Closes: #222267)
  * Add APT::Periodic::Autoclean setting, to allow "apt-get autoclean" to
    be run periodically.  This is useful with
    APT::Periodic::Download-Upgradeable-Packages, and defaults to the same
    value, so that the cache size is bounded

 -- Matt Zimmerman <mdz@debian.org>  Tue, 23 Nov 2004 12:53:04 -0800

apt (0.5.30ubuntu2) hoary; urgency=low

  * bzip2 is now "Suggested" and it will detect if bzip2 is installed 
    and only then trying to get Packages.bz2

 -- Michael Vogt <mvo@debian.org>  Fri, 19 Nov 2004 12:00:39 +0100

apt (0.5.30ubuntu1) hoary; urgency=low

  * Need to Depend: bzip2 or Packages.bz2 fail.

 -- LaMont Jones <lamont@canonical.com>  Thu, 18 Nov 2004 12:51:05 -0700

apt (0.5.30) hoary; urgency=low

  * Patch from Michael Vogt to enable Packages.bz2 use, with a fallback to
    Packages.gz if it is not present (Closes: #37525)

 -- Matt Zimmerman <mdz@debian.org>  Mon, 15 Nov 2004 12:57:28 -0800

apt (0.5.29) unstable; urgency=low

  * Don't hardcode paths in apt.cron.daily
  * Add to apt.cron.daily the capability to pre-download upgradeable
    packages
  * Place timestamp files in /var/lib/apt/periodic, rather than
    /var/lib/apt itself
  * Standardize debhelper files a bit
    - Create all directories in debian/dirs rather than creating some on
      the dh_installdirs command line
    - Rename debian/dirs to debian/apt.dirs, debian/examples to
      debian/apt.examples

 -- Matt Zimmerman <mdz@debian.org>  Sat, 13 Nov 2004 17:58:07 -0800

apt (0.5.28) hoary; urgency=low

  * Translation updates:
    - Updated Hungarian from Kelemen Gábor <kelemeng@gnome.hu> (Closes: #263436)
    - Updated Greek from George Papamichelakis (Closes: #265004)
    - Updated Simplified Chinese from Tchaikov (Closes: #265190)
    - Updated French by Christian Perrier (Closes: #265816)
    - Updated Japanese by Kenshi Muto (Closes: #265630)
    - Updated Catalan from Jordi Mallach
    - Updated Dutch from Bart Cornelis (Closes: #268258, #278697)
    - Updated Portuguese from Miguel Figueiredo (Closes: #268265)
    - Updated Polish from Robert Luberda <robert@debian.org> (Closes: #268451)
    - Updated Danish from Claus Hindsgaul (Closes: #269417)
    - Updated Norwegian Nynorsk from Håvard Korsvoll <korsvoll@skulelinux.no>
      (Closes: #269965)
    - Updated Russian from Yuri Kozlov <yuray@id.ru> (Closes: #271104)
    - Updated Italian from Samuele Giovanni Tonon <samu@debian.org>
      (Closes: #275083)
    - Updated Brazilian Portuguese from Andre Luis Lopes (Closes: #273944)
    - Updated Slovak from Peter Mann (Closes: #279481)
  * APT::Get::APT::Get::No-List-Cleanup -> APT::Get::List-Cleanup in apt-get.cc
    (Closes: #267266)
  * Merge Ubuntu changes:
    - Set default Dpkg::MaxArgs to 1024, and Dpkg::MaxArgBytes to 32k.
      Needed to work around ordering bugs when installing a large number of
      packages
    - Patch from Michael Vogt to add an optional cron job which
      can run apt-get update periodically
  * Add arch-build target to debian/rules

 -- Matt Zimmerman <mdz@debian.org>  Sat, 13 Nov 2004 15:52:20 -0800

apt (0.5.27) unstable; urgency=high

  * Sneak in a bunch of updated translations before the freeze
    (no code changes)
  * Translation updates:
    - New Finnish translation from Tapio Lehtonen <tale@debian.org>
      (Closes: #258999)
    - New Bosnian translation from Safir Šećerović <sapphire@linux.org.ba>
      (Closes: #254201)
    - Fix Italian incontrario (Closes: #217277)
    - Updated Spanish from Ruben Porras (Closes: #260483)
    - Updated Danish from Claus Hindsgaul (Closes: #260569)
    - Updated Slovak from Peter Mann (Closes: #260627)
    - Updated Portuguese from Miguel Figueiredo (Closes: #261423)
  * Bring configure-index up to date with documented options, patch from
    Uwe Zeisberger <zeisberg@informatik.uni-freiburg.de> (Closes: #259540)
  * Note in apt.conf(5) that configure-index does not contain strictly
    default values, but also examples
  * Add Polish translation of offline.sgml (Closes: #259229)

 -- Matt Zimmerman <mdz@debian.org>  Thu, 29 Jul 2004 09:30:12 -0700

apt (0.5.26) unstable; urgency=low

  * Translation updates:
    - Spanish update from Ruben Porras <nahoo82@telefonica.net> (Closes: #248214)
    - Sync Spanish apt(8) (Closes: #249241)
    - French update from Christian Perrier <bubulle@debian.org> (Closes: #248614)
    - New Slovak translation from Peter Mann <Peter.Mann@tuke.sk> (Closes: #251676)
    - Czech update from Miroslav Kure <kurem@upcase.inf.upol.cz> (Closes: #251682)
    - pt_BR update from Andre Luis Lopes <andrelop@debian.org> (Closes: #251961)
    - German translation of apt(8) from Helge Kreutzmann <kreutzm@itp.uni-hannover.de>
      (Closes: #249453)
    - pt update from Miguel Figueiredo <elmig@debianpt.org> (Closes: #252700)
    - New Hebrew translation from Lior Kaplan <webmaster@guides.co.il>
      (Closes: #253182)
    - New Basque translation from Piarres Beobide Egaña <pi@beobide.net>
      (Vasco - Euskara - difficult language, Closes: #254407) and already a
      correction (Closes: #255760)
    - Updated Brazilian Portuguese translation from
      Guilherme de S. Pastore <gpastore@colband.com.br> (Closes: #256396)
    - Updated Greek translation (complete now) from
      George Papamichelakis <george@step.gr> (Closes: #256797)
    - New Korean translation from Changwoo Ryu <cwryu@debian.org>
      (Closes: #257143)
    - German translation now available in two flavours: with Unicode usage and
      without (related to #228486, #235759)
  * Update apt-get(8) to reflect the fact that APT::Get::Only-Source will
    affect apt-get build-dep as well as apt-get source
  * Remove aborted remnants of a different method of implementing DEB_BUILD_OPTIONS
    from debian/rules
  * Fix typo in error message when encountering unknown type in source list
    (Closes: #253217)
  * Update k*bsd-gnu arch names in buildlib/ostable (Closes: #253532)
  * Add amd64 to buildlib/archtable (Closes: #240896)
  * Have configure output a more useful error message if the architecture
    isn't in archtable

 -- Matt Zimmerman <mdz@debian.org>  Thu,  8 Jul 2004 15:53:28 -0700

apt (0.5.25) unstable; urgency=low

  * Patch from Jason Gunthorpe to remove arbitrary length limit on Binary
    field in SourcesWriter::DoPackage
  * Fix typo in apt-cache(8) (Closes: #238578)
  * Fix obsolete reference to bug(1) in stub apt(8) man page
    (Closes: #245923)
  * Fix typo in configure-index (RecruseDepends -> RecurseDepends)
    (Closes: #246550)
  * Support DEB_BUILD_OPTIONS=noopt in debian/rules
    (Closes: #244293)
  * Increase length of line buffer in ReadConfigFile to 1024 chars;
    detect if a line is longer than that and error out
    (Closes: #244835)
  * Suppress a signed/unsigned warning in apt-cache.cc:DisplayRecord
  * Build apt-ftparchive with libdb4.2 rather than libdb2
    - Patch from Clint Adams to do most of the work
    - Build-Depends: s/libdb2-dev/libdb4.2-dev/
    - Add AC_PREREQ(2.50) to configure.in
    - Use db_strerror(err) rather than GlobalError::Errno (which uses strerror)
    - Add note to NEWS.Debian about upgrading old databases
  * Attempt to fix problems with chunked encoding by stripping only a single CR
    (Closes: #152711)
  * Modify debian/rules cvs-build to use cvs export, to avoid picking up
    junk files from the working directory
  * Add lang=fr attribute to refentry section of
    apt-extracttemplates.fr.1.sgml and apt-sortpkgs.fr.1.sgml so they are
    correctly built
  * Remove extraneous '\' characters from <command> tags in
    apt_preferences.fr.5.sgml
  * Translation updates:
    - Updated Swedish translation from Peter Karlsson <peter@softwolves.pp.se>
      (Closes: #238943)
    - New Slovenian translation from Jure Čuhalev <gandalf@owca.info>
      (closes: #239785)
    - New Portuguese translation from Miguel Figueiredo <elmig@debianpt.org>
      (closes: #240074)
    - Updated Spanish translation from Ruben Porras <nahoo82@telefonica.net>
    - Updated Spanish translation of man pages from Ruben Porras
      <nahoo82@telefonica.net>
    - Updated Simplified Chinese translation from "Carlos Z.F. Liu" <carlos_liu@yahoo.com>
      (Closes: #241971)
    - Updated Russian translation from Dmitry Astapov <adept@despammed.com>
      (Closes: #243959)
    - Updated Polish translation from Marcin Owsiany <porridge@debian.org>
      (Closes: #242388)
    - Updated Czech translation from Miroslav Kure <kurem@upcase.inf.upol.cz>
      (Closes: #244369)
    - Updated Japanese translation from Kenshi Muto <kmuto@debian.org>
      (Closes: #244176)
    - Run make -C po update-po to update .po files
    - Updated French translation from Christian Perrier <bubulle@debian.org>
      (Closes: #246925)
    - Updated Danish translation from Claus Hindsgaul <claus_h@image.dk>
      (Closes: #247311)

 -- Matt Zimmerman <mdz@debian.org>  Sat,  8 May 2004 12:52:20 -0700

apt (0.5.24) unstable; urgency=low

  * Updated Czech translation from Miroslav Kure <kurem@upcase.inf.upol.cz>
    (Closes: #235822)
  * Updated French translation from Christian Perrier <bubulle@debian.org>
    (Closes: #237403)
  * Updates to XML man pages from richard.bos@xs4all.nl
  * Updated Danish translation from Claus Hindsgaul <claus_h@image.dk>
    (Closes: #237771)
  * Updated Greek translation from Konstantinos Margaritis
    <markos@debian.org>
    (Closes: #237806)
  * Updated Spanish translation from Ruben Porras <nahoo82@telefonica.net>
    (Closes: #237863)
  * Updated pt_BR translation from Andre Luis Lopes <andrelop@debian.org>
    (Closes: #237960)
  * Regenerate .pot file (Closes: #237892)
  * Updated Polish translation from Marcin Owsiany <porridge@debian.org>
    (Closes: #238333)
  * In pkgAcquire::Shutdown(), set the status of fetching items to
    StatError to avoid a sometimes large batch of error messages
    (Closes: #234685)
  * Implement an ugly workaround for the 10000-character limit on the
    Binaries field in debSrcRecordParser, until such time as some things
    can be converted over to use STL data types (ABI change) (Closes: #236688)
  * Increase default tagfile buffer from 32k to 128k; this arbitrary limit
    should also be removed someday (Closes: #174945)
  * Checked against Standards-Version 3.6.1 (no changes)

 -- Matt Zimmerman <mdz@debian.org>  Tue, 16 Mar 2004 22:47:55 -0800

apt (0.5.23) unstable; urgency=low

  * Cosmetic updates to XML man pages from Richard Bos <radoeka@xs4all.nl>
  * Use the 'binary' target rather than 'all' so that the ssh and bzip2
    symlinks are created correctly (thanks to Adam Heath)
    (Closes: #214842)
  * Updated Simplified Chinese translation of message catalog from Tchaikov
    <chaisave@263.net> (Closes: #234186)
  * Change default for Acquire::http::max-age to 0 to prevent index files
    being out of sync with each other (important with Release.gpg)
  * Add an assert() to make sure that we don't overflow a fixed-size
    buffer in the very unlikely event that someone adds 10 packaging
    systems to apt (Closes: #233678)
  * Fix whitespace in French translation of "Yes, do as I say!", which
    made it tricky to type, again.  Thanks to Sylvain Pasche
    <sylvain.pasche@switzerland.org> (Closes: #234494)
  * Print a slightly clearer error message if no packaging systems are
    available (Closes: #233681)
  * Point to Build-Depends in COMPILING (Closes: #233669)
  * Make debian/rules a bit more consistent in a few places.
    Specifically, always use -p$@ rather than an explicit package name,
    and always specify it first, and use dh_shlibdeps -l uniformly rather
    than sometimes changing LD_LIBRARY_PATH directly
  * Document unit for Cache-Limit (bytes) (Closes: #234737)
  * Don't translate "Yes, do as I say!" in Chinese locales, because it can
    be difficult to input (Closes: #234886)

 -- Matt Zimmerman <mdz@debian.org>  Thu, 26 Feb 2004 17:08:14 -0800

apt (0.5.22) unstable; urgency=low

  * Updated French translation of man pages from Philippe Batailler
    <philippe.batailler@free.fr> (Closes: #203119)
  * Initialize StatusFile in debSystem (Closes: #229791)
  * Fix apt-get's suggests/recommends printing, which was skipping every
    other dependency due to both using GlobOr and incrementing the DepIterator
    (Closes: #229722)
  * Restore SIGINT/SIGQUIT handlers to their old values (rather than
    SIG_DFL) after invoking dpkg (Closes: #229854)
  * Updated Dutch translation of message catalog from cobaco
    <cobaco@linux.be> (Closes: #229601)
  * Catalan translation from Antoni Bella, Matt Bonner and Jordi Mallach
    (Closes: #230102)
  * Simplified Chinese translation of message catalog from "Carlos
    Z.F. Liu" <carlos_liu@yahoo.com> (Closes: #230960)
  * Replace SGML manpages with XML man pages from richard.bos@xs4all.nl
    (Closes: #230687)
  * Updated Spanish translation of man pages from Ruben Porras
    <nahoo82@telefonica.net> (Closes: #231539)
  * New Czech translation of message catalog from Miroslav Kure
    <kurem@upcase.inf.upol.cz> (Closes: #231921)

 -- Matt Zimmerman <mdz@debian.org>  Mon,  9 Feb 2004 12:44:54 -0800

apt (0.5.21) unstable; urgency=low

  * Patch from Eric Wong <normalperson@yhbt.net> to include apt18n.h after
    other headers to avoid breaking locale.h when setlocale() is defined
    as an empty macro.  This was not a problem on Debian, but broke
    compilation on Solaris. (Closes: #226509)
  * Updated French translation from Pierre Machard <pmachard@debian.org>
    (Closes: #226886)
  * Add colons to apt-get's "kept back"/"upgraded"/"downgraded" messages
    (Closes: #226813)
  * Fix typo in apt-cache(8) (Closes: #226351)
  * Clearer error message in place of "...has no available version, but
    exists in the database" (Closes: #212203)
  * Patch from Oliver Kurth <oku@masqmail.cx> to use AC_CACHE_VAL for
    GLIBC_VER to make cross-compilation easier (Closes: #221528)
  * Add example preferences file (Closes: #220799)
  * Updated Greek translation from Konstantinos Margaritis <markos@debian.org>
    (Closes: #227205)
  * Updated Spanish translation of man pages from Ruben Porras
    <nahoo82@telefonica.net> (Closes: #227729)

 -- Matt Zimmerman <mdz@debian.org>  Fri, 16 Jan 2004 10:54:39 -0800

apt (0.5.20) unstable; urgency=low

  * Fixed German translations of "Suggested" from Christian Garbs
    <debian@cgarbs.de> (Closes: #197960)
  * Add an "apt-cache madison" command with an output format similar to
    the katie tool of the same name (but less functionality)
  * Fix debSourcesIndex::Describe() to correctly say "Sources" rather than
    "Packages"

 -- Matt Zimmerman <mdz@debian.org>  Sat,  3 Jan 2004 23:42:50 -0800

apt (0.5.19) unstable; urgency=low

  * Fix Packages::Extensions support in apt-ftparchive generate
    (Closes: #225453)

 -- Matt Zimmerman <mdz@debian.org>  Sat,  3 Jan 2004 16:20:31 -0800

apt (0.5.18) unstable; urgency=low

  * New no_NO.po file from Tollef Fog Heen <tfheen@debian.org> to fix
    encoding problems (Closes: #225602)
  * Have "apt-ftparchive release" strip the leading path component from
    the checksum entries

 -- Matt Zimmerman <mdz@debian.org>  Fri,  2 Jan 2004 11:24:35 -0800

apt (0.5.17) unstable; urgency=low

  * Enable apt-ftparchive to generate Release files.  Hopefully this will
    make it easier for folks to secure their apt-able packages

 -- Matt Zimmerman <mdz@debian.org>  Fri, 26 Dec 2003 12:53:21 -0800

apt (0.5.16) unstable; urgency=low

  * po/de.po update from Michael Karcher <karcher@physik.fu-berlin.de>
    (Closes: #222560)
  * Update config.guess and config.sub from autotools-dev 20031007.1
  * Add knetbsd to buildlib/ostable (Closes: #212344)
  * Don't suggest apt-get -f install to correct broken build-deps; broken
    installed packages are rarely the cause (Closes: #220858)
  * Avoid clobbering configure.in if sed fails

 -- Matt Zimmerman <mdz@debian.org>  Wed, 24 Dec 2003 14:54:40 -0800

apt (0.5.15) unstable; urgency=low

  * Spanish man pages, patch from Ruben Porras <nahoo82@telefonica.net>
    (Closes: #195444)
    - apt.es.8 wasn't included in the patch, but was referenced.  Fetched
      version 1.3 from debian-doc cvs
    - Create doc/es/.cvsignore
  * Patch from Koblinger Egmont <egmont@uhulinux.hu> to fix
    pkgCache::PkgFileIterator::Label() to correctly refer to File->Label
    rather than File->Origin (Closes: #213311)
  * Add missing comma and space to German translation of "downgraded"
    (Closes: #213975)
  * Add missing comma in apt_preferences(5) (Closes: #215362)
  * Fix whitespace in French translation of "Yes, do as I say!", which
    made it tricky to type.  Thanks to Sylvain Pasche
    <sylvain.pasche@switzerland.org> (Closes: #217152)
  * Let apt-get build-dep try alternatives if the installed package
    doesn't meet version requirements (Closes: #214736)
  * Fix version display for recommends (Closes: #219900)
  * Use isatty rather than ttyname for checking if stdin is a terminal.
    isatty has the advantage of not requiring /proc under Linux, and thus
    Closes: #221728
  * Correctly implement -n as a synonym for --names-only (Closes: #224515)
  * Update apt-cache(8)
    - Document --installed
    - --recursive applies to both depends and rdepends
  * Japanese translation of documentation from Kurasawa Nozomu <nabetaro@slug.jp>
    (Closes: #186235)
  * Clarify documentation of --no-upgrade in apt-get(8) (Closes: #219743)
  * Clean up and simplify some of the suggests/recommends display in apt-get
  * Use cvs update -d in debian/rules cvs-build rather than just update
  * Pass --preserve-envvar PATH --preserve-envvar CCACHE_DIR to debuild.  apt
    takes a long time to build, and ccache helps

 -- Matt Zimmerman <mdz@debian.org>  Sat, 20 Dec 2003 16:34:30 -0800

apt (0.5.14) unstable; urgency=low

  * apt-get build-dep, when trying to skip over the remaining elements of
    an or-expression, would accidentally inherit the version requirements of a
    later item in the or-expression.  Fixed it.
  * Let apt-get build-dep try alternatives if the first dependency in an
    or-expression is not available
  * Add a Debug::BuildDeps to generate some trace output
  * Help apt-get build-dep produce more useful error messages
  * Process build-dependencies in forward rather than reverse order
  * Error out if an installed package is too new for a << or <=
    build-dependency
  * apt-get build-dep should now be able to handle almost any package with
    correct build-depends.  The primary exception is build-dependencies on
    virtual packages with more than one provider, and these are
    discouraged for automated processing (but still common,
    unfortunately).

 -- Matt Zimmerman <mdz@debian.org>  Tue, 23 Sep 2003 22:57:31 -0400

apt (0.5.13) unstable; urgency=medium

  * Document configuration file comment syntax in apt.conf(5)
    (Closes: #211262)
  * s/removed/installed/ in a comment in apt-get.cc
  * Move comment for ListParser::ParseDepends into the right place
  * Don't preserve ownership when copying config.guess and config.sub.
    This broke builds where the clean target was run with different
    privileges than the rest of the build (i.e., root) (Closes: #212183)
  * On second thought, don't copy config.guess and config.sub at all.  I'd
    rather they always match what is in CVS.

 -- Matt Zimmerman <mdz@debian.org>  Mon, 22 Sep 2003 10:28:17 -0400

apt (0.5.12) unstable; urgency=low

  * Exclude subdirectories named 'debian-installer' from the apt-cdrom
    search (Closes: #210485 -- release-critical)

 -- Matt Zimmerman <mdz@debian.org>  Thu, 11 Sep 2003 21:48:14 -0400

apt (0.5.11) unstable; urgency=low

  * Updated pt_BR translations from Andre Luis Lopes <andrelop@debian.org>
    (Closes: #208302)
  * In apt.conf(5), give the fully qualified name of Dir::Bin::Methods,
    rather than just "methods"
  * Add new nb and nn translations from Petter Reinholdtsen <pere@hungry.com>
  * Clean up reportbug script a bit, and extend it to distinguish between a
    configuration file not existing and the user declining to submit it with
    the report
  * Add #include <langinfo.h> to cmdline/apt-get.cc.  This apparently gets
    pulled in by something else with recent g++ and/or glibc, but is
    required when building on, e.g., stable
  * Patch from Koblinger Egmont <egmont@uhulinux.hu> to fix version
    comparisons with '~' (Closes: #205960)
  * Disable Russian translation until someone can review it
    (Closes: #207690)

 -- Matt Zimmerman <mdz@debian.org>  Wed, 10 Sep 2003 19:41:28 -0400

apt (0.5.10) unstable; urgency=low

  * Correct the section in apt_preferences(5) on interpreting priorities
    to show that zero is not a valid priority, and print a warning if such
    a pin is encountered in the preferences file (Closes: #204971)
  * Regenerate French man pages from sgml source (Closes: #205886)
  * Get self-tests compiling again, updated for latest library API
    and g++ 3.3
  * Add version comparison tests for #194327 and #205960
  * Fix error message in version test to output versions in the order in
    which they were compared when the reverse comparison fails
  * Reference the source package bug page rather than the one for the
    binary package 'apt' in the man pages (Closes: #205290)
  * Updated Polish po file from Marcin Owsiany <porridge@debian.org>
    (Closes: #205950)
  * Mention some of the available frontends in apt-get(8) (Closes: #205829)
  * Add apt-config to SEE ALSO section of apt-get (Closes: #205036)
  * Add missing "lang" attributes to refentry tags in French man pages
    (apt-cdrom, apt-extracttemplates, apt-sortpkgs)
  * Change upgraded/newly installed/not fully installed or removed
    messages to be consistent and somewhat shorter (some translations
    exceeded 80 characters even in the simplest case)
  * Make APT::Get::Show-Upgraded (aka apt-get -u) default to true.
  * Updates to Dutch translation from Bart Cornelis <cobaco@linux.be>
    (Closes: #207656)

 -- Matt Zimmerman <mdz@debian.org>  Sun, 31 Aug 2003 21:12:39 -0400

apt (0.5.9) unstable; urgency=low

  * Oh well, apt isn't going to make it into testing anytime soon due to
    new glibc and gcc deps, so we might as well fix more bugs
  * Fix typo in example ftp-archive.conf (Closes: #203295)
  * Mention default setting for --all-versions (Closes: #203298)
  * Patch from Otavio Salvador <otavio@debian.org> to have --version
    only print the version (and not usage as well) (Closes: #203418)
  * Patch from Otavio Salvador <otavio@debian.org> to switch from
    dh_installmanpages to dh_installman.  Fixes the problem where the
    pt_BR man page was installed in the wrong location (Closes: #194558)
  * Move the French apt-ftparchive man page into apt-utils where it
    belongs.  apt-utils Replaces: apt (<< 0.5.9)
  * Write records from "apt-cache show" using fwrite(3) rather than
    write(2), in case for some reason the entire record doesn't get
    written by a single write(2)
  * Add new French man pages to doc/fr/.cvsignore
  * Add freebsd to buildlib/ostable (Closes: #193430)
  * Avoid segfault if a package name is specified which consists
    entirely of characters which look like end tags ('+', '-')
    (Closes: #200425)
  * Patch from Otavio Salvador <otavio@debian.org> to avoid listing
    suggests/recommends for packages which are selected for installation
    at the same time as the package which suggests/recommends them
    (Closes: #200102)
  * Patch from Otavio Salvador <otavio@debian.org> to avoid listing
    suggests/recommends which are Provided by a package which is already
    installed (Closes: #200395)
  * Patch to update pt_BR man page for apt_preferences(5) from Andre Luis
    Lopes <andrelop@debian.org> (Closes: #202245)
  * Use nl_langinfo(YESEXPR) rather than comparing to the translated
    string "Y".  Closes: #200953 and should make the prompting generally
    more robust in the face of i18n.  In the particular case of #200953,
    it was being fooled because of signedness issues with toupper(3)
    (Closes: #194614)
  * apt Suggests: aptitude | synaptic | gnome-apt | wajig
    (Closes: #146667)
  * Clean up whitespace in translated strings in ru.po, which messed up
    indentation (some other translations probably have similar problems)
    (Closes: #194282)
  * Run ispell -h over the man page sources and fix a bunch of typos
  * Use debian/compat rather than DH_COMPAT
  * Update to debhelper compatibility level 3
    - remove ldconfig calls from debian/{postinst,postrm} as dh_makeshlibs
      will add them
    - echo 3 > debian/compat
    - Build-Depends: debhelper (>= 3)
  * Exclude '.#*' from cvs-build
  * Let the ftp method work with ftp servers which do not require a
    password (Closes: #199425)
  * Build-depend on debhelper >= 4.1.62, because we need the fix for
    #204731 in order for dh_installman to work correctly
    with our SGML man pages
  * Move dh_makeshlibs ahead of dh_installdeb so that its postinst
    fragments are properly substituted

 -- Matt Zimmerman <mdz@debian.org>  Sun, 10 Aug 2003 19:54:39 -0400

apt (0.5.8) unstable; urgency=medium

  * urgency=medium because the changes since 0.5.5.1 are pretty safe as
    far as core functionality, 0.5.5.1 survived unstable for 10 days, and
    I don't want to delay apt's progress into testing any further.  It's
    decidedly better than 0.5.4.
  * Clarify the meaning of the only-source option in apt-get(8)
    (Closes: #177258)
  * Updated French man pages from Philippe Batailler
    <philippe.batailler@free.fr> (Closes: #182194)
  * Give a warning if an illegal type abbreviation is used when looking up a
    configuration item (Closes: #168453)
  * Improve build-depends handling of virtual packages even further, so that
    it will now also try to satisfy build-depends on virtual packages if they
    are not installed.  Note that this only works if there is only one
    package providing the virtual package, as in other cases (Closes: #165404)
  * Update config.guess and config.sub from autotools-dev 20030717.1
  * Tweak SGML in apt-extracttemplates.1.sgml so that literal '>' doesn't end
    up in output
  * Document SrcDirectory in apt-ftparchive.1.sgml (Closes: #156370)
  * Support TMPDIR in apt-extracttemplates (Closes: #191656)
  * Fix ru.po to use a capital letter for the translation of 'Y' so that
    YnPrompt works correctly (Closes: #200953).  No other translations seem
    to have this problem
  * Regenerate POT file and sync .po files
  * Only try to clear stdin if it is a tty, to avoid looping if there is
    lots of stuff (perhaps an infinite amount) to read (Closes: #192228)

 -- Matt Zimmerman <mdz@debian.org>  Fri, 25 Jul 2003 20:21:53 -0400

apt (0.5.7) unstable; urgency=low

  * Update control file to match overrides (apt priority important,
    libapt-pkg-dev section libdevel)
  * Silence the essential packages check if we are only downloading
    archives and not changing the system (Closes: #190862)
  * Skip version check if a build-dependency is provided by an installed package
    (Closes: #126938)
  * Have apt-cache show exit with an error if it cannot find any of the
    specified packages (Closes: #101490)

 -- Matt Zimmerman <mdz@debian.org>  Mon, 21 Jul 2003 23:43:24 -0400

apt (0.5.6) unstable; urgency=low

  * Adam Heath <doogie@debian.org>
    - Fix segfault when handling /etc/apt/preferences.  Closes: #192409.
  * Matt Zimmerman <mdz@debian.org>
    - Clean up some string handling, patch from Peter Lundkvist
      <p.lundkvist@telia.com> (Closes: #192225)
    - Don't fall off the end of the buffer when comparing versions.
      Patch from Koblinger Egmont <egmont@uhulinux.hu> (Closes: #194327)
    - Minor fixes to apt-ftparchive(1) (Closes: #118156)
    - Fix typo in apt-ftparchive help text (Closes: #119072)
    - More typos in apt-ftparchive help text (Closes: #190936)
    - Update config.guess, config.sub to latest versions
    - Modify the description for apt-utils to reflect the fact that it is not
      (any longer) infrequently used (Closes: #138045)
    - Make setup script for dselect method more explicit about
      overwriting sources.list (Closes: #151727)
    - Fix typo in apt-cache(8) (Closes: #161243)
    - Remove duplicate 'showpkg' from synopsis on apt-cache(8)
      (Closes: #175611)
    - Document in apt-get(8) the meaning of the '*' in ShowList, which is that
      the package is being purged (Closes: #182369)
    - Fix extra "/" character in apt.conf(5) (Closes: #185545)
    - Fix typo in tar error message (Closes: #191424)
    - Clarify description of 'search' on apt-cache(8) (Closes: #192216)
    - Fix incorrect path for 'partial' directory on apt-get(8)
      (Closes: #192933)
    - Fixes to pt_BR translation from Andre Luis Lopes <andrelop@ig.com.br>
      (Closes: #196669)
    - Updated apt_preferences(5) man page with many corrections and
      clarifications from Thomas Hood <jdthood@yahoo.co.uk>
      (Closes: #193336)
    - Fix SGML validation errors in apt-cache.8.sgml introduced in 0.5.5 or so
    - Add a simple example to apt-ftparchive(1) (Closes: #95257)
    - Add bug script for collecting configuration info (Closes: #176482)

 -- Matt Zimmerman <mdz@debian.org>  Mon, 21 Jul 2003 01:59:43 -0400

apt (0.5.5.1) unstable; urgency=low

  * Move the target of the example docs from doc to binary.  Closes:
    #192331
  * Fix api breakage that broke apt-ftparchive and apt-cache dumpavail, by
    backing out change that incorretly attempted to handle Package sections
    larger than 32k.  Closes: #192373
  * Fix never-ending loop with apt-get install -V.  Closes: #192355.

 -- Adam Heath <doogie@debian.org>  Mon, 19 May 2003 12:30:16 -0500

apt (0.5.5) unstable; urgency=low

  * New deb version compare function, that has no integer limits, and
    supports pre-versions using ~.  Code ported from dpkg.
  * Fix handling of [!arch] for build-dependencies. Closes: #88798, #149595
  * Fix handling of build-deps on unknown packages. Closes: #88664, #153307
  * "apt-get --arch-only build-dep" to install only architecture-
    dependent build dependencies. Bump minor shared lib number to reflect
    small change in BuildDepend API.
  * APT::Build-Essential configuration option (defaults to "build-essential")
    so that "apt-get build-dep" will ensure build essential packages are
    installed prior to installing other build-dependencies. Closes: #148879
  * LD_LIBRARY_PATH thing. Closes: #109430, #147529
  * /usr/doc reference in postinst. Closes: #126189
  * Doc updates. Closes: #120689
  * Possible apt-cache segfault. Closes: #120311, #118431, #117915, #135295,
          #131062, #136749
  * Print special message for EAI_AGAIN. Closes: #131397
  * libapt-pkg-dev needs to bring in the apt-inst library if linking
    is to work. Closes: #133943
  * Typos, Doc Stuff. Closes: #132772, #129970, #123642, #114892, #113786,
         #109591, #105920, #103678, #139752, #138186, #138054, #138050,
	 #139994, #142955, #151654, #151834, #147611, #154268, #173971
  * Fix possibility for tag file parsing to fail in some unlikely situations.
    Closes: #139328
  * Use std C++ names for some header files. Closes: #128741
  * Do not check for free space if --no-download. Closes: #117856
  * Actually implement or group handling for 'upgrade'. Closes: #133950
  * "Internal Error, Couldn't configure pre-depend" is not actually an
    internal error, it is a packaging error and now it says so, and
    pinpoints the problem dependency. Closes: #155621
  * Allows failure to write to a pipe for post-invoke stuff. Closes: #89830
  * Use usr/share/doc for dhelp. Closes: #115701
  * --print-uris works with 'update'. Closes: #57070
  * Options Dpkg::MaxArgs,Dpkg::MaxArgBytes to allow a much longer dpkg
    command line.
  * Fixed 2 little OR group bugs, thanks to Yann Dirson. Closes: #143995,
    #142298
  * Allow an uninstalled package to be marked for removal on an install
    line (meaning not to automatically install it), also fix some dodgy
    handling of protected packages. Closes: #92287, #116011
  * Fix errant prefix matching in version selection. Closes: #105968
  * Ensure that all files needed to run APT as a user are readable and
    ignore roots umask for these files. Closes: #108801
  * Support larger config spaces. Closes: #111914
  * 'apt-get update' no longer does 'Building Dependency Tree'.
  * When matching regexs allways print a message. Change regex activation
    charset. Closes: #147817
  * Don't die if lines in sources.list are too long. Closes: #146846
  * Show file name on apt-extracttemplate error messges. Closes: #151835
  * i18n gettext stuff, based on work from Michael Piefel: Closes: #95933
  * Some highly unlikely memory faults. Closes: #155842
  * C++ stuff for G++3.2. Closes: #162617, #165515,
  * apt-config dumps sends to stdout not stderr now.  Closes: #146294
  * Fix segfault in FindAny when /i is used, and there is no default.
    Closes: #165891
  * Add s390x to archtable.  Closese: #160992.
  * Update config.sub/config.guess in cvs, and add support to debian/rules
    to update them from /usr/share/misc if they exist.  Closes: #155014
  * Remove 'Sorry' from messages.  Closes: #148824.
  * Change wording of 'additional disk space usage' message.  Closes:
    #135021.
  * apt-extracttemplates now prepends the package name when extracting
    files.  Closes: #132776
  * Add -n synonym for --names-only for apt-cache.  Closes: #130689
  * Display both current version and new version in apt-get -s.  Closes:
    #92358
  * Add an options and timeout config item to ssh/rsh.  Closes: #90654
  * libapt-pkg-dev now depends on apt-utils.  Closes: #133942.
  * Change verbose logging output of apt-ftparchive to go to stderr,
    instead of stdout.  Also, errors that occur no longer go to stdout,
    but stderr.  Closes: #161592
  * Test for timegm in configure.  Closes: #165516.
  * s/st_mtime/mtime/ on our local stat structure in apt-ftparchive, to
    support compliation on platforms where st_mtime is a macro.  Closes:
    #165518
  * Check the currently mounted cdrom, to see if it's the one we are
    interested in.  Closes: #154602
  * Refer to reportbug instead of bug in the man pages. Closes: #173745
  * Link apt-inst to apt-pkg. Closes: #175055
  * New apt_preferences man page from Thomas Hood, Susan Kleinmann,
    and others.
  * Fix > 300 col screen segfault. Closes: #176052
  * Rebuild with gcc-3.2. Closes: #177752, #178008.
  * Fix build-dep handling of | dependencies.
    Closes: #98640, #145997, #158896, #172901
  * Double default value of APT::Cache-Limit, until such time as it
    can be made more dynamic.  Closes: #178623.
  * Report uris with '.gz' when there are errors.  Closes: #178435.
  * When installing build-deps, make sure the new version will
    satisfy build requirements. Closes: #178121
  * Split offline and guide documentation into apt-doc.  This was done so
    that binary-arch builds do not require documention deps.  Note, that 
    apt-doc is not installed on upgrades.
  * Use doc-base, instead of dhelp directly.  Closes: #110389
  * Change http message 'Waiting for file' to 'Waiting for headers'.
    Closes: #178537
  * Remove trailing lines on package lists in apt-get.  Closes: #178736.
  * Fix origin pins for file:// uris.  Closes: #189014.
  * Apply typo and syntax patch from bug to apt-cache.8.sgml.  Closes:
    #155194
  * s/dpkg-preconfig/dpkg-preconfigure/ in examples/configure-index.
    Closes: #153734.
  * Fix some typos in the apt-get manual.  Closes: #163932.
  * Apply patch from bug, to change frozen to testing, and then do it
    everywhere else.  Closes: #165085.
  * Update es.po.  Closes: #183111.
  * Add pt_BR translation of apt_preferences(5).  Also, build fr manpages.
    Closes: #183904.
  * Add a vcg command to apt-cache, similiar to dotty.  Closes: #150512.
  * Add option to apt-get to show versions of packages being
    upgraded/installed.
  * Be quiet in apt.post{inst,rm}.  Closes: #70685.
  * apt-get now prints out suggested and recommended packages.  Closes:
    #54982.
  * Insert some newlines in the cdrom change media message.  Closes:
    #154601.
  * Add a rdepends command to apt-cache.  Closes: #159864.
  * When building the dpkg command line, allow for 8192 chars to be used,
    instead of only 1024.
  * APT::Immediate-Configure had inverted semantics(false meant it was
    enabled).  Closes: #173619.
  * Fix status file parser so that if a record is larger than 32k, the
    buffer size will be doubled, and the read attempted again.  Closes:
    #174945.

 -- Adam Heath <doogie@debian.org>  Sun, 27 Apr 2003 01:23:12 -0500

apt (0.5.4) unstable; urgency=low

  * M68k config.guess patch. Closes: #88913
  * Bi-yearly test on OpenBSD and Solaris
  * Doc updates. Closes: #89121, #89854, #99671, #98353, #95823, #93057,
          #97520, #102867, #101071, #102421, #101565, #98272, #106914,
          #105606, #105377
  * Various cosmetic code updates. Closes: #89066, #89066, #89152
  * Add "pre-auto" as an option for DSelect::Clean (run autoclean after
    update).
  * More patches from Alfredo for Vendors and more SHA-1 stuff
  * Fix for AJ's 'desire to remove perl-5.005' and possibly other
    similar situations. Closes: #56708, #59432
  * no_proxy and ftp. Closes: #89671
  * Philippe Batailler's man page patches.
  * Fix for display bug. Closes: #92033, #93652, #98468
  * Use more than 16bits for the dep ID. Some people ran out..
    Closes: #103020, #97809, #102951, #99974, #107362, #107395, #107362,
            #106911, #107395, #108968
  * Reordered some things to make dante and FTP happier. Closes: #92757
  * James R. Van Zandt's guide.sgml updates. Closes: #90027
  * apt-ftparchive copes with no uncompressed package files + contents.
  * French man pages from philippe batailler - well sort of. They
    don't build yet..
  * run-parts. Closes: #94286
  * 'apt-cache policy' preferences debug tool.
  * Whatever. Closes: #89762
  * libstdc++ and HURD. Closes: #92025
  * More apt-utils verbage. Closes: #86954
  * Fliped comparision operator. Closes: #94618
  * Used the right copyright file. Closes: #65691
  * Randolph's G++3 patches.
  * Fixed no_proxy tokanizing. Closes: #100046
  * Strip Config-Version when copying status to available. Closes: #97520
  * Segfault with missing source files. Closes: #100325
  * EINTR check. Closes: #102293
  * Various changes to the locking metholodgy for --print-uris.
    Closes: #100590
  * Lame LD_LIBRARY_PATH thing. Closes: #98928
  * apt-cache search searchs provide names too now. Closes: #98695
  * Checksum and long lines problem. Closes: #106591
  * .aptignr and empty files are just a warning. Closes: #97364

 -- Jason Gunthorpe <jgg@debian.org>  Sat, 18 Aug 2001 17:21:59 -0500

apt (0.5.3) unstable; urgency=low

  * JoeyH's dpkg::preconfig not working. Closes: #88675
  * Fixed apt override disparity
  * Alfredo's SHA-1 and related patches

 -- Jason Gunthorpe <jgg@debian.org>  Sun,  4 Mar 2001 15:39:43 -0700

apt (0.5.2) unstable; urgency=low

  * Fixed mention of /usr/doc in the long description
  * JoeyH's downgrade bug -- don't use 0.5.1
  * Doc bug. Closes: #88538
  * Fault in building release strings. Closes: #88533

 -- Jason Gunthorpe <jgg@debian.org>  Sun,  4 Mar 2001 15:39:43 -0700

apt (0.5.1) unstable; urgency=low

  * Fixed #82894 again, or should be and.
  * Process the option string right. Closes: #86921
  * Don't eat the last command for pipes. Closes: #86923
  * Ignore .* for configuration directory processing. Closes: #86923
  * Alfredo's no_proxy patch
  * Documentation fixes. Closes: #87091
  * JoeyH's double slash bug. Closes: #87266
  * Unintitialized buffer and apt-ftparchive contents generation.
     Closes: #87612
  * Build-deps on virtual packages. Closes: #87639
  * Fixes glibc/libstdc++ symbol dependencies by including glibc and
    libstdc++ version info in the library soname and in the package
    provides. Closes: #87426
  * Updated soname version to 0.3.2
  * apt-extracttemplates moved from debconf into apt-utils
  * s390 archtable entry. Closes: #88232
  * Dan's segfault
  * Some instances where the status file can source a package in a
    non-sensical way. Closes: #87390
  * Work better if there are duplicate sources.list entries.
  * Fixed the resetting of Dir with "dir {};". Closes: #87323

 -- Randolph Chung <tausq@debian.org>  Sat, 3 Mar 2001 15:37:38 -0700

apt (0.5.0) unstable; urgency=low

  * Fixed an obscure bug with missing final double new lines in
    package files
  * Changed the apt-cdrom index copy routine to use the new section
    rewriter
  * Added a package file sorter, apt-sortpkgs
  * Parse obsolete Optional dependencies.
  * Added Ben's rsh method. Closes: #57794
  * Added IPv6 FTP support and better DNS rotation support.
  * Include the server IP in error messages when using a DNS rotation.
    Closes: #64895
  * Made most of the byte counters into doubles to prevent 32bit overflow.
    Closes: #65349
  * HTTP Authorization. Closes: #61158
  * Ability to parse and return source index build depends from Randolph.
  * new 'apt-get build-dep' command from Randolph. Closes: #63982
  * Added apt-ftparchive the all dancing all singing FTP archive
    maintinance program
  * Allow version specifications with =1.2.4-3 and /2.2 or /stable postfixes
    in apt-get.
  * Removed useless internal cruft including the xstatus file.
  * Fixed config parser bugs. Closes: #67848, #71108
  * Brain Damanged apt-get config options changed, does not change the command
    line interface, except to allow --enable-* to undo a configuration
    option:
      No-Remove -> Remove
      No-Download -> Download
      No-Upgrade -> Upgrade
  * Made this fix configable (DSelect::CheckDir) and default to disabled:
     * No remove prompt if the archives dir has not changed. Closes: #55709
    Because it is stupid in the case where no files were downloaded due to
    a resumed-aborted install, or a full cache! Closes: #65952
  * Obscure divide by zero problem. Closes: #64394
  * Update sizetable for mips. Closes: #62288
  * Fixed a bug with passive FTP connections
  * Has sizetable entry for sparc64. Closes: #64869
  * Escape special characters in the ::Label section of the cdroms.lst
  * Created apt-utils and python-apt packages
  * Due to the new policy engine, the available file may contain entries
    from the status file. These are generated if the package is not obsolete
    but the policy engine prohibits using the version from the package files.
    They can be identified by the lack of a Filename field.
  * The new policy engine. Closes: #66509, #66944, #45122, #45094, #40006,
    #36223, #33468, #22551
  * Fixed deb-src line for non-us. Closes: #71501, #71601
  * Fixes for G++ 2.96, s/friend/friend class/
  * Fixed mis doc of APT::Get::Fix-Missing. Closes: #69269
  * Confirmed fix for missing new line problem. Closes: #69386
  * Fixed up dhelp files. Closes: #71312
  * Added some notes about dselect and offline usage. Closes: #66473, #38316
  * Lock files on read only file systems are ignored w/ warning.
    Closes: #61701
  * apt-get update foo now gives an error! Closes: #42891
  * Added test for shlibs on hurd. Closes: #71499
  * Clarified apt-cache document. Closes: #71934
  * DocBook SGML man pages and some improvements in the text..
  * sigwinch thing. Closes: #72382
  * Caching can be turned off by setting the cache file names blank.
  * Ignores arches it does not know about when autocleaning. Closes: #72862
  * New function in apt-config to return dirs, files, bools and integers.
  * Fixed an odd litle bug in MarkInstall and fixed it up to handle
    complex cases involving OR groups and provides.
    68754 describes confusing messages which are the result of this..
    Closes: #63149, #69394, #68754, #77683, #66806, #81486, #78712
  * Speeling mistake and return code for the 'wicked' resolver error
    Closes: #72621, #75226, #77464
  * Solved unable to upgrade libc6 from potato to woody due to 3 package
    libc6 dependency loop problem.
  * Leading sources.list spaces. Closes: #76010
  * Removed a possible infinite loop while processing installations.
  * Man page updates. Closes: #75411, #75560, #64292, #78469
  * ReduceSourceList bug. Closes: #76027
  * --only-source option. Closes: #76320
  * Typos. Closes: #77812, #77999
  * Different status messages. Closes: #76652, #78353
  * /etc/apt/apt.conf.d/ directory for Joey and Matt and pipe protocol 2
  * OS detection an support for the new pseduo standard of os-arch for the
    Architecture string. Also uses regexing.. Closes: #39227, #72349
  * Various i18n stuff. Note that this still needs some i18n wizard
    to do the last gettextization right. Closes: #62386
  * Fixed a problem with some odd http servers/proxies that did not return
    the content size in the header. Closes: #79878, #44379
  * Little acquire bugs. Closes: #77029, #55820
  * _POSIX_THREADS may not be defined to anything, just defined..
    Closes: #78996
  * Spelling of Ignore-Hold correctly. Closes: #78042
  * Unlock the dpkg db if in download only mode. Closes: #84851
  * Brendan O'Dea's dselect admindir stuff. Closes: #62811
  * Patch from BenC. Closes: #80810
  * Single output of some names in lists. Closes: #80498, #43286
  * Nice message for people who can't read syserror output. Closes: #84734
  * OR search function. Closes: #82894
  * User's guide updates. Closes: #82469
  * The AJ/JoeyH var/state to var/lib transition patch. Closes: #59094
  * Various CD bugs, again thanks to Greenbush
    Closes: #80946, #76547, #71810, #70049, #69482
  * Using potato debhelper. Closes: #57977
  * I cannot self-terminate. Closes: #74928

 -- Jason Gunthorpe <jgg@debian.org>  Wed, 21 Feb 2001 00:39:15 -0500

apt (0.3.19) frozen unstable; urgency=low

  * Updates to apt-cdrom to support integrated non-us nicely, thanks to
    Paul Wade.
  * Fixed that apt-get/cdrom deadlock thing. Closes: #59853, #62945, #61976
  * Fixed hardcoded path. Closes: #59743
  * Fixed Jay's relative path bug
  * Allowed source only CDs. Closes: #58952
  * Space check is supressed if --print-uris is given. Closes: #58965
  * Clarified the documenation examples for non-us. Closes: #58646
  * Typo in the package description. Closes: #60230
  * Man Page typo. Closes: #60347
  * Typo in Algorithms.cc. Closes: #63577
  * Evil dotty function in apt-cache for generating dependency graphs
    with the as-yet-unpackaged GraphVis.
  * Appears to have been fixed in Janurary.. Closes: #57981
  * New config.guess/sub for the new archs. Closes: #60874
  * Fixed error reporting for certain kinds of resolution failures.
    Closes: #61327
  * Made autoclean respect 'q' settings. Closes: #63023
  * Fixed up the example sources.list. Closes: #63676
  * Added DPkg::FlushSTDIN to control the flushing of stdin before
    forking dpkg. Closes: #63991

 -- Ben Gertzfield <che@debian.org>  Fri, 12 May 2000 21:10:54 -0700

apt (0.3.18) frozen unstable; urgency=low

  * Changes in the postinst script. Closes: #56855, #57237
  * Fixed bashism. Closes: #57216, #57335
  * Doc updates. Closes: #57772, #57069, #57331, #57833, #57896

 -- Ben Gertzfield <che@debian.org>  Sun, 13 Feb 2000 01:52:31 -0800

apt (0.3.17) unstable; urgency=low

  * RFC 2732 usage for CDROM URIs and fixes to apt-cdrom
  * Fixed the configuration parser to not blow up if ; is in the config
    string
  * Applied visual patch to dselect install script . Closes #55214
  * Included the configure-index example
  * Minimal CD swaps
  * Library soname has increased
  * Fixed default sources.list to have correct URLs for potato when it
    becomes stable
  * Added a message about erasing sources.list to dselect setup script
    Closes: #55755
  * No remove prompt if the archives dir has not changed. Closes: #55709
  * Fixed inclusion of 2nd sample config file. Closes: #55374
  * Made file mtimes of 0 not confuse the methods If-Modifed-Since check.
    Closes: #55991

 -- Ben Gertzfield <che@debian.org>  Mon, 31 Jan 2000 12:12:40 -0800

apt (0.3.16) unstable; urgency=low

  * Made --no-download work. Closes: #52993
  * Now compiles on OpenBSD, Solaris and HP-UX
  * Clarify segfault errors
  * More debhelper fixes. Closes: #52662, #54566, #52090, #53531, #54769
  * Fix for Joel's discovery of glibc removal behavoir.
  * Fix for Ben Collins file: uri from slink upgrade.
  * Fixed resume code in FTP. Closes: #54323
  * Take more precautions to prevent the corruption Joey Hess saw.
  * Fixed --no-list-cleanup
  * RFC 2732 URI parsing ([] for hostnames).
  * Typo in apt-cache man page. Closes: #54949

 -- Ben Gertzfield <che@debian.org>  Fri, 14 Jan 2000 08:04:15 -0800

apt (0.3.15) unstable; urgency=low

  * Added DSelect::WaitAfterDownload Closes: #49549
  * Fixed cast error in byteswap macro and supporting code. Closes: #50093
  * Fixed buffer overflow for wide terminal sizes. Closes: #50295
  * Made -s and clean not do anything. Closes: #50238
  * Problem with Protected packages and the new OR code.
  * /usr/share/doc stuff. Closes: #51017, #50228, #51141
  * Remove doesn't require a package to be installable. Closes: #51175
  * FTP proxy touch ups in the mabn page. Closes: #51315, #51314

 -- Ben Gertzfield <che@debian.org>  Sat,  4 Dec 1999 21:17:24 -0800

apt (0.3.14) unstable; urgency=low

  * Fix Perl or group pre-depends thing Closes: #46091, #46096, #46233, #45901
  * Fix handling of dpkg's conversions from < -> <= Closes: #46094, #47088
  * Make unparsable priorities non-fatal Closes: #46266, #46267, #46293, #46298
  * Fix handling of '/' for the dist name. Closes: #43830, #45640, #45692
  * Fixed 'Method gave a blank filename' error from IMS queries onto CDs.
    Closes: #45034, #45695, #46537
  * Made OR group handling in the problem resolver more elaborate. Closes: #45646
  * Added APT::Clean-Installed option. Closes: #45973
  * Moves the free space check to after the calculated size is printed.
    Closes: #46639, #47498
  * mipsel arch Closes: #47614
  * Beautified URI printing to not include passwords Closes: #46857
  * Fixed little problem with --no-download Closes: #47557
  * Tweaked Dselect 'update' script to re-gen the avail file even in the
    event of a failure Closes: #47112
  * Retries for source archives too Closes: #47529
  * Unmounts CDROMs iff it mounted them Closes: #45299
  * Checks for the partial directories before doing downloads Closes: #47392
  * no_proxy environment variable (http only!) Closes: #43476
  * apt-cache showsrc Closes: #45799
  * De-Refs Single Pure virtual packages. Closes: #42437, #43555
  * Regexs for install. Closes: #35304, #38835
  * Dependency reports now show OR group relations
  * Re-Install feature. Cloes: #46961, #37393, #38919
  * Locks archive directory on clean (woops)
  * Remove is not 'sticky'. Closes: #48392
  * Slightly more accurate 'can not find package' message. Closes: #48311
  * --trivial-only and --no-remove. Closes: #48518
  * Increased the cache size. Closes: #47648
  * Comment woopsie. Closes: #48789
  * Removes existing links when linking sources. Closes: #48775
  * Problem resolver does not install all virtual packages. Closes: #48591, #49252
  * Clearer usage message about 'source' Closes: #48858
  * Immediate configure internal error Closes: #49062, #48884

 -- Ben Gertzfield <che@debian.org>  Sun,  7 Nov 1999 20:21:25 -0800

apt (0.3.13) unstable; urgency=low

  * Fix timestamp miss in FTP. Closes: #44363
  * Fix sorting of Kept packages. Closes: #44377
  * Fix Segfault for dselect-upgrade. Closes: #44436
  * Fix handling of '/' for the dist name. Closes #43830
  * Added APT::Get::Diff-Only and Tar-Only options. Closes #44384
  * Add commented-out deb-src URI to default sources.list file.

 -- Ben Gertzfield <che@debian.org>  Sun, 19 Sep 1999 18:54:20 -0700

apt (0.3.12) unstable; urgency=low

  * Fix for typo in the dhelp index. Closes: #40377
  * Multiple media swap support
  * Purge support. Closes: #33291, #40694
  * Better handling of - remove notation. Closes: #41024
  * Purge support. Closes: #33291, #40694
  * Error code on failed update. Closes: #41053
  * apt-cdrom adds entries for source directories. Closes: #41231
  * Sorts the output of any list. Closes: #41107
  * Fixes the looping problem. Closes: #41784, #42414, #44022
  * Fixes the CRC mechanism to lowercase all strings. Closes: #41839
  * More checks to keep the display sane. Particularly when fail-over is
    used with local mirrors and CD-Roms. Closes: #42127, #43130, #43668
  * PThread lockup problem on certain sparc/m68k. Closes: #40628
  * apt-cdrom understands .gz Package files too. Closes: #42779
  * Spelling error in dselect method description. Closes: #43251
  * Added security to the default source list. Closes: #43356

 -- Ben Gertzfield <che@debian.org>  Fri,  3 Sep 1999 09:04:28 -0700

apt (0.3.11) unstable; urgency=low

  * Fix for mis-parsed file: URIs. Closes: #40373, #40366, #40230
  * Fix for properly upgrading the system from perl 5.004 to 5.005

 -- Ben Gertzfield <che@debian.org>  Mon, 28 Jun 1999 21:06:44 -0700

apt (0.3.9) unstable; urgency=low

  * Spelling error in cachefile.cc. Closes: #39885
  * Trailing slash in dselect install if you try to use the
    default config file. Closes: #40011
  * Simulate works for autoclean. Closes: #39141
  * Fixed spelling errors. Closes: #39673
  * Changed url parsing a bit. Closes: #40070, #40069
  * Version 0.3.8 will be for slink/hamm (GNU libc 2).

 -- Ben Gertzfield <che@debian.org>  Thu, 24 Jun 1999 18:02:52 -0700

apt (0.3.7) unstable; urgency=low

  * Fixed missing text in the apt-get(8) page. Closes: #37596
  * Made --simulate and friends work with apt-get source. Closes: #37597, #37656
  * Fixed inclusion of man pages in the -doc/-dev package. Closes: #37633, #38651
  * Fixed handling of the -q option with not-entirely integer arguments
    Closes: #37499
  * Man page typo Closes: #37762
  * Fixed parsing of the Source: line. Closes: #37679
  * Dpkg/dpkg-hurd source bug. Closes: #38004, #38032
  * Added a check for an empty cache directory. Closes: #37963
  * Return a failure code if -d is given and packages fail to download.
    Closes: #38127
  * Arranged for an ftp proxy specifing an http server to work. See the
    important note in the sources.list man page.
  * Accounted for resumed files in the cps calculation. Closes: #36787
  * Deal with duplicate same version different packages. Closes: #30237
  * Added --no-download. Closes: #38095
  * Order of apt-cdrom dist detection. Closes: #38139
  * Fix apt-cdrom chop handling and missing lines. Closes: #37276
  * IPv6 http support
  * Suggests dpkg-dev for apt-get source. Closes: #38158
  * Fixed typo in apt-get help. Closes: #38712
  * Improved the error message in the case of broken held package. Closes: #38777
  * Fixed handling of MD5 failures
  * Documented list notation Closes: #39008
  * Change the 'b' to 'B'. Closes: #39007

 -- Ben Gertzfield <che@debian.org>  Sun, 20 Jun 1999 18:36:20 -0700

apt (0.3.6) unstable; urgency=low

  * Note that 0.3.5 never made it out the door..
  * Fix for apt-cdrom and unusual disk label locations. Closes: #35571
  * Made APT print numbers in decimal. Closes: #35617, #37319
  * Buffer munching fix for FTP. Closes: #35868
  * Typo in sample config file. Closes: #35907
  * Fixed whitespace in version compares. Closes: #35968, #36283, #37051
  * Changed installed size counter to only count unpacked packages.
    Closes: #36201
  * apt-get source support. Closes: #23934, #27190
  * Renames .debs that fail MD5 checking, provides automatic corruption
    recovery. Closes: #35931
  * Fixed autoconf verison. Closes: #37305
  * Random Segfaulting. Closes: #37312, #37530
  * Fixed apt-cache man page. Closes: #36904
  * Added a newline to apt-cache showpkg. Closes: #36903

 -- Ben Gertzfield <che@debian.org>  Wed, 12 May 1999 09:18:49 -0700

apt (0.3.4) unstable; urgency=low

  * Release for Ben while he is out of town.
  * Checked the size of partial files. Closes: #33705
  * apt-get should not print progress on non-tty. Closes: #34944
  * s/guide.text.gz/users-guide.txt.gz/ debian/control: Closes: #35207
  * Applied cdrom patches from Torsten.  Closes: #35140, #35141
  * smbmounted cdrom fix. Closes: #35470
  * Changed ie to eg.  Closes: #35196

 -- Adam Heath <doogie@debian.org>  Sun,  4 Apr 1999 18:26:44 -0500

apt (0.3.3) unstable; urgency=low

  * Fixes bug with file:/ URIs and multi-CD handling. Closes: #34923

 -- Ben Gertzfield <che@debian.org>  Tue, 23 Mar 1999 12:15:44 -0800

apt (0.3.2) unstable; urgency=low

  * Major release into unstable of v3
  * These bugs have been fixed, explanations are in the bug system, read
    the man pages as well..
    Closes: #21113, #22507, #22675, #22836, #22892, #32883, #33006, #34121,
    	    #23984, #24685, #24799, #25001, #25019, #34223, #34296, #34355,
	    #24021, #25022, #25026, #25104, #25176, #31557, #31691, #31853,
    	    #25458, #26019, #26433, #26592, #26670, #27100, #27100, #27601,
    	    #28184, #28391, #28778, #29293, #29351, #27841, #28172, #30260,
    	    #29382, #29441, #29903, #29920, #29983, #30027, #30076, #30112,
    	    #31009, #31155, #31381, #31883, #32140, #32395, #32584. #34465,
    	    #30383, #30441, #30472, #30643, #30827, #30324, #36425, #34596

 -- Ben Gertzfield <che@debian.org>  Mon, 15 Mar 1999 19:14:25 -0800

apt (0.3.1) experimental; urgency=low

  * Minor release of cvs version.
  * Added virtual package libapt-pkgx.x

 -- Mitch Blevins <mblevin@debian.org>  Wed, 10 Mar 1999 07:52:44 -0500

apt (0.3.0) experimental; urgency=low

  * New experimental version.

 -- Ben Gertzfield <che@debian.org>  Tue, 15 Dec 1998 12:53:21 -0800

apt (0.1.9) frozen unstable; urgency=low

  * Return to the wacky numbering for when we build 0.1.8 for hamm
  * Important bug related to APT on the Alpha fixed
  * apt-get dist-upgrade problems fixed
  * tiny patch for http method to fix an endless loop
  * nice fix from /usr/doc/lintian/ to remove rpath nastiness from
    libtool and add proper shared lib dependancies
  * now dh_shlibdeps is called with LD_LIBRARY_PATH=debian/tmp/usr/lib
    in case an old libpkg is installed while building APT to prevent
    spurious dependancies

 -- Ben Gertzfield <che@debian.org>  Thu,  5 Nov 1998 17:43:25 -0800

apt (0.1.7) unstable; urgency=low

  * New build with libstdc++2.9.
  * Various fixes; read the Changelog.

 -- Ben Gertzfield <che@debian.org>  Thu, 15 Oct 1998 18:29:18 -0700

apt (0.1.6) unstable; urgency=low

  * Various fixes in the FTP method for error checking. Fixes: #26188.
  * Spelling corrections in dselect method. Fixes: #25884
  * Fixes for compilation on alpha/ppc. Fixes: #25313, #26108.
  * No more bo releases: we're using a normal numbering system now.

 -- Ben Gertzfield <che@debian.org>  Tue,  8 Sep 1998 19:27:13 -0700

apt (0.1.5) unstable; urgency=low

  * Changed sources.list to point to 'unstable' by default, as
    'frozen' no longer exists!

 -- Ben Gertzfield <che@debian.org>  Thu, 23 Jul 1998 22:00:18 -0700

apt (0.1.3) unstable; urgency=low

  * New upstreamish version.
  * ftp method rewritten in C. Removes dependancies on all perl/perl
    related modules. This fixes many of the ftp method bugs.

 -- Ben Gertzfield <che@debian.org>  Thu, 16 Jul 1998 22:19:00 -0700

apt (0.1.1) unstable; urgency=low

  * Release for unstable.

 -- Ben Gertzfield <che@debian.org>  Tue, 30 Jun 1998 20:48:30 -0700

apt (0.1) unstable; urgency=low

  * Kludge to fix problem in libnet-perl with illegal anonymous
    FTP passwords.
  * Moved to unstable; apt is in a useable state now.
  * Fixed version numbering. From now on, numbering will be:
    0.1 (no actual release) -> 0.1.0bo (release for libc5) ->
    0.1.1 (release for unstable). Thanks, Manoj.

 -- Ben Gertzfield <che@debian.org>  Tue, 30 Jun 1998 20:40:58 -0700

apt (0.0.17-1) experimental; urgency=low

  * Fixed problem with libc6 version compare
  * Scott's away for a while, so I'll be packaging apt for the time
    being.

 -- Ben Gertzfield <che@debian.org>  Thu, 25 Jun 1998 19:02:03 -0700

apt (0.0.16-1) experimental; urgency=low

  * Modifications to make apt-get more friendly when backgrounded.
  * Updated documentation.
  * Updates to graphic widgets

 -- Scott K. Ellis <scott@debian.org>  Mon,  8 Jun 1998 11:22:02 -0400

apt (0.0.15-0.2bo) experimental; urgency=low

  * Bo compilation
  * Bob Hilliards crash

 -- Jason Gunthorpe <jgg@debian.org>  Sun, 31 May 1998 20:18:35 -0600

apt (0.0.15-0.1bo) experimental; urgency=low

  * Bo compilation
  * libstdc++272 patch

 -- Jason Gunthorpe <jgg@debian.org>  Sun, 31 May 1998 20:18:35 -0600

apt (0.0.15) experimental; urgency=low

  * Clean up source tarball (no user-visible changes)

 -- Scott K. Ellis <scott@debian.org>  Tue, 26 May 1998 12:23:53 -0400

apt (0.0.14) experimental; urgency=low

  * Updates in ordering code to make sure certain upgrades work correctly.
  * Made dselect/setup understand ftp as well as http

 -- Scott K. Ellis <scott@debian.org>  Wed, 20 May 1998 13:33:32 -0400

apt (0.0.13-bo1) experimental; urgency=low

  * Bo compilation

 -- Jason Gunthorpe <jgg@debian.org>  Mon, 18 May 1998 15:10:49 -0600

apt (0.0.13) experimental; urgency=low

  * Remove hardcoded egcc from debian/rules (#21575)
  * Fixes for ordering logic when system has a number of unpacked
    but unconfigured packages installed.
  * Spelling fix in dselect install method (#22556)

 -- Scott K. Ellis <scott@debian.org>  Sun, 17 May 1998 20:08:33 -0400

apt (0.0.12) experimental; urgency=low

  * Fixed problems with package cache corruption.
  * Made to depend on libc6 >= 2.0.7pre1 due to timezone problems with
    earlier versions.
  * Interface and documentation improvements.

 -- Scott K. Ellis <scott@debian.org>  Sat, 16 May 1998 23:17:32 -0400

apt (0.0.11) experimental; urgency=low

  * Change dependancies to pre-depends since breaking your packaging tools
    in the middle of an installation isn't very good.
  * Bug fixes to ftp method and general apt-get code

 -- Scott K. Ellis <scott@debian.org>  Fri, 15 May 1998 08:57:38 -0400

apt (0.0.10) experimental; urgency=low

  * Run "dpkg --configure -a" after an aborted dselect install
  * Fixed problem with install looping
  * Support for authenticating proxys: (note this isn't terribly secure)
    http_proxy="http://user:pass@firewall:port/"
  * Substitute $ARCH in sources.list
  * Fixes in the resumption code for ftp

 -- Scott K. Ellis <scott@debian.org>  Tue, 12 May 1998 09:14:41 -0400

apt (0.0.9) experimental; urgency=low

  * Added ftp support.
  * Various other less visible bug fixes.
  * Fixed problem with segfault when apt-get invoked in a non-existant
    directory (Bug #21863)
  * Bumped policy to 2.4.1

 -- Scott K. Ellis <scott@debian.org>  Fri,  1 May 1998 09:18:19 -0400

apt (0.0.8) experimental; urgency=low

  * Fixed generated available file (Bug #21836)
  * Added download ETA (Bug #21774).
  * Fixed hardcoded ARCH (Bug #21751).
  * Fixed check on http_proxy (Bug #21795).
  * Added download speed indicator.

 -- Scott K. Ellis <scott@debian.org>  Mon, 27 Apr 1998 10:58:32 -0400

apt (0.0.7) experimental; urgency=low

  * Remove libdeity and apt from package for now, since only apt-get and
    apt-cache are actually useful right now.
  * Clean up handling of package installation errors.
  * Added timeout to http transfers (#21269)
  * Updated setup for dselect/apt method.
  * Updated man pages
  * Long options (added in 0.0.6)

 -- Scott K. Ellis <scott@debian.org>  Tue, 21 Apr 1998 09:06:49 -0400

apt (0.0.6) experimental; urgency=low

  * Spelling changes.
  * Revamped download status display.
  * Call apt-get clean after successful install in dselect.
  * Added "apt-get clean" which deletes package files from /var/cache/apt

 -- Scott K. Ellis <scott@debian.org>  Thu,  9 Apr 1998 15:13:59 -0400

apt (0.0.5) experimental; urgency=low

  * Ignore signals while dpkg is running so we don't leave dpkg running in
    the background (#20804)
  * Check Packages as well as Packages.gz for file URIs (#20784)
  * Spelling cleanup (#20800)
  * Added -m option to permit upgrade to go on in the case of a bad mirror.
    This option may result in incomplete upgrades when used with -f.

 -- Scott K. Ellis <scott@debian.org>  Tue,  7 Apr 1998 12:40:29 -0400

apt (0.0.4) experimental; urgency=low

  * New usage guide.
  * Various documentation updates and cleanup.
  * Added '-f' option to apt-get attempt to fix broken dependancies.

 -- Scott K. Ellis <scott@debian.org>  Sat,  4 Apr 1998 14:36:00 -0500

apt (0.0.3) experimental; urgency=low

  * Added a shlibs.local file to prevent apt from depending on itself.
  * Updates to how apt-get handles bad states in installed packages.
  * Updated rules to make sure build works from a freshly checked out source
    archive.  Building from CVS needs libtool/automake/autoconf, builds from
    the distributed source package should have no such dependancy.

 -- Scott K. Ellis <scott@debian.org>  Fri,  3 Apr 1998 11:49:47 -0500

apt (0.0.2) unstable; urgency=low

  * Updates to apt-get and http binding for dselect method (apt).
  * Updating version number from 0.0.1, which was released only on IRC.

 -- Scott K. Ellis <scott@debian.org>  Fri,  3 Apr 1998 00:35:18 -0500

apt (0.0.1) unstable; urgency=low

  * Initial Release.

 -- Scott K. Ellis <scott@debian.org>  Tue, 31 Mar 1998 12:49:28 -0500<|MERGE_RESOLUTION|>--- conflicted
+++ resolved
@@ -1,8 +1,4 @@
-<<<<<<< HEAD
-apt (0.8.12ubuntu2) unstable; urgency=low
-=======
 apt (0.8.13) UNRELEASED; urgency=low
->>>>>>> 8f33789e
 
   [ Thorsten Spindler ]
   * methods/rsh.cc
@@ -13,15 +9,26 @@
   * apt-pkg/acquire-item.cc:
     - mark pkgAcqIndexTrans as Index-File to avoid asking the
       user to insert the CD on each apt-get update
-<<<<<<< HEAD
+  * po/sl.po:
+    - updated, thanks to Andrej Znidarsic
+
+ -- Michael Vogt <mvo@debian.org>  Mon, 14 Mar 2011 13:17:08 +0100
+
+apt (0.8.12ubuntu2) unstable; urgency=low
+
+  [ Thorsten Spindler ]
+  * methods/rsh.cc
+    - fix rsh/ssh option parsing (LP: #678080), thanks to
+      Ville Mattila 
+  
+  [ Michael Vogt ]
+  * apt-pkg/acquire-item.cc:
+    - mark pkgAcqIndexTrans as Index-File to avoid asking the
+      user to insert the CD on each apt-get update
   * methods/mirror.cc:
     - improve debug output and fix bug in TryNextMirror
-=======
-  * po/sl.po:
-    - updated, thanks to Andrej Znidarsic
->>>>>>> 8f33789e
-
- -- Michael Vogt <mvo@debian.org>  Mon, 14 Mar 2011 13:17:08 +0100
+
+ -- Michael Vogt <michael.vogt@ubuntu.com>  Thu, 10 Mar 2011 15:56:54 +0100
 
 apt (0.8.12ubuntu1) natty; urgency=low
 
