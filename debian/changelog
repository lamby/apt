--- conflicted
+++ resolved
@@ -1,15 +1,12 @@
 apt (0.8.5) UNRELEASED; urgency=low
 
-<<<<<<< HEAD
+  [ Manpages translations ]
+  * German (Chris Leick). Closes: #597163
+
   [ Michael Vogt ]
   * merged lp:~mvo/apt/conflicts-on-virtuals to better deal with
     conflicts/breaks against virtual packages (LP: #614993)
-  
-=======
-  [ Manpages translations ]
-  * German (Chris Leick). Closes: #597163
-
->>>>>>> 9ef21af3
+
   [ David Kalnischkies ]
   * apt-pkg/policy.cc:
     - support 100-pinning in Release file with ButAutomaticUpgrades
