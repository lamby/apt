<<<<<<< HEAD
apt (0.8.15.11) UNRELEASED; urgency=low

  * Fix typo in apt-get(8). Closes: #664833
  * Replace "argument" by "paramètre" in French translation.
    Merci, les Titeps!
  * Drop hardcoded "en.html" suffix in apt-secure manpage.
    Thanks to David Prevot.

 -- Christian Perrier <bubulle@debian.org>  Tue, 27 Mar 2012 20:31:38 +0200
=======
apt (0.9.0) unstable; urgency=low

  * upload to debian/unstable

 -- Michael Vogt <mvo@debian.org>  Mon, 16 Apr 2012 15:53:17 +0200

apt (0.9.0~exp1) experimental; urgency=low

  [ Michael Vogt ]
  * apt-pkg/packagemanager.cc:
    - fix inconsistent clog/cout usage in the debug output
    - add APT::pkgPackageManager::MaxLoopCount to ensure that the
      ordering code does not get into a endless loop when it flip-flops
      between two states
  * update libapt-inst1.4 to libapt-inst1.5 because of the cleanup 
    performed
  * prepare debian/unstable upload, if there are no issues with this
    upload it will directly go into unstable as 0.9.0  

  [ David Kalnischkies ]
  * do not update po and pot files in the process of the build as this
    causes timestamp changes for the mo files which therefore can't
    be refcounted by dpkg for your M-A: same packages
    (Closes: #659333, LP: #924628)
  * apt-inst/database.{cc,h}, apt-inst/deb/dpkgdb.{cc,h}:
    - drop instead of fix as it is only needed if you want to reimplement dpkg
      and comes straight from the beginning of last decade (Closes: #663372)
  * apt-inst/deb/debfile.cc:
    - {Extract,Merge}Control() is another instance of "lets reimplement dpkg"
      so shot of this code before someone ends up using this…
  * debian/libapt-pkg4.12:
    - update symbols file
  * debian/apt-utils.install:
    - ship the ftparchive, apt-extractemplates and apt-sortpkgs locales
      in the apt-utils package instead of the apt package
  * apt-pkg/packagemanager.cc:
    - recheck all dependencies if we changed a package in SmartConfigure
      as this could break an earlier dependency (LP: #940396)
    - recheck dependencies in SmartUnpack after a change, too
  * apt-pkg/acquire-worker.cc:
    - check return of write() as gcc recommends
  * apt-pkg/acquire.cc:
    - check return of write() as gcc recommends
  * apt-pkg/cdrom.cc:
    - check return of chdir() and link() as gcc recommends
  * apt-pkg/clean.cc:
    - check return of chdir() as gcc recommends
  * apt-pkg/contrib/netrc.cc:
    - check return of asprintf() as gcc recommends
  * methods/rred.cc:
    - check return of writev() as gcc recommends
  * methods/mirror.cc:
    - check return of chdir() as gcc recommends
  * apt-pkg/deb/dpkgpm.cc:
    - check return of write() a gcc recommends
  * apt-inst/deb/debfile.cc:
    - check return of chdir() as gcc recommends
  * apt-inst/deb/dpkgdb.cc:
    - check return of chdir() as gcc recommends
  * methods/makefile:
    - do not link rred against libz anymore as FileFd handles all
      this transparently now
  * debian/control:
    - bump Standards-Version to 3.9.3 (no changes needed)
    - add libbz2-dev as new build-dependency
    - remove the libz-dev alternative from zlib1g-dev build-dependency
    - suggest xz-utils instead of bzip2 and lzma
  * doc/apt-get.8.xml:
    - typofix: respect → respecting, thanks Mike Erickson! (Closes: #664833)
  * debian/rules:
    - do not sed in configure.in to set the version-number
  * prepare-release:
    - add as a small script to lazy check and prepare releases
  * doc/*:
    - move the command synopsis out of each manpage into apt-verbatim.ent
      as they are a hell to translate and just single out the parameters
      which can be translated to apt.ent
  * apt-pkg/aptconfiguration.cc:
    - if present, prefer xz binary over lzma
    - if we have zlib builtin insert add a dummy gzip compressor for FileFD
    - do the same for bz2 builtin if available
  * methods/bzip2.cc:
    - remove it as the functionality for all compressors can be
      provided by gzip.cc now with the usage of FileFD
  * apt-pkg/contrib/fileutl.cc:
    - use libz2 library for (de)compression instead of the bzip2 binary as
      the first is a dependency of dpkg and the later just priority:optional
      so we gain 'easier' access to bz2-compressed Translation files this way
  * cmdline/apt-get.cc:
    - print list of autoremoves in alphabetical order (Closes: #639008)

  [ Bogdan Purcareata ]
  * doc/apt-get.8.xml:
    - add 'download' to the usage line (Closes: #649340)
  * cmdline/apt-get.cc:
    - distinguish information about 'apt-get autoremove' based on the
      number of auto-removed packages both before and after the list
      of packages (Closes: #665833)

  [ Steve Langasek ]
  * don't treat build-depends-indep as cross-build-dependencies; we should
    always install the host arch versions.  LP: #968828.

  [ Paolo Rotolo ]
  * Fix string from automatic to automatically (LP: #967393).

 -- Michael Vogt <mvo@debian.org>  Thu, 12 Apr 2012 12:40:39 +0200

apt (0.8.16~exp13) experimental; urgency=low

  [ David Kalnischkies ]
  * apt-pkg/acquire-item.cc:
    - remove 'old' InRelease file if we can't get a new one before
      proceeding with Release.gpg to avoid the false impression of a still
      trusted repository by a (still present) old InRelease file.
      Thanks to Simon Ruderich for reporting this issue! (CVE-2012-0214)
    - add Debug::pkgAcqArchive::NoQueue to disable package downloading
  * apt-pkg/deb/dpkgpm.cc:
    - chroot if needed before dpkg --assert-multi-arch
    - ensure that dpkg binary doesn't have the chroot-directory prefixed
    - call dpkg --assert-multi-arch with execvp instead of execv
    - save the universe by not printing messages about apport if a package
      with this name is not installed (Closes: #619646)
    - handle a SIGINT in all modes as a break after the currently running
      dpkg transaction instead of ignoring it completely
  * apt-pkg/depcache.cc:
    - if a M-A:same package is marked for reinstall, mark all it's installed
      silbings for reinstallation as well (LP: #859188)
  * apt-pkg/contrib/configuration.cc:
    - do not stop parent transversal in FindDir if the value is empty
  * methods/http{s,}.cc:
    - if a file without an extension is requested send an 'Accept: text/*'
      header to avoid that the server chooses unsupported compressed files
      in a content-negotation attempt (Closes: #657560)
    - remove the arbitrary MAXLEN limit for response lines (Closes: #658346)
  * apt-pkg/aptconfiguration.cc:
    - chroot if needed before calling dpkg --print-foreign-architectures
    - ensure that architectures are not added multiple times
  * cmdline/apt-mark.cc:
    - detect if dpkg has multiarch support before calling --set-selections
    - correctly ignore already (un)hold packages
  * apt-pkg/cachefile.cc:
    - clean up lost atomic cachefiles with 'clean' (Closes: #650513)
  * apt-pkg/indexrecords.cc:
    - do not create empty Entries as a sideeffect of Lookup()
  * apt-pkg/acquire-item.cc:
    - drop support for i18n/Index file (introduced in 0.8.11) and use
      the Release file instead to get the Translations (Closes: #649314)
    - use pdiff for Translation-* files if available (Closes: #657902)
  * ftparchive/writer.cc:
    - add 'Translation-*' to the default patterns
  * cmdline/apt-get.cc:
    - if a package can't be removed as it is not installed, suggest to
      the user an (installed) multiarch silbing with 'Did you mean?'
    - improve 'error' message for packages which are only referenced
      e.g. in a Depends line and are now requested for removal
  * cmdline/apt-cache.cc:
    - correct --pre-depends option by using dash consistently (LP: #940837)
  * apt-pkg/packagemanager.cc:
    - do not try to a void a breaks if the broken package pre-depends
      on the breaker, but let dpkg auto-deconfigure it
  * apt-pkg/contrib/fileutl.cc:
    - do not warn about the ignoring of directories (Closes: #662762)

  [ Steve Langasek ]
  * cmdline/apt-get.cc:
    - for cross-build-dependencies M-A: none should be DEB_HOST_ARCH,
      not DEB_BUILD_ARCH (Closes: #646288)

  [ Colin Watson ]
  * apt-pkg/algorithms.cc:
    - don't break out of the main-resolver loop for Breaks to deal with all
      of them in a single iteration (Closes: #657695, LP: #922485)
    - use a signed int instead of short for score calculation as upgrades
      become so big now that it can overflow (Closes: #657732, LP: #917173)
  * Fix IndexCopy::CopyPackages and TranslationsCopy::CopyTranslations to
    handle compressed files again (LP: #924182, closes: #658096)

  [ Michael Vogt ]
  * apt-pkg/deb/dpkgpm.cc:
    - fix crash when a package is in removed but residual config state
      (LP: #923807)
  * apt-pkg/contrib/fileutl.h:
    - fix compat with FileFd::OpenDescriptor() in ReadOnlyGzip mode
  * apt-pkg/packagemanager.cc:
    - fix bug in predepends handling - ensure that packages that needs
      unpackaging are unpacked before they are configured (LP: #927993)

  [ Julian Andres Klode ]
  * apt-pkg/deb/deblistparser.cc:
    - Set the Essential flag on APT instead of only Important
  * apt-pkg/packagemanager.cc:
    - Do not use immediate configuration for packages with the Important flag
  * Treat the Important flag like the Essential flag with those differences:
    - No Immediate configuration (see above)
    - Not automatically installed during dist-upgrade
    - No higher score for installation ordering

 -- Michael Vogt <mvo@debian.org>  Tue, 06 Mar 2012 18:12:57 +0100

apt (0.8.16~exp12) experimental; urgency=low

  [ Michael Vogt ]
  * apt-pkg/deb/dpkgpm.cc:
    - fix segfault on pkg removal

  [ David Kalnischkies ]
  * apt-pkg/cacheiterators.h:
    - return the correct version arch for all+foreign, too
  * apt-pkg/packagemanager.cc:
    - ignore breaks on not-installed versions while searching for
      breakage loops as we don't have to avoid them
  * debian/control:
    - remove APT from the short descriptions as lintian doesn't like it
      and it doesn't transport any information for a reader anyway
    - apply typofixes by Pascal De Vuyst, thanks! (Closes: #652834, #652835)
  * debian/rules:
    - apply patch to enable usage of hardning CPPFLAGS and LDFLAGS by
      Moritz Muehlenhoff, thanks! (Closes: #653504)
  * methods/https.cc:
    - use curls list append instead of appending Range and If-Range by hand
      which generates malformed requests, thanks Mel Collins for the hint!
      (Closes: #646381)
  * test/libapt/run-tests:
    - hurd doesn't have dmesg yet and we don't really need it either,
      so use with $0 a more stable data source for hashsumming

  [ Pino Toscano ]
  * test/libapt/globalerror_test.cc:
    - errno 0 has a different strerror on hurd, so generate the expected
      message dynamically instead of hardcoding 'Success' (Closes: #656530)

 -- Michael Vogt <mvo@debian.org>  Tue, 24 Jan 2012 12:24:38 +0100

apt (0.8.16~exp11) experimental; urgency=low

  [ David Kalnischkies ]
  * apt-pkg/deb/dpkgpm.cc:
    - redirect out/input of dpkg --assert-multi-arch to /dev/null
    - if multi-arch is detected ensure that pkg:all is reported as pkg:all

 -- Michael Vogt <mvo@debian.org>  Thu, 19 Jan 2012 13:48:18 +0100

apt (0.8.16~exp10) experimental; urgency=low

  [ David Kalnischkies ]
  * apt-pkg/depcache.cc:
    - implicit conflicts (for multiarch) are supposed to conflict
      only with real packages, not with virtual providers
  * apt-pkg/pkgcache.cc:
    - ignore implicit conflicts on providers in AllTarget, too
  * apt-pkg/deb/dpkgpm.cc:
    - check if dpkg supports multiarch with --assert-multi-arch
      and if it does be always explicit about the architecture
  * apt-pkg/contrib/fileutl.h:
    - store the offset in the internal fd before calculate size of
      the zlib-handled file to jump back to this place again
  * apt-pkg/aptconfiguration.cc:
    - parse dpkg --print-foreign-architectures correctly in
      case archs are separated by newline instead of space, too.
      (Closes: #655590)

  [ Michael Vogt ]
  * apt-pkg/contrib/fileutl.h:
    - fix segfault triggered by the python-apt testsuite

 -- Michael Vogt <mvo@debian.org>  Wed, 18 Jan 2012 12:52:26 +0100

apt (0.8.16~exp9) experimental; urgency=low

  [ Julian Andres Klode ]
  * apt-pkg/cdrom.cc:
    - Accept .bz2, .xz files in addition to .gz files (Closes: #649451)

  [ Michael Vogt ]
  * apt-pkg/cdrom.cc:
    - use aptconfiguration to get the supported compression types
  * debian/control:
    - bump debhelper build-dep to debhelper (>= 8.1.3~)
    - set libapt-pkg-dev to multi-arch: same too
  * g++ 4.7 fixes

  [ Colin Watson ]
  * Convert libapt-pkg4.12 and libapt-inst1.4 to Multi-Arch: same.

  [ David Kalnischkies ]
  * apt-pkg/cacheset.cc:
    - make the cachesets real containers which can embedding any container
      to be able to use the same interface regardless of set or list usage
    - provide a {Package,Version}List similar to {Package,Version}Set
  * cmdline/apt-{get,cache,mark}.cc:
    - use Lists instead of Sets if input order should be preserved for
      commands accepting lists of packages, e.g. policy (Closes: #625960)
  * apt-pkg/depcache.cc:
    - prefer native providers over foreigns even if the chain is foreign
  * cmdline/apt-get.cc:
    - ignore foreign architectures if we check if a provides has only one
      resolver as it's basically the same for the user, so no need to choose
  * cmdline/apt-config.cc:
    - dump the APT::Compressor settings correctly and completely
  * apt-pkg/contrib/fileutl.{h,cc}:
    - implement a ModificationTime method for FileFd
    - add a ReadLine method
    - drop the explicit export of gz-compression handling
  * apt-pkg/cdrom.cc:
    - support InRelease files on cdrom

 -- Michael Vogt <mvo@debian.org>  Thu, 05 Jan 2012 20:26:31 +0100

apt (0.8.16~exp8) experimental; urgency=low

  [ David Kalnischkies ]
  * algorithms.cc:
    - show a debug why a package was kept by ResolveByKeep()
  * apt-pkg/packagemanager.cc:
    - do not fail on unpacked packages in SmartUnPack, just don't
      shedule them for unpack, but do all checks and configure them
    - do not enter an endless loop for (essential) pre-dependency loops
  * apt-pkg/contrib/sha2_internal.cc:
    - use a pointer-union to peace gcc strict-aliasing warning
  * apt-pkg/deb/deblistparser.cc:
    - M-A: foreign packages provide for other archs, too

 -- David Kalnischkies <kalnischkies@gmail.com>  Thu, 03 Nov 2011 09:40:29 -0500

apt (0.8.16~exp7) experimental; urgency=low

  [ David Kalnischkies ]
  * do not pollute namespace in the headers with using (Closes: #500198)
  * use forward declaration in headers if possible instead of includes
  * remove old APT_COMPATIBILITY ifdef's
  * apt-pkg/deb/dpkgpm.cc:
    - use std::vector instead of fixed size arrays to store args and
      multiarch-packagename strings
    - load the dpkg base arguments only one time and reuse them later
  * cmdline/apt-get.cc:
    - follow Provides in the evaluation of saving candidates, too, for
      statisfying garbage package dependencies (Closes: #640590)
  * apt-pkg/algorithms.cc:
    - if a package is garbage, don't try to save it with FixByInstall
  * apt-pkg/deb/debsrcrecords.cc:
    - remove the limit of 400 Binaries for a source package (Closes: #622110)
  * apt-pkg/deb/deblistparser.cc:
    - fix crash when the dynamic mmap needs to be grown in
      LoadReleaseInfo (LP: #854090)
  * apt-pkg/deb/debmetaindex.cc:
    - none is a separator, not a language: no need for Index (Closes: #624218)
  * apt-pkg/aptconfiguration.cc:
    - do not builtin languages only if none is forced (Closes: #643787)
  * apt-pkg/pkgcachegen.cc:
    - refactor MergeList by creating -Group, -Package and -Version specialist
    - share description list between "same" versions (LP: #868977)
      This also means that descriptions are shared across archives now.
    - add implicit dependencies needed for Multi-Arch at the time a Version
      struct is created and not at the end of the cache generation
  * apt-pkg/pkgcache.cc:
    - always prefer "en" over "" for "en"-language regardless of cache-order

  [ Michael Vogt ]
  * apt-pkg/contrib/configuration.cc:
    - fix double delete (LP: #848907)
    - ignore only the invalid regexp instead of all options
  * apt-pkg/acquire-item.h, apt-pkg/deb/debmetaindex.cc:
    - fix fetching language information by adding OptionalSubIndexTarget
  * methods/https.cc:
    - cleanup broken downloads properly

  [ Colin Watson ]
  * ftparchive/cachedb.cc:
    - fix buffersize in bytes2hex

 -- Michael Vogt <mvo@debian.org>  Fri, 14 Oct 2011 13:51:35 +0200

apt (0.8.16~exp6) experimental; urgency=low

  [ Christopher Baines ]
  * enable APT in unpack/configure ordering to handle loops as well
    as tight dependencies between immediate packages better
    enabling also the possibility to mark all packages as immediate
    (at least Closes: #353290, #540227, #559733, #621836, #639290)

  [ David Kalnischkies ]
  * [abi-break] Support large files in the complete toolset. Indexes of this
    size are pretty unlikely for now, but we need it for deb
    packages which could become bigger than 4GB now (LP: #815895)
  * merged the debian-sid branch
  
  [ Michael Vogt ]
  * bump ABI version

 -- Michael Vogt <mvo@debian.org>  Wed, 14 Sep 2011 21:06:51 +0200

apt (0.8.16~exp5) experimental; urgency=low

  * merged the latest debian-sid fixes
  * apt-pkg/makefile:
    - install sha256.h compat header
  * apt-pkg/pkgcachegen.{cc,h}:
    - use ref-to-ptr semantic in NewDepends() to ensure that the   
      libapt does not segfault if the cache is remapped in between
      (LP: #812862)
    - fix crash when P.Arch() was used but the cache got remapped
  * apt-pkg/acquire-item.{cc,h}:
    - do not check for a "Package" tag in optional index targets
      like the translations index
  * apt-pkg/acquire.cc:
    - fix potential divide-by-zero
  * methods/mirror.cc:
    - include the architecture(s) in the query string as well so 
      that the server can make better decisions

 -- Michael Vogt <mvo@debian.org>  Mon, 15 Aug 2011 14:52:54 +0200

apt (0.8.16~exp4) experimental; urgency=low

  [ Julian Andres Klode ]
  * apt-pkg/pkgcache.h:
    - [ABI break] Add pkgCache::Header::CacheFileSize, storing the cache size
  * apt-pkg/pkgcachegen.cc:
    - Write the file size to the cache
  * apt-pkg/pkgcache.cc:
    - Check that cache is at least CacheFileSize bytes large (LP: #16467)
  
  [ Michael Vogt ]
  * merged latest fixes from debian-sid
  * apt-pkg/cdrom.{cc,h}:
    - cleanup old ABI break avoidance hacks
  * [ABI break] apt-pkg/acquire-item.{cc,h}:
    - cleanup around OptionalIndexTarget and SubIndexTarget
  * [ABI break] merged patch from Jonathan Thomas to have a new
    RecordField() function in the pkgRecorder parser. Many thanks
    Thomas
  * [ABI break] merge patch from Jonathan Thomas to speed up the
    depcache by caching the install-recommends and install-suggests
    values
  * apt-pkg/contrib/fileutl.{cc,h}:
    - add GetModificationTime() helper
  * apt-pkg/pkgcachegen.cc:
    - regenerate the cache if the sources.list changes to ensure
      that changes in the ordering there will be honored by apt
  * apt-pkg/sourcelist.{cc,h}:
    - add pkgSourceList::GetLastModifiedTime() helper

 -- Michael Vogt <mvo@debian.org>  Thu, 28 Jul 2011 16:57:08 +0200

apt (0.8.16~exp3) experimental; urgency=low

  [ David Kalnischkies ]
  * apt-pkg/pkgcache.h:
    - readd All{Foreign,Allowed} as suggested by Julian to
      remain strictly API compatible
  * apt-pkg/acquire*.{cc,h}:
    - try even harder to support really big files in the fetcher by
      converting (hopefully) everything to 'long long' (Closes: #632271)
  * ftparchive/writer.cc:
    - generate all checksums in one run over the file for Release
  * cmdline/apt-get.cc:
    - add an --assume-no option for testing to say 'no' to everything
  * apt-pkg/deb/debmetaindex.cc:
    - add trusted=yes option to mark unsigned (local) repository as trusted
      based on a patch from Ansgar Burchardt, thanks a lot! (Closes: #596498)

  [ Michael Vogt ]
  * merge fixes from the debian/unstable upload
  * merge lp:~mvo/apt/sha512-template to get fixes for the 
    sha1/md5 verifiation (closes: #632520)

 -- Michael Vogt <mvo@debian.org>  Fri, 15 Jul 2011 09:56:17 +0200

apt (0.8.16~exp2) experimental; urgency=low

  [ David Kalnischkies ]
  * [ABI-Break] Implement EDSP in libapt-pkg so that all front-ends which
    use the internal resolver can now be used also with external
    ones as the usage is hidden in between the old API
  * provide two edsp solvers in apt-utils:
    - 'dump' to quickly output a complete scenario and
    - 'apt' to use the internal as an external resolver
  * apt-pkg/pkgcache.h:
    - clean up mess with the "all" handling in MultiArch to
      fix LP: #733741 cleanly for everyone now
  * apt-pkg/depcache.cc:
    - use a boolean instead of an int for Add/Remove in AddStates
      similar to how it works with AddSizes
    - let the Mark methods return if their marking was successful
    - if a Breaks can't be upgraded, remove it. If it or a Conflict
      can't be removed the installation of the breaker fails.
  * cmdline/apt-get.cc:
    - do not discard the error messages from the resolver and instead
      only show the general 'Broken packages' message if nothing else

  [ Stefano Zacchiroli ]
  * doc/external-dependency-solver-protocol.txt:
    - describe EDSP and the configuration interface around it
  
  [ Michael Vogt ]
  * [ABI-Break] merge lp:~mvo/apt/sha512-template to add support for sha512
  * [ABI-Break] merge lp:~mvo/apt/dpointer to support easier extending
    without breaking the ABI
  * increase ABI version and update package names

 -- Michael Vogt <mvo@debian.org>  Wed, 29 Jun 2011 13:57:28 +0200

apt (0.8.16~exp1) experimental; urgency=low

  * merged with the debian/unstable upload

 -- Michael Vogt <mvo@debian.org>  Wed, 29 Jun 2011 12:40:31 +0200
>>>>>>> f3527433

apt (0.8.15.10) unstable; urgency=high

  [ David Kalnischkies ]
  * algorithms.cc:
    - show a debug why a package was kept by ResolveByKeep()
  * doc/manpage-style.xml:
    - put <brackets> around email addresses
  * doc/po/de.po:
    - apply typo-fix from Michael Basse, thanks! (LP: #900770)
  * apt-pkg/acquire-item.cc:
    - remove 'old' InRelease file if we can't get a new one before
      proceeding with Release.gpg to avoid the false impression of a still
      trusted repository by a (still present) old InRelease file.
      Thanks to Simon Ruderich for reporting this issue! (CVE-2012-0214)

  [ Chris Leick ]
  * German manpage translation update
  * doc/*.xml:
    - find and fix a bunch of misspellings

  [ Program translation updates ]
  * Dutch (Jeroen Schot). Closes: #652230
  * Slovak (Ivan Masar). Closes: #652985
  * Russian (Yuri Kozlov). Closes: #654844
  * Hungarian (Gabor Kelemen). Closes: #655238
  * Polish (Michał Kułach). Closes: #656908
  * Danish (Joe Hansen). Closes: #658643
  * French: replace "étiquetage" by "épinglage" for "pinning"

  [ Michael Vogt ]
  * merged patch from lp:~uusijani/apt/uusi-branch:
     Correct fi translation for hash sum mismatches (lp:420403)
     Thanks to Jani Uusitalo

 -- Michael Vogt <mvo@debian.org>  Tue, 06 Mar 2012 14:14:26 +0100

apt (0.8.15.9) unstable; urgency=low

  [ David Kalnischkies ]
  * Symbol file update
  * doc/apt-get.8.xml:
    - change wording of autoremove description as suggested
      by Robert Simmons, thanks! (Closes: #641490)
  * apt-pkg/deb/dpkgpm.cc:
    - use std::vector instead of fixed size arrays to store args and
      multiarch-packagename strings
    - load the dpkg base arguments only one time and reuse them later
  * cmdline/apt-get.cc:
    - follow Provides in the evaluation of saving candidates, too, for
      statisfying garbage package dependencies (Closes: #640590)
  * apt-pkg/algorithms.cc:
    - if a package is garbage, don't try to save it with FixByInstall
  * apt-pkg/init.cc:
    - silently ignore *.orig and *.save files by default
  * apt-pkg/policy.cc:
    - accept generic release pin expressions again in -t (Closes: #644166)
  * apt-pkg/deb/debmetaindex.cc:
    - none is a separator, not a language: no need for Index (Closes: #624218)
  * apt-pkg/aptconfiguration.cc:
    - do not builtin languages only if none is forced (Closes: #643787)
  * doc/apt.conf.5.xml:
    - apply spelling fix by Kevin Lyda, thanks! (Closes: #644104)

  [ Christian Perrier ]
  * Fix spelling error (sensée) in French translation. Thanks
    to Corentin Le Gall for spotting it.

  [ Colin Watson ]
  * ftparchive/cachedb.cc:
    - fix buffersize in bytes2hex

  [ Michael Vogt ]
  * ftparchive/cachedb.cc:
    - make buffer fully dynamic (thanks to Colin Watson)

 -- Michael Vogt <mvo@debian.org>  Fri, 14 Oct 2011 12:00:09 +0200

apt (0.8.15.8) unstable; urgency=low

  [ David Kalnischkies ]
  * cmdline/apt-get.cc:
    - output list of virtual package providers to c1out in -q=1
      instead of /dev/null to unbreak sbuild (LP: #816155)

  [ Michael Vogt ]
  * apt-pkg/contrib/configuration.cc:
    - fix double delete (LP: #848907)
    - ignore only the invalid regexp instead of all options

 -- Michael Vogt <mvo@debian.org>  Wed, 14 Sep 2011 12:08:25 +0200

apt (0.8.15.7) unstable; urgency=low

  [ David Kalnischkies ]
  * apt-pkg/packagemanager.cc, apt-pkg/pkgcache.cc:
    - ignore "self"-conflicts for all architectures of a package
      instead of just for the architecture of the package look at
      in the ordering of installations, too (LP: #802901)
    - M-A:same lockstep unpack should operate on installed
      packages first (LP: #835625)
  * test/*
    - reorganize the various testcases and helper we have and
      integrate them better into the buildsystem
    - run the test/libapt testcases at package build-time
  * debian/apt.symbols:
    - add the newly added symbols since 0.8.15.3
  * cmdline/apt-get.cc:
    - remove the binary caches in 'apt-get clean' as it is the first
      thing recommend by many supporters in case of APT segfaults
    - remove the caches in 'apt-get update', too, as they will be
      invalid in most cases anyway
  * apt-pkg/acquire-item.cc:
    - if no Release.gpg file is found try to verify with hashes,
      but do not fail if a hash can't be found
  * apt-pkg/acquire.cc:
    - non-existing directories are by definition clean
  * cmdline/apt-key:
    - if command is 'add' do not error out if the specified
      keyring doesn't exist, it will be created by gpg
  * apt-pkg/orderlist.cc:
    - prefer visiting packages marked for deletion in VisitProvides
      if we are operating on a negative dependency so that we can
      deal early with the fallout of this remove
  * apt-pkg/indexrecords.cc:
    - fix Acquire::Max-ValidTime option by interpreting it really
      as seconds as specified in the manpage and not as days
    - add an Acquire::Min-ValidTime option (Closes: #640122)
  * doc/apt.conf.5.xml:
    - reword Acquire::Max-ValidTime documentation to make clear
      that it doesn't provide the new Min-ValidTime functionality

 -- Michael Vogt <mvo@debian.org>  Mon, 12 Sep 2011 16:38:46 +0200

apt (0.8.15.6) unstable; urgency=low

  [ Michael Vogt ]
  * apt-pkg/contrib/fileutl.{cc,h}:
    - add GetModificationTime() helper
  * apt-pkg/pkgcachegen.cc:
    - regenerate the cache if the sources.list changes to ensure
      that changes in the ordering there will be honored by apt
  * apt-pkg/sourcelist.{cc,h}:
    - add pkgSourceList::GetLastModifiedTime() helper
  * apt-pkg/pkgcachegen.{cc,h}:
    - use ref-to-ptr semantic in NewDepends() to ensure that the   
      libapt does not segfault if the cache is remapped in between
      (LP: #812862)
    - fix crash when P.Arch() was used but the cache got remapped
  * test/integration/test-hashsum-verification:
    - add regression test for hashsum verification
  * apt-pkg/acquire-item.cc:
    - if no Release.gpg file is found, still load the hashes for
      verification (closes: #636314) and add test
  
  [ David Kalnischkies ]
  * lots of cppcheck fixes

 -- Michael Vogt <mvo@debian.org>  Mon, 15 Aug 2011 09:20:35 +0200

apt (0.8.15.5) unstable; urgency=low

  [ David Kalnischkies ]
  * apt-pkg/deb/deblistparser.cc:
    - do not assume that the last char on a line is a \n (Closes: #633350)

 -- Michael Vogt <mvo@debian.org>  Thu, 28 Jul 2011 16:49:15 +0200

apt (0.8.15.4) unstable; urgency=low

  [ David Miller ]
  * apt-pkg/contrib/sha1.cc:
    - fix illegally casts of on-stack buffer to a type requiring more
      alignment than it has resulting in segfaults on sparc (Closes: #634696)

  [ Michael Vogt ]
  * apt-pkg/contrib/cdromutl.cc:
    - fix escape problem when looking for the mounted devices
  * apt-pkg/contrib/strutl.{h,cc}, test/libapt/strutil_test.cc:
    - add new DeEscapeString() similar to DeQuoteString but
      unescape character escapes like \0XX and \xXX (plus added
      test)
  * refresh po/*
  
 -- Michael Vogt <mvo@debian.org>  Tue, 26 Jul 2011 12:12:27 +0200

apt (0.8.15.3) unstable; urgency=low

  [ Michael Vogt ]
  * apt-pkg/acquire-item.cc:
    - improve error message for a expired Release file
  * apt-pkg/algorithms.cc:
    - Hold back packages that would enter "policy-broken" state on upgrade
      when doing a "apt-get upgrade"
  * cmdline/apt-get.cc:
    - fix missing download progress in apt-get download

  [ David Kalnischkies ]
  * apt-pkg/pkgcachegen.cc:
    - fallback to memory if file is not writeable even if access()
      told us the opposite before (e.g. in fakeroot 1.16) (Closes: #630591)
  * doc/sources.list.5.xml:
    - document available [options] for sources.list entries (Closes: 632441)
  * doc/apt.conf.5.xml:
    - document APT::Architectures list (Closes: #612102)
  * cmdline/apt-get.cc:
    - restore all important dependencies for garbage packages (LP: #806274)
    - do not require unused partial dirs in 'source' (Closes: #633510)
    - buildconflicts effect all architectures
    - implement MultiarchCross for build-dep and source (Closes: #632221)
  * apt-pkg/init.cc:
    - use CndSet in pkgInitConfig (Closes: #629617)
  * apt-pkg/depcache.cc:
    - change default of APT::AutoRemove::SuggestsImportant to true
  * cmdline/apt-key:
    - use a tmpfile instead of /etc/apt/secring.gpg (Closes: #632596)
  * debian/apt.postinst:
    - remove /etc/apt/secring.gpg if it is an empty file
  * doc/apt-cache.8.xml:
    - apply madison typofix from John Feuerstein, thanks! (Closes: #633455)
  * apt-pkg/policy.cc:
    - emit an error on unknown APT::Default-Release value (Closes: #407511)
  * apt-pkg/aptconfiguration.cc:
    - ensure that native architecture is if not specified otherwise the
      first architecture in the Architectures vector
  * apt-pkg/deb/deblistparser.cc:
    - Strip only :any and :native if MultiArch should be stripped as it is
      save to ignore them in non-MultiArch contexts but if the dependency
      is a specific architecture (and not the native) do not strip

 -- Michael Vogt <mvo@debian.org>  Mon, 25 Jul 2011 15:04:43 +0200

apt (0.8.15.2) unstable; urgency=high

  * fix from David Kalnischkies for the InRelease gpg verification 
    code (LP: #784473)

 -- Michael Vogt <mvo@debian.org>  Tue, 12 Jul 2011 11:54:47 +0200

apt (0.8.15.1) unstable; urgency=low

  [ David Kalnischkies ]
  * doc/makefile:
    - create doxygen directory to avoid depending on magic (Closes: #628799)
  * cmdline/apt-key:
    - explicitly state that net-update is not supported if no url is set
    - require to be root for add, rm, update and net-update
    - clarify update vs. net-update in different distros (Closes: #632043)
  * debian/apt.symbols:
    - forgot 'mips' in the list for all architecture dependent symbols
    - comment out gcc-4.5 specific symbols as gcc-4.6 is now default
    - the symbol for PrintStatus() is architecture dependent
  * apt-pkg/policy.cc:
    - do not segfault in pinning if a package with this name doesn't exist.
      Thanks to Ferdinand Thommes for the report!
    - Defaults is a vector of Pin not of PkgPin
    - ensure that only the first specific stanza for a package is used
    - save all stanzas which had no effect in Unmatched
    - allow package:architecure in Package:

 -- Michael Vogt <mvo@debian.org>  Thu, 30 Jun 2011 10:05:36 +0200

apt (0.8.15) unstable; urgency=low

  [ Julian Andres Klode ]
  * apt-pkg/depcache.cc:
    - Really release action groups only once (Closes: #622744)
    - Make purge work again for config-files (LP: #244598) (Closes: #150831)
  * apt-pkg/acquire-item.cc:
    - Reject files known to be invalid (LP: #346386) (Closes: #627642)
  * debian/apt.cron.daily:
    - Check power after wait, patch by manuel-soto (LP: #705269)
  * debian/control:
    - Move ${shlibs:Depends} to Pre-Depends, as we do not want APT
      unpacked if a library is too old and thus break upgrades
  * doc/apt-key.8.xml:
    - Document apt-key net-update (LP: #192810)

  [ Christian Perrier ]
  * Galician translation update (Miguel Anxo Bouzada). Closes: #626505
  * Italian translation update (Milo Casagrande). Closes: #627834
  * German documentation translation update (Chris Leick). Closes: #629949
  * Catalan translation update (Jordi Mallach). Closes: #630657

  [ David Kalnischkies ]
  * fix a bunch of cppcheck warnings/errors based on a patch by
    Niels Thykier, thanks! (Closes: #622805)
  * apt-pkg/depcache.cc:
    - really include 'rc' packages in the delete count by fixing a
      typo which exists since 1999 in the source… (LP: #761175)
    - if critical or-group can't be satisfied, exit directly.
  * apt-pkg/acquire-method.cc:
    - write directly to stdout instead of creating the message in
      memory first before writing to avoid hitting limits
    - fix order of CurrentURI and UsedMirror in Status() and Log()
  * apt-pkg/orderlist.cc:
    - let VisitRProvides report if the calls were successful
  * apt-pkg/deb/dpkgpm.cc:
    - replace obsolete usleep with nanosleep
    - remove invalid pkgcache.bin and rebuild it if possible
    - log reinstall commands in history.log
  * debian/apt{,-utils}.symbols:
    - update both experimental symbol-files to reflect 0.8.14 state
  * debian/rules:
    - remove unused embedded jquery by doxygen from libapt-pkg-doc
  * cmdline/apt-mark.cc:
    - reimplement apt-mark in c++
    - provide a 'showmanual' command (Closes: #582791)
    - provide a 'dpkg --set-selections' wrapper to set/release holds
  * cmdline/apt-get.cc:
    - deprecate mostly undocumented 'markauto' in favor of 'apt-mark'
  * cmdline/apt-cache.cc:
    - deprecate mostly undocumented 'showauto' in favor of 'apt-mark'
  * apt-pkg/pkgcache.cc:
    - really ignore :arch in FindPkg() in non-multiarch environment
  * doc/po/de.po:
    - undo the translation of the command 'dump' in manpage of apt-config
      as report by Burghard Grossmann on debian-l10n-german, thanks!
  * apt-pkg/deb/debmetaindex.cc:
    - do not download TranslationIndex if no Translation-* will be
      downloaded later on anyway (Closes: #624218)
  * test/versions.lst:
    - disable obscure version number tests with versions dpkg doesn't
      allow any more as they don't start with a number
  * apt-pkg/acquire-worker.cc:
    - print filename in the unmatching size warning (Closes: #623137)
  * apt-pkg/acquire-item.cc:
    - apply fix for poorly worded 'locate file' error message from
      Ben Finney, thanks! (Closes: #623171)
  * methods/http.cc:
    - add config option to ignore a closed stdin to be able to easily
      use the method as a simple standalone downloader
    - Location header in redirects should be absolute URI, but some
      servers just send an absolute path so still deal with it properly
    - dequote URL taken from Location in redirects as we will otherwise
      quote an already quoted string in the request later (Closes: #602412)
  * apt-pkg/contrib/netrc.cc:
    - replace non-posix gnu-extension strdupa with strdup
  * apt-pkg/packagemanager.cc:
    - ensure for Multi-Arch:same packages that they are unpacked in
      lock step even in immediate configuration (Closes: #618288)
  * apt-pkg/init.cc:
    - don't set deprecated APT::Acquire::Translation, thanks Jörg Sommer!
  * cmdline/apt-config.cc:
    - show Acquire::Languages and APT::Architectures settings
      in 'dump' (Closes: 626739)
  * apt-pkg/orderlist.cc:
    - ensure that an old version of a package with a provides can
      never satisfy a dependency of a newer version of this package

  [ Michael Vogt ]
  * methods/mirror.cc:
    - ignore lines starting with "#" in the mirror file
    - ignore non http urls in the mirrors
    - append the dist (e.g. sid, wheezy) as a query string when
      asking for a suitable mirror 
  * apt-pkg/deb/deblistparser.cc:
    - include all known languages when building the apt cache
      (LP: #794907)
  * apt-pkg/deb/debindexfile.cc:
    - remove some no longer valid checks for "TranslationsAvailable()"

  [ Kenneth Solbø Andersen ]
  * apt-pkg/deb/dpkgpm.cc:
    - set permissions of term.log to root.adm and 644 (LP: #404724)
  
  [ Chris Leick ]
  * various typo and syntax corrections in doc/*.xml

 -- Michael Vogt <mvo@debian.org>  Tue, 28 Jun 2011 18:00:48 +0200

apt (0.8.15~exp3) experimental; urgency=low

  * debian/control:
    - add Breaks: 0.8.15~exp3) for libapt-pkg4.10 and 
     libapt-inst1.2 (thanks to Jonathan Nieder, closes: #630214)
    - use depends for the ${shlibs:Depends} to make the breaks work

 -- Michael Vogt <mvo@debian.org>  Fri, 17 Jun 2011 21:51:41 +0200

apt (0.8.15~exp2) experimental; urgency=low

  * debian/control:
    - fix incorrect Replaces (closes: #630204) for libapt-inst1.2

 -- Michael Vogt <mvo@debian.org>  Wed, 15 Jun 2011 16:51:14 +0200

apt (0.8.15~exp1) experimental; urgency=low

  [ Julian Andres Klode ]
  * apt-pkg/depcache.cc:
    - Really release action groups only once (Closes: #622744)
    - Make purge work again for config-files (LP: #244598) (Closes: #150831)
  * apt-pkg/acquire-item.cc:
    - Reject files known to be invalid (LP: #346386) (Closes: #627642)
  * debian/apt.cron.daily:
    - Check power after wait, patch by manuel-soto (LP: #705269)
  * debian/control:
    - Move ${shlibs:Depends} to Pre-Depends, as we do not want APT
      unpacked if a library is too old and thus break upgrades
  * doc/apt-key.8.xml:
    - Document apt-key net-update (LP: #192810)

  [ Christian Perrier ]
  * Galician translation update (Miguel Anxo Bouzada). Closes: #626505
  * Italian translation update (Milo Casagrande). Closes: #627834
  * German documentation translation update (Chris Leick). Closes: #629949

  [ David Kalnischkies ]
  * fix a bunch of cppcheck warnings/errors based on a patch by
    Niels Thykier, thanks! (Closes: #622805)
  * apt-pkg/depcache.cc:
    - really include 'rc' packages in the delete count by fixing a
      typo which exists since 1999 in the source… (LP: #761175)
    - if critical or-group can't be satisfied, exit directly.
  * apt-pkg/acquire-method.cc:
    - write directly to stdout instead of creating the message in
      memory first before writing to avoid hitting limits
    - fix order of CurrentURI and UsedMirror in Status() and Log()
  * apt-pkg/orderlist.cc:
    - let VisitRProvides report if the calls were successful
  * apt-pkg/deb/dpkgpm.cc:
    - replace obsolete usleep with nanosleep
  * debian/apt{,-utils}.symbols:
    - update both experimental symbol-files to reflect 0.8.14 state
  * debian/rules:
    - remove unused embedded jquery by doxygen from libapt-pkg-doc
  * cmdline/apt-mark.cc:
    - reimplement apt-mark in c++
    - provide a 'showmanual' command (Closes: #582791)
    - provide a 'dpkg --set-selections' wrapper to set/release holds
  * cmdline/apt-get.cc:
    - deprecate mostly undocumented 'markauto' in favor of 'apt-mark'
  * cmdline/apt-cache.cc:
    - deprecate mostly undocumented 'showauto' in favor of 'apt-mark'
  * apt-pkg/pkgcache.cc:
    - really ignore :arch in FindPkg() in non-multiarch environment
  * doc/po/de.po:
    - undo the translation of the command 'dump' in manpage of apt-config
      as report by Burghard Grossmann on debian-l10n-german, thanks!
  * apt-pkg/deb/debmetaindex.cc:
    - do not download TranslationIndex if no Translation-* will be
      downloaded later on anyway (Closes: #624218)
  * test/versions.lst:
    - disable obscure version number tests with versions dpkg doesn't
      allow any more as they don't start with a number
  * apt-pkg/acquire-worker.cc:
    - print filename in the unmatching size warning (Closes: #623137)
  * apt-pkg/acquire-item.cc:
    - apply fix for poorly worded 'locate file' error message from
      Ben Finney, thanks! (Closes: #623171)
  * methods/http.cc:
    - add config option to ignore a closed stdin to be able to easily
      use the method as a simple standalone downloader
    - Location header in redirects should be absolute URI, but some
      servers just send an absolute path so still deal with it properly
    - dequote URL taken from Location in redirects as we will otherwise
      quote an already quoted string in the request later (Closes: #602412)
  * apt-pkg/contrib/netrc.cc:
    - replace non-posix gnu-extension strdupa with strdup
  * apt-pkg/packagemanager.cc:
    - ensure for Multi-Arch:same packages that they are unpacked in
      lock step even in immediate configuration (Closes: #618288)

  [ Michael Vogt ]
  * methods/mirror.cc:
    - ignore lines starting with "#" in the mirror file
    - ignore non http urls in the mirrors
    - append the dist (e.g. sid, wheezy) as a query string when
      asking for a suitable mirror 
  * debian/control:
    - add libapt-pkg4.10 and libapt-inst1.2 library packages

 -- Michael Vogt <mvo@debian.org>  Fri, 10 Jun 2011 15:32:07 +0200

apt (0.8.14.2) UNRELEASED; urgency=low

  [ Julian Andres Klode ]
  * apt-pkg/depcache.cc:
    - Really release action groups only once (Closes: #622744)
    - Make purge work again for config-files (LP: #244598) (Closes: #150831)
  * debian/apt.cron.daily:
    - Check power after wait, patch by manuel-soto (LP: #705269)
  * debian/control:
    - Move ${shlibs:Depends} to Pre-Depends, as we do not want APT
      unpacked if a library is too old and thus break upgrades
  * doc/apt-key.8.xml:
    - Document apt-key net-update (LP: #192810)

  [ Christian Perrier ]
  * Galician translation update (Miguel Anxo Bouzada). Closes: #626505

  [ David Kalnischkies ]
  * fix a bunch of cppcheck warnings/errors based on a patch by
    Niels Thykier, thanks! (Closes: #622805)
  * apt-pkg/depcache.cc:
    - really include 'rc' packages in the delete count by fixing a
      typo which exists since 1999 in the source… (LP: #761175)
    - if critical or-group can't be satisfied, exit directly.
  * apt-pkg/acquire-method.cc:
    - write directly to stdout instead of creating the message in
      memory first before writing to avoid hitting limits
    - fix order of CurrentURI and UsedMirror in Status() and Log()
  * apt-pkg/orderlist.cc:
    - let VisitRProvides report if the calls were successful
  * apt-pkg/deb/dpkgpm.cc:
    - replace obsolete usleep with nanosleep
  * debian/apt{,-utils}.symbols:
    - update both experimental symbol-files to reflect 0.8.14 state
  * debian/rules:
    - remove unused embedded jquery by doxygen from libapt-pkg-doc
  * cmdline/apt-mark.cc:
    - reimplement apt-mark in c++
    - provide a 'showmanual' command (Closes: #582791)
    - provide a 'dpkg --set-selections' wrapper to set/release holds
  * cmdline/apt-get.cc:
    - deprecate mostly undocumented 'markauto' in favor of 'apt-mark'
  * cmdline/apt-cache.cc:
    - deprecate mostly undocumented 'showauto' in favor of 'apt-mark'
  * apt-pkg/pkgcache.cc:
    - really ignore :arch in FindPkg() in non-multiarch environment
  * doc/po/de.po:
    - undo the translation of the command 'dump' in manpage of apt-config
      as report by Burghard Grossmann on debian-l10n-german, thanks!
  * apt-pkg/deb/debmetaindex.cc:
    - do not download TranslationIndex if no Translation-* will be
      downloaded later on anyway (Closes: #624218)
  * test/versions.lst:
    - disable obscure version number tests with versions dpkg doesn't
      allow any more as they don't start with a number
  * apt-pkg/acquire-worker.cc:
    - print filename in the unmatching size warning (Closes: #623137)
  * apt-pkg/acquire-item.cc:
    - apply fix for poorly worded 'locate file' error message from
      Ben Finney, thanks! (Closes: #623171)
  * methods/http.cc:
    - add config option to ignore a closed stdin to be able to easily
      use the method as a simple standalone downloader
    - Location header in redirects should be absolute URI, but some
      servers just send an absolute path so still deal with it properly
    - dequote URL taken from Location in redirects as we will otherwise
      quote an already quoted string in the request later (Closes: #602412)
  * apt-pkg/contrib/netrc.cc:
    - replace non-posix gnu-extension strdupa with strdup
  * apt-pkg/packagemanager.cc:
    - ensure for Multi-Arch:same packages that they are unpacked in
      lock step even in immediate configuration (Closes: #618288)

 -- Michael Vogt <mvo@debian.org>  Mon, 16 May 2011 14:57:52 +0200

apt (0.8.14.1) unstable; urgency=low

  * apt-pkg/acquire-item.cc:
    - Only try to rename existing Release files (Closes: #622912)

 -- Julian Andres Klode <jak@debian.org>  Sat, 16 Apr 2011 14:36:10 +0200

apt (0.8.14) unstable; urgency=low

  [ Julian Andres Klode ]
  * apt-pkg/indexcopy.cc:
    - Use RealFileExists() instead of FileExists(), allows amongst other
      things a directory named Sources to exist on a CD-ROM (LP: #750694).
  * apt-pkg/acquire-item.cc:
    - Use Release files even if they cannot be verified (LP: #704595)
  * cmdline/apt-get.cc:
    - Do not install recommends for build-dep (Closes: #454479) (LP: #245273)
  * apt-pkg/deb/deblistparser.cc:
    - Handle no space before "[" in build-dependencies (LP: #72344)
  * apt-pkg/policy.cc:
    - Allow pinning by glob() expressions, and regular expressions
      surrounded by slashes (the "/" character) (LP: #399474)
      (Closes: #121132)
  * debian/control:
    - Set Standards-Version to 3.9.2
  
  [ Michael Vogt ]
  * mirror method:
    - do not crash if the mirror file fails to download
  * apt-pkg/aptconfiguration.cc:
    - fix comparing for a empty string
  * debian/apt.cron.daily:
    - run unattended-upgrades even if there was a error during
      the apt-get update (LP: #676295)

  [ David Kalnischkies ]
  * apt-pkg/pkgcache.cc:
    - use the native Architecture stored in the cache header instead of
      loading it from configuration as suggested by Julian Andres Klode

 -- Julian Andres Klode <jak@debian.org>  Fri, 15 Apr 2011 14:28:15 +0200

apt (0.8.13.2) unstable; urgency=low

  [ David Kalnischkies ]
  * apt-pkg/deb/dpkgpm.cc:
    - skip --configure if all packages disappeared
  * apt-pkg/vendor.cc, apt-pkg/vendorlist.cc:
    - mark them as deprecated as they are unused
  * apt-pkg/deb/deblistparser.h:
    - enable StripMultiArch by default for ParseDepends
  * debian/apt.conf.autoremove:
    - adapt to new gnumach kernel package naming (Closes: #619337)
  * doc/apt_preferences.5.xml:
    - correct typo spotted by Charles Plessy (Closes: #619088)
    - document ButAutomaticUpgrades together with NotAutomatic
      as suggested by Charles Plessy (Closes: #619083)
  * apt-pkg/depcache.cc:
    - remove pseudo handling leftover from SetReInstall
    - do not change protected packages in autoinstall (Closes: #618848)
  * apt-pkg/pkgcachegen.cc:
    - make "all"->"native" an implementation detail of NewPackage
      rather than rewrite it in higher methods
  * apt-pkg/cacheiterator.h:
    - return "all" instead of native architecture without breaking the abi
      (too much) by extending enum instead of using bitflags (LP: #733741)
  * apt-pkg/aptconfiguration.cc:
    - use dpkg --print-foreign-architectures to get multiarch configuration
      if non is specified with APT::Architectures (Closes: #612958)
  * cmdline/apt-get.cc:
    - do not show simulation notice for non-root commands (Closes: #619072)
    - be able to disable resolver with APT::Get::CallResolver and disable
      auto installation with APT::Get::AutoSolving
  * apt-pkg/deb/deblistparser.cc:
    - create foo:any provides for all architectures for an allowed package

 -- Michael Vogt <mvo@debian.org>  Tue, 05 Apr 2011 09:40:28 +0200

apt (0.8.13.1) unstable; urgency=low

  * apt-pkg/acquire-item.cc: Use stat buffer if stat was
    successful, not if it failed (Closes: #620546)

 -- Julian Andres Klode <jak@debian.org>  Sat, 02 Apr 2011 20:55:35 +0200

apt (0.8.13) unstable; urgency=low

  [ Thorsten Spindler ]
  * methods/rsh.cc
    - fix rsh/ssh option parsing (LP: #678080), thanks to
      Ville Mattila 
  
  [ Michael Vogt ]
  * apt-pkg/acquire-item.cc:
    - mark pkgAcqIndexTrans as Index-File to avoid asking the
      user to insert the CD on each apt-get update
  * po/sl.po:
    - updated, thanks to Andrej Znidarsic
  * mirror method:
    - when downloading data, show the mirror being used
    - randomize mirror list after download in a host specific way
      to ensure that the load is evenly spreaded accross the mirrors
    - fix some missing "Fail-Ignore"

 -- Michael Vogt <mvo@debian.org>  Wed, 16 Mar 2011 08:04:42 +0100

apt (0.8.12) unstable; urgency=low

  [ Michael Vogt ]
  * apt-pkg/deb/debindexfile.cc:
    - ignore missing deb-src files in /var/lib/apt/lists, thanks
      to Thorsten Spindler (LP: #85590)
  * apt-pkg/contrib/fileutl.cc, apt-pkg/deb/dpkgpm.cc:
    - honor Dpkg::Chroot-Directory in the RunScripts*() methods
  * apt-pkg/contrib/cdromutl.{cc,h}, apt-pkg/cdrom.{cc,h}:
    - deal with missing FSTAB_DIR when using libudev to discover cdrom
    - add experimental APT::cdrom::CdromOnly option (on by default). 
      When this is set to false apt-cdrom will handle any removable
      deivce (like a usb-stick) as a "cdrom/dvd" source

  [ Christian Perrier ]
  * Fix error in French translation of manpages (apt_preferences(5)).
    Merci, Rémi Vanicat. Closes: #613689
  * Complete French manpage translation
  * Italian translation update (Milo Casagrande). Closes: #614395

  [ David Kalnischkies ]
  * ftparchive/multicompress.cc, apt-inst/deb/debfile.cc:
    - support xz compressor to create xz-compressed Indexes and be able
      to open data.tar.xz files
    - load the supported compressors from configuration
  * ftparchive/writer.cc:
    - ensure that Date and Valid-Until time strings are not localised
    - add options to disable specific checksums for Indexes
    - include xz-compressed Packages and Sources files in Release file
  * apt-pkg/aptconfiguration.cc:
    - support download of xz-compressed indexes files
    - support adding new compressors by configuration
  * apt-pkg/deb/debsrcrecords.cc:
    - support xz-compressed source v3 debian.tar files
    - support every compression we have a compressor configured
  * ftparchive/contents.cc:
    - remove ExtractArchive codecopy from apt-inst/deb/debfile.cc
  * apt-inst/deb/debfile.cc:
    - support data.tar's compressed with any configured compressor
  * cmdline/apt-get.cc:
    - reinstall dependencies of reinstalled "garbage" (Closes: #617257)

  [ Steve Langasek ]
  * apt-pkg/deb/dpkgpm.cc:
    - make sure that for multiarch packages, we are passing the full
      qualified package name to dpkg for removals. (Closes: #614298)
  * Remove the "pseudopackage" handling of Architecture: all packages for
    Multi-Arch; instead, Arch: all packages only satisfy dependencies for
    the native arch, except where the Arch: all package is declared
    Multi-Arch: foreign.  (Closes: #613584)

 -- Michael Vogt <mvo@debian.org>  Thu, 10 Mar 2011 14:46:48 +0100

apt (0.8.11.5) unstable; urgency=low

  [ Christian Perrier ]
  * Add missing dot in French translation of manpages. Merci, Olivier
    Humbert.
  * French translation update
  * French manpages translation update

  [ David Kalnischkies ]
  * apt-pkg/depcache.cc:
    - party revert fix in 0.8.11.2 which marked all packages as manual
      installed if the FromUser bit is set in the MarkInstall call.
      The default for this bit is true and aptitude depends on the old
      behavior so the package is only marked as manual if its not marked
      ("old" behavior) or if automatic installation is enabled - which
      aptitude disables always (see also #613775)

 -- David Kalnischkies <kalnischkies@gmail.com>  Thu, 17 Feb 2011 15:16:31 +0100

apt (0.8.11.4) unstable; urgency=low

  [ David Kalnischkies ]
  * apt-pkg/contrib/error.cc:
    - ensure that va_list is not invalid in second try
  * cmdline/apt-get.cc:
    - don't remove new dependencies of garbage packages (Closes: #613420)
  
  [ Michael Vogt ]
  * test/integration/*
    - fix dashish in the integration tests

 -- Michael Vogt <mvo@debian.org>  Wed, 16 Feb 2011 14:36:03 +0100

apt (0.8.11.3) unstable; urgency=low

  * apt-pkg/contrib/fileutl.cc:
    - really detect bigendian machines by including config.h,
      so we can really (Closes: #612986)
  * apt-pkg/contrib/mmap.cc:
    - Base has as 'valid' failure states 0 and -1 so add a simple
      validData method to check for failure states

 -- David Kalnischkies <kalnischkies@gmail.com>  Mon, 14 Feb 2011 16:58:03 +0100

apt (0.8.11.2) unstable; urgency=low

  [ Michael Vogt ]
  * merged lp:~evfool/apt/fix641673:
    - String-fix in the source and the translations for the grammatical 
      mistake reported in bug LP: #641673, thanks to Robert Roth
  * merged lp:~evfool/apt/fix418552:
    - Grammar fix for bug LP: #418552, thanks to Robert Roth
  
  [ David Kalnischkies ]
  * cmdline/apt-get.cc:
    - add --install-suggests option (Closes: #473089)
  * apt-pkg/depcache.cc:
    - mark a package which was requested to be installed on commandline
      always as manual regardless if it is already marked or not as the
      marker could be lost later by the removal of rdepends (Closes: #612557)
  * methods/rred.cc:
    - read patch into MMap only if we work on uncompressed patches
    - update size of dynamic MMap as we write in from the outside
  * apt-pkg/contrib/mmap.cc:
    - do not try to free the mapping if its is unset
  * apt-pkg/contrib/fileutl.cc:
    - reorder the loaded filesize bytes for big endian (Closes: #612986)
      Thanks to Jörg Sommer for the detailed analyse!

 -- Michael Vogt <mvo@debian.org>  Mon, 14 Feb 2011 12:07:18 +0100

apt (0.8.11.1) unstable; urgency=low

  [ Stefan Lippers-Hollmann ]
  * cmdline/apt-key:
    - fix root test which prevented setting of trustdb-name
      which lets gpg fail if it adds/remove keys from trusted.gpg
      as it tries to open the (maybe) not existent /root/.gnupg

  [ David Kalnischkies ]
  * debian/apt.symbols:
    - add more arch dependent symbols

 -- Michael Vogt <mvo@debian.org>  Wed, 09 Feb 2011 17:49:59 +0100

apt (0.8.11) unstable; urgency=low

  [ David Kalnischkies ]
  * apt-pkg/depcache.cc:
    - add SetCandidateRelease() to set a candidate version and
      the candidates of dependencies if needed to a specified
      release (Closes: #572709)
    - allow conflicts in the same group again (Closes: #612099)
  * cmdline/apt-get.cc:
    - if --print-uris is used don't setup downloader as we don't need
      progress, lock nor the directories it would create otherwise
    - show dependencies of essential packages which are going to remove
      only if they cause the remove of this essential (Closes: #601961)
    - keep not installed garbage packages uninstalled instead of showing
      in the autoremove section and installing those (Closes: #604222)
    - change pkg/release behavior to use the new SetCandidateRelease
      so installing packages from experimental or backports is easier
    - really do not show packages in the extra section if they were
      requested on the commandline, e.g. with a modifier (Closes: #184730)
    - always do removes first and set not installed remove packages
      on hold to prevent temporary installation later (Closes: #549968)
  * debian/control:
    - add Vcs-Browser now that loggerhead works again (Closes: #511168)
    - depend on debhelper 7 to raise compat level
    - depend on dpkg-dev (>= 1.15.8) to have c++ symbol mangling
  * apt-pkg/contrib/fileutl.cc:
    - add a RealFileExists method and check that your configuration files
      are real files to avoid endless loops if not (Closes: #604401)
    - ignore non-regular files in GetListOfFilesInDir (Closes: #594694)
  * apt-pkg/contrib/weakptr.h:
    - include stddefs.h to fix compile error (undefined NULL) with gcc-4.6
  * methods/https.cc:
    - fix CURLOPT_SSL_VERIFYHOST by really passing 2 to it if enabled
  * deb/dpkgpm.cc:
    - fix popen/fclose mismatch reported by cppcheck. Thanks to Petter
      Reinholdtsen for report and patch! (Closes: #607803)
  * doc/apt.conf.5.xml:
    - fix multipl{y,e} spelling error reported by Jakub Wilk (Closes: #607636)
  * apt-inst/contrib/extracttar.cc:
    - let apt-utils work with encoded tar headers if uid/gid are large.
      Thanks to Nobuhiro Hayashi for the patch! (Closes: #330162)
  * apt-pkg/cacheiterator.h:
    - do not segfault if cache is not build (Closes: #254770)
  * doc/apt-get.8.xml:
    - remove duplicated mentioning of --install-recommends
  * doc/sources.list.5.xml:
    - remove obsolete references to non-us (Closes: #594495)
    - a notice is printed for ignored files (Closes: #597615)
  * debian/rules:
    - use -- instead of deprecated -u for dh_gencontrol
    - remove shlibs.local creation and usage
    - show differences in the symbol files, but never fail
  * pre-build.sh:
    - remove as it is not needed for a working 'bzr bd'
  * debian/{apt,apt-utils}.symbols:
    - ship experimental unmangled c++ symbol files
  * methods/rred.cc:
    - operate optional on gzip compressed pdiffs
  * apt-pkg/acquire-item.cc:
    - don't uncompress downloaded pdiff files before feeding it to rred
    - try downloading clearsigned InRelease before trying Release.gpg
    - change the internal handling of Extensions in pkgAcqIndex
    - add a special uncompressed compression type to prefer those files
    - download and use i18n/Index to choose which Translations to download
  * cmdline/apt-key:
    - don't set trustdb-name as non-root so 'list' and 'finger'
      can be used without being root (Closes: #393005, #592107)
  * apt-pkg/deb/deblistparser.cc:
    - rewrite LoadReleaseInfo to cope with clearsigned Releasefiles
  * ftparchive/writer.cc:
    - add config option to search for more patterns in release command
    - include Index files by default in the Release file
  * methods/{gzip,bzip}.cc:
    - print a good error message if FileSize() is zero
  * apt-pkg/aptconfiguration.cc:
    - remove the inbuilt Translation files whitelist
  * cmdline/apt-cache.cc:
    - remove not implemented 'apt-cache add' command
  * doc/apt-cache.8.xml:
    - describe reality as apt-cache just queries and doesn't manipulate
      the caches. Thanks to Enrico Zini for spotting it! (Closes: #612009)
  * apt-pkg/algorithms.cc:
    - mark pseudo packages of installed all packages as configured
      in the simulation as we don't call configure for these packages
  * apt-pkg/pkgcachegen.cc:
    - in multiarch, let :all packages conflict with :any packages
      with a different version to be sure
  * apt-pkg/contrib/error.cc:
    - remove 400 char size limit of error messages (LP: #365611)

  [ Michael Vogt ]
  * methods/http.cc:
    - do not hang if Acquire::http::ProxyAutoDetect can not be
      executed or returns no data (LP: #654393)
  * debian/apt.conf.autoremove:
    - never autoremove the GNU/Hurd kernel (closes: #588423), thanks
      to Guillem Jover
  * apt-pkg/cdrom.cc, apt-pkg/init.cc, methods/cdrom.cc:
    - use /media/cdrom as default mountoint (closes: #611569)
  * cmdline/apt-get.cc:
    - add apt-get changelog (closes: #526990)
    - add apt-get download (closes: #82738)

  [ Martin Pitt ]
  * test/integration/test-compressed-indexes, test/test-indexes.sh:
    - Explicitly disable compressed indexes at the start. This ensures that we
      will actually test uncompressed indexes regardless of the internal
      default value of Acquire::GzipIndexes.

 -- Michael Vogt <mvo@debian.org>  Tue, 08 Feb 2011 12:58:12 +0100

apt (0.8.10.3) unstable; urgency=low

  [ Programs translations ]
  * po/es.po: Updated, plus fixes encoding issues and fixes two fuzzy
    strings, thanks to Javier Fernandez-Sanguino (closes: #610692)

 -- Michael Vogt <mvo@debian.org>  Tue, 25 Jan 2011 11:51:42 +0100

apt (0.8.10.2) unstable; urgency=low

  [ David Kalnischkies ]
  * ftparchive/apt-ftparchive.cc:
    - fix endless loop for multiple TranslationsWriters

 -- Michael Vogt <mvo@debian.org>  Tue, 25 Jan 2011 10:26:15 +0100

apt (0.8.10.1) unstable; urgency=low

  [ Christian Perrier ]
  * Fix encoding for Slovenian translation. PO file switched
    to UTF-8. Closes: #609957

  [ Julian Andres Klode ]
  * cmdline/apt-cache.cc: Create an error for apt-cache depends
    if packages could not found (LP: #647045)

  [ Programs translations ]
  * Spanish update by Javier Fernández-Sanguino Peña. Closes: #607145 

  [ Manpages translations ]
  * Correct a typo and an error in French manpages translation.
    Closes: # 607170

 -- Michael Vogt <mvo@debian.org>  Mon, 17 Jan 2011 13:41:04 +0100

apt (0.8.10) unstable; urgency=low

  [ Programs translations ]
  * Czech by Miroslav Kure. Closes: #605107

  [ Martin Pitt ]
  * test/integration/test-compressed-indexes, test/test-indexes.sh:
    - Explicitly disable compressed indexes at the start. This ensures that we
      will actually test uncompressed indexes regardless of the internal
      default value of Acquire::GzipIndexes.

  [ David Kalnischkies ]
  * apt-pkg/algorithms.cc:
    - mark all installed packages first without auto installation in
      a dist-upgrade to prefer upgrading packages instead of installing
      new packages in versioned or-groups (Closes: #605394)

 -- Michael Vogt <mvo@debian.org>  Tue, 30 Nov 2010 10:42:17 +0100

apt (0.8.9) unstable; urgency=low

  [ Christian Perrier ]
  * Fix "typos" in French manpages translations. Thanks to
    Cyril Brulebois for bashing me.
  * Drop useless untranslatable sections from apt.8

  [ Programs translations ]
  * Slovenian update by Andrej Žnidaršič and Rosetta Slovenian team
  * German update by Holger Wansing. Closes: #603619

  [ David Kalnischkies ]
  * apt-pkg/aptconfiguration.cc:
    - evaluate Acquire::Languages= before LANG= (Closes: #602573)
  * apt-pkg/orderlist.cc:
    - try fixing before removing even if the fix is hidden in
      a provides, hidden in the #590438 testcase
  * apt-pkg/algorithms.cc:
    - if the package was explicitly marked as ToRemove don't
      consider it as a candidate for FixByInstall
  * apt-pkg/depcache.cc:
    - don't install previously not installed providers in a try
      to statisfy a "Breaks: provides" dependency by upgrade
  * cmdline/acqprogress.cc:
    - don't ask the user for media change if quiet >= 2, stdout is not
      a tty and assume-yes, force-yes or trivial-only option is set to
      avoid cpu eating endless loops in unattended runs like apt.cron
      (Closes: #602354, LP: #665580)

 -- Michael Vogt <mvo@debian.org>  Thu, 18 Nov 2010 09:25:04 +0100

apt (0.8.8) unstable; urgency=low

  [ David Kalnischkies ]
  * apt-pkg/contrib/fileutl.cc:
    - Add a FileFd::FileSize() method to get the size of the underlying
      file and not the size of the content in the file as FileFd::Size()
      does - the sizes can differ since the direct gzip integration
  * methods/{gzip,bzip2}.cc:
    - use FileSize() to determine if the file is invalid (Closes: #600852)
  * apt-pkg/pkgcache.cc:
    - fallback always to a suitable description (Closes: #601016)

  [ Michael Vogt ]
  * apt-pkg/deb/dpkgpm.cc:
    - ensure that history.log gets closed to avoid leaking a FD
      (closes: #601649)

 -- Michael Vogt <mvo@debian.org>  Thu, 28 Oct 2010 21:22:21 +0200

apt (0.8.7) unstable; urgency=low

  [ Manpages translations ]
  * Typo fixed in French (extra "Z"). Thanks to Florentin Duneau.
  * Another typo fixed in French ("Anfin"). Thanks to bubulle
  * Wrong translation for "showauto" fixed. Thanks to Raphaël Hertzog
    Closes: #599265

  [ Michael Vogt ]
  * debian/apt.cron.daily:
    - source /etc/default/locale (if available) so that the
      apt-get update cron job fetches the right translated package
      descriptions
  * fix test failure on amd64
  * apt-pkg/deb/debsystem.cc:
    - fix issues with dir::state::status and dir::state::extended_states
      when alternative rootdirs are used

  [ Martin Pitt ]
  * apt-pkg/deb/debindexfile.cc:
    - Use FileFd::Size() instead of stat()ing the sources/binary/translations
      indexes directly, so that we have transparent handling of gzipped
      indexes.
  * apt-pkg/contrib/fileutl.cc:
    - Fix FileFd::Size() for gzipped files to give the size of the
      uncompressed data. This fixes cache building progress going way
      over 100%.

  [ David Kalnischkies ]
  * apt-pkg/deb/deblistparser.cc:
    - support ArmHardFloat port in CompleteArch, thanks to Sebastian
      Andrzej Siewior for the patch!
  * doc/apt.ent:
    - move some strings into apt-verbatim.ent to avoid showing them in
      apt-doc.pot as they are untranslatable anyway (e.g. manpage references)
  * doc/apt-verbatim.ent:
    - change the codenames to reflect the situation after squeeze release
  * doc/examples/apt-https-method-example.conf:
    - apply various typo fixes by Olly Betts, thanks! (Closes: #600249)

 -- Michael Vogt <mvo@debian.org>  Fri, 15 Oct 2010 18:16:10 +0200

apt (0.8.6) unstable; urgency=low

  [ Programs translations ]
  * Vietnamese update by Clytie Siddall (Closes: #598489)
  * Asturian update by Maacub (Closes: #599057)

  [ David Kalnischkies ]
  * cmdline/apt-cache.cc:
    - use the TranslatedDescription for searching and not the first
      available one as it is maybe not an expected language (Closes: #597925)
  * apt-pkg/contrib/strutl.cc:
    - add a space between number and unit as required by SI (Closes: #598352)
  * apt-pkg/depcache.cc:
    - do not check endpointer packages instead of only those which prevented
      NeverAutoRemove settings from having an effect (Closes: #598452)
    - do not remove packages which the user requested for installation
      explicitly while satisfying other install requests (Closes: #598669)
  * apt-pkg/packagemanager.cc:
    - Add a space between period and 'Please' and unfuzzy all translations
  * doc/po/de.po:
    - remove the duplicated "angefertigt" in translation-holder string

 -- Michael Vogt <mvo@debian.org>  Mon, 04 Oct 2010 11:52:19 +0200

apt (0.8.5) unstable; urgency=low

  [ Manpages translations ]
  * German (Chris Leick). Closes: #597163

  [ Michael Vogt ]
  * merged lp:~mvo/apt/conflicts-on-virtuals to better deal with
    conflicts/breaks against virtual packages (LP: #614993)

  [ David Kalnischkies ]
  * apt-pkg/policy.cc:
    - support 100-pinning in Release file with ButAutomaticUpgrades
      as requested by the backports crew (Closes: #596097)
  * apt-pkg/deb/deblistparser.cc:
    - overrule NotAutomatic in case of ButAutomaticUpgrades
  * debian/apt.cron.daily:
    - handle absolut directory paths correctly by loading directories
      directly instead of building the paths on our own (Closes: #596421)
  * debian/control:
    - build-depend on docbook-xml to ensure that the xml DTDs are always
      available on the buildds (Closes: #597145)
  * buildlib/debiandoc.mak, buildlib/po4a_manpage.mak:
    - ensure that the build fails if documentation building fails
  * doc/po/fr.po:
    - correct two syntax issues to ensure we can build fine

 -- Michael Vogt <mvo@debian.org>  Fri, 17 Sep 2010 22:05:06 +0200

apt (0.8.4) unstable; urgency=low

  [ Michael vogt ]
  * ftparchive/writer.cc:
    - write out {Files,Checksum-Sha1,Checksum-Sha256} only if
      available LP: #633967. Thanks to Colin Watson
  * apt-pkg/contrib/cdromutl.cc:
    - if apt-cdrom is used on writable media (like usb-sticks), do
      not use the root directory to identify the medium (as all 
      changes there change the ident id). Use the .disk directory 
      instead 

  [ David Kalnischkies ]
  * ftparchive/writer.cc:
    - null the valid string instead of the date if Valid-Until is not set
  * apt-pkg/acquire-item.cc:
    - use also unsigned Release files again (Closes: #596189)

  [ Christian Perrier ]
  * Fix missing space after dot in a message from apt-pkg
    Translations unfuzzied. Thanks to Holger Wansing.

 -- Michael Vogt <mvo@debian.org>  Fri, 10 Sep 2010 20:45:15 +0200

apt (0.8.3) unstable; urgency=low

  [ Programs translations ]
  * German (Holger Wansing). Closes: #596141

  [ Manpages translations ]
  * Japanese (KURASAWA Nozomu). Closes: #595862

  [ Michael Vogt ]
  * apt-pkg/indexcopy.cc:
    - only use trusted.gpg.d directory if it exists
    - do not replace /dev/null when running in APT::CDROM::NoAct
      mode (LP: #612666), thanks to Colin Watson

  [ David Kalnischkies ]
  * ftparchive/apt-ftparchive.cc:
    - ensure that BinDirectory as well as Tree settings get
      the correct default FileMode setting (Closes: #595922)

 -- Michael Vogt <mvo@debian.org>  Tue, 07 Sep 2010 15:28:41 +0200

apt (0.8.2) unstable; urgency=low

  [ Manpages translations ]
  * Spanish (Omar Campagne). Closes: #595557

  [ David Kalnischkies ]
  * apt-pkg/versionmatch.cc:
    - do not accept 'Pin: origin "' (missing closing ") as a valid
      way to pin a local archive: either "" or none…
  * apt-pkg/deb/dpkgpm.cc:
    - create Dir::Log if needed to support /var/log as tmpfs or similar,
      inspired by Thomas Bechtold, thanks! (Closes: #523919, LP: #220239)
  * apt-pkg/indexcopy.cc:
    - support really still the APT::GPGV::TrustedKeyring setting,
      as it breaks d-i badly otherwise (Closes: #595428)
  * cmdline/apt-key:
    - support also Dir::Etc::Trusted so that apt-key works in the same
      way as the library part which works with the trusted files
  * methods/{gzip,bzip2}.cc:
    - empty files can never be valid archives (Closes: #595691)

 -- Michael Vogt <mvo@debian.org>  Mon, 06 Sep 2010 18:10:06 +0200

apt (0.8.1) unstable; urgency=low

  [ Programs translations ]
  * Thai (Theppitak Karoonboonyanan). Closes: #592695
  * Russian (Yuri Kozlov). Closes: #594232
  * Slovak (Ivan Masár). Closes: #594255
  * Swedish (Daniel Nylander). Closes: #594241
  * Japanese (Kenshi Muto, Osamu Aoki). Closes: #594265
  * Italian (Milo Casagrande). Closes: #594238
  * Asturian (maacub). Closes: #594303
  * Simplified Chinese (Aron Xu). Closes: #594458
  * Bulgarian (Damyan Ivanov). Closes: #594627
  * Portuguese (Miguel Figueiredo). Closes: #594668
  * Korean (Changwoo Ryu). Closes: #594809
  * Norwegian Bokmål (Hans Nordhaug). Closes: #595182
  * Danish (Joe Hansen). Closes: #595176
  * Catalan (Agustí Grau). Closes: #595234

  [ Christian Perrier ]
  * Fix spelling error in cmdline/apt-get.cc. Thanks to Osamu Aoki
    Closes: #594211

  [ Manpages translations ]
  * Portuguese (Américo Monteiro)

  [ David Kalnischkies ]
  * cmdline/apt-cache.cc:
    - show in madison command again also source packages (LP: #614589)
    - remove useless GetInitialize method
  * cmdline/apt-get.cc:
    - remove direct calls of ReadMainList and use the wrapper instead
      to protect us from useless re-reads and two-times notice display
    - remove death code by removing unused GetInitialize
  * apt-pkg/depcache.cc:
    - now that apt-get purge works on 'rc' packages let the MarkDelete
      pass this purge forward to the non-pseudo package for pseudos
  * apt-pkg/contrib/fileutl.cc:
    - apply SilentlyIgnore also on files without an extension
  * apt-pkg/contrib/configuration.cc:
    - fix autoremove by using correct config-option name and
      don't make faulty assumptions in error handling (Closes: #594689)
  * apt-pkg/versionmatch.cc:
    - let the pin origin actually work as advertised in the manpage
      which means "" are optional and pinning a local archive does
      work - even if it is a non-flat archive (Closes: #594435)

 -- Michael Vogt <mvo@debian.org>  Fri, 03 Sep 2010 18:36:11 +0200

apt (0.8.0) unstable; urgency=low

  [ Michael Vogt ]
  * merge of the debian-expermental-ma branch
  * refresh po/pot files in doc/ and po/

  [ Programs translations ]
  * Swedish (Daniel Nylander). Closes: #592366
  * French (Christian Perrier)

  [ Manpages translations ]
  * French (Christian Perrier)

 -- Michael Vogt <mvo@debian.org>  Tue, 24 Aug 2010 16:32:19 +0200

apt (0.8.0~pre2) experimental; urgency=low

  [ David Kalnischkies ]
  * apt-pkg/contrib/strutl.cc:
    - fix error checking for vsnprintf in its safe variant
  * methods/bzip2.cc:
    - fix error checking for read in case of failing bzip2/lzma/whatever
  * debian/apt.cron.daily:
    - create backups for our extended_states file (Closes: #593430)
  * apt-pkg/init.cc:
    - set the default values for dir::etc::trusted options correctly
  * ftparchive/writer.cc:
    - init valid-until correctly to prevent garbage entering Release file
  * apt-pkg/deb/debsystem.cc:
    - set dir::state::status based at least on dir
  * apt-pkg/deb/dpkgpm.cc:
    - use the InstVer instead of the CurrentVer for the autobit transfer
  * methods/http.cc:
    - some http servers violate HTTP1.1 by not issuing a Reason-Phrase
      (or at least a space after the code) especially for 200, but lets
      be nice and ignore it as we don't need the reason in general
  * apt-pkg/acquire-item.cc:
    - don't use ReadOnlyGzip mode for PDiffs as this mode doesn't work
      in combination with the AddFd methods of our hashclasses

 -- Michael Vogt <mvo@debian.org>  Mon, 23 Aug 2010 19:09:08 +0200

apt (0.8.0~pre1) experimental; urgency=low

  [ Programs translations ]
  * Swedish translation update. Closes: #592366

  [ Michael Vogt ]
  * merge of the debian-expermental-ma branch
  * refresh po/pot files in doc/ and po/
  * apt-pkg/pkgcache.cc:
    - re-evaluate the architectures cache when the cache is (re)opened

  [ Colin Watson ]
  * apt-pkg/cdrom.cc:
    - fix off-by-one error in DropBinaryArch

  [ Julian Andres Klode ]
  * apt-pkg/contrib/fileutl.cc:
    - Add WriteAtomic mode.
    - Revert WriteEmpty to old behavior (LP: #613211)
  * apt-pkg, methods:
    - Convert users of WriteEmpty to WriteAtomic.
  * apt-pkg/depcache.cc:
    - Only try upgrade for Breaks if there is a newer version, otherwise
      handle it as Conflicts (by removing it) (helps for #591882).
  * debian/control:
    - Add dependency on gnupg to apt, apt-key uses it.

  [ David Kalnischkies ]
  * apt-pkg/algorithms.cc:
    - let the problem resolver install packages to fix or-groups
      as a needed remove nuked another or-member (helps for #591882)
    - change the debug outputs to display also arch of the
      package and version dependencies information
  * cmdline/apt-get.cc:
    - let APT::Get::Arch-Only in build-dep default to false again
      (Closes: #592628) Thanks Mohamed Amine IL Idrissi for report!
    - purge packages in 'rc' state, thanks Rogier! (Closes: #150831)
  * apt-pkg/pkgcache.cc:
    - fix LongDesc handling in LANG=C environment

 -- Michael Vogt <mvo@debian.org>  Fri, 13 Aug 2010 17:00:49 +0200

apt (0.7.26~exp12) experimental; urgency=low

  [ Michael Vogt ]
  * debian/control:
    - add dependency on zlib-dev for libapt-pkg-dev

  [ David Kalnischkies ]
  * apt-pkg/cacheset.cc:
    - [ABI BREAK] add an ErrorType option to CacheSetHelper
  * cmdline/apt-cache.cc:
    - use Notice instead of Error in the CacheSetHelper messages
      for compat reasons. Otherwise tools like sbuild blow up
    - return success in show if a virtual package was given
  * debian/control:
    - remove libcurl3-gnutls-dev alternative as the package is gone
    - increase needed version of libcurl4-gnutls-dev to >= 7.19.0
      as we use CURLOPT_{ISSUERCERT,CRLFILE} (Closes: #589642)

 -- Michael Vogt <mvo@debian.org>  Fri, 30 Jul 2010 11:55:48 +0200

apt (0.7.26~exp11) experimental; urgency=low

  [ Julian Andres Klode ]
  * apt-pkg/deb/dpkgpm.cc:
    - Write architecture information to history file.
    - Add to history whether a change was automatic or not.
  * apt-pkg/contrib/fileutl.cc:
    - Add FileFd::OpenDescriptor() (needed for python-apt's #383617).
  * cmdline/apt-get.cc:
    - Support large filesystems by using statvfs64() instead of statvfs()
      and statfs64() instead of statfs() (Closes: #590513).
  * apt-pkg/cdrom.cc:
    - Use link() instead of rename() for creating the CD database backup;
      otherwise there would be a short time without any database.

  [ David Kalnischkies ]
  * apt-pkg/depcache.cc:
    - handle "circular" conflicts for "all" packages correctly
  * cmdline/apt-cache.cc:
    - be able to omit dependency types in (r)depends (Closes: #319006)
    - show in (r)depends the canidate per default instead of newest
    - share the (r)depends code instead of codecopy
  * apt-pkg/cacheset.cc:
    - move them back to the library as they look stable now
    - add a 'newest' pseudo target release as in pkg/newest
  * apt-pkg/pkgcache.cc:
    - prefer non-virtual packages in FindPreferredPkg (Closes: #590041)
  * test/integration/*:
    - add with bug#590041 testcase a small test "framework"
  * apt-pkg/orderlist.cc:
    - try to install another or-group member in DepRemove before
      breaking the or group (Closes: #590438)
    - configure also the replacement before remove by adding Immediate flag
  
  [ Michael Vogt ]
  * apt-pkg/contrib/error.{cc,h}
    - docstring cleanup
    - add inline DumpError() to avoid subtle API break

 -- Michael Vogt <mvo@debian.org>  Thu, 29 Jul 2010 16:40:58 +0200

apt (0.7.26~exp10) experimental; urgency=low

  [ David Kalnischkies ]
  * apt-pkg/contrib/error.{cc,h}:
    - remove constness of va_list parameter to fix build on amd64 and co
      Thanks Eric Valette! (Closes: #588610)
  * apt-pkg/deb/debmetaindex.cc:
    - do not query each architecture for flat file archives
    - fix typo preventing display of architecture in Info()
  * methods/bzip2.cc:
    - add a copycat of the old gzip.cc as we need it for bzip2 and lzma

  [ Martin Pitt ]
  * debian/rules:
    - Make DEB_BUILD_OPTIONS=noopt actually work by passing the right
      CXXFLAGS.
  * apt-pkg/contrib/fileutl.{h,cc}:
    - Add support for reading of gzipped files with the new "ReadOnlyGzip"
      OpenMode. (Closes: #188407)
    - Link against zlib (in apt-pkg/makefile) and add zlib build dependency.
    - [ABI BREAK] This adds a new private member to FileFd, but its
      initialization is in the public header file.
  * configure.in:
    - Check for zlib library and headers.
  * apt-pkg/acquire-item.cc, apt-pkg/deb/debindexfile.cc,
    apt-pkg/deb/debrecords.cc, apt-pkg/deb/debsrcrecords.h,
    cmdline/apt-cache.cc:
    - Open Packages, Sources, and Translations indexes in "ReadOnlyGzip" mode.
  * apt-pkg/deb/debindexfile.cc:
    - If we do not find uncompressed package/source/translation indexes, look
      for gzip compressed ones.
  * apt-pkg/acquire-item.cc:
    - If the Acquire::GzipIndexes option is true and we download a gzipped
      index file, keep it as it is (and rename to .gz) instead of
      uncompressing it.
  * doc/apt.conf.5.xml:
    - Document the new Acquire::GzipIndexes option.
  * doc/po/apt-doc.pot, doc/po/de.po:
    - German translation of new Acquire::GzipIndexes option.
  * Add test/test-indexes.sh:
    - Test behaviour of index retrieval and usage, in particular with
      uncompressed and gzip compressed indexes.
  * methods/gzip.cc: With FileFd now being able to read gzipped files, there
    is no need for the gzip method any more to spawn an external gzip process.
    Rewrite it to use FileFd directly, which makes the code a lot simpler, and
    also using less memory and overhead.

 -- Michael Vogt <mvo@debian.org>  Mon, 12 Jul 2010 11:41:01 +0200

apt (0.7.26~exp9) experimental; urgency=low

  [ David Kalnischkies ]
  * doc/apt.conf.5.xml:
    - add and document APT::Cache-{Start,Grow,Limit} options for mmap control
  * apt-pkg/contrib/fileutl.cc:
    - do not fail von double close()

 -- Michael Vogt <mvo@debian.org>  Fri, 09 Jul 2010 21:51:55 +0200

apt (0.7.26~exp8) experimental; urgency=low

  [ David Kalnischkies ]
  * cmdline/cacheset.cc:
    - doesn't include it in the library for now as it is too volatile
    - get the candidate either from an already built depcache
      or use the policy which is a bit faster than depcache generation
    - get packages by task^ with FromTask()
    - only print errors if all tries to get a package by string failed
    - factor out code to get a single package FromName()
    - check in Grouped* first without modifier interpretation
  * cmdline/apt-get.cc:
    - use the cachsets in the install commands
    - make the specify order of packages irrelevant (Closes: #196021)
  * apt-pkg/orderlist.cc:
    - untouched packages are never missing
  * apt-pkg/packagemanager.cc:
    - packages that are not touched doesn't need to be unpacked
  * debian/control:
    - remove intltool's dependency as it is an ubuntu artefact
  * apt-pkg/depcache.cc:
    - SetCandidateVer for all pseudo packages
    - SetReInstall for the "all" package of a pseudo package
    - use the new MatchAgainstConfig for the DefaultRootSetFunc
    - always mark the all package if a pseudo package is marked for install
  * apt-pkg/contrib/error.{cc,h}:
    - complete rewrite but use the same API
    - add NOTICE and DEBUG as new types of a message
    - add a simple stack handling to be able to delay error handling
  * apt-pkg/aptconfiguration.cc:
    - show a deprecation notice for APT::Acquire::Translation
  * apt-pkg/contrib/configuration.{cc,h}:
    - add a wrapper to match strings against configurable regex patterns
  * apt-pkg/contrib/fileutl.cc:
    - show notice about ignored file instead of being always silent
    - add a Dir::Ignore-Files-Silently list option to control the notice
  * apt-pkg/policy.h:
    - add another round of const& madness as the previous round accidentally
      NOT overrides the virtual GetCandidateVer() method (Closes: #587725)
  * apt-pkg/pkgcachegen.{cc,h}:
    - make the used MMap moveable (and therefore dynamic resizeable) by
      applying (some) mad pointer magic (Closes: #195018)

  [ Michael Vogt ]
  * apt-pkg/deb/dpkgpm.cc:
    - make the apt/term.log output unbuffered (thanks to Matt Zimmerman)

  [ Julian Andres Klode ]
  * methods/ftp.h:
    - Handle different logins on the same server (Closes: #586904).
  * apt-pkg/deb/deblistparser.cc:
    - Handle architecture wildcards (Closes: #547724).
  * apt-pkg/versionmatch.cc:
    - Support matching pins by regular expressions or glob() like patterns,
      regular expressions have to be put between to slashes; for example,
      /.*/.
  * apt-pkg/contrib/fileutl.cc:
    - Make FileFd replace files atomically in WriteTemp mode (for cache, etc).
  * debian/control:
    - Set Standards-Version to 3.9.0

 -- Michael Vogt <mvo@debian.org>  Fri, 09 Jul 2010 19:16:20 +0200

apt (0.7.26~exp7) experimental; urgency=low

  * apt-pkg/cachefile.h:
    - make pkgPolicy public again, libapt-pkg-perl (and probably
      others) get unhappy without that

 -- Michael Vogt <mvo@debian.org>  Thu, 10 Jun 2010 15:33:24 +0200

apt (0.7.26~exp6) experimental; urgency=low

  [ Michael Vogt ]
  * merge the remaining Ubuntu change:
    - on gpg verification failure warn and restore the last known
      good state
    - on failure display the IP of the server (useful for servers
      that use round robin DNS)
    - support Original-Maintainer in RewritePackageOrder
    - enable cdrom autodetection via libudev by default
    - show message about Vcs in use when apt-get source is run for
      packages maintained in a Vcs
    - better support transitional packages with mark auto-installed. 
      when the transitional package is in "oldlibs" the new package
      is not marked auto installed (same is true for section
      metapackages)
    - provide new "deb mirror://archive.foo/mirrors.list sid main"
      method expects a list of mirrors (generated on the server e.g.
      via geoip) and will use that, including cycle on failure
    - write apport crash file on package failure (disabled by default
      on debian until apport is available)
    - support mirror failure reporting (disabled by default on debian)
  
  [ David Kalnischkies ]
  * apt-pkg/deb/dpkgpm.cc:
    - write Disappeared also to the history.log
    - forward manual-installed bit on package disappearance
  * apt-pkg/deb/debsystem.cc:
    - add better config item for extended_states file
  * apt-pkg/pkgcache.h:
    - switch {,Install-}Size to unsigned long long
  * apt-pkg/depcache.cc:
    - do the autoremove mark process also for required packages to handle
      these illegally depending on lower priority packages (Closes: #583517)
    - try harder to find the other pseudo versions for autoremove multiarch
    - correct "Dangerous iterator usage" pointed out by cppcheck
    - deal with long long, not with int to remove 2GB Limit (LP: #250909)
    - deprecate AddSize with Multiplier as it is unused and switch to
      boolean instead to handle the sizes more gracefully.
    - switch i{Download,Usr}Size from double to (un)signed long long
  * apt-pkg/aptconfiguration.cc:
    - remove duplicate architectures in getArchitectures()
  * apt-pkg/indexrecords.{cc,h}:
    - backport forgotten Valid-Until patch from the obsolete experimental
      branch to prevent replay attacks better, thanks to Thomas Viehmann
      for the initial patch! (Closes: #499897)
    - add a constant Exists check for MetaKeys
  * apt-pkg/acquire-item.cc:
    - do not try PDiff if it is not listed in the Meta file
    - sent Last-Modified header also for Translation files
  * apt-pkg/cacheiterator.h:
    - let pkgCache::Iterator inherent std::iterator
  * ftparchive/writer.h:
    - add a virtual destructor to FTWScanner class (for cppcheck)
  * apt-pkg/cacheset.{cc,h}:
    - add simple wrapper around std::set for cache structures
    - move regex magic from apt-get to new FromRegEx method
    - move cmdline parsing from apt-cache to new FromCommandLine method
    - support special release-modifier 'installed' and 'candidate'
  * apt-pkg/contrib/cmdline.cc:
    - fix segfault in SaveInConfig caused by writing over char[] sizes
  * apt-pkg/pkgcache.cc:
    - get the best matching arch package from a group with FindPreferredPkg
  * cmdline/apt-cache.cc:
    - make the search multiarch compatible by using GrpIterator instead
    - use pkgCacheFile and the new CacheSets all over the place
    - add --target-release option (Closes: #115520)
    - accept pkg/release and pkg=version in show and co. (Closes: #236270)
    - accept package versions in the unmet command
  * cmdline/apt-get.cc:
    - use unsigned long long instead of double to store values it gets
  * apt-pkg/cachefile.{cc,h}:
    - split Open() into submethods to be able to build only parts
    - make the OpProgress optional in the Cache buildprocess
    - store also the SourceList we use internally for export
  * doc/apt.conf.5.xml:
    - document the new Valid-Until related options
  * apt-pkg/contrib/strutl.cc:
    - split StrToTime() into HTTP1.1 and FTP date parser methods and
      use strptime() instead of some self-made scanf mangling
    - use the portable timegm shown in his manpage instead of a strange
      looking code copycat from wget
  * ftparchive/writer.cc:
    - add ValidTime option to generate a Valid-Until header in Release file
  * apt-pkg/policy.cc:
    - get the candidate right for a not-installed pseudo package if
      his non-pseudo friend is installed
  * apt-pkg/indexcopy.cc:
    - move the gpg codecopy to a new method and use it also in methods/gpgv.cc

 -- Michael Vogt <mvo@debian.org>  Thu, 10 Jun 2010 14:02:22 +0200

apt (0.7.26~exp5) experimental; urgency=low

  [ David Kalnischkies ]
  * cmdline/apt-get.cc:
    - rerun dpkg-source in source if --fix-broken is given (Closes: #576752)
    - don't suggest held packages as they are installed (Closes: #578135)
    - handle multiple --{tar,diff,dsc}-only options correctly
    - show at the end of the install process a list of disappeared packages
  * cmdline/apt-cache.cc:
    - use GroupCount for package names in stats and add a package struct line
  * methods/rred.cc:
    - use the patchfile modification time instead of the one from the
      "old" file - thanks to Philipp Weis for noticing! (Closes: #571541)
  * debian/rules:
    - remove targets referring to CVS or arch as they are useless
    - use $(CURDIR) instead of $(pwd)
    - use dpkg-buildflags if available for CXXFLAGS
  * README.arch:
    - remove the file completely as it has no use nowadays
  * apt-pkg/depcache.cc:
    - be doublesure that the killer query is empty before starting reinstall
  * methods/gpgv.cc:
    - remove the keyrings count limit by using vector magic
  * contrib/mmap.cc:
    - clarify "MMap reached size limit" error message, thanks Ivan Masár!
  * doc/apt.ent
    - add entities for the current oldstable/stable/testing codenames
  * doc/sources.list.5.xml:
    - use stable-codename instead of stable in the examples (Closes: #531492)
  * doc/apt_preferences.5.xml:
    - adapt some examples here to use current codenames as well
    - add "NotAutomatic: yes" handling, thanks Osamu Aoki (Closes: #490347)
  * debian/libapt-pkg-doc.doc-base.cache:
    - remove yet another reference to the removed cache.sgml
  * doc/apt-get.8.xml:
    - do not say explicit target_release_{name,version,codename}, it should
      be clear by itself and 'man' can break lines again (Closes: #566166)
    - remove the gnome-apt reference as it is removed from unstable
  * apt-pkg/deb/dpkgpm.cc:
    - add 'disappear' to the known processing states, thanks Jonathan Nieder
  * apt-pkg/packagemanager.h:
    - export info about disappeared packages with GetDisappearedPackages()

  [ Michael Vogt ]
  * methods/http.{cc,h}:
    - code cleanup, use enums instead of magic ints
  
  [ Jari Aalto ]
  * debian/rules:
    - spell out some less known options to reduce manpage consultation-rate
    - Use POSIX command substitution: $(<command sequence>)
    - Remove EOL whitespace (Closes: #577804)

  [ Julian Andres Klode ]
  * apt-pkg/acquire-item.cc:
    - Fix pkgAcqFile::Custom600Headers() to always return something.
  

  [ Christian Perrier ]
  * Slovak translation update. Closes: #581159
  * Italian translation update. Closes: #581742
  * Swedish translation update. Closes: #592366

 -- Michael Vogt <mvo@debian.org>  Tue, 25 May 2010 16:01:42 +0200

apt (0.7.26~exp4) experimental; urgency=low

  [ David Kalnischkies ]
  * apt-pkg/depcache.cc:
    - rewrite the pseudo package reinstaller to be more intelligent
      in his package choices
  * apt-pkg/packagemanager.cc:
    - don't try to "unpack" pseudo packages twice
  * apt-pkg/contrib/fileutl.cc:
    - add a parent-guarded "mkdir -p" as CreateDirectory()
  * apt-pkg/acquire.{cc,h}:
    - add a delayed constructor with Setup() for success reporting
    - check for and create directories in Setup if needed instead of
      error out unfriendly in the Constructor (Closes: #523920, #525783)
    - optional handle a lock file in Setup()
  * apt-pkg/acquire-item.cc:
    - Acquire::ForceHash to force method for expected hash
  * cmdline/apt-get.cc:
    - remove the lock file handling and let Acquire take care of it instead
    - display MD5Sum in --print-uris if not forced to use another method
      instead of displaying the strongest available (Closes: #576420)
    - regex for package names executed on Grp- not PkgIterator
    - show non-candidates as fallback for virtual packages (Closes: #578385)
    - set also "all" to this version for pseudo packages in TryToChangeVer
  * apt-pkg/deb/dpkgpm.cc:
    - remove Chroot-Directory from files passed to install commands.
      Thanks to Kel Modderman for report & patch! (Closes: #577226)
  * ftparchive/writer.cc:
    - remove 999 chars Files and Checksums rewrite limit (Closes: #577759)
  * cmdline/apt-cache.cc:
    - align Installed and Candidate Version in policy so they can be compared
      easier, thanks Ralf Gesellensetter for the pointer! (Closes: #578657)
  * doc/apt.ent:
    - Add a note about APT_CONFIG in the -c description (Closes: #578267)
  * doc/po/de.po:
    - correct typos in german apt_preferences manpage, thanks Chris Leick!
  * apt-pkg/sourcelist.cc:
    - be less strict and accept [option=value] as well
  * apt-pkg/contrib/configuration.cc:
    - error out if #clear directive has no argument
  * doc/files.sgml:
    - sync documentation with status quo, regarding files/directories in
      use, extended_states and uri schemes.
  * doc/cache.sgml:
    - drop the file in favor of inplace documentation with doxygen
  * apt-pkg/pkgcache.h:
    - enhance the Groups ABI by providing a ID as the other structs does
    - check also the size of the Group struct then checking for the others

  [ Jari Aalto ]
  * cmdline/apt-get.cc:
    - replace backticks with single quotes around fix-broken command
      in the broken packages message. (Closes: #577168)
  * dselect/install:
    - modernize if-statements not to use 'x' (Closes: #577117)
    - replace backticks with POSIX $() (Closes: #577116)

  [ Michael Vogt ]
  * [ Abi break ] apt-pkg/acquire-item.{cc,h}:
    - add "IsIndexFile" to constructor of pkgAcqFile so that it sends
      the right cache control headers
  * cmdline/apt-get.cc:
    - fix crash when pkg.VersionList() is empty
  * apt-pkg/depcache.cc:
    - fix incorrect std::cout usage for debug output
  * test/libapt/getlanguages_test.cc:
    - Add test for Esperanto that has nocounty associated with them
      (LP: #560956)
  * apt-pkg/deb/debrecords.cc:
    - fix max tag buffer size (LP: #545336, closes: #578959)
  * debian/rules:
    - install html doxygen in libapt-pkg-doc 
  * debian/control:
    - build-depend on doxygen

  [ Julian Andres Klode ]
  * apt-pkg/contrib/weakptr.h:
    - add a class WeakPointable which allows one to register weak pointers to
      an object which will be set to NULL when the object is deallocated.
  * [ABI break] apt-pkg/acquire{-worker,-item,}.h:
    - subclass pkgAcquire::{Worker,Item,ItemDesc} from WeakPointable.
  * apt-pkg/pkgcache.cc:
    - Merge fix from David to correct handling in single-arch environments.
  * cmdline/apt-cache.cc:
    - Add a showauto command to apt-cache.
  * cmdline/apt-get.cc:
    - Add apt-get markauto and unmarkauto commands.

 -- Michael Vogt <mvo@debian.org>  Thu, 06 May 2010 09:32:54 +0200

apt (0.7.26~exp3) experimental; urgency=low

  [ Christian Perrier ]
  * German translation update. Closes: #571037
  * Spanish manpages translation update. Closes: #573293
  * Dutch translation update. Closes: #573946
  * Polish manpages translation update. Closes: #574558
  * Add "manpages-pl (<< 20060617-3~)" to avoid file conflicts with
    that package that was providing some manpages for APT utilities.

  [ David Kalnischkies ]
  * [BREAK] merge MultiArch-ABI. We don't support MultiArch,
    but we support the usage of the new ABI so libapt users
    can start to prepare for MultiArch (Closes: #536029)
  * Ignore :qualifiers after package name in build dependencies
    in the library by default, but try to honour them in apt-get
    as we have some sort of MultiArch support ready (Closes: #558103)
  * add translation of the manpages to PT (portuguese)
    Thanks to Américo Monteiro!
  * Switch to dpkg-source 3.0 (native) format
  * apt-pkg/depcache.cc:
    - remove Auto-Installed information from extended_states
      together with the package itself (Closes: #572364)
  * cmdline/apt-mark:
    - don't crash if no arguments are given (Closes: #570962)
  * debian/control:
    - remove some years old and obsolete Replaces
    - add automake/conf build-depends/conflicts as recommend by
      the autotools-dev README (Closes: #572615)
  * apt-pkg/contrib/mmap.{h,cc}:
    - add char[] fallback for filesystems without shared writable
      mmap() like JFFS2. Thanks to Marius Vollmer for writing
      and to Loïc Minier for pointing to the patch! (Closes: #314334)
  * doc/apt_preferences.5.xml:
    - fix two typos and be more verbose in the novice warning.
      Thanks to Osamu Aoki for pointing it out! (Closes: #567669)
    - fix a=sid vs. n=sid typo, thanks Ansgar Burchardt!
    - origin can be used to match a hostname (Closes: #352667)
    - remove wrong pin-priority is optional remark (Closes: #574944)
  * apt-pkg/deb/dpkgpm.cc:
    - fix error message construction in OpenLog()
    - if available store the Commandline in the history
  * cmdline/apt-get.cc:
    - add a --only-upgrade flag to install command (Closes: #572259)
    - fix memory leaks in error conditions in DoSource()
    - try version match in FindSrc first exact than fuzzy (LP: #551178)
  * apt-pkg/contrib/cmndline.cc:
    - save Commandline in Commandline::AsString for logging
  * apt-pkg/deb/debversion.cc:
    - consider absent of debian revision equivalent to 0 (Closes: #573592)
  * doc/makefile, doc/*:
    - generate subdirectories for building the manpages in on the fly
      depending on the po files we have.
  * apt-pkg/pkgcachegen.cc:
    - merge versions correctly even if multiple different versions
      with the same version number are available.
      Thanks to Magnus Holmgren for the patch! (Closes: #351056)
  * ftparchive/writer.cc:
    - write LongDescriptions if they shouldn't be included in Packages
      file into i18n/Translation-en by default.
  * doc/po/de.po:
    - correct a few typos in the german manpage translation.
      Thanks to Chris Leick and Georg Koppen! (Closes: #574962)
  * apt-pkg/contrib/strutl.cc:
    - convert all toupper calls to tolower_ascii for a little speedup

  [ Jean-Baptiste Lallement ]
  * apt-pkg/contrib/strutl.cc:
    - always escape '%' (LP: #130289) (Closes: #500560)
    - unescape '%' sequence only if followed by 2 hex digit
    - username/password are urlencoded in proxy string (RFC 3986)

  [ Julian Andres Klode ]
  * cmdline/apt-cache.cc:
    - Change behavior of showsrc to match the one of show (Closes: #512046).
  * cmdline/apt-key:
    - Honor Apt::GPGV::TrustedKeyring (Closes: #316390)
  * cmdline/apt-mark:
    - Use the new python-apt API (and conflict with python-apt << 0.7.93.2).
  * apt-inst/contrib/arfile.h:
    - Add public ARArchive::Members() which returns the list of members.
  * apt-pkg/policy.cc:
    - Always return a candidate if there is at least one version pinned > 0
      (Closes: #512318)
  * ftparchive/apt-ftparchive.cc:
    - Read default configuration (Closes: #383257)
  * debian/rules:
    - Fix the libraries name to be e.g. libapt-pkg4.9 instead of
      libapt-pkg-4.9.

  [ Michael Vogt ]
  * apt-pkg/deb/dpkgpm.cc:
    - fix backgrounding when dpkg runs (closes: #486222)
  * cmdline/apt-mark:
    - show error on incorrect aguments (LP: #517917), thanks to
      Torsten Spindler
  * cmdline/apt-get.cc:
    - if apt-get source foo=version or foo/distro can not be found,
      error out (LP: #502641)
  * apt-pkg/packagemanager.cc:
    - better debug output 
  * doc/examples/configure-index:
    - add missing Debug::pkgPackageManager option

 -- Michael Vogt <mvo@debian.org>  Thu, 01 Apr 2010 17:30:43 +0200

apt (0.7.26~exp2) experimental; urgency=low

  * fix crash when LANGUAGE is not set

 -- Michael Vogt <mvo@debian.org>  Thu, 18 Feb 2010 22:07:23 +0100

apt (0.7.26~exp1) experimental; urgency=low

  [ David Kalnischkies ]
  * [BREAK] add possibility to download and use multiply
    Translation files, configurable with Acquire::Translation
    (Closes: #444222, #448216, #550564)
  * Ignore :qualifiers after package name in build dependencies
    for now as long we don't understand them (Closes: #558103)
  * apt-pkg/contrib/mmap.{cc,h}:
    - extend it to have a growable flag - unused now but maybe...
  * apt-pkg/pkgcache.h:
    - use long instead of short for {Ver,Desc}File size,
      patch from Víctor Manuel Jáquez Leal, thanks! (Closes: #538917)
  * apt-pkg/acquire-item.cc:
    - allow also to skip the last patch if target is reached,
      thanks Bernhard R. Link! (Closes: #545699)
  * ftparchive/writer.{cc,h}:
    - add --arch option for packages and contents commands
    - if an arch is given accept only *_all.deb and *_arch.deb instead
      of *.deb. Thanks Stephan Bosch for the patch! (Closes: #319710)
    - add APT::FTPArchive::AlwaysStat to disable the too aggressive
      caching if versions are build multiply times (not recommend)
      Patch by Christoph Goehre, thanks! (Closes: #463260)
  * apt-pkg/deb/dpkgpm.cc:
    - stdin redirected to /dev/null takes all CPU (Closes: #569488)
      Thanks to Aurelien Jarno for providing (again) a patch!
  * buildlib/apti18n.h.in, po/makefile:
    - add ngettext support with P_()
  * aptconfiguration.cc:
    - include all existing Translation files in the Cache (Closes: 564137)
  * debian/control:
    - update with no changes to debian policy 3.8.4
  * doc/apt_preferences.5.xml:
    - explicitly warn against careless use (Closes: #567669)
  * debian/rules:
    - remove creation of empty dir /usr/share/apt
  * doc/apt-cdrom.8.xml:
    - fix typo spotted by lintian: proc(c)eed

  [ Ivan Masár ]
  * Slovak translation update. Closes: #568294
  
  [ Michael Vogt ]
  * [BREAK] merged lp:~mvo/apt/history
    - this writes a /var/log/apt/history tagfile that contains details
      from the transaction (complements term.log)
  * methods/http.cc:
    - add cache-control headers even if no cache is given to allow
      adding options for intercepting proxies
    - add Acquire::http::ProxyAutoDetect configuration that 
      can be used to call a external helper to figure out the 
      proxy configuration and return it to apt via stdout
      (this is a step towards WPAD and zeroconf/avahi support)
  * abicheck/
    - add new abitest tester using the ABI Compliance Checker from
      http://ispras.linuxfoundation.org/index.php/ABI_compliance_checker

  [ Robert Collins ]
  * Change the package index Info methods to allow apt-cache policy to be
    useful when using several different archives on the same host.
    (Closes: #329814, LP: #22354)

 -- Michael Vogt <mvo@debian.org>  Thu, 18 Feb 2010 16:11:39 +0100

apt (0.7.25.3) unstable; urgency=low

  [ Christian Perrier ]
  * Italian translation update. Closes: #567532

  [ David Kalnischkies ]
  * apt-pkg/contrib/macros.h:
    - install the header system.h with a new name to be able to use
      it in other headers (Closes: #567662)
  * cmdline/acqprogress.cc:
    - Set Mode to Medium so that the correct prefix is used.
      Thanks Stefan Haller for the patch! (Closes: #567304 LP: #275243)
  * ftparchive/writer.cc:
    - generate sha1 and sha256 checksums for dsc (Closes: #567343)
  * cmdline/apt-get.cc:
    - don't mark as manually if in download only (Closes: #468180)

 -- Michael Vogt <mvo@debian.org>  Mon, 01 Feb 2010 18:41:15 +0100

apt (0.7.25.2) unstable; urgency=low

  [ Michael Vogt ]
  * apt-pkg/contrib/cdromutl.cc:
    - fix UnmountCdrom() fails, give it a bit more time and try
      the umount again
  * apt-pkg/cdrom.cc:
    - fix crash in pkgUdevCdromDevices
  * methods/cdrom.cc:
    - fixes in multi cdrom setup code (closes: #549312)
    - add new "Acquire::cdrom::AutoDetect" config that enables/disables
      the dlopen of libudev for automatic cdrom detection. Off by default
      currently, feedback/testing welcome
  * cmdline/apt-cdrom.cc:
    - add new --auto-detect option that uses libudev to figure out
      the cdrom/mount-point
  * cmdline/apt-mark:
    - merge fix from Gene Cash that supports markauto for
      packages that are not in the extended_states file yet
      (closes: #534920)
  * ftparchive/writer.{cc,h}:
    - merge crash fix for apt-ftparchive on hurd, thanks to
      Samuel Thibault for the patch (closes: #566664)

  [ David Kalnischkies ]
  * apt-pkg/contrib/fileutl.cc:
    - Fix the newly introduced method GetListOfFilesInDir to not
      accept every file if no extension is enforced
      (= restore old behaviour). (Closes: #565213)
  * apt-pkg/policy.cc:
    - accept also partfiles with "pref" file extension as valid
  * apt-pkg/contrib/configuration.cc:
    - accept also partfiles with "conf" file extension as valid
  * doc/apt.conf.5.xml:
    - reorder description and split out syntax
    - add partfile name convention (Closes: #558348)
  * doc/apt_preferences.conf.5.xml:
    - describe partfile name convention also here
  * apt-pkg/deb/dpkgpm.cc:
    - don't segfault if term.log file can't be opened.
      Thanks Sam Brightman for the patch! (Closes: #475770)
  * doc/*:
    - replace the per language addendum with a global addendum
    - add a explanation why translations include (maybe) english
      parts to the new global addendum (Closes: #561636)
  * apt-pkg/contrib/strutl.cc:
    - fix malloc asseration fail with ja_JP.eucJP locale in
      apt-cache search. Thanks Kusanagi Kouichi! (Closes: #548884)

  [ Christian Perrier ]
  * French translation update

 -- Michael Vogt <mvo@debian.org>  Wed, 27 Jan 2010 16:16:10 +0100

apt (0.7.25.1) unstable; urgency=low

  [ Christian Perrier ]
  * French manpage translation update
  * Russian translation update by Yuri Kozlov
    Closes: #564171

  [Chris Leick]
  * spot & fix various typos in all manpages
  * German manpage translation update

  [ David Kalnischkies ]
  * cmdline/apt-cache.cc:
    - remove translatable marker from the "%4i %s\n" string
  * buildlib/po4a_manpage.mak:
    - instruct debiandoc to build files with utf-8 encoding
  * buildlib/tools.m4:
    - fix some warning from the buildtools
  * apt-pkg/acquire-item.cc:
    - add configuration PDiffs::Limit-options to not download
      too many or too big patches (Closes: #554349)
  * debian/control:
    - let all packages depend on ${misc:Depends}
  * share/*-archive.gpg:
    - remove the horrible outdated files. We already depend on
      the keyring so we don't need to ship our own version
  * cmdline/apt-key:
    - errors out if wget is not installed (Closes: #545754)
    - add --keyring option as we have now possibly many
  * methods/gpgv.cc:
    - pass all keyrings (TrustedParts) to gpgv instead of
      using only one trusted.gpg keyring (Closes: #304846)
  * methods/https.cc:
    - finally merge the rest of the patchset from Arnaud Ebalard
      with the CRL and Issuers options, thanks! (Closes: #485963)
  * apt-pkg/deb/debindexfile.cc, apt-pkg/pkgcachegen.cc:
    - add debug option Debug::pkgCacheGen

  [ Michael Vogt ]
  * cmdline/apt-get.cc:
    - merge fix for apt-get source pkg=version regression
      (closes: #561971)
  * po/ru.po:
    - merged updated ru.po, thanks to Yuri Kozlov (closes: #564171)

 -- Michael Vogt <mvo@debian.org>  Sat, 09 Jan 2010 21:52:36 +0100

apt (0.7.25) unstable; urgency=low

  [ Christian Perrier ]
  * Fix apt-ftparchive(1) wrt description of the "-o" option.
    Thanks to Dann Frazier for the patch. Closes: #273100
  * po/LINGUAS. Re-disable Hebrew. Closes: #534992
  * po/LINGUAS. Enable Asturian and Lithuanian
  * Fix typo in apt-cache.8.xml: nessasarily
  * Fix "with with" in apt-get.8.xml
  * Fix some of the typos mentioned by the german team
    Closes: #479997
  * Polish translation update by Wiktor Wandachowicz
    Closes: #548571
  * German translation update by Holger Wansing
    Closes: #551534
  * Italian translation update by Milo Casagrande
    Closes: #555797
  * Simplified Chinese translation update by Aron Xu 
    Closes: #558737
  * Slovak translation update by Ivan Masár
    Closes: #559277
  
  [ Michael Vogt ]
  * apt-pkg/packagemanager.cc:
    - add output about pre-depends configuring when debug::pkgPackageManager
      is used
  * methods/https.cc:
    - fix incorrect use of CURLOPT_TIMEOUT, closes: #497983, LP: #354972
      thanks to Brian Thomason for the patch
  * merge lp:~mvo/apt/netrc branch, this adds support for a
    /etc/apt/auth.conf that can be used to store username/passwords
    in a "netrc" style file (with the extension that it supports "/"
    in a machine definition). Based on the maemo git branch (Closes: #518473)
    (thanks also to Jussi Hakala and Julian Andres Klode)
  * apt-pkg/deb/dpkgpm.cc:
    - add "purge" to list of known actions
  * apt-pkg/init.h:
    - add compatibility with old ABI name until the next ABI break
  * merge segfault fix from Mario Sanchez Prada, many thanks
    (closes: #561109)

  [ Brian Murray ]
  * apt-pkg/depcache.cc, apt-pkg/indexcopy.cc:
    - typo fix (LP: #462328)
  
  [ Loïc Minier ]
  * cmdline/apt-key:
    - Emit a warning if removed keys keyring is missing and skip associated
      checks (LP: #218971)

  [ David Kalnischkies ]
  * apt-pkg/packagemanager.cc:
    - better debug output for ImmediateAdd with depth and why
    - improve the message shown for failing immediate configuration
  * doc/guide.it.sgml: moved to doc/it/guide.it.sgml
  * doc/po4a.conf: activate translation of guide.sgml and offline.sgml
  * doc/apt.conf.5.xml:
    - provide a few more details about APT::Immediate-Configure
    - briefly document the behaviour of the new https options
  * doc/sources.list.5.xml:
    - add note about additional apt-transport-methods
  * doc/apt-mark.8.xml:
    - correct showauto synopsis, thanks Andrew Schulman (Closes: #551440)
  * cmdline/apt-get.cc:
    - source should display his final pkg pick (Closes: #249383, #550952)
    - source doesn't need the complete version for match (Closes: #245250)
    - source ignores versions/releases if not available (Closes: #377424)
    - only warn if (free) space overflows (Closes: #522238)
    - add --debian-only as alias for --diff-only
  * methods/connect.cc:
    - display also strerror of "wicked" getaddrinfo errors
    - add AI_ADDRCONFIG to ai_flags as suggested by Aurelien Jarno
      in response to Bernhard R. Link, thanks! (Closes: #505020)
  * buildlib/configure.mak, buildlib/config.{sub,guess}:
    - remove (outdated) config.{sub,guess} and use the ones provided
      by the new added build-dependency autotools-dev instead
  * configure.in, buildlib/{xml,yodl,sgml}_manpage.mak:
    - remove the now obsolete manpage buildsystems
  * doc/{pl,pt_BR,es,it}/*.{sgml,xml}:
    - convert all remaining translation to the po4a system
  * debian/control:
    - drop build-dependency on docbook-utils and xmlto
    - add build-dependency on autotools-dev
    - bump policy to 3.8.3 as we have no outdated manpages anymore
  * debian/NEWS:
    - fix a typo in 0.7.24: Allready -> Already (Closes: #557674)
  * ftparchive/writer.{cc,h}:
    - add APT::FTPArchive::LongDescription to be able to disable them
  * apt-pkg/deb/debsrcrecords.cc:
    - use "diff" filetype for .debian.tar.* files (Closes: #554898)
  * methods/rred.cc:
    - rewrite to be able to handle even big patch files
    - adopt optional mmap+iovec patch from Morten Hustveit
      (Closes: #463354) which should speed up a bit. Thanks!
  * methods/http{,s}.cc
    - add config setting for User-Agent to the Acquire group,
      thanks Timothy J. Miller! (Closes: #355782)
    - add https options which default to http ones (Closes: #557085)
  * debian/apt.cron.daily:
    - check cache size even if we do nothing else otherwise, thanks
      Francesco Poli for patch(s) and patience! (Closes: #459344)
  * ftparchive/*:
    - fix a few typos in strings, comments and manpage,
      thanks Karl Goetz! (Closes: #558757)

  [ Carl Chenet ]
  * cmdline/apt-mark:
    - print an error if a new state file can't be created
      (Closes: #521289) and
    - exit nicely if python-apt is not installed (Closes: #521284)

  [ Chris Leick ]
  * doc/de: German translation of manpages (Closes: #552606)
  * doc/ various manpages:
    - correct various errors, typos and oddities (Closes: #552535)
  * doc/apt-secure.8.xml:
    - replace literal with emphasis tags in Archive configuration
  * doc/apt-ftparchive.1.xml:
    - remove informalexample tag which hides the programlisting
  * doc/apt-get.8.xml:
    - change equivalent "for" to "to the" (purge command)
    - clarify --fix-broken sentence about specifying packages

  [ Eugene V. Lyubimkin ]
  * apt-pkg/contib/strutl.h
    - Avoid extra inner copy in APT_MKSTRCMP and APT_MKSTRCMP2.
  * build infrastructure:
    - Bumped libapt version, excluded eglibc from SONAME. (Closes: #448249)

  [ Julian Andres Klode ]
  * doc/apt.conf.5.xml:
    - Deprecate unquoted values, string concatenation and explain what should
      not be written inside a value (quotes,backslash).
    - Restrict option names to alphanumerical characters and "/-:._+".
    - Deprecate #include, we have apt.conf.d nowadays which should be
      sufficient.
  * ftparchive/apt-ftparchive.cc:
    - Call setlocale() so translations are actually used.
  * debian/apt.conf.autoremove:
    - Add kfreebsd-image-* to the list (Closes: #558803)

 -- Michael Vogt <mvo@debian.org>  Tue, 15 Dec 2009 09:21:55 +0100

apt (0.7.24) unstable; urgency=low

  [ Nicolas François ]
  * Cleaned up the first patch draft from KURASAWA Nozomu to finally
    get po4a support for translating the man pages.
    Many thanks to both for this excellent work! (Closes: #441608)
  * doc/ja/*, doc/po/ja.po:
    - remove the old ja man page translation and replace it with
      the new po4a-powered translation by KURASAWA Nozomu.
  * doc/*.?.xml (manpages):
    - add contrib to author tags and also add refmiscinfo to fix warnings
  * doc/style.txt, buildlib/defaults.mak, buildlib/manpage.mak:
    - fix a few typos in the comments of this files

  [ Michael Vogt ]
  * apt-pkg/deb/dpkgpm.cc:
    - when tcgetattr() returns non-zero skip all pty magic 
      (thanks to Simon Richter, closes: #509866)
  * apt-inst/contrib/arfile.cc:
    - show propper error message for Invalid archive members

  [ David Kalnischkies ]
  * doc/Doxyfile.in:
    - update file with doxygen 1.6.1 (current unstable)
    - activate DOT_MULTI_TARGETS, it is default on since doxygen 1.5.9
  * buildlib/po4a_manpage.mak, doc/makefile, configure:
    - simplify the makefiles needed for po4a manpages
  * apt-pkg/contrib/configuration.cc:
    - add a helper to easily get a vector of strings from the config
  * apt-pkg/contrib/strutl.cc:
    - replace unknown multibytes with ? in UTF8ToCharset (Closes: #545208)
  * doc/apt-get.8.xml:
    - fix two little typos in the --simulate description. (Closes: #545059)
  * apt-pkg/aptconfiguration.cc, doc/apt.conf.5.xml:
    - add an order subgroup to the compression types to simplify reordering
      a bit and improve the documentation for this option group.
  * doc/apt.conf.5.xml:
    - document the Acquire::http::Dl-Limit option
    - try to be crystal clear about the usage of :: and {} (Closes: #503481)
  * doc/apt-cache.8.xml:
    - clarify the note for the pkgnames command (Closes: #547599)
  * doc/apt.ent, all man pages:
    - move the description of files to globally usable entities
  * doc/apt_preferences.5.xml:
    - document the new preferences.d folder (Closes: #544017)
  * methods/rred.cc:
    - add at the top without failing (by Bernhard R. Link, Closes: #545694)
  * buildlib/sizetable:
    - add amd64 for cross building (by Mikhail Gusarov, Closes: #513058)
  * debian/prerm:
    - remove file as nobody will upgrade from 0.4.10 anymore
  * debian/control:
    - remove gnome-apt suggestion as it was removed from debian
  * apt-pkg/deb/dpkgpm.cc, apt-pkg/packagemanager.cc, apt-pkg/orderlist.cc:
    - add and document _experimental_ options to make (aggressive)
      use of dpkg's trigger and configuration handling (Closes: #473461)
  * cmdline/apt-get.cc:
    - ignore versions that are not candidates when selecting a package
      instead of a virtual one (by Marius Vollmer, Closes: #547788)

  [ Christian Perrier ]
  * doc/fr/*, doc/po/fr.po:
    - remove the old fr man page translation and replace it with
      the new po4a-powered translation
  * doc/de: dropped (translation is too incomplete to be useful in
      the transition to the po4a-powered translations)

 -- Michael Vogt <mvo@debian.org>  Fri, 25 Sep 2009 19:57:25 +0200

apt (0.7.23.1) unstable; urgency=low

  [ Michael Vogt ]
  * apt-pkg/pkgcache.cc:
    - do not set internel "needs-configure" state for packages in 
      triggers-pending state. dpkg will deal with the trigger and
      it if does it before we trigger it, dpkg will error out
      (LP: #414631)
  * apt-pkg/acquire-item.cc:
    - do not segfault on invalid items (closes: #544080)

 -- Michael Vogt <mvo@debian.org>  Fri, 28 Aug 2009 21:53:20 +0200

apt (0.7.23) unstable; urgency=low

  [ Eugene V. Lyubimkin ]
  * methods/{http,https,ftp}, doc/apt.conf.5.xml:
    - Changed and unified the code that determines which proxy to use. Now
      'Acquire::{http,ftp}::Proxy[::<host>]' options have the highest priority,
      and '{http,ftp}_proxy' environment variables are used only if options
      mentioned above are not specified.
      (Closes: #445985, #157759, #320184, #365880, #479617)
  
  [ David Kalnischkies ]
  * cmdline/apt-get.cc:
    - add APT::Get::HideAutoRemove=small to display only a short line
      instead of the full package list. (Closes: #537450)
    - ShowBroken() in build-dep (by Mike O'Connor, Closes: #145916)
    - check for statfs.f_type (by Robert Millan, Closes: #509313)
    - correct the order of picked package binary vs source in source
    - use SourceVersion instead of the BinaryVersion to get the source
      Patch by Matt Kraai, thanks! (Closes: #382826)
    - add pkg/archive and codename in source (Closes: #414105, #441178)
  * apt-pkg/contrib/strutl.cc:
    - enable thousand separator according to the current locale
      (by Luca Bruno, Closes: #223712)
  * doc/apt.conf.5.xml:
    - mention the apt.conf.d dir (by Vincent McIntyre, Closes: #520831)
  * apt-inst/contrib/arfile.cc:
    - use sizeof instead strlen (by Marius Vollmer, Closes: #504325)
  * doc/apt-mark.8.xml:
    - improve manpage based on patch by Carl Chenet (Closes: #510286)
  * apt-pkg/acquire-item.cc:
    - use configsettings for dynamic compression type use and order.
      Based on a patch by Jyrki Muukkonen, thanks! (LP: #71746)
  * apt-pkg/aptconfiguration.cc:
    - add default configuration for compression types and add lzma
      support. Order is now bzip2, lzma, gzip, none (Closes: #510526)
  * ftparchive/writer.cc:
    - add lzma support also here, patch for this (and inspiration for
      the one above) by Robert Millan, thanks!
  * apt-pkg/depcache.cc:
    - restore the --ignore-hold effect in the Is{Delete,Install}Ok hooks
  * doc/apt-get.8.xml:
    - update the source description to reflect what it actually does
      and how it can be used. (Closes: #413021)
  * methods/http.cc:
    - allow empty Reason-Phase in Status-Line to please squid,
      thanks Modestas Vainius for noticing! (Closes: #531157, LP: #411435)

  [ George Danchev ]
  * cmdline/apt-cache.cc:
    - fix a memory leak in the xvcg method (Closes: #511557)
  * apt-pkg/indexcopy.cc:
    - fix a memory leak then the Release file not exists (Closes: #511556)

 -- Michael Vogt <mvo@debian.org>  Thu, 27 Aug 2009 14:44:39 +0200

apt (0.7.22.2) unstable; urgency=low

  * debian/apt.cron.daily:
    - Make sure that VERBOSE is always set (Closes: #539366)
    - Script can be disabled by APT::Periodic::Enable=0 (Closes: #485476)
    - Support using debdelta to download packages (Closes: #532079)

 -- Julian Andres Klode <jak@debian.org>  Thu, 06 Aug 2009 12:17:19 +0200

apt (0.7.22.1) unstable; urgency=low

  [ Michael Vogt ]
  * cmdline/apt-get.cc:
    - honor APT::Get::Only-Source properly in FindSrc() (thanks to
      Martin Pitt for reporting the problem), also Closes: #535362.

  [ Julian Andres Klode ]
  * apt-pkg/contrib/mmap.cc:
    - Fix FTBFS on GNU/kFreeBSD by disabling DynamicMMap::Grow() on
      non-Linux architectures as it uses mremap (Closes: #539742).
  * apt-pkg/sourcelist.cc:
    - Only warn about missing sources.list if there is no sources.list.d
      and vice versa as only one of them is needed (Closes: #539731).
  * debian/control:
    - Add myself to Uploaders.
    - Increase Standards-Version to 3.8.2.0.

 -- Julian Andres Klode <jak@debian.org>  Mon, 03 Aug 2009 12:48:31 +0200

apt (0.7.22) unstable; urgency=low

  [ Christian Perrier ]
  * Documentation translations:
    - Fix a typo in apt-get(8) French translation. Closes: #525043
      Thanks to Guillaume Delacour for spotting it.
    - Updated apt.conf(5) manpgae French translation.
      Thanks to Aurélien Couderc.
  * Translations:
    - fr.po
    - sk.po. Closes: #525857 
    - ru.po. Closes: #526816
    - eu.po. Closes: #528985
    - zh_CN.po. Closes: #531390
    - fr.po
    - it.po. Closes: #531758
    - ca.po. Closes: #531921
    - de.po. Closes: #536430
  * Added translations
    - ast.po (Asturian by Marcos Alvareez Costales).
      Closes: #529007, #529730, #535328
  
  [ David Kalnischkies ]
  * [ABI break] support '#' in apt.conf and /etc/apt/preferences
    (closes: #189866)
  * [ABI break] Allow pinning by codename (closes: #97564)
  * support running "--simulate" as user
  * add depth information to the debug output and show what depends
    type triggers a autoinst (closes: #458389)
  * add Debug::pkgDepCache::Marker with more detailed debug output 
    (closes: #87520)
  * add Debug::pkgProblemResolver::ShowScores and make the scores
    adjustable
  * do not write state file in simulate mode (closes: #433007)
  * add hook for MarkInstall and MarkDelete (closes: #470035)
  * fix typo in apt-pkg/acquire.cc which prevents Dl-Limit to work
    correctly when downloading from multiple sites (Closes: #534752)
  * add the various foldmarkers in apt-pkg & cmdline (no code change)
  * versions with a pin of -1 shouldn't be a candidate (Closes: #355237)
  * prefer mmap as memory allocator in MMap instead of a static char
    array which can (at least in theory) grow dynamic
  * eliminate (hopefully all) segfaults in pkgcachegen.cc and mmap.cc
    which can arise if cache doesn't fit into the mmap (Closes: #535218)
  * display warnings instead of errors if the parts dirs doesn't exist

  [ Michael Vogt ]
  * honor the dpkg hold state in new Marker hooks (closes: #64141)
  * debian/apt.cron.daily:
    - if the timestamp is too far in the future, delete it
  * apt-pkg/acquire.cc:
    - make the max pipeline depth of the acquire queue configurable
      via Acquire::Max-Pipeline-Depth
  * apt-pkg/deb/dpkgpm.cc:
    - add Dpkg::UseIoNice boolean option to run dpkg with ionice -c3
      (off by default)
    - send "dpkg-exec" message on the status fd when dpkg is run
    - provide DPkg::Chroot-Directory config option (useful for testing)
    - fix potential hang when in a background process group
  * apt-pkg/algorithms.cc:
    - consider recommends when making the scores for the problem 
      resolver
  * apt-pkg/acquire-worker.cc:
    - show error details of failed methods
  * apt-pkg/contrib/fileutl.cc:
    - if a process aborts with signal, show signal number
  * methods/http.cc:
    - ignore SIGPIPE, we deal with EPIPE from write in 
      HttpMethod::ServerDie() (LP: #385144)
  * Only run Download-Upgradable and Unattended-Upgrades if the initial
    update was successful Closes: #341970
  * apt-pkg/indexcopy.cc:
    - support having CDs with no Packages file (just a Packages.gz)
      by not forcing a verification on non-existing files
     (LP: #255545)
    - remove the gettext from a string that consists entirely 
      of variables (LP: #56792)
  * apt-pkg/cacheiterators.h:
    - add missing checks for Owner == 0 in end()
  * apt-pkg/indexrecords.cc:
    - fix some i18n issues
  * apt-pkg/contrib/strutl.h:
    - add new strprintf() function to make i18n strings easier
    - fix compiler warning
  * apt-pkg/deb/debsystem.cc:
    - make strings i18n able 
  * fix problematic use of tolower() when calculating the version 
    hash by using locale independent tolower_ascii() function. 
    Thanks to M. Vefa Bicakci (LP: #80248)
  * build fixes for g++-4.4
  * cmdline/apt-mark:
    - add "showauto" option to show automatically installed packages
  * document --install-recommends and --no-install-recommends
    (thanks to Dereck Wonnacott, LP: #126180)
  * doc/apt.conf.5.xml:
    - merged patch from Aurélien Couderc to improve the text
      (thanks!)
  * [ABI] merged the libudev-dlopen branch, this allows to pass
    "apt-udev-auto" to Acquire::Cdrom::mount and the cdrom method will  
    dynamically find/mount the cdrom device (if libhal is available)

  [ Julian Andres Klode ]
  * apt-pkg/contrib/configuration.cc: Fix a small memory leak in
    ReadConfigFile.
  * Introduce support for the Enhances field. (Closes: #137583) 
  * Support /etc/apt/preferences.d, by adding ReadPinDir() (Closes: #535512)
  * configure-index: document Dir::Etc::SourceParts and some other options
    (Closes: #459605)
  * Remove Eugene V. Lyubimkin from uploaders as requested.
  * apt-pkg/contrib/hashes.cc, apt-pkg/contrib/md5.cc:
    - Support reading until EOF if Size=0 to match behaviour of
      SHA1Summation and SHA256Summation

  [ Osamu Aoki ]
  * Updated cron script to support backups by hardlinks and 
    verbose levels.  All features turned off by default. 
  * Added more error handlings.  Closes: #438803, #462734, #454989
  * Documented all cron script related configuration items in 
    configure-index.

  [ Dereck Wonnacott ]
  * apt-ftparchive might write corrupt Release files (LP: #46439)
  * Apply --important option to apt-cache depends (LP: #16947) 

  [ Otavio Salvador ]
  * Apply patch from Sami Liedes <sliedes@cc.hut.fi> to reduce the
    number of times we call progress bar updating and debugging
    configuration settings.
  * Apply patch from Sami Liedes <sliedes@cc.hut.fi> to avoid unecessary
    temporary allocations.

 -- Michael Vogt <mvo@debian.org>  Wed, 29 Jul 2009 19:16:22 +0200

apt (0.7.21) unstable; urgency=low

  [ Christian Perrier ]
  * Translations:
    - bg.po. Closes: #513211
    - zh_TW.po. Closes: #513311
    - nb.po. Closes: #513843
    - fr.po. Closes: #520430
    - sv.po. Closes: #518070
    - sk.po. Closes: #520403
    - it.po. Closes: #522222
    - sk.po. Closes: #520403
  
  [ Jamie Strandboge ]
  * apt.cron.daily: catch invalid dates due to DST time changes
    in the stamp files

  [ Michael Vogt ]
  * methods/gpgv.cc:
    - properly check for expired and revoked keys (closes: #433091)
  * apt-pkg/contrib/strutl.cc:
    - fix TimeToStr i18n (LP: #289807)
  * [ABI break] merge support for http redirects, thanks to
    Jeff Licquia and Anthony Towns
  * [ABI break] use int for the package IDs (thanks to Steve Cotton)
  * apt-pkg/pkgcache.cc:
    - do not run "dpkg --configure pkg" if pkg is in trigger-awaited
      state (LP: #322955)
  * methods/https.cc:
    - add Acquire::https::AllowRedirect support
  * Clarify the --help for 'purge' (LP: #243948)
  * cmdline/apt-get.cc
    - fix "apt-get source pkg" if there is a binary package and
      a source package of the same name but from different 
      packages (LP: #330103)

  [ Colin Watson ]
  * cmdline/acqprogress.cc:
    - Call pkgAcquireStatus::Pulse even if quiet, so that we still get
      dlstatus messages on the status-fd (LP: #290234).

 -- Michael Vogt <mvo@debian.org>  Tue, 14 Apr 2009 14:12:51 +0200

apt (0.7.20.2) unstable; urgency=medium

  [ Eugene V. Lyubimkin ]
  * Urgency set to medium due to RC bug fix.
  * doc/apt.ent, apt-get.8.xml:
    - Fix invalid XML entities. (Closes: #514402)

 -- Eugene V. Lyubimkin <jackyf.devel@gmail.com>  Sat, 07 Feb 2009 16:48:21 +0200

apt (0.7.20.1) unstable; urgency=low

  [ Michael Vogt ]
  * apt-pkg/pkgcachegen.cc:
    - fix apt-cache search for localized description 
      (closes: #512110)
  
  [ Christian Perrier ]
  * Translations:
    - fr.po: fix spelling error to "défectueux". Thanks to Thomas Péteul.

 -- Michael Vogt <mvo@debian.org>  Tue, 20 Jan 2009 09:35:05 +0100

apt (0.7.20) unstable; urgency=low

  [ Eugene V. Lyubimkin ]
  * debian/changelog:
    - Fixed place of 'merged install-recommends and install-task branches'
      from 0.6.46.1 to 0.7.0. (Closes: #439866)
  * buildlib/config.{sub,guess}:
    - Renewed. This fixes lintian errors.
  * doc/apt.conf.5.xml, debian/apt-transport-https:
    - Documented briefly 'Acquire::https' group of options. (Closes: #507398)
    - Applied patch from Daniel Burrows to document 'Debug' group of options.
      (Closes: #457265)
    - Mentioned 'APT::Periodic' and 'APT::Archives' groups of options.
      (Closes: #438559)
    - Mentioned '/* ... */' comments. (Closes: #507601)
  * doc/examples/sources.list:
    - Removed obsolete commented non-us deb-src entry, replaced it with
      'deb-src security.debian.org' one. (Closes: #411298)
  * apt-pkg/contrib/mmap.cc:
    - Added instruction how to work around MMap error in MMap error message.
      (Closes: #385674, 436028)
  * COPYING:
    - Actualized. Removed obsolete Qt section, added GPLv2 clause.
      (Closes: #440049, #509337)

  [ Michael Vogt ]
  * add option to "apt-get build-dep" to mark the needed 
    build-dep packages as automatic installed. 
    This is controlled via the value of
    APT::Get::Build-Dep-Automatic and is set "false" by default.  
    Thanks to Aaron Haviland, closes: #448743
  * apt-inst/contrib/arfile.cc:
    - support members ending with '/' as well (thanks to Michal Cihr,
      closes: #500988)

  [ Christian Perrier ]
  * Translations:
    - Finnish updated. Closes: #508449 
    - Galician updated. Closes: #509151
    - Catalan updated. Closes: #509375
    - Vietnamese updated. Closes: #509422
    - Traditional Chinese added. Closes: #510664
    - French corrected (remove awful use of first person) 

 -- Michael Vogt <mvo@debian.org>  Mon, 05 Jan 2009 08:59:20 +0100

apt (0.7.19) unstable; urgency=low

  [ Eugene V. Lyubimkin ]
  * doc/sources.list.5.xml:
    - Mentioned allowed characters in file names in /etc/apt/sources.list.d.
      Thanks to Matthias Urlichs. (Closes: #426913)
  * doc/apt-get.8.xml:
    - Explicitly say that 'dist-upgrade' command may remove packages.
    - Included '-v'/'--version' as a command to synopsis.
  * cmdline/apt-cache.cc:
    - Advanced built-in help. Patch by Andre Felipe Machado. (Closes: #286061)
    - Fixed typo 'GraphVis' -> 'GraphViz'. (Closes: #349038)
    - Removed asking to file a release-critical bug against a package if there
      is a request to install only one package and it is not installable.
      (Closes: #419521)

  [ Michael Vogt ]
    - fix SIGHUP handling (closes: #463030)

  [ Christian Perrier ]
  * Translations:
    - French updated
    - Bulgarian updated. Closes: #505476
    - Slovak updated. Closes: #505483
    - Swedish updated. Closes: #505491
    - Japanese updated. Closes: #505495
    - Korean updated. Closes: #505506
    - Catalan updated. Closes: #505513
    - British English updated. Closes: #505539
    - Italian updated. Closes: #505518, #505683
    - Polish updated. Closes: #505569
    - German updated. Closes: #505614
    - Spanish updated. Closes: #505757
    - Romanian updated. Closes: #505762
    - Simplified Chinese updated. Closes: #505727
    - Portuguese updated. Closes: #505902
    - Czech updated. Closes: #505909
    - Norwegian Bokmål updated. Closes: #505934
    - Brazilian Portuguese updated. Closes: #505949
    - Basque updated. Closes: #506085
    - Russian updated. Closes: #506452 
    - Marathi updated. 
    - Ukrainian updated. Closes: #506545 

 -- Michael Vogt <mvo@debian.org>  Mon, 24 Nov 2008 10:33:54 +0100

apt (0.7.18) unstable; urgency=low

  [ Christian Perrier ]
  * Translations:
    - French updated
    - Thai updated. Closes: #505067

  [ Eugene V. Lyubimkin ]
  * doc/examples/configure-index:
    - Removed obsoleted header line. (Closes: #417638)
    - Changed 'linux-kernel' to 'linux-image'.
  * doc/sources.list.5.xml:
    - Fixed typo and grammar in 'sources.list.d' section. Thanks to
      Timothy G Abbott <tabbott@MIT.EDU>. (Closes: #478098)
  * doc/apt-get.8.xml:
    - Advanced descriptions for 'remove' and 'purge' options.
      (Closes: #274283)
  * debian/rules:
    - Target 'apt' need to depend on 'build-doc'. Thanks for Peter Green.
      Fixes FTBFS. (Closes: #504181)

  [ Michael Vogt ]
  * fix depend on libdb4.4 (closes: #501253)

 -- Michael Vogt <mvo@debian.org>  Fri, 07 Nov 2008 22:13:39 +0100

apt (0.7.17) unstable; urgency=low

  [ Eugene V. Lyubimkin ]
  * debian/control:
    - 'Vcs-Bzr' field is official, used it.
    - Bumped 'Standards-Version' to 3.8.0, no changes needed.
    - Actualized 'Uploaders' field.
  * doc/:
    - Substituded 'apt-archive' with 'apt-ftparchive' in docs.
      Patch based on work of Andre Felipe Machado. (Closes: #350865)
    - Mentioned '/<release>' and '=<version>' for 'apt-get install' and
      '=<version>' for 'apt-get source' in apt-get manpage. Patch based on
      work of Andre Felipe Machado. (Closes: #399673)
    - Mentioned more short options in the apt-get manpage. Documented 'xvcg'
      option in the apt-cache manpage. The part of patch by Andre Felipe
      Machado. (Closes: #176106, #355945)
    - Documented that 'apt-get install' command should be used for upgrading
      some of installed packages. Based on patch by Nori Heikkinen and
      Andre Felipe Machado. (Closes: #267087)
    - Mentioned 'apt_preferences(5)' in apt manpage. (Closes: #274295)
    - Documented 'APT::Default-Release' in apt.conf manpage. (Closes: #430399)
    - APT::Install-Recommends is now true by default, mentioned this in
      configure-index example. (Closes: #463268)
    - Added 'APT::Get::AllowUnauthenticated' to configure-index example.
      (Closes: #320225)
    - Documented '--no-install-recommends' option in apt-get manpage.
      (Closes: #462962)
    - Documented 'Acquire::PDiffs' in apt.conf manpage. (Closes: #376029)
    - Added 'copy', 'rsh', 'ssh' to the list of recognized URI schemes in
      sources.list manpage, as they are already described under in the manpage.
    - Removed notice that ssh/rsh access cannot use password authentication
      from sources.list manpage. Thanks to Steffen Joeris. (Closes: #434894)
    - Added '(x)' to some referrings to manpages in apt-get manpage. Patch by
      Andre Felipe Machado. (Closes: #309893)
    - Added 'dist-upgrade' apt-get synopsis in apt-get manpage.
      (Closes: #323866)

 -- Michael Vogt <mvo@debian.org>  Wed, 05 Nov 2008 13:14:56 +0100

apt (0.7.17~exp4) experimental; urgency=low

  * debian/rules:
    - Fixed lintian warnings "debian/rules ignores make errors".
  * debian/control:
    - Substituted outdated "Source-Version" fields with "binary:Version".
    - Added 'python-apt' to Suggests, as apt-mark need it for work.
    - Drop Debian revision from 'doc-base' build dependency, this fixes
      appropriate lintian warning.
  * debian/libapt-pkg-doc.doc-base.*:
    - Changed section: from old 'Devel' to 'Debian'. This fixes appropriate
      lintian warnings.
  * debian/{postrm,prerm,preinst}:
    - Added 'set -e', fixes lintian warnings
      'maintainer-script-ignores-error'.
  * dselect/makefile:
    - Removed unneeded 'LOCAL' entry. This allows cleaning rule to run smoothly.
  * share/lintian-overrides:
    - Added with override of 'apt must depend on python'. Script 'apt-mark'
      needs apt-python for working and checks this on fly. We don't want
      python in most cases.
  * cmdline/apt-key:
    - Added 'unset GREP_OPTIONS' to the script. This prevents 'apt-key update'
      failure when GREP_OPTIONS contains options that modify grep output.
      (Closes: #428752)

 -- Eugene V. Lyubimkin <jackyf.devel@gmail.com>  Fri, 31 Oct 2008 23:45:17 +0300

apt (0.7.17~exp3) experimental; urgency=low

  * apt-pkg/acquire-item.cc:
    - fix a merge mistake that prevents the fallback to the 
      uncompressed 'Packages' to work correctly (closes: #409284)

 -- Michael Vogt <mvo@debian.org>  Wed, 29 Oct 2008 09:36:24 +0100

apt (0.7.17~exp2) experimental; urgency=low

  [ Eugene V. Lyubimkin ]
  * apt-pkg/acquire-item.cc:
    - Added fallback to uncompressed 'Packages' if neither 'bz2' nor 'gz'
      available. (Closes: #409284)
  * apt-pkg/algorithm.cc:
    - Strip username and password from source URL in error message.
      (Closes: #425150)
  
  [ Michael Vogt ]
  * fix various -Wall warnings

 -- Michael Vogt <mvo@debian.org>  Tue, 28 Oct 2008 18:06:38 +0100

apt (0.7.17~exp1) experimental; urgency=low

  [ Luca Bruno ]
  * Fix typos:
    - apt-pkg/depcache.cc
  * Fix compilation warnings:
    - apt-pkg/acquire.cc
    - apt-pkg/versionmatch.cc
  * Compilation fixes and portability improvement for compiling APT against non-GNU libc
    (thanks to Martin Koeppe, closes: #392063):
    - buildlib/apti18n.h.in:
      + textdomain() and bindtextdomain() must not be visible when --disable-nls
    - buildlib/inttypes.h.in: undefine standard int*_t types
    - Append INTLLIBS to SLIBS:
      + cmdline/makefile
      + ftparchive/makefile
      + methods/makefile
  * doc/apt.conf.5.xml:
    - clarify whether configuration items of apt.conf are case-sensitive
      (thanks to Vincent McIntyre, closes: #345901)

 -- Luca Bruno <lethalman88@gmail.com>  Sat, 11 Oct 2008 09:17:46 +0200

apt (0.7.16) unstable; urgency=low

  [ Luca Bruno ]
  * doc/apt-cache.8.xml:
    - search command uses POSIX regex, and searches for virtual packages too
      (closes: #277536)
  * doc/offline.sgml: clarify remote and target hosts
    (thanks to Nikolaus Schulz, closes: #175940)
  * Fix several typos in docs, translations and debian/changelog
    (thanks to timeless, Nicolas Bonifas and Josh Triplett,
    closes: #368665, #298821, #411532, #431636, #461458)
  * Document apt-key finger and adv commands
    (thanks to Stefan Schmidt, closes: #350575)
  * Better documentation for apt-get --option
    (thanks to Tomas Pospisek, closes: #386579)
  * Retitle the apt-mark.8 manpage (thanks to Justin Pryzby, closes: #471276)
  * Better documentation on using both APT::Default-Release and
    /etc/apt/preferences (thanks to Ingo Saitz, closes: #145575)
  
  [ Michael Vogt ]
  * doc/apt-cache.8.xml:
    - add missing citerefentry

 -- Michael Vogt <mvo@debian.org>  Fri, 10 Oct 2008 23:44:50 +0200

apt (0.7.15) unstable; urgency=low

  * Upload to unstable

 -- Michael Vogt <mvo@debian.org>  Sun, 05 Oct 2008 13:23:47 +0200

apt (0.7.15~exp3) experimental; urgency=low

  [Daniel Burrows]
  * apt-pkg/deb/dpkgpm.cc:
    - Store the trigger state descriptions in a way that does not break
      the ABI.  The approach taken makes the search for a string O(n) rather
      than O(lg(n)), but since n == 4, I do not consider this a major
      concern.  If it becomes a concern, we can sort the static array and
      use std::equal_range().  (Closes: #499322)

  [ Michael Vogt ]
  * apt-pkg/packagemanager.cc, apt-pkg/deb/dpkgpm.cc:
    - move the state file writting into the Go() implementation
      of dpkgpm (closes: #498799)
  * apt-pkg/algorithms.cc:
    - fix simulation performance drop (thanks to Ferenc Wagner
      for reporting the issue)

 -- Michael Vogt <mvo@debian.org>  Wed, 01 Oct 2008 18:09:49 +0200

apt (0.7.15~exp2) experimental; urgency=low

  [ Michael Vogt ]
  * apt-pkg/pkgcachegen.cc:
    - do not add multiple identical descriptions for the same 
      language (closes: #400768)

  [ Program translations ]
  * Catalan updated. Closes: #499462

 -- Michael Vogt <mvo@debian.org>  Tue, 23 Sep 2008 07:29:59 +0200

apt (0.7.15~exp1) experimental; urgency=low

  [ Christian Perrier ]
  * Fix typo in cron.daily script. Closes: #486179

  [ Program translations ]
  * Traditional Chinese updated. Closes: #488526
  * German corrected and completed. Closes: #490532, #480002, #498018
  * French completed
  * Bulgarian updated. Closes: #492473
  * Slovak updated. Closes: #492475
  * Galician updated. Closes: #492794
  * Japanese updated. Closes: #492975
  * Fix missing space in Greek translation. Closes: #493922
  * Greek updated.
  * Brazilian Portuguese updated.
  * Basque updated. Closes: #496754
  * Romanian updated. Closes: #492773, #488361
  * Portuguese updated. Closes: #491790
  * Simplified Chinese updated. Closes: #489344
  * Norwegian Bokmål updated. Closes: #480022
  * Czech updated. Closes: #479628, #497277
  * Korean updated. Closes: #464515
  * Spanish updated. Closes: #457706
  * Lithuanian added. Closes: #493328
  * Swedish updated. Closes: #497496
  * Vietnamese updated. Closes: #497893
  * Portuguese updated. Closes: #498411
  * Greek updated. Closes: #498687
  * Polish updated.

  [ Michael Vogt ]
  * merge patch that enforces stricter https server certificate
    checking (thanks to Arnaud Ebalard, closes: #485960)
  * allow per-mirror specific https settings
    (thanks to Arnaud Ebalard, closes: #485965)
  * add doc/examples/apt-https-method-example.cof
    (thanks to Arnaud Ebalard, closes: #485964)
  * apt-pkg/depcache.cc:
    - when checking for new important deps, skip critical ones
      (closes: #485943)
  * improve apt progress reporting, display trigger actions
  * add DPkg::NoTriggers option so that applications that call
    apt/aptitude (like the installer) defer trigger processing
    (thanks to Joey Hess)
  * doc/makefile:
    - add examples/apt-https-method-example.conf
  
 -- Michael Vogt <mvo@debian.org>  Tue, 16 Sep 2008 21:27:03 +0200

apt (0.7.14) unstable; urgency=low

  [ Christian Perrier ]
  * Mark a message from dselect backend as translatable
    Thanks to Frédéric Bothamy for the patch
    Closes: #322470

  [ Program translations ]
  * Simplified Chinese updated. Closes: #473360
  * Catalan fixes. Closes: #387141
  * Typo fix in Greek translation. Closes: #479122
  * French updated.
  * Thai updated. Closes: #479313
  * Italian updated. Closes: #479326
  * Polish updated. Closes: #479342
  * Bulgarian updated. Closes: #479379
  * Finnish updated. Closes: #479403
  * Korean updated. Closes: #479426
  * Basque updated. Closes: #479452
  * Vietnamese updated. Closes: #479748
  * Russian updated. Closes: #479777, #499029
  * Galician updated. Closes: #479792
  * Portuguese updated. Closes: #479847
  * Swedish updated. Closes: #479871
  * Dutch updated. Closes: #480125
  * Kurdish added. Closes: #480150
  * Brazilian Portuguese updated. Closes: #480561
  * Hungarian updated. Closes: #480662

  [ Otavio Salvador ]
  * Apply patch to avoid truncating of arbitrary files. Thanks to Bryan
    Donlan <bdonlan@fushizen.net> for the patch. Closes: #482476
  * Avoid using dbus if dbus-daemon isn't running. Closes: #438803
  
  [ Michael Vogt ]
  * debian/apt.cron.daily:
    - apply patch based on the ideas of Francesco Poli for better 
      behavior when the cache can not be locked (closes: #459344)

 -- Michael Vogt <mvo@debian.org>  Wed, 28 May 2008 15:19:12 +0200

apt (0.7.13) unstable; urgency=low

  [ Otavio Salvador ]
  * Add missing build-depends back from build-depends-indep field.
    Closes: #478231
  * Make cron script quiet if cache is locked. Thanks to Ted Percival
    <ted@midg3t.net> for the patch. Closes: #459344
  * Add timeout support for https. Thanks to Andrew Martens
    <andrew.martens@strangeloopnetworks.com> for the patch.

  [ Goswin von Brederlow ]
  * Add support for --no-download on apt-get update. Closes: #478517
  
  [ Program translations ]
    - Vietnamese updated. Closes: #479008
    
 -- Otavio Salvador <otavio@debian.org>  Fri, 02 May 2008 14:46:00 -0300

apt (0.7.12) unstable; urgency=low

  [ Michael Vogt ]
  * cmdline/apt-key:
    - add support for a master-keyring that contains signing keys
      that can be used to sign the archive signing keys. This should
      make key-rollover easier.
  * apt-pkg/deb/dpkgpm.cc:
    - merged patch from Kees Cook to fix anoying upper-case display
      on amd64 in sbuild
  * apt-pkg/algorithms.cc: 
    - add APT::Update::Post-Invoke-Success script slot
    - Make the breaks handling use the kill list. This means, that a
      Breaks: Pkg (<< version) may put Pkg onto the remove list.
  * apt-pkg/deb/debmetaindex.cc:
    - add missing "Release" file uri when apt-get update --print-uris
      is run
  * methods/connect.cc:
    - remember hosts with Resolve failures or connect Timeouts
  * cmdline/apt-get.cc:
    - fix incorrect help output for -f (LP: #57487)
    - do two passes when installing tasks, first ignoring dependencies,
      then resolving them and run the problemResolver at the end
      so that it can correct any missing dependencies
  * debian/apt.cron.daily:
    - sleep random amount of time (default within 0-30min) before
      starting the upate to hit the mirrors less hard
  * doc/apt_preferences.5.xml:
    - fix typo
  * added debian/README.source

  [ Christian Perrier ]
  * Fix typos in manpages. Thanks to Daniel Leidert for the fixes
    Closes: #444922
  * Fix syntax/copitalisation in some messages. Thanks to Jens Seidel
    for pointing this and providing the patch.
    Closes: #466845
  * Fix Polish offline translation. Thanks to Robert Luberda for the patch
    and apologies for applying it very lately. Closes: #337758
  * Fix typo in offline.sgml. Closes: #412900

  [ Program translations ]
    - German updated. Closes: #466842
    - Swedish updated.
    - Polish updated. Closes: #469581
    - Slovak updated. Closes: #471341
    - French updated.
    - Bulgarian updated. Closes: #448492
    - Galician updated. Closes: #476839
  
  [ Daniel Burrows ]
  * apt-pkg/depcache.cc:
    - Patch MarkInstall to follow currently satisfied Recommends even
      if they aren't "new", so that we automatically force upgrades
      when the version of a Recommends has been tightened.  (Closes: #470115)
    - Enable more complete debugging information when Debug::pkgAutoRemove
      is set.
  * apt-pkg/contrib/configuration.cc
    - Lift the 1024-byte limit on lines in configuration files.
      (Closes: #473710, #473874)
  * apt-pkg/contrib/strutl.cc:
    - Lift the 64000-byte limit on individual messages parsed by ReadMessages.
      (Closes: #474065)
  * debian/rules:
    - Add missing Build-Depends-Indep on xsltproc, docbook-xsl, and xmlto.

 -- Daniel Burrows <dburrows@debian.org>  Sat, 26 Apr 2008 12:24:35 -0700

apt (0.7.11) unstable; urgency=critical
  
  [ Raise urgency to critical since it fixes a critical but for Debian
    Installer Lenny Beta1 release ]

  [ Program translations ]
    - Vietnamese updated. Closes: #460825
    - Basque updated. Closes: #461166
    - Galician updated. Closes: #461468
    - Portuguese updated. Closes: #464575
    - Korean updated. Closes: #448430
    - Simplified Chinese updated. Closes: #465866

  [ Otavio Salvador ]
  * Applied patch from Robert Millan <rmh@aybabtu.com> to fix the error
    message when gpgv isn't installed, closes: #452640.
  * Fix regression about APT::Get::List-Cleanup setting being ignored,
    closes: #466052.

 -- Otavio Salvador <otavio@debian.org>  Thu, 17 Jan 2008 22:36:46 -0200

apt (0.7.10) unstable; urgency=low

  [ Otavio Salvador ]
  * Applied patch from Mike O'Connor <stew@vireo.org> to add a manpage to
    apt-mark, closes: #430207.
  * Applied patch from Andrei Popescu <andreimpopescu@gmail.com> to add a
    note about some frontends in apt.8 manpage, closes: #438545.
  * Applied patch from Aurelien Jarno <aurel32@debian.org> to avoid CPU
    getting crazy when /dev/null is redirected to stdin (which breaks
    buildds), closes: #452858.
  * Applied patch from Aurelien Jarno <aurel32@debian.org> to fix building
    with newest dpkg-shlibdeps changing the packaging building order and a
    patch from Robert Millan <rmh@aybabtu.com> to fix parallel building,
    closes: #452862.
  * Applied patch from Alexander Winston <alexander.winston@comcast.net>
    to use 'min' as symbol for minute, closes: #219034.
  * Applied patch from Amos Waterland <apw@us.ibm.com> to allow apt to
    work properly in initramfs, closes: #448316.
  * Applied patch from Robert Millan <rmh@aybabtu.com> to make apt-key and
    apt-get to ignore time conflicts, closes: #451328.
  * Applied patch from Peter Eisentraut <peter_e@gmx.net> to fix a
    grammatical error ("manual installed" -> "manually installed"),
    closes: #438136.
  * Fix cron.daily job to not call fail if apt isn't installed, closes:
    #443286.
  * Fix compilation warnings in apt-pkg/cdrom.cc and
    apt-pkg/contrib/configuration.cc.
  * Fix typo in debian/copyright file ("licened" instead of "licensed"),
    closes: #458966.

  [ Program translations ]
    - Basque updated. Closes: #453088
    - Vietnamese updated. Closes: #453774, #459013
    - Japanese updated. Closes: #456909
    - Simplified Chinese updated. Closes: #458039
    - French updated.
    - Norwegian Bokmål updated. Closes: #457917

  [ Michael Vogt ]
  * debian/rules
    - fix https install location
  * debian/apt.conf.daily:
    - print warning if the cache can not be locked (closes: #454561),
      thanks to Bastian Kleineidam
  * methods/gpgv.cc:
    - remove cruft code that caused timestamp/I-M-S issues
  * ftparchive/contents.cc:
    - fix error output
  * apt-pkg/acquire-item.{cc,h}:
    - make the authentication download code more robust against
      servers/proxies with broken If-Range implementations
  * apt-pkg/packagemanager.{cc,h}:
    - propergate the Immediate flag to make hitting the 
      "E: Internal Error, Could not perform immediate configuration (2)"
      harder
  * debian/control:
    - build against libdb-dev (instead of libdb4.4-dev)
  * merged the apt--DoListUpdate branch, this provides a common interface
    for "apt-get update" like operations for the frontends and also provides
    hooks to run stuff in APT::Update::{Pre,Post}-Invoke

  [ Chris Cheney ]
  * ftparchive/contents.cc:
    - support lzma data members
  * ftparchive/multicompress.cc:
    - support lzma output
  
  [ Daniel Burrows ]
  * apt-pkg/contrib/configuration.cc:
    - if RootDir is set, then FindFile and FindDir will return paths
      relative to the directory stored in RootDir, closes: #456457.

  [ Christian Perrier ]
  * Fix wording for "After unpacking...". Thanks to Michael Gilbert
    for the patch. Closes: #260825

 -- Michael Vogt <mvo@debian.org>  Mon, 07 Jan 2008 21:40:47 +0100

apt (0.7.9) unstable; urgency=low

  [ Christian Perrier ]
  * Add several languages to LINGUAS and, therefore, really ship the relevant
    translation:
    Arabic, Dzongkha, Khmer, Marathi, Nepali, Thai
    Thanks to Theppitak Karoonboonyanan for checking this out. Closes: #448321

  [ Program translations ]
    - Korean updated. Closes: #448430
    - Galician updated. Closes: #448497
    - Swedish updated.

  [ Otavio Salvador ]
  * Fix configure script to check for CURL library and headers presense.
  * Applied patch from Brian M. Carlson <sandals@crustytoothpaste.ath.cx>
    to add backward support for arches that lacks pselect support,
    closes: #448406.
  * Umount CD-ROM when calling apt-cdrom ident, except when called with
    -m, closes: #448521.

 -- Otavio Salvador <otavio@debian.org>  Wed, 31 Oct 2007 13:37:26 -0200

apt (0.7.8) unstable; urgency=low

  * Applied patch from Daniel Leidert <daniel.leidert@wgdd.de> to fix
    APT::Acquire::Translation "none" support, closes: #437523.
  * Applied patch from Daniel Burrows <dburrows@debian.org> to add support
    for the Homepage field (ABI break), closes: #447970.
  * Applied patch from Frans Pop <elendil@planet.nl> to fix a trailing
    space after cd label, closes: #448187.

 -- Otavio Salvador <otavio@debian.org>  Fri, 26 Oct 2007 18:20:13 -0200

apt (0.7.7) unstable; urgency=low

  [ Michael Vogt ]
  * apt-inst/contrib/extracttar.cc:
    - fix fd leak for zero size files (thanks to Bill Broadley for
      reporting this bug)
  * apt-pkg/acquire-item.cc:
    - remove zero size files on I-M-S hit
  * methods/https.cc:
    - only send LastModified if we actually have a file
    - send range request with if-range 
    - delete failed downloads
    - delete zero size I-M-S hits
  * apt-pkg/deb/dpkgpm.{cc,h}:
    - merged dpkg-log branch, this lets you specify a 
      Dir::Log::Terminal file to log dpkg output to
      (ABI break)
    - fix parse error when dpkg sends unexpected data
  * merged apt--sha256 branch to fully support the new
    sha256 checksums in the Packages and Release files
    (ABI break)
  * apt-pkg/pkgcachegen.cc:
    - increase default mmap size
  * tests/local-repo:
    - added local repository testcase
  * apt-pkg/acquire.cc:
    - increase MaxPipeDepth for the internal worker<->method
      communication to 1000 for the debtorrent backend
  * make apt build with g++ 4.3
  * fix missing SetExecClose() call when the status-fd is used
  * debian/apt.cron.daily:
    - move unattended-upgrade before apt-get autoclean
  * fix "purge" commandline argument, closes: #133421
    (thanks to Julien Danjou for the patch)
  * cmdline/apt-get.cc:
    - do not change the auto-installed information if a package
      is reinstalled
  * apt-pkg/acquire-item.cc:
    - fix crash in diff acquire code
  * cmdline/apt-mark:
    - Fix chmoding after have renamed the extended-states file (LP: #140019)
      (thanks to Laurent Bigonville)
  * apt-pkg/depcache.cc:
    - set "APT::Install-Recommends" to true by default (OMG!)
  * debian/apt.cron.daily:
    - only run the cron job if apt-get check succeeds (LP: #131719)
  
  [ Program translations ]
    - French updated
    - Basque updated. Closes: #436425
    - Fix the zh_CN translator's name in debian/changelog for 0.7.2
      Closes: #423272
    - Vietnamese updated. Closes: #440611
    - Danish updated. Closes: #441102
    - Thai added. Closes: #442833
    - Swedish updated.
    - Galician updated. Closes: #446626

  [ Otavio Salvador ]
  * Add hash support to copy method. Thanks Anders Kaseorg by the patch
    (closes: #436055)
  * Reset curl options and timestamp between downloaded files. Thanks to
    Ryan Murray <rmurray@debian.org> for the patch (closes: #437150)
  * Add support to apt-key to export keys to stdout. Thanks to "Dwayne
    C. Litzenberger" <dlitz@dlitz.net> for the patch (closes: #441942)
  * Fix compilation warnings:
    - apt-pkg/indexfile.cc: conversion from string constant to 'char*';
    - apt-pkg/acquire-item.cc: likewise;
    - apt-pkg/cdrom.cc: '%lu' expects 'long unsigned int', but argument
      has type 'size_t';
    - apt-pkg/deb/dpkgpm.cc: initialization order and conversion from
      string constant to 'char*';
    - methods/gpgv.cc: conversion from string constant to 'char*';
    - methods/ftp.cc: likewise;
    - cmdline/apt-extracttemplates.cc: likewise;
    - apt-pkg/deb/debmetaindex.cc: comparison with string literal results
      in unspecified behaviour;
  * cmdline/apt-get.cc: adds 'autoremove' as a valid comment to usage
    statement of apt-get (closes: #445468).
  * cmdline/apt-get.cc: really applies Julien Danjou <acid@debian.org>
    patch to add 'purge' command line argument (closes: #133421).

  [ Ian Jackson ]
  * dpkg-triggers: Deal properly with new package states.

  [ Colin Watson ]
  * apt-pkg/contrib/mmap.cc:
    - don't fail if msync() returns > 0
 
 -- Michael Vogt <mvo@debian.org>  Tue, 23 Oct 2007 14:58:03 +0200

apt (0.7.6) unstable; urgency=low

  * Applied patch from Aurelien Jarno <aurel32@debian.org> to fix wrong
    directory downloading on non-linux architectures (closes: #435597)

 -- Otavio Salvador <otavio@debian.org>  Wed, 01 Aug 2007 19:49:51 -0300

apt (0.7.5) unstable; urgency=low

  [ Otavio Salvador ]
  * Applied patch from Guillem Jover <guillem@debian.org> to use
    dpkg-architecture to get the host architecture (closes: #407187)
  * Applied patch from Guillem Jover <guillem@debian.org> to add
    support to add lzma support (closes: #408201)

  [ Michael Vogt ]
  * apt-pkg/depcache.cc:
    - support a list of sections for:
      APT::Install-Recommends-Sections
      APT::Never-MarkAuto-Sections
  * methods/makefile:
    - install lzma symlink method (for full lzma support)
  * debian/control:
    - suggest "lzma"

 -- Otavio Salvador <otavio@ossystems.com.br>  Wed, 25 Jul 2007 20:16:46 -0300

apt (0.7.4) unstable; urgency=low

  [ Michael Vogt ]
  * cmdline/apt-get.cc:
    - fix in the task-install code regexp (thanks to Adam Conrad and
      Colin Watson)
    - support task removal too: apt-get remove taskname^
      (thanks to Matt Zimmerman reporting this problem)

  [ Otavio Salvador ]
  * Fix a typo on 0.7.3 changelog entry about g++ (7.3 to 4.3)
  * Fix compilation warnings:
    - apt-pkg/contrib/configuration.cc: wrong argument type;
    - apt-pkg/deb/dpkgpm.cc: wrong signess;
    - apt-pkg-acquire-item.cc: wrong signess and orderned initializers;
    - methods/https.cc:
      - type conversion;
      - unused variable;
      - changed SetupProxy() method to void;
  * Simplified HttpMethod::Fetch on http.cc removing Tail variable;
  * Fix pipeline handling on http.cc (closes: #413324)
  * Fix building to properly support binNMUs. Thanks to Daniel Schepler
    <schepler@math.unipd.it> by the patch (closes: #359634)
  * Fix example for Install-{Recommends,Suggests} options on
    configure-index example file. Thanks to Peter Eisentraut
    <peter_e@gmx.net> by the patch (closes: #432223)

  [ Christian Perrier ]
  * Basque translation update. Closes: ##423766
  * Unfuzzy formerly complete translations
  * French translation update
  * Re-generate PO(T) files
  * Spanish translation update
  * Swedish translation update

 -- Otavio Salvador <otavio@debian.org>  Tue, 24 Jul 2007 09:55:50 -0300

apt (0.7.3) unstable; urgency=low

  * fixed compile errors with g++ 4.3 (thanks to 
    Daniel Burrows, closes: #429378)
  * fixes in the auto-mark code (thanks to Daniel
    Burrows)
  * fix FTBFS by changing build-depends to
    libcurl4-gnutls-dev (closes: #428363)
  * cmdline/apt-get.cc:
    - fix InstallTask code when a pkgRecord ends 
      with a single '\n' (thanks to Soren Hansen for reporting)
  * merged from Christian Perrier:
        * vi.po: completed to 532t, again. Closes: #429899
        * gl.po: completed to 532t. Closes: #429506
        * vi.po: completed to 532t. Closes: #428672
        * Update all PO and the POT. Gives 514t14f4u for formerly
          complete translations
        * fr.po: completed to 532t
        * ku.po, uk.po, LINGUAS: reintegrate those translations
          which disappeared from the BZR repositories

 -- Michael Vogt <mvo@debian.org>  Sun, 01 Jul 2007 12:31:29 +0200

apt (0.7.2-0.1) unstable; urgency=low

  * Non-maintainer upload.
  * Build-depend on libcurl4-gnutls-dev instead of the obsolete
    libcurl3-gnutls-dev.  Closes: #428363.

 -- Steve Langasek <vorlon@debian.org>  Thu, 28 Jun 2007 18:46:53 -0700

apt (0.7.2) unstable; urgency=low
  
  * merged the debian/experimental changes back
    into the debian/sid branch
  * merged from Christian Perrier:
    * mr.po: New Marathi translation  Closes: #416806
    * zh_CN.po: Updated by Kov Chai  Closes: #416822
    * tl.po: Updated by Eric Pareja   Closes: #416638
    * gl.po: Updated by Jacobo Tarrio
	     Closes: #412828
    * da.po: Updated by Claus Hindsgaul
	     Closes: #409483
    * fr.po: Remove a non-breakable space for usability
	     issues. Closes: #408877
    * ru.po: Updated Russian translation. Closes: #405476
    * *.po: Unfuzzy after upstream typo corrections
  * buildlib/archtable:
    - added support for sh3/sh4 (closes: #424870)
    - added support for m32r (closes: #394096)
  * buildlib/systemtable:
    - added support for lpia
  * configure.in:
    - check systemtable for architecture mapping too
  * fix error in AutocleanInterval, closes: #319339
    (thanks to Israel G. Lugo for the patch)
  * add "purge" commandline argument, closes: #133421)
    (thanks to Julien Danjou for the patch)
  * add "purge" commandline argument, closes: #133421)
    (thanks to Julien Danjou for the patch)
  * fix FTBFS with gcc 4.3, closes: #417090
    (thanks to Martin Michlmayr for the patch)
  * add --dsc-only option, thanks to K. Richard Pixley
  * Removed the more leftover #pragma interface/implementation
    closes: #306937 (thanks to Andreas Henriksson for the patch)
  
 -- Michael Vogt <mvo@debian.org>  Wed, 06 Jun 2007 23:19:50 +0200

apt (0.7.1) experimental; urgency=low

  * ABI library name change because it's built against
    new glibc
  * implement SourceVer() in pkgRecords 
     (thanks to Daniel Burrows for the patch!)
  * apt-pkg/algorithm.cc:
    - use clog for all debugging
    - only increase the score of installed applications if they 
      are not obsolete 
    - fix resolver bug on removal triggered by weak-dependencies 
      with or-groups
  * methods/http.cc:
    - send apt version in User-Agent
  * apt-pkg/deb/debrecords.cc:
    - fix SHA1Hash() return value
  * apt-pkg/cdrom.cc:
    - only unmount if APT::CDROM::NoMount is false
  * methods/cdrom.cc:  
    - only umount if it was mounted by the method before
  * po/gl.po:
    - fix error translation that causes trouble to lsb_release
  * apt-pkg/acquire-item.cc:
    - if decompression of a index fails, delete the index 
  * apt-pkg/acquire.{cc,h}:
    - deal better with duplicated sources.list entries (avoid
      double queuing of  URLs) - this fixes hangs in bzip/gzip
  * merged from Christian Perrier:
    * mr.po: New Marathi translation  Closes: #416806
    * zh_CN.po: Updated by Eric Pareja  Closes: #416822
    * tl.po: Updated by Eric Pareja   Closes: #416638
    * gl.po: Updated by Jacobo Tarrio
             Closes: #412828
    * da.po: Updated by Claus Hindsgaul
             Closes: #409483
    * fr.po: Remove a non-breakable space for usability
             issues. Closes: #408877
    * ru.po: Updated Russian translation. Closes: #405476
    * *.po: Unfuzzy after upstream typo corrections
    * vi.po: Updated to 515t. Closes: #426976
    * eu.po: Updated to 515t. Closes: #423766
    * pt.po: 515t. Closes: #423111
    * fr.po: Updated by Christian Perrier
    * Update all PO and the POT. Gives 513t2f for formerly
      complete translations
  * apt-pkg/policy.cc:
    - allow multiple packages (thanks to David Foerster)

 -- Michael Vogt <mvo@debian.org>  Wed,  2 May 2007 13:43:44 +0200

apt (0.7.0) experimental; urgency=low

  * Package that contains all the new features
  * Removed all #pragma interface/implementation
  * Branch that contains all the new features:
  * translated package descriptions
  * task install support
  * automatic dependency removal (thanks to Daniel Burrows)
  * merged support for the new dpkg "Breaks" field 
    (thanks to Ian Jackson)
  * handle network failures more gracefully on "update"
  * support for unattended-upgrades (via unattended-upgrades
    package)
  * added apt-transport-https method
  * merged "install-recommends" branch (ABI break): 
    - new "--install-recommends"
    - install new recommends on "upgrade" if --install-recommends is 
      given
    - new "--fix-policy" option to install all packages with unmet
      important dependencies (usefull with --install-recommends to
      see what not-installed recommends are on the system)
    - fix of recommended packages display (only show CandidateVersion
      fix or-group handling)
  * merged "install-task" branch (use with "apt-get install taskname^")

 -- Michael Vogt <mvo@debian.org>  Fri, 12 Jan 2007 20:48:07 +0100

apt (0.6.46.4-0.1) unstable; urgency=emergency
  
  * NMU
  * Fix broken use of awk in apt-key that caused removal of the wrong keys
    from the keyring. Closes: #412572

 -- Joey Hess <joeyh@debian.org>  Mon, 26 Feb 2007 16:00:22 -0500

apt (0.6.46.4) unstable; urgency=high

  * ack NMU (closes: #401017)
  * added apt-secure.8 to "See also" section
  * apt-pkg/deb/dpkgpm.cc:
    - added "Dpkg::StopOnError" variable that controls if apt
      will abort on errors from dpkg
  * apt-pkg/deb/debsrcrecords.{cc,h}:
    - make the Buffer grow dynmaically (closes: #400874)
  * Merged from Christian Perrier bzr branch:
    - uk.po: New Ukrainian translation: 483t28f3u
    - el.po: Update to 503t9f2u
    - de.po: Updates and corrections.
  * apt-pkg/contrib/progress.cc:
    - OpProgress::CheckChange optimized, thanks to Paul Brook
      (closes: #398381)
  * apt-pkg/contrib/sha256.cc:
    - fix building with noopt

 -- Michael Vogt <mvo@debian.org>  Thu,  7 Dec 2006 10:49:50 +0100

apt (0.6.46.3-0.2) unstable; urgency=high

  * Non-maintainer upload with permission of Michael Vogt.
  * Fix FTBFS on most arches (regression from the fix of #400874)

 -- Andreas Barth <aba@not.so.argh.org>  Tue,  5 Dec 2006 15:51:22 +0000 
  
apt (0.6.46.3-0.1) unstable; urgency=high

  * Non-maintainer upload with permission of Michael Vogt.
  * Fix segfault at apt-get source. Closes: #400874
  * Add apt-key update in postinst, so that debian-archive-keyring doesn't
    need to depend on apt >= 0.6. Closes: #401114
  * Don't double-queue pdiff files. Closes: #401017
  
 -- Andreas Barth <aba@not.so.argh.org>  Tue,  5 Dec 2006 10:34:56 +0000

apt (0.6.46.3) unstable; urgency=low

  * apt-pkg/deb/dpkgpm.cc:
    - make progress reporting robust against multiline error
      messages 

  * Merged from Christian Perrier bzr branch:
    - ca.po: Updated to 514t
    - be.po: Updated to 514t
    - it.po: Updated to 514t
    - hu.po: Updated to 514t
    - zh_TW.po: Updated to 514t
    - ar.po: Updated to 293t221u.
    - ru.po: Updated to 514t. Closes: #392466
    - nb.po: Updated to 514t. Closes: #392466
    - pt.po: Updated to 514t. Closes: #393199
    - fr.po: One spelling error corrected: s/accÃ¨der/accÃ©der
    - km.po: Updated to 514t.
    - ko.po: Updated to 514t.
    - bg.po: Updated to 514t.
    - de.po: Updated to 514t.
    - en_GB.po: Updated to 514t.

 -- Michael Vogt <mvo@debian.org>  Thu,  2 Nov 2006 11:37:58 +0100

apt (0.6.46.2) unstable; urgency=low

  * debian/control:
    - depend on debian-archive-keyring to offer clean upgrade path 
      (closes: #386800)
  * Merged from Christian Perrier bzr branch:
    - es.po: Updated to 514t. Closes: #391661
    - da.po: Updated to 514t. Closes: #391424
    - cs.po: Updated. Closes: #391064
    - es.po: Updated to 514t. Closes: #391661
    - da.po: Updated to 514t. Closes: #391424

 -- Michael Vogt <mvo@debian.org>  Wed, 11 Oct 2006 09:03:15 +0200

apt (0.6.46.1) unstable; urgency=low

  * methods/gzip.cc:
    - deal with empty files 
  * Applied patch from Daniel Schepler to make apt bin-NMU able.
    (closes: bug#359634)
  * rebuild against current g++ because of:
    http://gcc.gnu.org/bugzilla/show_bug.cgi?id=29289
    (closes: #390189)
  * fix broken i18n in the dpkg progress reporting, thanks to 
    Frans Pop and Steinar Gunderson. (closes: #389261)
  * Merged from Christian Perrier bzr branch:
    * fi.po: Updated to 514t. Closes: #390149
    * eu.po: Updated to 514t. Closes: #389725
    * vi.po: Updated to 514t. Closes: #388555
  * make the internal buffer in pkgTagFile grow dynamically
    (closes: #388708)
  
 -- Michael Vogt <mvo@debian.org>  Mon,  2 Oct 2006 20:42:20 +0200

apt (0.6.46) unstable; urgency=low

  * debian/control:
    - switched to libdb4.4 for building (closes: #381019)
  * cmdline/apt-get.cc:
    - show only the recommends/suggests for the candidate-version, not for all
      versions of the package (closes: #257054)
    - properly handle recommends/suggests or-groups when printing the list of
      suggested/recommends packages (closes: #311619)
  * methods/http.cc:
    - check more careful for incorrect proxy settings (closes: #378868)
  * methods/gzip.cc:
    - don't hang when /var is full (closes: #341537), thanks to
      Luis Rodrigo Gallardo Cruz for the patch
  * doc/examples/sources.list:
    - removed non-us.debian.org from the example (closes: #380030,#316196)
  * Merged from Christian Perrier bzr branch:
    * ro.po: Updated to 514t. Closes: #388402
    * dz.po: Updated to 514t. Closes: #388184
    * it.po: Fixed typos. Closes: #387812
    * ku.po: New kurdish translation. Closes: #387766
    * sk.po: Updated to 514t. Closes: #386851
    * ja.po: Updated to 514t. Closes: #386537
    * gl.po: Updated to 514t. Closes: #386397
    * fr.po: Updated to 516t.
    * fi.po: Updated to 512t. Closes: #382702
  * share/archive-archive.gpg:
    - removed the outdated amd64 and debian-2004 keys
  * apt-pkg/tagfile.cc:
    - applied patch from Jeroen van Wolffelaar to make the tags
      caseinsensitive (closes: #384182)
    - reverted MMap use in the tagfile because it does not work 
      across pipes (closes: #383487) 
  
 -- Michael Vogt <mvo@debian.org>  Thu, 21 Sep 2006 10:25:03 +0200

apt (0.6.45) unstable; urgency=low

  * apt-pkg/contrib/sha256.cc:
    - fixed the sha256 generation (closes: #378183)
  * ftparchive/cachedb.cc:
    - applied patch from Anthony Towns to fix Clean() function
      (closes: #379576)
  * doc/apt-get.8.xml:
    - fix path to the apt user build (Closes: #375640)
  * doc/apt-cache.8.xml:
    - typo (Closes: #376408)
  * apt-pkg/deb/dpkgpm.cc:
    - make progress reporting more robust against multiline error
      messages (first half of a fix for #374195)
  * doc/examples/configure-index:
    - document Debug::pkgAcquire::Auth     
  * methods/gpgv.cc:
    - deal with gpg error "NODATA". Closes: #296103, Thanks to 
      Luis Rodrigo Gallardo Cruz for the patch
  * apt-inst/contrib/extracttar.cc:
    - fix for string mangling, closes: #373864
  * apt-pkg/acquire-item.cc:
    - check for bzip2 in /bin (closes: #377391)
  * apt-pkg/tagfile.cc:
    - make it work on non-mapable files again, thanks 
      to James Troup for confirming the fix (closes: #376777)
  * Merged from Christian Perrier bzr branch:
    * ko.po: Updated to 512t. Closes: #378901
    * hu.po: Updated to 512t. Closes: #376330
    * km.po: New Khmer translation: 506t6f. Closes: #375068
    * ne.po: New Nepali translation: 512t. Closes: #373729
    * vi.po: Updated to 512t. Closes: #368038
    * zh_TW.po: Remove an extra %s in one string. Closes: #370551
    * dz.po: New Dzongkha translation: 512t
    * ro.po: Updated to 512t
    * eu.po: Updated
    * eu.po: Updated
  * fix apt-get dist-upgrade
  * fix warning if no /var/lib/apt/extended_states is present
  * don't download Translations for deb-src sources.list lines
  * apt-pkg/tagfile.cc:
    - support not-mmapable files again

 -- Michael Vogt <mvo@debian.org>  Thu, 27 Jul 2006 00:52:05 +0200

apt (0.6.44.2exp1) experimental; urgency=low

  * added support for i18n of the package descriptions
  * added support for aptitude like auto-install tracking (a HUGE
    HUGE thanks to Daniel Burrows who made this possible) 
  * synced with the http://people.debian.org/~mvo/bzr/apt/debian-sid branch
  * build from http://people.debian.org/~mvo/bzr/apt/debian-experimental

 -- Michael Vogt <mvo@debian.org>  Mon,  3 Jul 2006 21:50:31 +0200

apt (0.6.44.2) unstable; urgency=low

  * apt-pkg/depcache.cc:
    - added Debug::pkgDepCache::AutoInstall (thanks to infinity)
  * apt-pkg/acquire-item.cc:
    - fix missing chmod() in the new aquire code 
      (thanks to Bastian Blank, Closes: #367425)
  * merged from 
    http://www.perrier.eu.org/debian/packages/d-i/level4/apt-main:
    * sk.po: Completed to 512t
    * eu.po: Completed to 512t
    * fr.po: Completed to 512t
    * sv.po: Completed to 512t
    * Update all PO and the POT. Gives 506t6f for formerly
      complete translations

 -- Michael Vogt <mvo@debian.org>  Wed, 14 Jun 2006 12:00:57 +0200

apt (0.6.44.1-0.1) unstable; urgency=low

  * Non-maintainer upload.
  * Don't give an error when parsing empty Packages/Sources files.
    (Closes: #366931, #367086, #370160)

 -- Steinar H. Gunderson <sesse@debian.org>  Fri,  9 Jun 2006 00:52:21 +0200

apt (0.6.44.1) unstable; urgency=low

  * apt-pkg/acquire-item.cc:
    - fix reversed logic of the "Acquire::PDiffs" option
  * merged from 
    http://www.perrier.eu.org/debian/packages/d-i/level4/apt-main:
    - po/LINGUAS: added "bg" Closes: #360262
    - po/gl.po: Galician translation update. Closes: #366849
    - po/hu.po: Hungarian translation update. Closes: #365448
    - po/cs.po: Czech translation updated. Closes: #367244
  * apt-pkg/contrib/sha256.cc:
    - applied patch to fix unaligned access problem. Closes: #367417
      (thanks to David Mosberger)

 -- Michael Vogt <mvo@debian.org>  Tue, 16 May 2006 21:51:16 +0200

apt (0.6.44) unstable; urgency=low

  * apt-pkg/acquire.cc: don't show ETA if it is 0 or absurdely large
  * apt-pkg/contrib/sha256.{cc,h},hashes.{cc,h}: support for sha256 
    (thanks to Anthony Towns)
  * ftparchive/cachedb.{cc,h},writer.{cc,h}: optimizations 
    (thanks to Anthony Towns)
  * apt pdiff support from experimental merged
  * apt-pkg/deb/dpkgpm.cc: wording fixes (thanks to Matt Zimmerman)
  * apt-pkg/deb/dpkgpm.cc: 
    - wording fixes (thanks to Matt Zimmerman)
    - fix error in dpkg interaction (closes: #364513, thanks to Martin Dickopp)
  * apt-pkg/tagfile.{cc,h}:
    - use MMap to read the entries (thanks to Zephaniah E. Hull for the
      patch) Closes: #350025
  * Merge from http://www.perrier.eu.org/debian/packages/d-i/level4/apt-main:
  	* bg.po: Added, complete to 512t. Closes: #360262
  * doc/apt-ftparchive.1.xml:
    - fix documentation for "SrcPackages" -> "Sources" 
      (thanks to Bart Martens for the patch, closes: #307756)
  * debian/libapt-pkg-doc.doc-base.cache:
    - remove broken charackter from description (closes: #361129)
  * apt-inst/deb/dpkgdb.cc, methods/gpgv.cc: 
    - i18n fixes (closes: #349298)
  * debian/postinst: dont fail on not available
    /usr/share/doc/apt/examples/sources.list (closes: #361130)
  * methods/ftp.cc:
    - unlink empty file in partial if the download failed because
      the file is missing on the server (closes: #316337)
  * apt-pkg/deb/debversion.cc:
    - treats a version string with explicit zero epoch equal
      than the same without epoch (Policy 5.6.12, closes: #363358)
      Thanks to Lionel Elie Mamane for the patch
  
 -- Michael Vogt <mvo@debian.org>  Mon,  8 May 2006 22:28:53 +0200

apt (0.6.43.3) unstable; urgency=low

  * Merge bubulle@debian.org--2005/apt--main--0 up to patch-186:
    * ca.po: Completed to 512t. Closes: #351592
    * eu.po: Completed to 512t. Closes: #350483
    * ja.po: Completed to 512t. Closes: #349806
    * pl.po: Completed to 512t. Closes: #349514
    * sk.po: Completed to 512t. Closes: #349474
    * gl.po: Completed to 512 strings Closes: #349407
    * sv.po: Completed to 512 strings Closes: #349210
    * ru.po: Completed to 512 strings Closes: #349154
    * da.po: Completed to 512 strings Closes: #349084
    * fr.po: Completed to 512 strings
    * vi.po: Completed to 511 strings  Closes: #348968
    * zh_CN.po: Completed to 512t. Closes: #353936
    * it.po: Completed to 512t. Closes: #352803
    * pt_BR.po: Completed to 512t. Closes: #352419
    * LINGUAS: Add Welsh
    * *.po: Updated from sources (512 strings)
  * apt-pkg/deb/deblistparser.cc:
    - don't explode on a DepCompareOp in a Provides line, but warn about
      it and ignore it otherwise (thanks to James Troup for reporting it)
  * cmdline/apt-get.cc:
    - don't lock the lists directory in DoInstall, breaks --print-uri 
      (thanks to James Troup for reporting it)
  * debian/apt.dirs: create /etc/apt/sources.list.d 
  * make apt-cache madison work without deb-src entries (#352583)
  * cmdline/apt-get.cc: only run the list-cleaner if a update was 
    successfull

 -- Michael Vogt <mvo@debian.org>  Wed, 22 Feb 2006 10:13:04 +0100

apt (0.6.43.2) unstable; urgency=low

  * Merge bubulle@debian.org--2005/apt--main--0 up to patch-166:
    - en_GB.po, de.po: fix spaces errors in "Ign " translations Closes: #347258
    - makefile: make update-po a pre-requisite of clean target so
    	        that POT and PO files are always up-to-date
    - sv.po: Completed to 511t. Closes: #346450
    - sk.po: Completed to 511t. Closes: #346369
    - fr.po: Completed to 511t
    - *.po: Updated from sources (511 strings)
    - el.po: Completed to 511 strings Closes: #344642
    - da.po: Completed to 511 strings Closes: #348574
    - es.po: Updated to 510t1f Closes: #348158
    - gl.po: Completed to 511 strings Closes: #347729
    - it.po: Yet another update Closes: #347435
  * added debian-archive-keyring to the Recommends (closes: #347970)
  * fixed message in apt-key to install debian-archive-keyring 
  * typos fixed in apt-cache.8 (closes: #348348, #347349)
  * add patch to fix http download corruption problem (thanks to
    Petr Vandrovec, closes: #280844, #290694)

 -- Michael Vogt <mvo@debian.org>  Thu, 19 Jan 2006 00:06:33 +0100

apt (0.6.43.1) unstable; urgency=low

  * Merge bubulle@debian.org--2005/apt--main--0 up to patch-148:
    * fr.po: Completed to 510 strings
    * it.po: Completed to 510t
    * en_GB.po: Completed to 510t
    * cs.po: Completed to 510t
    * zh_CN.po: Completed to 510t
    * el.po: Updated to 510t
    * vi.po: Updated to 383t93f34u
    * tl.po: Completed to 510 strings (Closes: #344306)
    * sv.po: Completed to 510 strings (Closes: #344056)
    * LINGUAS: disabled Hebrew translation. (Closes: #313283)
    * eu.po: Completed to 510 strings (Closes: #342091)
  * apt-get source won't download already downloaded files again
    (closes: #79277)
  * share/debian-archive.gpg: new 2006 ftp-archive signing key added
    (#345891)
  * redownload the Release file if IMS-Hit and gpg failure
  * deal with multiple signatures on a Release file

 -- Michael Vogt <mvo@debian.org>  Fri,  6 Jan 2006 01:17:08 +0100

apt (0.6.43) unstable; urgency=medium

  * Merge bubulle@debian.org--2005/apt--main--0 up to patch-132:  
    * zh_CN.po: Completed to 510 strings(Closes: #338267)
    * gl.po: Completed to 510 strings (Closes: #338356)
  * added support for "/etc/apt/sources.list.d" directory 
    (closes: #66325)
  * make pkgDirStream (a bit) more complete
  * fix bug in pkgCache::VerIterator::end() (thanks to Daniel Burrows)
    (closes: #339533)
  * pkgAcqFile is more flexible now (closes: #57091)
  * support a download rate limit for http (closes: #146877)
  * included lots of the speedup changes from #319377
  * add stdint.h to contrib/md5.h (closes: #340448)
  * ABI change, library name changed (closes: #339147)
  * Fix GNU/kFreeBSD crash on non-existing server file (closes: #317718)
  * switch to libdb4.3 in build-depends
  
 -- Michael Vogt <mvo@debian.org>  Tue, 29 Nov 2005 00:17:07 +0100

apt (0.6.42.3) unstable; urgency=low

  * Merge bubulle@debian.org--2005/apt--main--0 up to patch-129:
    - patch-118: Russian translation update by Yuri Kozlov (closes: #335164)
    - patch-119: add update-po as a pre-req for binary (closes: #329910)
    - patch-121: Complete French translation
    - patch-125: Fixed localization of y/n questions in German translation 
                 (closes: #337078)
    - patch-126: Swedish translation update (closes: #337163)
    - patch-127: Complete Tagalog translation (closes: #337306)
    - patch-128: Danish translation update (closes: #337949)
    - patch-129: Basque translation update (closes: #338101)
  * cmdline/apt-get.cc:
    - bufix in FindSrc  (closes: #335213, #337910)
  * added armeb to archtable (closes: #333599)
  * with --allow-unauthenticated use the old fallback behaviour for
    sources (closes: #335112)
   
 -- Michael Vogt <mvo@debian.org>  Wed,  9 Nov 2005 07:22:31 +0100

apt (0.6.42.2) unstable; urgency=high

  * NMU (approved by maintainer)
  * Add AMD64 archive signing key to debian-archive.gpg (closes: #336500).
  * Add big-endian arm (armeb) support (closes: #333599).
  * Priority high to get the AMD key into testing ASAP.

 -- Frans Pop <fjp@debian.org>  Sun, 30 Oct 2005 21:29:11 +0100
 
apt (0.6.42.1) unstable; urgency=low

  * fix a incorrect example in the apt_prefrences man page
    (thanks to Filipus Klutiero, closes: #282918)
  * apt-pkg/pkgrecords.cc:
    - revert patch from last version, it causes trouble on alpha 
      and ia64 (closes: #335102, #335103)
  * cmdline/apt-get.cc:
    - be extra carefull in FindSrc (closes: #335213)

 -- Michael Vogt <mvo@debian.org>  Sat, 22 Oct 2005 23:44:35 +0200

apt (0.6.42) unstable; urgency=low

  * apt-pkg/cdrom.cc:
    - unmount the cdrom when apt failed to locate any package files
  * allow cdrom failures and fallback to other sources in that case
    (closes: #44135)
  * better error text when dpkg-source fails 
  * Merge bubulle@debian.org--2005/apt--main--0 up to patch-115:
    - patch-99: Added Galician translation
    - patch-100: Completed Danish translation (Closes: #325686)
    - patch-104: French translation completed
    - patch-109: Italian translation completed
    - patch-112: Swedish translation update 
    - patch-115: Basque translation completed (Closes: #333299)
  * applied french man-page update (thanks to Philippe Batailler)
    (closes: #316638, #327456)
  * fix leak in the mmap code, thanks to Daniel Burrows for the
    patch (closes: #250583)
  * support for apt-get [build-dep|source] -t (closes: #152129)
  * added "APT::Authentication::TrustCDROM" option to make the life
    for the installer people easier (closes: #334656)
  * fix crash in apt-ftparchive (thanks to Bastian Blank for the patch)
    (closes: #334671)
  * apt-pkg/contrib/md5.cc:
    - fix a alignment problem on sparc64 that gives random bus errors
      (thanks to Fabbione for providing a test-case)
  * init the default ScreenWidth to 79 columns by default 
    (Closes: #324921)
  * cmdline/apt-cdrom.cc: 
    - fix some missing gettext() calls (closes: #334539)
  * doc/apt-cache.8.xml: fix typo (closes: #334714)

 -- Michael Vogt <mvo@debian.org>  Wed, 19 Oct 2005 22:02:09 +0200

apt (0.6.41) unstable; urgency=low

  * improved the support for "error" and "conffile" reporting from
    dpkg, added the format to README.progress-reporting
  * added README.progress-reporting to the apt-doc package
  * improved the network timeout handling, if a index file from a 
    sources.list times out or EAI_AGAIN is returned from getaddrinfo, 
    don't try to get the other files from that entry
  * Support architecture-specific extra overrides
    (closes: #225947). Thanks to  Anthony Towns for idea and
    the patch, thanks to Colin Watson for testing it.
  * Javier Fernandez-Sanguino Pen~a:
    - Added a first version of an apt-secure.8 manpage, and modified
      apt-key and apt.end accordingly. Also added the 'update'
      argument to apt-key which was previously not documented 
      (Closes: #322120)
  * Andreas Pakulat:
    - added example apt-ftparchive.conf file to doc/examples 
      (closes: #322483)
  * Fix a incorrect example in the man-page (closes: #282918)
  * Fix a bug for very long lines in the apt-cdrom code (closes: #280356)
  * Fix a manual page bug (closes: #316314)
  * Do md5sum checking for file and cdrom method (closes: #319142)
  * Change pkgPolicy::Pin from private to protected to let subclasses
    access it too (closes: #321799)
  * add default constructor for PrvIterator (closes: #322267)
  * Reread status configuration on debSystem::Initialize() 
    (needed for apt-proxy, thanks to Otavio for this patch)
  
 -- Michael Vogt <mvo@debian.org>  Mon,  5 Sep 2005 22:59:03 +0200

apt (0.6.40.1) unstable; urgency=low

  * bugfix in the parsing code for the apt<->dpkg communication. apt 
    crashed when dpkg sends the same state more than once under certain
    conditions
  * 0.6.40 breaks the ABI but I accidentally didn't change the soname :/

 -- Michael Vogt <mvo@debian.org>  Fri,  5 Aug 2005 13:24:58 +0200

apt (0.6.40) unstable; urgency=low

  * Patch from Jordi Mallach to mark some additional strings for translation
  * Updated Catalan translation from Jordi Mallach
  * Merge from bubulle@debian.org--2005/apt--main--0:
    - Update pot and merge with *.po
    - Updated French translation, including apt-key.fr.8
  * Restore changelog entries from the 0.6.x series that went to Debian
    experimental
  * Merge michael.vogt@ubuntu.com--2005/apt--progress-reporting--0
    - Provide an interface for progress reporting which can be used by
      (e.g.) base-config

 -- Matt Zimmerman <mdz@debian.org>  Thu, 28 Jul 2005 11:57:32 -0700

apt (0.6.39) unstable; urgency=low

  * Welsh translation update: daf@muse.19inch.net--2005/apt--main--0--patch-6
  * Merge mvo's changes from 0.6.36ubuntu1:
    michael.vogt@ubuntu.com--2005/apt--mvo--0--patch-32
  * Merge aggregated translation updates:
    bubulle@debian.org--2005/apt--main--0
  * Update priority of apt-utils to important, to match the override file
  * Install only one keyring on each branch (Closes: #316119)

 -- Matt Zimmerman <mdz@debian.org>  Tue, 28 Jun 2005 11:51:09 -0700

apt (0.6.38) unstable; urgency=low

  * Merge michael.vogt@ubuntu.com--2005/apt--fixes--0--patch-6, a workaround
    for the French man pages' failure to build
  * Branch Debian and Ubuntu
    - apt.postinst, apt-key: use the appropriate keyring
    - debian/rules: install all keyrings
  * Add the current Debian archive signing key (4F368D5D) to
    debian-archive.gpg
  * make pinning on the "component" work again (using the section of the 
    archive, we don't use per-section Release files anymore with apt-0.6)
    (closes ubuntu #9935)
  
 -- Matt Zimmerman <mdz@debian.org>  Sat, 25 Jun 2005 09:51:00 -0700

apt (0.6.37) breezy; urgency=low

  * Merge bubulle@debian.org--2005/apt--main--0 up to patch-81
    - patch-66: Italian update
    - patch-71: French update
    - patch-73: Basque update
    - patch-74: Hebrew update
    - patch-76: Correct Hebrew translation (Closes: #306658)
    - patch-77: French man page update
    - patch-79: Correct syntax errors in Hebrew translation
    - patch-81: Portuguese update
  * Fix build of French man pages (now using XML, not SGML)
  * Add Welsh translation from Dafydd Harries
    (daf@muse.19inch.net--2005/apt--main--0--patch-1)
  * Change debian/bugscript to use #!/bin/bash (Closes: #313402)
  * Fix a incorrect example in the man-page (closes: #282918)

 -- Matt Zimmerman <mdz@ubuntu.com>  Tue, 24 May 2005 14:38:25 -0700

apt (0.6.36ubuntu1) breezy; urgency=low

  * make it possible to write a cache-control: no-cache header even if
    no proxy is set to support transparent proxies (closes ubuntu: #10773)

  * Merge otavio@debian.org--2005/apt--fixes--0.6:
    - Fix comment about the need of xmlto while building from Arch;
    - Fix StatStore struct on cachedb.h to use time_t and then fix a compile
      warning;
    - Lock database at start of DoInstall routine to avoid concurrent
      runs of install/remove and update commands (Closes: #194467)
    - Fix warnings while compiling with GCC 4.0 compiler  

 -- Michael Vogt <michael.vogt@ubuntu.com>  Mon, 23 May 2005 11:57:53 +0200

apt (0.6.36) experimental; urgency=low

  * Merge apt--mvo--0:
    - apt-pkg/acquire-item.cc:
      added "Acquire::BrokenProxy" that will force apt to always 
      re-get the Release.gpg file (for broken proxies)
    - debian/apt.cron.daily:
      MinAge is defaulting to 2 days now to prevent over-aggresive removal 
    - apt-pkg/cdrom.cc:
      honor "Acquire::gpgv::Options" when verifying the signature (Ubuntu #8496)
 
 -- Michael Vogt <mvo@debian.org>  Thu, 31 Mar 2005 20:37:11 +0200

apt (0.6.35) hoary; urgency=low

  * Merge apt--mvo--0 (incorporates 0.6.34ubuntu1):
    - Implement MaxSize and MaxAge in apt.cron.daily, to prevent the cache
      from growing too large (Ubuntu #6761)
    - some comments about the pkgAcqMetaSig::Custom600Headers() added
    - use gpg --with-colons
    - commented the ftp no_proxy unseting in methods/ftp.cc
    - added support for "Acquire::gpgv::options" in methods/gpgv.cc
  * Merge bubulle@debian.org--2005/apt--main--0
    - Make capitalization more consistent
    - Un-fuzzy translations resulting from capitalization changes
    - Italian translation update

 -- Matt Zimmerman <mdz@ubuntu.com>  Mon,  7 Mar 2005 20:08:33 -0800

apt (0.6.34) hoary; urgency=low

  * Add missing semicolon to configure-index (Closes: #295773)
  * Update build-depends on gettext to 0.12 (Closes: #295077)
  * Merge from bubulle@debian.org--2005/apt--main--0 to get
    translation updates

 -- Matt Zimmerman <mdz@ubuntu.com>  Fri,  4 Mar 2005 16:13:15 -0800

apt (0.6.33) hoary; urgency=low

  * Merge michael.vogt@ubuntu.com--2005/apt--mvo--0 (through patch-6)
    - patch-1: cosmetic changes (whitespace, "Apt::GPGV->APT::GPGV")
    - patch-2: (doc) documentation for gpgv
    - patch-3: (doc) new config variables added configure-index
    - patch-4: pkgAcquire::Run() pulse intervall can be configured
    - patch-5: fix for apt-get update removing Release.gpg files (#6865)
    - patch-6: change the path scoring in apt-cdrom, prefer pathes without
      symlinks

 -- Matt Zimmerman <mdz@ubuntu.com>  Sat, 26 Feb 2005 15:21:17 -0800

apt (0.6.32) hoary; urgency=low

  * Merge michael.vogt@ubuntu.com--2005/apt--mvo--0 (patch-1)
    - Implement Acquire::gpgv::options (Ubuntu bug#6283)

 -- Matt Zimmerman <mdz@ubuntu.com>  Tue,  8 Feb 2005 19:31:15 -0800

apt (0.6.31) hoary; urgency=low

  * Matt Zimmerman
    - Remove debugging output from apt.cron.daily (no one noticed?)
    - Apply patch from Anthony Towns to allow SHA1Summation to process a file
      descriptor until EOF, rather than requiring that the length of input be
      specified (Closes: #291338)
    - Fix build/install of Polish offline documentation, based on patch from
      Christian Perrier (Closes: #270404)
  * Michael Vogt
    - apt-cdrom.cc seperated into frontend (cmdline/apt-cdrom.cc and library
      apt-pkg/cdrom.{cc,h}) (Ubuntu #5668)

 -- Matt Zimmerman <mdz@ubuntu.com>  Fri,  4 Feb 2005 10:23:01 -0800

apt (0.6.30) unstable; urgency=low

  * Add ppc64 to buildlib/archtable
  * Merge michael.vogt@canonical.com--2004/apt--status-fd--0
    - Support preserving dpkg status file descriptor, to support
      better integration with synaptic
  
 -- Matt Zimmerman <mdz@ubuntu.com>  Wed, 19 Jan 2005 00:26:01 -0800

apt (0.6.29) hoary; urgency=low

  * Merge apt--mvo--0 (0.6.27ubuntu4)
  

 -- Matt Zimmerman <mdz@canonical.com>  Tue, 28 Dec 2004 17:18:02 -0800

apt (0.6.28) hoary; urgency=low

  * Merge apt--mvo--0
  * Rebuild source to get rid of arch metadata and temporary files in
    0.6.27ubuntu3

 -- Matt Zimmerman <mdz@canonical.com>  Thu, 23 Dec 2004 18:53:16 -0800

apt (0.6.27ubuntu4) hoary; urgency=low

  * remove old sig-file in partial/ before starting to fetch a new sig-file
    (see ubuntu #4769 for the rational)
  * added apt-key update method (uses ubuntu-keyring)
  * documented the "--allow-unauthenticated" switch
  * added DEB_BUILD_PROG_OPTS to debian/rules (additonal options can be 
    passed to DEB_BUILD_PROG like "-S")

 -- Michael Vogt <mvo@debian.org>  Thu, 23 Dec 2004 11:12:51 +0100

apt (0.6.27ubuntu3) hoary; urgency=low

  * added a exact dependency from libapt-pkg-dev to the apt version it was
    build with

 -- Michael Vogt <mvo@debian.org>  Wed, 15 Dec 2004 09:56:32 +0100

apt (0.6.27ubuntu2) hoary; urgency=low

  * fixed a bug in the rule file that happend during the big 0.5->0.6 merge

 -- Michael Vogt <mvo@debian.org>  Tue, 14 Dec 2004 12:14:25 +0100

apt (0.6.27ubuntu1) hoary; urgency=low

  * chmod 755 /usr/bin/apt-key
  * don't display a error when a apt-get update don't find a 
    Packages.bz2/Sources.bz2 file

 -- Michael Vogt <mvo@debian.org>  Mon, 13 Dec 2004 18:40:21 +0100

apt (0.6.27) hoary; urgency=low

  * Merge apt--authentication--0 branch
    - Implement gpg authentication for package repositories (Closes: #203741)
    - Also includes Michael Vogt's fixes
  * Merge apt--misc-abi-changes--0 branch
    - Use pid_t throughout to hold process IDs (Closes: #226701)
    - Import patch from Debian bug #195510: (Closes: #195510)
      - Make Simulate::Describe and Simulate::ShortBreaks private member
        functions
      - Add a parameter (Candidate) to Describe to control whether the
        candidate version is displayed
      - Pass an appropriate value for Candidate everywhere Describe is called

 -- Matt Zimmerman <mdz@canonical.com>  Mon, 13 Dec 2004 01:03:11 -0800

apt (0.6.25) experimental; urgency=low

  * Fix handling of two-part sources for sources.list deb-src entries in
    the same way that deb entries were fixed

 -- Matt Zimmerman <mdz@debian.org>  Wed,  9 Jun 2004 05:29:50 -0700

apt (0.6.24) experimental; urgency=low

  * YnPrompt fixes were inadvertently left out, include them (Closes:
    #249251)

 -- Matt Zimmerman <mdz@debian.org>  Sun, 16 May 2004 14:18:53 -0700

apt (0.6.23) experimental; urgency=low

  * Remove obsolete pkgIterator::TargetVer() (Closes: #230159)
  * Reverse test in CheckAuth to match new prompt (Closes: #248211)

 -- Matt Zimmerman <mdz@debian.org>  Sun,  9 May 2004 21:01:58 -0700

apt (0.6.22) experimental; urgency=low

  * Merge 0.5.25
  * Make the unauthenticated packages prompt more intuitive (yes to
    continue, default no), but require --force-yes in addition to
    --assume-yes in order to override

 -- Matt Zimmerman <mdz@debian.org>  Fri, 19 Mar 2004 13:55:35 -0800

apt (0.6.21) experimental; urgency=low

  * Merge 0.5.24

 -- Matt Zimmerman <mdz@debian.org>  Tue, 16 Mar 2004 22:52:34 -0800

apt (0.6.20) experimental; urgency=low

  * Merge 0.5.23

 -- Matt Zimmerman <mdz@debian.org>  Thu, 26 Feb 2004 17:17:02 -0800

apt (0.6.19) experimental; urgency=low

  * Merge 0.5.22
  * Convert apt-key(8) to docbook XML

 -- Matt Zimmerman <mdz@debian.org>  Mon,  9 Feb 2004 15:44:49 -0800

apt (0.6.18) experimental; urgency=low

  * Add new Debian Archive Automatic Signing Key to the default keyring
    (existing keyrings are not updated; do that yourself)

 -- Matt Zimmerman <mdz@debian.org>  Sat, 17 Jan 2004 17:04:30 -0800

apt (0.6.17) experimental; urgency=low

  * Merge 0.5.21
  * Handle more IMS stuff correctly

 -- Matt Zimmerman <mdz@debian.org>  Fri, 16 Jan 2004 10:54:25 -0800

apt (0.6.16) experimental; urgency=low

  * Fix some cases where the .gpg file could be left in place when it is
    invalid

 -- Matt Zimmerman <mdz@debian.org>  Fri,  9 Jan 2004 09:22:15 -0800

apt (0.6.15) experimental; urgency=low

  * s/Debug::Acquire::gpg/&v/
  * Honor the [vendor] syntax in sources.list again (though it is not
    presently used for anything)
  * Don't ship vendors.list(5) since it isn't used yet
  * Revert change from 0.6.10; it was right in the first place and the
    problem was apparently something else.  Archive = Suite.

 -- Matt Zimmerman <mdz@debian.org>  Mon,  5 Jan 2004 17:43:01 -0800

apt (0.6.14) experimental; urgency=low

  * Merge 0.5.20

 -- Matt Zimmerman <mdz@debian.org>  Sun,  4 Jan 2004 11:09:21 -0800

apt (0.6.13) experimental; urgency=low

  * Merge 0.5.19

 -- Matt Zimmerman <mdz@debian.org>  Sat,  3 Jan 2004 16:22:31 -0800

apt (0.6.12) experimental; urgency=low

  * Have pkgAcquireIndex calculate an MD5 sum if one is not provided by
    the method (as with file: and copy:).  Local repositories
  * Fix warning about dist name mismatch to actually print what it was
    expecting
  * Don't expect any particular distribution name for two-part
    sources.list entries
  * Merge 0.5.18

 -- Matt Zimmerman <mdz@debian.org>  Fri,  2 Jan 2004 13:59:00 -0800

apt (0.6.11) experimental; urgency=low

  * Support IMS requests of Release.gpg and Release
  * This required API changes, bump the libapt-pkg version
  * Copy local Release files into Dir::State::Lists
  * Set IndexFile attribute when retrieving Release and Release.gpg so
    that the appropriate Cache-Control headers are sent

 -- Matt Zimmerman <mdz@debian.org>  Fri,  2 Jan 2004 10:46:17 -0800

apt (0.6.10) experimental; urgency=low

  * Use "Codename" (woody, sarge, etc.) to supply the value of the
    "Archive" package file attribute, used to match "release a=" type
    pins, rather than "Suite" (stable, testing, etc.)

 -- Matt Zimmerman <mdz@debian.org>  Thu,  1 Jan 2004 16:56:47 -0800

apt (0.6.9) experimental; urgency=low

  * Another tagfile workaround

 -- Matt Zimmerman <mdz@debian.org>  Thu,  1 Jan 2004 13:56:08 -0800

apt (0.6.8) experimental; urgency=low

  * Add a config option and corresponding command line option
    (--allow-unauthenticated) to apt-get, to make buildd operators happy
    (Closes: #225648)

 -- Matt Zimmerman <mdz@debian.org>  Wed, 31 Dec 2003 08:28:04 -0800

apt (0.6.7) experimental; urgency=low

  * Forgot to revert part of the changes to tagfile in 0.6.4.  Hopefully
    will fix segfaults for some folks.

 -- Matt Zimmerman <mdz@debian.org>  Wed, 31 Dec 2003 08:01:28 -0800

apt (0.6.6) experimental; urgency=low

  * Restore the ugly hack I removed from indexRecords::Load which set the
    pkgTagFile buffer size to (file size)+256.  This is concealing a bug,
    but I can't fix it right now.  This should fix the segfaults that
    folks are seeing with 0.6.[45].

 -- Matt Zimmerman <mdz@debian.org>  Mon, 29 Dec 2003 18:11:13 -0800

apt (0.6.5) experimental; urgency=low

  * Move the authentication check into a separate function in apt-get
  * Fix display of unauthenticated packages when they are in the cache
    (Closes: #225336)

 -- Matt Zimmerman <mdz@debian.org>  Sun, 28 Dec 2003 16:47:57 -0800

apt (0.6.4) experimental; urgency=low

  * Use the top-level Release file in LoadReleaseInfo, rather than looking
    for the per-section ones (which aren't downloaded anymore).  This
    unbreaks release pinning, including the NotAutomatic bit used by
    project/experimental
  * Use FileFd::Size() rather than a separate stat() call in
    LoadReleaseInfo
  * Fix pkgTagFile to leave a little extra room at the end of the buffer
    to append the record separator if it isn't present
  * Change LoadReleaseInfo to use "Suite" rather than "Archive", to match
    the Debian archive's dist-level Release files

 -- Matt Zimmerman <mdz@debian.org>  Sun, 28 Dec 2003 15:55:55 -0800

apt (0.6.3) experimental; urgency=low

  * Fix MetaIndexURI for flat ("foo/") sources

 -- Matt Zimmerman <mdz@debian.org>  Sun, 28 Dec 2003 12:11:56 -0800

apt (0.6.2) experimental; urgency=low

  * Add space between package names when multiple unauthenticated packages
    are being installed (Closes: #225212)
  * Provide apt-key with a secret keyring and a trustdb, even though we
    would never use them, because it blows up if it doesn't have them
  * Fix typo in apt-key(8) (standard input is '-', not '/')

 -- Matt Zimmerman <mdz@debian.org>  Sat, 27 Dec 2003 13:01:40 -0800

apt (0.6.1) experimental; urgency=low

  * Merge apt 0.5.17
  * Rearrange Release file authentication code to be more clear
  * If Release is present, but Release.gpg is not, don't forget to still
    queue Packages files
  * Convert distribution "../project/experimental" to "experimental" for
    comparison purposes
  * Make a number of Release file errors into warnings; for now, it is OK
    not to have a codename, for example.  We mostly care about checksums
    for now

 -- Matt Zimmerman <mdz@debian.org>  Fri, 26 Dec 2003 15:12:47 -0800

apt (0.6.0) experimental; urgency=low

  * Signature verification support patch ("apt-secure") from Colin Walters
    <walters@debian.org> and Isaac Jones <ijones@syntaxpolice.org>.  This
    implements:
     - Release signature verification (Release.gpg)
     - Packages, Sources md5sum verification against Release
     - Closes: #203741
  * Make some modifications to signature verification support:
    - Release.gpg is always retrieved and verified if present, rather than
      requiring that sources be configured as secure
    - Print a hint about installing gnupg if exec(gpgv) fails
    - Remove obsolete pkgAcqIndexRel
    - Move vendors.list stuff into a separate module (vendorlist.{h,cc})
    - If any files about to be retrieved are not authenticated, issue a
      warning to the user and require confirmation
    - Fix a heap corruption bug in pkgSrcRecords::pkgSrcRecords()
  * Suggests: gnupg
  * Install a keyring in /usr/share/apt/debian-archive.gpg containing an
    initial set of Debian archive signing keys to seed /etc/apt/trusted.gpg
  * Add a new tool, apt-key(8) used to manage the keyring

 -- Matt Zimmerman <mdz@debian.org>  Fri, 26 Dec 2003 08:27:19 -0800

apt (0.5.32) hoary; urgency=low

  * Call setlocale in the methods, so that the messages are properly
    localised (Closes: #282700)
  * Implement support for bzip2-compressed debs (data.tar.bz2)

 -- Matt Zimmerman <mdz@canonical.com>  Sat, 11 Dec 2004 09:05:52 -0800

apt (0.5.31) unstable; urgency=low

  * New Romanian translation from Sorin Batariuc <sorin@bonbon.net>
    (Closes: #281458)
  * Merge changes from Hoary (0.5.30,0.5.30ubuntu2]
  * Fix the example in apt_preferences(5) to match the text
    (Closes: #222267)
  * Add APT::Periodic::Autoclean setting, to allow "apt-get autoclean" to
    be run periodically.  This is useful with
    APT::Periodic::Download-Upgradeable-Packages, and defaults to the same
    value, so that the cache size is bounded

 -- Matt Zimmerman <mdz@debian.org>  Tue, 23 Nov 2004 12:53:04 -0800

apt (0.5.30ubuntu2) hoary; urgency=low

  * bzip2 is now "Suggested" and it will detect if bzip2 is installed 
    and only then trying to get Packages.bz2

 -- Michael Vogt <mvo@debian.org>  Fri, 19 Nov 2004 12:00:39 +0100

apt (0.5.30ubuntu1) hoary; urgency=low

  * Need to Depend: bzip2 or Packages.bz2 fail.

 -- LaMont Jones <lamont@canonical.com>  Thu, 18 Nov 2004 12:51:05 -0700

apt (0.5.30) hoary; urgency=low

  * Patch from Michael Vogt to enable Packages.bz2 use, with a fallback to
    Packages.gz if it is not present (Closes: #37525)

 -- Matt Zimmerman <mdz@debian.org>  Mon, 15 Nov 2004 12:57:28 -0800

apt (0.5.29) unstable; urgency=low

  * Don't hardcode paths in apt.cron.daily
  * Add to apt.cron.daily the capability to pre-download upgradeable
    packages
  * Place timestamp files in /var/lib/apt/periodic, rather than
    /var/lib/apt itself
  * Standardize debhelper files a bit
    - Create all directories in debian/dirs rather than creating some on
      the dh_installdirs command line
    - Rename debian/dirs to debian/apt.dirs, debian/examples to
      debian/apt.examples

 -- Matt Zimmerman <mdz@debian.org>  Sat, 13 Nov 2004 17:58:07 -0800

apt (0.5.28) hoary; urgency=low

  * Translation updates:
    - Updated Hungarian from Kelemen Gábor <kelemeng@gnome.hu> (Closes: #263436)
    - Updated Greek from George Papamichelakis (Closes: #265004)
    - Updated Simplified Chinese from Tchaikov (Closes: #265190)
    - Updated French by Christian Perrier (Closes: #265816)
    - Updated Japanese by Kenshi Muto (Closes: #265630)
    - Updated Catalan from Jordi Mallach
    - Updated Dutch from Bart Cornelis (Closes: #268258, #278697)
    - Updated Portuguese from Miguel Figueiredo (Closes: #268265)
    - Updated Polish from Robert Luberda <robert@debian.org> (Closes: #268451)
    - Updated Danish from Claus Hindsgaul (Closes: #269417)
    - Updated Norwegian Nynorsk from Håvard Korsvoll <korsvoll@skulelinux.no>
      (Closes: #269965)
    - Updated Russian from Yuri Kozlov <yuray@id.ru> (Closes: #271104)
    - Updated Italian from Samuele Giovanni Tonon <samu@debian.org>
      (Closes: #275083)
    - Updated Brazilian Portuguese from Andre Luis Lopes (Closes: #273944)
    - Updated Slovak from Peter Mann (Closes: #279481)
  * APT::Get::APT::Get::No-List-Cleanup -> APT::Get::List-Cleanup in apt-get.cc
    (Closes: #267266)
  * Merge Ubuntu changes:
    - Set default Dpkg::MaxArgs to 1024, and Dpkg::MaxArgBytes to 32k.
      Needed to work around ordering bugs when installing a large number of
      packages
    - Patch from Michael Vogt to add an optional cron job which
      can run apt-get update periodically
  * Add arch-build target to debian/rules

 -- Matt Zimmerman <mdz@debian.org>  Sat, 13 Nov 2004 15:52:20 -0800

apt (0.5.27) unstable; urgency=high

  * Sneak in a bunch of updated translations before the freeze
    (no code changes)
  * Translation updates:
    - New Finnish translation from Tapio Lehtonen <tale@debian.org>
      (Closes: #258999)
    - New Bosnian translation from Safir Šećerović <sapphire@linux.org.ba>
      (Closes: #254201)
    - Fix Italian incontrario (Closes: #217277)
    - Updated Spanish from Ruben Porras (Closes: #260483)
    - Updated Danish from Claus Hindsgaul (Closes: #260569)
    - Updated Slovak from Peter Mann (Closes: #260627)
    - Updated Portuguese from Miguel Figueiredo (Closes: #261423)
  * Bring configure-index up to date with documented options, patch from
    Uwe Zeisberger <zeisberg@informatik.uni-freiburg.de> (Closes: #259540)
  * Note in apt.conf(5) that configure-index does not contain strictly
    default values, but also examples
  * Add Polish translation of offline.sgml (Closes: #259229)

 -- Matt Zimmerman <mdz@debian.org>  Thu, 29 Jul 2004 09:30:12 -0700

apt (0.5.26) unstable; urgency=low

  * Translation updates:
    - Spanish update from Ruben Porras <nahoo82@telefonica.net> (Closes: #248214)
    - Sync Spanish apt(8) (Closes: #249241)
    - French update from Christian Perrier <bubulle@debian.org> (Closes: #248614)
    - New Slovak translation from Peter Mann <Peter.Mann@tuke.sk> (Closes: #251676)
    - Czech update from Miroslav Kure <kurem@upcase.inf.upol.cz> (Closes: #251682)
    - pt_BR update from Andre Luis Lopes <andrelop@debian.org> (Closes: #251961)
    - German translation of apt(8) from Helge Kreutzmann <kreutzm@itp.uni-hannover.de>
      (Closes: #249453)
    - pt update from Miguel Figueiredo <elmig@debianpt.org> (Closes: #252700)
    - New Hebrew translation from Lior Kaplan <webmaster@guides.co.il>
      (Closes: #253182)
    - New Basque translation from Piarres Beobide Egaña <pi@beobide.net>
      (Vasco - Euskara - difficult language, Closes: #254407) and already a
      correction (Closes: #255760)
    - Updated Brazilian Portuguese translation from
      Guilherme de S. Pastore <gpastore@colband.com.br> (Closes: #256396)
    - Updated Greek translation (complete now) from
      George Papamichelakis <george@step.gr> (Closes: #256797)
    - New Korean translation from Changwoo Ryu <cwryu@debian.org>
      (Closes: #257143)
    - German translation now available in two flavours: with Unicode usage and
      without (related to #228486, #235759)
  * Update apt-get(8) to reflect the fact that APT::Get::Only-Source will
    affect apt-get build-dep as well as apt-get source
  * Remove aborted remnants of a different method of implementing DEB_BUILD_OPTIONS
    from debian/rules
  * Fix typo in error message when encountering unknown type in source list
    (Closes: #253217)
  * Update k*bsd-gnu arch names in buildlib/ostable (Closes: #253532)
  * Add amd64 to buildlib/archtable (Closes: #240896)
  * Have configure output a more useful error message if the architecture
    isn't in archtable

 -- Matt Zimmerman <mdz@debian.org>  Thu,  8 Jul 2004 15:53:28 -0700

apt (0.5.25) unstable; urgency=low

  * Patch from Jason Gunthorpe to remove arbitrary length limit on Binary
    field in SourcesWriter::DoPackage
  * Fix typo in apt-cache(8) (Closes: #238578)
  * Fix obsolete reference to bug(1) in stub apt(8) man page
    (Closes: #245923)
  * Fix typo in configure-index (RecruseDepends -> RecurseDepends)
    (Closes: #246550)
  * Support DEB_BUILD_OPTIONS=noopt in debian/rules
    (Closes: #244293)
  * Increase length of line buffer in ReadConfigFile to 1024 chars;
    detect if a line is longer than that and error out
    (Closes: #244835)
  * Suppress a signed/unsigned warning in apt-cache.cc:DisplayRecord
  * Build apt-ftparchive with libdb4.2 rather than libdb2
    - Patch from Clint Adams to do most of the work
    - Build-Depends: s/libdb2-dev/libdb4.2-dev/
    - Add AC_PREREQ(2.50) to configure.in
    - Use db_strerror(err) rather than GlobalError::Errno (which uses strerror)
    - Add note to NEWS.Debian about upgrading old databases
  * Attempt to fix problems with chunked encoding by stripping only a single CR
    (Closes: #152711)
  * Modify debian/rules cvs-build to use cvs export, to avoid picking up
    junk files from the working directory
  * Add lang=fr attribute to refentry section of
    apt-extracttemplates.fr.1.sgml and apt-sortpkgs.fr.1.sgml so they are
    correctly built
  * Remove extraneous '\' characters from <command> tags in
    apt_preferences.fr.5.sgml
  * Translation updates:
    - Updated Swedish translation from Peter Karlsson <peter@softwolves.pp.se>
      (Closes: #238943)
    - New Slovenian translation from Jure Čuhalev <gandalf@owca.info>
      (closes: #239785)
    - New Portuguese translation from Miguel Figueiredo <elmig@debianpt.org>
      (closes: #240074)
    - Updated Spanish translation from Ruben Porras <nahoo82@telefonica.net>
    - Updated Spanish translation of man pages from Ruben Porras
      <nahoo82@telefonica.net>
    - Updated Simplified Chinese translation from "Carlos Z.F. Liu" <carlos_liu@yahoo.com>
      (Closes: #241971)
    - Updated Russian translation from Dmitry Astapov <adept@despammed.com>
      (Closes: #243959)
    - Updated Polish translation from Marcin Owsiany <porridge@debian.org>
      (Closes: #242388)
    - Updated Czech translation from Miroslav Kure <kurem@upcase.inf.upol.cz>
      (Closes: #244369)
    - Updated Japanese translation from Kenshi Muto <kmuto@debian.org>
      (Closes: #244176)
    - Run make -C po update-po to update .po files
    - Updated French translation from Christian Perrier <bubulle@debian.org>
      (Closes: #246925)
    - Updated Danish translation from Claus Hindsgaul <claus_h@image.dk>
      (Closes: #247311)

 -- Matt Zimmerman <mdz@debian.org>  Sat,  8 May 2004 12:52:20 -0700

apt (0.5.24) unstable; urgency=low

  * Updated Czech translation from Miroslav Kure <kurem@upcase.inf.upol.cz>
    (Closes: #235822)
  * Updated French translation from Christian Perrier <bubulle@debian.org>
    (Closes: #237403)
  * Updates to XML man pages from richard.bos@xs4all.nl
  * Updated Danish translation from Claus Hindsgaul <claus_h@image.dk>
    (Closes: #237771)
  * Updated Greek translation from Konstantinos Margaritis
    <markos@debian.org>
    (Closes: #237806)
  * Updated Spanish translation from Ruben Porras <nahoo82@telefonica.net>
    (Closes: #237863)
  * Updated pt_BR translation from Andre Luis Lopes <andrelop@debian.org>
    (Closes: #237960)
  * Regenerate .pot file (Closes: #237892)
  * Updated Polish translation from Marcin Owsiany <porridge@debian.org>
    (Closes: #238333)
  * In pkgAcquire::Shutdown(), set the status of fetching items to
    StatError to avoid a sometimes large batch of error messages
    (Closes: #234685)
  * Implement an ugly workaround for the 10000-character limit on the
    Binaries field in debSrcRecordParser, until such time as some things
    can be converted over to use STL data types (ABI change) (Closes: #236688)
  * Increase default tagfile buffer from 32k to 128k; this arbitrary limit
    should also be removed someday (Closes: #174945)
  * Checked against Standards-Version 3.6.1 (no changes)

 -- Matt Zimmerman <mdz@debian.org>  Tue, 16 Mar 2004 22:47:55 -0800

apt (0.5.23) unstable; urgency=low

  * Cosmetic updates to XML man pages from Richard Bos <radoeka@xs4all.nl>
  * Use the 'binary' target rather than 'all' so that the ssh and bzip2
    symlinks are created correctly (thanks to Adam Heath)
    (Closes: #214842)
  * Updated Simplified Chinese translation of message catalog from Tchaikov
    <chaisave@263.net> (Closes: #234186)
  * Change default for Acquire::http::max-age to 0 to prevent index files
    being out of sync with each other (important with Release.gpg)
  * Add an assert() to make sure that we don't overflow a fixed-size
    buffer in the very unlikely event that someone adds 10 packaging
    systems to apt (Closes: #233678)
  * Fix whitespace in French translation of "Yes, do as I say!", which
    made it tricky to type, again.  Thanks to Sylvain Pasche
    <sylvain.pasche@switzerland.org> (Closes: #234494)
  * Print a slightly clearer error message if no packaging systems are
    available (Closes: #233681)
  * Point to Build-Depends in COMPILING (Closes: #233669)
  * Make debian/rules a bit more consistent in a few places.
    Specifically, always use -p$@ rather than an explicit package name,
    and always specify it first, and use dh_shlibdeps -l uniformly rather
    than sometimes changing LD_LIBRARY_PATH directly
  * Document unit for Cache-Limit (bytes) (Closes: #234737)
  * Don't translate "Yes, do as I say!" in Chinese locales, because it can
    be difficult to input (Closes: #234886)

 -- Matt Zimmerman <mdz@debian.org>  Thu, 26 Feb 2004 17:08:14 -0800

apt (0.5.22) unstable; urgency=low

  * Updated French translation of man pages from Philippe Batailler
    <philippe.batailler@free.fr> (Closes: #203119)
  * Initialize StatusFile in debSystem (Closes: #229791)
  * Fix apt-get's suggests/recommends printing, which was skipping every
    other dependency due to both using GlobOr and incrementing the DepIterator
    (Closes: #229722)
  * Restore SIGINT/SIGQUIT handlers to their old values (rather than
    SIG_DFL) after invoking dpkg (Closes: #229854)
  * Updated Dutch translation of message catalog from cobaco
    <cobaco@linux.be> (Closes: #229601)
  * Catalan translation from Antoni Bella, Matt Bonner and Jordi Mallach
    (Closes: #230102)
  * Simplified Chinese translation of message catalog from "Carlos
    Z.F. Liu" <carlos_liu@yahoo.com> (Closes: #230960)
  * Replace SGML manpages with XML man pages from richard.bos@xs4all.nl
    (Closes: #230687)
  * Updated Spanish translation of man pages from Ruben Porras
    <nahoo82@telefonica.net> (Closes: #231539)
  * New Czech translation of message catalog from Miroslav Kure
    <kurem@upcase.inf.upol.cz> (Closes: #231921)

 -- Matt Zimmerman <mdz@debian.org>  Mon,  9 Feb 2004 12:44:54 -0800

apt (0.5.21) unstable; urgency=low

  * Patch from Eric Wong <normalperson@yhbt.net> to include apt18n.h after
    other headers to avoid breaking locale.h when setlocale() is defined
    as an empty macro.  This was not a problem on Debian, but broke
    compilation on Solaris. (Closes: #226509)
  * Updated French translation from Pierre Machard <pmachard@debian.org>
    (Closes: #226886)
  * Add colons to apt-get's "kept back"/"upgraded"/"downgraded" messages
    (Closes: #226813)
  * Fix typo in apt-cache(8) (Closes: #226351)
  * Clearer error message in place of "...has no available version, but
    exists in the database" (Closes: #212203)
  * Patch from Oliver Kurth <oku@masqmail.cx> to use AC_CACHE_VAL for
    GLIBC_VER to make cross-compilation easier (Closes: #221528)
  * Add example preferences file (Closes: #220799)
  * Updated Greek translation from Konstantinos Margaritis <markos@debian.org>
    (Closes: #227205)
  * Updated Spanish translation of man pages from Ruben Porras
    <nahoo82@telefonica.net> (Closes: #227729)

 -- Matt Zimmerman <mdz@debian.org>  Fri, 16 Jan 2004 10:54:39 -0800

apt (0.5.20) unstable; urgency=low

  * Fixed German translations of "Suggested" from Christian Garbs
    <debian@cgarbs.de> (Closes: #197960)
  * Add an "apt-cache madison" command with an output format similar to
    the katie tool of the same name (but less functionality)
  * Fix debSourcesIndex::Describe() to correctly say "Sources" rather than
    "Packages"

 -- Matt Zimmerman <mdz@debian.org>  Sat,  3 Jan 2004 23:42:50 -0800

apt (0.5.19) unstable; urgency=low

  * Fix Packages::Extensions support in apt-ftparchive generate
    (Closes: #225453)

 -- Matt Zimmerman <mdz@debian.org>  Sat,  3 Jan 2004 16:20:31 -0800

apt (0.5.18) unstable; urgency=low

  * New no_NO.po file from Tollef Fog Heen <tfheen@debian.org> to fix
    encoding problems (Closes: #225602)
  * Have "apt-ftparchive release" strip the leading path component from
    the checksum entries

 -- Matt Zimmerman <mdz@debian.org>  Fri,  2 Jan 2004 11:24:35 -0800

apt (0.5.17) unstable; urgency=low

  * Enable apt-ftparchive to generate Release files.  Hopefully this will
    make it easier for folks to secure their apt-able packages

 -- Matt Zimmerman <mdz@debian.org>  Fri, 26 Dec 2003 12:53:21 -0800

apt (0.5.16) unstable; urgency=low

  * po/de.po update from Michael Karcher <karcher@physik.fu-berlin.de>
    (Closes: #222560)
  * Update config.guess and config.sub from autotools-dev 20031007.1
  * Add knetbsd to buildlib/ostable (Closes: #212344)
  * Don't suggest apt-get -f install to correct broken build-deps; broken
    installed packages are rarely the cause (Closes: #220858)
  * Avoid clobbering configure.in if sed fails

 -- Matt Zimmerman <mdz@debian.org>  Wed, 24 Dec 2003 14:54:40 -0800

apt (0.5.15) unstable; urgency=low

  * Spanish man pages, patch from Ruben Porras <nahoo82@telefonica.net>
    (Closes: #195444)
    - apt.es.8 wasn't included in the patch, but was referenced.  Fetched
      version 1.3 from debian-doc cvs
    - Create doc/es/.cvsignore
  * Patch from Koblinger Egmont <egmont@uhulinux.hu> to fix
    pkgCache::PkgFileIterator::Label() to correctly refer to File->Label
    rather than File->Origin (Closes: #213311)
  * Add missing comma and space to German translation of "downgraded"
    (Closes: #213975)
  * Add missing comma in apt_preferences(5) (Closes: #215362)
  * Fix whitespace in French translation of "Yes, do as I say!", which
    made it tricky to type.  Thanks to Sylvain Pasche
    <sylvain.pasche@switzerland.org> (Closes: #217152)
  * Let apt-get build-dep try alternatives if the installed package
    doesn't meet version requirements (Closes: #214736)
  * Fix version display for recommends (Closes: #219900)
  * Use isatty rather than ttyname for checking if stdin is a terminal.
    isatty has the advantage of not requiring /proc under Linux, and thus
    Closes: #221728
  * Correctly implement -n as a synonym for --names-only (Closes: #224515)
  * Update apt-cache(8)
    - Document --installed
    - --recursive applies to both depends and rdepends
  * Japanese translation of documentation from Kurasawa Nozomu <nabetaro@slug.jp>
    (Closes: #186235)
  * Clarify documentation of --no-upgrade in apt-get(8) (Closes: #219743)
  * Clean up and simplify some of the suggests/recommends display in apt-get
  * Use cvs update -d in debian/rules cvs-build rather than just update
  * Pass --preserve-envvar PATH --preserve-envvar CCACHE_DIR to debuild.  apt
    takes a long time to build, and ccache helps

 -- Matt Zimmerman <mdz@debian.org>  Sat, 20 Dec 2003 16:34:30 -0800

apt (0.5.14) unstable; urgency=low

  * apt-get build-dep, when trying to skip over the remaining elements of
    an or-expression, would accidentally inherit the version requirements of a
    later item in the or-expression.  Fixed it.
  * Let apt-get build-dep try alternatives if the first dependency in an
    or-expression is not available
  * Add a Debug::BuildDeps to generate some trace output
  * Help apt-get build-dep produce more useful error messages
  * Process build-dependencies in forward rather than reverse order
  * Error out if an installed package is too new for a << or <=
    build-dependency
  * apt-get build-dep should now be able to handle almost any package with
    correct build-depends.  The primary exception is build-dependencies on
    virtual packages with more than one provider, and these are
    discouraged for automated processing (but still common,
    unfortunately).

 -- Matt Zimmerman <mdz@debian.org>  Tue, 23 Sep 2003 22:57:31 -0400

apt (0.5.13) unstable; urgency=medium

  * Document configuration file comment syntax in apt.conf(5)
    (Closes: #211262)
  * s/removed/installed/ in a comment in apt-get.cc
  * Move comment for ListParser::ParseDepends into the right place
  * Don't preserve ownership when copying config.guess and config.sub.
    This broke builds where the clean target was run with different
    privileges than the rest of the build (i.e., root) (Closes: #212183)
  * On second thought, don't copy config.guess and config.sub at all.  I'd
    rather they always match what is in CVS.

 -- Matt Zimmerman <mdz@debian.org>  Mon, 22 Sep 2003 10:28:17 -0400

apt (0.5.12) unstable; urgency=low

  * Exclude subdirectories named 'debian-installer' from the apt-cdrom
    search (Closes: #210485 -- release-critical)

 -- Matt Zimmerman <mdz@debian.org>  Thu, 11 Sep 2003 21:48:14 -0400

apt (0.5.11) unstable; urgency=low

  * Updated pt_BR translations from Andre Luis Lopes <andrelop@debian.org>
    (Closes: #208302)
  * In apt.conf(5), give the fully qualified name of Dir::Bin::Methods,
    rather than just "methods"
  * Add new nb and nn translations from Petter Reinholdtsen <pere@hungry.com>
  * Clean up reportbug script a bit, and extend it to distinguish between a
    configuration file not existing and the user declining to submit it with
    the report
  * Add #include <langinfo.h> to cmdline/apt-get.cc.  This apparently gets
    pulled in by something else with recent g++ and/or glibc, but is
    required when building on, e.g., stable
  * Patch from Koblinger Egmont <egmont@uhulinux.hu> to fix version
    comparisons with '~' (Closes: #205960)
  * Disable Russian translation until someone can review it
    (Closes: #207690)

 -- Matt Zimmerman <mdz@debian.org>  Wed, 10 Sep 2003 19:41:28 -0400

apt (0.5.10) unstable; urgency=low

  * Correct the section in apt_preferences(5) on interpreting priorities
    to show that zero is not a valid priority, and print a warning if such
    a pin is encountered in the preferences file (Closes: #204971)
  * Regenerate French man pages from sgml source (Closes: #205886)
  * Get self-tests compiling again, updated for latest library API
    and g++ 3.3
  * Add version comparison tests for #194327 and #205960
  * Fix error message in version test to output versions in the order in
    which they were compared when the reverse comparison fails
  * Reference the source package bug page rather than the one for the
    binary package 'apt' in the man pages (Closes: #205290)
  * Updated Polish po file from Marcin Owsiany <porridge@debian.org>
    (Closes: #205950)
  * Mention some of the available frontends in apt-get(8) (Closes: #205829)
  * Add apt-config to SEE ALSO section of apt-get (Closes: #205036)
  * Add missing "lang" attributes to refentry tags in French man pages
    (apt-cdrom, apt-extracttemplates, apt-sortpkgs)
  * Change upgraded/newly installed/not fully installed or removed
    messages to be consistent and somewhat shorter (some translations
    exceeded 80 characters even in the simplest case)
  * Make APT::Get::Show-Upgraded (aka apt-get -u) default to true.
  * Updates to Dutch translation from Bart Cornelis <cobaco@linux.be>
    (Closes: #207656)

 -- Matt Zimmerman <mdz@debian.org>  Sun, 31 Aug 2003 21:12:39 -0400

apt (0.5.9) unstable; urgency=low

  * Oh well, apt isn't going to make it into testing anytime soon due to
    new glibc and gcc deps, so we might as well fix more bugs
  * Fix typo in example ftp-archive.conf (Closes: #203295)
  * Mention default setting for --all-versions (Closes: #203298)
  * Patch from Otavio Salvador <otavio@debian.org> to have --version
    only print the version (and not usage as well) (Closes: #203418)
  * Patch from Otavio Salvador <otavio@debian.org> to switch from
    dh_installmanpages to dh_installman.  Fixes the problem where the
    pt_BR man page was installed in the wrong location (Closes: #194558)
  * Move the French apt-ftparchive man page into apt-utils where it
    belongs.  apt-utils Replaces: apt (<< 0.5.9)
  * Write records from "apt-cache show" using fwrite(3) rather than
    write(2), in case for some reason the entire record doesn't get
    written by a single write(2)
  * Add new French man pages to doc/fr/.cvsignore
  * Add freebsd to buildlib/ostable (Closes: #193430)
  * Avoid segfault if a package name is specified which consists
    entirely of characters which look like end tags ('+', '-')
    (Closes: #200425)
  * Patch from Otavio Salvador <otavio@debian.org> to avoid listing
    suggests/recommends for packages which are selected for installation
    at the same time as the package which suggests/recommends them
    (Closes: #200102)
  * Patch from Otavio Salvador <otavio@debian.org> to avoid listing
    suggests/recommends which are Provided by a package which is already
    installed (Closes: #200395)
  * Patch to update pt_BR man page for apt_preferences(5) from Andre Luis
    Lopes <andrelop@debian.org> (Closes: #202245)
  * Use nl_langinfo(YESEXPR) rather than comparing to the translated
    string "Y".  Closes: #200953 and should make the prompting generally
    more robust in the face of i18n.  In the particular case of #200953,
    it was being fooled because of signedness issues with toupper(3)
    (Closes: #194614)
  * apt Suggests: aptitude | synaptic | gnome-apt | wajig
    (Closes: #146667)
  * Clean up whitespace in translated strings in ru.po, which messed up
    indentation (some other translations probably have similar problems)
    (Closes: #194282)
  * Run ispell -h over the man page sources and fix a bunch of typos
  * Use debian/compat rather than DH_COMPAT
  * Update to debhelper compatibility level 3
    - remove ldconfig calls from debian/{postinst,postrm} as dh_makeshlibs
      will add them
    - echo 3 > debian/compat
    - Build-Depends: debhelper (>= 3)
  * Exclude '.#*' from cvs-build
  * Let the ftp method work with ftp servers which do not require a
    password (Closes: #199425)
  * Build-depend on debhelper >= 4.1.62, because we need the fix for
    #204731 in order for dh_installman to work correctly
    with our SGML man pages
  * Move dh_makeshlibs ahead of dh_installdeb so that its postinst
    fragments are properly substituted

 -- Matt Zimmerman <mdz@debian.org>  Sun, 10 Aug 2003 19:54:39 -0400

apt (0.5.8) unstable; urgency=medium

  * urgency=medium because the changes since 0.5.5.1 are pretty safe as
    far as core functionality, 0.5.5.1 survived unstable for 10 days, and
    I don't want to delay apt's progress into testing any further.  It's
    decidedly better than 0.5.4.
  * Clarify the meaning of the only-source option in apt-get(8)
    (Closes: #177258)
  * Updated French man pages from Philippe Batailler
    <philippe.batailler@free.fr> (Closes: #182194)
  * Give a warning if an illegal type abbreviation is used when looking up a
    configuration item (Closes: #168453)
  * Improve build-depends handling of virtual packages even further, so that
    it will now also try to satisfy build-depends on virtual packages if they
    are not installed.  Note that this only works if there is only one
    package providing the virtual package, as in other cases (Closes: #165404)
  * Update config.guess and config.sub from autotools-dev 20030717.1
  * Tweak SGML in apt-extracttemplates.1.sgml so that literal '>' doesn't end
    up in output
  * Document SrcDirectory in apt-ftparchive.1.sgml (Closes: #156370)
  * Support TMPDIR in apt-extracttemplates (Closes: #191656)
  * Fix ru.po to use a capital letter for the translation of 'Y' so that
    YnPrompt works correctly (Closes: #200953).  No other translations seem
    to have this problem
  * Regenerate POT file and sync .po files
  * Only try to clear stdin if it is a tty, to avoid looping if there is
    lots of stuff (perhaps an infinite amount) to read (Closes: #192228)

 -- Matt Zimmerman <mdz@debian.org>  Fri, 25 Jul 2003 20:21:53 -0400

apt (0.5.7) unstable; urgency=low

  * Update control file to match overrides (apt priority important,
    libapt-pkg-dev section libdevel)
  * Silence the essential packages check if we are only downloading
    archives and not changing the system (Closes: #190862)
  * Skip version check if a build-dependency is provided by an installed package
    (Closes: #126938)
  * Have apt-cache show exit with an error if it cannot find any of the
    specified packages (Closes: #101490)

 -- Matt Zimmerman <mdz@debian.org>  Mon, 21 Jul 2003 23:43:24 -0400

apt (0.5.6) unstable; urgency=low

  * Adam Heath <doogie@debian.org>
    - Fix segfault when handling /etc/apt/preferences.  Closes: #192409.
  * Matt Zimmerman <mdz@debian.org>
    - Clean up some string handling, patch from Peter Lundkvist
      <p.lundkvist@telia.com> (Closes: #192225)
    - Don't fall off the end of the buffer when comparing versions.
      Patch from Koblinger Egmont <egmont@uhulinux.hu> (Closes: #194327)
    - Minor fixes to apt-ftparchive(1) (Closes: #118156)
    - Fix typo in apt-ftparchive help text (Closes: #119072)
    - More typos in apt-ftparchive help text (Closes: #190936)
    - Update config.guess, config.sub to latest versions
    - Modify the description for apt-utils to reflect the fact that it is not
      (any longer) infrequently used (Closes: #138045)
    - Make setup script for dselect method more explicit about
      overwriting sources.list (Closes: #151727)
    - Fix typo in apt-cache(8) (Closes: #161243)
    - Remove duplicate 'showpkg' from synopsis on apt-cache(8)
      (Closes: #175611)
    - Document in apt-get(8) the meaning of the '*' in ShowList, which is that
      the package is being purged (Closes: #182369)
    - Fix extra "/" character in apt.conf(5) (Closes: #185545)
    - Fix typo in tar error message (Closes: #191424)
    - Clarify description of 'search' on apt-cache(8) (Closes: #192216)
    - Fix incorrect path for 'partial' directory on apt-get(8)
      (Closes: #192933)
    - Fixes to pt_BR translation from Andre Luis Lopes <andrelop@ig.com.br>
      (Closes: #196669)
    - Updated apt_preferences(5) man page with many corrections and
      clarifications from Thomas Hood <jdthood@yahoo.co.uk>
      (Closes: #193336)
    - Fix SGML validation errors in apt-cache.8.sgml introduced in 0.5.5 or so
    - Add a simple example to apt-ftparchive(1) (Closes: #95257)
    - Add bug script for collecting configuration info (Closes: #176482)

 -- Matt Zimmerman <mdz@debian.org>  Mon, 21 Jul 2003 01:59:43 -0400

apt (0.5.5.1) unstable; urgency=low

  * Move the target of the example docs from doc to binary.  Closes:
    #192331
  * Fix api breakage that broke apt-ftparchive and apt-cache dumpavail, by
    backing out change that incorretly attempted to handle Package sections
    larger than 32k.  Closes: #192373
  * Fix never-ending loop with apt-get install -V.  Closes: #192355.

 -- Adam Heath <doogie@debian.org>  Mon, 19 May 2003 12:30:16 -0500

apt (0.5.5) unstable; urgency=low

  * New deb version compare function, that has no integer limits, and
    supports pre-versions using ~.  Code ported from dpkg.
  * Fix handling of [!arch] for build-dependencies. Closes: #88798, #149595
  * Fix handling of build-deps on unknown packages. Closes: #88664, #153307
  * "apt-get --arch-only build-dep" to install only architecture-
    dependent build dependencies. Bump minor shared lib number to reflect
    small change in BuildDepend API.
  * APT::Build-Essential configuration option (defaults to "build-essential")
    so that "apt-get build-dep" will ensure build essential packages are
    installed prior to installing other build-dependencies. Closes: #148879
  * LD_LIBRARY_PATH thing. Closes: #109430, #147529
  * /usr/doc reference in postinst. Closes: #126189
  * Doc updates. Closes: #120689
  * Possible apt-cache segfault. Closes: #120311, #118431, #117915, #135295,
          #131062, #136749
  * Print special message for EAI_AGAIN. Closes: #131397
  * libapt-pkg-dev needs to bring in the apt-inst library if linking
    is to work. Closes: #133943
  * Typos, Doc Stuff. Closes: #132772, #129970, #123642, #114892, #113786,
         #109591, #105920, #103678, #139752, #138186, #138054, #138050,
	 #139994, #142955, #151654, #151834, #147611, #154268, #173971
  * Fix possibility for tag file parsing to fail in some unlikely situations.
    Closes: #139328
  * Use std C++ names for some header files. Closes: #128741
  * Do not check for free space if --no-download. Closes: #117856
  * Actually implement or group handling for 'upgrade'. Closes: #133950
  * "Internal Error, Couldn't configure pre-depend" is not actually an
    internal error, it is a packaging error and now it says so, and
    pinpoints the problem dependency. Closes: #155621
  * Allows failure to write to a pipe for post-invoke stuff. Closes: #89830
  * Use usr/share/doc for dhelp. Closes: #115701
  * --print-uris works with 'update'. Closes: #57070
  * Options Dpkg::MaxArgs,Dpkg::MaxArgBytes to allow a much longer dpkg
    command line.
  * Fixed 2 little OR group bugs, thanks to Yann Dirson. Closes: #143995,
    #142298
  * Allow an uninstalled package to be marked for removal on an install
    line (meaning not to automatically install it), also fix some dodgy
    handling of protected packages. Closes: #92287, #116011
  * Fix errant prefix matching in version selection. Closes: #105968
  * Ensure that all files needed to run APT as a user are readable and
    ignore roots umask for these files. Closes: #108801
  * Support larger config spaces. Closes: #111914
  * 'apt-get update' no longer does 'Building Dependency Tree'.
  * When matching regexs allways print a message. Change regex activation
    charset. Closes: #147817
  * Don't die if lines in sources.list are too long. Closes: #146846
  * Show file name on apt-extracttemplate error messges. Closes: #151835
  * i18n gettext stuff, based on work from Michael Piefel: Closes: #95933
  * Some highly unlikely memory faults. Closes: #155842
  * C++ stuff for G++3.2. Closes: #162617, #165515,
  * apt-config dumps sends to stdout not stderr now.  Closes: #146294
  * Fix segfault in FindAny when /i is used, and there is no default.
    Closes: #165891
  * Add s390x to archtable.  Closese: #160992.
  * Update config.sub/config.guess in cvs, and add support to debian/rules
    to update them from /usr/share/misc if they exist.  Closes: #155014
  * Remove 'Sorry' from messages.  Closes: #148824.
  * Change wording of 'additional disk space usage' message.  Closes:
    #135021.
  * apt-extracttemplates now prepends the package name when extracting
    files.  Closes: #132776
  * Add -n synonym for --names-only for apt-cache.  Closes: #130689
  * Display both current version and new version in apt-get -s.  Closes:
    #92358
  * Add an options and timeout config item to ssh/rsh.  Closes: #90654
  * libapt-pkg-dev now depends on apt-utils.  Closes: #133942.
  * Change verbose logging output of apt-ftparchive to go to stderr,
    instead of stdout.  Also, errors that occur no longer go to stdout,
    but stderr.  Closes: #161592
  * Test for timegm in configure.  Closes: #165516.
  * s/st_mtime/mtime/ on our local stat structure in apt-ftparchive, to
    support compliation on platforms where st_mtime is a macro.  Closes:
    #165518
  * Check the currently mounted cdrom, to see if it's the one we are
    interested in.  Closes: #154602
  * Refer to reportbug instead of bug in the man pages. Closes: #173745
  * Link apt-inst to apt-pkg. Closes: #175055
  * New apt_preferences man page from Thomas Hood, Susan Kleinmann,
    and others.
  * Fix > 300 col screen segfault. Closes: #176052
  * Rebuild with gcc-3.2. Closes: #177752, #178008.
  * Fix build-dep handling of | dependencies.
    Closes: #98640, #145997, #158896, #172901
  * Double default value of APT::Cache-Limit, until such time as it
    can be made more dynamic.  Closes: #178623.
  * Report uris with '.gz' when there are errors.  Closes: #178435.
  * When installing build-deps, make sure the new version will
    satisfy build requirements. Closes: #178121
  * Split offline and guide documentation into apt-doc.  This was done so
    that binary-arch builds do not require documention deps.  Note, that 
    apt-doc is not installed on upgrades.
  * Use doc-base, instead of dhelp directly.  Closes: #110389
  * Change http message 'Waiting for file' to 'Waiting for headers'.
    Closes: #178537
  * Remove trailing lines on package lists in apt-get.  Closes: #178736.
  * Fix origin pins for file:// uris.  Closes: #189014.
  * Apply typo and syntax patch from bug to apt-cache.8.sgml.  Closes:
    #155194
  * s/dpkg-preconfig/dpkg-preconfigure/ in examples/configure-index.
    Closes: #153734.
  * Fix some typos in the apt-get manual.  Closes: #163932.
  * Apply patch from bug, to change frozen to testing, and then do it
    everywhere else.  Closes: #165085.
  * Update es.po.  Closes: #183111.
  * Add pt_BR translation of apt_preferences(5).  Also, build fr manpages.
    Closes: #183904.
  * Add a vcg command to apt-cache, similiar to dotty.  Closes: #150512.
  * Add option to apt-get to show versions of packages being
    upgraded/installed.
  * Be quiet in apt.post{inst,rm}.  Closes: #70685.
  * apt-get now prints out suggested and recommended packages.  Closes:
    #54982.
  * Insert some newlines in the cdrom change media message.  Closes:
    #154601.
  * Add a rdepends command to apt-cache.  Closes: #159864.
  * When building the dpkg command line, allow for 8192 chars to be used,
    instead of only 1024.
  * APT::Immediate-Configure had inverted semantics(false meant it was
    enabled).  Closes: #173619.
  * Fix status file parser so that if a record is larger than 32k, the
    buffer size will be doubled, and the read attempted again.  Closes:
    #174945.

 -- Adam Heath <doogie@debian.org>  Sun, 27 Apr 2003 01:23:12 -0500

apt (0.5.4) unstable; urgency=low

  * M68k config.guess patch. Closes: #88913
  * Bi-yearly test on OpenBSD and Solaris
  * Doc updates. Closes: #89121, #89854, #99671, #98353, #95823, #93057,
          #97520, #102867, #101071, #102421, #101565, #98272, #106914,
          #105606, #105377
  * Various cosmetic code updates. Closes: #89066, #89066, #89152
  * Add "pre-auto" as an option for DSelect::Clean (run autoclean after
    update).
  * More patches from Alfredo for Vendors and more SHA-1 stuff
  * Fix for AJ's 'desire to remove perl-5.005' and possibly other
    similar situations. Closes: #56708, #59432
  * no_proxy and ftp. Closes: #89671
  * Philippe Batailler's man page patches.
  * Fix for display bug. Closes: #92033, #93652, #98468
  * Use more than 16bits for the dep ID. Some people ran out..
    Closes: #103020, #97809, #102951, #99974, #107362, #107395, #107362,
            #106911, #107395, #108968
  * Reordered some things to make dante and FTP happier. Closes: #92757
  * James R. Van Zandt's guide.sgml updates. Closes: #90027
  * apt-ftparchive copes with no uncompressed package files + contents.
  * French man pages from philippe batailler - well sort of. They
    don't build yet..
  * run-parts. Closes: #94286
  * 'apt-cache policy' preferences debug tool.
  * Whatever. Closes: #89762
  * libstdc++ and HURD. Closes: #92025
  * More apt-utils verbage. Closes: #86954
  * Fliped comparision operator. Closes: #94618
  * Used the right copyright file. Closes: #65691
  * Randolph's G++3 patches.
  * Fixed no_proxy tokanizing. Closes: #100046
  * Strip Config-Version when copying status to available. Closes: #97520
  * Segfault with missing source files. Closes: #100325
  * EINTR check. Closes: #102293
  * Various changes to the locking metholodgy for --print-uris.
    Closes: #100590
  * Lame LD_LIBRARY_PATH thing. Closes: #98928
  * apt-cache search searchs provide names too now. Closes: #98695
  * Checksum and long lines problem. Closes: #106591
  * .aptignr and empty files are just a warning. Closes: #97364

 -- Jason Gunthorpe <jgg@debian.org>  Sat, 18 Aug 2001 17:21:59 -0500

apt (0.5.3) unstable; urgency=low

  * JoeyH's dpkg::preconfig not working. Closes: #88675
  * Fixed apt override disparity
  * Alfredo's SHA-1 and related patches

 -- Jason Gunthorpe <jgg@debian.org>  Sun,  4 Mar 2001 15:39:43 -0700

apt (0.5.2) unstable; urgency=low

  * Fixed mention of /usr/doc in the long description
  * JoeyH's downgrade bug -- don't use 0.5.1
  * Doc bug. Closes: #88538
  * Fault in building release strings. Closes: #88533

 -- Jason Gunthorpe <jgg@debian.org>  Sun,  4 Mar 2001 15:39:43 -0700

apt (0.5.1) unstable; urgency=low

  * Fixed #82894 again, or should be and.
  * Process the option string right. Closes: #86921
  * Don't eat the last command for pipes. Closes: #86923
  * Ignore .* for configuration directory processing. Closes: #86923
  * Alfredo's no_proxy patch
  * Documentation fixes. Closes: #87091
  * JoeyH's double slash bug. Closes: #87266
  * Unintitialized buffer and apt-ftparchive contents generation.
     Closes: #87612
  * Build-deps on virtual packages. Closes: #87639
  * Fixes glibc/libstdc++ symbol dependencies by including glibc and
    libstdc++ version info in the library soname and in the package
    provides. Closes: #87426
  * Updated soname version to 0.3.2
  * apt-extracttemplates moved from debconf into apt-utils
  * s390 archtable entry. Closes: #88232
  * Dan's segfault
  * Some instances where the status file can source a package in a
    non-sensical way. Closes: #87390
  * Work better if there are duplicate sources.list entries.
  * Fixed the resetting of Dir with "dir {};". Closes: #87323

 -- Randolph Chung <tausq@debian.org>  Sat, 3 Mar 2001 15:37:38 -0700

apt (0.5.0) unstable; urgency=low

  * Fixed an obscure bug with missing final double new lines in
    package files
  * Changed the apt-cdrom index copy routine to use the new section
    rewriter
  * Added a package file sorter, apt-sortpkgs
  * Parse obsolete Optional dependencies.
  * Added Ben's rsh method. Closes: #57794
  * Added IPv6 FTP support and better DNS rotation support.
  * Include the server IP in error messages when using a DNS rotation.
    Closes: #64895
  * Made most of the byte counters into doubles to prevent 32bit overflow.
    Closes: #65349
  * HTTP Authorization. Closes: #61158
  * Ability to parse and return source index build depends from Randolph.
  * new 'apt-get build-dep' command from Randolph. Closes: #63982
  * Added apt-ftparchive the all dancing all singing FTP archive
    maintinance program
  * Allow version specifications with =1.2.4-3 and /2.2 or /stable postfixes
    in apt-get.
  * Removed useless internal cruft including the xstatus file.
  * Fixed config parser bugs. Closes: #67848, #71108
  * Brain Damanged apt-get config options changed, does not change the command
    line interface, except to allow --enable-* to undo a configuration
    option:
      No-Remove -> Remove
      No-Download -> Download
      No-Upgrade -> Upgrade
  * Made this fix configable (DSelect::CheckDir) and default to disabled:
     * No remove prompt if the archives dir has not changed. Closes: #55709
    Because it is stupid in the case where no files were downloaded due to
    a resumed-aborted install, or a full cache! Closes: #65952
  * Obscure divide by zero problem. Closes: #64394
  * Update sizetable for mips. Closes: #62288
  * Fixed a bug with passive FTP connections
  * Has sizetable entry for sparc64. Closes: #64869
  * Escape special characters in the ::Label section of the cdroms.lst
  * Created apt-utils and python-apt packages
  * Due to the new policy engine, the available file may contain entries
    from the status file. These are generated if the package is not obsolete
    but the policy engine prohibits using the version from the package files.
    They can be identified by the lack of a Filename field.
  * The new policy engine. Closes: #66509, #66944, #45122, #45094, #40006,
    #36223, #33468, #22551
  * Fixed deb-src line for non-us. Closes: #71501, #71601
  * Fixes for G++ 2.96, s/friend/friend class/
  * Fixed mis doc of APT::Get::Fix-Missing. Closes: #69269
  * Confirmed fix for missing new line problem. Closes: #69386
  * Fixed up dhelp files. Closes: #71312
  * Added some notes about dselect and offline usage. Closes: #66473, #38316
  * Lock files on read only file systems are ignored w/ warning.
    Closes: #61701
  * apt-get update foo now gives an error! Closes: #42891
  * Added test for shlibs on hurd. Closes: #71499
  * Clarified apt-cache document. Closes: #71934
  * DocBook SGML man pages and some improvements in the text..
  * sigwinch thing. Closes: #72382
  * Caching can be turned off by setting the cache file names blank.
  * Ignores arches it does not know about when autocleaning. Closes: #72862
  * New function in apt-config to return dirs, files, bools and integers.
  * Fixed an odd litle bug in MarkInstall and fixed it up to handle
    complex cases involving OR groups and provides.
    68754 describes confusing messages which are the result of this..
    Closes: #63149, #69394, #68754, #77683, #66806, #81486, #78712
  * Speeling mistake and return code for the 'wicked' resolver error
    Closes: #72621, #75226, #77464
  * Solved unable to upgrade libc6 from potato to woody due to 3 package
    libc6 dependency loop problem.
  * Leading sources.list spaces. Closes: #76010
  * Removed a possible infinite loop while processing installations.
  * Man page updates. Closes: #75411, #75560, #64292, #78469
  * ReduceSourceList bug. Closes: #76027
  * --only-source option. Closes: #76320
  * Typos. Closes: #77812, #77999
  * Different status messages. Closes: #76652, #78353
  * /etc/apt/apt.conf.d/ directory for Joey and Matt and pipe protocol 2
  * OS detection an support for the new pseduo standard of os-arch for the
    Architecture string. Also uses regexing.. Closes: #39227, #72349
  * Various i18n stuff. Note that this still needs some i18n wizard
    to do the last gettextization right. Closes: #62386
  * Fixed a problem with some odd http servers/proxies that did not return
    the content size in the header. Closes: #79878, #44379
  * Little acquire bugs. Closes: #77029, #55820
  * _POSIX_THREADS may not be defined to anything, just defined..
    Closes: #78996
  * Spelling of Ignore-Hold correctly. Closes: #78042
  * Unlock the dpkg db if in download only mode. Closes: #84851
  * Brendan O'Dea's dselect admindir stuff. Closes: #62811
  * Patch from BenC. Closes: #80810
  * Single output of some names in lists. Closes: #80498, #43286
  * Nice message for people who can't read syserror output. Closes: #84734
  * OR search function. Closes: #82894
  * User's guide updates. Closes: #82469
  * The AJ/JoeyH var/state to var/lib transition patch. Closes: #59094
  * Various CD bugs, again thanks to Greenbush
    Closes: #80946, #76547, #71810, #70049, #69482
  * Using potato debhelper. Closes: #57977
  * I cannot self-terminate. Closes: #74928

 -- Jason Gunthorpe <jgg@debian.org>  Wed, 21 Feb 2001 00:39:15 -0500

apt (0.3.19) frozen unstable; urgency=low

  * Updates to apt-cdrom to support integrated non-us nicely, thanks to
    Paul Wade.
  * Fixed that apt-get/cdrom deadlock thing. Closes: #59853, #62945, #61976
  * Fixed hardcoded path. Closes: #59743
  * Fixed Jay's relative path bug
  * Allowed source only CDs. Closes: #58952
  * Space check is supressed if --print-uris is given. Closes: #58965
  * Clarified the documenation examples for non-us. Closes: #58646
  * Typo in the package description. Closes: #60230
  * Man Page typo. Closes: #60347
  * Typo in Algorithms.cc. Closes: #63577
  * Evil dotty function in apt-cache for generating dependency graphs
    with the as-yet-unpackaged GraphVis.
  * Appears to have been fixed in Janurary.. Closes: #57981
  * New config.guess/sub for the new archs. Closes: #60874
  * Fixed error reporting for certain kinds of resolution failures.
    Closes: #61327
  * Made autoclean respect 'q' settings. Closes: #63023
  * Fixed up the example sources.list. Closes: #63676
  * Added DPkg::FlushSTDIN to control the flushing of stdin before
    forking dpkg. Closes: #63991

 -- Ben Gertzfield <che@debian.org>  Fri, 12 May 2000 21:10:54 -0700

apt (0.3.18) frozen unstable; urgency=low

  * Changes in the postinst script. Closes: #56855, #57237
  * Fixed bashism. Closes: #57216, #57335
  * Doc updates. Closes: #57772, #57069, #57331, #57833, #57896

 -- Ben Gertzfield <che@debian.org>  Sun, 13 Feb 2000 01:52:31 -0800

apt (0.3.17) unstable; urgency=low

  * RFC 2732 usage for CDROM URIs and fixes to apt-cdrom
  * Fixed the configuration parser to not blow up if ; is in the config
    string
  * Applied visual patch to dselect install script . Closes #55214
  * Included the configure-index example
  * Minimal CD swaps
  * Library soname has increased
  * Fixed default sources.list to have correct URLs for potato when it
    becomes stable
  * Added a message about erasing sources.list to dselect setup script
    Closes: #55755
  * No remove prompt if the archives dir has not changed. Closes: #55709
  * Fixed inclusion of 2nd sample config file. Closes: #55374
  * Made file mtimes of 0 not confuse the methods If-Modifed-Since check.
    Closes: #55991

 -- Ben Gertzfield <che@debian.org>  Mon, 31 Jan 2000 12:12:40 -0800

apt (0.3.16) unstable; urgency=low

  * Made --no-download work. Closes: #52993
  * Now compiles on OpenBSD, Solaris and HP-UX
  * Clarify segfault errors
  * More debhelper fixes. Closes: #52662, #54566, #52090, #53531, #54769
  * Fix for Joel's discovery of glibc removal behavoir.
  * Fix for Ben Collins file: uri from slink upgrade.
  * Fixed resume code in FTP. Closes: #54323
  * Take more precautions to prevent the corruption Joey Hess saw.
  * Fixed --no-list-cleanup
  * RFC 2732 URI parsing ([] for hostnames).
  * Typo in apt-cache man page. Closes: #54949

 -- Ben Gertzfield <che@debian.org>  Fri, 14 Jan 2000 08:04:15 -0800

apt (0.3.15) unstable; urgency=low

  * Added DSelect::WaitAfterDownload Closes: #49549
  * Fixed cast error in byteswap macro and supporting code. Closes: #50093
  * Fixed buffer overflow for wide terminal sizes. Closes: #50295
  * Made -s and clean not do anything. Closes: #50238
  * Problem with Protected packages and the new OR code.
  * /usr/share/doc stuff. Closes: #51017, #50228, #51141
  * Remove doesn't require a package to be installable. Closes: #51175
  * FTP proxy touch ups in the mabn page. Closes: #51315, #51314

 -- Ben Gertzfield <che@debian.org>  Sat,  4 Dec 1999 21:17:24 -0800

apt (0.3.14) unstable; urgency=low

  * Fix Perl or group pre-depends thing Closes: #46091, #46096, #46233, #45901
  * Fix handling of dpkg's conversions from < -> <= Closes: #46094, #47088
  * Make unparsable priorities non-fatal Closes: #46266, #46267, #46293, #46298
  * Fix handling of '/' for the dist name. Closes: #43830, #45640, #45692
  * Fixed 'Method gave a blank filename' error from IMS queries onto CDs.
    Closes: #45034, #45695, #46537
  * Made OR group handling in the problem resolver more elaborate. Closes: #45646
  * Added APT::Clean-Installed option. Closes: #45973
  * Moves the free space check to after the calculated size is printed.
    Closes: #46639, #47498
  * mipsel arch Closes: #47614
  * Beautified URI printing to not include passwords Closes: #46857
  * Fixed little problem with --no-download Closes: #47557
  * Tweaked Dselect 'update' script to re-gen the avail file even in the
    event of a failure Closes: #47112
  * Retries for source archives too Closes: #47529
  * Unmounts CDROMs iff it mounted them Closes: #45299
  * Checks for the partial directories before doing downloads Closes: #47392
  * no_proxy environment variable (http only!) Closes: #43476
  * apt-cache showsrc Closes: #45799
  * De-Refs Single Pure virtual packages. Closes: #42437, #43555
  * Regexs for install. Closes: #35304, #38835
  * Dependency reports now show OR group relations
  * Re-Install feature. Cloes: #46961, #37393, #38919
  * Locks archive directory on clean (woops)
  * Remove is not 'sticky'. Closes: #48392
  * Slightly more accurate 'can not find package' message. Closes: #48311
  * --trivial-only and --no-remove. Closes: #48518
  * Increased the cache size. Closes: #47648
  * Comment woopsie. Closes: #48789
  * Removes existing links when linking sources. Closes: #48775
  * Problem resolver does not install all virtual packages. Closes: #48591, #49252
  * Clearer usage message about 'source' Closes: #48858
  * Immediate configure internal error Closes: #49062, #48884

 -- Ben Gertzfield <che@debian.org>  Sun,  7 Nov 1999 20:21:25 -0800

apt (0.3.13) unstable; urgency=low

  * Fix timestamp miss in FTP. Closes: #44363
  * Fix sorting of Kept packages. Closes: #44377
  * Fix Segfault for dselect-upgrade. Closes: #44436
  * Fix handling of '/' for the dist name. Closes #43830
  * Added APT::Get::Diff-Only and Tar-Only options. Closes #44384
  * Add commented-out deb-src URI to default sources.list file.

 -- Ben Gertzfield <che@debian.org>  Sun, 19 Sep 1999 18:54:20 -0700

apt (0.3.12) unstable; urgency=low

  * Fix for typo in the dhelp index. Closes: #40377
  * Multiple media swap support
  * Purge support. Closes: #33291, #40694
  * Better handling of - remove notation. Closes: #41024
  * Purge support. Closes: #33291, #40694
  * Error code on failed update. Closes: #41053
  * apt-cdrom adds entries for source directories. Closes: #41231
  * Sorts the output of any list. Closes: #41107
  * Fixes the looping problem. Closes: #41784, #42414, #44022
  * Fixes the CRC mechanism to lowercase all strings. Closes: #41839
  * More checks to keep the display sane. Particularly when fail-over is
    used with local mirrors and CD-Roms. Closes: #42127, #43130, #43668
  * PThread lockup problem on certain sparc/m68k. Closes: #40628
  * apt-cdrom understands .gz Package files too. Closes: #42779
  * Spelling error in dselect method description. Closes: #43251
  * Added security to the default source list. Closes: #43356

 -- Ben Gertzfield <che@debian.org>  Fri,  3 Sep 1999 09:04:28 -0700

apt (0.3.11) unstable; urgency=low

  * Fix for mis-parsed file: URIs. Closes: #40373, #40366, #40230
  * Fix for properly upgrading the system from perl 5.004 to 5.005

 -- Ben Gertzfield <che@debian.org>  Mon, 28 Jun 1999 21:06:44 -0700

apt (0.3.9) unstable; urgency=low

  * Spelling error in cachefile.cc. Closes: #39885
  * Trailing slash in dselect install if you try to use the
    default config file. Closes: #40011
  * Simulate works for autoclean. Closes: #39141
  * Fixed spelling errors. Closes: #39673
  * Changed url parsing a bit. Closes: #40070, #40069
  * Version 0.3.8 will be for slink/hamm (GNU libc 2).

 -- Ben Gertzfield <che@debian.org>  Thu, 24 Jun 1999 18:02:52 -0700

apt (0.3.7) unstable; urgency=low

  * Fixed missing text in the apt-get(8) page. Closes: #37596
  * Made --simulate and friends work with apt-get source. Closes: #37597, #37656
  * Fixed inclusion of man pages in the -doc/-dev package. Closes: #37633, #38651
  * Fixed handling of the -q option with not-entirely integer arguments
    Closes: #37499
  * Man page typo Closes: #37762
  * Fixed parsing of the Source: line. Closes: #37679
  * Dpkg/dpkg-hurd source bug. Closes: #38004, #38032
  * Added a check for an empty cache directory. Closes: #37963
  * Return a failure code if -d is given and packages fail to download.
    Closes: #38127
  * Arranged for an ftp proxy specifing an http server to work. See the
    important note in the sources.list man page.
  * Accounted for resumed files in the cps calculation. Closes: #36787
  * Deal with duplicate same version different packages. Closes: #30237
  * Added --no-download. Closes: #38095
  * Order of apt-cdrom dist detection. Closes: #38139
  * Fix apt-cdrom chop handling and missing lines. Closes: #37276
  * IPv6 http support
  * Suggests dpkg-dev for apt-get source. Closes: #38158
  * Fixed typo in apt-get help. Closes: #38712
  * Improved the error message in the case of broken held package. Closes: #38777
  * Fixed handling of MD5 failures
  * Documented list notation Closes: #39008
  * Change the 'b' to 'B'. Closes: #39007

 -- Ben Gertzfield <che@debian.org>  Sun, 20 Jun 1999 18:36:20 -0700

apt (0.3.6) unstable; urgency=low

  * Note that 0.3.5 never made it out the door..
  * Fix for apt-cdrom and unusual disk label locations. Closes: #35571
  * Made APT print numbers in decimal. Closes: #35617, #37319
  * Buffer munching fix for FTP. Closes: #35868
  * Typo in sample config file. Closes: #35907
  * Fixed whitespace in version compares. Closes: #35968, #36283, #37051
  * Changed installed size counter to only count unpacked packages.
    Closes: #36201
  * apt-get source support. Closes: #23934, #27190
  * Renames .debs that fail MD5 checking, provides automatic corruption
    recovery. Closes: #35931
  * Fixed autoconf verison. Closes: #37305
  * Random Segfaulting. Closes: #37312, #37530
  * Fixed apt-cache man page. Closes: #36904
  * Added a newline to apt-cache showpkg. Closes: #36903

 -- Ben Gertzfield <che@debian.org>  Wed, 12 May 1999 09:18:49 -0700

apt (0.3.4) unstable; urgency=low

  * Release for Ben while he is out of town.
  * Checked the size of partial files. Closes: #33705
  * apt-get should not print progress on non-tty. Closes: #34944
  * s/guide.text.gz/users-guide.txt.gz/ debian/control: Closes: #35207
  * Applied cdrom patches from Torsten.  Closes: #35140, #35141
  * smbmounted cdrom fix. Closes: #35470
  * Changed ie to eg.  Closes: #35196

 -- Adam Heath <doogie@debian.org>  Sun,  4 Apr 1999 18:26:44 -0500

apt (0.3.3) unstable; urgency=low

  * Fixes bug with file:/ URIs and multi-CD handling. Closes: #34923

 -- Ben Gertzfield <che@debian.org>  Tue, 23 Mar 1999 12:15:44 -0800

apt (0.3.2) unstable; urgency=low

  * Major release into unstable of v3
  * These bugs have been fixed, explanations are in the bug system, read
    the man pages as well..
    Closes: #21113, #22507, #22675, #22836, #22892, #32883, #33006, #34121,
    	    #23984, #24685, #24799, #25001, #25019, #34223, #34296, #34355,
	    #24021, #25022, #25026, #25104, #25176, #31557, #31691, #31853,
    	    #25458, #26019, #26433, #26592, #26670, #27100, #27100, #27601,
    	    #28184, #28391, #28778, #29293, #29351, #27841, #28172, #30260,
    	    #29382, #29441, #29903, #29920, #29983, #30027, #30076, #30112,
    	    #31009, #31155, #31381, #31883, #32140, #32395, #32584. #34465,
    	    #30383, #30441, #30472, #30643, #30827, #30324, #36425, #34596

 -- Ben Gertzfield <che@debian.org>  Mon, 15 Mar 1999 19:14:25 -0800

apt (0.3.1) experimental; urgency=low

  * Minor release of cvs version.
  * Added virtual package libapt-pkgx.x

 -- Mitch Blevins <mblevin@debian.org>  Wed, 10 Mar 1999 07:52:44 -0500

apt (0.3.0) experimental; urgency=low

  * New experimental version.

 -- Ben Gertzfield <che@debian.org>  Tue, 15 Dec 1998 12:53:21 -0800

apt (0.1.9) frozen unstable; urgency=low

  * Return to the wacky numbering for when we build 0.1.8 for hamm
  * Important bug related to APT on the Alpha fixed
  * apt-get dist-upgrade problems fixed
  * tiny patch for http method to fix an endless loop
  * nice fix from /usr/doc/lintian/ to remove rpath nastiness from
    libtool and add proper shared lib dependancies
  * now dh_shlibdeps is called with LD_LIBRARY_PATH=debian/tmp/usr/lib
    in case an old libpkg is installed while building APT to prevent
    spurious dependancies

 -- Ben Gertzfield <che@debian.org>  Thu,  5 Nov 1998 17:43:25 -0800

apt (0.1.7) unstable; urgency=low

  * New build with libstdc++2.9.
  * Various fixes; read the Changelog.

 -- Ben Gertzfield <che@debian.org>  Thu, 15 Oct 1998 18:29:18 -0700

apt (0.1.6) unstable; urgency=low

  * Various fixes in the FTP method for error checking. Fixes: #26188.
  * Spelling corrections in dselect method. Fixes: #25884
  * Fixes for compilation on alpha/ppc. Fixes: #25313, #26108.
  * No more bo releases: we're using a normal numbering system now.

 -- Ben Gertzfield <che@debian.org>  Tue,  8 Sep 1998 19:27:13 -0700

apt (0.1.5) unstable; urgency=low

  * Changed sources.list to point to 'unstable' by default, as
    'frozen' no longer exists!

 -- Ben Gertzfield <che@debian.org>  Thu, 23 Jul 1998 22:00:18 -0700

apt (0.1.3) unstable; urgency=low

  * New upstreamish version.
  * ftp method rewritten in C. Removes dependancies on all perl/perl
    related modules. This fixes many of the ftp method bugs.

 -- Ben Gertzfield <che@debian.org>  Thu, 16 Jul 1998 22:19:00 -0700

apt (0.1.1) unstable; urgency=low

  * Release for unstable.

 -- Ben Gertzfield <che@debian.org>  Tue, 30 Jun 1998 20:48:30 -0700

apt (0.1) unstable; urgency=low

  * Kludge to fix problem in libnet-perl with illegal anonymous
    FTP passwords.
  * Moved to unstable; apt is in a useable state now.
  * Fixed version numbering. From now on, numbering will be:
    0.1 (no actual release) -> 0.1.0bo (release for libc5) ->
    0.1.1 (release for unstable). Thanks, Manoj.

 -- Ben Gertzfield <che@debian.org>  Tue, 30 Jun 1998 20:40:58 -0700

apt (0.0.17-1) experimental; urgency=low

  * Fixed problem with libc6 version compare
  * Scott's away for a while, so I'll be packaging apt for the time
    being.

 -- Ben Gertzfield <che@debian.org>  Thu, 25 Jun 1998 19:02:03 -0700

apt (0.0.16-1) experimental; urgency=low

  * Modifications to make apt-get more friendly when backgrounded.
  * Updated documentation.
  * Updates to graphic widgets

 -- Scott K. Ellis <scott@debian.org>  Mon,  8 Jun 1998 11:22:02 -0400

apt (0.0.15-0.2bo) experimental; urgency=low

  * Bo compilation
  * Bob Hilliards crash

 -- Jason Gunthorpe <jgg@debian.org>  Sun, 31 May 1998 20:18:35 -0600

apt (0.0.15-0.1bo) experimental; urgency=low

  * Bo compilation
  * libstdc++272 patch

 -- Jason Gunthorpe <jgg@debian.org>  Sun, 31 May 1998 20:18:35 -0600

apt (0.0.15) experimental; urgency=low

  * Clean up source tarball (no user-visible changes)

 -- Scott K. Ellis <scott@debian.org>  Tue, 26 May 1998 12:23:53 -0400

apt (0.0.14) experimental; urgency=low

  * Updates in ordering code to make sure certain upgrades work correctly.
  * Made dselect/setup understand ftp as well as http

 -- Scott K. Ellis <scott@debian.org>  Wed, 20 May 1998 13:33:32 -0400

apt (0.0.13-bo1) experimental; urgency=low

  * Bo compilation

 -- Jason Gunthorpe <jgg@debian.org>  Mon, 18 May 1998 15:10:49 -0600

apt (0.0.13) experimental; urgency=low

  * Remove hardcoded egcc from debian/rules (#21575)
  * Fixes for ordering logic when system has a number of unpacked
    but unconfigured packages installed.
  * Spelling fix in dselect install method (#22556)

 -- Scott K. Ellis <scott@debian.org>  Sun, 17 May 1998 20:08:33 -0400

apt (0.0.12) experimental; urgency=low

  * Fixed problems with package cache corruption.
  * Made to depend on libc6 >= 2.0.7pre1 due to timezone problems with
    earlier versions.
  * Interface and documentation improvements.

 -- Scott K. Ellis <scott@debian.org>  Sat, 16 May 1998 23:17:32 -0400

apt (0.0.11) experimental; urgency=low

  * Change dependancies to pre-depends since breaking your packaging tools
    in the middle of an installation isn't very good.
  * Bug fixes to ftp method and general apt-get code

 -- Scott K. Ellis <scott@debian.org>  Fri, 15 May 1998 08:57:38 -0400

apt (0.0.10) experimental; urgency=low

  * Run "dpkg --configure -a" after an aborted dselect install
  * Fixed problem with install looping
  * Support for authenticating proxys: (note this isn't terribly secure)
    http_proxy="http://user:pass@firewall:port/"
  * Substitute $ARCH in sources.list
  * Fixes in the resumption code for ftp

 -- Scott K. Ellis <scott@debian.org>  Tue, 12 May 1998 09:14:41 -0400

apt (0.0.9) experimental; urgency=low

  * Added ftp support.
  * Various other less visible bug fixes.
  * Fixed problem with segfault when apt-get invoked in a non-existant
    directory (Bug #21863)
  * Bumped policy to 2.4.1

 -- Scott K. Ellis <scott@debian.org>  Fri,  1 May 1998 09:18:19 -0400

apt (0.0.8) experimental; urgency=low

  * Fixed generated available file (Bug #21836)
  * Added download ETA (Bug #21774).
  * Fixed hardcoded ARCH (Bug #21751).
  * Fixed check on http_proxy (Bug #21795).
  * Added download speed indicator.

 -- Scott K. Ellis <scott@debian.org>  Mon, 27 Apr 1998 10:58:32 -0400

apt (0.0.7) experimental; urgency=low

  * Remove libdeity and apt from package for now, since only apt-get and
    apt-cache are actually useful right now.
  * Clean up handling of package installation errors.
  * Added timeout to http transfers (#21269)
  * Updated setup for dselect/apt method.
  * Updated man pages
  * Long options (added in 0.0.6)

 -- Scott K. Ellis <scott@debian.org>  Tue, 21 Apr 1998 09:06:49 -0400

apt (0.0.6) experimental; urgency=low

  * Spelling changes.
  * Revamped download status display.
  * Call apt-get clean after successful install in dselect.
  * Added "apt-get clean" which deletes package files from /var/cache/apt

 -- Scott K. Ellis <scott@debian.org>  Thu,  9 Apr 1998 15:13:59 -0400

apt (0.0.5) experimental; urgency=low

  * Ignore signals while dpkg is running so we don't leave dpkg running in
    the background (#20804)
  * Check Packages as well as Packages.gz for file URIs (#20784)
  * Spelling cleanup (#20800)
  * Added -m option to permit upgrade to go on in the case of a bad mirror.
    This option may result in incomplete upgrades when used with -f.

 -- Scott K. Ellis <scott@debian.org>  Tue,  7 Apr 1998 12:40:29 -0400

apt (0.0.4) experimental; urgency=low

  * New usage guide.
  * Various documentation updates and cleanup.
  * Added '-f' option to apt-get attempt to fix broken dependancies.

 -- Scott K. Ellis <scott@debian.org>  Sat,  4 Apr 1998 14:36:00 -0500

apt (0.0.3) experimental; urgency=low

  * Added a shlibs.local file to prevent apt from depending on itself.
  * Updates to how apt-get handles bad states in installed packages.
  * Updated rules to make sure build works from a freshly checked out source
    archive.  Building from CVS needs libtool/automake/autoconf, builds from
    the distributed source package should have no such dependancy.

 -- Scott K. Ellis <scott@debian.org>  Fri,  3 Apr 1998 11:49:47 -0500

apt (0.0.2) unstable; urgency=low

  * Updates to apt-get and http binding for dselect method (apt).
  * Updating version number from 0.0.1, which was released only on IRC.

 -- Scott K. Ellis <scott@debian.org>  Fri,  3 Apr 1998 00:35:18 -0500

apt (0.0.1) unstable; urgency=low

  * Initial Release.

 -- Scott K. Ellis <scott@debian.org>  Tue, 31 Mar 1998 12:49:28 -0500<|MERGE_RESOLUTION|>--- conflicted
+++ resolved
@@ -1,14 +1,3 @@
-<<<<<<< HEAD
-apt (0.8.15.11) UNRELEASED; urgency=low
-
-  * Fix typo in apt-get(8). Closes: #664833
-  * Replace "argument" by "paramètre" in French translation.
-    Merci, les Titeps!
-  * Drop hardcoded "en.html" suffix in apt-secure manpage.
-    Thanks to David Prevot.
-
- -- Christian Perrier <bubulle@debian.org>  Tue, 27 Mar 2012 20:31:38 +0200
-=======
 apt (0.9.0) unstable; urgency=low
 
   * upload to debian/unstable
@@ -517,7 +506,16 @@
   * merged with the debian/unstable upload
 
  -- Michael Vogt <mvo@debian.org>  Wed, 29 Jun 2011 12:40:31 +0200
->>>>>>> f3527433
+
+apt (0.8.15.11) UNRELEASED; urgency=low
+
+  * Fix typo in apt-get(8). Closes: #664833
+  * Replace "argument" by "paramètre" in French translation.
+    Merci, les Titeps!
+  * Drop hardcoded "en.html" suffix in apt-secure manpage.
+    Thanks to David Prevot.
+
+ -- Christian Perrier <bubulle@debian.org>  Tue, 27 Mar 2012 20:31:38 +0200
 
 apt (0.8.15.10) unstable; urgency=high
 
