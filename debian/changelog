--- conflicted
+++ resolved
@@ -1,8 +1,10 @@
-<<<<<<< HEAD
 apt (0.6.40.1ubuntu5) breezy; urgency=low
 
   * Cheery picked michael.vogt@ubuntu.com--2005/apt--mvo--0--patch-{50,51}.
     This adds media-change reporting to the apt status-fd (ubuntu #15213)
+  * michael.vogt@ubuntu.com--2005/apt--mvo--0--patch-55:
+    apt-pkg/cdrom.cc:
+    - unmount the cdrom when apt failed to locate any package files
 
  -- Michael Vogt <michael.vogt@ubuntu.com>  Mon, 12 Sep 2005 15:44:26 +0200
 
@@ -23,16 +25,6 @@
  -- Michael Vogt <michael.vogt@ubuntu.com>  Tue,  6 Sep 2005 18:30:46 +0200
 
 apt (0.6.40.1ubuntu2) breezy; urgency=low
-=======
-apt (0.6.41.1) unstable; urgency=low
-
-  * apt-pkg/cdrom.cc:
-    - unmount the cdrom when apt failed to locate any package files
-
- -- Michael Vogt <michael.vogt@ubuntu.com>  Mon, 12 Sep 2005 13:45:53 +0200
-
-apt (0.6.41) unstable; urgency=low
->>>>>>> cdadf54b
 
   * improved the support for "error" and "conffile" reporting from
     dpkg, added the format to README.progress-reporting
