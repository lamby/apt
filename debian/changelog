apt (0.8.5) UNRELEASED; urgency=low

<<<<<<< HEAD
  * merged lp:~mvo/apt/conflicts-on-virtuals to better deal with
    conflicts/breaks against virtual packages (LP: #614993)

 -- Michael Vogt <michael.vogt@ubuntu.com>  Wed, 15 Sep 2010 19:53:46 +0200
=======
  [ David Kalnischkies ]
  * apt-pkg/policy.cc:
    - support 100-pinning in Release file with ButAutomaticUpgrades
      as requested by the backports crew (Closes: #596097)
  * apt-pkg/deb/deblistparser.cc:
    - overrule NotAutomatic in case of ButAutomaticUpgrades

 -- David Kalnischkies <kalnischkies@gmail.com>  Tue, 14 Sep 2010 18:56:23 +0200
>>>>>>> 58d9e6e0

apt (0.8.4) unstable; urgency=low

  [ Michael vogt ]
  * ftparchive/writer.cc:
    - write out {Files,Checksum-Sha1,Checksum-Sha256} only if
      available LP: #633967. Thanks to Colin Watson
  * apt-pkg/contrib/cdromutl.cc:
    - if apt-cdrom is used on writable media (like usb-sticks), do
      not use the root directory to identify the medium (as all 
      changes there change the ident id). Use the .disk directory 
      instead 

  [ David Kalnischkies ]
  * ftparchive/writer.cc:
    - null the valid string instead of the date if Valid-Until is not set
  * apt-pkg/acquire-item.cc:
    - use also unsigned Release files again (Closes: #596189)

  [ Christian Perrier ]
  * Fix missing space after dot in a message from apt-pkg
    Translations unfuzzied. Thanks to Holger Wansing.

 -- Michael Vogt <mvo@debian.org>  Fri, 10 Sep 2010 20:45:15 +0200

apt (0.8.3) unstable; urgency=low

  [ Programs translations ]
  * German (Holger Wansing). Closes: #596141

  [ Manpages translations ]
  * Japanese (KURASAWA Nozomu). Closes: #595862

  [ Michael Vogt ]
  * apt-pkg/indexcopy.cc:
    - only use trusted.gpg.d directory if it exists
    - do not replace /dev/null when running in APT::CDROM::NoAct
      mode (LP: #612666), thanks to Colin Watson

  [ David Kalnischkies ]
  * ftparchive/apt-ftparchive.cc:
    - ensure that BinDirectory as well as Tree settings get
      the correct default FileMode setting (Closes: #595922)

 -- Michael Vogt <mvo@debian.org>  Tue, 07 Sep 2010 15:28:41 +0200

apt (0.8.2) unstable; urgency=low

  [ Manpages translations ]
  * Spanish (Omar Campagne). Closes: #595557

  [ David Kalnischkies ]
  * apt-pkg/versionmatch.cc:
    - do not accept 'Pin: origin "' (missing closing ") as a valid
      way to pin a local archive: either "" or none…
  * apt-pkg/deb/dpkgpm.cc:
    - create Dir::Log if needed to support /var/log as tmpfs or similar,
      inspired by Thomas Bechtold, thanks! (Closes: #523919, LP: #220239)
  * apt-pkg/indexcopy.cc:
    - support really still the APT::GPGV::TrustedKeyring setting,
      as it breaks d-i badly otherwise (Closes: #595428)
  * cmdline/apt-key:
    - support also Dir::Etc::Trusted so that apt-key works in the same
      way as the library part which works with the trusted files
  * methods/{gzip,bzip2}.cc:
    - empty files can never be valid archives (Closes: #595691)

 -- Michael Vogt <mvo@debian.org>  Mon, 06 Sep 2010 18:10:06 +0200

apt (0.8.1) unstable; urgency=low

  [ Programs translations ]
  * Thai (Theppitak Karoonboonyanan). Closes: #592695
  * Russian (Yuri Kozlov). Closes: #594232
  * Slovak (Ivan Masár). Closes: #594255
  * Swedish (Daniel Nylander). Closes: #594241
  * Japanese (Kenshi Muto, Osamu Aoki). Closes: #594265
  * Italian (Milo Casagrande). Closes: #594238
  * Asturian (maacub). Closes: #594303
  * Simplified Chinese (Aron Xu). Closes: #594458
  * Bulgarian (Damyan Ivanov). Closes: #594627
  * Portuguese (Miguel Figueiredo). Closes: #594668
  * Korean (Changwoo Ryu). Closes: #594809
  * Norwegian Bokmål (Hans Nordhaug). Closes: #595182
  * Danish (Joe Hansen). Closes: #595176
  * Catalan (Agustí Grau). Closes: #595234

  [ Christian Perrier ]
  * Fix spelling error in cmdline/apt-get.cc. Thanks to Osamu Aoki
    Closes: #594211

  [ Manpages translations ]
  * Portuguese (Américo Monteiro)

  [ David Kalnischkies ]
  * cmdline/apt-cache.cc:
    - show in madison command again also source packages (LP: #614589)
    - remove useless GetInitialize method
  * cmdline/apt-get.cc:
    - remove direct calls of ReadMainList and use the wrapper instead
      to protect us from useless re-reads and two-times notice display
    - remove death code by removing unused GetInitialize
  * apt-pkg/depcache.cc:
    - now that apt-get purge works on 'rc' packages let the MarkDelete
      pass this purge forward to the non-pseudo package for pseudos
  * apt-pkg/contrib/fileutl.cc:
    - apply SilentlyIgnore also on files without an extension
  * apt-pkg/contrib/configuration.cc:
    - fix autoremove by using correct config-option name and
      don't make faulty assumptions in error handling (Closes: #594689)
  * apt-pkg/versionmatch.cc:
    - let the pin origin actually work as advertised in the manpage
      which means "" are optional and pinning a local archive does
      work - even if it is a non-flat archive (Closes: #594435)

 -- Michael Vogt <mvo@debian.org>  Fri, 03 Sep 2010 18:36:11 +0200

apt (0.8.0) unstable; urgency=low

  [ Michael Vogt ]
  * merge of the debian-expermental-ma branch
  * refresh po/pot files in doc/ and po/

  [ Programs translations ]
  * Swedish (Daniel Nylander). Closes: #592366
  * French (Christian Perrier)

  [ Manpages translations ]
  * French (Christian Perrier)

 -- Michael Vogt <mvo@debian.org>  Tue, 24 Aug 2010 16:32:19 +0200

apt (0.8.0~pre2) experimental; urgency=low

  [ David Kalnischkies ]
  * apt-pkg/contrib/strutl.cc:
    - fix error checking for vsnprintf in its safe variant
  * methods/bzip2.cc:
    - fix error checking for read in case of failing bzip2/lzma/whatever
  * debian/apt.cron.daily:
    - create backups for our extended_states file (Closes: #593430)
  * apt-pkg/init.cc:
    - set the default values for dir::etc::trusted options correctly
  * ftparchive/writer.cc:
    - init valid-until correctly to prevent garbage entering Release file
  * apt-pkg/deb/debsystem.cc:
    - set dir::state::status based at least on dir
  * apt-pkg/deb/dpkgpm.cc:
    - use the InstVer instead of the CurrentVer for the autobit transfer
  * methods/http.cc:
    - some http servers violate HTTP1.1 by not issuing a Reason-Phrase
      (or at least a space after the code) especially for 200, but lets
      be nice and ignore it as we don't need the reason in general
  * apt-pkg/acquire-item.cc:
    - don't use ReadOnlyGzip mode for PDiffs as this mode doesn't work
      in combination with the AddFd methods of our hashclasses

 -- Michael Vogt <mvo@debian.org>  Mon, 23 Aug 2010 19:09:08 +0200

apt (0.8.0~pre1) experimental; urgency=low

  [ Programs translations ]
  * Swedish translation update. Closes: #592366

  [ Michael Vogt ]
  * merge of the debian-expermental-ma branch
  * refresh po/pot files in doc/ and po/
  * apt-pkg/pkgcache.cc:
    - re-evaluate the architectures cache when the cache is (re)opened

  [ Colin Watson ]
  * apt-pkg/cdrom.cc:
    - fix off-by-one error in DropBinaryArch

  [ Julian Andres Klode ]
  * apt-pkg/contrib/fileutl.cc:
    - Add WriteAtomic mode.
    - Revert WriteEmpty to old behavior (LP: #613211)
  * apt-pkg, methods:
    - Convert users of WriteEmpty to WriteAtomic.
  * apt-pkg/depcache.cc:
    - Only try upgrade for Breaks if there is a newer version, otherwise
      handle it as Conflicts (by removing it) (helps for #591882).
  * debian/control:
    - Add dependency on gnupg to apt, apt-key uses it.

  [ David Kalnischkies ]
  * apt-pkg/algorithms.cc:
    - let the problem resolver install packages to fix or-groups
      as a needed remove nuked another or-member (helps for #591882)
    - change the debug outputs to display also arch of the
      package and version dependencies information
  * cmdline/apt-get.cc:
    - let APT::Get::Arch-Only in build-dep default to false again
      (Closes: #592628) Thanks Mohamed Amine IL Idrissi for report!
    - purge packages in 'rc' state, thanks Rogier! (Closes: #150831)
  * apt-pkg/pkgcache.cc:
    - fix LongDesc handling in LANG=C environment

 -- Michael Vogt <mvo@debian.org>  Fri, 13 Aug 2010 17:00:49 +0200

apt (0.7.26~exp12) experimental; urgency=low

  [ Michael Vogt ]
  * debian/control:
    - add dependency on zlib-dev for libapt-pkg-dev

  [ David Kalnischkies ]
  * apt-pkg/cacheset.cc:
    - [ABI BREAK] add an ErrorType option to CacheSetHelper
  * cmdline/apt-cache.cc:
    - use Notice instead of Error in the CacheSetHelper messages
      for compat reasons. Otherwise tools like sbuild blow up
    - return success in show if a virtual package was given
  * debian/control:
    - remove libcurl3-gnutls-dev alternative as the package is gone
    - increase needed version of libcurl4-gnutls-dev to >= 7.19.0
      as we use CURLOPT_{ISSUERCERT,CRLFILE} (Closes: #589642)

 -- Michael Vogt <mvo@debian.org>  Fri, 30 Jul 2010 11:55:48 +0200

apt (0.7.26~exp11) experimental; urgency=low

  [ Julian Andres Klode ]
  * apt-pkg/deb/dpkgpm.cc:
    - Write architecture information to history file.
    - Add to history whether a change was automatic or not.
  * apt-pkg/contrib/fileutl.cc:
    - Add FileFd::OpenDescriptor() (needed for python-apt's #383617).
  * cmdline/apt-get.cc:
    - Support large filesystems by using statvfs64() instead of statvfs()
      and statfs64() instead of statfs() (Closes: #590513).
  * apt-pkg/cdrom.cc:
    - Use link() instead of rename() for creating the CD database backup;
      otherwise there would be a short time without any database.

  [ David Kalnischkies ]
  * apt-pkg/depcache.cc:
    - handle "circular" conflicts for "all" packages correctly
  * cmdline/apt-cache.cc:
    - be able to omit dependency types in (r)depends (Closes: #319006)
    - show in (r)depends the canidate per default instead of newest
    - share the (r)depends code instead of codecopy
  * apt-pkg/cacheset.cc:
    - move them back to the library as they look stable now
    - add a 'newest' pseudo target release as in pkg/newest
  * apt-pkg/pkgcache.cc:
    - prefer non-virtual packages in FindPreferredPkg (Closes: #590041)
  * test/integration/*:
    - add with bug#590041 testcase a small test "framework"
  * apt-pkg/orderlist.cc:
    - try to install another or-group member in DepRemove before
      breaking the or group (Closes: #590438)
    - configure also the replacement before remove by adding Immediate flag
  
  [ Michael Vogt ]
  * apt-pkg/contrib/error.{cc,h}
    - docstring cleanup
    - add inline DumpError() to avoid subtle API break

 -- Michael Vogt <mvo@debian.org>  Thu, 29 Jul 2010 16:40:58 +0200

apt (0.7.26~exp10) experimental; urgency=low

  [ David Kalnischkies ]
  * apt-pkg/contrib/error.{cc,h}:
    - remove constness of va_list parameter to fix build on amd64 and co
      Thanks Eric Valette! (Closes: #588610)
  * apt-pkg/deb/debmetaindex.cc:
    - do not query each architecture for flat file archives
    - fix typo preventing display of architecture in Info()
  * methods/bzip2.cc:
    - add a copycat of the old gzip.cc as we need it for bzip2 and lzma

  [ Martin Pitt ]
  * debian/rules:
    - Make DEB_BUILD_OPTIONS=noopt actually work by passing the right
      CXXFLAGS.
  * apt-pkg/contrib/fileutl.{h,cc}:
    - Add support for reading of gzipped files with the new "ReadOnlyGzip"
      OpenMode. (Closes: #188407)
    - Link against zlib (in apt-pkg/makefile) and add zlib build dependency.
    - [ABI BREAK] This adds a new private member to FileFd, but its
      initialization is in the public header file.
  * configure.in:
    - Check for zlib library and headers.
  * apt-pkg/acquire-item.cc, apt-pkg/deb/debindexfile.cc,
    apt-pkg/deb/debrecords.cc, apt-pkg/deb/debsrcrecords.h,
    cmdline/apt-cache.cc:
    - Open Packages, Sources, and Translations indexes in "ReadOnlyGzip" mode.
  * apt-pkg/deb/debindexfile.cc:
    - If we do not find uncompressed package/source/translation indexes, look
      for gzip compressed ones.
  * apt-pkg/acquire-item.cc:
    - If the Acquire::GzipIndexes option is true and we download a gzipped
      index file, keep it as it is (and rename to .gz) instead of
      uncompressing it.
  * doc/apt.conf.5.xml:
    - Document the new Acquire::GzipIndexes option.
  * doc/po/apt-doc.pot, doc/po/de.po:
    - German translation of new Acquire::GzipIndexes option.
  * Add test/test-indexes.sh:
    - Test behaviour of index retrieval and usage, in particular with
      uncompressed and gzip compressed indexes.
  * methods/gzip.cc: With FileFd now being able to read gzipped files, there
    is no need for the gzip method any more to spawn an external gzip process.
    Rewrite it to use FileFd directly, which makes the code a lot simpler, and
    also using less memory and overhead.

 -- Michael Vogt <mvo@debian.org>  Mon, 12 Jul 2010 11:41:01 +0200

apt (0.7.26~exp9) experimental; urgency=low

  [ David Kalnischkies ]
  * doc/apt.conf.5.xml:
    - add and document APT::Cache-{Start,Grow,Limit} options for mmap control
  * apt-pkg/contrib/fileutl.cc:
    - do not fail von double close()

 -- Michael Vogt <mvo@debian.org>  Fri, 09 Jul 2010 21:51:55 +0200

apt (0.7.26~exp8) experimental; urgency=low

  [ David Kalnischkies ]
  * cmdline/cacheset.cc:
    - doesn't include it in the library for now as it is too volatile
    - get the candidate either from an already built depcache
      or use the policy which is a bit faster than depcache generation
    - get packages by task^ with FromTask()
    - only print errors if all tries to get a package by string failed
    - factor out code to get a single package FromName()
    - check in Grouped* first without modifier interpretation
  * cmdline/apt-get.cc:
    - use the cachsets in the install commands
    - make the specify order of packages irrelevant (Closes: #196021)
  * apt-pkg/orderlist.cc:
    - untouched packages are never missing
  * apt-pkg/packagemanager.cc:
    - packages that are not touched doesn't need to be unpacked
  * debian/control:
    - remove intltool's dependency as it is an ubuntu artefact
  * apt-pkg/depcache.cc:
    - SetCandidateVer for all pseudo packages
    - SetReInstall for the "all" package of a pseudo package
    - use the new MatchAgainstConfig for the DefaultRootSetFunc
    - always mark the all package if a pseudo package is marked for install
  * apt-pkg/contrib/error.{cc,h}:
    - complete rewrite but use the same API
    - add NOTICE and DEBUG as new types of a message
    - add a simple stack handling to be able to delay error handling
  * apt-pkg/aptconfiguration.cc:
    - show a deprecation notice for APT::Acquire::Translation
  * apt-pkg/contrib/configuration.{cc,h}:
    - add a wrapper to match strings against configurable regex patterns
  * apt-pkg/contrib/fileutl.cc:
    - show notice about ignored file instead of being always silent
    - add a Dir::Ignore-Files-Silently list option to control the notice
  * apt-pkg/policy.h:
    - add another round of const& madness as the previous round accidentally
      NOT overrides the virtual GetCandidateVer() method (Closes: #587725)
  * apt-pkg/pkgcachegen.{cc,h}:
    - make the used MMap moveable (and therefore dynamic resizeable) by
      applying (some) mad pointer magic (Closes: #195018)

  [ Michael Vogt ]
  * apt-pkg/deb/dpkgpm.cc:
    - make the apt/term.log output unbuffered (thanks to Matt Zimmerman)

  [ Julian Andres Klode ]
  * methods/ftp.h:
    - Handle different logins on the same server (Closes: #586904).
  * apt-pkg/deb/deblistparser.cc:
    - Handle architecture wildcards (Closes: #547724).
  * apt-pkg/versionmatch.cc:
    - Support matching pins by regular expressions or glob() like patterns,
      regular expressions have to be put between to slashes; for example,
      /.*/.
  * apt-pkg/contrib/fileutl.cc:
    - Make FileFd replace files atomically in WriteTemp mode (for cache, etc).
  * debian/control:
    - Set Standards-Version to 3.9.0

 -- Michael Vogt <mvo@debian.org>  Fri, 09 Jul 2010 19:16:20 +0200

apt (0.7.26~exp7) experimental; urgency=low

  * apt-pkg/cachefile.h:
    - make pkgPolicy public again, libapt-pkg-perl (and probably
      others) get unhappy without that

 -- Michael Vogt <mvo@debian.org>  Thu, 10 Jun 2010 15:33:24 +0200

apt (0.7.26~exp6) experimental; urgency=low

  [ Michael Vogt ]
  * merge the remaining Ubuntu change:
    - on gpg verification failure warn and restore the last known
      good state
    - on failure display the IP of the server (useful for servers
      that use round robin DNS)
    - support Original-Maintainer in RewritePackageOrder
    - enable cdrom autodetection via libudev by default
    - show message about Vcs in use when apt-get source is run for
      packages maintained in a Vcs
    - better support transitional packages with mark auto-installed. 
      when the transitional package is in "oldlibs" the new package
      is not marked auto installed (same is true for section
      metapackages)
    - provide new "deb mirror://archive.foo/mirrors.list sid main"
      method expects a list of mirrors (generated on the server e.g.
      via geoip) and will use that, including cycle on failure
    - write apport crash file on package failure (disabled by default
      on debian until apport is available)
    - support mirror failure reporting (disabled by default on debian)
  
  [ David Kalnischkies ]
  * apt-pkg/deb/dpkgpm.cc:
    - write Disappeared also to the history.log
    - forward manual-installed bit on package disappearance
  * apt-pkg/deb/debsystem.cc:
    - add better config item for extended_states file
  * apt-pkg/pkgcache.h:
    - switch {,Install-}Size to unsigned long long
  * apt-pkg/depcache.cc:
    - do the autoremove mark process also for required packages to handle
      these illegally depending on lower priority packages (Closes: #583517)
    - try harder to find the other pseudo versions for autoremove multiarch
    - correct "Dangerous iterator usage" pointed out by cppcheck
    - deal with long long, not with int to remove 2GB Limit (LP: #250909)
    - deprecate AddSize with Multiplier as it is unused and switch to
      boolean instead to handle the sizes more gracefully.
    - switch i{Download,Usr}Size from double to (un)signed long long
  * apt-pkg/aptconfiguration.cc:
    - remove duplicate architectures in getArchitectures()
  * apt-pkg/indexrecords.{cc,h}:
    - backport forgotten Valid-Until patch from the obsolete experimental
      branch to prevent replay attacks better, thanks to Thomas Viehmann
      for the initial patch! (Closes: #499897)
    - add a constant Exists check for MetaKeys
  * apt-pkg/acquire-item.cc:
    - do not try PDiff if it is not listed in the Meta file
    - sent Last-Modified header also for Translation files
  * apt-pkg/cacheiterator.h:
    - let pkgCache::Iterator inherent std::iterator
  * ftparchive/writer.h:
    - add a virtual destructor to FTWScanner class (for cppcheck)
  * apt-pkg/cacheset.{cc,h}:
    - add simple wrapper around std::set for cache structures
    - move regex magic from apt-get to new FromRegEx method
    - move cmdline parsing from apt-cache to new FromCommandLine method
    - support special release-modifier 'installed' and 'candidate'
  * apt-pkg/contrib/cmdline.cc:
    - fix segfault in SaveInConfig caused by writing over char[] sizes
  * apt-pkg/pkgcache.cc:
    - get the best matching arch package from a group with FindPreferredPkg
  * cmdline/apt-cache.cc:
    - make the search multiarch compatible by using GrpIterator instead
    - use pkgCacheFile and the new CacheSets all over the place
    - add --target-release option (Closes: #115520)
    - accept pkg/release and pkg=version in show and co. (Closes: #236270)
    - accept package versions in the unmet command
  * cmdline/apt-get.cc:
    - use unsigned long long instead of double to store values it gets
  * apt-pkg/cachefile.{cc,h}:
    - split Open() into submethods to be able to build only parts
    - make the OpProgress optional in the Cache buildprocess
    - store also the SourceList we use internally for export
  * doc/apt.conf.5.xml:
    - document the new Valid-Until related options
  * apt-pkg/contrib/strutl.cc:
    - split StrToTime() into HTTP1.1 and FTP date parser methods and
      use strptime() instead of some self-made scanf mangling
    - use the portable timegm shown in his manpage instead of a strange
      looking code copycat from wget
  * ftparchive/writer.cc:
    - add ValidTime option to generate a Valid-Until header in Release file
  * apt-pkg/policy.cc:
    - get the candidate right for a not-installed pseudo package if
      his non-pseudo friend is installed
  * apt-pkg/indexcopy.cc:
    - move the gpg codecopy to a new method and use it also in methods/gpgv.cc

 -- Michael Vogt <mvo@debian.org>  Thu, 10 Jun 2010 14:02:22 +0200

apt (0.7.26~exp5) experimental; urgency=low

  [ David Kalnischkies ]
  * cmdline/apt-get.cc:
    - rerun dpkg-source in source if --fix-broken is given (Closes: #576752)
    - don't suggest held packages as they are installed (Closes: #578135)
    - handle multiple --{tar,diff,dsc}-only options correctly
    - show at the end of the install process a list of disappeared packages
  * cmdline/apt-cache.cc:
    - use GroupCount for package names in stats and add a package struct line
  * methods/rred.cc:
    - use the patchfile modification time instead of the one from the
      "old" file - thanks to Philipp Weis for noticing! (Closes: #571541)
  * debian/rules:
    - remove targets referring to CVS or arch as they are useless
    - use $(CURDIR) instead of $(pwd)
    - use dpkg-buildflags if available for CXXFLAGS
  * README.arch:
    - remove the file completely as it has no use nowadays
  * apt-pkg/depcache.cc:
    - be doublesure that the killer query is empty before starting reinstall
  * methods/gpgv.cc:
    - remove the keyrings count limit by using vector magic
  * contrib/mmap.cc:
    - clarify "MMap reached size limit" error message, thanks Ivan Masár!
  * doc/apt.ent
    - add entities for the current oldstable/stable/testing codenames
  * doc/sources.list.5.xml:
    - use stable-codename instead of stable in the examples (Closes: #531492)
  * doc/apt_preferences.5.xml:
    - adapt some examples here to use current codenames as well
    - add "NotAutomatic: yes" handling, thanks Osamu Aoki (Closes: #490347)
  * debian/libapt-pkg-doc.doc-base.cache:
    - remove yet another reference to the removed cache.sgml
  * doc/apt-get.8.xml:
    - do not say explicit target_release_{name,version,codename}, it should
      be clear by itself and 'man' can break lines again (Closes: #566166)
    - remove the gnome-apt reference as it is removed from unstable
  * apt-pkg/deb/dpkgpm.cc:
    - add 'disappear' to the known processing states, thanks Jonathan Nieder
  * apt-pkg/packagemanager.h:
    - export info about disappeared packages with GetDisappearedPackages()

  [ Michael Vogt ]
  * methods/http.{cc,h}:
    - code cleanup, use enums instead of magic ints
  
  [ Jari Aalto ]
  * debian/rules:
    - spell out some less known options to reduce manpage consultation-rate
    - Use POSIX command substitution: $(<command sequence>)
    - Remove EOL whitespace (Closes: #577804)

  [ Julian Andres Klode ]
  * apt-pkg/acquire-item.cc:
    - Fix pkgAcqFile::Custom600Headers() to always return something.
  

  [ Christian Perrier ]
  * Slovak translation update. Closes: #581159
  * Italian translation update. Closes: #581742
  * Swedish translation update. Closes: #592366

 -- Michael Vogt <mvo@debian.org>  Tue, 25 May 2010 16:01:42 +0200

apt (0.7.26~exp4) experimental; urgency=low

  [ David Kalnischkies ]
  * apt-pkg/depcache.cc:
    - rewrite the pseudo package reinstaller to be more intelligent
      in his package choices
  * apt-pkg/packagemanager.cc:
    - don't try to "unpack" pseudo packages twice
  * apt-pkg/contrib/fileutl.cc:
    - add a parent-guarded "mkdir -p" as CreateDirectory()
  * apt-pkg/acquire.{cc,h}:
    - add a delayed constructor with Setup() for success reporting
    - check for and create directories in Setup if needed instead of
      error out unfriendly in the Constructor (Closes: #523920, #525783)
    - optional handle a lock file in Setup()
  * apt-pkg/acquire-item.cc:
    - Acquire::ForceHash to force method for expected hash
  * cmdline/apt-get.cc:
    - remove the lock file handling and let Acquire take care of it instead
    - display MD5Sum in --print-uris if not forced to use another method
      instead of displaying the strongest available (Closes: #576420)
    - regex for package names executed on Grp- not PkgIterator
    - show non-candidates as fallback for virtual packages (Closes: #578385)
    - set also "all" to this version for pseudo packages in TryToChangeVer
  * apt-pkg/deb/dpkgpm.cc:
    - remove Chroot-Directory from files passed to install commands.
      Thanks to Kel Modderman for report & patch! (Closes: #577226)
  * ftparchive/writer.cc:
    - remove 999 chars Files and Checksums rewrite limit (Closes: #577759)
  * cmdline/apt-cache.cc:
    - align Installed and Candidate Version in policy so they can be compared
      easier, thanks Ralf Gesellensetter for the pointer! (Closes: #578657)
  * doc/apt.ent:
    - Add a note about APT_CONFIG in the -c description (Closes: #578267)
  * doc/po/de.po:
    - correct typos in german apt_preferences manpage, thanks Chris Leick!
  * apt-pkg/sourcelist.cc:
    - be less strict and accept [option=value] as well
  * apt-pkg/contrib/configuration.cc:
    - error out if #clear directive has no argument
  * doc/files.sgml:
    - sync documentation with status quo, regarding files/directories in
      use, extended_states and uri schemes.
  * doc/cache.sgml:
    - drop the file in favor of inplace documentation with doxygen
  * apt-pkg/pkgcache.h:
    - enhance the Groups ABI by providing a ID as the other structs does
    - check also the size of the Group struct then checking for the others

  [ Jari Aalto ]
  * cmdline/apt-get.cc:
    - replace backticks with single quotes around fix-broken command
      in the broken packages message. (Closes: #577168)
  * dselect/install:
    - modernize if-statements not to use 'x' (Closes: #577117)
    - replace backticks with POSIX $() (Closes: #577116)

  [ Michael Vogt ]
  * [ Abi break ] apt-pkg/acquire-item.{cc,h}:
    - add "IsIndexFile" to constructor of pkgAcqFile so that it sends
      the right cache control headers
  * cmdline/apt-get.cc:
    - fix crash when pkg.VersionList() is empty
  * apt-pkg/depcache.cc:
    - fix incorrect std::cout usage for debug output
  * test/libapt/getlanguages_test.cc:
    - Add test for Esperanto that has nocounty associated with them
      (LP: #560956)
  * apt-pkg/deb/debrecords.cc:
    - fix max tag buffer size (LP: #545336, closes: #578959)
  * debian/rules:
    - install html doxygen in libapt-pkg-doc 
  * debian/control:
    - build-depend on doxygen

  [ Julian Andres Klode ]
  * apt-pkg/contrib/weakptr.h:
    - add a class WeakPointable which allows one to register weak pointers to
      an object which will be set to NULL when the object is deallocated.
  * [ABI break] apt-pkg/acquire{-worker,-item,}.h:
    - subclass pkgAcquire::{Worker,Item,ItemDesc} from WeakPointable.
  * apt-pkg/pkgcache.cc:
    - Merge fix from David to correct handling in single-arch environments.
  * cmdline/apt-cache.cc:
    - Add a showauto command to apt-cache.
  * cmdline/apt-get.cc:
    - Add apt-get markauto and unmarkauto commands.

 -- Michael Vogt <mvo@debian.org>  Thu, 06 May 2010 09:32:54 +0200

apt (0.7.26~exp3) experimental; urgency=low

  [ Christian Perrier ]
  * German translation update. Closes: #571037
  * Spanish manpages translation update. Closes: #573293
  * Dutch translation update. Closes: #573946
  * Polish manpages translation update. Closes: #574558
  * Add "manpages-pl (<< 20060617-3~)" to avoid file conflicts with
    that package that was providing some manpages for APT utilities.

  [ David Kalnischkies ]
  * [BREAK] merge MultiArch-ABI. We don't support MultiArch,
    but we support the usage of the new ABI so libapt users
    can start to prepare for MultiArch (Closes: #536029)
  * Ignore :qualifiers after package name in build dependencies
    in the library by default, but try to honour them in apt-get
    as we have some sort of MultiArch support ready (Closes: #558103)
  * add translation of the manpages to PT (portuguese)
    Thanks to Américo Monteiro!
  * Switch to dpkg-source 3.0 (native) format
  * apt-pkg/depcache.cc:
    - remove Auto-Installed information from extended_states
      together with the package itself (Closes: #572364)
  * cmdline/apt-mark:
    - don't crash if no arguments are given (Closes: #570962)
  * debian/control:
    - remove some years old and obsolete Replaces
    - add automake/conf build-depends/conflicts as recommend by
      the autotools-dev README (Closes: #572615)
  * apt-pkg/contrib/mmap.{h,cc}:
    - add char[] fallback for filesystems without shared writable
      mmap() like JFFS2. Thanks to Marius Vollmer for writing
      and to Loïc Minier for pointing to the patch! (Closes: #314334)
  * doc/apt_preferences.5.xml:
    - fix two typos and be more verbose in the novice warning.
      Thanks to Osamu Aoki for pointing it out! (Closes: #567669)
    - fix a=sid vs. n=sid typo, thanks Ansgar Burchardt!
    - origin can be used to match a hostname (Closes: #352667)
    - remove wrong pin-priority is optional remark (Closes: #574944)
  * apt-pkg/deb/dpkgpm.cc:
    - fix error message construction in OpenLog()
    - if available store the Commandline in the history
  * cmdline/apt-get.cc:
    - add a --only-upgrade flag to install command (Closes: #572259)
    - fix memory leaks in error conditions in DoSource()
    - try version match in FindSrc first exact than fuzzy (LP: #551178)
  * apt-pkg/contrib/cmndline.cc:
    - save Commandline in Commandline::AsString for logging
  * apt-pkg/deb/debversion.cc:
    - consider absent of debian revision equivalent to 0 (Closes: #573592)
  * doc/makefile, doc/*:
    - generate subdirectories for building the manpages in on the fly
      depending on the po files we have.
  * apt-pkg/pkgcachegen.cc:
    - merge versions correctly even if multiple different versions
      with the same version number are available.
      Thanks to Magnus Holmgren for the patch! (Closes: #351056)
  * ftparchive/writer.cc:
    - write LongDescriptions if they shouldn't be included in Packages
      file into i18n/Translation-en by default.
  * doc/po/de.po:
    - correct a few typos in the german manpage translation.
      Thanks to Chris Leick and Georg Koppen! (Closes: #574962)
  * apt-pkg/contrib/strutl.cc:
    - convert all toupper calls to tolower_ascii for a little speedup

  [ Jean-Baptiste Lallement ]
  * apt-pkg/contrib/strutl.cc:
    - always escape '%' (LP: #130289) (Closes: #500560)
    - unescape '%' sequence only if followed by 2 hex digit
    - username/password are urlencoded in proxy string (RFC 3986)

  [ Julian Andres Klode ]
  * cmdline/apt-cache.cc:
    - Change behavior of showsrc to match the one of show (Closes: #512046).
  * cmdline/apt-key:
    - Honor Apt::GPGV::TrustedKeyring (Closes: #316390)
  * cmdline/apt-mark:
    - Use the new python-apt API (and conflict with python-apt << 0.7.93.2).
  * apt-inst/contrib/arfile.h:
    - Add public ARArchive::Members() which returns the list of members.
  * apt-pkg/policy.cc:
    - Always return a candidate if there is at least one version pinned > 0
      (Closes: #512318)
  * ftparchive/apt-ftparchive.cc:
    - Read default configuration (Closes: #383257)
  * debian/rules:
    - Fix the libraries name to be e.g. libapt-pkg4.9 instead of
      libapt-pkg-4.9.

  [ Michael Vogt ]
  * apt-pkg/deb/dpkgpm.cc:
    - fix backgrounding when dpkg runs (closes: #486222)
  * cmdline/apt-mark:
    - show error on incorrect aguments (LP: #517917), thanks to
      Torsten Spindler
  * cmdline/apt-get.cc:
    - if apt-get source foo=version or foo/distro can not be found,
      error out (LP: #502641)
  * apt-pkg/packagemanager.cc:
    - better debug output 
  * doc/examples/configure-index:
    - add missing Debug::pkgPackageManager option

 -- Michael Vogt <mvo@debian.org>  Thu, 01 Apr 2010 17:30:43 +0200

apt (0.7.26~exp2) experimental; urgency=low

  * fix crash when LANGUAGE is not set

 -- Michael Vogt <mvo@debian.org>  Thu, 18 Feb 2010 22:07:23 +0100

apt (0.7.26~exp1) experimental; urgency=low

  [ David Kalnischkies ]
  * [BREAK] add possibility to download and use multiply
    Translation files, configurable with Acquire::Translation
    (Closes: #444222, #448216, #550564)
  * Ignore :qualifiers after package name in build dependencies
    for now as long we don't understand them (Closes: #558103)
  * apt-pkg/contrib/mmap.{cc,h}:
    - extend it to have a growable flag - unused now but maybe...
  * apt-pkg/pkgcache.h:
    - use long instead of short for {Ver,Desc}File size,
      patch from Víctor Manuel Jáquez Leal, thanks! (Closes: #538917)
  * apt-pkg/acquire-item.cc:
    - allow also to skip the last patch if target is reached,
      thanks Bernhard R. Link! (Closes: #545699)
  * ftparchive/writer.{cc,h}:
    - add --arch option for packages and contents commands
    - if an arch is given accept only *_all.deb and *_arch.deb instead
      of *.deb. Thanks Stephan Bosch for the patch! (Closes: #319710)
    - add APT::FTPArchive::AlwaysStat to disable the too aggressive
      caching if versions are build multiply times (not recommend)
      Patch by Christoph Goehre, thanks! (Closes: #463260)
  * apt-pkg/deb/dpkgpm.cc:
    - stdin redirected to /dev/null takes all CPU (Closes: #569488)
      Thanks to Aurelien Jarno for providing (again) a patch!
  * buildlib/apti18n.h.in, po/makefile:
    - add ngettext support with P_()
  * aptconfiguration.cc:
    - include all existing Translation files in the Cache (Closes: 564137)
  * debian/control:
    - update with no changes to debian policy 3.8.4
  * doc/apt_preferences.5.xml:
    - explicitly warn against careless use (Closes: #567669)
  * debian/rules:
    - remove creation of empty dir /usr/share/apt
  * doc/apt-cdrom.8.xml:
    - fix typo spotted by lintian: proc(c)eed

  [ Ivan Masár ]
  * Slovak translation update. Closes: #568294
  
  [ Michael Vogt ]
  * [BREAK] merged lp:~mvo/apt/history
    - this writes a /var/log/apt/history tagfile that contains details
      from the transaction (complements term.log)
  * methods/http.cc:
    - add cache-control headers even if no cache is given to allow
      adding options for intercepting proxies
    - add Acquire::http::ProxyAutoDetect configuration that 
      can be used to call a external helper to figure out the 
      proxy configuration and return it to apt via stdout
      (this is a step towards WPAD and zeroconf/avahi support)
  * abicheck/
    - add new abitest tester using the ABI Compliance Checker from
      http://ispras.linuxfoundation.org/index.php/ABI_compliance_checker

  [ Robert Collins ]
  * Change the package index Info methods to allow apt-cache policy to be
    useful when using several different archives on the same host.
    (Closes: #329814, LP: #22354)

 -- Michael Vogt <mvo@debian.org>  Thu, 18 Feb 2010 16:11:39 +0100

apt (0.7.25.3) unstable; urgency=low

  [ Christian Perrier ]
  * Italian translation update. Closes: #567532

  [ David Kalnischkies ]
  * apt-pkg/contrib/macros.h:
    - install the header system.h with a new name to be able to use
      it in other headers (Closes: #567662)
  * cmdline/acqprogress.cc:
    - Set Mode to Medium so that the correct prefix is used.
      Thanks Stefan Haller for the patch! (Closes: #567304 LP: #275243)
  * ftparchive/writer.cc:
    - generate sha1 and sha256 checksums for dsc (Closes: #567343)
  * cmdline/apt-get.cc:
    - don't mark as manually if in download only (Closes: #468180)

 -- Michael Vogt <mvo@debian.org>  Mon, 01 Feb 2010 18:41:15 +0100

apt (0.7.25.2) unstable; urgency=low

  [ Michael Vogt ]
  * apt-pkg/contrib/cdromutl.cc:
    - fix UnmountCdrom() fails, give it a bit more time and try
      the umount again
  * apt-pkg/cdrom.cc:
    - fix crash in pkgUdevCdromDevices
  * methods/cdrom.cc:
    - fixes in multi cdrom setup code (closes: #549312)
    - add new "Acquire::cdrom::AutoDetect" config that enables/disables
      the dlopen of libudev for automatic cdrom detection. Off by default
      currently, feedback/testing welcome
  * cmdline/apt-cdrom.cc:
    - add new --auto-detect option that uses libudev to figure out
      the cdrom/mount-point
  * cmdline/apt-mark:
    - merge fix from Gene Cash that supports markauto for
      packages that are not in the extended_states file yet
      (closes: #534920)
  * ftparchive/writer.{cc,h}:
    - merge crash fix for apt-ftparchive on hurd, thanks to
      Samuel Thibault for the patch (closes: #566664)

  [ David Kalnischkies ]
  * apt-pkg/contrib/fileutl.cc:
    - Fix the newly introduced method GetListOfFilesInDir to not
      accept every file if no extension is enforced
      (= restore old behaviour). (Closes: #565213)
  * apt-pkg/policy.cc:
    - accept also partfiles with "pref" file extension as valid
  * apt-pkg/contrib/configuration.cc:
    - accept also partfiles with "conf" file extension as valid
  * doc/apt.conf.5.xml:
    - reorder description and split out syntax
    - add partfile name convention (Closes: #558348)
  * doc/apt_preferences.conf.5.xml:
    - describe partfile name convention also here
  * apt-pkg/deb/dpkgpm.cc:
    - don't segfault if term.log file can't be opened.
      Thanks Sam Brightman for the patch! (Closes: #475770)
  * doc/*:
    - replace the per language addendum with a global addendum
    - add a explanation why translations include (maybe) english
      parts to the new global addendum (Closes: #561636)
  * apt-pkg/contrib/strutl.cc:
    - fix malloc asseration fail with ja_JP.eucJP locale in
      apt-cache search. Thanks Kusanagi Kouichi! (Closes: #548884)

  [ Christian Perrier ]
  * French translation update

 -- Michael Vogt <mvo@debian.org>  Wed, 27 Jan 2010 16:16:10 +0100

apt (0.7.25.1) unstable; urgency=low

  [ Christian Perrier ]
  * French manpage translation update
  * Russian translation update by Yuri Kozlov
    Closes: #564171

  [Chris Leick]
  * spot & fix various typos in all manpages
  * German manpage translation update

  [ David Kalnischkies ]
  * cmdline/apt-cache.cc:
    - remove translatable marker from the "%4i %s\n" string
  * buildlib/po4a_manpage.mak:
    - instruct debiandoc to build files with utf-8 encoding
  * buildlib/tools.m4:
    - fix some warning from the buildtools
  * apt-pkg/acquire-item.cc:
    - add configuration PDiffs::Limit-options to not download
      too many or too big patches (Closes: #554349)
  * debian/control:
    - let all packages depend on ${misc:Depends}
  * share/*-archive.gpg:
    - remove the horrible outdated files. We already depend on
      the keyring so we don't need to ship our own version
  * cmdline/apt-key:
    - errors out if wget is not installed (Closes: #545754)
    - add --keyring option as we have now possibly many
  * methods/gpgv.cc:
    - pass all keyrings (TrustedParts) to gpgv instead of
      using only one trusted.gpg keyring (Closes: #304846)
  * methods/https.cc:
    - finally merge the rest of the patchset from Arnaud Ebalard
      with the CRL and Issuers options, thanks! (Closes: #485963)
  * apt-pkg/deb/debindexfile.cc, apt-pkg/pkgcachegen.cc:
    - add debug option Debug::pkgCacheGen

  [ Michael Vogt ]
  * cmdline/apt-get.cc:
    - merge fix for apt-get source pkg=version regression
      (closes: #561971)
  * po/ru.po:
    - merged updated ru.po, thanks to Yuri Kozlov (closes: #564171)

 -- Michael Vogt <mvo@debian.org>  Sat, 09 Jan 2010 21:52:36 +0100

apt (0.7.25) unstable; urgency=low

  [ Christian Perrier ]
  * Fix apt-ftparchive(1) wrt description of the "-o" option.
    Thanks to Dann Frazier for the patch. Closes: #273100
  * po/LINGUAS. Re-disable Hebrew. Closes: #534992
  * po/LINGUAS. Enable Asturian and Lithuanian
  * Fix typo in apt-cache.8.xml: nessasarily
  * Fix "with with" in apt-get.8.xml
  * Fix some of the typos mentioned by the german team
    Closes: #479997
  * Polish translation update by Wiktor Wandachowicz
    Closes: #548571
  * German translation update by Holger Wansing
    Closes: #551534
  * Italian translation update by Milo Casagrande
    Closes: #555797
  * Simplified Chinese translation update by Aron Xu 
    Closes: #558737
  * Slovak translation update by Ivan Masár
    Closes: #559277
  
  [ Michael Vogt ]
  * apt-pkg/packagemanager.cc:
    - add output about pre-depends configuring when debug::pkgPackageManager
      is used
  * methods/https.cc:
    - fix incorrect use of CURLOPT_TIMEOUT, closes: #497983, LP: #354972
      thanks to Brian Thomason for the patch
  * merge lp:~mvo/apt/netrc branch, this adds support for a
    /etc/apt/auth.conf that can be used to store username/passwords
    in a "netrc" style file (with the extension that it supports "/"
    in a machine definition). Based on the maemo git branch (Closes: #518473)
    (thanks also to Jussi Hakala and Julian Andres Klode)
  * apt-pkg/deb/dpkgpm.cc:
    - add "purge" to list of known actions
  * apt-pkg/init.h:
    - add compatibility with old ABI name until the next ABI break
  * merge segfault fix from Mario Sanchez Prada, many thanks
    (closes: #561109)

  [ Brian Murray ]
  * apt-pkg/depcache.cc, apt-pkg/indexcopy.cc:
    - typo fix (LP: #462328)
  
  [ Loïc Minier ]
  * cmdline/apt-key:
    - Emit a warning if removed keys keyring is missing and skip associated
      checks (LP: #218971)

  [ David Kalnischkies ]
  * apt-pkg/packagemanager.cc:
    - better debug output for ImmediateAdd with depth and why
    - improve the message shown for failing immediate configuration
  * doc/guide.it.sgml: moved to doc/it/guide.it.sgml
  * doc/po4a.conf: activate translation of guide.sgml and offline.sgml
  * doc/apt.conf.5.xml:
    - provide a few more details about APT::Immediate-Configure
    - briefly document the behaviour of the new https options
  * doc/sources.list.5.xml:
    - add note about additional apt-transport-methods
  * doc/apt-mark.8.xml:
    - correct showauto synopsis, thanks Andrew Schulman (Closes: #551440)
  * cmdline/apt-get.cc:
    - source should display his final pkg pick (Closes: #249383, #550952)
    - source doesn't need the complete version for match (Closes: #245250)
    - source ignores versions/releases if not available (Closes: #377424)
    - only warn if (free) space overflows (Closes: #522238)
    - add --debian-only as alias for --diff-only
  * methods/connect.cc:
    - display also strerror of "wicked" getaddrinfo errors
    - add AI_ADDRCONFIG to ai_flags as suggested by Aurelien Jarno
      in response to Bernhard R. Link, thanks! (Closes: #505020)
  * buildlib/configure.mak, buildlib/config.{sub,guess}:
    - remove (outdated) config.{sub,guess} and use the ones provided
      by the new added build-dependency autotools-dev instead
  * configure.in, buildlib/{xml,yodl,sgml}_manpage.mak:
    - remove the now obsolete manpage buildsystems
  * doc/{pl,pt_BR,es,it}/*.{sgml,xml}:
    - convert all remaining translation to the po4a system
  * debian/control:
    - drop build-dependency on docbook-utils and xmlto
    - add build-dependency on autotools-dev
    - bump policy to 3.8.3 as we have no outdated manpages anymore
  * debian/NEWS:
    - fix a typo in 0.7.24: Allready -> Already (Closes: #557674)
  * ftparchive/writer.{cc,h}:
    - add APT::FTPArchive::LongDescription to be able to disable them
  * apt-pkg/deb/debsrcrecords.cc:
    - use "diff" filetype for .debian.tar.* files (Closes: #554898)
  * methods/rred.cc:
    - rewrite to be able to handle even big patch files
    - adopt optional mmap+iovec patch from Morten Hustveit
      (Closes: #463354) which should speed up a bit. Thanks!
  * methods/http{,s}.cc
    - add config setting for User-Agent to the Acquire group,
      thanks Timothy J. Miller! (Closes: #355782)
    - add https options which default to http ones (Closes: #557085)
  * debian/apt.cron.daily:
    - check cache size even if we do nothing else otherwise, thanks
      Francesco Poli for patch(s) and patience! (Closes: #459344)
  * ftparchive/*:
    - fix a few typos in strings, comments and manpage,
      thanks Karl Goetz! (Closes: #558757)

  [ Carl Chenet ]
  * cmdline/apt-mark:
    - print an error if a new state file can't be created
      (Closes: #521289) and
    - exit nicely if python-apt is not installed (Closes: #521284)

  [ Chris Leick ]
  * doc/de: German translation of manpages (Closes: #552606)
  * doc/ various manpages:
    - correct various errors, typos and oddities (Closes: #552535)
  * doc/apt-secure.8.xml:
    - replace literal with emphasis tags in Archive configuration
  * doc/apt-ftparchive.1.xml:
    - remove informalexample tag which hides the programlisting
  * doc/apt-get.8.xml:
    - change equivalent "for" to "to the" (purge command)
    - clarify --fix-broken sentence about specifying packages

  [ Eugene V. Lyubimkin ]
  * apt-pkg/contib/strutl.h
    - Avoid extra inner copy in APT_MKSTRCMP and APT_MKSTRCMP2.
  * build infrastructure:
    - Bumped libapt version, excluded eglibc from SONAME. (Closes: #448249)

  [ Julian Andres Klode ]
  * doc/apt.conf.5.xml:
    - Deprecate unquoted values, string concatenation and explain what should
      not be written inside a value (quotes,backslash).
    - Restrict option names to alphanumerical characters and "/-:._+".
    - Deprecate #include, we have apt.conf.d nowadays which should be
      sufficient.
  * ftparchive/apt-ftparchive.cc:
    - Call setlocale() so translations are actually used.
  * debian/apt.conf.autoremove:
    - Add kfreebsd-image-* to the list (Closes: #558803)

 -- Michael Vogt <mvo@debian.org>  Tue, 15 Dec 2009 09:21:55 +0100

apt (0.7.24) unstable; urgency=low

  [ Nicolas François ]
  * Cleaned up the first patch draft from KURASAWA Nozomu to finally
    get po4a support for translating the man pages.
    Many thanks to both for this excellent work! (Closes: #441608)
  * doc/ja/*, doc/po/ja.po:
    - remove the old ja man page translation and replace it with
      the new po4a-powered translation by KURASAWA Nozomu.
  * doc/*.?.xml (manpages):
    - add contrib to author tags and also add refmiscinfo to fix warnings
  * doc/style.txt, buildlib/defaults.mak, buildlib/manpage.mak:
    - fix a few typos in the comments of this files

  [ Michael Vogt ]
  * apt-pkg/deb/dpkgpm.cc:
    - when tcgetattr() returns non-zero skip all pty magic 
      (thanks to Simon Richter, closes: #509866)
  * apt-inst/contrib/arfile.cc:
    - show propper error message for Invalid archive members

  [ David Kalnischkies ]
  * doc/Doxyfile.in:
    - update file with doxygen 1.6.1 (current unstable)
    - activate DOT_MULTI_TARGETS, it is default on since doxygen 1.5.9
  * buildlib/po4a_manpage.mak, doc/makefile, configure:
    - simplify the makefiles needed for po4a manpages
  * apt-pkg/contrib/configuration.cc:
    - add a helper to easily get a vector of strings from the config
  * apt-pkg/contrib/strutl.cc:
    - replace unknown multibytes with ? in UTF8ToCharset (Closes: #545208)
  * doc/apt-get.8.xml:
    - fix two little typos in the --simulate description. (Closes: #545059)
  * apt-pkg/aptconfiguration.cc, doc/apt.conf.5.xml:
    - add an order subgroup to the compression types to simplify reordering
      a bit and improve the documentation for this option group.
  * doc/apt.conf.5.xml:
    - document the Acquire::http::Dl-Limit option
    - try to be crystal clear about the usage of :: and {} (Closes: #503481)
  * doc/apt-cache.8.xml:
    - clarify the note for the pkgnames command (Closes: #547599)
  * doc/apt.ent, all man pages:
    - move the description of files to globally usable entities
  * doc/apt_preferences.5.xml:
    - document the new preferences.d folder (Closes: #544017)
  * methods/rred.cc:
    - add at the top without failing (by Bernhard R. Link, Closes: #545694)
  * buildlib/sizetable:
    - add amd64 for cross building (by Mikhail Gusarov, Closes: #513058)
  * debian/prerm:
    - remove file as nobody will upgrade from 0.4.10 anymore
  * debian/control:
    - remove gnome-apt suggestion as it was removed from debian
  * apt-pkg/deb/dpkgpm.cc, apt-pkg/packagemanager.cc, apt-pkg/orderlist.cc:
    - add and document _experimental_ options to make (aggressive)
      use of dpkg's trigger and configuration handling (Closes: #473461)
  * cmdline/apt-get.cc:
    - ignore versions that are not candidates when selecting a package
      instead of a virtual one (by Marius Vollmer, Closes: #547788)

  [ Christian Perrier ]
  * doc/fr/*, doc/po/fr.po:
    - remove the old fr man page translation and replace it with
      the new po4a-powered translation
  * doc/de: dropped (translation is too incomplete to be useful in
      the transition to the po4a-powered translations)

 -- Michael Vogt <mvo@debian.org>  Fri, 25 Sep 2009 19:57:25 +0200

apt (0.7.23.1) unstable; urgency=low

  [ Michael Vogt ]
  * apt-pkg/pkgcache.cc:
    - do not set internel "needs-configure" state for packages in 
      triggers-pending state. dpkg will deal with the trigger and
      it if does it before we trigger it, dpkg will error out
      (LP: #414631)
  * apt-pkg/acquire-item.cc:
    - do not segfault on invalid items (closes: #544080)

 -- Michael Vogt <mvo@debian.org>  Fri, 28 Aug 2009 21:53:20 +0200

apt (0.7.23) unstable; urgency=low

  [ Eugene V. Lyubimkin ]
  * methods/{http,https,ftp}, doc/apt.conf.5.xml:
    - Changed and unified the code that determines which proxy to use. Now
      'Acquire::{http,ftp}::Proxy[::<host>]' options have the highest priority,
      and '{http,ftp}_proxy' environment variables are used only if options
      mentioned above are not specified.
      (Closes: #445985, #157759, #320184, #365880, #479617)
  
  [ David Kalnischkies ]
  * cmdline/apt-get.cc:
    - add APT::Get::HideAutoRemove=small to display only a short line
      instead of the full package list. (Closes: #537450)
    - ShowBroken() in build-dep (by Mike O'Connor, Closes: #145916)
    - check for statfs.f_type (by Robert Millan, Closes: #509313)
    - correct the order of picked package binary vs source in source
    - use SourceVersion instead of the BinaryVersion to get the source
      Patch by Matt Kraai, thanks! (Closes: #382826)
    - add pkg/archive and codename in source (Closes: #414105, #441178)
  * apt-pkg/contrib/strutl.cc:
    - enable thousand separator according to the current locale
      (by Luca Bruno, Closes: #223712)
  * doc/apt.conf.5.xml:
    - mention the apt.conf.d dir (by Vincent McIntyre, Closes: #520831)
  * apt-inst/contrib/arfile.cc:
    - use sizeof instead strlen (by Marius Vollmer, Closes: #504325)
  * doc/apt-mark.8.xml:
    - improve manpage based on patch by Carl Chenet (Closes: #510286)
  * apt-pkg/acquire-item.cc:
    - use configsettings for dynamic compression type use and order.
      Based on a patch by Jyrki Muukkonen, thanks! (LP: #71746)
  * apt-pkg/aptconfiguration.cc:
    - add default configuration for compression types and add lzma
      support. Order is now bzip2, lzma, gzip, none (Closes: #510526)
  * ftparchive/writer.cc:
    - add lzma support also here, patch for this (and inspiration for
      the one above) by Robert Millan, thanks!
  * apt-pkg/depcache.cc:
    - restore the --ignore-hold effect in the Is{Delete,Install}Ok hooks
  * doc/apt-get.8.xml:
    - update the source description to reflect what it actually does
      and how it can be used. (Closes: #413021)
  * methods/http.cc:
    - allow empty Reason-Phase in Status-Line to please squid,
      thanks Modestas Vainius for noticing! (Closes: #531157, LP: #411435)

  [ George Danchev ]
  * cmdline/apt-cache.cc:
    - fix a memory leak in the xvcg method (Closes: #511557)
  * apt-pkg/indexcopy.cc:
    - fix a memory leak then the Release file not exists (Closes: #511556)

 -- Michael Vogt <mvo@debian.org>  Thu, 27 Aug 2009 14:44:39 +0200

apt (0.7.22.2) unstable; urgency=low

  * debian/apt.cron.daily:
    - Make sure that VERBOSE is always set (Closes: #539366)
    - Script can be disabled by APT::Periodic::Enable=0 (Closes: #485476)
    - Support using debdelta to download packages (Closes: #532079)

 -- Julian Andres Klode <jak@debian.org>  Thu, 06 Aug 2009 12:17:19 +0200

apt (0.7.22.1) unstable; urgency=low

  [ Michael Vogt ]
  * cmdline/apt-get.cc:
    - honor APT::Get::Only-Source properly in FindSrc() (thanks to
      Martin Pitt for reporting the problem), also Closes: #535362.

  [ Julian Andres Klode ]
  * apt-pkg/contrib/mmap.cc:
    - Fix FTBFS on GNU/kFreeBSD by disabling DynamicMMap::Grow() on
      non-Linux architectures as it uses mremap (Closes: #539742).
  * apt-pkg/sourcelist.cc:
    - Only warn about missing sources.list if there is no sources.list.d
      and vice versa as only one of them is needed (Closes: #539731).
  * debian/control:
    - Add myself to Uploaders.
    - Increase Standards-Version to 3.8.2.0.

 -- Julian Andres Klode <jak@debian.org>  Mon, 03 Aug 2009 12:48:31 +0200

apt (0.7.22) unstable; urgency=low

  [ Christian Perrier ]
  * Documentation translations:
    - Fix a typo in apt-get(8) French translation. Closes: #525043
      Thanks to Guillaume Delacour for spotting it.
    - Updated apt.conf(5) manpgae French translation.
      Thanks to Aurélien Couderc.
  * Translations:
    - fr.po
    - sk.po. Closes: #525857 
    - ru.po. Closes: #526816
    - eu.po. Closes: #528985
    - zh_CN.po. Closes: #531390
    - fr.po
    - it.po. Closes: #531758
    - ca.po. Closes: #531921
    - de.po. Closes: #536430
  * Added translations
    - ast.po (Asturian by Marcos Alvareez Costales).
      Closes: #529007, #529730, #535328
  
  [ David Kalnischkies ]
  * [ABI break] support '#' in apt.conf and /etc/apt/preferences
    (closes: #189866)
  * [ABI break] Allow pinning by codename (closes: #97564)
  * support running "--simulate" as user
  * add depth information to the debug output and show what depends
    type triggers a autoinst (closes: #458389)
  * add Debug::pkgDepCache::Marker with more detailed debug output 
    (closes: #87520)
  * add Debug::pkgProblemResolver::ShowScores and make the scores
    adjustable
  * do not write state file in simulate mode (closes: #433007)
  * add hook for MarkInstall and MarkDelete (closes: #470035)
  * fix typo in apt-pkg/acquire.cc which prevents Dl-Limit to work
    correctly when downloading from multiple sites (Closes: #534752)
  * add the various foldmarkers in apt-pkg & cmdline (no code change)
  * versions with a pin of -1 shouldn't be a candidate (Closes: #355237)
  * prefer mmap as memory allocator in MMap instead of a static char
    array which can (at least in theory) grow dynamic
  * eliminate (hopefully all) segfaults in pkgcachegen.cc and mmap.cc
    which can arise if cache doesn't fit into the mmap (Closes: #535218)
  * display warnings instead of errors if the parts dirs doesn't exist

  [ Michael Vogt ]
  * honor the dpkg hold state in new Marker hooks (closes: #64141)
  * debian/apt.cron.daily:
    - if the timestamp is too far in the future, delete it
  * apt-pkg/acquire.cc:
    - make the max pipeline depth of the acquire queue configurable
      via Acquire::Max-Pipeline-Depth
  * apt-pkg/deb/dpkgpm.cc:
    - add Dpkg::UseIoNice boolean option to run dpkg with ionice -c3
      (off by default)
    - send "dpkg-exec" message on the status fd when dpkg is run
    - provide DPkg::Chroot-Directory config option (useful for testing)
    - fix potential hang when in a background process group
  * apt-pkg/algorithms.cc:
    - consider recommends when making the scores for the problem 
      resolver
  * apt-pkg/acquire-worker.cc:
    - show error details of failed methods
  * apt-pkg/contrib/fileutl.cc:
    - if a process aborts with signal, show signal number
  * methods/http.cc:
    - ignore SIGPIPE, we deal with EPIPE from write in 
      HttpMethod::ServerDie() (LP: #385144)
  * Only run Download-Upgradable and Unattended-Upgrades if the initial
    update was successful Closes: #341970
  * apt-pkg/indexcopy.cc:
    - support having CDs with no Packages file (just a Packages.gz)
      by not forcing a verification on non-existing files
     (LP: #255545)
    - remove the gettext from a string that consists entirely 
      of variables (LP: #56792)
  * apt-pkg/cacheiterators.h:
    - add missing checks for Owner == 0 in end()
  * apt-pkg/indexrecords.cc:
    - fix some i18n issues
  * apt-pkg/contrib/strutl.h:
    - add new strprintf() function to make i18n strings easier
    - fix compiler warning
  * apt-pkg/deb/debsystem.cc:
    - make strings i18n able 
  * fix problematic use of tolower() when calculating the version 
    hash by using locale independent tolower_ascii() function. 
    Thanks to M. Vefa Bicakci (LP: #80248)
  * build fixes for g++-4.4
  * cmdline/apt-mark:
    - add "showauto" option to show automatically installed packages
  * document --install-recommends and --no-install-recommends
    (thanks to Dereck Wonnacott, LP: #126180)
  * doc/apt.conf.5.xml:
    - merged patch from Aurélien Couderc to improve the text
      (thanks!)
  * [ABI] merged the libudev-dlopen branch, this allows to pass
    "apt-udev-auto" to Acquire::Cdrom::mount and the cdrom method will  
    dynamically find/mount the cdrom device (if libhal is available)

  [ Julian Andres Klode ]
  * apt-pkg/contrib/configuration.cc: Fix a small memory leak in
    ReadConfigFile.
  * Introduce support for the Enhances field. (Closes: #137583) 
  * Support /etc/apt/preferences.d, by adding ReadPinDir() (Closes: #535512)
  * configure-index: document Dir::Etc::SourceParts and some other options
    (Closes: #459605)
  * Remove Eugene V. Lyubimkin from uploaders as requested.
  * apt-pkg/contrib/hashes.cc, apt-pkg/contrib/md5.cc:
    - Support reading until EOF if Size=0 to match behaviour of
      SHA1Summation and SHA256Summation

  [ Osamu Aoki ]
  * Updated cron script to support backups by hardlinks and 
    verbose levels.  All features turned off by default. 
  * Added more error handlings.  Closes: #438803, #462734, #454989
  * Documented all cron script related configuration items in 
    configure-index.

  [ Dereck Wonnacott ]
  * apt-ftparchive might write corrupt Release files (LP: #46439)
  * Apply --important option to apt-cache depends (LP: #16947) 

  [ Otavio Salvador ]
  * Apply patch from Sami Liedes <sliedes@cc.hut.fi> to reduce the
    number of times we call progress bar updating and debugging
    configuration settings.
  * Apply patch from Sami Liedes <sliedes@cc.hut.fi> to avoid unecessary
    temporary allocations.

 -- Michael Vogt <mvo@debian.org>  Wed, 29 Jul 2009 19:16:22 +0200

apt (0.7.21) unstable; urgency=low

  [ Christian Perrier ]
  * Translations:
    - bg.po. Closes: #513211
    - zh_TW.po. Closes: #513311
    - nb.po. Closes: #513843
    - fr.po. Closes: #520430
    - sv.po. Closes: #518070
    - sk.po. Closes: #520403
    - it.po. Closes: #522222
    - sk.po. Closes: #520403
  
  [ Jamie Strandboge ]
  * apt.cron.daily: catch invalid dates due to DST time changes
    in the stamp files

  [ Michael Vogt ]
  * methods/gpgv.cc:
    - properly check for expired and revoked keys (closes: #433091)
  * apt-pkg/contrib/strutl.cc:
    - fix TimeToStr i18n (LP: #289807)
  * [ABI break] merge support for http redirects, thanks to
    Jeff Licquia and Anthony Towns
  * [ABI break] use int for the package IDs (thanks to Steve Cotton)
  * apt-pkg/pkgcache.cc:
    - do not run "dpkg --configure pkg" if pkg is in trigger-awaited
      state (LP: #322955)
  * methods/https.cc:
    - add Acquire::https::AllowRedirect support
  * Clarify the --help for 'purge' (LP: #243948)
  * cmdline/apt-get.cc
    - fix "apt-get source pkg" if there is a binary package and
      a source package of the same name but from different 
      packages (LP: #330103)

  [ Colin Watson ]
  * cmdline/acqprogress.cc:
    - Call pkgAcquireStatus::Pulse even if quiet, so that we still get
      dlstatus messages on the status-fd (LP: #290234).

 -- Michael Vogt <mvo@debian.org>  Tue, 14 Apr 2009 14:12:51 +0200

apt (0.7.20.2) unstable; urgency=medium

  [ Eugene V. Lyubimkin ]
  * Urgency set to medium due to RC bug fix.
  * doc/apt.ent, apt-get.8.xml:
    - Fix invalid XML entities. (Closes: #514402)

 -- Eugene V. Lyubimkin <jackyf.devel@gmail.com>  Sat, 07 Feb 2009 16:48:21 +0200

apt (0.7.20.1) unstable; urgency=low

  [ Michael Vogt ]
  * apt-pkg/pkgcachegen.cc:
    - fix apt-cache search for localized description 
      (closes: #512110)
  
  [ Christian Perrier ]
  * Translations:
    - fr.po: fix spelling error to "défectueux". Thanks to Thomas Péteul.

 -- Michael Vogt <mvo@debian.org>  Tue, 20 Jan 2009 09:35:05 +0100

apt (0.7.20) unstable; urgency=low

  [ Eugene V. Lyubimkin ]
  * debian/changelog:
    - Fixed place of 'merged install-recommends and install-task branches'
      from 0.6.46.1 to 0.7.0. (Closes: #439866)
  * buildlib/config.{sub,guess}:
    - Renewed. This fixes lintian errors.
  * doc/apt.conf.5.xml, debian/apt-transport-https:
    - Documented briefly 'Acquire::https' group of options. (Closes: #507398)
    - Applied patch from Daniel Burrows to document 'Debug' group of options.
      (Closes: #457265)
    - Mentioned 'APT::Periodic' and 'APT::Archives' groups of options.
      (Closes: #438559)
    - Mentioned '/* ... */' comments. (Closes: #507601)
  * doc/examples/sources.list:
    - Removed obsolete commented non-us deb-src entry, replaced it with
      'deb-src security.debian.org' one. (Closes: #411298)
  * apt-pkg/contrib/mmap.cc:
    - Added instruction how to work around MMap error in MMap error message.
      (Closes: #385674, 436028)
  * COPYING:
    - Actualized. Removed obsolete Qt section, added GPLv2 clause.
      (Closes: #440049, #509337)

  [ Michael Vogt ]
  * add option to "apt-get build-dep" to mark the needed 
    build-dep packages as automatic installed. 
    This is controlled via the value of
    APT::Get::Build-Dep-Automatic and is set "false" by default.  
    Thanks to Aaron Haviland, closes: #448743
  * apt-inst/contrib/arfile.cc:
    - support members ending with '/' as well (thanks to Michal Cihr,
      closes: #500988)

  [ Christian Perrier ]
  * Translations:
    - Finnish updated. Closes: #508449 
    - Galician updated. Closes: #509151
    - Catalan updated. Closes: #509375
    - Vietnamese updated. Closes: #509422
    - Traditional Chinese added. Closes: #510664
    - French corrected (remove awful use of first person) 

 -- Michael Vogt <mvo@debian.org>  Mon, 05 Jan 2009 08:59:20 +0100

apt (0.7.19) unstable; urgency=low

  [ Eugene V. Lyubimkin ]
  * doc/sources.list.5.xml:
    - Mentioned allowed characters in file names in /etc/apt/sources.list.d.
      Thanks to Matthias Urlichs. (Closes: #426913)
  * doc/apt-get.8.xml:
    - Explicitly say that 'dist-upgrade' command may remove packages.
    - Included '-v'/'--version' as a command to synopsis.
  * cmdline/apt-cache.cc:
    - Advanced built-in help. Patch by Andre Felipe Machado. (Closes: #286061)
    - Fixed typo 'GraphVis' -> 'GraphViz'. (Closes: #349038)
    - Removed asking to file a release-critical bug against a package if there
      is a request to install only one package and it is not installable.
      (Closes: #419521)

  [ Michael Vogt ]
    - fix SIGHUP handling (closes: #463030)

  [ Christian Perrier ]
  * Translations:
    - French updated
    - Bulgarian updated. Closes: #505476
    - Slovak updated. Closes: #505483
    - Swedish updated. Closes: #505491
    - Japanese updated. Closes: #505495
    - Korean updated. Closes: #505506
    - Catalan updated. Closes: #505513
    - British English updated. Closes: #505539
    - Italian updated. Closes: #505518, #505683
    - Polish updated. Closes: #505569
    - German updated. Closes: #505614
    - Spanish updated. Closes: #505757
    - Romanian updated. Closes: #505762
    - Simplified Chinese updated. Closes: #505727
    - Portuguese updated. Closes: #505902
    - Czech updated. Closes: #505909
    - Norwegian Bokmål updated. Closes: #505934
    - Brazilian Portuguese updated. Closes: #505949
    - Basque updated. Closes: #506085
    - Russian updated. Closes: #506452 
    - Marathi updated. 
    - Ukrainian updated. Closes: #506545 

 -- Michael Vogt <mvo@debian.org>  Mon, 24 Nov 2008 10:33:54 +0100

apt (0.7.18) unstable; urgency=low

  [ Christian Perrier ]
  * Translations:
    - French updated
    - Thai updated. Closes: #505067

  [ Eugene V. Lyubimkin ]
  * doc/examples/configure-index:
    - Removed obsoleted header line. (Closes: #417638)
    - Changed 'linux-kernel' to 'linux-image'.
  * doc/sources.list.5.xml:
    - Fixed typo and grammar in 'sources.list.d' section. Thanks to
      Timothy G Abbott <tabbott@MIT.EDU>. (Closes: #478098)
  * doc/apt-get.8.xml:
    - Advanced descriptions for 'remove' and 'purge' options.
      (Closes: #274283)
  * debian/rules:
    - Target 'apt' need to depend on 'build-doc'. Thanks for Peter Green.
      Fixes FTBFS. (Closes: #504181)

  [ Michael Vogt ]
  * fix depend on libdb4.4 (closes: #501253)

 -- Michael Vogt <mvo@debian.org>  Fri, 07 Nov 2008 22:13:39 +0100

apt (0.7.17) unstable; urgency=low

  [ Eugene V. Lyubimkin ]
  * debian/control:
    - 'Vcs-Bzr' field is official, used it.
    - Bumped 'Standards-Version' to 3.8.0, no changes needed.
    - Actualized 'Uploaders' field.
  * doc/:
    - Substituded 'apt-archive' with 'apt-ftparchive' in docs.
      Patch based on work of Andre Felipe Machado. (Closes: #350865)
    - Mentioned '/<release>' and '=<version>' for 'apt-get install' and
      '=<version>' for 'apt-get source' in apt-get manpage. Patch based on
      work of Andre Felipe Machado. (Closes: #399673)
    - Mentioned more short options in the apt-get manpage. Documented 'xvcg'
      option in the apt-cache manpage. The part of patch by Andre Felipe
      Machado. (Closes: #176106, #355945)
    - Documented that 'apt-get install' command should be used for upgrading
      some of installed packages. Based on patch by Nori Heikkinen and
      Andre Felipe Machado. (Closes: #267087)
    - Mentioned 'apt_preferences(5)' in apt manpage. (Closes: #274295)
    - Documented 'APT::Default-Release' in apt.conf manpage. (Closes: #430399)
    - APT::Install-Recommends is now true by default, mentioned this in
      configure-index example. (Closes: #463268)
    - Added 'APT::Get::AllowUnauthenticated' to configure-index example.
      (Closes: #320225)
    - Documented '--no-install-recommends' option in apt-get manpage.
      (Closes: #462962)
    - Documented 'Acquire::PDiffs' in apt.conf manpage. (Closes: #376029)
    - Added 'copy', 'rsh', 'ssh' to the list of recognized URI schemes in
      sources.list manpage, as they are already described under in the manpage.
    - Removed notice that ssh/rsh access cannot use password authentication
      from sources.list manpage. Thanks to Steffen Joeris. (Closes: #434894)
    - Added '(x)' to some referrings to manpages in apt-get manpage. Patch by
      Andre Felipe Machado. (Closes: #309893)
    - Added 'dist-upgrade' apt-get synopsis in apt-get manpage.
      (Closes: #323866)

 -- Michael Vogt <mvo@debian.org>  Wed, 05 Nov 2008 13:14:56 +0100

apt (0.7.17~exp4) experimental; urgency=low

  * debian/rules:
    - Fixed lintian warnings "debian/rules ignores make errors".
  * debian/control:
    - Substituted outdated "Source-Version" fields with "binary:Version".
    - Added 'python-apt' to Suggests, as apt-mark need it for work.
    - Drop Debian revision from 'doc-base' build dependency, this fixes
      appropriate lintian warning.
  * debian/libapt-pkg-doc.doc-base.*:
    - Changed section: from old 'Devel' to 'Debian'. This fixes appropriate
      lintian warnings.
  * debian/{postrm,prerm,preinst}:
    - Added 'set -e', fixes lintian warnings
      'maintainer-script-ignores-error'.
  * dselect/makefile:
    - Removed unneeded 'LOCAL' entry. This allows cleaning rule to run smoothly.
  * share/lintian-overrides:
    - Added with override of 'apt must depend on python'. Script 'apt-mark'
      needs apt-python for working and checks this on fly. We don't want
      python in most cases.
  * cmdline/apt-key:
    - Added 'unset GREP_OPTIONS' to the script. This prevents 'apt-key update'
      failure when GREP_OPTIONS contains options that modify grep output.
      (Closes: #428752)

 -- Eugene V. Lyubimkin <jackyf.devel@gmail.com>  Fri, 31 Oct 2008 23:45:17 +0300

apt (0.7.17~exp3) experimental; urgency=low

  * apt-pkg/acquire-item.cc:
    - fix a merge mistake that prevents the fallback to the 
      uncompressed 'Packages' to work correctly (closes: #409284)

 -- Michael Vogt <mvo@debian.org>  Wed, 29 Oct 2008 09:36:24 +0100

apt (0.7.17~exp2) experimental; urgency=low

  [ Eugene V. Lyubimkin ]
  * apt-pkg/acquire-item.cc:
    - Added fallback to uncompressed 'Packages' if neither 'bz2' nor 'gz'
      available. (Closes: #409284)
  * apt-pkg/algorithm.cc:
    - Strip username and password from source URL in error message.
      (Closes: #425150)
  
  [ Michael Vogt ]
  * fix various -Wall warnings

 -- Michael Vogt <mvo@debian.org>  Tue, 28 Oct 2008 18:06:38 +0100

apt (0.7.17~exp1) experimental; urgency=low

  [ Luca Bruno ]
  * Fix typos:
    - apt-pkg/depcache.cc
  * Fix compilation warnings:
    - apt-pkg/acquire.cc
    - apt-pkg/versionmatch.cc
  * Compilation fixes and portability improvement for compiling APT against non-GNU libc
    (thanks to Martin Koeppe, closes: #392063):
    - buildlib/apti18n.h.in:
      + textdomain() and bindtextdomain() must not be visible when --disable-nls
    - buildlib/inttypes.h.in: undefine standard int*_t types
    - Append INTLLIBS to SLIBS:
      + cmdline/makefile
      + ftparchive/makefile
      + methods/makefile
  * doc/apt.conf.5.xml:
    - clarify whether configuration items of apt.conf are case-sensitive
      (thanks to Vincent McIntyre, closes: #345901)

 -- Luca Bruno <lethalman88@gmail.com>  Sat, 11 Oct 2008 09:17:46 +0200

apt (0.7.16) unstable; urgency=low

  [ Luca Bruno ]
  * doc/apt-cache.8.xml:
    - search command uses POSIX regex, and searches for virtual packages too
      (closes: #277536)
  * doc/offline.sgml: clarify remote and target hosts
    (thanks to Nikolaus Schulz, closes: #175940)
  * Fix several typos in docs, translations and debian/changelog
    (thanks to timeless, Nicolas Bonifas and Josh Triplett,
    closes: #368665, #298821, #411532, #431636, #461458)
  * Document apt-key finger and adv commands
    (thanks to Stefan Schmidt, closes: #350575)
  * Better documentation for apt-get --option
    (thanks to Tomas Pospisek, closes: #386579)
  * Retitle the apt-mark.8 manpage (thanks to Justin Pryzby, closes: #471276)
  * Better documentation on using both APT::Default-Release and
    /etc/apt/preferences (thanks to Ingo Saitz, closes: #145575)
  
  [ Michael Vogt ]
  * doc/apt-cache.8.xml:
    - add missing citerefentry

 -- Michael Vogt <mvo@debian.org>  Fri, 10 Oct 2008 23:44:50 +0200

apt (0.7.15) unstable; urgency=low

  * Upload to unstable

 -- Michael Vogt <mvo@debian.org>  Sun, 05 Oct 2008 13:23:47 +0200

apt (0.7.15~exp3) experimental; urgency=low

  [Daniel Burrows]
  * apt-pkg/deb/dpkgpm.cc:
    - Store the trigger state descriptions in a way that does not break
      the ABI.  The approach taken makes the search for a string O(n) rather
      than O(lg(n)), but since n == 4, I do not consider this a major
      concern.  If it becomes a concern, we can sort the static array and
      use std::equal_range().  (Closes: #499322)

  [ Michael Vogt ]
  * apt-pkg/packagemanager.cc, apt-pkg/deb/dpkgpm.cc:
    - move the state file writting into the Go() implementation
      of dpkgpm (closes: #498799)
  * apt-pkg/algorithms.cc:
    - fix simulation performance drop (thanks to Ferenc Wagner
      for reporting the issue)

 -- Michael Vogt <mvo@debian.org>  Wed, 01 Oct 2008 18:09:49 +0200

apt (0.7.15~exp2) experimental; urgency=low

  [ Michael Vogt ]
  * apt-pkg/pkgcachegen.cc:
    - do not add multiple identical descriptions for the same 
      language (closes: #400768)

  [ Program translations ]
  * Catalan updated. Closes: #499462

 -- Michael Vogt <mvo@debian.org>  Tue, 23 Sep 2008 07:29:59 +0200

apt (0.7.15~exp1) experimental; urgency=low

  [ Christian Perrier ]
  * Fix typo in cron.daily script. Closes: #486179

  [ Program translations ]
  * Traditional Chinese updated. Closes: #488526
  * German corrected and completed. Closes: #490532, #480002, #498018
  * French completed
  * Bulgarian updated. Closes: #492473
  * Slovak updated. Closes: #492475
  * Galician updated. Closes: #492794
  * Japanese updated. Closes: #492975
  * Fix missing space in Greek translation. Closes: #493922
  * Greek updated.
  * Brazilian Portuguese updated.
  * Basque updated. Closes: #496754
  * Romanian updated. Closes: #492773, #488361
  * Portuguese updated. Closes: #491790
  * Simplified Chinese updated. Closes: #489344
  * Norwegian Bokmål updated. Closes: #480022
  * Czech updated. Closes: #479628, #497277
  * Korean updated. Closes: #464515
  * Spanish updated. Closes: #457706
  * Lithuanian added. Closes: #493328
  * Swedish updated. Closes: #497496
  * Vietnamese updated. Closes: #497893
  * Portuguese updated. Closes: #498411
  * Greek updated. Closes: #498687
  * Polish updated.

  [ Michael Vogt ]
  * merge patch that enforces stricter https server certificate
    checking (thanks to Arnaud Ebalard, closes: #485960)
  * allow per-mirror specific https settings
    (thanks to Arnaud Ebalard, closes: #485965)
  * add doc/examples/apt-https-method-example.cof
    (thanks to Arnaud Ebalard, closes: #485964)
  * apt-pkg/depcache.cc:
    - when checking for new important deps, skip critical ones
      (closes: #485943)
  * improve apt progress reporting, display trigger actions
  * add DPkg::NoTriggers option so that applications that call
    apt/aptitude (like the installer) defer trigger processing
    (thanks to Joey Hess)
  * doc/makefile:
    - add examples/apt-https-method-example.conf
  
 -- Michael Vogt <mvo@debian.org>  Tue, 16 Sep 2008 21:27:03 +0200

apt (0.7.14) unstable; urgency=low

  [ Christian Perrier ]
  * Mark a message from dselect backend as translatable
    Thanks to Frédéric Bothamy for the patch
    Closes: #322470

  [ Program translations ]
  * Simplified Chinese updated. Closes: #473360
  * Catalan fixes. Closes: #387141
  * Typo fix in Greek translation. Closes: #479122
  * French updated.
  * Thai updated. Closes: #479313
  * Italian updated. Closes: #479326
  * Polish updated. Closes: #479342
  * Bulgarian updated. Closes: #479379
  * Finnish updated. Closes: #479403
  * Korean updated. Closes: #479426
  * Basque updated. Closes: #479452
  * Vietnamese updated. Closes: #479748
  * Russian updated. Closes: #479777, #499029
  * Galician updated. Closes: #479792
  * Portuguese updated. Closes: #479847
  * Swedish updated. Closes: #479871
  * Dutch updated. Closes: #480125
  * Kurdish added. Closes: #480150
  * Brazilian Portuguese updated. Closes: #480561
  * Hungarian updated. Closes: #480662

  [ Otavio Salvador ]
  * Apply patch to avoid truncating of arbitrary files. Thanks to Bryan
    Donlan <bdonlan@fushizen.net> for the patch. Closes: #482476
  * Avoid using dbus if dbus-daemon isn't running. Closes: #438803
  
  [ Michael Vogt ]
  * debian/apt.cron.daily:
    - apply patch based on the ideas of Francesco Poli for better 
      behavior when the cache can not be locked (closes: #459344)

 -- Michael Vogt <mvo@debian.org>  Wed, 28 May 2008 15:19:12 +0200

apt (0.7.13) unstable; urgency=low

  [ Otavio Salvador ]
  * Add missing build-depends back from build-depends-indep field.
    Closes: #478231
  * Make cron script quiet if cache is locked. Thanks to Ted Percival
    <ted@midg3t.net> for the patch. Closes: #459344
  * Add timeout support for https. Thanks to Andrew Martens
    <andrew.martens@strangeloopnetworks.com> for the patch.

  [ Goswin von Brederlow ]
  * Add support for --no-download on apt-get update. Closes: #478517
  
  [ Program translations ]
    - Vietnamese updated. Closes: #479008
    
 -- Otavio Salvador <otavio@debian.org>  Fri, 02 May 2008 14:46:00 -0300

apt (0.7.12) unstable; urgency=low

  [ Michael Vogt ]
  * cmdline/apt-key:
    - add support for a master-keyring that contains signing keys
      that can be used to sign the archive signing keys. This should
      make key-rollover easier.
  * apt-pkg/deb/dpkgpm.cc:
    - merged patch from Kees Cook to fix anoying upper-case display
      on amd64 in sbuild
  * apt-pkg/algorithms.cc: 
    - add APT::Update::Post-Invoke-Success script slot
    - Make the breaks handling use the kill list. This means, that a
      Breaks: Pkg (<< version) may put Pkg onto the remove list.
  * apt-pkg/deb/debmetaindex.cc:
    - add missing "Release" file uri when apt-get update --print-uris
      is run
  * methods/connect.cc:
    - remember hosts with Resolve failures or connect Timeouts
  * cmdline/apt-get.cc:
    - fix incorrect help output for -f (LP: #57487)
    - do two passes when installing tasks, first ignoring dependencies,
      then resolving them and run the problemResolver at the end
      so that it can correct any missing dependencies
  * debian/apt.cron.daily:
    - sleep random amount of time (default within 0-30min) before
      starting the upate to hit the mirrors less hard
  * doc/apt_preferences.5.xml:
    - fix typo
  * added debian/README.source

  [ Christian Perrier ]
  * Fix typos in manpages. Thanks to Daniel Leidert for the fixes
    Closes: #444922
  * Fix syntax/copitalisation in some messages. Thanks to Jens Seidel
    for pointing this and providing the patch.
    Closes: #466845
  * Fix Polish offline translation. Thanks to Robert Luberda for the patch
    and apologies for applying it very lately. Closes: #337758
  * Fix typo in offline.sgml. Closes: #412900

  [ Program translations ]
    - German updated. Closes: #466842
    - Swedish updated.
    - Polish updated. Closes: #469581
    - Slovak updated. Closes: #471341
    - French updated.
    - Bulgarian updated. Closes: #448492
    - Galician updated. Closes: #476839
  
  [ Daniel Burrows ]
  * apt-pkg/depcache.cc:
    - Patch MarkInstall to follow currently satisfied Recommends even
      if they aren't "new", so that we automatically force upgrades
      when the version of a Recommends has been tightened.  (Closes: #470115)
    - Enable more complete debugging information when Debug::pkgAutoRemove
      is set.
  * apt-pkg/contrib/configuration.cc
    - Lift the 1024-byte limit on lines in configuration files.
      (Closes: #473710, #473874)
  * apt-pkg/contrib/strutl.cc:
    - Lift the 64000-byte limit on individual messages parsed by ReadMessages.
      (Closes: #474065)
  * debian/rules:
    - Add missing Build-Depends-Indep on xsltproc, docbook-xsl, and xmlto.

 -- Daniel Burrows <dburrows@debian.org>  Sat, 26 Apr 2008 12:24:35 -0700

apt (0.7.11) unstable; urgency=critical
  
  [ Raise urgency to critical since it fixes a critical but for Debian
    Installer Lenny Beta1 release ]

  [ Program translations ]
    - Vietnamese updated. Closes: #460825
    - Basque updated. Closes: #461166
    - Galician updated. Closes: #461468
    - Portuguese updated. Closes: #464575
    - Korean updated. Closes: #448430
    - Simplified Chinese updated. Closes: #465866

  [ Otavio Salvador ]
  * Applied patch from Robert Millan <rmh@aybabtu.com> to fix the error
    message when gpgv isn't installed, closes: #452640.
  * Fix regression about APT::Get::List-Cleanup setting being ignored,
    closes: #466052.

 -- Otavio Salvador <otavio@debian.org>  Thu, 17 Jan 2008 22:36:46 -0200

apt (0.7.10) unstable; urgency=low

  [ Otavio Salvador ]
  * Applied patch from Mike O'Connor <stew@vireo.org> to add a manpage to
    apt-mark, closes: #430207.
  * Applied patch from Andrei Popescu <andreimpopescu@gmail.com> to add a
    note about some frontends in apt.8 manpage, closes: #438545.
  * Applied patch from Aurelien Jarno <aurel32@debian.org> to avoid CPU
    getting crazy when /dev/null is redirected to stdin (which breaks
    buildds), closes: #452858.
  * Applied patch from Aurelien Jarno <aurel32@debian.org> to fix building
    with newest dpkg-shlibdeps changing the packaging building order and a
    patch from Robert Millan <rmh@aybabtu.com> to fix parallel building,
    closes: #452862.
  * Applied patch from Alexander Winston <alexander.winston@comcast.net>
    to use 'min' as symbol for minute, closes: #219034.
  * Applied patch from Amos Waterland <apw@us.ibm.com> to allow apt to
    work properly in initramfs, closes: #448316.
  * Applied patch from Robert Millan <rmh@aybabtu.com> to make apt-key and
    apt-get to ignore time conflicts, closes: #451328.
  * Applied patch from Peter Eisentraut <peter_e@gmx.net> to fix a
    grammatical error ("manual installed" -> "manually installed"),
    closes: #438136.
  * Fix cron.daily job to not call fail if apt isn't installed, closes:
    #443286.
  * Fix compilation warnings in apt-pkg/cdrom.cc and
    apt-pkg/contrib/configuration.cc.
  * Fix typo in debian/copyright file ("licened" instead of "licensed"),
    closes: #458966.

  [ Program translations ]
    - Basque updated. Closes: #453088
    - Vietnamese updated. Closes: #453774, #459013
    - Japanese updated. Closes: #456909
    - Simplified Chinese updated. Closes: #458039
    - French updated.
    - Norwegian Bokmål updated. Closes: #457917

  [ Michael Vogt ]
  * debian/rules
    - fix https install location
  * debian/apt.conf.daily:
    - print warning if the cache can not be locked (closes: #454561),
      thanks to Bastian Kleineidam
  * methods/gpgv.cc:
    - remove cruft code that caused timestamp/I-M-S issues
  * ftparchive/contents.cc:
    - fix error output
  * apt-pkg/acquire-item.{cc,h}:
    - make the authentication download code more robust against
      servers/proxies with broken If-Range implementations
  * apt-pkg/packagemanager.{cc,h}:
    - propergate the Immediate flag to make hitting the 
      "E: Internal Error, Could not perform immediate configuration (2)"
      harder
  * debian/control:
    - build against libdb-dev (instead of libdb4.4-dev)
  * merged the apt--DoListUpdate branch, this provides a common interface
    for "apt-get update" like operations for the frontends and also provides
    hooks to run stuff in APT::Update::{Pre,Post}-Invoke

  [ Chris Cheney ]
  * ftparchive/contents.cc:
    - support lzma data members
  * ftparchive/multicompress.cc:
    - support lzma output
  
  [ Daniel Burrows ]
  * apt-pkg/contrib/configuration.cc:
    - if RootDir is set, then FindFile and FindDir will return paths
      relative to the directory stored in RootDir, closes: #456457.

  [ Christian Perrier ]
  * Fix wording for "After unpacking...". Thanks to Michael Gilbert
    for the patch. Closes: #260825

 -- Michael Vogt <mvo@debian.org>  Mon, 07 Jan 2008 21:40:47 +0100

apt (0.7.9) unstable; urgency=low

  [ Christian Perrier ]
  * Add several languages to LINGUAS and, therefore, really ship the relevant
    translation:
    Arabic, Dzongkha, Khmer, Marathi, Nepali, Thai
    Thanks to Theppitak Karoonboonyanan for checking this out. Closes: #448321

  [ Program translations ]
    - Korean updated. Closes: #448430
    - Galician updated. Closes: #448497
    - Swedish updated.

  [ Otavio Salvador ]
  * Fix configure script to check for CURL library and headers presense.
  * Applied patch from Brian M. Carlson <sandals@crustytoothpaste.ath.cx>
    to add backward support for arches that lacks pselect support,
    closes: #448406.
  * Umount CD-ROM when calling apt-cdrom ident, except when called with
    -m, closes: #448521.

 -- Otavio Salvador <otavio@debian.org>  Wed, 31 Oct 2007 13:37:26 -0200

apt (0.7.8) unstable; urgency=low

  * Applied patch from Daniel Leidert <daniel.leidert@wgdd.de> to fix
    APT::Acquire::Translation "none" support, closes: #437523.
  * Applied patch from Daniel Burrows <dburrows@debian.org> to add support
    for the Homepage field (ABI break), closes: #447970.
  * Applied patch from Frans Pop <elendil@planet.nl> to fix a trailing
    space after cd label, closes: #448187.

 -- Otavio Salvador <otavio@debian.org>  Fri, 26 Oct 2007 18:20:13 -0200

apt (0.7.7) unstable; urgency=low

  [ Michael Vogt ]
  * apt-inst/contrib/extracttar.cc:
    - fix fd leak for zero size files (thanks to Bill Broadley for
      reporting this bug)
  * apt-pkg/acquire-item.cc:
    - remove zero size files on I-M-S hit
  * methods/https.cc:
    - only send LastModified if we actually have a file
    - send range request with if-range 
    - delete failed downloads
    - delete zero size I-M-S hits
  * apt-pkg/deb/dpkgpm.{cc,h}:
    - merged dpkg-log branch, this lets you specify a 
      Dir::Log::Terminal file to log dpkg output to
      (ABI break)
    - fix parse error when dpkg sends unexpected data
  * merged apt--sha256 branch to fully support the new
    sha256 checksums in the Packages and Release files
    (ABI break)
  * apt-pkg/pkgcachegen.cc:
    - increase default mmap size
  * tests/local-repo:
    - added local repository testcase
  * apt-pkg/acquire.cc:
    - increase MaxPipeDepth for the internal worker<->method
      communication to 1000 for the debtorrent backend
  * make apt build with g++ 4.3
  * fix missing SetExecClose() call when the status-fd is used
  * debian/apt.cron.daily:
    - move unattended-upgrade before apt-get autoclean
  * fix "purge" commandline argument, closes: #133421
    (thanks to Julien Danjou for the patch)
  * cmdline/apt-get.cc:
    - do not change the auto-installed information if a package
      is reinstalled
  * apt-pkg/acquire-item.cc:
    - fix crash in diff acquire code
  * cmdline/apt-mark:
    - Fix chmoding after have renamed the extended-states file (LP: #140019)
      (thanks to Laurent Bigonville)
  * apt-pkg/depcache.cc:
    - set "APT::Install-Recommends" to true by default (OMG!)
  * debian/apt.cron.daily:
    - only run the cron job if apt-get check succeeds (LP: #131719)
  
  [ Program translations ]
    - French updated
    - Basque updated. Closes: #436425
    - Fix the zh_CN translator's name in debian/changelog for 0.7.2
      Closes: #423272
    - Vietnamese updated. Closes: #440611
    - Danish updated. Closes: #441102
    - Thai added. Closes: #442833
    - Swedish updated.
    - Galician updated. Closes: #446626

  [ Otavio Salvador ]
  * Add hash support to copy method. Thanks Anders Kaseorg by the patch
    (closes: #436055)
  * Reset curl options and timestamp between downloaded files. Thanks to
    Ryan Murray <rmurray@debian.org> for the patch (closes: #437150)
  * Add support to apt-key to export keys to stdout. Thanks to "Dwayne
    C. Litzenberger" <dlitz@dlitz.net> for the patch (closes: #441942)
  * Fix compilation warnings:
    - apt-pkg/indexfile.cc: conversion from string constant to 'char*';
    - apt-pkg/acquire-item.cc: likewise;
    - apt-pkg/cdrom.cc: '%lu' expects 'long unsigned int', but argument
      has type 'size_t';
    - apt-pkg/deb/dpkgpm.cc: initialization order and conversion from
      string constant to 'char*';
    - methods/gpgv.cc: conversion from string constant to 'char*';
    - methods/ftp.cc: likewise;
    - cmdline/apt-extracttemplates.cc: likewise;
    - apt-pkg/deb/debmetaindex.cc: comparison with string literal results
      in unspecified behaviour;
  * cmdline/apt-get.cc: adds 'autoremove' as a valid comment to usage
    statement of apt-get (closes: #445468).
  * cmdline/apt-get.cc: really applies Julien Danjou <acid@debian.org>
    patch to add 'purge' command line argument (closes: #133421).

  [ Ian Jackson ]
  * dpkg-triggers: Deal properly with new package states.

  [ Colin Watson ]
  * apt-pkg/contrib/mmap.cc:
    - don't fail if msync() returns > 0
 
 -- Michael Vogt <mvo@debian.org>  Tue, 23 Oct 2007 14:58:03 +0200

apt (0.7.6) unstable; urgency=low

  * Applied patch from Aurelien Jarno <aurel32@debian.org> to fix wrong
    directory downloading on non-linux architectures (closes: #435597)

 -- Otavio Salvador <otavio@debian.org>  Wed, 01 Aug 2007 19:49:51 -0300

apt (0.7.5) unstable; urgency=low

  [ Otavio Salvador ]
  * Applied patch from Guillem Jover <guillem@debian.org> to use
    dpkg-architecture to get the host architecture (closes: #407187)
  * Applied patch from Guillem Jover <guillem@debian.org> to add
    support to add lzma support (closes: #408201)

  [ Michael Vogt ]
  * apt-pkg/depcache.cc:
    - support a list of sections for:
      APT::Install-Recommends-Sections
      APT::Never-MarkAuto-Sections
  * methods/makefile:
    - install lzma symlink method (for full lzma support)
  * debian/control:
    - suggest "lzma"

 -- Otavio Salvador <otavio@ossystems.com.br>  Wed, 25 Jul 2007 20:16:46 -0300

apt (0.7.4) unstable; urgency=low

  [ Michael Vogt ]
  * cmdline/apt-get.cc:
    - fix in the task-install code regexp (thanks to Adam Conrad and
      Colin Watson)
    - support task removal too: apt-get remove taskname^
      (thanks to Matt Zimmerman reporting this problem)

  [ Otavio Salvador ]
  * Fix a typo on 0.7.3 changelog entry about g++ (7.3 to 4.3)
  * Fix compilation warnings:
    - apt-pkg/contrib/configuration.cc: wrong argument type;
    - apt-pkg/deb/dpkgpm.cc: wrong signess;
    - apt-pkg-acquire-item.cc: wrong signess and orderned initializers;
    - methods/https.cc:
      - type conversion;
      - unused variable;
      - changed SetupProxy() method to void;
  * Simplified HttpMethod::Fetch on http.cc removing Tail variable;
  * Fix pipeline handling on http.cc (closes: #413324)
  * Fix building to properly support binNMUs. Thanks to Daniel Schepler
    <schepler@math.unipd.it> by the patch (closes: #359634)
  * Fix example for Install-{Recommends,Suggests} options on
    configure-index example file. Thanks to Peter Eisentraut
    <peter_e@gmx.net> by the patch (closes: #432223)

  [ Christian Perrier ]
  * Basque translation update. Closes: ##423766
  * Unfuzzy formerly complete translations
  * French translation update
  * Re-generate PO(T) files
  * Spanish translation update
  * Swedish translation update

 -- Otavio Salvador <otavio@debian.org>  Tue, 24 Jul 2007 09:55:50 -0300

apt (0.7.3) unstable; urgency=low

  * fixed compile errors with g++ 4.3 (thanks to 
    Daniel Burrows, closes: #429378)
  * fixes in the auto-mark code (thanks to Daniel
    Burrows)
  * fix FTBFS by changing build-depends to
    libcurl4-gnutls-dev (closes: #428363)
  * cmdline/apt-get.cc:
    - fix InstallTask code when a pkgRecord ends 
      with a single '\n' (thanks to Soren Hansen for reporting)
  * merged from Christian Perrier:
        * vi.po: completed to 532t, again. Closes: #429899
        * gl.po: completed to 532t. Closes: #429506
        * vi.po: completed to 532t. Closes: #428672
        * Update all PO and the POT. Gives 514t14f4u for formerly
          complete translations
        * fr.po: completed to 532t
        * ku.po, uk.po, LINGUAS: reintegrate those translations
          which disappeared from the BZR repositories

 -- Michael Vogt <mvo@debian.org>  Sun, 01 Jul 2007 12:31:29 +0200

apt (0.7.2-0.1) unstable; urgency=low

  * Non-maintainer upload.
  * Build-depend on libcurl4-gnutls-dev instead of the obsolete
    libcurl3-gnutls-dev.  Closes: #428363.

 -- Steve Langasek <vorlon@debian.org>  Thu, 28 Jun 2007 18:46:53 -0700

apt (0.7.2) unstable; urgency=low
  
  * merged the debian/experimental changes back
    into the debian/sid branch
  * merged from Christian Perrier:
    * mr.po: New Marathi translation  Closes: #416806
    * zh_CN.po: Updated by Kov Chai  Closes: #416822
    * tl.po: Updated by Eric Pareja   Closes: #416638
    * gl.po: Updated by Jacobo Tarrio
	     Closes: #412828
    * da.po: Updated by Claus Hindsgaul
	     Closes: #409483
    * fr.po: Remove a non-breakable space for usability
	     issues. Closes: #408877
    * ru.po: Updated Russian translation. Closes: #405476
    * *.po: Unfuzzy after upstream typo corrections
  * buildlib/archtable:
    - added support for sh3/sh4 (closes: #424870)
    - added support for m32r (closes: #394096)
  * buildlib/systemtable:
    - added support for lpia
  * configure.in:
    - check systemtable for architecture mapping too
  * fix error in AutocleanInterval, closes: #319339
    (thanks to Israel G. Lugo for the patch)
  * add "purge" commandline argument, closes: #133421)
    (thanks to Julien Danjou for the patch)
  * add "purge" commandline argument, closes: #133421)
    (thanks to Julien Danjou for the patch)
  * fix FTBFS with gcc 4.3, closes: #417090
    (thanks to Martin Michlmayr for the patch)
  * add --dsc-only option, thanks to K. Richard Pixley
  * Removed the more leftover #pragma interface/implementation
    closes: #306937 (thanks to Andreas Henriksson for the patch)
  
 -- Michael Vogt <mvo@debian.org>  Wed, 06 Jun 2007 23:19:50 +0200

apt (0.7.1) experimental; urgency=low

  * ABI library name change because it's built against
    new glibc
  * implement SourceVer() in pkgRecords 
     (thanks to Daniel Burrows for the patch!)
  * apt-pkg/algorithm.cc:
    - use clog for all debugging
    - only increase the score of installed applications if they 
      are not obsolete 
    - fix resolver bug on removal triggered by weak-dependencies 
      with or-groups
  * methods/http.cc:
    - send apt version in User-Agent
  * apt-pkg/deb/debrecords.cc:
    - fix SHA1Hash() return value
  * apt-pkg/cdrom.cc:
    - only unmount if APT::CDROM::NoMount is false
  * methods/cdrom.cc:  
    - only umount if it was mounted by the method before
  * po/gl.po:
    - fix error translation that causes trouble to lsb_release
  * apt-pkg/acquire-item.cc:
    - if decompression of a index fails, delete the index 
  * apt-pkg/acquire.{cc,h}:
    - deal better with duplicated sources.list entries (avoid
      double queuing of  URLs) - this fixes hangs in bzip/gzip
  * merged from Christian Perrier:
    * mr.po: New Marathi translation  Closes: #416806
    * zh_CN.po: Updated by Eric Pareja  Closes: #416822
    * tl.po: Updated by Eric Pareja   Closes: #416638
    * gl.po: Updated by Jacobo Tarrio
             Closes: #412828
    * da.po: Updated by Claus Hindsgaul
             Closes: #409483
    * fr.po: Remove a non-breakable space for usability
             issues. Closes: #408877
    * ru.po: Updated Russian translation. Closes: #405476
    * *.po: Unfuzzy after upstream typo corrections
    * vi.po: Updated to 515t. Closes: #426976
    * eu.po: Updated to 515t. Closes: #423766
    * pt.po: 515t. Closes: #423111
    * fr.po: Updated by Christian Perrier
    * Update all PO and the POT. Gives 513t2f for formerly
      complete translations
  * apt-pkg/policy.cc:
    - allow multiple packages (thanks to David Foerster)

 -- Michael Vogt <mvo@debian.org>  Wed,  2 May 2007 13:43:44 +0200

apt (0.7.0) experimental; urgency=low

  * Package that contains all the new features
  * Removed all #pragma interface/implementation
  * Branch that contains all the new features:
  * translated package descriptions
  * task install support
  * automatic dependency removal (thanks to Daniel Burrows)
  * merged support for the new dpkg "Breaks" field 
    (thanks to Ian Jackson)
  * handle network failures more gracefully on "update"
  * support for unattended-upgrades (via unattended-upgrades
    package)
  * added apt-transport-https method
  * merged "install-recommends" branch (ABI break): 
    - new "--install-recommends"
    - install new recommends on "upgrade" if --install-recommends is 
      given
    - new "--fix-policy" option to install all packages with unmet
      important dependencies (usefull with --install-recommends to
      see what not-installed recommends are on the system)
    - fix of recommended packages display (only show CandidateVersion
      fix or-group handling)
  * merged "install-task" branch (use with "apt-get install taskname^")

 -- Michael Vogt <mvo@debian.org>  Fri, 12 Jan 2007 20:48:07 +0100

apt (0.6.46.4-0.1) unstable; urgency=emergency
  
  * NMU
  * Fix broken use of awk in apt-key that caused removal of the wrong keys
    from the keyring. Closes: #412572

 -- Joey Hess <joeyh@debian.org>  Mon, 26 Feb 2007 16:00:22 -0500

apt (0.6.46.4) unstable; urgency=high

  * ack NMU (closes: #401017)
  * added apt-secure.8 to "See also" section
  * apt-pkg/deb/dpkgpm.cc:
    - added "Dpkg::StopOnError" variable that controls if apt
      will abort on errors from dpkg
  * apt-pkg/deb/debsrcrecords.{cc,h}:
    - make the Buffer grow dynmaically (closes: #400874)
  * Merged from Christian Perrier bzr branch:
    - uk.po: New Ukrainian translation: 483t28f3u
    - el.po: Update to 503t9f2u
    - de.po: Updates and corrections.
  * apt-pkg/contrib/progress.cc:
    - OpProgress::CheckChange optimized, thanks to Paul Brook
      (closes: #398381)
  * apt-pkg/contrib/sha256.cc:
    - fix building with noopt

 -- Michael Vogt <mvo@debian.org>  Thu,  7 Dec 2006 10:49:50 +0100

apt (0.6.46.3-0.2) unstable; urgency=high

  * Non-maintainer upload with permission of Michael Vogt.
  * Fix FTBFS on most arches (regression from the fix of #400874)

 -- Andreas Barth <aba@not.so.argh.org>  Tue,  5 Dec 2006 15:51:22 +0000 
  
apt (0.6.46.3-0.1) unstable; urgency=high

  * Non-maintainer upload with permission of Michael Vogt.
  * Fix segfault at apt-get source. Closes: #400874
  * Add apt-key update in postinst, so that debian-archive-keyring doesn't
    need to depend on apt >= 0.6. Closes: #401114
  * Don't double-queue pdiff files. Closes: #401017
  
 -- Andreas Barth <aba@not.so.argh.org>  Tue,  5 Dec 2006 10:34:56 +0000

apt (0.6.46.3) unstable; urgency=low

  * apt-pkg/deb/dpkgpm.cc:
    - make progress reporting robust against multiline error
      messages 

  * Merged from Christian Perrier bzr branch:
    - ca.po: Updated to 514t
    - be.po: Updated to 514t
    - it.po: Updated to 514t
    - hu.po: Updated to 514t
    - zh_TW.po: Updated to 514t
    - ar.po: Updated to 293t221u.
    - ru.po: Updated to 514t. Closes: #392466
    - nb.po: Updated to 514t. Closes: #392466
    - pt.po: Updated to 514t. Closes: #393199
    - fr.po: One spelling error corrected: s/accÃ¨der/accÃ©der
    - km.po: Updated to 514t.
    - ko.po: Updated to 514t.
    - bg.po: Updated to 514t.
    - de.po: Updated to 514t.
    - en_GB.po: Updated to 514t.

 -- Michael Vogt <mvo@debian.org>  Thu,  2 Nov 2006 11:37:58 +0100

apt (0.6.46.2) unstable; urgency=low

  * debian/control:
    - depend on debian-archive-keyring to offer clean upgrade path 
      (closes: #386800)
  * Merged from Christian Perrier bzr branch:
    - es.po: Updated to 514t. Closes: #391661
    - da.po: Updated to 514t. Closes: #391424
    - cs.po: Updated. Closes: #391064
    - es.po: Updated to 514t. Closes: #391661
    - da.po: Updated to 514t. Closes: #391424

 -- Michael Vogt <mvo@debian.org>  Wed, 11 Oct 2006 09:03:15 +0200

apt (0.6.46.1) unstable; urgency=low

  * methods/gzip.cc:
    - deal with empty files 
  * Applied patch from Daniel Schepler to make apt bin-NMU able.
    (closes: bug#359634)
  * rebuild against current g++ because of:
    http://gcc.gnu.org/bugzilla/show_bug.cgi?id=29289
    (closes: #390189)
  * fix broken i18n in the dpkg progress reporting, thanks to 
    Frans Pop and Steinar Gunderson. (closes: #389261)
  * Merged from Christian Perrier bzr branch:
    * fi.po: Updated to 514t. Closes: #390149
    * eu.po: Updated to 514t. Closes: #389725
    * vi.po: Updated to 514t. Closes: #388555
  * make the internal buffer in pkgTagFile grow dynamically
    (closes: #388708)
  
 -- Michael Vogt <mvo@debian.org>  Mon,  2 Oct 2006 20:42:20 +0200

apt (0.6.46) unstable; urgency=low

  * debian/control:
    - switched to libdb4.4 for building (closes: #381019)
  * cmdline/apt-get.cc:
    - show only the recommends/suggests for the candidate-version, not for all
      versions of the package (closes: #257054)
    - properly handle recommends/suggests or-groups when printing the list of
      suggested/recommends packages (closes: #311619)
  * methods/http.cc:
    - check more careful for incorrect proxy settings (closes: #378868)
  * methods/gzip.cc:
    - don't hang when /var is full (closes: #341537), thanks to
      Luis Rodrigo Gallardo Cruz for the patch
  * doc/examples/sources.list:
    - removed non-us.debian.org from the example (closes: #380030,#316196)
  * Merged from Christian Perrier bzr branch:
    * ro.po: Updated to 514t. Closes: #388402
    * dz.po: Updated to 514t. Closes: #388184
    * it.po: Fixed typos. Closes: #387812
    * ku.po: New kurdish translation. Closes: #387766
    * sk.po: Updated to 514t. Closes: #386851
    * ja.po: Updated to 514t. Closes: #386537
    * gl.po: Updated to 514t. Closes: #386397
    * fr.po: Updated to 516t.
    * fi.po: Updated to 512t. Closes: #382702
  * share/archive-archive.gpg:
    - removed the outdated amd64 and debian-2004 keys
  * apt-pkg/tagfile.cc:
    - applied patch from Jeroen van Wolffelaar to make the tags
      caseinsensitive (closes: #384182)
    - reverted MMap use in the tagfile because it does not work 
      across pipes (closes: #383487) 
  
 -- Michael Vogt <mvo@debian.org>  Thu, 21 Sep 2006 10:25:03 +0200

apt (0.6.45) unstable; urgency=low

  * apt-pkg/contrib/sha256.cc:
    - fixed the sha256 generation (closes: #378183)
  * ftparchive/cachedb.cc:
    - applied patch from Anthony Towns to fix Clean() function
      (closes: #379576)
  * doc/apt-get.8.xml:
    - fix path to the apt user build (Closes: #375640)
  * doc/apt-cache.8.xml:
    - typo (Closes: #376408)
  * apt-pkg/deb/dpkgpm.cc:
    - make progress reporting more robust against multiline error
      messages (first half of a fix for #374195)
  * doc/examples/configure-index:
    - document Debug::pkgAcquire::Auth     
  * methods/gpgv.cc:
    - deal with gpg error "NODATA". Closes: #296103, Thanks to 
      Luis Rodrigo Gallardo Cruz for the patch
  * apt-inst/contrib/extracttar.cc:
    - fix for string mangling, closes: #373864
  * apt-pkg/acquire-item.cc:
    - check for bzip2 in /bin (closes: #377391)
  * apt-pkg/tagfile.cc:
    - make it work on non-mapable files again, thanks 
      to James Troup for confirming the fix (closes: #376777)
  * Merged from Christian Perrier bzr branch:
    * ko.po: Updated to 512t. Closes: #378901
    * hu.po: Updated to 512t. Closes: #376330
    * km.po: New Khmer translation: 506t6f. Closes: #375068
    * ne.po: New Nepali translation: 512t. Closes: #373729
    * vi.po: Updated to 512t. Closes: #368038
    * zh_TW.po: Remove an extra %s in one string. Closes: #370551
    * dz.po: New Dzongkha translation: 512t
    * ro.po: Updated to 512t
    * eu.po: Updated
    * eu.po: Updated
  * fix apt-get dist-upgrade
  * fix warning if no /var/lib/apt/extended_states is present
  * don't download Translations for deb-src sources.list lines
  * apt-pkg/tagfile.cc:
    - support not-mmapable files again

 -- Michael Vogt <mvo@debian.org>  Thu, 27 Jul 2006 00:52:05 +0200

apt (0.6.44.2exp1) experimental; urgency=low

  * added support for i18n of the package descriptions
  * added support for aptitude like auto-install tracking (a HUGE
    HUGE thanks to Daniel Burrows who made this possible) 
  * synced with the http://people.debian.org/~mvo/bzr/apt/debian-sid branch
  * build from http://people.debian.org/~mvo/bzr/apt/debian-experimental

 -- Michael Vogt <mvo@debian.org>  Mon,  3 Jul 2006 21:50:31 +0200

apt (0.6.44.2) unstable; urgency=low

  * apt-pkg/depcache.cc:
    - added Debug::pkgDepCache::AutoInstall (thanks to infinity)
  * apt-pkg/acquire-item.cc:
    - fix missing chmod() in the new aquire code 
      (thanks to Bastian Blank, Closes: #367425)
  * merged from 
    http://www.perrier.eu.org/debian/packages/d-i/level4/apt-main:
    * sk.po: Completed to 512t
    * eu.po: Completed to 512t
    * fr.po: Completed to 512t
    * sv.po: Completed to 512t
    * Update all PO and the POT. Gives 506t6f for formerly
      complete translations

 -- Michael Vogt <mvo@debian.org>  Wed, 14 Jun 2006 12:00:57 +0200

apt (0.6.44.1-0.1) unstable; urgency=low

  * Non-maintainer upload.
  * Don't give an error when parsing empty Packages/Sources files.
    (Closes: #366931, #367086, #370160)

 -- Steinar H. Gunderson <sesse@debian.org>  Fri,  9 Jun 2006 00:52:21 +0200

apt (0.6.44.1) unstable; urgency=low

  * apt-pkg/acquire-item.cc:
    - fix reversed logic of the "Acquire::PDiffs" option
  * merged from 
    http://www.perrier.eu.org/debian/packages/d-i/level4/apt-main:
    - po/LINGUAS: added "bg" Closes: #360262
    - po/gl.po: Galician translation update. Closes: #366849
    - po/hu.po: Hungarian translation update. Closes: #365448
    - po/cs.po: Czech translation updated. Closes: #367244
  * apt-pkg/contrib/sha256.cc:
    - applied patch to fix unaligned access problem. Closes: #367417
      (thanks to David Mosberger)

 -- Michael Vogt <mvo@debian.org>  Tue, 16 May 2006 21:51:16 +0200

apt (0.6.44) unstable; urgency=low

  * apt-pkg/acquire.cc: don't show ETA if it is 0 or absurdely large
  * apt-pkg/contrib/sha256.{cc,h},hashes.{cc,h}: support for sha256 
    (thanks to Anthony Towns)
  * ftparchive/cachedb.{cc,h},writer.{cc,h}: optimizations 
    (thanks to Anthony Towns)
  * apt pdiff support from experimental merged
  * apt-pkg/deb/dpkgpm.cc: wording fixes (thanks to Matt Zimmerman)
  * apt-pkg/deb/dpkgpm.cc: 
    - wording fixes (thanks to Matt Zimmerman)
    - fix error in dpkg interaction (closes: #364513, thanks to Martin Dickopp)
  * apt-pkg/tagfile.{cc,h}:
    - use MMap to read the entries (thanks to Zephaniah E. Hull for the
      patch) Closes: #350025
  * Merge from http://www.perrier.eu.org/debian/packages/d-i/level4/apt-main:
  	* bg.po: Added, complete to 512t. Closes: #360262
  * doc/apt-ftparchive.1.xml:
    - fix documentation for "SrcPackages" -> "Sources" 
      (thanks to Bart Martens for the patch, closes: #307756)
  * debian/libapt-pkg-doc.doc-base.cache:
    - remove broken charackter from description (closes: #361129)
  * apt-inst/deb/dpkgdb.cc, methods/gpgv.cc: 
    - i18n fixes (closes: #349298)
  * debian/postinst: dont fail on not available
    /usr/share/doc/apt/examples/sources.list (closes: #361130)
  * methods/ftp.cc:
    - unlink empty file in partial if the download failed because
      the file is missing on the server (closes: #316337)
  * apt-pkg/deb/debversion.cc:
    - treats a version string with explicit zero epoch equal
      than the same without epoch (Policy 5.6.12, closes: #363358)
      Thanks to Lionel Elie Mamane for the patch
  
 -- Michael Vogt <mvo@debian.org>  Mon,  8 May 2006 22:28:53 +0200

apt (0.6.43.3) unstable; urgency=low

  * Merge bubulle@debian.org--2005/apt--main--0 up to patch-186:
    * ca.po: Completed to 512t. Closes: #351592
    * eu.po: Completed to 512t. Closes: #350483
    * ja.po: Completed to 512t. Closes: #349806
    * pl.po: Completed to 512t. Closes: #349514
    * sk.po: Completed to 512t. Closes: #349474
    * gl.po: Completed to 512 strings Closes: #349407
    * sv.po: Completed to 512 strings Closes: #349210
    * ru.po: Completed to 512 strings Closes: #349154
    * da.po: Completed to 512 strings Closes: #349084
    * fr.po: Completed to 512 strings
    * vi.po: Completed to 511 strings  Closes: #348968
    * zh_CN.po: Completed to 512t. Closes: #353936
    * it.po: Completed to 512t. Closes: #352803
    * pt_BR.po: Completed to 512t. Closes: #352419
    * LINGUAS: Add Welsh
    * *.po: Updated from sources (512 strings)
  * apt-pkg/deb/deblistparser.cc:
    - don't explode on a DepCompareOp in a Provides line, but warn about
      it and ignore it otherwise (thanks to James Troup for reporting it)
  * cmdline/apt-get.cc:
    - don't lock the lists directory in DoInstall, breaks --print-uri 
      (thanks to James Troup for reporting it)
  * debian/apt.dirs: create /etc/apt/sources.list.d 
  * make apt-cache madison work without deb-src entries (#352583)
  * cmdline/apt-get.cc: only run the list-cleaner if a update was 
    successfull

 -- Michael Vogt <mvo@debian.org>  Wed, 22 Feb 2006 10:13:04 +0100

apt (0.6.43.2) unstable; urgency=low

  * Merge bubulle@debian.org--2005/apt--main--0 up to patch-166:
    - en_GB.po, de.po: fix spaces errors in "Ign " translations Closes: #347258
    - makefile: make update-po a pre-requisite of clean target so
    	        that POT and PO files are always up-to-date
    - sv.po: Completed to 511t. Closes: #346450
    - sk.po: Completed to 511t. Closes: #346369
    - fr.po: Completed to 511t
    - *.po: Updated from sources (511 strings)
    - el.po: Completed to 511 strings Closes: #344642
    - da.po: Completed to 511 strings Closes: #348574
    - es.po: Updated to 510t1f Closes: #348158
    - gl.po: Completed to 511 strings Closes: #347729
    - it.po: Yet another update Closes: #347435
  * added debian-archive-keyring to the Recommends (closes: #347970)
  * fixed message in apt-key to install debian-archive-keyring 
  * typos fixed in apt-cache.8 (closes: #348348, #347349)
  * add patch to fix http download corruption problem (thanks to
    Petr Vandrovec, closes: #280844, #290694)

 -- Michael Vogt <mvo@debian.org>  Thu, 19 Jan 2006 00:06:33 +0100

apt (0.6.43.1) unstable; urgency=low

  * Merge bubulle@debian.org--2005/apt--main--0 up to patch-148:
    * fr.po: Completed to 510 strings
    * it.po: Completed to 510t
    * en_GB.po: Completed to 510t
    * cs.po: Completed to 510t
    * zh_CN.po: Completed to 510t
    * el.po: Updated to 510t
    * vi.po: Updated to 383t93f34u
    * tl.po: Completed to 510 strings (Closes: #344306)
    * sv.po: Completed to 510 strings (Closes: #344056)
    * LINGUAS: disabled Hebrew translation. (Closes: #313283)
    * eu.po: Completed to 510 strings (Closes: #342091)
  * apt-get source won't download already downloaded files again
    (closes: #79277)
  * share/debian-archive.gpg: new 2006 ftp-archive signing key added
    (#345891)
  * redownload the Release file if IMS-Hit and gpg failure
  * deal with multiple signatures on a Release file

 -- Michael Vogt <mvo@debian.org>  Fri,  6 Jan 2006 01:17:08 +0100

apt (0.6.43) unstable; urgency=medium

  * Merge bubulle@debian.org--2005/apt--main--0 up to patch-132:  
    * zh_CN.po: Completed to 510 strings(Closes: #338267)
    * gl.po: Completed to 510 strings (Closes: #338356)
  * added support for "/etc/apt/sources.list.d" directory 
    (closes: #66325)
  * make pkgDirStream (a bit) more complete
  * fix bug in pkgCache::VerIterator::end() (thanks to Daniel Burrows)
    (closes: #339533)
  * pkgAcqFile is more flexible now (closes: #57091)
  * support a download rate limit for http (closes: #146877)
  * included lots of the speedup changes from #319377
  * add stdint.h to contrib/md5.h (closes: #340448)
  * ABI change, library name changed (closes: #339147)
  * Fix GNU/kFreeBSD crash on non-existing server file (closes: #317718)
  * switch to libdb4.3 in build-depends
  
 -- Michael Vogt <mvo@debian.org>  Tue, 29 Nov 2005 00:17:07 +0100

apt (0.6.42.3) unstable; urgency=low

  * Merge bubulle@debian.org--2005/apt--main--0 up to patch-129:
    - patch-118: Russian translation update by Yuri Kozlov (closes: #335164)
    - patch-119: add update-po as a pre-req for binary (closes: #329910)
    - patch-121: Complete French translation
    - patch-125: Fixed localization of y/n questions in German translation 
                 (closes: #337078)
    - patch-126: Swedish translation update (closes: #337163)
    - patch-127: Complete Tagalog translation (closes: #337306)
    - patch-128: Danish translation update (closes: #337949)
    - patch-129: Basque translation update (closes: #338101)
  * cmdline/apt-get.cc:
    - bufix in FindSrc  (closes: #335213, #337910)
  * added armeb to archtable (closes: #333599)
  * with --allow-unauthenticated use the old fallback behaviour for
    sources (closes: #335112)
   
 -- Michael Vogt <mvo@debian.org>  Wed,  9 Nov 2005 07:22:31 +0100

apt (0.6.42.2) unstable; urgency=high

  * NMU (approved by maintainer)
  * Add AMD64 archive signing key to debian-archive.gpg (closes: #336500).
  * Add big-endian arm (armeb) support (closes: #333599).
  * Priority high to get the AMD key into testing ASAP.

 -- Frans Pop <fjp@debian.org>  Sun, 30 Oct 2005 21:29:11 +0100
 
apt (0.6.42.1) unstable; urgency=low

  * fix a incorrect example in the apt_prefrences man page
    (thanks to Filipus Klutiero, closes: #282918)
  * apt-pkg/pkgrecords.cc:
    - revert patch from last version, it causes trouble on alpha 
      and ia64 (closes: #335102, #335103)
  * cmdline/apt-get.cc:
    - be extra carefull in FindSrc (closes: #335213)

 -- Michael Vogt <mvo@debian.org>  Sat, 22 Oct 2005 23:44:35 +0200

apt (0.6.42) unstable; urgency=low

  * apt-pkg/cdrom.cc:
    - unmount the cdrom when apt failed to locate any package files
  * allow cdrom failures and fallback to other sources in that case
    (closes: #44135)
  * better error text when dpkg-source fails 
  * Merge bubulle@debian.org--2005/apt--main--0 up to patch-115:
    - patch-99: Added Galician translation
    - patch-100: Completed Danish translation (Closes: #325686)
    - patch-104: French translation completed
    - patch-109: Italian translation completed
    - patch-112: Swedish translation update 
    - patch-115: Basque translation completed (Closes: #333299)
  * applied french man-page update (thanks to Philippe Batailler)
    (closes: #316638, #327456)
  * fix leak in the mmap code, thanks to Daniel Burrows for the
    patch (closes: #250583)
  * support for apt-get [build-dep|source] -t (closes: #152129)
  * added "APT::Authentication::TrustCDROM" option to make the life
    for the installer people easier (closes: #334656)
  * fix crash in apt-ftparchive (thanks to Bastian Blank for the patch)
    (closes: #334671)
  * apt-pkg/contrib/md5.cc:
    - fix a alignment problem on sparc64 that gives random bus errors
      (thanks to Fabbione for providing a test-case)
  * init the default ScreenWidth to 79 columns by default 
    (Closes: #324921)
  * cmdline/apt-cdrom.cc: 
    - fix some missing gettext() calls (closes: #334539)
  * doc/apt-cache.8.xml: fix typo (closes: #334714)

 -- Michael Vogt <mvo@debian.org>  Wed, 19 Oct 2005 22:02:09 +0200

apt (0.6.41) unstable; urgency=low

  * improved the support for "error" and "conffile" reporting from
    dpkg, added the format to README.progress-reporting
  * added README.progress-reporting to the apt-doc package
  * improved the network timeout handling, if a index file from a 
    sources.list times out or EAI_AGAIN is returned from getaddrinfo, 
    don't try to get the other files from that entry
  * Support architecture-specific extra overrides
    (closes: #225947). Thanks to  Anthony Towns for idea and
    the patch, thanks to Colin Watson for testing it.
  * Javier Fernandez-Sanguino Pen~a:
    - Added a first version of an apt-secure.8 manpage, and modified
      apt-key and apt.end accordingly. Also added the 'update'
      argument to apt-key which was previously not documented 
      (Closes: #322120)
  * Andreas Pakulat:
    - added example apt-ftparchive.conf file to doc/examples 
      (closes: #322483)
  * Fix a incorrect example in the man-page (closes: #282918)
  * Fix a bug for very long lines in the apt-cdrom code (closes: #280356)
  * Fix a manual page bug (closes: #316314)
  * Do md5sum checking for file and cdrom method (closes: #319142)
  * Change pkgPolicy::Pin from private to protected to let subclasses
    access it too (closes: #321799)
  * add default constructor for PrvIterator (closes: #322267)
  * Reread status configuration on debSystem::Initialize() 
    (needed for apt-proxy, thanks to Otavio for this patch)
  
 -- Michael Vogt <mvo@debian.org>  Mon,  5 Sep 2005 22:59:03 +0200

apt (0.6.40.1) unstable; urgency=low

  * bugfix in the parsing code for the apt<->dpkg communication. apt 
    crashed when dpkg sends the same state more than once under certain
    conditions
  * 0.6.40 breaks the ABI but I accidentally didn't change the soname :/

 -- Michael Vogt <mvo@debian.org>  Fri,  5 Aug 2005 13:24:58 +0200

apt (0.6.40) unstable; urgency=low

  * Patch from Jordi Mallach to mark some additional strings for translation
  * Updated Catalan translation from Jordi Mallach
  * Merge from bubulle@debian.org--2005/apt--main--0:
    - Update pot and merge with *.po
    - Updated French translation, including apt-key.fr.8
  * Restore changelog entries from the 0.6.x series that went to Debian
    experimental
  * Merge michael.vogt@ubuntu.com--2005/apt--progress-reporting--0
    - Provide an interface for progress reporting which can be used by
      (e.g.) base-config

 -- Matt Zimmerman <mdz@debian.org>  Thu, 28 Jul 2005 11:57:32 -0700

apt (0.6.39) unstable; urgency=low

  * Welsh translation update: daf@muse.19inch.net--2005/apt--main--0--patch-6
  * Merge mvo's changes from 0.6.36ubuntu1:
    michael.vogt@ubuntu.com--2005/apt--mvo--0--patch-32
  * Merge aggregated translation updates:
    bubulle@debian.org--2005/apt--main--0
  * Update priority of apt-utils to important, to match the override file
  * Install only one keyring on each branch (Closes: #316119)

 -- Matt Zimmerman <mdz@debian.org>  Tue, 28 Jun 2005 11:51:09 -0700

apt (0.6.38) unstable; urgency=low

  * Merge michael.vogt@ubuntu.com--2005/apt--fixes--0--patch-6, a workaround
    for the French man pages' failure to build
  * Branch Debian and Ubuntu
    - apt.postinst, apt-key: use the appropriate keyring
    - debian/rules: install all keyrings
  * Add the current Debian archive signing key (4F368D5D) to
    debian-archive.gpg
  * make pinning on the "component" work again (using the section of the 
    archive, we don't use per-section Release files anymore with apt-0.6)
    (closes ubuntu #9935)
  
 -- Matt Zimmerman <mdz@debian.org>  Sat, 25 Jun 2005 09:51:00 -0700

apt (0.6.37) breezy; urgency=low

  * Merge bubulle@debian.org--2005/apt--main--0 up to patch-81
    - patch-66: Italian update
    - patch-71: French update
    - patch-73: Basque update
    - patch-74: Hebrew update
    - patch-76: Correct Hebrew translation (Closes: #306658)
    - patch-77: French man page update
    - patch-79: Correct syntax errors in Hebrew translation
    - patch-81: Portuguese update
  * Fix build of French man pages (now using XML, not SGML)
  * Add Welsh translation from Dafydd Harries
    (daf@muse.19inch.net--2005/apt--main--0--patch-1)
  * Change debian/bugscript to use #!/bin/bash (Closes: #313402)
  * Fix a incorrect example in the man-page (closes: #282918)

 -- Matt Zimmerman <mdz@ubuntu.com>  Tue, 24 May 2005 14:38:25 -0700

apt (0.6.36ubuntu1) breezy; urgency=low

  * make it possible to write a cache-control: no-cache header even if
    no proxy is set to support transparent proxies (closes ubuntu: #10773)

  * Merge otavio@debian.org--2005/apt--fixes--0.6:
    - Fix comment about the need of xmlto while building from Arch;
    - Fix StatStore struct on cachedb.h to use time_t and then fix a compile
      warning;
    - Lock database at start of DoInstall routine to avoid concurrent
      runs of install/remove and update commands (Closes: #194467)
    - Fix warnings while compiling with GCC 4.0 compiler  

 -- Michael Vogt <michael.vogt@ubuntu.com>  Mon, 23 May 2005 11:57:53 +0200

apt (0.6.36) experimental; urgency=low

  * Merge apt--mvo--0:
    - apt-pkg/acquire-item.cc:
      added "Acquire::BrokenProxy" that will force apt to always 
      re-get the Release.gpg file (for broken proxies)
    - debian/apt.cron.daily:
      MinAge is defaulting to 2 days now to prevent over-aggresive removal 
    - apt-pkg/cdrom.cc:
      honor "Acquire::gpgv::Options" when verifying the signature (Ubuntu #8496)
 
 -- Michael Vogt <mvo@debian.org>  Thu, 31 Mar 2005 20:37:11 +0200

apt (0.6.35) hoary; urgency=low

  * Merge apt--mvo--0 (incorporates 0.6.34ubuntu1):
    - Implement MaxSize and MaxAge in apt.cron.daily, to prevent the cache
      from growing too large (Ubuntu #6761)
    - some comments about the pkgAcqMetaSig::Custom600Headers() added
    - use gpg --with-colons
    - commented the ftp no_proxy unseting in methods/ftp.cc
    - added support for "Acquire::gpgv::options" in methods/gpgv.cc
  * Merge bubulle@debian.org--2005/apt--main--0
    - Make capitalization more consistent
    - Un-fuzzy translations resulting from capitalization changes
    - Italian translation update

 -- Matt Zimmerman <mdz@ubuntu.com>  Mon,  7 Mar 2005 20:08:33 -0800

apt (0.6.34) hoary; urgency=low

  * Add missing semicolon to configure-index (Closes: #295773)
  * Update build-depends on gettext to 0.12 (Closes: #295077)
  * Merge from bubulle@debian.org--2005/apt--main--0 to get
    translation updates

 -- Matt Zimmerman <mdz@ubuntu.com>  Fri,  4 Mar 2005 16:13:15 -0800

apt (0.6.33) hoary; urgency=low

  * Merge michael.vogt@ubuntu.com--2005/apt--mvo--0 (through patch-6)
    - patch-1: cosmetic changes (whitespace, "Apt::GPGV->APT::GPGV")
    - patch-2: (doc) documentation for gpgv
    - patch-3: (doc) new config variables added configure-index
    - patch-4: pkgAcquire::Run() pulse intervall can be configured
    - patch-5: fix for apt-get update removing Release.gpg files (#6865)
    - patch-6: change the path scoring in apt-cdrom, prefer pathes without
      symlinks

 -- Matt Zimmerman <mdz@ubuntu.com>  Sat, 26 Feb 2005 15:21:17 -0800

apt (0.6.32) hoary; urgency=low

  * Merge michael.vogt@ubuntu.com--2005/apt--mvo--0 (patch-1)
    - Implement Acquire::gpgv::options (Ubuntu bug#6283)

 -- Matt Zimmerman <mdz@ubuntu.com>  Tue,  8 Feb 2005 19:31:15 -0800

apt (0.6.31) hoary; urgency=low

  * Matt Zimmerman
    - Remove debugging output from apt.cron.daily (no one noticed?)
    - Apply patch from Anthony Towns to allow SHA1Summation to process a file
      descriptor until EOF, rather than requiring that the length of input be
      specified (Closes: #291338)
    - Fix build/install of Polish offline documentation, based on patch from
      Christian Perrier (Closes: #270404)
  * Michael Vogt
    - apt-cdrom.cc seperated into frontend (cmdline/apt-cdrom.cc and library
      apt-pkg/cdrom.{cc,h}) (Ubuntu #5668)

 -- Matt Zimmerman <mdz@ubuntu.com>  Fri,  4 Feb 2005 10:23:01 -0800

apt (0.6.30) unstable; urgency=low

  * Add ppc64 to buildlib/archtable
  * Merge michael.vogt@canonical.com--2004/apt--status-fd--0
    - Support preserving dpkg status file descriptor, to support
      better integration with synaptic
  
 -- Matt Zimmerman <mdz@ubuntu.com>  Wed, 19 Jan 2005 00:26:01 -0800

apt (0.6.29) hoary; urgency=low

  * Merge apt--mvo--0 (0.6.27ubuntu4)
  

 -- Matt Zimmerman <mdz@canonical.com>  Tue, 28 Dec 2004 17:18:02 -0800

apt (0.6.28) hoary; urgency=low

  * Merge apt--mvo--0
  * Rebuild source to get rid of arch metadata and temporary files in
    0.6.27ubuntu3

 -- Matt Zimmerman <mdz@canonical.com>  Thu, 23 Dec 2004 18:53:16 -0800

apt (0.6.27ubuntu4) hoary; urgency=low

  * remove old sig-file in partial/ before starting to fetch a new sig-file
    (see ubuntu #4769 for the rational)
  * added apt-key update method (uses ubuntu-keyring)
  * documented the "--allow-unauthenticated" switch
  * added DEB_BUILD_PROG_OPTS to debian/rules (additonal options can be 
    passed to DEB_BUILD_PROG like "-S")

 -- Michael Vogt <mvo@debian.org>  Thu, 23 Dec 2004 11:12:51 +0100

apt (0.6.27ubuntu3) hoary; urgency=low

  * added a exact dependency from libapt-pkg-dev to the apt version it was
    build with

 -- Michael Vogt <mvo@debian.org>  Wed, 15 Dec 2004 09:56:32 +0100

apt (0.6.27ubuntu2) hoary; urgency=low

  * fixed a bug in the rule file that happend during the big 0.5->0.6 merge

 -- Michael Vogt <mvo@debian.org>  Tue, 14 Dec 2004 12:14:25 +0100

apt (0.6.27ubuntu1) hoary; urgency=low

  * chmod 755 /usr/bin/apt-key
  * don't display a error when a apt-get update don't find a 
    Packages.bz2/Sources.bz2 file

 -- Michael Vogt <mvo@debian.org>  Mon, 13 Dec 2004 18:40:21 +0100

apt (0.6.27) hoary; urgency=low

  * Merge apt--authentication--0 branch
    - Implement gpg authentication for package repositories (Closes: #203741)
    - Also includes Michael Vogt's fixes
  * Merge apt--misc-abi-changes--0 branch
    - Use pid_t throughout to hold process IDs (Closes: #226701)
    - Import patch from Debian bug #195510: (Closes: #195510)
      - Make Simulate::Describe and Simulate::ShortBreaks private member
        functions
      - Add a parameter (Candidate) to Describe to control whether the
        candidate version is displayed
      - Pass an appropriate value for Candidate everywhere Describe is called

 -- Matt Zimmerman <mdz@canonical.com>  Mon, 13 Dec 2004 01:03:11 -0800

apt (0.6.25) experimental; urgency=low

  * Fix handling of two-part sources for sources.list deb-src entries in
    the same way that deb entries were fixed

 -- Matt Zimmerman <mdz@debian.org>  Wed,  9 Jun 2004 05:29:50 -0700

apt (0.6.24) experimental; urgency=low

  * YnPrompt fixes were inadvertently left out, include them (Closes:
    #249251)

 -- Matt Zimmerman <mdz@debian.org>  Sun, 16 May 2004 14:18:53 -0700

apt (0.6.23) experimental; urgency=low

  * Remove obsolete pkgIterator::TargetVer() (Closes: #230159)
  * Reverse test in CheckAuth to match new prompt (Closes: #248211)

 -- Matt Zimmerman <mdz@debian.org>  Sun,  9 May 2004 21:01:58 -0700

apt (0.6.22) experimental; urgency=low

  * Merge 0.5.25
  * Make the unauthenticated packages prompt more intuitive (yes to
    continue, default no), but require --force-yes in addition to
    --assume-yes in order to override

 -- Matt Zimmerman <mdz@debian.org>  Fri, 19 Mar 2004 13:55:35 -0800

apt (0.6.21) experimental; urgency=low

  * Merge 0.5.24

 -- Matt Zimmerman <mdz@debian.org>  Tue, 16 Mar 2004 22:52:34 -0800

apt (0.6.20) experimental; urgency=low

  * Merge 0.5.23

 -- Matt Zimmerman <mdz@debian.org>  Thu, 26 Feb 2004 17:17:02 -0800

apt (0.6.19) experimental; urgency=low

  * Merge 0.5.22
  * Convert apt-key(8) to docbook XML

 -- Matt Zimmerman <mdz@debian.org>  Mon,  9 Feb 2004 15:44:49 -0800

apt (0.6.18) experimental; urgency=low

  * Add new Debian Archive Automatic Signing Key to the default keyring
    (existing keyrings are not updated; do that yourself)

 -- Matt Zimmerman <mdz@debian.org>  Sat, 17 Jan 2004 17:04:30 -0800

apt (0.6.17) experimental; urgency=low

  * Merge 0.5.21
  * Handle more IMS stuff correctly

 -- Matt Zimmerman <mdz@debian.org>  Fri, 16 Jan 2004 10:54:25 -0800

apt (0.6.16) experimental; urgency=low

  * Fix some cases where the .gpg file could be left in place when it is
    invalid

 -- Matt Zimmerman <mdz@debian.org>  Fri,  9 Jan 2004 09:22:15 -0800

apt (0.6.15) experimental; urgency=low

  * s/Debug::Acquire::gpg/&v/
  * Honor the [vendor] syntax in sources.list again (though it is not
    presently used for anything)
  * Don't ship vendors.list(5) since it isn't used yet
  * Revert change from 0.6.10; it was right in the first place and the
    problem was apparently something else.  Archive = Suite.

 -- Matt Zimmerman <mdz@debian.org>  Mon,  5 Jan 2004 17:43:01 -0800

apt (0.6.14) experimental; urgency=low

  * Merge 0.5.20

 -- Matt Zimmerman <mdz@debian.org>  Sun,  4 Jan 2004 11:09:21 -0800

apt (0.6.13) experimental; urgency=low

  * Merge 0.5.19

 -- Matt Zimmerman <mdz@debian.org>  Sat,  3 Jan 2004 16:22:31 -0800

apt (0.6.12) experimental; urgency=low

  * Have pkgAcquireIndex calculate an MD5 sum if one is not provided by
    the method (as with file: and copy:).  Local repositories
  * Fix warning about dist name mismatch to actually print what it was
    expecting
  * Don't expect any particular distribution name for two-part
    sources.list entries
  * Merge 0.5.18

 -- Matt Zimmerman <mdz@debian.org>  Fri,  2 Jan 2004 13:59:00 -0800

apt (0.6.11) experimental; urgency=low

  * Support IMS requests of Release.gpg and Release
  * This required API changes, bump the libapt-pkg version
  * Copy local Release files into Dir::State::Lists
  * Set IndexFile attribute when retrieving Release and Release.gpg so
    that the appropriate Cache-Control headers are sent

 -- Matt Zimmerman <mdz@debian.org>  Fri,  2 Jan 2004 10:46:17 -0800

apt (0.6.10) experimental; urgency=low

  * Use "Codename" (woody, sarge, etc.) to supply the value of the
    "Archive" package file attribute, used to match "release a=" type
    pins, rather than "Suite" (stable, testing, etc.)

 -- Matt Zimmerman <mdz@debian.org>  Thu,  1 Jan 2004 16:56:47 -0800

apt (0.6.9) experimental; urgency=low

  * Another tagfile workaround

 -- Matt Zimmerman <mdz@debian.org>  Thu,  1 Jan 2004 13:56:08 -0800

apt (0.6.8) experimental; urgency=low

  * Add a config option and corresponding command line option
    (--allow-unauthenticated) to apt-get, to make buildd operators happy
    (Closes: #225648)

 -- Matt Zimmerman <mdz@debian.org>  Wed, 31 Dec 2003 08:28:04 -0800

apt (0.6.7) experimental; urgency=low

  * Forgot to revert part of the changes to tagfile in 0.6.4.  Hopefully
    will fix segfaults for some folks.

 -- Matt Zimmerman <mdz@debian.org>  Wed, 31 Dec 2003 08:01:28 -0800

apt (0.6.6) experimental; urgency=low

  * Restore the ugly hack I removed from indexRecords::Load which set the
    pkgTagFile buffer size to (file size)+256.  This is concealing a bug,
    but I can't fix it right now.  This should fix the segfaults that
    folks are seeing with 0.6.[45].

 -- Matt Zimmerman <mdz@debian.org>  Mon, 29 Dec 2003 18:11:13 -0800

apt (0.6.5) experimental; urgency=low

  * Move the authentication check into a separate function in apt-get
  * Fix display of unauthenticated packages when they are in the cache
    (Closes: #225336)

 -- Matt Zimmerman <mdz@debian.org>  Sun, 28 Dec 2003 16:47:57 -0800

apt (0.6.4) experimental; urgency=low

  * Use the top-level Release file in LoadReleaseInfo, rather than looking
    for the per-section ones (which aren't downloaded anymore).  This
    unbreaks release pinning, including the NotAutomatic bit used by
    project/experimental
  * Use FileFd::Size() rather than a separate stat() call in
    LoadReleaseInfo
  * Fix pkgTagFile to leave a little extra room at the end of the buffer
    to append the record separator if it isn't present
  * Change LoadReleaseInfo to use "Suite" rather than "Archive", to match
    the Debian archive's dist-level Release files

 -- Matt Zimmerman <mdz@debian.org>  Sun, 28 Dec 2003 15:55:55 -0800

apt (0.6.3) experimental; urgency=low

  * Fix MetaIndexURI for flat ("foo/") sources

 -- Matt Zimmerman <mdz@debian.org>  Sun, 28 Dec 2003 12:11:56 -0800

apt (0.6.2) experimental; urgency=low

  * Add space between package names when multiple unauthenticated packages
    are being installed (Closes: #225212)
  * Provide apt-key with a secret keyring and a trustdb, even though we
    would never use them, because it blows up if it doesn't have them
  * Fix typo in apt-key(8) (standard input is '-', not '/')

 -- Matt Zimmerman <mdz@debian.org>  Sat, 27 Dec 2003 13:01:40 -0800

apt (0.6.1) experimental; urgency=low

  * Merge apt 0.5.17
  * Rearrange Release file authentication code to be more clear
  * If Release is present, but Release.gpg is not, don't forget to still
    queue Packages files
  * Convert distribution "../project/experimental" to "experimental" for
    comparison purposes
  * Make a number of Release file errors into warnings; for now, it is OK
    not to have a codename, for example.  We mostly care about checksums
    for now

 -- Matt Zimmerman <mdz@debian.org>  Fri, 26 Dec 2003 15:12:47 -0800

apt (0.6.0) experimental; urgency=low

  * Signature verification support patch ("apt-secure") from Colin Walters
    <walters@debian.org> and Isaac Jones <ijones@syntaxpolice.org>.  This
    implements:
     - Release signature verification (Release.gpg)
     - Packages, Sources md5sum verification against Release
     - Closes: #203741
  * Make some modifications to signature verification support:
    - Release.gpg is always retrieved and verified if present, rather than
      requiring that sources be configured as secure
    - Print a hint about installing gnupg if exec(gpgv) fails
    - Remove obsolete pkgAcqIndexRel
    - Move vendors.list stuff into a separate module (vendorlist.{h,cc})
    - If any files about to be retrieved are not authenticated, issue a
      warning to the user and require confirmation
    - Fix a heap corruption bug in pkgSrcRecords::pkgSrcRecords()
  * Suggests: gnupg
  * Install a keyring in /usr/share/apt/debian-archive.gpg containing an
    initial set of Debian archive signing keys to seed /etc/apt/trusted.gpg
  * Add a new tool, apt-key(8) used to manage the keyring

 -- Matt Zimmerman <mdz@debian.org>  Fri, 26 Dec 2003 08:27:19 -0800

apt (0.5.32) hoary; urgency=low

  * Call setlocale in the methods, so that the messages are properly
    localised (Closes: #282700)
  * Implement support for bzip2-compressed debs (data.tar.bz2)

 -- Matt Zimmerman <mdz@canonical.com>  Sat, 11 Dec 2004 09:05:52 -0800

apt (0.5.31) unstable; urgency=low

  * New Romanian translation from Sorin Batariuc <sorin@bonbon.net>
    (Closes: #281458)
  * Merge changes from Hoary (0.5.30,0.5.30ubuntu2]
  * Fix the example in apt_preferences(5) to match the text
    (Closes: #222267)
  * Add APT::Periodic::Autoclean setting, to allow "apt-get autoclean" to
    be run periodically.  This is useful with
    APT::Periodic::Download-Upgradeable-Packages, and defaults to the same
    value, so that the cache size is bounded

 -- Matt Zimmerman <mdz@debian.org>  Tue, 23 Nov 2004 12:53:04 -0800

apt (0.5.30ubuntu2) hoary; urgency=low

  * bzip2 is now "Suggested" and it will detect if bzip2 is installed 
    and only then trying to get Packages.bz2

 -- Michael Vogt <mvo@debian.org>  Fri, 19 Nov 2004 12:00:39 +0100

apt (0.5.30ubuntu1) hoary; urgency=low

  * Need to Depend: bzip2 or Packages.bz2 fail.

 -- LaMont Jones <lamont@canonical.com>  Thu, 18 Nov 2004 12:51:05 -0700

apt (0.5.30) hoary; urgency=low

  * Patch from Michael Vogt to enable Packages.bz2 use, with a fallback to
    Packages.gz if it is not present (Closes: #37525)

 -- Matt Zimmerman <mdz@debian.org>  Mon, 15 Nov 2004 12:57:28 -0800

apt (0.5.29) unstable; urgency=low

  * Don't hardcode paths in apt.cron.daily
  * Add to apt.cron.daily the capability to pre-download upgradeable
    packages
  * Place timestamp files in /var/lib/apt/periodic, rather than
    /var/lib/apt itself
  * Standardize debhelper files a bit
    - Create all directories in debian/dirs rather than creating some on
      the dh_installdirs command line
    - Rename debian/dirs to debian/apt.dirs, debian/examples to
      debian/apt.examples

 -- Matt Zimmerman <mdz@debian.org>  Sat, 13 Nov 2004 17:58:07 -0800

apt (0.5.28) hoary; urgency=low

  * Translation updates:
    - Updated Hungarian from Kelemen Gábor <kelemeng@gnome.hu> (Closes: #263436)
    - Updated Greek from George Papamichelakis (Closes: #265004)
    - Updated Simplified Chinese from Tchaikov (Closes: #265190)
    - Updated French by Christian Perrier (Closes: #265816)
    - Updated Japanese by Kenshi Muto (Closes: #265630)
    - Updated Catalan from Jordi Mallach
    - Updated Dutch from Bart Cornelis (Closes: #268258, #278697)
    - Updated Portuguese from Miguel Figueiredo (Closes: #268265)
    - Updated Polish from Robert Luberda <robert@debian.org> (Closes: #268451)
    - Updated Danish from Claus Hindsgaul (Closes: #269417)
    - Updated Norwegian Nynorsk from Håvard Korsvoll <korsvoll@skulelinux.no>
      (Closes: #269965)
    - Updated Russian from Yuri Kozlov <yuray@id.ru> (Closes: #271104)
    - Updated Italian from Samuele Giovanni Tonon <samu@debian.org>
      (Closes: #275083)
    - Updated Brazilian Portuguese from Andre Luis Lopes (Closes: #273944)
    - Updated Slovak from Peter Mann (Closes: #279481)
  * APT::Get::APT::Get::No-List-Cleanup -> APT::Get::List-Cleanup in apt-get.cc
    (Closes: #267266)
  * Merge Ubuntu changes:
    - Set default Dpkg::MaxArgs to 1024, and Dpkg::MaxArgBytes to 32k.
      Needed to work around ordering bugs when installing a large number of
      packages
    - Patch from Michael Vogt to add an optional cron job which
      can run apt-get update periodically
  * Add arch-build target to debian/rules

 -- Matt Zimmerman <mdz@debian.org>  Sat, 13 Nov 2004 15:52:20 -0800

apt (0.5.27) unstable; urgency=high

  * Sneak in a bunch of updated translations before the freeze
    (no code changes)
  * Translation updates:
    - New Finnish translation from Tapio Lehtonen <tale@debian.org>
      (Closes: #258999)
    - New Bosnian translation from Safir Šećerović <sapphire@linux.org.ba>
      (Closes: #254201)
    - Fix Italian incontrario (Closes: #217277)
    - Updated Spanish from Ruben Porras (Closes: #260483)
    - Updated Danish from Claus Hindsgaul (Closes: #260569)
    - Updated Slovak from Peter Mann (Closes: #260627)
    - Updated Portuguese from Miguel Figueiredo (Closes: #261423)
  * Bring configure-index up to date with documented options, patch from
    Uwe Zeisberger <zeisberg@informatik.uni-freiburg.de> (Closes: #259540)
  * Note in apt.conf(5) that configure-index does not contain strictly
    default values, but also examples
  * Add Polish translation of offline.sgml (Closes: #259229)

 -- Matt Zimmerman <mdz@debian.org>  Thu, 29 Jul 2004 09:30:12 -0700

apt (0.5.26) unstable; urgency=low

  * Translation updates:
    - Spanish update from Ruben Porras <nahoo82@telefonica.net> (Closes: #248214)
    - Sync Spanish apt(8) (Closes: #249241)
    - French update from Christian Perrier <bubulle@debian.org> (Closes: #248614)
    - New Slovak translation from Peter Mann <Peter.Mann@tuke.sk> (Closes: #251676)
    - Czech update from Miroslav Kure <kurem@upcase.inf.upol.cz> (Closes: #251682)
    - pt_BR update from Andre Luis Lopes <andrelop@debian.org> (Closes: #251961)
    - German translation of apt(8) from Helge Kreutzmann <kreutzm@itp.uni-hannover.de>
      (Closes: #249453)
    - pt update from Miguel Figueiredo <elmig@debianpt.org> (Closes: #252700)
    - New Hebrew translation from Lior Kaplan <webmaster@guides.co.il>
      (Closes: #253182)
    - New Basque translation from Piarres Beobide Egaña <pi@beobide.net>
      (Vasco - Euskara - difficult language, Closes: #254407) and already a
      correction (Closes: #255760)
    - Updated Brazilian Portuguese translation from
      Guilherme de S. Pastore <gpastore@colband.com.br> (Closes: #256396)
    - Updated Greek translation (complete now) from
      George Papamichelakis <george@step.gr> (Closes: #256797)
    - New Korean translation from Changwoo Ryu <cwryu@debian.org>
      (Closes: #257143)
    - German translation now available in two flavours: with Unicode usage and
      without (related to #228486, #235759)
  * Update apt-get(8) to reflect the fact that APT::Get::Only-Source will
    affect apt-get build-dep as well as apt-get source
  * Remove aborted remnants of a different method of implementing DEB_BUILD_OPTIONS
    from debian/rules
  * Fix typo in error message when encountering unknown type in source list
    (Closes: #253217)
  * Update k*bsd-gnu arch names in buildlib/ostable (Closes: #253532)
  * Add amd64 to buildlib/archtable (Closes: #240896)
  * Have configure output a more useful error message if the architecture
    isn't in archtable

 -- Matt Zimmerman <mdz@debian.org>  Thu,  8 Jul 2004 15:53:28 -0700

apt (0.5.25) unstable; urgency=low

  * Patch from Jason Gunthorpe to remove arbitrary length limit on Binary
    field in SourcesWriter::DoPackage
  * Fix typo in apt-cache(8) (Closes: #238578)
  * Fix obsolete reference to bug(1) in stub apt(8) man page
    (Closes: #245923)
  * Fix typo in configure-index (RecruseDepends -> RecurseDepends)
    (Closes: #246550)
  * Support DEB_BUILD_OPTIONS=noopt in debian/rules
    (Closes: #244293)
  * Increase length of line buffer in ReadConfigFile to 1024 chars;
    detect if a line is longer than that and error out
    (Closes: #244835)
  * Suppress a signed/unsigned warning in apt-cache.cc:DisplayRecord
  * Build apt-ftparchive with libdb4.2 rather than libdb2
    - Patch from Clint Adams to do most of the work
    - Build-Depends: s/libdb2-dev/libdb4.2-dev/
    - Add AC_PREREQ(2.50) to configure.in
    - Use db_strerror(err) rather than GlobalError::Errno (which uses strerror)
    - Add note to NEWS.Debian about upgrading old databases
  * Attempt to fix problems with chunked encoding by stripping only a single CR
    (Closes: #152711)
  * Modify debian/rules cvs-build to use cvs export, to avoid picking up
    junk files from the working directory
  * Add lang=fr attribute to refentry section of
    apt-extracttemplates.fr.1.sgml and apt-sortpkgs.fr.1.sgml so they are
    correctly built
  * Remove extraneous '\' characters from <command> tags in
    apt_preferences.fr.5.sgml
  * Translation updates:
    - Updated Swedish translation from Peter Karlsson <peter@softwolves.pp.se>
      (Closes: #238943)
    - New Slovenian translation from Jure Čuhalev <gandalf@owca.info>
      (closes: #239785)
    - New Portuguese translation from Miguel Figueiredo <elmig@debianpt.org>
      (closes: #240074)
    - Updated Spanish translation from Ruben Porras <nahoo82@telefonica.net>
    - Updated Spanish translation of man pages from Ruben Porras
      <nahoo82@telefonica.net>
    - Updated Simplified Chinese translation from "Carlos Z.F. Liu" <carlos_liu@yahoo.com>
      (Closes: #241971)
    - Updated Russian translation from Dmitry Astapov <adept@despammed.com>
      (Closes: #243959)
    - Updated Polish translation from Marcin Owsiany <porridge@debian.org>
      (Closes: #242388)
    - Updated Czech translation from Miroslav Kure <kurem@upcase.inf.upol.cz>
      (Closes: #244369)
    - Updated Japanese translation from Kenshi Muto <kmuto@debian.org>
      (Closes: #244176)
    - Run make -C po update-po to update .po files
    - Updated French translation from Christian Perrier <bubulle@debian.org>
      (Closes: #246925)
    - Updated Danish translation from Claus Hindsgaul <claus_h@image.dk>
      (Closes: #247311)

 -- Matt Zimmerman <mdz@debian.org>  Sat,  8 May 2004 12:52:20 -0700

apt (0.5.24) unstable; urgency=low

  * Updated Czech translation from Miroslav Kure <kurem@upcase.inf.upol.cz>
    (Closes: #235822)
  * Updated French translation from Christian Perrier <bubulle@debian.org>
    (Closes: #237403)
  * Updates to XML man pages from richard.bos@xs4all.nl
  * Updated Danish translation from Claus Hindsgaul <claus_h@image.dk>
    (Closes: #237771)
  * Updated Greek translation from Konstantinos Margaritis
    <markos@debian.org>
    (Closes: #237806)
  * Updated Spanish translation from Ruben Porras <nahoo82@telefonica.net>
    (Closes: #237863)
  * Updated pt_BR translation from Andre Luis Lopes <andrelop@debian.org>
    (Closes: #237960)
  * Regenerate .pot file (Closes: #237892)
  * Updated Polish translation from Marcin Owsiany <porridge@debian.org>
    (Closes: #238333)
  * In pkgAcquire::Shutdown(), set the status of fetching items to
    StatError to avoid a sometimes large batch of error messages
    (Closes: #234685)
  * Implement an ugly workaround for the 10000-character limit on the
    Binaries field in debSrcRecordParser, until such time as some things
    can be converted over to use STL data types (ABI change) (Closes: #236688)
  * Increase default tagfile buffer from 32k to 128k; this arbitrary limit
    should also be removed someday (Closes: #174945)
  * Checked against Standards-Version 3.6.1 (no changes)

 -- Matt Zimmerman <mdz@debian.org>  Tue, 16 Mar 2004 22:47:55 -0800

apt (0.5.23) unstable; urgency=low

  * Cosmetic updates to XML man pages from Richard Bos <radoeka@xs4all.nl>
  * Use the 'binary' target rather than 'all' so that the ssh and bzip2
    symlinks are created correctly (thanks to Adam Heath)
    (Closes: #214842)
  * Updated Simplified Chinese translation of message catalog from Tchaikov
    <chaisave@263.net> (Closes: #234186)
  * Change default for Acquire::http::max-age to 0 to prevent index files
    being out of sync with each other (important with Release.gpg)
  * Add an assert() to make sure that we don't overflow a fixed-size
    buffer in the very unlikely event that someone adds 10 packaging
    systems to apt (Closes: #233678)
  * Fix whitespace in French translation of "Yes, do as I say!", which
    made it tricky to type, again.  Thanks to Sylvain Pasche
    <sylvain.pasche@switzerland.org> (Closes: #234494)
  * Print a slightly clearer error message if no packaging systems are
    available (Closes: #233681)
  * Point to Build-Depends in COMPILING (Closes: #233669)
  * Make debian/rules a bit more consistent in a few places.
    Specifically, always use -p$@ rather than an explicit package name,
    and always specify it first, and use dh_shlibdeps -l uniformly rather
    than sometimes changing LD_LIBRARY_PATH directly
  * Document unit for Cache-Limit (bytes) (Closes: #234737)
  * Don't translate "Yes, do as I say!" in Chinese locales, because it can
    be difficult to input (Closes: #234886)

 -- Matt Zimmerman <mdz@debian.org>  Thu, 26 Feb 2004 17:08:14 -0800

apt (0.5.22) unstable; urgency=low

  * Updated French translation of man pages from Philippe Batailler
    <philippe.batailler@free.fr> (Closes: #203119)
  * Initialize StatusFile in debSystem (Closes: #229791)
  * Fix apt-get's suggests/recommends printing, which was skipping every
    other dependency due to both using GlobOr and incrementing the DepIterator
    (Closes: #229722)
  * Restore SIGINT/SIGQUIT handlers to their old values (rather than
    SIG_DFL) after invoking dpkg (Closes: #229854)
  * Updated Dutch translation of message catalog from cobaco
    <cobaco@linux.be> (Closes: #229601)
  * Catalan translation from Antoni Bella, Matt Bonner and Jordi Mallach
    (Closes: #230102)
  * Simplified Chinese translation of message catalog from "Carlos
    Z.F. Liu" <carlos_liu@yahoo.com> (Closes: #230960)
  * Replace SGML manpages with XML man pages from richard.bos@xs4all.nl
    (Closes: #230687)
  * Updated Spanish translation of man pages from Ruben Porras
    <nahoo82@telefonica.net> (Closes: #231539)
  * New Czech translation of message catalog from Miroslav Kure
    <kurem@upcase.inf.upol.cz> (Closes: #231921)

 -- Matt Zimmerman <mdz@debian.org>  Mon,  9 Feb 2004 12:44:54 -0800

apt (0.5.21) unstable; urgency=low

  * Patch from Eric Wong <normalperson@yhbt.net> to include apt18n.h after
    other headers to avoid breaking locale.h when setlocale() is defined
    as an empty macro.  This was not a problem on Debian, but broke
    compilation on Solaris. (Closes: #226509)
  * Updated French translation from Pierre Machard <pmachard@debian.org>
    (Closes: #226886)
  * Add colons to apt-get's "kept back"/"upgraded"/"downgraded" messages
    (Closes: #226813)
  * Fix typo in apt-cache(8) (Closes: #226351)
  * Clearer error message in place of "...has no available version, but
    exists in the database" (Closes: #212203)
  * Patch from Oliver Kurth <oku@masqmail.cx> to use AC_CACHE_VAL for
    GLIBC_VER to make cross-compilation easier (Closes: #221528)
  * Add example preferences file (Closes: #220799)
  * Updated Greek translation from Konstantinos Margaritis <markos@debian.org>
    (Closes: #227205)
  * Updated Spanish translation of man pages from Ruben Porras
    <nahoo82@telefonica.net> (Closes: #227729)

 -- Matt Zimmerman <mdz@debian.org>  Fri, 16 Jan 2004 10:54:39 -0800

apt (0.5.20) unstable; urgency=low

  * Fixed German translations of "Suggested" from Christian Garbs
    <debian@cgarbs.de> (Closes: #197960)
  * Add an "apt-cache madison" command with an output format similar to
    the katie tool of the same name (but less functionality)
  * Fix debSourcesIndex::Describe() to correctly say "Sources" rather than
    "Packages"

 -- Matt Zimmerman <mdz@debian.org>  Sat,  3 Jan 2004 23:42:50 -0800

apt (0.5.19) unstable; urgency=low

  * Fix Packages::Extensions support in apt-ftparchive generate
    (Closes: #225453)

 -- Matt Zimmerman <mdz@debian.org>  Sat,  3 Jan 2004 16:20:31 -0800

apt (0.5.18) unstable; urgency=low

  * New no_NO.po file from Tollef Fog Heen <tfheen@debian.org> to fix
    encoding problems (Closes: #225602)
  * Have "apt-ftparchive release" strip the leading path component from
    the checksum entries

 -- Matt Zimmerman <mdz@debian.org>  Fri,  2 Jan 2004 11:24:35 -0800

apt (0.5.17) unstable; urgency=low

  * Enable apt-ftparchive to generate Release files.  Hopefully this will
    make it easier for folks to secure their apt-able packages

 -- Matt Zimmerman <mdz@debian.org>  Fri, 26 Dec 2003 12:53:21 -0800

apt (0.5.16) unstable; urgency=low

  * po/de.po update from Michael Karcher <karcher@physik.fu-berlin.de>
    (Closes: #222560)
  * Update config.guess and config.sub from autotools-dev 20031007.1
  * Add knetbsd to buildlib/ostable (Closes: #212344)
  * Don't suggest apt-get -f install to correct broken build-deps; broken
    installed packages are rarely the cause (Closes: #220858)
  * Avoid clobbering configure.in if sed fails

 -- Matt Zimmerman <mdz@debian.org>  Wed, 24 Dec 2003 14:54:40 -0800

apt (0.5.15) unstable; urgency=low

  * Spanish man pages, patch from Ruben Porras <nahoo82@telefonica.net>
    (Closes: #195444)
    - apt.es.8 wasn't included in the patch, but was referenced.  Fetched
      version 1.3 from debian-doc cvs
    - Create doc/es/.cvsignore
  * Patch from Koblinger Egmont <egmont@uhulinux.hu> to fix
    pkgCache::PkgFileIterator::Label() to correctly refer to File->Label
    rather than File->Origin (Closes: #213311)
  * Add missing comma and space to German translation of "downgraded"
    (Closes: #213975)
  * Add missing comma in apt_preferences(5) (Closes: #215362)
  * Fix whitespace in French translation of "Yes, do as I say!", which
    made it tricky to type.  Thanks to Sylvain Pasche
    <sylvain.pasche@switzerland.org> (Closes: #217152)
  * Let apt-get build-dep try alternatives if the installed package
    doesn't meet version requirements (Closes: #214736)
  * Fix version display for recommends (Closes: #219900)
  * Use isatty rather than ttyname for checking if stdin is a terminal.
    isatty has the advantage of not requiring /proc under Linux, and thus
    Closes: #221728
  * Correctly implement -n as a synonym for --names-only (Closes: #224515)
  * Update apt-cache(8)
    - Document --installed
    - --recursive applies to both depends and rdepends
  * Japanese translation of documentation from Kurasawa Nozomu <nabetaro@slug.jp>
    (Closes: #186235)
  * Clarify documentation of --no-upgrade in apt-get(8) (Closes: #219743)
  * Clean up and simplify some of the suggests/recommends display in apt-get
  * Use cvs update -d in debian/rules cvs-build rather than just update
  * Pass --preserve-envvar PATH --preserve-envvar CCACHE_DIR to debuild.  apt
    takes a long time to build, and ccache helps

 -- Matt Zimmerman <mdz@debian.org>  Sat, 20 Dec 2003 16:34:30 -0800

apt (0.5.14) unstable; urgency=low

  * apt-get build-dep, when trying to skip over the remaining elements of
    an or-expression, would accidentally inherit the version requirements of a
    later item in the or-expression.  Fixed it.
  * Let apt-get build-dep try alternatives if the first dependency in an
    or-expression is not available
  * Add a Debug::BuildDeps to generate some trace output
  * Help apt-get build-dep produce more useful error messages
  * Process build-dependencies in forward rather than reverse order
  * Error out if an installed package is too new for a << or <=
    build-dependency
  * apt-get build-dep should now be able to handle almost any package with
    correct build-depends.  The primary exception is build-dependencies on
    virtual packages with more than one provider, and these are
    discouraged for automated processing (but still common,
    unfortunately).

 -- Matt Zimmerman <mdz@debian.org>  Tue, 23 Sep 2003 22:57:31 -0400

apt (0.5.13) unstable; urgency=medium

  * Document configuration file comment syntax in apt.conf(5)
    (Closes: #211262)
  * s/removed/installed/ in a comment in apt-get.cc
  * Move comment for ListParser::ParseDepends into the right place
  * Don't preserve ownership when copying config.guess and config.sub.
    This broke builds where the clean target was run with different
    privileges than the rest of the build (i.e., root) (Closes: #212183)
  * On second thought, don't copy config.guess and config.sub at all.  I'd
    rather they always match what is in CVS.

 -- Matt Zimmerman <mdz@debian.org>  Mon, 22 Sep 2003 10:28:17 -0400

apt (0.5.12) unstable; urgency=low

  * Exclude subdirectories named 'debian-installer' from the apt-cdrom
    search (Closes: #210485 -- release-critical)

 -- Matt Zimmerman <mdz@debian.org>  Thu, 11 Sep 2003 21:48:14 -0400

apt (0.5.11) unstable; urgency=low

  * Updated pt_BR translations from Andre Luis Lopes <andrelop@debian.org>
    (Closes: #208302)
  * In apt.conf(5), give the fully qualified name of Dir::Bin::Methods,
    rather than just "methods"
  * Add new nb and nn translations from Petter Reinholdtsen <pere@hungry.com>
  * Clean up reportbug script a bit, and extend it to distinguish between a
    configuration file not existing and the user declining to submit it with
    the report
  * Add #include <langinfo.h> to cmdline/apt-get.cc.  This apparently gets
    pulled in by something else with recent g++ and/or glibc, but is
    required when building on, e.g., stable
  * Patch from Koblinger Egmont <egmont@uhulinux.hu> to fix version
    comparisons with '~' (Closes: #205960)
  * Disable Russian translation until someone can review it
    (Closes: #207690)

 -- Matt Zimmerman <mdz@debian.org>  Wed, 10 Sep 2003 19:41:28 -0400

apt (0.5.10) unstable; urgency=low

  * Correct the section in apt_preferences(5) on interpreting priorities
    to show that zero is not a valid priority, and print a warning if such
    a pin is encountered in the preferences file (Closes: #204971)
  * Regenerate French man pages from sgml source (Closes: #205886)
  * Get self-tests compiling again, updated for latest library API
    and g++ 3.3
  * Add version comparison tests for #194327 and #205960
  * Fix error message in version test to output versions in the order in
    which they were compared when the reverse comparison fails
  * Reference the source package bug page rather than the one for the
    binary package 'apt' in the man pages (Closes: #205290)
  * Updated Polish po file from Marcin Owsiany <porridge@debian.org>
    (Closes: #205950)
  * Mention some of the available frontends in apt-get(8) (Closes: #205829)
  * Add apt-config to SEE ALSO section of apt-get (Closes: #205036)
  * Add missing "lang" attributes to refentry tags in French man pages
    (apt-cdrom, apt-extracttemplates, apt-sortpkgs)
  * Change upgraded/newly installed/not fully installed or removed
    messages to be consistent and somewhat shorter (some translations
    exceeded 80 characters even in the simplest case)
  * Make APT::Get::Show-Upgraded (aka apt-get -u) default to true.
  * Updates to Dutch translation from Bart Cornelis <cobaco@linux.be>
    (Closes: #207656)

 -- Matt Zimmerman <mdz@debian.org>  Sun, 31 Aug 2003 21:12:39 -0400

apt (0.5.9) unstable; urgency=low

  * Oh well, apt isn't going to make it into testing anytime soon due to
    new glibc and gcc deps, so we might as well fix more bugs
  * Fix typo in example ftp-archive.conf (Closes: #203295)
  * Mention default setting for --all-versions (Closes: #203298)
  * Patch from Otavio Salvador <otavio@debian.org> to have --version
    only print the version (and not usage as well) (Closes: #203418)
  * Patch from Otavio Salvador <otavio@debian.org> to switch from
    dh_installmanpages to dh_installman.  Fixes the problem where the
    pt_BR man page was installed in the wrong location (Closes: #194558)
  * Move the French apt-ftparchive man page into apt-utils where it
    belongs.  apt-utils Replaces: apt (<< 0.5.9)
  * Write records from "apt-cache show" using fwrite(3) rather than
    write(2), in case for some reason the entire record doesn't get
    written by a single write(2)
  * Add new French man pages to doc/fr/.cvsignore
  * Add freebsd to buildlib/ostable (Closes: #193430)
  * Avoid segfault if a package name is specified which consists
    entirely of characters which look like end tags ('+', '-')
    (Closes: #200425)
  * Patch from Otavio Salvador <otavio@debian.org> to avoid listing
    suggests/recommends for packages which are selected for installation
    at the same time as the package which suggests/recommends them
    (Closes: #200102)
  * Patch from Otavio Salvador <otavio@debian.org> to avoid listing
    suggests/recommends which are Provided by a package which is already
    installed (Closes: #200395)
  * Patch to update pt_BR man page for apt_preferences(5) from Andre Luis
    Lopes <andrelop@debian.org> (Closes: #202245)
  * Use nl_langinfo(YESEXPR) rather than comparing to the translated
    string "Y".  Closes: #200953 and should make the prompting generally
    more robust in the face of i18n.  In the particular case of #200953,
    it was being fooled because of signedness issues with toupper(3)
    (Closes: #194614)
  * apt Suggests: aptitude | synaptic | gnome-apt | wajig
    (Closes: #146667)
  * Clean up whitespace in translated strings in ru.po, which messed up
    indentation (some other translations probably have similar problems)
    (Closes: #194282)
  * Run ispell -h over the man page sources and fix a bunch of typos
  * Use debian/compat rather than DH_COMPAT
  * Update to debhelper compatibility level 3
    - remove ldconfig calls from debian/{postinst,postrm} as dh_makeshlibs
      will add them
    - echo 3 > debian/compat
    - Build-Depends: debhelper (>= 3)
  * Exclude '.#*' from cvs-build
  * Let the ftp method work with ftp servers which do not require a
    password (Closes: #199425)
  * Build-depend on debhelper >= 4.1.62, because we need the fix for
    #204731 in order for dh_installman to work correctly
    with our SGML man pages
  * Move dh_makeshlibs ahead of dh_installdeb so that its postinst
    fragments are properly substituted

 -- Matt Zimmerman <mdz@debian.org>  Sun, 10 Aug 2003 19:54:39 -0400

apt (0.5.8) unstable; urgency=medium

  * urgency=medium because the changes since 0.5.5.1 are pretty safe as
    far as core functionality, 0.5.5.1 survived unstable for 10 days, and
    I don't want to delay apt's progress into testing any further.  It's
    decidedly better than 0.5.4.
  * Clarify the meaning of the only-source option in apt-get(8)
    (Closes: #177258)
  * Updated French man pages from Philippe Batailler
    <philippe.batailler@free.fr> (Closes: #182194)
  * Give a warning if an illegal type abbreviation is used when looking up a
    configuration item (Closes: #168453)
  * Improve build-depends handling of virtual packages even further, so that
    it will now also try to satisfy build-depends on virtual packages if they
    are not installed.  Note that this only works if there is only one
    package providing the virtual package, as in other cases (Closes: #165404)
  * Update config.guess and config.sub from autotools-dev 20030717.1
  * Tweak SGML in apt-extracttemplates.1.sgml so that literal '>' doesn't end
    up in output
  * Document SrcDirectory in apt-ftparchive.1.sgml (Closes: #156370)
  * Support TMPDIR in apt-extracttemplates (Closes: #191656)
  * Fix ru.po to use a capital letter for the translation of 'Y' so that
    YnPrompt works correctly (Closes: #200953).  No other translations seem
    to have this problem
  * Regenerate POT file and sync .po files
  * Only try to clear stdin if it is a tty, to avoid looping if there is
    lots of stuff (perhaps an infinite amount) to read (Closes: #192228)

 -- Matt Zimmerman <mdz@debian.org>  Fri, 25 Jul 2003 20:21:53 -0400

apt (0.5.7) unstable; urgency=low

  * Update control file to match overrides (apt priority important,
    libapt-pkg-dev section libdevel)
  * Silence the essential packages check if we are only downloading
    archives and not changing the system (Closes: #190862)
  * Skip version check if a build-dependency is provided by an installed package
    (Closes: #126938)
  * Have apt-cache show exit with an error if it cannot find any of the
    specified packages (Closes: #101490)

 -- Matt Zimmerman <mdz@debian.org>  Mon, 21 Jul 2003 23:43:24 -0400

apt (0.5.6) unstable; urgency=low

  * Adam Heath <doogie@debian.org>
    - Fix segfault when handling /etc/apt/preferences.  Closes: #192409.
  * Matt Zimmerman <mdz@debian.org>
    - Clean up some string handling, patch from Peter Lundkvist
      <p.lundkvist@telia.com> (Closes: #192225)
    - Don't fall off the end of the buffer when comparing versions.
      Patch from Koblinger Egmont <egmont@uhulinux.hu> (Closes: #194327)
    - Minor fixes to apt-ftparchive(1) (Closes: #118156)
    - Fix typo in apt-ftparchive help text (Closes: #119072)
    - More typos in apt-ftparchive help text (Closes: #190936)
    - Update config.guess, config.sub to latest versions
    - Modify the description for apt-utils to reflect the fact that it is not
      (any longer) infrequently used (Closes: #138045)
    - Make setup script for dselect method more explicit about
      overwriting sources.list (Closes: #151727)
    - Fix typo in apt-cache(8) (Closes: #161243)
    - Remove duplicate 'showpkg' from synopsis on apt-cache(8)
      (Closes: #175611)
    - Document in apt-get(8) the meaning of the '*' in ShowList, which is that
      the package is being purged (Closes: #182369)
    - Fix extra "/" character in apt.conf(5) (Closes: #185545)
    - Fix typo in tar error message (Closes: #191424)
    - Clarify description of 'search' on apt-cache(8) (Closes: #192216)
    - Fix incorrect path for 'partial' directory on apt-get(8)
      (Closes: #192933)
    - Fixes to pt_BR translation from Andre Luis Lopes <andrelop@ig.com.br>
      (Closes: #196669)
    - Updated apt_preferences(5) man page with many corrections and
      clarifications from Thomas Hood <jdthood@yahoo.co.uk>
      (Closes: #193336)
    - Fix SGML validation errors in apt-cache.8.sgml introduced in 0.5.5 or so
    - Add a simple example to apt-ftparchive(1) (Closes: #95257)
    - Add bug script for collecting configuration info (Closes: #176482)

 -- Matt Zimmerman <mdz@debian.org>  Mon, 21 Jul 2003 01:59:43 -0400

apt (0.5.5.1) unstable; urgency=low

  * Move the target of the example docs from doc to binary.  Closes:
    #192331
  * Fix api breakage that broke apt-ftparchive and apt-cache dumpavail, by
    backing out change that incorretly attempted to handle Package sections
    larger than 32k.  Closes: #192373
  * Fix never-ending loop with apt-get install -V.  Closes: #192355.

 -- Adam Heath <doogie@debian.org>  Mon, 19 May 2003 12:30:16 -0500

apt (0.5.5) unstable; urgency=low

  * New deb version compare function, that has no integer limits, and
    supports pre-versions using ~.  Code ported from dpkg.
  * Fix handling of [!arch] for build-dependencies. Closes: #88798, #149595
  * Fix handling of build-deps on unknown packages. Closes: #88664, #153307
  * "apt-get --arch-only build-dep" to install only architecture-
    dependent build dependencies. Bump minor shared lib number to reflect
    small change in BuildDepend API.
  * APT::Build-Essential configuration option (defaults to "build-essential")
    so that "apt-get build-dep" will ensure build essential packages are
    installed prior to installing other build-dependencies. Closes: #148879
  * LD_LIBRARY_PATH thing. Closes: #109430, #147529
  * /usr/doc reference in postinst. Closes: #126189
  * Doc updates. Closes: #120689
  * Possible apt-cache segfault. Closes: #120311, #118431, #117915, #135295,
          #131062, #136749
  * Print special message for EAI_AGAIN. Closes: #131397
  * libapt-pkg-dev needs to bring in the apt-inst library if linking
    is to work. Closes: #133943
  * Typos, Doc Stuff. Closes: #132772, #129970, #123642, #114892, #113786,
         #109591, #105920, #103678, #139752, #138186, #138054, #138050,
	 #139994, #142955, #151654, #151834, #147611, #154268, #173971
  * Fix possibility for tag file parsing to fail in some unlikely situations.
    Closes: #139328
  * Use std C++ names for some header files. Closes: #128741
  * Do not check for free space if --no-download. Closes: #117856
  * Actually implement or group handling for 'upgrade'. Closes: #133950
  * "Internal Error, Couldn't configure pre-depend" is not actually an
    internal error, it is a packaging error and now it says so, and
    pinpoints the problem dependency. Closes: #155621
  * Allows failure to write to a pipe for post-invoke stuff. Closes: #89830
  * Use usr/share/doc for dhelp. Closes: #115701
  * --print-uris works with 'update'. Closes: #57070
  * Options Dpkg::MaxArgs,Dpkg::MaxArgBytes to allow a much longer dpkg
    command line.
  * Fixed 2 little OR group bugs, thanks to Yann Dirson. Closes: #143995,
    #142298
  * Allow an uninstalled package to be marked for removal on an install
    line (meaning not to automatically install it), also fix some dodgy
    handling of protected packages. Closes: #92287, #116011
  * Fix errant prefix matching in version selection. Closes: #105968
  * Ensure that all files needed to run APT as a user are readable and
    ignore roots umask for these files. Closes: #108801
  * Support larger config spaces. Closes: #111914
  * 'apt-get update' no longer does 'Building Dependency Tree'.
  * When matching regexs allways print a message. Change regex activation
    charset. Closes: #147817
  * Don't die if lines in sources.list are too long. Closes: #146846
  * Show file name on apt-extracttemplate error messges. Closes: #151835
  * i18n gettext stuff, based on work from Michael Piefel: Closes: #95933
  * Some highly unlikely memory faults. Closes: #155842
  * C++ stuff for G++3.2. Closes: #162617, #165515,
  * apt-config dumps sends to stdout not stderr now.  Closes: #146294
  * Fix segfault in FindAny when /i is used, and there is no default.
    Closes: #165891
  * Add s390x to archtable.  Closese: #160992.
  * Update config.sub/config.guess in cvs, and add support to debian/rules
    to update them from /usr/share/misc if they exist.  Closes: #155014
  * Remove 'Sorry' from messages.  Closes: #148824.
  * Change wording of 'additional disk space usage' message.  Closes:
    #135021.
  * apt-extracttemplates now prepends the package name when extracting
    files.  Closes: #132776
  * Add -n synonym for --names-only for apt-cache.  Closes: #130689
  * Display both current version and new version in apt-get -s.  Closes:
    #92358
  * Add an options and timeout config item to ssh/rsh.  Closes: #90654
  * libapt-pkg-dev now depends on apt-utils.  Closes: #133942.
  * Change verbose logging output of apt-ftparchive to go to stderr,
    instead of stdout.  Also, errors that occur no longer go to stdout,
    but stderr.  Closes: #161592
  * Test for timegm in configure.  Closes: #165516.
  * s/st_mtime/mtime/ on our local stat structure in apt-ftparchive, to
    support compliation on platforms where st_mtime is a macro.  Closes:
    #165518
  * Check the currently mounted cdrom, to see if it's the one we are
    interested in.  Closes: #154602
  * Refer to reportbug instead of bug in the man pages. Closes: #173745
  * Link apt-inst to apt-pkg. Closes: #175055
  * New apt_preferences man page from Thomas Hood, Susan Kleinmann,
    and others.
  * Fix > 300 col screen segfault. Closes: #176052
  * Rebuild with gcc-3.2. Closes: #177752, #178008.
  * Fix build-dep handling of | dependencies.
    Closes: #98640, #145997, #158896, #172901
  * Double default value of APT::Cache-Limit, until such time as it
    can be made more dynamic.  Closes: #178623.
  * Report uris with '.gz' when there are errors.  Closes: #178435.
  * When installing build-deps, make sure the new version will
    satisfy build requirements. Closes: #178121
  * Split offline and guide documentation into apt-doc.  This was done so
    that binary-arch builds do not require documention deps.  Note, that 
    apt-doc is not installed on upgrades.
  * Use doc-base, instead of dhelp directly.  Closes: #110389
  * Change http message 'Waiting for file' to 'Waiting for headers'.
    Closes: #178537
  * Remove trailing lines on package lists in apt-get.  Closes: #178736.
  * Fix origin pins for file:// uris.  Closes: #189014.
  * Apply typo and syntax patch from bug to apt-cache.8.sgml.  Closes:
    #155194
  * s/dpkg-preconfig/dpkg-preconfigure/ in examples/configure-index.
    Closes: #153734.
  * Fix some typos in the apt-get manual.  Closes: #163932.
  * Apply patch from bug, to change frozen to testing, and then do it
    everywhere else.  Closes: #165085.
  * Update es.po.  Closes: #183111.
  * Add pt_BR translation of apt_preferences(5).  Also, build fr manpages.
    Closes: #183904.
  * Add a vcg command to apt-cache, similiar to dotty.  Closes: #150512.
  * Add option to apt-get to show versions of packages being
    upgraded/installed.
  * Be quiet in apt.post{inst,rm}.  Closes: #70685.
  * apt-get now prints out suggested and recommended packages.  Closes:
    #54982.
  * Insert some newlines in the cdrom change media message.  Closes:
    #154601.
  * Add a rdepends command to apt-cache.  Closes: #159864.
  * When building the dpkg command line, allow for 8192 chars to be used,
    instead of only 1024.
  * APT::Immediate-Configure had inverted semantics(false meant it was
    enabled).  Closes: #173619.
  * Fix status file parser so that if a record is larger than 32k, the
    buffer size will be doubled, and the read attempted again.  Closes:
    #174945.

 -- Adam Heath <doogie@debian.org>  Sun, 27 Apr 2003 01:23:12 -0500

apt (0.5.4) unstable; urgency=low

  * M68k config.guess patch. Closes: #88913
  * Bi-yearly test on OpenBSD and Solaris
  * Doc updates. Closes: #89121, #89854, #99671, #98353, #95823, #93057,
          #97520, #102867, #101071, #102421, #101565, #98272, #106914,
          #105606, #105377
  * Various cosmetic code updates. Closes: #89066, #89066, #89152
  * Add "pre-auto" as an option for DSelect::Clean (run autoclean after
    update).
  * More patches from Alfredo for Vendors and more SHA-1 stuff
  * Fix for AJ's 'desire to remove perl-5.005' and possibly other
    similar situations. Closes: #56708, #59432
  * no_proxy and ftp. Closes: #89671
  * Philippe Batailler's man page patches.
  * Fix for display bug. Closes: #92033, #93652, #98468
  * Use more than 16bits for the dep ID. Some people ran out..
    Closes: #103020, #97809, #102951, #99974, #107362, #107395, #107362,
            #106911, #107395, #108968
  * Reordered some things to make dante and FTP happier. Closes: #92757
  * James R. Van Zandt's guide.sgml updates. Closes: #90027
  * apt-ftparchive copes with no uncompressed package files + contents.
  * French man pages from philippe batailler - well sort of. They
    don't build yet..
  * run-parts. Closes: #94286
  * 'apt-cache policy' preferences debug tool.
  * Whatever. Closes: #89762
  * libstdc++ and HURD. Closes: #92025
  * More apt-utils verbage. Closes: #86954
  * Fliped comparision operator. Closes: #94618
  * Used the right copyright file. Closes: #65691
  * Randolph's G++3 patches.
  * Fixed no_proxy tokanizing. Closes: #100046
  * Strip Config-Version when copying status to available. Closes: #97520
  * Segfault with missing source files. Closes: #100325
  * EINTR check. Closes: #102293
  * Various changes to the locking metholodgy for --print-uris.
    Closes: #100590
  * Lame LD_LIBRARY_PATH thing. Closes: #98928
  * apt-cache search searchs provide names too now. Closes: #98695
  * Checksum and long lines problem. Closes: #106591
  * .aptignr and empty files are just a warning. Closes: #97364

 -- Jason Gunthorpe <jgg@debian.org>  Sat, 18 Aug 2001 17:21:59 -0500

apt (0.5.3) unstable; urgency=low

  * JoeyH's dpkg::preconfig not working. Closes: #88675
  * Fixed apt override disparity
  * Alfredo's SHA-1 and related patches

 -- Jason Gunthorpe <jgg@debian.org>  Sun,  4 Mar 2001 15:39:43 -0700

apt (0.5.2) unstable; urgency=low

  * Fixed mention of /usr/doc in the long description
  * JoeyH's downgrade bug -- don't use 0.5.1
  * Doc bug. Closes: #88538
  * Fault in building release strings. Closes: #88533

 -- Jason Gunthorpe <jgg@debian.org>  Sun,  4 Mar 2001 15:39:43 -0700

apt (0.5.1) unstable; urgency=low

  * Fixed #82894 again, or should be and.
  * Process the option string right. Closes: #86921
  * Don't eat the last command for pipes. Closes: #86923
  * Ignore .* for configuration directory processing. Closes: #86923
  * Alfredo's no_proxy patch
  * Documentation fixes. Closes: #87091
  * JoeyH's double slash bug. Closes: #87266
  * Unintitialized buffer and apt-ftparchive contents generation.
     Closes: #87612
  * Build-deps on virtual packages. Closes: #87639
  * Fixes glibc/libstdc++ symbol dependencies by including glibc and
    libstdc++ version info in the library soname and in the package
    provides. Closes: #87426
  * Updated soname version to 0.3.2
  * apt-extracttemplates moved from debconf into apt-utils
  * s390 archtable entry. Closes: #88232
  * Dan's segfault
  * Some instances where the status file can source a package in a
    non-sensical way. Closes: #87390
  * Work better if there are duplicate sources.list entries.
  * Fixed the resetting of Dir with "dir {};". Closes: #87323

 -- Randolph Chung <tausq@debian.org>  Sat, 3 Mar 2001 15:37:38 -0700

apt (0.5.0) unstable; urgency=low

  * Fixed an obscure bug with missing final double new lines in
    package files
  * Changed the apt-cdrom index copy routine to use the new section
    rewriter
  * Added a package file sorter, apt-sortpkgs
  * Parse obsolete Optional dependencies.
  * Added Ben's rsh method. Closes: #57794
  * Added IPv6 FTP support and better DNS rotation support.
  * Include the server IP in error messages when using a DNS rotation.
    Closes: #64895
  * Made most of the byte counters into doubles to prevent 32bit overflow.
    Closes: #65349
  * HTTP Authorization. Closes: #61158
  * Ability to parse and return source index build depends from Randolph.
  * new 'apt-get build-dep' command from Randolph. Closes: #63982
  * Added apt-ftparchive the all dancing all singing FTP archive
    maintinance program
  * Allow version specifications with =1.2.4-3 and /2.2 or /stable postfixes
    in apt-get.
  * Removed useless internal cruft including the xstatus file.
  * Fixed config parser bugs. Closes: #67848, #71108
  * Brain Damanged apt-get config options changed, does not change the command
    line interface, except to allow --enable-* to undo a configuration
    option:
      No-Remove -> Remove
      No-Download -> Download
      No-Upgrade -> Upgrade
  * Made this fix configable (DSelect::CheckDir) and default to disabled:
     * No remove prompt if the archives dir has not changed. Closes: #55709
    Because it is stupid in the case where no files were downloaded due to
    a resumed-aborted install, or a full cache! Closes: #65952
  * Obscure divide by zero problem. Closes: #64394
  * Update sizetable for mips. Closes: #62288
  * Fixed a bug with passive FTP connections
  * Has sizetable entry for sparc64. Closes: #64869
  * Escape special characters in the ::Label section of the cdroms.lst
  * Created apt-utils and python-apt packages
  * Due to the new policy engine, the available file may contain entries
    from the status file. These are generated if the package is not obsolete
    but the policy engine prohibits using the version from the package files.
    They can be identified by the lack of a Filename field.
  * The new policy engine. Closes: #66509, #66944, #45122, #45094, #40006,
    #36223, #33468, #22551
  * Fixed deb-src line for non-us. Closes: #71501, #71601
  * Fixes for G++ 2.96, s/friend/friend class/
  * Fixed mis doc of APT::Get::Fix-Missing. Closes: #69269
  * Confirmed fix for missing new line problem. Closes: #69386
  * Fixed up dhelp files. Closes: #71312
  * Added some notes about dselect and offline usage. Closes: #66473, #38316
  * Lock files on read only file systems are ignored w/ warning.
    Closes: #61701
  * apt-get update foo now gives an error! Closes: #42891
  * Added test for shlibs on hurd. Closes: #71499
  * Clarified apt-cache document. Closes: #71934
  * DocBook SGML man pages and some improvements in the text..
  * sigwinch thing. Closes: #72382
  * Caching can be turned off by setting the cache file names blank.
  * Ignores arches it does not know about when autocleaning. Closes: #72862
  * New function in apt-config to return dirs, files, bools and integers.
  * Fixed an odd litle bug in MarkInstall and fixed it up to handle
    complex cases involving OR groups and provides.
    68754 describes confusing messages which are the result of this..
    Closes: #63149, #69394, #68754, #77683, #66806, #81486, #78712
  * Speeling mistake and return code for the 'wicked' resolver error
    Closes: #72621, #75226, #77464
  * Solved unable to upgrade libc6 from potato to woody due to 3 package
    libc6 dependency loop problem.
  * Leading sources.list spaces. Closes: #76010
  * Removed a possible infinite loop while processing installations.
  * Man page updates. Closes: #75411, #75560, #64292, #78469
  * ReduceSourceList bug. Closes: #76027
  * --only-source option. Closes: #76320
  * Typos. Closes: #77812, #77999
  * Different status messages. Closes: #76652, #78353
  * /etc/apt/apt.conf.d/ directory for Joey and Matt and pipe protocol 2
  * OS detection an support for the new pseduo standard of os-arch for the
    Architecture string. Also uses regexing.. Closes: #39227, #72349
  * Various i18n stuff. Note that this still needs some i18n wizard
    to do the last gettextization right. Closes: #62386
  * Fixed a problem with some odd http servers/proxies that did not return
    the content size in the header. Closes: #79878, #44379
  * Little acquire bugs. Closes: #77029, #55820
  * _POSIX_THREADS may not be defined to anything, just defined..
    Closes: #78996
  * Spelling of Ignore-Hold correctly. Closes: #78042
  * Unlock the dpkg db if in download only mode. Closes: #84851
  * Brendan O'Dea's dselect admindir stuff. Closes: #62811
  * Patch from BenC. Closes: #80810
  * Single output of some names in lists. Closes: #80498, #43286
  * Nice message for people who can't read syserror output. Closes: #84734
  * OR search function. Closes: #82894
  * User's guide updates. Closes: #82469
  * The AJ/JoeyH var/state to var/lib transition patch. Closes: #59094
  * Various CD bugs, again thanks to Greenbush
    Closes: #80946, #76547, #71810, #70049, #69482
  * Using potato debhelper. Closes: #57977
  * I cannot self-terminate. Closes: #74928

 -- Jason Gunthorpe <jgg@debian.org>  Wed, 21 Feb 2001 00:39:15 -0500

apt (0.3.19) frozen unstable; urgency=low

  * Updates to apt-cdrom to support integrated non-us nicely, thanks to
    Paul Wade.
  * Fixed that apt-get/cdrom deadlock thing. Closes: #59853, #62945, #61976
  * Fixed hardcoded path. Closes: #59743
  * Fixed Jay's relative path bug
  * Allowed source only CDs. Closes: #58952
  * Space check is supressed if --print-uris is given. Closes: #58965
  * Clarified the documenation examples for non-us. Closes: #58646
  * Typo in the package description. Closes: #60230
  * Man Page typo. Closes: #60347
  * Typo in Algorithms.cc. Closes: #63577
  * Evil dotty function in apt-cache for generating dependency graphs
    with the as-yet-unpackaged GraphVis.
  * Appears to have been fixed in Janurary.. Closes: #57981
  * New config.guess/sub for the new archs. Closes: #60874
  * Fixed error reporting for certain kinds of resolution failures.
    Closes: #61327
  * Made autoclean respect 'q' settings. Closes: #63023
  * Fixed up the example sources.list. Closes: #63676
  * Added DPkg::FlushSTDIN to control the flushing of stdin before
    forking dpkg. Closes: #63991

 -- Ben Gertzfield <che@debian.org>  Fri, 12 May 2000 21:10:54 -0700

apt (0.3.18) frozen unstable; urgency=low

  * Changes in the postinst script. Closes: #56855, #57237
  * Fixed bashism. Closes: #57216, #57335
  * Doc updates. Closes: #57772, #57069, #57331, #57833, #57896

 -- Ben Gertzfield <che@debian.org>  Sun, 13 Feb 2000 01:52:31 -0800

apt (0.3.17) unstable; urgency=low

  * RFC 2732 usage for CDROM URIs and fixes to apt-cdrom
  * Fixed the configuration parser to not blow up if ; is in the config
    string
  * Applied visual patch to dselect install script . Closes #55214
  * Included the configure-index example
  * Minimal CD swaps
  * Library soname has increased
  * Fixed default sources.list to have correct URLs for potato when it
    becomes stable
  * Added a message about erasing sources.list to dselect setup script
    Closes: #55755
  * No remove prompt if the archives dir has not changed. Closes: #55709
  * Fixed inclusion of 2nd sample config file. Closes: #55374
  * Made file mtimes of 0 not confuse the methods If-Modifed-Since check.
    Closes: #55991

 -- Ben Gertzfield <che@debian.org>  Mon, 31 Jan 2000 12:12:40 -0800

apt (0.3.16) unstable; urgency=low

  * Made --no-download work. Closes: #52993
  * Now compiles on OpenBSD, Solaris and HP-UX
  * Clarify segfault errors
  * More debhelper fixes. Closes: #52662, #54566, #52090, #53531, #54769
  * Fix for Joel's discovery of glibc removal behavoir.
  * Fix for Ben Collins file: uri from slink upgrade.
  * Fixed resume code in FTP. Closes: #54323
  * Take more precautions to prevent the corruption Joey Hess saw.
  * Fixed --no-list-cleanup
  * RFC 2732 URI parsing ([] for hostnames).
  * Typo in apt-cache man page. Closes: #54949

 -- Ben Gertzfield <che@debian.org>  Fri, 14 Jan 2000 08:04:15 -0800

apt (0.3.15) unstable; urgency=low

  * Added DSelect::WaitAfterDownload Closes: #49549
  * Fixed cast error in byteswap macro and supporting code. Closes: #50093
  * Fixed buffer overflow for wide terminal sizes. Closes: #50295
  * Made -s and clean not do anything. Closes: #50238
  * Problem with Protected packages and the new OR code.
  * /usr/share/doc stuff. Closes: #51017, #50228, #51141
  * Remove doesn't require a package to be installable. Closes: #51175
  * FTP proxy touch ups in the mabn page. Closes: #51315, #51314

 -- Ben Gertzfield <che@debian.org>  Sat,  4 Dec 1999 21:17:24 -0800

apt (0.3.14) unstable; urgency=low

  * Fix Perl or group pre-depends thing Closes: #46091, #46096, #46233, #45901
  * Fix handling of dpkg's conversions from < -> <= Closes: #46094, #47088
  * Make unparsable priorities non-fatal Closes: #46266, #46267, #46293, #46298
  * Fix handling of '/' for the dist name. Closes: #43830, #45640, #45692
  * Fixed 'Method gave a blank filename' error from IMS queries onto CDs.
    Closes: #45034, #45695, #46537
  * Made OR group handling in the problem resolver more elaborate. Closes: #45646
  * Added APT::Clean-Installed option. Closes: #45973
  * Moves the free space check to after the calculated size is printed.
    Closes: #46639, #47498
  * mipsel arch Closes: #47614
  * Beautified URI printing to not include passwords Closes: #46857
  * Fixed little problem with --no-download Closes: #47557
  * Tweaked Dselect 'update' script to re-gen the avail file even in the
    event of a failure Closes: #47112
  * Retries for source archives too Closes: #47529
  * Unmounts CDROMs iff it mounted them Closes: #45299
  * Checks for the partial directories before doing downloads Closes: #47392
  * no_proxy environment variable (http only!) Closes: #43476
  * apt-cache showsrc Closes: #45799
  * De-Refs Single Pure virtual packages. Closes: #42437, #43555
  * Regexs for install. Closes: #35304, #38835
  * Dependency reports now show OR group relations
  * Re-Install feature. Cloes: #46961, #37393, #38919
  * Locks archive directory on clean (woops)
  * Remove is not 'sticky'. Closes: #48392
  * Slightly more accurate 'can not find package' message. Closes: #48311
  * --trivial-only and --no-remove. Closes: #48518
  * Increased the cache size. Closes: #47648
  * Comment woopsie. Closes: #48789
  * Removes existing links when linking sources. Closes: #48775
  * Problem resolver does not install all virtual packages. Closes: #48591, #49252
  * Clearer usage message about 'source' Closes: #48858
  * Immediate configure internal error Closes: #49062, #48884

 -- Ben Gertzfield <che@debian.org>  Sun,  7 Nov 1999 20:21:25 -0800

apt (0.3.13) unstable; urgency=low

  * Fix timestamp miss in FTP. Closes: #44363
  * Fix sorting of Kept packages. Closes: #44377
  * Fix Segfault for dselect-upgrade. Closes: #44436
  * Fix handling of '/' for the dist name. Closes #43830
  * Added APT::Get::Diff-Only and Tar-Only options. Closes #44384
  * Add commented-out deb-src URI to default sources.list file.

 -- Ben Gertzfield <che@debian.org>  Sun, 19 Sep 1999 18:54:20 -0700

apt (0.3.12) unstable; urgency=low

  * Fix for typo in the dhelp index. Closes: #40377
  * Multiple media swap support
  * Purge support. Closes: #33291, #40694
  * Better handling of - remove notation. Closes: #41024
  * Purge support. Closes: #33291, #40694
  * Error code on failed update. Closes: #41053
  * apt-cdrom adds entries for source directories. Closes: #41231
  * Sorts the output of any list. Closes: #41107
  * Fixes the looping problem. Closes: #41784, #42414, #44022
  * Fixes the CRC mechanism to lowercase all strings. Closes: #41839
  * More checks to keep the display sane. Particularly when fail-over is
    used with local mirrors and CD-Roms. Closes: #42127, #43130, #43668
  * PThread lockup problem on certain sparc/m68k. Closes: #40628
  * apt-cdrom understands .gz Package files too. Closes: #42779
  * Spelling error in dselect method description. Closes: #43251
  * Added security to the default source list. Closes: #43356

 -- Ben Gertzfield <che@debian.org>  Fri,  3 Sep 1999 09:04:28 -0700

apt (0.3.11) unstable; urgency=low

  * Fix for mis-parsed file: URIs. Closes: #40373, #40366, #40230
  * Fix for properly upgrading the system from perl 5.004 to 5.005

 -- Ben Gertzfield <che@debian.org>  Mon, 28 Jun 1999 21:06:44 -0700

apt (0.3.9) unstable; urgency=low

  * Spelling error in cachefile.cc. Closes: #39885
  * Trailing slash in dselect install if you try to use the
    default config file. Closes: #40011
  * Simulate works for autoclean. Closes: #39141
  * Fixed spelling errors. Closes: #39673
  * Changed url parsing a bit. Closes: #40070, #40069
  * Version 0.3.8 will be for slink/hamm (GNU libc 2).

 -- Ben Gertzfield <che@debian.org>  Thu, 24 Jun 1999 18:02:52 -0700

apt (0.3.7) unstable; urgency=low

  * Fixed missing text in the apt-get(8) page. Closes: #37596
  * Made --simulate and friends work with apt-get source. Closes: #37597, #37656
  * Fixed inclusion of man pages in the -doc/-dev package. Closes: #37633, #38651
  * Fixed handling of the -q option with not-entirely integer arguments
    Closes: #37499
  * Man page typo Closes: #37762
  * Fixed parsing of the Source: line. Closes: #37679
  * Dpkg/dpkg-hurd source bug. Closes: #38004, #38032
  * Added a check for an empty cache directory. Closes: #37963
  * Return a failure code if -d is given and packages fail to download.
    Closes: #38127
  * Arranged for an ftp proxy specifing an http server to work. See the
    important note in the sources.list man page.
  * Accounted for resumed files in the cps calculation. Closes: #36787
  * Deal with duplicate same version different packages. Closes: #30237
  * Added --no-download. Closes: #38095
  * Order of apt-cdrom dist detection. Closes: #38139
  * Fix apt-cdrom chop handling and missing lines. Closes: #37276
  * IPv6 http support
  * Suggests dpkg-dev for apt-get source. Closes: #38158
  * Fixed typo in apt-get help. Closes: #38712
  * Improved the error message in the case of broken held package. Closes: #38777
  * Fixed handling of MD5 failures
  * Documented list notation Closes: #39008
  * Change the 'b' to 'B'. Closes: #39007

 -- Ben Gertzfield <che@debian.org>  Sun, 20 Jun 1999 18:36:20 -0700

apt (0.3.6) unstable; urgency=low

  * Note that 0.3.5 never made it out the door..
  * Fix for apt-cdrom and unusual disk label locations. Closes: #35571
  * Made APT print numbers in decimal. Closes: #35617, #37319
  * Buffer munching fix for FTP. Closes: #35868
  * Typo in sample config file. Closes: #35907
  * Fixed whitespace in version compares. Closes: #35968, #36283, #37051
  * Changed installed size counter to only count unpacked packages.
    Closes: #36201
  * apt-get source support. Closes: #23934, #27190
  * Renames .debs that fail MD5 checking, provides automatic corruption
    recovery. Closes: #35931
  * Fixed autoconf verison. Closes: #37305
  * Random Segfaulting. Closes: #37312, #37530
  * Fixed apt-cache man page. Closes: #36904
  * Added a newline to apt-cache showpkg. Closes: #36903

 -- Ben Gertzfield <che@debian.org>  Wed, 12 May 1999 09:18:49 -0700

apt (0.3.4) unstable; urgency=low

  * Release for Ben while he is out of town.
  * Checked the size of partial files. Closes: #33705
  * apt-get should not print progress on non-tty. Closes: #34944
  * s/guide.text.gz/users-guide.txt.gz/ debian/control: Closes: #35207
  * Applied cdrom patches from Torsten.  Closes: #35140, #35141
  * smbmounted cdrom fix. Closes: #35470
  * Changed ie to eg.  Closes: #35196

 -- Adam Heath <doogie@debian.org>  Sun,  4 Apr 1999 18:26:44 -0500

apt (0.3.3) unstable; urgency=low

  * Fixes bug with file:/ URIs and multi-CD handling. Closes: #34923

 -- Ben Gertzfield <che@debian.org>  Tue, 23 Mar 1999 12:15:44 -0800

apt (0.3.2) unstable; urgency=low

  * Major release into unstable of v3
  * These bugs have been fixed, explanations are in the bug system, read
    the man pages as well..
    Closes: #21113, #22507, #22675, #22836, #22892, #32883, #33006, #34121,
    	    #23984, #24685, #24799, #25001, #25019, #34223, #34296, #34355,
	    #24021, #25022, #25026, #25104, #25176, #31557, #31691, #31853,
    	    #25458, #26019, #26433, #26592, #26670, #27100, #27100, #27601,
    	    #28184, #28391, #28778, #29293, #29351, #27841, #28172, #30260,
    	    #29382, #29441, #29903, #29920, #29983, #30027, #30076, #30112,
    	    #31009, #31155, #31381, #31883, #32140, #32395, #32584. #34465,
    	    #30383, #30441, #30472, #30643, #30827, #30324, #36425, #34596

 -- Ben Gertzfield <che@debian.org>  Mon, 15 Mar 1999 19:14:25 -0800

apt (0.3.1) experimental; urgency=low

  * Minor release of cvs version.
  * Added virtual package libapt-pkgx.x

 -- Mitch Blevins <mblevin@debian.org>  Wed, 10 Mar 1999 07:52:44 -0500

apt (0.3.0) experimental; urgency=low

  * New experimental version.

 -- Ben Gertzfield <che@debian.org>  Tue, 15 Dec 1998 12:53:21 -0800

apt (0.1.9) frozen unstable; urgency=low

  * Return to the wacky numbering for when we build 0.1.8 for hamm
  * Important bug related to APT on the Alpha fixed
  * apt-get dist-upgrade problems fixed
  * tiny patch for http method to fix an endless loop
  * nice fix from /usr/doc/lintian/ to remove rpath nastiness from
    libtool and add proper shared lib dependancies
  * now dh_shlibdeps is called with LD_LIBRARY_PATH=debian/tmp/usr/lib
    in case an old libpkg is installed while building APT to prevent
    spurious dependancies

 -- Ben Gertzfield <che@debian.org>  Thu,  5 Nov 1998 17:43:25 -0800

apt (0.1.7) unstable; urgency=low

  * New build with libstdc++2.9.
  * Various fixes; read the Changelog.

 -- Ben Gertzfield <che@debian.org>  Thu, 15 Oct 1998 18:29:18 -0700

apt (0.1.6) unstable; urgency=low

  * Various fixes in the FTP method for error checking. Fixes: #26188.
  * Spelling corrections in dselect method. Fixes: #25884
  * Fixes for compilation on alpha/ppc. Fixes: #25313, #26108.
  * No more bo releases: we're using a normal numbering system now.

 -- Ben Gertzfield <che@debian.org>  Tue,  8 Sep 1998 19:27:13 -0700

apt (0.1.5) unstable; urgency=low

  * Changed sources.list to point to 'unstable' by default, as
    'frozen' no longer exists!

 -- Ben Gertzfield <che@debian.org>  Thu, 23 Jul 1998 22:00:18 -0700

apt (0.1.3) unstable; urgency=low

  * New upstreamish version.
  * ftp method rewritten in C. Removes dependancies on all perl/perl
    related modules. This fixes many of the ftp method bugs.

 -- Ben Gertzfield <che@debian.org>  Thu, 16 Jul 1998 22:19:00 -0700

apt (0.1.1) unstable; urgency=low

  * Release for unstable.

 -- Ben Gertzfield <che@debian.org>  Tue, 30 Jun 1998 20:48:30 -0700

apt (0.1) unstable; urgency=low

  * Kludge to fix problem in libnet-perl with illegal anonymous
    FTP passwords.
  * Moved to unstable; apt is in a useable state now.
  * Fixed version numbering. From now on, numbering will be:
    0.1 (no actual release) -> 0.1.0bo (release for libc5) ->
    0.1.1 (release for unstable). Thanks, Manoj.

 -- Ben Gertzfield <che@debian.org>  Tue, 30 Jun 1998 20:40:58 -0700

apt (0.0.17-1) experimental; urgency=low

  * Fixed problem with libc6 version compare
  * Scott's away for a while, so I'll be packaging apt for the time
    being.

 -- Ben Gertzfield <che@debian.org>  Thu, 25 Jun 1998 19:02:03 -0700

apt (0.0.16-1) experimental; urgency=low

  * Modifications to make apt-get more friendly when backgrounded.
  * Updated documentation.
  * Updates to graphic widgets

 -- Scott K. Ellis <scott@debian.org>  Mon,  8 Jun 1998 11:22:02 -0400

apt (0.0.15-0.2bo) experimental; urgency=low

  * Bo compilation
  * Bob Hilliards crash

 -- Jason Gunthorpe <jgg@debian.org>  Sun, 31 May 1998 20:18:35 -0600

apt (0.0.15-0.1bo) experimental; urgency=low

  * Bo compilation
  * libstdc++272 patch

 -- Jason Gunthorpe <jgg@debian.org>  Sun, 31 May 1998 20:18:35 -0600

apt (0.0.15) experimental; urgency=low

  * Clean up source tarball (no user-visible changes)

 -- Scott K. Ellis <scott@debian.org>  Tue, 26 May 1998 12:23:53 -0400

apt (0.0.14) experimental; urgency=low

  * Updates in ordering code to make sure certain upgrades work correctly.
  * Made dselect/setup understand ftp as well as http

 -- Scott K. Ellis <scott@debian.org>  Wed, 20 May 1998 13:33:32 -0400

apt (0.0.13-bo1) experimental; urgency=low

  * Bo compilation

 -- Jason Gunthorpe <jgg@debian.org>  Mon, 18 May 1998 15:10:49 -0600

apt (0.0.13) experimental; urgency=low

  * Remove hardcoded egcc from debian/rules (#21575)
  * Fixes for ordering logic when system has a number of unpacked
    but unconfigured packages installed.
  * Spelling fix in dselect install method (#22556)

 -- Scott K. Ellis <scott@debian.org>  Sun, 17 May 1998 20:08:33 -0400

apt (0.0.12) experimental; urgency=low

  * Fixed problems with package cache corruption.
  * Made to depend on libc6 >= 2.0.7pre1 due to timezone problems with
    earlier versions.
  * Interface and documentation improvements.

 -- Scott K. Ellis <scott@debian.org>  Sat, 16 May 1998 23:17:32 -0400

apt (0.0.11) experimental; urgency=low

  * Change dependancies to pre-depends since breaking your packaging tools
    in the middle of an installation isn't very good.
  * Bug fixes to ftp method and general apt-get code

 -- Scott K. Ellis <scott@debian.org>  Fri, 15 May 1998 08:57:38 -0400

apt (0.0.10) experimental; urgency=low

  * Run "dpkg --configure -a" after an aborted dselect install
  * Fixed problem with install looping
  * Support for authenticating proxys: (note this isn't terribly secure)
    http_proxy="http://user:pass@firewall:port/"
  * Substitute $ARCH in sources.list
  * Fixes in the resumption code for ftp

 -- Scott K. Ellis <scott@debian.org>  Tue, 12 May 1998 09:14:41 -0400

apt (0.0.9) experimental; urgency=low

  * Added ftp support.
  * Various other less visible bug fixes.
  * Fixed problem with segfault when apt-get invoked in a non-existant
    directory (Bug #21863)
  * Bumped policy to 2.4.1

 -- Scott K. Ellis <scott@debian.org>  Fri,  1 May 1998 09:18:19 -0400

apt (0.0.8) experimental; urgency=low

  * Fixed generated available file (Bug #21836)
  * Added download ETA (Bug #21774).
  * Fixed hardcoded ARCH (Bug #21751).
  * Fixed check on http_proxy (Bug #21795).
  * Added download speed indicator.

 -- Scott K. Ellis <scott@debian.org>  Mon, 27 Apr 1998 10:58:32 -0400

apt (0.0.7) experimental; urgency=low

  * Remove libdeity and apt from package for now, since only apt-get and
    apt-cache are actually useful right now.
  * Clean up handling of package installation errors.
  * Added timeout to http transfers (#21269)
  * Updated setup for dselect/apt method.
  * Updated man pages
  * Long options (added in 0.0.6)

 -- Scott K. Ellis <scott@debian.org>  Tue, 21 Apr 1998 09:06:49 -0400

apt (0.0.6) experimental; urgency=low

  * Spelling changes.
  * Revamped download status display.
  * Call apt-get clean after successful install in dselect.
  * Added "apt-get clean" which deletes package files from /var/cache/apt

 -- Scott K. Ellis <scott@debian.org>  Thu,  9 Apr 1998 15:13:59 -0400

apt (0.0.5) experimental; urgency=low

  * Ignore signals while dpkg is running so we don't leave dpkg running in
    the background (#20804)
  * Check Packages as well as Packages.gz for file URIs (#20784)
  * Spelling cleanup (#20800)
  * Added -m option to permit upgrade to go on in the case of a bad mirror.
    This option may result in incomplete upgrades when used with -f.

 -- Scott K. Ellis <scott@debian.org>  Tue,  7 Apr 1998 12:40:29 -0400

apt (0.0.4) experimental; urgency=low

  * New usage guide.
  * Various documentation updates and cleanup.
  * Added '-f' option to apt-get attempt to fix broken dependancies.

 -- Scott K. Ellis <scott@debian.org>  Sat,  4 Apr 1998 14:36:00 -0500

apt (0.0.3) experimental; urgency=low

  * Added a shlibs.local file to prevent apt from depending on itself.
  * Updates to how apt-get handles bad states in installed packages.
  * Updated rules to make sure build works from a freshly checked out source
    archive.  Building from CVS needs libtool/automake/autoconf, builds from
    the distributed source package should have no such dependancy.

 -- Scott K. Ellis <scott@debian.org>  Fri,  3 Apr 1998 11:49:47 -0500

apt (0.0.2) unstable; urgency=low

  * Updates to apt-get and http binding for dselect method (apt).
  * Updating version number from 0.0.1, which was released only on IRC.

 -- Scott K. Ellis <scott@debian.org>  Fri,  3 Apr 1998 00:35:18 -0500

apt (0.0.1) unstable; urgency=low

  * Initial Release.

 -- Scott K. Ellis <scott@debian.org>  Tue, 31 Mar 1998 12:49:28 -0500<|MERGE_RESOLUTION|>--- conflicted
+++ resolved
@@ -1,11 +1,9 @@
 apt (0.8.5) UNRELEASED; urgency=low
 
-<<<<<<< HEAD
+  [ Michael Vogt ]
   * merged lp:~mvo/apt/conflicts-on-virtuals to better deal with
     conflicts/breaks against virtual packages (LP: #614993)
-
- -- Michael Vogt <michael.vogt@ubuntu.com>  Wed, 15 Sep 2010 19:53:46 +0200
-=======
+  
   [ David Kalnischkies ]
   * apt-pkg/policy.cc:
     - support 100-pinning in Release file with ButAutomaticUpgrades
@@ -14,7 +12,6 @@
     - overrule NotAutomatic in case of ButAutomaticUpgrades
 
  -- David Kalnischkies <kalnischkies@gmail.com>  Tue, 14 Sep 2010 18:56:23 +0200
->>>>>>> 58d9e6e0
 
 apt (0.8.4) unstable; urgency=low
 
