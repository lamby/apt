apt (0.8.15.10) UNRELEASEDunstable; urgency=low

  [ David Kalnischkies ]
  * algorithms.cc:
    - show a debug why a package was kept by ResolveByKeep()
  * doc/manpage-style.xml:
    - put <brackets> around email addresses
  * doc/po/de.po:
    - apply typo-fix from Michael Basse, thanks! (LP: #900770)

  [ Chris Leick ]
  * German manpage translation update
  * doc/*.xml:
    - find and fix a bunch of misspellings

<<<<<<< HEAD
  [ Program translation updatex ]
  * Dutch (Jeroen Schot). Closes: #652230

 -- David Kalnischkies <kalnischkies@gmail.com>  Sun, 20 Nov 2011 18:02:08 +0100
=======
 -- David Kalnischkies <kalnischkies@gmail.com>  Tue, 06 Dec 2011 16:35:39 +0100
>>>>>>> 81094782

apt (0.8.15.9) unstable; urgency=low

  [ David Kalnischkies ]
  * Symbol file update
  * doc/apt-get.8.xml:
    - change wording of autoremove description as suggested
      by Robert Simmons, thanks! (Closes: #641490)
  * apt-pkg/deb/dpkgpm.cc:
    - use std::vector instead of fixed size arrays to store args and
      multiarch-packagename strings
    - load the dpkg base arguments only one time and reuse them later
  * cmdline/apt-get.cc:
    - follow Provides in the evaluation of saving candidates, too, for
      statisfying garbage package dependencies (Closes: #640590)
  * apt-pkg/algorithms.cc:
    - if a package is garbage, don't try to save it with FixByInstall
  * apt-pkg/init.cc:
    - silently ignore *.orig and *.save files by default
  * apt-pkg/policy.cc:
    - accept generic release pin expressions again in -t (Closes: #644166)
  * apt-pkg/deb/debmetaindex.cc:
    - none is a separator, not a language: no need for Index (Closes: #624218)
  * apt-pkg/aptconfiguration.cc:
    - do not builtin languages only if none is forced (Closes: #643787)
  * doc/apt.conf.5.xml:
    - apply spelling fix by Kevin Lyda, thanks! (Closes: #644104)

  [ Christian Perrier ]
  * Fix spelling error (sensée) in French translation. Thanks
    to Corentin Le Gall for spotting it.

  [ Colin Watson ]
  * ftparchive/cachedb.cc:
    - fix buffersize in bytes2hex

  [ Michael Vogt ]
  * ftparchive/cachedb.cc:
    - make buffer fully dynamic (thanks to Colin Watson)

 -- Michael Vogt <mvo@debian.org>  Fri, 14 Oct 2011 12:00:09 +0200

apt (0.8.15.8) unstable; urgency=low

  [ David Kalnischkies ]
  * cmdline/apt-get.cc:
    - output list of virtual package providers to c1out in -q=1
      instead of /dev/null to unbreak sbuild (LP: #816155)
  
  [ Michael Vogt ]
  * apt-pkg/contrib/configuration.cc:
    - fix double delete (LP: #848907)
    - ignore only the invalid regexp instead of all options

 -- Michael Vogt <mvo@debian.org>  Wed, 14 Sep 2011 12:08:25 +0200

apt (0.8.15.7) unstable; urgency=low

  [ David Kalnischkies ]
  * apt-pkg/packagemanager.cc, apt-pkg/pkgcache.cc:
    - ignore "self"-conflicts for all architectures of a package
      instead of just for the architecture of the package look at
      in the ordering of installations, too (LP: #802901)
    - M-A:same lockstep unpack should operate on installed
      packages first (LP: #835625)
  * test/*
    - reorganize the various testcases and helper we have and
      integrate them better into the buildsystem
    - run the test/libapt testcases at package build-time
  * debian/apt.symbols:
    - add the newly added symbols since 0.8.15.3
  * cmdline/apt-get.cc:
    - remove the binary caches in 'apt-get clean' as it is the first
      thing recommend by many supporters in case of APT segfaults
    - remove the caches in 'apt-get update', too, as they will be
      invalid in most cases anyway
  * apt-pkg/acquire-item.cc:
    - if no Release.gpg file is found try to verify with hashes,
      but do not fail if a hash can't be found
  * apt-pkg/acquire.cc:
    - non-existing directories are by definition clean
  * cmdline/apt-key:
    - if command is 'add' do not error out if the specified
      keyring doesn't exist, it will be created by gpg
  * apt-pkg/orderlist.cc:
    - prefer visiting packages marked for deletion in VisitProvides
      if we are operating on a negative dependency so that we can
      deal early with the fallout of this remove
  * apt-pkg/indexrecords.cc:
    - fix Acquire::Max-ValidTime option by interpreting it really
      as seconds as specified in the manpage and not as days
    - add an Acquire::Min-ValidTime option (Closes: #640122)
  * doc/apt.conf.5.xml:
    - reword Acquire::Max-ValidTime documentation to make clear
      that it doesn't provide the new Min-ValidTime functionality

 -- Michael Vogt <mvo@debian.org>  Mon, 12 Sep 2011 16:38:46 +0200

apt (0.8.15.6) unstable; urgency=low

  [ Michael Vogt ]
  * apt-pkg/contrib/fileutl.{cc,h}:
    - add GetModificationTime() helper
  * apt-pkg/pkgcachegen.cc:
    - regenerate the cache if the sources.list changes to ensure
      that changes in the ordering there will be honored by apt
  * apt-pkg/sourcelist.{cc,h}:
    - add pkgSourceList::GetLastModifiedTime() helper
  * apt-pkg/pkgcachegen.{cc,h}:
    - use ref-to-ptr semantic in NewDepends() to ensure that the   
      libapt does not segfault if the cache is remapped in between
      (LP: #812862)
    - fix crash when P.Arch() was used but the cache got remapped
  * test/integration/test-hashsum-verification:
    - add regression test for hashsum verification
  * apt-pkg/acquire-item.cc:
    - if no Release.gpg file is found, still load the hashes for
      verification (closes: #636314) and add test
  
  [ David Kalnischkies ]
  * lots of cppcheck fixes

 -- Michael Vogt <mvo@debian.org>  Mon, 15 Aug 2011 09:20:35 +0200

apt (0.8.15.5) unstable; urgency=low

  [ David Kalnischkies ]
  * apt-pkg/deb/deblistparser.cc:
    - do not assume that the last char on a line is a \n (Closes: #633350)

 -- Michael Vogt <mvo@debian.org>  Thu, 28 Jul 2011 16:49:15 +0200

apt (0.8.15.4) unstable; urgency=low

  [ David Miller ]
  * apt-pkg/contrib/sha1.cc:
    - fix illegally casts of on-stack buffer to a type requiring more
      alignment than it has resulting in segfaults on sparc (Closes: #634696)

  [ Michael Vogt ]
  * apt-pkg/contrib/cdromutl.cc:
    - fix escape problem when looking for the mounted devices
  * apt-pkg/contrib/strutl.{h,cc}, test/libapt/strutil_test.cc:
    - add new DeEscapeString() similar to DeQuoteString but
      unescape character escapes like \0XX and \xXX (plus added
      test)
  * refresh po/*
  
 -- Michael Vogt <mvo@debian.org>  Tue, 26 Jul 2011 12:12:27 +0200

apt (0.8.15.3) unstable; urgency=low

  [ Michael Vogt ]
  * apt-pkg/acquire-item.cc:
    - improve error message for a expired Release file
  * apt-pkg/algorithms.cc:
    - Hold back packages that would enter "policy-broken" state on upgrade
      when doing a "apt-get upgrade"
  * cmdline/apt-get.cc:
    - fix missing download progress in apt-get download

  [ David Kalnischkies ]
  * apt-pkg/pkgcachegen.cc:
    - fallback to memory if file is not writeable even if access()
      told us the opposite before (e.g. in fakeroot 1.16) (Closes: #630591)
  * doc/sources.list.5.xml:
    - document available [options] for sources.list entries (Closes: 632441)
  * doc/apt.conf.5.xml:
    - document APT::Architectures list (Closes: #612102)
  * cmdline/apt-get.cc:
    - restore all important dependencies for garbage packages (LP: #806274)
    - do not require unused partial dirs in 'source' (Closes: #633510)
    - buildconflicts effect all architectures
    - implement MultiarchCross for build-dep and source (Closes: #632221)
  * apt-pkg/init.cc:
    - use CndSet in pkgInitConfig (Closes: #629617)
  * apt-pkg/depcache.cc:
    - change default of APT::AutoRemove::SuggestsImportant to true
  * cmdline/apt-key:
    - use a tmpfile instead of /etc/apt/secring.gpg (Closes: #632596)
  * debian/apt.postinst:
    - remove /etc/apt/secring.gpg if it is an empty file
  * doc/apt-cache.8.xml:
    - apply madison typofix from John Feuerstein, thanks! (Closes: #633455)
  * apt-pkg/policy.cc:
    - emit an error on unknown APT::Default-Release value (Closes: #407511)
  * apt-pkg/aptconfiguration.cc:
    - ensure that native architecture is if not specified otherwise the
      first architecture in the Architectures vector
  * apt-pkg/deb/deblistparser.cc:
    - Strip only :any and :native if MultiArch should be stripped as it is
      save to ignore them in non-MultiArch contexts but if the dependency
      is a specific architecture (and not the native) do not strip

 -- Michael Vogt <mvo@debian.org>  Mon, 25 Jul 2011 15:04:43 +0200

apt (0.8.15.2) unstable; urgency=high

  * fix from David Kalnischkies for the InRelease gpg verification 
    code (LP: #784473)

 -- Michael Vogt <mvo@debian.org>  Tue, 12 Jul 2011 11:54:47 +0200

apt (0.8.15.1) unstable; urgency=low

  [ David Kalnischkies ]
  * doc/makefile:
    - create doxygen directory to avoid depending on magic (Closes: #628799)
  * cmdline/apt-key:
    - explicitly state that net-update is not supported if no url is set
    - require to be root for add, rm, update and net-update
    - clarify update vs. net-update in different distros (Closes: #632043)
  * debian/apt.symbols:
    - forgot 'mips' in the list for all architecture dependent symbols
    - comment out gcc-4.5 specific symbols as gcc-4.6 is now default
    - the symbol for PrintStatus() is architecture dependent
  * apt-pkg/policy.cc:
    - do not segfault in pinning if a package with this name doesn't exist.
      Thanks to Ferdinand Thommes for the report!
    - Defaults is a vector of Pin not of PkgPin
    - ensure that only the first specific stanza for a package is used
    - save all stanzas which had no effect in Unmatched
    - allow package:architecure in Package:

 -- Michael Vogt <mvo@debian.org>  Thu, 30 Jun 2011 10:05:36 +0200

apt (0.8.15) unstable; urgency=low

  [ Julian Andres Klode ]
  * apt-pkg/depcache.cc:
    - Really release action groups only once (Closes: #622744)
    - Make purge work again for config-files (LP: #244598) (Closes: #150831)
  * apt-pkg/acquire-item.cc:
    - Reject files known to be invalid (LP: #346386) (Closes: #627642)
  * debian/apt.cron.daily:
    - Check power after wait, patch by manuel-soto (LP: #705269)
  * debian/control:
    - Move ${shlibs:Depends} to Pre-Depends, as we do not want APT
      unpacked if a library is too old and thus break upgrades
  * doc/apt-key.8.xml:
    - Document apt-key net-update (LP: #192810)

  [ Christian Perrier ]
  * Galician translation update (Miguel Anxo Bouzada). Closes: #626505
  * Italian translation update (Milo Casagrande). Closes: #627834
  * German documentation translation update (Chris Leick). Closes: #629949
  * Catalan translation update (Jordi Mallach). Closes: #630657

  [ David Kalnischkies ]
  * fix a bunch of cppcheck warnings/errors based on a patch by
    Niels Thykier, thanks! (Closes: #622805)
  * apt-pkg/depcache.cc:
    - really include 'rc' packages in the delete count by fixing a
      typo which exists since 1999 in the source… (LP: #761175)
    - if critical or-group can't be satisfied, exit directly.
  * apt-pkg/acquire-method.cc:
    - write directly to stdout instead of creating the message in
      memory first before writing to avoid hitting limits
    - fix order of CurrentURI and UsedMirror in Status() and Log()
  * apt-pkg/orderlist.cc:
    - let VisitRProvides report if the calls were successful
  * apt-pkg/deb/dpkgpm.cc:
    - replace obsolete usleep with nanosleep
    - remove invalid pkgcache.bin and rebuild it if possible
    - log reinstall commands in history.log
  * debian/apt{,-utils}.symbols:
    - update both experimental symbol-files to reflect 0.8.14 state
  * debian/rules:
    - remove unused embedded jquery by doxygen from libapt-pkg-doc
  * cmdline/apt-mark.cc:
    - reimplement apt-mark in c++
    - provide a 'showmanual' command (Closes: #582791)
    - provide a 'dpkg --set-selections' wrapper to set/release holds
  * cmdline/apt-get.cc:
    - deprecate mostly undocumented 'markauto' in favor of 'apt-mark'
  * cmdline/apt-cache.cc:
    - deprecate mostly undocumented 'showauto' in favor of 'apt-mark'
  * apt-pkg/pkgcache.cc:
    - really ignore :arch in FindPkg() in non-multiarch environment
  * doc/po/de.po:
    - undo the translation of the command 'dump' in manpage of apt-config
      as report by Burghard Grossmann on debian-l10n-german, thanks!
  * apt-pkg/deb/debmetaindex.cc:
    - do not download TranslationIndex if no Translation-* will be
      downloaded later on anyway (Closes: #624218)
  * test/versions.lst:
    - disable obscure version number tests with versions dpkg doesn't
      allow any more as they don't start with a number
  * apt-pkg/acquire-worker.cc:
    - print filename in the unmatching size warning (Closes: #623137)
  * apt-pkg/acquire-item.cc:
    - apply fix for poorly worded 'locate file' error message from
      Ben Finney, thanks! (Closes: #623171)
  * methods/http.cc:
    - add config option to ignore a closed stdin to be able to easily
      use the method as a simple standalone downloader
    - Location header in redirects should be absolute URI, but some
      servers just send an absolute path so still deal with it properly
    - dequote URL taken from Location in redirects as we will otherwise
      quote an already quoted string in the request later (Closes: #602412)
  * apt-pkg/contrib/netrc.cc:
    - replace non-posix gnu-extension strdupa with strdup
  * apt-pkg/packagemanager.cc:
    - ensure for Multi-Arch:same packages that they are unpacked in
      lock step even in immediate configuration (Closes: #618288)
  * apt-pkg/init.cc:
    - don't set deprecated APT::Acquire::Translation, thanks Jörg Sommer!
  * cmdline/apt-config.cc:
    - show Acquire::Languages and APT::Architectures settings
      in 'dump' (Closes: 626739)
  * apt-pkg/orderlist.cc:
    - ensure that an old version of a package with a provides can
      never satisfy a dependency of a newer version of this package

  [ Michael Vogt ]
  * methods/mirror.cc:
    - ignore lines starting with "#" in the mirror file
    - ignore non http urls in the mirrors
    - append the dist (e.g. sid, wheezy) as a query string when
      asking for a suitable mirror 
  * apt-pkg/deb/deblistparser.cc:
    - include all known languages when building the apt cache
      (LP: #794907)
  * apt-pkg/deb/debindexfile.cc:
    - remove some no longer valid checks for "TranslationsAvailable()"

  [ Kenneth Solbø Andersen ]
  * apt-pkg/deb/dpkgpm.cc:
    - set permissions of term.log to root.adm and 644 (LP: #404724)
  
  [ Chris Leick ]
  * various typo and syntax corrections in doc/*.xml

 -- Michael Vogt <mvo@debian.org>  Tue, 28 Jun 2011 18:00:48 +0200

apt (0.8.14.1) unstable; urgency=low

  * apt-pkg/acquire-item.cc:
    - Only try to rename existing Release files (Closes: #622912)

 -- Julian Andres Klode <jak@debian.org>  Sat, 16 Apr 2011 14:36:10 +0200

apt (0.8.14) unstable; urgency=low

  [ Julian Andres Klode ]
  * apt-pkg/indexcopy.cc:
    - Use RealFileExists() instead of FileExists(), allows amongst other
      things a directory named Sources to exist on a CD-ROM (LP: #750694).
  * apt-pkg/acquire-item.cc:
    - Use Release files even if they cannot be verified (LP: #704595)
  * cmdline/apt-get.cc:
    - Do not install recommends for build-dep (Closes: #454479) (LP: #245273)
  * apt-pkg/deb/deblistparser.cc:
    - Handle no space before "[" in build-dependencies (LP: #72344)
  * apt-pkg/policy.cc:
    - Allow pinning by glob() expressions, and regular expressions
      surrounded by slashes (the "/" character) (LP: #399474)
      (Closes: #121132)
  * debian/control:
    - Set Standards-Version to 3.9.2
  
  [ Michael Vogt ]
  * mirror method:
    - do not crash if the mirror file fails to download
  * apt-pkg/aptconfiguration.cc:
    - fix comparing for a empty string
  * debian/apt.cron.daily:
    - run unattended-upgrades even if there was a error during
      the apt-get update (LP: #676295)

  [ David Kalnischkies ]
  * apt-pkg/pkgcache.cc:
    - use the native Architecture stored in the cache header instead of
      loading it from configuration as suggested by Julian Andres Klode

 -- Julian Andres Klode <jak@debian.org>  Fri, 15 Apr 2011 14:28:15 +0200

apt (0.8.13.2) unstable; urgency=low

  [ David Kalnischkies ]
  * apt-pkg/deb/dpkgpm.cc:
    - skip --configure if all packages disappeared
  * apt-pkg/vendor.cc, apt-pkg/vendorlist.cc:
    - mark them as deprecated as they are unused
  * apt-pkg/deb/deblistparser.h:
    - enable StripMultiArch by default for ParseDepends
  * debian/apt.conf.autoremove:
    - adapt to new gnumach kernel package naming (Closes: #619337)
  * doc/apt_preferences.5.xml:
    - correct typo spotted by Charles Plessy (Closes: #619088)
    - document ButAutomaticUpgrades together with NotAutomatic
      as suggested by Charles Plessy (Closes: #619083)
  * apt-pkg/depcache.cc:
    - remove pseudo handling leftover from SetReInstall
    - do not change protected packages in autoinstall (Closes: #618848)
  * apt-pkg/pkgcachegen.cc:
    - make "all"->"native" an implementation detail of NewPackage
      rather than rewrite it in higher methods
  * apt-pkg/cacheiterator.h:
    - return "all" instead of native architecture without breaking the abi
      (too much) by extending enum instead of using bitflags (LP: #733741)
  * apt-pkg/aptconfiguration.cc:
    - use dpkg --print-foreign-architectures to get multiarch configuration
      if non is specified with APT::Architectures (Closes: #612958)
  * cmdline/apt-get.cc:
    - do not show simulation notice for non-root commands (Closes: #619072)
    - be able to disable resolver with APT::Get::CallResolver and disable
      auto installation with APT::Get::AutoSolving
  * apt-pkg/deb/deblistparser.cc:
    - create foo:any provides for all architectures for an allowed package

 -- Michael Vogt <mvo@debian.org>  Tue, 05 Apr 2011 09:40:28 +0200

apt (0.8.13.1) unstable; urgency=low

  * apt-pkg/acquire-item.cc: Use stat buffer if stat was
    successful, not if it failed (Closes: #620546)

 -- Julian Andres Klode <jak@debian.org>  Sat, 02 Apr 2011 20:55:35 +0200

apt (0.8.13) unstable; urgency=low

  [ Thorsten Spindler ]
  * methods/rsh.cc
    - fix rsh/ssh option parsing (LP: #678080), thanks to
      Ville Mattila 
  
  [ Michael Vogt ]
  * apt-pkg/acquire-item.cc:
    - mark pkgAcqIndexTrans as Index-File to avoid asking the
      user to insert the CD on each apt-get update
  * po/sl.po:
    - updated, thanks to Andrej Znidarsic
  * mirror method:
    - when downloading data, show the mirror being used
    - randomize mirror list after download in a host specific way
      to ensure that the load is evenly spreaded accross the mirrors
    - fix some missing "Fail-Ignore"

 -- Michael Vogt <mvo@debian.org>  Wed, 16 Mar 2011 08:04:42 +0100

apt (0.8.12) unstable; urgency=low

  [ Michael Vogt ]
  * apt-pkg/deb/debindexfile.cc:
    - ignore missing deb-src files in /var/lib/apt/lists, thanks
      to Thorsten Spindler (LP: #85590)
  * apt-pkg/contrib/fileutl.cc, apt-pkg/deb/dpkgpm.cc:
    - honor Dpkg::Chroot-Directory in the RunScripts*() methods
  * apt-pkg/contrib/cdromutl.{cc,h}, apt-pkg/cdrom.{cc,h}:
    - deal with missing FSTAB_DIR when using libudev to discover cdrom
    - add experimental APT::cdrom::CdromOnly option (on by default). 
      When this is set to false apt-cdrom will handle any removable
      deivce (like a usb-stick) as a "cdrom/dvd" source

  [ Christian Perrier ]
  * Fix error in French translation of manpages (apt_preferences(5)).
    Merci, Rémi Vanicat. Closes: #613689
  * Complete French manpage translation
  * Italian translation update (Milo Casagrande). Closes: #614395

  [ David Kalnischkies ]
  * ftparchive/multicompress.cc, apt-inst/deb/debfile.cc:
    - support xz compressor to create xz-compressed Indexes and be able
      to open data.tar.xz files
    - load the supported compressors from configuration
  * ftparchive/writer.cc:
    - ensure that Date and Valid-Until time strings are not localised
    - add options to disable specific checksums for Indexes
    - include xz-compressed Packages and Sources files in Release file
  * apt-pkg/aptconfiguration.cc:
    - support download of xz-compressed indexes files
    - support adding new compressors by configuration
  * apt-pkg/deb/debsrcrecords.cc:
    - support xz-compressed source v3 debian.tar files
    - support every compression we have a compressor configured
  * ftparchive/contents.cc:
    - remove ExtractArchive codecopy from apt-inst/deb/debfile.cc
  * apt-inst/deb/debfile.cc:
    - support data.tar's compressed with any configured compressor
  * cmdline/apt-get.cc:
    - reinstall dependencies of reinstalled "garbage" (Closes: #617257)

  [ Steve Langasek ]
  * apt-pkg/deb/dpkgpm.cc:
    - make sure that for multiarch packages, we are passing the full
      qualified package name to dpkg for removals. (Closes: #614298)
  * Remove the "pseudopackage" handling of Architecture: all packages for
    Multi-Arch; instead, Arch: all packages only satisfy dependencies for
    the native arch, except where the Arch: all package is declared
    Multi-Arch: foreign.  (Closes: #613584)

 -- Michael Vogt <mvo@debian.org>  Thu, 10 Mar 2011 14:46:48 +0100

apt (0.8.11.5) unstable; urgency=low

  [ Christian Perrier ]
  * Add missing dot in French translation of manpages. Merci, Olivier
    Humbert.
  * French translation update
  * French manpages translation update

  [ David Kalnischkies ]
  * apt-pkg/depcache.cc:
    - party revert fix in 0.8.11.2 which marked all packages as manual
      installed if the FromUser bit is set in the MarkInstall call.
      The default for this bit is true and aptitude depends on the old
      behavior so the package is only marked as manual if its not marked
      ("old" behavior) or if automatic installation is enabled - which
      aptitude disables always (see also #613775)

 -- David Kalnischkies <kalnischkies@gmail.com>  Thu, 17 Feb 2011 15:16:31 +0100

apt (0.8.11.4) unstable; urgency=low

  [ David Kalnischkies ]
  * apt-pkg/contrib/error.cc:
    - ensure that va_list is not invalid in second try
  * cmdline/apt-get.cc:
    - don't remove new dependencies of garbage packages (Closes: #613420)
  
  [ Michael Vogt ]
  * test/integration/*
    - fix dashish in the integration tests

 -- Michael Vogt <mvo@debian.org>  Wed, 16 Feb 2011 14:36:03 +0100

apt (0.8.11.3) unstable; urgency=low

  * apt-pkg/contrib/fileutl.cc:
    - really detect bigendian machines by including config.h,
      so we can really (Closes: #612986)
  * apt-pkg/contrib/mmap.cc:
    - Base has as 'valid' failure states 0 and -1 so add a simple
      validData method to check for failure states

 -- David Kalnischkies <kalnischkies@gmail.com>  Mon, 14 Feb 2011 16:58:03 +0100

apt (0.8.11.2) unstable; urgency=low

  [ Michael Vogt ]
  * merged lp:~evfool/apt/fix641673:
    - String-fix in the source and the translations for the grammatical 
      mistake reported in bug LP: #641673, thanks to Robert Roth
  * merged lp:~evfool/apt/fix418552:
    - Grammar fix for bug LP: #418552, thanks to Robert Roth
  
  [ David Kalnischkies ]
  * cmdline/apt-get.cc:
    - add --install-suggests option (Closes: #473089)
  * apt-pkg/depcache.cc:
    - mark a package which was requested to be installed on commandline
      always as manual regardless if it is already marked or not as the
      marker could be lost later by the removal of rdepends (Closes: #612557)
  * methods/rred.cc:
    - read patch into MMap only if we work on uncompressed patches
    - update size of dynamic MMap as we write in from the outside
  * apt-pkg/contrib/mmap.cc:
    - do not try to free the mapping if its is unset
  * apt-pkg/contrib/fileutl.cc:
    - reorder the loaded filesize bytes for big endian (Closes: #612986)
      Thanks to Jörg Sommer for the detailed analyse!

 -- Michael Vogt <mvo@debian.org>  Mon, 14 Feb 2011 12:07:18 +0100

apt (0.8.11.1) unstable; urgency=low

  [ Stefan Lippers-Hollmann ]
  * cmdline/apt-key:
    - fix root test which prevented setting of trustdb-name
      which lets gpg fail if it adds/remove keys from trusted.gpg
      as it tries to open the (maybe) not existent /root/.gnupg

  [ David Kalnischkies ]
  * debian/apt.symbols:
    - add more arch dependent symbols

 -- Michael Vogt <mvo@debian.org>  Wed, 09 Feb 2011 17:49:59 +0100

apt (0.8.11) unstable; urgency=low

  [ David Kalnischkies ]
  * apt-pkg/depcache.cc:
    - add SetCandidateRelease() to set a candidate version and
      the candidates of dependencies if needed to a specified
      release (Closes: #572709)
    - allow conflicts in the same group again (Closes: #612099)
  * cmdline/apt-get.cc:
    - if --print-uris is used don't setup downloader as we don't need
      progress, lock nor the directories it would create otherwise
    - show dependencies of essential packages which are going to remove
      only if they cause the remove of this essential (Closes: #601961)
    - keep not installed garbage packages uninstalled instead of showing
      in the autoremove section and installing those (Closes: #604222)
    - change pkg/release behavior to use the new SetCandidateRelease
      so installing packages from experimental or backports is easier
    - really do not show packages in the extra section if they were
      requested on the commandline, e.g. with a modifier (Closes: #184730)
    - always do removes first and set not installed remove packages
      on hold to prevent temporary installation later (Closes: #549968)
  * debian/control:
    - add Vcs-Browser now that loggerhead works again (Closes: #511168)
    - depend on debhelper 7 to raise compat level
    - depend on dpkg-dev (>= 1.15.8) to have c++ symbol mangling
  * apt-pkg/contrib/fileutl.cc:
    - add a RealFileExists method and check that your configuration files
      are real files to avoid endless loops if not (Closes: #604401)
    - ignore non-regular files in GetListOfFilesInDir (Closes: #594694)
  * apt-pkg/contrib/weakptr.h:
    - include stddefs.h to fix compile error (undefined NULL) with gcc-4.6
  * methods/https.cc:
    - fix CURLOPT_SSL_VERIFYHOST by really passing 2 to it if enabled
  * deb/dpkgpm.cc:
    - fix popen/fclose mismatch reported by cppcheck. Thanks to Petter
      Reinholdtsen for report and patch! (Closes: #607803)
  * doc/apt.conf.5.xml:
    - fix multipl{y,e} spelling error reported by Jakub Wilk (Closes: #607636)
  * apt-inst/contrib/extracttar.cc:
    - let apt-utils work with encoded tar headers if uid/gid are large.
      Thanks to Nobuhiro Hayashi for the patch! (Closes: #330162)
  * apt-pkg/cacheiterator.h:
    - do not segfault if cache is not build (Closes: #254770)
  * doc/apt-get.8.xml:
    - remove duplicated mentioning of --install-recommends
  * doc/sources.list.5.xml:
    - remove obsolete references to non-us (Closes: #594495)
    - a notice is printed for ignored files (Closes: #597615)
  * debian/rules:
    - use -- instead of deprecated -u for dh_gencontrol
    - remove shlibs.local creation and usage
    - show differences in the symbol files, but never fail
  * pre-build.sh:
    - remove as it is not needed for a working 'bzr bd'
  * debian/{apt,apt-utils}.symbols:
    - ship experimental unmangled c++ symbol files
  * methods/rred.cc:
    - operate optional on gzip compressed pdiffs
  * apt-pkg/acquire-item.cc:
    - don't uncompress downloaded pdiff files before feeding it to rred
    - try downloading clearsigned InRelease before trying Release.gpg
    - change the internal handling of Extensions in pkgAcqIndex
    - add a special uncompressed compression type to prefer those files
    - download and use i18n/Index to choose which Translations to download
  * cmdline/apt-key:
    - don't set trustdb-name as non-root so 'list' and 'finger'
      can be used without being root (Closes: #393005, #592107)
  * apt-pkg/deb/deblistparser.cc:
    - rewrite LoadReleaseInfo to cope with clearsigned Releasefiles
  * ftparchive/writer.cc:
    - add config option to search for more patterns in release command
    - include Index files by default in the Release file
  * methods/{gzip,bzip}.cc:
    - print a good error message if FileSize() is zero
  * apt-pkg/aptconfiguration.cc:
    - remove the inbuilt Translation files whitelist
  * cmdline/apt-cache.cc:
    - remove not implemented 'apt-cache add' command
  * doc/apt-cache.8.xml:
    - describe reality as apt-cache just queries and doesn't manipulate
      the caches. Thanks to Enrico Zini for spotting it! (Closes: #612009)
  * apt-pkg/algorithms.cc:
    - mark pseudo packages of installed all packages as configured
      in the simulation as we don't call configure for these packages
  * apt-pkg/pkgcachegen.cc:
    - in multiarch, let :all packages conflict with :any packages
      with a different version to be sure
  * apt-pkg/contrib/error.cc:
    - remove 400 char size limit of error messages (LP: #365611)

  [ Michael Vogt ]
  * methods/http.cc:
    - do not hang if Acquire::http::ProxyAutoDetect can not be
      executed or returns no data (LP: #654393)
  * debian/apt.conf.autoremove:
    - never autoremove the GNU/Hurd kernel (closes: #588423), thanks
      to Guillem Jover
  * apt-pkg/cdrom.cc, apt-pkg/init.cc, methods/cdrom.cc:
    - use /media/cdrom as default mountoint (closes: #611569)
  * cmdline/apt-get.cc:
    - add apt-get changelog (closes: #526990)
    - add apt-get download (closes: #82738)

  [ Martin Pitt ]
  * test/integration/test-compressed-indexes, test/test-indexes.sh:
    - Explicitly disable compressed indexes at the start. This ensures that we
      will actually test uncompressed indexes regardless of the internal
      default value of Acquire::GzipIndexes.

 -- Michael Vogt <mvo@debian.org>  Tue, 08 Feb 2011 12:58:12 +0100

apt (0.8.10.3) unstable; urgency=low

  [ Programs translations ]
  * po/es.po: Updated, plus fixes encoding issues and fixes two fuzzy
    strings, thanks to Javier Fernandez-Sanguino (closes: #610692)

 -- Michael Vogt <mvo@debian.org>  Tue, 25 Jan 2011 11:51:42 +0100

apt (0.8.10.2) unstable; urgency=low

  [ David Kalnischkies ]
  * ftparchive/apt-ftparchive.cc:
    - fix endless loop for multiple TranslationsWriters

 -- Michael Vogt <mvo@debian.org>  Tue, 25 Jan 2011 10:26:15 +0100

apt (0.8.10.1) unstable; urgency=low

  [ Christian Perrier ]
  * Fix encoding for Slovenian translation. PO file switched
    to UTF-8. Closes: #609957

  [ Julian Andres Klode ]
  * cmdline/apt-cache.cc: Create an error for apt-cache depends
    if packages could not found (LP: #647045)

  [ Programs translations ]
  * Spanish update by Javier Fernández-Sanguino Peña. Closes: #607145 

  [ Manpages translations ]
  * Correct a typo and an error in French manpages translation.
    Closes: # 607170

 -- Michael Vogt <mvo@debian.org>  Mon, 17 Jan 2011 13:41:04 +0100

apt (0.8.10) unstable; urgency=low

  [ Programs translations ]
  * Czech by Miroslav Kure. Closes: #605107

  [ Martin Pitt ]
  * test/integration/test-compressed-indexes, test/test-indexes.sh:
    - Explicitly disable compressed indexes at the start. This ensures that we
      will actually test uncompressed indexes regardless of the internal
      default value of Acquire::GzipIndexes.

  [ David Kalnischkies ]
  * apt-pkg/algorithms.cc:
    - mark all installed packages first without auto installation in
      a dist-upgrade to prefer upgrading packages instead of installing
      new packages in versioned or-groups (Closes: #605394)

 -- Michael Vogt <mvo@debian.org>  Tue, 30 Nov 2010 10:42:17 +0100

apt (0.8.9) unstable; urgency=low

  [ Christian Perrier ]
  * Fix "typos" in French manpages translations. Thanks to
    Cyril Brulebois for bashing me.
  * Drop useless untranslatable sections from apt.8

  [ Programs translations ]
  * Slovenian update by Andrej Žnidaršič and Rosetta Slovenian team
  * German update by Holger Wansing. Closes: #603619

  [ David Kalnischkies ]
  * apt-pkg/aptconfiguration.cc:
    - evaluate Acquire::Languages= before LANG= (Closes: #602573)
  * apt-pkg/orderlist.cc:
    - try fixing before removing even if the fix is hidden in
      a provides, hidden in the #590438 testcase
  * apt-pkg/algorithms.cc:
    - if the package was explicitly marked as ToRemove don't
      consider it as a candidate for FixByInstall
  * apt-pkg/depcache.cc:
    - don't install previously not installed providers in a try
      to statisfy a "Breaks: provides" dependency by upgrade
  * cmdline/acqprogress.cc:
    - don't ask the user for media change if quiet >= 2, stdout is not
      a tty and assume-yes, force-yes or trivial-only option is set to
      avoid cpu eating endless loops in unattended runs like apt.cron
      (Closes: #602354, LP: #665580)

 -- Michael Vogt <mvo@debian.org>  Thu, 18 Nov 2010 09:25:04 +0100

apt (0.8.8) unstable; urgency=low

  [ David Kalnischkies ]
  * apt-pkg/contrib/fileutl.cc:
    - Add a FileFd::FileSize() method to get the size of the underlying
      file and not the size of the content in the file as FileFd::Size()
      does - the sizes can differ since the direct gzip integration
  * methods/{gzip,bzip2}.cc:
    - use FileSize() to determine if the file is invalid (Closes: #600852)
  * apt-pkg/pkgcache.cc:
    - fallback always to a suitable description (Closes: #601016)

  [ Michael Vogt ]
  * apt-pkg/deb/dpkgpm.cc:
    - ensure that history.log gets closed to avoid leaking a FD
      (closes: #601649)

 -- Michael Vogt <mvo@debian.org>  Thu, 28 Oct 2010 21:22:21 +0200

apt (0.8.7) unstable; urgency=low

  [ Manpages translations ]
  * Typo fixed in French (extra "Z"). Thanks to Florentin Duneau.
  * Another typo fixed in French ("Anfin"). Thanks to bubulle
  * Wrong translation for "showauto" fixed. Thanks to Raphaël Hertzog
    Closes: #599265

  [ Michael Vogt ]
  * debian/apt.cron.daily:
    - source /etc/default/locale (if available) so that the
      apt-get update cron job fetches the right translated package
      descriptions
  * fix test failure on amd64
  * apt-pkg/deb/debsystem.cc:
    - fix issues with dir::state::status and dir::state::extended_states
      when alternative rootdirs are used

  [ Martin Pitt ]
  * apt-pkg/deb/debindexfile.cc:
    - Use FileFd::Size() instead of stat()ing the sources/binary/translations
      indexes directly, so that we have transparent handling of gzipped
      indexes.
  * apt-pkg/contrib/fileutl.cc:
    - Fix FileFd::Size() for gzipped files to give the size of the
      uncompressed data. This fixes cache building progress going way
      over 100%.

  [ David Kalnischkies ]
  * apt-pkg/deb/deblistparser.cc:
    - support ArmHardFloat port in CompleteArch, thanks to Sebastian
      Andrzej Siewior for the patch!
  * doc/apt.ent:
    - move some strings into apt-verbatim.ent to avoid showing them in
      apt-doc.pot as they are untranslatable anyway (e.g. manpage references)
  * doc/apt-verbatim.ent:
    - change the codenames to reflect the situation after squeeze release
  * doc/examples/apt-https-method-example.conf:
    - apply various typo fixes by Olly Betts, thanks! (Closes: #600249)

 -- Michael Vogt <mvo@debian.org>  Fri, 15 Oct 2010 18:16:10 +0200

apt (0.8.6) unstable; urgency=low

  [ Programs translations ]
  * Vietnamese update by Clytie Siddall (Closes: #598489)
  * Asturian update by Maacub (Closes: #599057)

  [ David Kalnischkies ]
  * cmdline/apt-cache.cc:
    - use the TranslatedDescription for searching and not the first
      available one as it is maybe not an expected language (Closes: #597925)
  * apt-pkg/contrib/strutl.cc:
    - add a space between number and unit as required by SI (Closes: #598352)
  * apt-pkg/depcache.cc:
    - do not check endpointer packages instead of only those which prevented
      NeverAutoRemove settings from having an effect (Closes: #598452)
    - do not remove packages which the user requested for installation
      explicitly while satisfying other install requests (Closes: #598669)
  * apt-pkg/packagemanager.cc:
    - Add a space between period and 'Please' and unfuzzy all translations
  * doc/po/de.po:
    - remove the duplicated "angefertigt" in translation-holder string

 -- Michael Vogt <mvo@debian.org>  Mon, 04 Oct 2010 11:52:19 +0200

apt (0.8.5) unstable; urgency=low

  [ Manpages translations ]
  * German (Chris Leick). Closes: #597163

  [ Michael Vogt ]
  * merged lp:~mvo/apt/conflicts-on-virtuals to better deal with
    conflicts/breaks against virtual packages (LP: #614993)

  [ David Kalnischkies ]
  * apt-pkg/policy.cc:
    - support 100-pinning in Release file with ButAutomaticUpgrades
      as requested by the backports crew (Closes: #596097)
  * apt-pkg/deb/deblistparser.cc:
    - overrule NotAutomatic in case of ButAutomaticUpgrades
  * debian/apt.cron.daily:
    - handle absolut directory paths correctly by loading directories
      directly instead of building the paths on our own (Closes: #596421)
  * debian/control:
    - build-depend on docbook-xml to ensure that the xml DTDs are always
      available on the buildds (Closes: #597145)
  * buildlib/debiandoc.mak, buildlib/po4a_manpage.mak:
    - ensure that the build fails if documentation building fails
  * doc/po/fr.po:
    - correct two syntax issues to ensure we can build fine

 -- Michael Vogt <mvo@debian.org>  Fri, 17 Sep 2010 22:05:06 +0200

apt (0.8.4) unstable; urgency=low

  [ Michael vogt ]
  * ftparchive/writer.cc:
    - write out {Files,Checksum-Sha1,Checksum-Sha256} only if
      available LP: #633967. Thanks to Colin Watson
  * apt-pkg/contrib/cdromutl.cc:
    - if apt-cdrom is used on writable media (like usb-sticks), do
      not use the root directory to identify the medium (as all 
      changes there change the ident id). Use the .disk directory 
      instead 

  [ David Kalnischkies ]
  * ftparchive/writer.cc:
    - null the valid string instead of the date if Valid-Until is not set
  * apt-pkg/acquire-item.cc:
    - use also unsigned Release files again (Closes: #596189)

  [ Christian Perrier ]
  * Fix missing space after dot in a message from apt-pkg
    Translations unfuzzied. Thanks to Holger Wansing.

 -- Michael Vogt <mvo@debian.org>  Fri, 10 Sep 2010 20:45:15 +0200

apt (0.8.3) unstable; urgency=low

  [ Programs translations ]
  * German (Holger Wansing). Closes: #596141

  [ Manpages translations ]
  * Japanese (KURASAWA Nozomu). Closes: #595862

  [ Michael Vogt ]
  * apt-pkg/indexcopy.cc:
    - only use trusted.gpg.d directory if it exists
    - do not replace /dev/null when running in APT::CDROM::NoAct
      mode (LP: #612666), thanks to Colin Watson

  [ David Kalnischkies ]
  * ftparchive/apt-ftparchive.cc:
    - ensure that BinDirectory as well as Tree settings get
      the correct default FileMode setting (Closes: #595922)

 -- Michael Vogt <mvo@debian.org>  Tue, 07 Sep 2010 15:28:41 +0200

apt (0.8.2) unstable; urgency=low

  [ Manpages translations ]
  * Spanish (Omar Campagne). Closes: #595557

  [ David Kalnischkies ]
  * apt-pkg/versionmatch.cc:
    - do not accept 'Pin: origin "' (missing closing ") as a valid
      way to pin a local archive: either "" or none…
  * apt-pkg/deb/dpkgpm.cc:
    - create Dir::Log if needed to support /var/log as tmpfs or similar,
      inspired by Thomas Bechtold, thanks! (Closes: #523919, LP: #220239)
  * apt-pkg/indexcopy.cc:
    - support really still the APT::GPGV::TrustedKeyring setting,
      as it breaks d-i badly otherwise (Closes: #595428)
  * cmdline/apt-key:
    - support also Dir::Etc::Trusted so that apt-key works in the same
      way as the library part which works with the trusted files
  * methods/{gzip,bzip2}.cc:
    - empty files can never be valid archives (Closes: #595691)

 -- Michael Vogt <mvo@debian.org>  Mon, 06 Sep 2010 18:10:06 +0200

apt (0.8.1) unstable; urgency=low

  [ Programs translations ]
  * Thai (Theppitak Karoonboonyanan). Closes: #592695
  * Russian (Yuri Kozlov). Closes: #594232
  * Slovak (Ivan Masár). Closes: #594255
  * Swedish (Daniel Nylander). Closes: #594241
  * Japanese (Kenshi Muto, Osamu Aoki). Closes: #594265
  * Italian (Milo Casagrande). Closes: #594238
  * Asturian (maacub). Closes: #594303
  * Simplified Chinese (Aron Xu). Closes: #594458
  * Bulgarian (Damyan Ivanov). Closes: #594627
  * Portuguese (Miguel Figueiredo). Closes: #594668
  * Korean (Changwoo Ryu). Closes: #594809
  * Norwegian Bokmål (Hans Nordhaug). Closes: #595182
  * Danish (Joe Hansen). Closes: #595176
  * Catalan (Agustí Grau). Closes: #595234

  [ Christian Perrier ]
  * Fix spelling error in cmdline/apt-get.cc. Thanks to Osamu Aoki
    Closes: #594211

  [ Manpages translations ]
  * Portuguese (Américo Monteiro)

  [ David Kalnischkies ]
  * cmdline/apt-cache.cc:
    - show in madison command again also source packages (LP: #614589)
    - remove useless GetInitialize method
  * cmdline/apt-get.cc:
    - remove direct calls of ReadMainList and use the wrapper instead
      to protect us from useless re-reads and two-times notice display
    - remove death code by removing unused GetInitialize
  * apt-pkg/depcache.cc:
    - now that apt-get purge works on 'rc' packages let the MarkDelete
      pass this purge forward to the non-pseudo package for pseudos
  * apt-pkg/contrib/fileutl.cc:
    - apply SilentlyIgnore also on files without an extension
  * apt-pkg/contrib/configuration.cc:
    - fix autoremove by using correct config-option name and
      don't make faulty assumptions in error handling (Closes: #594689)
  * apt-pkg/versionmatch.cc:
    - let the pin origin actually work as advertised in the manpage
      which means "" are optional and pinning a local archive does
      work - even if it is a non-flat archive (Closes: #594435)

 -- Michael Vogt <mvo@debian.org>  Fri, 03 Sep 2010 18:36:11 +0200

apt (0.8.0) unstable; urgency=low

  [ Michael Vogt ]
  * merge of the debian-expermental-ma branch
  * refresh po/pot files in doc/ and po/

  [ Programs translations ]
  * Swedish (Daniel Nylander). Closes: #592366
  * French (Christian Perrier)

  [ Manpages translations ]
  * French (Christian Perrier)

 -- Michael Vogt <mvo@debian.org>  Tue, 24 Aug 2010 16:32:19 +0200

apt (0.8.0~pre2) experimental; urgency=low

  [ David Kalnischkies ]
  * apt-pkg/contrib/strutl.cc:
    - fix error checking for vsnprintf in its safe variant
  * methods/bzip2.cc:
    - fix error checking for read in case of failing bzip2/lzma/whatever
  * debian/apt.cron.daily:
    - create backups for our extended_states file (Closes: #593430)
  * apt-pkg/init.cc:
    - set the default values for dir::etc::trusted options correctly
  * ftparchive/writer.cc:
    - init valid-until correctly to prevent garbage entering Release file
  * apt-pkg/deb/debsystem.cc:
    - set dir::state::status based at least on dir
  * apt-pkg/deb/dpkgpm.cc:
    - use the InstVer instead of the CurrentVer for the autobit transfer
  * methods/http.cc:
    - some http servers violate HTTP1.1 by not issuing a Reason-Phrase
      (or at least a space after the code) especially for 200, but lets
      be nice and ignore it as we don't need the reason in general
  * apt-pkg/acquire-item.cc:
    - don't use ReadOnlyGzip mode for PDiffs as this mode doesn't work
      in combination with the AddFd methods of our hashclasses

 -- Michael Vogt <mvo@debian.org>  Mon, 23 Aug 2010 19:09:08 +0200

apt (0.8.0~pre1) experimental; urgency=low

  [ Programs translations ]
  * Swedish translation update. Closes: #592366

  [ Michael Vogt ]
  * merge of the debian-expermental-ma branch
  * refresh po/pot files in doc/ and po/
  * apt-pkg/pkgcache.cc:
    - re-evaluate the architectures cache when the cache is (re)opened

  [ Colin Watson ]
  * apt-pkg/cdrom.cc:
    - fix off-by-one error in DropBinaryArch

  [ Julian Andres Klode ]
  * apt-pkg/contrib/fileutl.cc:
    - Add WriteAtomic mode.
    - Revert WriteEmpty to old behavior (LP: #613211)
  * apt-pkg, methods:
    - Convert users of WriteEmpty to WriteAtomic.
  * apt-pkg/depcache.cc:
    - Only try upgrade for Breaks if there is a newer version, otherwise
      handle it as Conflicts (by removing it) (helps for #591882).
  * debian/control:
    - Add dependency on gnupg to apt, apt-key uses it.

  [ David Kalnischkies ]
  * apt-pkg/algorithms.cc:
    - let the problem resolver install packages to fix or-groups
      as a needed remove nuked another or-member (helps for #591882)
    - change the debug outputs to display also arch of the
      package and version dependencies information
  * cmdline/apt-get.cc:
    - let APT::Get::Arch-Only in build-dep default to false again
      (Closes: #592628) Thanks Mohamed Amine IL Idrissi for report!
    - purge packages in 'rc' state, thanks Rogier! (Closes: #150831)
  * apt-pkg/pkgcache.cc:
    - fix LongDesc handling in LANG=C environment

 -- Michael Vogt <mvo@debian.org>  Fri, 13 Aug 2010 17:00:49 +0200

apt (0.7.26~exp12) experimental; urgency=low

  [ Michael Vogt ]
  * debian/control:
    - add dependency on zlib-dev for libapt-pkg-dev

  [ David Kalnischkies ]
  * apt-pkg/cacheset.cc:
    - [ABI BREAK] add an ErrorType option to CacheSetHelper
  * cmdline/apt-cache.cc:
    - use Notice instead of Error in the CacheSetHelper messages
      for compat reasons. Otherwise tools like sbuild blow up
    - return success in show if a virtual package was given
  * debian/control:
    - remove libcurl3-gnutls-dev alternative as the package is gone
    - increase needed version of libcurl4-gnutls-dev to >= 7.19.0
      as we use CURLOPT_{ISSUERCERT,CRLFILE} (Closes: #589642)

 -- Michael Vogt <mvo@debian.org>  Fri, 30 Jul 2010 11:55:48 +0200

apt (0.7.26~exp11) experimental; urgency=low

  [ Julian Andres Klode ]
  * apt-pkg/deb/dpkgpm.cc:
    - Write architecture information to history file.
    - Add to history whether a change was automatic or not.
  * apt-pkg/contrib/fileutl.cc:
    - Add FileFd::OpenDescriptor() (needed for python-apt's #383617).
  * cmdline/apt-get.cc:
    - Support large filesystems by using statvfs64() instead of statvfs()
      and statfs64() instead of statfs() (Closes: #590513).
  * apt-pkg/cdrom.cc:
    - Use link() instead of rename() for creating the CD database backup;
      otherwise there would be a short time without any database.

  [ David Kalnischkies ]
  * apt-pkg/depcache.cc:
    - handle "circular" conflicts for "all" packages correctly
  * cmdline/apt-cache.cc:
    - be able to omit dependency types in (r)depends (Closes: #319006)
    - show in (r)depends the canidate per default instead of newest
    - share the (r)depends code instead of codecopy
  * apt-pkg/cacheset.cc:
    - move them back to the library as they look stable now
    - add a 'newest' pseudo target release as in pkg/newest
  * apt-pkg/pkgcache.cc:
    - prefer non-virtual packages in FindPreferredPkg (Closes: #590041)
  * test/integration/*:
    - add with bug#590041 testcase a small test "framework"
  * apt-pkg/orderlist.cc:
    - try to install another or-group member in DepRemove before
      breaking the or group (Closes: #590438)
    - configure also the replacement before remove by adding Immediate flag
  
  [ Michael Vogt ]
  * apt-pkg/contrib/error.{cc,h}
    - docstring cleanup
    - add inline DumpError() to avoid subtle API break

 -- Michael Vogt <mvo@debian.org>  Thu, 29 Jul 2010 16:40:58 +0200

apt (0.7.26~exp10) experimental; urgency=low

  [ David Kalnischkies ]
  * apt-pkg/contrib/error.{cc,h}:
    - remove constness of va_list parameter to fix build on amd64 and co
      Thanks Eric Valette! (Closes: #588610)
  * apt-pkg/deb/debmetaindex.cc:
    - do not query each architecture for flat file archives
    - fix typo preventing display of architecture in Info()
  * methods/bzip2.cc:
    - add a copycat of the old gzip.cc as we need it for bzip2 and lzma

  [ Martin Pitt ]
  * debian/rules:
    - Make DEB_BUILD_OPTIONS=noopt actually work by passing the right
      CXXFLAGS.
  * apt-pkg/contrib/fileutl.{h,cc}:
    - Add support for reading of gzipped files with the new "ReadOnlyGzip"
      OpenMode. (Closes: #188407)
    - Link against zlib (in apt-pkg/makefile) and add zlib build dependency.
    - [ABI BREAK] This adds a new private member to FileFd, but its
      initialization is in the public header file.
  * configure.in:
    - Check for zlib library and headers.
  * apt-pkg/acquire-item.cc, apt-pkg/deb/debindexfile.cc,
    apt-pkg/deb/debrecords.cc, apt-pkg/deb/debsrcrecords.h,
    cmdline/apt-cache.cc:
    - Open Packages, Sources, and Translations indexes in "ReadOnlyGzip" mode.
  * apt-pkg/deb/debindexfile.cc:
    - If we do not find uncompressed package/source/translation indexes, look
      for gzip compressed ones.
  * apt-pkg/acquire-item.cc:
    - If the Acquire::GzipIndexes option is true and we download a gzipped
      index file, keep it as it is (and rename to .gz) instead of
      uncompressing it.
  * doc/apt.conf.5.xml:
    - Document the new Acquire::GzipIndexes option.
  * doc/po/apt-doc.pot, doc/po/de.po:
    - German translation of new Acquire::GzipIndexes option.
  * Add test/test-indexes.sh:
    - Test behaviour of index retrieval and usage, in particular with
      uncompressed and gzip compressed indexes.
  * methods/gzip.cc: With FileFd now being able to read gzipped files, there
    is no need for the gzip method any more to spawn an external gzip process.
    Rewrite it to use FileFd directly, which makes the code a lot simpler, and
    also using less memory and overhead.

 -- Michael Vogt <mvo@debian.org>  Mon, 12 Jul 2010 11:41:01 +0200

apt (0.7.26~exp9) experimental; urgency=low

  [ David Kalnischkies ]
  * doc/apt.conf.5.xml:
    - add and document APT::Cache-{Start,Grow,Limit} options for mmap control
  * apt-pkg/contrib/fileutl.cc:
    - do not fail von double close()

 -- Michael Vogt <mvo@debian.org>  Fri, 09 Jul 2010 21:51:55 +0200

apt (0.7.26~exp8) experimental; urgency=low

  [ David Kalnischkies ]
  * cmdline/cacheset.cc:
    - doesn't include it in the library for now as it is too volatile
    - get the candidate either from an already built depcache
      or use the policy which is a bit faster than depcache generation
    - get packages by task^ with FromTask()
    - only print errors if all tries to get a package by string failed
    - factor out code to get a single package FromName()
    - check in Grouped* first without modifier interpretation
  * cmdline/apt-get.cc:
    - use the cachsets in the install commands
    - make the specify order of packages irrelevant (Closes: #196021)
  * apt-pkg/orderlist.cc:
    - untouched packages are never missing
  * apt-pkg/packagemanager.cc:
    - packages that are not touched doesn't need to be unpacked
  * debian/control:
    - remove intltool's dependency as it is an ubuntu artefact
  * apt-pkg/depcache.cc:
    - SetCandidateVer for all pseudo packages
    - SetReInstall for the "all" package of a pseudo package
    - use the new MatchAgainstConfig for the DefaultRootSetFunc
    - always mark the all package if a pseudo package is marked for install
  * apt-pkg/contrib/error.{cc,h}:
    - complete rewrite but use the same API
    - add NOTICE and DEBUG as new types of a message
    - add a simple stack handling to be able to delay error handling
  * apt-pkg/aptconfiguration.cc:
    - show a deprecation notice for APT::Acquire::Translation
  * apt-pkg/contrib/configuration.{cc,h}:
    - add a wrapper to match strings against configurable regex patterns
  * apt-pkg/contrib/fileutl.cc:
    - show notice about ignored file instead of being always silent
    - add a Dir::Ignore-Files-Silently list option to control the notice
  * apt-pkg/policy.h:
    - add another round of const& madness as the previous round accidentally
      NOT overrides the virtual GetCandidateVer() method (Closes: #587725)
  * apt-pkg/pkgcachegen.{cc,h}:
    - make the used MMap moveable (and therefore dynamic resizeable) by
      applying (some) mad pointer magic (Closes: #195018)

  [ Michael Vogt ]
  * apt-pkg/deb/dpkgpm.cc:
    - make the apt/term.log output unbuffered (thanks to Matt Zimmerman)

  [ Julian Andres Klode ]
  * methods/ftp.h:
    - Handle different logins on the same server (Closes: #586904).
  * apt-pkg/deb/deblistparser.cc:
    - Handle architecture wildcards (Closes: #547724).
  * apt-pkg/versionmatch.cc:
    - Support matching pins by regular expressions or glob() like patterns,
      regular expressions have to be put between to slashes; for example,
      /.*/.
  * apt-pkg/contrib/fileutl.cc:
    - Make FileFd replace files atomically in WriteTemp mode (for cache, etc).
  * debian/control:
    - Set Standards-Version to 3.9.0

 -- Michael Vogt <mvo@debian.org>  Fri, 09 Jul 2010 19:16:20 +0200

apt (0.7.26~exp7) experimental; urgency=low

  * apt-pkg/cachefile.h:
    - make pkgPolicy public again, libapt-pkg-perl (and probably
      others) get unhappy without that

 -- Michael Vogt <mvo@debian.org>  Thu, 10 Jun 2010 15:33:24 +0200

apt (0.7.26~exp6) experimental; urgency=low

  [ Michael Vogt ]
  * merge the remaining Ubuntu change:
    - on gpg verification failure warn and restore the last known
      good state
    - on failure display the IP of the server (useful for servers
      that use round robin DNS)
    - support Original-Maintainer in RewritePackageOrder
    - enable cdrom autodetection via libudev by default
    - show message about Vcs in use when apt-get source is run for
      packages maintained in a Vcs
    - better support transitional packages with mark auto-installed. 
      when the transitional package is in "oldlibs" the new package
      is not marked auto installed (same is true for section
      metapackages)
    - provide new "deb mirror://archive.foo/mirrors.list sid main"
      method expects a list of mirrors (generated on the server e.g.
      via geoip) and will use that, including cycle on failure
    - write apport crash file on package failure (disabled by default
      on debian until apport is available)
    - support mirror failure reporting (disabled by default on debian)
  
  [ David Kalnischkies ]
  * apt-pkg/deb/dpkgpm.cc:
    - write Disappeared also to the history.log
    - forward manual-installed bit on package disappearance
  * apt-pkg/deb/debsystem.cc:
    - add better config item for extended_states file
  * apt-pkg/pkgcache.h:
    - switch {,Install-}Size to unsigned long long
  * apt-pkg/depcache.cc:
    - do the autoremove mark process also for required packages to handle
      these illegally depending on lower priority packages (Closes: #583517)
    - try harder to find the other pseudo versions for autoremove multiarch
    - correct "Dangerous iterator usage" pointed out by cppcheck
    - deal with long long, not with int to remove 2GB Limit (LP: #250909)
    - deprecate AddSize with Multiplier as it is unused and switch to
      boolean instead to handle the sizes more gracefully.
    - switch i{Download,Usr}Size from double to (un)signed long long
  * apt-pkg/aptconfiguration.cc:
    - remove duplicate architectures in getArchitectures()
  * apt-pkg/indexrecords.{cc,h}:
    - backport forgotten Valid-Until patch from the obsolete experimental
      branch to prevent replay attacks better, thanks to Thomas Viehmann
      for the initial patch! (Closes: #499897)
    - add a constant Exists check for MetaKeys
  * apt-pkg/acquire-item.cc:
    - do not try PDiff if it is not listed in the Meta file
    - sent Last-Modified header also for Translation files
  * apt-pkg/cacheiterator.h:
    - let pkgCache::Iterator inherent std::iterator
  * ftparchive/writer.h:
    - add a virtual destructor to FTWScanner class (for cppcheck)
  * apt-pkg/cacheset.{cc,h}:
    - add simple wrapper around std::set for cache structures
    - move regex magic from apt-get to new FromRegEx method
    - move cmdline parsing from apt-cache to new FromCommandLine method
    - support special release-modifier 'installed' and 'candidate'
  * apt-pkg/contrib/cmdline.cc:
    - fix segfault in SaveInConfig caused by writing over char[] sizes
  * apt-pkg/pkgcache.cc:
    - get the best matching arch package from a group with FindPreferredPkg
  * cmdline/apt-cache.cc:
    - make the search multiarch compatible by using GrpIterator instead
    - use pkgCacheFile and the new CacheSets all over the place
    - add --target-release option (Closes: #115520)
    - accept pkg/release and pkg=version in show and co. (Closes: #236270)
    - accept package versions in the unmet command
  * cmdline/apt-get.cc:
    - use unsigned long long instead of double to store values it gets
  * apt-pkg/cachefile.{cc,h}:
    - split Open() into submethods to be able to build only parts
    - make the OpProgress optional in the Cache buildprocess
    - store also the SourceList we use internally for export
  * doc/apt.conf.5.xml:
    - document the new Valid-Until related options
  * apt-pkg/contrib/strutl.cc:
    - split StrToTime() into HTTP1.1 and FTP date parser methods and
      use strptime() instead of some self-made scanf mangling
    - use the portable timegm shown in his manpage instead of a strange
      looking code copycat from wget
  * ftparchive/writer.cc:
    - add ValidTime option to generate a Valid-Until header in Release file
  * apt-pkg/policy.cc:
    - get the candidate right for a not-installed pseudo package if
      his non-pseudo friend is installed
  * apt-pkg/indexcopy.cc:
    - move the gpg codecopy to a new method and use it also in methods/gpgv.cc

 -- Michael Vogt <mvo@debian.org>  Thu, 10 Jun 2010 14:02:22 +0200

apt (0.7.26~exp5) experimental; urgency=low

  [ David Kalnischkies ]
  * cmdline/apt-get.cc:
    - rerun dpkg-source in source if --fix-broken is given (Closes: #576752)
    - don't suggest held packages as they are installed (Closes: #578135)
    - handle multiple --{tar,diff,dsc}-only options correctly
    - show at the end of the install process a list of disappeared packages
  * cmdline/apt-cache.cc:
    - use GroupCount for package names in stats and add a package struct line
  * methods/rred.cc:
    - use the patchfile modification time instead of the one from the
      "old" file - thanks to Philipp Weis for noticing! (Closes: #571541)
  * debian/rules:
    - remove targets referring to CVS or arch as they are useless
    - use $(CURDIR) instead of $(pwd)
    - use dpkg-buildflags if available for CXXFLAGS
  * README.arch:
    - remove the file completely as it has no use nowadays
  * apt-pkg/depcache.cc:
    - be doublesure that the killer query is empty before starting reinstall
  * methods/gpgv.cc:
    - remove the keyrings count limit by using vector magic
  * contrib/mmap.cc:
    - clarify "MMap reached size limit" error message, thanks Ivan Masár!
  * doc/apt.ent
    - add entities for the current oldstable/stable/testing codenames
  * doc/sources.list.5.xml:
    - use stable-codename instead of stable in the examples (Closes: #531492)
  * doc/apt_preferences.5.xml:
    - adapt some examples here to use current codenames as well
    - add "NotAutomatic: yes" handling, thanks Osamu Aoki (Closes: #490347)
  * debian/libapt-pkg-doc.doc-base.cache:
    - remove yet another reference to the removed cache.sgml
  * doc/apt-get.8.xml:
    - do not say explicit target_release_{name,version,codename}, it should
      be clear by itself and 'man' can break lines again (Closes: #566166)
    - remove the gnome-apt reference as it is removed from unstable
  * apt-pkg/deb/dpkgpm.cc:
    - add 'disappear' to the known processing states, thanks Jonathan Nieder
  * apt-pkg/packagemanager.h:
    - export info about disappeared packages with GetDisappearedPackages()

  [ Michael Vogt ]
  * methods/http.{cc,h}:
    - code cleanup, use enums instead of magic ints
  
  [ Jari Aalto ]
  * debian/rules:
    - spell out some less known options to reduce manpage consultation-rate
    - Use POSIX command substitution: $(<command sequence>)
    - Remove EOL whitespace (Closes: #577804)

  [ Julian Andres Klode ]
  * apt-pkg/acquire-item.cc:
    - Fix pkgAcqFile::Custom600Headers() to always return something.
  

  [ Christian Perrier ]
  * Slovak translation update. Closes: #581159
  * Italian translation update. Closes: #581742
  * Swedish translation update. Closes: #592366

 -- Michael Vogt <mvo@debian.org>  Tue, 25 May 2010 16:01:42 +0200

apt (0.7.26~exp4) experimental; urgency=low

  [ David Kalnischkies ]
  * apt-pkg/depcache.cc:
    - rewrite the pseudo package reinstaller to be more intelligent
      in his package choices
  * apt-pkg/packagemanager.cc:
    - don't try to "unpack" pseudo packages twice
  * apt-pkg/contrib/fileutl.cc:
    - add a parent-guarded "mkdir -p" as CreateDirectory()
  * apt-pkg/acquire.{cc,h}:
    - add a delayed constructor with Setup() for success reporting
    - check for and create directories in Setup if needed instead of
      error out unfriendly in the Constructor (Closes: #523920, #525783)
    - optional handle a lock file in Setup()
  * apt-pkg/acquire-item.cc:
    - Acquire::ForceHash to force method for expected hash
  * cmdline/apt-get.cc:
    - remove the lock file handling and let Acquire take care of it instead
    - display MD5Sum in --print-uris if not forced to use another method
      instead of displaying the strongest available (Closes: #576420)
    - regex for package names executed on Grp- not PkgIterator
    - show non-candidates as fallback for virtual packages (Closes: #578385)
    - set also "all" to this version for pseudo packages in TryToChangeVer
  * apt-pkg/deb/dpkgpm.cc:
    - remove Chroot-Directory from files passed to install commands.
      Thanks to Kel Modderman for report & patch! (Closes: #577226)
  * ftparchive/writer.cc:
    - remove 999 chars Files and Checksums rewrite limit (Closes: #577759)
  * cmdline/apt-cache.cc:
    - align Installed and Candidate Version in policy so they can be compared
      easier, thanks Ralf Gesellensetter for the pointer! (Closes: #578657)
  * doc/apt.ent:
    - Add a note about APT_CONFIG in the -c description (Closes: #578267)
  * doc/po/de.po:
    - correct typos in german apt_preferences manpage, thanks Chris Leick!
  * apt-pkg/sourcelist.cc:
    - be less strict and accept [option=value] as well
  * apt-pkg/contrib/configuration.cc:
    - error out if #clear directive has no argument
  * doc/files.sgml:
    - sync documentation with status quo, regarding files/directories in
      use, extended_states and uri schemes.
  * doc/cache.sgml:
    - drop the file in favor of inplace documentation with doxygen
  * apt-pkg/pkgcache.h:
    - enhance the Groups ABI by providing a ID as the other structs does
    - check also the size of the Group struct then checking for the others

  [ Jari Aalto ]
  * cmdline/apt-get.cc:
    - replace backticks with single quotes around fix-broken command
      in the broken packages message. (Closes: #577168)
  * dselect/install:
    - modernize if-statements not to use 'x' (Closes: #577117)
    - replace backticks with POSIX $() (Closes: #577116)

  [ Michael Vogt ]
  * [ Abi break ] apt-pkg/acquire-item.{cc,h}:
    - add "IsIndexFile" to constructor of pkgAcqFile so that it sends
      the right cache control headers
  * cmdline/apt-get.cc:
    - fix crash when pkg.VersionList() is empty
  * apt-pkg/depcache.cc:
    - fix incorrect std::cout usage for debug output
  * test/libapt/getlanguages_test.cc:
    - Add test for Esperanto that has nocounty associated with them
      (LP: #560956)
  * apt-pkg/deb/debrecords.cc:
    - fix max tag buffer size (LP: #545336, closes: #578959)
  * debian/rules:
    - install html doxygen in libapt-pkg-doc 
  * debian/control:
    - build-depend on doxygen

  [ Julian Andres Klode ]
  * apt-pkg/contrib/weakptr.h:
    - add a class WeakPointable which allows one to register weak pointers to
      an object which will be set to NULL when the object is deallocated.
  * [ABI break] apt-pkg/acquire{-worker,-item,}.h:
    - subclass pkgAcquire::{Worker,Item,ItemDesc} from WeakPointable.
  * apt-pkg/pkgcache.cc:
    - Merge fix from David to correct handling in single-arch environments.
  * cmdline/apt-cache.cc:
    - Add a showauto command to apt-cache.
  * cmdline/apt-get.cc:
    - Add apt-get markauto and unmarkauto commands.

 -- Michael Vogt <mvo@debian.org>  Thu, 06 May 2010 09:32:54 +0200

apt (0.7.26~exp3) experimental; urgency=low

  [ Christian Perrier ]
  * German translation update. Closes: #571037
  * Spanish manpages translation update. Closes: #573293
  * Dutch translation update. Closes: #573946
  * Polish manpages translation update. Closes: #574558
  * Add "manpages-pl (<< 20060617-3~)" to avoid file conflicts with
    that package that was providing some manpages for APT utilities.

  [ David Kalnischkies ]
  * [BREAK] merge MultiArch-ABI. We don't support MultiArch,
    but we support the usage of the new ABI so libapt users
    can start to prepare for MultiArch (Closes: #536029)
  * Ignore :qualifiers after package name in build dependencies
    in the library by default, but try to honour them in apt-get
    as we have some sort of MultiArch support ready (Closes: #558103)
  * add translation of the manpages to PT (portuguese)
    Thanks to Américo Monteiro!
  * Switch to dpkg-source 3.0 (native) format
  * apt-pkg/depcache.cc:
    - remove Auto-Installed information from extended_states
      together with the package itself (Closes: #572364)
  * cmdline/apt-mark:
    - don't crash if no arguments are given (Closes: #570962)
  * debian/control:
    - remove some years old and obsolete Replaces
    - add automake/conf build-depends/conflicts as recommend by
      the autotools-dev README (Closes: #572615)
  * apt-pkg/contrib/mmap.{h,cc}:
    - add char[] fallback for filesystems without shared writable
      mmap() like JFFS2. Thanks to Marius Vollmer for writing
      and to Loïc Minier for pointing to the patch! (Closes: #314334)
  * doc/apt_preferences.5.xml:
    - fix two typos and be more verbose in the novice warning.
      Thanks to Osamu Aoki for pointing it out! (Closes: #567669)
    - fix a=sid vs. n=sid typo, thanks Ansgar Burchardt!
    - origin can be used to match a hostname (Closes: #352667)
    - remove wrong pin-priority is optional remark (Closes: #574944)
  * apt-pkg/deb/dpkgpm.cc:
    - fix error message construction in OpenLog()
    - if available store the Commandline in the history
  * cmdline/apt-get.cc:
    - add a --only-upgrade flag to install command (Closes: #572259)
    - fix memory leaks in error conditions in DoSource()
    - try version match in FindSrc first exact than fuzzy (LP: #551178)
  * apt-pkg/contrib/cmndline.cc:
    - save Commandline in Commandline::AsString for logging
  * apt-pkg/deb/debversion.cc:
    - consider absent of debian revision equivalent to 0 (Closes: #573592)
  * doc/makefile, doc/*:
    - generate subdirectories for building the manpages in on the fly
      depending on the po files we have.
  * apt-pkg/pkgcachegen.cc:
    - merge versions correctly even if multiple different versions
      with the same version number are available.
      Thanks to Magnus Holmgren for the patch! (Closes: #351056)
  * ftparchive/writer.cc:
    - write LongDescriptions if they shouldn't be included in Packages
      file into i18n/Translation-en by default.
  * doc/po/de.po:
    - correct a few typos in the german manpage translation.
      Thanks to Chris Leick and Georg Koppen! (Closes: #574962)
  * apt-pkg/contrib/strutl.cc:
    - convert all toupper calls to tolower_ascii for a little speedup

  [ Jean-Baptiste Lallement ]
  * apt-pkg/contrib/strutl.cc:
    - always escape '%' (LP: #130289) (Closes: #500560)
    - unescape '%' sequence only if followed by 2 hex digit
    - username/password are urlencoded in proxy string (RFC 3986)

  [ Julian Andres Klode ]
  * cmdline/apt-cache.cc:
    - Change behavior of showsrc to match the one of show (Closes: #512046).
  * cmdline/apt-key:
    - Honor Apt::GPGV::TrustedKeyring (Closes: #316390)
  * cmdline/apt-mark:
    - Use the new python-apt API (and conflict with python-apt << 0.7.93.2).
  * apt-inst/contrib/arfile.h:
    - Add public ARArchive::Members() which returns the list of members.
  * apt-pkg/policy.cc:
    - Always return a candidate if there is at least one version pinned > 0
      (Closes: #512318)
  * ftparchive/apt-ftparchive.cc:
    - Read default configuration (Closes: #383257)
  * debian/rules:
    - Fix the libraries name to be e.g. libapt-pkg4.9 instead of
      libapt-pkg-4.9.

  [ Michael Vogt ]
  * apt-pkg/deb/dpkgpm.cc:
    - fix backgrounding when dpkg runs (closes: #486222)
  * cmdline/apt-mark:
    - show error on incorrect aguments (LP: #517917), thanks to
      Torsten Spindler
  * cmdline/apt-get.cc:
    - if apt-get source foo=version or foo/distro can not be found,
      error out (LP: #502641)
  * apt-pkg/packagemanager.cc:
    - better debug output 
  * doc/examples/configure-index:
    - add missing Debug::pkgPackageManager option

 -- Michael Vogt <mvo@debian.org>  Thu, 01 Apr 2010 17:30:43 +0200

apt (0.7.26~exp2) experimental; urgency=low

  * fix crash when LANGUAGE is not set

 -- Michael Vogt <mvo@debian.org>  Thu, 18 Feb 2010 22:07:23 +0100

apt (0.7.26~exp1) experimental; urgency=low

  [ David Kalnischkies ]
  * [BREAK] add possibility to download and use multiply
    Translation files, configurable with Acquire::Translation
    (Closes: #444222, #448216, #550564)
  * Ignore :qualifiers after package name in build dependencies
    for now as long we don't understand them (Closes: #558103)
  * apt-pkg/contrib/mmap.{cc,h}:
    - extend it to have a growable flag - unused now but maybe...
  * apt-pkg/pkgcache.h:
    - use long instead of short for {Ver,Desc}File size,
      patch from Víctor Manuel Jáquez Leal, thanks! (Closes: #538917)
  * apt-pkg/acquire-item.cc:
    - allow also to skip the last patch if target is reached,
      thanks Bernhard R. Link! (Closes: #545699)
  * ftparchive/writer.{cc,h}:
    - add --arch option for packages and contents commands
    - if an arch is given accept only *_all.deb and *_arch.deb instead
      of *.deb. Thanks Stephan Bosch for the patch! (Closes: #319710)
    - add APT::FTPArchive::AlwaysStat to disable the too aggressive
      caching if versions are build multiply times (not recommend)
      Patch by Christoph Goehre, thanks! (Closes: #463260)
  * apt-pkg/deb/dpkgpm.cc:
    - stdin redirected to /dev/null takes all CPU (Closes: #569488)
      Thanks to Aurelien Jarno for providing (again) a patch!
  * buildlib/apti18n.h.in, po/makefile:
    - add ngettext support with P_()
  * aptconfiguration.cc:
    - include all existing Translation files in the Cache (Closes: 564137)
  * debian/control:
    - update with no changes to debian policy 3.8.4
  * doc/apt_preferences.5.xml:
    - explicitly warn against careless use (Closes: #567669)
  * debian/rules:
    - remove creation of empty dir /usr/share/apt
  * doc/apt-cdrom.8.xml:
    - fix typo spotted by lintian: proc(c)eed

  [ Ivan Masár ]
  * Slovak translation update. Closes: #568294
  
  [ Michael Vogt ]
  * [BREAK] merged lp:~mvo/apt/history
    - this writes a /var/log/apt/history tagfile that contains details
      from the transaction (complements term.log)
  * methods/http.cc:
    - add cache-control headers even if no cache is given to allow
      adding options for intercepting proxies
    - add Acquire::http::ProxyAutoDetect configuration that 
      can be used to call a external helper to figure out the 
      proxy configuration and return it to apt via stdout
      (this is a step towards WPAD and zeroconf/avahi support)
  * abicheck/
    - add new abitest tester using the ABI Compliance Checker from
      http://ispras.linuxfoundation.org/index.php/ABI_compliance_checker

  [ Robert Collins ]
  * Change the package index Info methods to allow apt-cache policy to be
    useful when using several different archives on the same host.
    (Closes: #329814, LP: #22354)

 -- Michael Vogt <mvo@debian.org>  Thu, 18 Feb 2010 16:11:39 +0100

apt (0.7.25.3) unstable; urgency=low

  [ Christian Perrier ]
  * Italian translation update. Closes: #567532

  [ David Kalnischkies ]
  * apt-pkg/contrib/macros.h:
    - install the header system.h with a new name to be able to use
      it in other headers (Closes: #567662)
  * cmdline/acqprogress.cc:
    - Set Mode to Medium so that the correct prefix is used.
      Thanks Stefan Haller for the patch! (Closes: #567304 LP: #275243)
  * ftparchive/writer.cc:
    - generate sha1 and sha256 checksums for dsc (Closes: #567343)
  * cmdline/apt-get.cc:
    - don't mark as manually if in download only (Closes: #468180)

 -- Michael Vogt <mvo@debian.org>  Mon, 01 Feb 2010 18:41:15 +0100

apt (0.7.25.2) unstable; urgency=low

  [ Michael Vogt ]
  * apt-pkg/contrib/cdromutl.cc:
    - fix UnmountCdrom() fails, give it a bit more time and try
      the umount again
  * apt-pkg/cdrom.cc:
    - fix crash in pkgUdevCdromDevices
  * methods/cdrom.cc:
    - fixes in multi cdrom setup code (closes: #549312)
    - add new "Acquire::cdrom::AutoDetect" config that enables/disables
      the dlopen of libudev for automatic cdrom detection. Off by default
      currently, feedback/testing welcome
  * cmdline/apt-cdrom.cc:
    - add new --auto-detect option that uses libudev to figure out
      the cdrom/mount-point
  * cmdline/apt-mark:
    - merge fix from Gene Cash that supports markauto for
      packages that are not in the extended_states file yet
      (closes: #534920)
  * ftparchive/writer.{cc,h}:
    - merge crash fix for apt-ftparchive on hurd, thanks to
      Samuel Thibault for the patch (closes: #566664)

  [ David Kalnischkies ]
  * apt-pkg/contrib/fileutl.cc:
    - Fix the newly introduced method GetListOfFilesInDir to not
      accept every file if no extension is enforced
      (= restore old behaviour). (Closes: #565213)
  * apt-pkg/policy.cc:
    - accept also partfiles with "pref" file extension as valid
  * apt-pkg/contrib/configuration.cc:
    - accept also partfiles with "conf" file extension as valid
  * doc/apt.conf.5.xml:
    - reorder description and split out syntax
    - add partfile name convention (Closes: #558348)
  * doc/apt_preferences.conf.5.xml:
    - describe partfile name convention also here
  * apt-pkg/deb/dpkgpm.cc:
    - don't segfault if term.log file can't be opened.
      Thanks Sam Brightman for the patch! (Closes: #475770)
  * doc/*:
    - replace the per language addendum with a global addendum
    - add a explanation why translations include (maybe) english
      parts to the new global addendum (Closes: #561636)
  * apt-pkg/contrib/strutl.cc:
    - fix malloc asseration fail with ja_JP.eucJP locale in
      apt-cache search. Thanks Kusanagi Kouichi! (Closes: #548884)

  [ Christian Perrier ]
  * French translation update

 -- Michael Vogt <mvo@debian.org>  Wed, 27 Jan 2010 16:16:10 +0100

apt (0.7.25.1) unstable; urgency=low

  [ Christian Perrier ]
  * French manpage translation update
  * Russian translation update by Yuri Kozlov
    Closes: #564171

  [Chris Leick]
  * spot & fix various typos in all manpages
  * German manpage translation update

  [ David Kalnischkies ]
  * cmdline/apt-cache.cc:
    - remove translatable marker from the "%4i %s\n" string
  * buildlib/po4a_manpage.mak:
    - instruct debiandoc to build files with utf-8 encoding
  * buildlib/tools.m4:
    - fix some warning from the buildtools
  * apt-pkg/acquire-item.cc:
    - add configuration PDiffs::Limit-options to not download
      too many or too big patches (Closes: #554349)
  * debian/control:
    - let all packages depend on ${misc:Depends}
  * share/*-archive.gpg:
    - remove the horrible outdated files. We already depend on
      the keyring so we don't need to ship our own version
  * cmdline/apt-key:
    - errors out if wget is not installed (Closes: #545754)
    - add --keyring option as we have now possibly many
  * methods/gpgv.cc:
    - pass all keyrings (TrustedParts) to gpgv instead of
      using only one trusted.gpg keyring (Closes: #304846)
  * methods/https.cc:
    - finally merge the rest of the patchset from Arnaud Ebalard
      with the CRL and Issuers options, thanks! (Closes: #485963)
  * apt-pkg/deb/debindexfile.cc, apt-pkg/pkgcachegen.cc:
    - add debug option Debug::pkgCacheGen

  [ Michael Vogt ]
  * cmdline/apt-get.cc:
    - merge fix for apt-get source pkg=version regression
      (closes: #561971)
  * po/ru.po:
    - merged updated ru.po, thanks to Yuri Kozlov (closes: #564171)

 -- Michael Vogt <mvo@debian.org>  Sat, 09 Jan 2010 21:52:36 +0100

apt (0.7.25) unstable; urgency=low

  [ Christian Perrier ]
  * Fix apt-ftparchive(1) wrt description of the "-o" option.
    Thanks to Dann Frazier for the patch. Closes: #273100
  * po/LINGUAS. Re-disable Hebrew. Closes: #534992
  * po/LINGUAS. Enable Asturian and Lithuanian
  * Fix typo in apt-cache.8.xml: nessasarily
  * Fix "with with" in apt-get.8.xml
  * Fix some of the typos mentioned by the german team
    Closes: #479997
  * Polish translation update by Wiktor Wandachowicz
    Closes: #548571
  * German translation update by Holger Wansing
    Closes: #551534
  * Italian translation update by Milo Casagrande
    Closes: #555797
  * Simplified Chinese translation update by Aron Xu 
    Closes: #558737
  * Slovak translation update by Ivan Masár
    Closes: #559277
  
  [ Michael Vogt ]
  * apt-pkg/packagemanager.cc:
    - add output about pre-depends configuring when debug::pkgPackageManager
      is used
  * methods/https.cc:
    - fix incorrect use of CURLOPT_TIMEOUT, closes: #497983, LP: #354972
      thanks to Brian Thomason for the patch
  * merge lp:~mvo/apt/netrc branch, this adds support for a
    /etc/apt/auth.conf that can be used to store username/passwords
    in a "netrc" style file (with the extension that it supports "/"
    in a machine definition). Based on the maemo git branch (Closes: #518473)
    (thanks also to Jussi Hakala and Julian Andres Klode)
  * apt-pkg/deb/dpkgpm.cc:
    - add "purge" to list of known actions
  * apt-pkg/init.h:
    - add compatibility with old ABI name until the next ABI break
  * merge segfault fix from Mario Sanchez Prada, many thanks
    (closes: #561109)

  [ Brian Murray ]
  * apt-pkg/depcache.cc, apt-pkg/indexcopy.cc:
    - typo fix (LP: #462328)
  
  [ Loïc Minier ]
  * cmdline/apt-key:
    - Emit a warning if removed keys keyring is missing and skip associated
      checks (LP: #218971)

  [ David Kalnischkies ]
  * apt-pkg/packagemanager.cc:
    - better debug output for ImmediateAdd with depth and why
    - improve the message shown for failing immediate configuration
  * doc/guide.it.sgml: moved to doc/it/guide.it.sgml
  * doc/po4a.conf: activate translation of guide.sgml and offline.sgml
  * doc/apt.conf.5.xml:
    - provide a few more details about APT::Immediate-Configure
    - briefly document the behaviour of the new https options
  * doc/sources.list.5.xml:
    - add note about additional apt-transport-methods
  * doc/apt-mark.8.xml:
    - correct showauto synopsis, thanks Andrew Schulman (Closes: #551440)
  * cmdline/apt-get.cc:
    - source should display his final pkg pick (Closes: #249383, #550952)
    - source doesn't need the complete version for match (Closes: #245250)
    - source ignores versions/releases if not available (Closes: #377424)
    - only warn if (free) space overflows (Closes: #522238)
    - add --debian-only as alias for --diff-only
  * methods/connect.cc:
    - display also strerror of "wicked" getaddrinfo errors
    - add AI_ADDRCONFIG to ai_flags as suggested by Aurelien Jarno
      in response to Bernhard R. Link, thanks! (Closes: #505020)
  * buildlib/configure.mak, buildlib/config.{sub,guess}:
    - remove (outdated) config.{sub,guess} and use the ones provided
      by the new added build-dependency autotools-dev instead
  * configure.in, buildlib/{xml,yodl,sgml}_manpage.mak:
    - remove the now obsolete manpage buildsystems
  * doc/{pl,pt_BR,es,it}/*.{sgml,xml}:
    - convert all remaining translation to the po4a system
  * debian/control:
    - drop build-dependency on docbook-utils and xmlto
    - add build-dependency on autotools-dev
    - bump policy to 3.8.3 as we have no outdated manpages anymore
  * debian/NEWS:
    - fix a typo in 0.7.24: Allready -> Already (Closes: #557674)
  * ftparchive/writer.{cc,h}:
    - add APT::FTPArchive::LongDescription to be able to disable them
  * apt-pkg/deb/debsrcrecords.cc:
    - use "diff" filetype for .debian.tar.* files (Closes: #554898)
  * methods/rred.cc:
    - rewrite to be able to handle even big patch files
    - adopt optional mmap+iovec patch from Morten Hustveit
      (Closes: #463354) which should speed up a bit. Thanks!
  * methods/http{,s}.cc
    - add config setting for User-Agent to the Acquire group,
      thanks Timothy J. Miller! (Closes: #355782)
    - add https options which default to http ones (Closes: #557085)
  * debian/apt.cron.daily:
    - check cache size even if we do nothing else otherwise, thanks
      Francesco Poli for patch(s) and patience! (Closes: #459344)
  * ftparchive/*:
    - fix a few typos in strings, comments and manpage,
      thanks Karl Goetz! (Closes: #558757)

  [ Carl Chenet ]
  * cmdline/apt-mark:
    - print an error if a new state file can't be created
      (Closes: #521289) and
    - exit nicely if python-apt is not installed (Closes: #521284)

  [ Chris Leick ]
  * doc/de: German translation of manpages (Closes: #552606)
  * doc/ various manpages:
    - correct various errors, typos and oddities (Closes: #552535)
  * doc/apt-secure.8.xml:
    - replace literal with emphasis tags in Archive configuration
  * doc/apt-ftparchive.1.xml:
    - remove informalexample tag which hides the programlisting
  * doc/apt-get.8.xml:
    - change equivalent "for" to "to the" (purge command)
    - clarify --fix-broken sentence about specifying packages

  [ Eugene V. Lyubimkin ]
  * apt-pkg/contib/strutl.h
    - Avoid extra inner copy in APT_MKSTRCMP and APT_MKSTRCMP2.
  * build infrastructure:
    - Bumped libapt version, excluded eglibc from SONAME. (Closes: #448249)

  [ Julian Andres Klode ]
  * doc/apt.conf.5.xml:
    - Deprecate unquoted values, string concatenation and explain what should
      not be written inside a value (quotes,backslash).
    - Restrict option names to alphanumerical characters and "/-:._+".
    - Deprecate #include, we have apt.conf.d nowadays which should be
      sufficient.
  * ftparchive/apt-ftparchive.cc:
    - Call setlocale() so translations are actually used.
  * debian/apt.conf.autoremove:
    - Add kfreebsd-image-* to the list (Closes: #558803)

 -- Michael Vogt <mvo@debian.org>  Tue, 15 Dec 2009 09:21:55 +0100

apt (0.7.24) unstable; urgency=low

  [ Nicolas François ]
  * Cleaned up the first patch draft from KURASAWA Nozomu to finally
    get po4a support for translating the man pages.
    Many thanks to both for this excellent work! (Closes: #441608)
  * doc/ja/*, doc/po/ja.po:
    - remove the old ja man page translation and replace it with
      the new po4a-powered translation by KURASAWA Nozomu.
  * doc/*.?.xml (manpages):
    - add contrib to author tags and also add refmiscinfo to fix warnings
  * doc/style.txt, buildlib/defaults.mak, buildlib/manpage.mak:
    - fix a few typos in the comments of this files

  [ Michael Vogt ]
  * apt-pkg/deb/dpkgpm.cc:
    - when tcgetattr() returns non-zero skip all pty magic 
      (thanks to Simon Richter, closes: #509866)
  * apt-inst/contrib/arfile.cc:
    - show propper error message for Invalid archive members

  [ David Kalnischkies ]
  * doc/Doxyfile.in:
    - update file with doxygen 1.6.1 (current unstable)
    - activate DOT_MULTI_TARGETS, it is default on since doxygen 1.5.9
  * buildlib/po4a_manpage.mak, doc/makefile, configure:
    - simplify the makefiles needed for po4a manpages
  * apt-pkg/contrib/configuration.cc:
    - add a helper to easily get a vector of strings from the config
  * apt-pkg/contrib/strutl.cc:
    - replace unknown multibytes with ? in UTF8ToCharset (Closes: #545208)
  * doc/apt-get.8.xml:
    - fix two little typos in the --simulate description. (Closes: #545059)
  * apt-pkg/aptconfiguration.cc, doc/apt.conf.5.xml:
    - add an order subgroup to the compression types to simplify reordering
      a bit and improve the documentation for this option group.
  * doc/apt.conf.5.xml:
    - document the Acquire::http::Dl-Limit option
    - try to be crystal clear about the usage of :: and {} (Closes: #503481)
  * doc/apt-cache.8.xml:
    - clarify the note for the pkgnames command (Closes: #547599)
  * doc/apt.ent, all man pages:
    - move the description of files to globally usable entities
  * doc/apt_preferences.5.xml:
    - document the new preferences.d folder (Closes: #544017)
  * methods/rred.cc:
    - add at the top without failing (by Bernhard R. Link, Closes: #545694)
  * buildlib/sizetable:
    - add amd64 for cross building (by Mikhail Gusarov, Closes: #513058)
  * debian/prerm:
    - remove file as nobody will upgrade from 0.4.10 anymore
  * debian/control:
    - remove gnome-apt suggestion as it was removed from debian
  * apt-pkg/deb/dpkgpm.cc, apt-pkg/packagemanager.cc, apt-pkg/orderlist.cc:
    - add and document _experimental_ options to make (aggressive)
      use of dpkg's trigger and configuration handling (Closes: #473461)
  * cmdline/apt-get.cc:
    - ignore versions that are not candidates when selecting a package
      instead of a virtual one (by Marius Vollmer, Closes: #547788)

  [ Christian Perrier ]
  * doc/fr/*, doc/po/fr.po:
    - remove the old fr man page translation and replace it with
      the new po4a-powered translation
  * doc/de: dropped (translation is too incomplete to be useful in
      the transition to the po4a-powered translations)

 -- Michael Vogt <mvo@debian.org>  Fri, 25 Sep 2009 19:57:25 +0200

apt (0.7.23.1) unstable; urgency=low

  [ Michael Vogt ]
  * apt-pkg/pkgcache.cc:
    - do not set internel "needs-configure" state for packages in 
      triggers-pending state. dpkg will deal with the trigger and
      it if does it before we trigger it, dpkg will error out
      (LP: #414631)
  * apt-pkg/acquire-item.cc:
    - do not segfault on invalid items (closes: #544080)

 -- Michael Vogt <mvo@debian.org>  Fri, 28 Aug 2009 21:53:20 +0200

apt (0.7.23) unstable; urgency=low

  [ Eugene V. Lyubimkin ]
  * methods/{http,https,ftp}, doc/apt.conf.5.xml:
    - Changed and unified the code that determines which proxy to use. Now
      'Acquire::{http,ftp}::Proxy[::<host>]' options have the highest priority,
      and '{http,ftp}_proxy' environment variables are used only if options
      mentioned above are not specified.
      (Closes: #445985, #157759, #320184, #365880, #479617)
  
  [ David Kalnischkies ]
  * cmdline/apt-get.cc:
    - add APT::Get::HideAutoRemove=small to display only a short line
      instead of the full package list. (Closes: #537450)
    - ShowBroken() in build-dep (by Mike O'Connor, Closes: #145916)
    - check for statfs.f_type (by Robert Millan, Closes: #509313)
    - correct the order of picked package binary vs source in source
    - use SourceVersion instead of the BinaryVersion to get the source
      Patch by Matt Kraai, thanks! (Closes: #382826)
    - add pkg/archive and codename in source (Closes: #414105, #441178)
  * apt-pkg/contrib/strutl.cc:
    - enable thousand separator according to the current locale
      (by Luca Bruno, Closes: #223712)
  * doc/apt.conf.5.xml:
    - mention the apt.conf.d dir (by Vincent McIntyre, Closes: #520831)
  * apt-inst/contrib/arfile.cc:
    - use sizeof instead strlen (by Marius Vollmer, Closes: #504325)
  * doc/apt-mark.8.xml:
    - improve manpage based on patch by Carl Chenet (Closes: #510286)
  * apt-pkg/acquire-item.cc:
    - use configsettings for dynamic compression type use and order.
      Based on a patch by Jyrki Muukkonen, thanks! (LP: #71746)
  * apt-pkg/aptconfiguration.cc:
    - add default configuration for compression types and add lzma
      support. Order is now bzip2, lzma, gzip, none (Closes: #510526)
  * ftparchive/writer.cc:
    - add lzma support also here, patch for this (and inspiration for
      the one above) by Robert Millan, thanks!
  * apt-pkg/depcache.cc:
    - restore the --ignore-hold effect in the Is{Delete,Install}Ok hooks
  * doc/apt-get.8.xml:
    - update the source description to reflect what it actually does
      and how it can be used. (Closes: #413021)
  * methods/http.cc:
    - allow empty Reason-Phase in Status-Line to please squid,
      thanks Modestas Vainius for noticing! (Closes: #531157, LP: #411435)

  [ George Danchev ]
  * cmdline/apt-cache.cc:
    - fix a memory leak in the xvcg method (Closes: #511557)
  * apt-pkg/indexcopy.cc:
    - fix a memory leak then the Release file not exists (Closes: #511556)

 -- Michael Vogt <mvo@debian.org>  Thu, 27 Aug 2009 14:44:39 +0200

apt (0.7.22.2) unstable; urgency=low

  * debian/apt.cron.daily:
    - Make sure that VERBOSE is always set (Closes: #539366)
    - Script can be disabled by APT::Periodic::Enable=0 (Closes: #485476)
    - Support using debdelta to download packages (Closes: #532079)

 -- Julian Andres Klode <jak@debian.org>  Thu, 06 Aug 2009 12:17:19 +0200

apt (0.7.22.1) unstable; urgency=low

  [ Michael Vogt ]
  * cmdline/apt-get.cc:
    - honor APT::Get::Only-Source properly in FindSrc() (thanks to
      Martin Pitt for reporting the problem), also Closes: #535362.

  [ Julian Andres Klode ]
  * apt-pkg/contrib/mmap.cc:
    - Fix FTBFS on GNU/kFreeBSD by disabling DynamicMMap::Grow() on
      non-Linux architectures as it uses mremap (Closes: #539742).
  * apt-pkg/sourcelist.cc:
    - Only warn about missing sources.list if there is no sources.list.d
      and vice versa as only one of them is needed (Closes: #539731).
  * debian/control:
    - Add myself to Uploaders.
    - Increase Standards-Version to 3.8.2.0.

 -- Julian Andres Klode <jak@debian.org>  Mon, 03 Aug 2009 12:48:31 +0200

apt (0.7.22) unstable; urgency=low

  [ Christian Perrier ]
  * Documentation translations:
    - Fix a typo in apt-get(8) French translation. Closes: #525043
      Thanks to Guillaume Delacour for spotting it.
    - Updated apt.conf(5) manpgae French translation.
      Thanks to Aurélien Couderc.
  * Translations:
    - fr.po
    - sk.po. Closes: #525857 
    - ru.po. Closes: #526816
    - eu.po. Closes: #528985
    - zh_CN.po. Closes: #531390
    - fr.po
    - it.po. Closes: #531758
    - ca.po. Closes: #531921
    - de.po. Closes: #536430
  * Added translations
    - ast.po (Asturian by Marcos Alvareez Costales).
      Closes: #529007, #529730, #535328
  
  [ David Kalnischkies ]
  * [ABI break] support '#' in apt.conf and /etc/apt/preferences
    (closes: #189866)
  * [ABI break] Allow pinning by codename (closes: #97564)
  * support running "--simulate" as user
  * add depth information to the debug output and show what depends
    type triggers a autoinst (closes: #458389)
  * add Debug::pkgDepCache::Marker with more detailed debug output 
    (closes: #87520)
  * add Debug::pkgProblemResolver::ShowScores and make the scores
    adjustable
  * do not write state file in simulate mode (closes: #433007)
  * add hook for MarkInstall and MarkDelete (closes: #470035)
  * fix typo in apt-pkg/acquire.cc which prevents Dl-Limit to work
    correctly when downloading from multiple sites (Closes: #534752)
  * add the various foldmarkers in apt-pkg & cmdline (no code change)
  * versions with a pin of -1 shouldn't be a candidate (Closes: #355237)
  * prefer mmap as memory allocator in MMap instead of a static char
    array which can (at least in theory) grow dynamic
  * eliminate (hopefully all) segfaults in pkgcachegen.cc and mmap.cc
    which can arise if cache doesn't fit into the mmap (Closes: #535218)
  * display warnings instead of errors if the parts dirs doesn't exist

  [ Michael Vogt ]
  * honor the dpkg hold state in new Marker hooks (closes: #64141)
  * debian/apt.cron.daily:
    - if the timestamp is too far in the future, delete it
  * apt-pkg/acquire.cc:
    - make the max pipeline depth of the acquire queue configurable
      via Acquire::Max-Pipeline-Depth
  * apt-pkg/deb/dpkgpm.cc:
    - add Dpkg::UseIoNice boolean option to run dpkg with ionice -c3
      (off by default)
    - send "dpkg-exec" message on the status fd when dpkg is run
    - provide DPkg::Chroot-Directory config option (useful for testing)
    - fix potential hang when in a background process group
  * apt-pkg/algorithms.cc:
    - consider recommends when making the scores for the problem 
      resolver
  * apt-pkg/acquire-worker.cc:
    - show error details of failed methods
  * apt-pkg/contrib/fileutl.cc:
    - if a process aborts with signal, show signal number
  * methods/http.cc:
    - ignore SIGPIPE, we deal with EPIPE from write in 
      HttpMethod::ServerDie() (LP: #385144)
  * Only run Download-Upgradable and Unattended-Upgrades if the initial
    update was successful Closes: #341970
  * apt-pkg/indexcopy.cc:
    - support having CDs with no Packages file (just a Packages.gz)
      by not forcing a verification on non-existing files
     (LP: #255545)
    - remove the gettext from a string that consists entirely 
      of variables (LP: #56792)
  * apt-pkg/cacheiterators.h:
    - add missing checks for Owner == 0 in end()
  * apt-pkg/indexrecords.cc:
    - fix some i18n issues
  * apt-pkg/contrib/strutl.h:
    - add new strprintf() function to make i18n strings easier
    - fix compiler warning
  * apt-pkg/deb/debsystem.cc:
    - make strings i18n able 
  * fix problematic use of tolower() when calculating the version 
    hash by using locale independent tolower_ascii() function. 
    Thanks to M. Vefa Bicakci (LP: #80248)
  * build fixes for g++-4.4
  * cmdline/apt-mark:
    - add "showauto" option to show automatically installed packages
  * document --install-recommends and --no-install-recommends
    (thanks to Dereck Wonnacott, LP: #126180)
  * doc/apt.conf.5.xml:
    - merged patch from Aurélien Couderc to improve the text
      (thanks!)
  * [ABI] merged the libudev-dlopen branch, this allows to pass
    "apt-udev-auto" to Acquire::Cdrom::mount and the cdrom method will  
    dynamically find/mount the cdrom device (if libhal is available)

  [ Julian Andres Klode ]
  * apt-pkg/contrib/configuration.cc: Fix a small memory leak in
    ReadConfigFile.
  * Introduce support for the Enhances field. (Closes: #137583) 
  * Support /etc/apt/preferences.d, by adding ReadPinDir() (Closes: #535512)
  * configure-index: document Dir::Etc::SourceParts and some other options
    (Closes: #459605)
  * Remove Eugene V. Lyubimkin from uploaders as requested.
  * apt-pkg/contrib/hashes.cc, apt-pkg/contrib/md5.cc:
    - Support reading until EOF if Size=0 to match behaviour of
      SHA1Summation and SHA256Summation

  [ Osamu Aoki ]
  * Updated cron script to support backups by hardlinks and 
    verbose levels.  All features turned off by default. 
  * Added more error handlings.  Closes: #438803, #462734, #454989
  * Documented all cron script related configuration items in 
    configure-index.

  [ Dereck Wonnacott ]
  * apt-ftparchive might write corrupt Release files (LP: #46439)
  * Apply --important option to apt-cache depends (LP: #16947) 

  [ Otavio Salvador ]
  * Apply patch from Sami Liedes <sliedes@cc.hut.fi> to reduce the
    number of times we call progress bar updating and debugging
    configuration settings.
  * Apply patch from Sami Liedes <sliedes@cc.hut.fi> to avoid unecessary
    temporary allocations.

 -- Michael Vogt <mvo@debian.org>  Wed, 29 Jul 2009 19:16:22 +0200

apt (0.7.21) unstable; urgency=low

  [ Christian Perrier ]
  * Translations:
    - bg.po. Closes: #513211
    - zh_TW.po. Closes: #513311
    - nb.po. Closes: #513843
    - fr.po. Closes: #520430
    - sv.po. Closes: #518070
    - sk.po. Closes: #520403
    - it.po. Closes: #522222
    - sk.po. Closes: #520403
  
  [ Jamie Strandboge ]
  * apt.cron.daily: catch invalid dates due to DST time changes
    in the stamp files

  [ Michael Vogt ]
  * methods/gpgv.cc:
    - properly check for expired and revoked keys (closes: #433091)
  * apt-pkg/contrib/strutl.cc:
    - fix TimeToStr i18n (LP: #289807)
  * [ABI break] merge support for http redirects, thanks to
    Jeff Licquia and Anthony Towns
  * [ABI break] use int for the package IDs (thanks to Steve Cotton)
  * apt-pkg/pkgcache.cc:
    - do not run "dpkg --configure pkg" if pkg is in trigger-awaited
      state (LP: #322955)
  * methods/https.cc:
    - add Acquire::https::AllowRedirect support
  * Clarify the --help for 'purge' (LP: #243948)
  * cmdline/apt-get.cc
    - fix "apt-get source pkg" if there is a binary package and
      a source package of the same name but from different 
      packages (LP: #330103)

  [ Colin Watson ]
  * cmdline/acqprogress.cc:
    - Call pkgAcquireStatus::Pulse even if quiet, so that we still get
      dlstatus messages on the status-fd (LP: #290234).

 -- Michael Vogt <mvo@debian.org>  Tue, 14 Apr 2009 14:12:51 +0200

apt (0.7.20.2) unstable; urgency=medium

  [ Eugene V. Lyubimkin ]
  * Urgency set to medium due to RC bug fix.
  * doc/apt.ent, apt-get.8.xml:
    - Fix invalid XML entities. (Closes: #514402)

 -- Eugene V. Lyubimkin <jackyf.devel@gmail.com>  Sat, 07 Feb 2009 16:48:21 +0200

apt (0.7.20.1) unstable; urgency=low

  [ Michael Vogt ]
  * apt-pkg/pkgcachegen.cc:
    - fix apt-cache search for localized description 
      (closes: #512110)
  
  [ Christian Perrier ]
  * Translations:
    - fr.po: fix spelling error to "défectueux". Thanks to Thomas Péteul.

 -- Michael Vogt <mvo@debian.org>  Tue, 20 Jan 2009 09:35:05 +0100

apt (0.7.20) unstable; urgency=low

  [ Eugene V. Lyubimkin ]
  * debian/changelog:
    - Fixed place of 'merged install-recommends and install-task branches'
      from 0.6.46.1 to 0.7.0. (Closes: #439866)
  * buildlib/config.{sub,guess}:
    - Renewed. This fixes lintian errors.
  * doc/apt.conf.5.xml, debian/apt-transport-https:
    - Documented briefly 'Acquire::https' group of options. (Closes: #507398)
    - Applied patch from Daniel Burrows to document 'Debug' group of options.
      (Closes: #457265)
    - Mentioned 'APT::Periodic' and 'APT::Archives' groups of options.
      (Closes: #438559)
    - Mentioned '/* ... */' comments. (Closes: #507601)
  * doc/examples/sources.list:
    - Removed obsolete commented non-us deb-src entry, replaced it with
      'deb-src security.debian.org' one. (Closes: #411298)
  * apt-pkg/contrib/mmap.cc:
    - Added instruction how to work around MMap error in MMap error message.
      (Closes: #385674, 436028)
  * COPYING:
    - Actualized. Removed obsolete Qt section, added GPLv2 clause.
      (Closes: #440049, #509337)

  [ Michael Vogt ]
  * add option to "apt-get build-dep" to mark the needed 
    build-dep packages as automatic installed. 
    This is controlled via the value of
    APT::Get::Build-Dep-Automatic and is set "false" by default.  
    Thanks to Aaron Haviland, closes: #448743
  * apt-inst/contrib/arfile.cc:
    - support members ending with '/' as well (thanks to Michal Cihr,
      closes: #500988)

  [ Christian Perrier ]
  * Translations:
    - Finnish updated. Closes: #508449 
    - Galician updated. Closes: #509151
    - Catalan updated. Closes: #509375
    - Vietnamese updated. Closes: #509422
    - Traditional Chinese added. Closes: #510664
    - French corrected (remove awful use of first person) 

 -- Michael Vogt <mvo@debian.org>  Mon, 05 Jan 2009 08:59:20 +0100

apt (0.7.19) unstable; urgency=low

  [ Eugene V. Lyubimkin ]
  * doc/sources.list.5.xml:
    - Mentioned allowed characters in file names in /etc/apt/sources.list.d.
      Thanks to Matthias Urlichs. (Closes: #426913)
  * doc/apt-get.8.xml:
    - Explicitly say that 'dist-upgrade' command may remove packages.
    - Included '-v'/'--version' as a command to synopsis.
  * cmdline/apt-cache.cc:
    - Advanced built-in help. Patch by Andre Felipe Machado. (Closes: #286061)
    - Fixed typo 'GraphVis' -> 'GraphViz'. (Closes: #349038)
    - Removed asking to file a release-critical bug against a package if there
      is a request to install only one package and it is not installable.
      (Closes: #419521)

  [ Michael Vogt ]
    - fix SIGHUP handling (closes: #463030)

  [ Christian Perrier ]
  * Translations:
    - French updated
    - Bulgarian updated. Closes: #505476
    - Slovak updated. Closes: #505483
    - Swedish updated. Closes: #505491
    - Japanese updated. Closes: #505495
    - Korean updated. Closes: #505506
    - Catalan updated. Closes: #505513
    - British English updated. Closes: #505539
    - Italian updated. Closes: #505518, #505683
    - Polish updated. Closes: #505569
    - German updated. Closes: #505614
    - Spanish updated. Closes: #505757
    - Romanian updated. Closes: #505762
    - Simplified Chinese updated. Closes: #505727
    - Portuguese updated. Closes: #505902
    - Czech updated. Closes: #505909
    - Norwegian Bokmål updated. Closes: #505934
    - Brazilian Portuguese updated. Closes: #505949
    - Basque updated. Closes: #506085
    - Russian updated. Closes: #506452 
    - Marathi updated. 
    - Ukrainian updated. Closes: #506545 

 -- Michael Vogt <mvo@debian.org>  Mon, 24 Nov 2008 10:33:54 +0100

apt (0.7.18) unstable; urgency=low

  [ Christian Perrier ]
  * Translations:
    - French updated
    - Thai updated. Closes: #505067

  [ Eugene V. Lyubimkin ]
  * doc/examples/configure-index:
    - Removed obsoleted header line. (Closes: #417638)
    - Changed 'linux-kernel' to 'linux-image'.
  * doc/sources.list.5.xml:
    - Fixed typo and grammar in 'sources.list.d' section. Thanks to
      Timothy G Abbott <tabbott@MIT.EDU>. (Closes: #478098)
  * doc/apt-get.8.xml:
    - Advanced descriptions for 'remove' and 'purge' options.
      (Closes: #274283)
  * debian/rules:
    - Target 'apt' need to depend on 'build-doc'. Thanks for Peter Green.
      Fixes FTBFS. (Closes: #504181)

  [ Michael Vogt ]
  * fix depend on libdb4.4 (closes: #501253)

 -- Michael Vogt <mvo@debian.org>  Fri, 07 Nov 2008 22:13:39 +0100

apt (0.7.17) unstable; urgency=low

  [ Eugene V. Lyubimkin ]
  * debian/control:
    - 'Vcs-Bzr' field is official, used it.
    - Bumped 'Standards-Version' to 3.8.0, no changes needed.
    - Actualized 'Uploaders' field.
  * doc/:
    - Substituded 'apt-archive' with 'apt-ftparchive' in docs.
      Patch based on work of Andre Felipe Machado. (Closes: #350865)
    - Mentioned '/<release>' and '=<version>' for 'apt-get install' and
      '=<version>' for 'apt-get source' in apt-get manpage. Patch based on
      work of Andre Felipe Machado. (Closes: #399673)
    - Mentioned more short options in the apt-get manpage. Documented 'xvcg'
      option in the apt-cache manpage. The part of patch by Andre Felipe
      Machado. (Closes: #176106, #355945)
    - Documented that 'apt-get install' command should be used for upgrading
      some of installed packages. Based on patch by Nori Heikkinen and
      Andre Felipe Machado. (Closes: #267087)
    - Mentioned 'apt_preferences(5)' in apt manpage. (Closes: #274295)
    - Documented 'APT::Default-Release' in apt.conf manpage. (Closes: #430399)
    - APT::Install-Recommends is now true by default, mentioned this in
      configure-index example. (Closes: #463268)
    - Added 'APT::Get::AllowUnauthenticated' to configure-index example.
      (Closes: #320225)
    - Documented '--no-install-recommends' option in apt-get manpage.
      (Closes: #462962)
    - Documented 'Acquire::PDiffs' in apt.conf manpage. (Closes: #376029)
    - Added 'copy', 'rsh', 'ssh' to the list of recognized URI schemes in
      sources.list manpage, as they are already described under in the manpage.
    - Removed notice that ssh/rsh access cannot use password authentication
      from sources.list manpage. Thanks to Steffen Joeris. (Closes: #434894)
    - Added '(x)' to some referrings to manpages in apt-get manpage. Patch by
      Andre Felipe Machado. (Closes: #309893)
    - Added 'dist-upgrade' apt-get synopsis in apt-get manpage.
      (Closes: #323866)

 -- Michael Vogt <mvo@debian.org>  Wed, 05 Nov 2008 13:14:56 +0100

apt (0.7.17~exp4) experimental; urgency=low

  * debian/rules:
    - Fixed lintian warnings "debian/rules ignores make errors".
  * debian/control:
    - Substituted outdated "Source-Version" fields with "binary:Version".
    - Added 'python-apt' to Suggests, as apt-mark need it for work.
    - Drop Debian revision from 'doc-base' build dependency, this fixes
      appropriate lintian warning.
  * debian/libapt-pkg-doc.doc-base.*:
    - Changed section: from old 'Devel' to 'Debian'. This fixes appropriate
      lintian warnings.
  * debian/{postrm,prerm,preinst}:
    - Added 'set -e', fixes lintian warnings
      'maintainer-script-ignores-error'.
  * dselect/makefile:
    - Removed unneeded 'LOCAL' entry. This allows cleaning rule to run smoothly.
  * share/lintian-overrides:
    - Added with override of 'apt must depend on python'. Script 'apt-mark'
      needs apt-python for working and checks this on fly. We don't want
      python in most cases.
  * cmdline/apt-key:
    - Added 'unset GREP_OPTIONS' to the script. This prevents 'apt-key update'
      failure when GREP_OPTIONS contains options that modify grep output.
      (Closes: #428752)

 -- Eugene V. Lyubimkin <jackyf.devel@gmail.com>  Fri, 31 Oct 2008 23:45:17 +0300

apt (0.7.17~exp3) experimental; urgency=low

  * apt-pkg/acquire-item.cc:
    - fix a merge mistake that prevents the fallback to the 
      uncompressed 'Packages' to work correctly (closes: #409284)

 -- Michael Vogt <mvo@debian.org>  Wed, 29 Oct 2008 09:36:24 +0100

apt (0.7.17~exp2) experimental; urgency=low

  [ Eugene V. Lyubimkin ]
  * apt-pkg/acquire-item.cc:
    - Added fallback to uncompressed 'Packages' if neither 'bz2' nor 'gz'
      available. (Closes: #409284)
  * apt-pkg/algorithm.cc:
    - Strip username and password from source URL in error message.
      (Closes: #425150)
  
  [ Michael Vogt ]
  * fix various -Wall warnings

 -- Michael Vogt <mvo@debian.org>  Tue, 28 Oct 2008 18:06:38 +0100

apt (0.7.17~exp1) experimental; urgency=low

  [ Luca Bruno ]
  * Fix typos:
    - apt-pkg/depcache.cc
  * Fix compilation warnings:
    - apt-pkg/acquire.cc
    - apt-pkg/versionmatch.cc
  * Compilation fixes and portability improvement for compiling APT against non-GNU libc
    (thanks to Martin Koeppe, closes: #392063):
    - buildlib/apti18n.h.in:
      + textdomain() and bindtextdomain() must not be visible when --disable-nls
    - buildlib/inttypes.h.in: undefine standard int*_t types
    - Append INTLLIBS to SLIBS:
      + cmdline/makefile
      + ftparchive/makefile
      + methods/makefile
  * doc/apt.conf.5.xml:
    - clarify whether configuration items of apt.conf are case-sensitive
      (thanks to Vincent McIntyre, closes: #345901)

 -- Luca Bruno <lethalman88@gmail.com>  Sat, 11 Oct 2008 09:17:46 +0200

apt (0.7.16) unstable; urgency=low

  [ Luca Bruno ]
  * doc/apt-cache.8.xml:
    - search command uses POSIX regex, and searches for virtual packages too
      (closes: #277536)
  * doc/offline.sgml: clarify remote and target hosts
    (thanks to Nikolaus Schulz, closes: #175940)
  * Fix several typos in docs, translations and debian/changelog
    (thanks to timeless, Nicolas Bonifas and Josh Triplett,
    closes: #368665, #298821, #411532, #431636, #461458)
  * Document apt-key finger and adv commands
    (thanks to Stefan Schmidt, closes: #350575)
  * Better documentation for apt-get --option
    (thanks to Tomas Pospisek, closes: #386579)
  * Retitle the apt-mark.8 manpage (thanks to Justin Pryzby, closes: #471276)
  * Better documentation on using both APT::Default-Release and
    /etc/apt/preferences (thanks to Ingo Saitz, closes: #145575)
  
  [ Michael Vogt ]
  * doc/apt-cache.8.xml:
    - add missing citerefentry

 -- Michael Vogt <mvo@debian.org>  Fri, 10 Oct 2008 23:44:50 +0200

apt (0.7.15) unstable; urgency=low

  * Upload to unstable

 -- Michael Vogt <mvo@debian.org>  Sun, 05 Oct 2008 13:23:47 +0200

apt (0.7.15~exp3) experimental; urgency=low

  [Daniel Burrows]
  * apt-pkg/deb/dpkgpm.cc:
    - Store the trigger state descriptions in a way that does not break
      the ABI.  The approach taken makes the search for a string O(n) rather
      than O(lg(n)), but since n == 4, I do not consider this a major
      concern.  If it becomes a concern, we can sort the static array and
      use std::equal_range().  (Closes: #499322)

  [ Michael Vogt ]
  * apt-pkg/packagemanager.cc, apt-pkg/deb/dpkgpm.cc:
    - move the state file writting into the Go() implementation
      of dpkgpm (closes: #498799)
  * apt-pkg/algorithms.cc:
    - fix simulation performance drop (thanks to Ferenc Wagner
      for reporting the issue)

 -- Michael Vogt <mvo@debian.org>  Wed, 01 Oct 2008 18:09:49 +0200

apt (0.7.15~exp2) experimental; urgency=low

  [ Michael Vogt ]
  * apt-pkg/pkgcachegen.cc:
    - do not add multiple identical descriptions for the same 
      language (closes: #400768)

  [ Program translations ]
  * Catalan updated. Closes: #499462

 -- Michael Vogt <mvo@debian.org>  Tue, 23 Sep 2008 07:29:59 +0200

apt (0.7.15~exp1) experimental; urgency=low

  [ Christian Perrier ]
  * Fix typo in cron.daily script. Closes: #486179

  [ Program translations ]
  * Traditional Chinese updated. Closes: #488526
  * German corrected and completed. Closes: #490532, #480002, #498018
  * French completed
  * Bulgarian updated. Closes: #492473
  * Slovak updated. Closes: #492475
  * Galician updated. Closes: #492794
  * Japanese updated. Closes: #492975
  * Fix missing space in Greek translation. Closes: #493922
  * Greek updated.
  * Brazilian Portuguese updated.
  * Basque updated. Closes: #496754
  * Romanian updated. Closes: #492773, #488361
  * Portuguese updated. Closes: #491790
  * Simplified Chinese updated. Closes: #489344
  * Norwegian Bokmål updated. Closes: #480022
  * Czech updated. Closes: #479628, #497277
  * Korean updated. Closes: #464515
  * Spanish updated. Closes: #457706
  * Lithuanian added. Closes: #493328
  * Swedish updated. Closes: #497496
  * Vietnamese updated. Closes: #497893
  * Portuguese updated. Closes: #498411
  * Greek updated. Closes: #498687
  * Polish updated.

  [ Michael Vogt ]
  * merge patch that enforces stricter https server certificate
    checking (thanks to Arnaud Ebalard, closes: #485960)
  * allow per-mirror specific https settings
    (thanks to Arnaud Ebalard, closes: #485965)
  * add doc/examples/apt-https-method-example.cof
    (thanks to Arnaud Ebalard, closes: #485964)
  * apt-pkg/depcache.cc:
    - when checking for new important deps, skip critical ones
      (closes: #485943)
  * improve apt progress reporting, display trigger actions
  * add DPkg::NoTriggers option so that applications that call
    apt/aptitude (like the installer) defer trigger processing
    (thanks to Joey Hess)
  * doc/makefile:
    - add examples/apt-https-method-example.conf
  
 -- Michael Vogt <mvo@debian.org>  Tue, 16 Sep 2008 21:27:03 +0200

apt (0.7.14) unstable; urgency=low

  [ Christian Perrier ]
  * Mark a message from dselect backend as translatable
    Thanks to Frédéric Bothamy for the patch
    Closes: #322470

  [ Program translations ]
  * Simplified Chinese updated. Closes: #473360
  * Catalan fixes. Closes: #387141
  * Typo fix in Greek translation. Closes: #479122
  * French updated.
  * Thai updated. Closes: #479313
  * Italian updated. Closes: #479326
  * Polish updated. Closes: #479342
  * Bulgarian updated. Closes: #479379
  * Finnish updated. Closes: #479403
  * Korean updated. Closes: #479426
  * Basque updated. Closes: #479452
  * Vietnamese updated. Closes: #479748
  * Russian updated. Closes: #479777, #499029
  * Galician updated. Closes: #479792
  * Portuguese updated. Closes: #479847
  * Swedish updated. Closes: #479871
  * Dutch updated. Closes: #480125
  * Kurdish added. Closes: #480150
  * Brazilian Portuguese updated. Closes: #480561
  * Hungarian updated. Closes: #480662

  [ Otavio Salvador ]
  * Apply patch to avoid truncating of arbitrary files. Thanks to Bryan
    Donlan <bdonlan@fushizen.net> for the patch. Closes: #482476
  * Avoid using dbus if dbus-daemon isn't running. Closes: #438803
  
  [ Michael Vogt ]
  * debian/apt.cron.daily:
    - apply patch based on the ideas of Francesco Poli for better 
      behavior when the cache can not be locked (closes: #459344)

 -- Michael Vogt <mvo@debian.org>  Wed, 28 May 2008 15:19:12 +0200

apt (0.7.13) unstable; urgency=low

  [ Otavio Salvador ]
  * Add missing build-depends back from build-depends-indep field.
    Closes: #478231
  * Make cron script quiet if cache is locked. Thanks to Ted Percival
    <ted@midg3t.net> for the patch. Closes: #459344
  * Add timeout support for https. Thanks to Andrew Martens
    <andrew.martens@strangeloopnetworks.com> for the patch.

  [ Goswin von Brederlow ]
  * Add support for --no-download on apt-get update. Closes: #478517
  
  [ Program translations ]
    - Vietnamese updated. Closes: #479008
    
 -- Otavio Salvador <otavio@debian.org>  Fri, 02 May 2008 14:46:00 -0300

apt (0.7.12) unstable; urgency=low

  [ Michael Vogt ]
  * cmdline/apt-key:
    - add support for a master-keyring that contains signing keys
      that can be used to sign the archive signing keys. This should
      make key-rollover easier.
  * apt-pkg/deb/dpkgpm.cc:
    - merged patch from Kees Cook to fix anoying upper-case display
      on amd64 in sbuild
  * apt-pkg/algorithms.cc: 
    - add APT::Update::Post-Invoke-Success script slot
    - Make the breaks handling use the kill list. This means, that a
      Breaks: Pkg (<< version) may put Pkg onto the remove list.
  * apt-pkg/deb/debmetaindex.cc:
    - add missing "Release" file uri when apt-get update --print-uris
      is run
  * methods/connect.cc:
    - remember hosts with Resolve failures or connect Timeouts
  * cmdline/apt-get.cc:
    - fix incorrect help output for -f (LP: #57487)
    - do two passes when installing tasks, first ignoring dependencies,
      then resolving them and run the problemResolver at the end
      so that it can correct any missing dependencies
  * debian/apt.cron.daily:
    - sleep random amount of time (default within 0-30min) before
      starting the upate to hit the mirrors less hard
  * doc/apt_preferences.5.xml:
    - fix typo
  * added debian/README.source

  [ Christian Perrier ]
  * Fix typos in manpages. Thanks to Daniel Leidert for the fixes
    Closes: #444922
  * Fix syntax/copitalisation in some messages. Thanks to Jens Seidel
    for pointing this and providing the patch.
    Closes: #466845
  * Fix Polish offline translation. Thanks to Robert Luberda for the patch
    and apologies for applying it very lately. Closes: #337758
  * Fix typo in offline.sgml. Closes: #412900

  [ Program translations ]
    - German updated. Closes: #466842
    - Swedish updated.
    - Polish updated. Closes: #469581
    - Slovak updated. Closes: #471341
    - French updated.
    - Bulgarian updated. Closes: #448492
    - Galician updated. Closes: #476839
  
  [ Daniel Burrows ]
  * apt-pkg/depcache.cc:
    - Patch MarkInstall to follow currently satisfied Recommends even
      if they aren't "new", so that we automatically force upgrades
      when the version of a Recommends has been tightened.  (Closes: #470115)
    - Enable more complete debugging information when Debug::pkgAutoRemove
      is set.
  * apt-pkg/contrib/configuration.cc
    - Lift the 1024-byte limit on lines in configuration files.
      (Closes: #473710, #473874)
  * apt-pkg/contrib/strutl.cc:
    - Lift the 64000-byte limit on individual messages parsed by ReadMessages.
      (Closes: #474065)
  * debian/rules:
    - Add missing Build-Depends-Indep on xsltproc, docbook-xsl, and xmlto.

 -- Daniel Burrows <dburrows@debian.org>  Sat, 26 Apr 2008 12:24:35 -0700

apt (0.7.11) unstable; urgency=critical
  
  [ Raise urgency to critical since it fixes a critical but for Debian
    Installer Lenny Beta1 release ]

  [ Program translations ]
    - Vietnamese updated. Closes: #460825
    - Basque updated. Closes: #461166
    - Galician updated. Closes: #461468
    - Portuguese updated. Closes: #464575
    - Korean updated. Closes: #448430
    - Simplified Chinese updated. Closes: #465866

  [ Otavio Salvador ]
  * Applied patch from Robert Millan <rmh@aybabtu.com> to fix the error
    message when gpgv isn't installed, closes: #452640.
  * Fix regression about APT::Get::List-Cleanup setting being ignored,
    closes: #466052.

 -- Otavio Salvador <otavio@debian.org>  Thu, 17 Jan 2008 22:36:46 -0200

apt (0.7.10) unstable; urgency=low

  [ Otavio Salvador ]
  * Applied patch from Mike O'Connor <stew@vireo.org> to add a manpage to
    apt-mark, closes: #430207.
  * Applied patch from Andrei Popescu <andreimpopescu@gmail.com> to add a
    note about some frontends in apt.8 manpage, closes: #438545.
  * Applied patch from Aurelien Jarno <aurel32@debian.org> to avoid CPU
    getting crazy when /dev/null is redirected to stdin (which breaks
    buildds), closes: #452858.
  * Applied patch from Aurelien Jarno <aurel32@debian.org> to fix building
    with newest dpkg-shlibdeps changing the packaging building order and a
    patch from Robert Millan <rmh@aybabtu.com> to fix parallel building,
    closes: #452862.
  * Applied patch from Alexander Winston <alexander.winston@comcast.net>
    to use 'min' as symbol for minute, closes: #219034.
  * Applied patch from Amos Waterland <apw@us.ibm.com> to allow apt to
    work properly in initramfs, closes: #448316.
  * Applied patch from Robert Millan <rmh@aybabtu.com> to make apt-key and
    apt-get to ignore time conflicts, closes: #451328.
  * Applied patch from Peter Eisentraut <peter_e@gmx.net> to fix a
    grammatical error ("manual installed" -> "manually installed"),
    closes: #438136.
  * Fix cron.daily job to not call fail if apt isn't installed, closes:
    #443286.
  * Fix compilation warnings in apt-pkg/cdrom.cc and
    apt-pkg/contrib/configuration.cc.
  * Fix typo in debian/copyright file ("licened" instead of "licensed"),
    closes: #458966.

  [ Program translations ]
    - Basque updated. Closes: #453088
    - Vietnamese updated. Closes: #453774, #459013
    - Japanese updated. Closes: #456909
    - Simplified Chinese updated. Closes: #458039
    - French updated.
    - Norwegian Bokmål updated. Closes: #457917

  [ Michael Vogt ]
  * debian/rules
    - fix https install location
  * debian/apt.conf.daily:
    - print warning if the cache can not be locked (closes: #454561),
      thanks to Bastian Kleineidam
  * methods/gpgv.cc:
    - remove cruft code that caused timestamp/I-M-S issues
  * ftparchive/contents.cc:
    - fix error output
  * apt-pkg/acquire-item.{cc,h}:
    - make the authentication download code more robust against
      servers/proxies with broken If-Range implementations
  * apt-pkg/packagemanager.{cc,h}:
    - propergate the Immediate flag to make hitting the 
      "E: Internal Error, Could not perform immediate configuration (2)"
      harder
  * debian/control:
    - build against libdb-dev (instead of libdb4.4-dev)
  * merged the apt--DoListUpdate branch, this provides a common interface
    for "apt-get update" like operations for the frontends and also provides
    hooks to run stuff in APT::Update::{Pre,Post}-Invoke

  [ Chris Cheney ]
  * ftparchive/contents.cc:
    - support lzma data members
  * ftparchive/multicompress.cc:
    - support lzma output
  
  [ Daniel Burrows ]
  * apt-pkg/contrib/configuration.cc:
    - if RootDir is set, then FindFile and FindDir will return paths
      relative to the directory stored in RootDir, closes: #456457.

  [ Christian Perrier ]
  * Fix wording for "After unpacking...". Thanks to Michael Gilbert
    for the patch. Closes: #260825

 -- Michael Vogt <mvo@debian.org>  Mon, 07 Jan 2008 21:40:47 +0100

apt (0.7.9) unstable; urgency=low

  [ Christian Perrier ]
  * Add several languages to LINGUAS and, therefore, really ship the relevant
    translation:
    Arabic, Dzongkha, Khmer, Marathi, Nepali, Thai
    Thanks to Theppitak Karoonboonyanan for checking this out. Closes: #448321

  [ Program translations ]
    - Korean updated. Closes: #448430
    - Galician updated. Closes: #448497
    - Swedish updated.

  [ Otavio Salvador ]
  * Fix configure script to check for CURL library and headers presense.
  * Applied patch from Brian M. Carlson <sandals@crustytoothpaste.ath.cx>
    to add backward support for arches that lacks pselect support,
    closes: #448406.
  * Umount CD-ROM when calling apt-cdrom ident, except when called with
    -m, closes: #448521.

 -- Otavio Salvador <otavio@debian.org>  Wed, 31 Oct 2007 13:37:26 -0200

apt (0.7.8) unstable; urgency=low

  * Applied patch from Daniel Leidert <daniel.leidert@wgdd.de> to fix
    APT::Acquire::Translation "none" support, closes: #437523.
  * Applied patch from Daniel Burrows <dburrows@debian.org> to add support
    for the Homepage field (ABI break), closes: #447970.
  * Applied patch from Frans Pop <elendil@planet.nl> to fix a trailing
    space after cd label, closes: #448187.

 -- Otavio Salvador <otavio@debian.org>  Fri, 26 Oct 2007 18:20:13 -0200

apt (0.7.7) unstable; urgency=low

  [ Michael Vogt ]
  * apt-inst/contrib/extracttar.cc:
    - fix fd leak for zero size files (thanks to Bill Broadley for
      reporting this bug)
  * apt-pkg/acquire-item.cc:
    - remove zero size files on I-M-S hit
  * methods/https.cc:
    - only send LastModified if we actually have a file
    - send range request with if-range 
    - delete failed downloads
    - delete zero size I-M-S hits
  * apt-pkg/deb/dpkgpm.{cc,h}:
    - merged dpkg-log branch, this lets you specify a 
      Dir::Log::Terminal file to log dpkg output to
      (ABI break)
    - fix parse error when dpkg sends unexpected data
  * merged apt--sha256 branch to fully support the new
    sha256 checksums in the Packages and Release files
    (ABI break)
  * apt-pkg/pkgcachegen.cc:
    - increase default mmap size
  * tests/local-repo:
    - added local repository testcase
  * apt-pkg/acquire.cc:
    - increase MaxPipeDepth for the internal worker<->method
      communication to 1000 for the debtorrent backend
  * make apt build with g++ 4.3
  * fix missing SetExecClose() call when the status-fd is used
  * debian/apt.cron.daily:
    - move unattended-upgrade before apt-get autoclean
  * fix "purge" commandline argument, closes: #133421
    (thanks to Julien Danjou for the patch)
  * cmdline/apt-get.cc:
    - do not change the auto-installed information if a package
      is reinstalled
  * apt-pkg/acquire-item.cc:
    - fix crash in diff acquire code
  * cmdline/apt-mark:
    - Fix chmoding after have renamed the extended-states file (LP: #140019)
      (thanks to Laurent Bigonville)
  * apt-pkg/depcache.cc:
    - set "APT::Install-Recommends" to true by default (OMG!)
  * debian/apt.cron.daily:
    - only run the cron job if apt-get check succeeds (LP: #131719)
  
  [ Program translations ]
    - French updated
    - Basque updated. Closes: #436425
    - Fix the zh_CN translator's name in debian/changelog for 0.7.2
      Closes: #423272
    - Vietnamese updated. Closes: #440611
    - Danish updated. Closes: #441102
    - Thai added. Closes: #442833
    - Swedish updated.
    - Galician updated. Closes: #446626

  [ Otavio Salvador ]
  * Add hash support to copy method. Thanks Anders Kaseorg by the patch
    (closes: #436055)
  * Reset curl options and timestamp between downloaded files. Thanks to
    Ryan Murray <rmurray@debian.org> for the patch (closes: #437150)
  * Add support to apt-key to export keys to stdout. Thanks to "Dwayne
    C. Litzenberger" <dlitz@dlitz.net> for the patch (closes: #441942)
  * Fix compilation warnings:
    - apt-pkg/indexfile.cc: conversion from string constant to 'char*';
    - apt-pkg/acquire-item.cc: likewise;
    - apt-pkg/cdrom.cc: '%lu' expects 'long unsigned int', but argument
      has type 'size_t';
    - apt-pkg/deb/dpkgpm.cc: initialization order and conversion from
      string constant to 'char*';
    - methods/gpgv.cc: conversion from string constant to 'char*';
    - methods/ftp.cc: likewise;
    - cmdline/apt-extracttemplates.cc: likewise;
    - apt-pkg/deb/debmetaindex.cc: comparison with string literal results
      in unspecified behaviour;
  * cmdline/apt-get.cc: adds 'autoremove' as a valid comment to usage
    statement of apt-get (closes: #445468).
  * cmdline/apt-get.cc: really applies Julien Danjou <acid@debian.org>
    patch to add 'purge' command line argument (closes: #133421).

  [ Ian Jackson ]
  * dpkg-triggers: Deal properly with new package states.

  [ Colin Watson ]
  * apt-pkg/contrib/mmap.cc:
    - don't fail if msync() returns > 0
 
 -- Michael Vogt <mvo@debian.org>  Tue, 23 Oct 2007 14:58:03 +0200

apt (0.7.6) unstable; urgency=low

  * Applied patch from Aurelien Jarno <aurel32@debian.org> to fix wrong
    directory downloading on non-linux architectures (closes: #435597)

 -- Otavio Salvador <otavio@debian.org>  Wed, 01 Aug 2007 19:49:51 -0300

apt (0.7.5) unstable; urgency=low

  [ Otavio Salvador ]
  * Applied patch from Guillem Jover <guillem@debian.org> to use
    dpkg-architecture to get the host architecture (closes: #407187)
  * Applied patch from Guillem Jover <guillem@debian.org> to add
    support to add lzma support (closes: #408201)

  [ Michael Vogt ]
  * apt-pkg/depcache.cc:
    - support a list of sections for:
      APT::Install-Recommends-Sections
      APT::Never-MarkAuto-Sections
  * methods/makefile:
    - install lzma symlink method (for full lzma support)
  * debian/control:
    - suggest "lzma"

 -- Otavio Salvador <otavio@ossystems.com.br>  Wed, 25 Jul 2007 20:16:46 -0300

apt (0.7.4) unstable; urgency=low

  [ Michael Vogt ]
  * cmdline/apt-get.cc:
    - fix in the task-install code regexp (thanks to Adam Conrad and
      Colin Watson)
    - support task removal too: apt-get remove taskname^
      (thanks to Matt Zimmerman reporting this problem)

  [ Otavio Salvador ]
  * Fix a typo on 0.7.3 changelog entry about g++ (7.3 to 4.3)
  * Fix compilation warnings:
    - apt-pkg/contrib/configuration.cc: wrong argument type;
    - apt-pkg/deb/dpkgpm.cc: wrong signess;
    - apt-pkg-acquire-item.cc: wrong signess and orderned initializers;
    - methods/https.cc:
      - type conversion;
      - unused variable;
      - changed SetupProxy() method to void;
  * Simplified HttpMethod::Fetch on http.cc removing Tail variable;
  * Fix pipeline handling on http.cc (closes: #413324)
  * Fix building to properly support binNMUs. Thanks to Daniel Schepler
    <schepler@math.unipd.it> by the patch (closes: #359634)
  * Fix example for Install-{Recommends,Suggests} options on
    configure-index example file. Thanks to Peter Eisentraut
    <peter_e@gmx.net> by the patch (closes: #432223)

  [ Christian Perrier ]
  * Basque translation update. Closes: ##423766
  * Unfuzzy formerly complete translations
  * French translation update
  * Re-generate PO(T) files
  * Spanish translation update
  * Swedish translation update

 -- Otavio Salvador <otavio@debian.org>  Tue, 24 Jul 2007 09:55:50 -0300

apt (0.7.3) unstable; urgency=low

  * fixed compile errors with g++ 4.3 (thanks to 
    Daniel Burrows, closes: #429378)
  * fixes in the auto-mark code (thanks to Daniel
    Burrows)
  * fix FTBFS by changing build-depends to
    libcurl4-gnutls-dev (closes: #428363)
  * cmdline/apt-get.cc:
    - fix InstallTask code when a pkgRecord ends 
      with a single '\n' (thanks to Soren Hansen for reporting)
  * merged from Christian Perrier:
        * vi.po: completed to 532t, again. Closes: #429899
        * gl.po: completed to 532t. Closes: #429506
        * vi.po: completed to 532t. Closes: #428672
        * Update all PO and the POT. Gives 514t14f4u for formerly
          complete translations
        * fr.po: completed to 532t
        * ku.po, uk.po, LINGUAS: reintegrate those translations
          which disappeared from the BZR repositories

 -- Michael Vogt <mvo@debian.org>  Sun, 01 Jul 2007 12:31:29 +0200

apt (0.7.2-0.1) unstable; urgency=low

  * Non-maintainer upload.
  * Build-depend on libcurl4-gnutls-dev instead of the obsolete
    libcurl3-gnutls-dev.  Closes: #428363.

 -- Steve Langasek <vorlon@debian.org>  Thu, 28 Jun 2007 18:46:53 -0700

apt (0.7.2) unstable; urgency=low
  
  * merged the debian/experimental changes back
    into the debian/sid branch
  * merged from Christian Perrier:
    * mr.po: New Marathi translation  Closes: #416806
    * zh_CN.po: Updated by Kov Chai  Closes: #416822
    * tl.po: Updated by Eric Pareja   Closes: #416638
    * gl.po: Updated by Jacobo Tarrio
	     Closes: #412828
    * da.po: Updated by Claus Hindsgaul
	     Closes: #409483
    * fr.po: Remove a non-breakable space for usability
	     issues. Closes: #408877
    * ru.po: Updated Russian translation. Closes: #405476
    * *.po: Unfuzzy after upstream typo corrections
  * buildlib/archtable:
    - added support for sh3/sh4 (closes: #424870)
    - added support for m32r (closes: #394096)
  * buildlib/systemtable:
    - added support for lpia
  * configure.in:
    - check systemtable for architecture mapping too
  * fix error in AutocleanInterval, closes: #319339
    (thanks to Israel G. Lugo for the patch)
  * add "purge" commandline argument, closes: #133421)
    (thanks to Julien Danjou for the patch)
  * add "purge" commandline argument, closes: #133421)
    (thanks to Julien Danjou for the patch)
  * fix FTBFS with gcc 4.3, closes: #417090
    (thanks to Martin Michlmayr for the patch)
  * add --dsc-only option, thanks to K. Richard Pixley
  * Removed the more leftover #pragma interface/implementation
    closes: #306937 (thanks to Andreas Henriksson for the patch)
  
 -- Michael Vogt <mvo@debian.org>  Wed, 06 Jun 2007 23:19:50 +0200

apt (0.7.1) experimental; urgency=low

  * ABI library name change because it's built against
    new glibc
  * implement SourceVer() in pkgRecords 
     (thanks to Daniel Burrows for the patch!)
  * apt-pkg/algorithm.cc:
    - use clog for all debugging
    - only increase the score of installed applications if they 
      are not obsolete 
    - fix resolver bug on removal triggered by weak-dependencies 
      with or-groups
  * methods/http.cc:
    - send apt version in User-Agent
  * apt-pkg/deb/debrecords.cc:
    - fix SHA1Hash() return value
  * apt-pkg/cdrom.cc:
    - only unmount if APT::CDROM::NoMount is false
  * methods/cdrom.cc:  
    - only umount if it was mounted by the method before
  * po/gl.po:
    - fix error translation that causes trouble to lsb_release
  * apt-pkg/acquire-item.cc:
    - if decompression of a index fails, delete the index 
  * apt-pkg/acquire.{cc,h}:
    - deal better with duplicated sources.list entries (avoid
      double queuing of  URLs) - this fixes hangs in bzip/gzip
  * merged from Christian Perrier:
    * mr.po: New Marathi translation  Closes: #416806
    * zh_CN.po: Updated by Eric Pareja  Closes: #416822
    * tl.po: Updated by Eric Pareja   Closes: #416638
    * gl.po: Updated by Jacobo Tarrio
             Closes: #412828
    * da.po: Updated by Claus Hindsgaul
             Closes: #409483
    * fr.po: Remove a non-breakable space for usability
             issues. Closes: #408877
    * ru.po: Updated Russian translation. Closes: #405476
    * *.po: Unfuzzy after upstream typo corrections
    * vi.po: Updated to 515t. Closes: #426976
    * eu.po: Updated to 515t. Closes: #423766
    * pt.po: 515t. Closes: #423111
    * fr.po: Updated by Christian Perrier
    * Update all PO and the POT. Gives 513t2f for formerly
      complete translations
  * apt-pkg/policy.cc:
    - allow multiple packages (thanks to David Foerster)

 -- Michael Vogt <mvo@debian.org>  Wed,  2 May 2007 13:43:44 +0200

apt (0.7.0) experimental; urgency=low

  * Package that contains all the new features
  * Removed all #pragma interface/implementation
  * Branch that contains all the new features:
  * translated package descriptions
  * task install support
  * automatic dependency removal (thanks to Daniel Burrows)
  * merged support for the new dpkg "Breaks" field 
    (thanks to Ian Jackson)
  * handle network failures more gracefully on "update"
  * support for unattended-upgrades (via unattended-upgrades
    package)
  * added apt-transport-https method
  * merged "install-recommends" branch (ABI break): 
    - new "--install-recommends"
    - install new recommends on "upgrade" if --install-recommends is 
      given
    - new "--fix-policy" option to install all packages with unmet
      important dependencies (usefull with --install-recommends to
      see what not-installed recommends are on the system)
    - fix of recommended packages display (only show CandidateVersion
      fix or-group handling)
  * merged "install-task" branch (use with "apt-get install taskname^")

 -- Michael Vogt <mvo@debian.org>  Fri, 12 Jan 2007 20:48:07 +0100

apt (0.6.46.4-0.1) unstable; urgency=emergency
  
  * NMU
  * Fix broken use of awk in apt-key that caused removal of the wrong keys
    from the keyring. Closes: #412572

 -- Joey Hess <joeyh@debian.org>  Mon, 26 Feb 2007 16:00:22 -0500

apt (0.6.46.4) unstable; urgency=high

  * ack NMU (closes: #401017)
  * added apt-secure.8 to "See also" section
  * apt-pkg/deb/dpkgpm.cc:
    - added "Dpkg::StopOnError" variable that controls if apt
      will abort on errors from dpkg
  * apt-pkg/deb/debsrcrecords.{cc,h}:
    - make the Buffer grow dynmaically (closes: #400874)
  * Merged from Christian Perrier bzr branch:
    - uk.po: New Ukrainian translation: 483t28f3u
    - el.po: Update to 503t9f2u
    - de.po: Updates and corrections.
  * apt-pkg/contrib/progress.cc:
    - OpProgress::CheckChange optimized, thanks to Paul Brook
      (closes: #398381)
  * apt-pkg/contrib/sha256.cc:
    - fix building with noopt

 -- Michael Vogt <mvo@debian.org>  Thu,  7 Dec 2006 10:49:50 +0100

apt (0.6.46.3-0.2) unstable; urgency=high

  * Non-maintainer upload with permission of Michael Vogt.
  * Fix FTBFS on most arches (regression from the fix of #400874)

 -- Andreas Barth <aba@not.so.argh.org>  Tue,  5 Dec 2006 15:51:22 +0000 
  
apt (0.6.46.3-0.1) unstable; urgency=high

  * Non-maintainer upload with permission of Michael Vogt.
  * Fix segfault at apt-get source. Closes: #400874
  * Add apt-key update in postinst, so that debian-archive-keyring doesn't
    need to depend on apt >= 0.6. Closes: #401114
  * Don't double-queue pdiff files. Closes: #401017
  
 -- Andreas Barth <aba@not.so.argh.org>  Tue,  5 Dec 2006 10:34:56 +0000

apt (0.6.46.3) unstable; urgency=low

  * apt-pkg/deb/dpkgpm.cc:
    - make progress reporting robust against multiline error
      messages 

  * Merged from Christian Perrier bzr branch:
    - ca.po: Updated to 514t
    - be.po: Updated to 514t
    - it.po: Updated to 514t
    - hu.po: Updated to 514t
    - zh_TW.po: Updated to 514t
    - ar.po: Updated to 293t221u.
    - ru.po: Updated to 514t. Closes: #392466
    - nb.po: Updated to 514t. Closes: #392466
    - pt.po: Updated to 514t. Closes: #393199
    - fr.po: One spelling error corrected: s/accÃ¨der/accÃ©der
    - km.po: Updated to 514t.
    - ko.po: Updated to 514t.
    - bg.po: Updated to 514t.
    - de.po: Updated to 514t.
    - en_GB.po: Updated to 514t.

 -- Michael Vogt <mvo@debian.org>  Thu,  2 Nov 2006 11:37:58 +0100

apt (0.6.46.2) unstable; urgency=low

  * debian/control:
    - depend on debian-archive-keyring to offer clean upgrade path 
      (closes: #386800)
  * Merged from Christian Perrier bzr branch:
    - es.po: Updated to 514t. Closes: #391661
    - da.po: Updated to 514t. Closes: #391424
    - cs.po: Updated. Closes: #391064
    - es.po: Updated to 514t. Closes: #391661
    - da.po: Updated to 514t. Closes: #391424

 -- Michael Vogt <mvo@debian.org>  Wed, 11 Oct 2006 09:03:15 +0200

apt (0.6.46.1) unstable; urgency=low

  * methods/gzip.cc:
    - deal with empty files 
  * Applied patch from Daniel Schepler to make apt bin-NMU able.
    (closes: bug#359634)
  * rebuild against current g++ because of:
    http://gcc.gnu.org/bugzilla/show_bug.cgi?id=29289
    (closes: #390189)
  * fix broken i18n in the dpkg progress reporting, thanks to 
    Frans Pop and Steinar Gunderson. (closes: #389261)
  * Merged from Christian Perrier bzr branch:
    * fi.po: Updated to 514t. Closes: #390149
    * eu.po: Updated to 514t. Closes: #389725
    * vi.po: Updated to 514t. Closes: #388555
  * make the internal buffer in pkgTagFile grow dynamically
    (closes: #388708)
  
 -- Michael Vogt <mvo@debian.org>  Mon,  2 Oct 2006 20:42:20 +0200

apt (0.6.46) unstable; urgency=low

  * debian/control:
    - switched to libdb4.4 for building (closes: #381019)
  * cmdline/apt-get.cc:
    - show only the recommends/suggests for the candidate-version, not for all
      versions of the package (closes: #257054)
    - properly handle recommends/suggests or-groups when printing the list of
      suggested/recommends packages (closes: #311619)
  * methods/http.cc:
    - check more careful for incorrect proxy settings (closes: #378868)
  * methods/gzip.cc:
    - don't hang when /var is full (closes: #341537), thanks to
      Luis Rodrigo Gallardo Cruz for the patch
  * doc/examples/sources.list:
    - removed non-us.debian.org from the example (closes: #380030,#316196)
  * Merged from Christian Perrier bzr branch:
    * ro.po: Updated to 514t. Closes: #388402
    * dz.po: Updated to 514t. Closes: #388184
    * it.po: Fixed typos. Closes: #387812
    * ku.po: New kurdish translation. Closes: #387766
    * sk.po: Updated to 514t. Closes: #386851
    * ja.po: Updated to 514t. Closes: #386537
    * gl.po: Updated to 514t. Closes: #386397
    * fr.po: Updated to 516t.
    * fi.po: Updated to 512t. Closes: #382702
  * share/archive-archive.gpg:
    - removed the outdated amd64 and debian-2004 keys
  * apt-pkg/tagfile.cc:
    - applied patch from Jeroen van Wolffelaar to make the tags
      caseinsensitive (closes: #384182)
    - reverted MMap use in the tagfile because it does not work 
      across pipes (closes: #383487) 
  
 -- Michael Vogt <mvo@debian.org>  Thu, 21 Sep 2006 10:25:03 +0200

apt (0.6.45) unstable; urgency=low

  * apt-pkg/contrib/sha256.cc:
    - fixed the sha256 generation (closes: #378183)
  * ftparchive/cachedb.cc:
    - applied patch from Anthony Towns to fix Clean() function
      (closes: #379576)
  * doc/apt-get.8.xml:
    - fix path to the apt user build (Closes: #375640)
  * doc/apt-cache.8.xml:
    - typo (Closes: #376408)
  * apt-pkg/deb/dpkgpm.cc:
    - make progress reporting more robust against multiline error
      messages (first half of a fix for #374195)
  * doc/examples/configure-index:
    - document Debug::pkgAcquire::Auth     
  * methods/gpgv.cc:
    - deal with gpg error "NODATA". Closes: #296103, Thanks to 
      Luis Rodrigo Gallardo Cruz for the patch
  * apt-inst/contrib/extracttar.cc:
    - fix for string mangling, closes: #373864
  * apt-pkg/acquire-item.cc:
    - check for bzip2 in /bin (closes: #377391)
  * apt-pkg/tagfile.cc:
    - make it work on non-mapable files again, thanks 
      to James Troup for confirming the fix (closes: #376777)
  * Merged from Christian Perrier bzr branch:
    * ko.po: Updated to 512t. Closes: #378901
    * hu.po: Updated to 512t. Closes: #376330
    * km.po: New Khmer translation: 506t6f. Closes: #375068
    * ne.po: New Nepali translation: 512t. Closes: #373729
    * vi.po: Updated to 512t. Closes: #368038
    * zh_TW.po: Remove an extra %s in one string. Closes: #370551
    * dz.po: New Dzongkha translation: 512t
    * ro.po: Updated to 512t
    * eu.po: Updated
    * eu.po: Updated
  * fix apt-get dist-upgrade
  * fix warning if no /var/lib/apt/extended_states is present
  * don't download Translations for deb-src sources.list lines
  * apt-pkg/tagfile.cc:
    - support not-mmapable files again

 -- Michael Vogt <mvo@debian.org>  Thu, 27 Jul 2006 00:52:05 +0200

apt (0.6.44.2exp1) experimental; urgency=low

  * added support for i18n of the package descriptions
  * added support for aptitude like auto-install tracking (a HUGE
    HUGE thanks to Daniel Burrows who made this possible) 
  * synced with the http://people.debian.org/~mvo/bzr/apt/debian-sid branch
  * build from http://people.debian.org/~mvo/bzr/apt/debian-experimental

 -- Michael Vogt <mvo@debian.org>  Mon,  3 Jul 2006 21:50:31 +0200

apt (0.6.44.2) unstable; urgency=low

  * apt-pkg/depcache.cc:
    - added Debug::pkgDepCache::AutoInstall (thanks to infinity)
  * apt-pkg/acquire-item.cc:
    - fix missing chmod() in the new aquire code 
      (thanks to Bastian Blank, Closes: #367425)
  * merged from 
    http://www.perrier.eu.org/debian/packages/d-i/level4/apt-main:
    * sk.po: Completed to 512t
    * eu.po: Completed to 512t
    * fr.po: Completed to 512t
    * sv.po: Completed to 512t
    * Update all PO and the POT. Gives 506t6f for formerly
      complete translations

 -- Michael Vogt <mvo@debian.org>  Wed, 14 Jun 2006 12:00:57 +0200

apt (0.6.44.1-0.1) unstable; urgency=low

  * Non-maintainer upload.
  * Don't give an error when parsing empty Packages/Sources files.
    (Closes: #366931, #367086, #370160)

 -- Steinar H. Gunderson <sesse@debian.org>  Fri,  9 Jun 2006 00:52:21 +0200

apt (0.6.44.1) unstable; urgency=low

  * apt-pkg/acquire-item.cc:
    - fix reversed logic of the "Acquire::PDiffs" option
  * merged from 
    http://www.perrier.eu.org/debian/packages/d-i/level4/apt-main:
    - po/LINGUAS: added "bg" Closes: #360262
    - po/gl.po: Galician translation update. Closes: #366849
    - po/hu.po: Hungarian translation update. Closes: #365448
    - po/cs.po: Czech translation updated. Closes: #367244
  * apt-pkg/contrib/sha256.cc:
    - applied patch to fix unaligned access problem. Closes: #367417
      (thanks to David Mosberger)

 -- Michael Vogt <mvo@debian.org>  Tue, 16 May 2006 21:51:16 +0200

apt (0.6.44) unstable; urgency=low

  * apt-pkg/acquire.cc: don't show ETA if it is 0 or absurdely large
  * apt-pkg/contrib/sha256.{cc,h},hashes.{cc,h}: support for sha256 
    (thanks to Anthony Towns)
  * ftparchive/cachedb.{cc,h},writer.{cc,h}: optimizations 
    (thanks to Anthony Towns)
  * apt pdiff support from experimental merged
  * apt-pkg/deb/dpkgpm.cc: wording fixes (thanks to Matt Zimmerman)
  * apt-pkg/deb/dpkgpm.cc: 
    - wording fixes (thanks to Matt Zimmerman)
    - fix error in dpkg interaction (closes: #364513, thanks to Martin Dickopp)
  * apt-pkg/tagfile.{cc,h}:
    - use MMap to read the entries (thanks to Zephaniah E. Hull for the
      patch) Closes: #350025
  * Merge from http://www.perrier.eu.org/debian/packages/d-i/level4/apt-main:
  	* bg.po: Added, complete to 512t. Closes: #360262
  * doc/apt-ftparchive.1.xml:
    - fix documentation for "SrcPackages" -> "Sources" 
      (thanks to Bart Martens for the patch, closes: #307756)
  * debian/libapt-pkg-doc.doc-base.cache:
    - remove broken charackter from description (closes: #361129)
  * apt-inst/deb/dpkgdb.cc, methods/gpgv.cc: 
    - i18n fixes (closes: #349298)
  * debian/postinst: dont fail on not available
    /usr/share/doc/apt/examples/sources.list (closes: #361130)
  * methods/ftp.cc:
    - unlink empty file in partial if the download failed because
      the file is missing on the server (closes: #316337)
  * apt-pkg/deb/debversion.cc:
    - treats a version string with explicit zero epoch equal
      than the same without epoch (Policy 5.6.12, closes: #363358)
      Thanks to Lionel Elie Mamane for the patch
  
 -- Michael Vogt <mvo@debian.org>  Mon,  8 May 2006 22:28:53 +0200

apt (0.6.43.3) unstable; urgency=low

  * Merge bubulle@debian.org--2005/apt--main--0 up to patch-186:
    * ca.po: Completed to 512t. Closes: #351592
    * eu.po: Completed to 512t. Closes: #350483
    * ja.po: Completed to 512t. Closes: #349806
    * pl.po: Completed to 512t. Closes: #349514
    * sk.po: Completed to 512t. Closes: #349474
    * gl.po: Completed to 512 strings Closes: #349407
    * sv.po: Completed to 512 strings Closes: #349210
    * ru.po: Completed to 512 strings Closes: #349154
    * da.po: Completed to 512 strings Closes: #349084
    * fr.po: Completed to 512 strings
    * vi.po: Completed to 511 strings  Closes: #348968
    * zh_CN.po: Completed to 512t. Closes: #353936
    * it.po: Completed to 512t. Closes: #352803
    * pt_BR.po: Completed to 512t. Closes: #352419
    * LINGUAS: Add Welsh
    * *.po: Updated from sources (512 strings)
  * apt-pkg/deb/deblistparser.cc:
    - don't explode on a DepCompareOp in a Provides line, but warn about
      it and ignore it otherwise (thanks to James Troup for reporting it)
  * cmdline/apt-get.cc:
    - don't lock the lists directory in DoInstall, breaks --print-uri 
      (thanks to James Troup for reporting it)
  * debian/apt.dirs: create /etc/apt/sources.list.d 
  * make apt-cache madison work without deb-src entries (#352583)
  * cmdline/apt-get.cc: only run the list-cleaner if a update was 
    successfull

 -- Michael Vogt <mvo@debian.org>  Wed, 22 Feb 2006 10:13:04 +0100

apt (0.6.43.2) unstable; urgency=low

  * Merge bubulle@debian.org--2005/apt--main--0 up to patch-166:
    - en_GB.po, de.po: fix spaces errors in "Ign " translations Closes: #347258
    - makefile: make update-po a pre-requisite of clean target so
    	        that POT and PO files are always up-to-date
    - sv.po: Completed to 511t. Closes: #346450
    - sk.po: Completed to 511t. Closes: #346369
    - fr.po: Completed to 511t
    - *.po: Updated from sources (511 strings)
    - el.po: Completed to 511 strings Closes: #344642
    - da.po: Completed to 511 strings Closes: #348574
    - es.po: Updated to 510t1f Closes: #348158
    - gl.po: Completed to 511 strings Closes: #347729
    - it.po: Yet another update Closes: #347435
  * added debian-archive-keyring to the Recommends (closes: #347970)
  * fixed message in apt-key to install debian-archive-keyring 
  * typos fixed in apt-cache.8 (closes: #348348, #347349)
  * add patch to fix http download corruption problem (thanks to
    Petr Vandrovec, closes: #280844, #290694)

 -- Michael Vogt <mvo@debian.org>  Thu, 19 Jan 2006 00:06:33 +0100

apt (0.6.43.1) unstable; urgency=low

  * Merge bubulle@debian.org--2005/apt--main--0 up to patch-148:
    * fr.po: Completed to 510 strings
    * it.po: Completed to 510t
    * en_GB.po: Completed to 510t
    * cs.po: Completed to 510t
    * zh_CN.po: Completed to 510t
    * el.po: Updated to 510t
    * vi.po: Updated to 383t93f34u
    * tl.po: Completed to 510 strings (Closes: #344306)
    * sv.po: Completed to 510 strings (Closes: #344056)
    * LINGUAS: disabled Hebrew translation. (Closes: #313283)
    * eu.po: Completed to 510 strings (Closes: #342091)
  * apt-get source won't download already downloaded files again
    (closes: #79277)
  * share/debian-archive.gpg: new 2006 ftp-archive signing key added
    (#345891)
  * redownload the Release file if IMS-Hit and gpg failure
  * deal with multiple signatures on a Release file

 -- Michael Vogt <mvo@debian.org>  Fri,  6 Jan 2006 01:17:08 +0100

apt (0.6.43) unstable; urgency=medium

  * Merge bubulle@debian.org--2005/apt--main--0 up to patch-132:  
    * zh_CN.po: Completed to 510 strings(Closes: #338267)
    * gl.po: Completed to 510 strings (Closes: #338356)
  * added support for "/etc/apt/sources.list.d" directory 
    (closes: #66325)
  * make pkgDirStream (a bit) more complete
  * fix bug in pkgCache::VerIterator::end() (thanks to Daniel Burrows)
    (closes: #339533)
  * pkgAcqFile is more flexible now (closes: #57091)
  * support a download rate limit for http (closes: #146877)
  * included lots of the speedup changes from #319377
  * add stdint.h to contrib/md5.h (closes: #340448)
  * ABI change, library name changed (closes: #339147)
  * Fix GNU/kFreeBSD crash on non-existing server file (closes: #317718)
  * switch to libdb4.3 in build-depends
  
 -- Michael Vogt <mvo@debian.org>  Tue, 29 Nov 2005 00:17:07 +0100

apt (0.6.42.3) unstable; urgency=low

  * Merge bubulle@debian.org--2005/apt--main--0 up to patch-129:
    - patch-118: Russian translation update by Yuri Kozlov (closes: #335164)
    - patch-119: add update-po as a pre-req for binary (closes: #329910)
    - patch-121: Complete French translation
    - patch-125: Fixed localization of y/n questions in German translation 
                 (closes: #337078)
    - patch-126: Swedish translation update (closes: #337163)
    - patch-127: Complete Tagalog translation (closes: #337306)
    - patch-128: Danish translation update (closes: #337949)
    - patch-129: Basque translation update (closes: #338101)
  * cmdline/apt-get.cc:
    - bufix in FindSrc  (closes: #335213, #337910)
  * added armeb to archtable (closes: #333599)
  * with --allow-unauthenticated use the old fallback behaviour for
    sources (closes: #335112)
   
 -- Michael Vogt <mvo@debian.org>  Wed,  9 Nov 2005 07:22:31 +0100

apt (0.6.42.2) unstable; urgency=high

  * NMU (approved by maintainer)
  * Add AMD64 archive signing key to debian-archive.gpg (closes: #336500).
  * Add big-endian arm (armeb) support (closes: #333599).
  * Priority high to get the AMD key into testing ASAP.

 -- Frans Pop <fjp@debian.org>  Sun, 30 Oct 2005 21:29:11 +0100
 
apt (0.6.42.1) unstable; urgency=low

  * fix a incorrect example in the apt_prefrences man page
    (thanks to Filipus Klutiero, closes: #282918)
  * apt-pkg/pkgrecords.cc:
    - revert patch from last version, it causes trouble on alpha 
      and ia64 (closes: #335102, #335103)
  * cmdline/apt-get.cc:
    - be extra carefull in FindSrc (closes: #335213)

 -- Michael Vogt <mvo@debian.org>  Sat, 22 Oct 2005 23:44:35 +0200

apt (0.6.42) unstable; urgency=low

  * apt-pkg/cdrom.cc:
    - unmount the cdrom when apt failed to locate any package files
  * allow cdrom failures and fallback to other sources in that case
    (closes: #44135)
  * better error text when dpkg-source fails 
  * Merge bubulle@debian.org--2005/apt--main--0 up to patch-115:
    - patch-99: Added Galician translation
    - patch-100: Completed Danish translation (Closes: #325686)
    - patch-104: French translation completed
    - patch-109: Italian translation completed
    - patch-112: Swedish translation update 
    - patch-115: Basque translation completed (Closes: #333299)
  * applied french man-page update (thanks to Philippe Batailler)
    (closes: #316638, #327456)
  * fix leak in the mmap code, thanks to Daniel Burrows for the
    patch (closes: #250583)
  * support for apt-get [build-dep|source] -t (closes: #152129)
  * added "APT::Authentication::TrustCDROM" option to make the life
    for the installer people easier (closes: #334656)
  * fix crash in apt-ftparchive (thanks to Bastian Blank for the patch)
    (closes: #334671)
  * apt-pkg/contrib/md5.cc:
    - fix a alignment problem on sparc64 that gives random bus errors
      (thanks to Fabbione for providing a test-case)
  * init the default ScreenWidth to 79 columns by default 
    (Closes: #324921)
  * cmdline/apt-cdrom.cc: 
    - fix some missing gettext() calls (closes: #334539)
  * doc/apt-cache.8.xml: fix typo (closes: #334714)

 -- Michael Vogt <mvo@debian.org>  Wed, 19 Oct 2005 22:02:09 +0200

apt (0.6.41) unstable; urgency=low

  * improved the support for "error" and "conffile" reporting from
    dpkg, added the format to README.progress-reporting
  * added README.progress-reporting to the apt-doc package
  * improved the network timeout handling, if a index file from a 
    sources.list times out or EAI_AGAIN is returned from getaddrinfo, 
    don't try to get the other files from that entry
  * Support architecture-specific extra overrides
    (closes: #225947). Thanks to  Anthony Towns for idea and
    the patch, thanks to Colin Watson for testing it.
  * Javier Fernandez-Sanguino Pen~a:
    - Added a first version of an apt-secure.8 manpage, and modified
      apt-key and apt.end accordingly. Also added the 'update'
      argument to apt-key which was previously not documented 
      (Closes: #322120)
  * Andreas Pakulat:
    - added example apt-ftparchive.conf file to doc/examples 
      (closes: #322483)
  * Fix a incorrect example in the man-page (closes: #282918)
  * Fix a bug for very long lines in the apt-cdrom code (closes: #280356)
  * Fix a manual page bug (closes: #316314)
  * Do md5sum checking for file and cdrom method (closes: #319142)
  * Change pkgPolicy::Pin from private to protected to let subclasses
    access it too (closes: #321799)
  * add default constructor for PrvIterator (closes: #322267)
  * Reread status configuration on debSystem::Initialize() 
    (needed for apt-proxy, thanks to Otavio for this patch)
  
 -- Michael Vogt <mvo@debian.org>  Mon,  5 Sep 2005 22:59:03 +0200

apt (0.6.40.1) unstable; urgency=low

  * bugfix in the parsing code for the apt<->dpkg communication. apt 
    crashed when dpkg sends the same state more than once under certain
    conditions
  * 0.6.40 breaks the ABI but I accidentally didn't change the soname :/

 -- Michael Vogt <mvo@debian.org>  Fri,  5 Aug 2005 13:24:58 +0200

apt (0.6.40) unstable; urgency=low

  * Patch from Jordi Mallach to mark some additional strings for translation
  * Updated Catalan translation from Jordi Mallach
  * Merge from bubulle@debian.org--2005/apt--main--0:
    - Update pot and merge with *.po
    - Updated French translation, including apt-key.fr.8
  * Restore changelog entries from the 0.6.x series that went to Debian
    experimental
  * Merge michael.vogt@ubuntu.com--2005/apt--progress-reporting--0
    - Provide an interface for progress reporting which can be used by
      (e.g.) base-config

 -- Matt Zimmerman <mdz@debian.org>  Thu, 28 Jul 2005 11:57:32 -0700

apt (0.6.39) unstable; urgency=low

  * Welsh translation update: daf@muse.19inch.net--2005/apt--main--0--patch-6
  * Merge mvo's changes from 0.6.36ubuntu1:
    michael.vogt@ubuntu.com--2005/apt--mvo--0--patch-32
  * Merge aggregated translation updates:
    bubulle@debian.org--2005/apt--main--0
  * Update priority of apt-utils to important, to match the override file
  * Install only one keyring on each branch (Closes: #316119)

 -- Matt Zimmerman <mdz@debian.org>  Tue, 28 Jun 2005 11:51:09 -0700

apt (0.6.38) unstable; urgency=low

  * Merge michael.vogt@ubuntu.com--2005/apt--fixes--0--patch-6, a workaround
    for the French man pages' failure to build
  * Branch Debian and Ubuntu
    - apt.postinst, apt-key: use the appropriate keyring
    - debian/rules: install all keyrings
  * Add the current Debian archive signing key (4F368D5D) to
    debian-archive.gpg
  * make pinning on the "component" work again (using the section of the 
    archive, we don't use per-section Release files anymore with apt-0.6)
    (closes ubuntu #9935)
  
 -- Matt Zimmerman <mdz@debian.org>  Sat, 25 Jun 2005 09:51:00 -0700

apt (0.6.37) breezy; urgency=low

  * Merge bubulle@debian.org--2005/apt--main--0 up to patch-81
    - patch-66: Italian update
    - patch-71: French update
    - patch-73: Basque update
    - patch-74: Hebrew update
    - patch-76: Correct Hebrew translation (Closes: #306658)
    - patch-77: French man page update
    - patch-79: Correct syntax errors in Hebrew translation
    - patch-81: Portuguese update
  * Fix build of French man pages (now using XML, not SGML)
  * Add Welsh translation from Dafydd Harries
    (daf@muse.19inch.net--2005/apt--main--0--patch-1)
  * Change debian/bugscript to use #!/bin/bash (Closes: #313402)
  * Fix a incorrect example in the man-page (closes: #282918)

 -- Matt Zimmerman <mdz@ubuntu.com>  Tue, 24 May 2005 14:38:25 -0700

apt (0.6.36ubuntu1) breezy; urgency=low

  * make it possible to write a cache-control: no-cache header even if
    no proxy is set to support transparent proxies (closes ubuntu: #10773)

  * Merge otavio@debian.org--2005/apt--fixes--0.6:
    - Fix comment about the need of xmlto while building from Arch;
    - Fix StatStore struct on cachedb.h to use time_t and then fix a compile
      warning;
    - Lock database at start of DoInstall routine to avoid concurrent
      runs of install/remove and update commands (Closes: #194467)
    - Fix warnings while compiling with GCC 4.0 compiler  

 -- Michael Vogt <michael.vogt@ubuntu.com>  Mon, 23 May 2005 11:57:53 +0200

apt (0.6.36) experimental; urgency=low

  * Merge apt--mvo--0:
    - apt-pkg/acquire-item.cc:
      added "Acquire::BrokenProxy" that will force apt to always 
      re-get the Release.gpg file (for broken proxies)
    - debian/apt.cron.daily:
      MinAge is defaulting to 2 days now to prevent over-aggresive removal 
    - apt-pkg/cdrom.cc:
      honor "Acquire::gpgv::Options" when verifying the signature (Ubuntu #8496)
 
 -- Michael Vogt <mvo@debian.org>  Thu, 31 Mar 2005 20:37:11 +0200

apt (0.6.35) hoary; urgency=low

  * Merge apt--mvo--0 (incorporates 0.6.34ubuntu1):
    - Implement MaxSize and MaxAge in apt.cron.daily, to prevent the cache
      from growing too large (Ubuntu #6761)
    - some comments about the pkgAcqMetaSig::Custom600Headers() added
    - use gpg --with-colons
    - commented the ftp no_proxy unseting in methods/ftp.cc
    - added support for "Acquire::gpgv::options" in methods/gpgv.cc
  * Merge bubulle@debian.org--2005/apt--main--0
    - Make capitalization more consistent
    - Un-fuzzy translations resulting from capitalization changes
    - Italian translation update

 -- Matt Zimmerman <mdz@ubuntu.com>  Mon,  7 Mar 2005 20:08:33 -0800

apt (0.6.34) hoary; urgency=low

  * Add missing semicolon to configure-index (Closes: #295773)
  * Update build-depends on gettext to 0.12 (Closes: #295077)
  * Merge from bubulle@debian.org--2005/apt--main--0 to get
    translation updates

 -- Matt Zimmerman <mdz@ubuntu.com>  Fri,  4 Mar 2005 16:13:15 -0800

apt (0.6.33) hoary; urgency=low

  * Merge michael.vogt@ubuntu.com--2005/apt--mvo--0 (through patch-6)
    - patch-1: cosmetic changes (whitespace, "Apt::GPGV->APT::GPGV")
    - patch-2: (doc) documentation for gpgv
    - patch-3: (doc) new config variables added configure-index
    - patch-4: pkgAcquire::Run() pulse intervall can be configured
    - patch-5: fix for apt-get update removing Release.gpg files (#6865)
    - patch-6: change the path scoring in apt-cdrom, prefer pathes without
      symlinks

 -- Matt Zimmerman <mdz@ubuntu.com>  Sat, 26 Feb 2005 15:21:17 -0800

apt (0.6.32) hoary; urgency=low

  * Merge michael.vogt@ubuntu.com--2005/apt--mvo--0 (patch-1)
    - Implement Acquire::gpgv::options (Ubuntu bug#6283)

 -- Matt Zimmerman <mdz@ubuntu.com>  Tue,  8 Feb 2005 19:31:15 -0800

apt (0.6.31) hoary; urgency=low

  * Matt Zimmerman
    - Remove debugging output from apt.cron.daily (no one noticed?)
    - Apply patch from Anthony Towns to allow SHA1Summation to process a file
      descriptor until EOF, rather than requiring that the length of input be
      specified (Closes: #291338)
    - Fix build/install of Polish offline documentation, based on patch from
      Christian Perrier (Closes: #270404)
  * Michael Vogt
    - apt-cdrom.cc seperated into frontend (cmdline/apt-cdrom.cc and library
      apt-pkg/cdrom.{cc,h}) (Ubuntu #5668)

 -- Matt Zimmerman <mdz@ubuntu.com>  Fri,  4 Feb 2005 10:23:01 -0800

apt (0.6.30) unstable; urgency=low

  * Add ppc64 to buildlib/archtable
  * Merge michael.vogt@canonical.com--2004/apt--status-fd--0
    - Support preserving dpkg status file descriptor, to support
      better integration with synaptic
  
 -- Matt Zimmerman <mdz@ubuntu.com>  Wed, 19 Jan 2005 00:26:01 -0800

apt (0.6.29) hoary; urgency=low

  * Merge apt--mvo--0 (0.6.27ubuntu4)
  

 -- Matt Zimmerman <mdz@canonical.com>  Tue, 28 Dec 2004 17:18:02 -0800

apt (0.6.28) hoary; urgency=low

  * Merge apt--mvo--0
  * Rebuild source to get rid of arch metadata and temporary files in
    0.6.27ubuntu3

 -- Matt Zimmerman <mdz@canonical.com>  Thu, 23 Dec 2004 18:53:16 -0800

apt (0.6.27ubuntu4) hoary; urgency=low

  * remove old sig-file in partial/ before starting to fetch a new sig-file
    (see ubuntu #4769 for the rational)
  * added apt-key update method (uses ubuntu-keyring)
  * documented the "--allow-unauthenticated" switch
  * added DEB_BUILD_PROG_OPTS to debian/rules (additonal options can be 
    passed to DEB_BUILD_PROG like "-S")

 -- Michael Vogt <mvo@debian.org>  Thu, 23 Dec 2004 11:12:51 +0100

apt (0.6.27ubuntu3) hoary; urgency=low

  * added a exact dependency from libapt-pkg-dev to the apt version it was
    build with

 -- Michael Vogt <mvo@debian.org>  Wed, 15 Dec 2004 09:56:32 +0100

apt (0.6.27ubuntu2) hoary; urgency=low

  * fixed a bug in the rule file that happend during the big 0.5->0.6 merge

 -- Michael Vogt <mvo@debian.org>  Tue, 14 Dec 2004 12:14:25 +0100

apt (0.6.27ubuntu1) hoary; urgency=low

  * chmod 755 /usr/bin/apt-key
  * don't display a error when a apt-get update don't find a 
    Packages.bz2/Sources.bz2 file

 -- Michael Vogt <mvo@debian.org>  Mon, 13 Dec 2004 18:40:21 +0100

apt (0.6.27) hoary; urgency=low

  * Merge apt--authentication--0 branch
    - Implement gpg authentication for package repositories (Closes: #203741)
    - Also includes Michael Vogt's fixes
  * Merge apt--misc-abi-changes--0 branch
    - Use pid_t throughout to hold process IDs (Closes: #226701)
    - Import patch from Debian bug #195510: (Closes: #195510)
      - Make Simulate::Describe and Simulate::ShortBreaks private member
        functions
      - Add a parameter (Candidate) to Describe to control whether the
        candidate version is displayed
      - Pass an appropriate value for Candidate everywhere Describe is called

 -- Matt Zimmerman <mdz@canonical.com>  Mon, 13 Dec 2004 01:03:11 -0800

apt (0.6.25) experimental; urgency=low

  * Fix handling of two-part sources for sources.list deb-src entries in
    the same way that deb entries were fixed

 -- Matt Zimmerman <mdz@debian.org>  Wed,  9 Jun 2004 05:29:50 -0700

apt (0.6.24) experimental; urgency=low

  * YnPrompt fixes were inadvertently left out, include them (Closes:
    #249251)

 -- Matt Zimmerman <mdz@debian.org>  Sun, 16 May 2004 14:18:53 -0700

apt (0.6.23) experimental; urgency=low

  * Remove obsolete pkgIterator::TargetVer() (Closes: #230159)
  * Reverse test in CheckAuth to match new prompt (Closes: #248211)

 -- Matt Zimmerman <mdz@debian.org>  Sun,  9 May 2004 21:01:58 -0700

apt (0.6.22) experimental; urgency=low

  * Merge 0.5.25
  * Make the unauthenticated packages prompt more intuitive (yes to
    continue, default no), but require --force-yes in addition to
    --assume-yes in order to override

 -- Matt Zimmerman <mdz@debian.org>  Fri, 19 Mar 2004 13:55:35 -0800

apt (0.6.21) experimental; urgency=low

  * Merge 0.5.24

 -- Matt Zimmerman <mdz@debian.org>  Tue, 16 Mar 2004 22:52:34 -0800

apt (0.6.20) experimental; urgency=low

  * Merge 0.5.23

 -- Matt Zimmerman <mdz@debian.org>  Thu, 26 Feb 2004 17:17:02 -0800

apt (0.6.19) experimental; urgency=low

  * Merge 0.5.22
  * Convert apt-key(8) to docbook XML

 -- Matt Zimmerman <mdz@debian.org>  Mon,  9 Feb 2004 15:44:49 -0800

apt (0.6.18) experimental; urgency=low

  * Add new Debian Archive Automatic Signing Key to the default keyring
    (existing keyrings are not updated; do that yourself)

 -- Matt Zimmerman <mdz@debian.org>  Sat, 17 Jan 2004 17:04:30 -0800

apt (0.6.17) experimental; urgency=low

  * Merge 0.5.21
  * Handle more IMS stuff correctly

 -- Matt Zimmerman <mdz@debian.org>  Fri, 16 Jan 2004 10:54:25 -0800

apt (0.6.16) experimental; urgency=low

  * Fix some cases where the .gpg file could be left in place when it is
    invalid

 -- Matt Zimmerman <mdz@debian.org>  Fri,  9 Jan 2004 09:22:15 -0800

apt (0.6.15) experimental; urgency=low

  * s/Debug::Acquire::gpg/&v/
  * Honor the [vendor] syntax in sources.list again (though it is not
    presently used for anything)
  * Don't ship vendors.list(5) since it isn't used yet
  * Revert change from 0.6.10; it was right in the first place and the
    problem was apparently something else.  Archive = Suite.

 -- Matt Zimmerman <mdz@debian.org>  Mon,  5 Jan 2004 17:43:01 -0800

apt (0.6.14) experimental; urgency=low

  * Merge 0.5.20

 -- Matt Zimmerman <mdz@debian.org>  Sun,  4 Jan 2004 11:09:21 -0800

apt (0.6.13) experimental; urgency=low

  * Merge 0.5.19

 -- Matt Zimmerman <mdz@debian.org>  Sat,  3 Jan 2004 16:22:31 -0800

apt (0.6.12) experimental; urgency=low

  * Have pkgAcquireIndex calculate an MD5 sum if one is not provided by
    the method (as with file: and copy:).  Local repositories
  * Fix warning about dist name mismatch to actually print what it was
    expecting
  * Don't expect any particular distribution name for two-part
    sources.list entries
  * Merge 0.5.18

 -- Matt Zimmerman <mdz@debian.org>  Fri,  2 Jan 2004 13:59:00 -0800

apt (0.6.11) experimental; urgency=low

  * Support IMS requests of Release.gpg and Release
  * This required API changes, bump the libapt-pkg version
  * Copy local Release files into Dir::State::Lists
  * Set IndexFile attribute when retrieving Release and Release.gpg so
    that the appropriate Cache-Control headers are sent

 -- Matt Zimmerman <mdz@debian.org>  Fri,  2 Jan 2004 10:46:17 -0800

apt (0.6.10) experimental; urgency=low

  * Use "Codename" (woody, sarge, etc.) to supply the value of the
    "Archive" package file attribute, used to match "release a=" type
    pins, rather than "Suite" (stable, testing, etc.)

 -- Matt Zimmerman <mdz@debian.org>  Thu,  1 Jan 2004 16:56:47 -0800

apt (0.6.9) experimental; urgency=low

  * Another tagfile workaround

 -- Matt Zimmerman <mdz@debian.org>  Thu,  1 Jan 2004 13:56:08 -0800

apt (0.6.8) experimental; urgency=low

  * Add a config option and corresponding command line option
    (--allow-unauthenticated) to apt-get, to make buildd operators happy
    (Closes: #225648)

 -- Matt Zimmerman <mdz@debian.org>  Wed, 31 Dec 2003 08:28:04 -0800

apt (0.6.7) experimental; urgency=low

  * Forgot to revert part of the changes to tagfile in 0.6.4.  Hopefully
    will fix segfaults for some folks.

 -- Matt Zimmerman <mdz@debian.org>  Wed, 31 Dec 2003 08:01:28 -0800

apt (0.6.6) experimental; urgency=low

  * Restore the ugly hack I removed from indexRecords::Load which set the
    pkgTagFile buffer size to (file size)+256.  This is concealing a bug,
    but I can't fix it right now.  This should fix the segfaults that
    folks are seeing with 0.6.[45].

 -- Matt Zimmerman <mdz@debian.org>  Mon, 29 Dec 2003 18:11:13 -0800

apt (0.6.5) experimental; urgency=low

  * Move the authentication check into a separate function in apt-get
  * Fix display of unauthenticated packages when they are in the cache
    (Closes: #225336)

 -- Matt Zimmerman <mdz@debian.org>  Sun, 28 Dec 2003 16:47:57 -0800

apt (0.6.4) experimental; urgency=low

  * Use the top-level Release file in LoadReleaseInfo, rather than looking
    for the per-section ones (which aren't downloaded anymore).  This
    unbreaks release pinning, including the NotAutomatic bit used by
    project/experimental
  * Use FileFd::Size() rather than a separate stat() call in
    LoadReleaseInfo
  * Fix pkgTagFile to leave a little extra room at the end of the buffer
    to append the record separator if it isn't present
  * Change LoadReleaseInfo to use "Suite" rather than "Archive", to match
    the Debian archive's dist-level Release files

 -- Matt Zimmerman <mdz@debian.org>  Sun, 28 Dec 2003 15:55:55 -0800

apt (0.6.3) experimental; urgency=low

  * Fix MetaIndexURI for flat ("foo/") sources

 -- Matt Zimmerman <mdz@debian.org>  Sun, 28 Dec 2003 12:11:56 -0800

apt (0.6.2) experimental; urgency=low

  * Add space between package names when multiple unauthenticated packages
    are being installed (Closes: #225212)
  * Provide apt-key with a secret keyring and a trustdb, even though we
    would never use them, because it blows up if it doesn't have them
  * Fix typo in apt-key(8) (standard input is '-', not '/')

 -- Matt Zimmerman <mdz@debian.org>  Sat, 27 Dec 2003 13:01:40 -0800

apt (0.6.1) experimental; urgency=low

  * Merge apt 0.5.17
  * Rearrange Release file authentication code to be more clear
  * If Release is present, but Release.gpg is not, don't forget to still
    queue Packages files
  * Convert distribution "../project/experimental" to "experimental" for
    comparison purposes
  * Make a number of Release file errors into warnings; for now, it is OK
    not to have a codename, for example.  We mostly care about checksums
    for now

 -- Matt Zimmerman <mdz@debian.org>  Fri, 26 Dec 2003 15:12:47 -0800

apt (0.6.0) experimental; urgency=low

  * Signature verification support patch ("apt-secure") from Colin Walters
    <walters@debian.org> and Isaac Jones <ijones@syntaxpolice.org>.  This
    implements:
     - Release signature verification (Release.gpg)
     - Packages, Sources md5sum verification against Release
     - Closes: #203741
  * Make some modifications to signature verification support:
    - Release.gpg is always retrieved and verified if present, rather than
      requiring that sources be configured as secure
    - Print a hint about installing gnupg if exec(gpgv) fails
    - Remove obsolete pkgAcqIndexRel
    - Move vendors.list stuff into a separate module (vendorlist.{h,cc})
    - If any files about to be retrieved are not authenticated, issue a
      warning to the user and require confirmation
    - Fix a heap corruption bug in pkgSrcRecords::pkgSrcRecords()
  * Suggests: gnupg
  * Install a keyring in /usr/share/apt/debian-archive.gpg containing an
    initial set of Debian archive signing keys to seed /etc/apt/trusted.gpg
  * Add a new tool, apt-key(8) used to manage the keyring

 -- Matt Zimmerman <mdz@debian.org>  Fri, 26 Dec 2003 08:27:19 -0800

apt (0.5.32) hoary; urgency=low

  * Call setlocale in the methods, so that the messages are properly
    localised (Closes: #282700)
  * Implement support for bzip2-compressed debs (data.tar.bz2)

 -- Matt Zimmerman <mdz@canonical.com>  Sat, 11 Dec 2004 09:05:52 -0800

apt (0.5.31) unstable; urgency=low

  * New Romanian translation from Sorin Batariuc <sorin@bonbon.net>
    (Closes: #281458)
  * Merge changes from Hoary (0.5.30,0.5.30ubuntu2]
  * Fix the example in apt_preferences(5) to match the text
    (Closes: #222267)
  * Add APT::Periodic::Autoclean setting, to allow "apt-get autoclean" to
    be run periodically.  This is useful with
    APT::Periodic::Download-Upgradeable-Packages, and defaults to the same
    value, so that the cache size is bounded

 -- Matt Zimmerman <mdz@debian.org>  Tue, 23 Nov 2004 12:53:04 -0800

apt (0.5.30ubuntu2) hoary; urgency=low

  * bzip2 is now "Suggested" and it will detect if bzip2 is installed 
    and only then trying to get Packages.bz2

 -- Michael Vogt <mvo@debian.org>  Fri, 19 Nov 2004 12:00:39 +0100

apt (0.5.30ubuntu1) hoary; urgency=low

  * Need to Depend: bzip2 or Packages.bz2 fail.

 -- LaMont Jones <lamont@canonical.com>  Thu, 18 Nov 2004 12:51:05 -0700

apt (0.5.30) hoary; urgency=low

  * Patch from Michael Vogt to enable Packages.bz2 use, with a fallback to
    Packages.gz if it is not present (Closes: #37525)

 -- Matt Zimmerman <mdz@debian.org>  Mon, 15 Nov 2004 12:57:28 -0800

apt (0.5.29) unstable; urgency=low

  * Don't hardcode paths in apt.cron.daily
  * Add to apt.cron.daily the capability to pre-download upgradeable
    packages
  * Place timestamp files in /var/lib/apt/periodic, rather than
    /var/lib/apt itself
  * Standardize debhelper files a bit
    - Create all directories in debian/dirs rather than creating some on
      the dh_installdirs command line
    - Rename debian/dirs to debian/apt.dirs, debian/examples to
      debian/apt.examples

 -- Matt Zimmerman <mdz@debian.org>  Sat, 13 Nov 2004 17:58:07 -0800

apt (0.5.28) hoary; urgency=low

  * Translation updates:
    - Updated Hungarian from Kelemen Gábor <kelemeng@gnome.hu> (Closes: #263436)
    - Updated Greek from George Papamichelakis (Closes: #265004)
    - Updated Simplified Chinese from Tchaikov (Closes: #265190)
    - Updated French by Christian Perrier (Closes: #265816)
    - Updated Japanese by Kenshi Muto (Closes: #265630)
    - Updated Catalan from Jordi Mallach
    - Updated Dutch from Bart Cornelis (Closes: #268258, #278697)
    - Updated Portuguese from Miguel Figueiredo (Closes: #268265)
    - Updated Polish from Robert Luberda <robert@debian.org> (Closes: #268451)
    - Updated Danish from Claus Hindsgaul (Closes: #269417)
    - Updated Norwegian Nynorsk from Håvard Korsvoll <korsvoll@skulelinux.no>
      (Closes: #269965)
    - Updated Russian from Yuri Kozlov <yuray@id.ru> (Closes: #271104)
    - Updated Italian from Samuele Giovanni Tonon <samu@debian.org>
      (Closes: #275083)
    - Updated Brazilian Portuguese from Andre Luis Lopes (Closes: #273944)
    - Updated Slovak from Peter Mann (Closes: #279481)
  * APT::Get::APT::Get::No-List-Cleanup -> APT::Get::List-Cleanup in apt-get.cc
    (Closes: #267266)
  * Merge Ubuntu changes:
    - Set default Dpkg::MaxArgs to 1024, and Dpkg::MaxArgBytes to 32k.
      Needed to work around ordering bugs when installing a large number of
      packages
    - Patch from Michael Vogt to add an optional cron job which
      can run apt-get update periodically
  * Add arch-build target to debian/rules

 -- Matt Zimmerman <mdz@debian.org>  Sat, 13 Nov 2004 15:52:20 -0800

apt (0.5.27) unstable; urgency=high

  * Sneak in a bunch of updated translations before the freeze
    (no code changes)
  * Translation updates:
    - New Finnish translation from Tapio Lehtonen <tale@debian.org>
      (Closes: #258999)
    - New Bosnian translation from Safir Šećerović <sapphire@linux.org.ba>
      (Closes: #254201)
    - Fix Italian incontrario (Closes: #217277)
    - Updated Spanish from Ruben Porras (Closes: #260483)
    - Updated Danish from Claus Hindsgaul (Closes: #260569)
    - Updated Slovak from Peter Mann (Closes: #260627)
    - Updated Portuguese from Miguel Figueiredo (Closes: #261423)
  * Bring configure-index up to date with documented options, patch from
    Uwe Zeisberger <zeisberg@informatik.uni-freiburg.de> (Closes: #259540)
  * Note in apt.conf(5) that configure-index does not contain strictly
    default values, but also examples
  * Add Polish translation of offline.sgml (Closes: #259229)

 -- Matt Zimmerman <mdz@debian.org>  Thu, 29 Jul 2004 09:30:12 -0700

apt (0.5.26) unstable; urgency=low

  * Translation updates:
    - Spanish update from Ruben Porras <nahoo82@telefonica.net> (Closes: #248214)
    - Sync Spanish apt(8) (Closes: #249241)
    - French update from Christian Perrier <bubulle@debian.org> (Closes: #248614)
    - New Slovak translation from Peter Mann <Peter.Mann@tuke.sk> (Closes: #251676)
    - Czech update from Miroslav Kure <kurem@upcase.inf.upol.cz> (Closes: #251682)
    - pt_BR update from Andre Luis Lopes <andrelop@debian.org> (Closes: #251961)
    - German translation of apt(8) from Helge Kreutzmann <kreutzm@itp.uni-hannover.de>
      (Closes: #249453)
    - pt update from Miguel Figueiredo <elmig@debianpt.org> (Closes: #252700)
    - New Hebrew translation from Lior Kaplan <webmaster@guides.co.il>
      (Closes: #253182)
    - New Basque translation from Piarres Beobide Egaña <pi@beobide.net>
      (Vasco - Euskara - difficult language, Closes: #254407) and already a
      correction (Closes: #255760)
    - Updated Brazilian Portuguese translation from
      Guilherme de S. Pastore <gpastore@colband.com.br> (Closes: #256396)
    - Updated Greek translation (complete now) from
      George Papamichelakis <george@step.gr> (Closes: #256797)
    - New Korean translation from Changwoo Ryu <cwryu@debian.org>
      (Closes: #257143)
    - German translation now available in two flavours: with Unicode usage and
      without (related to #228486, #235759)
  * Update apt-get(8) to reflect the fact that APT::Get::Only-Source will
    affect apt-get build-dep as well as apt-get source
  * Remove aborted remnants of a different method of implementing DEB_BUILD_OPTIONS
    from debian/rules
  * Fix typo in error message when encountering unknown type in source list
    (Closes: #253217)
  * Update k*bsd-gnu arch names in buildlib/ostable (Closes: #253532)
  * Add amd64 to buildlib/archtable (Closes: #240896)
  * Have configure output a more useful error message if the architecture
    isn't in archtable

 -- Matt Zimmerman <mdz@debian.org>  Thu,  8 Jul 2004 15:53:28 -0700

apt (0.5.25) unstable; urgency=low

  * Patch from Jason Gunthorpe to remove arbitrary length limit on Binary
    field in SourcesWriter::DoPackage
  * Fix typo in apt-cache(8) (Closes: #238578)
  * Fix obsolete reference to bug(1) in stub apt(8) man page
    (Closes: #245923)
  * Fix typo in configure-index (RecruseDepends -> RecurseDepends)
    (Closes: #246550)
  * Support DEB_BUILD_OPTIONS=noopt in debian/rules
    (Closes: #244293)
  * Increase length of line buffer in ReadConfigFile to 1024 chars;
    detect if a line is longer than that and error out
    (Closes: #244835)
  * Suppress a signed/unsigned warning in apt-cache.cc:DisplayRecord
  * Build apt-ftparchive with libdb4.2 rather than libdb2
    - Patch from Clint Adams to do most of the work
    - Build-Depends: s/libdb2-dev/libdb4.2-dev/
    - Add AC_PREREQ(2.50) to configure.in
    - Use db_strerror(err) rather than GlobalError::Errno (which uses strerror)
    - Add note to NEWS.Debian about upgrading old databases
  * Attempt to fix problems with chunked encoding by stripping only a single CR
    (Closes: #152711)
  * Modify debian/rules cvs-build to use cvs export, to avoid picking up
    junk files from the working directory
  * Add lang=fr attribute to refentry section of
    apt-extracttemplates.fr.1.sgml and apt-sortpkgs.fr.1.sgml so they are
    correctly built
  * Remove extraneous '\' characters from <command> tags in
    apt_preferences.fr.5.sgml
  * Translation updates:
    - Updated Swedish translation from Peter Karlsson <peter@softwolves.pp.se>
      (Closes: #238943)
    - New Slovenian translation from Jure Čuhalev <gandalf@owca.info>
      (closes: #239785)
    - New Portuguese translation from Miguel Figueiredo <elmig@debianpt.org>
      (closes: #240074)
    - Updated Spanish translation from Ruben Porras <nahoo82@telefonica.net>
    - Updated Spanish translation of man pages from Ruben Porras
      <nahoo82@telefonica.net>
    - Updated Simplified Chinese translation from "Carlos Z.F. Liu" <carlos_liu@yahoo.com>
      (Closes: #241971)
    - Updated Russian translation from Dmitry Astapov <adept@despammed.com>
      (Closes: #243959)
    - Updated Polish translation from Marcin Owsiany <porridge@debian.org>
      (Closes: #242388)
    - Updated Czech translation from Miroslav Kure <kurem@upcase.inf.upol.cz>
      (Closes: #244369)
    - Updated Japanese translation from Kenshi Muto <kmuto@debian.org>
      (Closes: #244176)
    - Run make -C po update-po to update .po files
    - Updated French translation from Christian Perrier <bubulle@debian.org>
      (Closes: #246925)
    - Updated Danish translation from Claus Hindsgaul <claus_h@image.dk>
      (Closes: #247311)

 -- Matt Zimmerman <mdz@debian.org>  Sat,  8 May 2004 12:52:20 -0700

apt (0.5.24) unstable; urgency=low

  * Updated Czech translation from Miroslav Kure <kurem@upcase.inf.upol.cz>
    (Closes: #235822)
  * Updated French translation from Christian Perrier <bubulle@debian.org>
    (Closes: #237403)
  * Updates to XML man pages from richard.bos@xs4all.nl
  * Updated Danish translation from Claus Hindsgaul <claus_h@image.dk>
    (Closes: #237771)
  * Updated Greek translation from Konstantinos Margaritis
    <markos@debian.org>
    (Closes: #237806)
  * Updated Spanish translation from Ruben Porras <nahoo82@telefonica.net>
    (Closes: #237863)
  * Updated pt_BR translation from Andre Luis Lopes <andrelop@debian.org>
    (Closes: #237960)
  * Regenerate .pot file (Closes: #237892)
  * Updated Polish translation from Marcin Owsiany <porridge@debian.org>
    (Closes: #238333)
  * In pkgAcquire::Shutdown(), set the status of fetching items to
    StatError to avoid a sometimes large batch of error messages
    (Closes: #234685)
  * Implement an ugly workaround for the 10000-character limit on the
    Binaries field in debSrcRecordParser, until such time as some things
    can be converted over to use STL data types (ABI change) (Closes: #236688)
  * Increase default tagfile buffer from 32k to 128k; this arbitrary limit
    should also be removed someday (Closes: #174945)
  * Checked against Standards-Version 3.6.1 (no changes)

 -- Matt Zimmerman <mdz@debian.org>  Tue, 16 Mar 2004 22:47:55 -0800

apt (0.5.23) unstable; urgency=low

  * Cosmetic updates to XML man pages from Richard Bos <radoeka@xs4all.nl>
  * Use the 'binary' target rather than 'all' so that the ssh and bzip2
    symlinks are created correctly (thanks to Adam Heath)
    (Closes: #214842)
  * Updated Simplified Chinese translation of message catalog from Tchaikov
    <chaisave@263.net> (Closes: #234186)
  * Change default for Acquire::http::max-age to 0 to prevent index files
    being out of sync with each other (important with Release.gpg)
  * Add an assert() to make sure that we don't overflow a fixed-size
    buffer in the very unlikely event that someone adds 10 packaging
    systems to apt (Closes: #233678)
  * Fix whitespace in French translation of "Yes, do as I say!", which
    made it tricky to type, again.  Thanks to Sylvain Pasche
    <sylvain.pasche@switzerland.org> (Closes: #234494)
  * Print a slightly clearer error message if no packaging systems are
    available (Closes: #233681)
  * Point to Build-Depends in COMPILING (Closes: #233669)
  * Make debian/rules a bit more consistent in a few places.
    Specifically, always use -p$@ rather than an explicit package name,
    and always specify it first, and use dh_shlibdeps -l uniformly rather
    than sometimes changing LD_LIBRARY_PATH directly
  * Document unit for Cache-Limit (bytes) (Closes: #234737)
  * Don't translate "Yes, do as I say!" in Chinese locales, because it can
    be difficult to input (Closes: #234886)

 -- Matt Zimmerman <mdz@debian.org>  Thu, 26 Feb 2004 17:08:14 -0800

apt (0.5.22) unstable; urgency=low

  * Updated French translation of man pages from Philippe Batailler
    <philippe.batailler@free.fr> (Closes: #203119)
  * Initialize StatusFile in debSystem (Closes: #229791)
  * Fix apt-get's suggests/recommends printing, which was skipping every
    other dependency due to both using GlobOr and incrementing the DepIterator
    (Closes: #229722)
  * Restore SIGINT/SIGQUIT handlers to their old values (rather than
    SIG_DFL) after invoking dpkg (Closes: #229854)
  * Updated Dutch translation of message catalog from cobaco
    <cobaco@linux.be> (Closes: #229601)
  * Catalan translation from Antoni Bella, Matt Bonner and Jordi Mallach
    (Closes: #230102)
  * Simplified Chinese translation of message catalog from "Carlos
    Z.F. Liu" <carlos_liu@yahoo.com> (Closes: #230960)
  * Replace SGML manpages with XML man pages from richard.bos@xs4all.nl
    (Closes: #230687)
  * Updated Spanish translation of man pages from Ruben Porras
    <nahoo82@telefonica.net> (Closes: #231539)
  * New Czech translation of message catalog from Miroslav Kure
    <kurem@upcase.inf.upol.cz> (Closes: #231921)

 -- Matt Zimmerman <mdz@debian.org>  Mon,  9 Feb 2004 12:44:54 -0800

apt (0.5.21) unstable; urgency=low

  * Patch from Eric Wong <normalperson@yhbt.net> to include apt18n.h after
    other headers to avoid breaking locale.h when setlocale() is defined
    as an empty macro.  This was not a problem on Debian, but broke
    compilation on Solaris. (Closes: #226509)
  * Updated French translation from Pierre Machard <pmachard@debian.org>
    (Closes: #226886)
  * Add colons to apt-get's "kept back"/"upgraded"/"downgraded" messages
    (Closes: #226813)
  * Fix typo in apt-cache(8) (Closes: #226351)
  * Clearer error message in place of "...has no available version, but
    exists in the database" (Closes: #212203)
  * Patch from Oliver Kurth <oku@masqmail.cx> to use AC_CACHE_VAL for
    GLIBC_VER to make cross-compilation easier (Closes: #221528)
  * Add example preferences file (Closes: #220799)
  * Updated Greek translation from Konstantinos Margaritis <markos@debian.org>
    (Closes: #227205)
  * Updated Spanish translation of man pages from Ruben Porras
    <nahoo82@telefonica.net> (Closes: #227729)

 -- Matt Zimmerman <mdz@debian.org>  Fri, 16 Jan 2004 10:54:39 -0800

apt (0.5.20) unstable; urgency=low

  * Fixed German translations of "Suggested" from Christian Garbs
    <debian@cgarbs.de> (Closes: #197960)
  * Add an "apt-cache madison" command with an output format similar to
    the katie tool of the same name (but less functionality)
  * Fix debSourcesIndex::Describe() to correctly say "Sources" rather than
    "Packages"

 -- Matt Zimmerman <mdz@debian.org>  Sat,  3 Jan 2004 23:42:50 -0800

apt (0.5.19) unstable; urgency=low

  * Fix Packages::Extensions support in apt-ftparchive generate
    (Closes: #225453)

 -- Matt Zimmerman <mdz@debian.org>  Sat,  3 Jan 2004 16:20:31 -0800

apt (0.5.18) unstable; urgency=low

  * New no_NO.po file from Tollef Fog Heen <tfheen@debian.org> to fix
    encoding problems (Closes: #225602)
  * Have "apt-ftparchive release" strip the leading path component from
    the checksum entries

 -- Matt Zimmerman <mdz@debian.org>  Fri,  2 Jan 2004 11:24:35 -0800

apt (0.5.17) unstable; urgency=low

  * Enable apt-ftparchive to generate Release files.  Hopefully this will
    make it easier for folks to secure their apt-able packages

 -- Matt Zimmerman <mdz@debian.org>  Fri, 26 Dec 2003 12:53:21 -0800

apt (0.5.16) unstable; urgency=low

  * po/de.po update from Michael Karcher <karcher@physik.fu-berlin.de>
    (Closes: #222560)
  * Update config.guess and config.sub from autotools-dev 20031007.1
  * Add knetbsd to buildlib/ostable (Closes: #212344)
  * Don't suggest apt-get -f install to correct broken build-deps; broken
    installed packages are rarely the cause (Closes: #220858)
  * Avoid clobbering configure.in if sed fails

 -- Matt Zimmerman <mdz@debian.org>  Wed, 24 Dec 2003 14:54:40 -0800

apt (0.5.15) unstable; urgency=low

  * Spanish man pages, patch from Ruben Porras <nahoo82@telefonica.net>
    (Closes: #195444)
    - apt.es.8 wasn't included in the patch, but was referenced.  Fetched
      version 1.3 from debian-doc cvs
    - Create doc/es/.cvsignore
  * Patch from Koblinger Egmont <egmont@uhulinux.hu> to fix
    pkgCache::PkgFileIterator::Label() to correctly refer to File->Label
    rather than File->Origin (Closes: #213311)
  * Add missing comma and space to German translation of "downgraded"
    (Closes: #213975)
  * Add missing comma in apt_preferences(5) (Closes: #215362)
  * Fix whitespace in French translation of "Yes, do as I say!", which
    made it tricky to type.  Thanks to Sylvain Pasche
    <sylvain.pasche@switzerland.org> (Closes: #217152)
  * Let apt-get build-dep try alternatives if the installed package
    doesn't meet version requirements (Closes: #214736)
  * Fix version display for recommends (Closes: #219900)
  * Use isatty rather than ttyname for checking if stdin is a terminal.
    isatty has the advantage of not requiring /proc under Linux, and thus
    Closes: #221728
  * Correctly implement -n as a synonym for --names-only (Closes: #224515)
  * Update apt-cache(8)
    - Document --installed
    - --recursive applies to both depends and rdepends
  * Japanese translation of documentation from Kurasawa Nozomu <nabetaro@slug.jp>
    (Closes: #186235)
  * Clarify documentation of --no-upgrade in apt-get(8) (Closes: #219743)
  * Clean up and simplify some of the suggests/recommends display in apt-get
  * Use cvs update -d in debian/rules cvs-build rather than just update
  * Pass --preserve-envvar PATH --preserve-envvar CCACHE_DIR to debuild.  apt
    takes a long time to build, and ccache helps

 -- Matt Zimmerman <mdz@debian.org>  Sat, 20 Dec 2003 16:34:30 -0800

apt (0.5.14) unstable; urgency=low

  * apt-get build-dep, when trying to skip over the remaining elements of
    an or-expression, would accidentally inherit the version requirements of a
    later item in the or-expression.  Fixed it.
  * Let apt-get build-dep try alternatives if the first dependency in an
    or-expression is not available
  * Add a Debug::BuildDeps to generate some trace output
  * Help apt-get build-dep produce more useful error messages
  * Process build-dependencies in forward rather than reverse order
  * Error out if an installed package is too new for a << or <=
    build-dependency
  * apt-get build-dep should now be able to handle almost any package with
    correct build-depends.  The primary exception is build-dependencies on
    virtual packages with more than one provider, and these are
    discouraged for automated processing (but still common,
    unfortunately).

 -- Matt Zimmerman <mdz@debian.org>  Tue, 23 Sep 2003 22:57:31 -0400

apt (0.5.13) unstable; urgency=medium

  * Document configuration file comment syntax in apt.conf(5)
    (Closes: #211262)
  * s/removed/installed/ in a comment in apt-get.cc
  * Move comment for ListParser::ParseDepends into the right place
  * Don't preserve ownership when copying config.guess and config.sub.
    This broke builds where the clean target was run with different
    privileges than the rest of the build (i.e., root) (Closes: #212183)
  * On second thought, don't copy config.guess and config.sub at all.  I'd
    rather they always match what is in CVS.

 -- Matt Zimmerman <mdz@debian.org>  Mon, 22 Sep 2003 10:28:17 -0400

apt (0.5.12) unstable; urgency=low

  * Exclude subdirectories named 'debian-installer' from the apt-cdrom
    search (Closes: #210485 -- release-critical)

 -- Matt Zimmerman <mdz@debian.org>  Thu, 11 Sep 2003 21:48:14 -0400

apt (0.5.11) unstable; urgency=low

  * Updated pt_BR translations from Andre Luis Lopes <andrelop@debian.org>
    (Closes: #208302)
  * In apt.conf(5), give the fully qualified name of Dir::Bin::Methods,
    rather than just "methods"
  * Add new nb and nn translations from Petter Reinholdtsen <pere@hungry.com>
  * Clean up reportbug script a bit, and extend it to distinguish between a
    configuration file not existing and the user declining to submit it with
    the report
  * Add #include <langinfo.h> to cmdline/apt-get.cc.  This apparently gets
    pulled in by something else with recent g++ and/or glibc, but is
    required when building on, e.g., stable
  * Patch from Koblinger Egmont <egmont@uhulinux.hu> to fix version
    comparisons with '~' (Closes: #205960)
  * Disable Russian translation until someone can review it
    (Closes: #207690)

 -- Matt Zimmerman <mdz@debian.org>  Wed, 10 Sep 2003 19:41:28 -0400

apt (0.5.10) unstable; urgency=low

  * Correct the section in apt_preferences(5) on interpreting priorities
    to show that zero is not a valid priority, and print a warning if such
    a pin is encountered in the preferences file (Closes: #204971)
  * Regenerate French man pages from sgml source (Closes: #205886)
  * Get self-tests compiling again, updated for latest library API
    and g++ 3.3
  * Add version comparison tests for #194327 and #205960
  * Fix error message in version test to output versions in the order in
    which they were compared when the reverse comparison fails
  * Reference the source package bug page rather than the one for the
    binary package 'apt' in the man pages (Closes: #205290)
  * Updated Polish po file from Marcin Owsiany <porridge@debian.org>
    (Closes: #205950)
  * Mention some of the available frontends in apt-get(8) (Closes: #205829)
  * Add apt-config to SEE ALSO section of apt-get (Closes: #205036)
  * Add missing "lang" attributes to refentry tags in French man pages
    (apt-cdrom, apt-extracttemplates, apt-sortpkgs)
  * Change upgraded/newly installed/not fully installed or removed
    messages to be consistent and somewhat shorter (some translations
    exceeded 80 characters even in the simplest case)
  * Make APT::Get::Show-Upgraded (aka apt-get -u) default to true.
  * Updates to Dutch translation from Bart Cornelis <cobaco@linux.be>
    (Closes: #207656)

 -- Matt Zimmerman <mdz@debian.org>  Sun, 31 Aug 2003 21:12:39 -0400

apt (0.5.9) unstable; urgency=low

  * Oh well, apt isn't going to make it into testing anytime soon due to
    new glibc and gcc deps, so we might as well fix more bugs
  * Fix typo in example ftp-archive.conf (Closes: #203295)
  * Mention default setting for --all-versions (Closes: #203298)
  * Patch from Otavio Salvador <otavio@debian.org> to have --version
    only print the version (and not usage as well) (Closes: #203418)
  * Patch from Otavio Salvador <otavio@debian.org> to switch from
    dh_installmanpages to dh_installman.  Fixes the problem where the
    pt_BR man page was installed in the wrong location (Closes: #194558)
  * Move the French apt-ftparchive man page into apt-utils where it
    belongs.  apt-utils Replaces: apt (<< 0.5.9)
  * Write records from "apt-cache show" using fwrite(3) rather than
    write(2), in case for some reason the entire record doesn't get
    written by a single write(2)
  * Add new French man pages to doc/fr/.cvsignore
  * Add freebsd to buildlib/ostable (Closes: #193430)
  * Avoid segfault if a package name is specified which consists
    entirely of characters which look like end tags ('+', '-')
    (Closes: #200425)
  * Patch from Otavio Salvador <otavio@debian.org> to avoid listing
    suggests/recommends for packages which are selected for installation
    at the same time as the package which suggests/recommends them
    (Closes: #200102)
  * Patch from Otavio Salvador <otavio@debian.org> to avoid listing
    suggests/recommends which are Provided by a package which is already
    installed (Closes: #200395)
  * Patch to update pt_BR man page for apt_preferences(5) from Andre Luis
    Lopes <andrelop@debian.org> (Closes: #202245)
  * Use nl_langinfo(YESEXPR) rather than comparing to the translated
    string "Y".  Closes: #200953 and should make the prompting generally
    more robust in the face of i18n.  In the particular case of #200953,
    it was being fooled because of signedness issues with toupper(3)
    (Closes: #194614)
  * apt Suggests: aptitude | synaptic | gnome-apt | wajig
    (Closes: #146667)
  * Clean up whitespace in translated strings in ru.po, which messed up
    indentation (some other translations probably have similar problems)
    (Closes: #194282)
  * Run ispell -h over the man page sources and fix a bunch of typos
  * Use debian/compat rather than DH_COMPAT
  * Update to debhelper compatibility level 3
    - remove ldconfig calls from debian/{postinst,postrm} as dh_makeshlibs
      will add them
    - echo 3 > debian/compat
    - Build-Depends: debhelper (>= 3)
  * Exclude '.#*' from cvs-build
  * Let the ftp method work with ftp servers which do not require a
    password (Closes: #199425)
  * Build-depend on debhelper >= 4.1.62, because we need the fix for
    #204731 in order for dh_installman to work correctly
    with our SGML man pages
  * Move dh_makeshlibs ahead of dh_installdeb so that its postinst
    fragments are properly substituted

 -- Matt Zimmerman <mdz@debian.org>  Sun, 10 Aug 2003 19:54:39 -0400

apt (0.5.8) unstable; urgency=medium

  * urgency=medium because the changes since 0.5.5.1 are pretty safe as
    far as core functionality, 0.5.5.1 survived unstable for 10 days, and
    I don't want to delay apt's progress into testing any further.  It's
    decidedly better than 0.5.4.
  * Clarify the meaning of the only-source option in apt-get(8)
    (Closes: #177258)
  * Updated French man pages from Philippe Batailler
    <philippe.batailler@free.fr> (Closes: #182194)
  * Give a warning if an illegal type abbreviation is used when looking up a
    configuration item (Closes: #168453)
  * Improve build-depends handling of virtual packages even further, so that
    it will now also try to satisfy build-depends on virtual packages if they
    are not installed.  Note that this only works if there is only one
    package providing the virtual package, as in other cases (Closes: #165404)
  * Update config.guess and config.sub from autotools-dev 20030717.1
  * Tweak SGML in apt-extracttemplates.1.sgml so that literal '>' doesn't end
    up in output
  * Document SrcDirectory in apt-ftparchive.1.sgml (Closes: #156370)
  * Support TMPDIR in apt-extracttemplates (Closes: #191656)
  * Fix ru.po to use a capital letter for the translation of 'Y' so that
    YnPrompt works correctly (Closes: #200953).  No other translations seem
    to have this problem
  * Regenerate POT file and sync .po files
  * Only try to clear stdin if it is a tty, to avoid looping if there is
    lots of stuff (perhaps an infinite amount) to read (Closes: #192228)

 -- Matt Zimmerman <mdz@debian.org>  Fri, 25 Jul 2003 20:21:53 -0400

apt (0.5.7) unstable; urgency=low

  * Update control file to match overrides (apt priority important,
    libapt-pkg-dev section libdevel)
  * Silence the essential packages check if we are only downloading
    archives and not changing the system (Closes: #190862)
  * Skip version check if a build-dependency is provided by an installed package
    (Closes: #126938)
  * Have apt-cache show exit with an error if it cannot find any of the
    specified packages (Closes: #101490)

 -- Matt Zimmerman <mdz@debian.org>  Mon, 21 Jul 2003 23:43:24 -0400

apt (0.5.6) unstable; urgency=low

  * Adam Heath <doogie@debian.org>
    - Fix segfault when handling /etc/apt/preferences.  Closes: #192409.
  * Matt Zimmerman <mdz@debian.org>
    - Clean up some string handling, patch from Peter Lundkvist
      <p.lundkvist@telia.com> (Closes: #192225)
    - Don't fall off the end of the buffer when comparing versions.
      Patch from Koblinger Egmont <egmont@uhulinux.hu> (Closes: #194327)
    - Minor fixes to apt-ftparchive(1) (Closes: #118156)
    - Fix typo in apt-ftparchive help text (Closes: #119072)
    - More typos in apt-ftparchive help text (Closes: #190936)
    - Update config.guess, config.sub to latest versions
    - Modify the description for apt-utils to reflect the fact that it is not
      (any longer) infrequently used (Closes: #138045)
    - Make setup script for dselect method more explicit about
      overwriting sources.list (Closes: #151727)
    - Fix typo in apt-cache(8) (Closes: #161243)
    - Remove duplicate 'showpkg' from synopsis on apt-cache(8)
      (Closes: #175611)
    - Document in apt-get(8) the meaning of the '*' in ShowList, which is that
      the package is being purged (Closes: #182369)
    - Fix extra "/" character in apt.conf(5) (Closes: #185545)
    - Fix typo in tar error message (Closes: #191424)
    - Clarify description of 'search' on apt-cache(8) (Closes: #192216)
    - Fix incorrect path for 'partial' directory on apt-get(8)
      (Closes: #192933)
    - Fixes to pt_BR translation from Andre Luis Lopes <andrelop@ig.com.br>
      (Closes: #196669)
    - Updated apt_preferences(5) man page with many corrections and
      clarifications from Thomas Hood <jdthood@yahoo.co.uk>
      (Closes: #193336)
    - Fix SGML validation errors in apt-cache.8.sgml introduced in 0.5.5 or so
    - Add a simple example to apt-ftparchive(1) (Closes: #95257)
    - Add bug script for collecting configuration info (Closes: #176482)

 -- Matt Zimmerman <mdz@debian.org>  Mon, 21 Jul 2003 01:59:43 -0400

apt (0.5.5.1) unstable; urgency=low

  * Move the target of the example docs from doc to binary.  Closes:
    #192331
  * Fix api breakage that broke apt-ftparchive and apt-cache dumpavail, by
    backing out change that incorretly attempted to handle Package sections
    larger than 32k.  Closes: #192373
  * Fix never-ending loop with apt-get install -V.  Closes: #192355.

 -- Adam Heath <doogie@debian.org>  Mon, 19 May 2003 12:30:16 -0500

apt (0.5.5) unstable; urgency=low

  * New deb version compare function, that has no integer limits, and
    supports pre-versions using ~.  Code ported from dpkg.
  * Fix handling of [!arch] for build-dependencies. Closes: #88798, #149595
  * Fix handling of build-deps on unknown packages. Closes: #88664, #153307
  * "apt-get --arch-only build-dep" to install only architecture-
    dependent build dependencies. Bump minor shared lib number to reflect
    small change in BuildDepend API.
  * APT::Build-Essential configuration option (defaults to "build-essential")
    so that "apt-get build-dep" will ensure build essential packages are
    installed prior to installing other build-dependencies. Closes: #148879
  * LD_LIBRARY_PATH thing. Closes: #109430, #147529
  * /usr/doc reference in postinst. Closes: #126189
  * Doc updates. Closes: #120689
  * Possible apt-cache segfault. Closes: #120311, #118431, #117915, #135295,
          #131062, #136749
  * Print special message for EAI_AGAIN. Closes: #131397
  * libapt-pkg-dev needs to bring in the apt-inst library if linking
    is to work. Closes: #133943
  * Typos, Doc Stuff. Closes: #132772, #129970, #123642, #114892, #113786,
         #109591, #105920, #103678, #139752, #138186, #138054, #138050,
	 #139994, #142955, #151654, #151834, #147611, #154268, #173971
  * Fix possibility for tag file parsing to fail in some unlikely situations.
    Closes: #139328
  * Use std C++ names for some header files. Closes: #128741
  * Do not check for free space if --no-download. Closes: #117856
  * Actually implement or group handling for 'upgrade'. Closes: #133950
  * "Internal Error, Couldn't configure pre-depend" is not actually an
    internal error, it is a packaging error and now it says so, and
    pinpoints the problem dependency. Closes: #155621
  * Allows failure to write to a pipe for post-invoke stuff. Closes: #89830
  * Use usr/share/doc for dhelp. Closes: #115701
  * --print-uris works with 'update'. Closes: #57070
  * Options Dpkg::MaxArgs,Dpkg::MaxArgBytes to allow a much longer dpkg
    command line.
  * Fixed 2 little OR group bugs, thanks to Yann Dirson. Closes: #143995,
    #142298
  * Allow an uninstalled package to be marked for removal on an install
    line (meaning not to automatically install it), also fix some dodgy
    handling of protected packages. Closes: #92287, #116011
  * Fix errant prefix matching in version selection. Closes: #105968
  * Ensure that all files needed to run APT as a user are readable and
    ignore roots umask for these files. Closes: #108801
  * Support larger config spaces. Closes: #111914
  * 'apt-get update' no longer does 'Building Dependency Tree'.
  * When matching regexs allways print a message. Change regex activation
    charset. Closes: #147817
  * Don't die if lines in sources.list are too long. Closes: #146846
  * Show file name on apt-extracttemplate error messges. Closes: #151835
  * i18n gettext stuff, based on work from Michael Piefel: Closes: #95933
  * Some highly unlikely memory faults. Closes: #155842
  * C++ stuff for G++3.2. Closes: #162617, #165515,
  * apt-config dumps sends to stdout not stderr now.  Closes: #146294
  * Fix segfault in FindAny when /i is used, and there is no default.
    Closes: #165891
  * Add s390x to archtable.  Closese: #160992.
  * Update config.sub/config.guess in cvs, and add support to debian/rules
    to update them from /usr/share/misc if they exist.  Closes: #155014
  * Remove 'Sorry' from messages.  Closes: #148824.
  * Change wording of 'additional disk space usage' message.  Closes:
    #135021.
  * apt-extracttemplates now prepends the package name when extracting
    files.  Closes: #132776
  * Add -n synonym for --names-only for apt-cache.  Closes: #130689
  * Display both current version and new version in apt-get -s.  Closes:
    #92358
  * Add an options and timeout config item to ssh/rsh.  Closes: #90654
  * libapt-pkg-dev now depends on apt-utils.  Closes: #133942.
  * Change verbose logging output of apt-ftparchive to go to stderr,
    instead of stdout.  Also, errors that occur no longer go to stdout,
    but stderr.  Closes: #161592
  * Test for timegm in configure.  Closes: #165516.
  * s/st_mtime/mtime/ on our local stat structure in apt-ftparchive, to
    support compliation on platforms where st_mtime is a macro.  Closes:
    #165518
  * Check the currently mounted cdrom, to see if it's the one we are
    interested in.  Closes: #154602
  * Refer to reportbug instead of bug in the man pages. Closes: #173745
  * Link apt-inst to apt-pkg. Closes: #175055
  * New apt_preferences man page from Thomas Hood, Susan Kleinmann,
    and others.
  * Fix > 300 col screen segfault. Closes: #176052
  * Rebuild with gcc-3.2. Closes: #177752, #178008.
  * Fix build-dep handling of | dependencies.
    Closes: #98640, #145997, #158896, #172901
  * Double default value of APT::Cache-Limit, until such time as it
    can be made more dynamic.  Closes: #178623.
  * Report uris with '.gz' when there are errors.  Closes: #178435.
  * When installing build-deps, make sure the new version will
    satisfy build requirements. Closes: #178121
  * Split offline and guide documentation into apt-doc.  This was done so
    that binary-arch builds do not require documention deps.  Note, that 
    apt-doc is not installed on upgrades.
  * Use doc-base, instead of dhelp directly.  Closes: #110389
  * Change http message 'Waiting for file' to 'Waiting for headers'.
    Closes: #178537
  * Remove trailing lines on package lists in apt-get.  Closes: #178736.
  * Fix origin pins for file:// uris.  Closes: #189014.
  * Apply typo and syntax patch from bug to apt-cache.8.sgml.  Closes:
    #155194
  * s/dpkg-preconfig/dpkg-preconfigure/ in examples/configure-index.
    Closes: #153734.
  * Fix some typos in the apt-get manual.  Closes: #163932.
  * Apply patch from bug, to change frozen to testing, and then do it
    everywhere else.  Closes: #165085.
  * Update es.po.  Closes: #183111.
  * Add pt_BR translation of apt_preferences(5).  Also, build fr manpages.
    Closes: #183904.
  * Add a vcg command to apt-cache, similiar to dotty.  Closes: #150512.
  * Add option to apt-get to show versions of packages being
    upgraded/installed.
  * Be quiet in apt.post{inst,rm}.  Closes: #70685.
  * apt-get now prints out suggested and recommended packages.  Closes:
    #54982.
  * Insert some newlines in the cdrom change media message.  Closes:
    #154601.
  * Add a rdepends command to apt-cache.  Closes: #159864.
  * When building the dpkg command line, allow for 8192 chars to be used,
    instead of only 1024.
  * APT::Immediate-Configure had inverted semantics(false meant it was
    enabled).  Closes: #173619.
  * Fix status file parser so that if a record is larger than 32k, the
    buffer size will be doubled, and the read attempted again.  Closes:
    #174945.

 -- Adam Heath <doogie@debian.org>  Sun, 27 Apr 2003 01:23:12 -0500

apt (0.5.4) unstable; urgency=low

  * M68k config.guess patch. Closes: #88913
  * Bi-yearly test on OpenBSD and Solaris
  * Doc updates. Closes: #89121, #89854, #99671, #98353, #95823, #93057,
          #97520, #102867, #101071, #102421, #101565, #98272, #106914,
          #105606, #105377
  * Various cosmetic code updates. Closes: #89066, #89066, #89152
  * Add "pre-auto" as an option for DSelect::Clean (run autoclean after
    update).
  * More patches from Alfredo for Vendors and more SHA-1 stuff
  * Fix for AJ's 'desire to remove perl-5.005' and possibly other
    similar situations. Closes: #56708, #59432
  * no_proxy and ftp. Closes: #89671
  * Philippe Batailler's man page patches.
  * Fix for display bug. Closes: #92033, #93652, #98468
  * Use more than 16bits for the dep ID. Some people ran out..
    Closes: #103020, #97809, #102951, #99974, #107362, #107395, #107362,
            #106911, #107395, #108968
  * Reordered some things to make dante and FTP happier. Closes: #92757
  * James R. Van Zandt's guide.sgml updates. Closes: #90027
  * apt-ftparchive copes with no uncompressed package files + contents.
  * French man pages from philippe batailler - well sort of. They
    don't build yet..
  * run-parts. Closes: #94286
  * 'apt-cache policy' preferences debug tool.
  * Whatever. Closes: #89762
  * libstdc++ and HURD. Closes: #92025
  * More apt-utils verbage. Closes: #86954
  * Fliped comparision operator. Closes: #94618
  * Used the right copyright file. Closes: #65691
  * Randolph's G++3 patches.
  * Fixed no_proxy tokanizing. Closes: #100046
  * Strip Config-Version when copying status to available. Closes: #97520
  * Segfault with missing source files. Closes: #100325
  * EINTR check. Closes: #102293
  * Various changes to the locking metholodgy for --print-uris.
    Closes: #100590
  * Lame LD_LIBRARY_PATH thing. Closes: #98928
  * apt-cache search searchs provide names too now. Closes: #98695
  * Checksum and long lines problem. Closes: #106591
  * .aptignr and empty files are just a warning. Closes: #97364

 -- Jason Gunthorpe <jgg@debian.org>  Sat, 18 Aug 2001 17:21:59 -0500

apt (0.5.3) unstable; urgency=low

  * JoeyH's dpkg::preconfig not working. Closes: #88675
  * Fixed apt override disparity
  * Alfredo's SHA-1 and related patches

 -- Jason Gunthorpe <jgg@debian.org>  Sun,  4 Mar 2001 15:39:43 -0700

apt (0.5.2) unstable; urgency=low

  * Fixed mention of /usr/doc in the long description
  * JoeyH's downgrade bug -- don't use 0.5.1
  * Doc bug. Closes: #88538
  * Fault in building release strings. Closes: #88533

 -- Jason Gunthorpe <jgg@debian.org>  Sun,  4 Mar 2001 15:39:43 -0700

apt (0.5.1) unstable; urgency=low

  * Fixed #82894 again, or should be and.
  * Process the option string right. Closes: #86921
  * Don't eat the last command for pipes. Closes: #86923
  * Ignore .* for configuration directory processing. Closes: #86923
  * Alfredo's no_proxy patch
  * Documentation fixes. Closes: #87091
  * JoeyH's double slash bug. Closes: #87266
  * Unintitialized buffer and apt-ftparchive contents generation.
     Closes: #87612
  * Build-deps on virtual packages. Closes: #87639
  * Fixes glibc/libstdc++ symbol dependencies by including glibc and
    libstdc++ version info in the library soname and in the package
    provides. Closes: #87426
  * Updated soname version to 0.3.2
  * apt-extracttemplates moved from debconf into apt-utils
  * s390 archtable entry. Closes: #88232
  * Dan's segfault
  * Some instances where the status file can source a package in a
    non-sensical way. Closes: #87390
  * Work better if there are duplicate sources.list entries.
  * Fixed the resetting of Dir with "dir {};". Closes: #87323

 -- Randolph Chung <tausq@debian.org>  Sat, 3 Mar 2001 15:37:38 -0700

apt (0.5.0) unstable; urgency=low

  * Fixed an obscure bug with missing final double new lines in
    package files
  * Changed the apt-cdrom index copy routine to use the new section
    rewriter
  * Added a package file sorter, apt-sortpkgs
  * Parse obsolete Optional dependencies.
  * Added Ben's rsh method. Closes: #57794
  * Added IPv6 FTP support and better DNS rotation support.
  * Include the server IP in error messages when using a DNS rotation.
    Closes: #64895
  * Made most of the byte counters into doubles to prevent 32bit overflow.
    Closes: #65349
  * HTTP Authorization. Closes: #61158
  * Ability to parse and return source index build depends from Randolph.
  * new 'apt-get build-dep' command from Randolph. Closes: #63982
  * Added apt-ftparchive the all dancing all singing FTP archive
    maintinance program
  * Allow version specifications with =1.2.4-3 and /2.2 or /stable postfixes
    in apt-get.
  * Removed useless internal cruft including the xstatus file.
  * Fixed config parser bugs. Closes: #67848, #71108
  * Brain Damanged apt-get config options changed, does not change the command
    line interface, except to allow --enable-* to undo a configuration
    option:
      No-Remove -> Remove
      No-Download -> Download
      No-Upgrade -> Upgrade
  * Made this fix configable (DSelect::CheckDir) and default to disabled:
     * No remove prompt if the archives dir has not changed. Closes: #55709
    Because it is stupid in the case where no files were downloaded due to
    a resumed-aborted install, or a full cache! Closes: #65952
  * Obscure divide by zero problem. Closes: #64394
  * Update sizetable for mips. Closes: #62288
  * Fixed a bug with passive FTP connections
  * Has sizetable entry for sparc64. Closes: #64869
  * Escape special characters in the ::Label section of the cdroms.lst
  * Created apt-utils and python-apt packages
  * Due to the new policy engine, the available file may contain entries
    from the status file. These are generated if the package is not obsolete
    but the policy engine prohibits using the version from the package files.
    They can be identified by the lack of a Filename field.
  * The new policy engine. Closes: #66509, #66944, #45122, #45094, #40006,
    #36223, #33468, #22551
  * Fixed deb-src line for non-us. Closes: #71501, #71601
  * Fixes for G++ 2.96, s/friend/friend class/
  * Fixed mis doc of APT::Get::Fix-Missing. Closes: #69269
  * Confirmed fix for missing new line problem. Closes: #69386
  * Fixed up dhelp files. Closes: #71312
  * Added some notes about dselect and offline usage. Closes: #66473, #38316
  * Lock files on read only file systems are ignored w/ warning.
    Closes: #61701
  * apt-get update foo now gives an error! Closes: #42891
  * Added test for shlibs on hurd. Closes: #71499
  * Clarified apt-cache document. Closes: #71934
  * DocBook SGML man pages and some improvements in the text..
  * sigwinch thing. Closes: #72382
  * Caching can be turned off by setting the cache file names blank.
  * Ignores arches it does not know about when autocleaning. Closes: #72862
  * New function in apt-config to return dirs, files, bools and integers.
  * Fixed an odd litle bug in MarkInstall and fixed it up to handle
    complex cases involving OR groups and provides.
    68754 describes confusing messages which are the result of this..
    Closes: #63149, #69394, #68754, #77683, #66806, #81486, #78712
  * Speeling mistake and return code for the 'wicked' resolver error
    Closes: #72621, #75226, #77464
  * Solved unable to upgrade libc6 from potato to woody due to 3 package
    libc6 dependency loop problem.
  * Leading sources.list spaces. Closes: #76010
  * Removed a possible infinite loop while processing installations.
  * Man page updates. Closes: #75411, #75560, #64292, #78469
  * ReduceSourceList bug. Closes: #76027
  * --only-source option. Closes: #76320
  * Typos. Closes: #77812, #77999
  * Different status messages. Closes: #76652, #78353
  * /etc/apt/apt.conf.d/ directory for Joey and Matt and pipe protocol 2
  * OS detection an support for the new pseduo standard of os-arch for the
    Architecture string. Also uses regexing.. Closes: #39227, #72349
  * Various i18n stuff. Note that this still needs some i18n wizard
    to do the last gettextization right. Closes: #62386
  * Fixed a problem with some odd http servers/proxies that did not return
    the content size in the header. Closes: #79878, #44379
  * Little acquire bugs. Closes: #77029, #55820
  * _POSIX_THREADS may not be defined to anything, just defined..
    Closes: #78996
  * Spelling of Ignore-Hold correctly. Closes: #78042
  * Unlock the dpkg db if in download only mode. Closes: #84851
  * Brendan O'Dea's dselect admindir stuff. Closes: #62811
  * Patch from BenC. Closes: #80810
  * Single output of some names in lists. Closes: #80498, #43286
  * Nice message for people who can't read syserror output. Closes: #84734
  * OR search function. Closes: #82894
  * User's guide updates. Closes: #82469
  * The AJ/JoeyH var/state to var/lib transition patch. Closes: #59094
  * Various CD bugs, again thanks to Greenbush
    Closes: #80946, #76547, #71810, #70049, #69482
  * Using potato debhelper. Closes: #57977
  * I cannot self-terminate. Closes: #74928

 -- Jason Gunthorpe <jgg@debian.org>  Wed, 21 Feb 2001 00:39:15 -0500

apt (0.3.19) frozen unstable; urgency=low

  * Updates to apt-cdrom to support integrated non-us nicely, thanks to
    Paul Wade.
  * Fixed that apt-get/cdrom deadlock thing. Closes: #59853, #62945, #61976
  * Fixed hardcoded path. Closes: #59743
  * Fixed Jay's relative path bug
  * Allowed source only CDs. Closes: #58952
  * Space check is supressed if --print-uris is given. Closes: #58965
  * Clarified the documenation examples for non-us. Closes: #58646
  * Typo in the package description. Closes: #60230
  * Man Page typo. Closes: #60347
  * Typo in Algorithms.cc. Closes: #63577
  * Evil dotty function in apt-cache for generating dependency graphs
    with the as-yet-unpackaged GraphVis.
  * Appears to have been fixed in Janurary.. Closes: #57981
  * New config.guess/sub for the new archs. Closes: #60874
  * Fixed error reporting for certain kinds of resolution failures.
    Closes: #61327
  * Made autoclean respect 'q' settings. Closes: #63023
  * Fixed up the example sources.list. Closes: #63676
  * Added DPkg::FlushSTDIN to control the flushing of stdin before
    forking dpkg. Closes: #63991

 -- Ben Gertzfield <che@debian.org>  Fri, 12 May 2000 21:10:54 -0700

apt (0.3.18) frozen unstable; urgency=low

  * Changes in the postinst script. Closes: #56855, #57237
  * Fixed bashism. Closes: #57216, #57335
  * Doc updates. Closes: #57772, #57069, #57331, #57833, #57896

 -- Ben Gertzfield <che@debian.org>  Sun, 13 Feb 2000 01:52:31 -0800

apt (0.3.17) unstable; urgency=low

  * RFC 2732 usage for CDROM URIs and fixes to apt-cdrom
  * Fixed the configuration parser to not blow up if ; is in the config
    string
  * Applied visual patch to dselect install script . Closes #55214
  * Included the configure-index example
  * Minimal CD swaps
  * Library soname has increased
  * Fixed default sources.list to have correct URLs for potato when it
    becomes stable
  * Added a message about erasing sources.list to dselect setup script
    Closes: #55755
  * No remove prompt if the archives dir has not changed. Closes: #55709
  * Fixed inclusion of 2nd sample config file. Closes: #55374
  * Made file mtimes of 0 not confuse the methods If-Modifed-Since check.
    Closes: #55991

 -- Ben Gertzfield <che@debian.org>  Mon, 31 Jan 2000 12:12:40 -0800

apt (0.3.16) unstable; urgency=low

  * Made --no-download work. Closes: #52993
  * Now compiles on OpenBSD, Solaris and HP-UX
  * Clarify segfault errors
  * More debhelper fixes. Closes: #52662, #54566, #52090, #53531, #54769
  * Fix for Joel's discovery of glibc removal behavoir.
  * Fix for Ben Collins file: uri from slink upgrade.
  * Fixed resume code in FTP. Closes: #54323
  * Take more precautions to prevent the corruption Joey Hess saw.
  * Fixed --no-list-cleanup
  * RFC 2732 URI parsing ([] for hostnames).
  * Typo in apt-cache man page. Closes: #54949

 -- Ben Gertzfield <che@debian.org>  Fri, 14 Jan 2000 08:04:15 -0800

apt (0.3.15) unstable; urgency=low

  * Added DSelect::WaitAfterDownload Closes: #49549
  * Fixed cast error in byteswap macro and supporting code. Closes: #50093
  * Fixed buffer overflow for wide terminal sizes. Closes: #50295
  * Made -s and clean not do anything. Closes: #50238
  * Problem with Protected packages and the new OR code.
  * /usr/share/doc stuff. Closes: #51017, #50228, #51141
  * Remove doesn't require a package to be installable. Closes: #51175
  * FTP proxy touch ups in the mabn page. Closes: #51315, #51314

 -- Ben Gertzfield <che@debian.org>  Sat,  4 Dec 1999 21:17:24 -0800

apt (0.3.14) unstable; urgency=low

  * Fix Perl or group pre-depends thing Closes: #46091, #46096, #46233, #45901
  * Fix handling of dpkg's conversions from < -> <= Closes: #46094, #47088
  * Make unparsable priorities non-fatal Closes: #46266, #46267, #46293, #46298
  * Fix handling of '/' for the dist name. Closes: #43830, #45640, #45692
  * Fixed 'Method gave a blank filename' error from IMS queries onto CDs.
    Closes: #45034, #45695, #46537
  * Made OR group handling in the problem resolver more elaborate. Closes: #45646
  * Added APT::Clean-Installed option. Closes: #45973
  * Moves the free space check to after the calculated size is printed.
    Closes: #46639, #47498
  * mipsel arch Closes: #47614
  * Beautified URI printing to not include passwords Closes: #46857
  * Fixed little problem with --no-download Closes: #47557
  * Tweaked Dselect 'update' script to re-gen the avail file even in the
    event of a failure Closes: #47112
  * Retries for source archives too Closes: #47529
  * Unmounts CDROMs iff it mounted them Closes: #45299
  * Checks for the partial directories before doing downloads Closes: #47392
  * no_proxy environment variable (http only!) Closes: #43476
  * apt-cache showsrc Closes: #45799
  * De-Refs Single Pure virtual packages. Closes: #42437, #43555
  * Regexs for install. Closes: #35304, #38835
  * Dependency reports now show OR group relations
  * Re-Install feature. Cloes: #46961, #37393, #38919
  * Locks archive directory on clean (woops)
  * Remove is not 'sticky'. Closes: #48392
  * Slightly more accurate 'can not find package' message. Closes: #48311
  * --trivial-only and --no-remove. Closes: #48518
  * Increased the cache size. Closes: #47648
  * Comment woopsie. Closes: #48789
  * Removes existing links when linking sources. Closes: #48775
  * Problem resolver does not install all virtual packages. Closes: #48591, #49252
  * Clearer usage message about 'source' Closes: #48858
  * Immediate configure internal error Closes: #49062, #48884

 -- Ben Gertzfield <che@debian.org>  Sun,  7 Nov 1999 20:21:25 -0800

apt (0.3.13) unstable; urgency=low

  * Fix timestamp miss in FTP. Closes: #44363
  * Fix sorting of Kept packages. Closes: #44377
  * Fix Segfault for dselect-upgrade. Closes: #44436
  * Fix handling of '/' for the dist name. Closes #43830
  * Added APT::Get::Diff-Only and Tar-Only options. Closes #44384
  * Add commented-out deb-src URI to default sources.list file.

 -- Ben Gertzfield <che@debian.org>  Sun, 19 Sep 1999 18:54:20 -0700

apt (0.3.12) unstable; urgency=low

  * Fix for typo in the dhelp index. Closes: #40377
  * Multiple media swap support
  * Purge support. Closes: #33291, #40694
  * Better handling of - remove notation. Closes: #41024
  * Purge support. Closes: #33291, #40694
  * Error code on failed update. Closes: #41053
  * apt-cdrom adds entries for source directories. Closes: #41231
  * Sorts the output of any list. Closes: #41107
  * Fixes the looping problem. Closes: #41784, #42414, #44022
  * Fixes the CRC mechanism to lowercase all strings. Closes: #41839
  * More checks to keep the display sane. Particularly when fail-over is
    used with local mirrors and CD-Roms. Closes: #42127, #43130, #43668
  * PThread lockup problem on certain sparc/m68k. Closes: #40628
  * apt-cdrom understands .gz Package files too. Closes: #42779
  * Spelling error in dselect method description. Closes: #43251
  * Added security to the default source list. Closes: #43356

 -- Ben Gertzfield <che@debian.org>  Fri,  3 Sep 1999 09:04:28 -0700

apt (0.3.11) unstable; urgency=low

  * Fix for mis-parsed file: URIs. Closes: #40373, #40366, #40230
  * Fix for properly upgrading the system from perl 5.004 to 5.005

 -- Ben Gertzfield <che@debian.org>  Mon, 28 Jun 1999 21:06:44 -0700

apt (0.3.9) unstable; urgency=low

  * Spelling error in cachefile.cc. Closes: #39885
  * Trailing slash in dselect install if you try to use the
    default config file. Closes: #40011
  * Simulate works for autoclean. Closes: #39141
  * Fixed spelling errors. Closes: #39673
  * Changed url parsing a bit. Closes: #40070, #40069
  * Version 0.3.8 will be for slink/hamm (GNU libc 2).

 -- Ben Gertzfield <che@debian.org>  Thu, 24 Jun 1999 18:02:52 -0700

apt (0.3.7) unstable; urgency=low

  * Fixed missing text in the apt-get(8) page. Closes: #37596
  * Made --simulate and friends work with apt-get source. Closes: #37597, #37656
  * Fixed inclusion of man pages in the -doc/-dev package. Closes: #37633, #38651
  * Fixed handling of the -q option with not-entirely integer arguments
    Closes: #37499
  * Man page typo Closes: #37762
  * Fixed parsing of the Source: line. Closes: #37679
  * Dpkg/dpkg-hurd source bug. Closes: #38004, #38032
  * Added a check for an empty cache directory. Closes: #37963
  * Return a failure code if -d is given and packages fail to download.
    Closes: #38127
  * Arranged for an ftp proxy specifing an http server to work. See the
    important note in the sources.list man page.
  * Accounted for resumed files in the cps calculation. Closes: #36787
  * Deal with duplicate same version different packages. Closes: #30237
  * Added --no-download. Closes: #38095
  * Order of apt-cdrom dist detection. Closes: #38139
  * Fix apt-cdrom chop handling and missing lines. Closes: #37276
  * IPv6 http support
  * Suggests dpkg-dev for apt-get source. Closes: #38158
  * Fixed typo in apt-get help. Closes: #38712
  * Improved the error message in the case of broken held package. Closes: #38777
  * Fixed handling of MD5 failures
  * Documented list notation Closes: #39008
  * Change the 'b' to 'B'. Closes: #39007

 -- Ben Gertzfield <che@debian.org>  Sun, 20 Jun 1999 18:36:20 -0700

apt (0.3.6) unstable; urgency=low

  * Note that 0.3.5 never made it out the door..
  * Fix for apt-cdrom and unusual disk label locations. Closes: #35571
  * Made APT print numbers in decimal. Closes: #35617, #37319
  * Buffer munching fix for FTP. Closes: #35868
  * Typo in sample config file. Closes: #35907
  * Fixed whitespace in version compares. Closes: #35968, #36283, #37051
  * Changed installed size counter to only count unpacked packages.
    Closes: #36201
  * apt-get source support. Closes: #23934, #27190
  * Renames .debs that fail MD5 checking, provides automatic corruption
    recovery. Closes: #35931
  * Fixed autoconf verison. Closes: #37305
  * Random Segfaulting. Closes: #37312, #37530
  * Fixed apt-cache man page. Closes: #36904
  * Added a newline to apt-cache showpkg. Closes: #36903

 -- Ben Gertzfield <che@debian.org>  Wed, 12 May 1999 09:18:49 -0700

apt (0.3.4) unstable; urgency=low

  * Release for Ben while he is out of town.
  * Checked the size of partial files. Closes: #33705
  * apt-get should not print progress on non-tty. Closes: #34944
  * s/guide.text.gz/users-guide.txt.gz/ debian/control: Closes: #35207
  * Applied cdrom patches from Torsten.  Closes: #35140, #35141
  * smbmounted cdrom fix. Closes: #35470
  * Changed ie to eg.  Closes: #35196

 -- Adam Heath <doogie@debian.org>  Sun,  4 Apr 1999 18:26:44 -0500

apt (0.3.3) unstable; urgency=low

  * Fixes bug with file:/ URIs and multi-CD handling. Closes: #34923

 -- Ben Gertzfield <che@debian.org>  Tue, 23 Mar 1999 12:15:44 -0800

apt (0.3.2) unstable; urgency=low

  * Major release into unstable of v3
  * These bugs have been fixed, explanations are in the bug system, read
    the man pages as well..
    Closes: #21113, #22507, #22675, #22836, #22892, #32883, #33006, #34121,
    	    #23984, #24685, #24799, #25001, #25019, #34223, #34296, #34355,
	    #24021, #25022, #25026, #25104, #25176, #31557, #31691, #31853,
    	    #25458, #26019, #26433, #26592, #26670, #27100, #27100, #27601,
    	    #28184, #28391, #28778, #29293, #29351, #27841, #28172, #30260,
    	    #29382, #29441, #29903, #29920, #29983, #30027, #30076, #30112,
    	    #31009, #31155, #31381, #31883, #32140, #32395, #32584. #34465,
    	    #30383, #30441, #30472, #30643, #30827, #30324, #36425, #34596

 -- Ben Gertzfield <che@debian.org>  Mon, 15 Mar 1999 19:14:25 -0800

apt (0.3.1) experimental; urgency=low

  * Minor release of cvs version.
  * Added virtual package libapt-pkgx.x

 -- Mitch Blevins <mblevin@debian.org>  Wed, 10 Mar 1999 07:52:44 -0500

apt (0.3.0) experimental; urgency=low

  * New experimental version.

 -- Ben Gertzfield <che@debian.org>  Tue, 15 Dec 1998 12:53:21 -0800

apt (0.1.9) frozen unstable; urgency=low

  * Return to the wacky numbering for when we build 0.1.8 for hamm
  * Important bug related to APT on the Alpha fixed
  * apt-get dist-upgrade problems fixed
  * tiny patch for http method to fix an endless loop
  * nice fix from /usr/doc/lintian/ to remove rpath nastiness from
    libtool and add proper shared lib dependancies
  * now dh_shlibdeps is called with LD_LIBRARY_PATH=debian/tmp/usr/lib
    in case an old libpkg is installed while building APT to prevent
    spurious dependancies

 -- Ben Gertzfield <che@debian.org>  Thu,  5 Nov 1998 17:43:25 -0800

apt (0.1.7) unstable; urgency=low

  * New build with libstdc++2.9.
  * Various fixes; read the Changelog.

 -- Ben Gertzfield <che@debian.org>  Thu, 15 Oct 1998 18:29:18 -0700

apt (0.1.6) unstable; urgency=low

  * Various fixes in the FTP method for error checking. Fixes: #26188.
  * Spelling corrections in dselect method. Fixes: #25884
  * Fixes for compilation on alpha/ppc. Fixes: #25313, #26108.
  * No more bo releases: we're using a normal numbering system now.

 -- Ben Gertzfield <che@debian.org>  Tue,  8 Sep 1998 19:27:13 -0700

apt (0.1.5) unstable; urgency=low

  * Changed sources.list to point to 'unstable' by default, as
    'frozen' no longer exists!

 -- Ben Gertzfield <che@debian.org>  Thu, 23 Jul 1998 22:00:18 -0700

apt (0.1.3) unstable; urgency=low

  * New upstreamish version.
  * ftp method rewritten in C. Removes dependancies on all perl/perl
    related modules. This fixes many of the ftp method bugs.

 -- Ben Gertzfield <che@debian.org>  Thu, 16 Jul 1998 22:19:00 -0700

apt (0.1.1) unstable; urgency=low

  * Release for unstable.

 -- Ben Gertzfield <che@debian.org>  Tue, 30 Jun 1998 20:48:30 -0700

apt (0.1) unstable; urgency=low

  * Kludge to fix problem in libnet-perl with illegal anonymous
    FTP passwords.
  * Moved to unstable; apt is in a useable state now.
  * Fixed version numbering. From now on, numbering will be:
    0.1 (no actual release) -> 0.1.0bo (release for libc5) ->
    0.1.1 (release for unstable). Thanks, Manoj.

 -- Ben Gertzfield <che@debian.org>  Tue, 30 Jun 1998 20:40:58 -0700

apt (0.0.17-1) experimental; urgency=low

  * Fixed problem with libc6 version compare
  * Scott's away for a while, so I'll be packaging apt for the time
    being.

 -- Ben Gertzfield <che@debian.org>  Thu, 25 Jun 1998 19:02:03 -0700

apt (0.0.16-1) experimental; urgency=low

  * Modifications to make apt-get more friendly when backgrounded.
  * Updated documentation.
  * Updates to graphic widgets

 -- Scott K. Ellis <scott@debian.org>  Mon,  8 Jun 1998 11:22:02 -0400

apt (0.0.15-0.2bo) experimental; urgency=low

  * Bo compilation
  * Bob Hilliards crash

 -- Jason Gunthorpe <jgg@debian.org>  Sun, 31 May 1998 20:18:35 -0600

apt (0.0.15-0.1bo) experimental; urgency=low

  * Bo compilation
  * libstdc++272 patch

 -- Jason Gunthorpe <jgg@debian.org>  Sun, 31 May 1998 20:18:35 -0600

apt (0.0.15) experimental; urgency=low

  * Clean up source tarball (no user-visible changes)

 -- Scott K. Ellis <scott@debian.org>  Tue, 26 May 1998 12:23:53 -0400

apt (0.0.14) experimental; urgency=low

  * Updates in ordering code to make sure certain upgrades work correctly.
  * Made dselect/setup understand ftp as well as http

 -- Scott K. Ellis <scott@debian.org>  Wed, 20 May 1998 13:33:32 -0400

apt (0.0.13-bo1) experimental; urgency=low

  * Bo compilation

 -- Jason Gunthorpe <jgg@debian.org>  Mon, 18 May 1998 15:10:49 -0600

apt (0.0.13) experimental; urgency=low

  * Remove hardcoded egcc from debian/rules (#21575)
  * Fixes for ordering logic when system has a number of unpacked
    but unconfigured packages installed.
  * Spelling fix in dselect install method (#22556)

 -- Scott K. Ellis <scott@debian.org>  Sun, 17 May 1998 20:08:33 -0400

apt (0.0.12) experimental; urgency=low

  * Fixed problems with package cache corruption.
  * Made to depend on libc6 >= 2.0.7pre1 due to timezone problems with
    earlier versions.
  * Interface and documentation improvements.

 -- Scott K. Ellis <scott@debian.org>  Sat, 16 May 1998 23:17:32 -0400

apt (0.0.11) experimental; urgency=low

  * Change dependancies to pre-depends since breaking your packaging tools
    in the middle of an installation isn't very good.
  * Bug fixes to ftp method and general apt-get code

 -- Scott K. Ellis <scott@debian.org>  Fri, 15 May 1998 08:57:38 -0400

apt (0.0.10) experimental; urgency=low

  * Run "dpkg --configure -a" after an aborted dselect install
  * Fixed problem with install looping
  * Support for authenticating proxys: (note this isn't terribly secure)
    http_proxy="http://user:pass@firewall:port/"
  * Substitute $ARCH in sources.list
  * Fixes in the resumption code for ftp

 -- Scott K. Ellis <scott@debian.org>  Tue, 12 May 1998 09:14:41 -0400

apt (0.0.9) experimental; urgency=low

  * Added ftp support.
  * Various other less visible bug fixes.
  * Fixed problem with segfault when apt-get invoked in a non-existant
    directory (Bug #21863)
  * Bumped policy to 2.4.1

 -- Scott K. Ellis <scott@debian.org>  Fri,  1 May 1998 09:18:19 -0400

apt (0.0.8) experimental; urgency=low

  * Fixed generated available file (Bug #21836)
  * Added download ETA (Bug #21774).
  * Fixed hardcoded ARCH (Bug #21751).
  * Fixed check on http_proxy (Bug #21795).
  * Added download speed indicator.

 -- Scott K. Ellis <scott@debian.org>  Mon, 27 Apr 1998 10:58:32 -0400

apt (0.0.7) experimental; urgency=low

  * Remove libdeity and apt from package for now, since only apt-get and
    apt-cache are actually useful right now.
  * Clean up handling of package installation errors.
  * Added timeout to http transfers (#21269)
  * Updated setup for dselect/apt method.
  * Updated man pages
  * Long options (added in 0.0.6)

 -- Scott K. Ellis <scott@debian.org>  Tue, 21 Apr 1998 09:06:49 -0400

apt (0.0.6) experimental; urgency=low

  * Spelling changes.
  * Revamped download status display.
  * Call apt-get clean after successful install in dselect.
  * Added "apt-get clean" which deletes package files from /var/cache/apt

 -- Scott K. Ellis <scott@debian.org>  Thu,  9 Apr 1998 15:13:59 -0400

apt (0.0.5) experimental; urgency=low

  * Ignore signals while dpkg is running so we don't leave dpkg running in
    the background (#20804)
  * Check Packages as well as Packages.gz for file URIs (#20784)
  * Spelling cleanup (#20800)
  * Added -m option to permit upgrade to go on in the case of a bad mirror.
    This option may result in incomplete upgrades when used with -f.

 -- Scott K. Ellis <scott@debian.org>  Tue,  7 Apr 1998 12:40:29 -0400

apt (0.0.4) experimental; urgency=low

  * New usage guide.
  * Various documentation updates and cleanup.
  * Added '-f' option to apt-get attempt to fix broken dependancies.

 -- Scott K. Ellis <scott@debian.org>  Sat,  4 Apr 1998 14:36:00 -0500

apt (0.0.3) experimental; urgency=low

  * Added a shlibs.local file to prevent apt from depending on itself.
  * Updates to how apt-get handles bad states in installed packages.
  * Updated rules to make sure build works from a freshly checked out source
    archive.  Building from CVS needs libtool/automake/autoconf, builds from
    the distributed source package should have no such dependancy.

 -- Scott K. Ellis <scott@debian.org>  Fri,  3 Apr 1998 11:49:47 -0500

apt (0.0.2) unstable; urgency=low

  * Updates to apt-get and http binding for dselect method (apt).
  * Updating version number from 0.0.1, which was released only on IRC.

 -- Scott K. Ellis <scott@debian.org>  Fri,  3 Apr 1998 00:35:18 -0500

apt (0.0.1) unstable; urgency=low

  * Initial Release.

 -- Scott K. Ellis <scott@debian.org>  Tue, 31 Mar 1998 12:49:28 -0500<|MERGE_RESOLUTION|>--- conflicted
+++ resolved
@@ -13,14 +13,10 @@
   * doc/*.xml:
     - find and fix a bunch of misspellings
 
-<<<<<<< HEAD
   [ Program translation updatex ]
   * Dutch (Jeroen Schot). Closes: #652230
 
- -- David Kalnischkies <kalnischkies@gmail.com>  Sun, 20 Nov 2011 18:02:08 +0100
-=======
  -- David Kalnischkies <kalnischkies@gmail.com>  Tue, 06 Dec 2011 16:35:39 +0100
->>>>>>> 81094782
 
 apt (0.8.15.9) unstable; urgency=low
 
