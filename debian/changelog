--- conflicted
+++ resolved
@@ -1,13 +1,12 @@
 apt (0.9.7.2) UNRELEASED; urgency=low
 
-<<<<<<< HEAD
+
   [ Manpages translation updates ]
   * French (Christian Perrier)
 
- -- Christian Perrier <bubulle@debian.org>  Tue, 03 Jul 2012 13:56:41 -0600
-=======
   [ Program translation updates ]
   * Greek (Θανάσης Νάτσης)
+
   * Japanese (Kenshi Muto) (Closes: #679662)
   * Russian (Yuri Kozlov) (Closes: #679599)
   * Danish (Joe Dalton) (Closes: #680119)
@@ -33,7 +32,6 @@
       this removes valid cache entries (Closes: #679371)
 
  -- David Kalnischkies <kalnischkies@gmail.com>  Sun, 01 Jul 2012 08:20:57 +0200
->>>>>>> 25792e39
 
 apt (0.9.7.1) unstable; urgency=low
 
