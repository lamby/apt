--- conflicted
+++ resolved
@@ -1,4 +1,3 @@
-<<<<<<< HEAD
 apt (0.9.7.9~exp3) UNRELEASED; urgency=low
 
   [ Michael Vogt ]
@@ -7,6 +6,26 @@
       Tzafrir Cohen (closes: #704653)
   * debian/control:
     - replace manpages-it (closes: #704723)
+
+  [ David Kalnischkies ]
+  * various simple changes to fix cppcheck warnings
+  * apt-pkg/pkgcachegen.cc:
+    - do not store the MD5Sum for every description language variant as
+      it will be the same for all so it can be shared to save cache space
+    - handle language tags for descriptions are unique strings to be shared
+    - factor version string creation out of NewDepends, so we can easily reuse
+      version strings e.g. for implicit multi-arch dependencies
+    - equal comparisions are used mostly in same-source relations,
+      so use this to try to reuse some version strings
+    - sort group and package names in the hashtable on insert
+    - share version strings between same versions (of different architectures)
+      to save some space and allow quick comparisions later on
+  * apt-pkg/pkgcache.cc:
+    - assume sorted hashtable entries for groups/packages
+  * apt-pkg/cacheiterators.h:
+    - provide DepIterator::IsSatisfied as a nicer shorthand for DepCheck
+  * apt-pkg/deb/debversion.cc:
+    - add a string-equal shortcut for equal version comparisions
 
   [ Marc Deslauriers ]
   * make apt-ftparchive generate missing deb-src hashes (LP: #1078697)
@@ -103,31 +122,6 @@
       fixed, thanks to Ansgar Burchardt for finding the flaw
 
  -- Michael Vogt <mvo@debian.org>  Thu, 14 Mar 2013 07:47:36 +0100
-=======
-apt (0.9.7.8~exp2+nmu1) UNRELEASED; urgency=low
-
-  [ David Kalnischkies ]
-  * various simple changes to fix cppcheck warnings
-  * apt-pkg/pkgcachegen.cc:
-    - do not store the MD5Sum for every description language variant as
-      it will be the same for all so it can be shared to save cache space
-    - handle language tags for descriptions are unique strings to be shared
-    - factor version string creation out of NewDepends, so we can easily reuse
-      version strings e.g. for implicit multi-arch dependencies
-    - equal comparisions are used mostly in same-source relations,
-      so use this to try to reuse some version strings
-    - sort group and package names in the hashtable on insert
-    - share version strings between same versions (of different architectures)
-      to save some space and allow quick comparisions later on
-  * apt-pkg/pkgcache.cc:
-    - assume sorted hashtable entries for groups/packages
-  * apt-pkg/cacheiterators.h:
-    - provide DepIterator::IsSatisfied as a nicer shorthand for DepCheck
-  * apt-pkg/deb/debversion.cc:
-    - add a string-equal shortcut for equal version comparisions
-
- -- David Kalnischkies <kalnischkies@gmail.com>  Sun, 10 Mar 2013 12:23:24 +0100
->>>>>>> 885594fc
 
 apt (0.9.7.8~exp2) experimental; urgency=low
 
