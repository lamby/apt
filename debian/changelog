<<<<<<< HEAD
apt (0.7.26~exp5) experimental; urgency=low
=======
apt (0.7.26~exp5) UNRELEASED; urgency=low

  * Slovak translation update. Closes: #581159
  * Italian translation update. Closes: #581742

 -- Christian Perrier <bubulle@debian.org>  Tue, 11 May 2010 19:52:00 +0200

apt (0.7.26~exp4) unstable; urgency=low
>>>>>>> 3000cb12

  [ David Kalnischkies ]
  * cmdline/apt-get.cc:
    - rerun dpkg-source in source if --fix-broken is given (Closes: #576752)
    - don't suggest held packages as they are installed (Closes: #578135)
    - handle multiple --{tar,diff,dsc}-only options correctly
    - show at the end of the install process a list of disappeared packages
  * cmdline/apt-cache.cc:
    - use GroupCount for package names in stats and add a package struct line
  * methods/rred.cc:
    - use the patchfile modification time instead of the one from the
      "old" file - thanks to Philipp Weis for noticing! (Closes: #571541)
  * debian/rules:
    - remove targets referring to CVS or arch as they are useless
    - use $(CURDIR) instead of $(pwd)
    - use dpkg-buildflags if available for CXXFLAGS
  * README.arch:
    - remove the file completely as it has no use nowadays
  * apt-pkg/depcache.cc:
    - be doublesure that the killer query is empty before starting reinstall
  * methods/gpgv.cc:
    - remove the keyrings count limit by using vector magic
  * contrib/mmap.cc:
    - clarify "MMap reached size limit" error message, thanks Ivan Masár!
  * doc/apt.ent
    - add entities for the current oldstable/stable/testing codenames
  * doc/sources.list.5.xml:
    - use stable-codename instead of stable in the examples (Closes: #531492)
  * doc/apt_preferences.5.xml:
    - adapt some examples here to use current codenames as well
    - add "NotAutomatic: yes" handling, thanks Osamu Aoki (Closes: #490347)
  * debian/libapt-pkg-doc.doc-base.cache:
    - remove yet another reference to the removed cache.sgml
  * doc/apt-get.8.xml:
    - do not say explicit target_release_{name,version,codename}, it should
      be clear by itself and 'man' can break lines again (Closes: #566166)
    - remove the gnome-apt reference as it is removed from unstable
  * apt-pkg/deb/dpkgpm.cc:
    - add 'disappear' to the known processing states, thanks Jonathan Nieder
  * apt-pkg/packagemanager.h:
    - export info about disappeared packages with GetDisappearedPackages()

  [ Michael Vogt ]
  * methods/http.{cc,h}:
    - code cleanup, use enums instead of magic ints
  
  [ Jari Aalto ]
  * debian/rules:
    - spell out some less known options to reduce manpage consultation-rate
    - Use POSIX command substitution: $(<command sequence>)
    - Remove EOL whitespace (Closes: #577804)

  [ Julian Andres Klode ]
  * apt-pkg/acquire-item.cc:
    - Fix pkgAcqFile::Custom600Headers() to always return something.
  
 -- Michael Vogt <mvo@debian.org>  Tue, 25 May 2010 16:01:42 +0200

apt (0.7.26~exp4) experimental; urgency=low

  [ David Kalnischkies ]
  * apt-pkg/depcache.cc:
    - rewrite the pseudo package reinstaller to be more intelligent
      in his package choices
  * apt-pkg/packagemanager.cc:
    - don't try to "unpack" pseudo packages twice
  * apt-pkg/contrib/fileutl.cc:
    - add a parent-guarded "mkdir -p" as CreateDirectory()
  * apt-pkg/acquire.{cc,h}:
    - add a delayed constructor with Setup() for success reporting
    - check for and create directories in Setup if needed instead of
      error out unfriendly in the Constructor (Closes: #523920, #525783)
    - optional handle a lock file in Setup()
  * apt-pkg/acquire-item.cc:
    - Acquire::ForceHash to force method for expected hash
  * cmdline/apt-get.cc:
    - remove the lock file handling and let Acquire take care of it instead
    - display MD5Sum in --print-uris if not forced to use another method
      instead of displaying the strongest available (Closes: #576420)
    - regex for package names executed on Grp- not PkgIterator
    - show non-candidates as fallback for virtual packages (Closes: #578385)
    - set also "all" to this version for pseudo packages in TryToChangeVer
  * apt-pkg/deb/dpkgpm.cc:
    - remove Chroot-Directory from files passed to install commands.
      Thanks to Kel Modderman for report & patch! (Closes: #577226)
  * ftparchive/writer.cc:
    - remove 999 chars Files and Checksums rewrite limit (Closes: #577759)
  * cmdline/apt-cache.cc:
    - align Installed and Candidate Version in policy so they can be compared
      easier, thanks Ralf Gesellensetter for the pointer! (Closes: #578657)
  * doc/apt.ent:
    - Add a note about APT_CONFIG in the -c description (Closes: #578267)
  * doc/po/de.po:
    - correct typos in german apt_preferences manpage, thanks Chris Leick!
  * apt-pkg/sourcelist.cc:
    - be less strict and accept [option=value] as well
  * apt-pkg/contrib/configuration.cc:
    - error out if #clear directive has no argument
  * doc/files.sgml:
    - sync documentation with status quo, regarding files/directories in
      use, extended_states and uri schemes.
  * doc/cache.sgml:
    - drop the file in favor of inplace documentation with doxygen
  * apt-pkg/pkgcache.h:
    - enhance the Groups ABI by providing a ID as the other structs does
    - check also the size of the Group struct then checking for the others

  [ Jari Aalto ]
  * cmdline/apt-get.cc:
    - replace backticks with single quotes around fix-broken command
      in the broken packages message. (Closes: #577168)
  * dselect/install:
    - modernize if-statements not to use 'x' (Closes: #577117)
    - replace backticks with POSIX $() (Closes: #577116)

  [ Michael Vogt ]
  * [ Abi break ] apt-pkg/acquire-item.{cc,h}:
    - add "IsIndexFile" to constructor of pkgAcqFile so that it sends
      the right cache control headers
  * cmdline/apt-get.cc:
    - fix crash when pkg.VersionList() is empty
  * apt-pkg/depcache.cc:
    - fix incorrect std::cout usage for debug output
  * test/libapt/getlanguages_test.cc:
    - Add test for Esperanto that has nocounty associated with them
      (LP: #560956)
  * apt-pkg/deb/debrecords.cc:
    - fix max tag buffer size (LP: #545336, closes: #578959)
  * debian/rules:
    - install html doxygen in libapt-pkg-doc 
  * debian/control:
    - build-depend on doxygen

  [ Julian Andres Klode ]
  * apt-pkg/contrib/weakptr.h:
    - add a class WeakPointable which allows one to register weak pointers to
      an object which will be set to NULL when the object is deallocated.
  * [ABI break] apt-pkg/acquire{-worker,-item,}.h:
    - subclass pkgAcquire::{Worker,Item,ItemDesc} from WeakPointable.
  * apt-pkg/pkgcache.cc:
    - Merge fix from David to correct handling in single-arch environments.
  * cmdline/apt-cache.cc:
    - Add a showauto command to apt-cache.
  * cmdline/apt-get.cc:
    - Add apt-get markauto and unmarkauto commands.

 -- Michael Vogt <mvo@debian.org>  Thu, 06 May 2010 09:32:54 +0200

apt (0.7.26~exp3) experimental; urgency=low

  [ Christian Perrier ]
  * German translation update. Closes: #571037
  * Spanish manpages translation update. Closes: #573293
  * Dutch translation update. Closes: #573946
  * Polish manpages translation update. Closes: #574558
  * Add "manpages-pl (<< 20060617-3~)" to avoid file conflicts with
    that package that was providing some manpages for APT utilities.

  [ David Kalnischkies ]
  * [BREAK] merge MultiArch-ABI. We don't support MultiArch,
    but we support the usage of the new ABI so libapt users
    can start to prepare for MultiArch (Closes: #536029)
  * Ignore :qualifiers after package name in build dependencies
    in the library by default, but try to honour them in apt-get
    as we have some sort of MultiArch support ready (Closes: #558103)
  * add translation of the manpages to PT (portuguese)
    Thanks to Américo Monteiro!
  * Switch to dpkg-source 3.0 (native) format
  * apt-pkg/depcache.cc:
    - remove Auto-Installed information from extended_states
      together with the package itself (Closes: #572364)
  * cmdline/apt-mark:
    - don't crash if no arguments are given (Closes: #570962)
  * debian/control:
    - remove some years old and obsolete Replaces
    - add automake/conf build-depends/conflicts as recommend by
      the autotools-dev README (Closes: #572615)
  * apt-pkg/contrib/mmap.{h,cc}:
    - add char[] fallback for filesystems without shared writable
      mmap() like JFFS2. Thanks to Marius Vollmer for writing
      and to Loïc Minier for pointing to the patch! (Closes: #314334)
  * doc/apt_preferences.5.xml:
    - fix two typos and be more verbose in the novice warning.
      Thanks to Osamu Aoki for pointing it out! (Closes: #567669)
    - fix a=sid vs. n=sid typo, thanks Ansgar Burchardt!
    - origin can be used to match a hostname (Closes: #352667)
    - remove wrong pin-priority is optional remark (Closes: #574944)
  * apt-pkg/deb/dpkgpm.cc:
    - fix error message construction in OpenLog()
    - if available store the Commandline in the history
  * cmdline/apt-get.cc:
    - add a --only-upgrade flag to install command (Closes: #572259)
    - fix memory leaks in error conditions in DoSource()
    - try version match in FindSrc first exact than fuzzy (LP: #551178)
  * apt-pkg/contrib/cmndline.cc:
    - save Commandline in Commandline::AsString for logging
  * apt-pkg/deb/debversion.cc:
    - consider absent of debian revision equivalent to 0 (Closes: #573592)
  * doc/makefile, doc/*:
    - generate subdirectories for building the manpages in on the fly
      depending on the po files we have.
  * apt-pkg/pkgcachegen.cc:
    - merge versions correctly even if multiple different versions
      with the same version number are available.
      Thanks to Magnus Holmgren for the patch! (Closes: #351056)
  * ftparchive/writer.cc:
    - write LongDescriptions if they shouldn't be included in Packages
      file into i18n/Translation-en by default.
  * doc/po/de.po:
    - correct a few typos in the german manpage translation.
      Thanks to Chris Leick and Georg Koppen! (Closes: #574962)
  * apt-pkg/contrib/strutl.cc:
    - convert all toupper calls to tolower_ascii for a little speedup

  [ Jean-Baptiste Lallement ]
  * apt-pkg/contrib/strutl.cc:
    - always escape '%' (LP: #130289) (Closes: #500560)
    - unescape '%' sequence only if followed by 2 hex digit
    - username/password are urlencoded in proxy string (RFC 3986)

  [ Julian Andres Klode ]
  * cmdline/apt-cache.cc:
    - Change behavior of showsrc to match the one of show (Closes: #512046).
  * cmdline/apt-key:
    - Honor Apt::GPGV::TrustedKeyring (Closes: #316390)
  * cmdline/apt-mark:
    - Use the new python-apt API (and conflict with python-apt << 0.7.93.2).
  * apt-inst/contrib/arfile.h:
    - Add public ARArchive::Members() which returns the list of members.
  * apt-pkg/policy.cc:
    - Always return a candidate if there is at least one version pinned > 0
      (Closes: #512318)
  * ftparchive/apt-ftparchive.cc:
    - Read default configuration (Closes: #383257)
  * debian/rules:
    - Fix the libraries name to be e.g. libapt-pkg4.9 instead of
      libapt-pkg-4.9.

  [ Michael Vogt ]
  * apt-pkg/deb/dpkgpm.cc:
    - fix backgrounding when dpkg runs (closes: #486222)
  * cmdline/apt-mark:
    - show error on incorrect aguments (LP: #517917), thanks to
      Torsten Spindler
  * cmdline/apt-get.cc:
    - if apt-get source foo=version or foo/distro can not be found,
      error out (LP: #502641)
  * apt-pkg/packagemanager.cc:
    - better debug output 
  * doc/examples/configure-index:
    - add missing Debug::pkgPackageManager option

 -- Michael Vogt <mvo@debian.org>  Thu, 01 Apr 2010 17:30:43 +0200

apt (0.7.26~exp2) experimental; urgency=low

  * fix crash when LANGUAGE is not set

 -- Michael Vogt <mvo@debian.org>  Thu, 18 Feb 2010 22:07:23 +0100

apt (0.7.26~exp1) experimental; urgency=low

  [ David Kalnischkies ]
  * [BREAK] add possibility to download and use multiply
    Translation files, configurable with Acquire::Translation
    (Closes: #444222, #448216, #550564)
  * Ignore :qualifiers after package name in build dependencies
    for now as long we don't understand them (Closes: #558103)
  * apt-pkg/contrib/mmap.{cc,h}:
    - extend it to have a growable flag - unused now but maybe...
  * apt-pkg/pkgcache.h:
    - use long instead of short for {Ver,Desc}File size,
      patch from Víctor Manuel Jáquez Leal, thanks! (Closes: #538917)
  * apt-pkg/acquire-item.cc:
    - allow also to skip the last patch if target is reached,
      thanks Bernhard R. Link! (Closes: #545699)
  * ftparchive/writer.{cc,h}:
    - add --arch option for packages and contents commands
    - if an arch is given accept only *_all.deb and *_arch.deb instead
      of *.deb. Thanks Stephan Bosch for the patch! (Closes: #319710)
    - add APT::FTPArchive::AlwaysStat to disable the too aggressive
      caching if versions are build multiply times (not recommend)
      Patch by Christoph Goehre, thanks! (Closes: #463260)
  * apt-pkg/deb/dpkgpm.cc:
    - stdin redirected to /dev/null takes all CPU (Closes: #569488)
      Thanks to Aurelien Jarno for providing (again) a patch!
  * buildlib/apti18n.h.in, po/makefile:
    - add ngettext support with P_()
  * aptconfiguration.cc:
    - include all existing Translation files in the Cache (Closes: 564137)
  * debian/control:
    - update with no changes to debian policy 3.8.4
  * doc/apt_preferences.5.xml:
    - explicitly warn against careless use (Closes: #567669)
  * debian/rules:
    - remove creation of empty dir /usr/share/apt
  * doc/apt-cdrom.8.xml:
    - fix typo spotted by lintian: proc(c)eed

  [ Ivan Masár ]
  * Slovak translation update. Closes: #568294
  
  [ Michael Vogt ]
  * [BREAK] merged lp:~mvo/apt/history
    - this writes a /var/log/apt/history tagfile that contains details
      from the transaction (complements term.log)
  * methods/http.cc:
    - add cache-control headers even if no cache is given to allow
      adding options for intercepting proxies
    - add Acquire::http::ProxyAutoDetect configuration that 
      can be used to call a external helper to figure out the 
      proxy configuration and return it to apt via stdout
      (this is a step towards WPAD and zeroconf/avahi support)
  * abicheck/
    - add new abitest tester using the ABI Compliance Checker from
      http://ispras.linuxfoundation.org/index.php/ABI_compliance_checker

  [ Robert Collins ]
  * Change the package index Info methods to allow apt-cache policy to be
    useful when using several different archives on the same host.
    (Closes: #329814, LP: #22354)

 -- Michael Vogt <mvo@debian.org>  Thu, 18 Feb 2010 16:11:39 +0100

apt (0.7.25.3) unstable; urgency=low

  [ Christian Perrier ]
  * Italian translation update. Closes: #567532

  [ David Kalnischkies ]
  * apt-pkg/contrib/macros.h:
    - install the header system.h with a new name to be able to use
      it in other headers (Closes: #567662)
  * cmdline/acqprogress.cc:
    - Set Mode to Medium so that the correct prefix is used.
      Thanks Stefan Haller for the patch! (Closes: #567304 LP: #275243)
  * ftparchive/writer.cc:
    - generate sha1 and sha256 checksums for dsc (Closes: #567343)
  * cmdline/apt-get.cc:
    - don't mark as manually if in download only (Closes: #468180)

 -- Michael Vogt <mvo@debian.org>  Mon, 01 Feb 2010 18:41:15 +0100

apt (0.7.25.2) unstable; urgency=low

  [ Michael Vogt ]
  * apt-pkg/contrib/cdromutl.cc:
    - fix UnmountCdrom() fails, give it a bit more time and try
      the umount again
  * apt-pkg/cdrom.cc:
    - fix crash in pkgUdevCdromDevices
  * methods/cdrom.cc:
    - fixes in multi cdrom setup code (closes: #549312)
    - add new "Acquire::cdrom::AutoDetect" config that enables/disables
      the dlopen of libudev for automatic cdrom detection. Off by default
      currently, feedback/testing welcome
  * cmdline/apt-cdrom.cc:
    - add new --auto-detect option that uses libudev to figure out
      the cdrom/mount-point
  * cmdline/apt-mark:
    - merge fix from Gene Cash that supports markauto for
      packages that are not in the extended_states file yet
      (closes: #534920)
  * ftparchive/writer.{cc,h}:
    - merge crash fix for apt-ftparchive on hurd, thanks to
      Samuel Thibault for the patch (closes: #566664)

  [ David Kalnischkies ]
  * apt-pkg/contrib/fileutl.cc:
    - Fix the newly introduced method GetListOfFilesInDir to not
      accept every file if no extension is enforced
      (= restore old behaviour). (Closes: #565213)
  * apt-pkg/policy.cc:
    - accept also partfiles with "pref" file extension as valid
  * apt-pkg/contrib/configuration.cc:
    - accept also partfiles with "conf" file extension as valid
  * doc/apt.conf.5.xml:
    - reorder description and split out syntax
    - add partfile name convention (Closes: #558348)
  * doc/apt_preferences.conf.5.xml:
    - describe partfile name convention also here
  * apt-pkg/deb/dpkgpm.cc:
    - don't segfault if term.log file can't be opened.
      Thanks Sam Brightman for the patch! (Closes: #475770)
  * doc/*:
    - replace the per language addendum with a global addendum
    - add a explanation why translations include (maybe) english
      parts to the new global addendum (Closes: #561636)
  * apt-pkg/contrib/strutl.cc:
    - fix malloc asseration fail with ja_JP.eucJP locale in
      apt-cache search. Thanks Kusanagi Kouichi! (Closes: #548884)

  [ Christian Perrier ]
  * French translation update

 -- Michael Vogt <mvo@debian.org>  Wed, 27 Jan 2010 16:16:10 +0100

apt (0.7.25.1) unstable; urgency=low

  [ Christian Perrier ]
  * French manpage translation update
  * Russian translation update by Yuri Kozlov
    Closes: #564171

  [Chris Leick]
  * spot & fix various typos in all manpages
  * German manpage translation update

  [ David Kalnischkies ]
  * cmdline/apt-cache.cc:
    - remove translatable marker from the "%4i %s\n" string
  * buildlib/po4a_manpage.mak:
    - instruct debiandoc to build files with utf-8 encoding
  * buildlib/tools.m4:
    - fix some warning from the buildtools
  * apt-pkg/acquire-item.cc:
    - add configuration PDiffs::Limit-options to not download
      too many or too big patches (Closes: #554349)
  * debian/control:
    - let all packages depend on ${misc:Depends}
  * share/*-archive.gpg:
    - remove the horrible outdated files. We already depend on
      the keyring so we don't need to ship our own version
  * cmdline/apt-key:
    - errors out if wget is not installed (Closes: #545754)
    - add --keyring option as we have now possibly many
  * methods/gpgv.cc:
    - pass all keyrings (TrustedParts) to gpgv instead of
      using only one trusted.gpg keyring (Closes: #304846)
  * methods/https.cc:
    - finally merge the rest of the patchset from Arnaud Ebalard
      with the CRL and Issuers options, thanks! (Closes: #485963)
  * apt-pkg/deb/debindexfile.cc, apt-pkg/pkgcachegen.cc:
    - add debug option Debug::pkgCacheGen

  [ Michael Vogt ]
  * cmdline/apt-get.cc:
    - merge fix for apt-get source pkg=version regression
      (closes: #561971)
  * po/ru.po:
    - merged updated ru.po, thanks to Yuri Kozlov (closes: #564171)

 -- Michael Vogt <mvo@debian.org>  Sat, 09 Jan 2010 21:52:36 +0100

apt (0.7.25) unstable; urgency=low

  [ Christian Perrier ]
  * Fix apt-ftparchive(1) wrt description of the "-o" option.
    Thanks to Dann Frazier for the patch. Closes: #273100
  * po/LINGUAS. Re-disable Hebrew. Closes: #534992
  * po/LINGUAS. Enable Asturian and Lithuanian
  * Fix typo in apt-cache.8.xml: nessasarily
  * Fix "with with" in apt-get.8.xml
  * Fix some of the typos mentioned by the german team
    Closes: #479997
  * Polish translation update by Wiktor Wandachowicz
    Closes: #548571
  * German translation update by Holger Wansing
    Closes: #551534
  * Italian translation update by Milo Casagrande
    Closes: #555797
  * Simplified Chinese translation update by Aron Xu 
    Closes: #558737
  * Slovak translation update by Ivan Masár
    Closes: #559277
  
  [ Michael Vogt ]
  * apt-pkg/packagemanager.cc:
    - add output about pre-depends configuring when debug::pkgPackageManager
      is used
  * methods/https.cc:
    - fix incorrect use of CURLOPT_TIMEOUT, closes: #497983, LP: #354972
      thanks to Brian Thomason for the patch
  * merge lp:~mvo/apt/netrc branch, this adds support for a
    /etc/apt/auth.conf that can be used to store username/passwords
    in a "netrc" style file (with the extension that it supports "/"
    in a machine definition). Based on the maemo git branch (Closes: #518473)
    (thanks also to Jussi Hakala and Julian Andres Klode)
  * apt-pkg/deb/dpkgpm.cc:
    - add "purge" to list of known actions
  * apt-pkg/init.h:
    - add compatibility with old ABI name until the next ABI break
  * merge segfault fix from Mario Sanchez Prada, many thanks
    (closes: #561109)

  [ Brian Murray ]
  * apt-pkg/depcache.cc, apt-pkg/indexcopy.cc:
    - typo fix (LP: #462328)
  
  [ Loïc Minier ]
  * cmdline/apt-key:
    - Emit a warning if removed keys keyring is missing and skip associated
      checks (LP: #218971)

  [ David Kalnischkies ]
  * apt-pkg/packagemanager.cc:
    - better debug output for ImmediateAdd with depth and why
    - improve the message shown for failing immediate configuration
  * doc/guide.it.sgml: moved to doc/it/guide.it.sgml
  * doc/po4a.conf: activate translation of guide.sgml and offline.sgml
  * doc/apt.conf.5.xml:
    - provide a few more details about APT::Immediate-Configure
    - briefly document the behaviour of the new https options
  * doc/sources.list.5.xml:
    - add note about additional apt-transport-methods
  * doc/apt-mark.8.xml:
    - correct showauto synopsis, thanks Andrew Schulman (Closes: #551440)
  * cmdline/apt-get.cc:
    - source should display his final pkg pick (Closes: #249383, #550952)
    - source doesn't need the complete version for match (Closes: #245250)
    - source ignores versions/releases if not available (Closes: #377424)
    - only warn if (free) space overflows (Closes: #522238)
    - add --debian-only as alias for --diff-only
  * methods/connect.cc:
    - display also strerror of "wicked" getaddrinfo errors
    - add AI_ADDRCONFIG to ai_flags as suggested by Aurelien Jarno
      in response to Bernhard R. Link, thanks! (Closes: #505020)
  * buildlib/configure.mak, buildlib/config.{sub,guess}:
    - remove (outdated) config.{sub,guess} and use the ones provided
      by the new added build-dependency autotools-dev instead
  * configure.in, buildlib/{xml,yodl,sgml}_manpage.mak:
    - remove the now obsolete manpage buildsystems
  * doc/{pl,pt_BR,es,it}/*.{sgml,xml}:
    - convert all remaining translation to the po4a system
  * debian/control:
    - drop build-dependency on docbook-utils and xmlto
    - add build-dependency on autotools-dev
    - bump policy to 3.8.3 as we have no outdated manpages anymore
  * debian/NEWS:
    - fix a typo in 0.7.24: Allready -> Already (Closes: #557674)
  * ftparchive/writer.{cc,h}:
    - add APT::FTPArchive::LongDescription to be able to disable them
  * apt-pkg/deb/debsrcrecords.cc:
    - use "diff" filetype for .debian.tar.* files (Closes: #554898)
  * methods/rred.cc:
    - rewrite to be able to handle even big patch files
    - adopt optional mmap+iovec patch from Morten Hustveit
      (Closes: #463354) which should speed up a bit. Thanks!
  * methods/http{,s}.cc
    - add config setting for User-Agent to the Acquire group,
      thanks Timothy J. Miller! (Closes: #355782)
    - add https options which default to http ones (Closes: #557085)
  * debian/apt.cron.daily:
    - check cache size even if we do nothing else otherwise, thanks
      Francesco Poli for patch(s) and patience! (Closes: #459344)
  * ftparchive/*:
    - fix a few typos in strings, comments and manpage,
      thanks Karl Goetz! (Closes: #558757)

  [ Carl Chenet ]
  * cmdline/apt-mark:
    - print an error if a new state file can't be created
      (Closes: #521289) and
    - exit nicely if python-apt is not installed (Closes: #521284)

  [ Chris Leick ]
  * doc/de: German translation of manpages (Closes: #552606)
  * doc/ various manpages:
    - correct various errors, typos and oddities (Closes: #552535)
  * doc/apt-secure.8.xml:
    - replace literal with emphasis tags in Archive configuration
  * doc/apt-ftparchive.1.xml:
    - remove informalexample tag which hides the programlisting
  * doc/apt-get.8.xml:
    - change equivalent "for" to "to the" (purge command)
    - clarify --fix-broken sentence about specifying packages

  [ Eugene V. Lyubimkin ]
  * apt-pkg/contib/strutl.h
    - Avoid extra inner copy in APT_MKSTRCMP and APT_MKSTRCMP2.
  * build infrastructure:
    - Bumped libapt version, excluded eglibc from SONAME. (Closes: #448249)

  [ Julian Andres Klode ]
  * doc/apt.conf.5.xml:
    - Deprecate unquoted values, string concatenation and explain what should
      not be written inside a value (quotes,backslash).
    - Restrict option names to alphanumerical characters and "/-:._+".
    - Deprecate #include, we have apt.conf.d nowadays which should be
      sufficient.
  * ftparchive/apt-ftparchive.cc:
    - Call setlocale() so translations are actually used.
  * debian/apt.conf.autoremove:
    - Add kfreebsd-image-* to the list (Closes: #558803)

 -- Michael Vogt <mvo@debian.org>  Tue, 15 Dec 2009 09:21:55 +0100

apt (0.7.24) unstable; urgency=low

  [ Nicolas François ]
  * Cleaned up the first patch draft from KURASAWA Nozomu to finally
    get po4a support for translating the man pages.
    Many thanks to both for this excellent work! (Closes: #441608)
  * doc/ja/*, doc/po/ja.po:
    - remove the old ja man page translation and replace it with
      the new po4a-powered translation by KURASAWA Nozomu.
  * doc/*.?.xml (manpages):
    - add contrib to author tags and also add refmiscinfo to fix warnings
  * doc/style.txt, buildlib/defaults.mak, buildlib/manpage.mak:
    - fix a few typos in the comments of this files

  [ Michael Vogt ]
  * apt-pkg/deb/dpkgpm.cc:
    - when tcgetattr() returns non-zero skip all pty magic 
      (thanks to Simon Richter, closes: #509866)
  * apt-inst/contrib/arfile.cc:
    - show propper error message for Invalid archive members

  [ David Kalnischkies ]
  * doc/Doxyfile.in:
    - update file with doxygen 1.6.1 (current unstable)
    - activate DOT_MULTI_TARGETS, it is default on since doxygen 1.5.9
  * buildlib/po4a_manpage.mak, doc/makefile, configure:
    - simplify the makefiles needed for po4a manpages
  * apt-pkg/contrib/configuration.cc:
    - add a helper to easily get a vector of strings from the config
  * apt-pkg/contrib/strutl.cc:
    - replace unknown multibytes with ? in UTF8ToCharset (Closes: #545208)
  * doc/apt-get.8.xml:
    - fix two little typos in the --simulate description. (Closes: #545059)
  * apt-pkg/aptconfiguration.cc, doc/apt.conf.5.xml:
    - add an order subgroup to the compression types to simplify reordering
      a bit and improve the documentation for this option group.
  * doc/apt.conf.5.xml:
    - document the Acquire::http::Dl-Limit option
    - try to be crystal clear about the usage of :: and {} (Closes: #503481)
  * doc/apt-cache.8.xml:
    - clarify the note for the pkgnames command (Closes: #547599)
  * doc/apt.ent, all man pages:
    - move the description of files to globally usable entities
  * doc/apt_preferences.5.xml:
    - document the new preferences.d folder (Closes: #544017)
  * methods/rred.cc:
    - add at the top without failing (by Bernhard R. Link, Closes: #545694)
  * buildlib/sizetable:
    - add amd64 for cross building (by Mikhail Gusarov, Closes: #513058)
  * debian/prerm:
    - remove file as nobody will upgrade from 0.4.10 anymore
  * debian/control:
    - remove gnome-apt suggestion as it was removed from debian
  * apt-pkg/deb/dpkgpm.cc, apt-pkg/packagemanager.cc, apt-pkg/orderlist.cc:
    - add and document _experimental_ options to make (aggressive)
      use of dpkg's trigger and configuration handling (Closes: #473461)
  * cmdline/apt-get.cc:
    - ignore versions that are not candidates when selecting a package
      instead of a virtual one (by Marius Vollmer, Closes: #547788)

  [ Christian Perrier ]
  * doc/fr/*, doc/po/fr.po:
    - remove the old fr man page translation and replace it with
      the new po4a-powered translation
  * doc/de: dropped (translation is too incomplete to be useful in
      the transition to the po4a-powered translations)

 -- Michael Vogt <mvo@debian.org>  Fri, 25 Sep 2009 19:57:25 +0200

apt (0.7.23.1) unstable; urgency=low

  [ Michael Vogt ]
  * apt-pkg/pkgcache.cc:
    - do not set internel "needs-configure" state for packages in 
      triggers-pending state. dpkg will deal with the trigger and
      it if does it before we trigger it, dpkg will error out
      (LP: #414631)
  * apt-pkg/acquire-item.cc:
    - do not segfault on invalid items (closes: #544080)

 -- Michael Vogt <mvo@debian.org>  Fri, 28 Aug 2009 21:53:20 +0200

apt (0.7.23) unstable; urgency=low

  [ Eugene V. Lyubimkin ]
  * methods/{http,https,ftp}, doc/apt.conf.5.xml:
    - Changed and unified the code that determines which proxy to use. Now
      'Acquire::{http,ftp}::Proxy[::<host>]' options have the highest priority,
      and '{http,ftp}_proxy' environment variables are used only if options
      mentioned above are not specified.
      (Closes: #445985, #157759, #320184, #365880, #479617)
  
  [ David Kalnischkies ]
  * cmdline/apt-get.cc:
    - add APT::Get::HideAutoRemove=small to display only a short line
      instead of the full package list. (Closes: #537450)
    - ShowBroken() in build-dep (by Mike O'Connor, Closes: #145916)
    - check for statfs.f_type (by Robert Millan, Closes: #509313)
    - correct the order of picked package binary vs source in source
    - use SourceVersion instead of the BinaryVersion to get the source
      Patch by Matt Kraai, thanks! (Closes: #382826)
    - add pkg/archive and codename in source (Closes: #414105, #441178)
  * apt-pkg/contrib/strutl.cc:
    - enable thousand separator according to the current locale
      (by Luca Bruno, Closes: #223712)
  * doc/apt.conf.5.xml:
    - mention the apt.conf.d dir (by Vincent McIntyre, Closes: #520831)
  * apt-inst/contrib/arfile.cc:
    - use sizeof instead strlen (by Marius Vollmer, Closes: #504325)
  * doc/apt-mark.8.xml:
    - improve manpage based on patch by Carl Chenet (Closes: #510286)
  * apt-pkg/acquire-item.cc:
    - use configsettings for dynamic compression type use and order.
      Based on a patch by Jyrki Muukkonen, thanks! (LP: #71746)
  * apt-pkg/aptconfiguration.cc:
    - add default configuration for compression types and add lzma
      support. Order is now bzip2, lzma, gzip, none (Closes: #510526)
  * ftparchive/writer.cc:
    - add lzma support also here, patch for this (and inspiration for
      the one above) by Robert Millan, thanks!
  * apt-pkg/depcache.cc:
    - restore the --ignore-hold effect in the Is{Delete,Install}Ok hooks
  * doc/apt-get.8.xml:
    - update the source description to reflect what it actually does
      and how it can be used. (Closes: #413021)
  * methods/http.cc:
    - allow empty Reason-Phase in Status-Line to please squid,
      thanks Modestas Vainius for noticing! (Closes: #531157, LP: #411435)

  [ George Danchev ]
  * cmdline/apt-cache.cc:
    - fix a memory leak in the xvcg method (Closes: #511557)
  * apt-pkg/indexcopy.cc:
    - fix a memory leak then the Release file not exists (Closes: #511556)

 -- Michael Vogt <mvo@debian.org>  Thu, 27 Aug 2009 14:44:39 +0200

apt (0.7.22.2) unstable; urgency=low

  * debian/apt.cron.daily:
    - Make sure that VERBOSE is always set (Closes: #539366)
    - Script can be disabled by APT::Periodic::Enable=0 (Closes: #485476)
    - Support using debdelta to download packages (Closes: #532079)

 -- Julian Andres Klode <jak@debian.org>  Thu, 06 Aug 2009 12:17:19 +0200

apt (0.7.22.1) unstable; urgency=low

  [ Michael Vogt ]
  * cmdline/apt-get.cc:
    - honor APT::Get::Only-Source properly in FindSrc() (thanks to
      Martin Pitt for reporting the problem), also Closes: #535362.

  [ Julian Andres Klode ]
  * apt-pkg/contrib/mmap.cc:
    - Fix FTBFS on GNU/kFreeBSD by disabling DynamicMMap::Grow() on
      non-Linux architectures as it uses mremap (Closes: #539742).
  * apt-pkg/sourcelist.cc:
    - Only warn about missing sources.list if there is no sources.list.d
      and vice versa as only one of them is needed (Closes: #539731).
  * debian/control:
    - Add myself to Uploaders.
    - Increase Standards-Version to 3.8.2.0.

 -- Julian Andres Klode <jak@debian.org>  Mon, 03 Aug 2009 12:48:31 +0200

apt (0.7.22) unstable; urgency=low

  [ Christian Perrier ]
  * Documentation translations:
    - Fix a typo in apt-get(8) French translation. Closes: #525043
      Thanks to Guillaume Delacour for spotting it.
    - Updated apt.conf(5) manpgae French translation.
      Thanks to Aurélien Couderc.
  * Translations:
    - fr.po
    - sk.po. Closes: #525857 
    - ru.po. Closes: #526816
    - eu.po. Closes: #528985
    - zh_CN.po. Closes: #531390
    - fr.po
    - it.po. Closes: #531758
    - ca.po. Closes: #531921
    - de.po. Closes: #536430
  * Added translations
    - ast.po (Asturian by Marcos Alvareez Costales).
      Closes: #529007, #529730, #535328
  
  [ David Kalnischkies ]
  * [ABI break] support '#' in apt.conf and /etc/apt/preferences
    (closes: #189866)
  * [ABI break] Allow pinning by codename (closes: #97564)
  * support running "--simulate" as user
  * add depth information to the debug output and show what depends
    type triggers a autoinst (closes: #458389)
  * add Debug::pkgDepCache::Marker with more detailed debug output 
    (closes: #87520)
  * add Debug::pkgProblemResolver::ShowScores and make the scores
    adjustable
  * do not write state file in simulate mode (closes: #433007)
  * add hook for MarkInstall and MarkDelete (closes: #470035)
  * fix typo in apt-pkg/acquire.cc which prevents Dl-Limit to work
    correctly when downloading from multiple sites (Closes: #534752)
  * add the various foldmarkers in apt-pkg & cmdline (no code change)
  * versions with a pin of -1 shouldn't be a candidate (Closes: #355237)
  * prefer mmap as memory allocator in MMap instead of a static char
    array which can (at least in theory) grow dynamic
  * eliminate (hopefully all) segfaults in pkgcachegen.cc and mmap.cc
    which can arise if cache doesn't fit into the mmap (Closes: #535218)
  * display warnings instead of errors if the parts dirs doesn't exist

  [ Michael Vogt ]
  * honor the dpkg hold state in new Marker hooks (closes: #64141)
  * debian/apt.cron.daily:
    - if the timestamp is too far in the future, delete it
  * apt-pkg/acquire.cc:
    - make the max pipeline depth of the acquire queue configurable
      via Acquire::Max-Pipeline-Depth
  * apt-pkg/deb/dpkgpm.cc:
    - add Dpkg::UseIoNice boolean option to run dpkg with ionice -c3
      (off by default)
    - send "dpkg-exec" message on the status fd when dpkg is run
    - provide DPkg::Chroot-Directory config option (useful for testing)
    - fix potential hang when in a background process group
  * apt-pkg/algorithms.cc:
    - consider recommends when making the scores for the problem 
      resolver
  * apt-pkg/acquire-worker.cc:
    - show error details of failed methods
  * apt-pkg/contrib/fileutl.cc:
    - if a process aborts with signal, show signal number
  * methods/http.cc:
    - ignore SIGPIPE, we deal with EPIPE from write in 
      HttpMethod::ServerDie() (LP: #385144)
  * Only run Download-Upgradable and Unattended-Upgrades if the initial
    update was successful Closes: #341970
  * apt-pkg/indexcopy.cc:
    - support having CDs with no Packages file (just a Packages.gz)
      by not forcing a verification on non-existing files
     (LP: #255545)
    - remove the gettext from a string that consists entirely 
      of variables (LP: #56792)
  * apt-pkg/cacheiterators.h:
    - add missing checks for Owner == 0 in end()
  * apt-pkg/indexrecords.cc:
    - fix some i18n issues
  * apt-pkg/contrib/strutl.h:
    - add new strprintf() function to make i18n strings easier
    - fix compiler warning
  * apt-pkg/deb/debsystem.cc:
    - make strings i18n able 
  * fix problematic use of tolower() when calculating the version 
    hash by using locale independent tolower_ascii() function. 
    Thanks to M. Vefa Bicakci (LP: #80248)
  * build fixes for g++-4.4
  * cmdline/apt-mark:
    - add "showauto" option to show automatically installed packages
  * document --install-recommends and --no-install-recommends
    (thanks to Dereck Wonnacott, LP: #126180)
  * doc/apt.conf.5.xml:
    - merged patch from Aurélien Couderc to improve the text
      (thanks!)
  * [ABI] merged the libudev-dlopen branch, this allows to pass
    "apt-udev-auto" to Acquire::Cdrom::mount and the cdrom method will  
    dynamically find/mount the cdrom device (if libhal is available)

  [ Julian Andres Klode ]
  * apt-pkg/contrib/configuration.cc: Fix a small memory leak in
    ReadConfigFile.
  * Introduce support for the Enhances field. (Closes: #137583) 
  * Support /etc/apt/preferences.d, by adding ReadPinDir() (Closes: #535512)
  * configure-index: document Dir::Etc::SourceParts and some other options
    (Closes: #459605)
  * Remove Eugene V. Lyubimkin from uploaders as requested.
  * apt-pkg/contrib/hashes.cc, apt-pkg/contrib/md5.cc:
    - Support reading until EOF if Size=0 to match behaviour of
      SHA1Summation and SHA256Summation

  [ Osamu Aoki ]
  * Updated cron script to support backups by hardlinks and 
    verbose levels.  All features turned off by default. 
  * Added more error handlings.  Closes: #438803, #462734, #454989
  * Documented all cron script related configuration items in 
    configure-index.

  [ Dereck Wonnacott ]
  * apt-ftparchive might write corrupt Release files (LP: #46439)
  * Apply --important option to apt-cache depends (LP: #16947) 

  [ Otavio Salvador ]
  * Apply patch from Sami Liedes <sliedes@cc.hut.fi> to reduce the
    number of times we call progress bar updating and debugging
    configuration settings.
  * Apply patch from Sami Liedes <sliedes@cc.hut.fi> to avoid unecessary
    temporary allocations.

 -- Michael Vogt <mvo@debian.org>  Wed, 29 Jul 2009 19:16:22 +0200

apt (0.7.21) unstable; urgency=low

  [ Christian Perrier ]
  * Translations:
    - bg.po. Closes: #513211
    - zh_TW.po. Closes: #513311
    - nb.po. Closes: #513843
    - fr.po. Closes: #520430
    - sv.po. Closes: #518070
    - sk.po. Closes: #520403
    - it.po. Closes: #522222
    - sk.po. Closes: #520403
  
  [ Jamie Strandboge ]
  * apt.cron.daily: catch invalid dates due to DST time changes
    in the stamp files

  [ Michael Vogt ]
  * methods/gpgv.cc:
    - properly check for expired and revoked keys (closes: #433091)
  * apt-pkg/contrib/strutl.cc:
    - fix TimeToStr i18n (LP: #289807)
  * [ABI break] merge support for http redirects, thanks to
    Jeff Licquia and Anthony Towns
  * [ABI break] use int for the package IDs (thanks to Steve Cotton)
  * apt-pkg/pkgcache.cc:
    - do not run "dpkg --configure pkg" if pkg is in trigger-awaited
      state (LP: #322955)
  * methods/https.cc:
    - add Acquire::https::AllowRedirect support
  * Clarify the --help for 'purge' (LP: #243948)
  * cmdline/apt-get.cc
    - fix "apt-get source pkg" if there is a binary package and
      a source package of the same name but from different 
      packages (LP: #330103)

  [ Colin Watson ]
  * cmdline/acqprogress.cc:
    - Call pkgAcquireStatus::Pulse even if quiet, so that we still get
      dlstatus messages on the status-fd (LP: #290234).

 -- Michael Vogt <mvo@debian.org>  Tue, 14 Apr 2009 14:12:51 +0200

apt (0.7.20.2) unstable; urgency=medium

  [ Eugene V. Lyubimkin ]
  * Urgency set to medium due to RC bug fix.
  * doc/apt.ent, apt-get.8.xml:
    - Fix invalid XML entities. (Closes: #514402)

 -- Eugene V. Lyubimkin <jackyf.devel@gmail.com>  Sat, 07 Feb 2009 16:48:21 +0200

apt (0.7.20.1) unstable; urgency=low

  [ Michael Vogt ]
  * apt-pkg/pkgcachegen.cc:
    - fix apt-cache search for localized description 
      (closes: #512110)
  
  [ Christian Perrier ]
  * Translations:
    - fr.po: fix spelling error to "défectueux". Thanks to Thomas Péteul.

 -- Michael Vogt <mvo@debian.org>  Tue, 20 Jan 2009 09:35:05 +0100

apt (0.7.20) unstable; urgency=low

  [ Eugene V. Lyubimkin ]
  * debian/changelog:
    - Fixed place of 'merged install-recommends and install-task branches'
      from 0.6.46.1 to 0.7.0. (Closes: #439866)
  * buildlib/config.{sub,guess}:
    - Renewed. This fixes lintian errors.
  * doc/apt.conf.5.xml, debian/apt-transport-https:
    - Documented briefly 'Acquire::https' group of options. (Closes: #507398)
    - Applied patch from Daniel Burrows to document 'Debug' group of options.
      (Closes: #457265)
    - Mentioned 'APT::Periodic' and 'APT::Archives' groups of options.
      (Closes: #438559)
    - Mentioned '/* ... */' comments. (Closes: #507601)
  * doc/examples/sources.list:
    - Removed obsolete commented non-us deb-src entry, replaced it with
      'deb-src security.debian.org' one. (Closes: #411298)
  * apt-pkg/contrib/mmap.cc:
    - Added instruction how to work around MMap error in MMap error message.
      (Closes: #385674, 436028)
  * COPYING:
    - Actualized. Removed obsolete Qt section, added GPLv2 clause.
      (Closes: #440049, #509337)

  [ Michael Vogt ]
  * add option to "apt-get build-dep" to mark the needed 
    build-dep packages as automatic installed. 
    This is controlled via the value of
    APT::Get::Build-Dep-Automatic and is set "false" by default.  
    Thanks to Aaron Haviland, closes: #448743
  * apt-inst/contrib/arfile.cc:
    - support members ending with '/' as well (thanks to Michal Cihr,
      closes: #500988)

  [ Christian Perrier ]
  * Translations:
    - Finnish updated. Closes: #508449 
    - Galician updated. Closes: #509151
    - Catalan updated. Closes: #509375
    - Vietnamese updated. Closes: #509422
    - Traditional Chinese added. Closes: #510664
    - French corrected (remove awful use of first person) 

 -- Michael Vogt <mvo@debian.org>  Mon, 05 Jan 2009 08:59:20 +0100

apt (0.7.19) unstable; urgency=low

  [ Eugene V. Lyubimkin ]
  * doc/sources.list.5.xml:
    - Mentioned allowed characters in file names in /etc/apt/sources.list.d.
      Thanks to Matthias Urlichs. (Closes: #426913)
  * doc/apt-get.8.xml:
    - Explicitly say that 'dist-upgrade' command may remove packages.
    - Included '-v'/'--version' as a command to synopsis.
  * cmdline/apt-cache.cc:
    - Advanced built-in help. Patch by Andre Felipe Machado. (Closes: #286061)
    - Fixed typo 'GraphVis' -> 'GraphViz'. (Closes: #349038)
    - Removed asking to file a release-critical bug against a package if there
      is a request to install only one package and it is not installable.
      (Closes: #419521)

  [ Michael Vogt ]
    - fix SIGHUP handling (closes: #463030)

  [ Christian Perrier ]
  * Translations:
    - French updated
    - Bulgarian updated. Closes: #505476
    - Slovak updated. Closes: #505483
    - Swedish updated. Closes: #505491
    - Japanese updated. Closes: #505495
    - Korean updated. Closes: #505506
    - Catalan updated. Closes: #505513
    - British English updated. Closes: #505539
    - Italian updated. Closes: #505518, #505683
    - Polish updated. Closes: #505569
    - German updated. Closes: #505614
    - Spanish updated. Closes: #505757
    - Romanian updated. Closes: #505762
    - Simplified Chinese updated. Closes: #505727
    - Portuguese updated. Closes: #505902
    - Czech updated. Closes: #505909
    - Norwegian Bokmål updated. Closes: #505934
    - Brazilian Portuguese updated. Closes: #505949
    - Basque updated. Closes: #506085
    - Russian updated. Closes: #506452 
    - Marathi updated. 
    - Ukrainian updated. Closes: #506545 

 -- Michael Vogt <mvo@debian.org>  Mon, 24 Nov 2008 10:33:54 +0100

apt (0.7.18) unstable; urgency=low

  [ Christian Perrier ]
  * Translations:
    - French updated
    - Thai updated. Closes: #505067

  [ Eugene V. Lyubimkin ]
  * doc/examples/configure-index:
    - Removed obsoleted header line. (Closes: #417638)
    - Changed 'linux-kernel' to 'linux-image'.
  * doc/sources.list.5.xml:
    - Fixed typo and grammar in 'sources.list.d' section. Thanks to
      Timothy G Abbott <tabbott@MIT.EDU>. (Closes: #478098)
  * doc/apt-get.8.xml:
    - Advanced descriptions for 'remove' and 'purge' options.
      (Closes: #274283)
  * debian/rules:
    - Target 'apt' need to depend on 'build-doc'. Thanks for Peter Green.
      Fixes FTBFS. (Closes: #504181)

  [ Michael Vogt ]
  * fix depend on libdb4.4 (closes: #501253)

 -- Michael Vogt <mvo@debian.org>  Fri, 07 Nov 2008 22:13:39 +0100

apt (0.7.17) unstable; urgency=low

  [ Eugene V. Lyubimkin ]
  * debian/control:
    - 'Vcs-Bzr' field is official, used it.
    - Bumped 'Standards-Version' to 3.8.0, no changes needed.
    - Actualized 'Uploaders' field.
  * doc/:
    - Substituded 'apt-archive' with 'apt-ftparchive' in docs.
      Patch based on work of Andre Felipe Machado. (Closes: #350865)
    - Mentioned '/<release>' and '=<version>' for 'apt-get install' and
      '=<version>' for 'apt-get source' in apt-get manpage. Patch based on
      work of Andre Felipe Machado. (Closes: #399673)
    - Mentioned more short options in the apt-get manpage. Documented 'xvcg'
      option in the apt-cache manpage. The part of patch by Andre Felipe
      Machado. (Closes: #176106, #355945)
    - Documented that 'apt-get install' command should be used for upgrading
      some of installed packages. Based on patch by Nori Heikkinen and
      Andre Felipe Machado. (Closes: #267087)
    - Mentioned 'apt_preferences(5)' in apt manpage. (Closes: #274295)
    - Documented 'APT::Default-Release' in apt.conf manpage. (Closes: #430399)
    - APT::Install-Recommends is now true by default, mentioned this in
      configure-index example. (Closes: #463268)
    - Added 'APT::Get::AllowUnauthenticated' to configure-index example.
      (Closes: #320225)
    - Documented '--no-install-recommends' option in apt-get manpage.
      (Closes: #462962)
    - Documented 'Acquire::PDiffs' in apt.conf manpage. (Closes: #376029)
    - Added 'copy', 'rsh', 'ssh' to the list of recognized URI schemes in
      sources.list manpage, as they are already described under in the manpage.
    - Removed notice that ssh/rsh access cannot use password authentication
      from sources.list manpage. Thanks to Steffen Joeris. (Closes: #434894)
    - Added '(x)' to some referrings to manpages in apt-get manpage. Patch by
      Andre Felipe Machado. (Closes: #309893)
    - Added 'dist-upgrade' apt-get synopsis in apt-get manpage.
      (Closes: #323866)

 -- Michael Vogt <mvo@debian.org>  Wed, 05 Nov 2008 13:14:56 +0100

apt (0.7.17~exp4) experimental; urgency=low

  * debian/rules:
    - Fixed lintian warnings "debian/rules ignores make errors".
  * debian/control:
    - Substituted outdated "Source-Version" fields with "binary:Version".
    - Added 'python-apt' to Suggests, as apt-mark need it for work.
    - Drop Debian revision from 'doc-base' build dependency, this fixes
      appropriate lintian warning.
  * debian/libapt-pkg-doc.doc-base.*:
    - Changed section: from old 'Devel' to 'Debian'. This fixes appropriate
      lintian warnings.
  * debian/{postrm,prerm,preinst}:
    - Added 'set -e', fixes lintian warnings
      'maintainer-script-ignores-error'.
  * dselect/makefile:
    - Removed unneeded 'LOCAL' entry. This allows cleaning rule to run smoothly.
  * share/lintian-overrides:
    - Added with override of 'apt must depend on python'. Script 'apt-mark'
      needs apt-python for working and checks this on fly. We don't want
      python in most cases.
  * cmdline/apt-key:
    - Added 'unset GREP_OPTIONS' to the script. This prevents 'apt-key update'
      failure when GREP_OPTIONS contains options that modify grep output.
      (Closes: #428752)

 -- Eugene V. Lyubimkin <jackyf.devel@gmail.com>  Fri, 31 Oct 2008 23:45:17 +0300

apt (0.7.17~exp3) experimental; urgency=low

  * apt-pkg/acquire-item.cc:
    - fix a merge mistake that prevents the fallback to the 
      uncompressed 'Packages' to work correctly (closes: #409284)

 -- Michael Vogt <mvo@debian.org>  Wed, 29 Oct 2008 09:36:24 +0100

apt (0.7.17~exp2) experimental; urgency=low

  [ Eugene V. Lyubimkin ]
  * apt-pkg/acquire-item.cc:
    - Added fallback to uncompressed 'Packages' if neither 'bz2' nor 'gz'
      available. (Closes: #409284)
  * apt-pkg/algorithm.cc:
    - Strip username and password from source URL in error message.
      (Closes: #425150)
  
  [ Michael Vogt ]
  * fix various -Wall warnings

 -- Michael Vogt <mvo@debian.org>  Tue, 28 Oct 2008 18:06:38 +0100

apt (0.7.17~exp1) experimental; urgency=low

  [ Luca Bruno ]
  * Fix typos:
    - apt-pkg/depcache.cc
  * Fix compilation warnings:
    - apt-pkg/acquire.cc
    - apt-pkg/versionmatch.cc
  * Compilation fixes and portability improvement for compiling APT against non-GNU libc
    (thanks to Martin Koeppe, closes: #392063):
    - buildlib/apti18n.h.in:
      + textdomain() and bindtextdomain() must not be visible when --disable-nls
    - buildlib/inttypes.h.in: undefine standard int*_t types
    - Append INTLLIBS to SLIBS:
      + cmdline/makefile
      + ftparchive/makefile
      + methods/makefile
  * doc/apt.conf.5.xml:
    - clarify whether configuration items of apt.conf are case-sensitive
      (thanks to Vincent McIntyre, closes: #345901)

 -- Luca Bruno <lethalman88@gmail.com>  Sat, 11 Oct 2008 09:17:46 +0200

apt (0.7.16) unstable; urgency=low

  [ Luca Bruno ]
  * doc/apt-cache.8.xml:
    - search command uses POSIX regex, and searches for virtual packages too
      (closes: #277536)
  * doc/offline.sgml: clarify remote and target hosts
    (thanks to Nikolaus Schulz, closes: #175940)
  * Fix several typos in docs, translations and debian/changelog
    (thanks to timeless, Nicolas Bonifas and Josh Triplett,
    closes: #368665, #298821, #411532, #431636, #461458)
  * Document apt-key finger and adv commands
    (thanks to Stefan Schmidt, closes: #350575)
  * Better documentation for apt-get --option
    (thanks to Tomas Pospisek, closes: #386579)
  * Retitle the apt-mark.8 manpage (thanks to Justin Pryzby, closes: #471276)
  * Better documentation on using both APT::Default-Release and
    /etc/apt/preferences (thanks to Ingo Saitz, closes: #145575)
  
  [ Michael Vogt ]
  * doc/apt-cache.8.xml:
    - add missing citerefentry

 -- Michael Vogt <mvo@debian.org>  Fri, 10 Oct 2008 23:44:50 +0200

apt (0.7.15) unstable; urgency=low

  * Upload to unstable

 -- Michael Vogt <mvo@debian.org>  Sun, 05 Oct 2008 13:23:47 +0200

apt (0.7.15~exp3) experimental; urgency=low

  [Daniel Burrows]
  * apt-pkg/deb/dpkgpm.cc:
    - Store the trigger state descriptions in a way that does not break
      the ABI.  The approach taken makes the search for a string O(n) rather
      than O(lg(n)), but since n == 4, I do not consider this a major
      concern.  If it becomes a concern, we can sort the static array and
      use std::equal_range().  (Closes: #499322)

  [ Michael Vogt ]
  * apt-pkg/packagemanager.cc, apt-pkg/deb/dpkgpm.cc:
    - move the state file writting into the Go() implementation
      of dpkgpm (closes: #498799)
  * apt-pkg/algorithms.cc:
    - fix simulation performance drop (thanks to Ferenc Wagner
      for reporting the issue)

 -- Michael Vogt <mvo@debian.org>  Wed, 01 Oct 2008 18:09:49 +0200

apt (0.7.15~exp2) experimental; urgency=low

  [ Michael Vogt ]
  * apt-pkg/pkgcachegen.cc:
    - do not add multiple identical descriptions for the same 
      language (closes: #400768)

  [ Program translations ]
  * Catalan updated. Closes: #499462

 -- Michael Vogt <mvo@debian.org>  Tue, 23 Sep 2008 07:29:59 +0200

apt (0.7.15~exp1) experimental; urgency=low

  [ Christian Perrier ]
  * Fix typo in cron.daily script. Closes: #486179

  [ Program translations ]
  * Traditional Chinese updated. Closes: #488526
  * German corrected and completed. Closes: #490532, #480002, #498018
  * French completed
  * Bulgarian updated. Closes: #492473
  * Slovak updated. Closes: #492475
  * Galician updated. Closes: #492794
  * Japanese updated. Closes: #492975
  * Fix missing space in Greek translation. Closes: #493922
  * Greek updated.
  * Brazilian Portuguese updated.
  * Basque updated. Closes: #496754
  * Romanian updated. Closes: #492773, #488361
  * Portuguese updated. Closes: #491790
  * Simplified Chinese updated. Closes: #489344
  * Norwegian Bokmål updated. Closes: #480022
  * Czech updated. Closes: #479628, #497277
  * Korean updated. Closes: #464515
  * Spanish updated. Closes: #457706
  * Lithuanian added. Closes: #493328
  * Swedish updated. Closes: #497496
  * Vietnamese updated. Closes: #497893
  * Portuguese updated. Closes: #498411
  * Greek updated. Closes: #498687
  * Polish updated.

  [ Michael Vogt ]
  * merge patch that enforces stricter https server certificate
    checking (thanks to Arnaud Ebalard, closes: #485960)
  * allow per-mirror specific https settings
    (thanks to Arnaud Ebalard, closes: #485965)
  * add doc/examples/apt-https-method-example.cof
    (thanks to Arnaud Ebalard, closes: #485964)
  * apt-pkg/depcache.cc:
    - when checking for new important deps, skip critical ones
      (closes: #485943)
  * improve apt progress reporting, display trigger actions
  * add DPkg::NoTriggers option so that applications that call
    apt/aptitude (like the installer) defer trigger processing
    (thanks to Joey Hess)
  * doc/makefile:
    - add examples/apt-https-method-example.conf
  
 -- Michael Vogt <mvo@debian.org>  Tue, 16 Sep 2008 21:27:03 +0200

apt (0.7.14) unstable; urgency=low

  [ Christian Perrier ]
  * Mark a message from dselect backend as translatable
    Thanks to Frédéric Bothamy for the patch
    Closes: #322470

  [ Program translations ]
  * Simplified Chinese updated. Closes: #473360
  * Catalan fixes. Closes: #387141
  * Typo fix in Greek translation. Closes: #479122
  * French updated.
  * Thai updated. Closes: #479313
  * Italian updated. Closes: #479326
  * Polish updated. Closes: #479342
  * Bulgarian updated. Closes: #479379
  * Finnish updated. Closes: #479403
  * Korean updated. Closes: #479426
  * Basque updated. Closes: #479452
  * Vietnamese updated. Closes: #479748
  * Russian updated. Closes: #479777, #499029
  * Galician updated. Closes: #479792
  * Portuguese updated. Closes: #479847
  * Swedish updated. Closes: #479871
  * Dutch updated. Closes: #480125
  * Kurdish added. Closes: #480150
  * Brazilian Portuguese updated. Closes: #480561
  * Hungarian updated. Closes: #480662

  [ Otavio Salvador ]
  * Apply patch to avoid truncating of arbitrary files. Thanks to Bryan
    Donlan <bdonlan@fushizen.net> for the patch. Closes: #482476
  * Avoid using dbus if dbus-daemon isn't running. Closes: #438803
  
  [ Michael Vogt ]
  * debian/apt.cron.daily:
    - apply patch based on the ideas of Francesco Poli for better 
      behavior when the cache can not be locked (closes: #459344)

 -- Michael Vogt <mvo@debian.org>  Wed, 28 May 2008 15:19:12 +0200

apt (0.7.13) unstable; urgency=low

  [ Otavio Salvador ]
  * Add missing build-depends back from build-depends-indep field.
    Closes: #478231
  * Make cron script quiet if cache is locked. Thanks to Ted Percival
    <ted@midg3t.net> for the patch. Closes: #459344
  * Add timeout support for https. Thanks to Andrew Martens
    <andrew.martens@strangeloopnetworks.com> for the patch.

  [ Goswin von Brederlow ]
  * Add support for --no-download on apt-get update. Closes: #478517
  
  [ Program translations ]
    - Vietnamese updated. Closes: #479008
    
 -- Otavio Salvador <otavio@debian.org>  Fri, 02 May 2008 14:46:00 -0300

apt (0.7.12) unstable; urgency=low

  [ Michael Vogt ]
  * cmdline/apt-key:
    - add support for a master-keyring that contains signing keys
      that can be used to sign the archive signing keys. This should
      make key-rollover easier.
  * apt-pkg/deb/dpkgpm.cc:
    - merged patch from Kees Cook to fix anoying upper-case display
      on amd64 in sbuild
  * apt-pkg/algorithms.cc: 
    - add APT::Update::Post-Invoke-Success script slot
    - Make the breaks handling use the kill list. This means, that a
      Breaks: Pkg (<< version) may put Pkg onto the remove list.
  * apt-pkg/deb/debmetaindex.cc:
    - add missing "Release" file uri when apt-get update --print-uris
      is run
  * methods/connect.cc:
    - remember hosts with Resolve failures or connect Timeouts
  * cmdline/apt-get.cc:
    - fix incorrect help output for -f (LP: #57487)
    - do two passes when installing tasks, first ignoring dependencies,
      then resolving them and run the problemResolver at the end
      so that it can correct any missing dependencies
  * debian/apt.cron.daily:
    - sleep random amount of time (default within 0-30min) before
      starting the upate to hit the mirrors less hard
  * doc/apt_preferences.5.xml:
    - fix typo
  * added debian/README.source

  [ Christian Perrier ]
  * Fix typos in manpages. Thanks to Daniel Leidert for the fixes
    Closes: #444922
  * Fix syntax/copitalisation in some messages. Thanks to Jens Seidel
    for pointing this and providing the patch.
    Closes: #466845
  * Fix Polish offline translation. Thanks to Robert Luberda for the patch
    and apologies for applying it very lately. Closes: #337758
  * Fix typo in offline.sgml. Closes: #412900

  [ Program translations ]
    - German updated. Closes: #466842
    - Swedish updated.
    - Polish updated. Closes: #469581
    - Slovak updated. Closes: #471341
    - French updated.
    - Bulgarian updated. Closes: #448492
    - Galician updated. Closes: #476839
  
  [ Daniel Burrows ]
  * apt-pkg/depcache.cc:
    - Patch MarkInstall to follow currently satisfied Recommends even
      if they aren't "new", so that we automatically force upgrades
      when the version of a Recommends has been tightened.  (Closes: #470115)
    - Enable more complete debugging information when Debug::pkgAutoRemove
      is set.
  * apt-pkg/contrib/configuration.cc
    - Lift the 1024-byte limit on lines in configuration files.
      (Closes: #473710, #473874)
  * apt-pkg/contrib/strutl.cc:
    - Lift the 64000-byte limit on individual messages parsed by ReadMessages.
      (Closes: #474065)
  * debian/rules:
    - Add missing Build-Depends-Indep on xsltproc, docbook-xsl, and xmlto.

 -- Daniel Burrows <dburrows@debian.org>  Sat, 26 Apr 2008 12:24:35 -0700

apt (0.7.11) unstable; urgency=critical
  
  [ Raise urgency to critical since it fixes a critical but for Debian
    Installer Lenny Beta1 release ]

  [ Program translations ]
    - Vietnamese updated. Closes: #460825
    - Basque updated. Closes: #461166
    - Galician updated. Closes: #461468
    - Portuguese updated. Closes: #464575
    - Korean updated. Closes: #448430
    - Simplified Chinese updated. Closes: #465866

  [ Otavio Salvador ]
  * Applied patch from Robert Millan <rmh@aybabtu.com> to fix the error
    message when gpgv isn't installed, closes: #452640.
  * Fix regression about APT::Get::List-Cleanup setting being ignored,
    closes: #466052.

 -- Otavio Salvador <otavio@debian.org>  Thu, 17 Jan 2008 22:36:46 -0200

apt (0.7.10) unstable; urgency=low

  [ Otavio Salvador ]
  * Applied patch from Mike O'Connor <stew@vireo.org> to add a manpage to
    apt-mark, closes: #430207.
  * Applied patch from Andrei Popescu <andreimpopescu@gmail.com> to add a
    note about some frontends in apt.8 manpage, closes: #438545.
  * Applied patch from Aurelien Jarno <aurel32@debian.org> to avoid CPU
    getting crazy when /dev/null is redirected to stdin (which breaks
    buildds), closes: #452858.
  * Applied patch from Aurelien Jarno <aurel32@debian.org> to fix building
    with newest dpkg-shlibdeps changing the packaging building order and a
    patch from Robert Millan <rmh@aybabtu.com> to fix parallel building,
    closes: #452862.
  * Applied patch from Alexander Winston <alexander.winston@comcast.net>
    to use 'min' as symbol for minute, closes: #219034.
  * Applied patch from Amos Waterland <apw@us.ibm.com> to allow apt to
    work properly in initramfs, closes: #448316.
  * Applied patch from Robert Millan <rmh@aybabtu.com> to make apt-key and
    apt-get to ignore time conflicts, closes: #451328.
  * Applied patch from Peter Eisentraut <peter_e@gmx.net> to fix a
    grammatical error ("manual installed" -> "manually installed"),
    closes: #438136.
  * Fix cron.daily job to not call fail if apt isn't installed, closes:
    #443286.
  * Fix compilation warnings in apt-pkg/cdrom.cc and
    apt-pkg/contrib/configuration.cc.
  * Fix typo in debian/copyright file ("licened" instead of "licensed"),
    closes: #458966.

  [ Program translations ]
    - Basque updated. Closes: #453088
    - Vietnamese updated. Closes: #453774, #459013
    - Japanese updated. Closes: #456909
    - Simplified Chinese updated. Closes: #458039
    - French updated.
    - Norwegian Bokmål updated. Closes: #457917

  [ Michael Vogt ]
  * debian/rules
    - fix https install location
  * debian/apt.conf.daily:
    - print warning if the cache can not be locked (closes: #454561),
      thanks to Bastian Kleineidam
  * methods/gpgv.cc:
    - remove cruft code that caused timestamp/I-M-S issues
  * ftparchive/contents.cc:
    - fix error output
  * apt-pkg/acquire-item.{cc,h}:
    - make the authentication download code more robust against
      servers/proxies with broken If-Range implementations
  * apt-pkg/packagemanager.{cc,h}:
    - propergate the Immediate flag to make hitting the 
      "E: Internal Error, Could not perform immediate configuration (2)"
      harder
  * debian/control:
    - build against libdb-dev (instead of libdb4.4-dev)
  * merged the apt--DoListUpdate branch, this provides a common interface
    for "apt-get update" like operations for the frontends and also provides
    hooks to run stuff in APT::Update::{Pre,Post}-Invoke

  [ Chris Cheney ]
  * ftparchive/contents.cc:
    - support lzma data members
  * ftparchive/multicompress.cc:
    - support lzma output
  
  [ Daniel Burrows ]
  * apt-pkg/contrib/configuration.cc:
    - if RootDir is set, then FindFile and FindDir will return paths
      relative to the directory stored in RootDir, closes: #456457.

  [ Christian Perrier ]
  * Fix wording for "After unpacking...". Thanks to Michael Gilbert
    for the patch. Closes: #260825

 -- Michael Vogt <mvo@debian.org>  Mon, 07 Jan 2008 21:40:47 +0100

apt (0.7.9) unstable; urgency=low

  [ Christian Perrier ]
  * Add several languages to LINGUAS and, therefore, really ship the relevant
    translation:
    Arabic, Dzongkha, Khmer, Marathi, Nepali, Thai
    Thanks to Theppitak Karoonboonyanan for checking this out. Closes: #448321

  [ Program translations ]
    - Korean updated. Closes: #448430
    - Galician updated. Closes: #448497
    - Swedish updated.

  [ Otavio Salvador ]
  * Fix configure script to check for CURL library and headers presense.
  * Applied patch from Brian M. Carlson <sandals@crustytoothpaste.ath.cx>
    to add backward support for arches that lacks pselect support,
    closes: #448406.
  * Umount CD-ROM when calling apt-cdrom ident, except when called with
    -m, closes: #448521.

 -- Otavio Salvador <otavio@debian.org>  Wed, 31 Oct 2007 13:37:26 -0200

apt (0.7.8) unstable; urgency=low

  * Applied patch from Daniel Leidert <daniel.leidert@wgdd.de> to fix
    APT::Acquire::Translation "none" support, closes: #437523.
  * Applied patch from Daniel Burrows <dburrows@debian.org> to add support
    for the Homepage field (ABI break), closes: #447970.
  * Applied patch from Frans Pop <elendil@planet.nl> to fix a trailing
    space after cd label, closes: #448187.

 -- Otavio Salvador <otavio@debian.org>  Fri, 26 Oct 2007 18:20:13 -0200

apt (0.7.7) unstable; urgency=low

  [ Michael Vogt ]
  * apt-inst/contrib/extracttar.cc:
    - fix fd leak for zero size files (thanks to Bill Broadley for
      reporting this bug)
  * apt-pkg/acquire-item.cc:
    - remove zero size files on I-M-S hit
  * methods/https.cc:
    - only send LastModified if we actually have a file
    - send range request with if-range 
    - delete failed downloads
    - delete zero size I-M-S hits
  * apt-pkg/deb/dpkgpm.{cc,h}:
    - merged dpkg-log branch, this lets you specify a 
      Dir::Log::Terminal file to log dpkg output to
      (ABI break)
    - fix parse error when dpkg sends unexpected data
  * merged apt--sha256 branch to fully support the new
    sha256 checksums in the Packages and Release files
    (ABI break)
  * apt-pkg/pkgcachegen.cc:
    - increase default mmap size
  * tests/local-repo:
    - added local repository testcase
  * apt-pkg/acquire.cc:
    - increase MaxPipeDepth for the internal worker<->method
      communication to 1000 for the debtorrent backend
  * make apt build with g++ 4.3
  * fix missing SetExecClose() call when the status-fd is used
  * debian/apt.cron.daily:
    - move unattended-upgrade before apt-get autoclean
  * fix "purge" commandline argument, closes: #133421
    (thanks to Julien Danjou for the patch)
  * cmdline/apt-get.cc:
    - do not change the auto-installed information if a package
      is reinstalled
  * apt-pkg/acquire-item.cc:
    - fix crash in diff acquire code
  * cmdline/apt-mark:
    - Fix chmoding after have renamed the extended-states file (LP: #140019)
      (thanks to Laurent Bigonville)
  * apt-pkg/depcache.cc:
    - set "APT::Install-Recommends" to true by default (OMG!)
  * debian/apt.cron.daily:
    - only run the cron job if apt-get check succeeds (LP: #131719)
  
  [ Program translations ]
    - French updated
    - Basque updated. Closes: #436425
    - Fix the zh_CN translator's name in debian/changelog for 0.7.2
      Closes: #423272
    - Vietnamese updated. Closes: #440611
    - Danish updated. Closes: #441102
    - Thai added. Closes: #442833
    - Swedish updated.
    - Galician updated. Closes: #446626

  [ Otavio Salvador ]
  * Add hash support to copy method. Thanks Anders Kaseorg by the patch
    (closes: #436055)
  * Reset curl options and timestamp between downloaded files. Thanks to
    Ryan Murray <rmurray@debian.org> for the patch (closes: #437150)
  * Add support to apt-key to export keys to stdout. Thanks to "Dwayne
    C. Litzenberger" <dlitz@dlitz.net> for the patch (closes: #441942)
  * Fix compilation warnings:
    - apt-pkg/indexfile.cc: conversion from string constant to 'char*';
    - apt-pkg/acquire-item.cc: likewise;
    - apt-pkg/cdrom.cc: '%lu' expects 'long unsigned int', but argument
      has type 'size_t';
    - apt-pkg/deb/dpkgpm.cc: initialization order and conversion from
      string constant to 'char*';
    - methods/gpgv.cc: conversion from string constant to 'char*';
    - methods/ftp.cc: likewise;
    - cmdline/apt-extracttemplates.cc: likewise;
    - apt-pkg/deb/debmetaindex.cc: comparison with string literal results
      in unspecified behaviour;
  * cmdline/apt-get.cc: adds 'autoremove' as a valid comment to usage
    statement of apt-get (closes: #445468).
  * cmdline/apt-get.cc: really applies Julien Danjou <acid@debian.org>
    patch to add 'purge' command line argument (closes: #133421).

  [ Ian Jackson ]
  * dpkg-triggers: Deal properly with new package states.

  [ Colin Watson ]
  * apt-pkg/contrib/mmap.cc:
    - don't fail if msync() returns > 0
 
 -- Michael Vogt <mvo@debian.org>  Tue, 23 Oct 2007 14:58:03 +0200

apt (0.7.6) unstable; urgency=low

  * Applied patch from Aurelien Jarno <aurel32@debian.org> to fix wrong
    directory downloading on non-linux architectures (closes: #435597)

 -- Otavio Salvador <otavio@debian.org>  Wed, 01 Aug 2007 19:49:51 -0300

apt (0.7.5) unstable; urgency=low

  [ Otavio Salvador ]
  * Applied patch from Guillem Jover <guillem@debian.org> to use
    dpkg-architecture to get the host architecture (closes: #407187)
  * Applied patch from Guillem Jover <guillem@debian.org> to add
    support to add lzma support (closes: #408201)

  [ Michael Vogt ]
  * apt-pkg/depcache.cc:
    - support a list of sections for:
      APT::Install-Recommends-Sections
      APT::Never-MarkAuto-Sections
  * methods/makefile:
    - install lzma symlink method (for full lzma support)
  * debian/control:
    - suggest "lzma"

 -- Otavio Salvador <otavio@ossystems.com.br>  Wed, 25 Jul 2007 20:16:46 -0300

apt (0.7.4) unstable; urgency=low

  [ Michael Vogt ]
  * cmdline/apt-get.cc:
    - fix in the task-install code regexp (thanks to Adam Conrad and
      Colin Watson)
    - support task removal too: apt-get remove taskname^
      (thanks to Matt Zimmerman reporting this problem)

  [ Otavio Salvador ]
  * Fix a typo on 0.7.3 changelog entry about g++ (7.3 to 4.3)
  * Fix compilation warnings:
    - apt-pkg/contrib/configuration.cc: wrong argument type;
    - apt-pkg/deb/dpkgpm.cc: wrong signess;
    - apt-pkg-acquire-item.cc: wrong signess and orderned initializers;
    - methods/https.cc:
      - type conversion;
      - unused variable;
      - changed SetupProxy() method to void;
  * Simplified HttpMethod::Fetch on http.cc removing Tail variable;
  * Fix pipeline handling on http.cc (closes: #413324)
  * Fix building to properly support binNMUs. Thanks to Daniel Schepler
    <schepler@math.unipd.it> by the patch (closes: #359634)
  * Fix example for Install-{Recommends,Suggests} options on
    configure-index example file. Thanks to Peter Eisentraut
    <peter_e@gmx.net> by the patch (closes: #432223)

  [ Christian Perrier ]
  * Basque translation update. Closes: ##423766
  * Unfuzzy formerly complete translations
  * French translation update
  * Re-generate PO(T) files
  * Spanish translation update
  * Swedish translation update

 -- Otavio Salvador <otavio@debian.org>  Tue, 24 Jul 2007 09:55:50 -0300

apt (0.7.3) unstable; urgency=low

  * fixed compile errors with g++ 4.3 (thanks to 
    Daniel Burrows, closes: #429378)
  * fixes in the auto-mark code (thanks to Daniel
    Burrows)
  * fix FTBFS by changing build-depends to
    libcurl4-gnutls-dev (closes: #428363)
  * cmdline/apt-get.cc:
    - fix InstallTask code when a pkgRecord ends 
      with a single '\n' (thanks to Soren Hansen for reporting)
  * merged from Christian Perrier:
        * vi.po: completed to 532t, again. Closes: #429899
        * gl.po: completed to 532t. Closes: #429506
        * vi.po: completed to 532t. Closes: #428672
        * Update all PO and the POT. Gives 514t14f4u for formerly
          complete translations
        * fr.po: completed to 532t
        * ku.po, uk.po, LINGUAS: reintegrate those translations
          which disappeared from the BZR repositories

 -- Michael Vogt <mvo@debian.org>  Sun, 01 Jul 2007 12:31:29 +0200

apt (0.7.2-0.1) unstable; urgency=low

  * Non-maintainer upload.
  * Build-depend on libcurl4-gnutls-dev instead of the obsolete
    libcurl3-gnutls-dev.  Closes: #428363.

 -- Steve Langasek <vorlon@debian.org>  Thu, 28 Jun 2007 18:46:53 -0700

apt (0.7.2) unstable; urgency=low
  
  * merged the debian/experimental changes back
    into the debian/sid branch
  * merged from Christian Perrier:
    * mr.po: New Marathi translation  Closes: #416806
    * zh_CN.po: Updated by Kov Chai  Closes: #416822
    * tl.po: Updated by Eric Pareja   Closes: #416638
    * gl.po: Updated by Jacobo Tarrio
	     Closes: #412828
    * da.po: Updated by Claus Hindsgaul
	     Closes: #409483
    * fr.po: Remove a non-breakable space for usability
	     issues. Closes: #408877
    * ru.po: Updated Russian translation. Closes: #405476
    * *.po: Unfuzzy after upstream typo corrections
  * buildlib/archtable:
    - added support for sh3/sh4 (closes: #424870)
    - added support for m32r (closes: #394096)
  * buildlib/systemtable:
    - added support for lpia
  * configure.in:
    - check systemtable for architecture mapping too
  * fix error in AutocleanInterval, closes: #319339
    (thanks to Israel G. Lugo for the patch)
  * add "purge" commandline argument, closes: #133421)
    (thanks to Julien Danjou for the patch)
  * add "purge" commandline argument, closes: #133421)
    (thanks to Julien Danjou for the patch)
  * fix FTBFS with gcc 4.3, closes: #417090
    (thanks to Martin Michlmayr for the patch)
  * add --dsc-only option, thanks to K. Richard Pixley
  * Removed the more leftover #pragma interface/implementation
    closes: #306937 (thanks to Andreas Henriksson for the patch)
  
 -- Michael Vogt <mvo@debian.org>  Wed, 06 Jun 2007 23:19:50 +0200

apt (0.7.1) experimental; urgency=low

  * ABI library name change because it's built against
    new glibc
  * implement SourceVer() in pkgRecords 
     (thanks to Daniel Burrows for the patch!)
  * apt-pkg/algorithm.cc:
    - use clog for all debugging
    - only increase the score of installed applications if they 
      are not obsolete 
    - fix resolver bug on removal triggered by weak-dependencies 
      with or-groups
  * methods/http.cc:
    - send apt version in User-Agent
  * apt-pkg/deb/debrecords.cc:
    - fix SHA1Hash() return value
  * apt-pkg/cdrom.cc:
    - only unmount if APT::CDROM::NoMount is false
  * methods/cdrom.cc:  
    - only umount if it was mounted by the method before
  * po/gl.po:
    - fix error translation that causes trouble to lsb_release
  * apt-pkg/acquire-item.cc:
    - if decompression of a index fails, delete the index 
  * apt-pkg/acquire.{cc,h}:
    - deal better with duplicated sources.list entries (avoid
      double queuing of  URLs) - this fixes hangs in bzip/gzip
  * merged from Christian Perrier:
    * mr.po: New Marathi translation  Closes: #416806
    * zh_CN.po: Updated by Eric Pareja  Closes: #416822
    * tl.po: Updated by Eric Pareja   Closes: #416638
    * gl.po: Updated by Jacobo Tarrio
             Closes: #412828
    * da.po: Updated by Claus Hindsgaul
             Closes: #409483
    * fr.po: Remove a non-breakable space for usability
             issues. Closes: #408877
    * ru.po: Updated Russian translation. Closes: #405476
    * *.po: Unfuzzy after upstream typo corrections
    * vi.po: Updated to 515t. Closes: #426976
    * eu.po: Updated to 515t. Closes: #423766
    * pt.po: 515t. Closes: #423111
    * fr.po: Updated by Christian Perrier
    * Update all PO and the POT. Gives 513t2f for formerly
      complete translations
  * apt-pkg/policy.cc:
    - allow multiple packages (thanks to David Foerster)

 -- Michael Vogt <mvo@debian.org>  Wed,  2 May 2007 13:43:44 +0200

apt (0.7.0) experimental; urgency=low

  * Package that contains all the new features
  * Removed all #pragma interface/implementation
  * Branch that contains all the new features:
  * translated package descriptions
  * task install support
  * automatic dependency removal (thanks to Daniel Burrows)
  * merged support for the new dpkg "Breaks" field 
    (thanks to Ian Jackson)
  * handle network failures more gracefully on "update"
  * support for unattended-upgrades (via unattended-upgrades
    package)
  * added apt-transport-https method
  * merged "install-recommends" branch (ABI break): 
    - new "--install-recommends"
    - install new recommends on "upgrade" if --install-recommends is 
      given
    - new "--fix-policy" option to install all packages with unmet
      important dependencies (usefull with --install-recommends to
      see what not-installed recommends are on the system)
    - fix of recommended packages display (only show CandidateVersion
      fix or-group handling)
  * merged "install-task" branch (use with "apt-get install taskname^")

 -- Michael Vogt <mvo@debian.org>  Fri, 12 Jan 2007 20:48:07 +0100

apt (0.6.46.4-0.1) unstable; urgency=emergency
  
  * NMU
  * Fix broken use of awk in apt-key that caused removal of the wrong keys
    from the keyring. Closes: #412572

 -- Joey Hess <joeyh@debian.org>  Mon, 26 Feb 2007 16:00:22 -0500

apt (0.6.46.4) unstable; urgency=high

  * ack NMU (closes: #401017)
  * added apt-secure.8 to "See also" section
  * apt-pkg/deb/dpkgpm.cc:
    - added "Dpkg::StopOnError" variable that controls if apt
      will abort on errors from dpkg
  * apt-pkg/deb/debsrcrecords.{cc,h}:
    - make the Buffer grow dynmaically (closes: #400874)
  * Merged from Christian Perrier bzr branch:
    - uk.po: New Ukrainian translation: 483t28f3u
    - el.po: Update to 503t9f2u
    - de.po: Updates and corrections.
  * apt-pkg/contrib/progress.cc:
    - OpProgress::CheckChange optimized, thanks to Paul Brook
      (closes: #398381)
  * apt-pkg/contrib/sha256.cc:
    - fix building with noopt

 -- Michael Vogt <mvo@debian.org>  Thu,  7 Dec 2006 10:49:50 +0100

apt (0.6.46.3-0.2) unstable; urgency=high

  * Non-maintainer upload with permission of Michael Vogt.
  * Fix FTBFS on most arches (regression from the fix of #400874)

 -- Andreas Barth <aba@not.so.argh.org>  Tue,  5 Dec 2006 15:51:22 +0000 
  
apt (0.6.46.3-0.1) unstable; urgency=high

  * Non-maintainer upload with permission of Michael Vogt.
  * Fix segfault at apt-get source. Closes: #400874
  * Add apt-key update in postinst, so that debian-archive-keyring doesn't
    need to depend on apt >= 0.6. Closes: #401114
  * Don't double-queue pdiff files. Closes: #401017
  
 -- Andreas Barth <aba@not.so.argh.org>  Tue,  5 Dec 2006 10:34:56 +0000

apt (0.6.46.3) unstable; urgency=low

  * apt-pkg/deb/dpkgpm.cc:
    - make progress reporting robust against multiline error
      messages 

  * Merged from Christian Perrier bzr branch:
    - ca.po: Updated to 514t
    - be.po: Updated to 514t
    - it.po: Updated to 514t
    - hu.po: Updated to 514t
    - zh_TW.po: Updated to 514t
    - ar.po: Updated to 293t221u.
    - ru.po: Updated to 514t. Closes: #392466
    - nb.po: Updated to 514t. Closes: #392466
    - pt.po: Updated to 514t. Closes: #393199
    - fr.po: One spelling error corrected: s/accÃ¨der/accÃ©der
    - km.po: Updated to 514t.
    - ko.po: Updated to 514t.
    - bg.po: Updated to 514t.
    - de.po: Updated to 514t.
    - en_GB.po: Updated to 514t.

 -- Michael Vogt <mvo@debian.org>  Thu,  2 Nov 2006 11:37:58 +0100

apt (0.6.46.2) unstable; urgency=low

  * debian/control:
    - depend on debian-archive-keyring to offer clean upgrade path 
      (closes: #386800)
  * Merged from Christian Perrier bzr branch:
    - es.po: Updated to 514t. Closes: #391661
    - da.po: Updated to 514t. Closes: #391424
    - cs.po: Updated. Closes: #391064
    - es.po: Updated to 514t. Closes: #391661
    - da.po: Updated to 514t. Closes: #391424

 -- Michael Vogt <mvo@debian.org>  Wed, 11 Oct 2006 09:03:15 +0200

apt (0.6.46.1) unstable; urgency=low

  * methods/gzip.cc:
    - deal with empty files 
  * Applied patch from Daniel Schepler to make apt bin-NMU able.
    (closes: bug#359634)
  * rebuild against current g++ because of:
    http://gcc.gnu.org/bugzilla/show_bug.cgi?id=29289
    (closes: #390189)
  * fix broken i18n in the dpkg progress reporting, thanks to 
    Frans Pop and Steinar Gunderson. (closes: #389261)
  * Merged from Christian Perrier bzr branch:
    * fi.po: Updated to 514t. Closes: #390149
    * eu.po: Updated to 514t. Closes: #389725
    * vi.po: Updated to 514t. Closes: #388555
  * make the internal buffer in pkgTagFile grow dynamically
    (closes: #388708)
  
 -- Michael Vogt <mvo@debian.org>  Mon,  2 Oct 2006 20:42:20 +0200

apt (0.6.46) unstable; urgency=low

  * debian/control:
    - switched to libdb4.4 for building (closes: #381019)
  * cmdline/apt-get.cc:
    - show only the recommends/suggests for the candidate-version, not for all
      versions of the package (closes: #257054)
    - properly handle recommends/suggests or-groups when printing the list of
      suggested/recommends packages (closes: #311619)
  * methods/http.cc:
    - check more careful for incorrect proxy settings (closes: #378868)
  * methods/gzip.cc:
    - don't hang when /var is full (closes: #341537), thanks to
      Luis Rodrigo Gallardo Cruz for the patch
  * doc/examples/sources.list:
    - removed non-us.debian.org from the example (closes: #380030,#316196)
  * Merged from Christian Perrier bzr branch:
    * ro.po: Updated to 514t. Closes: #388402
    * dz.po: Updated to 514t. Closes: #388184
    * it.po: Fixed typos. Closes: #387812
    * ku.po: New kurdish translation. Closes: #387766
    * sk.po: Updated to 514t. Closes: #386851
    * ja.po: Updated to 514t. Closes: #386537
    * gl.po: Updated to 514t. Closes: #386397
    * fr.po: Updated to 516t.
    * fi.po: Updated to 512t. Closes: #382702
  * share/archive-archive.gpg:
    - removed the outdated amd64 and debian-2004 keys
  * apt-pkg/tagfile.cc:
    - applied patch from Jeroen van Wolffelaar to make the tags
      caseinsensitive (closes: #384182)
    - reverted MMap use in the tagfile because it does not work 
      across pipes (closes: #383487) 
  
 -- Michael Vogt <mvo@debian.org>  Thu, 21 Sep 2006 10:25:03 +0200

apt (0.6.45) unstable; urgency=low

  * apt-pkg/contrib/sha256.cc:
    - fixed the sha256 generation (closes: #378183)
  * ftparchive/cachedb.cc:
    - applied patch from Anthony Towns to fix Clean() function
      (closes: #379576)
  * doc/apt-get.8.xml:
    - fix path to the apt user build (Closes: #375640)
  * doc/apt-cache.8.xml:
    - typo (Closes: #376408)
  * apt-pkg/deb/dpkgpm.cc:
    - make progress reporting more robust against multiline error
      messages (first half of a fix for #374195)
  * doc/examples/configure-index:
    - document Debug::pkgAcquire::Auth     
  * methods/gpgv.cc:
    - deal with gpg error "NODATA". Closes: #296103, Thanks to 
      Luis Rodrigo Gallardo Cruz for the patch
  * apt-inst/contrib/extracttar.cc:
    - fix for string mangling, closes: #373864
  * apt-pkg/acquire-item.cc:
    - check for bzip2 in /bin (closes: #377391)
  * apt-pkg/tagfile.cc:
    - make it work on non-mapable files again, thanks 
      to James Troup for confirming the fix (closes: #376777)
  * Merged from Christian Perrier bzr branch:
    * ko.po: Updated to 512t. Closes: #378901
    * hu.po: Updated to 512t. Closes: #376330
    * km.po: New Khmer translation: 506t6f. Closes: #375068
    * ne.po: New Nepali translation: 512t. Closes: #373729
    * vi.po: Updated to 512t. Closes: #368038
    * zh_TW.po: Remove an extra %s in one string. Closes: #370551
    * dz.po: New Dzongkha translation: 512t
    * ro.po: Updated to 512t
    * eu.po: Updated
    * eu.po: Updated
  * fix apt-get dist-upgrade
  * fix warning if no /var/lib/apt/extended_states is present
  * don't download Translations for deb-src sources.list lines
  * apt-pkg/tagfile.cc:
    - support not-mmapable files again

 -- Michael Vogt <mvo@debian.org>  Thu, 27 Jul 2006 00:52:05 +0200

apt (0.6.44.2exp1) experimental; urgency=low

  * added support for i18n of the package descriptions
  * added support for aptitude like auto-install tracking (a HUGE
    HUGE thanks to Daniel Burrows who made this possible) 
  * synced with the http://people.debian.org/~mvo/bzr/apt/debian-sid branch
  * build from http://people.debian.org/~mvo/bzr/apt/debian-experimental

 -- Michael Vogt <mvo@debian.org>  Mon,  3 Jul 2006 21:50:31 +0200

apt (0.6.44.2) unstable; urgency=low

  * apt-pkg/depcache.cc:
    - added Debug::pkgDepCache::AutoInstall (thanks to infinity)
  * apt-pkg/acquire-item.cc:
    - fix missing chmod() in the new aquire code 
      (thanks to Bastian Blank, Closes: #367425)
  * merged from 
    http://www.perrier.eu.org/debian/packages/d-i/level4/apt-main:
    * sk.po: Completed to 512t
    * eu.po: Completed to 512t
    * fr.po: Completed to 512t
    * sv.po: Completed to 512t
    * Update all PO and the POT. Gives 506t6f for formerly
      complete translations

 -- Michael Vogt <mvo@debian.org>  Wed, 14 Jun 2006 12:00:57 +0200

apt (0.6.44.1-0.1) unstable; urgency=low

  * Non-maintainer upload.
  * Don't give an error when parsing empty Packages/Sources files.
    (Closes: #366931, #367086, #370160)

 -- Steinar H. Gunderson <sesse@debian.org>  Fri,  9 Jun 2006 00:52:21 +0200

apt (0.6.44.1) unstable; urgency=low

  * apt-pkg/acquire-item.cc:
    - fix reversed logic of the "Acquire::PDiffs" option
  * merged from 
    http://www.perrier.eu.org/debian/packages/d-i/level4/apt-main:
    - po/LINGUAS: added "bg" Closes: #360262
    - po/gl.po: Galician translation update. Closes: #366849
    - po/hu.po: Hungarian translation update. Closes: #365448
    - po/cs.po: Czech translation updated. Closes: #367244
  * apt-pkg/contrib/sha256.cc:
    - applied patch to fix unaligned access problem. Closes: #367417
      (thanks to David Mosberger)

 -- Michael Vogt <mvo@debian.org>  Tue, 16 May 2006 21:51:16 +0200

apt (0.6.44) unstable; urgency=low

  * apt-pkg/acquire.cc: don't show ETA if it is 0 or absurdely large
  * apt-pkg/contrib/sha256.{cc,h},hashes.{cc,h}: support for sha256 
    (thanks to Anthony Towns)
  * ftparchive/cachedb.{cc,h},writer.{cc,h}: optimizations 
    (thanks to Anthony Towns)
  * apt pdiff support from experimental merged
  * apt-pkg/deb/dpkgpm.cc: wording fixes (thanks to Matt Zimmerman)
  * apt-pkg/deb/dpkgpm.cc: 
    - wording fixes (thanks to Matt Zimmerman)
    - fix error in dpkg interaction (closes: #364513, thanks to Martin Dickopp)
  * apt-pkg/tagfile.{cc,h}:
    - use MMap to read the entries (thanks to Zephaniah E. Hull for the
      patch) Closes: #350025
  * Merge from http://www.perrier.eu.org/debian/packages/d-i/level4/apt-main:
  	* bg.po: Added, complete to 512t. Closes: #360262
  * doc/apt-ftparchive.1.xml:
    - fix documentation for "SrcPackages" -> "Sources" 
      (thanks to Bart Martens for the patch, closes: #307756)
  * debian/libapt-pkg-doc.doc-base.cache:
    - remove broken charackter from description (closes: #361129)
  * apt-inst/deb/dpkgdb.cc, methods/gpgv.cc: 
    - i18n fixes (closes: #349298)
  * debian/postinst: dont fail on not available
    /usr/share/doc/apt/examples/sources.list (closes: #361130)
  * methods/ftp.cc:
    - unlink empty file in partial if the download failed because
      the file is missing on the server (closes: #316337)
  * apt-pkg/deb/debversion.cc:
    - treats a version string with explicit zero epoch equal
      than the same without epoch (Policy 5.6.12, closes: #363358)
      Thanks to Lionel Elie Mamane for the patch
  
 -- Michael Vogt <mvo@debian.org>  Mon,  8 May 2006 22:28:53 +0200

apt (0.6.43.3) unstable; urgency=low

  * Merge bubulle@debian.org--2005/apt--main--0 up to patch-186:
    * ca.po: Completed to 512t. Closes: #351592
    * eu.po: Completed to 512t. Closes: #350483
    * ja.po: Completed to 512t. Closes: #349806
    * pl.po: Completed to 512t. Closes: #349514
    * sk.po: Completed to 512t. Closes: #349474
    * gl.po: Completed to 512 strings Closes: #349407
    * sv.po: Completed to 512 strings Closes: #349210
    * ru.po: Completed to 512 strings Closes: #349154
    * da.po: Completed to 512 strings Closes: #349084
    * fr.po: Completed to 512 strings
    * vi.po: Completed to 511 strings  Closes: #348968
    * zh_CN.po: Completed to 512t. Closes: #353936
    * it.po: Completed to 512t. Closes: #352803
    * pt_BR.po: Completed to 512t. Closes: #352419
    * LINGUAS: Add Welsh
    * *.po: Updated from sources (512 strings)
  * apt-pkg/deb/deblistparser.cc:
    - don't explode on a DepCompareOp in a Provides line, but warn about
      it and ignore it otherwise (thanks to James Troup for reporting it)
  * cmdline/apt-get.cc:
    - don't lock the lists directory in DoInstall, breaks --print-uri 
      (thanks to James Troup for reporting it)
  * debian/apt.dirs: create /etc/apt/sources.list.d 
  * make apt-cache madison work without deb-src entries (#352583)
  * cmdline/apt-get.cc: only run the list-cleaner if a update was 
    successfull

 -- Michael Vogt <mvo@debian.org>  Wed, 22 Feb 2006 10:13:04 +0100

apt (0.6.43.2) unstable; urgency=low

  * Merge bubulle@debian.org--2005/apt--main--0 up to patch-166:
    - en_GB.po, de.po: fix spaces errors in "Ign " translations Closes: #347258
    - makefile: make update-po a pre-requisite of clean target so
    	        that POT and PO files are always up-to-date
    - sv.po: Completed to 511t. Closes: #346450
    - sk.po: Completed to 511t. Closes: #346369
    - fr.po: Completed to 511t
    - *.po: Updated from sources (511 strings)
    - el.po: Completed to 511 strings Closes: #344642
    - da.po: Completed to 511 strings Closes: #348574
    - es.po: Updated to 510t1f Closes: #348158
    - gl.po: Completed to 511 strings Closes: #347729
    - it.po: Yet another update Closes: #347435
  * added debian-archive-keyring to the Recommends (closes: #347970)
  * fixed message in apt-key to install debian-archive-keyring 
  * typos fixed in apt-cache.8 (closes: #348348, #347349)
  * add patch to fix http download corruption problem (thanks to
    Petr Vandrovec, closes: #280844, #290694)

 -- Michael Vogt <mvo@debian.org>  Thu, 19 Jan 2006 00:06:33 +0100

apt (0.6.43.1) unstable; urgency=low

  * Merge bubulle@debian.org--2005/apt--main--0 up to patch-148:
    * fr.po: Completed to 510 strings
    * it.po: Completed to 510t
    * en_GB.po: Completed to 510t
    * cs.po: Completed to 510t
    * zh_CN.po: Completed to 510t
    * el.po: Updated to 510t
    * vi.po: Updated to 383t93f34u
    * tl.po: Completed to 510 strings (Closes: #344306)
    * sv.po: Completed to 510 strings (Closes: #344056)
    * LINGUAS: disabled Hebrew translation. (Closes: #313283)
    * eu.po: Completed to 510 strings (Closes: #342091)
  * apt-get source won't download already downloaded files again
    (closes: #79277)
  * share/debian-archive.gpg: new 2006 ftp-archive signing key added
    (#345891)
  * redownload the Release file if IMS-Hit and gpg failure
  * deal with multiple signatures on a Release file

 -- Michael Vogt <mvo@debian.org>  Fri,  6 Jan 2006 01:17:08 +0100

apt (0.6.43) unstable; urgency=medium

  * Merge bubulle@debian.org--2005/apt--main--0 up to patch-132:  
    * zh_CN.po: Completed to 510 strings(Closes: #338267)
    * gl.po: Completed to 510 strings (Closes: #338356)
  * added support for "/etc/apt/sources.list.d" directory 
    (closes: #66325)
  * make pkgDirStream (a bit) more complete
  * fix bug in pkgCache::VerIterator::end() (thanks to Daniel Burrows)
    (closes: #339533)
  * pkgAcqFile is more flexible now (closes: #57091)
  * support a download rate limit for http (closes: #146877)
  * included lots of the speedup changes from #319377
  * add stdint.h to contrib/md5.h (closes: #340448)
  * ABI change, library name changed (closes: #339147)
  * Fix GNU/kFreeBSD crash on non-existing server file (closes: #317718)
  * switch to libdb4.3 in build-depends
  
 -- Michael Vogt <mvo@debian.org>  Tue, 29 Nov 2005 00:17:07 +0100

apt (0.6.42.3) unstable; urgency=low

  * Merge bubulle@debian.org--2005/apt--main--0 up to patch-129:
    - patch-118: Russian translation update by Yuri Kozlov (closes: #335164)
    - patch-119: add update-po as a pre-req for binary (closes: #329910)
    - patch-121: Complete French translation
    - patch-125: Fixed localization of y/n questions in German translation 
                 (closes: #337078)
    - patch-126: Swedish translation update (closes: #337163)
    - patch-127: Complete Tagalog translation (closes: #337306)
    - patch-128: Danish translation update (closes: #337949)
    - patch-129: Basque translation update (closes: #338101)
  * cmdline/apt-get.cc:
    - bufix in FindSrc  (closes: #335213, #337910)
  * added armeb to archtable (closes: #333599)
  * with --allow-unauthenticated use the old fallback behaviour for
    sources (closes: #335112)
   
 -- Michael Vogt <mvo@debian.org>  Wed,  9 Nov 2005 07:22:31 +0100

apt (0.6.42.2) unstable; urgency=high

  * NMU (approved by maintainer)
  * Add AMD64 archive signing key to debian-archive.gpg (closes: #336500).
  * Add big-endian arm (armeb) support (closes: #333599).
  * Priority high to get the AMD key into testing ASAP.

 -- Frans Pop <fjp@debian.org>  Sun, 30 Oct 2005 21:29:11 +0100
 
apt (0.6.42.1) unstable; urgency=low

  * fix a incorrect example in the apt_prefrences man page
    (thanks to Filipus Klutiero, closes: #282918)
  * apt-pkg/pkgrecords.cc:
    - revert patch from last version, it causes trouble on alpha 
      and ia64 (closes: #335102, #335103)
  * cmdline/apt-get.cc:
    - be extra carefull in FindSrc (closes: #335213)

 -- Michael Vogt <mvo@debian.org>  Sat, 22 Oct 2005 23:44:35 +0200

apt (0.6.42) unstable; urgency=low

  * apt-pkg/cdrom.cc:
    - unmount the cdrom when apt failed to locate any package files
  * allow cdrom failures and fallback to other sources in that case
    (closes: #44135)
  * better error text when dpkg-source fails 
  * Merge bubulle@debian.org--2005/apt--main--0 up to patch-115:
    - patch-99: Added Galician translation
    - patch-100: Completed Danish translation (Closes: #325686)
    - patch-104: French translation completed
    - patch-109: Italian translation completed
    - patch-112: Swedish translation update 
    - patch-115: Basque translation completed (Closes: #333299)
  * applied french man-page update (thanks to Philippe Batailler)
    (closes: #316638, #327456)
  * fix leak in the mmap code, thanks to Daniel Burrows for the
    patch (closes: #250583)
  * support for apt-get [build-dep|source] -t (closes: #152129)
  * added "APT::Authentication::TrustCDROM" option to make the life
    for the installer people easier (closes: #334656)
  * fix crash in apt-ftparchive (thanks to Bastian Blank for the patch)
    (closes: #334671)
  * apt-pkg/contrib/md5.cc:
    - fix a alignment problem on sparc64 that gives random bus errors
      (thanks to Fabbione for providing a test-case)
  * init the default ScreenWidth to 79 columns by default 
    (Closes: #324921)
  * cmdline/apt-cdrom.cc: 
    - fix some missing gettext() calls (closes: #334539)
  * doc/apt-cache.8.xml: fix typo (closes: #334714)

 -- Michael Vogt <mvo@debian.org>  Wed, 19 Oct 2005 22:02:09 +0200

apt (0.6.41) unstable; urgency=low

  * improved the support for "error" and "conffile" reporting from
    dpkg, added the format to README.progress-reporting
  * added README.progress-reporting to the apt-doc package
  * improved the network timeout handling, if a index file from a 
    sources.list times out or EAI_AGAIN is returned from getaddrinfo, 
    don't try to get the other files from that entry
  * Support architecture-specific extra overrides
    (closes: #225947). Thanks to  Anthony Towns for idea and
    the patch, thanks to Colin Watson for testing it.
  * Javier Fernandez-Sanguino Pen~a:
    - Added a first version of an apt-secure.8 manpage, and modified
      apt-key and apt.end accordingly. Also added the 'update'
      argument to apt-key which was previously not documented 
      (Closes: #322120)
  * Andreas Pakulat:
    - added example apt-ftparchive.conf file to doc/examples 
      (closes: #322483)
  * Fix a incorrect example in the man-page (closes: #282918)
  * Fix a bug for very long lines in the apt-cdrom code (closes: #280356)
  * Fix a manual page bug (closes: #316314)
  * Do md5sum checking for file and cdrom method (closes: #319142)
  * Change pkgPolicy::Pin from private to protected to let subclasses
    access it too (closes: #321799)
  * add default constructor for PrvIterator (closes: #322267)
  * Reread status configuration on debSystem::Initialize() 
    (needed for apt-proxy, thanks to Otavio for this patch)
  
 -- Michael Vogt <mvo@debian.org>  Mon,  5 Sep 2005 22:59:03 +0200

apt (0.6.40.1) unstable; urgency=low

  * bugfix in the parsing code for the apt<->dpkg communication. apt 
    crashed when dpkg sends the same state more than once under certain
    conditions
  * 0.6.40 breaks the ABI but I accidentally didn't change the soname :/

 -- Michael Vogt <mvo@debian.org>  Fri,  5 Aug 2005 13:24:58 +0200

apt (0.6.40) unstable; urgency=low

  * Patch from Jordi Mallach to mark some additional strings for translation
  * Updated Catalan translation from Jordi Mallach
  * Merge from bubulle@debian.org--2005/apt--main--0:
    - Update pot and merge with *.po
    - Updated French translation, including apt-key.fr.8
  * Restore changelog entries from the 0.6.x series that went to Debian
    experimental
  * Merge michael.vogt@ubuntu.com--2005/apt--progress-reporting--0
    - Provide an interface for progress reporting which can be used by
      (e.g.) base-config

 -- Matt Zimmerman <mdz@debian.org>  Thu, 28 Jul 2005 11:57:32 -0700

apt (0.6.39) unstable; urgency=low

  * Welsh translation update: daf@muse.19inch.net--2005/apt--main--0--patch-6
  * Merge mvo's changes from 0.6.36ubuntu1:
    michael.vogt@ubuntu.com--2005/apt--mvo--0--patch-32
  * Merge aggregated translation updates:
    bubulle@debian.org--2005/apt--main--0
  * Update priority of apt-utils to important, to match the override file
  * Install only one keyring on each branch (Closes: #316119)

 -- Matt Zimmerman <mdz@debian.org>  Tue, 28 Jun 2005 11:51:09 -0700

apt (0.6.38) unstable; urgency=low

  * Merge michael.vogt@ubuntu.com--2005/apt--fixes--0--patch-6, a workaround
    for the French man pages' failure to build
  * Branch Debian and Ubuntu
    - apt.postinst, apt-key: use the appropriate keyring
    - debian/rules: install all keyrings
  * Add the current Debian archive signing key (4F368D5D) to
    debian-archive.gpg
  * make pinning on the "component" work again (using the section of the 
    archive, we don't use per-section Release files anymore with apt-0.6)
    (closes ubuntu #9935)
  
 -- Matt Zimmerman <mdz@debian.org>  Sat, 25 Jun 2005 09:51:00 -0700

apt (0.6.37) breezy; urgency=low

  * Merge bubulle@debian.org--2005/apt--main--0 up to patch-81
    - patch-66: Italian update
    - patch-71: French update
    - patch-73: Basque update
    - patch-74: Hebrew update
    - patch-76: Correct Hebrew translation (Closes: #306658)
    - patch-77: French man page update
    - patch-79: Correct syntax errors in Hebrew translation
    - patch-81: Portuguese update
  * Fix build of French man pages (now using XML, not SGML)
  * Add Welsh translation from Dafydd Harries
    (daf@muse.19inch.net--2005/apt--main--0--patch-1)
  * Change debian/bugscript to use #!/bin/bash (Closes: #313402)
  * Fix a incorrect example in the man-page (closes: #282918)

 -- Matt Zimmerman <mdz@ubuntu.com>  Tue, 24 May 2005 14:38:25 -0700

apt (0.6.36ubuntu1) breezy; urgency=low

  * make it possible to write a cache-control: no-cache header even if
    no proxy is set to support transparent proxies (closes ubuntu: #10773)

  * Merge otavio@debian.org--2005/apt--fixes--0.6:
    - Fix comment about the need of xmlto while building from Arch;
    - Fix StatStore struct on cachedb.h to use time_t and then fix a compile
      warning;
    - Lock database at start of DoInstall routine to avoid concurrent
      runs of install/remove and update commands (Closes: #194467)
    - Fix warnings while compiling with GCC 4.0 compiler  

 -- Michael Vogt <michael.vogt@ubuntu.com>  Mon, 23 May 2005 11:57:53 +0200

apt (0.6.36) experimental; urgency=low

  * Merge apt--mvo--0:
    - apt-pkg/acquire-item.cc:
      added "Acquire::BrokenProxy" that will force apt to always 
      re-get the Release.gpg file (for broken proxies)
    - debian/apt.cron.daily:
      MinAge is defaulting to 2 days now to prevent over-aggresive removal 
    - apt-pkg/cdrom.cc:
      honor "Acquire::gpgv::Options" when verifying the signature (Ubuntu #8496)
 
 -- Michael Vogt <mvo@debian.org>  Thu, 31 Mar 2005 20:37:11 +0200

apt (0.6.35) hoary; urgency=low

  * Merge apt--mvo--0 (incorporates 0.6.34ubuntu1):
    - Implement MaxSize and MaxAge in apt.cron.daily, to prevent the cache
      from growing too large (Ubuntu #6761)
    - some comments about the pkgAcqMetaSig::Custom600Headers() added
    - use gpg --with-colons
    - commented the ftp no_proxy unseting in methods/ftp.cc
    - added support for "Acquire::gpgv::options" in methods/gpgv.cc
  * Merge bubulle@debian.org--2005/apt--main--0
    - Make capitalization more consistent
    - Un-fuzzy translations resulting from capitalization changes
    - Italian translation update

 -- Matt Zimmerman <mdz@ubuntu.com>  Mon,  7 Mar 2005 20:08:33 -0800

apt (0.6.34) hoary; urgency=low

  * Add missing semicolon to configure-index (Closes: #295773)
  * Update build-depends on gettext to 0.12 (Closes: #295077)
  * Merge from bubulle@debian.org--2005/apt--main--0 to get
    translation updates

 -- Matt Zimmerman <mdz@ubuntu.com>  Fri,  4 Mar 2005 16:13:15 -0800

apt (0.6.33) hoary; urgency=low

  * Merge michael.vogt@ubuntu.com--2005/apt--mvo--0 (through patch-6)
    - patch-1: cosmetic changes (whitespace, "Apt::GPGV->APT::GPGV")
    - patch-2: (doc) documentation for gpgv
    - patch-3: (doc) new config variables added configure-index
    - patch-4: pkgAcquire::Run() pulse intervall can be configured
    - patch-5: fix for apt-get update removing Release.gpg files (#6865)
    - patch-6: change the path scoring in apt-cdrom, prefer pathes without
      symlinks

 -- Matt Zimmerman <mdz@ubuntu.com>  Sat, 26 Feb 2005 15:21:17 -0800

apt (0.6.32) hoary; urgency=low

  * Merge michael.vogt@ubuntu.com--2005/apt--mvo--0 (patch-1)
    - Implement Acquire::gpgv::options (Ubuntu bug#6283)

 -- Matt Zimmerman <mdz@ubuntu.com>  Tue,  8 Feb 2005 19:31:15 -0800

apt (0.6.31) hoary; urgency=low

  * Matt Zimmerman
    - Remove debugging output from apt.cron.daily (no one noticed?)
    - Apply patch from Anthony Towns to allow SHA1Summation to process a file
      descriptor until EOF, rather than requiring that the length of input be
      specified (Closes: #291338)
    - Fix build/install of Polish offline documentation, based on patch from
      Christian Perrier (Closes: #270404)
  * Michael Vogt
    - apt-cdrom.cc seperated into frontend (cmdline/apt-cdrom.cc and library
      apt-pkg/cdrom.{cc,h}) (Ubuntu #5668)

 -- Matt Zimmerman <mdz@ubuntu.com>  Fri,  4 Feb 2005 10:23:01 -0800

apt (0.6.30) unstable; urgency=low

  * Add ppc64 to buildlib/archtable
  * Merge michael.vogt@canonical.com--2004/apt--status-fd--0
    - Support preserving dpkg status file descriptor, to support
      better integration with synaptic
  
 -- Matt Zimmerman <mdz@ubuntu.com>  Wed, 19 Jan 2005 00:26:01 -0800

apt (0.6.29) hoary; urgency=low

  * Merge apt--mvo--0 (0.6.27ubuntu4)
  

 -- Matt Zimmerman <mdz@canonical.com>  Tue, 28 Dec 2004 17:18:02 -0800

apt (0.6.28) hoary; urgency=low

  * Merge apt--mvo--0
  * Rebuild source to get rid of arch metadata and temporary files in
    0.6.27ubuntu3

 -- Matt Zimmerman <mdz@canonical.com>  Thu, 23 Dec 2004 18:53:16 -0800

apt (0.6.27ubuntu4) hoary; urgency=low

  * remove old sig-file in partial/ before starting to fetch a new sig-file
    (see ubuntu #4769 for the rational)
  * added apt-key update method (uses ubuntu-keyring)
  * documented the "--allow-unauthenticated" switch
  * added DEB_BUILD_PROG_OPTS to debian/rules (additonal options can be 
    passed to DEB_BUILD_PROG like "-S")

 -- Michael Vogt <mvo@debian.org>  Thu, 23 Dec 2004 11:12:51 +0100

apt (0.6.27ubuntu3) hoary; urgency=low

  * added a exact dependency from libapt-pkg-dev to the apt version it was
    build with

 -- Michael Vogt <mvo@debian.org>  Wed, 15 Dec 2004 09:56:32 +0100

apt (0.6.27ubuntu2) hoary; urgency=low

  * fixed a bug in the rule file that happend during the big 0.5->0.6 merge

 -- Michael Vogt <mvo@debian.org>  Tue, 14 Dec 2004 12:14:25 +0100

apt (0.6.27ubuntu1) hoary; urgency=low

  * chmod 755 /usr/bin/apt-key
  * don't display a error when a apt-get update don't find a 
    Packages.bz2/Sources.bz2 file

 -- Michael Vogt <mvo@debian.org>  Mon, 13 Dec 2004 18:40:21 +0100

apt (0.6.27) hoary; urgency=low

  * Merge apt--authentication--0 branch
    - Implement gpg authentication for package repositories (Closes: #203741)
    - Also includes Michael Vogt's fixes
  * Merge apt--misc-abi-changes--0 branch
    - Use pid_t throughout to hold process IDs (Closes: #226701)
    - Import patch from Debian bug #195510: (Closes: #195510)
      - Make Simulate::Describe and Simulate::ShortBreaks private member
        functions
      - Add a parameter (Candidate) to Describe to control whether the
        candidate version is displayed
      - Pass an appropriate value for Candidate everywhere Describe is called

 -- Matt Zimmerman <mdz@canonical.com>  Mon, 13 Dec 2004 01:03:11 -0800

apt (0.6.25) experimental; urgency=low

  * Fix handling of two-part sources for sources.list deb-src entries in
    the same way that deb entries were fixed

 -- Matt Zimmerman <mdz@debian.org>  Wed,  9 Jun 2004 05:29:50 -0700

apt (0.6.24) experimental; urgency=low

  * YnPrompt fixes were inadvertently left out, include them (Closes:
    #249251)

 -- Matt Zimmerman <mdz@debian.org>  Sun, 16 May 2004 14:18:53 -0700

apt (0.6.23) experimental; urgency=low

  * Remove obsolete pkgIterator::TargetVer() (Closes: #230159)
  * Reverse test in CheckAuth to match new prompt (Closes: #248211)

 -- Matt Zimmerman <mdz@debian.org>  Sun,  9 May 2004 21:01:58 -0700

apt (0.6.22) experimental; urgency=low

  * Merge 0.5.25
  * Make the unauthenticated packages prompt more intuitive (yes to
    continue, default no), but require --force-yes in addition to
    --assume-yes in order to override

 -- Matt Zimmerman <mdz@debian.org>  Fri, 19 Mar 2004 13:55:35 -0800

apt (0.6.21) experimental; urgency=low

  * Merge 0.5.24

 -- Matt Zimmerman <mdz@debian.org>  Tue, 16 Mar 2004 22:52:34 -0800

apt (0.6.20) experimental; urgency=low

  * Merge 0.5.23

 -- Matt Zimmerman <mdz@debian.org>  Thu, 26 Feb 2004 17:17:02 -0800

apt (0.6.19) experimental; urgency=low

  * Merge 0.5.22
  * Convert apt-key(8) to docbook XML

 -- Matt Zimmerman <mdz@debian.org>  Mon,  9 Feb 2004 15:44:49 -0800

apt (0.6.18) experimental; urgency=low

  * Add new Debian Archive Automatic Signing Key to the default keyring
    (existing keyrings are not updated; do that yourself)

 -- Matt Zimmerman <mdz@debian.org>  Sat, 17 Jan 2004 17:04:30 -0800

apt (0.6.17) experimental; urgency=low

  * Merge 0.5.21
  * Handle more IMS stuff correctly

 -- Matt Zimmerman <mdz@debian.org>  Fri, 16 Jan 2004 10:54:25 -0800

apt (0.6.16) experimental; urgency=low

  * Fix some cases where the .gpg file could be left in place when it is
    invalid

 -- Matt Zimmerman <mdz@debian.org>  Fri,  9 Jan 2004 09:22:15 -0800

apt (0.6.15) experimental; urgency=low

  * s/Debug::Acquire::gpg/&v/
  * Honor the [vendor] syntax in sources.list again (though it is not
    presently used for anything)
  * Don't ship vendors.list(5) since it isn't used yet
  * Revert change from 0.6.10; it was right in the first place and the
    problem was apparently something else.  Archive = Suite.

 -- Matt Zimmerman <mdz@debian.org>  Mon,  5 Jan 2004 17:43:01 -0800

apt (0.6.14) experimental; urgency=low

  * Merge 0.5.20

 -- Matt Zimmerman <mdz@debian.org>  Sun,  4 Jan 2004 11:09:21 -0800

apt (0.6.13) experimental; urgency=low

  * Merge 0.5.19

 -- Matt Zimmerman <mdz@debian.org>  Sat,  3 Jan 2004 16:22:31 -0800

apt (0.6.12) experimental; urgency=low

  * Have pkgAcquireIndex calculate an MD5 sum if one is not provided by
    the method (as with file: and copy:).  Local repositories
  * Fix warning about dist name mismatch to actually print what it was
    expecting
  * Don't expect any particular distribution name for two-part
    sources.list entries
  * Merge 0.5.18

 -- Matt Zimmerman <mdz@debian.org>  Fri,  2 Jan 2004 13:59:00 -0800

apt (0.6.11) experimental; urgency=low

  * Support IMS requests of Release.gpg and Release
  * This required API changes, bump the libapt-pkg version
  * Copy local Release files into Dir::State::Lists
  * Set IndexFile attribute when retrieving Release and Release.gpg so
    that the appropriate Cache-Control headers are sent

 -- Matt Zimmerman <mdz@debian.org>  Fri,  2 Jan 2004 10:46:17 -0800

apt (0.6.10) experimental; urgency=low

  * Use "Codename" (woody, sarge, etc.) to supply the value of the
    "Archive" package file attribute, used to match "release a=" type
    pins, rather than "Suite" (stable, testing, etc.)

 -- Matt Zimmerman <mdz@debian.org>  Thu,  1 Jan 2004 16:56:47 -0800

apt (0.6.9) experimental; urgency=low

  * Another tagfile workaround

 -- Matt Zimmerman <mdz@debian.org>  Thu,  1 Jan 2004 13:56:08 -0800

apt (0.6.8) experimental; urgency=low

  * Add a config option and corresponding command line option
    (--allow-unauthenticated) to apt-get, to make buildd operators happy
    (Closes: #225648)

 -- Matt Zimmerman <mdz@debian.org>  Wed, 31 Dec 2003 08:28:04 -0800

apt (0.6.7) experimental; urgency=low

  * Forgot to revert part of the changes to tagfile in 0.6.4.  Hopefully
    will fix segfaults for some folks.

 -- Matt Zimmerman <mdz@debian.org>  Wed, 31 Dec 2003 08:01:28 -0800

apt (0.6.6) experimental; urgency=low

  * Restore the ugly hack I removed from indexRecords::Load which set the
    pkgTagFile buffer size to (file size)+256.  This is concealing a bug,
    but I can't fix it right now.  This should fix the segfaults that
    folks are seeing with 0.6.[45].

 -- Matt Zimmerman <mdz@debian.org>  Mon, 29 Dec 2003 18:11:13 -0800

apt (0.6.5) experimental; urgency=low

  * Move the authentication check into a separate function in apt-get
  * Fix display of unauthenticated packages when they are in the cache
    (Closes: #225336)

 -- Matt Zimmerman <mdz@debian.org>  Sun, 28 Dec 2003 16:47:57 -0800

apt (0.6.4) experimental; urgency=low

  * Use the top-level Release file in LoadReleaseInfo, rather than looking
    for the per-section ones (which aren't downloaded anymore).  This
    unbreaks release pinning, including the NotAutomatic bit used by
    project/experimental
  * Use FileFd::Size() rather than a separate stat() call in
    LoadReleaseInfo
  * Fix pkgTagFile to leave a little extra room at the end of the buffer
    to append the record separator if it isn't present
  * Change LoadReleaseInfo to use "Suite" rather than "Archive", to match
    the Debian archive's dist-level Release files

 -- Matt Zimmerman <mdz@debian.org>  Sun, 28 Dec 2003 15:55:55 -0800

apt (0.6.3) experimental; urgency=low

  * Fix MetaIndexURI for flat ("foo/") sources

 -- Matt Zimmerman <mdz@debian.org>  Sun, 28 Dec 2003 12:11:56 -0800

apt (0.6.2) experimental; urgency=low

  * Add space between package names when multiple unauthenticated packages
    are being installed (Closes: #225212)
  * Provide apt-key with a secret keyring and a trustdb, even though we
    would never use them, because it blows up if it doesn't have them
  * Fix typo in apt-key(8) (standard input is '-', not '/')

 -- Matt Zimmerman <mdz@debian.org>  Sat, 27 Dec 2003 13:01:40 -0800

apt (0.6.1) experimental; urgency=low

  * Merge apt 0.5.17
  * Rearrange Release file authentication code to be more clear
  * If Release is present, but Release.gpg is not, don't forget to still
    queue Packages files
  * Convert distribution "../project/experimental" to "experimental" for
    comparison purposes
  * Make a number of Release file errors into warnings; for now, it is OK
    not to have a codename, for example.  We mostly care about checksums
    for now

 -- Matt Zimmerman <mdz@debian.org>  Fri, 26 Dec 2003 15:12:47 -0800

apt (0.6.0) experimental; urgency=low

  * Signature verification support patch ("apt-secure") from Colin Walters
    <walters@debian.org> and Isaac Jones <ijones@syntaxpolice.org>.  This
    implements:
     - Release signature verification (Release.gpg)
     - Packages, Sources md5sum verification against Release
     - Closes: #203741
  * Make some modifications to signature verification support:
    - Release.gpg is always retrieved and verified if present, rather than
      requiring that sources be configured as secure
    - Print a hint about installing gnupg if exec(gpgv) fails
    - Remove obsolete pkgAcqIndexRel
    - Move vendors.list stuff into a separate module (vendorlist.{h,cc})
    - If any files about to be retrieved are not authenticated, issue a
      warning to the user and require confirmation
    - Fix a heap corruption bug in pkgSrcRecords::pkgSrcRecords()
  * Suggests: gnupg
  * Install a keyring in /usr/share/apt/debian-archive.gpg containing an
    initial set of Debian archive signing keys to seed /etc/apt/trusted.gpg
  * Add a new tool, apt-key(8) used to manage the keyring

 -- Matt Zimmerman <mdz@debian.org>  Fri, 26 Dec 2003 08:27:19 -0800

apt (0.5.32) hoary; urgency=low

  * Call setlocale in the methods, so that the messages are properly
    localised (Closes: #282700)
  * Implement support for bzip2-compressed debs (data.tar.bz2)

 -- Matt Zimmerman <mdz@canonical.com>  Sat, 11 Dec 2004 09:05:52 -0800

apt (0.5.31) unstable; urgency=low

  * New Romanian translation from Sorin Batariuc <sorin@bonbon.net>
    (Closes: #281458)
  * Merge changes from Hoary (0.5.30,0.5.30ubuntu2]
  * Fix the example in apt_preferences(5) to match the text
    (Closes: #222267)
  * Add APT::Periodic::Autoclean setting, to allow "apt-get autoclean" to
    be run periodically.  This is useful with
    APT::Periodic::Download-Upgradeable-Packages, and defaults to the same
    value, so that the cache size is bounded

 -- Matt Zimmerman <mdz@debian.org>  Tue, 23 Nov 2004 12:53:04 -0800

apt (0.5.30ubuntu2) hoary; urgency=low

  * bzip2 is now "Suggested" and it will detect if bzip2 is installed 
    and only then trying to get Packages.bz2

 -- Michael Vogt <mvo@debian.org>  Fri, 19 Nov 2004 12:00:39 +0100

apt (0.5.30ubuntu1) hoary; urgency=low

  * Need to Depend: bzip2 or Packages.bz2 fail.

 -- LaMont Jones <lamont@canonical.com>  Thu, 18 Nov 2004 12:51:05 -0700

apt (0.5.30) hoary; urgency=low

  * Patch from Michael Vogt to enable Packages.bz2 use, with a fallback to
    Packages.gz if it is not present (Closes: #37525)

 -- Matt Zimmerman <mdz@debian.org>  Mon, 15 Nov 2004 12:57:28 -0800

apt (0.5.29) unstable; urgency=low

  * Don't hardcode paths in apt.cron.daily
  * Add to apt.cron.daily the capability to pre-download upgradeable
    packages
  * Place timestamp files in /var/lib/apt/periodic, rather than
    /var/lib/apt itself
  * Standardize debhelper files a bit
    - Create all directories in debian/dirs rather than creating some on
      the dh_installdirs command line
    - Rename debian/dirs to debian/apt.dirs, debian/examples to
      debian/apt.examples

 -- Matt Zimmerman <mdz@debian.org>  Sat, 13 Nov 2004 17:58:07 -0800

apt (0.5.28) hoary; urgency=low

  * Translation updates:
    - Updated Hungarian from Kelemen Gábor <kelemeng@gnome.hu> (Closes: #263436)
    - Updated Greek from George Papamichelakis (Closes: #265004)
    - Updated Simplified Chinese from Tchaikov (Closes: #265190)
    - Updated French by Christian Perrier (Closes: #265816)
    - Updated Japanese by Kenshi Muto (Closes: #265630)
    - Updated Catalan from Jordi Mallach
    - Updated Dutch from Bart Cornelis (Closes: #268258, #278697)
    - Updated Portuguese from Miguel Figueiredo (Closes: #268265)
    - Updated Polish from Robert Luberda <robert@debian.org> (Closes: #268451)
    - Updated Danish from Claus Hindsgaul (Closes: #269417)
    - Updated Norwegian Nynorsk from Håvard Korsvoll <korsvoll@skulelinux.no>
      (Closes: #269965)
    - Updated Russian from Yuri Kozlov <yuray@id.ru> (Closes: #271104)
    - Updated Italian from Samuele Giovanni Tonon <samu@debian.org>
      (Closes: #275083)
    - Updated Brazilian Portuguese from Andre Luis Lopes (Closes: #273944)
    - Updated Slovak from Peter Mann (Closes: #279481)
  * APT::Get::APT::Get::No-List-Cleanup -> APT::Get::List-Cleanup in apt-get.cc
    (Closes: #267266)
  * Merge Ubuntu changes:
    - Set default Dpkg::MaxArgs to 1024, and Dpkg::MaxArgBytes to 32k.
      Needed to work around ordering bugs when installing a large number of
      packages
    - Patch from Michael Vogt to add an optional cron job which
      can run apt-get update periodically
  * Add arch-build target to debian/rules

 -- Matt Zimmerman <mdz@debian.org>  Sat, 13 Nov 2004 15:52:20 -0800

apt (0.5.27) unstable; urgency=high

  * Sneak in a bunch of updated translations before the freeze
    (no code changes)
  * Translation updates:
    - New Finnish translation from Tapio Lehtonen <tale@debian.org>
      (Closes: #258999)
    - New Bosnian translation from Safir Šećerović <sapphire@linux.org.ba>
      (Closes: #254201)
    - Fix Italian incontrario (Closes: #217277)
    - Updated Spanish from Ruben Porras (Closes: #260483)
    - Updated Danish from Claus Hindsgaul (Closes: #260569)
    - Updated Slovak from Peter Mann (Closes: #260627)
    - Updated Portuguese from Miguel Figueiredo (Closes: #261423)
  * Bring configure-index up to date with documented options, patch from
    Uwe Zeisberger <zeisberg@informatik.uni-freiburg.de> (Closes: #259540)
  * Note in apt.conf(5) that configure-index does not contain strictly
    default values, but also examples
  * Add Polish translation of offline.sgml (Closes: #259229)

 -- Matt Zimmerman <mdz@debian.org>  Thu, 29 Jul 2004 09:30:12 -0700

apt (0.5.26) unstable; urgency=low

  * Translation updates:
    - Spanish update from Ruben Porras <nahoo82@telefonica.net> (Closes: #248214)
    - Sync Spanish apt(8) (Closes: #249241)
    - French update from Christian Perrier <bubulle@debian.org> (Closes: #248614)
    - New Slovak translation from Peter Mann <Peter.Mann@tuke.sk> (Closes: #251676)
    - Czech update from Miroslav Kure <kurem@upcase.inf.upol.cz> (Closes: #251682)
    - pt_BR update from Andre Luis Lopes <andrelop@debian.org> (Closes: #251961)
    - German translation of apt(8) from Helge Kreutzmann <kreutzm@itp.uni-hannover.de>
      (Closes: #249453)
    - pt update from Miguel Figueiredo <elmig@debianpt.org> (Closes: #252700)
    - New Hebrew translation from Lior Kaplan <webmaster@guides.co.il>
      (Closes: #253182)
    - New Basque translation from Piarres Beobide Egaña <pi@beobide.net>
      (Vasco - Euskara - difficult language, Closes: #254407) and already a
      correction (Closes: #255760)
    - Updated Brazilian Portuguese translation from
      Guilherme de S. Pastore <gpastore@colband.com.br> (Closes: #256396)
    - Updated Greek translation (complete now) from
      George Papamichelakis <george@step.gr> (Closes: #256797)
    - New Korean translation from Changwoo Ryu <cwryu@debian.org>
      (Closes: #257143)
    - German translation now available in two flavours: with Unicode usage and
      without (related to #228486, #235759)
  * Update apt-get(8) to reflect the fact that APT::Get::Only-Source will
    affect apt-get build-dep as well as apt-get source
  * Remove aborted remnants of a different method of implementing DEB_BUILD_OPTIONS
    from debian/rules
  * Fix typo in error message when encountering unknown type in source list
    (Closes: #253217)
  * Update k*bsd-gnu arch names in buildlib/ostable (Closes: #253532)
  * Add amd64 to buildlib/archtable (Closes: #240896)
  * Have configure output a more useful error message if the architecture
    isn't in archtable

 -- Matt Zimmerman <mdz@debian.org>  Thu,  8 Jul 2004 15:53:28 -0700

apt (0.5.25) unstable; urgency=low

  * Patch from Jason Gunthorpe to remove arbitrary length limit on Binary
    field in SourcesWriter::DoPackage
  * Fix typo in apt-cache(8) (Closes: #238578)
  * Fix obsolete reference to bug(1) in stub apt(8) man page
    (Closes: #245923)
  * Fix typo in configure-index (RecruseDepends -> RecurseDepends)
    (Closes: #246550)
  * Support DEB_BUILD_OPTIONS=noopt in debian/rules
    (Closes: #244293)
  * Increase length of line buffer in ReadConfigFile to 1024 chars;
    detect if a line is longer than that and error out
    (Closes: #244835)
  * Suppress a signed/unsigned warning in apt-cache.cc:DisplayRecord
  * Build apt-ftparchive with libdb4.2 rather than libdb2
    - Patch from Clint Adams to do most of the work
    - Build-Depends: s/libdb2-dev/libdb4.2-dev/
    - Add AC_PREREQ(2.50) to configure.in
    - Use db_strerror(err) rather than GlobalError::Errno (which uses strerror)
    - Add note to NEWS.Debian about upgrading old databases
  * Attempt to fix problems with chunked encoding by stripping only a single CR
    (Closes: #152711)
  * Modify debian/rules cvs-build to use cvs export, to avoid picking up
    junk files from the working directory
  * Add lang=fr attribute to refentry section of
    apt-extracttemplates.fr.1.sgml and apt-sortpkgs.fr.1.sgml so they are
    correctly built
  * Remove extraneous '\' characters from <command> tags in
    apt_preferences.fr.5.sgml
  * Translation updates:
    - Updated Swedish translation from Peter Karlsson <peter@softwolves.pp.se>
      (Closes: #238943)
    - New Slovenian translation from Jure Čuhalev <gandalf@owca.info>
      (closes: #239785)
    - New Portuguese translation from Miguel Figueiredo <elmig@debianpt.org>
      (closes: #240074)
    - Updated Spanish translation from Ruben Porras <nahoo82@telefonica.net>
    - Updated Spanish translation of man pages from Ruben Porras
      <nahoo82@telefonica.net>
    - Updated Simplified Chinese translation from "Carlos Z.F. Liu" <carlos_liu@yahoo.com>
      (Closes: #241971)
    - Updated Russian translation from Dmitry Astapov <adept@despammed.com>
      (Closes: #243959)
    - Updated Polish translation from Marcin Owsiany <porridge@debian.org>
      (Closes: #242388)
    - Updated Czech translation from Miroslav Kure <kurem@upcase.inf.upol.cz>
      (Closes: #244369)
    - Updated Japanese translation from Kenshi Muto <kmuto@debian.org>
      (Closes: #244176)
    - Run make -C po update-po to update .po files
    - Updated French translation from Christian Perrier <bubulle@debian.org>
      (Closes: #246925)
    - Updated Danish translation from Claus Hindsgaul <claus_h@image.dk>
      (Closes: #247311)

 -- Matt Zimmerman <mdz@debian.org>  Sat,  8 May 2004 12:52:20 -0700

apt (0.5.24) unstable; urgency=low

  * Updated Czech translation from Miroslav Kure <kurem@upcase.inf.upol.cz>
    (Closes: #235822)
  * Updated French translation from Christian Perrier <bubulle@debian.org>
    (Closes: #237403)
  * Updates to XML man pages from richard.bos@xs4all.nl
  * Updated Danish translation from Claus Hindsgaul <claus_h@image.dk>
    (Closes: #237771)
  * Updated Greek translation from Konstantinos Margaritis
    <markos@debian.org>
    (Closes: #237806)
  * Updated Spanish translation from Ruben Porras <nahoo82@telefonica.net>
    (Closes: #237863)
  * Updated pt_BR translation from Andre Luis Lopes <andrelop@debian.org>
    (Closes: #237960)
  * Regenerate .pot file (Closes: #237892)
  * Updated Polish translation from Marcin Owsiany <porridge@debian.org>
    (Closes: #238333)
  * In pkgAcquire::Shutdown(), set the status of fetching items to
    StatError to avoid a sometimes large batch of error messages
    (Closes: #234685)
  * Implement an ugly workaround for the 10000-character limit on the
    Binaries field in debSrcRecordParser, until such time as some things
    can be converted over to use STL data types (ABI change) (Closes: #236688)
  * Increase default tagfile buffer from 32k to 128k; this arbitrary limit
    should also be removed someday (Closes: #174945)
  * Checked against Standards-Version 3.6.1 (no changes)

 -- Matt Zimmerman <mdz@debian.org>  Tue, 16 Mar 2004 22:47:55 -0800

apt (0.5.23) unstable; urgency=low

  * Cosmetic updates to XML man pages from Richard Bos <radoeka@xs4all.nl>
  * Use the 'binary' target rather than 'all' so that the ssh and bzip2
    symlinks are created correctly (thanks to Adam Heath)
    (Closes: #214842)
  * Updated Simplified Chinese translation of message catalog from Tchaikov
    <chaisave@263.net> (Closes: #234186)
  * Change default for Acquire::http::max-age to 0 to prevent index files
    being out of sync with each other (important with Release.gpg)
  * Add an assert() to make sure that we don't overflow a fixed-size
    buffer in the very unlikely event that someone adds 10 packaging
    systems to apt (Closes: #233678)
  * Fix whitespace in French translation of "Yes, do as I say!", which
    made it tricky to type, again.  Thanks to Sylvain Pasche
    <sylvain.pasche@switzerland.org> (Closes: #234494)
  * Print a slightly clearer error message if no packaging systems are
    available (Closes: #233681)
  * Point to Build-Depends in COMPILING (Closes: #233669)
  * Make debian/rules a bit more consistent in a few places.
    Specifically, always use -p$@ rather than an explicit package name,
    and always specify it first, and use dh_shlibdeps -l uniformly rather
    than sometimes changing LD_LIBRARY_PATH directly
  * Document unit for Cache-Limit (bytes) (Closes: #234737)
  * Don't translate "Yes, do as I say!" in Chinese locales, because it can
    be difficult to input (Closes: #234886)

 -- Matt Zimmerman <mdz@debian.org>  Thu, 26 Feb 2004 17:08:14 -0800

apt (0.5.22) unstable; urgency=low

  * Updated French translation of man pages from Philippe Batailler
    <philippe.batailler@free.fr> (Closes: #203119)
  * Initialize StatusFile in debSystem (Closes: #229791)
  * Fix apt-get's suggests/recommends printing, which was skipping every
    other dependency due to both using GlobOr and incrementing the DepIterator
    (Closes: #229722)
  * Restore SIGINT/SIGQUIT handlers to their old values (rather than
    SIG_DFL) after invoking dpkg (Closes: #229854)
  * Updated Dutch translation of message catalog from cobaco
    <cobaco@linux.be> (Closes: #229601)
  * Catalan translation from Antoni Bella, Matt Bonner and Jordi Mallach
    (Closes: #230102)
  * Simplified Chinese translation of message catalog from "Carlos
    Z.F. Liu" <carlos_liu@yahoo.com> (Closes: #230960)
  * Replace SGML manpages with XML man pages from richard.bos@xs4all.nl
    (Closes: #230687)
  * Updated Spanish translation of man pages from Ruben Porras
    <nahoo82@telefonica.net> (Closes: #231539)
  * New Czech translation of message catalog from Miroslav Kure
    <kurem@upcase.inf.upol.cz> (Closes: #231921)

 -- Matt Zimmerman <mdz@debian.org>  Mon,  9 Feb 2004 12:44:54 -0800

apt (0.5.21) unstable; urgency=low

  * Patch from Eric Wong <normalperson@yhbt.net> to include apt18n.h after
    other headers to avoid breaking locale.h when setlocale() is defined
    as an empty macro.  This was not a problem on Debian, but broke
    compilation on Solaris. (Closes: #226509)
  * Updated French translation from Pierre Machard <pmachard@debian.org>
    (Closes: #226886)
  * Add colons to apt-get's "kept back"/"upgraded"/"downgraded" messages
    (Closes: #226813)
  * Fix typo in apt-cache(8) (Closes: #226351)
  * Clearer error message in place of "...has no available version, but
    exists in the database" (Closes: #212203)
  * Patch from Oliver Kurth <oku@masqmail.cx> to use AC_CACHE_VAL for
    GLIBC_VER to make cross-compilation easier (Closes: #221528)
  * Add example preferences file (Closes: #220799)
  * Updated Greek translation from Konstantinos Margaritis <markos@debian.org>
    (Closes: #227205)
  * Updated Spanish translation of man pages from Ruben Porras
    <nahoo82@telefonica.net> (Closes: #227729)

 -- Matt Zimmerman <mdz@debian.org>  Fri, 16 Jan 2004 10:54:39 -0800

apt (0.5.20) unstable; urgency=low

  * Fixed German translations of "Suggested" from Christian Garbs
    <debian@cgarbs.de> (Closes: #197960)
  * Add an "apt-cache madison" command with an output format similar to
    the katie tool of the same name (but less functionality)
  * Fix debSourcesIndex::Describe() to correctly say "Sources" rather than
    "Packages"

 -- Matt Zimmerman <mdz@debian.org>  Sat,  3 Jan 2004 23:42:50 -0800

apt (0.5.19) unstable; urgency=low

  * Fix Packages::Extensions support in apt-ftparchive generate
    (Closes: #225453)

 -- Matt Zimmerman <mdz@debian.org>  Sat,  3 Jan 2004 16:20:31 -0800

apt (0.5.18) unstable; urgency=low

  * New no_NO.po file from Tollef Fog Heen <tfheen@debian.org> to fix
    encoding problems (Closes: #225602)
  * Have "apt-ftparchive release" strip the leading path component from
    the checksum entries

 -- Matt Zimmerman <mdz@debian.org>  Fri,  2 Jan 2004 11:24:35 -0800

apt (0.5.17) unstable; urgency=low

  * Enable apt-ftparchive to generate Release files.  Hopefully this will
    make it easier for folks to secure their apt-able packages

 -- Matt Zimmerman <mdz@debian.org>  Fri, 26 Dec 2003 12:53:21 -0800

apt (0.5.16) unstable; urgency=low

  * po/de.po update from Michael Karcher <karcher@physik.fu-berlin.de>
    (Closes: #222560)
  * Update config.guess and config.sub from autotools-dev 20031007.1
  * Add knetbsd to buildlib/ostable (Closes: #212344)
  * Don't suggest apt-get -f install to correct broken build-deps; broken
    installed packages are rarely the cause (Closes: #220858)
  * Avoid clobbering configure.in if sed fails

 -- Matt Zimmerman <mdz@debian.org>  Wed, 24 Dec 2003 14:54:40 -0800

apt (0.5.15) unstable; urgency=low

  * Spanish man pages, patch from Ruben Porras <nahoo82@telefonica.net>
    (Closes: #195444)
    - apt.es.8 wasn't included in the patch, but was referenced.  Fetched
      version 1.3 from debian-doc cvs
    - Create doc/es/.cvsignore
  * Patch from Koblinger Egmont <egmont@uhulinux.hu> to fix
    pkgCache::PkgFileIterator::Label() to correctly refer to File->Label
    rather than File->Origin (Closes: #213311)
  * Add missing comma and space to German translation of "downgraded"
    (Closes: #213975)
  * Add missing comma in apt_preferences(5) (Closes: #215362)
  * Fix whitespace in French translation of "Yes, do as I say!", which
    made it tricky to type.  Thanks to Sylvain Pasche
    <sylvain.pasche@switzerland.org> (Closes: #217152)
  * Let apt-get build-dep try alternatives if the installed package
    doesn't meet version requirements (Closes: #214736)
  * Fix version display for recommends (Closes: #219900)
  * Use isatty rather than ttyname for checking if stdin is a terminal.
    isatty has the advantage of not requiring /proc under Linux, and thus
    Closes: #221728
  * Correctly implement -n as a synonym for --names-only (Closes: #224515)
  * Update apt-cache(8)
    - Document --installed
    - --recursive applies to both depends and rdepends
  * Japanese translation of documentation from Kurasawa Nozomu <nabetaro@slug.jp>
    (Closes: #186235)
  * Clarify documentation of --no-upgrade in apt-get(8) (Closes: #219743)
  * Clean up and simplify some of the suggests/recommends display in apt-get
  * Use cvs update -d in debian/rules cvs-build rather than just update
  * Pass --preserve-envvar PATH --preserve-envvar CCACHE_DIR to debuild.  apt
    takes a long time to build, and ccache helps

 -- Matt Zimmerman <mdz@debian.org>  Sat, 20 Dec 2003 16:34:30 -0800

apt (0.5.14) unstable; urgency=low

  * apt-get build-dep, when trying to skip over the remaining elements of
    an or-expression, would accidentally inherit the version requirements of a
    later item in the or-expression.  Fixed it.
  * Let apt-get build-dep try alternatives if the first dependency in an
    or-expression is not available
  * Add a Debug::BuildDeps to generate some trace output
  * Help apt-get build-dep produce more useful error messages
  * Process build-dependencies in forward rather than reverse order
  * Error out if an installed package is too new for a << or <=
    build-dependency
  * apt-get build-dep should now be able to handle almost any package with
    correct build-depends.  The primary exception is build-dependencies on
    virtual packages with more than one provider, and these are
    discouraged for automated processing (but still common,
    unfortunately).

 -- Matt Zimmerman <mdz@debian.org>  Tue, 23 Sep 2003 22:57:31 -0400

apt (0.5.13) unstable; urgency=medium

  * Document configuration file comment syntax in apt.conf(5)
    (Closes: #211262)
  * s/removed/installed/ in a comment in apt-get.cc
  * Move comment for ListParser::ParseDepends into the right place
  * Don't preserve ownership when copying config.guess and config.sub.
    This broke builds where the clean target was run with different
    privileges than the rest of the build (i.e., root) (Closes: #212183)
  * On second thought, don't copy config.guess and config.sub at all.  I'd
    rather they always match what is in CVS.

 -- Matt Zimmerman <mdz@debian.org>  Mon, 22 Sep 2003 10:28:17 -0400

apt (0.5.12) unstable; urgency=low

  * Exclude subdirectories named 'debian-installer' from the apt-cdrom
    search (Closes: #210485 -- release-critical)

 -- Matt Zimmerman <mdz@debian.org>  Thu, 11 Sep 2003 21:48:14 -0400

apt (0.5.11) unstable; urgency=low

  * Updated pt_BR translations from Andre Luis Lopes <andrelop@debian.org>
    (Closes: #208302)
  * In apt.conf(5), give the fully qualified name of Dir::Bin::Methods,
    rather than just "methods"
  * Add new nb and nn translations from Petter Reinholdtsen <pere@hungry.com>
  * Clean up reportbug script a bit, and extend it to distinguish between a
    configuration file not existing and the user declining to submit it with
    the report
  * Add #include <langinfo.h> to cmdline/apt-get.cc.  This apparently gets
    pulled in by something else with recent g++ and/or glibc, but is
    required when building on, e.g., stable
  * Patch from Koblinger Egmont <egmont@uhulinux.hu> to fix version
    comparisons with '~' (Closes: #205960)
  * Disable Russian translation until someone can review it
    (Closes: #207690)

 -- Matt Zimmerman <mdz@debian.org>  Wed, 10 Sep 2003 19:41:28 -0400

apt (0.5.10) unstable; urgency=low

  * Correct the section in apt_preferences(5) on interpreting priorities
    to show that zero is not a valid priority, and print a warning if such
    a pin is encountered in the preferences file (Closes: #204971)
  * Regenerate French man pages from sgml source (Closes: #205886)
  * Get self-tests compiling again, updated for latest library API
    and g++ 3.3
  * Add version comparison tests for #194327 and #205960
  * Fix error message in version test to output versions in the order in
    which they were compared when the reverse comparison fails
  * Reference the source package bug page rather than the one for the
    binary package 'apt' in the man pages (Closes: #205290)
  * Updated Polish po file from Marcin Owsiany <porridge@debian.org>
    (Closes: #205950)
  * Mention some of the available frontends in apt-get(8) (Closes: #205829)
  * Add apt-config to SEE ALSO section of apt-get (Closes: #205036)
  * Add missing "lang" attributes to refentry tags in French man pages
    (apt-cdrom, apt-extracttemplates, apt-sortpkgs)
  * Change upgraded/newly installed/not fully installed or removed
    messages to be consistent and somewhat shorter (some translations
    exceeded 80 characters even in the simplest case)
  * Make APT::Get::Show-Upgraded (aka apt-get -u) default to true.
  * Updates to Dutch translation from Bart Cornelis <cobaco@linux.be>
    (Closes: #207656)

 -- Matt Zimmerman <mdz@debian.org>  Sun, 31 Aug 2003 21:12:39 -0400

apt (0.5.9) unstable; urgency=low

  * Oh well, apt isn't going to make it into testing anytime soon due to
    new glibc and gcc deps, so we might as well fix more bugs
  * Fix typo in example ftp-archive.conf (Closes: #203295)
  * Mention default setting for --all-versions (Closes: #203298)
  * Patch from Otavio Salvador <otavio@debian.org> to have --version
    only print the version (and not usage as well) (Closes: #203418)
  * Patch from Otavio Salvador <otavio@debian.org> to switch from
    dh_installmanpages to dh_installman.  Fixes the problem where the
    pt_BR man page was installed in the wrong location (Closes: #194558)
  * Move the French apt-ftparchive man page into apt-utils where it
    belongs.  apt-utils Replaces: apt (<< 0.5.9)
  * Write records from "apt-cache show" using fwrite(3) rather than
    write(2), in case for some reason the entire record doesn't get
    written by a single write(2)
  * Add new French man pages to doc/fr/.cvsignore
  * Add freebsd to buildlib/ostable (Closes: #193430)
  * Avoid segfault if a package name is specified which consists
    entirely of characters which look like end tags ('+', '-')
    (Closes: #200425)
  * Patch from Otavio Salvador <otavio@debian.org> to avoid listing
    suggests/recommends for packages which are selected for installation
    at the same time as the package which suggests/recommends them
    (Closes: #200102)
  * Patch from Otavio Salvador <otavio@debian.org> to avoid listing
    suggests/recommends which are Provided by a package which is already
    installed (Closes: #200395)
  * Patch to update pt_BR man page for apt_preferences(5) from Andre Luis
    Lopes <andrelop@debian.org> (Closes: #202245)
  * Use nl_langinfo(YESEXPR) rather than comparing to the translated
    string "Y".  Closes: #200953 and should make the prompting generally
    more robust in the face of i18n.  In the particular case of #200953,
    it was being fooled because of signedness issues with toupper(3)
    (Closes: #194614)
  * apt Suggests: aptitude | synaptic | gnome-apt | wajig
    (Closes: #146667)
  * Clean up whitespace in translated strings in ru.po, which messed up
    indentation (some other translations probably have similar problems)
    (Closes: #194282)
  * Run ispell -h over the man page sources and fix a bunch of typos
  * Use debian/compat rather than DH_COMPAT
  * Update to debhelper compatibility level 3
    - remove ldconfig calls from debian/{postinst,postrm} as dh_makeshlibs
      will add them
    - echo 3 > debian/compat
    - Build-Depends: debhelper (>= 3)
  * Exclude '.#*' from cvs-build
  * Let the ftp method work with ftp servers which do not require a
    password (Closes: #199425)
  * Build-depend on debhelper >= 4.1.62, because we need the fix for
    #204731 in order for dh_installman to work correctly
    with our SGML man pages
  * Move dh_makeshlibs ahead of dh_installdeb so that its postinst
    fragments are properly substituted

 -- Matt Zimmerman <mdz@debian.org>  Sun, 10 Aug 2003 19:54:39 -0400

apt (0.5.8) unstable; urgency=medium

  * urgency=medium because the changes since 0.5.5.1 are pretty safe as
    far as core functionality, 0.5.5.1 survived unstable for 10 days, and
    I don't want to delay apt's progress into testing any further.  It's
    decidedly better than 0.5.4.
  * Clarify the meaning of the only-source option in apt-get(8)
    (Closes: #177258)
  * Updated French man pages from Philippe Batailler
    <philippe.batailler@free.fr> (Closes: #182194)
  * Give a warning if an illegal type abbreviation is used when looking up a
    configuration item (Closes: #168453)
  * Improve build-depends handling of virtual packages even further, so that
    it will now also try to satisfy build-depends on virtual packages if they
    are not installed.  Note that this only works if there is only one
    package providing the virtual package, as in other cases (Closes: #165404)
  * Update config.guess and config.sub from autotools-dev 20030717.1
  * Tweak SGML in apt-extracttemplates.1.sgml so that literal '>' doesn't end
    up in output
  * Document SrcDirectory in apt-ftparchive.1.sgml (Closes: #156370)
  * Support TMPDIR in apt-extracttemplates (Closes: #191656)
  * Fix ru.po to use a capital letter for the translation of 'Y' so that
    YnPrompt works correctly (Closes: #200953).  No other translations seem
    to have this problem
  * Regenerate POT file and sync .po files
  * Only try to clear stdin if it is a tty, to avoid looping if there is
    lots of stuff (perhaps an infinite amount) to read (Closes: #192228)

 -- Matt Zimmerman <mdz@debian.org>  Fri, 25 Jul 2003 20:21:53 -0400

apt (0.5.7) unstable; urgency=low

  * Update control file to match overrides (apt priority important,
    libapt-pkg-dev section libdevel)
  * Silence the essential packages check if we are only downloading
    archives and not changing the system (Closes: #190862)
  * Skip version check if a build-dependency is provided by an installed package
    (Closes: #126938)
  * Have apt-cache show exit with an error if it cannot find any of the
    specified packages (Closes: #101490)

 -- Matt Zimmerman <mdz@debian.org>  Mon, 21 Jul 2003 23:43:24 -0400

apt (0.5.6) unstable; urgency=low

  * Adam Heath <doogie@debian.org>
    - Fix segfault when handling /etc/apt/preferences.  Closes: #192409.
  * Matt Zimmerman <mdz@debian.org>
    - Clean up some string handling, patch from Peter Lundkvist
      <p.lundkvist@telia.com> (Closes: #192225)
    - Don't fall off the end of the buffer when comparing versions.
      Patch from Koblinger Egmont <egmont@uhulinux.hu> (Closes: #194327)
    - Minor fixes to apt-ftparchive(1) (Closes: #118156)
    - Fix typo in apt-ftparchive help text (Closes: #119072)
    - More typos in apt-ftparchive help text (Closes: #190936)
    - Update config.guess, config.sub to latest versions
    - Modify the description for apt-utils to reflect the fact that it is not
      (any longer) infrequently used (Closes: #138045)
    - Make setup script for dselect method more explicit about
      overwriting sources.list (Closes: #151727)
    - Fix typo in apt-cache(8) (Closes: #161243)
    - Remove duplicate 'showpkg' from synopsis on apt-cache(8)
      (Closes: #175611)
    - Document in apt-get(8) the meaning of the '*' in ShowList, which is that
      the package is being purged (Closes: #182369)
    - Fix extra "/" character in apt.conf(5) (Closes: #185545)
    - Fix typo in tar error message (Closes: #191424)
    - Clarify description of 'search' on apt-cache(8) (Closes: #192216)
    - Fix incorrect path for 'partial' directory on apt-get(8)
      (Closes: #192933)
    - Fixes to pt_BR translation from Andre Luis Lopes <andrelop@ig.com.br>
      (Closes: #196669)
    - Updated apt_preferences(5) man page with many corrections and
      clarifications from Thomas Hood <jdthood@yahoo.co.uk>
      (Closes: #193336)
    - Fix SGML validation errors in apt-cache.8.sgml introduced in 0.5.5 or so
    - Add a simple example to apt-ftparchive(1) (Closes: #95257)
    - Add bug script for collecting configuration info (Closes: #176482)

 -- Matt Zimmerman <mdz@debian.org>  Mon, 21 Jul 2003 01:59:43 -0400

apt (0.5.5.1) unstable; urgency=low

  * Move the target of the example docs from doc to binary.  Closes:
    #192331
  * Fix api breakage that broke apt-ftparchive and apt-cache dumpavail, by
    backing out change that incorretly attempted to handle Package sections
    larger than 32k.  Closes: #192373
  * Fix never-ending loop with apt-get install -V.  Closes: #192355.

 -- Adam Heath <doogie@debian.org>  Mon, 19 May 2003 12:30:16 -0500

apt (0.5.5) unstable; urgency=low

  * New deb version compare function, that has no integer limits, and
    supports pre-versions using ~.  Code ported from dpkg.
  * Fix handling of [!arch] for build-dependencies. Closes: #88798, #149595
  * Fix handling of build-deps on unknown packages. Closes: #88664, #153307
  * "apt-get --arch-only build-dep" to install only architecture-
    dependent build dependencies. Bump minor shared lib number to reflect
    small change in BuildDepend API.
  * APT::Build-Essential configuration option (defaults to "build-essential")
    so that "apt-get build-dep" will ensure build essential packages are
    installed prior to installing other build-dependencies. Closes: #148879
  * LD_LIBRARY_PATH thing. Closes: #109430, #147529
  * /usr/doc reference in postinst. Closes: #126189
  * Doc updates. Closes: #120689
  * Possible apt-cache segfault. Closes: #120311, #118431, #117915, #135295,
          #131062, #136749
  * Print special message for EAI_AGAIN. Closes: #131397
  * libapt-pkg-dev needs to bring in the apt-inst library if linking
    is to work. Closes: #133943
  * Typos, Doc Stuff. Closes: #132772, #129970, #123642, #114892, #113786,
         #109591, #105920, #103678, #139752, #138186, #138054, #138050,
	 #139994, #142955, #151654, #151834, #147611, #154268, #173971
  * Fix possibility for tag file parsing to fail in some unlikely situations.
    Closes: #139328
  * Use std C++ names for some header files. Closes: #128741
  * Do not check for free space if --no-download. Closes: #117856
  * Actually implement or group handling for 'upgrade'. Closes: #133950
  * "Internal Error, Couldn't configure pre-depend" is not actually an
    internal error, it is a packaging error and now it says so, and
    pinpoints the problem dependency. Closes: #155621
  * Allows failure to write to a pipe for post-invoke stuff. Closes: #89830
  * Use usr/share/doc for dhelp. Closes: #115701
  * --print-uris works with 'update'. Closes: #57070
  * Options Dpkg::MaxArgs,Dpkg::MaxArgBytes to allow a much longer dpkg
    command line.
  * Fixed 2 little OR group bugs, thanks to Yann Dirson. Closes: #143995,
    #142298
  * Allow an uninstalled package to be marked for removal on an install
    line (meaning not to automatically install it), also fix some dodgy
    handling of protected packages. Closes: #92287, #116011
  * Fix errant prefix matching in version selection. Closes: #105968
  * Ensure that all files needed to run APT as a user are readable and
    ignore roots umask for these files. Closes: #108801
  * Support larger config spaces. Closes: #111914
  * 'apt-get update' no longer does 'Building Dependency Tree'.
  * When matching regexs allways print a message. Change regex activation
    charset. Closes: #147817
  * Don't die if lines in sources.list are too long. Closes: #146846
  * Show file name on apt-extracttemplate error messges. Closes: #151835
  * i18n gettext stuff, based on work from Michael Piefel: Closes: #95933
  * Some highly unlikely memory faults. Closes: #155842
  * C++ stuff for G++3.2. Closes: #162617, #165515,
  * apt-config dumps sends to stdout not stderr now.  Closes: #146294
  * Fix segfault in FindAny when /i is used, and there is no default.
    Closes: #165891
  * Add s390x to archtable.  Closese: #160992.
  * Update config.sub/config.guess in cvs, and add support to debian/rules
    to update them from /usr/share/misc if they exist.  Closes: #155014
  * Remove 'Sorry' from messages.  Closes: #148824.
  * Change wording of 'additional disk space usage' message.  Closes:
    #135021.
  * apt-extracttemplates now prepends the package name when extracting
    files.  Closes: #132776
  * Add -n synonym for --names-only for apt-cache.  Closes: #130689
  * Display both current version and new version in apt-get -s.  Closes:
    #92358
  * Add an options and timeout config item to ssh/rsh.  Closes: #90654
  * libapt-pkg-dev now depends on apt-utils.  Closes: #133942.
  * Change verbose logging output of apt-ftparchive to go to stderr,
    instead of stdout.  Also, errors that occur no longer go to stdout,
    but stderr.  Closes: #161592
  * Test for timegm in configure.  Closes: #165516.
  * s/st_mtime/mtime/ on our local stat structure in apt-ftparchive, to
    support compliation on platforms where st_mtime is a macro.  Closes:
    #165518
  * Check the currently mounted cdrom, to see if it's the one we are
    interested in.  Closes: #154602
  * Refer to reportbug instead of bug in the man pages. Closes: #173745
  * Link apt-inst to apt-pkg. Closes: #175055
  * New apt_preferences man page from Thomas Hood, Susan Kleinmann,
    and others.
  * Fix > 300 col screen segfault. Closes: #176052
  * Rebuild with gcc-3.2. Closes: #177752, #178008.
  * Fix build-dep handling of | dependencies.
    Closes: #98640, #145997, #158896, #172901
  * Double default value of APT::Cache-Limit, until such time as it
    can be made more dynamic.  Closes: #178623.
  * Report uris with '.gz' when there are errors.  Closes: #178435.
  * When installing build-deps, make sure the new version will
    satisfy build requirements. Closes: #178121
  * Split offline and guide documentation into apt-doc.  This was done so
    that binary-arch builds do not require documention deps.  Note, that 
    apt-doc is not installed on upgrades.
  * Use doc-base, instead of dhelp directly.  Closes: #110389
  * Change http message 'Waiting for file' to 'Waiting for headers'.
    Closes: #178537
  * Remove trailing lines on package lists in apt-get.  Closes: #178736.
  * Fix origin pins for file:// uris.  Closes: #189014.
  * Apply typo and syntax patch from bug to apt-cache.8.sgml.  Closes:
    #155194
  * s/dpkg-preconfig/dpkg-preconfigure/ in examples/configure-index.
    Closes: #153734.
  * Fix some typos in the apt-get manual.  Closes: #163932.
  * Apply patch from bug, to change frozen to testing, and then do it
    everywhere else.  Closes: #165085.
  * Update es.po.  Closes: #183111.
  * Add pt_BR translation of apt_preferences(5).  Also, build fr manpages.
    Closes: #183904.
  * Add a vcg command to apt-cache, similiar to dotty.  Closes: #150512.
  * Add option to apt-get to show versions of packages being
    upgraded/installed.
  * Be quiet in apt.post{inst,rm}.  Closes: #70685.
  * apt-get now prints out suggested and recommended packages.  Closes:
    #54982.
  * Insert some newlines in the cdrom change media message.  Closes:
    #154601.
  * Add a rdepends command to apt-cache.  Closes: #159864.
  * When building the dpkg command line, allow for 8192 chars to be used,
    instead of only 1024.
  * APT::Immediate-Configure had inverted semantics(false meant it was
    enabled).  Closes: #173619.
  * Fix status file parser so that if a record is larger than 32k, the
    buffer size will be doubled, and the read attempted again.  Closes:
    #174945.

 -- Adam Heath <doogie@debian.org>  Sun, 27 Apr 2003 01:23:12 -0500

apt (0.5.4) unstable; urgency=low

  * M68k config.guess patch. Closes: #88913
  * Bi-yearly test on OpenBSD and Solaris
  * Doc updates. Closes: #89121, #89854, #99671, #98353, #95823, #93057,
          #97520, #102867, #101071, #102421, #101565, #98272, #106914,
          #105606, #105377
  * Various cosmetic code updates. Closes: #89066, #89066, #89152
  * Add "pre-auto" as an option for DSelect::Clean (run autoclean after
    update).
  * More patches from Alfredo for Vendors and more SHA-1 stuff
  * Fix for AJ's 'desire to remove perl-5.005' and possibly other
    similar situations. Closes: #56708, #59432
  * no_proxy and ftp. Closes: #89671
  * Philippe Batailler's man page patches.
  * Fix for display bug. Closes: #92033, #93652, #98468
  * Use more than 16bits for the dep ID. Some people ran out..
    Closes: #103020, #97809, #102951, #99974, #107362, #107395, #107362,
            #106911, #107395, #108968
  * Reordered some things to make dante and FTP happier. Closes: #92757
  * James R. Van Zandt's guide.sgml updates. Closes: #90027
  * apt-ftparchive copes with no uncompressed package files + contents.
  * French man pages from philippe batailler - well sort of. They
    don't build yet..
  * run-parts. Closes: #94286
  * 'apt-cache policy' preferences debug tool.
  * Whatever. Closes: #89762
  * libstdc++ and HURD. Closes: #92025
  * More apt-utils verbage. Closes: #86954
  * Fliped comparision operator. Closes: #94618
  * Used the right copyright file. Closes: #65691
  * Randolph's G++3 patches.
  * Fixed no_proxy tokanizing. Closes: #100046
  * Strip Config-Version when copying status to available. Closes: #97520
  * Segfault with missing source files. Closes: #100325
  * EINTR check. Closes: #102293
  * Various changes to the locking metholodgy for --print-uris.
    Closes: #100590
  * Lame LD_LIBRARY_PATH thing. Closes: #98928
  * apt-cache search searchs provide names too now. Closes: #98695
  * Checksum and long lines problem. Closes: #106591
  * .aptignr and empty files are just a warning. Closes: #97364

 -- Jason Gunthorpe <jgg@debian.org>  Sat, 18 Aug 2001 17:21:59 -0500

apt (0.5.3) unstable; urgency=low

  * JoeyH's dpkg::preconfig not working. Closes: #88675
  * Fixed apt override disparity
  * Alfredo's SHA-1 and related patches

 -- Jason Gunthorpe <jgg@debian.org>  Sun,  4 Mar 2001 15:39:43 -0700

apt (0.5.2) unstable; urgency=low

  * Fixed mention of /usr/doc in the long description
  * JoeyH's downgrade bug -- don't use 0.5.1
  * Doc bug. Closes: #88538
  * Fault in building release strings. Closes: #88533

 -- Jason Gunthorpe <jgg@debian.org>  Sun,  4 Mar 2001 15:39:43 -0700

apt (0.5.1) unstable; urgency=low

  * Fixed #82894 again, or should be and.
  * Process the option string right. Closes: #86921
  * Don't eat the last command for pipes. Closes: #86923
  * Ignore .* for configuration directory processing. Closes: #86923
  * Alfredo's no_proxy patch
  * Documentation fixes. Closes: #87091
  * JoeyH's double slash bug. Closes: #87266
  * Unintitialized buffer and apt-ftparchive contents generation.
     Closes: #87612
  * Build-deps on virtual packages. Closes: #87639
  * Fixes glibc/libstdc++ symbol dependencies by including glibc and
    libstdc++ version info in the library soname and in the package
    provides. Closes: #87426
  * Updated soname version to 0.3.2
  * apt-extracttemplates moved from debconf into apt-utils
  * s390 archtable entry. Closes: #88232
  * Dan's segfault
  * Some instances where the status file can source a package in a
    non-sensical way. Closes: #87390
  * Work better if there are duplicate sources.list entries.
  * Fixed the resetting of Dir with "dir {};". Closes: #87323

 -- Randolph Chung <tausq@debian.org>  Sat, 3 Mar 2001 15:37:38 -0700

apt (0.5.0) unstable; urgency=low

  * Fixed an obscure bug with missing final double new lines in
    package files
  * Changed the apt-cdrom index copy routine to use the new section
    rewriter
  * Added a package file sorter, apt-sortpkgs
  * Parse obsolete Optional dependencies.
  * Added Ben's rsh method. Closes: #57794
  * Added IPv6 FTP support and better DNS rotation support.
  * Include the server IP in error messages when using a DNS rotation.
    Closes: #64895
  * Made most of the byte counters into doubles to prevent 32bit overflow.
    Closes: #65349
  * HTTP Authorization. Closes: #61158
  * Ability to parse and return source index build depends from Randolph.
  * new 'apt-get build-dep' command from Randolph. Closes: #63982
  * Added apt-ftparchive the all dancing all singing FTP archive
    maintinance program
  * Allow version specifications with =1.2.4-3 and /2.2 or /stable postfixes
    in apt-get.
  * Removed useless internal cruft including the xstatus file.
  * Fixed config parser bugs. Closes: #67848, #71108
  * Brain Damanged apt-get config options changed, does not change the command
    line interface, except to allow --enable-* to undo a configuration
    option:
      No-Remove -> Remove
      No-Download -> Download
      No-Upgrade -> Upgrade
  * Made this fix configable (DSelect::CheckDir) and default to disabled:
     * No remove prompt if the archives dir has not changed. Closes: #55709
    Because it is stupid in the case where no files were downloaded due to
    a resumed-aborted install, or a full cache! Closes: #65952
  * Obscure divide by zero problem. Closes: #64394
  * Update sizetable for mips. Closes: #62288
  * Fixed a bug with passive FTP connections
  * Has sizetable entry for sparc64. Closes: #64869
  * Escape special characters in the ::Label section of the cdroms.lst
  * Created apt-utils and python-apt packages
  * Due to the new policy engine, the available file may contain entries
    from the status file. These are generated if the package is not obsolete
    but the policy engine prohibits using the version from the package files.
    They can be identified by the lack of a Filename field.
  * The new policy engine. Closes: #66509, #66944, #45122, #45094, #40006,
    #36223, #33468, #22551
  * Fixed deb-src line for non-us. Closes: #71501, #71601
  * Fixes for G++ 2.96, s/friend/friend class/
  * Fixed mis doc of APT::Get::Fix-Missing. Closes: #69269
  * Confirmed fix for missing new line problem. Closes: #69386
  * Fixed up dhelp files. Closes: #71312
  * Added some notes about dselect and offline usage. Closes: #66473, #38316
  * Lock files on read only file systems are ignored w/ warning.
    Closes: #61701
  * apt-get update foo now gives an error! Closes: #42891
  * Added test for shlibs on hurd. Closes: #71499
  * Clarified apt-cache document. Closes: #71934
  * DocBook SGML man pages and some improvements in the text..
  * sigwinch thing. Closes: #72382
  * Caching can be turned off by setting the cache file names blank.
  * Ignores arches it does not know about when autocleaning. Closes: #72862
  * New function in apt-config to return dirs, files, bools and integers.
  * Fixed an odd litle bug in MarkInstall and fixed it up to handle
    complex cases involving OR groups and provides.
    68754 describes confusing messages which are the result of this..
    Closes: #63149, #69394, #68754, #77683, #66806, #81486, #78712
  * Speeling mistake and return code for the 'wicked' resolver error
    Closes: #72621, #75226, #77464
  * Solved unable to upgrade libc6 from potato to woody due to 3 package
    libc6 dependency loop problem.
  * Leading sources.list spaces. Closes: #76010
  * Removed a possible infinite loop while processing installations.
  * Man page updates. Closes: #75411, #75560, #64292, #78469
  * ReduceSourceList bug. Closes: #76027
  * --only-source option. Closes: #76320
  * Typos. Closes: #77812, #77999
  * Different status messages. Closes: #76652, #78353
  * /etc/apt/apt.conf.d/ directory for Joey and Matt and pipe protocol 2
  * OS detection an support for the new pseduo standard of os-arch for the
    Architecture string. Also uses regexing.. Closes: #39227, #72349
  * Various i18n stuff. Note that this still needs some i18n wizard
    to do the last gettextization right. Closes: #62386
  * Fixed a problem with some odd http servers/proxies that did not return
    the content size in the header. Closes: #79878, #44379
  * Little acquire bugs. Closes: #77029, #55820
  * _POSIX_THREADS may not be defined to anything, just defined..
    Closes: #78996
  * Spelling of Ignore-Hold correctly. Closes: #78042
  * Unlock the dpkg db if in download only mode. Closes: #84851
  * Brendan O'Dea's dselect admindir stuff. Closes: #62811
  * Patch from BenC. Closes: #80810
  * Single output of some names in lists. Closes: #80498, #43286
  * Nice message for people who can't read syserror output. Closes: #84734
  * OR search function. Closes: #82894
  * User's guide updates. Closes: #82469
  * The AJ/JoeyH var/state to var/lib transition patch. Closes: #59094
  * Various CD bugs, again thanks to Greenbush
    Closes: #80946, #76547, #71810, #70049, #69482
  * Using potato debhelper. Closes: #57977
  * I cannot self-terminate. Closes: #74928

 -- Jason Gunthorpe <jgg@debian.org>  Wed, 21 Feb 2001 00:39:15 -0500

apt (0.3.19) frozen unstable; urgency=low

  * Updates to apt-cdrom to support integrated non-us nicely, thanks to
    Paul Wade.
  * Fixed that apt-get/cdrom deadlock thing. Closes: #59853, #62945, #61976
  * Fixed hardcoded path. Closes: #59743
  * Fixed Jay's relative path bug
  * Allowed source only CDs. Closes: #58952
  * Space check is supressed if --print-uris is given. Closes: #58965
  * Clarified the documenation examples for non-us. Closes: #58646
  * Typo in the package description. Closes: #60230
  * Man Page typo. Closes: #60347
  * Typo in Algorithms.cc. Closes: #63577
  * Evil dotty function in apt-cache for generating dependency graphs
    with the as-yet-unpackaged GraphVis.
  * Appears to have been fixed in Janurary.. Closes: #57981
  * New config.guess/sub for the new archs. Closes: #60874
  * Fixed error reporting for certain kinds of resolution failures.
    Closes: #61327
  * Made autoclean respect 'q' settings. Closes: #63023
  * Fixed up the example sources.list. Closes: #63676
  * Added DPkg::FlushSTDIN to control the flushing of stdin before
    forking dpkg. Closes: #63991

 -- Ben Gertzfield <che@debian.org>  Fri, 12 May 2000 21:10:54 -0700

apt (0.3.18) frozen unstable; urgency=low

  * Changes in the postinst script. Closes: #56855, #57237
  * Fixed bashism. Closes: #57216, #57335
  * Doc updates. Closes: #57772, #57069, #57331, #57833, #57896

 -- Ben Gertzfield <che@debian.org>  Sun, 13 Feb 2000 01:52:31 -0800

apt (0.3.17) unstable; urgency=low

  * RFC 2732 usage for CDROM URIs and fixes to apt-cdrom
  * Fixed the configuration parser to not blow up if ; is in the config
    string
  * Applied visual patch to dselect install script . Closes #55214
  * Included the configure-index example
  * Minimal CD swaps
  * Library soname has increased
  * Fixed default sources.list to have correct URLs for potato when it
    becomes stable
  * Added a message about erasing sources.list to dselect setup script
    Closes: #55755
  * No remove prompt if the archives dir has not changed. Closes: #55709
  * Fixed inclusion of 2nd sample config file. Closes: #55374
  * Made file mtimes of 0 not confuse the methods If-Modifed-Since check.
    Closes: #55991

 -- Ben Gertzfield <che@debian.org>  Mon, 31 Jan 2000 12:12:40 -0800

apt (0.3.16) unstable; urgency=low

  * Made --no-download work. Closes: #52993
  * Now compiles on OpenBSD, Solaris and HP-UX
  * Clarify segfault errors
  * More debhelper fixes. Closes: #52662, #54566, #52090, #53531, #54769
  * Fix for Joel's discovery of glibc removal behavoir.
  * Fix for Ben Collins file: uri from slink upgrade.
  * Fixed resume code in FTP. Closes: #54323
  * Take more precautions to prevent the corruption Joey Hess saw.
  * Fixed --no-list-cleanup
  * RFC 2732 URI parsing ([] for hostnames).
  * Typo in apt-cache man page. Closes: #54949

 -- Ben Gertzfield <che@debian.org>  Fri, 14 Jan 2000 08:04:15 -0800

apt (0.3.15) unstable; urgency=low

  * Added DSelect::WaitAfterDownload Closes: #49549
  * Fixed cast error in byteswap macro and supporting code. Closes: #50093
  * Fixed buffer overflow for wide terminal sizes. Closes: #50295
  * Made -s and clean not do anything. Closes: #50238
  * Problem with Protected packages and the new OR code.
  * /usr/share/doc stuff. Closes: #51017, #50228, #51141
  * Remove doesn't require a package to be installable. Closes: #51175
  * FTP proxy touch ups in the mabn page. Closes: #51315, #51314

 -- Ben Gertzfield <che@debian.org>  Sat,  4 Dec 1999 21:17:24 -0800

apt (0.3.14) unstable; urgency=low

  * Fix Perl or group pre-depends thing Closes: #46091, #46096, #46233, #45901
  * Fix handling of dpkg's conversions from < -> <= Closes: #46094, #47088
  * Make unparsable priorities non-fatal Closes: #46266, #46267, #46293, #46298
  * Fix handling of '/' for the dist name. Closes: #43830, #45640, #45692
  * Fixed 'Method gave a blank filename' error from IMS queries onto CDs.
    Closes: #45034, #45695, #46537
  * Made OR group handling in the problem resolver more elaborate. Closes: #45646
  * Added APT::Clean-Installed option. Closes: #45973
  * Moves the free space check to after the calculated size is printed.
    Closes: #46639, #47498
  * mipsel arch Closes: #47614
  * Beautified URI printing to not include passwords Closes: #46857
  * Fixed little problem with --no-download Closes: #47557
  * Tweaked Dselect 'update' script to re-gen the avail file even in the
    event of a failure Closes: #47112
  * Retries for source archives too Closes: #47529
  * Unmounts CDROMs iff it mounted them Closes: #45299
  * Checks for the partial directories before doing downloads Closes: #47392
  * no_proxy environment variable (http only!) Closes: #43476
  * apt-cache showsrc Closes: #45799
  * De-Refs Single Pure virtual packages. Closes: #42437, #43555
  * Regexs for install. Closes: #35304, #38835
  * Dependency reports now show OR group relations
  * Re-Install feature. Cloes: #46961, #37393, #38919
  * Locks archive directory on clean (woops)
  * Remove is not 'sticky'. Closes: #48392
  * Slightly more accurate 'can not find package' message. Closes: #48311
  * --trivial-only and --no-remove. Closes: #48518
  * Increased the cache size. Closes: #47648
  * Comment woopsie. Closes: #48789
  * Removes existing links when linking sources. Closes: #48775
  * Problem resolver does not install all virtual packages. Closes: #48591, #49252
  * Clearer usage message about 'source' Closes: #48858
  * Immediate configure internal error Closes: #49062, #48884

 -- Ben Gertzfield <che@debian.org>  Sun,  7 Nov 1999 20:21:25 -0800

apt (0.3.13) unstable; urgency=low

  * Fix timestamp miss in FTP. Closes: #44363
  * Fix sorting of Kept packages. Closes: #44377
  * Fix Segfault for dselect-upgrade. Closes: #44436
  * Fix handling of '/' for the dist name. Closes #43830
  * Added APT::Get::Diff-Only and Tar-Only options. Closes #44384
  * Add commented-out deb-src URI to default sources.list file.

 -- Ben Gertzfield <che@debian.org>  Sun, 19 Sep 1999 18:54:20 -0700

apt (0.3.12) unstable; urgency=low

  * Fix for typo in the dhelp index. Closes: #40377
  * Multiple media swap support
  * Purge support. Closes: #33291, #40694
  * Better handling of - remove notation. Closes: #41024
  * Purge support. Closes: #33291, #40694
  * Error code on failed update. Closes: #41053
  * apt-cdrom adds entries for source directories. Closes: #41231
  * Sorts the output of any list. Closes: #41107
  * Fixes the looping problem. Closes: #41784, #42414, #44022
  * Fixes the CRC mechanism to lowercase all strings. Closes: #41839
  * More checks to keep the display sane. Particularly when fail-over is
    used with local mirrors and CD-Roms. Closes: #42127, #43130, #43668
  * PThread lockup problem on certain sparc/m68k. Closes: #40628
  * apt-cdrom understands .gz Package files too. Closes: #42779
  * Spelling error in dselect method description. Closes: #43251
  * Added security to the default source list. Closes: #43356

 -- Ben Gertzfield <che@debian.org>  Fri,  3 Sep 1999 09:04:28 -0700

apt (0.3.11) unstable; urgency=low

  * Fix for mis-parsed file: URIs. Closes: #40373, #40366, #40230
  * Fix for properly upgrading the system from perl 5.004 to 5.005

 -- Ben Gertzfield <che@debian.org>  Mon, 28 Jun 1999 21:06:44 -0700

apt (0.3.9) unstable; urgency=low

  * Spelling error in cachefile.cc. Closes: #39885
  * Trailing slash in dselect install if you try to use the
    default config file. Closes: #40011
  * Simulate works for autoclean. Closes: #39141
  * Fixed spelling errors. Closes: #39673
  * Changed url parsing a bit. Closes: #40070, #40069
  * Version 0.3.8 will be for slink/hamm (GNU libc 2).

 -- Ben Gertzfield <che@debian.org>  Thu, 24 Jun 1999 18:02:52 -0700

apt (0.3.7) unstable; urgency=low

  * Fixed missing text in the apt-get(8) page. Closes: #37596
  * Made --simulate and friends work with apt-get source. Closes: #37597, #37656
  * Fixed inclusion of man pages in the -doc/-dev package. Closes: #37633, #38651
  * Fixed handling of the -q option with not-entirely integer arguments
    Closes: #37499
  * Man page typo Closes: #37762
  * Fixed parsing of the Source: line. Closes: #37679
  * Dpkg/dpkg-hurd source bug. Closes: #38004, #38032
  * Added a check for an empty cache directory. Closes: #37963
  * Return a failure code if -d is given and packages fail to download.
    Closes: #38127
  * Arranged for an ftp proxy specifing an http server to work. See the
    important note in the sources.list man page.
  * Accounted for resumed files in the cps calculation. Closes: #36787
  * Deal with duplicate same version different packages. Closes: #30237
  * Added --no-download. Closes: #38095
  * Order of apt-cdrom dist detection. Closes: #38139
  * Fix apt-cdrom chop handling and missing lines. Closes: #37276
  * IPv6 http support
  * Suggests dpkg-dev for apt-get source. Closes: #38158
  * Fixed typo in apt-get help. Closes: #38712
  * Improved the error message in the case of broken held package. Closes: #38777
  * Fixed handling of MD5 failures
  * Documented list notation Closes: #39008
  * Change the 'b' to 'B'. Closes: #39007

 -- Ben Gertzfield <che@debian.org>  Sun, 20 Jun 1999 18:36:20 -0700

apt (0.3.6) unstable; urgency=low

  * Note that 0.3.5 never made it out the door..
  * Fix for apt-cdrom and unusual disk label locations. Closes: #35571
  * Made APT print numbers in decimal. Closes: #35617, #37319
  * Buffer munching fix for FTP. Closes: #35868
  * Typo in sample config file. Closes: #35907
  * Fixed whitespace in version compares. Closes: #35968, #36283, #37051
  * Changed installed size counter to only count unpacked packages.
    Closes: #36201
  * apt-get source support. Closes: #23934, #27190
  * Renames .debs that fail MD5 checking, provides automatic corruption
    recovery. Closes: #35931
  * Fixed autoconf verison. Closes: #37305
  * Random Segfaulting. Closes: #37312, #37530
  * Fixed apt-cache man page. Closes: #36904
  * Added a newline to apt-cache showpkg. Closes: #36903

 -- Ben Gertzfield <che@debian.org>  Wed, 12 May 1999 09:18:49 -0700

apt (0.3.4) unstable; urgency=low

  * Release for Ben while he is out of town.
  * Checked the size of partial files. Closes: #33705
  * apt-get should not print progress on non-tty. Closes: #34944
  * s/guide.text.gz/users-guide.txt.gz/ debian/control: Closes: #35207
  * Applied cdrom patches from Torsten.  Closes: #35140, #35141
  * smbmounted cdrom fix. Closes: #35470
  * Changed ie to eg.  Closes: #35196

 -- Adam Heath <doogie@debian.org>  Sun,  4 Apr 1999 18:26:44 -0500

apt (0.3.3) unstable; urgency=low

  * Fixes bug with file:/ URIs and multi-CD handling. Closes: #34923

 -- Ben Gertzfield <che@debian.org>  Tue, 23 Mar 1999 12:15:44 -0800

apt (0.3.2) unstable; urgency=low

  * Major release into unstable of v3
  * These bugs have been fixed, explanations are in the bug system, read
    the man pages as well..
    Closes: #21113, #22507, #22675, #22836, #22892, #32883, #33006, #34121,
    	    #23984, #24685, #24799, #25001, #25019, #34223, #34296, #34355,
	    #24021, #25022, #25026, #25104, #25176, #31557, #31691, #31853,
    	    #25458, #26019, #26433, #26592, #26670, #27100, #27100, #27601,
    	    #28184, #28391, #28778, #29293, #29351, #27841, #28172, #30260,
    	    #29382, #29441, #29903, #29920, #29983, #30027, #30076, #30112,
    	    #31009, #31155, #31381, #31883, #32140, #32395, #32584. #34465,
    	    #30383, #30441, #30472, #30643, #30827, #30324, #36425, #34596

 -- Ben Gertzfield <che@debian.org>  Mon, 15 Mar 1999 19:14:25 -0800

apt (0.3.1) experimental; urgency=low

  * Minor release of cvs version.
  * Added virtual package libapt-pkgx.x

 -- Mitch Blevins <mblevin@debian.org>  Wed, 10 Mar 1999 07:52:44 -0500

apt (0.3.0) experimental; urgency=low

  * New experimental version.

 -- Ben Gertzfield <che@debian.org>  Tue, 15 Dec 1998 12:53:21 -0800

apt (0.1.9) frozen unstable; urgency=low

  * Return to the wacky numbering for when we build 0.1.8 for hamm
  * Important bug related to APT on the Alpha fixed
  * apt-get dist-upgrade problems fixed
  * tiny patch for http method to fix an endless loop
  * nice fix from /usr/doc/lintian/ to remove rpath nastiness from
    libtool and add proper shared lib dependancies
  * now dh_shlibdeps is called with LD_LIBRARY_PATH=debian/tmp/usr/lib
    in case an old libpkg is installed while building APT to prevent
    spurious dependancies

 -- Ben Gertzfield <che@debian.org>  Thu,  5 Nov 1998 17:43:25 -0800

apt (0.1.7) unstable; urgency=low

  * New build with libstdc++2.9.
  * Various fixes; read the Changelog.

 -- Ben Gertzfield <che@debian.org>  Thu, 15 Oct 1998 18:29:18 -0700

apt (0.1.6) unstable; urgency=low

  * Various fixes in the FTP method for error checking. Fixes: #26188.
  * Spelling corrections in dselect method. Fixes: #25884
  * Fixes for compilation on alpha/ppc. Fixes: #25313, #26108.
  * No more bo releases: we're using a normal numbering system now.

 -- Ben Gertzfield <che@debian.org>  Tue,  8 Sep 1998 19:27:13 -0700

apt (0.1.5) unstable; urgency=low

  * Changed sources.list to point to 'unstable' by default, as
    'frozen' no longer exists!

 -- Ben Gertzfield <che@debian.org>  Thu, 23 Jul 1998 22:00:18 -0700

apt (0.1.3) unstable; urgency=low

  * New upstreamish version.
  * ftp method rewritten in C. Removes dependancies on all perl/perl
    related modules. This fixes many of the ftp method bugs.

 -- Ben Gertzfield <che@debian.org>  Thu, 16 Jul 1998 22:19:00 -0700

apt (0.1.1) unstable; urgency=low

  * Release for unstable.

 -- Ben Gertzfield <che@debian.org>  Tue, 30 Jun 1998 20:48:30 -0700

apt (0.1) unstable; urgency=low

  * Kludge to fix problem in libnet-perl with illegal anonymous
    FTP passwords.
  * Moved to unstable; apt is in a useable state now.
  * Fixed version numbering. From now on, numbering will be:
    0.1 (no actual release) -> 0.1.0bo (release for libc5) ->
    0.1.1 (release for unstable). Thanks, Manoj.

 -- Ben Gertzfield <che@debian.org>  Tue, 30 Jun 1998 20:40:58 -0700

apt (0.0.17-1) experimental; urgency=low

  * Fixed problem with libc6 version compare
  * Scott's away for a while, so I'll be packaging apt for the time
    being.

 -- Ben Gertzfield <che@debian.org>  Thu, 25 Jun 1998 19:02:03 -0700

apt (0.0.16-1) experimental; urgency=low

  * Modifications to make apt-get more friendly when backgrounded.
  * Updated documentation.
  * Updates to graphic widgets

 -- Scott K. Ellis <scott@debian.org>  Mon,  8 Jun 1998 11:22:02 -0400

apt (0.0.15-0.2bo) experimental; urgency=low

  * Bo compilation
  * Bob Hilliards crash

 -- Jason Gunthorpe <jgg@debian.org>  Sun, 31 May 1998 20:18:35 -0600

apt (0.0.15-0.1bo) experimental; urgency=low

  * Bo compilation
  * libstdc++272 patch

 -- Jason Gunthorpe <jgg@debian.org>  Sun, 31 May 1998 20:18:35 -0600

apt (0.0.15) experimental; urgency=low

  * Clean up source tarball (no user-visible changes)

 -- Scott K. Ellis <scott@debian.org>  Tue, 26 May 1998 12:23:53 -0400

apt (0.0.14) experimental; urgency=low

  * Updates in ordering code to make sure certain upgrades work correctly.
  * Made dselect/setup understand ftp as well as http

 -- Scott K. Ellis <scott@debian.org>  Wed, 20 May 1998 13:33:32 -0400

apt (0.0.13-bo1) experimental; urgency=low

  * Bo compilation

 -- Jason Gunthorpe <jgg@debian.org>  Mon, 18 May 1998 15:10:49 -0600

apt (0.0.13) experimental; urgency=low

  * Remove hardcoded egcc from debian/rules (#21575)
  * Fixes for ordering logic when system has a number of unpacked
    but unconfigured packages installed.
  * Spelling fix in dselect install method (#22556)

 -- Scott K. Ellis <scott@debian.org>  Sun, 17 May 1998 20:08:33 -0400

apt (0.0.12) experimental; urgency=low

  * Fixed problems with package cache corruption.
  * Made to depend on libc6 >= 2.0.7pre1 due to timezone problems with
    earlier versions.
  * Interface and documentation improvements.

 -- Scott K. Ellis <scott@debian.org>  Sat, 16 May 1998 23:17:32 -0400

apt (0.0.11) experimental; urgency=low

  * Change dependancies to pre-depends since breaking your packaging tools
    in the middle of an installation isn't very good.
  * Bug fixes to ftp method and general apt-get code

 -- Scott K. Ellis <scott@debian.org>  Fri, 15 May 1998 08:57:38 -0400

apt (0.0.10) experimental; urgency=low

  * Run "dpkg --configure -a" after an aborted dselect install
  * Fixed problem with install looping
  * Support for authenticating proxys: (note this isn't terribly secure)
    http_proxy="http://user:pass@firewall:port/"
  * Substitute $ARCH in sources.list
  * Fixes in the resumption code for ftp

 -- Scott K. Ellis <scott@debian.org>  Tue, 12 May 1998 09:14:41 -0400

apt (0.0.9) experimental; urgency=low

  * Added ftp support.
  * Various other less visible bug fixes.
  * Fixed problem with segfault when apt-get invoked in a non-existant
    directory (Bug #21863)
  * Bumped policy to 2.4.1

 -- Scott K. Ellis <scott@debian.org>  Fri,  1 May 1998 09:18:19 -0400

apt (0.0.8) experimental; urgency=low

  * Fixed generated available file (Bug #21836)
  * Added download ETA (Bug #21774).
  * Fixed hardcoded ARCH (Bug #21751).
  * Fixed check on http_proxy (Bug #21795).
  * Added download speed indicator.

 -- Scott K. Ellis <scott@debian.org>  Mon, 27 Apr 1998 10:58:32 -0400

apt (0.0.7) experimental; urgency=low

  * Remove libdeity and apt from package for now, since only apt-get and
    apt-cache are actually useful right now.
  * Clean up handling of package installation errors.
  * Added timeout to http transfers (#21269)
  * Updated setup for dselect/apt method.
  * Updated man pages
  * Long options (added in 0.0.6)

 -- Scott K. Ellis <scott@debian.org>  Tue, 21 Apr 1998 09:06:49 -0400

apt (0.0.6) experimental; urgency=low

  * Spelling changes.
  * Revamped download status display.
  * Call apt-get clean after successful install in dselect.
  * Added "apt-get clean" which deletes package files from /var/cache/apt

 -- Scott K. Ellis <scott@debian.org>  Thu,  9 Apr 1998 15:13:59 -0400

apt (0.0.5) experimental; urgency=low

  * Ignore signals while dpkg is running so we don't leave dpkg running in
    the background (#20804)
  * Check Packages as well as Packages.gz for file URIs (#20784)
  * Spelling cleanup (#20800)
  * Added -m option to permit upgrade to go on in the case of a bad mirror.
    This option may result in incomplete upgrades when used with -f.

 -- Scott K. Ellis <scott@debian.org>  Tue,  7 Apr 1998 12:40:29 -0400

apt (0.0.4) experimental; urgency=low

  * New usage guide.
  * Various documentation updates and cleanup.
  * Added '-f' option to apt-get attempt to fix broken dependancies.

 -- Scott K. Ellis <scott@debian.org>  Sat,  4 Apr 1998 14:36:00 -0500

apt (0.0.3) experimental; urgency=low

  * Added a shlibs.local file to prevent apt from depending on itself.
  * Updates to how apt-get handles bad states in installed packages.
  * Updated rules to make sure build works from a freshly checked out source
    archive.  Building from CVS needs libtool/automake/autoconf, builds from
    the distributed source package should have no such dependancy.

 -- Scott K. Ellis <scott@debian.org>  Fri,  3 Apr 1998 11:49:47 -0500

apt (0.0.2) unstable; urgency=low

  * Updates to apt-get and http binding for dselect method (apt).
  * Updating version number from 0.0.1, which was released only on IRC.

 -- Scott K. Ellis <scott@debian.org>  Fri,  3 Apr 1998 00:35:18 -0500

apt (0.0.1) unstable; urgency=low

  * Initial Release.

 -- Scott K. Ellis <scott@debian.org>  Tue, 31 Mar 1998 12:49:28 -0500<|MERGE_RESOLUTION|>--- conflicted
+++ resolved
@@ -1,15 +1,4 @@
-<<<<<<< HEAD
 apt (0.7.26~exp5) experimental; urgency=low
-=======
-apt (0.7.26~exp5) UNRELEASED; urgency=low
-
-  * Slovak translation update. Closes: #581159
-  * Italian translation update. Closes: #581742
-
- -- Christian Perrier <bubulle@debian.org>  Tue, 11 May 2010 19:52:00 +0200
-
-apt (0.7.26~exp4) unstable; urgency=low
->>>>>>> 3000cb12
 
   [ David Kalnischkies ]
   * cmdline/apt-get.cc:
@@ -66,6 +55,11 @@
   * apt-pkg/acquire-item.cc:
     - Fix pkgAcqFile::Custom600Headers() to always return something.
   
+
+  [ Christian Perrier ]
+  * Slovak translation update. Closes: #581159
+  * Italian translation update. Closes: #581742
+
  -- Michael Vogt <mvo@debian.org>  Tue, 25 May 2010 16:01:42 +0200
 
 apt (0.7.26~exp4) experimental; urgency=low
