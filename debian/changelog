<<<<<<< HEAD
apt (0.6.42.3ubuntu1) dapper; urgency=low

  * synced with debian

 -- Michael Vogt <michael.vogt@ubuntu.com>  Thu, 10 Nov 2005 05:05:56 +0100
=======
apt (0.6.42.4) unstable; urgency=low

  * Merge bubulle@debian.org--2005/apt--main--0 up to patch-131:  
    * zh_CN.po: Completed to 507 strings(Closes: #338267)
    * gl.po: Completed to 510 strings (Closes: #338356)
  * added support for "/etc/apt/sources.list.d" directory 
    (closes: #66325)
  
 --
>>>>>>> 4d0b46ea

apt (0.6.42.3) unstable; urgency=low

  * Merge bubulle@debian.org--2005/apt--main--0 up to patch-129:
    - patch-118: Russian translation update by Yuri Kozlov (closes: #335164)
    - patch-119: add update-po as a pre-req for binary (closes: #329910)
    - patch-121: Complete French translation
    - patch-125: Fixed localization of y/n questions in German translation 
                 (closes: #337078)
    - patch-126: Swedish translation update (closes: #337163)
    - patch-127: Complete Tagalog translation (closes: #337306)
    - patch-128: Danish translation update (closes: #337949)
    - patch-129: Basque translation update (closes: #338101)
  * cmdline/apt-get.cc:
    - bufix in FindSrc  (closes: #335213, #337910)
  * added armeb to archtable (closes: #333599)
  * with --allow-unauthenticated use the old fallback behaviour for
    sources (closes: #335112)
   
 -- Michael Vogt <mvo@debian.org>  Wed,  9 Nov 2005 07:22:31 +0100

apt (0.6.42.2) unstable; urgency=high

  * NMU (approved by maintainer)
  * Add AMD64 archive signing key to debian-archive.gpg (closes: #336500).
  * Add big-endian arm (armeb) support (closes: #333599).
  * Priority high to get the AMD key into testing ASAP.

 -- Frans Pop <fjp@debian.org>  Sun, 30 Oct 2005 21:29:11 +0100
 
apt (0.6.42.1) unstable; urgency=low

  * fix a incorrect example in the apt_prefrences man page
    (thanks to Filipus Klutiero, closes: #282918)
  * apt-pkg/pkgrecords.cc:
    - revert patch from last version, it causes trouble on alpha 
      and ia64 (closes: #335102, #335103)
  * cmdline/apt-get.cc:
    - be extra carefull in FindSrc (closes: #335213)

 -- Michael Vogt <mvo@debian.org>  Sat, 22 Oct 2005 23:44:35 +0200

apt (0.6.42) unstable; urgency=low

  * apt-pkg/cdrom.cc:
    - unmount the cdrom when apt failed to locate any package files
  * allow cdrom failures and fallback to other sources in that case
    (closes: #44135)
  * better error text when dpkg-source fails
  * Merge bubulle@debian.org--2005/apt--main--0 up to patch-115:
    - patch-99: Added Galician translation
    - patch-100: Completed Danish translation (Closes: #325686)
    - patch-104: French translation completed
    - patch-109: Italian translation completed
    - patch-112: Swedish translation update
    - patch-115: Basque translation completed (Closes: #333299)
  * applied french man-page update (thanks to Philippe Batailler)
    (closes: #316638, #327456)
  * fix leak in the mmap code, thanks to Daniel Burrows for the
    patch (closes: #250583)
  * support for apt-get [build-dep|source] -t (closes: #152129)
  * added "APT::Authentication::TrustCDROM" option to make the life
    for the installer people easier (closes: #334656)
  * fix crash in apt-ftparchive (thanks to Bastian Blank for the patch)
    (closes: #334671)
  * apt-pkg/contrib/md5.cc:
    - fix a alignment problem on sparc64 that gives random bus errors
      (thanks to Fabbione for providing a test-case)
  * init the default ScreenWidth to 79 columns by default
    (Closes: #324921)
  * cmdline/apt-cdrom.cc:
    - fix some missing gettext() calls (closes: #334539)
  * doc/apt-cache.8.xml: fix typo (closes: #334714)

 -- Michael Vogt <mvo@debian.org>  Wed, 19 Oct 2005 22:02:09 +0200

apt (0.6.41) unstable; urgency=low

  * improved the support for "error" and "conffile" reporting from
    dpkg, added the format to README.progress-reporting
  * added README.progress-reporting to the apt-doc package
  * improved the network timeout handling, if a index file from a
    sources.list times out or EAI_AGAIN is returned from getaddrinfo,
    don't try to get the other files from that entry
  * Support architecture-specific extra overrides
    (closes: #225947). Thanks to  Anthony Towns for idea and
    the patch, thanks to Colin Watson for testing it.
  * Javier Fernandez-Sanguino Pen~a:
    - Added a first version of an apt-secure.8 manpage, and modified
      apt-key and apt.end accordingly. Also added the 'update'
      argument to apt-key which was previously not documented
      (Closes: #322120)
  * Andreas Pakulat:
    - added example apt-ftparchive.conf file to doc/examples
      (closes: #322483)
  * Fix a incorrect example in the man-page (closes: #282918)
  * Fix a bug for very long lines in the apt-cdrom code (closes: #280356)
  * Fix a manual page bug (closes: #316314)
  * Do md5sum checking for file and cdrom method (closes: #319142)
  * Change pkgPolicy::Pin from private to protected to let subclasses
    access it too (closes: #321799)
  * add default constructor for PrvIterator (closes: #322267)
  * Reread status configuration on debSystem::Initialize()
    (needed for apt-proxy, thanks to Otavio for this patch)

 -- Michael Vogt <mvo@debian.org>  Mon,  5 Sep 2005 22:59:03 +0200
  
apt (0.6.40.1ubuntu8) breezy; urgency=low

  * Cherry picked michael.vogt@ubuntu.com--2005/apt--mvo--0--patch-62:
    - fix for a bad memory/file leak in the mmap code (ubuntu #15603)
  * po/de.po, po/fr.po: 
    - updated the translations
  * po/makefile:
    - create a single pot file in each domain dir to make rosetta happy

 -- Michael Vogt <michael.vogt@ubuntu.com>  Wed, 28 Sep 2005 10:16:06 +0200

apt (0.6.40.1ubuntu7) breezy; urgency=low

  * updated the pot/po files , no code changes

 -- Michael Vogt <michael.vogt@ubuntu.com>  Tue, 27 Sep 2005 18:38:16 +0200

apt (0.6.40.1ubuntu6) breezy; urgency=low

  * Cherry picked michael.vogt@ubuntu.com--2005/apt--mvo--0--patch-56:
    - make it possible for apt to handle a failed MediaChange event and
      fall back to other sources (ubuntu #13713)

 -- Michael Vogt <michael.vogt@ubuntu.com>  Tue, 13 Sep 2005 22:09:50 +0200

apt (0.6.40.1ubuntu5) breezy; urgency=low

  * Cherry picked michael.vogt@ubuntu.com--2005/apt--mvo--0--patch-{50,51}.
    This adds media-change reporting to the apt status-fd (ubuntu #15213)
  * Cherry picked michael.vogt@ubuntu.com--2005/apt--mvo--0--patch-55:
    apt-pkg/cdrom.cc:
    - unmount the cdrom when apt failed to locate any package files

 -- Michael Vogt <michael.vogt@ubuntu.com>  Mon, 12 Sep 2005 15:44:26 +0200

apt (0.6.40.1ubuntu4) breezy; urgency=low

  * debian/apt.cron.daily:
    - fix a embarrassing typo
  
 -- Michael Vogt <michael.vogt@ubuntu.com>  Wed,  7 Sep 2005 10:10:37 +0200

apt (0.6.40.1ubuntu3) breezy; urgency=low

  * debian/apt.cron.daily:
    - use the ctime as well when figuring what packages need to
      be removed. This fixes the problem that packages copied with    
      "cp -a" (e.g. from the installer) have old mtimes (ubuntu #14504)

 -- Michael Vogt <michael.vogt@ubuntu.com>  Tue,  6 Sep 2005 18:30:46 +0200

apt (0.6.40.1ubuntu2) breezy; urgency=low

  * improved the support for "error" and "conffile" reporting from
    dpkg, added the format to README.progress-reporting
  * added README.progress-reporting to the apt-doc package
  * Do md5sum checking for file and cdrom method (closes: #319142)
  * Change pkgPolicy::Pin from private to protected to let subclasses
    access it too (closes: #321799)
  * methods/connect.cc:
    - send failure reason for EAI_AGAIN (TmpResolveFailure) to acuire-item
  * apt-pkg/acquire-item.cc:
    - fail early if a FailReason is TmpResolveFailure (avoids hangs during
      the install when no network is available)
  * merged michael.vogt@ubuntu.com--2005/apt--trust-cdrom--0

 -- Michael Vogt <michael.vogt@ubuntu.com>  Tue, 23 Aug 2005 19:44:55 +0200

apt (0.6.40.1ubuntu1) breezy; urgency=low

  * Synchronize with Debian

 -- Michael Vogt <michael.vogt@ubuntu.com>  Fri,  5 Aug 2005 14:20:56 +0200

apt (0.6.40.1) unstable; urgency=low

  * bugfix in the parsing code for the apt<->dpkg communication. apt 
    crashed when dpkg sends the same state more than once under certain
    conditions
  * 0.6.40 breaks the ABI but I accidentally didn't change the soname :/

 -- Michael Vogt <mvo@debian.org>  Fri,  5 Aug 2005 13:24:58 +0200

apt (0.6.40ubuntu1) breezy; urgency=low

  * Synchronize with Debian

 -- Matt Zimmerman <mdz@ubuntu.com>  Thu,  4 Aug 2005 15:53:22 -0700

apt (0.6.40) unstable; urgency=low

  * Patch from Jordi Mallach to mark some additional strings for translation
  * Updated Catalan translation from Jordi Mallach
  * Merge from bubulle@debian.org--2005/apt--main--0:
    - Update pot and merge with *.po
    - Updated French translation, including apt-key.fr.8
  * Restore changelog entries from the 0.6.x series that went to Debian
    experimental
  * Merge michael.vogt@ubuntu.com--2005/apt--progress-reporting--0
    - Provide an interface for progress reporting which can be used by
      (e.g.) base-config

 -- Matt Zimmerman <mdz@debian.org>  Thu, 28 Jul 2005 11:57:32 -0700

apt (0.6.39ubuntu4) breezy; urgency=low

  * Fix keyring paths in apt-key, apt.postinst (I swear I remember doing this
    before...)

 -- Matt Zimmerman <mdz@ubuntu.com>  Wed, 29 Jun 2005 08:39:17 -0700

apt (0.6.39ubuntu3) breezy; urgency=low

  * Fix keyring locations for Ubuntu in apt-key too.

 -- Colin Watson <cjwatson@ubuntu.com>  Wed, 29 Jun 2005 14:45:36 +0100

apt (0.6.39ubuntu2) breezy; urgency=low

  * Install ubuntu-archive.gpg rather than debian-archive.gpg as
    /etc/apt/trusted.gpg.

 -- Colin Watson <cjwatson@ubuntu.com>  Wed, 29 Jun 2005 11:53:34 +0100

apt (0.6.39ubuntu1) breezy; urgency=low

  * Michael Vogt
    - Change debian/bugscript to use #!/bin/bash (Closes: #313402)
    - Fix a incorrect example in the man-page (closes: #282918)
    - Support architecture-specific extra overrides
      (closes: #225947). Thanks to  Anthony Towns for idea and
      the patch, thanks to Colin Watson for testing it.
    - better report network timeouts from the methods to the acuire code,
      only timeout once per sources.list line

 -- Matt Zimmerman <mdz@ubuntu.com>  Tue, 28 Jun 2005 11:52:24 -0700

apt (0.6.39) unstable; urgency=low

  * Welsh translation update: daf@muse.19inch.net--2005/apt--main--0--patch-6
  * Merge mvo's changes from 0.6.36ubuntu1:
    michael.vogt@ubuntu.com--2005/apt--mvo--0--patch-32
  * Merge aggregated translation updates:
    bubulle@debian.org--2005/apt--main--0
  * Update priority of apt-utils to important, to match the override file
  * Install only one keyring on each branch (Closes: #316119)

 -- Matt Zimmerman <mdz@debian.org>  Tue, 28 Jun 2005 11:35:21 -0700

apt (0.6.38ubuntu1) breezy; urgency=low

  * First release from Ubuntu branch
  * Merge with --main--0, switch back to Ubuntu keyring

 -- Matt Zimmerman <mdz@ubuntu.com>  Sat, 25 Jun 2005 16:52:41 -0700

apt (0.6.38) unstable; urgency=low

  * Merge michael.vogt@ubuntu.com--2005/apt--fixes--0--patch-6, a workaround
    for the French man pages' failure to build
  * Branch Debian and Ubuntu
    - apt.postinst, apt-key: use the appropriate keyring
    - debian/rules: install all keyrings
  * Add the current Debian archive signing key (4F368D5D) to
    debian-archive.gpg
  * make pinning on the "component" work again (using the section of the 
    archive, we don't use per-section Release files anymore with apt-0.6)
    (closes ubuntu #9935)
  
 -- Matt Zimmerman <mdz@debian.org>  Sat, 25 Jun 2005 09:51:00 -0700

apt (0.6.37) breezy; urgency=low

  * Merge bubulle@debian.org--2005/apt--main--0 up to patch-81
    - patch-66: Italian update
    - patch-71: French update
    - patch-73: Basque update
    - patch-74: Hebrew update
    - patch-76: Correct Hebrew translation (Closes: #306658)
    - patch-77: French man page update
    - patch-79: Correct syntax errors in Hebrew translation
    - patch-81: Portuguese update
  * Fix build of French man pages (now using XML, not SGML)
  * Add Welsh translation from Dafydd Harries
    (daf@muse.19inch.net--2005/apt--main--0--patch-1)
  * Change debian/bugscript to use #!/bin/bash (Closes: #313402)

 -- Matt Zimmerman <mdz@ubuntu.com>  Tue, 24 May 2005 14:38:25 -0700

apt (0.6.36ubuntu1) breezy; urgency=low

  * make it possible to write a cache-control: no-cache header even if
    no proxy is set to support transparent proxies (closes ubuntu: #10773)

  * Merge otavio@debian.org--2005/apt--fixes--0.6:
    - Fix comment about the need of xmlto while building from Arch;
    - Fix StatStore struct on cachedb.h to use time_t and then fix a compile
      warning;
    - Lock database at start of DoInstall routine to avoid concurrent
      runs of install/remove and update commands (Closes: #194467)
    - Fix warnings while compiling with GCC 4.0 compiler  

 -- Michael Vogt <michael.vogt@ubuntu.com>  Mon, 23 May 2005 11:57:53 +0200

apt (0.6.36) experimental; urgency=low

  * Merge apt--mvo--0:
    - apt-pkg/acquire-item.cc:
      added "Acquire::BrokenProxy" that will force apt to always 
      re-get the Release.gpg file (for broken proxies)
    - debian/apt.cron.daily:
      MinAge is defaulting to 2 days now to prevent over-aggresive removal 
    - apt-pkg/cdrom.cc:
      honor "Acquire::gpgv::Options" when verifying the signature (Ubuntu #8496)
 
 -- Michael Vogt <mvo@debian.org>  Thu, 31 Mar 2005 20:37:11 +0200

apt (0.6.35) hoary; urgency=low

  * Merge apt--mvo--0 (incorporates 0.6.34ubuntu1):
    - Implement MaxSize and MaxAge in apt.cron.daily, to prevent the cache
      from growing too large (Ubuntu #6761)
    - some comments about the pkgAcqMetaSig::Custom600Headers() added
    - use gpg --with-colons
    - commented the ftp no_proxy unseting in methods/ftp.cc
    - added support for "Acquire::gpgv::options" in methods/gpgv.cc
  * Merge bubulle@debian.org--2005/apt--main--0
    - Make capitalization more consistent
    - Un-fuzzy translations resulting from capitalization changes
    - Italian translation update

 -- Matt Zimmerman <mdz@ubuntu.com>  Mon,  7 Mar 2005 20:08:33 -0800

apt (0.6.34) hoary; urgency=low

  * Add missing semicolon to configure-index (Closes: #295773)
  * Update build-depends on gettext to 0.12 (Closes: #295077)
  * Merge from bubulle@debian.org--2005/apt--main--0 to get
    translation updates

 -- Matt Zimmerman <mdz@ubuntu.com>  Fri,  4 Mar 2005 16:13:15 -0800

apt (0.6.33) hoary; urgency=low

  * Merge michael.vogt@ubuntu.com--2005/apt--mvo--0 (through patch-6)
    - patch-1: cosmetic changes (whitespace, "Apt::GPGV->APT::GPGV")
    - patch-2: (doc) documentation for gpgv
    - patch-3: (doc) new config variables added configure-index
    - patch-4: pkgAcquire::Run() pulse intervall can be configured
    - patch-5: fix for apt-get update removing Release.gpg files (#6865)
    - patch-6: change the path scoring in apt-cdrom, prefer pathes without
      symlinks

 -- Matt Zimmerman <mdz@ubuntu.com>  Sat, 26 Feb 2005 15:21:17 -0800

apt (0.6.32) hoary; urgency=low

  * Merge michael.vogt@ubuntu.com--2005/apt--mvo--0 (patch-1)
    - Implement Acquire::gpgv::options (Ubuntu bug#6283)

 -- Matt Zimmerman <mdz@ubuntu.com>  Tue,  8 Feb 2005 19:31:15 -0800

apt (0.6.31) hoary; urgency=low

  * Matt Zimmerman
    - Remove debugging output from apt.cron.daily (no one noticed?)
    - Apply patch from Anthony Towns to allow SHA1Summation to process a file
      descriptor until EOF, rather than requiring that the length of input be
      specified (Closes: #291338)
    - Fix build/install of Polish offline documentation, based on patch from
      Christian Perrier (Closes: #270404)
  * Michael Vogt
    - apt-cdrom.cc seperated into frontend (cmdline/apt-cdrom.cc and library
      apt-pkg/cdrom.{cc,h}) (Ubuntu #5668)

 -- Matt Zimmerman <mdz@ubuntu.com>  Fri,  4 Feb 2005 10:23:01 -0800

apt (0.6.30) unstable; urgency=low

  * Add ppc64 to buildlib/archtable
  * Merge michael.vogt@canonical.com--2004/apt--status-fd--0
    - Support preserving dpkg status file descriptor, to support
      better integration with synaptic
  
 -- Matt Zimmerman <mdz@ubuntu.com>  Wed, 19 Jan 2005 00:26:01 -0800

apt (0.6.29) hoary; urgency=low

  * Merge apt--mvo--0 (0.6.27ubuntu4)
  

 -- Matt Zimmerman <mdz@canonical.com>  Tue, 28 Dec 2004 17:18:02 -0800

apt (0.6.28) hoary; urgency=low

  * Merge apt--mvo--0
  * Rebuild source to get rid of arch metadata and temporary files in
    0.6.27ubuntu3

 -- Matt Zimmerman <mdz@canonical.com>  Thu, 23 Dec 2004 18:53:16 -0800

apt (0.6.27ubuntu4) hoary; urgency=low

  * remove old sig-file in partial/ before starting to fetch a new sig-file
    (see ubuntu #4769 for the rational)
  * added apt-key update method (uses ubuntu-keyring)
  * documented the "--allow-unauthenticated" switch
  * added DEB_BUILD_PROG_OPTS to debian/rules (additonal options can be 
    passed to DEB_BUILD_PROG like "-S")

 -- Michael Vogt <mvo@debian.org>  Thu, 23 Dec 2004 11:12:51 +0100

apt (0.6.27ubuntu3) hoary; urgency=low

  * added a exact dependency from libapt-pkg-dev to the apt version it was
    build with

 -- Michael Vogt <mvo@debian.org>  Wed, 15 Dec 2004 09:56:32 +0100

apt (0.6.27ubuntu2) hoary; urgency=low

  * fixed a bug in the rule file that happend during the big 0.5->0.6 merge

 -- Michael Vogt <mvo@debian.org>  Tue, 14 Dec 2004 12:14:25 +0100

apt (0.6.27ubuntu1) hoary; urgency=low

  * chmod 755 /usr/bin/apt-key
  * don't display a error when a apt-get update don't find a 
    Packages.bz2/Sources.bz2 file

 -- Michael Vogt <mvo@debian.org>  Mon, 13 Dec 2004 18:40:21 +0100

apt (0.6.27) hoary; urgency=low

  * Merge apt--authentication--0 branch
    - Implement gpg authentication for package repositories (Closes: #203741)
    - Also includes Michael Vogt's fixes
  * Merge apt--misc-abi-changes--0 branch
    - Use pid_t throughout to hold process IDs (Closes: #226701)
    - Import patch from Debian bug #195510: (Closes: #195510)
      - Make Simulate::Describe and Simulate::ShortBreaks private member
        functions
      - Add a parameter (Candidate) to Describe to control whether the
        candidate version is displayed
      - Pass an appropriate value for Candidate everywhere Describe is called

 -- Matt Zimmerman <mdz@canonical.com>  Mon, 13 Dec 2004 01:03:11 -0800

apt (0.6.25) experimental; urgency=low

  * Fix handling of two-part sources for sources.list deb-src entries in
    the same way that deb entries were fixed

 -- Matt Zimmerman <mdz@debian.org>  Wed,  9 Jun 2004 05:29:50 -0700

apt (0.6.24) experimental; urgency=low

  * YnPrompt fixes were inadvertently left out, include them (Closes:
    #249251)

 -- Matt Zimmerman <mdz@debian.org>  Sun, 16 May 2004 14:18:53 -0700

apt (0.6.23) experimental; urgency=low

  * Remove obsolete pkgIterator::TargetVer() (Closes: #230159)
  * Reverse test in CheckAuth to match new prompt (Closes: #248211)

 -- Matt Zimmerman <mdz@debian.org>  Sun,  9 May 2004 21:01:58 -0700

apt (0.6.22) experimental; urgency=low

  * Merge 0.5.25
  * Make the unauthenticated packages prompt more intuitive (yes to
    continue, default no), but require --force-yes in addition to
    --assume-yes in order to override

 -- Matt Zimmerman <mdz@debian.org>  Fri, 19 Mar 2004 13:55:35 -0800

apt (0.6.21) experimental; urgency=low

  * Merge 0.5.24

 -- Matt Zimmerman <mdz@debian.org>  Tue, 16 Mar 2004 22:52:34 -0800

apt (0.6.20) experimental; urgency=low

  * Merge 0.5.23

 -- Matt Zimmerman <mdz@debian.org>  Thu, 26 Feb 2004 17:17:02 -0800

apt (0.6.19) experimental; urgency=low

  * Merge 0.5.22
  * Convert apt-key(8) to docbook XML

 -- Matt Zimmerman <mdz@debian.org>  Mon,  9 Feb 2004 15:44:49 -0800

apt (0.6.18) experimental; urgency=low

  * Add new Debian Archive Automatic Signing Key to the default keyring
    (existing keyrings are not updated; do that yourself)

 -- Matt Zimmerman <mdz@debian.org>  Sat, 17 Jan 2004 17:04:30 -0800

apt (0.6.17) experimental; urgency=low

  * Merge 0.5.21
  * Handle more IMS stuff correctly

 -- Matt Zimmerman <mdz@debian.org>  Fri, 16 Jan 2004 10:54:25 -0800

apt (0.6.16) experimental; urgency=low

  * Fix some cases where the .gpg file could be left in place when it is
    invalid

 -- Matt Zimmerman <mdz@debian.org>  Fri,  9 Jan 2004 09:22:15 -0800

apt (0.6.15) experimental; urgency=low

  * s/Debug::Acquire::gpg/&v/
  * Honor the [vendor] syntax in sources.list again (though it is not
    presently used for anything)
  * Don't ship vendors.list(5) since it isn't used yet
  * Revert change from 0.6.10; it was right in the first place and the
    problem was apparently something else.  Archive = Suite.

 -- Matt Zimmerman <mdz@debian.org>  Mon,  5 Jan 2004 17:43:01 -0800

apt (0.6.14) experimental; urgency=low

  * Merge 0.5.20

 -- Matt Zimmerman <mdz@debian.org>  Sun,  4 Jan 2004 11:09:21 -0800

apt (0.6.13) experimental; urgency=low

  * Merge 0.5.19

 -- Matt Zimmerman <mdz@debian.org>  Sat,  3 Jan 2004 16:22:31 -0800

apt (0.6.12) experimental; urgency=low

  * Have pkgAcquireIndex calculate an MD5 sum if one is not provided by
    the method (as with file: and copy:).  Local repositories
  * Fix warning about dist name mismatch to actually print what it was
    expecting
  * Don't expect any particular distribution name for two-part
    sources.list entries
  * Merge 0.5.18

 -- Matt Zimmerman <mdz@debian.org>  Fri,  2 Jan 2004 13:59:00 -0800

apt (0.6.11) experimental; urgency=low

  * Support IMS requests of Release.gpg and Release
  * This required API changes, bump the libapt-pkg version
  * Copy local Release files into Dir::State::Lists
  * Set IndexFile attribute when retrieving Release and Release.gpg so
    that the appropriate Cache-Control headers are sent

 -- Matt Zimmerman <mdz@debian.org>  Fri,  2 Jan 2004 10:46:17 -0800

apt (0.6.10) experimental; urgency=low

  * Use "Codename" (woody, sarge, etc.) to supply the value of the
    "Archive" package file attribute, used to match "release a=" type
    pins, rather than "Suite" (stable, testing, etc.)

 -- Matt Zimmerman <mdz@debian.org>  Thu,  1 Jan 2004 16:56:47 -0800

apt (0.6.9) experimental; urgency=low

  * Another tagfile workaround

 -- Matt Zimmerman <mdz@debian.org>  Thu,  1 Jan 2004 13:56:08 -0800

apt (0.6.8) experimental; urgency=low

  * Add a config option and corresponding command line option
    (--allow-unauthenticated) to apt-get, to make buildd operators happy
    (Closes: #225648)

 -- Matt Zimmerman <mdz@debian.org>  Wed, 31 Dec 2003 08:28:04 -0800

apt (0.6.7) experimental; urgency=low

  * Forgot to revert part of the changes to tagfile in 0.6.4.  Hopefully
    will fix segfaults for some folks.

 -- Matt Zimmerman <mdz@debian.org>  Wed, 31 Dec 2003 08:01:28 -0800

apt (0.6.6) experimental; urgency=low

  * Restore the ugly hack I removed from indexRecords::Load which set the
    pkgTagFile buffer size to (file size)+256.  This is concealing a bug,
    but I can't fix it right now.  This should fix the segfaults that
    folks are seeing with 0.6.[45].

 -- Matt Zimmerman <mdz@debian.org>  Mon, 29 Dec 2003 18:11:13 -0800

apt (0.6.5) experimental; urgency=low

  * Move the authentication check into a separate function in apt-get
  * Fix display of unauthenticated packages when they are in the cache
    (Closes: #225336)

 -- Matt Zimmerman <mdz@debian.org>  Sun, 28 Dec 2003 16:47:57 -0800

apt (0.6.4) experimental; urgency=low

  * Use the top-level Release file in LoadReleaseInfo, rather than looking
    for the per-section ones (which aren't downloaded anymore).  This
    unbreaks release pinning, including the NotAutomatic bit used by
    project/experimental
  * Use FileFd::Size() rather than a separate stat() call in
    LoadReleaseInfo
  * Fix pkgTagFile to leave a little extra room at the end of the buffer
    to append the record separator if it isn't present
  * Change LoadReleaseInfo to use "Suite" rather than "Archive", to match
    the Debian archive's dist-level Release files

 -- Matt Zimmerman <mdz@debian.org>  Sun, 28 Dec 2003 15:55:55 -0800

apt (0.6.3) experimental; urgency=low

  * Fix MetaIndexURI for flat ("foo/") sources

 -- Matt Zimmerman <mdz@debian.org>  Sun, 28 Dec 2003 12:11:56 -0800

apt (0.6.2) experimental; urgency=low

  * Add space between package names when multiple unauthenticated packages
    are being installed (Closes: #225212)
  * Provide apt-key with a secret keyring and a trustdb, even though we
    would never use them, because it blows up if it doesn't have them
  * Fix typo in apt-key(8) (standard input is '-', not '/')

 -- Matt Zimmerman <mdz@debian.org>  Sat, 27 Dec 2003 13:01:40 -0800

apt (0.6.1) experimental; urgency=low

  * Merge apt 0.5.17
  * Rearrange Release file authentication code to be more clear
  * If Release is present, but Release.gpg is not, don't forget to still
    queue Packages files
  * Convert distribution "../project/experimental" to "experimental" for
    comparison purposes
  * Make a number of Release file errors into warnings; for now, it is OK
    not to have a codename, for example.  We mostly care about checksums
    for now

 -- Matt Zimmerman <mdz@debian.org>  Fri, 26 Dec 2003 15:12:47 -0800

apt (0.6.0) experimental; urgency=low

  * Signature verification support patch ("apt-secure") from Colin Walters
    <walters@debian.org> and Isaac Jones <ijones@syntaxpolice.org>.  This
    implements:
     - Release signature verification (Release.gpg)
     - Packages, Sources md5sum verification against Release
     - Closes: #203741
  * Make some modifications to signature verification support:
    - Release.gpg is always retrieved and verified if present, rather than
      requiring that sources be configured as secure
    - Print a hint about installing gnupg if exec(gpgv) fails
    - Remove obsolete pkgAcqIndexRel
    - Move vendors.list stuff into a separate module (vendorlist.{h,cc})
    - If any files about to be retrieved are not authenticated, issue a
      warning to the user and require confirmation
    - Fix a heap corruption bug in pkgSrcRecords::pkgSrcRecords()
  * Suggests: gnupg
  * Install a keyring in /usr/share/apt/debian-archive.gpg containing an
    initial set of Debian archive signing keys to seed /etc/apt/trusted.gpg
  * Add a new tool, apt-key(8) used to manage the keyring

 -- Matt Zimmerman <mdz@debian.org>  Fri, 26 Dec 2003 08:27:19 -0800

apt (0.5.32) hoary; urgency=low

  * Call setlocale in the methods, so that the messages are properly
    localised (Closes: #282700)
  * Implement support for bzip2-compressed debs (data.tar.bz2)

 -- Matt Zimmerman <mdz@canonical.com>  Sat, 11 Dec 2004 09:05:52 -0800

apt (0.5.31) unstable; urgency=low

  * New Romanian translation from Sorin Batariuc <sorin@bonbon.net>
    (Closes: #281458)
  * Merge changes from Hoary (0.5.30,0.5.30ubuntu2]
  * Fix the example in apt_preferences(5) to match the text
    (Closes: #222267)
  * Add APT::Periodic::Autoclean setting, to allow "apt-get autoclean" to
    be run periodically.  This is useful with
    APT::Periodic::Download-Upgradeable-Packages, and defaults to the same
    value, so that the cache size is bounded

 -- Matt Zimmerman <mdz@debian.org>  Tue, 23 Nov 2004 12:53:04 -0800

apt (0.5.30ubuntu2) hoary; urgency=low

  * bzip2 is now "Suggested" and it will detect if bzip2 is installed 
    and only then trying to get Packages.bz2

 -- Michael Vogt <mvo@debian.org>  Fri, 19 Nov 2004 12:00:39 +0100

apt (0.5.30ubuntu1) hoary; urgency=low

  * Need to Depend: bzip2 or Packages.bz2 fail.

 -- LaMont Jones <lamont@canonical.com>  Thu, 18 Nov 2004 12:51:05 -0700

apt (0.5.30) hoary; urgency=low

  * Patch from Michael Vogt to enable Packages.bz2 use, with a fallback to
    Packages.gz if it is not present (Closes: #37525)

 -- Matt Zimmerman <mdz@debian.org>  Mon, 15 Nov 2004 12:57:28 -0800

apt (0.5.29) unstable; urgency=low

  * Don't hardcode paths in apt.cron.daily
  * Add to apt.cron.daily the capability to pre-download upgradeable
    packages
  * Place timestamp files in /var/lib/apt/periodic, rather than
    /var/lib/apt itself
  * Standardize debhelper files a bit
    - Create all directories in debian/dirs rather than creating some on
      the dh_installdirs command line
    - Rename debian/dirs to debian/apt.dirs, debian/examples to
      debian/apt.examples

 -- Matt Zimmerman <mdz@debian.org>  Sat, 13 Nov 2004 17:58:07 -0800

apt (0.5.28) hoary; urgency=low

  * Translation updates:
    - Updated Hungarian from Kelemen Gábor <kelemeng@gnome.hu> (Closes: #263436)
    - Updated Greek from George Papamichelakis (Closes: #265004)
    - Updated Simplified Chinese from Tchaikov (Closes: #265190)
    - Updated French by Christian Perrier (Closes: #265816)
    - Updated Japanese by Kenshi Muto (Closes: #265630)
    - Updated Catalan from Jordi Mallach
    - Updated Dutch from Bart Cornelis (Closes: #268258, #278697)
    - Updated Portuguese from Miguel Figueiredo (Closes: #268265)
    - Updated Polish from Robert Luberda <robert@debian.org> (Closes: #268451)
    - Updated Danish from Claus Hindsgaul (Closes: #269417)
    - Updated Norwegian Nynorsk from Håvard Korsvoll <korsvoll@skulelinux.no>
      (Closes: #269965)
    - Updated Russian from Yuri Kozlov <yuray@id.ru> (Closes: #271104)
    - Updated Italian from Samuele Giovanni Tonon <samu@debian.org>
      (Closes: #275083)
    - Updated Brazilian Portuguese from Andre Luis Lopes (Closes: #273944)
    - Updated Slovak from Peter Mann (Closes: #279481)
  * APT::Get::APT::Get::No-List-Cleanup -> APT::Get::List-Cleanup in apt-get.cc
    (Closes: #267266)
  * Merge Ubuntu changes:
    - Set default Dpkg::MaxArgs to 1024, and Dpkg::MaxArgBytes to 32k.
      Needed to work around ordering bugs when installing a large number of
      packages
    - Patch from Michael Vogt to add an optional cron job which
      can run apt-get update periodically
  * Add arch-build target to debian/rules

 -- Matt Zimmerman <mdz@debian.org>  Sat, 13 Nov 2004 15:52:20 -0800

apt (0.5.27) unstable; urgency=high

  * Sneak in a bunch of updated translations before the freeze
    (no code changes)
  * Translation updates:
    - New Finnish translation from Tapio Lehtonen <tale@debian.org>
      (Closes: #258999)
    - New Bosnian translation from Safir Šećerović <sapphire@linux.org.ba>
      (Closes: #254201)
    - Fix Italian incontrario (Closes: #217277)
    - Updated Spanish from Ruben Porras (Closes: #260483)
    - Updated Danish from Claus Hindsgaul (Closes: #260569)
    - Updated Slovak from Peter Mann (Closes: #260627)
    - Updated Portuguese from Miguel Figueiredo (Closes: #261423)
  * Bring configure-index up to date with documented options, patch from
    Uwe Zeisberger <zeisberg@informatik.uni-freiburg.de> (Closes: #259540)
  * Note in apt.conf(5) that configure-index does not contain strictly
    default values, but also examples
  * Add Polish translation of offline.sgml (Closes: #259229)

 -- Matt Zimmerman <mdz@debian.org>  Thu, 29 Jul 2004 09:30:12 -0700

apt (0.5.26) unstable; urgency=low

  * Translation updates:
    - Spanish update from Ruben Porras <nahoo82@telefonica.net> (Closes: #248214)
    - Sync Spanish apt(8) (Closes: #249241)
    - French update from Christian Perrier <bubulle@debian.org> (Closes: #248614)
    - New Slovak translation from Peter Mann <Peter.Mann@tuke.sk> (Closes: #251676)
    - Czech update from Miroslav Kure <kurem@upcase.inf.upol.cz> (Closes: #251682)
    - pt_BR update from Andre Luis Lopes <andrelop@debian.org> (Closes: #251961)
    - German translation of apt(8) from Helge Kreutzmann <kreutzm@itp.uni-hannover.de>
      (Closes: #249453)
    - pt update from Miguel Figueiredo <elmig@debianpt.org> (Closes: #252700)
    - New Hebrew translation from Lior Kaplan <webmaster@guides.co.il>
      (Closes: #253182)
    - New Basque translation from Piarres Beobide Egaña <pi@beobide.net>
      (Vasco - Euskara - difficult language, Closes: #254407) and already a
      correction (Closes: #255760)
    - Updated Brazilian Portuguese translation from
      Guilherme de S. Pastore <gpastore@colband.com.br> (Closes: #256396)
    - Updated Greek translation (complete now) from
      George Papamichelakis <george@step.gr> (Closes: #256797)
    - New Korean translation from Changwoo Ryu <cwryu@debian.org>
      (Closes: #257143)
    - German translation now available in two flavours: with Unicode usage and
      without (related to #228486, #235759)
  * Update apt-get(8) to reflect the fact that APT::Get::Only-Source will
    affect apt-get build-dep as well as apt-get source
  * Remove aborted remnants of a different method of implementing DEB_BUILD_OPTIONS
    from debian/rules
  * Fix typo in error message when encountering unknown type in source list
    (Closes: #253217)
  * Update k*bsd-gnu arch names in buildlib/ostable (Closes: #253532)
  * Add amd64 to buildlib/archtable (Closes: #240896)
  * Have configure output a more useful error message if the architecture
    isn't in archtable

 -- Matt Zimmerman <mdz@debian.org>  Thu,  8 Jul 2004 15:53:28 -0700

apt (0.5.25) unstable; urgency=low

  * Patch from Jason Gunthorpe to remove arbitrary length limit on Binary
    field in SourcesWriter::DoPackage
  * Fix typo in apt-cache(8) (Closes: #238578)
  * Fix obsolete reference to bug(1) in stub apt(8) man page
    (Closes: #245923)
  * Fix typo in configure-index (RecruseDepends -> RecurseDepends)
    (Closes: #246550)
  * Support DEB_BUILD_OPTIONS=noopt in debian/rules
    (Closes: #244293)
  * Increase length of line buffer in ReadConfigFile to 1024 chars;
    detect if a line is longer than that and error out
    (Closes: #244835)
  * Suppress a signed/unsigned warning in apt-cache.cc:DisplayRecord
  * Build apt-ftparchive with libdb4.2 rather than libdb2
    - Patch from Clint Adams to do most of the work
    - Build-Depends: s/libdb2-dev/libdb4.2-dev/
    - Add AC_PREREQ(2.50) to configure.in
    - Use db_strerror(err) rather than GlobalError::Errno (which uses strerror)
    - Add note to NEWS.Debian about upgrading old databases
  * Attempt to fix problems with chunked encoding by stripping only a single CR
    (Closes: #152711)
  * Modify debian/rules cvs-build to use cvs export, to avoid picking up
    junk files from the working directory
  * Add lang=fr attribute to refentry section of
    apt-extracttemplates.fr.1.sgml and apt-sortpkgs.fr.1.sgml so they are
    correctly built
  * Remove extraneous '\' characters from <command> tags in
    apt_preferences.fr.5.sgml
  * Translation updates:
    - Updated Swedish translation from Peter Karlsson <peter@softwolves.pp.se>
      (Closes: #238943)
    - New Slovenian translation from Jure Čuhalev <gandalf@owca.info>
      (closes: #239785)
    - New Portuguese translation from Miguel Figueiredo <elmig@debianpt.org>
      (closes: #240074)
    - Updated Spanish translation from Ruben Porras <nahoo82@telefonica.net>
    - Updated Spanish translation of man pages from Ruben Porras
      <nahoo82@telefonica.net>
    - Updated Simplified Chinese translation from "Carlos Z.F. Liu" <carlos_liu@yahoo.com>
      (Closes: #241971)
    - Updated Russian translation from Dmitry Astapov <adept@despammed.com>
      (Closes: #243959)
    - Updated Polish translation from Marcin Owsiany <porridge@debian.org>
      (Closes: #242388)
    - Updated Czech translation from Miroslav Kure <kurem@upcase.inf.upol.cz>
      (Closes: #244369)
    - Updated Japanese translation from Kenshi Muto <kmuto@debian.org>
      (Closes: #244176)
    - Run make -C po update-po to update .po files
    - Updated French translation from Christian Perrier <bubulle@debian.org>
      (Closes: #246925)
    - Updated Danish translation from Claus Hindsgaul <claus_h@image.dk>
      (Closes: #247311)

 -- Matt Zimmerman <mdz@debian.org>  Sat,  8 May 2004 12:52:20 -0700

apt (0.5.24) unstable; urgency=low

  * Updated Czech translation from Miroslav Kure <kurem@upcase.inf.upol.cz>
    (Closes: #235822)
  * Updated French translation from Christian Perrier <bubulle@debian.org>
    (Closes: #237403)
  * Updates to XML man pages from richard.bos@xs4all.nl
  * Updated Danish translation from Claus Hindsgaul <claus_h@image.dk>
    (Closes: #237771)
  * Updated Greek translation from Konstantinos Margaritis
    <markos@debian.org>
    (Closes: #237806)
  * Updated Spanish translation from Ruben Porras <nahoo82@telefonica.net>
    (Closes: #237863)
  * Updated pt_BR translation from Andre Luis Lopes <andrelop@debian.org>
    (Closes: #237960)
  * Regenerate .pot file (Closes: #237892)
  * Updated Polish translation from Marcin Owsiany <porridge@debian.org>
    (Closes: #238333)
  * In pkgAcquire::Shutdown(), set the status of fetching items to
    StatError to avoid a sometimes large batch of error messages
    (Closes: #234685)
  * Implement an ugly workaround for the 10000-character limit on the
    Binaries field in debSrcRecordParser, until such time as some things
    can be converted over to use STL data types (ABI change) (Closes: #236688)
  * Increase default tagfile buffer from 32k to 128k; this arbitrary limit
    should also be removed someday (Closes: #174945)
  * Checked against Standards-Version 3.6.1 (no changes)

 -- Matt Zimmerman <mdz@debian.org>  Tue, 16 Mar 2004 22:47:55 -0800

apt (0.5.23) unstable; urgency=low

  * Cosmetic updates to XML man pages from Richard Bos <radoeka@xs4all.nl>
  * Use the 'binary' target rather than 'all' so that the ssh and bzip2
    symlinks are created correctly (thanks to Adam Heath)
    (Closes: #214842)
  * Updated Simplified Chinese translation of message catalog from Tchaikov
    <chaisave@263.net> (Closes: #234186)
  * Change default for Acquire::http::max-age to 0 to prevent index files
    being out of sync with each other (important with Release.gpg)
  * Add an assert() to make sure that we don't overflow a fixed-size
    buffer in the very unlikely event that someone adds 10 packaging
    systems to apt (Closes: #233678)
  * Fix whitespace in French translation of "Yes, do as I say!", which
    made it tricky to type, again.  Thanks to Sylvain Pasche
    <sylvain.pasche@switzerland.org> (Closes: #234494)
  * Print a slightly clearer error message if no packaging systems are
    available (Closes: #233681)
  * Point to Build-Depends in COMPILING (Closes: #233669)
  * Make debian/rules a bit more consistent in a few places.
    Specifically, always use -p$@ rather than an explicit package name,
    and always specify it first, and use dh_shlibdeps -l uniformly rather
    than sometimes changing LD_LIBRARY_PATH directly
  * Document unit for Cache-Limit (bytes) (Closes: #234737)
  * Don't translate "Yes, do as I say!" in Chinese locales, because it can
    be difficult to input (Closes: #234886)

 -- Matt Zimmerman <mdz@debian.org>  Thu, 26 Feb 2004 17:08:14 -0800

apt (0.5.22) unstable; urgency=low

  * Updated French translation of man pages from Philippe Batailler
    <philippe.batailler@free.fr> (Closes: #203119)
  * Initialize StatusFile in debSystem (Closes: #229791)
  * Fix apt-get's suggests/recommends printing, which was skipping every
    other dependency due to both using GlobOr and incrementing the DepIterator
    (Closes: #229722)
  * Restore SIGINT/SIGQUIT handlers to their old values (rather than
    SIG_DFL) after invoking dpkg (Closes: #229854)
  * Updated Dutch translation of message catalog from cobaco
    <cobaco@linux.be> (Closes: #229601)
  * Catalan translation from Antoni Bella, Matt Bonner and Jordi Mallach
    (Closes: #230102)
  * Simplified Chinese translation of message catalog from "Carlos
    Z.F. Liu" <carlos_liu@yahoo.com> (Closes: #230960)
  * Replace SGML manpages with XML man pages from richard.bos@xs4all.nl
    (Closes: #230687)
  * Updated Spanish translation of man pages from Ruben Porras
    <nahoo82@telefonica.net> (Closes: #231539)
  * New Czech translation of message catalog from Miroslav Kure
    <kurem@upcase.inf.upol.cz> (Closes: #231921)

 -- Matt Zimmerman <mdz@debian.org>  Mon,  9 Feb 2004 12:44:54 -0800

apt (0.5.21) unstable; urgency=low

  * Patch from Eric Wong <normalperson@yhbt.net> to include apt18n.h after
    other headers to avoid breaking locale.h when setlocale() is defined
    as an empty macro.  This was not a problem on Debian, but broke
    compilation on Solaris. (Closes: #226509)
  * Updated French translation from Pierre Machard <pmachard@debian.org>
    (Closes: #226886)
  * Add colons to apt-get's "kept back"/"upgraded"/"downgraded" messages
    (Closes: #226813)
  * Fix typo in apt-cache(8) (Closes: #226351)
  * Clearer error message in place of "...has no available version, but
    exists in the database" (Closes: #212203)
  * Patch from Oliver Kurth <oku@masqmail.cx> to use AC_CACHE_VAL for
    GLIBC_VER to make cross-compilation easier (Closes: #221528)
  * Add example preferences file (Closes: #220799)
  * Updated Greek translation from Konstantinos Margaritis <markos@debian.org>
    (Closes: #227205)
  * Updated Spanish translation of man pages from Ruben Porras
    <nahoo82@telefonica.net> (Closes: #227729)

 -- Matt Zimmerman <mdz@debian.org>  Fri, 16 Jan 2004 10:54:39 -0800

apt (0.5.20) unstable; urgency=low

  * Fixed German translations of "Suggested" from Christian Garbs
    <debian@cgarbs.de> (Closes: #197960)
  * Add an "apt-cache madison" command with an output format similar to
    the katie tool of the same name (but less functionality)
  * Fix debSourcesIndex::Describe() to correctly say "Sources" rather than
    "Packages"

 -- Matt Zimmerman <mdz@debian.org>  Sat,  3 Jan 2004 23:42:50 -0800

apt (0.5.19) unstable; urgency=low

  * Fix Packages::Extensions support in apt-ftparchive generate
    (Closes: #225453)

 -- Matt Zimmerman <mdz@debian.org>  Sat,  3 Jan 2004 16:20:31 -0800

apt (0.5.18) unstable; urgency=low

  * New no_NO.po file from Tollef Fog Heen <tfheen@debian.org> to fix
    encoding problems (Closes: #225602)
  * Have "apt-ftparchive release" strip the leading path component from
    the checksum entries

 -- Matt Zimmerman <mdz@debian.org>  Fri,  2 Jan 2004 11:24:35 -0800

apt (0.5.17) unstable; urgency=low

  * Enable apt-ftparchive to generate Release files.  Hopefully this will
    make it easier for folks to secure their apt-able packages

 -- Matt Zimmerman <mdz@debian.org>  Fri, 26 Dec 2003 12:53:21 -0800

apt (0.5.16) unstable; urgency=low

  * po/de.po update from Michael Karcher <karcher@physik.fu-berlin.de>
    (Closes: #222560)
  * Update config.guess and config.sub from autotools-dev 20031007.1
  * Add knetbsd to buildlib/ostable (Closes: #212344)
  * Don't suggest apt-get -f install to correct broken build-deps; broken
    installed packages are rarely the cause (Closes: #220858)
  * Avoid clobbering configure.in if sed fails

 -- Matt Zimmerman <mdz@debian.org>  Wed, 24 Dec 2003 14:54:40 -0800

apt (0.5.15) unstable; urgency=low

  * Spanish man pages, patch from Ruben Porras <nahoo82@telefonica.net>
    (Closes: #195444)
    - apt.es.8 wasn't included in the patch, but was referenced.  Fetched
      version 1.3 from debian-doc cvs
    - Create doc/es/.cvsignore
  * Patch from Koblinger Egmont <egmont@uhulinux.hu> to fix
    pkgCache::PkgFileIterator::Label() to correctly refer to File->Label
    rather than File->Origin (Closes: #213311)
  * Add missing comma and space to German translation of "downgraded"
    (Closes: #213975)
  * Add missing comma in apt_preferences(5) (Closes: #215362)
  * Fix whitespace in French translation of "Yes, do as I say!", which
    made it tricky to type.  Thanks to Sylvain Pasche
    <sylvain.pasche@switzerland.org> (Closes: #217152)
  * Let apt-get build-dep try alternatives if the installed package
    doesn't meet version requirements (Closes: #214736)
  * Fix version display for recommends (Closes: #219900)
  * Use isatty rather than ttyname for checking if stdin is a terminal.
    isatty has the advantage of not requiring /proc under Linux, and thus
    Closes: #221728
  * Correctly implement -n as a synonym for --names-only (Closes: #224515)
  * Update apt-cache(8)
    - Document --installed
    - --recursive applies to both depends and rdepends
  * Japanese translation of documentation from Kurasawa Nozomu <nabetaro@slug.jp>
    (Closes: #186235)
  * Clarify documentation of --no-upgrade in apt-get(8) (Closes: #219743)
  * Clean up and simplify some of the suggests/recommends display in apt-get
  * Use cvs update -d in debian/rules cvs-build rather than just update
  * Pass --preserve-envvar PATH --preserve-envvar CCACHE_DIR to debuild.  apt
    takes a long time to build, and ccache helps

 -- Matt Zimmerman <mdz@debian.org>  Sat, 20 Dec 2003 16:34:30 -0800

apt (0.5.14) unstable; urgency=low

  * apt-get build-dep, when trying to skip over the remaining elements of
    an or-expression, would accidentally inherit the version requirements of a
    later item in the or-expression.  Fixed it.
  * Let apt-get build-dep try alternatives if the first dependency in an
    or-expression is not available
  * Add a Debug::BuildDeps to generate some trace output
  * Help apt-get build-dep produce more useful error messages
  * Process build-dependencies in forward rather than reverse order
  * Error out if an installed package is too new for a << or <=
    build-dependency
  * apt-get build-dep should now be able to handle almost any package with
    correct build-depends.  The primary exception is build-dependencies on
    virtual packages with more than one provider, and these are
    discouraged for automated processing (but still common,
    unfortunately).

 -- Matt Zimmerman <mdz@debian.org>  Tue, 23 Sep 2003 22:57:31 -0400

apt (0.5.13) unstable; urgency=medium

  * Document configuration file comment syntax in apt.conf(5)
    (Closes: #211262)
  * s/removed/installed/ in a comment in apt-get.cc
  * Move comment for ListParser::ParseDepends into the right place
  * Don't preserve ownership when copying config.guess and config.sub.
    This broke builds where the clean target was run with different
    privileges than the rest of the build (i.e., root) (Closes: #212183)
  * On second thought, don't copy config.guess and config.sub at all.  I'd
    rather they always match what is in CVS.

 -- Matt Zimmerman <mdz@debian.org>  Mon, 22 Sep 2003 10:28:17 -0400

apt (0.5.12) unstable; urgency=low

  * Exclude subdirectories named 'debian-installer' from the apt-cdrom
    search (Closes: #210485 -- release-critical)

 -- Matt Zimmerman <mdz@debian.org>  Thu, 11 Sep 2003 21:48:14 -0400

apt (0.5.11) unstable; urgency=low

  * Updated pt_BR translations from Andre Luis Lopes <andrelop@debian.org>
    (Closes: #208302)
  * In apt.conf(5), give the fully qualified name of Dir::Bin::Methods,
    rather than just "methods"
  * Add new nb and nn translations from Petter Reinholdtsen <pere@hungry.com>
  * Clean up reportbug script a bit, and extend it to distinguish between a
    configuration file not existing and the user declining to submit it with
    the report
  * Add #include <langinfo.h> to cmdline/apt-get.cc.  This apparently gets
    pulled in by something else with recent g++ and/or glibc, but is
    required when building on, e.g., stable
  * Patch from Koblinger Egmont <egmont@uhulinux.hu> to fix version
    comparisons with '~' (Closes: #205960)
  * Disable Russian translation until someone can review it
    (Closes: #207690)

 -- Matt Zimmerman <mdz@debian.org>  Wed, 10 Sep 2003 19:41:28 -0400

apt (0.5.10) unstable; urgency=low

  * Correct the section in apt_preferences(5) on interpreting priorities
    to show that zero is not a valid priority, and print a warning if such
    a pin is encountered in the preferences file (Closes: #204971)
  * Regenerate French man pages from sgml source (Closes: #205886)
  * Get self-tests compiling again, updated for latest library API
    and g++ 3.3
  * Add version comparison tests for #194327 and #205960
  * Fix error message in version test to output versions in the order in
    which they were compared when the reverse comparison fails
  * Reference the source package bug page rather than the one for the
    binary package 'apt' in the man pages (Closes: #205290)
  * Updated Polish po file from Marcin Owsiany <porridge@debian.org>
    (Closes: #205950)
  * Mention some of the available frontends in apt-get(8) (Closes: #205829)
  * Add apt-config to SEE ALSO section of apt-get (Closes: #205036)
  * Add missing "lang" attributes to refentry tags in French man pages
    (apt-cdrom, apt-extracttemplates, apt-sortpkgs)
  * Change upgraded/newly installed/not fully installed or removed
    messages to be consistent and somewhat shorter (some translations
    exceeded 80 characters even in the simplest case)
  * Make APT::Get::Show-Upgraded (aka apt-get -u) default to true.
  * Updates to Dutch translation from Bart Cornelis <cobaco@linux.be>
    (Closes: #207656)

 -- Matt Zimmerman <mdz@debian.org>  Sun, 31 Aug 2003 21:12:39 -0400

apt (0.5.9) unstable; urgency=low

  * Oh well, apt isn't going to make it into testing anytime soon due to
    new glibc and gcc deps, so we might as well fix more bugs
  * Fix typo in example ftp-archive.conf (Closes: #203295)
  * Mention default setting for --all-versions (Closes: #203298)
  * Patch from Otavio Salvador <otavio@debian.org> to have --version
    only print the version (and not usage as well) (Closes: #203418)
  * Patch from Otavio Salvador <otavio@debian.org> to switch from
    dh_installmanpages to dh_installman.  Fixes the problem where the
    pt_BR man page was installed in the wrong location (Closes: #194558)
  * Move the French apt-ftparchive man page into apt-utils where it
    belongs.  apt-utils Replaces: apt (<< 0.5.9)
  * Write records from "apt-cache show" using fwrite(3) rather than
    write(2), in case for some reason the entire record doesn't get
    written by a single write(2)
  * Add new French man pages to doc/fr/.cvsignore
  * Add freebsd to buildlib/ostable (Closes: #193430)
  * Avoid segfault if a package name is specified which consists
    entirely of characters which look like end tags ('+', '-')
    (Closes: #200425)
  * Patch from Otavio Salvador <otavio@debian.org> to avoid listing
    suggests/recommends for packages which are selected for installation
    at the same time as the package which suggests/recommends them
    (Closes: #200102)
  * Patch from Otavio Salvador <otavio@debian.org> to avoid listing
    suggests/recommends which are Provided by a package which is already
    installed (Closes: #200395)
  * Patch to update pt_BR man page for apt_preferences(5) from Andre Luis
    Lopes <andrelop@debian.org> (Closes: #202245)
  * Use nl_langinfo(YESEXPR) rather than comparing to the translated
    string "Y".  Closes: #200953 and should make the prompting generally
    more robust in the face of i18n.  In the particular case of #200953,
    it was being fooled because of signedness issues with toupper(3)
    (Closes: #194614)
  * apt Suggests: aptitude | synaptic | gnome-apt | wajig
    (Closes: #146667)
  * Clean up whitespace in translated strings in ru.po, which messed up
    indentation (some other translations probably have similar problems)
    (Closes: #194282)
  * Run ispell -h over the man page sources and fix a bunch of typos
  * Use debian/compat rather than DH_COMPAT
  * Update to debhelper compatibility level 3
    - remove ldconfig calls from debian/{postinst,postrm} as dh_makeshlibs
      will add them
    - echo 3 > debian/compat
    - Build-Depends: debhelper (>= 3)
  * Exclude '.#*' from cvs-build
  * Let the ftp method work with ftp servers which do not require a
    password (Closes: #199425)
  * Build-depend on debhelper >= 4.1.62, because we need the fix for
    #204731 in order for dh_installman to work correctly
    with our SGML man pages
  * Move dh_makeshlibs ahead of dh_installdeb so that its postinst
    fragments are properly substituted

 -- Matt Zimmerman <mdz@debian.org>  Sun, 10 Aug 2003 19:54:39 -0400

apt (0.5.8) unstable; urgency=medium

  * urgency=medium because the changes since 0.5.5.1 are pretty safe as
    far as core functionality, 0.5.5.1 survived unstable for 10 days, and
    I don't want to delay apt's progress into testing any further.  It's
    decidedly better than 0.5.4.
  * Clarify the meaning of the only-source option in apt-get(8)
    (Closes: #177258)
  * Updated French man pages from Philippe Batailler
    <philippe.batailler@free.fr> (Closes: #182194)
  * Give a warning if an illegal type abbreviation is used when looking up a
    configuration item (Closes: #168453)
  * Improve build-depends handling of virtual packages even further, so that
    it will now also try to satisfy build-depends on virtual packages if they
    are not installed.  Note that this only works if there is only one
    package providing the virtual package, as in other cases (Closes: #165404)
  * Update config.guess and config.sub from autotools-dev 20030717.1
  * Tweak SGML in apt-extracttemplates.1.sgml so that literal '>' doesn't end
    up in output
  * Document SrcDirectory in apt-ftparchive.1.sgml (Closes: #156370)
  * Support TMPDIR in apt-extracttemplates (Closes: #191656)
  * Fix ru.po to use a capital letter for the translation of 'Y' so that
    YnPrompt works correctly (Closes: #200953).  No other translations seem
    to have this problem
  * Regenerate POT file and sync .po files
  * Only try to clear stdin if it is a tty, to avoid looping if there is
    lots of stuff (perhaps an infinite amount) to read (Closes: #192228)

 -- Matt Zimmerman <mdz@debian.org>  Fri, 25 Jul 2003 20:21:53 -0400

apt (0.5.7) unstable; urgency=low

  * Update control file to match overrides (apt priority important,
    libapt-pkg-dev section libdevel)
  * Silence the essential packages check if we are only downloading
    archives and not changing the system (Closes: #190862)
  * Skip version check if a build-dependency is provided by an installed package
    (Closes: #126938)
  * Have apt-cache show exit with an error if it cannot find any of the
    specified packages (Closes: #101490)

 -- Matt Zimmerman <mdz@debian.org>  Mon, 21 Jul 2003 23:43:24 -0400

apt (0.5.6) unstable; urgency=low

  * Adam Heath <doogie@debian.org>
    - Fix segfault when handling /etc/apt/preferences.  Closes: #192409.
  * Matt Zimmerman <mdz@debian.org>
    - Clean up some string handling, patch from Peter Lundkvist
      <p.lundkvist@telia.com> (Closes: #192225)
    - Don't fall off the end of the buffer when comparing versions.
      Patch from Koblinger Egmont <egmont@uhulinux.hu> (Closes: #194327)
    - Minor fixes to apt-ftparchive(1) (Closes: #118156)
    - Fix typo in apt-ftparchive help text (Closes: #119072)
    - More typos in apt-ftparchive help text (Closes: #190936)
    - Update config.guess, config.sub to latest versions
    - Modify the description for apt-utils to reflect the fact that it is not
      (any longer) infrequently used (Closes: #138045)
    - Make setup script for dselect method more explicit about
      overwriting sources.list (Closes: #151727)
    - Fix typo in apt-cache(8) (Closes: #161243)
    - Remove duplicate 'showpkg' from synopsis on apt-cache(8)
      (Closes: #175611)
    - Document in apt-get(8) the meaning of the '*' in ShowList, which is that
      the package is being purged (Closes: #182369)
    - Fix extra "/" character in apt.conf(5) (Closes: #185545)
    - Fix typo in tar error message (Closes: #191424)
    - Clarify description of 'search' on apt-cache(8) (Closes: #192216)
    - Fix incorrect path for 'partial' directory on apt-get(8)
      (Closes: #192933)
    - Fixes to pt_BR translation from Andre Luis Lopes <andrelop@ig.com.br>
      (Closes: #196669)
    - Updated apt_preferences(5) man page with many corrections and
      clarifications from Thomas Hood <jdthood@yahoo.co.uk>
      (Closes: #193336)
    - Fix SGML validation errors in apt-cache.8.sgml introduced in 0.5.5 or so
    - Add a simple example to apt-ftparchive(1) (Closes: #95257)
    - Add bug script for collecting configuration info (Closes: #176482)

 -- Matt Zimmerman <mdz@debian.org>  Mon, 21 Jul 2003 01:59:43 -0400

apt (0.5.5.1) unstable; urgency=low

  * Move the target of the example docs from doc to binary.  Closes:
    #192331
  * Fix api breakage that broke apt-ftparchive and apt-cache dumpavail, by
    backing out change that incorretly attempted to handle Package sections
    larger than 32k.  Closes: #192373
  * Fix never-ending loop with apt-get install -V.  Closes: #192355.

 -- Adam Heath <doogie@debian.org>  Mon, 19 May 2003 12:30:16 -0500

apt (0.5.5) unstable; urgency=low

  * New deb version compare function, that has no integer limits, and
    supports pre-versions using ~.  Code ported from dpkg.
  * Fix handling of [!arch] for build-dependencies. Closes: #88798, #149595
  * Fix handling of build-deps on unknown packages. Closes: #88664, #153307
  * "apt-get --arch-only build-dep" to install only architecture-
    dependent build dependencies. Bump minor shared lib number to reflect
    small change in BuildDepend API.
  * APT::Build-Essential configuration option (defaults to "build-essential")
    so that "apt-get build-dep" will ensure build essential packages are
    installed prior to installing other build-dependencies. Closes: #148879
  * LD_LIBRARY_PATH thing. Closes: #109430, #147529
  * /usr/doc reference in postinst. Closes: #126189
  * Doc updates. Closes: #120689
  * Possible apt-cache segfault. Closes: #120311, #118431, #117915, #135295,
          #131062, #136749
  * Print special message for EAI_AGAIN. Closes: #131397
  * libapt-pkg-dev needs to bring in the apt-inst library if linking
    is to work. Closes: #133943
  * Typos, Doc Stuff. Closes: #132772, #129970, #123642, #114892, #113786,
         #109591, #105920, #103678, #139752, #138186, #138054, #138050,
	 #139994, #142955, #151654, #151834, #147611, #154268, #173971
  * Fix possibility for tag file parsing to fail in some unlikely situations.
    Closes: #139328
  * Use std C++ names for some header files. Closes: #128741
  * Do not check for free space if --no-download. Closes: #117856
  * Actually implement or group handling for 'upgrade'. Closes: #133950
  * "Internal Error, Couldn't configure pre-depend" is not actually an
    internal error, it is a packaging error and now it says so, and
    pinpoints the problem dependency. Closes: #155621
  * Allows failure to write to a pipe for post-invoke stuff. Closes: #89830
  * Use usr/share/doc for dhelp. Closes: #115701
  * --print-uris works with 'update'. Closes: #57070
  * Options Dpkg::MaxArgs,Dpkg::MaxArgBytes to allow a much longer dpkg
    command line.
  * Fixed 2 little OR group bugs, thanks to Yann Dirson. Closes: #143995,
    #142298
  * Allow an uninstalled package to be marked for removal on an install
    line (meaning not to automatically install it), also fix some dodgy
    handling of protected packages. Closes: #92287, #116011
  * Fix errant prefix matching in version selection. Closes: #105968
  * Ensure that all files needed to run APT as a user are readable and
    ignore roots umask for these files. Closes: #108801
  * Support larger config spaces. Closes: #111914
  * 'apt-get update' no longer does 'Building Dependency Tree'.
  * When matching regexs allways print a message. Change regex activation
    charset. Closes: #147817
  * Don't die if lines in sources.list are too long. Closes: #146846
  * Show file name on apt-extracttemplate error messges. Closes: #151835
  * i18n gettext stuff, based on work from Michael Piefel: Closes: #95933
  * Some highly unlikely memory faults. Closes: #155842
  * C++ stuff for G++3.2. Closes: #162617, #165515,
  * apt-config dumps sends to stdout not stderr now.  Closes: #146294
  * Fix segfault in FindAny when /i is used, and there is no default.
    Closes: #165891
  * Add s390x to archtable.  Closese: #160992.
  * Update config.sub/config.guess in cvs, and add support to debian/rules
    to update them from /usr/share/misc if they exist.  Closes: #155014
  * Remove 'Sorry' from messages.  Closes: #148824.
  * Change wording of 'additional disk space usage' message.  Closes:
    #135021.
  * apt-extracttemplates now prepends the package name when extracting
    files.  Closes: #132776
  * Add -n synonym for --names-only for apt-cache.  Closes: #130689
  * Display both current version and new version in apt-get -s.  Closes:
    #92358
  * Add an options and timeout config item to ssh/rsh.  Closes: #90654
  * libapt-pkg-dev now depends on apt-utils.  Closes: #133942.
  * Change verbose logging output of apt-ftparchive to go to stderr,
    instead of stdout.  Also, errors that occur no longer go to stdout,
    but stderr.  Closes: #161592
  * Test for timegm in configure.  Closes: #165516.
  * s/st_mtime/mtime/ on our local stat structure in apt-ftparchive, to
    support compliation on platforms where st_mtime is a macro.  Closes:
    #165518
  * Check the currently mounted cdrom, to see if it's the one we are
    interested in.  Closes: #154602
  * Refer to reportbug instead of bug in the man pages. Closes: #173745
  * Link apt-inst to apt-pkg. Closes: #175055
  * New apt_preferences man page from Thomas Hood, Susan Kleinmann,
    and others.
  * Fix > 300 col screen segfault. Closes: #176052
  * Rebuild with gcc-3.2. Closes: #177752, #178008.
  * Fix build-dep handling of | dependencies.
    Closes: #98640, #145997, #158896, #172901
  * Double default value of APT::Cache-Limit, until such time as it
    can be made more dynamic.  Closes: #178623.
  * Report uris with '.gz' when there are errors.  Closes: #178435.
  * When installing build-deps, make sure the new version will
    satisfy build requirements. Closes: #178121
  * Split offline and guide documentation into apt-doc.  This was done so
    that binary-arch builds do not require documention deps.  Note, that 
    apt-doc is not installed on upgrades.
  * Use doc-base, instead of dhelp directly.  Closes: #110389
  * Change http message 'Waiting for file' to 'Waiting for headers'.
    Closes: #178537
  * Remove trailing lines on package lists in apt-get.  Closes: #178736.
  * Fix origin pins for file:// uris.  Closes: #189014.
  * Apply typo and syntax patch from bug to apt-cache.8.sgml.  Closes:
    #155194
  * s/dpkg-preconfig/dpkg-preconfigure/ in examples/configure-index.
    Closes: #153734.
  * Fix some typos in the apt-get manual.  Closes: #163932.
  * Apply patch from bug, to change frozen to testing, and then do it
    everywhere else.  Closes: #165085.
  * Update es.po.  Closes: #183111.
  * Add pt_BR translation of apt_preferences(5).  Also, build fr manpages.
    Closes: #183904.
  * Add a vcg command to apt-cache, similiar to dotty.  Closes: #150512.
  * Add option to apt-get to show versions of packages being
    upgraded/installed.
  * Be quiet in apt.post{inst,rm}.  Closes: #70685.
  * apt-get now prints out suggested and recommended packages.  Closes:
    #54982.
  * Insert some newlines in the cdrom change media message.  Closes:
    #154601.
  * Add a rdepends command to apt-cache.  Closes: #159864.
  * When building the dpkg command line, allow for 8192 chars to be used,
    instead of only 1024.
  * APT::Immediate-Configure had inverted semantics(false meant it was
    enabled).  Closes: #173619.
  * Fix status file parser so that if a record is larger than 32k, the
    buffer size will be doubled, and the read attempted again.  Closes:
    #174945.

 -- Adam Heath <doogie@debian.org>  Sun, 27 Apr 2003 01:23:12 -0500

apt (0.5.4) unstable; urgency=low

  * M68k config.guess patch. Closes: #88913
  * Bi-yearly test on OpenBSD and Solaris
  * Doc updates. Closes: #89121, #89854, #99671, #98353, #95823, #93057,
          #97520, #102867, #101071, #102421, #101565, #98272, #106914,
          #105606, #105377
  * Various cosmetic code updates. Closes: #89066, #89066, #89152
  * Add "pre-auto" as an option for DSelect::Clean (run autoclean after
    update).
  * More patches from Alfredo for Vendors and more SHA-1 stuff
  * Fix for AJ's 'desire to remove perl-5.005' and possibly other
    similar situations. Closes: #56708, #59432
  * no_proxy and ftp. Closes: #89671
  * Philippe Batailler's man page patches.
  * Fix for display bug. Closes: #92033, #93652, #98468
  * Use more than 16bits for the dep ID. Some people ran out..
    Closes: #103020, #97809, #102951, #99974, #107362, #107395, #107362,
            #106911, #107395, #108968
  * Reordered some things to make dante and FTP happier. Closes: #92757
  * James R. Van Zandt's guide.sgml updates. Closes: #90027
  * apt-ftparchive copes with no uncompressed package files + contents.
  * French man pages from philippe batailler - well sort of. They
    don't build yet..
  * run-parts. Closes: #94286
  * 'apt-cache policy' preferences debug tool.
  * Whatever. Closes: #89762
  * libstdc++ and HURD. Closes: #92025
  * More apt-utils verbage. Closes: #86954
  * Fliped comparision operator. Closes: #94618
  * Used the right copyright file. Closes: #65691
  * Randolph's G++3 patches.
  * Fixed no_proxy tokanizing. Closes: #100046
  * Strip Config-Version when copying status to available. Closes: #97520
  * Segfault with missing source files. Closes: #100325
  * EINTR check. Closes: #102293
  * Various changes to the locking metholodgy for --print-uris.
    Closes: #100590
  * Lame LD_LIBRARY_PATH thing. Closes: #98928
  * apt-cache search searchs provide names too now. Closes: #98695
  * Checksum and long lines problem. Closes: #106591
  * .aptignr and empty files are just a warning. Closes: #97364

 -- Jason Gunthorpe <jgg@debian.org>  Sat, 18 Aug 2001 17:21:59 -0500

apt (0.5.3) unstable; urgency=low

  * JoeyH's dpkg::preconfig not working. Closes: #88675
  * Fixed apt override disparity
  * Alfredo's SHA-1 and related patches

 -- Jason Gunthorpe <jgg@debian.org>  Sun,  4 Mar 2001 15:39:43 -0700

apt (0.5.2) unstable; urgency=low

  * Fixed mention of /usr/doc in the long description
  * JoeyH's downgrade bug -- don't use 0.5.1
  * Doc bug. Closes: #88538
  * Fault in building release strings. Closes: #88533

 -- Jason Gunthorpe <jgg@debian.org>  Sun,  4 Mar 2001 15:39:43 -0700

apt (0.5.1) unstable; urgency=low

  * Fixed #82894 again, or should be and.
  * Process the option string right. Closes: #86921
  * Don't eat the last command for pipes. Closes: #86923
  * Ignore .* for configuration directory processing. Closes: #86923
  * Alfredo's no_proxy patch
  * Documentation fixes. Closes: #87091
  * JoeyH's double slash bug. Closes: #87266
  * Unintitialized buffer and apt-ftparchive contents generation.
     Closes: #87612
  * Build-deps on virtual packages. Closes: #87639
  * Fixes glibc/libstdc++ symbol dependencies by including glibc and
    libstdc++ version info in the library soname and in the package
    provides. Closes: #87426
  * Updated soname version to 0.3.2
  * apt-extracttemplates moved from debconf into apt-utils
  * s390 archtable entry. Closes: #88232
  * Dan's segfault
  * Some instances where the status file can source a package in a
    non-sensical way. Closes: #87390
  * Work better if there are duplicate sources.list entries.
  * Fixed the resetting of Dir with "dir {};". Closes: #87323

 -- Randolph Chung <tausq@debian.org>  Sat, 3 Mar 2001 15:37:38 -0700

apt (0.5.0) unstable; urgency=low

  * Fixed an obscure bug with missing final double new lines in
    package files
  * Changed the apt-cdrom index copy routine to use the new section
    rewriter
  * Added a package file sorter, apt-sortpkgs
  * Parse obsolete Optional dependencies.
  * Added Ben's rsh method. Closes: #57794
  * Added IPv6 FTP support and better DNS rotation support.
  * Include the server IP in error messages when using a DNS rotation.
    Closes: #64895
  * Made most of the byte counters into doubles to prevent 32bit overflow.
    Closes: #65349
  * HTTP Authorization. Closes: #61158
  * Ability to parse and return source index build depends from Randolph.
  * new 'apt-get build-dep' command from Randolph. Closes: #63982
  * Added apt-ftparchive the all dancing all singing FTP archive
    maintinance program
  * Allow version specifications with =1.2.4-3 and /2.2 or /stable postfixes
    in apt-get.
  * Removed useless internal cruft including the xstatus file.
  * Fixed config parser bugs. Closes: #67848, #71108
  * Brain Damanged apt-get config options changed, does not change the command
    line interface, except to allow --enable-* to undo a configuration
    option:
      No-Remove -> Remove
      No-Download -> Download
      No-Upgrade -> Upgrade
  * Made this fix configable (DSelect::CheckDir) and default to disabled:
     * No remove prompt if the archives dir has not changed. Closes: #55709
    Because it is stupid in the case where no files were downloaded due to
    a resumed-aborted install, or a full cache! Closes: #65952
  * Obscure divide by zero problem. Closes: #64394
  * Update sizetable for mips. Closes: #62288
  * Fixed a bug with passive FTP connections
  * Has sizetable entry for sparc64. Closes: #64869
  * Escape special characters in the ::Label section of the cdroms.lst
  * Created apt-utils and python-apt packages
  * Due to the new policy engine, the available file may contain entries
    from the status file. These are generated if the package is not obsolete
    but the policy engine prohibits using the version from the package files.
    They can be identified by the lack of a Filename field.
  * The new policy engine. Closes: #66509, #66944, #45122, #45094, #40006,
    #36223, #33468, #22551
  * Fixed deb-src line for non-us. Closes: #71501, #71601
  * Fixes for G++ 2.96, s/friend/friend class/
  * Fixed mis doc of APT::Get::Fix-Missing. Closes: #69269
  * Confirmed fix for missing new line problem. Closes: #69386
  * Fixed up dhelp files. Closes: #71312
  * Added some notes about dselect and offline usage. Closes: #66473, #38316
  * Lock files on read only file systems are ignored w/ warning.
    Closes: #61701
  * apt-get update foo now gives an error! Closes: #42891
  * Added test for shlibs on hurd. Closes: #71499
  * Clarified apt-cache document. Closes: #71934
  * DocBook SGML man pages and some improvements in the text..
  * sigwinch thing. Closes: #72382
  * Caching can be turned off by setting the cache file names blank.
  * Ignores arches it does not know about when autocleaning. Closes: #72862
  * New function in apt-config to return dirs, files, bools and integers.
  * Fixed an odd litle bug in MarkInstall and fixed it up to handle
    complex cases involving OR groups and provides.
    68754 describes confusing messages which are the result of this..
    Closes: #63149, #69394, #68754, #77683, #66806, #81486, #78712
  * Speeling mistake and return code for the 'wicked' resolver error
    Closes: #72621, #75226, #77464
  * Solved unable to upgrade libc6 from potato to woody due to 3 package
    libc6 dependency loop problem.
  * Leading sources.list spaces. Closes: #76010
  * Removed a possible infinite loop while processing installations.
  * Man page updates. Closes: #75411, #75560, #64292, #78469
  * ReduceSourceList bug. Closes: #76027
  * --only-source option. Closes: #76320
  * Typos. Closes: #77812, #77999
  * Different status messages. Closes: #76652, #78353
  * /etc/apt/apt.conf.d/ directory for Joey and Matt and pipe protocol 2
  * OS detection an support for the new pseduo standard of os-arch for the
    Architecture string. Also uses regexing.. Closes: #39227, #72349
  * Various i18n stuff. Note that this still needs some i18n wizard
    to do the last gettextization right. Closes: #62386
  * Fixed a problem with some odd http servers/proxies that did not return
    the content size in the header. Closes: #79878, #44379
  * Little acquire bugs. Closes: #77029, #55820
  * _POSIX_THREADS may not be defined to anything, just defined..
    Closes: #78996
  * Spelling of Ignore-Hold correctly. Closes: #78042
  * Unlock the dpkg db if in download only mode. Closes: #84851
  * Brendan O'Dea's dselect admindir stuff. Closes: #62811
  * Patch from BenC. Closes: #80810
  * Single output of some names in lists. Closes: #80498, #43286
  * Nice message for people who can't read syserror output. Closes: #84734
  * OR search function. Closes: #82894
  * User's guide updates. Closes: #82469
  * The AJ/JoeyH var/state to var/lib transition patch. Closes: #59094
  * Various CD bugs, again thanks to Greenbush
    Closes: #80946, #76547, #71810, #70049, #69482
  * Using potato debhelper. Closes: #57977
  * I cannot self-terminate. Closes: #74928

 -- Jason Gunthorpe <jgg@debian.org>  Wed, 21 Feb 2001 00:39:15 -0500

apt (0.3.19) frozen unstable; urgency=low

  * Updates to apt-cdrom to support integrated non-us nicely, thanks to
    Paul Wade.
  * Fixed that apt-get/cdrom deadlock thing. Closes: #59853, #62945, #61976
  * Fixed hardcoded path. Closes: #59743
  * Fixed Jay's relative path bug
  * Allowed source only CDs. Closes: #58952
  * Space check is supressed if --print-uris is given. Closes: #58965
  * Clarified the documenation examples for non-us. Closes: #58646
  * Typo in the package description. Closes: #60230
  * Man Page typo. Closes: #60347
  * Typo in Algorithms.cc. Closes: #63577
  * Evil dotty function in apt-cache for generating dependency graphs
    with the as-yet-unpackaged GraphVis.
  * Appears to have been fixed in Janurary.. Closes: #57981
  * New config.guess/sub for the new archs. Closes: #60874
  * Fixed error reporting for certain kinds of resolution failures.
    Closes: #61327
  * Made autoclean respect 'q' settings. Closes: #63023
  * Fixed up the example sources.list. Closes: #63676
  * Added DPkg::FlushSTDIN to control the flushing of stdin before
    forking dpkg. Closes: #63991

 -- Ben Gertzfield <che@debian.org>  Fri, 12 May 2000 21:10:54 -0700

apt (0.3.18) frozen unstable; urgency=low

  * Changes in the postinst script. Closes: #56855, #57237
  * Fixed bashism. Closes: #57216, #57335
  * Doc updates. Closes: #57772, #57069, #57331, #57833, #57896

 -- Ben Gertzfield <che@debian.org>  Sun, 13 Feb 2000 01:52:31 -0800

apt (0.3.17) unstable; urgency=low

  * RFC 2732 usage for CDROM URIs and fixes to apt-cdrom
  * Fixed the configuration parser to not blow up if ; is in the config
    string
  * Applied visual patch to dselect install script . Closes #55214
  * Included the configure-index example
  * Minimal CD swaps
  * Library soname has increased
  * Fixed default sources.list to have correct URLs for potato when it
    becomes stable
  * Added a message about erasing sources.list to dselect setup script
    Closes: #55755
  * No remove prompt if the archives dir has not changed. Closes: #55709
  * Fixed inclusion of 2nd sample config file. Closes: #55374
  * Made file mtimes of 0 not confuse the methods If-Modifed-Since check.
    Closes: #55991

 -- Ben Gertzfield <che@debian.org>  Mon, 31 Jan 2000 12:12:40 -0800

apt (0.3.16) unstable; urgency=low

  * Made --no-download work. Closes: #52993
  * Now compiles on OpenBSD, Solaris and HP-UX
  * Clarify segfault errors
  * More debhelper fixes. Closes: #52662, #54566, #52090, #53531, #54769
  * Fix for Joel's discovery of glibc removal behavoir.
  * Fix for Ben Collins file: uri from slink upgrade.
  * Fixed resume code in FTP. Closes: #54323
  * Take more precautions to prevent the corruption Joey Hess saw.
  * Fixed --no-list-cleanup
  * RFC 2732 URI parsing ([] for hostnames).
  * Typo in apt-cache man page. Closes: #54949

 -- Ben Gertzfield <che@debian.org>  Fri, 14 Jan 2000 08:04:15 -0800

apt (0.3.15) unstable; urgency=low

  * Added DSelect::WaitAfterDownload Closes: #49549
  * Fixed cast error in byteswap macro and supporting code. Closes: #50093
  * Fixed buffer overflow for wide terminal sizes. Closes: #50295
  * Made -s and clean not do anything. Closes: #50238
  * Problem with Protected packages and the new OR code.
  * /usr/share/doc stuff. Closes: #51017, #50228, #51141
  * Remove doesn't require a package to be installable. Closes: #51175
  * FTP proxy touch ups in the mabn page. Closes: #51315, #51314

 -- Ben Gertzfield <che@debian.org>  Sat,  4 Dec 1999 21:17:24 -0800

apt (0.3.14) unstable; urgency=low

  * Fix Perl or group pre-depends thing Closes: #46091, #46096, #46233, #45901
  * Fix handling of dpkg's conversions from < -> <= Closes: #46094, #47088
  * Make unparsable priorities non-fatal Closes: #46266, #46267, #46293, #46298
  * Fix handling of '/' for the dist name. Closes: #43830, #45640, #45692
  * Fixed 'Method gave a blank filename' error from IMS queries onto CDs.
    Closes: #45034, #45695, #46537
  * Made OR group handling in the problem resolver more elaborate. Closes: #45646
  * Added APT::Clean-Installed option. Closes: #45973
  * Moves the free space check to after the calculated size is printed.
    Closes: #46639, #47498
  * mipsel arch Closes: #47614
  * Beautified URI printing to not include passwords Closes: #46857
  * Fixed little problem with --no-download Closes: #47557
  * Tweaked Dselect 'update' script to re-gen the avail file even in the
    event of a failure Closes: #47112
  * Retries for source archives too Closes: #47529
  * Unmounts CDROMs iff it mounted them Closes: #45299
  * Checks for the partial directories before doing downloads Closes: #47392
  * no_proxy environment variable (http only!) Closes: #43476
  * apt-cache showsrc Closes: #45799
  * De-Refs Single Pure virtual packages. Closes: #42437, #43555
  * Regexs for install. Closes: #35304, #38835
  * Dependency reports now show OR group relations
  * Re-Install feature. Cloes: #46961, #37393, #38919
  * Locks archive directory on clean (woops)
  * Remove is not 'sticky'. Closes: #48392
  * Slightly more accurate 'can not find package' message. Closes: #48311
  * --trivial-only and --no-remove. Closes: #48518
  * Increased the cache size. Closes: #47648
  * Comment woopsie. Closes: #48789
  * Removes existing links when linking sources. Closes: #48775
  * Problem resolver does not install all virtual packages. Closes: #48591, #49252
  * Clearer usage message about 'source' Closes: #48858
  * Immediate configure internal error Closes: #49062, #48884

 -- Ben Gertzfield <che@debian.org>  Sun,  7 Nov 1999 20:21:25 -0800

apt (0.3.13) unstable; urgency=low

  * Fix timestamp miss in FTP. Closes: #44363
  * Fix sorting of Kept packages. Closes: #44377
  * Fix Segfault for dselect-upgrade. Closes: #44436
  * Fix handling of '/' for the dist name. Closes #43830
  * Added APT::Get::Diff-Only and Tar-Only options. Closes #44384
  * Add commented-out deb-src URI to default sources.list file.

 -- Ben Gertzfield <che@debian.org>  Sun, 19 Sep 1999 18:54:20 -0700

apt (0.3.12) unstable; urgency=low

  * Fix for typo in the dhelp index. Closes: #40377
  * Multiple media swap support
  * Purge support. Closes: #33291, #40694
  * Better handling of - remove notation. Closes: #41024
  * Purge support. Closes: #33291, #40694
  * Error code on failed update. Closes: #41053
  * apt-cdrom adds entries for source directories. Closes: #41231
  * Sorts the output of any list. Closes: #41107
  * Fixes the looping problem. Closes: #41784, #42414, #44022
  * Fixes the CRC mechanism to lowercase all strings. Closes: #41839
  * More checks to keep the display sane. Particularly when fail-over is
    used with local mirrors and CD-Roms. Closes: #42127, #43130, #43668
  * PThread lockup problem on certain sparc/m68k. Closes: #40628
  * apt-cdrom understands .gz Package files too. Closes: #42779
  * Spelling error in dselect method description. Closes: #43251
  * Added security to the default source list. Closes: #43356

 -- Ben Gertzfield <che@debian.org>  Fri,  3 Sep 1999 09:04:28 -0700

apt (0.3.11) unstable; urgency=low

  * Fix for mis-parsed file: URIs. Closes: #40373, #40366, #40230
  * Fix for properly upgrading the system from perl 5.004 to 5.005

 -- Ben Gertzfield <che@debian.org>  Mon, 28 Jun 1999 21:06:44 -0700

apt (0.3.9) unstable; urgency=low

  * Spelling error in cachefile.cc. Closes: #39885
  * Trailing slash in dselect install if you try to use the
    default config file. Closes: #40011
  * Simulate works for autoclean. Closes: #39141
  * Fixed spelling errors. Closes: #39673
  * Changed url parsing a bit. Closes: #40070, #40069
  * Version 0.3.8 will be for slink/hamm (GNU libc 2).

 -- Ben Gertzfield <che@debian.org>  Thu, 24 Jun 1999 18:02:52 -0700

apt (0.3.7) unstable; urgency=low

  * Fixed missing text in the apt-get(8) page. Closes: #37596
  * Made --simulate and friends work with apt-get source. Closes: #37597, #37656
  * Fixed inclusion of man pages in the -doc/-dev package. Closes: #37633, #38651
  * Fixed handling of the -q option with not-entirely integer arguments
    Closes: #37499
  * Man page typo Closes: #37762
  * Fixed parsing of the Source: line. Closes: #37679
  * Dpkg/dpkg-hurd source bug. Closes: #38004, #38032
  * Added a check for an empty cache directory. Closes: #37963
  * Return a failure code if -d is given and packages fail to download.
    Closes: #38127
  * Arranged for an ftp proxy specifing an http server to work. See the
    important note in the sources.list man page.
  * Accounted for resumed files in the cps calculation. Closes: #36787
  * Deal with duplicate same version different packages. Closes: #30237
  * Added --no-download. Closes: #38095
  * Order of apt-cdrom dist detection. Closes: #38139
  * Fix apt-cdrom chop handling and missing lines. Closes: #37276
  * IPv6 http support
  * Suggests dpkg-dev for apt-get source. Closes: #38158
  * Fixed typo in apt-get help. Closes: #38712
  * Improved the error message in the case of broken held package. Closes: #38777
  * Fixed handling of MD5 failures
  * Documented list notation Closes: #39008
  * Change the 'b' to 'B'. Closes: #39007

 -- Ben Gertzfield <che@debian.org>  Sun, 20 Jun 1999 18:36:20 -0700

apt (0.3.6) unstable; urgency=low

  * Note that 0.3.5 never made it out the door..
  * Fix for apt-cdrom and unusual disk label locations. Closes: #35571
  * Made APT print numbers in decimal. Closes: #35617, #37319
  * Buffer munching fix for FTP. Closes: #35868
  * Typo in sample config file. Closes: #35907
  * Fixed whitespace in version compares. Closes: #35968, #36283, #37051
  * Changed installed size counter to only count unpacked packages.
    Closes: #36201
  * apt-get source support. Closes: #23934, #27190
  * Renames .debs that fail MD5 checking, provides automatic corruption
    recovery. Closes: #35931
  * Fixed autoconf verison. Closes: #37305
  * Random Segfaulting. Closes: #37312, #37530
  * Fixed apt-cache man page. Closes: #36904
  * Added a newline to apt-cache showpkg. Closes: #36903

 -- Ben Gertzfield <che@debian.org>  Wed, 12 May 1999 09:18:49 -0700

apt (0.3.4) unstable; urgency=low

  * Release for Ben while he is out of town.
  * Checked the size of partial files. Closes: #33705
  * apt-get should not print progress on non-tty. Closes: #34944
  * s/guide.text.gz/users-guide.txt.gz/ debian/control: Closes: #35207
  * Applied cdrom patches from Torsten.  Closes: #35140, #35141
  * smbmounted cdrom fix. Closes: #35470
  * Changed ie to eg.  Closes: #35196

 -- Adam Heath <doogie@debian.org>  Sun,  4 Apr 1999 18:26:44 -0500

apt (0.3.3) unstable; urgency=low

  * Fixes bug with file:/ URIs and multi-CD handling. Closes: #34923

 -- Ben Gertzfield <che@debian.org>  Tue, 23 Mar 1999 12:15:44 -0800

apt (0.3.2) unstable; urgency=low

  * Major release into unstable of v3
  * These bugs have been fixed, explanations are in the bug system, read
    the man pages as well..
    Closes: #21113, #22507, #22675, #22836, #22892, #32883, #33006, #34121,
    	    #23984, #24685, #24799, #25001, #25019, #34223, #34296, #34355,
	    #24021, #25022, #25026, #25104, #25176, #31557, #31691, #31853,
    	    #25458, #26019, #26433, #26592, #26670, #27100, #27100, #27601,
    	    #28184, #28391, #28778, #29293, #29351, #27841, #28172, #30260,
    	    #29382, #29441, #29903, #29920, #29983, #30027, #30076, #30112,
    	    #31009, #31155, #31381, #31883, #32140, #32395, #32584. #34465,
    	    #30383, #30441, #30472, #30643, #30827, #30324, #36425, #34596

 -- Ben Gertzfield <che@debian.org>  Mon, 15 Mar 1999 19:14:25 -0800

apt (0.3.1) experimental; urgency=low

  * Minor release of cvs version.
  * Added virtual package libapt-pkgx.x

 -- Mitch Blevins <mblevin@debian.org>  Wed, 10 Mar 1999 07:52:44 -0500

apt (0.3.0) experimental; urgency=low

  * New experimental version.

 -- Ben Gertzfield <che@debian.org>  Tue, 15 Dec 1998 12:53:21 -0800

apt (0.1.9) frozen unstable; urgency=low

  * Return to the wacky numbering for when we build 0.1.8 for hamm
  * Important bug related to APT on the Alpha fixed
  * apt-get dist-upgrade problems fixed
  * tiny patch for http method to fix an endless loop
  * nice fix from /usr/doc/lintian/ to remove rpath nastiness from
    libtool and add proper shared lib dependancies
  * now dh_shlibdeps is called with LD_LIBRARY_PATH=debian/tmp/usr/lib
    in case an old libpkg is installed while building APT to prevent
    spurious dependancies

 -- Ben Gertzfield <che@debian.org>  Thu,  5 Nov 1998 17:43:25 -0800

apt (0.1.7) unstable; urgency=low

  * New build with libstdc++2.9.
  * Various fixes; read the Changelog.

 -- Ben Gertzfield <che@debian.org>  Thu, 15 Oct 1998 18:29:18 -0700

apt (0.1.6) unstable; urgency=low

  * Various fixes in the FTP method for error checking. Fixes: #26188.
  * Spelling corrections in dselect method. Fixes: #25884
  * Fixes for compilation on alpha/ppc. Fixes: #25313, #26108.
  * No more bo releases: we're using a normal numbering system now.

 -- Ben Gertzfield <che@debian.org>  Tue,  8 Sep 1998 19:27:13 -0700

apt (0.1.5) unstable; urgency=low

  * Changed sources.list to point to 'unstable' by default, as
    'frozen' no longer exists!

 -- Ben Gertzfield <che@debian.org>  Thu, 23 Jul 1998 22:00:18 -0700

apt (0.1.3) unstable; urgency=low

  * New upstreamish version.
  * ftp method rewritten in C. Removes dependancies on all perl/perl
    related modules. This fixes many of the ftp method bugs.

 -- Ben Gertzfield <che@debian.org>  Thu, 16 Jul 1998 22:19:00 -0700

apt (0.1.1) unstable; urgency=low

  * Release for unstable.

 -- Ben Gertzfield <che@debian.org>  Tue, 30 Jun 1998 20:48:30 -0700

apt (0.1) unstable; urgency=low

  * Kludge to fix problem in libnet-perl with illegal anonymous
    FTP passwords.
  * Moved to unstable; apt is in a useable state now.
  * Fixed version numbering. From now on, numbering will be:
    0.1 (no actual release) -> 0.1.0bo (release for libc5) ->
    0.1.1 (release for unstable). Thanks, Manoj.

 -- Ben Gertzfield <che@debian.org>  Tue, 30 Jun 1998 20:40:58 -0700

apt (0.0.17-1) experimental; urgency=low

  * Fixed problem with libc6 version compare
  * Scott's away for a while, so I'll be packaging apt for the time
    being.

 -- Ben Gertzfield <che@debian.org>  Thu, 25 Jun 1998 19:02:03 -0700

apt (0.0.16-1) experimental; urgency=low

  * Modifications to make apt-get more friendly when backgrounded.
  * Updated documentation.
  * Updates to graphic widgets

 -- Scott K. Ellis <scott@debian.org>  Mon,  8 Jun 1998 11:22:02 -0400

apt (0.0.15-0.2bo) experimental; urgency=low

  * Bo compilation
  * Bob Hilliards crash

 -- Jason Gunthorpe <jgg@debian.org>  Sun, 31 May 1998 20:18:35 -0600

apt (0.0.15-0.1bo) experimental; urgency=low

  * Bo compilation
  * libstdc++272 patch

 -- Jason Gunthorpe <jgg@debian.org>  Sun, 31 May 1998 20:18:35 -0600

apt (0.0.15) experimental; urgency=low

  * Clean up source tarball (no user-visible changes)

 -- Scott K. Ellis <scott@debian.org>  Tue, 26 May 1998 12:23:53 -0400

apt (0.0.14) experimental; urgency=low

  * Updates in ordering code to make sure certain upgrades work correctly.
  * Made dselect/setup understand ftp as well as http

 -- Scott K. Ellis <scott@debian.org>  Wed, 20 May 1998 13:33:32 -0400

apt (0.0.13-bo1) experimental; urgency=low

  * Bo compilation

 -- Jason Gunthorpe <jgg@debian.org>  Mon, 18 May 1998 15:10:49 -0600

apt (0.0.13) experimental; urgency=low

  * Remove hardcoded egcc from debian/rules (#21575)
  * Fixes for ordering logic when system has a number of unpacked
    but unconfigured packages installed.
  * Spelling fix in dselect install method (#22556)

 -- Scott K. Ellis <scott@debian.org>  Sun, 17 May 1998 20:08:33 -0400

apt (0.0.12) experimental; urgency=low

  * Fixed problems with package cache corruption.
  * Made to depend on libc6 >= 2.0.7pre1 due to timezone problems with
    earlier versions.
  * Interface and documentation improvements.

 -- Scott K. Ellis <scott@debian.org>  Sat, 16 May 1998 23:17:32 -0400

apt (0.0.11) experimental; urgency=low

  * Change dependancies to pre-depends since breaking your packaging tools
    in the middle of an installation isn't very good.
  * Bug fixes to ftp method and general apt-get code

 -- Scott K. Ellis <scott@debian.org>  Fri, 15 May 1998 08:57:38 -0400

apt (0.0.10) experimental; urgency=low

  * Run "dpkg --configure -a" after an aborted dselect install
  * Fixed problem with install looping
  * Support for authenticating proxys: (note this isn't terribly secure)
    http_proxy="http://user:pass@firewall:port/"
  * Substitute $ARCH in sources.list
  * Fixes in the resumption code for ftp

 -- Scott K. Ellis <scott@debian.org>  Tue, 12 May 1998 09:14:41 -0400

apt (0.0.9) experimental; urgency=low

  * Added ftp support.
  * Various other less visible bug fixes.
  * Fixed problem with segfault when apt-get invoked in a non-existant
    directory (Bug #21863)
  * Bumped policy to 2.4.1

 -- Scott K. Ellis <scott@debian.org>  Fri,  1 May 1998 09:18:19 -0400

apt (0.0.8) experimental; urgency=low

  * Fixed generated available file (Bug #21836)
  * Added download ETA (Bug #21774).
  * Fixed hardcoded ARCH (Bug #21751).
  * Fixed check on http_proxy (Bug #21795).
  * Added download speed indicator.

 -- Scott K. Ellis <scott@debian.org>  Mon, 27 Apr 1998 10:58:32 -0400

apt (0.0.7) experimental; urgency=low

  * Remove libdeity and apt from package for now, since only apt-get and
    apt-cache are actually useful right now.
  * Clean up handling of package installation errors.
  * Added timeout to http transfers (#21269)
  * Updated setup for dselect/apt method.
  * Updated man pages
  * Long options (added in 0.0.6)

 -- Scott K. Ellis <scott@debian.org>  Tue, 21 Apr 1998 09:06:49 -0400

apt (0.0.6) experimental; urgency=low

  * Spelling changes.
  * Revamped download status display.
  * Call apt-get clean after successful install in dselect.
  * Added "apt-get clean" which deletes package files from /var/cache/apt

 -- Scott K. Ellis <scott@debian.org>  Thu,  9 Apr 1998 15:13:59 -0400

apt (0.0.5) experimental; urgency=low

  * Ignore signals while dpkg is running so we don't leave dpkg running in
    the background (#20804)
  * Check Packages as well as Packages.gz for file URIs (#20784)
  * Spelling cleanup (#20800)
  * Added -m option to permit upgrade to go on in the case of a bad mirror.
    This option may result in incomplete upgrades when used with -f.

 -- Scott K. Ellis <scott@debian.org>  Tue,  7 Apr 1998 12:40:29 -0400

apt (0.0.4) experimental; urgency=low

  * New usage guide.
  * Various documentation updates and cleanup.
  * Added '-f' option to apt-get attempt to fix broken dependancies.

 -- Scott K. Ellis <scott@debian.org>  Sat,  4 Apr 1998 14:36:00 -0500

apt (0.0.3) experimental; urgency=low

  * Added a shlibs.local file to prevent apt from depending on itself.
  * Updates to how apt-get handles bad states in installed packages.
  * Updated rules to make sure build works from a freshly checked out source
    archive.  Building from CVS needs libtool/automake/autoconf, builds from
    the distributed source package should have no such dependancy.

 -- Scott K. Ellis <scott@debian.org>  Fri,  3 Apr 1998 11:49:47 -0500

apt (0.0.2) unstable; urgency=low

  * Updates to apt-get and http binding for dselect method (apt).
  * Updating version number from 0.0.1, which was released only on IRC.

 -- Scott K. Ellis <scott@debian.org>  Fri,  3 Apr 1998 00:35:18 -0500

apt (0.0.1) unstable; urgency=low

  * Initial Release.

 -- Scott K. Ellis <scott@debian.org>  Tue, 31 Mar 1998 12:49:28 -0500
<|MERGE_RESOLUTION|>--- conflicted
+++ resolved
@@ -1,11 +1,4 @@
-<<<<<<< HEAD
-apt (0.6.42.3ubuntu1) dapper; urgency=low
-
-  * synced with debian
-
- -- Michael Vogt <michael.vogt@ubuntu.com>  Thu, 10 Nov 2005 05:05:56 +0100
-=======
-apt (0.6.42.4) unstable; urgency=low
+apt (0.6.42.3ubuntu2) dapper; urgency=low
 
   * Merge bubulle@debian.org--2005/apt--main--0 up to patch-131:  
     * zh_CN.po: Completed to 507 strings(Closes: #338267)
@@ -13,8 +6,13 @@
   * added support for "/etc/apt/sources.list.d" directory 
     (closes: #66325)
   
- --
->>>>>>> 4d0b46ea
+ -- Michael Vogt <michael.vogt@ubuntu.com>  Mon, 14 Nov 2005 15:30:12 +0100
+
+apt (0.6.42.3ubuntu1) dapper; urgency=low
+
+  * synced with debian
+
+ -- Michael Vogt <michael.vogt@ubuntu.com>  Thu, 10 Nov 2005 05:05:56 +0100
 
 apt (0.6.42.3) unstable; urgency=low
 
