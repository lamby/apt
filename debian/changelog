--- conflicted
+++ resolved
@@ -1,3 +1,16 @@
+apt (0.7.26~exp4) unstable; urgency=low
+
+  * [ Abi break ] apt-pkg/acquire-item.{cc,h}:
+    - add "IsIndexFile" to constructor of pkgAcqFile so that it sends
+      the right cache control headers
+  * apt-pkg/depcache.cc:
+    - fix incorrect std::cout usage for debug output
+  * test/libapt/getlanguages_test.cc:
+    - Add test for Esperanto that has nocounty associated with them
+      (LP: #560956)
+
+ -- Michael Vogt <michael.vogt@ubuntu.com>  Tue, 04 May 2010 09:55:08 +0200
+
 apt (0.7.26~exp3) UNRELEASED; urgency=low
 
   [ Christian Perrier ]
@@ -87,10 +100,6 @@
   * doc/apt-cdrom.8.xml:
     - fix typo spotted by lintian: proc(c)eed
 
-  [ Evan Dandrea ]
-  * Remember hosts with general failures for
-    https://wiki.ubuntu.com/NetworklessInstallationFixes (LP: #556831).
-  
   [ Ivan Masár ]
   * Slovak translation update. Closes: #568294
   
@@ -108,29 +117,6 @@
   * abicheck/
     - add new abitest tester using the ABI Compliance Checker from
       http://ispras.linuxfoundation.org/index.php/ABI_compliance_checker
-<<<<<<< HEAD
-=======
-  * apt-pkg/deb/dpkgpm.cc:
-    - fix backgrounding when dpkg runs (closes: #486222)
-  * cmdline/apt-mark:
-    - show error on incorrect aguments (LP: #517917), thanks to
-      Torsten Spindler
-  * cmdline/apt-get.cc:
-    - if apt-get source foo=version or foo/distro can not be found,
-      error out (LP: #502641)
-  * apt-pkg/indexfile.cc:
-    - deal correctly with three letter langcodes (LP: #391409)
-  * [ Abi break ] apt-pkg/acquire-item.{cc,h}:
-    - add "IsIndexFile" to constructor of pkgAcqFile so that it sends
-      the right cache control headers
-  * apt-pkg/depcache.cc:
-    - fix incorrect std::cout usage for debug output
-  * apt-pkg/indexfile.cc:
-    - If no "_" is found in the language code, try to find a "."
-      This is required for languages like Esperanto that have no
-      county associated with them (LP: #560956)
-      Thanks to "Aisano" for the fix
->>>>>>> 8f400769
 
   [ Robert Collins ]
   * Change the package index Info methods to allow apt-cache policy to be
