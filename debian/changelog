apt (0.7.26~exp12ubuntu2) maverick; urgency=low

  * debian/apt.postinst:
    - do not fail if ubuntu-keyring is not installed

 -- Michael Vogt <michael.vogt@ubuntu.com>  Mon, 02 Aug 2010 11:47:59 +0200

apt (0.7.26~exp12ubuntu1) maverick; urgency=low

  * ABI break upload
  * merged from debian/experimental, remaining changes:
    - use ubuntu keyring and ubuntu archive keyring in apt-key
    - run update-apt-xapian-index in apt.cron
    - support apt-key net-update and verify keys against master-keyring
    - run apt-key net-update in cron.daily
    - different example sources.list
  * debian/apt.postinst
    - drop set_apt_proxy_from_gconf(), no longer needed in maverick
  * apt-pkg/pkgcache.cc:
    - re-evaluate the architectures cache when the cache is (re)opened

<<<<<<< HEAD
 -- Michael Vogt <michael.vogt@ubuntu.com>  Fri, 30 Jul 2010 19:32:15 +0200
=======
  [ Colin Watson ]
  * apt-pkg/cdrom.cc:
    - fix off-by-one error in DropBinaryArch

 -- Michael Vogt <michael.vogt@ubuntu.com>  Fri, 30 Jul 2010 17:37:14 +0200
>>>>>>> 73dfa041

apt (0.7.26~exp12) experimental; urgency=low

  [ Michael Vogt ]
  * debian/control:
    - add dependency on zlib-dev for libapt-pkg-dev

  [ David Kalnischkies ]
  * apt-pkg/cacheset.cc:
    - [ABI BREAK] add an ErrorType option to CacheSetHelper
  * cmdline/apt-cache.cc:
    - use Notice instead of Error in the CacheSetHelper messages
      for compat reasons. Otherwise tools like sbuild blow up
    - return success in show if a virtual package was given
  * debian/control:
    - remove libcurl3-gnutls-dev alternative as the package is gone
    - increase needed version of libcurl4-gnutls-dev to >= 7.19.0
      as we use CURLOPT_{ISSUERCERT,CRLFILE} (Closes: #589642)

 -- Michael Vogt <mvo@debian.org>  Fri, 30 Jul 2010 11:55:48 +0200

apt (0.7.26~exp11) experimental; urgency=low

  [ Julian Andres Klode ]
  * apt-pkg/deb/dpkgpm.cc:
    - Write architecture information to history file.
    - Add to history whether a change was automatic or not.
  * apt-pkg/contrib/fileutl.cc:
    - Add FileFd::OpenDescriptor() (needed for python-apt's #383617).
  * cmdline/apt-get.cc:
    - Support large filesystems by using statvfs64() instead of statvfs()
      and statfs64() instead of statfs() (Closes: #590513).
  * apt-pkg/cdrom.cc:
    - Use link() instead of rename() for creating the CD database backup;
      otherwise there would be a short time without any database.

  [ David Kalnischkies ]
  * apt-pkg/depcache.cc:
    - handle "circular" conflicts for "all" packages correctly
  * cmdline/apt-cache.cc:
    - be able to omit dependency types in (r)depends (Closes: #319006)
    - show in (r)depends the canidate per default instead of newest
    - share the (r)depends code instead of codecopy
  * apt-pkg/cacheset.cc:
    - move them back to the library as they look stable now
    - add a 'newest' pseudo target release as in pkg/newest
  * apt-pkg/pkgcache.cc:
    - prefer non-virtual packages in FindPreferredPkg (Closes: #590041)
  * test/integration/*:
    - add with bug#590041 testcase a small test "framework"
  * apt-pkg/orderlist.cc:
    - try to install another or-group member in DepRemove before
      breaking the or group (Closes: #590438)
    - configure also the replacement before remove by adding Immediate flag
  
  [ Michael Vogt ]
  * apt-pkg/contrib/error.{cc,h}
    - docstring cleanup
    - add inline DumpError() to avoid subtle API break

 -- Michael Vogt <mvo@debian.org>  Thu, 29 Jul 2010 16:40:58 +0200

apt (0.7.26~exp10) experimental; urgency=low

  [ David Kalnischkies ]
  * apt-pkg/contrib/error.{cc,h}:
    - remove constness of va_list parameter to fix build on amd64 and co
      Thanks Eric Valette! (Closes: #588610)
  * apt-pkg/deb/debmetaindex.cc:
    - do not query each architecture for flat file archives
    - fix typo preventing display of architecture in Info()
  * methods/bzip2.cc:
    - add a copycat of the old gzip.cc as we need it for bzip2 and lzma

  [ Martin Pitt ]
  * debian/rules:
    - Make DEB_BUILD_OPTIONS=noopt actually work by passing the right
      CXXFLAGS.
  * apt-pkg/contrib/fileutl.{h,cc}:
    - Add support for reading of gzipped files with the new "ReadOnlyGzip"
      OpenMode. (Closes: #188407)
    - Link against zlib (in apt-pkg/makefile) and add zlib build dependency.
    - [ABI BREAK] This adds a new private member to FileFd, but its
      initialization is in the public header file.
  * configure.in:
    - Check for zlib library and headers.
  * apt-pkg/acquire-item.cc, apt-pkg/deb/debindexfile.cc,
    apt-pkg/deb/debrecords.cc, apt-pkg/deb/debsrcrecords.h,
    cmdline/apt-cache.cc:
    - Open Packages, Sources, and Translations indexes in "ReadOnlyGzip" mode.
  * apt-pkg/deb/debindexfile.cc:
    - If we do not find uncompressed package/source/translation indexes, look
      for gzip compressed ones.
  * apt-pkg/acquire-item.cc:
    - If the Acquire::GzipIndexes option is true and we download a gzipped
      index file, keep it as it is (and rename to .gz) instead of
      uncompressing it.
  * doc/apt.conf.5.xml:
    - Document the new Acquire::GzipIndexes option.
  * doc/po/apt-doc.pot, doc/po/de.po:
    - German translation of new Acquire::GzipIndexes option.
  * Add test/test-indexes.sh:
    - Test behaviour of index retrieval and usage, in particular with
      uncompressed and gzip compressed indexes.
  * methods/gzip.cc: With FileFd now being able to read gzipped files, there
    is no need for the gzip method any more to spawn an external gzip process.
    Rewrite it to use FileFd directly, which makes the code a lot simpler, and
    also using less memory and overhead.

 -- Michael Vogt <mvo@debian.org>  Mon, 12 Jul 2010 11:41:01 +0200

apt (0.7.26~exp9) experimental; urgency=low

  [ David Kalnischkies ]
  * doc/apt.conf.5.xml:
    - add and document APT::Cache-{Start,Grow,Limit} options for mmap control
  * apt-pkg/contrib/fileutl.cc:
    - do not fail von double close()

 -- Michael Vogt <mvo@debian.org>  Fri, 09 Jul 2010 21:51:55 +0200

apt (0.7.26~exp8) experimental; urgency=low

  [ David Kalnischkies ]
  * cmdline/cacheset.cc:
    - doesn't include it in the library for now as it is too volatile
    - get the candidate either from an already built depcache
      or use the policy which is a bit faster than depcache generation
    - get packages by task^ with FromTask()
    - only print errors if all tries to get a package by string failed
    - factor out code to get a single package FromName()
    - check in Grouped* first without modifier interpretation
  * cmdline/apt-get.cc:
    - use the cachsets in the install commands
    - make the specify order of packages irrelevant (Closes: #196021)
  * apt-pkg/orderlist.cc:
    - untouched packages are never missing
  * apt-pkg/packagemanager.cc:
    - packages that are not touched doesn't need to be unpacked
  * debian/control:
    - remove intltool's dependency as it is an ubuntu artefact
  * apt-pkg/depcache.cc:
    - SetCandidateVer for all pseudo packages
    - SetReInstall for the "all" package of a pseudo package
    - use the new MatchAgainstConfig for the DefaultRootSetFunc
    - always mark the all package if a pseudo package is marked for install
  * apt-pkg/contrib/error.{cc,h}:
    - complete rewrite but use the same API
    - add NOTICE and DEBUG as new types of a message
    - add a simple stack handling to be able to delay error handling
  * apt-pkg/aptconfiguration.cc:
    - show a deprecation notice for APT::Acquire::Translation
  * apt-pkg/contrib/configuration.{cc,h}:
    - add a wrapper to match strings against configurable regex patterns
  * apt-pkg/contrib/fileutl.cc:
    - show notice about ignored file instead of being always silent
    - add a Dir::Ignore-Files-Silently list option to control the notice
  * apt-pkg/policy.h:
    - add another round of const& madness as the previous round accidentally
      NOT overrides the virtual GetCandidateVer() method (Closes: #587725)
  * apt-pkg/pkgcachegen.{cc,h}:
    - make the used MMap moveable (and therefore dynamic resizeable) by
      applying (some) mad pointer magic (Closes: #195018)

  [ Michael Vogt ]
  * apt-pkg/deb/dpkgpm.cc:
    - make the apt/term.log output unbuffered (thanks to Matt Zimmerman)

  [ Julian Andres Klode ]
  * methods/ftp.h:
    - Handle different logins on the same server (Closes: #586904).
  * apt-pkg/deb/deblistparser.cc:
    - Handle architecture wildcards (Closes: #547724).
  * apt-pkg/versionmatch.cc:
    - Support matching pins by regular expressions or glob() like patterns,
      regular expressions have to be put between to slashes; for example,
      /.*/.
  * apt-pkg/contrib/fileutl.cc:
    - Make FileFd replace files atomically in WriteTemp mode (for cache, etc).
  * debian/control:
    - Set Standards-Version to 3.9.0

 -- Michael Vogt <mvo@debian.org>  Fri, 09 Jul 2010 19:16:20 +0200

apt (0.7.26~exp7) experimental; urgency=low

  * apt-pkg/cachefile.h:
    - make pkgPolicy public again, libapt-pkg-perl (and probably
      others) get unhappy without that

 -- Michael Vogt <mvo@debian.org>  Thu, 10 Jun 2010 15:33:24 +0200

apt (0.7.26~exp6) experimental; urgency=low

  [ Michael Vogt ]
  * merge the remaining Ubuntu change:
    - on gpg verification failure warn and restore the last known
      good state
    - on failure display the IP of the server (useful for servers
      that use round robin DNS)
    - support Original-Maintainer in RewritePackageOrder
    - enable cdrom autodetection via libudev by default
    - show message about Vcs in use when apt-get source is run for
      packages maintained in a Vcs
    - better support transitional packages with mark auto-installed. 
      when the transitional package is in "oldlibs" the new package
      is not marked auto installed (same is true for section
      metapackages)
    - provide new "deb mirror://archive.foo/mirrors.list sid main"
      method expects a list of mirrors (generated on the server e.g.
      via geoip) and will use that, including cycle on failure
    - write apport crash file on package failure (disabled by default
      on debian until apport is available)
    - support mirror failure reporting (disabled by default on debian)
  
  [ David Kalnischkies ]
  * apt-pkg/deb/dpkgpm.cc:
    - write Disappeared also to the history.log
    - forward manual-installed bit on package disappearance
  * apt-pkg/deb/debsystem.cc:
    - add better config item for extended_states file
  * apt-pkg/pkgcache.h:
    - switch {,Install-}Size to unsigned long long
  * apt-pkg/depcache.cc:
    - do the autoremove mark process also for required packages to handle
      these illegally depending on lower priority packages (Closes: #583517)
    - try harder to find the other pseudo versions for autoremove multiarch
    - correct "Dangerous iterator usage" pointed out by cppcheck
    - deal with long long, not with int to remove 2GB Limit (LP: #250909)
    - deprecate AddSize with Multiplier as it is unused and switch to
      boolean instead to handle the sizes more gracefully.
    - switch i{Download,Usr}Size from double to (un)signed long long
  * apt-pkg/aptconfiguration.cc:
    - remove duplicate architectures in getArchitectures()
  * apt-pkg/indexrecords.{cc,h}:
    - backport forgotten Valid-Until patch from the obsolete experimental
      branch to prevent replay attacks better, thanks to Thomas Viehmann
      for the initial patch! (Closes: #499897)
    - add a constant Exists check for MetaKeys
  * apt-pkg/acquire-item.cc:
    - do not try PDiff if it is not listed in the Meta file
    - sent Last-Modified header also for Translation files
  * apt-pkg/cacheiterator.h:
    - let pkgCache::Iterator inherent std::iterator
  * ftparchive/writer.h:
    - add a virtual destructor to FTWScanner class (for cppcheck)
  * apt-pkg/cacheset.{cc,h}:
    - add simple wrapper around std::set for cache structures
    - move regex magic from apt-get to new FromRegEx method
    - move cmdline parsing from apt-cache to new FromCommandLine method
    - support special release-modifier 'installed' and 'candidate'
  * apt-pkg/contrib/cmdline.cc:
    - fix segfault in SaveInConfig caused by writing over char[] sizes
  * apt-pkg/pkgcache.cc:
    - get the best matching arch package from a group with FindPreferredPkg
  * cmdline/apt-cache.cc:
    - make the search multiarch compatible by using GrpIterator instead
    - use pkgCacheFile and the new CacheSets all over the place
    - add --target-release option (Closes: #115520)
    - accept pkg/release and pkg=version in show and co. (Closes: #236270)
    - accept package versions in the unmet command
  * cmdline/apt-get.cc:
    - use unsigned long long instead of double to store values it gets
  * apt-pkg/cachefile.{cc,h}:
    - split Open() into submethods to be able to build only parts
    - make the OpProgress optional in the Cache buildprocess
    - store also the SourceList we use internally for export
  * doc/apt.conf.5.xml:
    - document the new Valid-Until related options
  * apt-pkg/contrib/strutl.cc:
    - split StrToTime() into HTTP1.1 and FTP date parser methods and
      use strptime() instead of some self-made scanf mangling
    - use the portable timegm shown in his manpage instead of a strange
      looking code copycat from wget
  * ftparchive/writer.cc:
    - add ValidTime option to generate a Valid-Until header in Release file
  * apt-pkg/policy.cc:
    - get the candidate right for a not-installed pseudo package if
      his non-pseudo friend is installed
  * apt-pkg/indexcopy.cc:
    - move the gpg codecopy to a new method and use it also in methods/gpgv.cc

 -- Michael Vogt <mvo@debian.org>  Thu, 10 Jun 2010 14:02:22 +0200

apt (0.7.26~exp5) experimental; urgency=low

  [ David Kalnischkies ]
  * cmdline/apt-get.cc:
    - rerun dpkg-source in source if --fix-broken is given (Closes: #576752)
    - don't suggest held packages as they are installed (Closes: #578135)
    - handle multiple --{tar,diff,dsc}-only options correctly
    - show at the end of the install process a list of disappeared packages
  * cmdline/apt-cache.cc:
    - use GroupCount for package names in stats and add a package struct line
  * methods/rred.cc:
    - use the patchfile modification time instead of the one from the
      "old" file - thanks to Philipp Weis for noticing! (Closes: #571541)
  * debian/rules:
    - remove targets referring to CVS or arch as they are useless
    - use $(CURDIR) instead of $(pwd)
    - use dpkg-buildflags if available for CXXFLAGS
  * README.arch:
    - remove the file completely as it has no use nowadays
  * apt-pkg/depcache.cc:
    - be doublesure that the killer query is empty before starting reinstall
  * methods/gpgv.cc:
    - remove the keyrings count limit by using vector magic
  * contrib/mmap.cc:
    - clarify "MMap reached size limit" error message, thanks Ivan Masár!
  * doc/apt.ent
    - add entities for the current oldstable/stable/testing codenames
  * doc/sources.list.5.xml:
    - use stable-codename instead of stable in the examples (Closes: #531492)
  * doc/apt_preferences.5.xml:
    - adapt some examples here to use current codenames as well
    - add "NotAutomatic: yes" handling, thanks Osamu Aoki (Closes: #490347)
  * debian/libapt-pkg-doc.doc-base.cache:
    - remove yet another reference to the removed cache.sgml
  * doc/apt-get.8.xml:
    - do not say explicit target_release_{name,version,codename}, it should
      be clear by itself and 'man' can break lines again (Closes: #566166)
    - remove the gnome-apt reference as it is removed from unstable
  * apt-pkg/deb/dpkgpm.cc:
    - add 'disappear' to the known processing states, thanks Jonathan Nieder
  * apt-pkg/packagemanager.h:
    - export info about disappeared packages with GetDisappearedPackages()

  [ Michael Vogt ]
  * methods/http.{cc,h}:
    - code cleanup, use enums instead of magic ints
  
  [ Jari Aalto ]
  * debian/rules:
    - spell out some less known options to reduce manpage consultation-rate
    - Use POSIX command substitution: $(<command sequence>)
    - Remove EOL whitespace (Closes: #577804)

  [ Julian Andres Klode ]
  * apt-pkg/acquire-item.cc:
    - Fix pkgAcqFile::Custom600Headers() to always return something.
  

  [ Christian Perrier ]
  * Slovak translation update. Closes: #581159
  * Italian translation update. Closes: #581742

 -- Michael Vogt <mvo@debian.org>  Tue, 25 May 2010 16:01:42 +0200

apt (0.7.26~exp4) experimental; urgency=low

  [ David Kalnischkies ]
  * apt-pkg/depcache.cc:
    - rewrite the pseudo package reinstaller to be more intelligent
      in his package choices
  * apt-pkg/packagemanager.cc:
    - don't try to "unpack" pseudo packages twice
  * apt-pkg/contrib/fileutl.cc:
    - add a parent-guarded "mkdir -p" as CreateDirectory()
  * apt-pkg/acquire.{cc,h}:
    - add a delayed constructor with Setup() for success reporting
    - check for and create directories in Setup if needed instead of
      error out unfriendly in the Constructor (Closes: #523920, #525783)
    - optional handle a lock file in Setup()
  * apt-pkg/acquire-item.cc:
    - Acquire::ForceHash to force method for expected hash
  * cmdline/apt-get.cc:
    - remove the lock file handling and let Acquire take care of it instead
    - display MD5Sum in --print-uris if not forced to use another method
      instead of displaying the strongest available (Closes: #576420)
    - regex for package names executed on Grp- not PkgIterator
    - show non-candidates as fallback for virtual packages (Closes: #578385)
    - set also "all" to this version for pseudo packages in TryToChangeVer
  * apt-pkg/deb/dpkgpm.cc:
    - remove Chroot-Directory from files passed to install commands.
      Thanks to Kel Modderman for report & patch! (Closes: #577226)
  * ftparchive/writer.cc:
    - remove 999 chars Files and Checksums rewrite limit (Closes: #577759)
  * cmdline/apt-cache.cc:
    - align Installed and Candidate Version in policy so they can be compared
      easier, thanks Ralf Gesellensetter for the pointer! (Closes: #578657)
  * doc/apt.ent:
    - Add a note about APT_CONFIG in the -c description (Closes: #578267)
  * doc/po/de.po:
    - correct typos in german apt_preferences manpage, thanks Chris Leick!
  * apt-pkg/sourcelist.cc:
    - be less strict and accept [option=value] as well
  * apt-pkg/contrib/configuration.cc:
    - error out if #clear directive has no argument
  * doc/files.sgml:
    - sync documentation with status quo, regarding files/directories in
      use, extended_states and uri schemes.
  * doc/cache.sgml:
    - drop the file in favor of inplace documentation with doxygen
  * apt-pkg/pkgcache.h:
    - enhance the Groups ABI by providing a ID as the other structs does
    - check also the size of the Group struct then checking for the others

  [ Jari Aalto ]
  * cmdline/apt-get.cc:
    - replace backticks with single quotes around fix-broken command
      in the broken packages message. (Closes: #577168)
  * dselect/install:
    - modernize if-statements not to use 'x' (Closes: #577117)
    - replace backticks with POSIX $() (Closes: #577116)

  [ Michael Vogt ]
  * [ Abi break ] apt-pkg/acquire-item.{cc,h}:
    - add "IsIndexFile" to constructor of pkgAcqFile so that it sends
      the right cache control headers
  * cmdline/apt-get.cc:
    - fix crash when pkg.VersionList() is empty
  * apt-pkg/depcache.cc:
    - fix incorrect std::cout usage for debug output
  * test/libapt/getlanguages_test.cc:
    - Add test for Esperanto that has nocounty associated with them
      (LP: #560956)
  * apt-pkg/deb/debrecords.cc:
    - fix max tag buffer size (LP: #545336, closes: #578959)
  * debian/rules:
    - install html doxygen in libapt-pkg-doc 
  * debian/control:
    - build-depend on doxygen

  [ Julian Andres Klode ]
  * apt-pkg/contrib/weakptr.h:
    - add a class WeakPointable which allows one to register weak pointers to
      an object which will be set to NULL when the object is deallocated.
  * [ABI break] apt-pkg/acquire{-worker,-item,}.h:
    - subclass pkgAcquire::{Worker,Item,ItemDesc} from WeakPointable.
  * apt-pkg/pkgcache.cc:
    - Merge fix from David to correct handling in single-arch environments.
  * cmdline/apt-cache.cc:
    - Add a showauto command to apt-cache.
  * cmdline/apt-get.cc:
    - Add apt-get markauto and unmarkauto commands.

 -- Michael Vogt <mvo@debian.org>  Thu, 06 May 2010 09:32:54 +0200

apt (0.7.26~exp3) experimental; urgency=low

  [ Christian Perrier ]
  * German translation update. Closes: #571037
  * Spanish manpages translation update. Closes: #573293
  * Dutch translation update. Closes: #573946
  * Polish manpages translation update. Closes: #574558
  * Add "manpages-pl (<< 20060617-3~)" to avoid file conflicts with
    that package that was providing some manpages for APT utilities.

  [ David Kalnischkies ]
  * [BREAK] merge MultiArch-ABI. We don't support MultiArch,
    but we support the usage of the new ABI so libapt users
    can start to prepare for MultiArch (Closes: #536029)
  * Ignore :qualifiers after package name in build dependencies
    in the library by default, but try to honour them in apt-get
    as we have some sort of MultiArch support ready (Closes: #558103)
  * add translation of the manpages to PT (portuguese)
    Thanks to Américo Monteiro!
  * Switch to dpkg-source 3.0 (native) format
  * apt-pkg/depcache.cc:
    - remove Auto-Installed information from extended_states
      together with the package itself (Closes: #572364)
  * cmdline/apt-mark:
    - don't crash if no arguments are given (Closes: #570962)
  * debian/control:
    - remove some years old and obsolete Replaces
    - add automake/conf build-depends/conflicts as recommend by
      the autotools-dev README (Closes: #572615)
  * apt-pkg/contrib/mmap.{h,cc}:
    - add char[] fallback for filesystems without shared writable
      mmap() like JFFS2. Thanks to Marius Vollmer for writing
      and to Loïc Minier for pointing to the patch! (Closes: #314334)
  * doc/apt_preferences.5.xml:
    - fix two typos and be more verbose in the novice warning.
      Thanks to Osamu Aoki for pointing it out! (Closes: #567669)
    - fix a=sid vs. n=sid typo, thanks Ansgar Burchardt!
    - origin can be used to match a hostname (Closes: #352667)
    - remove wrong pin-priority is optional remark (Closes: #574944)
  * apt-pkg/deb/dpkgpm.cc:
    - fix error message construction in OpenLog()
    - if available store the Commandline in the history
  * cmdline/apt-get.cc:
    - add a --only-upgrade flag to install command (Closes: #572259)
    - fix memory leaks in error conditions in DoSource()
    - try version match in FindSrc first exact than fuzzy (LP: #551178)
  * apt-pkg/contrib/cmndline.cc:
    - save Commandline in Commandline::AsString for logging
  * apt-pkg/deb/debversion.cc:
    - consider absent of debian revision equivalent to 0 (Closes: #573592)
  * doc/makefile, doc/*:
    - generate subdirectories for building the manpages in on the fly
      depending on the po files we have.
  * apt-pkg/pkgcachegen.cc:
    - merge versions correctly even if multiple different versions
      with the same version number are available.
      Thanks to Magnus Holmgren for the patch! (Closes: #351056)
  * ftparchive/writer.cc:
    - write LongDescriptions if they shouldn't be included in Packages
      file into i18n/Translation-en by default.
  * doc/po/de.po:
    - correct a few typos in the german manpage translation.
      Thanks to Chris Leick and Georg Koppen! (Closes: #574962)
  * apt-pkg/contrib/strutl.cc:
    - convert all toupper calls to tolower_ascii for a little speedup

  [ Jean-Baptiste Lallement ]
  * apt-pkg/contrib/strutl.cc:
    - always escape '%' (LP: #130289) (Closes: #500560)
    - unescape '%' sequence only if followed by 2 hex digit
    - username/password are urlencoded in proxy string (RFC 3986)

  [ Julian Andres Klode ]
  * cmdline/apt-cache.cc:
    - Change behavior of showsrc to match the one of show (Closes: #512046).
  * cmdline/apt-key:
    - Honor Apt::GPGV::TrustedKeyring (Closes: #316390)
  * cmdline/apt-mark:
    - Use the new python-apt API (and conflict with python-apt << 0.7.93.2).
  * apt-inst/contrib/arfile.h:
    - Add public ARArchive::Members() which returns the list of members.
  * apt-pkg/policy.cc:
    - Always return a candidate if there is at least one version pinned > 0
      (Closes: #512318)
  * ftparchive/apt-ftparchive.cc:
    - Read default configuration (Closes: #383257)
  * debian/rules:
    - Fix the libraries name to be e.g. libapt-pkg4.9 instead of
      libapt-pkg-4.9.

  [ Michael Vogt ]
  * apt-pkg/deb/dpkgpm.cc:
    - fix backgrounding when dpkg runs (closes: #486222)
  * cmdline/apt-mark:
    - show error on incorrect aguments (LP: #517917), thanks to
      Torsten Spindler
  * cmdline/apt-get.cc:
    - if apt-get source foo=version or foo/distro can not be found,
      error out (LP: #502641)
  * apt-pkg/packagemanager.cc:
    - better debug output 
  * doc/examples/configure-index:
    - add missing Debug::pkgPackageManager option

 -- Michael Vogt <mvo@debian.org>  Thu, 01 Apr 2010 17:30:43 +0200

apt (0.7.26~exp2) experimental; urgency=low

  * fix crash when LANGUAGE is not set

 -- Michael Vogt <mvo@debian.org>  Thu, 18 Feb 2010 22:07:23 +0100

apt (0.7.26~exp1) experimental; urgency=low

  [ David Kalnischkies ]
  * [BREAK] add possibility to download and use multiply
    Translation files, configurable with Acquire::Translation
    (Closes: #444222, #448216, #550564)
  * Ignore :qualifiers after package name in build dependencies
    for now as long we don't understand them (Closes: #558103)
  * apt-pkg/contrib/mmap.{cc,h}:
    - extend it to have a growable flag - unused now but maybe...
  * apt-pkg/pkgcache.h:
    - use long instead of short for {Ver,Desc}File size,
      patch from Víctor Manuel Jáquez Leal, thanks! (Closes: #538917)
  * apt-pkg/acquire-item.cc:
    - allow also to skip the last patch if target is reached,
      thanks Bernhard R. Link! (Closes: #545699)
  * ftparchive/writer.{cc,h}:
    - add --arch option for packages and contents commands
    - if an arch is given accept only *_all.deb and *_arch.deb instead
      of *.deb. Thanks Stephan Bosch for the patch! (Closes: #319710)
    - add APT::FTPArchive::AlwaysStat to disable the too aggressive
      caching if versions are build multiply times (not recommend)
      Patch by Christoph Goehre, thanks! (Closes: #463260)
  * apt-pkg/deb/dpkgpm.cc:
    - stdin redirected to /dev/null takes all CPU (Closes: #569488)
      Thanks to Aurelien Jarno for providing (again) a patch!
  * buildlib/apti18n.h.in, po/makefile:
    - add ngettext support with P_()
  * aptconfiguration.cc:
    - include all existing Translation files in the Cache (Closes: 564137)
  * debian/control:
    - update with no changes to debian policy 3.8.4
  * doc/apt_preferences.5.xml:
    - explicitly warn against careless use (Closes: #567669)
  * debian/rules:
    - remove creation of empty dir /usr/share/apt
  * doc/apt-cdrom.8.xml:
    - fix typo spotted by lintian: proc(c)eed

  [ Ivan Masár ]
  * Slovak translation update. Closes: #568294
  
  [ Michael Vogt ]
  * [BREAK] merged lp:~mvo/apt/history
    - this writes a /var/log/apt/history tagfile that contains details
      from the transaction (complements term.log)
  * methods/http.cc:
    - add cache-control headers even if no cache is given to allow
      adding options for intercepting proxies
    - add Acquire::http::ProxyAutoDetect configuration that 
      can be used to call a external helper to figure out the 
      proxy configuration and return it to apt via stdout
      (this is a step towards WPAD and zeroconf/avahi support)
  * abicheck/
    - add new abitest tester using the ABI Compliance Checker from
      http://ispras.linuxfoundation.org/index.php/ABI_compliance_checker

  [ Robert Collins ]
  * Change the package index Info methods to allow apt-cache policy to be
    useful when using several different archives on the same host.
    (Closes: #329814, LP: #22354)

 -- Michael Vogt <mvo@debian.org>  Thu, 18 Feb 2010 16:11:39 +0100

apt (0.7.25.3ubuntu10) maverick; urgency=low

  [ Michael Vogt ]
  * debian/apt.conf.ubuntu:
    - no longer install (empty) apt.conf.d/01ubuntu
  * apt-pkg/deb/dpkgpm.cc:
    - make the apt/term.log output unbuffered (thanks to Matt Zimmerman)
    - fix FTBFS (LP: #600155)

  [ Matthias G. ]
  * apt-pkg/deb/dpkgpm.cc: 
    - Fix segmentation fault when /var/log/apt ist missing. LP: #535509

 -- Michael Vogt <michael.vogt@ubuntu.com>  Thu, 08 Jul 2010 09:37:03 +0200

apt (0.7.25.3ubuntu9) lucid-proposed; urgency=low

  * debian/apt.postinst:
    - do not fail if getent returns nothing useful (LP: #579647)
      thanks to Jean-Baptiste Lallement

 -- Michael Vogt <michael.vogt@ubuntu.com>  Fri, 14 May 2010 09:40:50 +0200

apt (0.7.25.3ubuntu8) lucid-proposed; urgency=low

  [ Loïc Minier ]
  * Use https:// in Vcs-Bzr URL.

  [ Michael Vogt ]
  * apt-pkg/deb/debrecords.cc:
    - fix max tag buffer size (LP: #545336, closes: #578959)
  * apt-pkg/indexfile.cc:
    - If no "_" is found in the language code, try to find a "."
      This is required for languages like Esperanto that have no
      county associated with them (LP: #560956)
      Thanks to "Aisano" for the fix

 -- Michael Vogt <michael.vogt@ubuntu.com>  Wed, 05 May 2010 10:33:46 +0200

apt (0.7.25.3ubuntu7) lucid; urgency=low

  Cherry pick fixes from the lp:~mvo/apt/mvo branch:

  [ Evan Dandrea ]
  * Remember hosts with general failures for
    https://wiki.ubuntu.com/NetworklessInstallationFixes (LP: #556831).
  
  [ Michael Vogt ]
  * improve debug output for Debug::pkgPackageManager

 -- Michael Vogt <michael.vogt@ubuntu.com>  Wed, 14 Apr 2010 20:30:03 +0200

apt (0.7.25.3ubuntu6) lucid; urgency=low

  * cmdline/apt-get.cc:
    - fix crash when pkg.VersionList() is empty (LP: #556056)

 -- Michael Vogt <michael.vogt@ubuntu.com>  Thu, 08 Apr 2010 21:13:25 +0200

apt (0.7.25.3ubuntu5) lucid; urgency=low

  [ David Kalnischkies ]
  * cmdline/apt-get.cc:
    - try version match in FindSrc first exact than fuzzy (LP: #551178)

  [ Jean-Baptiste Lallement ]
  * apt-pkg/contrib/strutl.cc:
    - always escape '%' (LP: #130289) (Closes: #500560)
    - unescape '%' sequence only if followed by 2 hex digit
    - username/password are urlencoded in proxy string (RFC 3986)

 -- Michael Vogt <michael.vogt@ubuntu.com>  Wed, 31 Mar 2010 21:59:42 +0200

apt (0.7.25.3ubuntu4) lucid; urgency=low

  [ David Kalnischkies ]
  * apt-pkg/deb/debversion.cc:
    - consider absent of debian revision equivalent to 0 (Closes: #573592)
      LP: #540228
  * cmdline/apt-get.cc, apt-pkg/cdrom.cc:
   - fix memory leaks in error conditions in DoSource()
  * apt-pkg/deb/dpkgpm.cc:
   - fix error message construction in OpenLog()
  
 -- Michael Vogt <michael.vogt@ubuntu.com>  Fri, 26 Mar 2010 16:57:49 +0100

apt (0.7.25.3ubuntu3) lucid; urgency=low

  * apt-pkg/indexfile.cc:
    - remove "cs" from languages that need the full langcode when
      downloading translations (thanks to Steve Langasek)

 -- Michael Vogt <michael.vogt@ubuntu.com>  Mon, 15 Mar 2010 09:42:39 +0100

apt (0.7.25.3ubuntu2) lucid; urgency=low

  [ Michael Vogt ]
  * abicheck/
    - add new abitest tester using the ABI Compliance Checker from
      http://ispras.linuxfoundation.org/index.php/ABI_compliance_checker
  * debian/apt.conf.autoremove:
    - add "oldlibs" to the APT::Never-MarkAuto-Sections as its used
      for transitional packages
  * apt-pkg/deb/dpkgpm.cc:
    - fix backgrounding when dpkg runs (closes: #486222)
  * cmdline/apt-mark:
    - show error on incorrect aguments (LP: #517917), thanks to
      Torsten Spindler
  * cmdline/apt-get.cc:
    - if apt-get source foo=version or foo/distro can not be found,
      error out (LP: #502641)
  * apt-pkg/indexfile.cc:
    - deal correctly with three letter langcodes (LP: #391409)
  * debian/apt.cron.daily:
    - do not look into admin users gconf anymore for the http proxy
      the user now needs to use the "Apply system-wide" UI in the
      gnome-control-center to set it
  * debian/apt.postinst:
    - add set_apt_proxy_from_gconf() and run that once on upgrade if
      there is no proxy configured already system-wide (LP: #432631)
      From that point on gnome-control-center will have to warn if
      the user makes changes to the proxy settings and does not apply
      them system wide

  [ Robert Collins ]
  * Change the package index Info methods to allow apt-cache policy to be
    useful when using several different archives on the same host.
    (Closes: #329814, LP: #22354)

 -- Michael Vogt <michael.vogt@ubuntu.com>  Fri, 12 Mar 2010 23:10:52 +0100

apt (0.7.25.3ubuntu1) lucid; urgency=low

  [ Michael Vogt ]
  * merged with the debian-sid branch
  * methods/http.cc:
    - add Acquire::http::ProxyAutoDetect configuration that 
      can be used to call a external helper to figure out the 
      proxy configuration and return it to apt via stdout
      (this is a step towards WPAD and zeroconf/avahi support)
  
  [ Ivan Masár ]
  * Slovak translation update. Closes: #568294

 -- Michael Vogt <michael.vogt@ubuntu.com>  Wed, 17 Feb 2010 23:33:32 +0100

apt (0.7.25.3) unstable; urgency=low

  [ Christian Perrier ]
  * Italian translation update. Closes: #567532

  [ David Kalnischkies ]
  * apt-pkg/contrib/macros.h:
    - install the header system.h with a new name to be able to use
      it in other headers (Closes: #567662)
  * cmdline/acqprogress.cc:
    - Set Mode to Medium so that the correct prefix is used.
      Thanks Stefan Haller for the patch! (Closes: #567304 LP: #275243)
  * ftparchive/writer.cc:
    - generate sha1 and sha256 checksums for dsc (Closes: #567343)
  * cmdline/apt-get.cc:
    - don't mark as manually if in download only (Closes: #468180)

 -- Michael Vogt <mvo@debian.org>  Mon, 01 Feb 2010 18:41:15 +0100

apt (0.7.25.2) unstable; urgency=low

  [ Michael Vogt ]
  * apt-pkg/contrib/cdromutl.cc:
    - fix UnmountCdrom() fails, give it a bit more time and try
      the umount again
  * apt-pkg/cdrom.cc:
    - fix crash in pkgUdevCdromDevices
  * methods/cdrom.cc:
    - fixes in multi cdrom setup code (closes: #549312)
    - add new "Acquire::cdrom::AutoDetect" config that enables/disables
      the dlopen of libudev for automatic cdrom detection. Off by default
      currently, feedback/testing welcome
  * cmdline/apt-cdrom.cc:
    - add new --auto-detect option that uses libudev to figure out
      the cdrom/mount-point
  * cmdline/apt-mark:
    - merge fix from Gene Cash that supports markauto for
      packages that are not in the extended_states file yet
      (closes: #534920)
  * ftparchive/writer.{cc,h}:
    - merge crash fix for apt-ftparchive on hurd, thanks to
      Samuel Thibault for the patch (closes: #566664)

  [ David Kalnischkies ]
  * apt-pkg/contrib/fileutl.cc:
    - Fix the newly introduced method GetListOfFilesInDir to not
      accept every file if no extension is enforced
      (= restore old behaviour). (Closes: #565213)
  * apt-pkg/policy.cc:
    - accept also partfiles with "pref" file extension as valid
  * apt-pkg/contrib/configuration.cc:
    - accept also partfiles with "conf" file extension as valid
  * doc/apt.conf.5.xml:
    - reorder description and split out syntax
    - add partfile name convention (Closes: #558348)
  * doc/apt_preferences.conf.5.xml:
    - describe partfile name convention also here
  * apt-pkg/deb/dpkgpm.cc:
    - don't segfault if term.log file can't be opened.
      Thanks Sam Brightman for the patch! (Closes: #475770)
  * doc/*:
    - replace the per language addendum with a global addendum
    - add a explanation why translations include (maybe) english
      parts to the new global addendum (Closes: #561636)
  * apt-pkg/contrib/strutl.cc:
    - fix malloc asseration fail with ja_JP.eucJP locale in
      apt-cache search. Thanks Kusanagi Kouichi! (Closes: #548884)

  [ Christian Perrier ]
  * French translation update

 -- Michael Vogt <mvo@debian.org>  Wed, 27 Jan 2010 16:16:10 +0100

apt (0.7.25.1) unstable; urgency=low

  [ Christian Perrier ]
  * French manpage translation update
  * Russian translation update by Yuri Kozlov
    Closes: #564171

  [Chris Leick]
  * spot & fix various typos in all manpages
  * German manpage translation update

  [ David Kalnischkies ]
  * cmdline/apt-cache.cc:
    - remove translatable marker from the "%4i %s\n" string
  * buildlib/po4a_manpage.mak:
    - instruct debiandoc to build files with utf-8 encoding
  * buildlib/tools.m4:
    - fix some warning from the buildtools
  * apt-pkg/acquire-item.cc:
    - add configuration PDiffs::Limit-options to not download
      too many or too big patches (Closes: #554349)
  * debian/control:
    - let all packages depend on ${misc:Depends}
  * share/*-archive.gpg:
    - remove the horrible outdated files. We already depend on
      the keyring so we don't need to ship our own version
  * cmdline/apt-key:
    - errors out if wget is not installed (Closes: #545754)
    - add --keyring option as we have now possibly many
  * methods/gpgv.cc:
    - pass all keyrings (TrustedParts) to gpgv instead of
      using only one trusted.gpg keyring (Closes: #304846)
  * methods/https.cc:
    - finally merge the rest of the patchset from Arnaud Ebalard
      with the CRL and Issuers options, thanks! (Closes: #485963)
  * apt-pkg/deb/debindexfile.cc, apt-pkg/pkgcachegen.cc:
    - add debug option Debug::pkgCacheGen

  [ Michael Vogt ]
  * cmdline/apt-get.cc:
    - merge fix for apt-get source pkg=version regression
      (closes: #561971)
  * po/ru.po:
    - merged updated ru.po, thanks to Yuri Kozlov (closes: #564171)

 -- Michael Vogt <mvo@debian.org>  Sat, 09 Jan 2010 21:52:36 +0100

apt (0.7.25ubuntu4) lucid; urgency=low

  * cmdline/apt-cdrom.cc:
    - make Acquire::cdrom::AutoDetect default, this can be
      turned off with "--no-auto-detect"
  * methods/http.cc:
    - add cache-control headers even if no cache is given to allow
      adding options for intercepting proxies

 -- Michael Vogt <michael.vogt@ubuntu.com>  Tue, 02 Feb 2010 16:58:59 -0800

apt (0.7.25ubuntu3) lucid; urgency=low

  * cmdline/apt-get.cc:
    - don't mark as manually if in download only (Closes: #468180)

 -- Michael Vogt <mvo@debian.org>  Mon, 01 Feb 2010 18:41:15 +0100

apt (0.7.25ubuntu2) lucid; urgency=low

  * Change history branch so that it does not break the 
    apt ABI for the pkgPackageManager interface
    (can be reverted on the next ABI break)

 -- Michael Vogt <michael.vogt@ubuntu.com>  Wed, 23 Dec 2009 10:14:16 +0100

apt (0.7.25ubuntu1) lucid; urgency=low

  * Merged from the mvo branch
  * merged from the lp:~mvo/apt/history branch

 -- Michael Vogt <michael.vogt@ubuntu.com>  Tue, 22 Dec 2009 09:44:08 +0100

apt (0.7.25) unstable; urgency=low

  [ Christian Perrier ]
  * Fix apt-ftparchive(1) wrt description of the "-o" option.
    Thanks to Dann Frazier for the patch. Closes: #273100
  * po/LINGUAS. Re-disable Hebrew. Closes: #534992
  * po/LINGUAS. Enable Asturian and Lithuanian
  * Fix typo in apt-cache.8.xml: nessasarily
  * Fix "with with" in apt-get.8.xml
  * Fix some of the typos mentioned by the german team
    Closes: #479997
  * Polish translation update by Wiktor Wandachowicz
    Closes: #548571
  * German translation update by Holger Wansing
    Closes: #551534
  * Italian translation update by Milo Casagrande
    Closes: #555797
  * Simplified Chinese translation update by Aron Xu 
    Closes: #558737
  * Slovak translation update by Ivan Masár
    Closes: #559277
  
  [ Michael Vogt ]
  * apt-pkg/packagemanager.cc:
    - add output about pre-depends configuring when debug::pkgPackageManager
      is used
  * methods/https.cc:
    - fix incorrect use of CURLOPT_TIMEOUT, closes: #497983, LP: #354972
      thanks to Brian Thomason for the patch
  * merge lp:~mvo/apt/netrc branch, this adds support for a
    /etc/apt/auth.conf that can be used to store username/passwords
    in a "netrc" style file (with the extension that it supports "/"
    in a machine definition). Based on the maemo git branch (Closes: #518473)
    (thanks also to Jussi Hakala and Julian Andres Klode)
  * apt-pkg/deb/dpkgpm.cc:
    - add "purge" to list of known actions
  * apt-pkg/init.h:
    - add compatibility with old ABI name until the next ABI break
  * merge segfault fix from Mario Sanchez Prada, many thanks
    (closes: #561109)

  [ Brian Murray ]
  * apt-pkg/depcache.cc, apt-pkg/indexcopy.cc:
    - typo fix (LP: #462328)
  
  [ Loïc Minier ]
  * cmdline/apt-key:
    - Emit a warning if removed keys keyring is missing and skip associated
      checks (LP: #218971)

  [ David Kalnischkies ]
  * apt-pkg/packagemanager.cc:
    - better debug output for ImmediateAdd with depth and why
    - improve the message shown for failing immediate configuration
  * doc/guide.it.sgml: moved to doc/it/guide.it.sgml
  * doc/po4a.conf: activate translation of guide.sgml and offline.sgml
  * doc/apt.conf.5.xml:
    - provide a few more details about APT::Immediate-Configure
    - briefly document the behaviour of the new https options
  * doc/sources.list.5.xml:
    - add note about additional apt-transport-methods
  * doc/apt-mark.8.xml:
    - correct showauto synopsis, thanks Andrew Schulman (Closes: #551440)
  * cmdline/apt-get.cc:
    - source should display his final pkg pick (Closes: #249383, #550952)
    - source doesn't need the complete version for match (Closes: #245250)
    - source ignores versions/releases if not available (Closes: #377424)
    - only warn if (free) space overflows (Closes: #522238)
    - add --debian-only as alias for --diff-only
  * methods/connect.cc:
    - display also strerror of "wicked" getaddrinfo errors
    - add AI_ADDRCONFIG to ai_flags as suggested by Aurelien Jarno
      in response to Bernhard R. Link, thanks! (Closes: #505020)
  * buildlib/configure.mak, buildlib/config.{sub,guess}:
    - remove (outdated) config.{sub,guess} and use the ones provided
      by the new added build-dependency autotools-dev instead
  * configure.in, buildlib/{xml,yodl,sgml}_manpage.mak:
    - remove the now obsolete manpage buildsystems
  * doc/{pl,pt_BR,es,it}/*.{sgml,xml}:
    - convert all remaining translation to the po4a system
  * debian/control:
    - drop build-dependency on docbook-utils and xmlto
    - add build-dependency on autotools-dev
    - bump policy to 3.8.3 as we have no outdated manpages anymore
  * debian/NEWS:
    - fix a typo in 0.7.24: Allready -> Already (Closes: #557674)
  * ftparchive/writer.{cc,h}:
    - add APT::FTPArchive::LongDescription to be able to disable them
  * apt-pkg/deb/debsrcrecords.cc:
    - use "diff" filetype for .debian.tar.* files (Closes: #554898)
  * methods/rred.cc:
    - rewrite to be able to handle even big patch files
    - adopt optional mmap+iovec patch from Morten Hustveit
      (Closes: #463354) which should speed up a bit. Thanks!
  * methods/http{,s}.cc
    - add config setting for User-Agent to the Acquire group,
      thanks Timothy J. Miller! (Closes: #355782)
    - add https options which default to http ones (Closes: #557085)
  * debian/apt.cron.daily:
    - check cache size even if we do nothing else otherwise, thanks
      Francesco Poli for patch(s) and patience! (Closes: #459344)
  * ftparchive/*:
    - fix a few typos in strings, comments and manpage,
      thanks Karl Goetz! (Closes: #558757)

  [ Carl Chenet ]
  * cmdline/apt-mark:
    - print an error if a new state file can't be created
      (Closes: #521289) and
    - exit nicely if python-apt is not installed (Closes: #521284)

  [ Chris Leick ]
  * doc/de: German translation of manpages (Closes: #552606)
  * doc/ various manpages:
    - correct various errors, typos and oddities (Closes: #552535)
  * doc/apt-secure.8.xml:
    - replace literal with emphasis tags in Archive configuration
  * doc/apt-ftparchive.1.xml:
    - remove informalexample tag which hides the programlisting
  * doc/apt-get.8.xml:
    - change equivalent "for" to "to the" (purge command)
    - clarify --fix-broken sentence about specifying packages

  [ Eugene V. Lyubimkin ]
  * apt-pkg/contib/strutl.h
    - Avoid extra inner copy in APT_MKSTRCMP and APT_MKSTRCMP2.
  * build infrastructure:
    - Bumped libapt version, excluded eglibc from SONAME. (Closes: #448249)

  [ Julian Andres Klode ]
  * doc/apt.conf.5.xml:
    - Deprecate unquoted values, string concatenation and explain what should
      not be written inside a value (quotes,backslash).
    - Restrict option names to alphanumerical characters and "/-:._+".
    - Deprecate #include, we have apt.conf.d nowadays which should be
      sufficient.
  * ftparchive/apt-ftparchive.cc:
    - Call setlocale() so translations are actually used.
  * debian/apt.conf.autoremove:
    - Add kfreebsd-image-* to the list (Closes: #558803)

 -- Michael Vogt <mvo@debian.org>  Tue, 15 Dec 2009 09:21:55 +0100

apt (0.7.24ubuntu1) lucid; urgency=low

  [ Michael Vogt ]
  * apt-pkg/deb/dpkgpm.cc:
    - include df -l output in the apport log as well (thanks to
      tjaalton)
  * apt-pkg/packagemanager.cc:
    - add output about pre-depends configuring when debug::pkgPackageManager
      is used
  * methods/https.cc:
    - fix incorrect use of CURLOPT_TIMEOUT, closes: #497983, LP: #354972
      thanks to Brian Thomason for the patch
  * merge lp:~mvo/apt/netrc branch, this adds support for a
    /etc/apt/auth.conf that can be used to store username/passwords
    in a "netrc" style file (with the extension that it supports "/"
    in a machine definition). Based on the maemo git branch.

  [ Brian Murray ]
  * apt-pkg/depcache.cc, apt-pkg/indexcopy.cc:
    - typo fix (LP: #462328)
  
 -- Michael Vogt <michael.vogt@ubuntu.com>  Mon, 14 Dec 2009 09:27:26 +0100

apt (0.7.24) unstable; urgency=low

  [ Nicolas François ]
  * Cleaned up the first patch draft from KURASAWA Nozomu to finally
    get po4a support for translating the man pages.
    Many thanks to both for this excellent work! (Closes: #441608)
  * doc/ja/*, doc/po/ja.po:
    - remove the old ja man page translation and replace it with
      the new po4a-powered translation by KURASAWA Nozomu.
  * doc/*.?.xml (manpages):
    - add contrib to author tags and also add refmiscinfo to fix warnings
  * doc/style.txt, buildlib/defaults.mak, buildlib/manpage.mak:
    - fix a few typos in the comments of this files

  [ Michael Vogt ]
  * apt-pkg/deb/dpkgpm.cc:
    - when tcgetattr() returns non-zero skip all pty magic 
      (thanks to Simon Richter, closes: #509866)
  * apt-inst/contrib/arfile.cc:
    - show propper error message for Invalid archive members

  [ David Kalnischkies ]
  * doc/Doxyfile.in:
    - update file with doxygen 1.6.1 (current unstable)
    - activate DOT_MULTI_TARGETS, it is default on since doxygen 1.5.9
  * buildlib/po4a_manpage.mak, doc/makefile, configure:
    - simplify the makefiles needed for po4a manpages
  * apt-pkg/contrib/configuration.cc:
    - add a helper to easily get a vector of strings from the config
  * apt-pkg/contrib/strutl.cc:
    - replace unknown multibytes with ? in UTF8ToCharset (Closes: #545208)
  * doc/apt-get.8.xml:
    - fix two little typos in the --simulate description. (Closes: #545059)
  * apt-pkg/aptconfiguration.cc, doc/apt.conf.5.xml:
    - add an order subgroup to the compression types to simplify reordering
      a bit and improve the documentation for this option group.
  * doc/apt.conf.5.xml:
    - document the Acquire::http::Dl-Limit option
    - try to be crystal clear about the usage of :: and {} (Closes: #503481)
  * doc/apt-cache.8.xml:
    - clarify the note for the pkgnames command (Closes: #547599)
  * doc/apt.ent, all man pages:
    - move the description of files to globally usable entities
  * doc/apt_preferences.5.xml:
    - document the new preferences.d folder (Closes: #544017)
  * methods/rred.cc:
    - add at the top without failing (by Bernhard R. Link, Closes: #545694)
  * buildlib/sizetable:
    - add amd64 for cross building (by Mikhail Gusarov, Closes: #513058)
  * debian/prerm:
    - remove file as nobody will upgrade from 0.4.10 anymore
  * debian/control:
    - remove gnome-apt suggestion as it was removed from debian
  * apt-pkg/deb/dpkgpm.cc, apt-pkg/packagemanager.cc, apt-pkg/orderlist.cc:
    - add and document _experimental_ options to make (aggressive)
      use of dpkg's trigger and configuration handling (Closes: #473461)
  * cmdline/apt-get.cc:
    - ignore versions that are not candidates when selecting a package
      instead of a virtual one (by Marius Vollmer, Closes: #547788)

  [ Christian Perrier ]
  * doc/fr/*, doc/po/fr.po:
    - remove the old fr man page translation and replace it with
      the new po4a-powered translation
  * doc/de: dropped (translation is too incomplete to be useful in
      the transition to the po4a-powered translations)

 -- Michael Vogt <mvo@debian.org>  Fri, 25 Sep 2009 19:57:25 +0200

apt (0.7.23.1ubuntu2) karmic; urgency=low

  [ Michael Vogt ]
  * debian/control:
    - fix Vcr-Bzr header

  [ Kees Cook ]
  * debian/apt.cron.daily:
    - fix quotes for use with "eval", thanks to Lars Ljung (LP: #449535).

 -- Michael Vogt <michael.vogt@ubuntu.com>  Thu, 15 Oct 2009 19:05:19 +0200

apt (0.7.23.1ubuntu1) karmic; urgency=low

  [ Matt Zimmerman ]
  * apt-pkg/deb/dpkgpm.cc:
    - Suppress apport reports on dpkg short reads (these I/O errors are not 
      generally indicative of a bug in the packaging)

  [ Loïc Minier ]
  * cmdline/apt-key:
    - Emit a warning if removed keys keyring is missing and skip associated
      checks (LP: #218971)

  [ Brian Murray ]
  * cmdline/apt-get.cc:
    - typo fix (LP: #370094)

  [ Michael Vogt ]
  * apt-pkg/deb/dpkgpm.cc:
    - when tcgetattr() returns non-zero skip all pty magic 
      (thanks to Simon Richter, closes: #509866)
  * apt-inst/contrib/arfile.cc:
    - show propper error message for Invalid archive members
  * apt-pkg/acquire-worker.cc:
    - show error details of failed methods
  * apt-pkg/contrib/fileutl.cc:
    - if a process aborts with signal, show signal number
  * methods/http.cc:
    - ignore SIGPIPE, we deal with EPIPE from write in 
      HttpMethod::ServerDie() (LP: #385144)
  * debian/apt.cron.daily:
    - if the timestamp is too far in the future, delete it 
      (LP: #135262)
  
  [ Merge ]
  * merged from debian, reverted the libdlopen-udev branch
    because its too late in the release process for this now
  * not merged the proxy behaviour change from 0.7.23 (that will
    be part of lucid)

 -- Michael Vogt <michael.vogt@ubuntu.com>  Wed, 23 Sep 2009 18:15:10 +0200

apt (0.7.23.1) unstable; urgency=low

  [ Michael Vogt ]
  * apt-pkg/pkgcache.cc:
    - do not set internel "needs-configure" state for packages in 
      triggers-pending state. dpkg will deal with the trigger and
      it if does it before we trigger it, dpkg will error out
      (LP: #414631)
  * apt-pkg/acquire-item.cc:
    - do not segfault on invalid items (closes: #544080)

 -- Michael Vogt <mvo@debian.org>  Fri, 28 Aug 2009 21:53:20 +0200

apt (0.7.23) unstable; urgency=low

  [ Eugene V. Lyubimkin ]
  * methods/{http,https,ftp}, doc/apt.conf.5.xml:
    - Changed and unified the code that determines which proxy to use. Now
      'Acquire::{http,ftp}::Proxy[::<host>]' options have the highest priority,
      and '{http,ftp}_proxy' environment variables are used only if options
      mentioned above are not specified.
      (Closes: #445985, #157759, #320184, #365880, #479617)
  
  [ David Kalnischkies ]
  * cmdline/apt-get.cc:
    - add APT::Get::HideAutoRemove=small to display only a short line
      instead of the full package list. (Closes: #537450)
    - ShowBroken() in build-dep (by Mike O'Connor, Closes: #145916)
    - check for statfs.f_type (by Robert Millan, Closes: #509313)
    - correct the order of picked package binary vs source in source
    - use SourceVersion instead of the BinaryVersion to get the source
      Patch by Matt Kraai, thanks! (Closes: #382826)
    - add pkg/archive and codename in source (Closes: #414105, #441178)
  * apt-pkg/contrib/strutl.cc:
    - enable thousand separator according to the current locale
      (by Luca Bruno, Closes: #223712)
  * doc/apt.conf.5.xml:
    - mention the apt.conf.d dir (by Vincent McIntyre, Closes: #520831)
  * apt-inst/contrib/arfile.cc:
    - use sizeof instead strlen (by Marius Vollmer, Closes: #504325)
  * doc/apt-mark.8.xml:
    - improve manpage based on patch by Carl Chenet (Closes: #510286)
  * apt-pkg/acquire-item.cc:
    - use configsettings for dynamic compression type use and order.
      Based on a patch by Jyrki Muukkonen, thanks! (LP: #71746)
  * apt-pkg/aptconfiguration.cc:
    - add default configuration for compression types and add lzma
      support. Order is now bzip2, lzma, gzip, none (Closes: #510526)
  * ftparchive/writer.cc:
    - add lzma support also here, patch for this (and inspiration for
      the one above) by Robert Millan, thanks!
  * apt-pkg/depcache.cc:
    - restore the --ignore-hold effect in the Is{Delete,Install}Ok hooks
  * doc/apt-get.8.xml:
    - update the source description to reflect what it actually does
      and how it can be used. (Closes: #413021)
  * methods/http.cc:
    - allow empty Reason-Phase in Status-Line to please squid,
      thanks Modestas Vainius for noticing! (Closes: #531157, LP: #411435)

  [ George Danchev ]
  * cmdline/apt-cache.cc:
    - fix a memory leak in the xvcg method (Closes: #511557)
  * apt-pkg/indexcopy.cc:
    - fix a memory leak then the Release file not exists (Closes: #511556)

 -- Michael Vogt <mvo@debian.org>  Thu, 27 Aug 2009 14:44:39 +0200

apt (0.7.22.2) unstable; urgency=low

  * debian/apt.cron.daily:
    - Make sure that VERBOSE is always set (Closes: #539366)
    - Script can be disabled by APT::Periodic::Enable=0 (Closes: #485476)
    - Support using debdelta to download packages (Closes: #532079)

 -- Julian Andres Klode <jak@debian.org>  Thu, 06 Aug 2009 12:17:19 +0200

apt (0.7.22.1) unstable; urgency=low

  [ Michael Vogt ]
  * cmdline/apt-get.cc:
    - honor APT::Get::Only-Source properly in FindSrc() (thanks to
      Martin Pitt for reporting the problem), also Closes: #535362.

  [ Julian Andres Klode ]
  * apt-pkg/contrib/mmap.cc:
    - Fix FTBFS on GNU/kFreeBSD by disabling DynamicMMap::Grow() on
      non-Linux architectures as it uses mremap (Closes: #539742).
  * apt-pkg/sourcelist.cc:
    - Only warn about missing sources.list if there is no sources.list.d
      and vice versa as only one of them is needed (Closes: #539731).
  * debian/control:
    - Add myself to Uploaders.
    - Increase Standards-Version to 3.8.2.0.

 -- Julian Andres Klode <jak@debian.org>  Mon, 03 Aug 2009 12:48:31 +0200

apt (0.7.22) unstable; urgency=low

  [ Christian Perrier ]
  * Documentation translations:
    - Fix a typo in apt-get(8) French translation. Closes: #525043
      Thanks to Guillaume Delacour for spotting it.
    - Updated apt.conf(5) manpgae French translation.
      Thanks to Aurélien Couderc.
  * Translations:
    - fr.po
    - sk.po. Closes: #525857 
    - ru.po. Closes: #526816
    - eu.po. Closes: #528985
    - zh_CN.po. Closes: #531390
    - fr.po
    - it.po. Closes: #531758
    - ca.po. Closes: #531921
    - de.po. Closes: #536430
  * Added translations
    - ast.po (Asturian by Marcos Alvareez Costales).
      Closes: #529007, #529730, #535328
  
  [ David Kalnischkies ]
  * [ABI break] support '#' in apt.conf and /etc/apt/preferences
    (closes: #189866)
  * [ABI break] Allow pinning by codename (closes: #97564)
  * support running "--simulate" as user
  * add depth information to the debug output and show what depends
    type triggers a autoinst (closes: #458389)
  * add Debug::pkgDepCache::Marker with more detailed debug output 
    (closes: #87520)
  * add Debug::pkgProblemResolver::ShowScores and make the scores
    adjustable
  * do not write state file in simulate mode (closes: #433007)
  * add hook for MarkInstall and MarkDelete (closes: #470035)
  * fix typo in apt-pkg/acquire.cc which prevents Dl-Limit to work
    correctly when downloading from multiple sites (Closes: #534752)
  * add the various foldmarkers in apt-pkg & cmdline (no code change)
  * versions with a pin of -1 shouldn't be a candidate (Closes: #355237)
  * prefer mmap as memory allocator in MMap instead of a static char
    array which can (at least in theory) grow dynamic
  * eliminate (hopefully all) segfaults in pkgcachegen.cc and mmap.cc
    which can arise if cache doesn't fit into the mmap (Closes: #535218)
  * display warnings instead of errors if the parts dirs doesn't exist

  [ Michael Vogt ]
  * honor the dpkg hold state in new Marker hooks (closes: #64141)
  * debian/apt.cron.daily:
    - if the timestamp is too far in the future, delete it
  * apt-pkg/acquire.cc:
    - make the max pipeline depth of the acquire queue configurable
      via Acquire::Max-Pipeline-Depth
  * apt-pkg/deb/dpkgpm.cc:
    - add Dpkg::UseIoNice boolean option to run dpkg with ionice -c3
      (off by default)
    - send "dpkg-exec" message on the status fd when dpkg is run
    - provide DPkg::Chroot-Directory config option (useful for testing)
    - fix potential hang when in a background process group
  * apt-pkg/algorithms.cc:
    - consider recommends when making the scores for the problem 
      resolver
  * apt-pkg/acquire-worker.cc:
    - show error details of failed methods
  * apt-pkg/contrib/fileutl.cc:
    - if a process aborts with signal, show signal number
  * methods/http.cc:
    - ignore SIGPIPE, we deal with EPIPE from write in 
      HttpMethod::ServerDie() (LP: #385144)
  * Only run Download-Upgradable and Unattended-Upgrades if the initial
    update was successful Closes: #341970
  * apt-pkg/indexcopy.cc:
    - support having CDs with no Packages file (just a Packages.gz)
      by not forcing a verification on non-existing files
     (LP: #255545)
    - remove the gettext from a string that consists entirely 
      of variables (LP: #56792)
  * apt-pkg/cacheiterators.h:
    - add missing checks for Owner == 0 in end()
  * apt-pkg/indexrecords.cc:
    - fix some i18n issues
  * apt-pkg/contrib/strutl.h:
    - add new strprintf() function to make i18n strings easier
    - fix compiler warning
  * apt-pkg/deb/debsystem.cc:
    - make strings i18n able 
  * fix problematic use of tolower() when calculating the version 
    hash by using locale independent tolower_ascii() function. 
    Thanks to M. Vefa Bicakci (LP: #80248)
  * build fixes for g++-4.4
  * cmdline/apt-mark:
    - add "showauto" option to show automatically installed packages
  * document --install-recommends and --no-install-recommends
    (thanks to Dereck Wonnacott, LP: #126180)
  * doc/apt.conf.5.xml:
    - merged patch from Aurélien Couderc to improve the text
      (thanks!)
  * [ABI] merged the libudev-dlopen branch, this allows to pass
    "apt-udev-auto" to Acquire::Cdrom::mount and the cdrom method will  
    dynamically find/mount the cdrom device (if libhal is available)

  [ Julian Andres Klode ]
  * apt-pkg/contrib/configuration.cc: Fix a small memory leak in
    ReadConfigFile.
  * Introduce support for the Enhances field. (Closes: #137583) 
  * Support /etc/apt/preferences.d, by adding ReadPinDir() (Closes: #535512)
  * configure-index: document Dir::Etc::SourceParts and some other options
    (Closes: #459605)
  * Remove Eugene V. Lyubimkin from uploaders as requested.
  * apt-pkg/contrib/hashes.cc, apt-pkg/contrib/md5.cc:
    - Support reading until EOF if Size=0 to match behaviour of
      SHA1Summation and SHA256Summation

  [ Osamu Aoki ]
  * Updated cron script to support backups by hardlinks and 
    verbose levels.  All features turned off by default. 
  * Added more error handlings.  Closes: #438803, #462734, #454989
  * Documented all cron script related configuration items in 
    configure-index.

  [ Dereck Wonnacott ]
  * apt-ftparchive might write corrupt Release files (LP: #46439)
  * Apply --important option to apt-cache depends (LP: #16947) 

  [ Otavio Salvador ]
  * Apply patch from Sami Liedes <sliedes@cc.hut.fi> to reduce the
    number of times we call progress bar updating and debugging
    configuration settings.
  * Apply patch from Sami Liedes <sliedes@cc.hut.fi> to avoid unecessary
    temporary allocations.

 -- Michael Vogt <mvo@debian.org>  Wed, 29 Jul 2009 19:16:22 +0200

apt (0.7.21ubuntu1) karmic; urgency=low

  * merged from the debian-sid bzr branch
  
  [ Christian Perrier ]
  * Documentation translations:
    - Fix a typo in apt-get(8) French translation. Closes: #525043
      Thanks to Guillaume Delacour for spotting it.
  * Translations:
    - fr.po
    - sk.po. Closes: #525857
    - ru.po. Closes: #526816
    - eu.po. Closes: #528985
    - zh_CN.po. Closes: #531390
    - fr.po
    - it.po. Closes: #531758
    - ca.po. Closes: #531921
  * Added translations
    - ast.po (Asturian by Marcos Alvareez Costales).
      Closes: #529007, #529730

  [ Michael Vogt ]
  * apt-pkg/acquire.cc:
    - make the (internal) max pipeline depth of the acquire queue
      configurable via Acquire::Max-Pipeline-Depth

 -- Michael Vogt <michael.vogt@ubuntu.com>  Tue, 09 Jun 2009 15:49:07 +0200

apt (0.7.21) unstable; urgency=low

  [ Christian Perrier ]
  * Translations:
    - bg.po. Closes: #513211
    - zh_TW.po. Closes: #513311
    - nb.po. Closes: #513843
    - fr.po. Closes: #520430
    - sv.po. Closes: #518070
    - sk.po. Closes: #520403
    - it.po. Closes: #522222
    - sk.po. Closes: #520403
  
  [ Jamie Strandboge ]
  * apt.cron.daily: catch invalid dates due to DST time changes
    in the stamp files

  [ Michael Vogt ]
  * methods/gpgv.cc:
    - properly check for expired and revoked keys (closes: #433091)
  * apt-pkg/contrib/strutl.cc:
    - fix TimeToStr i18n (LP: #289807)
  * [ABI break] merge support for http redirects, thanks to
    Jeff Licquia and Anthony Towns
  * [ABI break] use int for the package IDs (thanks to Steve Cotton)
  * apt-pkg/pkgcache.cc:
    - do not run "dpkg --configure pkg" if pkg is in trigger-awaited
      state (LP: #322955)
  * methods/https.cc:
    - add Acquire::https::AllowRedirect support
  * Clarify the --help for 'purge' (LP: #243948)
  * cmdline/apt-get.cc
    - fix "apt-get source pkg" if there is a binary package and
      a source package of the same name but from different 
      packages (LP: #330103)

  [ Colin Watson ]
  * cmdline/acqprogress.cc:
    - Call pkgAcquireStatus::Pulse even if quiet, so that we still get
      dlstatus messages on the status-fd (LP: #290234).

 -- Michael Vogt <mvo@debian.org>  Tue, 14 Apr 2009 14:12:51 +0200

apt (0.7.20.2ubuntu7) karmic; urgency=low

  * fix problematic use of tolower() when calculating the version 
    hash by using locale independant tolower_ascii() function. 
    Thanks to M. Vefa Bicakci (LP: #80248)
  * build fixes for g++-4.4
  * include dmesg output in apport package failures
  * include apt ordering into apport package failures

 -- Michael Vogt <michael.vogt@ubuntu.com>  Fri, 24 Apr 2009 10:14:01 +0200

apt (0.7.20.2ubuntu6) jaunty; urgency=low

  [ Jamie Strandboge ]
  * apt.cron.daily: catch invalid dates due to DST time changes
    in the stamp files (LP: #354793)

  [ Michael Vogt ]
  * methods/gpgv.cc:
    - properly check for expired and revoked keys (closes: #433091)
      LP: #356012

 -- Michael Vogt <michael.vogt@ubuntu.com>  Wed, 08 Apr 2009 22:39:50 +0200

apt (0.7.20.2ubuntu5) jaunty; urgency=low

  [ Colin Watson ]
  * cmdline/acqprogress.cc:
    - Call pkgAcquireStatus::Pulse even if quiet, so that we still get
      dlstatus messages on the status-fd (LP: #290234).
  
  [ Michael Vogt ]
  * debian/apt.cron.daily:
    - do not clutter cron mail with bogus gconftool messages 
      (LP: #223502)
    - merge fix for cache locking from debian (closes: #459344)
    - run update-apt-xapian-index (with ionice) to ensure that
      the index is up-to-date when synaptic is run (LP: #288797)

 -- Michael Vogt <michael.vogt@ubuntu.com>  Mon, 30 Mar 2009 13:22:28 +0200

apt (0.7.20.2ubuntu4) jaunty; urgency=low

  * ftparchive/cachedb.cc:
    - when apt-ftparchive clean is used, compact the database
      at the end (thanks to cprov)

 -- Michael Vogt <michael.vogt@ubuntu.com>  Thu, 26 Mar 2009 13:43:59 +0100

apt (0.7.20.2ubuntu3) jaunty; urgency=low

  * methods/mirror.cc:
    - when download the mirror file and the server is down,
      return a propper error message (LP: #278635)

 -- Michael Vogt <michael.vogt@ubuntu.com>  Thu, 19 Mar 2009 15:42:15 +0100

apt (0.7.20.2ubuntu2) jaunty; urgency=low

  * apt-pkg/deb/dpkgpm.cc:
    - revert termios patch (LP: #338514)
  * cmdline/apt-get.cc
    - fix "apt-get source pkg" if there is a binary package and
      a source package of the same name but from different 
      packages (LP: #330103)

 -- Michael Vogt <michael.vogt@ubuntu.com>  Mon, 09 Mar 2009 16:33:28 +0100

apt (0.7.20.2ubuntu1) jaunty; urgency=low

  [ Christian Perrier ]
  * Translations:
    - bg.po. Closes: #513211
    - zh_TW.po. Closes: #513311
    - nb.po. Closes: #513843
  
  [ Michael Vogt ]
  * merged from the debian-sid branch
  * [ABI break] merge support for http redirects, thanks to
    Jeff Licquia and Anthony Towns
  * [ABI break] use int for the package IDs (thanks to Steve Cotton)
  * apt-pkg/contrib/strutl.cc:
    - fix TimeToStr i18n (LP: #289807)
  * debian/apt.conf.autoremove:
    - readd "linux-image" (and friends) to the auto-remove
     blacklist
  * fix some i18n issues (thanks to  Gabor Kelemen)
    LP: #263089
  * apt-pkg/deb/dpkgpm.cc:
    - filter "ENOMEM" errors when creating apport reports 
  * cmdline/apt-get.cc:
    - fix "apt-get source pkg=ver" if binary name != source name
      (LP: #202219)
  * apt-pkg/indexrecords.cc:
    - fix some i18n issues
  * apt-pkg/contrib/strutl.h:
    - add new strprintf() function to make i18n strings easier
  * apt-pkg/dev/debsystem.cc:
    - add missing apti18n.h header
  * cmdline/apt-get.cc:
    - default to "false" for the "APT::Get::Build-Dep-Automatic"
      option (follow debian here)
  * apt-pkg/pkgcache.cc:
    - do not run "dpkg --configure pkg" if pkg is in trigger-awaited
      state (LP: #322955)
  * methods/https.cc:
    - add Acquire::https::AllowRedirect support
    - do not unlink files in partial/ (thanks to robbiew)

  [ Dereck Wonnacott ]
  * Clarify the --help for 'purge' (LP: #243948)

  [ Ian Weisser ]
  * /apt-pkg/deb/debsystem.cc:
    - add 'sudo' to the error message to "run 'dpkg --configure -a'"
      (LP: #52697)

 -- Michael Vogt <michael.vogt@ubuntu.com>  Mon, 09 Feb 2009 14:21:05 +0100

apt (0.7.20.2) unstable; urgency=medium

  [ Eugene V. Lyubimkin ]
  * Urgency set to medium due to RC bug fix.
  * doc/apt.ent, apt-get.8.xml:
    - Fix invalid XML entities. (Closes: #514402)

 -- Eugene V. Lyubimkin <jackyf.devel@gmail.com>  Sat, 07 Feb 2009 16:48:21 +0200

apt (0.7.20.1) unstable; urgency=low

  [ Michael Vogt ]
  * apt-pkg/pkgcachegen.cc:
    - fix apt-cache search for localized description 
      (closes: #512110)
  
  [ Christian Perrier ]
  * Translations:
    - fr.po: fix spelling error to "défectueux". Thanks to Thomas Péteul.

 -- Michael Vogt <mvo@debian.org>  Tue, 20 Jan 2009 09:35:05 +0100

apt (0.7.20) unstable; urgency=low

  [ Eugene V. Lyubimkin ]
  * debian/changelog:
    - Fixed place of 'merged install-recommends and install-task branches'
      from 0.6.46.1 to 0.7.0. (Closes: #439866)
  * buildlib/config.{sub,guess}:
    - Renewed. This fixes lintian errors.
  * doc/apt.conf.5.xml, debian/apt-transport-https:
    - Documented briefly 'Acquire::https' group of options. (Closes: #507398)
    - Applied patch from Daniel Burrows to document 'Debug' group of options.
      (Closes: #457265)
    - Mentioned 'APT::Periodic' and 'APT::Archives' groups of options.
      (Closes: #438559)
    - Mentioned '/* ... */' comments. (Closes: #507601)
  * doc/examples/sources.list:
    - Removed obsolete commented non-us deb-src entry, replaced it with
      'deb-src security.debian.org' one. (Closes: #411298)
  * apt-pkg/contrib/mmap.cc:
    - Added instruction how to work around MMap error in MMap error message.
      (Closes: #385674, 436028)
  * COPYING:
    - Actualized. Removed obsolete Qt section, added GPLv2 clause.
      (Closes: #440049, #509337)

  [ Michael Vogt ]
  * add option to "apt-get build-dep" to mark the needed 
    build-dep packages as automatic installed. 
    This is controlled via the value of
    APT::Get::Build-Dep-Automatic and is set "false" by default.  
    Thanks to Aaron Haviland, closes: #448743
  * apt-inst/contrib/arfile.cc:
    - support members ending with '/' as well (thanks to Michal Cihr,
      closes: #500988)

  [ Christian Perrier ]
  * Translations:
    - Finnish updated. Closes: #508449 
    - Galician updated. Closes: #509151
    - Catalan updated. Closes: #509375
    - Vietnamese updated. Closes: #509422
    - Traditional Chinese added. Closes: #510664
    - French corrected (remove awful use of first person) 

 -- Michael Vogt <mvo@debian.org>  Mon, 05 Jan 2009 08:59:20 +0100

apt (0.7.19ubuntu1) jaunty; urgency=low

  * merge from debian

 -- Michael Vogt <michael.vogt@ubuntu.com>  Mon, 24 Nov 2008 10:52:20 +0100

apt (0.7.19) unstable; urgency=low

  [ Eugene V. Lyubimkin ]
  * doc/sources.list.5.xml:
    - Mentioned allowed characters in file names in /etc/apt/sources.list.d.
      Thanks to Matthias Urlichs. (Closes: #426913)
  * doc/apt-get.8.xml:
    - Explicitly say that 'dist-upgrade' command may remove packages.
    - Included '-v'/'--version' as a command to synopsis.
  * cmdline/apt-cache.cc:
    - Advanced built-in help. Patch by Andre Felipe Machado. (Closes: #286061)
    - Fixed typo 'GraphVis' -> 'GraphViz'. (Closes: #349038)
    - Removed asking to file a release-critical bug against a package if there
      is a request to install only one package and it is not installable.
      (Closes: #419521)

  [ Michael Vogt ]
    - fix SIGHUP handling (closes: #463030)

  [ Christian Perrier ]
  * Translations:
    - French updated
    - Bulgarian updated. Closes: #505476
    - Slovak updated. Closes: #505483
    - Swedish updated. Closes: #505491
    - Japanese updated. Closes: #505495
    - Korean updated. Closes: #505506
    - Catalan updated. Closes: #505513
    - British English updated. Closes: #505539
    - Italian updated. Closes: #505518, #505683
    - Polish updated. Closes: #505569
    - German updated. Closes: #505614
    - Spanish updated. Closes: #505757
    - Romanian updated. Closes: #505762
    - Simplified Chinese updated. Closes: #505727
    - Portuguese updated. Closes: #505902
    - Czech updated. Closes: #505909
    - Norwegian Bokmål updated. Closes: #505934
    - Brazilian Portuguese updated. Closes: #505949
    - Basque updated. Closes: #506085
    - Russian updated. Closes: #506452 
    - Marathi updated. 
    - Ukrainian updated. Closes: #506545 

 -- Michael Vogt <mvo@debian.org>  Mon, 24 Nov 2008 10:33:54 +0100

apt (0.7.18) unstable; urgency=low

  [ Christian Perrier ]
  * Translations:
    - French updated
    - Thai updated. Closes: #505067

  [ Eugene V. Lyubimkin ]
  * doc/examples/configure-index:
    - Removed obsoleted header line. (Closes: #417638)
    - Changed 'linux-kernel' to 'linux-image'.
  * doc/sources.list.5.xml:
    - Fixed typo and grammar in 'sources.list.d' section. Thanks to
      Timothy G Abbott <tabbott@MIT.EDU>. (Closes: #478098)
  * doc/apt-get.8.xml:
    - Advanced descriptions for 'remove' and 'purge' options.
      (Closes: #274283)
  * debian/rules:
    - Target 'apt' need to depend on 'build-doc'. Thanks for Peter Green.
      Fixes FTBFS. (Closes: #504181)

  [ Michael Vogt ]
  * fix depend on libdb4.4 (closes: #501253)

 -- Michael Vogt <mvo@debian.org>  Fri, 07 Nov 2008 22:13:39 +0100

apt (0.7.17) unstable; urgency=low

  [ Eugene V. Lyubimkin ]
  * debian/control:
    - 'Vcs-Bzr' field is official, used it.
    - Bumped 'Standards-Version' to 3.8.0, no changes needed.
    - Actualized 'Uploaders' field.
  * doc/:
    - Substituded 'apt-archive' with 'apt-ftparchive' in docs.
      Patch based on work of Andre Felipe Machado. (Closes: #350865)
    - Mentioned '/<release>' and '=<version>' for 'apt-get install' and
      '=<version>' for 'apt-get source' in apt-get manpage. Patch based on
      work of Andre Felipe Machado. (Closes: #399673)
    - Mentioned more short options in the apt-get manpage. Documented 'xvcg'
      option in the apt-cache manpage. The part of patch by Andre Felipe
      Machado. (Closes: #176106, #355945)
    - Documented that 'apt-get install' command should be used for upgrading
      some of installed packages. Based on patch by Nori Heikkinen and
      Andre Felipe Machado. (Closes: #267087)
    - Mentioned 'apt_preferences(5)' in apt manpage. (Closes: #274295)
    - Documented 'APT::Default-Release' in apt.conf manpage. (Closes: #430399)
    - APT::Install-Recommends is now true by default, mentioned this in
      configure-index example. (Closes: #463268)
    - Added 'APT::Get::AllowUnauthenticated' to configure-index example.
      (Closes: #320225)
    - Documented '--no-install-recommends' option in apt-get manpage.
      (Closes: #462962)
    - Documented 'Acquire::PDiffs' in apt.conf manpage. (Closes: #376029)
    - Added 'copy', 'rsh', 'ssh' to the list of recognized URI schemes in
      sources.list manpage, as they are already described under in the manpage.
    - Removed notice that ssh/rsh access cannot use password authentication
      from sources.list manpage. Thanks to Steffen Joeris. (Closes: #434894)
    - Added '(x)' to some referrings to manpages in apt-get manpage. Patch by
      Andre Felipe Machado. (Closes: #309893)
    - Added 'dist-upgrade' apt-get synopsis in apt-get manpage.
      (Closes: #323866)

 -- Michael Vogt <mvo@debian.org>  Wed, 05 Nov 2008 13:14:56 +0100

apt (0.7.17~exp4) experimental; urgency=low

  * debian/rules:
    - Fixed lintian warnings "debian/rules ignores make errors".
  * debian/control:
    - Substituted outdated "Source-Version" fields with "binary:Version".
    - Added 'python-apt' to Suggests, as apt-mark need it for work.
    - Drop Debian revision from 'doc-base' build dependency, this fixes
      appropriate lintian warning.
  * debian/libapt-pkg-doc.doc-base.*:
    - Changed section: from old 'Devel' to 'Debian'. This fixes appropriate
      lintian warnings.
  * debian/{postrm,prerm,preinst}:
    - Added 'set -e', fixes lintian warnings
      'maintainer-script-ignores-error'.
  * dselect/makefile:
    - Removed unneeded 'LOCAL' entry. This allows cleaning rule to run smoothly.
  * share/lintian-overrides:
    - Added with override of 'apt must depend on python'. Script 'apt-mark'
      needs apt-python for working and checks this on fly. We don't want
      python in most cases.
  * cmdline/apt-key:
    - Added 'unset GREP_OPTIONS' to the script. This prevents 'apt-key update'
      failure when GREP_OPTIONS contains options that modify grep output.
      (Closes: #428752)

 -- Eugene V. Lyubimkin <jackyf.devel@gmail.com>  Fri, 31 Oct 2008 23:45:17 +0300

apt (0.7.17~exp3) experimental; urgency=low

  * apt-pkg/acquire-item.cc:
    - fix a merge mistake that prevents the fallback to the 
      uncompressed 'Packages' to work correctly (closes: #409284)

 -- Michael Vogt <mvo@debian.org>  Wed, 29 Oct 2008 09:36:24 +0100

apt (0.7.17~exp2) experimental; urgency=low

  [ Eugene V. Lyubimkin ]
  * apt-pkg/acquire-item.cc:
    - Added fallback to uncompressed 'Packages' if neither 'bz2' nor 'gz'
      available. (Closes: #409284)
  * apt-pkg/algorithm.cc:
    - Strip username and password from source URL in error message.
      (Closes: #425150)
  
  [ Michael Vogt ]
  * fix various -Wall warnings

 -- Michael Vogt <mvo@debian.org>  Tue, 28 Oct 2008 18:06:38 +0100

apt (0.7.17~exp1) experimental; urgency=low

  [ Luca Bruno ]
  * Fix typos:
    - apt-pkg/depcache.cc
  * Fix compilation warnings:
    - apt-pkg/acquire.cc
    - apt-pkg/versionmatch.cc
  * Compilation fixes and portability improvement for compiling APT against non-GNU libc
    (thanks to Martin Koeppe, closes: #392063):
    - buildlib/apti18n.h.in:
      + textdomain() and bindtextdomain() must not be visible when --disable-nls
    - buildlib/inttypes.h.in: undefine standard int*_t types
    - Append INTLLIBS to SLIBS:
      + cmdline/makefile
      + ftparchive/makefile
      + methods/makefile
  * doc/apt.conf.5.xml:
    - clarify whether configuration items of apt.conf are case-sensitive
      (thanks to Vincent McIntyre, closes: #345901)

 -- Luca Bruno <lethalman88@gmail.com>  Sat, 11 Oct 2008 09:17:46 +0200

apt (0.7.16) unstable; urgency=low

  [ Luca Bruno ]
  * doc/apt-cache.8.xml:
    - search command uses POSIX regex, and searches for virtual packages too
      (closes: #277536)
  * doc/offline.sgml: clarify remote and target hosts
    (thanks to Nikolaus Schulz, closes: #175940)
  * Fix several typos in docs, translations and debian/changelog
    (thanks to timeless, Nicolas Bonifas and Josh Triplett,
    closes: #368665, #298821, #411532, #431636, #461458)
  * Document apt-key finger and adv commands
    (thanks to Stefan Schmidt, closes: #350575)
  * Better documentation for apt-get --option
    (thanks to Tomas Pospisek, closes: #386579)
  * Retitle the apt-mark.8 manpage (thanks to Justin Pryzby, closes: #471276)
  * Better documentation on using both APT::Default-Release and
    /etc/apt/preferences (thanks to Ingo Saitz, closes: #145575)
  
  [ Michael Vogt ]
  * doc/apt-cache.8.xml:
    - add missing citerefentry

 -- Michael Vogt <mvo@debian.org>  Fri, 10 Oct 2008 23:44:50 +0200

apt (0.7.15) unstable; urgency=low

  * Upload to unstable

 -- Michael Vogt <mvo@debian.org>  Sun, 05 Oct 2008 13:23:47 +0200

apt (0.7.15~exp3) experimental; urgency=low

  [Daniel Burrows]
  * apt-pkg/deb/dpkgpm.cc:
    - Store the trigger state descriptions in a way that does not break
      the ABI.  The approach taken makes the search for a string O(n) rather
      than O(lg(n)), but since n == 4, I do not consider this a major
      concern.  If it becomes a concern, we can sort the static array and
      use std::equal_range().  (Closes: #499322)

  [ Michael Vogt ]
  * apt-pkg/packagemanager.cc, apt-pkg/deb/dpkgpm.cc:
    - move the state file writting into the Go() implementation
      of dpkgpm (closes: #498799)
  * apt-pkg/algorithms.cc:
    - fix simulation performance drop (thanks to Ferenc Wagner
      for reporting the issue)

 -- Michael Vogt <mvo@debian.org>  Wed, 01 Oct 2008 18:09:49 +0200

apt (0.7.15~exp2) experimental; urgency=low

  [ Michael Vogt ]
  * apt-pkg/pkgcachegen.cc:
    - do not add multiple identical descriptions for the same 
      language (closes: #400768)

  [ Program translations ]
  * Catalan updated. Closes: #499462

 -- Michael Vogt <mvo@debian.org>  Tue, 23 Sep 2008 07:29:59 +0200

apt (0.7.15~exp1) experimental; urgency=low

  [ Christian Perrier ]
  * Fix typo in cron.daily script. Closes: #486179

  [ Program translations ]
  * Traditional Chinese updated. Closes: #488526
  * German corrected and completed. Closes: #490532, #480002, #498018
  * French completed
  * Bulgarian updated. Closes: #492473
  * Slovak updated. Closes: #492475
  * Galician updated. Closes: #492794
  * Japanese updated. Closes: #492975
  * Fix missing space in Greek translation. Closes: #493922
  * Greek updated.
  * Brazilian Portuguese updated.
  * Basque updated. Closes: #496754
  * Romanian updated. Closes: #492773, #488361
  * Portuguese updated. Closes: #491790
  * Simplified Chinese updated. Closes: #489344
  * Norwegian Bokmål updated. Closes: #480022
  * Czech updated. Closes: #479628, #497277
  * Korean updated. Closes: #464515
  * Spanish updated. Closes: #457706
  * Lithuanian added. Closes: #493328
  * Swedish updated. Closes: #497496
  * Vietnamese updated. Closes: #497893
  * Portuguese updated. Closes: #498411
  * Greek updated. Closes: #498687
  * Polish updated.

  [ Michael Vogt ]
  * merge patch that enforces stricter https server certificate
    checking (thanks to Arnaud Ebalard, closes: #485960)
  * allow per-mirror specific https settings
    (thanks to Arnaud Ebalard, closes: #485965)
  * add doc/examples/apt-https-method-example.cof
    (thanks to Arnaud Ebalard, closes: #485964)
  * apt-pkg/depcache.cc:
    - when checking for new important deps, skip critical ones
      (closes: #485943)
  * improve apt progress reporting, display trigger actions
  * add DPkg::NoTriggers option so that applications that call
    apt/aptitude (like the installer) defer trigger processing
    (thanks to Joey Hess)
  * doc/makefile:
    - add examples/apt-https-method-example.conf
  
 -- Michael Vogt <mvo@debian.org>  Tue, 16 Sep 2008 21:27:03 +0200

apt (0.7.14ubuntu7) jaunty; urgency=low

  * cmdline/apt-cache.cc:
    - remove the gettext from a string that consists entirely 
      of variables (LP: #56792)
  * apt-pkg/deb/dpkgpm.cc:
    - fix potential hang when in a backgroud process group

 -- Michael Vogt <michael.vogt@ubuntu.com>  Tue, 28 Oct 2008 21:09:12 +0100

apt (0.7.14ubuntu6) intrepid; urgency=low

  * debian/apt.conf.autoremove:
    - remove "linux-image" (and friends) from the auto-remove
      blacklist. we have the kernel fallback infrastructure now
      in intrepid (thanks to BenC)
  * apt-pkg/indexcopy.cc:
    - support having CDs with no Packages file (just a Packages.gz)
      by not forcing a verification on non-existing files
     (LP: #255545)
  * apt-pkg/deb/dpkgpm.cc:
    - improve the filtering for duplicated apport reports (thanks
      to seb128 for pointing that problem out)
    - do not report disk full errors from dpkg via apport

 -- Michael Vogt <michael.vogt@ubuntu.com>  Thu, 07 Aug 2008 16:28:05 +0200

apt (0.7.14ubuntu5) intrepid; urgency=low

  * fix various -Wall warnings
  * make "apt-get build-dep" installed packages marked automatic
    by default. This can be changed by setting the value of
    APT::Get::Build-Dep-Automatic to false (thanks to Aaron 
    Haviland, closes: #44874, LP: #248268)

 -- Michael Vogt <michael.vogt@ubuntu.com>  Wed, 06 Aug 2008 14:00:51 +0200

apt (0.7.14ubuntu4) intrepid; urgency=low

  [ Michael Vogt ]
  * apt-pkg/deb/dpkgpm.cc:
    - fix uninitialized variable that caused no apport reports
      to be written sometimes (thanks to Matt Zimmerman)
  * merge patch that enforces stricter https server certificate
    checking (thanks to Arnaud Ebalard, closes: #485960)
  * allow per-mirror specific https settings
    (thanks to Arnaud Ebalard, closes: #485965)
  * add doc/examples/apt-https-method-example.cof
    (thanks to Arnaud Ebalard, closes: #485964)
  * add DPkg::NoTriggers option so that applications that call
    apt/aptitude (like the installer) defer trigger processing
    (thanks to Joey Hess) 
  * document --install-recommends and --no-install-recommends
    (thanks to Dereck Wonnacott, LP: #126180)
  
  [ Dereck Wonnacott ]
  * apt-ftparchive might write corrupt Release files (LP: #46439)
  * Apply --important option to apt-cache depends (LP: #16947) 

 -- Michael Vogt <michael.vogt@ubuntu.com>  Tue, 05 Aug 2008 10:10:49 +0200

apt (0.7.14ubuntu3) intrepid; urgency=low

  [ Otavio Salvador ]
  * Apply patch to avoid truncating of arbitrary files. Thanks to Bryan
    Donlan <bdonlan@fushizen.net> for the patch. Closes: #482476
  * Avoid using dbus if dbus-daemon isn't running. Closes: #438803

  [ Michael Vogt ]
  * apt-pkg/deb/dpkgpm.cc:
    - improve apt progress reporting, display trigger actions
  * apt-pkg/depcache.cc:
    - when checking for new important deps, skip critical ones
      (LP: #236360)
  
 -- Michael Vogt <michael.vogt@ubuntu.com>  Tue, 03 Jun 2008 17:27:07 +0200

apt (0.7.14ubuntu2) intrepid; urgency=low

  * debian/control:
    - fix FTBFS by adding missing intltool dependency 

 -- Michael Vogt <michael.vogt@ubuntu.com>  Fri, 09 May 2008 13:50:22 +0200

apt (0.7.14) unstable; urgency=low

  [ Christian Perrier ]
  * Mark a message from dselect backend as translatable
    Thanks to Frédéric Bothamy for the patch
    Closes: #322470

  [ Program translations ]
  * Simplified Chinese updated. Closes: #473360
  * Catalan fixes. Closes: #387141
  * Typo fix in Greek translation. Closes: #479122
  * French updated.
  * Thai updated. Closes: #479313
  * Italian updated. Closes: #479326
  * Polish updated. Closes: #479342
  * Bulgarian updated. Closes: #479379
  * Finnish updated. Closes: #479403
  * Korean updated. Closes: #479426
  * Basque updated. Closes: #479452
  * Vietnamese updated. Closes: #479748
  * Russian updated. Closes: #479777, #499029
  * Galician updated. Closes: #479792
  * Portuguese updated. Closes: #479847
  * Swedish updated. Closes: #479871
  * Dutch updated. Closes: #480125
  * Kurdish added. Closes: #480150
  * Brazilian Portuguese updated. Closes: #480561
  * Hungarian updated. Closes: #480662

  [ Otavio Salvador ]
  * Apply patch to avoid truncating of arbitrary files. Thanks to Bryan
    Donlan <bdonlan@fushizen.net> for the patch. Closes: #482476
  * Avoid using dbus if dbus-daemon isn't running. Closes: #438803
  
  [ Michael Vogt ]
  * debian/apt.cron.daily:
    - apply patch based on the ideas of Francesco Poli for better 
      behavior when the cache can not be locked (closes: #459344)

 -- Michael Vogt <mvo@debian.org>  Wed, 28 May 2008 15:19:12 +0200

apt (0.7.13) unstable; urgency=low

  [ Otavio Salvador ]
  * Add missing build-depends back from build-depends-indep field.
    Closes: #478231
  * Make cron script quiet if cache is locked. Thanks to Ted Percival
    <ted@midg3t.net> for the patch. Closes: #459344
  * Add timeout support for https. Thanks to Andrew Martens
    <andrew.martens@strangeloopnetworks.com> for the patch.

  [ Goswin von Brederlow ]
  * Add support for --no-download on apt-get update. Closes: #478517
  
  [ Program translations ]
    - Vietnamese updated. Closes: #479008
    
 -- Otavio Salvador <otavio@debian.org>  Fri, 02 May 2008 14:46:00 -0300

apt (0.7.12) unstable; urgency=low

  [ Michael Vogt ]
  * cmdline/apt-key:
    - add support for a master-keyring that contains signing keys
      that can be used to sign the archive signing keys. This should
      make key-rollover easier.
  * apt-pkg/deb/dpkgpm.cc:
    - merged patch from Kees Cook to fix anoying upper-case display
      on amd64 in sbuild
  * apt-pkg/algorithms.cc: 
    - add APT::Update::Post-Invoke-Success script slot
    - Make the breaks handling use the kill list. This means, that a
      Breaks: Pkg (<< version) may put Pkg onto the remove list.
  * apt-pkg/deb/debmetaindex.cc:
    - add missing "Release" file uri when apt-get update --print-uris
      is run
  * methods/connect.cc:
    - remember hosts with Resolve failures or connect Timeouts
  * cmdline/apt-get.cc:
    - fix incorrect help output for -f (LP: #57487)
    - do two passes when installing tasks, first ignoring dependencies,
      then resolving them and run the problemResolver at the end
      so that it can correct any missing dependencies
  * debian/apt.cron.daily:
    - sleep random amount of time (default within 0-30min) before
      starting the upate to hit the mirrors less hard
  * doc/apt_preferences.5.xml:
    - fix typo
  * added debian/README.source

  [ Christian Perrier ]
  * Fix typos in manpages. Thanks to Daniel Leidert for the fixes
    Closes: #444922
  * Fix syntax/copitalisation in some messages. Thanks to Jens Seidel
    for pointing this and providing the patch.
    Closes: #466845
  * Fix Polish offline translation. Thanks to Robert Luberda for the patch
    and apologies for applying it very lately. Closes: #337758
  * Fix typo in offline.sgml. Closes: #412900

  [ Program translations ]
    - German updated. Closes: #466842
    - Swedish updated.
    - Polish updated. Closes: #469581
    - Slovak updated. Closes: #471341
    - French updated.
    - Bulgarian updated. Closes: #448492
    - Galician updated. Closes: #476839
  
  [ Daniel Burrows ]
  * apt-pkg/depcache.cc:
    - Patch MarkInstall to follow currently satisfied Recommends even
      if they aren't "new", so that we automatically force upgrades
      when the version of a Recommends has been tightened.  (Closes: #470115)
    - Enable more complete debugging information when Debug::pkgAutoRemove
      is set.
  * apt-pkg/contrib/configuration.cc
    - Lift the 1024-byte limit on lines in configuration files.
      (Closes: #473710, #473874)
  * apt-pkg/contrib/strutl.cc:
    - Lift the 64000-byte limit on individual messages parsed by ReadMessages.
      (Closes: #474065)
  * debian/rules:
    - Add missing Build-Depends-Indep on xsltproc, docbook-xsl, and xmlto.

 -- Daniel Burrows <dburrows@debian.org>  Sat, 26 Apr 2008 12:24:35 -0700

apt (0.7.11) unstable; urgency=critical
  
  [ Raise urgency to critical since it fixes a critical but for Debian
    Installer Lenny Beta1 release ]

  [ Program translations ]
    - Vietnamese updated. Closes: #460825
    - Basque updated. Closes: #461166
    - Galician updated. Closes: #461468
    - Portuguese updated. Closes: #464575
    - Korean updated. Closes: #448430
    - Simplified Chinese updated. Closes: #465866

  [ Otavio Salvador ]
  * Applied patch from Robert Millan <rmh@aybabtu.com> to fix the error
    message when gpgv isn't installed, closes: #452640.
  * Fix regression about APT::Get::List-Cleanup setting being ignored,
    closes: #466052.

 -- Otavio Salvador <otavio@debian.org>  Thu, 17 Jan 2008 22:36:46 -0200

apt (0.7.10) unstable; urgency=low

  [ Otavio Salvador ]
  * Applied patch from Mike O'Connor <stew@vireo.org> to add a manpage to
    apt-mark, closes: #430207.
  * Applied patch from Andrei Popescu <andreimpopescu@gmail.com> to add a
    note about some frontends in apt.8 manpage, closes: #438545.
  * Applied patch from Aurelien Jarno <aurel32@debian.org> to avoid CPU
    getting crazy when /dev/null is redirected to stdin (which breaks
    buildds), closes: #452858.
  * Applied patch from Aurelien Jarno <aurel32@debian.org> to fix building
    with newest dpkg-shlibdeps changing the packaging building order and a
    patch from Robert Millan <rmh@aybabtu.com> to fix parallel building,
    closes: #452862.
  * Applied patch from Alexander Winston <alexander.winston@comcast.net>
    to use 'min' as symbol for minute, closes: #219034.
  * Applied patch from Amos Waterland <apw@us.ibm.com> to allow apt to
    work properly in initramfs, closes: #448316.
  * Applied patch from Robert Millan <rmh@aybabtu.com> to make apt-key and
    apt-get to ignore time conflicts, closes: #451328.
  * Applied patch from Peter Eisentraut <peter_e@gmx.net> to fix a
    grammatical error ("manual installed" -> "manually installed"),
    closes: #438136.
  * Fix cron.daily job to not call fail if apt isn't installed, closes:
    #443286.
  * Fix compilation warnings in apt-pkg/cdrom.cc and
    apt-pkg/contrib/configuration.cc.
  * Fix typo in debian/copyright file ("licened" instead of "licensed"),
    closes: #458966.

  [ Program translations ]
    - Basque updated. Closes: #453088
    - Vietnamese updated. Closes: #453774, #459013
    - Japanese updated. Closes: #456909
    - Simplified Chinese updated. Closes: #458039
    - French updated.
    - Norwegian Bokmål updated. Closes: #457917

  [ Michael Vogt ]
  * debian/rules
    - fix https install location
  * debian/apt.conf.daily:
    - print warning if the cache can not be locked (closes: #454561),
      thanks to Bastian Kleineidam
  * methods/gpgv.cc:
    - remove cruft code that caused timestamp/I-M-S issues
  * ftparchive/contents.cc:
    - fix error output
  * apt-pkg/acquire-item.{cc,h}:
    - make the authentication download code more robust against
      servers/proxies with broken If-Range implementations
  * apt-pkg/packagemanager.{cc,h}:
    - propergate the Immediate flag to make hitting the 
      "E: Internal Error, Could not perform immediate configuration (2)"
      harder
  * debian/control:
    - build against libdb-dev (instead of libdb4.4-dev)
  * merged the apt--DoListUpdate branch, this provides a common interface
    for "apt-get update" like operations for the frontends and also provides
    hooks to run stuff in APT::Update::{Pre,Post}-Invoke

  [ Chris Cheney ]
  * ftparchive/contents.cc:
    - support lzma data members
  * ftparchive/multicompress.cc:
    - support lzma output
  
  [ Daniel Burrows ]
  * apt-pkg/contrib/configuration.cc:
    - if RootDir is set, then FindFile and FindDir will return paths
      relative to the directory stored in RootDir, closes: #456457.

  [ Christian Perrier ]
  * Fix wording for "After unpacking...". Thanks to Michael Gilbert
    for the patch. Closes: #260825

 -- Michael Vogt <mvo@debian.org>  Mon, 07 Jan 2008 21:40:47 +0100

apt (0.7.9ubuntu17) hardy-proposed; urgency=low

  * apt-pkg/acquire-item.cc:
    - fix signaure removal on transient network failures LP: #220627
      (thanks to Scott James Remnant)

 -- Michael Vogt <michael.vogt@ubuntu.com>  Tue, 22 Apr 2008 16:32:49 +0200

apt (0.7.9ubuntu16) hardy; urgency=low

  * cmdline/apt-key:
    - only check against master-keys in net-update to not break
      custom CDs (thanks to Colin Watson)

 -- Michael Vogt <michael.vogt@ubuntu.com>  Tue, 08 Apr 2008 14:17:14 +0200

apt (0.7.9ubuntu15) hardy; urgency=low

  * cmdline/apt-get.cc:
    - do two passes when installing tasks, first ignoring dependencies,
      then resolving them and run the problemResolver at the end
      so that it can correct any missing dependencies. This should
      fix livecd building for kubuntu (thanks to Jonathan Riddell 
      for reporting the problem)

 -- Michael Vogt <michael.vogt@ubuntu.com>  Thu, 13 Mar 2008 23:25:45 +0100

apt (0.7.9ubuntu14) hardy; urgency=low

  * cmdline/apt-get.cc:
    - fix incorrect help output for -f (LP: #57487)
    - run the problemResolver after a task was installed
      so that it can correct any missing dependencies
  * typo fixes (LP: #107960)

 -- Michael Vogt <michael.vogt@ubuntu.com>  Tue, 11 Mar 2008 21:46:07 +0100

apt (0.7.9ubuntu13) hardy; urgency=low

  [ Lionel Porcheron ]
  * debian/apt.cron.daily:
    - only call gconftool if gcontool is installed (LP: #194281)

  [ Michael Vogt ]
  * doc/apt_preferences.5.xml:
    - fix typo (LP: #150900)
  * doc/example/sources.list:
    - updated for hardy (LP: #195879)
  * debian/apt.cron.daily:
    - sleep random amount of time (default within 0-30min) before
      starting the upate to hit the mirrors less hard

 -- Michael Vogt <michael.vogt@ubuntu.com>  Tue, 04 Mar 2008 15:35:09 +0100

apt (0.7.9ubuntu12) hardy; urgency=low

  * debian/apt.cron.daily:
    - use admin user proxy settings
  * cmdline/apt-get.cc:
    - fix task installation (thanks to Colin Watson)

 -- Michael Vogt <michael.vogt@ubuntu.com>  Thu, 21 Feb 2008 15:07:44 +0100

apt (0.7.9ubuntu11) hardy; urgency=low

  * apt-pkg/algorithms.cc: 
    - add APT::Update::Post-Invoke-Success script slot
      (LP: #188127)

 -- Michael Vogt <michael.vogt@ubuntu.com>  Thu, 10 Jan 2008 12:06:12 +0100

apt (0.7.9ubuntu10) hardy; urgency=low

  * cmdline/apt-key:
    - add "net-update" command that fetches the 
      ubuntu-archive-keyring.gpg and add keys from it that are 
      signed by the ubuntu-master-keyring.gpg 
      (apt-archive-key-signatures spec)
  * debian/apt.cron.daily:
    - add apt-key net-update to the nightly cron job

 -- Michael Vogt <michael.vogt@ubuntu.com>  Wed, 13 Feb 2008 15:50:28 +0100

apt (0.7.9ubuntu9) hardy; urgency=low

  * fix FTBFS due to incorrect intltool build-depends

 -- Michael Vogt <michael.vogt@ubuntu.com>  Mon, 11 Feb 2008 16:04:37 +0100

apt (0.7.9ubuntu8) hardy; urgency=low

  * share/apt-auth-failure.note:
    - show update-notifier note if the nightly update fails with a
      authentication failure (apt-authentication-reliability spec)

 -- Michael Vogt <michael.vogt@ubuntu.com>  Mon, 11 Feb 2008 14:04:56 +0100

apt (0.7.9ubuntu7) hardy; urgency=low

  * methods/connect.cc:
    - remember hosts with Resolve failures or connect Timeouts
      see https://wiki.ubuntu.com/NetworklessInstallationFixes
  * cmdlines/apt-key:
    - fix bug in the new apt-key update code that imports only
      keys signed with the master key (thanks to cjwatson)

 -- Michael Vogt <michael.vogt@ubuntu.com>  Fri, 08 Feb 2008 11:38:35 +0100

apt (0.7.9ubuntu6) hardy; urgency=low

  * cmdline/apt-key:
    - add support for a master-keyring that contains signing keys
      that can be used to sign the archive signing keys. This should
      make key-rollover easier.
  * apt-pkg/deb/dpkgpm.cc:
    - merged patch from Kees Cook to fix anoying upper-case display
      on amd64 in sbuild
  * apt-pkg/algorithms.cc: 
    - add APT::Update::Post-Invoke-Success script slot
    - Make the breaks handling use the kill list. This means, that a
      Breaks: Pkg (<< version) may put Pkg onto the remove list.
  * apt-pkg/deb/dpkgpm.cc:
    - add APT::Apport::MaxReports to limit the maximum number
      of reports generated in a single run (default to 3)
  * apt-pkg/deb/debmetaindex.cc:
    - add missing "Release" file uri when apt-get update --print-uris
      is run

 -- Michael Vogt <michael.vogt@ubuntu.com>  Mon, 04 Feb 2008 14:28:02 +0100

apt (0.7.9ubuntu5) hardy; urgency=low

  * Merged apt-authentication-reliabilty branch. This means
    that apt will refuse to update and use the old lists if
    the authentication of a repository that used to be 
    authenticated fails. See
    https://wiki.ubuntu.com/AptAuthenticationReliability
    for more details.

 -- Michael Vogt <michael.vogt@ubuntu.com>  Wed, 16 Jan 2008 10:36:10 +0100

apt (0.7.9ubuntu4) hardy; urgency=low

  * apt-pkg/algorithms.cc:
    - Since APT::Get::List-Cleanup and APT::List-Cleanup both default to
      true, the effect of the compatibility code was to require both of them
      to be set to false in order to disable list cleanup; this broke the
      installer. Instead, disable list cleanup if either of them is set to
      false.

 -- Colin Watson <cjwatson@ubuntu.com>  Wed, 09 Jan 2008 22:34:37 +0000

apt (0.7.9ubuntu3) hardy; urgency=low

  * merged the apt--DoListUpdate branch, this provides a common interface
    for "apt-get update" like operations for the frontends and also provides
    hooks to run stuff in APT::Update::{Pre,Post}-Invoke

 -- Michael Vogt <michael.vogt@ubuntu.com>  Mon, 07 Jan 2008 19:02:11 +0100

apt (0.7.9ubuntu2) hardy; urgency=low

  [ Otavio Salvador ]
  * Applied patch from Aurelien Jarno <aurel32@debian.org> to fix building
    with newest dpkg-shlibdeps changing the packaging building order and a
    patch from Robert Millan <rmh@aybabtu.com> to fix parallel building,
    closes: #452862.
  * Applied patch from Alexander Winston <alexander.winston@comcast.net>
    to use 'min' as symbol for minute, closes: #219034.
  * Applied patch from Amos Waterland <apw@us.ibm.com> to allow apt to
    work properly in initramfs, closes: #448316.
  * Applied patch from Robert Millan <rmh@aybabtu.com> to make apt-key and
    apt-get to ignore time conflicts, closes: #451328.
  * Applied patch from Peter Eisentraut <peter_e@gmx.net> to fix a
    grammatical error ("manual installed" -> "manually installed"),
    closes: #438136.
  * Fix cron.daily job to not call fail if apt isn't installed, closes:
    #443286.
  
  [ Daniel Burrows ]
  * apt-pkg/contrib/configuration.cc:
    - if RootDir is set, then FindFile and FindDir will return paths
      relative to the directory stored in RootDir, closes: #456457.

  [ Christian Perrier ]
  * Fix wording for "After unpacking...". Thans to Michael Gilbert
    for the patch. Closes: #260825

  [ Program translations ]
    - Vietnamese updated. Closes: #453774
    - Japanese updated. Closes: #456909
    - French updated.

  [ Michael Vogt ]
  * apt-pkg/packagemanager.{cc,h}:
    - propergate the Immediate flag to make hitting the 
      "E: Internal Error, Could not perform immediate configuration (2)"
      harder. (LP: #179247)
  * debian/apt.conf.daily:
    - print warning if the cache can not be locked (closes: #454561),
      thanks to Bastian Kleineidam
  * debian/control:
    - build against libdb-dev (instead of libdb4.4-dev)

 -- Michael Vogt <michael.vogt@ubuntu.com>  Thu, 03 Jan 2008 11:31:45 +0100

apt (0.7.9ubuntu1) hardy; urgency=low

  * merged from http://bzr.debian.org/apt/apt/debian-sid/, remaining
    changes:
    - mirror download method (pending merge with debian)
    - no pdiff download by default (unsuitable for ubuntu)
    - no recommends-by-default yet
    - add "Original-Maintainer" field to tagfile
    - show warning on apt-get source if the package is maintained
      in a VCS (pedinging merge with debian)
    - use ubuntu-archive keyring instead of debians one
    - support metapackages section for autoremoval
    - debian maintainer field change
    - send ubuntu string in user-agent
  
  * Changes from the debian-sid bzr branch (but not uploaded to debian
    yet):
  
  [ Otavio Salvador ]
  * Applied patch from Mike O'Connor <stew@vireo.org> to add a manpage to
    apt-mark, closes: #430207.
  * Applied patch from Andrei Popescu <andreimpopescu@gmail.com> to add a
    note about some frontends in apt.8 manpage, closes: #438545.
  * Applied patch from Aurelien Jarno <aurel32@debian.org> to avoid CPU
    getting crazy when /dev/null is redirected to stdin (which breaks
    buildds), closes: #452858.

  [ Program translations ]
    - Basque updated. Closes: #453088

  [ Michael Vogt ]
  * debian/rules
    - fix https install location
  * methods/gpgv.cc:
    - remove cruft code that caused timestamp/I-M-S issues
  * ftparchive/contents.cc:
    - fix error output
  * methods/mirror.{cc,h}:
    - only update mirror list on IndexFile updates 
  * apt-pkg/acquire-item.{cc,h}:
    - make the authentication download code more robust against
      servers/proxies with broken If-Range implementations
  * debian/control:
    - build against libdb-dev (instead of libdb4.4-dev)
  * merged the apt--DoListUpdate branch, this provides a common interface
    for "apt-get update" like operations for the frontends and also provides
    hooks to run stuff in APT::Update::{Pre,Post}-Invoke

  [ Chris Cheney ]
  * ftparchive/contents.cc:
    - support lzma data members
  * ftparchive/multicompress.cc:
    - support lzma output

 -- Michael Vogt <michael.vogt@ubuntu.com>  Thu, 13 Dec 2007 14:46:27 +0100

apt (0.7.9) unstable; urgency=low

  [ Christian Perrier ]
  * Add several languages to LINGUAS and, therefore, really ship the relevant
    translation:
    Arabic, Dzongkha, Khmer, Marathi, Nepali, Thai
    Thanks to Theppitak Karoonboonyanan for checking this out. Closes: #448321

  [ Program translations ]
    - Korean updated. Closes: #448430
    - Galician updated. Closes: #448497
    - Swedish updated.

  [ Otavio Salvador ]
  * Fix configure script to check for CURL library and headers presense.
  * Applied patch from Brian M. Carlson <sandals@crustytoothpaste.ath.cx>
    to add backward support for arches that lacks pselect support,
    closes: #448406.
  * Umount CD-ROM when calling apt-cdrom ident, except when called with
    -m, closes: #448521.

 -- Otavio Salvador <otavio@debian.org>  Wed, 31 Oct 2007 13:37:26 -0200

apt (0.7.8) unstable; urgency=low

  * Applied patch from Daniel Leidert <daniel.leidert@wgdd.de> to fix
    APT::Acquire::Translation "none" support, closes: #437523.
  * Applied patch from Daniel Burrows <dburrows@debian.org> to add support
    for the Homepage field (ABI break), closes: #447970.
  * Applied patch from Frans Pop <elendil@planet.nl> to fix a trailing
    space after cd label, closes: #448187.

 -- Otavio Salvador <otavio@debian.org>  Fri, 26 Oct 2007 18:20:13 -0200

apt (0.7.7) unstable; urgency=low

  [ Michael Vogt ]
  * apt-inst/contrib/extracttar.cc:
    - fix fd leak for zero size files (thanks to Bill Broadley for
      reporting this bug)
  * apt-pkg/acquire-item.cc:
    - remove zero size files on I-M-S hit
  * methods/https.cc:
    - only send LastModified if we actually have a file
    - send range request with if-range 
    - delete failed downloads
    - delete zero size I-M-S hits
  * apt-pkg/deb/dpkgpm.{cc,h}:
    - merged dpkg-log branch, this lets you specify a 
      Dir::Log::Terminal file to log dpkg output to
      (ABI break)
    - fix parse error when dpkg sends unexpected data
  * merged apt--sha256 branch to fully support the new
    sha256 checksums in the Packages and Release files
    (ABI break)
  * apt-pkg/pkgcachegen.cc:
    - increase default mmap size
  * tests/local-repo:
    - added local repository testcase
  * apt-pkg/acquire.cc:
    - increase MaxPipeDepth for the internal worker<->method
      communication to 1000 for the debtorrent backend
  * make apt build with g++ 4.3
  * fix missing SetExecClose() call when the status-fd is used
  * debian/apt.cron.daily:
    - move unattended-upgrade before apt-get autoclean
  * fix "purge" commandline argument, closes: #133421
    (thanks to Julien Danjou for the patch)
  * cmdline/apt-get.cc:
    - do not change the auto-installed information if a package
      is reinstalled
  * apt-pkg/acquire-item.cc:
    - fix crash in diff acquire code
  * cmdline/apt-mark:
    - Fix chmoding after have renamed the extended-states file (LP: #140019)
      (thanks to Laurent Bigonville)
  * apt-pkg/depcache.cc:
    - set "APT::Install-Recommends" to true by default (OMG!)
  * debian/apt.cron.daily:
    - only run the cron job if apt-get check succeeds (LP: #131719)
  
  [ Program translations ]
    - French updated
    - Basque updated. Closes: #436425
    - Fix the zh_CN translator's name in debian/changelog for 0.7.2
      Closes: #423272
    - Vietnamese updated. Closes: #440611
    - Danish updated. Closes: #441102
    - Thai added. Closes: #442833
    - Swedish updated.
    - Galician updated. Closes: #446626

  [ Otavio Salvador ]
  * Add hash support to copy method. Thanks Anders Kaseorg by the patch
    (closes: #436055)
  * Reset curl options and timestamp between downloaded files. Thanks to
    Ryan Murray <rmurray@debian.org> for the patch (closes: #437150)
  * Add support to apt-key to export keys to stdout. Thanks to "Dwayne
    C. Litzenberger" <dlitz@dlitz.net> for the patch (closes: #441942)
  * Fix compilation warnings:
    - apt-pkg/indexfile.cc: conversion from string constant to 'char*';
    - apt-pkg/acquire-item.cc: likewise;
    - apt-pkg/cdrom.cc: '%lu' expects 'long unsigned int', but argument
      has type 'size_t';
    - apt-pkg/deb/dpkgpm.cc: initialization order and conversion from
      string constant to 'char*';
    - methods/gpgv.cc: conversion from string constant to 'char*';
    - methods/ftp.cc: likewise;
    - cmdline/apt-extracttemplates.cc: likewise;
    - apt-pkg/deb/debmetaindex.cc: comparison with string literal results
      in unspecified behaviour;
  * cmdline/apt-get.cc: adds 'autoremove' as a valid comment to usage
    statement of apt-get (closes: #445468).
  * cmdline/apt-get.cc: really applies Julien Danjou <acid@debian.org>
    patch to add 'purge' command line argument (closes: #133421).

  [ Ian Jackson ]
  * dpkg-triggers: Deal properly with new package states.

  [ Colin Watson ]
  * apt-pkg/contrib/mmap.cc:
    - don't fail if msync() returns > 0
 
 -- Michael Vogt <mvo@debian.org>  Tue, 23 Oct 2007 14:58:03 +0200

apt (0.7.6ubuntu14.1) gutsy-proposed; urgency=low

  [ Michael Vogt ]
  * apt-pkg/deb/dpkgpm.{cc,h}:
    - give up timeslice on EIO error in read from master terminal
  * debian/apt.cron.daily:
    - only run the cron job if apt-get check succeeds (LP: #131719)

  [ Martin Emrich ]  
  * apt-pkg/deb/dpkgpm.{cc,h}:
    - rewrite dpkgpm.cc to use pselect() instead of select()
      to block signals during select() (LP: #134858)
 
 -- Michael Vogt <michael.vogt@ubuntu.com>  Sat, 20 Oct 2007 07:51:12 +0200

apt (0.7.6ubuntu14) gutsy; urgency=low

  * apt-pkg/deb/dpkgpm.cc:
    - fix resource leak (LP: #148806) 

 -- Michael Vogt <michael.vogt@ubuntu.com>  Mon, 15 Oct 2007 20:57:44 +0200

apt (0.7.6ubuntu13) gutsy; urgency=low

  * apt-pkg/deb/dpkgpm.cc:
    - fix crash in WriteApportReport (LP: #144537)
  * apt-pkg/acquire-item.cc
    - fix disappearing local Packages.gz file (LP: #131166)
  * methods/https.cc:
    - fix off-by-one error I-M-S handling
    - cleanup after I-M-S hit

 -- Michael Vogt <michael.vogt@ubuntu.com>  Tue, 09 Oct 2007 01:48:26 +0200

apt (0.7.6ubuntu12) gutsy; urgency=low

  [ Michael Vogt ]
  * cmdline/apt-mark:
    - Fix chmoding after have renamed the extended-states file
      (thanks to Laurent Bigonville, LP: #140019)
  * apt-pkg/deb/debmetaindex.cc: comparison with string literal results
      in unspecified behaviour;
  * Reset curl options and timestamp between downloaded files. Thanks to
    Ryan Murray <rmurray@debian.org> for the patch

  [Paul Sladen]
  * Have 'cron.daily/apt' send D-Bus doesn't exist error messages
    to the bit bucket.  Thanks to 'dasdda'.  (LP: #115397)

 -- Michael Vogt <michael.vogt@ubuntu.com>  Wed, 03 Oct 2007 02:17:45 +0200

apt (0.7.6ubuntu11) gutsy; urgency=low

  * apt-pkg/contrib/mmap.cc:
    - don't fail if msync() returns > 0 (LP: #144001)

 -- Colin Watson <cjwatson@ubuntu.com>  Sat, 22 Sep 2007 21:39:29 +0100

apt (0.7.6ubuntu10) gutsy; urgency=low

  * apt-pkg/deb/dpkgpm.cc:
    - fix parse error when dpkg sends unexpected data

 -- Michael Vogt <michael.vogt@ubuntu.com>  Tue, 18 Sep 2007 17:25:09 +0100

apt (0.7.6ubuntu9) gutsy; urgency=low

  * apt-pkg/deb/dpkgpm.cc:
    - fix progress reporting precent calculation (LP: #137798)
  * make apt build with g++ 4.3
  * fix missing SetExecClose() call when the status-fd is used
    (LP: #136767)
  * debian/apt.cron.daily:
    - move unattended-upgrade before apt-get autoclean
  * fix "purge" commandline argument, closes LP: #125733
    (thanks to Julien Danjou for the patch)
  * cmdline/apt-get.cc:
    - do not change the auto-installed information if a package
      is reinstalled (LP: #139448)
  
 -- Michael Vogt <michael.vogt@ubuntu.com>  Tue, 11 Sep 2007 20:55:00 +0200

apt (0.7.6ubuntu8) gutsy; urgency=low

  * apt-pkg/deb/dpkgpm.{cc,h}:
    - fix bug in dpkg log writing when a signal is caught during
      select() (LP: #134858)
    - write end marker in the log as well

 -- Michael Vogt <michael.vogt@ubuntu.com>  Wed, 05 Sep 2007 15:03:46 +0200

apt (0.7.6ubuntu7) gutsy; urgency=low

  * reupload to fix FTBFS

 -- Michael Vogt <michael.vogt@ubuntu.com>  Thu, 16 Aug 2007 19:44:20 +0200

apt (0.7.6ubuntu6) gutsy; urgency=low

  * dpkg-triggers: Deal properly with new package states.

 -- Ian Jackson <iwj@ubuntu.com>  Wed, 15 Aug 2007 20:44:37 +0100

apt (0.7.6ubuntu5) UNRELEASED; urgency=low

  * apt-pkg/acquire-item.cc:
    - fix file removal on local repo i-m-s hit (LP: #131166)
  * tests/local-repo:
    - added regression test for this bug

 -- Michael Vogt <michael.vogt@ubuntu.com>  Thu, 09 Aug 2007 12:34:07 +0200

apt (0.7.6ubuntu4) gutsy; urgency=low

  * cmdline/apt-get.cc:
    - remove YnPrompt when a XS-Vcs- tag is found, improve the
      notice (LP: #129575)
  * methods/copy.cc:
    - take hashes here too
  * apt-pkg/acquire-worker.cc:
    - only pass on computed hash if we recived one from the method

 -- Michael Vogt <michael.vogt@ubuntu.com>  Wed, 08 Aug 2007 19:30:29 +0200

apt (0.7.6ubuntu3) gutsy; urgency=low

  * apt-pkg/deb/dpkgpm.cc:
    - fix packagename extraction when writting apport reports
  * apt-pkg/pkgcachegen.cc:
    - increase default mmap size (LP: #125640)

 -- Michael Vogt <michael.vogt@ubuntu.com>  Tue, 07 Aug 2007 09:52:00 +0200

apt (0.7.6ubuntu2) gutsy; urgency=low

  * doc/examples/sources.list:
    - change example source to gutsy
  * apt-pkg/deb/dpkgpm.cc:
    - do not break if no /dev/pts is available

 -- Michael Vogt <michael.vogt@ubuntu.com>  Mon, 06 Aug 2007 15:17:57 +0200

apt (0.7.6ubuntu1) gutsy; urgency=low

  [ Michael Vogt ]
  * apt-inst/contrib/extracttar.cc:
    - fix fd leak for zero size files (thanks to Bill Broadley for
      reporting this bug)
  * apt-pkg/acquire-item.cc:
    - remove zero size files on I-M-S hit
  * methods/https.cc:
    - only send LastModified if we actually have a file
    - send range request with if-range 
    - delete failed downloads
    (thanks to Thom May for his help here)
    - delete zero size I-M-S hits
  * apt-pkg/deb/dpkgpm.{cc,h}:
    - merged dpkg-log branch, this lets you specify a 
      Dir::Log::Terminal file to log dpkg output to
    (ABI break)
    - when writting apport reports, attach the dpkg
      terminal log too
  * merged apt--sha256 branch to fully support the new
    sha256 checksums in the Packages and Release files
    (ABI break)
  * apt-pkg/pkgcachegen.cc:
    - increase default mmap size
  * tests/local-repo:
    - added local repository testcase
  * make apt build with g++ 4.3
  * fix missing SetExecClose() call when the status-fd is used
  * debian/apt.cron.daily:
    - move unattended-upgrade before apt-get autoclean
  * fix "purge" commandline argument, closes: #133421
    (thanks to Julien Danjou for the patch)
  * cmdline/apt-get.cc:
    - do not change the auto-installed information if a package
      is reinstalled
  * cmdline/apt-mark:
    - Fix chmoding after have renamed the extended-states file (LP: #140019)
      (thanks to Laurent Bigonville)

  [ Ian Jackson ]
  * dpkg-triggers: Deal properly with new package states.

 -- Michael Vogt <michael.vogt@ubuntu.com>  Thu, 02 Aug 2007 11:55:54 +0200

apt (0.7.6) unstable; urgency=low

  * Applied patch from Aurelien Jarno <aurel32@debian.org> to fix wrong
    directory downloading on non-linux architectures (closes: #435597)

 -- Otavio Salvador <otavio@debian.org>  Wed, 01 Aug 2007 19:49:51 -0300

apt (0.7.5) unstable; urgency=low

  [ Otavio Salvador ]
  * Applied patch from Guillem Jover <guillem@debian.org> to use
    dpkg-architecture to get the host architecture (closes: #407187)
  * Applied patch from Guillem Jover <guillem@debian.org> to add
    support to add lzma support (closes: #408201)

  [ Michael Vogt ]
  * apt-pkg/depcache.cc:
    - support a list of sections for:
      APT::Install-Recommends-Sections
      APT::Never-MarkAuto-Sections
  * methods/makefile:
    - install lzma symlink method (for full lzma support)
  * debian/control:
    - suggest "lzma"

 -- Otavio Salvador <otavio@ossystems.com.br>  Wed, 25 Jul 2007 20:16:46 -0300

apt (0.7.4ubuntu1) gutsy; urgency=low

  * debian/apt.conf.ubuntu, apt.conf.autoremove:
    - Change metapackages to {restricted,universe,multiverse}/metapackages 
      in Install-Recommends-Sections and Never-MarkAuto-Sections

 -- Michael Vogt <michael.vogt@ubuntu.com>  Thu, 26 Jul 2007 10:42:29 +0200

apt (0.7.4) unstable; urgency=low

  [ Michael Vogt ]
  * cmdline/apt-get.cc:
    - fix in the task-install code regexp (thanks to Adam Conrad and
      Colin Watson)
    - support task removal too: apt-get remove taskname^
      (thanks to Matt Zimmerman reporting this problem)

  [ Otavio Salvador ]
  * Fix a typo on 0.7.3 changelog entry about g++ (7.3 to 4.3)
  * Fix compilation warnings:
    - apt-pkg/contrib/configuration.cc: wrong argument type;
    - apt-pkg/deb/dpkgpm.cc: wrong signess;
    - apt-pkg-acquire-item.cc: wrong signess and orderned initializers;
    - methods/https.cc:
      - type conversion;
      - unused variable;
      - changed SetupProxy() method to void;
  * Simplified HttpMethod::Fetch on http.cc removing Tail variable;
  * Fix pipeline handling on http.cc (closes: #413324)
  * Fix building to properly support binNMUs. Thanks to Daniel Schepler
    <schepler@math.unipd.it> by the patch (closes: #359634)
  * Fix example for Install-{Recommends,Suggests} options on
    configure-index example file. Thanks to Peter Eisentraut
    <peter_e@gmx.net> by the patch (closes: #432223)

  [ Christian Perrier ]
  * Basque translation update. Closes: ##423766
  * Unfuzzy formerly complete translations
  * French translation update
  * Re-generate PO(T) files
  * Spanish translation update
  * Swedish translation update

 -- Otavio Salvador <otavio@debian.org>  Tue, 24 Jul 2007 09:55:50 -0300

apt (0.7.3) unstable; urgency=low

  * fixed compile errors with g++ 4.3 (thanks to 
    Daniel Burrows, closes: #429378)
  * fixes in the auto-mark code (thanks to Daniel
    Burrows)
  * fix FTBFS by changing build-depends to
    libcurl4-gnutls-dev (closes: #428363)
  * cmdline/apt-get.cc:
    - fix InstallTask code when a pkgRecord ends 
      with a single '\n' (thanks to Soren Hansen for reporting)
  * merged from Christian Perrier:
        * vi.po: completed to 532t, again. Closes: #429899
        * gl.po: completed to 532t. Closes: #429506
        * vi.po: completed to 532t. Closes: #428672
        * Update all PO and the POT. Gives 514t14f4u for formerly
          complete translations
        * fr.po: completed to 532t
        * ku.po, uk.po, LINGUAS: reintegrate those translations
          which disappeared from the BZR repositories

 -- Michael Vogt <mvo@debian.org>  Sun, 01 Jul 2007 12:31:29 +0200

apt (0.7.2ubuntu7) gutsy; urgency=low

  * fix build-dependencies 
  * fixes in the auto-mark code (thanks to Daniel
    Burrows)

 -- Michael Vogt <michael.vogt@ubuntu.com>  Mon,  9 Jul 2007 19:02:54 +0200

apt (0.7.2ubuntu6) gutsy; urgency=low

  [ Michael Vogt]
  * cmdline/apt-get.cc:
    - make the XS-Vcs-$foo warning more copy'n'paste
      friendly (thanks to Matt Zimmerman)
    - ignore the Vcs-Browser tag (Fixes LP: #121770)
  * debian/apt.conf.autoremove:
    - added "linux-ubuntu-modules" to APT::NeverAutoRemove

  [ Sarah Hobbs ]
  * Change metapackages to *metapackages in Install-Recommends-Section
    and Never-MarkAuto-Section of debian/apt.conf.autoremove, so that
    the Recommends of metapackages in universe and multiverse will get
    installed.
  * Also make this change in doc/examples/configure-index.
  * Added a Build Dependancies of automake, docbook-xsl, xsltproc, xmlto,
    docbook to fix FTBFS.
  * Added in previous changelog entries, as those who uploaded did not
    actually commit to Bzr.

 -- Sarah Hobbs <hobbsee@ubuntu.com>  Mon, 09 Jul 2007 01:15:57 +1000

apt (0.7.2ubuntu5) gutsy; urgency=low

  * Rerun autoconf to fix the FTBFS.

 -- Michael Bienia <geser@ubuntu.com>  Fri, 06 Jul 2007 19:17:33 +0200

apt (0.7.2ubuntu4) gutsy; urgency=low

  * Rebuild for the libcurl4 -> libcurl3 transition mess.

 -- Steve Kowalik <stevenk@ubuntu.com>  Fri,  6 Jul 2007 12:44:05 +1000

apt (0.7.2ubuntu3) gutsy; urgency=low

  * cmdline/apt-get.cc:
    - fix InstallTask code when a pkgRecord ends 
      with a single '\n' (thanks to Soren Hansen for reporting)

 -- Michael Vogt <michael.vogt@ubuntu.com>  Wed, 27 Jun 2007 13:33:38 +0200

apt (0.7.2ubuntu2) gutsy; urgency=low

  * fixed compile errors with g++ 4.3 (thanks to 
    Daniel Burrows, closes: #429378)
  * fix FTFBFS by changing build-depends to
    libcurl4-gnutls-dev (closes: #428363)

 -- Michael Vogt <michael.vogt@ubuntu.com>  Tue, 19 Jun 2007 13:47:03 +0200

apt (0.7.2ubuntu1) gutsy; urgency=low

  * apt-pkg/deb/dpkgpm.cc:
    - apport integration added, this means that a apport
      report is written on dpkg failures
  * cmdline/apt-get.cc:
    - merged http://people.ubuntu.com/~mvo/bzr/apt/xs-vcs-bzr/
      this will warn when Vcs- headers are found on apt-get source
      (Fixes LP:#115959)
  * merged from debian/unstable, remaining changes:
    - maintainer field changed
    - merged the apt--mirror branch 
      http://people.ubuntu.com/~mvo/bzr/apt/apt--mirror/
    - apport reporting on package install/upgrade/remove failure
    - support for "Originial-Maintainer" field
    - merged apt--xs-vcs-bzr branch
      (http://people.ubuntu.com/~mvo/bzr/apt/xs-vcs-bzr/)
    - use ubuntu archive keyring by default
    - debian/apt.conf.autoremove
      + install recommands for section "metapackages"
      + do not mark direct dependencies of "metapackages" as autoremoved

 -- Michael Vogt <michael.vogt@ubuntu.com>  Thu, 14 Jun 2007 10:38:36 +0200

apt (0.7.2-0.1) unstable; urgency=low

  * Non-maintainer upload.
  * Build-depend on libcurl4-gnutls-dev instead of the obsolete
    libcurl3-gnutls-dev.  Closes: #428363.

 -- Steve Langasek <vorlon@debian.org>  Thu, 28 Jun 2007 18:46:53 -0700

apt (0.7.2) unstable; urgency=low
  
  * merged the debian/experimental changes back
    into the debian/sid branch
  * merged from Christian Perrier:
    * mr.po: New Marathi translation  Closes: #416806
    * zh_CN.po: Updated by Kov Chai  Closes: #416822
    * tl.po: Updated by Eric Pareja   Closes: #416638
    * gl.po: Updated by Jacobo Tarrio
	     Closes: #412828
    * da.po: Updated by Claus Hindsgaul
	     Closes: #409483
    * fr.po: Remove a non-breakable space for usability
	     issues. Closes: #408877
    * ru.po: Updated Russian translation. Closes: #405476
    * *.po: Unfuzzy after upstream typo corrections
  * buildlib/archtable:
    - added support for sh3/sh4 (closes: #424870)
    - added support for m32r (closes: #394096)
  * buildlib/systemtable:
    - added support for lpia
  * configure.in:
    - check systemtable for architecture mapping too
  * fix error in AutocleanInterval, closes: #319339
    (thanks to Israel G. Lugo for the patch)
  * add "purge" commandline argument, closes: #133421)
    (thanks to Julien Danjou for the patch)
  * add "purge" commandline argument, closes: #133421)
    (thanks to Julien Danjou for the patch)
  * fix FTBFS with gcc 4.3, closes: #417090
    (thanks to Martin Michlmayr for the patch)
  * add --dsc-only option, thanks to K. Richard Pixley
  * Removed the more leftover #pragma interface/implementation
    closes: #306937 (thanks to Andreas Henriksson for the patch)
  
 -- Michael Vogt <mvo@debian.org>  Wed, 06 Jun 2007 23:19:50 +0200

apt (0.7.1) experimental; urgency=low

  * ABI library name change because it's built against
    new glibc
  * implement SourceVer() in pkgRecords 
     (thanks to Daniel Burrows for the patch!)
  * apt-pkg/algorithm.cc:
    - use clog for all debugging
    - only increase the score of installed applications if they 
      are not obsolete 
    - fix resolver bug on removal triggered by weak-dependencies 
      with or-groups
  * methods/http.cc:
    - send apt version in User-Agent
  * apt-pkg/deb/debrecords.cc:
    - fix SHA1Hash() return value
  * apt-pkg/cdrom.cc:
    - only unmount if APT::CDROM::NoMount is false
  * methods/cdrom.cc:  
    - only umount if it was mounted by the method before
  * po/gl.po:
    - fix error translation that causes trouble to lsb_release
  * apt-pkg/acquire-item.cc:
    - if decompression of a index fails, delete the index 
  * apt-pkg/acquire.{cc,h}:
    - deal better with duplicated sources.list entries (avoid
      double queuing of  URLs) - this fixes hangs in bzip/gzip
  * merged from Christian Perrier:
    * mr.po: New Marathi translation  Closes: #416806
    * zh_CN.po: Updated by Eric Pareja  Closes: #416822
    * tl.po: Updated by Eric Pareja   Closes: #416638
    * gl.po: Updated by Jacobo Tarrio
             Closes: #412828
    * da.po: Updated by Claus Hindsgaul
             Closes: #409483
    * fr.po: Remove a non-breakable space for usability
             issues. Closes: #408877
    * ru.po: Updated Russian translation. Closes: #405476
    * *.po: Unfuzzy after upstream typo corrections
    * vi.po: Updated to 515t. Closes: #426976
    * eu.po: Updated to 515t. Closes: #423766
    * pt.po: 515t. Closes: #423111
    * fr.po: Updated by Christian Perrier
    * Update all PO and the POT. Gives 513t2f for formerly
      complete translations
  * apt-pkg/policy.cc:
    - allow multiple packages (thanks to David Foerster)

 -- Michael Vogt <mvo@debian.org>  Wed,  2 May 2007 13:43:44 +0200

apt (0.7.0) experimental; urgency=low

  * Package that contains all the new features
  * Removed all #pragma interface/implementation
  * Branch that contains all the new features:
  * translated package descriptions
  * task install support
  * automatic dependency removal (thanks to Daniel Burrows)
  * merged support for the new dpkg "Breaks" field 
    (thanks to Ian Jackson)
  * handle network failures more gracefully on "update"
  * support for unattended-upgrades (via unattended-upgrades
    package)
  * added apt-transport-https method
  * merged "install-recommends" branch (ABI break): 
    - new "--install-recommends"
    - install new recommends on "upgrade" if --install-recommends is 
      given
    - new "--fix-policy" option to install all packages with unmet
      important dependencies (usefull with --install-recommends to
      see what not-installed recommends are on the system)
    - fix of recommended packages display (only show CandidateVersion
      fix or-group handling)
  * merged "install-task" branch (use with "apt-get install taskname^")

 -- Michael Vogt <mvo@debian.org>  Fri, 12 Jan 2007 20:48:07 +0100

apt (0.6.46.4ubuntu10) feisty; urgency=low

  * apt-pkg/depcache.cc:
    - added "APT::Never-MarkAuto-Section" and consider dependencies 
      of packages in this section manual (LP#59893)
    - ensure proper permissions in the extended_state file (LP#67037)
  * debian/apt.conf.ubuntu:
    - added APT::Never-MarkAuto-Section "metapackages" (LP#59893)
  * cmdline/apt-get.cc:
    - "apt-get install foo" on a already installed package foo will
      clean the automatic installed flag (LP#72007)
    - do not show packages already marked for removal as auto-installed
      (LP#64493)
    - applied patch to (optionally) hide the auto-remove information
      (thanks to Frode M. Døving) (LP#69148)

 -- Michael Vogt <michael.vogt@ubuntu.com>  Wed, 14 Mar 2007 13:32:32 +0100

apt (0.6.46.4ubuntu9) feisty; urgency=low

  * debian/control:
    - set XS-Vcs-Bzr header
    - Set Ubuntu maintainer address
  * apt-pkg/cdrom.cc:
    - only unmount if APT::CDROM::NoMount is false
    - only umount if it was mounted by the method before
  * cmdline/apt-get.cc:
    - fix version output in autoremove list (LP#68941)
  * apt-pkg/packagemanager.cc:
    - do not spin 100% cpu in FixMissing() (LP#84476)
  * apt-pkg/indexfile.cc:
    - fix problem overwriting APT::Acquire::Translation
  * doc/examples/configure-index:
    - document APT::Acquire::Translation
  
 -- Michael Vogt <michael.vogt@ubuntu.com>  Tue, 13 Mar 2007 15:24:39 +0100

apt (0.6.46.4ubuntu8) feisty; urgency=low

  * fix segfault in the pkgRecords destructor
  * Bump ABI version
  * debian/control:
    - make the libcurl3-gnutls-dev versionized (LP#86614)

 -- Michael Vogt <michael.vogt@ubuntu.com>  Mon, 26 Feb 2007 14:26:33 +0100

apt (0.6.46.4ubuntu7) feisty; urgency=low

  * Merged the apt--mirror branch. This means that a new 'mirror' 
    method is available that will allow dynamic mirror updates.
    The sources.list entry looks something like this:
    "deb mirror://mirrors.lp.net/get_mirror feisty main restricted"

    It also supports error reporting to a configurable url for mirror
    problems/failures.
  * Bump ABI version

 -- Michael Vogt <michael.vogt@ubuntu.com>  Tue,  6 Feb 2007 11:38:06 +0100

apt (0.6.46.4ubuntu6) feisty; urgency=low

  * methods/http.cc:
    - send apt version in User-Agent
  * apt-pkg/deb/debrecords.cc:
    - fix SHA1Hash() return value
  * apt-pkg/algorithms.cc:
    - fix resolver bug on removal triggered by weak-dependencies 
      with or-groups
    - fix segfault (lp: #76530)

 -- Michael Vogt <michael.vogt@ubuntu.com>  Wed, 20 Dec 2006 11:04:36 +0100

apt (0.6.46.4ubuntu5) feisty; urgency=low

  * added apt-transport-https package to provide a optional
    https transport (apt-https spec)

 -- Michael Vogt <michael.vogt@ubuntu.com>  Tue, 19 Dec 2006 16:23:43 +0100

apt (0.6.46.4ubuntu4) feisty; urgency=low
  
  * apt-pkg/algorithms.cc:
    - only increase the score of installed applications if they 
      are not obsolete 

 -- Michael Vogt <michael.vogt@ubuntu.com>  Mon, 18 Dec 2006 19:39:05 +0100

apt (0.6.46.4ubuntu3) feisty; urgency=low

  * apt-pkg/algorithm.cc:
    - use clog for all debugging
  * apt-pkg/depcache.cc:
    - never mark Required package for autoremoval (lp: #75882)

 -- Michael Vogt <michael.vogt@ubuntu.com>  Mon, 18 Dec 2006 11:56:05 +0100

apt (0.6.46.4ubuntu2) feisty; urgency=low

  * apt-pkg/algorithms.cc: add missing call to MarkKeep
    so that dist-upgrade isn't broken by unsatisfiable Breaks.
    (thanks to Ian Jackson)

 -- Michael Vogt <michael.vogt@ubuntu.com>  Thu,  7 Dec 2006 23:07:24 +0100

apt (0.6.46.4ubuntu1) feisty; urgency=low

  * merged with debian

 -- Michael Vogt <michael.vogt@ubuntu.com>  Thu,  7 Dec 2006 12:13:14 +0100

apt (0.6.46.4-0.1) unstable; urgency=emergency
  
  * NMU
  * Fix broken use of awk in apt-key that caused removal of the wrong keys
    from the keyring. Closes: #412572

 -- Joey Hess <joeyh@debian.org>  Mon, 26 Feb 2007 16:00:22 -0500

apt (0.6.46.4) unstable; urgency=high

  * ack NMU (closes: #401017)
  * added apt-secure.8 to "See also" section
  * apt-pkg/deb/dpkgpm.cc:
    - added "Dpkg::StopOnError" variable that controls if apt
      will abort on errors from dpkg
  * apt-pkg/deb/debsrcrecords.{cc,h}:
    - make the Buffer grow dynmaically (closes: #400874)
  * Merged from Christian Perrier bzr branch:
    - uk.po: New Ukrainian translation: 483t28f3u
    - el.po: Update to 503t9f2u
    - de.po: Updates and corrections.
  * apt-pkg/contrib/progress.cc:
    - OpProgress::CheckChange optimized, thanks to Paul Brook
      (closes: #398381)
  * apt-pkg/contrib/sha256.cc:
    - fix building with noopt

 -- Michael Vogt <mvo@debian.org>  Thu,  7 Dec 2006 10:49:50 +0100

apt (0.6.46.3ubuntu2) feisty; urgency=low

  * apt-pkg/algorithms.cc: add missing call to MarkKeep
    so that dist-upgrade isn't broken by unsatisfiable Breaks.

 -- Ian Jackson <iwj@ubuntu.com>  Thu,  7 Dec 2006 15:46:52 +0000

apt (0.6.46.3ubuntu1) feisty; urgency=low

  * doc/apt-get.8.xml:
    - documented autoremove, thanks to Vladimír Lapá%GÄ%@ek 
      (lp: #62919)
  * fix broken i18n in the dpkg progress reporting, thanks to 
    Frans Pop and Steinar Gunderson. (closes: #389261)
  * po/en_GB.po:
    - typo (lp: #61270)
  * add apt-secure.8 to "See also" section

 -- Michael Vogt <michael.vogt@ubuntu.com>  Thu, 23 Nov 2006 07:24:12 +0100

apt (0.6.46.3-0.2) unstable; urgency=high

  * Non-maintainer upload with permission of Michael Vogt.
  * Fix FTBFS on most arches (regression from the fix of #400874)

 -- Andreas Barth <aba@not.so.argh.org>  Tue,  5 Dec 2006 15:51:22 +0000 
  
apt (0.6.46.3-0.1) unstable; urgency=high

  * Non-maintainer upload with permission of Michael Vogt.
  * Fix segfault at apt-get source. Closes: #400874
  * Add apt-key update in postinst, so that debian-archive-keyring doesn't
    need to depend on apt >= 0.6. Closes: #401114
  * Don't double-queue pdiff files. Closes: #401017
  
 -- Andreas Barth <aba@not.so.argh.org>  Tue,  5 Dec 2006 10:34:56 +0000

apt (0.6.46.3) unstable; urgency=low

  * apt-pkg/deb/dpkgpm.cc:
    - make progress reporting robust against multiline error
      messages 

  * Merged from Christian Perrier bzr branch:
    - ca.po: Updated to 514t
    - be.po: Updated to 514t
    - it.po: Updated to 514t
    - hu.po: Updated to 514t
    - zh_TW.po: Updated to 514t
    - ar.po: Updated to 293t221u.
    - ru.po: Updated to 514t. Closes: #392466
    - nb.po: Updated to 514t. Closes: #392466
    - pt.po: Updated to 514t. Closes: #393199
    - fr.po: One spelling error corrected: s/accÃ¨der/accÃ©der
    - km.po: Updated to 514t.
    - ko.po: Updated to 514t.
    - bg.po: Updated to 514t.
    - de.po: Updated to 514t.
    - en_GB.po: Updated to 514t.

 -- Michael Vogt <mvo@debian.org>  Thu,  2 Nov 2006 11:37:58 +0100

apt (0.6.46.2) unstable; urgency=low

  * debian/control:
    - depend on debian-archive-keyring to offer clean upgrade path 
      (closes: #386800)
  * Merged from Christian Perrier bzr branch:
    - es.po: Updated to 514t. Closes: #391661
    - da.po: Updated to 514t. Closes: #391424
    - cs.po: Updated. Closes: #391064
    - es.po: Updated to 514t. Closes: #391661
    - da.po: Updated to 514t. Closes: #391424

 -- Michael Vogt <mvo@debian.org>  Wed, 11 Oct 2006 09:03:15 +0200

apt (0.6.46.1) unstable; urgency=low

  * methods/gzip.cc:
    - deal with empty files 
  * Applied patch from Daniel Schepler to make apt bin-NMU able.
    (closes: bug#359634)
  * rebuild against current g++ because of:
    http://gcc.gnu.org/bugzilla/show_bug.cgi?id=29289
    (closes: #390189)
  * fix broken i18n in the dpkg progress reporting, thanks to 
    Frans Pop and Steinar Gunderson. (closes: #389261)
  * Merged from Christian Perrier bzr branch:
    * fi.po: Updated to 514t. Closes: #390149
    * eu.po: Updated to 514t. Closes: #389725
    * vi.po: Updated to 514t. Closes: #388555
  * make the internal buffer in pkgTagFile grow dynamically
    (closes: #388708)
  
 -- Michael Vogt <mvo@debian.org>  Mon,  2 Oct 2006 20:42:20 +0200

apt (0.6.46) unstable; urgency=low

  * debian/control:
    - switched to libdb4.4 for building (closes: #381019)
  * cmdline/apt-get.cc:
    - show only the recommends/suggests for the candidate-version, not for all
      versions of the package (closes: #257054)
    - properly handle recommends/suggests or-groups when printing the list of
      suggested/recommends packages (closes: #311619)
  * methods/http.cc:
    - check more careful for incorrect proxy settings (closes: #378868)
  * methods/gzip.cc:
    - don't hang when /var is full (closes: #341537), thanks to
      Luis Rodrigo Gallardo Cruz for the patch
  * doc/examples/sources.list:
    - removed non-us.debian.org from the example (closes: #380030,#316196)
  * Merged from Christian Perrier bzr branch:
    * ro.po: Updated to 514t. Closes: #388402
    * dz.po: Updated to 514t. Closes: #388184
    * it.po: Fixed typos. Closes: #387812
    * ku.po: New kurdish translation. Closes: #387766
    * sk.po: Updated to 514t. Closes: #386851
    * ja.po: Updated to 514t. Closes: #386537
    * gl.po: Updated to 514t. Closes: #386397
    * fr.po: Updated to 516t.
    * fi.po: Updated to 512t. Closes: #382702
  * share/archive-archive.gpg:
    - removed the outdated amd64 and debian-2004 keys
  * apt-pkg/tagfile.cc:
    - applied patch from Jeroen van Wolffelaar to make the tags
      caseinsensitive (closes: #384182)
    - reverted MMap use in the tagfile because it does not work 
      across pipes (closes: #383487) 
  
 -- Michael Vogt <mvo@debian.org>  Thu, 21 Sep 2006 10:25:03 +0200

apt (0.6.45ubuntu14) edgy; urgency=low

  * cmdline/apt-get.cc:
    - fix in the TryInstallTask() code to make sure that all package
      there are marked manual install (lp: #61684)

 -- Michael Vogt <michael.vogt@ubuntu.com>  Thu, 28 Sep 2006 00:34:20 +0200

apt (0.6.45ubuntu13) edgy; urgency=low

  * no-changes upload to make apt rebuild against latest g++ and
    fix synaptic FTBFS (see bug: #62461 for details)

 -- Michael Vogt <michael.vogt@ubuntu.com>  Tue, 26 Sep 2006 22:33:10 +0200

apt (0.6.45ubuntu12) edgy; urgency=low

  * apt-pkg/depcache.cc:
    - fix in the sweep() code, set garbage flag for packages scheduled 
      for removal too
    - do not change the autoFlag in MarkKeep(), this can lead to suprising
      side effects

 -- Michael Vogt <michael.vogt@ubuntu.com>  Thu, 21 Sep 2006 00:58:24 +0200

apt (0.6.45ubuntu11) edgy; urgency=low

  * removed "installtask" and change it so that tasknames can be given
    with "apt-get install taskname^"
  * improve the writeStateFile() code

 -- Michael Vogt <michael.vogt@ubuntu.com>  Wed, 20 Sep 2006 14:14:24 +0200

apt (0.6.45ubuntu10) edgy; urgency=low

  * methods/http.cc:
    - check more careful for incorrect proxy settings (closes: #378868)
  * methods/gzip.cc:
    - don't hang when /var is full (closes: #341537), thanks to
      Luis Rodrigo Gallardo Cruz for the patch
  * doc/examples/sources.list:
    - removed non-us.debian.org from the example (closes: #380030,#316196)
  * Merged from Christian Perrier bzr branch:
    * ro.po: Updated to 514t. Closes: #388402
    * dz.po: Updated to 514t. Closes: #388184
    * it.po: Fixed typos. Closes: #387812
    * ku.po: New kurdish translation. Closes: #387766
    * sk.po: Updated to 514t. Closes: #386851
    * ja.po: Updated to 514t. Closes: #386537
    * gl.po: Updated to 514t. Closes: #386397
    * fr.po: Updated to 516t.
    * fi.po: Updated to 512t. Closes: #382702
  * share/archive-archive.gpg:
    - removed the outdated amd64 and debian-2004 keys
  * apt-pkg/tagfile.cc:
    - applied patch from Jeroen van Wolffelaar to make the tags
      caseinsensitive (closes: #384182)
    - reverted MMap use in the tagfile because it does not work 
      across pipes (closes: #383487) 
  * added "installtask" command
  * added new ubuntu specific rewrite rule for "Original-Maintainer"
  
 -- Michael Vogt <michael.vogt@ubuntu.com>  Tue, 19 Sep 2006 15:07:51 +0200

apt (0.6.45ubuntu9) edgy; urgency=low

  * cmdline/apt-get.cc:
    - if --no-remove is given, do not run the AutoRemove code 

 -- Michael Vogt <michael.vogt@ubuntu.com>  Wed, 13 Sep 2006 11:54:20 +0200

apt (0.6.45ubuntu8) edgy; urgency=low

  * apt-pkg/algorithm.cc:
    - fix pkgProblemResolver.InstallProtect() to preserve the auto-install
      information (lp: #59457)
  * cmdline/apt-get.cc:
    - fix typo in autoremove information (lp: #59420)
  * install apt-mark to modify the automatically install information for
    packages

 -- Michael Vogt <michael.vogt@ubuntu.com>  Fri,  8 Sep 2006 20:07:22 +0200

apt (0.6.45ubuntu7) edgy; urgency=low

  * apt-pkg/depcache.cc:
    - fix a bug in the install-recommends-section code

 -- Michael Vogt <michael.vogt@ubuntu.com>  Thu,  7 Sep 2006 18:22:38 +0200

apt (0.6.45ubuntu6) edgy; urgency=low

  [Michael Vogt]
  * cmdline/apt-get.cc:
    - always show auto-removable packages and give a hint how to remove 
      them
  * debian/apt.conf.ubuntu:
    - exlucde linux-image and linux-restricted-modules from ever being 
      auto-removed
    - added "metapackages" as the section we want to install recommends
      by default
  * apt-pkg/depcache.cc:
    - added support to turn install-recommends selectively on/off by
      section
  [Ian Jackson]
  * Tests pass without code changes!  Except that we need this:
  * Bump cache file major version to force rebuild so that Breaks
    dependencies are included.
  * Don't depend on or suggest any particular dpkg or dpkg-dev versions;
    --auto-deconfigure is very very old and dpkg-dev's Breaks support
    is more or less orthogonal.
  * Initial draft of `Breaks' implementation.  Appears to compile,
    but as yet *completely untested*.

 -- Michael Vogt <michael.vogt@ubuntu.com>  Thu,  7 Sep 2006 11:50:52 +0200

apt (0.6.45ubuntu5) edgy; urgency=low

  * apt-pkg/pkgcachegen.cc:
    - increase the APT::Cache-Limit to deal with the increased demand due
      to the translated descriptions
  * apt-pkg/deb/dpkgpm.cc:
    - pass "--auto-deconfigure" to dpkg on install to support the
      new "breaks" in dpkg

 -- Michael Vogt <michael.vogt@ubuntu.com>  Tue, 15 Aug 2006 12:06:26 +0200

apt (0.6.45ubuntu4) edgy; urgency=low

  * cmdline/apt-get.cc:
    - fix in the new --fix-polciy code

 -- Michael Vogt <michael.vogt@ubuntu.com>  Mon, 14 Aug 2006 21:08:11 +0200

apt (0.6.45ubuntu3) edgy; urgency=low

  * ABI break
  * merged latest apt--install-recommends (closes: #559000)
  * added "--fix-policy" option to can be used as "--fix-broken" and
    will install missing weak depends (recommends, and/or suggests 
    depending on the settings)
  * merged the apt--ddtp branch

 -- Michael Vogt <michael.vogt@ubuntu.com>  Fri, 11 Aug 2006 12:53:23 +0200

apt (0.6.45ubuntu2) edgy; urgency=low

  * debian/control:
    - switched to libdb4.4 for building (closes: #381019)
  * cmdline/apt-get.cc:
    - show only the recommends/suggests for the candidate-version, not for all
      versions of the package (closes: #257054)
    - properly handle recommends/suggests or-groups when printing the list of
      suggested/recommends packages (closes: #311619)
  * merged "apt--install-recommends" branch:
    - added "{no-}install-recommends" commandline option
    - added APT::Install-{Recommends,Suggests} option
    - currently Install-Recommends defaults to "False" 

 -- Michael Vogt <michael.vogt@ubuntu.com>  Wed,  9 Aug 2006 23:38:46 +0200

apt (0.6.45ubuntu1) edgy; urgency=low

  * merged with debian/unstable

 -- Michael Vogt <michael.vogt@ubuntu.com>  Tue,  1 Aug 2006 15:43:22 +0200

apt (0.6.45) unstable; urgency=low

  * apt-pkg/contrib/sha256.cc:
    - fixed the sha256 generation (closes: #378183)
  * ftparchive/cachedb.cc:
    - applied patch from Anthony Towns to fix Clean() function
      (closes: #379576)
  * doc/apt-get.8.xml:
    - fix path to the apt user build (Closes: #375640)
  * doc/apt-cache.8.xml:
    - typo (Closes: #376408)
  * apt-pkg/deb/dpkgpm.cc:
    - make progress reporting more robust against multiline error
      messages (first half of a fix for #374195)
  * doc/examples/configure-index:
    - document Debug::pkgAcquire::Auth     
  * methods/gpgv.cc:
    - deal with gpg error "NODATA". Closes: #296103, Thanks to 
      Luis Rodrigo Gallardo Cruz for the patch
  * apt-inst/contrib/extracttar.cc:
    - fix for string mangling, closes: #373864
  * apt-pkg/acquire-item.cc:
    - check for bzip2 in /bin (closes: #377391)
  * apt-pkg/tagfile.cc:
    - make it work on non-mapable files again, thanks 
      to James Troup for confirming the fix (closes: #376777)
  * Merged from Christian Perrier bzr branch:
    * ko.po: Updated to 512t. Closes: #378901
    * hu.po: Updated to 512t. Closes: #376330
    * km.po: New Khmer translation: 506t6f. Closes: #375068
    * ne.po: New Nepali translation: 512t. Closes: #373729
    * vi.po: Updated to 512t. Closes: #368038
    * zh_TW.po: Remove an extra %s in one string. Closes: #370551
    * dz.po: New Dzongkha translation: 512t
    * ro.po: Updated to 512t
    * eu.po: Updated
    * eu.po: Updated
  * fix apt-get dist-upgrade
  * fix warning if no /var/lib/apt/extended_states is present
  * don't download Translations for deb-src sources.list lines
  * apt-pkg/tagfile.cc:
    - support not-mmapable files again

 -- Michael Vogt <mvo@debian.org>  Thu, 27 Jul 2006 00:52:05 +0200

apt (0.6.44.2ubuntu4) edgy; urgency=low

  * Make apt-get dselect-upgrade happy again

 -- Michael Vogt <michael.vogt@ubuntu.com>  Fri, 21 Jul 2006 11:03:02 +0200

apt (0.6.44.2ubuntu3) edgy; urgency=low

  * Close extended_states file after writing it.

 -- Colin Watson <cjwatson@ubuntu.com>  Tue, 18 Jul 2006 00:12:13 +0100

apt (0.6.44.2ubuntu2) edgy; urgency=low

  * create a empty extended_states file if none exists already

 -- Michael Vogt <michael.vogt@ubuntu.com>  Tue,  4 Jul 2006 09:23:03 +0200

apt (0.6.44.2ubuntu1) edgy; urgency=low

  * merged with debian/unstable
  * merged the "auto-mark" branch to support aptitude like
    marking of automatically installed dependencies and added
    "apt-get remove --auto-remove" to remove unused auto-installed
    packages again
  * changed library version from 3.11 to 3.50 to make it clearly 
    different from the debian version (we are ABI incompatible because
    of the auto-mark patch)

 -- Michael Vogt <michael.vogt@ubuntu.com>  Mon,  3 Jul 2006 18:30:46 +0200

apt (0.6.44.2exp1) experimental; urgency=low

  * added support for i18n of the package descriptions
  * added support for aptitude like auto-install tracking (a HUGE
    HUGE thanks to Daniel Burrows who made this possible) 
  * synced with the http://people.debian.org/~mvo/bzr/apt/debian-sid branch
  * build from http://people.debian.org/~mvo/bzr/apt/debian-experimental

 -- Michael Vogt <mvo@debian.org>  Mon,  3 Jul 2006 21:50:31 +0200

apt (0.6.44.2) unstable; urgency=low

  * apt-pkg/depcache.cc:
    - added Debug::pkgDepCache::AutoInstall (thanks to infinity)
  * apt-pkg/acquire-item.cc:
    - fix missing chmod() in the new aquire code 
      (thanks to Bastian Blank, Closes: #367425)
  * merged from 
    http://www.perrier.eu.org/debian/packages/d-i/level4/apt-main:
    * sk.po: Completed to 512t
    * eu.po: Completed to 512t
    * fr.po: Completed to 512t
    * sv.po: Completed to 512t
    * Update all PO and the POT. Gives 506t6f for formerly
      complete translations

 -- Michael Vogt <mvo@debian.org>  Wed, 14 Jun 2006 12:00:57 +0200

apt (0.6.44.1-0.1) unstable; urgency=low

  * Non-maintainer upload.
  * Don't give an error when parsing empty Packages/Sources files.
    (Closes: #366931, #367086, #370160)

 -- Steinar H. Gunderson <sesse@debian.org>  Fri,  9 Jun 2006 00:52:21 +0200

apt (0.6.44.1) unstable; urgency=low

  * apt-pkg/acquire-item.cc:
    - fix reversed logic of the "Acquire::PDiffs" option
  * merged from 
    http://www.perrier.eu.org/debian/packages/d-i/level4/apt-main:
    - po/LINGUAS: added "bg" Closes: #360262
    - po/gl.po: Galician translation update. Closes: #366849
    - po/hu.po: Hungarian translation update. Closes: #365448
    - po/cs.po: Czech translation updated. Closes: #367244
  * apt-pkg/contrib/sha256.cc:
    - applied patch to fix unaligned access problem. Closes: #367417
      (thanks to David Mosberger)

 -- Michael Vogt <mvo@debian.org>  Tue, 16 May 2006 21:51:16 +0200

apt (0.6.44) unstable; urgency=low

  * apt-pkg/acquire.cc: don't show ETA if it is 0 or absurdely large
  * apt-pkg/contrib/sha256.{cc,h},hashes.{cc,h}: support for sha256 
    (thanks to Anthony Towns)
  * ftparchive/cachedb.{cc,h},writer.{cc,h}: optimizations 
    (thanks to Anthony Towns)
  * apt pdiff support from experimental merged
  * apt-pkg/deb/dpkgpm.cc: wording fixes (thanks to Matt Zimmerman)
  * apt-pkg/deb/dpkgpm.cc: 
    - wording fixes (thanks to Matt Zimmerman)
    - fix error in dpkg interaction (closes: #364513, thanks to Martin Dickopp)
  * apt-pkg/tagfile.{cc,h}:
    - use MMap to read the entries (thanks to Zephaniah E. Hull for the
      patch) Closes: #350025
  * Merge from http://www.perrier.eu.org/debian/packages/d-i/level4/apt-main:
  	* bg.po: Added, complete to 512t. Closes: #360262
  * doc/apt-ftparchive.1.xml:
    - fix documentation for "SrcPackages" -> "Sources" 
      (thanks to Bart Martens for the patch, closes: #307756)
  * debian/libapt-pkg-doc.doc-base.cache:
    - remove broken charackter from description (closes: #361129)
  * apt-inst/deb/dpkgdb.cc, methods/gpgv.cc: 
    - i18n fixes (closes: #349298)
  * debian/postinst: dont fail on not available
    /usr/share/doc/apt/examples/sources.list (closes: #361130)
  * methods/ftp.cc:
    - unlink empty file in partial if the download failed because
      the file is missing on the server (closes: #316337)
  * apt-pkg/deb/debversion.cc:
    - treats a version string with explicit zero epoch equal
      than the same without epoch (Policy 5.6.12, closes: #363358)
      Thanks to Lionel Elie Mamane for the patch
  
 -- Michael Vogt <mvo@debian.org>  Mon,  8 May 2006 22:28:53 +0200

apt (0.6.43.3ubuntu3) dapper; urgency=low

  * methods/http.cc:
    - fix the user-agent string

 -- Michael Vogt <michael.vogt@ubuntu.com>  Fri, 26 May 2006 18:09:32 +0200

apt (0.6.43.3ubuntu2) dapper; urgency=low

  * apt-pkg/deb/dpkgpm.cc: wording fixes (thanks to Matt Zimmerman)

 -- Michael Vogt <michael.vogt@ubuntu.com>  Tue, 18 Apr 2006 13:24:40 +0200

apt (0.6.43.3ubuntu1) dapper; urgency=low

  * apt-pkg/acquire.cc: don't show ETA if it is 0 or absurdely large in 
    the status-fd (ubuntu #28954)

 -- Michael Vogt <michael.vogt@ubuntu.com>  Tue, 28 Mar 2006 20:34:46 +0200

apt (0.6.43.3) unstable; urgency=low

  * Merge bubulle@debian.org--2005/apt--main--0 up to patch-186:
    * ca.po: Completed to 512t. Closes: #351592
    * eu.po: Completed to 512t. Closes: #350483
    * ja.po: Completed to 512t. Closes: #349806
    * pl.po: Completed to 512t. Closes: #349514
    * sk.po: Completed to 512t. Closes: #349474
    * gl.po: Completed to 512 strings Closes: #349407
    * sv.po: Completed to 512 strings Closes: #349210
    * ru.po: Completed to 512 strings Closes: #349154
    * da.po: Completed to 512 strings Closes: #349084
    * fr.po: Completed to 512 strings
    * vi.po: Completed to 511 strings  Closes: #348968
    * zh_CN.po: Completed to 512t. Closes: #353936
    * it.po: Completed to 512t. Closes: #352803
    * pt_BR.po: Completed to 512t. Closes: #352419
    * LINGUAS: Add Welsh
    * *.po: Updated from sources (512 strings)
  * apt-pkg/deb/deblistparser.cc:
    - don't explode on a DepCompareOp in a Provides line, but warn about
      it and ignore it otherwise (thanks to James Troup for reporting it)
  * cmdline/apt-get.cc:
    - don't lock the lists directory in DoInstall, breaks --print-uri 
      (thanks to James Troup for reporting it)
  * debian/apt.dirs: create /etc/apt/sources.list.d 
  * make apt-cache madison work without deb-src entries (#352583)
  * cmdline/apt-get.cc: only run the list-cleaner if a update was 
    successfull

 -- Michael Vogt <mvo@debian.org>  Wed, 22 Feb 2006 10:13:04 +0100

apt (0.6.43.2ubuntu1) dapper; urgency=low

  * Merge bubulle@debian.org--2005/apt--main--0 up to patch-182:
  * ca.po: Completed to 512t. Closes: #351592
    * eu.po: Completed to 512t. Closes: #350483
    * ja.po: Completed to 512t. Closes: #349806
    * pl.po: Completed to 512t. Closes: #349514
    * sk.po: Completed to 512t. Closes: #349474
    * gl.po: Completed to 512 strings Closes: #349407
    * vi.po: Completed to 512 strings
    * sv.po: Completed to 512 strings Closes: #349210
    * ru.po: Completed to 512 strings Closes: #349154
    * da.po: Completed to 512 strings Closes: #349084
    * fr.po: Completed to 512 strings
    * LINGUAS: Add Welsh
    * *.po: Updated from sources (512 strings)
    * vi.po: Completed to 511 strings  Closes: #348968
  * apt-pkg/deb/deblistparser.cc:
    - don't explode on a DepCompareOp in a Provides line, but warn about
      it and ignore it otherwise (thanks to James Troup for reporting it)
  * cmdline/apt-get.cc:
    - don't lock the lists directory in DoInstall, breaks --print-uri 
      (thanks to James Troup for reporting it)
  * debian/apt.dirs: create /etc/apt/sources.list.d 
  * make apt-cache madison work without deb-src entries (#352583)
  * cmdline/apt-get.cc: only run the list-cleaner if a update was 
    successfull
  * apt-get update errors are only warnings nowdays
  * be more careful with the signature file on network failures

 -- Michael Vogt <michael.vogt@ubuntu.com>  Mon, 20 Feb 2006 22:27:48 +0100

apt (0.6.43.2) unstable; urgency=low

  * Merge bubulle@debian.org--2005/apt--main--0 up to patch-166:
    - en_GB.po, de.po: fix spaces errors in "Ign " translations Closes: #347258
    - makefile: make update-po a pre-requisite of clean target so
    	        that POT and PO files are always up-to-date
    - sv.po: Completed to 511t. Closes: #346450
    - sk.po: Completed to 511t. Closes: #346369
    - fr.po: Completed to 511t
    - *.po: Updated from sources (511 strings)
    - el.po: Completed to 511 strings Closes: #344642
    - da.po: Completed to 511 strings Closes: #348574
    - es.po: Updated to 510t1f Closes: #348158
    - gl.po: Completed to 511 strings Closes: #347729
    - it.po: Yet another update Closes: #347435
  * added debian-archive-keyring to the Recommends (closes: #347970)
  * fixed message in apt-key to install debian-archive-keyring 
  * typos fixed in apt-cache.8 (closes: #348348, #347349)
  * add patch to fix http download corruption problem (thanks to
    Petr Vandrovec, closes: #280844, #290694)

 -- Michael Vogt <mvo@debian.org>  Thu, 19 Jan 2006 00:06:33 +0100

apt (0.6.43.1ubuntu1) dapper; urgency=low

  * Merge bubulle@debian.org--2005/apt--main--0 up to patch-159:
    - en_GB.po, de.po: fix spaces errors in "Ign " translations
      Closes: #347258
    - makefile: make update-po a pre-requisite of clean target so
	        that POT and PO files are always up-to-date
    - sv.po: Completed to 511t. Closes: #346450
    - sk.po: Completed to 511t. Closes: #346369
    - fr.po: Completed to 511t
    - *.po: Updated from sources (511 strings)
  * add patch to fix http download corruption problem (thanks to
    Petr Vandrovec, closes: #280844, #290694)
  * added APT::Periodic::Unattended-Upgrade (requires the package
    "unattended-upgrade")

 -- Michael Vogt <michael.vogt@ubuntu.com>  Tue, 10 Jan 2006 17:09:31 +0100

apt (0.6.43.1) unstable; urgency=low

  * Merge bubulle@debian.org--2005/apt--main--0 up to patch-148:
    * fr.po: Completed to 510 strings
    * it.po: Completed to 510t
    * en_GB.po: Completed to 510t
    * cs.po: Completed to 510t
    * zh_CN.po: Completed to 510t
    * el.po: Updated to 510t
    * vi.po: Updated to 383t93f34u
    * tl.po: Completed to 510 strings (Closes: #344306)
    * sv.po: Completed to 510 strings (Closes: #344056)
    * LINGUAS: disabled Hebrew translation. (Closes: #313283)
    * eu.po: Completed to 510 strings (Closes: #342091)
  * apt-get source won't download already downloaded files again
    (closes: #79277)
  * share/debian-archive.gpg: new 2006 ftp-archive signing key added
    (#345891)
  * redownload the Release file if IMS-Hit and gpg failure
  * deal with multiple signatures on a Release file

 -- Michael Vogt <mvo@debian.org>  Fri,  6 Jan 2006 01:17:08 +0100

apt (0.6.43ubuntu2) dapper; urgency=low

  * merged some missing bits that wheren't merged by baz in the previous
    upload (*grumble*)

 -- Michael Vogt <michael.vogt@ubuntu.com>  Thu,  8 Dec 2005 18:35:58 +0100

apt (0.6.43ubuntu1) dapper; urgency=low

  * merged with debian

 -- Michael Vogt <michael.vogt@ubuntu.com>  Fri, 25 Nov 2005 11:36:29 +0100

apt (0.6.43) unstable; urgency=medium

  * Merge bubulle@debian.org--2005/apt--main--0 up to patch-132:  
    * zh_CN.po: Completed to 510 strings(Closes: #338267)
    * gl.po: Completed to 510 strings (Closes: #338356)
  * added support for "/etc/apt/sources.list.d" directory 
    (closes: #66325)
  * make pkgDirStream (a bit) more complete
  * fix bug in pkgCache::VerIterator::end() (thanks to Daniel Burrows)
    (closes: #339533)
  * pkgAcqFile is more flexible now (closes: #57091)
  * support a download rate limit for http (closes: #146877)
  * included lots of the speedup changes from #319377
  * add stdint.h to contrib/md5.h (closes: #340448)
  * ABI change, library name changed (closes: #339147)
  * Fix GNU/kFreeBSD crash on non-existing server file (closes: #317718)
  * switch to libdb4.3 in build-depends
  
 -- Michael Vogt <mvo@debian.org>  Tue, 29 Nov 2005 00:17:07 +0100

apt (0.6.42.3ubuntu2) dapper; urgency=low

  * Merge bubulle@debian.org--2005/apt--main--0 up to patch-131:  
    * zh_CN.po: Completed to 507 strings(Closes: #338267)
    * gl.po: Completed to 510 strings (Closes: #338356)
  * added support for "/etc/apt/sources.list.d" directory 
    (closes: #66325)
  
 -- Michael Vogt <michael.vogt@ubuntu.com>  Mon, 14 Nov 2005 15:30:12 +0100

apt (0.6.42.3ubuntu1) dapper; urgency=low

  * synced with debian

 -- Michael Vogt <michael.vogt@ubuntu.com>  Thu, 10 Nov 2005 05:05:56 +0100

apt (0.6.42.3) unstable; urgency=low

  * Merge bubulle@debian.org--2005/apt--main--0 up to patch-129:
    - patch-118: Russian translation update by Yuri Kozlov (closes: #335164)
    - patch-119: add update-po as a pre-req for binary (closes: #329910)
    - patch-121: Complete French translation
    - patch-125: Fixed localization of y/n questions in German translation 
                 (closes: #337078)
    - patch-126: Swedish translation update (closes: #337163)
    - patch-127: Complete Tagalog translation (closes: #337306)
    - patch-128: Danish translation update (closes: #337949)
    - patch-129: Basque translation update (closes: #338101)
  * cmdline/apt-get.cc:
    - bufix in FindSrc  (closes: #335213, #337910)
  * added armeb to archtable (closes: #333599)
  * with --allow-unauthenticated use the old fallback behaviour for
    sources (closes: #335112)
   
 -- Michael Vogt <mvo@debian.org>  Wed,  9 Nov 2005 07:22:31 +0100

apt (0.6.42.2) unstable; urgency=high

  * NMU (approved by maintainer)
  * Add AMD64 archive signing key to debian-archive.gpg (closes: #336500).
  * Add big-endian arm (armeb) support (closes: #333599).
  * Priority high to get the AMD key into testing ASAP.

 -- Frans Pop <fjp@debian.org>  Sun, 30 Oct 2005 21:29:11 +0100
 
apt (0.6.42.1) unstable; urgency=low

  * fix a incorrect example in the apt_prefrences man page
    (thanks to Filipus Klutiero, closes: #282918)
  * apt-pkg/pkgrecords.cc:
    - revert patch from last version, it causes trouble on alpha 
      and ia64 (closes: #335102, #335103)
  * cmdline/apt-get.cc:
    - be extra carefull in FindSrc (closes: #335213)

 -- Michael Vogt <mvo@debian.org>  Sat, 22 Oct 2005 23:44:35 +0200

apt (0.6.42) unstable; urgency=low

  * apt-pkg/cdrom.cc:
    - unmount the cdrom when apt failed to locate any package files
  * allow cdrom failures and fallback to other sources in that case
    (closes: #44135)
  * better error text when dpkg-source fails 
  * Merge bubulle@debian.org--2005/apt--main--0 up to patch-115:
    - patch-99: Added Galician translation
    - patch-100: Completed Danish translation (Closes: #325686)
    - patch-104: French translation completed
    - patch-109: Italian translation completed
    - patch-112: Swedish translation update 
    - patch-115: Basque translation completed (Closes: #333299)
  * applied french man-page update (thanks to Philippe Batailler)
    (closes: #316638, #327456)
  * fix leak in the mmap code, thanks to Daniel Burrows for the
    patch (closes: #250583)
  * support for apt-get [build-dep|source] -t (closes: #152129)
  * added "APT::Authentication::TrustCDROM" option to make the life
    for the installer people easier (closes: #334656)
  * fix crash in apt-ftparchive (thanks to Bastian Blank for the patch)
    (closes: #334671)
  * apt-pkg/contrib/md5.cc:
    - fix a alignment problem on sparc64 that gives random bus errors
      (thanks to Fabbione for providing a test-case)
  * init the default ScreenWidth to 79 columns by default 
    (Closes: #324921)
  * cmdline/apt-cdrom.cc: 
    - fix some missing gettext() calls (closes: #334539)
  * doc/apt-cache.8.xml: fix typo (closes: #334714)

 -- Michael Vogt <mvo@debian.org>  Wed, 19 Oct 2005 22:02:09 +0200

apt (0.6.41) unstable; urgency=low

  * improved the support for "error" and "conffile" reporting from
    dpkg, added the format to README.progress-reporting
  * added README.progress-reporting to the apt-doc package
  * improved the network timeout handling, if a index file from a 
    sources.list times out or EAI_AGAIN is returned from getaddrinfo, 
    don't try to get the other files from that entry
  * Support architecture-specific extra overrides
    (closes: #225947). Thanks to  Anthony Towns for idea and
    the patch, thanks to Colin Watson for testing it.
  * Javier Fernandez-Sanguino Pen~a:
    - Added a first version of an apt-secure.8 manpage, and modified
      apt-key and apt.end accordingly. Also added the 'update'
      argument to apt-key which was previously not documented 
      (Closes: #322120)
  * Andreas Pakulat:
    - added example apt-ftparchive.conf file to doc/examples 
      (closes: #322483)
  * Fix a incorrect example in the man-page (closes: #282918)
  * Fix a bug for very long lines in the apt-cdrom code (closes: #280356)
  * Fix a manual page bug (closes: #316314)
  * Do md5sum checking for file and cdrom method (closes: #319142)
  * Change pkgPolicy::Pin from private to protected to let subclasses
    access it too (closes: #321799)
  * add default constructor for PrvIterator (closes: #322267)
  * Reread status configuration on debSystem::Initialize() 
    (needed for apt-proxy, thanks to Otavio for this patch)
  
 -- Michael Vogt <mvo@debian.org>  Mon,  5 Sep 2005 22:59:03 +0200

apt (0.6.40.1ubuntu8) breezy; urgency=low

  * Cherry picked michael.vogt@ubuntu.com--2005/apt--mvo--0--patch-62:
    - fix for a bad memory/file leak in the mmap code (ubuntu #15603)
  * po/de.po, po/fr.po: 
    - updated the translations
  * po/makefile:
    - create a single pot file in each domain dir to make rosetta happy

 -- Michael Vogt <michael.vogt@ubuntu.com>  Wed, 28 Sep 2005 10:16:06 +0200

apt (0.6.40.1ubuntu7) breezy; urgency=low

  * updated the pot/po files , no code changes

 -- Michael Vogt <michael.vogt@ubuntu.com>  Tue, 27 Sep 2005 18:38:16 +0200

apt (0.6.40.1ubuntu6) breezy; urgency=low

  * Cherry picked michael.vogt@ubuntu.com--2005/apt--mvo--0--patch-56:
    - make it possible for apt to handle a failed MediaChange event and
      fall back to other sources (ubuntu #13713)

 -- Michael Vogt <michael.vogt@ubuntu.com>  Tue, 13 Sep 2005 22:09:50 +0200

apt (0.6.40.1ubuntu5) breezy; urgency=low

  * Cherry picked michael.vogt@ubuntu.com--2005/apt--mvo--0--patch-{50,51}.
    This adds media-change reporting to the apt status-fd (ubuntu #15213)
  * Cherry picked michael.vogt@ubuntu.com--2005/apt--mvo--0--patch-55:
    apt-pkg/cdrom.cc:
    - unmount the cdrom when apt failed to locate any package files

 -- Michael Vogt <michael.vogt@ubuntu.com>  Mon, 12 Sep 2005 15:44:26 +0200

apt (0.6.40.1ubuntu4) breezy; urgency=low

  * debian/apt.cron.daily:
    - fix a embarrassing typo
  
 -- Michael Vogt <michael.vogt@ubuntu.com>  Wed,  7 Sep 2005 10:10:37 +0200

apt (0.6.40.1ubuntu3) breezy; urgency=low

  * debian/apt.cron.daily:
    - use the ctime as well when figuring what packages need to
      be removed. This fixes the problem that packages copied with    
      "cp -a" (e.g. from the installer) have old mtimes (ubuntu #14504)

 -- Michael Vogt <michael.vogt@ubuntu.com>  Tue,  6 Sep 2005 18:30:46 +0200

apt (0.6.40.1ubuntu2) breezy; urgency=low

  * improved the support for "error" and "conffile" reporting from
    dpkg, added the format to README.progress-reporting
  * added README.progress-reporting to the apt-doc package
  * Do md5sum checking for file and cdrom method (closes: #319142)
  * Change pkgPolicy::Pin from private to protected to let subclasses
    access it too (closes: #321799)
  * methods/connect.cc:
    - send failure reason for EAI_AGAIN (TmpResolveFailure) to acuire-item
  * apt-pkg/acquire-item.cc:
    - fail early if a FailReason is TmpResolveFailure (avoids hangs during
      the install when no network is available)
  * merged michael.vogt@ubuntu.com--2005/apt--trust-cdrom--0

 -- Michael Vogt <michael.vogt@ubuntu.com>  Tue, 23 Aug 2005 19:44:55 +0200

apt (0.6.40.1ubuntu1) breezy; urgency=low

  * Synchronize with Debian

 -- Michael Vogt <michael.vogt@ubuntu.com>  Fri,  5 Aug 2005 14:20:56 +0200

apt (0.6.40.1) unstable; urgency=low

  * bugfix in the parsing code for the apt<->dpkg communication. apt 
    crashed when dpkg sends the same state more than once under certain
    conditions
  * 0.6.40 breaks the ABI but I accidentally didn't change the soname :/

 -- Michael Vogt <mvo@debian.org>  Fri,  5 Aug 2005 13:24:58 +0200

apt (0.6.40ubuntu1) breezy; urgency=low

  * Synchronize with Debian

 -- Matt Zimmerman <mdz@ubuntu.com>  Thu,  4 Aug 2005 15:53:22 -0700

apt (0.6.40) unstable; urgency=low

  * Patch from Jordi Mallach to mark some additional strings for translation
  * Updated Catalan translation from Jordi Mallach
  * Merge from bubulle@debian.org--2005/apt--main--0:
    - Update pot and merge with *.po
    - Updated French translation, including apt-key.fr.8
  * Restore changelog entries from the 0.6.x series that went to Debian
    experimental
  * Merge michael.vogt@ubuntu.com--2005/apt--progress-reporting--0
    - Provide an interface for progress reporting which can be used by
      (e.g.) base-config

 -- Matt Zimmerman <mdz@debian.org>  Thu, 28 Jul 2005 11:57:32 -0700

apt (0.6.39ubuntu4) breezy; urgency=low

  * Fix keyring paths in apt-key, apt.postinst (I swear I remember doing this
    before...)

 -- Matt Zimmerman <mdz@ubuntu.com>  Wed, 29 Jun 2005 08:39:17 -0700

apt (0.6.39ubuntu3) breezy; urgency=low

  * Fix keyring locations for Ubuntu in apt-key too.

 -- Colin Watson <cjwatson@ubuntu.com>  Wed, 29 Jun 2005 14:45:36 +0100

apt (0.6.39ubuntu2) breezy; urgency=low

  * Install ubuntu-archive.gpg rather than debian-archive.gpg as
    /etc/apt/trusted.gpg.

 -- Colin Watson <cjwatson@ubuntu.com>  Wed, 29 Jun 2005 11:53:34 +0100

apt (0.6.39ubuntu1) breezy; urgency=low

  * Michael Vogt
    - Change debian/bugscript to use #!/bin/bash (Closes: #313402)
    - Fix a incorrect example in the man-page (closes: #282918)
    - Support architecture-specific extra overrides
      (closes: #225947). Thanks to  Anthony Towns for idea and
      the patch, thanks to Colin Watson for testing it.
    - better report network timeouts from the methods to the acuire code,
      only timeout once per sources.list line

 -- Matt Zimmerman <mdz@ubuntu.com>  Tue, 28 Jun 2005 11:52:24 -0700

apt (0.6.39) unstable; urgency=low

  * Welsh translation update: daf@muse.19inch.net--2005/apt--main--0--patch-6
  * Merge mvo's changes from 0.6.36ubuntu1:
    michael.vogt@ubuntu.com--2005/apt--mvo--0--patch-32
  * Merge aggregated translation updates:
    bubulle@debian.org--2005/apt--main--0
  * Update priority of apt-utils to important, to match the override file
  * Install only one keyring on each branch (Closes: #316119)

 -- Matt Zimmerman <mdz@debian.org>  Tue, 28 Jun 2005 11:51:09 -0700

apt (0.6.38ubuntu1) breezy; urgency=low

  * First release from Ubuntu branch
  * Merge with --main--0, switch back to Ubuntu keyring

 -- Matt Zimmerman <mdz@ubuntu.com>  Sat, 25 Jun 2005 16:52:41 -0700

apt (0.6.38) unstable; urgency=low

  * Merge michael.vogt@ubuntu.com--2005/apt--fixes--0--patch-6, a workaround
    for the French man pages' failure to build
  * Branch Debian and Ubuntu
    - apt.postinst, apt-key: use the appropriate keyring
    - debian/rules: install all keyrings
  * Add the current Debian archive signing key (4F368D5D) to
    debian-archive.gpg
  * make pinning on the "component" work again (using the section of the 
    archive, we don't use per-section Release files anymore with apt-0.6)
    (closes ubuntu #9935)
  
 -- Matt Zimmerman <mdz@debian.org>  Sat, 25 Jun 2005 09:51:00 -0700

apt (0.6.37) breezy; urgency=low

  * Merge bubulle@debian.org--2005/apt--main--0 up to patch-81
    - patch-66: Italian update
    - patch-71: French update
    - patch-73: Basque update
    - patch-74: Hebrew update
    - patch-76: Correct Hebrew translation (Closes: #306658)
    - patch-77: French man page update
    - patch-79: Correct syntax errors in Hebrew translation
    - patch-81: Portuguese update
  * Fix build of French man pages (now using XML, not SGML)
  * Add Welsh translation from Dafydd Harries
    (daf@muse.19inch.net--2005/apt--main--0--patch-1)
  * Change debian/bugscript to use #!/bin/bash (Closes: #313402)
  * Fix a incorrect example in the man-page (closes: #282918)

 -- Matt Zimmerman <mdz@ubuntu.com>  Tue, 24 May 2005 14:38:25 -0700

apt (0.6.36ubuntu1) breezy; urgency=low

  * make it possible to write a cache-control: no-cache header even if
    no proxy is set to support transparent proxies (closes ubuntu: #10773)

  * Merge otavio@debian.org--2005/apt--fixes--0.6:
    - Fix comment about the need of xmlto while building from Arch;
    - Fix StatStore struct on cachedb.h to use time_t and then fix a compile
      warning;
    - Lock database at start of DoInstall routine to avoid concurrent
      runs of install/remove and update commands (Closes: #194467)
    - Fix warnings while compiling with GCC 4.0 compiler  

 -- Michael Vogt <michael.vogt@ubuntu.com>  Mon, 23 May 2005 11:57:53 +0200

apt (0.6.36) experimental; urgency=low

  * Merge apt--mvo--0:
    - apt-pkg/acquire-item.cc:
      added "Acquire::BrokenProxy" that will force apt to always 
      re-get the Release.gpg file (for broken proxies)
    - debian/apt.cron.daily:
      MinAge is defaulting to 2 days now to prevent over-aggresive removal 
    - apt-pkg/cdrom.cc:
      honor "Acquire::gpgv::Options" when verifying the signature (Ubuntu #8496)
 
 -- Michael Vogt <mvo@debian.org>  Thu, 31 Mar 2005 20:37:11 +0200

apt (0.6.35) hoary; urgency=low

  * Merge apt--mvo--0 (incorporates 0.6.34ubuntu1):
    - Implement MaxSize and MaxAge in apt.cron.daily, to prevent the cache
      from growing too large (Ubuntu #6761)
    - some comments about the pkgAcqMetaSig::Custom600Headers() added
    - use gpg --with-colons
    - commented the ftp no_proxy unseting in methods/ftp.cc
    - added support for "Acquire::gpgv::options" in methods/gpgv.cc
  * Merge bubulle@debian.org--2005/apt--main--0
    - Make capitalization more consistent
    - Un-fuzzy translations resulting from capitalization changes
    - Italian translation update

 -- Matt Zimmerman <mdz@ubuntu.com>  Mon,  7 Mar 2005 20:08:33 -0800

apt (0.6.34) hoary; urgency=low

  * Add missing semicolon to configure-index (Closes: #295773)
  * Update build-depends on gettext to 0.12 (Closes: #295077)
  * Merge from bubulle@debian.org--2005/apt--main--0 to get
    translation updates

 -- Matt Zimmerman <mdz@ubuntu.com>  Fri,  4 Mar 2005 16:13:15 -0800

apt (0.6.33) hoary; urgency=low

  * Merge michael.vogt@ubuntu.com--2005/apt--mvo--0 (through patch-6)
    - patch-1: cosmetic changes (whitespace, "Apt::GPGV->APT::GPGV")
    - patch-2: (doc) documentation for gpgv
    - patch-3: (doc) new config variables added configure-index
    - patch-4: pkgAcquire::Run() pulse intervall can be configured
    - patch-5: fix for apt-get update removing Release.gpg files (#6865)
    - patch-6: change the path scoring in apt-cdrom, prefer pathes without
      symlinks

 -- Matt Zimmerman <mdz@ubuntu.com>  Sat, 26 Feb 2005 15:21:17 -0800

apt (0.6.32) hoary; urgency=low

  * Merge michael.vogt@ubuntu.com--2005/apt--mvo--0 (patch-1)
    - Implement Acquire::gpgv::options (Ubuntu bug#6283)

 -- Matt Zimmerman <mdz@ubuntu.com>  Tue,  8 Feb 2005 19:31:15 -0800

apt (0.6.31) hoary; urgency=low

  * Matt Zimmerman
    - Remove debugging output from apt.cron.daily (no one noticed?)
    - Apply patch from Anthony Towns to allow SHA1Summation to process a file
      descriptor until EOF, rather than requiring that the length of input be
      specified (Closes: #291338)
    - Fix build/install of Polish offline documentation, based on patch from
      Christian Perrier (Closes: #270404)
  * Michael Vogt
    - apt-cdrom.cc seperated into frontend (cmdline/apt-cdrom.cc and library
      apt-pkg/cdrom.{cc,h}) (Ubuntu #5668)

 -- Matt Zimmerman <mdz@ubuntu.com>  Fri,  4 Feb 2005 10:23:01 -0800

apt (0.6.30) unstable; urgency=low

  * Add ppc64 to buildlib/archtable
  * Merge michael.vogt@canonical.com--2004/apt--status-fd--0
    - Support preserving dpkg status file descriptor, to support
      better integration with synaptic
  
 -- Matt Zimmerman <mdz@ubuntu.com>  Wed, 19 Jan 2005 00:26:01 -0800

apt (0.6.29) hoary; urgency=low

  * Merge apt--mvo--0 (0.6.27ubuntu4)
  

 -- Matt Zimmerman <mdz@canonical.com>  Tue, 28 Dec 2004 17:18:02 -0800

apt (0.6.28) hoary; urgency=low

  * Merge apt--mvo--0
  * Rebuild source to get rid of arch metadata and temporary files in
    0.6.27ubuntu3

 -- Matt Zimmerman <mdz@canonical.com>  Thu, 23 Dec 2004 18:53:16 -0800

apt (0.6.27ubuntu4) hoary; urgency=low

  * remove old sig-file in partial/ before starting to fetch a new sig-file
    (see ubuntu #4769 for the rational)
  * added apt-key update method (uses ubuntu-keyring)
  * documented the "--allow-unauthenticated" switch
  * added DEB_BUILD_PROG_OPTS to debian/rules (additonal options can be 
    passed to DEB_BUILD_PROG like "-S")

 -- Michael Vogt <mvo@debian.org>  Thu, 23 Dec 2004 11:12:51 +0100

apt (0.6.27ubuntu3) hoary; urgency=low

  * added a exact dependency from libapt-pkg-dev to the apt version it was
    build with

 -- Michael Vogt <mvo@debian.org>  Wed, 15 Dec 2004 09:56:32 +0100

apt (0.6.27ubuntu2) hoary; urgency=low

  * fixed a bug in the rule file that happend during the big 0.5->0.6 merge

 -- Michael Vogt <mvo@debian.org>  Tue, 14 Dec 2004 12:14:25 +0100

apt (0.6.27ubuntu1) hoary; urgency=low

  * chmod 755 /usr/bin/apt-key
  * don't display a error when a apt-get update don't find a 
    Packages.bz2/Sources.bz2 file

 -- Michael Vogt <mvo@debian.org>  Mon, 13 Dec 2004 18:40:21 +0100

apt (0.6.27) hoary; urgency=low

  * Merge apt--authentication--0 branch
    - Implement gpg authentication for package repositories (Closes: #203741)
    - Also includes Michael Vogt's fixes
  * Merge apt--misc-abi-changes--0 branch
    - Use pid_t throughout to hold process IDs (Closes: #226701)
    - Import patch from Debian bug #195510: (Closes: #195510)
      - Make Simulate::Describe and Simulate::ShortBreaks private member
        functions
      - Add a parameter (Candidate) to Describe to control whether the
        candidate version is displayed
      - Pass an appropriate value for Candidate everywhere Describe is called

 -- Matt Zimmerman <mdz@canonical.com>  Mon, 13 Dec 2004 01:03:11 -0800

apt (0.6.25) experimental; urgency=low

  * Fix handling of two-part sources for sources.list deb-src entries in
    the same way that deb entries were fixed

 -- Matt Zimmerman <mdz@debian.org>  Wed,  9 Jun 2004 05:29:50 -0700

apt (0.6.24) experimental; urgency=low

  * YnPrompt fixes were inadvertently left out, include them (Closes:
    #249251)

 -- Matt Zimmerman <mdz@debian.org>  Sun, 16 May 2004 14:18:53 -0700

apt (0.6.23) experimental; urgency=low

  * Remove obsolete pkgIterator::TargetVer() (Closes: #230159)
  * Reverse test in CheckAuth to match new prompt (Closes: #248211)

 -- Matt Zimmerman <mdz@debian.org>  Sun,  9 May 2004 21:01:58 -0700

apt (0.6.22) experimental; urgency=low

  * Merge 0.5.25
  * Make the unauthenticated packages prompt more intuitive (yes to
    continue, default no), but require --force-yes in addition to
    --assume-yes in order to override

 -- Matt Zimmerman <mdz@debian.org>  Fri, 19 Mar 2004 13:55:35 -0800

apt (0.6.21) experimental; urgency=low

  * Merge 0.5.24

 -- Matt Zimmerman <mdz@debian.org>  Tue, 16 Mar 2004 22:52:34 -0800

apt (0.6.20) experimental; urgency=low

  * Merge 0.5.23

 -- Matt Zimmerman <mdz@debian.org>  Thu, 26 Feb 2004 17:17:02 -0800

apt (0.6.19) experimental; urgency=low

  * Merge 0.5.22
  * Convert apt-key(8) to docbook XML

 -- Matt Zimmerman <mdz@debian.org>  Mon,  9 Feb 2004 15:44:49 -0800

apt (0.6.18) experimental; urgency=low

  * Add new Debian Archive Automatic Signing Key to the default keyring
    (existing keyrings are not updated; do that yourself)

 -- Matt Zimmerman <mdz@debian.org>  Sat, 17 Jan 2004 17:04:30 -0800

apt (0.6.17) experimental; urgency=low

  * Merge 0.5.21
  * Handle more IMS stuff correctly

 -- Matt Zimmerman <mdz@debian.org>  Fri, 16 Jan 2004 10:54:25 -0800

apt (0.6.16) experimental; urgency=low

  * Fix some cases where the .gpg file could be left in place when it is
    invalid

 -- Matt Zimmerman <mdz@debian.org>  Fri,  9 Jan 2004 09:22:15 -0800

apt (0.6.15) experimental; urgency=low

  * s/Debug::Acquire::gpg/&v/
  * Honor the [vendor] syntax in sources.list again (though it is not
    presently used for anything)
  * Don't ship vendors.list(5) since it isn't used yet
  * Revert change from 0.6.10; it was right in the first place and the
    problem was apparently something else.  Archive = Suite.

 -- Matt Zimmerman <mdz@debian.org>  Mon,  5 Jan 2004 17:43:01 -0800

apt (0.6.14) experimental; urgency=low

  * Merge 0.5.20

 -- Matt Zimmerman <mdz@debian.org>  Sun,  4 Jan 2004 11:09:21 -0800

apt (0.6.13) experimental; urgency=low

  * Merge 0.5.19

 -- Matt Zimmerman <mdz@debian.org>  Sat,  3 Jan 2004 16:22:31 -0800

apt (0.6.12) experimental; urgency=low

  * Have pkgAcquireIndex calculate an MD5 sum if one is not provided by
    the method (as with file: and copy:).  Local repositories
  * Fix warning about dist name mismatch to actually print what it was
    expecting
  * Don't expect any particular distribution name for two-part
    sources.list entries
  * Merge 0.5.18

 -- Matt Zimmerman <mdz@debian.org>  Fri,  2 Jan 2004 13:59:00 -0800

apt (0.6.11) experimental; urgency=low

  * Support IMS requests of Release.gpg and Release
  * This required API changes, bump the libapt-pkg version
  * Copy local Release files into Dir::State::Lists
  * Set IndexFile attribute when retrieving Release and Release.gpg so
    that the appropriate Cache-Control headers are sent

 -- Matt Zimmerman <mdz@debian.org>  Fri,  2 Jan 2004 10:46:17 -0800

apt (0.6.10) experimental; urgency=low

  * Use "Codename" (woody, sarge, etc.) to supply the value of the
    "Archive" package file attribute, used to match "release a=" type
    pins, rather than "Suite" (stable, testing, etc.)

 -- Matt Zimmerman <mdz@debian.org>  Thu,  1 Jan 2004 16:56:47 -0800

apt (0.6.9) experimental; urgency=low

  * Another tagfile workaround

 -- Matt Zimmerman <mdz@debian.org>  Thu,  1 Jan 2004 13:56:08 -0800

apt (0.6.8) experimental; urgency=low

  * Add a config option and corresponding command line option
    (--allow-unauthenticated) to apt-get, to make buildd operators happy
    (Closes: #225648)

 -- Matt Zimmerman <mdz@debian.org>  Wed, 31 Dec 2003 08:28:04 -0800

apt (0.6.7) experimental; urgency=low

  * Forgot to revert part of the changes to tagfile in 0.6.4.  Hopefully
    will fix segfaults for some folks.

 -- Matt Zimmerman <mdz@debian.org>  Wed, 31 Dec 2003 08:01:28 -0800

apt (0.6.6) experimental; urgency=low

  * Restore the ugly hack I removed from indexRecords::Load which set the
    pkgTagFile buffer size to (file size)+256.  This is concealing a bug,
    but I can't fix it right now.  This should fix the segfaults that
    folks are seeing with 0.6.[45].

 -- Matt Zimmerman <mdz@debian.org>  Mon, 29 Dec 2003 18:11:13 -0800

apt (0.6.5) experimental; urgency=low

  * Move the authentication check into a separate function in apt-get
  * Fix display of unauthenticated packages when they are in the cache
    (Closes: #225336)

 -- Matt Zimmerman <mdz@debian.org>  Sun, 28 Dec 2003 16:47:57 -0800

apt (0.6.4) experimental; urgency=low

  * Use the top-level Release file in LoadReleaseInfo, rather than looking
    for the per-section ones (which aren't downloaded anymore).  This
    unbreaks release pinning, including the NotAutomatic bit used by
    project/experimental
  * Use FileFd::Size() rather than a separate stat() call in
    LoadReleaseInfo
  * Fix pkgTagFile to leave a little extra room at the end of the buffer
    to append the record separator if it isn't present
  * Change LoadReleaseInfo to use "Suite" rather than "Archive", to match
    the Debian archive's dist-level Release files

 -- Matt Zimmerman <mdz@debian.org>  Sun, 28 Dec 2003 15:55:55 -0800

apt (0.6.3) experimental; urgency=low

  * Fix MetaIndexURI for flat ("foo/") sources

 -- Matt Zimmerman <mdz@debian.org>  Sun, 28 Dec 2003 12:11:56 -0800

apt (0.6.2) experimental; urgency=low

  * Add space between package names when multiple unauthenticated packages
    are being installed (Closes: #225212)
  * Provide apt-key with a secret keyring and a trustdb, even though we
    would never use them, because it blows up if it doesn't have them
  * Fix typo in apt-key(8) (standard input is '-', not '/')

 -- Matt Zimmerman <mdz@debian.org>  Sat, 27 Dec 2003 13:01:40 -0800

apt (0.6.1) experimental; urgency=low

  * Merge apt 0.5.17
  * Rearrange Release file authentication code to be more clear
  * If Release is present, but Release.gpg is not, don't forget to still
    queue Packages files
  * Convert distribution "../project/experimental" to "experimental" for
    comparison purposes
  * Make a number of Release file errors into warnings; for now, it is OK
    not to have a codename, for example.  We mostly care about checksums
    for now

 -- Matt Zimmerman <mdz@debian.org>  Fri, 26 Dec 2003 15:12:47 -0800

apt (0.6.0) experimental; urgency=low

  * Signature verification support patch ("apt-secure") from Colin Walters
    <walters@debian.org> and Isaac Jones <ijones@syntaxpolice.org>.  This
    implements:
     - Release signature verification (Release.gpg)
     - Packages, Sources md5sum verification against Release
     - Closes: #203741
  * Make some modifications to signature verification support:
    - Release.gpg is always retrieved and verified if present, rather than
      requiring that sources be configured as secure
    - Print a hint about installing gnupg if exec(gpgv) fails
    - Remove obsolete pkgAcqIndexRel
    - Move vendors.list stuff into a separate module (vendorlist.{h,cc})
    - If any files about to be retrieved are not authenticated, issue a
      warning to the user and require confirmation
    - Fix a heap corruption bug in pkgSrcRecords::pkgSrcRecords()
  * Suggests: gnupg
  * Install a keyring in /usr/share/apt/debian-archive.gpg containing an
    initial set of Debian archive signing keys to seed /etc/apt/trusted.gpg
  * Add a new tool, apt-key(8) used to manage the keyring

 -- Matt Zimmerman <mdz@debian.org>  Fri, 26 Dec 2003 08:27:19 -0800

apt (0.5.32) hoary; urgency=low

  * Call setlocale in the methods, so that the messages are properly
    localised (Closes: #282700)
  * Implement support for bzip2-compressed debs (data.tar.bz2)

 -- Matt Zimmerman <mdz@canonical.com>  Sat, 11 Dec 2004 09:05:52 -0800

apt (0.5.31) unstable; urgency=low

  * New Romanian translation from Sorin Batariuc <sorin@bonbon.net>
    (Closes: #281458)
  * Merge changes from Hoary (0.5.30,0.5.30ubuntu2]
  * Fix the example in apt_preferences(5) to match the text
    (Closes: #222267)
  * Add APT::Periodic::Autoclean setting, to allow "apt-get autoclean" to
    be run periodically.  This is useful with
    APT::Periodic::Download-Upgradeable-Packages, and defaults to the same
    value, so that the cache size is bounded

 -- Matt Zimmerman <mdz@debian.org>  Tue, 23 Nov 2004 12:53:04 -0800

apt (0.5.30ubuntu2) hoary; urgency=low

  * bzip2 is now "Suggested" and it will detect if bzip2 is installed 
    and only then trying to get Packages.bz2

 -- Michael Vogt <mvo@debian.org>  Fri, 19 Nov 2004 12:00:39 +0100

apt (0.5.30ubuntu1) hoary; urgency=low

  * Need to Depend: bzip2 or Packages.bz2 fail.

 -- LaMont Jones <lamont@canonical.com>  Thu, 18 Nov 2004 12:51:05 -0700

apt (0.5.30) hoary; urgency=low

  * Patch from Michael Vogt to enable Packages.bz2 use, with a fallback to
    Packages.gz if it is not present (Closes: #37525)

 -- Matt Zimmerman <mdz@debian.org>  Mon, 15 Nov 2004 12:57:28 -0800

apt (0.5.29) unstable; urgency=low

  * Don't hardcode paths in apt.cron.daily
  * Add to apt.cron.daily the capability to pre-download upgradeable
    packages
  * Place timestamp files in /var/lib/apt/periodic, rather than
    /var/lib/apt itself
  * Standardize debhelper files a bit
    - Create all directories in debian/dirs rather than creating some on
      the dh_installdirs command line
    - Rename debian/dirs to debian/apt.dirs, debian/examples to
      debian/apt.examples

 -- Matt Zimmerman <mdz@debian.org>  Sat, 13 Nov 2004 17:58:07 -0800

apt (0.5.28) hoary; urgency=low

  * Translation updates:
    - Updated Hungarian from Kelemen Gábor <kelemeng@gnome.hu> (Closes: #263436)
    - Updated Greek from George Papamichelakis (Closes: #265004)
    - Updated Simplified Chinese from Tchaikov (Closes: #265190)
    - Updated French by Christian Perrier (Closes: #265816)
    - Updated Japanese by Kenshi Muto (Closes: #265630)
    - Updated Catalan from Jordi Mallach
    - Updated Dutch from Bart Cornelis (Closes: #268258, #278697)
    - Updated Portuguese from Miguel Figueiredo (Closes: #268265)
    - Updated Polish from Robert Luberda <robert@debian.org> (Closes: #268451)
    - Updated Danish from Claus Hindsgaul (Closes: #269417)
    - Updated Norwegian Nynorsk from Håvard Korsvoll <korsvoll@skulelinux.no>
      (Closes: #269965)
    - Updated Russian from Yuri Kozlov <yuray@id.ru> (Closes: #271104)
    - Updated Italian from Samuele Giovanni Tonon <samu@debian.org>
      (Closes: #275083)
    - Updated Brazilian Portuguese from Andre Luis Lopes (Closes: #273944)
    - Updated Slovak from Peter Mann (Closes: #279481)
  * APT::Get::APT::Get::No-List-Cleanup -> APT::Get::List-Cleanup in apt-get.cc
    (Closes: #267266)
  * Merge Ubuntu changes:
    - Set default Dpkg::MaxArgs to 1024, and Dpkg::MaxArgBytes to 32k.
      Needed to work around ordering bugs when installing a large number of
      packages
    - Patch from Michael Vogt to add an optional cron job which
      can run apt-get update periodically
  * Add arch-build target to debian/rules

 -- Matt Zimmerman <mdz@debian.org>  Sat, 13 Nov 2004 15:52:20 -0800

apt (0.5.27) unstable; urgency=high

  * Sneak in a bunch of updated translations before the freeze
    (no code changes)
  * Translation updates:
    - New Finnish translation from Tapio Lehtonen <tale@debian.org>
      (Closes: #258999)
    - New Bosnian translation from Safir Šećerović <sapphire@linux.org.ba>
      (Closes: #254201)
    - Fix Italian incontrario (Closes: #217277)
    - Updated Spanish from Ruben Porras (Closes: #260483)
    - Updated Danish from Claus Hindsgaul (Closes: #260569)
    - Updated Slovak from Peter Mann (Closes: #260627)
    - Updated Portuguese from Miguel Figueiredo (Closes: #261423)
  * Bring configure-index up to date with documented options, patch from
    Uwe Zeisberger <zeisberg@informatik.uni-freiburg.de> (Closes: #259540)
  * Note in apt.conf(5) that configure-index does not contain strictly
    default values, but also examples
  * Add Polish translation of offline.sgml (Closes: #259229)

 -- Matt Zimmerman <mdz@debian.org>  Thu, 29 Jul 2004 09:30:12 -0700

apt (0.5.26) unstable; urgency=low

  * Translation updates:
    - Spanish update from Ruben Porras <nahoo82@telefonica.net> (Closes: #248214)
    - Sync Spanish apt(8) (Closes: #249241)
    - French update from Christian Perrier <bubulle@debian.org> (Closes: #248614)
    - New Slovak translation from Peter Mann <Peter.Mann@tuke.sk> (Closes: #251676)
    - Czech update from Miroslav Kure <kurem@upcase.inf.upol.cz> (Closes: #251682)
    - pt_BR update from Andre Luis Lopes <andrelop@debian.org> (Closes: #251961)
    - German translation of apt(8) from Helge Kreutzmann <kreutzm@itp.uni-hannover.de>
      (Closes: #249453)
    - pt update from Miguel Figueiredo <elmig@debianpt.org> (Closes: #252700)
    - New Hebrew translation from Lior Kaplan <webmaster@guides.co.il>
      (Closes: #253182)
    - New Basque translation from Piarres Beobide Egaña <pi@beobide.net>
      (Vasco - Euskara - difficult language, Closes: #254407) and already a
      correction (Closes: #255760)
    - Updated Brazilian Portuguese translation from
      Guilherme de S. Pastore <gpastore@colband.com.br> (Closes: #256396)
    - Updated Greek translation (complete now) from
      George Papamichelakis <george@step.gr> (Closes: #256797)
    - New Korean translation from Changwoo Ryu <cwryu@debian.org>
      (Closes: #257143)
    - German translation now available in two flavours: with Unicode usage and
      without (related to #228486, #235759)
  * Update apt-get(8) to reflect the fact that APT::Get::Only-Source will
    affect apt-get build-dep as well as apt-get source
  * Remove aborted remnants of a different method of implementing DEB_BUILD_OPTIONS
    from debian/rules
  * Fix typo in error message when encountering unknown type in source list
    (Closes: #253217)
  * Update k*bsd-gnu arch names in buildlib/ostable (Closes: #253532)
  * Add amd64 to buildlib/archtable (Closes: #240896)
  * Have configure output a more useful error message if the architecture
    isn't in archtable

 -- Matt Zimmerman <mdz@debian.org>  Thu,  8 Jul 2004 15:53:28 -0700

apt (0.5.25) unstable; urgency=low

  * Patch from Jason Gunthorpe to remove arbitrary length limit on Binary
    field in SourcesWriter::DoPackage
  * Fix typo in apt-cache(8) (Closes: #238578)
  * Fix obsolete reference to bug(1) in stub apt(8) man page
    (Closes: #245923)
  * Fix typo in configure-index (RecruseDepends -> RecurseDepends)
    (Closes: #246550)
  * Support DEB_BUILD_OPTIONS=noopt in debian/rules
    (Closes: #244293)
  * Increase length of line buffer in ReadConfigFile to 1024 chars;
    detect if a line is longer than that and error out
    (Closes: #244835)
  * Suppress a signed/unsigned warning in apt-cache.cc:DisplayRecord
  * Build apt-ftparchive with libdb4.2 rather than libdb2
    - Patch from Clint Adams to do most of the work
    - Build-Depends: s/libdb2-dev/libdb4.2-dev/
    - Add AC_PREREQ(2.50) to configure.in
    - Use db_strerror(err) rather than GlobalError::Errno (which uses strerror)
    - Add note to NEWS.Debian about upgrading old databases
  * Attempt to fix problems with chunked encoding by stripping only a single CR
    (Closes: #152711)
  * Modify debian/rules cvs-build to use cvs export, to avoid picking up
    junk files from the working directory
  * Add lang=fr attribute to refentry section of
    apt-extracttemplates.fr.1.sgml and apt-sortpkgs.fr.1.sgml so they are
    correctly built
  * Remove extraneous '\' characters from <command> tags in
    apt_preferences.fr.5.sgml
  * Translation updates:
    - Updated Swedish translation from Peter Karlsson <peter@softwolves.pp.se>
      (Closes: #238943)
    - New Slovenian translation from Jure Čuhalev <gandalf@owca.info>
      (closes: #239785)
    - New Portuguese translation from Miguel Figueiredo <elmig@debianpt.org>
      (closes: #240074)
    - Updated Spanish translation from Ruben Porras <nahoo82@telefonica.net>
    - Updated Spanish translation of man pages from Ruben Porras
      <nahoo82@telefonica.net>
    - Updated Simplified Chinese translation from "Carlos Z.F. Liu" <carlos_liu@yahoo.com>
      (Closes: #241971)
    - Updated Russian translation from Dmitry Astapov <adept@despammed.com>
      (Closes: #243959)
    - Updated Polish translation from Marcin Owsiany <porridge@debian.org>
      (Closes: #242388)
    - Updated Czech translation from Miroslav Kure <kurem@upcase.inf.upol.cz>
      (Closes: #244369)
    - Updated Japanese translation from Kenshi Muto <kmuto@debian.org>
      (Closes: #244176)
    - Run make -C po update-po to update .po files
    - Updated French translation from Christian Perrier <bubulle@debian.org>
      (Closes: #246925)
    - Updated Danish translation from Claus Hindsgaul <claus_h@image.dk>
      (Closes: #247311)

 -- Matt Zimmerman <mdz@debian.org>  Sat,  8 May 2004 12:52:20 -0700

apt (0.5.24) unstable; urgency=low

  * Updated Czech translation from Miroslav Kure <kurem@upcase.inf.upol.cz>
    (Closes: #235822)
  * Updated French translation from Christian Perrier <bubulle@debian.org>
    (Closes: #237403)
  * Updates to XML man pages from richard.bos@xs4all.nl
  * Updated Danish translation from Claus Hindsgaul <claus_h@image.dk>
    (Closes: #237771)
  * Updated Greek translation from Konstantinos Margaritis
    <markos@debian.org>
    (Closes: #237806)
  * Updated Spanish translation from Ruben Porras <nahoo82@telefonica.net>
    (Closes: #237863)
  * Updated pt_BR translation from Andre Luis Lopes <andrelop@debian.org>
    (Closes: #237960)
  * Regenerate .pot file (Closes: #237892)
  * Updated Polish translation from Marcin Owsiany <porridge@debian.org>
    (Closes: #238333)
  * In pkgAcquire::Shutdown(), set the status of fetching items to
    StatError to avoid a sometimes large batch of error messages
    (Closes: #234685)
  * Implement an ugly workaround for the 10000-character limit on the
    Binaries field in debSrcRecordParser, until such time as some things
    can be converted over to use STL data types (ABI change) (Closes: #236688)
  * Increase default tagfile buffer from 32k to 128k; this arbitrary limit
    should also be removed someday (Closes: #174945)
  * Checked against Standards-Version 3.6.1 (no changes)

 -- Matt Zimmerman <mdz@debian.org>  Tue, 16 Mar 2004 22:47:55 -0800

apt (0.5.23) unstable; urgency=low

  * Cosmetic updates to XML man pages from Richard Bos <radoeka@xs4all.nl>
  * Use the 'binary' target rather than 'all' so that the ssh and bzip2
    symlinks are created correctly (thanks to Adam Heath)
    (Closes: #214842)
  * Updated Simplified Chinese translation of message catalog from Tchaikov
    <chaisave@263.net> (Closes: #234186)
  * Change default for Acquire::http::max-age to 0 to prevent index files
    being out of sync with each other (important with Release.gpg)
  * Add an assert() to make sure that we don't overflow a fixed-size
    buffer in the very unlikely event that someone adds 10 packaging
    systems to apt (Closes: #233678)
  * Fix whitespace in French translation of "Yes, do as I say!", which
    made it tricky to type, again.  Thanks to Sylvain Pasche
    <sylvain.pasche@switzerland.org> (Closes: #234494)
  * Print a slightly clearer error message if no packaging systems are
    available (Closes: #233681)
  * Point to Build-Depends in COMPILING (Closes: #233669)
  * Make debian/rules a bit more consistent in a few places.
    Specifically, always use -p$@ rather than an explicit package name,
    and always specify it first, and use dh_shlibdeps -l uniformly rather
    than sometimes changing LD_LIBRARY_PATH directly
  * Document unit for Cache-Limit (bytes) (Closes: #234737)
  * Don't translate "Yes, do as I say!" in Chinese locales, because it can
    be difficult to input (Closes: #234886)

 -- Matt Zimmerman <mdz@debian.org>  Thu, 26 Feb 2004 17:08:14 -0800

apt (0.5.22) unstable; urgency=low

  * Updated French translation of man pages from Philippe Batailler
    <philippe.batailler@free.fr> (Closes: #203119)
  * Initialize StatusFile in debSystem (Closes: #229791)
  * Fix apt-get's suggests/recommends printing, which was skipping every
    other dependency due to both using GlobOr and incrementing the DepIterator
    (Closes: #229722)
  * Restore SIGINT/SIGQUIT handlers to their old values (rather than
    SIG_DFL) after invoking dpkg (Closes: #229854)
  * Updated Dutch translation of message catalog from cobaco
    <cobaco@linux.be> (Closes: #229601)
  * Catalan translation from Antoni Bella, Matt Bonner and Jordi Mallach
    (Closes: #230102)
  * Simplified Chinese translation of message catalog from "Carlos
    Z.F. Liu" <carlos_liu@yahoo.com> (Closes: #230960)
  * Replace SGML manpages with XML man pages from richard.bos@xs4all.nl
    (Closes: #230687)
  * Updated Spanish translation of man pages from Ruben Porras
    <nahoo82@telefonica.net> (Closes: #231539)
  * New Czech translation of message catalog from Miroslav Kure
    <kurem@upcase.inf.upol.cz> (Closes: #231921)

 -- Matt Zimmerman <mdz@debian.org>  Mon,  9 Feb 2004 12:44:54 -0800

apt (0.5.21) unstable; urgency=low

  * Patch from Eric Wong <normalperson@yhbt.net> to include apt18n.h after
    other headers to avoid breaking locale.h when setlocale() is defined
    as an empty macro.  This was not a problem on Debian, but broke
    compilation on Solaris. (Closes: #226509)
  * Updated French translation from Pierre Machard <pmachard@debian.org>
    (Closes: #226886)
  * Add colons to apt-get's "kept back"/"upgraded"/"downgraded" messages
    (Closes: #226813)
  * Fix typo in apt-cache(8) (Closes: #226351)
  * Clearer error message in place of "...has no available version, but
    exists in the database" (Closes: #212203)
  * Patch from Oliver Kurth <oku@masqmail.cx> to use AC_CACHE_VAL for
    GLIBC_VER to make cross-compilation easier (Closes: #221528)
  * Add example preferences file (Closes: #220799)
  * Updated Greek translation from Konstantinos Margaritis <markos@debian.org>
    (Closes: #227205)
  * Updated Spanish translation of man pages from Ruben Porras
    <nahoo82@telefonica.net> (Closes: #227729)

 -- Matt Zimmerman <mdz@debian.org>  Fri, 16 Jan 2004 10:54:39 -0800

apt (0.5.20) unstable; urgency=low

  * Fixed German translations of "Suggested" from Christian Garbs
    <debian@cgarbs.de> (Closes: #197960)
  * Add an "apt-cache madison" command with an output format similar to
    the katie tool of the same name (but less functionality)
  * Fix debSourcesIndex::Describe() to correctly say "Sources" rather than
    "Packages"

 -- Matt Zimmerman <mdz@debian.org>  Sat,  3 Jan 2004 23:42:50 -0800

apt (0.5.19) unstable; urgency=low

  * Fix Packages::Extensions support in apt-ftparchive generate
    (Closes: #225453)

 -- Matt Zimmerman <mdz@debian.org>  Sat,  3 Jan 2004 16:20:31 -0800

apt (0.5.18) unstable; urgency=low

  * New no_NO.po file from Tollef Fog Heen <tfheen@debian.org> to fix
    encoding problems (Closes: #225602)
  * Have "apt-ftparchive release" strip the leading path component from
    the checksum entries

 -- Matt Zimmerman <mdz@debian.org>  Fri,  2 Jan 2004 11:24:35 -0800

apt (0.5.17) unstable; urgency=low

  * Enable apt-ftparchive to generate Release files.  Hopefully this will
    make it easier for folks to secure their apt-able packages

 -- Matt Zimmerman <mdz@debian.org>  Fri, 26 Dec 2003 12:53:21 -0800

apt (0.5.16) unstable; urgency=low

  * po/de.po update from Michael Karcher <karcher@physik.fu-berlin.de>
    (Closes: #222560)
  * Update config.guess and config.sub from autotools-dev 20031007.1
  * Add knetbsd to buildlib/ostable (Closes: #212344)
  * Don't suggest apt-get -f install to correct broken build-deps; broken
    installed packages are rarely the cause (Closes: #220858)
  * Avoid clobbering configure.in if sed fails

 -- Matt Zimmerman <mdz@debian.org>  Wed, 24 Dec 2003 14:54:40 -0800

apt (0.5.15) unstable; urgency=low

  * Spanish man pages, patch from Ruben Porras <nahoo82@telefonica.net>
    (Closes: #195444)
    - apt.es.8 wasn't included in the patch, but was referenced.  Fetched
      version 1.3 from debian-doc cvs
    - Create doc/es/.cvsignore
  * Patch from Koblinger Egmont <egmont@uhulinux.hu> to fix
    pkgCache::PkgFileIterator::Label() to correctly refer to File->Label
    rather than File->Origin (Closes: #213311)
  * Add missing comma and space to German translation of "downgraded"
    (Closes: #213975)
  * Add missing comma in apt_preferences(5) (Closes: #215362)
  * Fix whitespace in French translation of "Yes, do as I say!", which
    made it tricky to type.  Thanks to Sylvain Pasche
    <sylvain.pasche@switzerland.org> (Closes: #217152)
  * Let apt-get build-dep try alternatives if the installed package
    doesn't meet version requirements (Closes: #214736)
  * Fix version display for recommends (Closes: #219900)
  * Use isatty rather than ttyname for checking if stdin is a terminal.
    isatty has the advantage of not requiring /proc under Linux, and thus
    Closes: #221728
  * Correctly implement -n as a synonym for --names-only (Closes: #224515)
  * Update apt-cache(8)
    - Document --installed
    - --recursive applies to both depends and rdepends
  * Japanese translation of documentation from Kurasawa Nozomu <nabetaro@slug.jp>
    (Closes: #186235)
  * Clarify documentation of --no-upgrade in apt-get(8) (Closes: #219743)
  * Clean up and simplify some of the suggests/recommends display in apt-get
  * Use cvs update -d in debian/rules cvs-build rather than just update
  * Pass --preserve-envvar PATH --preserve-envvar CCACHE_DIR to debuild.  apt
    takes a long time to build, and ccache helps

 -- Matt Zimmerman <mdz@debian.org>  Sat, 20 Dec 2003 16:34:30 -0800

apt (0.5.14) unstable; urgency=low

  * apt-get build-dep, when trying to skip over the remaining elements of
    an or-expression, would accidentally inherit the version requirements of a
    later item in the or-expression.  Fixed it.
  * Let apt-get build-dep try alternatives if the first dependency in an
    or-expression is not available
  * Add a Debug::BuildDeps to generate some trace output
  * Help apt-get build-dep produce more useful error messages
  * Process build-dependencies in forward rather than reverse order
  * Error out if an installed package is too new for a << or <=
    build-dependency
  * apt-get build-dep should now be able to handle almost any package with
    correct build-depends.  The primary exception is build-dependencies on
    virtual packages with more than one provider, and these are
    discouraged for automated processing (but still common,
    unfortunately).

 -- Matt Zimmerman <mdz@debian.org>  Tue, 23 Sep 2003 22:57:31 -0400

apt (0.5.13) unstable; urgency=medium

  * Document configuration file comment syntax in apt.conf(5)
    (Closes: #211262)
  * s/removed/installed/ in a comment in apt-get.cc
  * Move comment for ListParser::ParseDepends into the right place
  * Don't preserve ownership when copying config.guess and config.sub.
    This broke builds where the clean target was run with different
    privileges than the rest of the build (i.e., root) (Closes: #212183)
  * On second thought, don't copy config.guess and config.sub at all.  I'd
    rather they always match what is in CVS.

 -- Matt Zimmerman <mdz@debian.org>  Mon, 22 Sep 2003 10:28:17 -0400

apt (0.5.12) unstable; urgency=low

  * Exclude subdirectories named 'debian-installer' from the apt-cdrom
    search (Closes: #210485 -- release-critical)

 -- Matt Zimmerman <mdz@debian.org>  Thu, 11 Sep 2003 21:48:14 -0400

apt (0.5.11) unstable; urgency=low

  * Updated pt_BR translations from Andre Luis Lopes <andrelop@debian.org>
    (Closes: #208302)
  * In apt.conf(5), give the fully qualified name of Dir::Bin::Methods,
    rather than just "methods"
  * Add new nb and nn translations from Petter Reinholdtsen <pere@hungry.com>
  * Clean up reportbug script a bit, and extend it to distinguish between a
    configuration file not existing and the user declining to submit it with
    the report
  * Add #include <langinfo.h> to cmdline/apt-get.cc.  This apparently gets
    pulled in by something else with recent g++ and/or glibc, but is
    required when building on, e.g., stable
  * Patch from Koblinger Egmont <egmont@uhulinux.hu> to fix version
    comparisons with '~' (Closes: #205960)
  * Disable Russian translation until someone can review it
    (Closes: #207690)

 -- Matt Zimmerman <mdz@debian.org>  Wed, 10 Sep 2003 19:41:28 -0400

apt (0.5.10) unstable; urgency=low

  * Correct the section in apt_preferences(5) on interpreting priorities
    to show that zero is not a valid priority, and print a warning if such
    a pin is encountered in the preferences file (Closes: #204971)
  * Regenerate French man pages from sgml source (Closes: #205886)
  * Get self-tests compiling again, updated for latest library API
    and g++ 3.3
  * Add version comparison tests for #194327 and #205960
  * Fix error message in version test to output versions in the order in
    which they were compared when the reverse comparison fails
  * Reference the source package bug page rather than the one for the
    binary package 'apt' in the man pages (Closes: #205290)
  * Updated Polish po file from Marcin Owsiany <porridge@debian.org>
    (Closes: #205950)
  * Mention some of the available frontends in apt-get(8) (Closes: #205829)
  * Add apt-config to SEE ALSO section of apt-get (Closes: #205036)
  * Add missing "lang" attributes to refentry tags in French man pages
    (apt-cdrom, apt-extracttemplates, apt-sortpkgs)
  * Change upgraded/newly installed/not fully installed or removed
    messages to be consistent and somewhat shorter (some translations
    exceeded 80 characters even in the simplest case)
  * Make APT::Get::Show-Upgraded (aka apt-get -u) default to true.
  * Updates to Dutch translation from Bart Cornelis <cobaco@linux.be>
    (Closes: #207656)

 -- Matt Zimmerman <mdz@debian.org>  Sun, 31 Aug 2003 21:12:39 -0400

apt (0.5.9) unstable; urgency=low

  * Oh well, apt isn't going to make it into testing anytime soon due to
    new glibc and gcc deps, so we might as well fix more bugs
  * Fix typo in example ftp-archive.conf (Closes: #203295)
  * Mention default setting for --all-versions (Closes: #203298)
  * Patch from Otavio Salvador <otavio@debian.org> to have --version
    only print the version (and not usage as well) (Closes: #203418)
  * Patch from Otavio Salvador <otavio@debian.org> to switch from
    dh_installmanpages to dh_installman.  Fixes the problem where the
    pt_BR man page was installed in the wrong location (Closes: #194558)
  * Move the French apt-ftparchive man page into apt-utils where it
    belongs.  apt-utils Replaces: apt (<< 0.5.9)
  * Write records from "apt-cache show" using fwrite(3) rather than
    write(2), in case for some reason the entire record doesn't get
    written by a single write(2)
  * Add new French man pages to doc/fr/.cvsignore
  * Add freebsd to buildlib/ostable (Closes: #193430)
  * Avoid segfault if a package name is specified which consists
    entirely of characters which look like end tags ('+', '-')
    (Closes: #200425)
  * Patch from Otavio Salvador <otavio@debian.org> to avoid listing
    suggests/recommends for packages which are selected for installation
    at the same time as the package which suggests/recommends them
    (Closes: #200102)
  * Patch from Otavio Salvador <otavio@debian.org> to avoid listing
    suggests/recommends which are Provided by a package which is already
    installed (Closes: #200395)
  * Patch to update pt_BR man page for apt_preferences(5) from Andre Luis
    Lopes <andrelop@debian.org> (Closes: #202245)
  * Use nl_langinfo(YESEXPR) rather than comparing to the translated
    string "Y".  Closes: #200953 and should make the prompting generally
    more robust in the face of i18n.  In the particular case of #200953,
    it was being fooled because of signedness issues with toupper(3)
    (Closes: #194614)
  * apt Suggests: aptitude | synaptic | gnome-apt | wajig
    (Closes: #146667)
  * Clean up whitespace in translated strings in ru.po, which messed up
    indentation (some other translations probably have similar problems)
    (Closes: #194282)
  * Run ispell -h over the man page sources and fix a bunch of typos
  * Use debian/compat rather than DH_COMPAT
  * Update to debhelper compatibility level 3
    - remove ldconfig calls from debian/{postinst,postrm} as dh_makeshlibs
      will add them
    - echo 3 > debian/compat
    - Build-Depends: debhelper (>= 3)
  * Exclude '.#*' from cvs-build
  * Let the ftp method work with ftp servers which do not require a
    password (Closes: #199425)
  * Build-depend on debhelper >= 4.1.62, because we need the fix for
    #204731 in order for dh_installman to work correctly
    with our SGML man pages
  * Move dh_makeshlibs ahead of dh_installdeb so that its postinst
    fragments are properly substituted

 -- Matt Zimmerman <mdz@debian.org>  Sun, 10 Aug 2003 19:54:39 -0400

apt (0.5.8) unstable; urgency=medium

  * urgency=medium because the changes since 0.5.5.1 are pretty safe as
    far as core functionality, 0.5.5.1 survived unstable for 10 days, and
    I don't want to delay apt's progress into testing any further.  It's
    decidedly better than 0.5.4.
  * Clarify the meaning of the only-source option in apt-get(8)
    (Closes: #177258)
  * Updated French man pages from Philippe Batailler
    <philippe.batailler@free.fr> (Closes: #182194)
  * Give a warning if an illegal type abbreviation is used when looking up a
    configuration item (Closes: #168453)
  * Improve build-depends handling of virtual packages even further, so that
    it will now also try to satisfy build-depends on virtual packages if they
    are not installed.  Note that this only works if there is only one
    package providing the virtual package, as in other cases (Closes: #165404)
  * Update config.guess and config.sub from autotools-dev 20030717.1
  * Tweak SGML in apt-extracttemplates.1.sgml so that literal '>' doesn't end
    up in output
  * Document SrcDirectory in apt-ftparchive.1.sgml (Closes: #156370)
  * Support TMPDIR in apt-extracttemplates (Closes: #191656)
  * Fix ru.po to use a capital letter for the translation of 'Y' so that
    YnPrompt works correctly (Closes: #200953).  No other translations seem
    to have this problem
  * Regenerate POT file and sync .po files
  * Only try to clear stdin if it is a tty, to avoid looping if there is
    lots of stuff (perhaps an infinite amount) to read (Closes: #192228)

 -- Matt Zimmerman <mdz@debian.org>  Fri, 25 Jul 2003 20:21:53 -0400

apt (0.5.7) unstable; urgency=low

  * Update control file to match overrides (apt priority important,
    libapt-pkg-dev section libdevel)
  * Silence the essential packages check if we are only downloading
    archives and not changing the system (Closes: #190862)
  * Skip version check if a build-dependency is provided by an installed package
    (Closes: #126938)
  * Have apt-cache show exit with an error if it cannot find any of the
    specified packages (Closes: #101490)

 -- Matt Zimmerman <mdz@debian.org>  Mon, 21 Jul 2003 23:43:24 -0400

apt (0.5.6) unstable; urgency=low

  * Adam Heath <doogie@debian.org>
    - Fix segfault when handling /etc/apt/preferences.  Closes: #192409.
  * Matt Zimmerman <mdz@debian.org>
    - Clean up some string handling, patch from Peter Lundkvist
      <p.lundkvist@telia.com> (Closes: #192225)
    - Don't fall off the end of the buffer when comparing versions.
      Patch from Koblinger Egmont <egmont@uhulinux.hu> (Closes: #194327)
    - Minor fixes to apt-ftparchive(1) (Closes: #118156)
    - Fix typo in apt-ftparchive help text (Closes: #119072)
    - More typos in apt-ftparchive help text (Closes: #190936)
    - Update config.guess, config.sub to latest versions
    - Modify the description for apt-utils to reflect the fact that it is not
      (any longer) infrequently used (Closes: #138045)
    - Make setup script for dselect method more explicit about
      overwriting sources.list (Closes: #151727)
    - Fix typo in apt-cache(8) (Closes: #161243)
    - Remove duplicate 'showpkg' from synopsis on apt-cache(8)
      (Closes: #175611)
    - Document in apt-get(8) the meaning of the '*' in ShowList, which is that
      the package is being purged (Closes: #182369)
    - Fix extra "/" character in apt.conf(5) (Closes: #185545)
    - Fix typo in tar error message (Closes: #191424)
    - Clarify description of 'search' on apt-cache(8) (Closes: #192216)
    - Fix incorrect path for 'partial' directory on apt-get(8)
      (Closes: #192933)
    - Fixes to pt_BR translation from Andre Luis Lopes <andrelop@ig.com.br>
      (Closes: #196669)
    - Updated apt_preferences(5) man page with many corrections and
      clarifications from Thomas Hood <jdthood@yahoo.co.uk>
      (Closes: #193336)
    - Fix SGML validation errors in apt-cache.8.sgml introduced in 0.5.5 or so
    - Add a simple example to apt-ftparchive(1) (Closes: #95257)
    - Add bug script for collecting configuration info (Closes: #176482)

 -- Matt Zimmerman <mdz@debian.org>  Mon, 21 Jul 2003 01:59:43 -0400

apt (0.5.5.1) unstable; urgency=low

  * Move the target of the example docs from doc to binary.  Closes:
    #192331
  * Fix api breakage that broke apt-ftparchive and apt-cache dumpavail, by
    backing out change that incorretly attempted to handle Package sections
    larger than 32k.  Closes: #192373
  * Fix never-ending loop with apt-get install -V.  Closes: #192355.

 -- Adam Heath <doogie@debian.org>  Mon, 19 May 2003 12:30:16 -0500

apt (0.5.5) unstable; urgency=low

  * New deb version compare function, that has no integer limits, and
    supports pre-versions using ~.  Code ported from dpkg.
  * Fix handling of [!arch] for build-dependencies. Closes: #88798, #149595
  * Fix handling of build-deps on unknown packages. Closes: #88664, #153307
  * "apt-get --arch-only build-dep" to install only architecture-
    dependent build dependencies. Bump minor shared lib number to reflect
    small change in BuildDepend API.
  * APT::Build-Essential configuration option (defaults to "build-essential")
    so that "apt-get build-dep" will ensure build essential packages are
    installed prior to installing other build-dependencies. Closes: #148879
  * LD_LIBRARY_PATH thing. Closes: #109430, #147529
  * /usr/doc reference in postinst. Closes: #126189
  * Doc updates. Closes: #120689
  * Possible apt-cache segfault. Closes: #120311, #118431, #117915, #135295,
          #131062, #136749
  * Print special message for EAI_AGAIN. Closes: #131397
  * libapt-pkg-dev needs to bring in the apt-inst library if linking
    is to work. Closes: #133943
  * Typos, Doc Stuff. Closes: #132772, #129970, #123642, #114892, #113786,
         #109591, #105920, #103678, #139752, #138186, #138054, #138050,
	 #139994, #142955, #151654, #151834, #147611, #154268, #173971
  * Fix possibility for tag file parsing to fail in some unlikely situations.
    Closes: #139328
  * Use std C++ names for some header files. Closes: #128741
  * Do not check for free space if --no-download. Closes: #117856
  * Actually implement or group handling for 'upgrade'. Closes: #133950
  * "Internal Error, Couldn't configure pre-depend" is not actually an
    internal error, it is a packaging error and now it says so, and
    pinpoints the problem dependency. Closes: #155621
  * Allows failure to write to a pipe for post-invoke stuff. Closes: #89830
  * Use usr/share/doc for dhelp. Closes: #115701
  * --print-uris works with 'update'. Closes: #57070
  * Options Dpkg::MaxArgs,Dpkg::MaxArgBytes to allow a much longer dpkg
    command line.
  * Fixed 2 little OR group bugs, thanks to Yann Dirson. Closes: #143995,
    #142298
  * Allow an uninstalled package to be marked for removal on an install
    line (meaning not to automatically install it), also fix some dodgy
    handling of protected packages. Closes: #92287, #116011
  * Fix errant prefix matching in version selection. Closes: #105968
  * Ensure that all files needed to run APT as a user are readable and
    ignore roots umask for these files. Closes: #108801
  * Support larger config spaces. Closes: #111914
  * 'apt-get update' no longer does 'Building Dependency Tree'.
  * When matching regexs allways print a message. Change regex activation
    charset. Closes: #147817
  * Don't die if lines in sources.list are too long. Closes: #146846
  * Show file name on apt-extracttemplate error messges. Closes: #151835
  * i18n gettext stuff, based on work from Michael Piefel: Closes: #95933
  * Some highly unlikely memory faults. Closes: #155842
  * C++ stuff for G++3.2. Closes: #162617, #165515,
  * apt-config dumps sends to stdout not stderr now.  Closes: #146294
  * Fix segfault in FindAny when /i is used, and there is no default.
    Closes: #165891
  * Add s390x to archtable.  Closese: #160992.
  * Update config.sub/config.guess in cvs, and add support to debian/rules
    to update them from /usr/share/misc if they exist.  Closes: #155014
  * Remove 'Sorry' from messages.  Closes: #148824.
  * Change wording of 'additional disk space usage' message.  Closes:
    #135021.
  * apt-extracttemplates now prepends the package name when extracting
    files.  Closes: #132776
  * Add -n synonym for --names-only for apt-cache.  Closes: #130689
  * Display both current version and new version in apt-get -s.  Closes:
    #92358
  * Add an options and timeout config item to ssh/rsh.  Closes: #90654
  * libapt-pkg-dev now depends on apt-utils.  Closes: #133942.
  * Change verbose logging output of apt-ftparchive to go to stderr,
    instead of stdout.  Also, errors that occur no longer go to stdout,
    but stderr.  Closes: #161592
  * Test for timegm in configure.  Closes: #165516.
  * s/st_mtime/mtime/ on our local stat structure in apt-ftparchive, to
    support compliation on platforms where st_mtime is a macro.  Closes:
    #165518
  * Check the currently mounted cdrom, to see if it's the one we are
    interested in.  Closes: #154602
  * Refer to reportbug instead of bug in the man pages. Closes: #173745
  * Link apt-inst to apt-pkg. Closes: #175055
  * New apt_preferences man page from Thomas Hood, Susan Kleinmann,
    and others.
  * Fix > 300 col screen segfault. Closes: #176052
  * Rebuild with gcc-3.2. Closes: #177752, #178008.
  * Fix build-dep handling of | dependencies.
    Closes: #98640, #145997, #158896, #172901
  * Double default value of APT::Cache-Limit, until such time as it
    can be made more dynamic.  Closes: #178623.
  * Report uris with '.gz' when there are errors.  Closes: #178435.
  * When installing build-deps, make sure the new version will
    satisfy build requirements. Closes: #178121
  * Split offline and guide documentation into apt-doc.  This was done so
    that binary-arch builds do not require documention deps.  Note, that 
    apt-doc is not installed on upgrades.
  * Use doc-base, instead of dhelp directly.  Closes: #110389
  * Change http message 'Waiting for file' to 'Waiting for headers'.
    Closes: #178537
  * Remove trailing lines on package lists in apt-get.  Closes: #178736.
  * Fix origin pins for file:// uris.  Closes: #189014.
  * Apply typo and syntax patch from bug to apt-cache.8.sgml.  Closes:
    #155194
  * s/dpkg-preconfig/dpkg-preconfigure/ in examples/configure-index.
    Closes: #153734.
  * Fix some typos in the apt-get manual.  Closes: #163932.
  * Apply patch from bug, to change frozen to testing, and then do it
    everywhere else.  Closes: #165085.
  * Update es.po.  Closes: #183111.
  * Add pt_BR translation of apt_preferences(5).  Also, build fr manpages.
    Closes: #183904.
  * Add a vcg command to apt-cache, similiar to dotty.  Closes: #150512.
  * Add option to apt-get to show versions of packages being
    upgraded/installed.
  * Be quiet in apt.post{inst,rm}.  Closes: #70685.
  * apt-get now prints out suggested and recommended packages.  Closes:
    #54982.
  * Insert some newlines in the cdrom change media message.  Closes:
    #154601.
  * Add a rdepends command to apt-cache.  Closes: #159864.
  * When building the dpkg command line, allow for 8192 chars to be used,
    instead of only 1024.
  * APT::Immediate-Configure had inverted semantics(false meant it was
    enabled).  Closes: #173619.
  * Fix status file parser so that if a record is larger than 32k, the
    buffer size will be doubled, and the read attempted again.  Closes:
    #174945.

 -- Adam Heath <doogie@debian.org>  Sun, 27 Apr 2003 01:23:12 -0500

apt (0.5.4) unstable; urgency=low

  * M68k config.guess patch. Closes: #88913
  * Bi-yearly test on OpenBSD and Solaris
  * Doc updates. Closes: #89121, #89854, #99671, #98353, #95823, #93057,
          #97520, #102867, #101071, #102421, #101565, #98272, #106914,
          #105606, #105377
  * Various cosmetic code updates. Closes: #89066, #89066, #89152
  * Add "pre-auto" as an option for DSelect::Clean (run autoclean after
    update).
  * More patches from Alfredo for Vendors and more SHA-1 stuff
  * Fix for AJ's 'desire to remove perl-5.005' and possibly other
    similar situations. Closes: #56708, #59432
  * no_proxy and ftp. Closes: #89671
  * Philippe Batailler's man page patches.
  * Fix for display bug. Closes: #92033, #93652, #98468
  * Use more than 16bits for the dep ID. Some people ran out..
    Closes: #103020, #97809, #102951, #99974, #107362, #107395, #107362,
            #106911, #107395, #108968
  * Reordered some things to make dante and FTP happier. Closes: #92757
  * James R. Van Zandt's guide.sgml updates. Closes: #90027
  * apt-ftparchive copes with no uncompressed package files + contents.
  * French man pages from philippe batailler - well sort of. They
    don't build yet..
  * run-parts. Closes: #94286
  * 'apt-cache policy' preferences debug tool.
  * Whatever. Closes: #89762
  * libstdc++ and HURD. Closes: #92025
  * More apt-utils verbage. Closes: #86954
  * Fliped comparision operator. Closes: #94618
  * Used the right copyright file. Closes: #65691
  * Randolph's G++3 patches.
  * Fixed no_proxy tokanizing. Closes: #100046
  * Strip Config-Version when copying status to available. Closes: #97520
  * Segfault with missing source files. Closes: #100325
  * EINTR check. Closes: #102293
  * Various changes to the locking metholodgy for --print-uris.
    Closes: #100590
  * Lame LD_LIBRARY_PATH thing. Closes: #98928
  * apt-cache search searchs provide names too now. Closes: #98695
  * Checksum and long lines problem. Closes: #106591
  * .aptignr and empty files are just a warning. Closes: #97364

 -- Jason Gunthorpe <jgg@debian.org>  Sat, 18 Aug 2001 17:21:59 -0500

apt (0.5.3) unstable; urgency=low

  * JoeyH's dpkg::preconfig not working. Closes: #88675
  * Fixed apt override disparity
  * Alfredo's SHA-1 and related patches

 -- Jason Gunthorpe <jgg@debian.org>  Sun,  4 Mar 2001 15:39:43 -0700

apt (0.5.2) unstable; urgency=low

  * Fixed mention of /usr/doc in the long description
  * JoeyH's downgrade bug -- don't use 0.5.1
  * Doc bug. Closes: #88538
  * Fault in building release strings. Closes: #88533

 -- Jason Gunthorpe <jgg@debian.org>  Sun,  4 Mar 2001 15:39:43 -0700

apt (0.5.1) unstable; urgency=low

  * Fixed #82894 again, or should be and.
  * Process the option string right. Closes: #86921
  * Don't eat the last command for pipes. Closes: #86923
  * Ignore .* for configuration directory processing. Closes: #86923
  * Alfredo's no_proxy patch
  * Documentation fixes. Closes: #87091
  * JoeyH's double slash bug. Closes: #87266
  * Unintitialized buffer and apt-ftparchive contents generation.
     Closes: #87612
  * Build-deps on virtual packages. Closes: #87639
  * Fixes glibc/libstdc++ symbol dependencies by including glibc and
    libstdc++ version info in the library soname and in the package
    provides. Closes: #87426
  * Updated soname version to 0.3.2
  * apt-extracttemplates moved from debconf into apt-utils
  * s390 archtable entry. Closes: #88232
  * Dan's segfault
  * Some instances where the status file can source a package in a
    non-sensical way. Closes: #87390
  * Work better if there are duplicate sources.list entries.
  * Fixed the resetting of Dir with "dir {};". Closes: #87323

 -- Randolph Chung <tausq@debian.org>  Sat, 3 Mar 2001 15:37:38 -0700

apt (0.5.0) unstable; urgency=low

  * Fixed an obscure bug with missing final double new lines in
    package files
  * Changed the apt-cdrom index copy routine to use the new section
    rewriter
  * Added a package file sorter, apt-sortpkgs
  * Parse obsolete Optional dependencies.
  * Added Ben's rsh method. Closes: #57794
  * Added IPv6 FTP support and better DNS rotation support.
  * Include the server IP in error messages when using a DNS rotation.
    Closes: #64895
  * Made most of the byte counters into doubles to prevent 32bit overflow.
    Closes: #65349
  * HTTP Authorization. Closes: #61158
  * Ability to parse and return source index build depends from Randolph.
  * new 'apt-get build-dep' command from Randolph. Closes: #63982
  * Added apt-ftparchive the all dancing all singing FTP archive
    maintinance program
  * Allow version specifications with =1.2.4-3 and /2.2 or /stable postfixes
    in apt-get.
  * Removed useless internal cruft including the xstatus file.
  * Fixed config parser bugs. Closes: #67848, #71108
  * Brain Damanged apt-get config options changed, does not change the command
    line interface, except to allow --enable-* to undo a configuration
    option:
      No-Remove -> Remove
      No-Download -> Download
      No-Upgrade -> Upgrade
  * Made this fix configable (DSelect::CheckDir) and default to disabled:
     * No remove prompt if the archives dir has not changed. Closes: #55709
    Because it is stupid in the case where no files were downloaded due to
    a resumed-aborted install, or a full cache! Closes: #65952
  * Obscure divide by zero problem. Closes: #64394
  * Update sizetable for mips. Closes: #62288
  * Fixed a bug with passive FTP connections
  * Has sizetable entry for sparc64. Closes: #64869
  * Escape special characters in the ::Label section of the cdroms.lst
  * Created apt-utils and python-apt packages
  * Due to the new policy engine, the available file may contain entries
    from the status file. These are generated if the package is not obsolete
    but the policy engine prohibits using the version from the package files.
    They can be identified by the lack of a Filename field.
  * The new policy engine. Closes: #66509, #66944, #45122, #45094, #40006,
    #36223, #33468, #22551
  * Fixed deb-src line for non-us. Closes: #71501, #71601
  * Fixes for G++ 2.96, s/friend/friend class/
  * Fixed mis doc of APT::Get::Fix-Missing. Closes: #69269
  * Confirmed fix for missing new line problem. Closes: #69386
  * Fixed up dhelp files. Closes: #71312
  * Added some notes about dselect and offline usage. Closes: #66473, #38316
  * Lock files on read only file systems are ignored w/ warning.
    Closes: #61701
  * apt-get update foo now gives an error! Closes: #42891
  * Added test for shlibs on hurd. Closes: #71499
  * Clarified apt-cache document. Closes: #71934
  * DocBook SGML man pages and some improvements in the text..
  * sigwinch thing. Closes: #72382
  * Caching can be turned off by setting the cache file names blank.
  * Ignores arches it does not know about when autocleaning. Closes: #72862
  * New function in apt-config to return dirs, files, bools and integers.
  * Fixed an odd litle bug in MarkInstall and fixed it up to handle
    complex cases involving OR groups and provides.
    68754 describes confusing messages which are the result of this..
    Closes: #63149, #69394, #68754, #77683, #66806, #81486, #78712
  * Speeling mistake and return code for the 'wicked' resolver error
    Closes: #72621, #75226, #77464
  * Solved unable to upgrade libc6 from potato to woody due to 3 package
    libc6 dependency loop problem.
  * Leading sources.list spaces. Closes: #76010
  * Removed a possible infinite loop while processing installations.
  * Man page updates. Closes: #75411, #75560, #64292, #78469
  * ReduceSourceList bug. Closes: #76027
  * --only-source option. Closes: #76320
  * Typos. Closes: #77812, #77999
  * Different status messages. Closes: #76652, #78353
  * /etc/apt/apt.conf.d/ directory for Joey and Matt and pipe protocol 2
  * OS detection an support for the new pseduo standard of os-arch for the
    Architecture string. Also uses regexing.. Closes: #39227, #72349
  * Various i18n stuff. Note that this still needs some i18n wizard
    to do the last gettextization right. Closes: #62386
  * Fixed a problem with some odd http servers/proxies that did not return
    the content size in the header. Closes: #79878, #44379
  * Little acquire bugs. Closes: #77029, #55820
  * _POSIX_THREADS may not be defined to anything, just defined..
    Closes: #78996
  * Spelling of Ignore-Hold correctly. Closes: #78042
  * Unlock the dpkg db if in download only mode. Closes: #84851
  * Brendan O'Dea's dselect admindir stuff. Closes: #62811
  * Patch from BenC. Closes: #80810
  * Single output of some names in lists. Closes: #80498, #43286
  * Nice message for people who can't read syserror output. Closes: #84734
  * OR search function. Closes: #82894
  * User's guide updates. Closes: #82469
  * The AJ/JoeyH var/state to var/lib transition patch. Closes: #59094
  * Various CD bugs, again thanks to Greenbush
    Closes: #80946, #76547, #71810, #70049, #69482
  * Using potato debhelper. Closes: #57977
  * I cannot self-terminate. Closes: #74928

 -- Jason Gunthorpe <jgg@debian.org>  Wed, 21 Feb 2001 00:39:15 -0500

apt (0.3.19) frozen unstable; urgency=low

  * Updates to apt-cdrom to support integrated non-us nicely, thanks to
    Paul Wade.
  * Fixed that apt-get/cdrom deadlock thing. Closes: #59853, #62945, #61976
  * Fixed hardcoded path. Closes: #59743
  * Fixed Jay's relative path bug
  * Allowed source only CDs. Closes: #58952
  * Space check is supressed if --print-uris is given. Closes: #58965
  * Clarified the documenation examples for non-us. Closes: #58646
  * Typo in the package description. Closes: #60230
  * Man Page typo. Closes: #60347
  * Typo in Algorithms.cc. Closes: #63577
  * Evil dotty function in apt-cache for generating dependency graphs
    with the as-yet-unpackaged GraphVis.
  * Appears to have been fixed in Janurary.. Closes: #57981
  * New config.guess/sub for the new archs. Closes: #60874
  * Fixed error reporting for certain kinds of resolution failures.
    Closes: #61327
  * Made autoclean respect 'q' settings. Closes: #63023
  * Fixed up the example sources.list. Closes: #63676
  * Added DPkg::FlushSTDIN to control the flushing of stdin before
    forking dpkg. Closes: #63991

 -- Ben Gertzfield <che@debian.org>  Fri, 12 May 2000 21:10:54 -0700

apt (0.3.18) frozen unstable; urgency=low

  * Changes in the postinst script. Closes: #56855, #57237
  * Fixed bashism. Closes: #57216, #57335
  * Doc updates. Closes: #57772, #57069, #57331, #57833, #57896

 -- Ben Gertzfield <che@debian.org>  Sun, 13 Feb 2000 01:52:31 -0800

apt (0.3.17) unstable; urgency=low

  * RFC 2732 usage for CDROM URIs and fixes to apt-cdrom
  * Fixed the configuration parser to not blow up if ; is in the config
    string
  * Applied visual patch to dselect install script . Closes #55214
  * Included the configure-index example
  * Minimal CD swaps
  * Library soname has increased
  * Fixed default sources.list to have correct URLs for potato when it
    becomes stable
  * Added a message about erasing sources.list to dselect setup script
    Closes: #55755
  * No remove prompt if the archives dir has not changed. Closes: #55709
  * Fixed inclusion of 2nd sample config file. Closes: #55374
  * Made file mtimes of 0 not confuse the methods If-Modifed-Since check.
    Closes: #55991

 -- Ben Gertzfield <che@debian.org>  Mon, 31 Jan 2000 12:12:40 -0800

apt (0.3.16) unstable; urgency=low

  * Made --no-download work. Closes: #52993
  * Now compiles on OpenBSD, Solaris and HP-UX
  * Clarify segfault errors
  * More debhelper fixes. Closes: #52662, #54566, #52090, #53531, #54769
  * Fix for Joel's discovery of glibc removal behavoir.
  * Fix for Ben Collins file: uri from slink upgrade.
  * Fixed resume code in FTP. Closes: #54323
  * Take more precautions to prevent the corruption Joey Hess saw.
  * Fixed --no-list-cleanup
  * RFC 2732 URI parsing ([] for hostnames).
  * Typo in apt-cache man page. Closes: #54949

 -- Ben Gertzfield <che@debian.org>  Fri, 14 Jan 2000 08:04:15 -0800

apt (0.3.15) unstable; urgency=low

  * Added DSelect::WaitAfterDownload Closes: #49549
  * Fixed cast error in byteswap macro and supporting code. Closes: #50093
  * Fixed buffer overflow for wide terminal sizes. Closes: #50295
  * Made -s and clean not do anything. Closes: #50238
  * Problem with Protected packages and the new OR code.
  * /usr/share/doc stuff. Closes: #51017, #50228, #51141
  * Remove doesn't require a package to be installable. Closes: #51175
  * FTP proxy touch ups in the mabn page. Closes: #51315, #51314

 -- Ben Gertzfield <che@debian.org>  Sat,  4 Dec 1999 21:17:24 -0800

apt (0.3.14) unstable; urgency=low

  * Fix Perl or group pre-depends thing Closes: #46091, #46096, #46233, #45901
  * Fix handling of dpkg's conversions from < -> <= Closes: #46094, #47088
  * Make unparsable priorities non-fatal Closes: #46266, #46267, #46293, #46298
  * Fix handling of '/' for the dist name. Closes: #43830, #45640, #45692
  * Fixed 'Method gave a blank filename' error from IMS queries onto CDs.
    Closes: #45034, #45695, #46537
  * Made OR group handling in the problem resolver more elaborate. Closes: #45646
  * Added APT::Clean-Installed option. Closes: #45973
  * Moves the free space check to after the calculated size is printed.
    Closes: #46639, #47498
  * mipsel arch Closes: #47614
  * Beautified URI printing to not include passwords Closes: #46857
  * Fixed little problem with --no-download Closes: #47557
  * Tweaked Dselect 'update' script to re-gen the avail file even in the
    event of a failure Closes: #47112
  * Retries for source archives too Closes: #47529
  * Unmounts CDROMs iff it mounted them Closes: #45299
  * Checks for the partial directories before doing downloads Closes: #47392
  * no_proxy environment variable (http only!) Closes: #43476
  * apt-cache showsrc Closes: #45799
  * De-Refs Single Pure virtual packages. Closes: #42437, #43555
  * Regexs for install. Closes: #35304, #38835
  * Dependency reports now show OR group relations
  * Re-Install feature. Cloes: #46961, #37393, #38919
  * Locks archive directory on clean (woops)
  * Remove is not 'sticky'. Closes: #48392
  * Slightly more accurate 'can not find package' message. Closes: #48311
  * --trivial-only and --no-remove. Closes: #48518
  * Increased the cache size. Closes: #47648
  * Comment woopsie. Closes: #48789
  * Removes existing links when linking sources. Closes: #48775
  * Problem resolver does not install all virtual packages. Closes: #48591, #49252
  * Clearer usage message about 'source' Closes: #48858
  * Immediate configure internal error Closes: #49062, #48884

 -- Ben Gertzfield <che@debian.org>  Sun,  7 Nov 1999 20:21:25 -0800

apt (0.3.13) unstable; urgency=low

  * Fix timestamp miss in FTP. Closes: #44363
  * Fix sorting of Kept packages. Closes: #44377
  * Fix Segfault for dselect-upgrade. Closes: #44436
  * Fix handling of '/' for the dist name. Closes #43830
  * Added APT::Get::Diff-Only and Tar-Only options. Closes #44384
  * Add commented-out deb-src URI to default sources.list file.

 -- Ben Gertzfield <che@debian.org>  Sun, 19 Sep 1999 18:54:20 -0700

apt (0.3.12) unstable; urgency=low

  * Fix for typo in the dhelp index. Closes: #40377
  * Multiple media swap support
  * Purge support. Closes: #33291, #40694
  * Better handling of - remove notation. Closes: #41024
  * Purge support. Closes: #33291, #40694
  * Error code on failed update. Closes: #41053
  * apt-cdrom adds entries for source directories. Closes: #41231
  * Sorts the output of any list. Closes: #41107
  * Fixes the looping problem. Closes: #41784, #42414, #44022
  * Fixes the CRC mechanism to lowercase all strings. Closes: #41839
  * More checks to keep the display sane. Particularly when fail-over is
    used with local mirrors and CD-Roms. Closes: #42127, #43130, #43668
  * PThread lockup problem on certain sparc/m68k. Closes: #40628
  * apt-cdrom understands .gz Package files too. Closes: #42779
  * Spelling error in dselect method description. Closes: #43251
  * Added security to the default source list. Closes: #43356

 -- Ben Gertzfield <che@debian.org>  Fri,  3 Sep 1999 09:04:28 -0700

apt (0.3.11) unstable; urgency=low

  * Fix for mis-parsed file: URIs. Closes: #40373, #40366, #40230
  * Fix for properly upgrading the system from perl 5.004 to 5.005

 -- Ben Gertzfield <che@debian.org>  Mon, 28 Jun 1999 21:06:44 -0700

apt (0.3.9) unstable; urgency=low

  * Spelling error in cachefile.cc. Closes: #39885
  * Trailing slash in dselect install if you try to use the
    default config file. Closes: #40011
  * Simulate works for autoclean. Closes: #39141
  * Fixed spelling errors. Closes: #39673
  * Changed url parsing a bit. Closes: #40070, #40069
  * Version 0.3.8 will be for slink/hamm (GNU libc 2).

 -- Ben Gertzfield <che@debian.org>  Thu, 24 Jun 1999 18:02:52 -0700

apt (0.3.7) unstable; urgency=low

  * Fixed missing text in the apt-get(8) page. Closes: #37596
  * Made --simulate and friends work with apt-get source. Closes: #37597, #37656
  * Fixed inclusion of man pages in the -doc/-dev package. Closes: #37633, #38651
  * Fixed handling of the -q option with not-entirely integer arguments
    Closes: #37499
  * Man page typo Closes: #37762
  * Fixed parsing of the Source: line. Closes: #37679
  * Dpkg/dpkg-hurd source bug. Closes: #38004, #38032
  * Added a check for an empty cache directory. Closes: #37963
  * Return a failure code if -d is given and packages fail to download.
    Closes: #38127
  * Arranged for an ftp proxy specifing an http server to work. See the
    important note in the sources.list man page.
  * Accounted for resumed files in the cps calculation. Closes: #36787
  * Deal with duplicate same version different packages. Closes: #30237
  * Added --no-download. Closes: #38095
  * Order of apt-cdrom dist detection. Closes: #38139
  * Fix apt-cdrom chop handling and missing lines. Closes: #37276
  * IPv6 http support
  * Suggests dpkg-dev for apt-get source. Closes: #38158
  * Fixed typo in apt-get help. Closes: #38712
  * Improved the error message in the case of broken held package. Closes: #38777
  * Fixed handling of MD5 failures
  * Documented list notation Closes: #39008
  * Change the 'b' to 'B'. Closes: #39007

 -- Ben Gertzfield <che@debian.org>  Sun, 20 Jun 1999 18:36:20 -0700

apt (0.3.6) unstable; urgency=low

  * Note that 0.3.5 never made it out the door..
  * Fix for apt-cdrom and unusual disk label locations. Closes: #35571
  * Made APT print numbers in decimal. Closes: #35617, #37319
  * Buffer munching fix for FTP. Closes: #35868
  * Typo in sample config file. Closes: #35907
  * Fixed whitespace in version compares. Closes: #35968, #36283, #37051
  * Changed installed size counter to only count unpacked packages.
    Closes: #36201
  * apt-get source support. Closes: #23934, #27190
  * Renames .debs that fail MD5 checking, provides automatic corruption
    recovery. Closes: #35931
  * Fixed autoconf verison. Closes: #37305
  * Random Segfaulting. Closes: #37312, #37530
  * Fixed apt-cache man page. Closes: #36904
  * Added a newline to apt-cache showpkg. Closes: #36903

 -- Ben Gertzfield <che@debian.org>  Wed, 12 May 1999 09:18:49 -0700

apt (0.3.4) unstable; urgency=low

  * Release for Ben while he is out of town.
  * Checked the size of partial files. Closes: #33705
  * apt-get should not print progress on non-tty. Closes: #34944
  * s/guide.text.gz/users-guide.txt.gz/ debian/control: Closes: #35207
  * Applied cdrom patches from Torsten.  Closes: #35140, #35141
  * smbmounted cdrom fix. Closes: #35470
  * Changed ie to eg.  Closes: #35196

 -- Adam Heath <doogie@debian.org>  Sun,  4 Apr 1999 18:26:44 -0500

apt (0.3.3) unstable; urgency=low

  * Fixes bug with file:/ URIs and multi-CD handling. Closes: #34923

 -- Ben Gertzfield <che@debian.org>  Tue, 23 Mar 1999 12:15:44 -0800

apt (0.3.2) unstable; urgency=low

  * Major release into unstable of v3
  * These bugs have been fixed, explanations are in the bug system, read
    the man pages as well..
    Closes: #21113, #22507, #22675, #22836, #22892, #32883, #33006, #34121,
    	    #23984, #24685, #24799, #25001, #25019, #34223, #34296, #34355,
	    #24021, #25022, #25026, #25104, #25176, #31557, #31691, #31853,
    	    #25458, #26019, #26433, #26592, #26670, #27100, #27100, #27601,
    	    #28184, #28391, #28778, #29293, #29351, #27841, #28172, #30260,
    	    #29382, #29441, #29903, #29920, #29983, #30027, #30076, #30112,
    	    #31009, #31155, #31381, #31883, #32140, #32395, #32584. #34465,
    	    #30383, #30441, #30472, #30643, #30827, #30324, #36425, #34596

 -- Ben Gertzfield <che@debian.org>  Mon, 15 Mar 1999 19:14:25 -0800

apt (0.3.1) experimental; urgency=low

  * Minor release of cvs version.
  * Added virtual package libapt-pkgx.x

 -- Mitch Blevins <mblevin@debian.org>  Wed, 10 Mar 1999 07:52:44 -0500

apt (0.3.0) experimental; urgency=low

  * New experimental version.

 -- Ben Gertzfield <che@debian.org>  Tue, 15 Dec 1998 12:53:21 -0800

apt (0.1.9) frozen unstable; urgency=low

  * Return to the wacky numbering for when we build 0.1.8 for hamm
  * Important bug related to APT on the Alpha fixed
  * apt-get dist-upgrade problems fixed
  * tiny patch for http method to fix an endless loop
  * nice fix from /usr/doc/lintian/ to remove rpath nastiness from
    libtool and add proper shared lib dependancies
  * now dh_shlibdeps is called with LD_LIBRARY_PATH=debian/tmp/usr/lib
    in case an old libpkg is installed while building APT to prevent
    spurious dependancies

 -- Ben Gertzfield <che@debian.org>  Thu,  5 Nov 1998 17:43:25 -0800

apt (0.1.7) unstable; urgency=low

  * New build with libstdc++2.9.
  * Various fixes; read the Changelog.

 -- Ben Gertzfield <che@debian.org>  Thu, 15 Oct 1998 18:29:18 -0700

apt (0.1.6) unstable; urgency=low

  * Various fixes in the FTP method for error checking. Fixes: #26188.
  * Spelling corrections in dselect method. Fixes: #25884
  * Fixes for compilation on alpha/ppc. Fixes: #25313, #26108.
  * No more bo releases: we're using a normal numbering system now.

 -- Ben Gertzfield <che@debian.org>  Tue,  8 Sep 1998 19:27:13 -0700

apt (0.1.5) unstable; urgency=low

  * Changed sources.list to point to 'unstable' by default, as
    'frozen' no longer exists!

 -- Ben Gertzfield <che@debian.org>  Thu, 23 Jul 1998 22:00:18 -0700

apt (0.1.3) unstable; urgency=low

  * New upstreamish version.
  * ftp method rewritten in C. Removes dependancies on all perl/perl
    related modules. This fixes many of the ftp method bugs.

 -- Ben Gertzfield <che@debian.org>  Thu, 16 Jul 1998 22:19:00 -0700

apt (0.1.1) unstable; urgency=low

  * Release for unstable.

 -- Ben Gertzfield <che@debian.org>  Tue, 30 Jun 1998 20:48:30 -0700

apt (0.1) unstable; urgency=low

  * Kludge to fix problem in libnet-perl with illegal anonymous
    FTP passwords.
  * Moved to unstable; apt is in a useable state now.
  * Fixed version numbering. From now on, numbering will be:
    0.1 (no actual release) -> 0.1.0bo (release for libc5) ->
    0.1.1 (release for unstable). Thanks, Manoj.

 -- Ben Gertzfield <che@debian.org>  Tue, 30 Jun 1998 20:40:58 -0700

apt (0.0.17-1) experimental; urgency=low

  * Fixed problem with libc6 version compare
  * Scott's away for a while, so I'll be packaging apt for the time
    being.

 -- Ben Gertzfield <che@debian.org>  Thu, 25 Jun 1998 19:02:03 -0700

apt (0.0.16-1) experimental; urgency=low

  * Modifications to make apt-get more friendly when backgrounded.
  * Updated documentation.
  * Updates to graphic widgets

 -- Scott K. Ellis <scott@debian.org>  Mon,  8 Jun 1998 11:22:02 -0400

apt (0.0.15-0.2bo) experimental; urgency=low

  * Bo compilation
  * Bob Hilliards crash

 -- Jason Gunthorpe <jgg@debian.org>  Sun, 31 May 1998 20:18:35 -0600

apt (0.0.15-0.1bo) experimental; urgency=low

  * Bo compilation
  * libstdc++272 patch

 -- Jason Gunthorpe <jgg@debian.org>  Sun, 31 May 1998 20:18:35 -0600

apt (0.0.15) experimental; urgency=low

  * Clean up source tarball (no user-visible changes)

 -- Scott K. Ellis <scott@debian.org>  Tue, 26 May 1998 12:23:53 -0400

apt (0.0.14) experimental; urgency=low

  * Updates in ordering code to make sure certain upgrades work correctly.
  * Made dselect/setup understand ftp as well as http

 -- Scott K. Ellis <scott@debian.org>  Wed, 20 May 1998 13:33:32 -0400

apt (0.0.13-bo1) experimental; urgency=low

  * Bo compilation

 -- Jason Gunthorpe <jgg@debian.org>  Mon, 18 May 1998 15:10:49 -0600

apt (0.0.13) experimental; urgency=low

  * Remove hardcoded egcc from debian/rules (#21575)
  * Fixes for ordering logic when system has a number of unpacked
    but unconfigured packages installed.
  * Spelling fix in dselect install method (#22556)

 -- Scott K. Ellis <scott@debian.org>  Sun, 17 May 1998 20:08:33 -0400

apt (0.0.12) experimental; urgency=low

  * Fixed problems with package cache corruption.
  * Made to depend on libc6 >= 2.0.7pre1 due to timezone problems with
    earlier versions.
  * Interface and documentation improvements.

 -- Scott K. Ellis <scott@debian.org>  Sat, 16 May 1998 23:17:32 -0400

apt (0.0.11) experimental; urgency=low

  * Change dependancies to pre-depends since breaking your packaging tools
    in the middle of an installation isn't very good.
  * Bug fixes to ftp method and general apt-get code

 -- Scott K. Ellis <scott@debian.org>  Fri, 15 May 1998 08:57:38 -0400

apt (0.0.10) experimental; urgency=low

  * Run "dpkg --configure -a" after an aborted dselect install
  * Fixed problem with install looping
  * Support for authenticating proxys: (note this isn't terribly secure)
    http_proxy="http://user:pass@firewall:port/"
  * Substitute $ARCH in sources.list
  * Fixes in the resumption code for ftp

 -- Scott K. Ellis <scott@debian.org>  Tue, 12 May 1998 09:14:41 -0400

apt (0.0.9) experimental; urgency=low

  * Added ftp support.
  * Various other less visible bug fixes.
  * Fixed problem with segfault when apt-get invoked in a non-existant
    directory (Bug #21863)
  * Bumped policy to 2.4.1

 -- Scott K. Ellis <scott@debian.org>  Fri,  1 May 1998 09:18:19 -0400

apt (0.0.8) experimental; urgency=low

  * Fixed generated available file (Bug #21836)
  * Added download ETA (Bug #21774).
  * Fixed hardcoded ARCH (Bug #21751).
  * Fixed check on http_proxy (Bug #21795).
  * Added download speed indicator.

 -- Scott K. Ellis <scott@debian.org>  Mon, 27 Apr 1998 10:58:32 -0400

apt (0.0.7) experimental; urgency=low

  * Remove libdeity and apt from package for now, since only apt-get and
    apt-cache are actually useful right now.
  * Clean up handling of package installation errors.
  * Added timeout to http transfers (#21269)
  * Updated setup for dselect/apt method.
  * Updated man pages
  * Long options (added in 0.0.6)

 -- Scott K. Ellis <scott@debian.org>  Tue, 21 Apr 1998 09:06:49 -0400

apt (0.0.6) experimental; urgency=low

  * Spelling changes.
  * Revamped download status display.
  * Call apt-get clean after successful install in dselect.
  * Added "apt-get clean" which deletes package files from /var/cache/apt

 -- Scott K. Ellis <scott@debian.org>  Thu,  9 Apr 1998 15:13:59 -0400

apt (0.0.5) experimental; urgency=low

  * Ignore signals while dpkg is running so we don't leave dpkg running in
    the background (#20804)
  * Check Packages as well as Packages.gz for file URIs (#20784)
  * Spelling cleanup (#20800)
  * Added -m option to permit upgrade to go on in the case of a bad mirror.
    This option may result in incomplete upgrades when used with -f.

 -- Scott K. Ellis <scott@debian.org>  Tue,  7 Apr 1998 12:40:29 -0400

apt (0.0.4) experimental; urgency=low

  * New usage guide.
  * Various documentation updates and cleanup.
  * Added '-f' option to apt-get attempt to fix broken dependancies.

 -- Scott K. Ellis <scott@debian.org>  Sat,  4 Apr 1998 14:36:00 -0500

apt (0.0.3) experimental; urgency=low

  * Added a shlibs.local file to prevent apt from depending on itself.
  * Updates to how apt-get handles bad states in installed packages.
  * Updated rules to make sure build works from a freshly checked out source
    archive.  Building from CVS needs libtool/automake/autoconf, builds from
    the distributed source package should have no such dependancy.

 -- Scott K. Ellis <scott@debian.org>  Fri,  3 Apr 1998 11:49:47 -0500

apt (0.0.2) unstable; urgency=low

  * Updates to apt-get and http binding for dselect method (apt).
  * Updating version number from 0.0.1, which was released only on IRC.

 -- Scott K. Ellis <scott@debian.org>  Fri,  3 Apr 1998 00:35:18 -0500

apt (0.0.1) unstable; urgency=low

  * Initial Release.

 -- Scott K. Ellis <scott@debian.org>  Tue, 31 Mar 1998 12:49:28 -0500<|MERGE_RESOLUTION|>--- conflicted
+++ resolved
@@ -1,3 +1,11 @@
+apt (0.7.26~exp12ubuntu3) maverick; urgency=low
+
+  [ Colin Watson ]
+  * apt-pkg/cdrom.cc:
+    - fix off-by-one error in DropBinaryArch
+
+ -- Michael Vogt <michael.vogt@ubuntu.com>  Mon, 02 Aug 2010 21:04:18 +0200
+
 apt (0.7.26~exp12ubuntu2) maverick; urgency=low
 
   * debian/apt.postinst:
@@ -19,15 +27,7 @@
   * apt-pkg/pkgcache.cc:
     - re-evaluate the architectures cache when the cache is (re)opened
 
-<<<<<<< HEAD
  -- Michael Vogt <michael.vogt@ubuntu.com>  Fri, 30 Jul 2010 19:32:15 +0200
-=======
-  [ Colin Watson ]
-  * apt-pkg/cdrom.cc:
-    - fix off-by-one error in DropBinaryArch
-
- -- Michael Vogt <michael.vogt@ubuntu.com>  Fri, 30 Jul 2010 17:37:14 +0200
->>>>>>> 73dfa041
 
 apt (0.7.26~exp12) experimental; urgency=low
 
