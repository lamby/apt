apt (0.7.26) UNRELEASED; urgency=low

  [ David Kalnischkies ]
  * [BREAK] add possibility to download and use multiply
    Translation files, configurable with Acquire::Translation
    (Closes: #444222, #448216, #550564)
  * Ignore :qualifiers after package name in build dependencies
    for now as long we don't understand them (Closes: #558103)
  * apt-pkg/contrib/mmap.{cc,h}:
    - extend it to have a growable flag - unused now but maybe...
  * apt-pkg/pkgcache.h:
    - use long instead of short for {Ver,Desc}File size,
      patch from Víctor Manuel Jáquez Leal, thanks! (Closes: #538917)
  * apt-pkg/acquire-item.cc:
    - allow also to skip the last patch if target is reached,
      thanks Bernhard R. Link! (Closes: #545699)
  * ftparchive/writer.{cc,h}:
    - add APT::FTPArchive::AlwaysStat to disable the too aggressive
      caching if versions are build multiply times (not recommend)
      Patch by Christoph Goehre, thanks! (Closes: #463260)

  [ Ivan Masár ]
  * Slovak translation update. Closes: #568294
<<<<<<< HEAD

 -- David Kalnischkies <kalnischkies@gmail.com>  Sat, 13 Feb 2010 01:42:50 +0100
=======
  
  [ Michael Vogt ]
  * merged lp:~mvo/apt/history
    - this writes a /var/log/apt/history tagfile that contains details
      from the transaction (complements term.log)
  * methods/http.cc:
    - add cache-control headers even if no cache is given to allow
      adding options for intercepting proxies
    - add Acquire::http::ProxyAutoDetect configuration that 
      can be used to call a external helper to figure out the 
      proxy configuration and return it to apt via stdout
      (this is a step towards WPAD and zeroconf/avahi support)
  * abicheck/
    - add new abitest tester using the ABI Compliance Checker from
      http://ispras.linuxfoundation.org/index.php/ABI_compliance_checker

  [ Robert Collins ]
  * Change the package index Info methods to allow apt-cache policy to be
    useful when using several different archives on the same host.
    (Closes: #329814, LP: #22354)

 -- Michael Vogt <michael.vogt@ubuntu.com>  Fri, 18 Dec 2009 16:54:18 +0100
>>>>>>> b8c42fc0

apt (0.7.25.3) unstable; urgency=low

  [ Christian Perrier ]
  * Italian translation update. Closes: #567532

  [ David Kalnischkies ]
  * apt-pkg/contrib/macros.h:
    - install the header system.h with a new name to be able to use
      it in other headers (Closes: #567662)
  * cmdline/acqprogress.cc:
    - Set Mode to Medium so that the correct prefix is used.
      Thanks Stefan Haller for the patch! (Closes: #567304 LP: #275243)
  * ftparchive/writer.cc:
    - generate sha1 and sha256 checksums for dsc (Closes: #567343)
  * cmdline/apt-get.cc:
    - don't mark as manually if in download only (Closes: #468180)

 -- Michael Vogt <mvo@debian.org>  Mon, 01 Feb 2010 18:41:15 +0100

apt (0.7.25.2) unstable; urgency=low

  [ Michael Vogt ]
  * apt-pkg/contrib/cdromutl.cc:
    - fix UnmountCdrom() fails, give it a bit more time and try
      the umount again
  * apt-pkg/cdrom.cc:
    - fix crash in pkgUdevCdromDevices
  * methods/cdrom.cc:
    - fixes in multi cdrom setup code (closes: #549312)
    - add new "Acquire::cdrom::AutoDetect" config that enables/disables
      the dlopen of libudev for automatic cdrom detection. Off by default
      currently, feedback/testing welcome
  * cmdline/apt-cdrom.cc:
    - add new --auto-detect option that uses libudev to figure out
      the cdrom/mount-point
  * cmdline/apt-mark:
    - merge fix from Gene Cash that supports markauto for
      packages that are not in the extended_states file yet
      (closes: #534920)
  * ftparchive/writer.{cc,h}:
    - merge crash fix for apt-ftparchive on hurd, thanks to
      Samuel Thibault for the patch (closes: #566664)

  [ David Kalnischkies ]
  * apt-pkg/contrib/fileutl.cc:
    - Fix the newly introduced method GetListOfFilesInDir to not
      accept every file if no extension is enforced
      (= restore old behaviour). (Closes: #565213)
  * apt-pkg/policy.cc:
    - accept also partfiles with "pref" file extension as valid
  * apt-pkg/contrib/configuration.cc:
    - accept also partfiles with "conf" file extension as valid
  * doc/apt.conf.5.xml:
    - reorder description and split out syntax
    - add partfile name convention (Closes: #558348)
  * doc/apt_preferences.conf.5.xml:
    - describe partfile name convention also here
  * apt-pkg/deb/dpkgpm.cc:
    - don't segfault if term.log file can't be opened.
      Thanks Sam Brightman for the patch! (Closes: #475770)
  * doc/*:
    - replace the per language addendum with a global addendum
    - add a explanation why translations include (maybe) english
      parts to the new global addendum (Closes: #561636)
  * apt-pkg/contrib/strutl.cc:
    - fix malloc asseration fail with ja_JP.eucJP locale in
      apt-cache search. Thanks Kusanagi Kouichi! (Closes: #548884)

  [ Christian Perrier ]
  * French translation update

 -- Michael Vogt <mvo@debian.org>  Wed, 27 Jan 2010 16:16:10 +0100

apt (0.7.25.1) unstable; urgency=low

  [ Christian Perrier ]
  * French manpage translation update
  * Russian translation update by Yuri Kozlov
    Closes: #564171

  [Chris Leick]
  * spot & fix various typos in all manpages
  * German manpage translation update

  [ David Kalnischkies ]
  * cmdline/apt-cache.cc:
    - remove translatable marker from the "%4i %s\n" string
  * buildlib/po4a_manpage.mak:
    - instruct debiandoc to build files with utf-8 encoding
  * buildlib/tools.m4:
    - fix some warning from the buildtools
  * apt-pkg/acquire-item.cc:
    - add configuration PDiffs::Limit-options to not download
      too many or too big patches (Closes: #554349)
  * debian/control:
    - let all packages depend on ${misc:Depends}
  * share/*-archive.gpg:
    - remove the horrible outdated files. We already depend on
      the keyring so we don't need to ship our own version
  * cmdline/apt-key:
    - errors out if wget is not installed (Closes: #545754)
    - add --keyring option as we have now possibly many
  * methods/gpgv.cc:
    - pass all keyrings (TrustedParts) to gpgv instead of
      using only one trusted.gpg keyring (Closes: #304846)
  * methods/https.cc:
    - finally merge the rest of the patchset from Arnaud Ebalard
      with the CRL and Issuers options, thanks! (Closes: #485963)
  * apt-pkg/deb/debindexfile.cc, apt-pkg/pkgcachegen.cc:
    - add debug option Debug::pkgCacheGen

  [ Michael Vogt ]
  * cmdline/apt-get.cc:
    - merge fix for apt-get source pkg=version regression
      (closes: #561971)
  * po/ru.po:
    - merged updated ru.po, thanks to Yuri Kozlov (closes: #564171)

 -- Michael Vogt <mvo@debian.org>  Sat, 09 Jan 2010 21:52:36 +0100

apt (0.7.25) unstable; urgency=low

  [ Christian Perrier ]
  * Fix apt-ftparchive(1) wrt description of the "-o" option.
    Thanks to Dann Frazier for the patch. Closes: #273100
  * po/LINGUAS. Re-disable Hebrew. Closes: #534992
  * po/LINGUAS. Enable Asturian and Lithuanian
  * Fix typo in apt-cache.8.xml: nessasarily
  * Fix "with with" in apt-get.8.xml
  * Fix some of the typos mentioned by the german team
    Closes: #479997
  * Polish translation update by Wiktor Wandachowicz
    Closes: #548571
  * German translation update by Holger Wansing
    Closes: #551534
  * Italian translation update by Milo Casagrande
    Closes: #555797
  * Simplified Chinese translation update by Aron Xu 
    Closes: #558737
  * Slovak translation update by Ivan Masár
    Closes: #559277
  
  [ Michael Vogt ]
  * apt-pkg/packagemanager.cc:
    - add output about pre-depends configuring when debug::pkgPackageManager
      is used
  * methods/https.cc:
    - fix incorrect use of CURLOPT_TIMEOUT, closes: #497983, LP: #354972
      thanks to Brian Thomason for the patch
  * merge lp:~mvo/apt/netrc branch, this adds support for a
    /etc/apt/auth.conf that can be used to store username/passwords
    in a "netrc" style file (with the extension that it supports "/"
    in a machine definition). Based on the maemo git branch (Closes: #518473)
    (thanks also to Jussi Hakala and Julian Andres Klode)
  * apt-pkg/deb/dpkgpm.cc:
    - add "purge" to list of known actions
  * apt-pkg/init.h:
    - add compatibility with old ABI name until the next ABI break
  * merge segfault fix from Mario Sanchez Prada, many thanks
    (closes: #561109)

  [ Brian Murray ]
  * apt-pkg/depcache.cc, apt-pkg/indexcopy.cc:
    - typo fix (LP: #462328)
  
  [ Loïc Minier ]
  * cmdline/apt-key:
    - Emit a warning if removed keys keyring is missing and skip associated
      checks (LP: #218971)

  [ David Kalnischkies ]
  * apt-pkg/packagemanager.cc:
    - better debug output for ImmediateAdd with depth and why
    - improve the message shown for failing immediate configuration
  * doc/guide.it.sgml: moved to doc/it/guide.it.sgml
  * doc/po4a.conf: activate translation of guide.sgml and offline.sgml
  * doc/apt.conf.5.xml:
    - provide a few more details about APT::Immediate-Configure
    - briefly document the behaviour of the new https options
  * doc/sources.list.5.xml:
    - add note about additional apt-transport-methods
  * doc/apt-mark.8.xml:
    - correct showauto synopsis, thanks Andrew Schulman (Closes: #551440)
  * cmdline/apt-get.cc:
    - source should display his final pkg pick (Closes: #249383, #550952)
    - source doesn't need the complete version for match (Closes: #245250)
    - source ignores versions/releases if not available (Closes: #377424)
    - only warn if (free) space overflows (Closes: #522238)
    - add --debian-only as alias for --diff-only
  * methods/connect.cc:
    - display also strerror of "wicked" getaddrinfo errors
    - add AI_ADDRCONFIG to ai_flags as suggested by Aurelien Jarno
      in response to Bernhard R. Link, thanks! (Closes: #505020)
  * buildlib/configure.mak, buildlib/config.{sub,guess}:
    - remove (outdated) config.{sub,guess} and use the ones provided
      by the new added build-dependency autotools-dev instead
  * configure.in, buildlib/{xml,yodl,sgml}_manpage.mak:
    - remove the now obsolete manpage buildsystems
  * doc/{pl,pt_BR,es,it}/*.{sgml,xml}:
    - convert all remaining translation to the po4a system
  * debian/control:
    - drop build-dependency on docbook-utils and xmlto
    - add build-dependency on autotools-dev
    - bump policy to 3.8.3 as we have no outdated manpages anymore
  * debian/NEWS:
    - fix a typo in 0.7.24: Allready -> Already (Closes: #557674)
  * ftparchive/writer.{cc,h}:
    - add APT::FTPArchive::LongDescription to be able to disable them
  * apt-pkg/deb/debsrcrecords.cc:
    - use "diff" filetype for .debian.tar.* files (Closes: #554898)
  * methods/rred.cc:
    - rewrite to be able to handle even big patch files
    - adopt optional mmap+iovec patch from Morten Hustveit
      (Closes: #463354) which should speed up a bit. Thanks!
  * methods/http{,s}.cc
    - add config setting for User-Agent to the Acquire group,
      thanks Timothy J. Miller! (Closes: #355782)
    - add https options which default to http ones (Closes: #557085)
  * debian/apt.cron.daily:
    - check cache size even if we do nothing else otherwise, thanks
      Francesco Poli for patch(s) and patience! (Closes: #459344)
  * ftparchive/*:
    - fix a few typos in strings, comments and manpage,
      thanks Karl Goetz! (Closes: #558757)

  [ Carl Chenet ]
  * cmdline/apt-mark:
    - print an error if a new state file can't be created
      (Closes: #521289) and
    - exit nicely if python-apt is not installed (Closes: #521284)

  [ Chris Leick ]
  * doc/de: German translation of manpages (Closes: #552606)
  * doc/ various manpages:
    - correct various errors, typos and oddities (Closes: #552535)
  * doc/apt-secure.8.xml:
    - replace literal with emphasis tags in Archive configuration
  * doc/apt-ftparchive.1.xml:
    - remove informalexample tag which hides the programlisting
  * doc/apt-get.8.xml:
    - change equivalent "for" to "to the" (purge command)
    - clarify --fix-broken sentence about specifying packages

  [ Eugene V. Lyubimkin ]
  * apt-pkg/contib/strutl.h
    - Avoid extra inner copy in APT_MKSTRCMP and APT_MKSTRCMP2.
  * build infrastructure:
    - Bumped libapt version, excluded eglibc from SONAME. (Closes: #448249)

  [ Julian Andres Klode ]
  * doc/apt.conf.5.xml:
    - Deprecate unquoted values, string concatenation and explain what should
      not be written inside a value (quotes,backslash).
    - Restrict option names to alphanumerical characters and "/-:._+".
    - Deprecate #include, we have apt.conf.d nowadays which should be
      sufficient.
  * ftparchive/apt-ftparchive.cc:
    - Call setlocale() so translations are actually used.
  * debian/apt.conf.autoremove:
    - Add kfreebsd-image-* to the list (Closes: #558803)

 -- Michael Vogt <mvo@debian.org>  Tue, 15 Dec 2009 09:21:55 +0100

apt (0.7.24) unstable; urgency=low

  [ Nicolas François ]
  * Cleaned up the first patch draft from KURASAWA Nozomu to finally
    get po4a support for translating the man pages.
    Many thanks to both for this excellent work! (Closes: #441608)
  * doc/ja/*, doc/po/ja.po:
    - remove the old ja man page translation and replace it with
      the new po4a-powered translation by KURASAWA Nozomu.
  * doc/*.?.xml (manpages):
    - add contrib to author tags and also add refmiscinfo to fix warnings
  * doc/style.txt, buildlib/defaults.mak, buildlib/manpage.mak:
    - fix a few typos in the comments of this files

  [ Michael Vogt ]
  * apt-pkg/deb/dpkgpm.cc:
    - when tcgetattr() returns non-zero skip all pty magic 
      (thanks to Simon Richter, closes: #509866)
  * apt-inst/contrib/arfile.cc:
    - show propper error message for Invalid archive members

  [ David Kalnischkies ]
  * doc/Doxyfile.in:
    - update file with doxygen 1.6.1 (current unstable)
    - activate DOT_MULTI_TARGETS, it is default on since doxygen 1.5.9
  * buildlib/po4a_manpage.mak, doc/makefile, configure:
    - simplify the makefiles needed for po4a manpages
  * apt-pkg/contrib/configuration.cc:
    - add a helper to easily get a vector of strings from the config
  * apt-pkg/contrib/strutl.cc:
    - replace unknown multibytes with ? in UTF8ToCharset (Closes: #545208)
  * doc/apt-get.8.xml:
    - fix two little typos in the --simulate description. (Closes: #545059)
  * apt-pkg/aptconfiguration.cc, doc/apt.conf.5.xml:
    - add an order subgroup to the compression types to simplify reordering
      a bit and improve the documentation for this option group.
  * doc/apt.conf.5.xml:
    - document the Acquire::http::Dl-Limit option
    - try to be crystal clear about the usage of :: and {} (Closes: #503481)
  * doc/apt-cache.8.xml:
    - clarify the note for the pkgnames command (Closes: #547599)
  * doc/apt.ent, all man pages:
    - move the description of files to globally usable entities
  * doc/apt_preferences.5.xml:
    - document the new preferences.d folder (Closes: #544017)
  * methods/rred.cc:
    - add at the top without failing (by Bernhard R. Link, Closes: #545694)
  * buildlib/sizetable:
    - add amd64 for cross building (by Mikhail Gusarov, Closes: #513058)
  * debian/prerm:
    - remove file as nobody will upgrade from 0.4.10 anymore
  * debian/control:
    - remove gnome-apt suggestion as it was removed from debian
  * apt-pkg/deb/dpkgpm.cc, apt-pkg/packagemanager.cc, apt-pkg/orderlist.cc:
    - add and document _experimental_ options to make (aggressive)
      use of dpkg's trigger and configuration handling (Closes: #473461)
  * cmdline/apt-get.cc:
    - ignore versions that are not candidates when selecting a package
      instead of a virtual one (by Marius Vollmer, Closes: #547788)

  [ Christian Perrier ]
  * doc/fr/*, doc/po/fr.po:
    - remove the old fr man page translation and replace it with
      the new po4a-powered translation
  * doc/de: dropped (translation is too incomplete to be useful in
      the transition to the po4a-powered translations)

 -- Michael Vogt <mvo@debian.org>  Fri, 25 Sep 2009 19:57:25 +0200

apt (0.7.23.1) unstable; urgency=low

  [ Michael Vogt ]
  * apt-pkg/pkgcache.cc:
    - do not set internel "needs-configure" state for packages in 
      triggers-pending state. dpkg will deal with the trigger and
      it if does it before we trigger it, dpkg will error out
      (LP: #414631)
  * apt-pkg/acquire-item.cc:
    - do not segfault on invalid items (closes: #544080)

 -- Michael Vogt <mvo@debian.org>  Fri, 28 Aug 2009 21:53:20 +0200

apt (0.7.23) unstable; urgency=low

  [ Eugene V. Lyubimkin ]
  * methods/{http,https,ftp}, doc/apt.conf.5.xml:
    - Changed and unified the code that determines which proxy to use. Now
      'Acquire::{http,ftp}::Proxy[::<host>]' options have the highest priority,
      and '{http,ftp}_proxy' environment variables are used only if options
      mentioned above are not specified.
      (Closes: #445985, #157759, #320184, #365880, #479617)
  
  [ David Kalnischkies ]
  * cmdline/apt-get.cc:
    - add APT::Get::HideAutoRemove=small to display only a short line
      instead of the full package list. (Closes: #537450)
    - ShowBroken() in build-dep (by Mike O'Connor, Closes: #145916)
    - check for statfs.f_type (by Robert Millan, Closes: #509313)
    - correct the order of picked package binary vs source in source
    - use SourceVersion instead of the BinaryVersion to get the source
      Patch by Matt Kraai, thanks! (Closes: #382826)
    - add pkg/archive and codename in source (Closes: #414105, #441178)
  * apt-pkg/contrib/strutl.cc:
    - enable thousand separator according to the current locale
      (by Luca Bruno, Closes: #223712)
  * doc/apt.conf.5.xml:
    - mention the apt.conf.d dir (by Vincent McIntyre, Closes: #520831)
  * apt-inst/contrib/arfile.cc:
    - use sizeof instead strlen (by Marius Vollmer, Closes: #504325)
  * doc/apt-mark.8.xml:
    - improve manpage based on patch by Carl Chenet (Closes: #510286)
  * apt-pkg/acquire-item.cc:
    - use configsettings for dynamic compression type use and order.
      Based on a patch by Jyrki Muukkonen, thanks! (LP: #71746)
  * apt-pkg/aptconfiguration.cc:
    - add default configuration for compression types and add lzma
      support. Order is now bzip2, lzma, gzip, none (Closes: #510526)
  * ftparchive/writer.cc:
    - add lzma support also here, patch for this (and inspiration for
      the one above) by Robert Millan, thanks!
  * apt-pkg/depcache.cc:
    - restore the --ignore-hold effect in the Is{Delete,Install}Ok hooks
  * doc/apt-get.8.xml:
    - update the source description to reflect what it actually does
      and how it can be used. (Closes: #413021)
  * methods/http.cc:
    - allow empty Reason-Phase in Status-Line to please squid,
      thanks Modestas Vainius for noticing! (Closes: #531157, LP: #411435)

  [ George Danchev ]
  * cmdline/apt-cache.cc:
    - fix a memory leak in the xvcg method (Closes: #511557)
  * apt-pkg/indexcopy.cc:
    - fix a memory leak then the Release file not exists (Closes: #511556)

 -- Michael Vogt <mvo@debian.org>  Thu, 27 Aug 2009 14:44:39 +0200

apt (0.7.22.2) unstable; urgency=low

  * debian/apt.cron.daily:
    - Make sure that VERBOSE is always set (Closes: #539366)
    - Script can be disabled by APT::Periodic::Enable=0 (Closes: #485476)
    - Support using debdelta to download packages (Closes: #532079)

 -- Julian Andres Klode <jak@debian.org>  Thu, 06 Aug 2009 12:17:19 +0200

apt (0.7.22.1) unstable; urgency=low

  [ Michael Vogt ]
  * cmdline/apt-get.cc:
    - honor APT::Get::Only-Source properly in FindSrc() (thanks to
      Martin Pitt for reporting the problem), also Closes: #535362.

  [ Julian Andres Klode ]
  * apt-pkg/contrib/mmap.cc:
    - Fix FTBFS on GNU/kFreeBSD by disabling DynamicMMap::Grow() on
      non-Linux architectures as it uses mremap (Closes: #539742).
  * apt-pkg/sourcelist.cc:
    - Only warn about missing sources.list if there is no sources.list.d
      and vice versa as only one of them is needed (Closes: #539731).
  * debian/control:
    - Add myself to Uploaders.
    - Increase Standards-Version to 3.8.2.0.

 -- Julian Andres Klode <jak@debian.org>  Mon, 03 Aug 2009 12:48:31 +0200

apt (0.7.22) unstable; urgency=low

  [ Christian Perrier ]
  * Documentation translations:
    - Fix a typo in apt-get(8) French translation. Closes: #525043
      Thanks to Guillaume Delacour for spotting it.
    - Updated apt.conf(5) manpgae French translation.
      Thanks to Aurélien Couderc.
  * Translations:
    - fr.po
    - sk.po. Closes: #525857 
    - ru.po. Closes: #526816
    - eu.po. Closes: #528985
    - zh_CN.po. Closes: #531390
    - fr.po
    - it.po. Closes: #531758
    - ca.po. Closes: #531921
    - de.po. Closes: #536430
  * Added translations
    - ast.po (Asturian by Marcos Alvareez Costales).
      Closes: #529007, #529730, #535328
  
  [ David Kalnischkies ]
  * [ABI break] support '#' in apt.conf and /etc/apt/preferences
    (closes: #189866)
  * [ABI break] Allow pinning by codename (closes: #97564)
  * support running "--simulate" as user
  * add depth information to the debug output and show what depends
    type triggers a autoinst (closes: #458389)
  * add Debug::pkgDepCache::Marker with more detailed debug output 
    (closes: #87520)
  * add Debug::pkgProblemResolver::ShowScores and make the scores
    adjustable
  * do not write state file in simulate mode (closes: #433007)
  * add hook for MarkInstall and MarkDelete (closes: #470035)
  * fix typo in apt-pkg/acquire.cc which prevents Dl-Limit to work
    correctly when downloading from multiple sites (Closes: #534752)
  * add the various foldmarkers in apt-pkg & cmdline (no code change)
  * versions with a pin of -1 shouldn't be a candidate (Closes: #355237)
  * prefer mmap as memory allocator in MMap instead of a static char
    array which can (at least in theory) grow dynamic
  * eliminate (hopefully all) segfaults in pkgcachegen.cc and mmap.cc
    which can arise if cache doesn't fit into the mmap (Closes: #535218)
  * display warnings instead of errors if the parts dirs doesn't exist

  [ Michael Vogt ]
  * honor the dpkg hold state in new Marker hooks (closes: #64141)
  * debian/apt.cron.daily:
    - if the timestamp is too far in the future, delete it
  * apt-pkg/acquire.cc:
    - make the max pipeline depth of the acquire queue configurable
      via Acquire::Max-Pipeline-Depth
  * apt-pkg/deb/dpkgpm.cc:
    - add Dpkg::UseIoNice boolean option to run dpkg with ionice -c3
      (off by default)
    - send "dpkg-exec" message on the status fd when dpkg is run
    - provide DPkg::Chroot-Directory config option (useful for testing)
    - fix potential hang when in a background process group
  * apt-pkg/algorithms.cc:
    - consider recommends when making the scores for the problem 
      resolver
  * apt-pkg/acquire-worker.cc:
    - show error details of failed methods
  * apt-pkg/contrib/fileutl.cc:
    - if a process aborts with signal, show signal number
  * methods/http.cc:
    - ignore SIGPIPE, we deal with EPIPE from write in 
      HttpMethod::ServerDie() (LP: #385144)
  * Only run Download-Upgradable and Unattended-Upgrades if the initial
    update was successful Closes: #341970
  * apt-pkg/indexcopy.cc:
    - support having CDs with no Packages file (just a Packages.gz)
      by not forcing a verification on non-existing files
     (LP: #255545)
    - remove the gettext from a string that consists entirely 
      of variables (LP: #56792)
  * apt-pkg/cacheiterators.h:
    - add missing checks for Owner == 0 in end()
  * apt-pkg/indexrecords.cc:
    - fix some i18n issues
  * apt-pkg/contrib/strutl.h:
    - add new strprintf() function to make i18n strings easier
    - fix compiler warning
  * apt-pkg/deb/debsystem.cc:
    - make strings i18n able 
  * fix problematic use of tolower() when calculating the version 
    hash by using locale independent tolower_ascii() function. 
    Thanks to M. Vefa Bicakci (LP: #80248)
  * build fixes for g++-4.4
  * cmdline/apt-mark:
    - add "showauto" option to show automatically installed packages
  * document --install-recommends and --no-install-recommends
    (thanks to Dereck Wonnacott, LP: #126180)
  * doc/apt.conf.5.xml:
    - merged patch from Aurélien Couderc to improve the text
      (thanks!)
  * [ABI] merged the libudev-dlopen branch, this allows to pass
    "apt-udev-auto" to Acquire::Cdrom::mount and the cdrom method will  
    dynamically find/mount the cdrom device (if libhal is available)

  [ Julian Andres Klode ]
  * apt-pkg/contrib/configuration.cc: Fix a small memory leak in
    ReadConfigFile.
  * Introduce support for the Enhances field. (Closes: #137583) 
  * Support /etc/apt/preferences.d, by adding ReadPinDir() (Closes: #535512)
  * configure-index: document Dir::Etc::SourceParts and some other options
    (Closes: #459605)
  * Remove Eugene V. Lyubimkin from uploaders as requested.
  * apt-pkg/contrib/hashes.cc, apt-pkg/contrib/md5.cc:
    - Support reading until EOF if Size=0 to match behaviour of
      SHA1Summation and SHA256Summation

  [ Osamu Aoki ]
  * Updated cron script to support backups by hardlinks and 
    verbose levels.  All features turned off by default. 
  * Added more error handlings.  Closes: #438803, #462734, #454989
  * Documented all cron script related configuration items in 
    configure-index.

  [ Dereck Wonnacott ]
  * apt-ftparchive might write corrupt Release files (LP: #46439)
  * Apply --important option to apt-cache depends (LP: #16947) 

  [ Otavio Salvador ]
  * Apply patch from Sami Liedes <sliedes@cc.hut.fi> to reduce the
    number of times we call progress bar updating and debugging
    configuration settings.
  * Apply patch from Sami Liedes <sliedes@cc.hut.fi> to avoid unecessary
    temporary allocations.

 -- Michael Vogt <mvo@debian.org>  Wed, 29 Jul 2009 19:16:22 +0200

apt (0.7.21) unstable; urgency=low

  [ Christian Perrier ]
  * Translations:
    - bg.po. Closes: #513211
    - zh_TW.po. Closes: #513311
    - nb.po. Closes: #513843
    - fr.po. Closes: #520430
    - sv.po. Closes: #518070
    - sk.po. Closes: #520403
    - it.po. Closes: #522222
    - sk.po. Closes: #520403
  
  [ Jamie Strandboge ]
  * apt.cron.daily: catch invalid dates due to DST time changes
    in the stamp files

  [ Michael Vogt ]
  * methods/gpgv.cc:
    - properly check for expired and revoked keys (closes: #433091)
  * apt-pkg/contrib/strutl.cc:
    - fix TimeToStr i18n (LP: #289807)
  * [ABI break] merge support for http redirects, thanks to
    Jeff Licquia and Anthony Towns
  * [ABI break] use int for the package IDs (thanks to Steve Cotton)
  * apt-pkg/pkgcache.cc:
    - do not run "dpkg --configure pkg" if pkg is in trigger-awaited
      state (LP: #322955)
  * methods/https.cc:
    - add Acquire::https::AllowRedirect support
  * Clarify the --help for 'purge' (LP: #243948)
  * cmdline/apt-get.cc
    - fix "apt-get source pkg" if there is a binary package and
      a source package of the same name but from different 
      packages (LP: #330103)

  [ Colin Watson ]
  * cmdline/acqprogress.cc:
    - Call pkgAcquireStatus::Pulse even if quiet, so that we still get
      dlstatus messages on the status-fd (LP: #290234).

 -- Michael Vogt <mvo@debian.org>  Tue, 14 Apr 2009 14:12:51 +0200

apt (0.7.20.2) unstable; urgency=medium

  [ Eugene V. Lyubimkin ]
  * Urgency set to medium due to RC bug fix.
  * doc/apt.ent, apt-get.8.xml:
    - Fix invalid XML entities. (Closes: #514402)

 -- Eugene V. Lyubimkin <jackyf.devel@gmail.com>  Sat, 07 Feb 2009 16:48:21 +0200

apt (0.7.20.1) unstable; urgency=low

  [ Michael Vogt ]
  * apt-pkg/pkgcachegen.cc:
    - fix apt-cache search for localized description 
      (closes: #512110)
  
  [ Christian Perrier ]
  * Translations:
    - fr.po: fix spelling error to "défectueux". Thanks to Thomas Péteul.

 -- Michael Vogt <mvo@debian.org>  Tue, 20 Jan 2009 09:35:05 +0100

apt (0.7.20) unstable; urgency=low

  [ Eugene V. Lyubimkin ]
  * debian/changelog:
    - Fixed place of 'merged install-recommends and install-task branches'
      from 0.6.46.1 to 0.7.0. (Closes: #439866)
  * buildlib/config.{sub,guess}:
    - Renewed. This fixes lintian errors.
  * doc/apt.conf.5.xml, debian/apt-transport-https:
    - Documented briefly 'Acquire::https' group of options. (Closes: #507398)
    - Applied patch from Daniel Burrows to document 'Debug' group of options.
      (Closes: #457265)
    - Mentioned 'APT::Periodic' and 'APT::Archives' groups of options.
      (Closes: #438559)
    - Mentioned '/* ... */' comments. (Closes: #507601)
  * doc/examples/sources.list:
    - Removed obsolete commented non-us deb-src entry, replaced it with
      'deb-src security.debian.org' one. (Closes: #411298)
  * apt-pkg/contrib/mmap.cc:
    - Added instruction how to work around MMap error in MMap error message.
      (Closes: #385674, 436028)
  * COPYING:
    - Actualized. Removed obsolete Qt section, added GPLv2 clause.
      (Closes: #440049, #509337)

  [ Michael Vogt ]
  * add option to "apt-get build-dep" to mark the needed 
    build-dep packages as automatic installed. 
    This is controlled via the value of
    APT::Get::Build-Dep-Automatic and is set "false" by default.  
    Thanks to Aaron Haviland, closes: #448743
  * apt-inst/contrib/arfile.cc:
    - support members ending with '/' as well (thanks to Michal Cihr,
      closes: #500988)

  [ Christian Perrier ]
  * Translations:
    - Finnish updated. Closes: #508449 
    - Galician updated. Closes: #509151
    - Catalan updated. Closes: #509375
    - Vietnamese updated. Closes: #509422
    - Traditional Chinese added. Closes: #510664
    - French corrected (remove awful use of first person) 

 -- Michael Vogt <mvo@debian.org>  Mon, 05 Jan 2009 08:59:20 +0100

apt (0.7.19) unstable; urgency=low

  [ Eugene V. Lyubimkin ]
  * doc/sources.list.5.xml:
    - Mentioned allowed characters in file names in /etc/apt/sources.list.d.
      Thanks to Matthias Urlichs. (Closes: #426913)
  * doc/apt-get.8.xml:
    - Explicitly say that 'dist-upgrade' command may remove packages.
    - Included '-v'/'--version' as a command to synopsis.
  * cmdline/apt-cache.cc:
    - Advanced built-in help. Patch by Andre Felipe Machado. (Closes: #286061)
    - Fixed typo 'GraphVis' -> 'GraphViz'. (Closes: #349038)
    - Removed asking to file a release-critical bug against a package if there
      is a request to install only one package and it is not installable.
      (Closes: #419521)

  [ Michael Vogt ]
    - fix SIGHUP handling (closes: #463030)

  [ Christian Perrier ]
  * Translations:
    - French updated
    - Bulgarian updated. Closes: #505476
    - Slovak updated. Closes: #505483
    - Swedish updated. Closes: #505491
    - Japanese updated. Closes: #505495
    - Korean updated. Closes: #505506
    - Catalan updated. Closes: #505513
    - British English updated. Closes: #505539
    - Italian updated. Closes: #505518, #505683
    - Polish updated. Closes: #505569
    - German updated. Closes: #505614
    - Spanish updated. Closes: #505757
    - Romanian updated. Closes: #505762
    - Simplified Chinese updated. Closes: #505727
    - Portuguese updated. Closes: #505902
    - Czech updated. Closes: #505909
    - Norwegian Bokmål updated. Closes: #505934
    - Brazilian Portuguese updated. Closes: #505949
    - Basque updated. Closes: #506085
    - Russian updated. Closes: #506452 
    - Marathi updated. 
    - Ukrainian updated. Closes: #506545 

 -- Michael Vogt <mvo@debian.org>  Mon, 24 Nov 2008 10:33:54 +0100

apt (0.7.18) unstable; urgency=low

  [ Christian Perrier ]
  * Translations:
    - French updated
    - Thai updated. Closes: #505067

  [ Eugene V. Lyubimkin ]
  * doc/examples/configure-index:
    - Removed obsoleted header line. (Closes: #417638)
    - Changed 'linux-kernel' to 'linux-image'.
  * doc/sources.list.5.xml:
    - Fixed typo and grammar in 'sources.list.d' section. Thanks to
      Timothy G Abbott <tabbott@MIT.EDU>. (Closes: #478098)
  * doc/apt-get.8.xml:
    - Advanced descriptions for 'remove' and 'purge' options.
      (Closes: #274283)
  * debian/rules:
    - Target 'apt' need to depend on 'build-doc'. Thanks for Peter Green.
      Fixes FTBFS. (Closes: #504181)

  [ Michael Vogt ]
  * fix depend on libdb4.4 (closes: #501253)

 -- Michael Vogt <mvo@debian.org>  Fri, 07 Nov 2008 22:13:39 +0100

apt (0.7.17) unstable; urgency=low

  [ Eugene V. Lyubimkin ]
  * debian/control:
    - 'Vcs-Bzr' field is official, used it.
    - Bumped 'Standards-Version' to 3.8.0, no changes needed.
    - Actualized 'Uploaders' field.
  * doc/:
    - Substituded 'apt-archive' with 'apt-ftparchive' in docs.
      Patch based on work of Andre Felipe Machado. (Closes: #350865)
    - Mentioned '/<release>' and '=<version>' for 'apt-get install' and
      '=<version>' for 'apt-get source' in apt-get manpage. Patch based on
      work of Andre Felipe Machado. (Closes: #399673)
    - Mentioned more short options in the apt-get manpage. Documented 'xvcg'
      option in the apt-cache manpage. The part of patch by Andre Felipe
      Machado. (Closes: #176106, #355945)
    - Documented that 'apt-get install' command should be used for upgrading
      some of installed packages. Based on patch by Nori Heikkinen and
      Andre Felipe Machado. (Closes: #267087)
    - Mentioned 'apt_preferences(5)' in apt manpage. (Closes: #274295)
    - Documented 'APT::Default-Release' in apt.conf manpage. (Closes: #430399)
    - APT::Install-Recommends is now true by default, mentioned this in
      configure-index example. (Closes: #463268)
    - Added 'APT::Get::AllowUnauthenticated' to configure-index example.
      (Closes: #320225)
    - Documented '--no-install-recommends' option in apt-get manpage.
      (Closes: #462962)
    - Documented 'Acquire::PDiffs' in apt.conf manpage. (Closes: #376029)
    - Added 'copy', 'rsh', 'ssh' to the list of recognized URI schemes in
      sources.list manpage, as they are already described under in the manpage.
    - Removed notice that ssh/rsh access cannot use password authentication
      from sources.list manpage. Thanks to Steffen Joeris. (Closes: #434894)
    - Added '(x)' to some referrings to manpages in apt-get manpage. Patch by
      Andre Felipe Machado. (Closes: #309893)
    - Added 'dist-upgrade' apt-get synopsis in apt-get manpage.
      (Closes: #323866)

 -- Michael Vogt <mvo@debian.org>  Wed, 05 Nov 2008 13:14:56 +0100

apt (0.7.17~exp4) experimental; urgency=low

  * debian/rules:
    - Fixed lintian warnings "debian/rules ignores make errors".
  * debian/control:
    - Substituted outdated "Source-Version" fields with "binary:Version".
    - Added 'python-apt' to Suggests, as apt-mark need it for work.
    - Drop Debian revision from 'doc-base' build dependency, this fixes
      appropriate lintian warning.
  * debian/libapt-pkg-doc.doc-base.*:
    - Changed section: from old 'Devel' to 'Debian'. This fixes appropriate
      lintian warnings.
  * debian/{postrm,prerm,preinst}:
    - Added 'set -e', fixes lintian warnings
      'maintainer-script-ignores-error'.
  * dselect/makefile:
    - Removed unneeded 'LOCAL' entry. This allows cleaning rule to run smoothly.
  * share/lintian-overrides:
    - Added with override of 'apt must depend on python'. Script 'apt-mark'
      needs apt-python for working and checks this on fly. We don't want
      python in most cases.
  * cmdline/apt-key:
    - Added 'unset GREP_OPTIONS' to the script. This prevents 'apt-key update'
      failure when GREP_OPTIONS contains options that modify grep output.
      (Closes: #428752)

 -- Eugene V. Lyubimkin <jackyf.devel@gmail.com>  Fri, 31 Oct 2008 23:45:17 +0300

apt (0.7.17~exp3) experimental; urgency=low

  * apt-pkg/acquire-item.cc:
    - fix a merge mistake that prevents the fallback to the 
      uncompressed 'Packages' to work correctly (closes: #409284)

 -- Michael Vogt <mvo@debian.org>  Wed, 29 Oct 2008 09:36:24 +0100

apt (0.7.17~exp2) experimental; urgency=low

  [ Eugene V. Lyubimkin ]
  * apt-pkg/acquire-item.cc:
    - Added fallback to uncompressed 'Packages' if neither 'bz2' nor 'gz'
      available. (Closes: #409284)
  * apt-pkg/algorithm.cc:
    - Strip username and password from source URL in error message.
      (Closes: #425150)
  
  [ Michael Vogt ]
  * fix various -Wall warnings

 -- Michael Vogt <mvo@debian.org>  Tue, 28 Oct 2008 18:06:38 +0100

apt (0.7.17~exp1) experimental; urgency=low

  [ Luca Bruno ]
  * Fix typos:
    - apt-pkg/depcache.cc
  * Fix compilation warnings:
    - apt-pkg/acquire.cc
    - apt-pkg/versionmatch.cc
  * Compilation fixes and portability improvement for compiling APT against non-GNU libc
    (thanks to Martin Koeppe, closes: #392063):
    - buildlib/apti18n.h.in:
      + textdomain() and bindtextdomain() must not be visible when --disable-nls
    - buildlib/inttypes.h.in: undefine standard int*_t types
    - Append INTLLIBS to SLIBS:
      + cmdline/makefile
      + ftparchive/makefile
      + methods/makefile
  * doc/apt.conf.5.xml:
    - clarify whether configuration items of apt.conf are case-sensitive
      (thanks to Vincent McIntyre, closes: #345901)

 -- Luca Bruno <lethalman88@gmail.com>  Sat, 11 Oct 2008 09:17:46 +0200

apt (0.7.16) unstable; urgency=low

  [ Luca Bruno ]
  * doc/apt-cache.8.xml:
    - search command uses POSIX regex, and searches for virtual packages too
      (closes: #277536)
  * doc/offline.sgml: clarify remote and target hosts
    (thanks to Nikolaus Schulz, closes: #175940)
  * Fix several typos in docs, translations and debian/changelog
    (thanks to timeless, Nicolas Bonifas and Josh Triplett,
    closes: #368665, #298821, #411532, #431636, #461458)
  * Document apt-key finger and adv commands
    (thanks to Stefan Schmidt, closes: #350575)
  * Better documentation for apt-get --option
    (thanks to Tomas Pospisek, closes: #386579)
  * Retitle the apt-mark.8 manpage (thanks to Justin Pryzby, closes: #471276)
  * Better documentation on using both APT::Default-Release and
    /etc/apt/preferences (thanks to Ingo Saitz, closes: #145575)
  
  [ Michael Vogt ]
  * doc/apt-cache.8.xml:
    - add missing citerefentry

 -- Michael Vogt <mvo@debian.org>  Fri, 10 Oct 2008 23:44:50 +0200

apt (0.7.15) unstable; urgency=low

  * Upload to unstable

 -- Michael Vogt <mvo@debian.org>  Sun, 05 Oct 2008 13:23:47 +0200

apt (0.7.15~exp3) experimental; urgency=low

  [Daniel Burrows]
  * apt-pkg/deb/dpkgpm.cc:
    - Store the trigger state descriptions in a way that does not break
      the ABI.  The approach taken makes the search for a string O(n) rather
      than O(lg(n)), but since n == 4, I do not consider this a major
      concern.  If it becomes a concern, we can sort the static array and
      use std::equal_range().  (Closes: #499322)

  [ Michael Vogt ]
  * apt-pkg/packagemanager.cc, apt-pkg/deb/dpkgpm.cc:
    - move the state file writting into the Go() implementation
      of dpkgpm (closes: #498799)
  * apt-pkg/algorithms.cc:
    - fix simulation performance drop (thanks to Ferenc Wagner
      for reporting the issue)

 -- Michael Vogt <mvo@debian.org>  Wed, 01 Oct 2008 18:09:49 +0200

apt (0.7.15~exp2) experimental; urgency=low

  [ Michael Vogt ]
  * apt-pkg/pkgcachegen.cc:
    - do not add multiple identical descriptions for the same 
      language (closes: #400768)

  [ Program translations ]
  * Catalan updated. Closes: #499462

 -- Michael Vogt <mvo@debian.org>  Tue, 23 Sep 2008 07:29:59 +0200

apt (0.7.15~exp1) experimental; urgency=low

  [ Christian Perrier ]
  * Fix typo in cron.daily script. Closes: #486179

  [ Program translations ]
  * Traditional Chinese updated. Closes: #488526
  * German corrected and completed. Closes: #490532, #480002, #498018
  * French completed
  * Bulgarian updated. Closes: #492473
  * Slovak updated. Closes: #492475
  * Galician updated. Closes: #492794
  * Japanese updated. Closes: #492975
  * Fix missing space in Greek translation. Closes: #493922
  * Greek updated.
  * Brazilian Portuguese updated.
  * Basque updated. Closes: #496754
  * Romanian updated. Closes: #492773, #488361
  * Portuguese updated. Closes: #491790
  * Simplified Chinese updated. Closes: #489344
  * Norwegian Bokmål updated. Closes: #480022
  * Czech updated. Closes: #479628, #497277
  * Korean updated. Closes: #464515
  * Spanish updated. Closes: #457706
  * Lithuanian added. Closes: #493328
  * Swedish updated. Closes: #497496
  * Vietnamese updated. Closes: #497893
  * Portuguese updated. Closes: #498411
  * Greek updated. Closes: #498687
  * Polish updated.

  [ Michael Vogt ]
  * merge patch that enforces stricter https server certificate
    checking (thanks to Arnaud Ebalard, closes: #485960)
  * allow per-mirror specific https settings
    (thanks to Arnaud Ebalard, closes: #485965)
  * add doc/examples/apt-https-method-example.cof
    (thanks to Arnaud Ebalard, closes: #485964)
  * apt-pkg/depcache.cc:
    - when checking for new important deps, skip critical ones
      (closes: #485943)
  * improve apt progress reporting, display trigger actions
  * add DPkg::NoTriggers option so that applications that call
    apt/aptitude (like the installer) defer trigger processing
    (thanks to Joey Hess)
  * doc/makefile:
    - add examples/apt-https-method-example.conf
  
 -- Michael Vogt <mvo@debian.org>  Tue, 16 Sep 2008 21:27:03 +0200

apt (0.7.14) unstable; urgency=low

  [ Christian Perrier ]
  * Mark a message from dselect backend as translatable
    Thanks to Frédéric Bothamy for the patch
    Closes: #322470

  [ Program translations ]
  * Simplified Chinese updated. Closes: #473360
  * Catalan fixes. Closes: #387141
  * Typo fix in Greek translation. Closes: #479122
  * French updated.
  * Thai updated. Closes: #479313
  * Italian updated. Closes: #479326
  * Polish updated. Closes: #479342
  * Bulgarian updated. Closes: #479379
  * Finnish updated. Closes: #479403
  * Korean updated. Closes: #479426
  * Basque updated. Closes: #479452
  * Vietnamese updated. Closes: #479748
  * Russian updated. Closes: #479777, #499029
  * Galician updated. Closes: #479792
  * Portuguese updated. Closes: #479847
  * Swedish updated. Closes: #479871
  * Dutch updated. Closes: #480125
  * Kurdish added. Closes: #480150
  * Brazilian Portuguese updated. Closes: #480561
  * Hungarian updated. Closes: #480662

  [ Otavio Salvador ]
  * Apply patch to avoid truncating of arbitrary files. Thanks to Bryan
    Donlan <bdonlan@fushizen.net> for the patch. Closes: #482476
  * Avoid using dbus if dbus-daemon isn't running. Closes: #438803
  
  [ Michael Vogt ]
  * debian/apt.cron.daily:
    - apply patch based on the ideas of Francesco Poli for better 
      behavior when the cache can not be locked (closes: #459344)

 -- Michael Vogt <mvo@debian.org>  Wed, 28 May 2008 15:19:12 +0200

apt (0.7.13) unstable; urgency=low

  [ Otavio Salvador ]
  * Add missing build-depends back from build-depends-indep field.
    Closes: #478231
  * Make cron script quiet if cache is locked. Thanks to Ted Percival
    <ted@midg3t.net> for the patch. Closes: #459344
  * Add timeout support for https. Thanks to Andrew Martens
    <andrew.martens@strangeloopnetworks.com> for the patch.

  [ Goswin von Brederlow ]
  * Add support for --no-download on apt-get update. Closes: #478517
  
  [ Program translations ]
    - Vietnamese updated. Closes: #479008
    
 -- Otavio Salvador <otavio@debian.org>  Fri, 02 May 2008 14:46:00 -0300

apt (0.7.12) unstable; urgency=low

  [ Michael Vogt ]
  * cmdline/apt-key:
    - add support for a master-keyring that contains signing keys
      that can be used to sign the archive signing keys. This should
      make key-rollover easier.
  * apt-pkg/deb/dpkgpm.cc:
    - merged patch from Kees Cook to fix anoying upper-case display
      on amd64 in sbuild
  * apt-pkg/algorithms.cc: 
    - add APT::Update::Post-Invoke-Success script slot
    - Make the breaks handling use the kill list. This means, that a
      Breaks: Pkg (<< version) may put Pkg onto the remove list.
  * apt-pkg/deb/debmetaindex.cc:
    - add missing "Release" file uri when apt-get update --print-uris
      is run
  * methods/connect.cc:
    - remember hosts with Resolve failures or connect Timeouts
  * cmdline/apt-get.cc:
    - fix incorrect help output for -f (LP: #57487)
    - do two passes when installing tasks, first ignoring dependencies,
      then resolving them and run the problemResolver at the end
      so that it can correct any missing dependencies
  * debian/apt.cron.daily:
    - sleep random amount of time (default within 0-30min) before
      starting the upate to hit the mirrors less hard
  * doc/apt_preferences.5.xml:
    - fix typo
  * added debian/README.source

  [ Christian Perrier ]
  * Fix typos in manpages. Thanks to Daniel Leidert for the fixes
    Closes: #444922
  * Fix syntax/copitalisation in some messages. Thanks to Jens Seidel
    for pointing this and providing the patch.
    Closes: #466845
  * Fix Polish offline translation. Thanks to Robert Luberda for the patch
    and apologies for applying it very lately. Closes: #337758
  * Fix typo in offline.sgml. Closes: #412900

  [ Program translations ]
    - German updated. Closes: #466842
    - Swedish updated.
    - Polish updated. Closes: #469581
    - Slovak updated. Closes: #471341
    - French updated.
    - Bulgarian updated. Closes: #448492
    - Galician updated. Closes: #476839
  
  [ Daniel Burrows ]
  * apt-pkg/depcache.cc:
    - Patch MarkInstall to follow currently satisfied Recommends even
      if they aren't "new", so that we automatically force upgrades
      when the version of a Recommends has been tightened.  (Closes: #470115)
    - Enable more complete debugging information when Debug::pkgAutoRemove
      is set.
  * apt-pkg/contrib/configuration.cc
    - Lift the 1024-byte limit on lines in configuration files.
      (Closes: #473710, #473874)
  * apt-pkg/contrib/strutl.cc:
    - Lift the 64000-byte limit on individual messages parsed by ReadMessages.
      (Closes: #474065)
  * debian/rules:
    - Add missing Build-Depends-Indep on xsltproc, docbook-xsl, and xmlto.

 -- Daniel Burrows <dburrows@debian.org>  Sat, 26 Apr 2008 12:24:35 -0700

apt (0.7.11) unstable; urgency=critical
  
  [ Raise urgency to critical since it fixes a critical but for Debian
    Installer Lenny Beta1 release ]

  [ Program translations ]
    - Vietnamese updated. Closes: #460825
    - Basque updated. Closes: #461166
    - Galician updated. Closes: #461468
    - Portuguese updated. Closes: #464575
    - Korean updated. Closes: #448430
    - Simplified Chinese updated. Closes: #465866

  [ Otavio Salvador ]
  * Applied patch from Robert Millan <rmh@aybabtu.com> to fix the error
    message when gpgv isn't installed, closes: #452640.
  * Fix regression about APT::Get::List-Cleanup setting being ignored,
    closes: #466052.

 -- Otavio Salvador <otavio@debian.org>  Thu, 17 Jan 2008 22:36:46 -0200

apt (0.7.10) unstable; urgency=low

  [ Otavio Salvador ]
  * Applied patch from Mike O'Connor <stew@vireo.org> to add a manpage to
    apt-mark, closes: #430207.
  * Applied patch from Andrei Popescu <andreimpopescu@gmail.com> to add a
    note about some frontends in apt.8 manpage, closes: #438545.
  * Applied patch from Aurelien Jarno <aurel32@debian.org> to avoid CPU
    getting crazy when /dev/null is redirected to stdin (which breaks
    buildds), closes: #452858.
  * Applied patch from Aurelien Jarno <aurel32@debian.org> to fix building
    with newest dpkg-shlibdeps changing the packaging building order and a
    patch from Robert Millan <rmh@aybabtu.com> to fix parallel building,
    closes: #452862.
  * Applied patch from Alexander Winston <alexander.winston@comcast.net>
    to use 'min' as symbol for minute, closes: #219034.
  * Applied patch from Amos Waterland <apw@us.ibm.com> to allow apt to
    work properly in initramfs, closes: #448316.
  * Applied patch from Robert Millan <rmh@aybabtu.com> to make apt-key and
    apt-get to ignore time conflicts, closes: #451328.
  * Applied patch from Peter Eisentraut <peter_e@gmx.net> to fix a
    grammatical error ("manual installed" -> "manually installed"),
    closes: #438136.
  * Fix cron.daily job to not call fail if apt isn't installed, closes:
    #443286.
  * Fix compilation warnings in apt-pkg/cdrom.cc and
    apt-pkg/contrib/configuration.cc.
  * Fix typo in debian/copyright file ("licened" instead of "licensed"),
    closes: #458966.

  [ Program translations ]
    - Basque updated. Closes: #453088
    - Vietnamese updated. Closes: #453774, #459013
    - Japanese updated. Closes: #456909
    - Simplified Chinese updated. Closes: #458039
    - French updated.
    - Norwegian Bokmål updated. Closes: #457917

  [ Michael Vogt ]
  * debian/rules
    - fix https install location
  * debian/apt.conf.daily:
    - print warning if the cache can not be locked (closes: #454561),
      thanks to Bastian Kleineidam
  * methods/gpgv.cc:
    - remove cruft code that caused timestamp/I-M-S issues
  * ftparchive/contents.cc:
    - fix error output
  * apt-pkg/acquire-item.{cc,h}:
    - make the authentication download code more robust against
      servers/proxies with broken If-Range implementations
  * apt-pkg/packagemanager.{cc,h}:
    - propergate the Immediate flag to make hitting the 
      "E: Internal Error, Could not perform immediate configuration (2)"
      harder
  * debian/control:
    - build against libdb-dev (instead of libdb4.4-dev)
  * merged the apt--DoListUpdate branch, this provides a common interface
    for "apt-get update" like operations for the frontends and also provides
    hooks to run stuff in APT::Update::{Pre,Post}-Invoke

  [ Chris Cheney ]
  * ftparchive/contents.cc:
    - support lzma data members
  * ftparchive/multicompress.cc:
    - support lzma output
  
  [ Daniel Burrows ]
  * apt-pkg/contrib/configuration.cc:
    - if RootDir is set, then FindFile and FindDir will return paths
      relative to the directory stored in RootDir, closes: #456457.

  [ Christian Perrier ]
  * Fix wording for "After unpacking...". Thanks to Michael Gilbert
    for the patch. Closes: #260825

 -- Michael Vogt <mvo@debian.org>  Mon, 07 Jan 2008 21:40:47 +0100

apt (0.7.9) unstable; urgency=low

  [ Christian Perrier ]
  * Add several languages to LINGUAS and, therefore, really ship the relevant
    translation:
    Arabic, Dzongkha, Khmer, Marathi, Nepali, Thai
    Thanks to Theppitak Karoonboonyanan for checking this out. Closes: #448321

  [ Program translations ]
    - Korean updated. Closes: #448430
    - Galician updated. Closes: #448497
    - Swedish updated.

  [ Otavio Salvador ]
  * Fix configure script to check for CURL library and headers presense.
  * Applied patch from Brian M. Carlson <sandals@crustytoothpaste.ath.cx>
    to add backward support for arches that lacks pselect support,
    closes: #448406.
  * Umount CD-ROM when calling apt-cdrom ident, except when called with
    -m, closes: #448521.

 -- Otavio Salvador <otavio@debian.org>  Wed, 31 Oct 2007 13:37:26 -0200

apt (0.7.8) unstable; urgency=low

  * Applied patch from Daniel Leidert <daniel.leidert@wgdd.de> to fix
    APT::Acquire::Translation "none" support, closes: #437523.
  * Applied patch from Daniel Burrows <dburrows@debian.org> to add support
    for the Homepage field (ABI break), closes: #447970.
  * Applied patch from Frans Pop <elendil@planet.nl> to fix a trailing
    space after cd label, closes: #448187.

 -- Otavio Salvador <otavio@debian.org>  Fri, 26 Oct 2007 18:20:13 -0200

apt (0.7.7) unstable; urgency=low

  [ Michael Vogt ]
  * apt-inst/contrib/extracttar.cc:
    - fix fd leak for zero size files (thanks to Bill Broadley for
      reporting this bug)
  * apt-pkg/acquire-item.cc:
    - remove zero size files on I-M-S hit
  * methods/https.cc:
    - only send LastModified if we actually have a file
    - send range request with if-range 
    - delete failed downloads
    - delete zero size I-M-S hits
  * apt-pkg/deb/dpkgpm.{cc,h}:
    - merged dpkg-log branch, this lets you specify a 
      Dir::Log::Terminal file to log dpkg output to
      (ABI break)
    - fix parse error when dpkg sends unexpected data
  * merged apt--sha256 branch to fully support the new
    sha256 checksums in the Packages and Release files
    (ABI break)
  * apt-pkg/pkgcachegen.cc:
    - increase default mmap size
  * tests/local-repo:
    - added local repository testcase
  * apt-pkg/acquire.cc:
    - increase MaxPipeDepth for the internal worker<->method
      communication to 1000 for the debtorrent backend
  * make apt build with g++ 4.3
  * fix missing SetExecClose() call when the status-fd is used
  * debian/apt.cron.daily:
    - move unattended-upgrade before apt-get autoclean
  * fix "purge" commandline argument, closes: #133421
    (thanks to Julien Danjou for the patch)
  * cmdline/apt-get.cc:
    - do not change the auto-installed information if a package
      is reinstalled
  * apt-pkg/acquire-item.cc:
    - fix crash in diff acquire code
  * cmdline/apt-mark:
    - Fix chmoding after have renamed the extended-states file (LP: #140019)
      (thanks to Laurent Bigonville)
  * apt-pkg/depcache.cc:
    - set "APT::Install-Recommends" to true by default (OMG!)
  * debian/apt.cron.daily:
    - only run the cron job if apt-get check succeeds (LP: #131719)
  
  [ Program translations ]
    - French updated
    - Basque updated. Closes: #436425
    - Fix the zh_CN translator's name in debian/changelog for 0.7.2
      Closes: #423272
    - Vietnamese updated. Closes: #440611
    - Danish updated. Closes: #441102
    - Thai added. Closes: #442833
    - Swedish updated.
    - Galician updated. Closes: #446626

  [ Otavio Salvador ]
  * Add hash support to copy method. Thanks Anders Kaseorg by the patch
    (closes: #436055)
  * Reset curl options and timestamp between downloaded files. Thanks to
    Ryan Murray <rmurray@debian.org> for the patch (closes: #437150)
  * Add support to apt-key to export keys to stdout. Thanks to "Dwayne
    C. Litzenberger" <dlitz@dlitz.net> for the patch (closes: #441942)
  * Fix compilation warnings:
    - apt-pkg/indexfile.cc: conversion from string constant to 'char*';
    - apt-pkg/acquire-item.cc: likewise;
    - apt-pkg/cdrom.cc: '%lu' expects 'long unsigned int', but argument
      has type 'size_t';
    - apt-pkg/deb/dpkgpm.cc: initialization order and conversion from
      string constant to 'char*';
    - methods/gpgv.cc: conversion from string constant to 'char*';
    - methods/ftp.cc: likewise;
    - cmdline/apt-extracttemplates.cc: likewise;
    - apt-pkg/deb/debmetaindex.cc: comparison with string literal results
      in unspecified behaviour;
  * cmdline/apt-get.cc: adds 'autoremove' as a valid comment to usage
    statement of apt-get (closes: #445468).
  * cmdline/apt-get.cc: really applies Julien Danjou <acid@debian.org>
    patch to add 'purge' command line argument (closes: #133421).

  [ Ian Jackson ]
  * dpkg-triggers: Deal properly with new package states.

  [ Colin Watson ]
  * apt-pkg/contrib/mmap.cc:
    - don't fail if msync() returns > 0
 
 -- Michael Vogt <mvo@debian.org>  Tue, 23 Oct 2007 14:58:03 +0200

apt (0.7.6) unstable; urgency=low

  * Applied patch from Aurelien Jarno <aurel32@debian.org> to fix wrong
    directory downloading on non-linux architectures (closes: #435597)

 -- Otavio Salvador <otavio@debian.org>  Wed, 01 Aug 2007 19:49:51 -0300

apt (0.7.6) unstable; urgency=low

  * Applied patch from Aurelien Jarno <aurel32@debian.org> to fix wrong
    directory downloading on non-linux architectures (closes: #435597)

 -- Otavio Salvador <otavio@debian.org>  Wed, 01 Aug 2007 19:49:51 -0300

apt (0.7.5) unstable; urgency=low

  [ Otavio Salvador ]
  * Applied patch from Guillem Jover <guillem@debian.org> to use
    dpkg-architecture to get the host architecture (closes: #407187)
  * Applied patch from Guillem Jover <guillem@debian.org> to add
    support to add lzma support (closes: #408201)

  [ Michael Vogt ]
  * apt-pkg/depcache.cc:
    - support a list of sections for:
      APT::Install-Recommends-Sections
      APT::Never-MarkAuto-Sections
  * methods/makefile:
    - install lzma symlink method (for full lzma support)
  * debian/control:
    - suggest "lzma"

 -- Otavio Salvador <otavio@ossystems.com.br>  Wed, 25 Jul 2007 20:16:46 -0300

apt (0.7.4) unstable; urgency=low

  [ Michael Vogt ]
  * cmdline/apt-get.cc:
    - fix in the task-install code regexp (thanks to Adam Conrad and
      Colin Watson)
    - support task removal too: apt-get remove taskname^
      (thanks to Matt Zimmerman reporting this problem)

  [ Otavio Salvador ]
  * Fix a typo on 0.7.3 changelog entry about g++ (7.3 to 4.3)
  * Fix compilation warnings:
    - apt-pkg/contrib/configuration.cc: wrong argument type;
    - apt-pkg/deb/dpkgpm.cc: wrong signess;
    - apt-pkg-acquire-item.cc: wrong signess and orderned initializers;
    - methods/https.cc:
      - type conversion;
      - unused variable;
      - changed SetupProxy() method to void;
  * Simplified HttpMethod::Fetch on http.cc removing Tail variable;
  * Fix pipeline handling on http.cc (closes: #413324)
  * Fix building to properly support binNMUs. Thanks to Daniel Schepler
    <schepler@math.unipd.it> by the patch (closes: #359634)
  * Fix example for Install-{Recommends,Suggests} options on
    configure-index example file. Thanks to Peter Eisentraut
    <peter_e@gmx.net> by the patch (closes: #432223)

  [ Christian Perrier ]
  * Basque translation update. Closes: ##423766
  * Unfuzzy formerly complete translations
  * French translation update
  * Re-generate PO(T) files
  * Spanish translation update
  * Swedish translation update

 -- Otavio Salvador <otavio@debian.org>  Tue, 24 Jul 2007 09:55:50 -0300

apt (0.7.3) unstable; urgency=low

  * fixed compile errors with g++ 4.3 (thanks to 
    Daniel Burrows, closes: #429378)
  * fixes in the auto-mark code (thanks to Daniel
    Burrows)
  * fix FTBFS by changing build-depends to
    libcurl4-gnutls-dev (closes: #428363)
  * cmdline/apt-get.cc:
    - fix InstallTask code when a pkgRecord ends 
      with a single '\n' (thanks to Soren Hansen for reporting)
  * merged from Christian Perrier:
        * vi.po: completed to 532t, again. Closes: #429899
        * gl.po: completed to 532t. Closes: #429506
        * vi.po: completed to 532t. Closes: #428672
        * Update all PO and the POT. Gives 514t14f4u for formerly
          complete translations
        * fr.po: completed to 532t
        * ku.po, uk.po, LINGUAS: reintegrate those translations
          which disappeared from the BZR repositories

 -- Michael Vogt <mvo@debian.org>  Sun, 01 Jul 2007 12:31:29 +0200

apt (0.7.2-0.1) unstable; urgency=low

  * Non-maintainer upload.
  * Build-depend on libcurl4-gnutls-dev instead of the obsolete
    libcurl3-gnutls-dev.  Closes: #428363.

 -- Steve Langasek <vorlon@debian.org>  Thu, 28 Jun 2007 18:46:53 -0700

apt (0.7.2) unstable; urgency=low
  
  * merged the debian/experimental changes back
    into the debian/sid branch
  * merged from Christian Perrier:
    * mr.po: New Marathi translation  Closes: #416806
    * zh_CN.po: Updated by Kov Chai  Closes: #416822
    * tl.po: Updated by Eric Pareja   Closes: #416638
    * gl.po: Updated by Jacobo Tarrio
	     Closes: #412828
    * da.po: Updated by Claus Hindsgaul
	     Closes: #409483
    * fr.po: Remove a non-breakable space for usability
	     issues. Closes: #408877
    * ru.po: Updated Russian translation. Closes: #405476
    * *.po: Unfuzzy after upstream typo corrections
  * buildlib/archtable:
    - added support for sh3/sh4 (closes: #424870)
    - added support for m32r (closes: #394096)
  * buildlib/systemtable:
    - added support for lpia
  * configure.in:
    - check systemtable for architecture mapping too
  * fix error in AutocleanInterval, closes: #319339
    (thanks to Israel G. Lugo for the patch)
  * add "purge" commandline argument, closes: #133421)
    (thanks to Julien Danjou for the patch)
  * add "purge" commandline argument, closes: #133421)
    (thanks to Julien Danjou for the patch)
  * fix FTBFS with gcc 4.3, closes: #417090
    (thanks to Martin Michlmayr for the patch)
  * add --dsc-only option, thanks to K. Richard Pixley
  * Removed the more leftover #pragma interface/implementation
    closes: #306937 (thanks to Andreas Henriksson for the patch)
  
 -- Michael Vogt <mvo@debian.org>  Wed, 06 Jun 2007 23:19:50 +0200

apt (0.7.1) experimental; urgency=low

  * ABI library name change because it's built against
    new glibc
  * implement SourceVer() in pkgRecords 
     (thanks to Daniel Burrows for the patch!)
  * apt-pkg/algorithm.cc:
    - use clog for all debugging
    - only increase the score of installed applications if they 
      are not obsolete 
    - fix resolver bug on removal triggered by weak-dependencies 
      with or-groups
  * methods/http.cc:
    - send apt version in User-Agent
  * apt-pkg/deb/debrecords.cc:
    - fix SHA1Hash() return value
  * apt-pkg/cdrom.cc:
    - only unmount if APT::CDROM::NoMount is false
  * methods/cdrom.cc:  
    - only umount if it was mounted by the method before
  * po/gl.po:
    - fix error translation that causes trouble to lsb_release
  * apt-pkg/acquire-item.cc:
    - if decompression of a index fails, delete the index 
  * apt-pkg/acquire.{cc,h}:
    - deal better with duplicated sources.list entries (avoid
      double queuing of  URLs) - this fixes hangs in bzip/gzip
  * merged from Christian Perrier:
    * mr.po: New Marathi translation  Closes: #416806
    * zh_CN.po: Updated by Eric Pareja  Closes: #416822
    * tl.po: Updated by Eric Pareja   Closes: #416638
    * gl.po: Updated by Jacobo Tarrio
             Closes: #412828
    * da.po: Updated by Claus Hindsgaul
             Closes: #409483
    * fr.po: Remove a non-breakable space for usability
             issues. Closes: #408877
    * ru.po: Updated Russian translation. Closes: #405476
    * *.po: Unfuzzy after upstream typo corrections
    * vi.po: Updated to 515t. Closes: #426976
    * eu.po: Updated to 515t. Closes: #423766
    * pt.po: 515t. Closes: #423111
    * fr.po: Updated by Christian Perrier
    * Update all PO and the POT. Gives 513t2f for formerly
      complete translations
  * apt-pkg/policy.cc:
    - allow multiple packages (thanks to David Foerster)

 -- Michael Vogt <mvo@debian.org>  Wed,  2 May 2007 13:43:44 +0200

apt (0.7.0) experimental; urgency=low

  * Package that contains all the new features
  * Removed all #pragma interface/implementation
  * Branch that contains all the new features:
  * translated package descriptions
  * task install support
  * automatic dependency removal (thanks to Daniel Burrows)
  * merged support for the new dpkg "Breaks" field 
    (thanks to Ian Jackson)
  * handle network failures more gracefully on "update"
  * support for unattended-upgrades (via unattended-upgrades
    package)
  * added apt-transport-https method
  * merged "install-recommends" branch (ABI break): 
    - new "--install-recommends"
    - install new recommends on "upgrade" if --install-recommends is 
      given
    - new "--fix-policy" option to install all packages with unmet
      important dependencies (usefull with --install-recommends to
      see what not-installed recommends are on the system)
    - fix of recommended packages display (only show CandidateVersion
      fix or-group handling)
  * merged "install-task" branch (use with "apt-get install taskname^")

 -- Michael Vogt <mvo@debian.org>  Fri, 12 Jan 2007 20:48:07 +0100

apt (0.6.46.4-0.1) unstable; urgency=emergency
  
  * NMU
  * Fix broken use of awk in apt-key that caused removal of the wrong keys
    from the keyring. Closes: #412572

 -- Joey Hess <joeyh@debian.org>  Mon, 26 Feb 2007 16:00:22 -0500

apt (0.6.46.4) unstable; urgency=high

  * ack NMU (closes: #401017)
  * added apt-secure.8 to "See also" section
  * apt-pkg/deb/dpkgpm.cc:
    - added "Dpkg::StopOnError" variable that controls if apt
      will abort on errors from dpkg
  * apt-pkg/deb/debsrcrecords.{cc,h}:
    - make the Buffer grow dynmaically (closes: #400874)
  * Merged from Christian Perrier bzr branch:
    - uk.po: New Ukrainian translation: 483t28f3u
    - el.po: Update to 503t9f2u
    - de.po: Updates and corrections.
  * apt-pkg/contrib/progress.cc:
    - OpProgress::CheckChange optimized, thanks to Paul Brook
      (closes: #398381)
  * apt-pkg/contrib/sha256.cc:
    - fix building with noopt

 -- Michael Vogt <mvo@debian.org>  Thu,  7 Dec 2006 10:49:50 +0100

apt (0.6.46.3-0.2) unstable; urgency=high

  * Non-maintainer upload with permission of Michael Vogt.
  * Fix FTBFS on most arches (regression from the fix of #400874)

 -- Andreas Barth <aba@not.so.argh.org>  Tue,  5 Dec 2006 15:51:22 +0000 
  
apt (0.6.46.3-0.1) unstable; urgency=high

  * Non-maintainer upload with permission of Michael Vogt.
  * Fix segfault at apt-get source. Closes: #400874
  * Add apt-key update in postinst, so that debian-archive-keyring doesn't
    need to depend on apt >= 0.6. Closes: #401114
  * Don't double-queue pdiff files. Closes: #401017
  
 -- Andreas Barth <aba@not.so.argh.org>  Tue,  5 Dec 2006 10:34:56 +0000

apt (0.6.46.3) unstable; urgency=low

  * apt-pkg/deb/dpkgpm.cc:
    - make progress reporting robust against multiline error
      messages 

  * Merged from Christian Perrier bzr branch:
    - ca.po: Updated to 514t
    - be.po: Updated to 514t
    - it.po: Updated to 514t
    - hu.po: Updated to 514t
    - zh_TW.po: Updated to 514t
    - ar.po: Updated to 293t221u.
    - ru.po: Updated to 514t. Closes: #392466
    - nb.po: Updated to 514t. Closes: #392466
    - pt.po: Updated to 514t. Closes: #393199
    - fr.po: One spelling error corrected: s/accÃ¨der/accÃ©der
    - km.po: Updated to 514t.
    - ko.po: Updated to 514t.
    - bg.po: Updated to 514t.
    - de.po: Updated to 514t.
    - en_GB.po: Updated to 514t.

 -- Michael Vogt <mvo@debian.org>  Thu,  2 Nov 2006 11:37:58 +0100

apt (0.6.46.2) unstable; urgency=low

  * debian/control:
    - depend on debian-archive-keyring to offer clean upgrade path 
      (closes: #386800)
  * Merged from Christian Perrier bzr branch:
    - es.po: Updated to 514t. Closes: #391661
    - da.po: Updated to 514t. Closes: #391424
    - cs.po: Updated. Closes: #391064
    - es.po: Updated to 514t. Closes: #391661
    - da.po: Updated to 514t. Closes: #391424

 -- Michael Vogt <mvo@debian.org>  Wed, 11 Oct 2006 09:03:15 +0200

apt (0.6.46.1) unstable; urgency=low

  * methods/gzip.cc:
    - deal with empty files 
  * Applied patch from Daniel Schepler to make apt bin-NMU able.
    (closes: bug#359634)
  * rebuild against current g++ because of:
    http://gcc.gnu.org/bugzilla/show_bug.cgi?id=29289
    (closes: #390189)
  * fix broken i18n in the dpkg progress reporting, thanks to 
    Frans Pop and Steinar Gunderson. (closes: #389261)
  * Merged from Christian Perrier bzr branch:
    * fi.po: Updated to 514t. Closes: #390149
    * eu.po: Updated to 514t. Closes: #389725
    * vi.po: Updated to 514t. Closes: #388555
  * make the internal buffer in pkgTagFile grow dynamically
    (closes: #388708)
  
 -- Michael Vogt <mvo@debian.org>  Mon,  2 Oct 2006 20:42:20 +0200

apt (0.6.46) unstable; urgency=low

  * debian/control:
    - switched to libdb4.4 for building (closes: #381019)
  * cmdline/apt-get.cc:
    - show only the recommends/suggests for the candidate-version, not for all
      versions of the package (closes: #257054)
    - properly handle recommends/suggests or-groups when printing the list of
      suggested/recommends packages (closes: #311619)
  * methods/http.cc:
    - check more careful for incorrect proxy settings (closes: #378868)
  * methods/gzip.cc:
    - don't hang when /var is full (closes: #341537), thanks to
      Luis Rodrigo Gallardo Cruz for the patch
  * doc/examples/sources.list:
    - removed non-us.debian.org from the example (closes: #380030,#316196)
  * Merged from Christian Perrier bzr branch:
    * ro.po: Updated to 514t. Closes: #388402
    * dz.po: Updated to 514t. Closes: #388184
    * it.po: Fixed typos. Closes: #387812
    * ku.po: New kurdish translation. Closes: #387766
    * sk.po: Updated to 514t. Closes: #386851
    * ja.po: Updated to 514t. Closes: #386537
    * gl.po: Updated to 514t. Closes: #386397
    * fr.po: Updated to 516t.
    * fi.po: Updated to 512t. Closes: #382702
  * share/archive-archive.gpg:
    - removed the outdated amd64 and debian-2004 keys
  * apt-pkg/tagfile.cc:
    - applied patch from Jeroen van Wolffelaar to make the tags
      caseinsensitive (closes: #384182)
    - reverted MMap use in the tagfile because it does not work 
      across pipes (closes: #383487) 
  
 -- Michael Vogt <mvo@debian.org>  Thu, 21 Sep 2006 10:25:03 +0200

apt (0.6.45) unstable; urgency=low

  * apt-pkg/contrib/sha256.cc:
    - fixed the sha256 generation (closes: #378183)
  * ftparchive/cachedb.cc:
    - applied patch from Anthony Towns to fix Clean() function
      (closes: #379576)
  * doc/apt-get.8.xml:
    - fix path to the apt user build (Closes: #375640)
  * doc/apt-cache.8.xml:
    - typo (Closes: #376408)
  * apt-pkg/deb/dpkgpm.cc:
    - make progress reporting more robust against multiline error
      messages (first half of a fix for #374195)
  * doc/examples/configure-index:
    - document Debug::pkgAcquire::Auth     
  * methods/gpgv.cc:
    - deal with gpg error "NODATA". Closes: #296103, Thanks to 
      Luis Rodrigo Gallardo Cruz for the patch
  * apt-inst/contrib/extracttar.cc:
    - fix for string mangling, closes: #373864
  * apt-pkg/acquire-item.cc:
    - check for bzip2 in /bin (closes: #377391)
  * apt-pkg/tagfile.cc:
    - make it work on non-mapable files again, thanks 
      to James Troup for confirming the fix (closes: #376777)
  * Merged from Christian Perrier bzr branch:
    * ko.po: Updated to 512t. Closes: #378901
    * hu.po: Updated to 512t. Closes: #376330
    * km.po: New Khmer translation: 506t6f. Closes: #375068
    * ne.po: New Nepali translation: 512t. Closes: #373729
    * vi.po: Updated to 512t. Closes: #368038
    * zh_TW.po: Remove an extra %s in one string. Closes: #370551
    * dz.po: New Dzongkha translation: 512t
    * ro.po: Updated to 512t
    * eu.po: Updated
    * eu.po: Updated
  * fix apt-get dist-upgrade
  * fix warning if no /var/lib/apt/extended_states is present
  * don't download Translations for deb-src sources.list lines
  * apt-pkg/tagfile.cc:
    - support not-mmapable files again

 -- Michael Vogt <mvo@debian.org>  Thu, 27 Jul 2006 00:52:05 +0200

apt (0.6.44.2exp1) experimental; urgency=low

  * added support for i18n of the package descriptions
  * added support for aptitude like auto-install tracking (a HUGE
    HUGE thanks to Daniel Burrows who made this possible) 
  * synced with the http://people.debian.org/~mvo/bzr/apt/debian-sid branch
  * build from http://people.debian.org/~mvo/bzr/apt/debian-experimental

 -- Michael Vogt <mvo@debian.org>  Mon,  3 Jul 2006 21:50:31 +0200

apt (0.6.44.2) unstable; urgency=low

  * apt-pkg/depcache.cc:
    - added Debug::pkgDepCache::AutoInstall (thanks to infinity)
  * apt-pkg/acquire-item.cc:
    - fix missing chmod() in the new aquire code 
      (thanks to Bastian Blank, Closes: #367425)
  * merged from 
    http://www.perrier.eu.org/debian/packages/d-i/level4/apt-main:
    * sk.po: Completed to 512t
    * eu.po: Completed to 512t
    * fr.po: Completed to 512t
    * sv.po: Completed to 512t
    * Update all PO and the POT. Gives 506t6f for formerly
      complete translations

 -- Michael Vogt <mvo@debian.org>  Wed, 14 Jun 2006 12:00:57 +0200

apt (0.6.44.1-0.1) unstable; urgency=low

  * Non-maintainer upload.
  * Don't give an error when parsing empty Packages/Sources files.
    (Closes: #366931, #367086, #370160)

 -- Steinar H. Gunderson <sesse@debian.org>  Fri,  9 Jun 2006 00:52:21 +0200

apt (0.6.44.1) unstable; urgency=low

  * apt-pkg/acquire-item.cc:
    - fix reversed logic of the "Acquire::PDiffs" option
  * merged from 
    http://www.perrier.eu.org/debian/packages/d-i/level4/apt-main:
    - po/LINGUAS: added "bg" Closes: #360262
    - po/gl.po: Galician translation update. Closes: #366849
    - po/hu.po: Hungarian translation update. Closes: #365448
    - po/cs.po: Czech translation updated. Closes: #367244
  * apt-pkg/contrib/sha256.cc:
    - applied patch to fix unaligned access problem. Closes: #367417
      (thanks to David Mosberger)

 -- Michael Vogt <mvo@debian.org>  Tue, 16 May 2006 21:51:16 +0200

apt (0.6.44) unstable; urgency=low

  * apt-pkg/acquire.cc: don't show ETA if it is 0 or absurdely large
  * apt-pkg/contrib/sha256.{cc,h},hashes.{cc,h}: support for sha256 
    (thanks to Anthony Towns)
  * ftparchive/cachedb.{cc,h},writer.{cc,h}: optimizations 
    (thanks to Anthony Towns)
  * apt pdiff support from experimental merged
  * apt-pkg/deb/dpkgpm.cc: wording fixes (thanks to Matt Zimmerman)
  * apt-pkg/deb/dpkgpm.cc: 
    - wording fixes (thanks to Matt Zimmerman)
    - fix error in dpkg interaction (closes: #364513, thanks to Martin Dickopp)
  * apt-pkg/tagfile.{cc,h}:
    - use MMap to read the entries (thanks to Zephaniah E. Hull for the
      patch) Closes: #350025
  * Merge from http://www.perrier.eu.org/debian/packages/d-i/level4/apt-main:
  	* bg.po: Added, complete to 512t. Closes: #360262
  * doc/apt-ftparchive.1.xml:
    - fix documentation for "SrcPackages" -> "Sources" 
      (thanks to Bart Martens for the patch, closes: #307756)
  * debian/libapt-pkg-doc.doc-base.cache:
    - remove broken charackter from description (closes: #361129)
  * apt-inst/deb/dpkgdb.cc, methods/gpgv.cc: 
    - i18n fixes (closes: #349298)
  * debian/postinst: dont fail on not available
    /usr/share/doc/apt/examples/sources.list (closes: #361130)
  * methods/ftp.cc:
    - unlink empty file in partial if the download failed because
      the file is missing on the server (closes: #316337)
  * apt-pkg/deb/debversion.cc:
    - treats a version string with explicit zero epoch equal
      than the same without epoch (Policy 5.6.12, closes: #363358)
      Thanks to Lionel Elie Mamane for the patch
  
 -- Michael Vogt <mvo@debian.org>  Mon,  8 May 2006 22:28:53 +0200

apt (0.6.43.3) unstable; urgency=low

  * Merge bubulle@debian.org--2005/apt--main--0 up to patch-186:
    * ca.po: Completed to 512t. Closes: #351592
    * eu.po: Completed to 512t. Closes: #350483
    * ja.po: Completed to 512t. Closes: #349806
    * pl.po: Completed to 512t. Closes: #349514
    * sk.po: Completed to 512t. Closes: #349474
    * gl.po: Completed to 512 strings Closes: #349407
    * sv.po: Completed to 512 strings Closes: #349210
    * ru.po: Completed to 512 strings Closes: #349154
    * da.po: Completed to 512 strings Closes: #349084
    * fr.po: Completed to 512 strings
    * vi.po: Completed to 511 strings  Closes: #348968
    * zh_CN.po: Completed to 512t. Closes: #353936
    * it.po: Completed to 512t. Closes: #352803
    * pt_BR.po: Completed to 512t. Closes: #352419
    * LINGUAS: Add Welsh
    * *.po: Updated from sources (512 strings)
  * apt-pkg/deb/deblistparser.cc:
    - don't explode on a DepCompareOp in a Provides line, but warn about
      it and ignore it otherwise (thanks to James Troup for reporting it)
  * cmdline/apt-get.cc:
    - don't lock the lists directory in DoInstall, breaks --print-uri 
      (thanks to James Troup for reporting it)
  * debian/apt.dirs: create /etc/apt/sources.list.d 
  * make apt-cache madison work without deb-src entries (#352583)
  * cmdline/apt-get.cc: only run the list-cleaner if a update was 
    successfull

 -- Michael Vogt <mvo@debian.org>  Wed, 22 Feb 2006 10:13:04 +0100

apt (0.6.43.2) unstable; urgency=low

  * Merge bubulle@debian.org--2005/apt--main--0 up to patch-166:
    - en_GB.po, de.po: fix spaces errors in "Ign " translations Closes: #347258
    - makefile: make update-po a pre-requisite of clean target so
    	        that POT and PO files are always up-to-date
    - sv.po: Completed to 511t. Closes: #346450
    - sk.po: Completed to 511t. Closes: #346369
    - fr.po: Completed to 511t
    - *.po: Updated from sources (511 strings)
    - el.po: Completed to 511 strings Closes: #344642
    - da.po: Completed to 511 strings Closes: #348574
    - es.po: Updated to 510t1f Closes: #348158
    - gl.po: Completed to 511 strings Closes: #347729
    - it.po: Yet another update Closes: #347435
  * added debian-archive-keyring to the Recommends (closes: #347970)
  * fixed message in apt-key to install debian-archive-keyring 
  * typos fixed in apt-cache.8 (closes: #348348, #347349)
  * add patch to fix http download corruption problem (thanks to
    Petr Vandrovec, closes: #280844, #290694)

 -- Michael Vogt <mvo@debian.org>  Thu, 19 Jan 2006 00:06:33 +0100

apt (0.6.43.1) unstable; urgency=low

  * Merge bubulle@debian.org--2005/apt--main--0 up to patch-148:
    * fr.po: Completed to 510 strings
    * it.po: Completed to 510t
    * en_GB.po: Completed to 510t
    * cs.po: Completed to 510t
    * zh_CN.po: Completed to 510t
    * el.po: Updated to 510t
    * vi.po: Updated to 383t93f34u
    * tl.po: Completed to 510 strings (Closes: #344306)
    * sv.po: Completed to 510 strings (Closes: #344056)
    * LINGUAS: disabled Hebrew translation. (Closes: #313283)
    * eu.po: Completed to 510 strings (Closes: #342091)
  * apt-get source won't download already downloaded files again
    (closes: #79277)
  * share/debian-archive.gpg: new 2006 ftp-archive signing key added
    (#345891)
  * redownload the Release file if IMS-Hit and gpg failure
  * deal with multiple signatures on a Release file

 -- Michael Vogt <mvo@debian.org>  Fri,  6 Jan 2006 01:17:08 +0100

apt (0.6.43) unstable; urgency=medium

  * Merge bubulle@debian.org--2005/apt--main--0 up to patch-132:  
    * zh_CN.po: Completed to 510 strings(Closes: #338267)
    * gl.po: Completed to 510 strings (Closes: #338356)
  * added support for "/etc/apt/sources.list.d" directory 
    (closes: #66325)
  * make pkgDirStream (a bit) more complete
  * fix bug in pkgCache::VerIterator::end() (thanks to Daniel Burrows)
    (closes: #339533)
  * pkgAcqFile is more flexible now (closes: #57091)
  * support a download rate limit for http (closes: #146877)
  * included lots of the speedup changes from #319377
  * add stdint.h to contrib/md5.h (closes: #340448)
  * ABI change, library name changed (closes: #339147)
  * Fix GNU/kFreeBSD crash on non-existing server file (closes: #317718)
  * switch to libdb4.3 in build-depends
  
 -- Michael Vogt <mvo@debian.org>  Tue, 29 Nov 2005 00:17:07 +0100

apt (0.6.42.3) unstable; urgency=low

  * Merge bubulle@debian.org--2005/apt--main--0 up to patch-129:
    - patch-118: Russian translation update by Yuri Kozlov (closes: #335164)
    - patch-119: add update-po as a pre-req for binary (closes: #329910)
    - patch-121: Complete French translation
    - patch-125: Fixed localization of y/n questions in German translation 
                 (closes: #337078)
    - patch-126: Swedish translation update (closes: #337163)
    - patch-127: Complete Tagalog translation (closes: #337306)
    - patch-128: Danish translation update (closes: #337949)
    - patch-129: Basque translation update (closes: #338101)
  * cmdline/apt-get.cc:
    - bufix in FindSrc  (closes: #335213, #337910)
  * added armeb to archtable (closes: #333599)
  * with --allow-unauthenticated use the old fallback behaviour for
    sources (closes: #335112)
   
 -- Michael Vogt <mvo@debian.org>  Wed,  9 Nov 2005 07:22:31 +0100

apt (0.6.42.2) unstable; urgency=high

  * NMU (approved by maintainer)
  * Add AMD64 archive signing key to debian-archive.gpg (closes: #336500).
  * Add big-endian arm (armeb) support (closes: #333599).
  * Priority high to get the AMD key into testing ASAP.

 -- Frans Pop <fjp@debian.org>  Sun, 30 Oct 2005 21:29:11 +0100
 
apt (0.6.42.1) unstable; urgency=low

  * fix a incorrect example in the apt_prefrences man page
    (thanks to Filipus Klutiero, closes: #282918)
  * apt-pkg/pkgrecords.cc:
    - revert patch from last version, it causes trouble on alpha 
      and ia64 (closes: #335102, #335103)
  * cmdline/apt-get.cc:
    - be extra carefull in FindSrc (closes: #335213)

 -- Michael Vogt <mvo@debian.org>  Sat, 22 Oct 2005 23:44:35 +0200

apt (0.6.42) unstable; urgency=low

  * apt-pkg/cdrom.cc:
    - unmount the cdrom when apt failed to locate any package files
  * allow cdrom failures and fallback to other sources in that case
    (closes: #44135)
  * better error text when dpkg-source fails 
  * Merge bubulle@debian.org--2005/apt--main--0 up to patch-115:
    - patch-99: Added Galician translation
    - patch-100: Completed Danish translation (Closes: #325686)
    - patch-104: French translation completed
    - patch-109: Italian translation completed
    - patch-112: Swedish translation update 
    - patch-115: Basque translation completed (Closes: #333299)
  * applied french man-page update (thanks to Philippe Batailler)
    (closes: #316638, #327456)
  * fix leak in the mmap code, thanks to Daniel Burrows for the
    patch (closes: #250583)
  * support for apt-get [build-dep|source] -t (closes: #152129)
  * added "APT::Authentication::TrustCDROM" option to make the life
    for the installer people easier (closes: #334656)
  * fix crash in apt-ftparchive (thanks to Bastian Blank for the patch)
    (closes: #334671)
  * apt-pkg/contrib/md5.cc:
    - fix a alignment problem on sparc64 that gives random bus errors
      (thanks to Fabbione for providing a test-case)
  * init the default ScreenWidth to 79 columns by default 
    (Closes: #324921)
  * cmdline/apt-cdrom.cc: 
    - fix some missing gettext() calls (closes: #334539)
  * doc/apt-cache.8.xml: fix typo (closes: #334714)

 -- Michael Vogt <mvo@debian.org>  Wed, 19 Oct 2005 22:02:09 +0200

apt (0.6.41) unstable; urgency=low

  * improved the support for "error" and "conffile" reporting from
    dpkg, added the format to README.progress-reporting
  * added README.progress-reporting to the apt-doc package
  * improved the network timeout handling, if a index file from a 
    sources.list times out or EAI_AGAIN is returned from getaddrinfo, 
    don't try to get the other files from that entry
  * Support architecture-specific extra overrides
    (closes: #225947). Thanks to  Anthony Towns for idea and
    the patch, thanks to Colin Watson for testing it.
  * Javier Fernandez-Sanguino Pen~a:
    - Added a first version of an apt-secure.8 manpage, and modified
      apt-key and apt.end accordingly. Also added the 'update'
      argument to apt-key which was previously not documented 
      (Closes: #322120)
  * Andreas Pakulat:
    - added example apt-ftparchive.conf file to doc/examples 
      (closes: #322483)
  * Fix a incorrect example in the man-page (closes: #282918)
  * Fix a bug for very long lines in the apt-cdrom code (closes: #280356)
  * Fix a manual page bug (closes: #316314)
  * Do md5sum checking for file and cdrom method (closes: #319142)
  * Change pkgPolicy::Pin from private to protected to let subclasses
    access it too (closes: #321799)
  * add default constructor for PrvIterator (closes: #322267)
  * Reread status configuration on debSystem::Initialize() 
    (needed for apt-proxy, thanks to Otavio for this patch)
  
 -- Michael Vogt <mvo@debian.org>  Mon,  5 Sep 2005 22:59:03 +0200

apt (0.6.40.1) unstable; urgency=low

  * bugfix in the parsing code for the apt<->dpkg communication. apt 
    crashed when dpkg sends the same state more than once under certain
    conditions
  * 0.6.40 breaks the ABI but I accidentally didn't change the soname :/

 -- Michael Vogt <mvo@debian.org>  Fri,  5 Aug 2005 13:24:58 +0200

apt (0.6.40) unstable; urgency=low

  * Patch from Jordi Mallach to mark some additional strings for translation
  * Updated Catalan translation from Jordi Mallach
  * Merge from bubulle@debian.org--2005/apt--main--0:
    - Update pot and merge with *.po
    - Updated French translation, including apt-key.fr.8
  * Restore changelog entries from the 0.6.x series that went to Debian
    experimental
  * Merge michael.vogt@ubuntu.com--2005/apt--progress-reporting--0
    - Provide an interface for progress reporting which can be used by
      (e.g.) base-config

 -- Matt Zimmerman <mdz@debian.org>  Thu, 28 Jul 2005 11:57:32 -0700

apt (0.6.39) unstable; urgency=low

  * Welsh translation update: daf@muse.19inch.net--2005/apt--main--0--patch-6
  * Merge mvo's changes from 0.6.36ubuntu1:
    michael.vogt@ubuntu.com--2005/apt--mvo--0--patch-32
  * Merge aggregated translation updates:
    bubulle@debian.org--2005/apt--main--0
  * Update priority of apt-utils to important, to match the override file
  * Install only one keyring on each branch (Closes: #316119)

 -- Matt Zimmerman <mdz@debian.org>  Tue, 28 Jun 2005 11:51:09 -0700

apt (0.6.38) unstable; urgency=low

  * Merge michael.vogt@ubuntu.com--2005/apt--fixes--0--patch-6, a workaround
    for the French man pages' failure to build
  * Branch Debian and Ubuntu
    - apt.postinst, apt-key: use the appropriate keyring
    - debian/rules: install all keyrings
  * Add the current Debian archive signing key (4F368D5D) to
    debian-archive.gpg
  * make pinning on the "component" work again (using the section of the 
    archive, we don't use per-section Release files anymore with apt-0.6)
    (closes ubuntu #9935)
  
 -- Matt Zimmerman <mdz@debian.org>  Sat, 25 Jun 2005 09:51:00 -0700

apt (0.6.37) breezy; urgency=low

  * Merge bubulle@debian.org--2005/apt--main--0 up to patch-81
    - patch-66: Italian update
    - patch-71: French update
    - patch-73: Basque update
    - patch-74: Hebrew update
    - patch-76: Correct Hebrew translation (Closes: #306658)
    - patch-77: French man page update
    - patch-79: Correct syntax errors in Hebrew translation
    - patch-81: Portuguese update
  * Fix build of French man pages (now using XML, not SGML)
  * Add Welsh translation from Dafydd Harries
    (daf@muse.19inch.net--2005/apt--main--0--patch-1)
  * Change debian/bugscript to use #!/bin/bash (Closes: #313402)
  * Fix a incorrect example in the man-page (closes: #282918)

 -- Matt Zimmerman <mdz@ubuntu.com>  Tue, 24 May 2005 14:38:25 -0700

apt (0.6.36ubuntu1) breezy; urgency=low

  * make it possible to write a cache-control: no-cache header even if
    no proxy is set to support transparent proxies (closes ubuntu: #10773)

  * Merge otavio@debian.org--2005/apt--fixes--0.6:
    - Fix comment about the need of xmlto while building from Arch;
    - Fix StatStore struct on cachedb.h to use time_t and then fix a compile
      warning;
    - Lock database at start of DoInstall routine to avoid concurrent
      runs of install/remove and update commands (Closes: #194467)
    - Fix warnings while compiling with GCC 4.0 compiler  

 -- Michael Vogt <michael.vogt@ubuntu.com>  Mon, 23 May 2005 11:57:53 +0200

apt (0.6.36) experimental; urgency=low

  * Merge apt--mvo--0:
    - apt-pkg/acquire-item.cc:
      added "Acquire::BrokenProxy" that will force apt to always 
      re-get the Release.gpg file (for broken proxies)
    - debian/apt.cron.daily:
      MinAge is defaulting to 2 days now to prevent over-aggresive removal 
    - apt-pkg/cdrom.cc:
      honor "Acquire::gpgv::Options" when verifying the signature (Ubuntu #8496)
 
 -- Michael Vogt <mvo@debian.org>  Thu, 31 Mar 2005 20:37:11 +0200

apt (0.6.35) hoary; urgency=low

  * Merge apt--mvo--0 (incorporates 0.6.34ubuntu1):
    - Implement MaxSize and MaxAge in apt.cron.daily, to prevent the cache
      from growing too large (Ubuntu #6761)
    - some comments about the pkgAcqMetaSig::Custom600Headers() added
    - use gpg --with-colons
    - commented the ftp no_proxy unseting in methods/ftp.cc
    - added support for "Acquire::gpgv::options" in methods/gpgv.cc
  * Merge bubulle@debian.org--2005/apt--main--0
    - Make capitalization more consistent
    - Un-fuzzy translations resulting from capitalization changes
    - Italian translation update

 -- Matt Zimmerman <mdz@ubuntu.com>  Mon,  7 Mar 2005 20:08:33 -0800

apt (0.6.34) hoary; urgency=low

  * Add missing semicolon to configure-index (Closes: #295773)
  * Update build-depends on gettext to 0.12 (Closes: #295077)
  * Merge from bubulle@debian.org--2005/apt--main--0 to get
    translation updates

 -- Matt Zimmerman <mdz@ubuntu.com>  Fri,  4 Mar 2005 16:13:15 -0800

apt (0.6.33) hoary; urgency=low

  * Merge michael.vogt@ubuntu.com--2005/apt--mvo--0 (through patch-6)
    - patch-1: cosmetic changes (whitespace, "Apt::GPGV->APT::GPGV")
    - patch-2: (doc) documentation for gpgv
    - patch-3: (doc) new config variables added configure-index
    - patch-4: pkgAcquire::Run() pulse intervall can be configured
    - patch-5: fix for apt-get update removing Release.gpg files (#6865)
    - patch-6: change the path scoring in apt-cdrom, prefer pathes without
      symlinks

 -- Matt Zimmerman <mdz@ubuntu.com>  Sat, 26 Feb 2005 15:21:17 -0800

apt (0.6.32) hoary; urgency=low

  * Merge michael.vogt@ubuntu.com--2005/apt--mvo--0 (patch-1)
    - Implement Acquire::gpgv::options (Ubuntu bug#6283)

 -- Matt Zimmerman <mdz@ubuntu.com>  Tue,  8 Feb 2005 19:31:15 -0800

apt (0.6.31) hoary; urgency=low

  * Matt Zimmerman
    - Remove debugging output from apt.cron.daily (no one noticed?)
    - Apply patch from Anthony Towns to allow SHA1Summation to process a file
      descriptor until EOF, rather than requiring that the length of input be
      specified (Closes: #291338)
    - Fix build/install of Polish offline documentation, based on patch from
      Christian Perrier (Closes: #270404)
  * Michael Vogt
    - apt-cdrom.cc seperated into frontend (cmdline/apt-cdrom.cc and library
      apt-pkg/cdrom.{cc,h}) (Ubuntu #5668)

 -- Matt Zimmerman <mdz@ubuntu.com>  Fri,  4 Feb 2005 10:23:01 -0800

apt (0.6.30) unstable; urgency=low

  * Add ppc64 to buildlib/archtable
  * Merge michael.vogt@canonical.com--2004/apt--status-fd--0
    - Support preserving dpkg status file descriptor, to support
      better integration with synaptic
  
 -- Matt Zimmerman <mdz@ubuntu.com>  Wed, 19 Jan 2005 00:26:01 -0800

apt (0.6.29) hoary; urgency=low

  * Merge apt--mvo--0 (0.6.27ubuntu4)
  

 -- Matt Zimmerman <mdz@canonical.com>  Tue, 28 Dec 2004 17:18:02 -0800

apt (0.6.28) hoary; urgency=low

  * Merge apt--mvo--0
  * Rebuild source to get rid of arch metadata and temporary files in
    0.6.27ubuntu3

 -- Matt Zimmerman <mdz@canonical.com>  Thu, 23 Dec 2004 18:53:16 -0800

apt (0.6.27ubuntu4) hoary; urgency=low

  * remove old sig-file in partial/ before starting to fetch a new sig-file
    (see ubuntu #4769 for the rational)
  * added apt-key update method (uses ubuntu-keyring)
  * documented the "--allow-unauthenticated" switch
  * added DEB_BUILD_PROG_OPTS to debian/rules (additonal options can be 
    passed to DEB_BUILD_PROG like "-S")

 -- Michael Vogt <mvo@debian.org>  Thu, 23 Dec 2004 11:12:51 +0100

apt (0.6.27ubuntu3) hoary; urgency=low

  * added a exact dependency from libapt-pkg-dev to the apt version it was
    build with

 -- Michael Vogt <mvo@debian.org>  Wed, 15 Dec 2004 09:56:32 +0100

apt (0.6.27ubuntu2) hoary; urgency=low

  * fixed a bug in the rule file that happend during the big 0.5->0.6 merge

 -- Michael Vogt <mvo@debian.org>  Tue, 14 Dec 2004 12:14:25 +0100

apt (0.6.27ubuntu1) hoary; urgency=low

  * chmod 755 /usr/bin/apt-key
  * don't display a error when a apt-get update don't find a 
    Packages.bz2/Sources.bz2 file

 -- Michael Vogt <mvo@debian.org>  Mon, 13 Dec 2004 18:40:21 +0100

apt (0.6.27) hoary; urgency=low

  * Merge apt--authentication--0 branch
    - Implement gpg authentication for package repositories (Closes: #203741)
    - Also includes Michael Vogt's fixes
  * Merge apt--misc-abi-changes--0 branch
    - Use pid_t throughout to hold process IDs (Closes: #226701)
    - Import patch from Debian bug #195510: (Closes: #195510)
      - Make Simulate::Describe and Simulate::ShortBreaks private member
        functions
      - Add a parameter (Candidate) to Describe to control whether the
        candidate version is displayed
      - Pass an appropriate value for Candidate everywhere Describe is called

 -- Matt Zimmerman <mdz@canonical.com>  Mon, 13 Dec 2004 01:03:11 -0800

apt (0.6.25) experimental; urgency=low

  * Fix handling of two-part sources for sources.list deb-src entries in
    the same way that deb entries were fixed

 -- Matt Zimmerman <mdz@debian.org>  Wed,  9 Jun 2004 05:29:50 -0700

apt (0.6.24) experimental; urgency=low

  * YnPrompt fixes were inadvertently left out, include them (Closes:
    #249251)

 -- Matt Zimmerman <mdz@debian.org>  Sun, 16 May 2004 14:18:53 -0700

apt (0.6.23) experimental; urgency=low

  * Remove obsolete pkgIterator::TargetVer() (Closes: #230159)
  * Reverse test in CheckAuth to match new prompt (Closes: #248211)

 -- Matt Zimmerman <mdz@debian.org>  Sun,  9 May 2004 21:01:58 -0700

apt (0.6.22) experimental; urgency=low

  * Merge 0.5.25
  * Make the unauthenticated packages prompt more intuitive (yes to
    continue, default no), but require --force-yes in addition to
    --assume-yes in order to override

 -- Matt Zimmerman <mdz@debian.org>  Fri, 19 Mar 2004 13:55:35 -0800

apt (0.6.21) experimental; urgency=low

  * Merge 0.5.24

 -- Matt Zimmerman <mdz@debian.org>  Tue, 16 Mar 2004 22:52:34 -0800

apt (0.6.20) experimental; urgency=low

  * Merge 0.5.23

 -- Matt Zimmerman <mdz@debian.org>  Thu, 26 Feb 2004 17:17:02 -0800

apt (0.6.19) experimental; urgency=low

  * Merge 0.5.22
  * Convert apt-key(8) to docbook XML

 -- Matt Zimmerman <mdz@debian.org>  Mon,  9 Feb 2004 15:44:49 -0800

apt (0.6.18) experimental; urgency=low

  * Add new Debian Archive Automatic Signing Key to the default keyring
    (existing keyrings are not updated; do that yourself)

 -- Matt Zimmerman <mdz@debian.org>  Sat, 17 Jan 2004 17:04:30 -0800

apt (0.6.17) experimental; urgency=low

  * Merge 0.5.21
  * Handle more IMS stuff correctly

 -- Matt Zimmerman <mdz@debian.org>  Fri, 16 Jan 2004 10:54:25 -0800

apt (0.6.16) experimental; urgency=low

  * Fix some cases where the .gpg file could be left in place when it is
    invalid

 -- Matt Zimmerman <mdz@debian.org>  Fri,  9 Jan 2004 09:22:15 -0800

apt (0.6.15) experimental; urgency=low

  * s/Debug::Acquire::gpg/&v/
  * Honor the [vendor] syntax in sources.list again (though it is not
    presently used for anything)
  * Don't ship vendors.list(5) since it isn't used yet
  * Revert change from 0.6.10; it was right in the first place and the
    problem was apparently something else.  Archive = Suite.

 -- Matt Zimmerman <mdz@debian.org>  Mon,  5 Jan 2004 17:43:01 -0800

apt (0.6.14) experimental; urgency=low

  * Merge 0.5.20

 -- Matt Zimmerman <mdz@debian.org>  Sun,  4 Jan 2004 11:09:21 -0800

apt (0.6.13) experimental; urgency=low

  * Merge 0.5.19

 -- Matt Zimmerman <mdz@debian.org>  Sat,  3 Jan 2004 16:22:31 -0800

apt (0.6.12) experimental; urgency=low

  * Have pkgAcquireIndex calculate an MD5 sum if one is not provided by
    the method (as with file: and copy:).  Local repositories
  * Fix warning about dist name mismatch to actually print what it was
    expecting
  * Don't expect any particular distribution name for two-part
    sources.list entries
  * Merge 0.5.18

 -- Matt Zimmerman <mdz@debian.org>  Fri,  2 Jan 2004 13:59:00 -0800

apt (0.6.11) experimental; urgency=low

  * Support IMS requests of Release.gpg and Release
  * This required API changes, bump the libapt-pkg version
  * Copy local Release files into Dir::State::Lists
  * Set IndexFile attribute when retrieving Release and Release.gpg so
    that the appropriate Cache-Control headers are sent

 -- Matt Zimmerman <mdz@debian.org>  Fri,  2 Jan 2004 10:46:17 -0800

apt (0.6.10) experimental; urgency=low

  * Use "Codename" (woody, sarge, etc.) to supply the value of the
    "Archive" package file attribute, used to match "release a=" type
    pins, rather than "Suite" (stable, testing, etc.)

 -- Matt Zimmerman <mdz@debian.org>  Thu,  1 Jan 2004 16:56:47 -0800

apt (0.6.9) experimental; urgency=low

  * Another tagfile workaround

 -- Matt Zimmerman <mdz@debian.org>  Thu,  1 Jan 2004 13:56:08 -0800

apt (0.6.8) experimental; urgency=low

  * Add a config option and corresponding command line option
    (--allow-unauthenticated) to apt-get, to make buildd operators happy
    (Closes: #225648)

 -- Matt Zimmerman <mdz@debian.org>  Wed, 31 Dec 2003 08:28:04 -0800

apt (0.6.7) experimental; urgency=low

  * Forgot to revert part of the changes to tagfile in 0.6.4.  Hopefully
    will fix segfaults for some folks.

 -- Matt Zimmerman <mdz@debian.org>  Wed, 31 Dec 2003 08:01:28 -0800

apt (0.6.6) experimental; urgency=low

  * Restore the ugly hack I removed from indexRecords::Load which set the
    pkgTagFile buffer size to (file size)+256.  This is concealing a bug,
    but I can't fix it right now.  This should fix the segfaults that
    folks are seeing with 0.6.[45].

 -- Matt Zimmerman <mdz@debian.org>  Mon, 29 Dec 2003 18:11:13 -0800

apt (0.6.5) experimental; urgency=low

  * Move the authentication check into a separate function in apt-get
  * Fix display of unauthenticated packages when they are in the cache
    (Closes: #225336)

 -- Matt Zimmerman <mdz@debian.org>  Sun, 28 Dec 2003 16:47:57 -0800

apt (0.6.4) experimental; urgency=low

  * Use the top-level Release file in LoadReleaseInfo, rather than looking
    for the per-section ones (which aren't downloaded anymore).  This
    unbreaks release pinning, including the NotAutomatic bit used by
    project/experimental
  * Use FileFd::Size() rather than a separate stat() call in
    LoadReleaseInfo
  * Fix pkgTagFile to leave a little extra room at the end of the buffer
    to append the record separator if it isn't present
  * Change LoadReleaseInfo to use "Suite" rather than "Archive", to match
    the Debian archive's dist-level Release files

 -- Matt Zimmerman <mdz@debian.org>  Sun, 28 Dec 2003 15:55:55 -0800

apt (0.6.3) experimental; urgency=low

  * Fix MetaIndexURI for flat ("foo/") sources

 -- Matt Zimmerman <mdz@debian.org>  Sun, 28 Dec 2003 12:11:56 -0800

apt (0.6.2) experimental; urgency=low

  * Add space between package names when multiple unauthenticated packages
    are being installed (Closes: #225212)
  * Provide apt-key with a secret keyring and a trustdb, even though we
    would never use them, because it blows up if it doesn't have them
  * Fix typo in apt-key(8) (standard input is '-', not '/')

 -- Matt Zimmerman <mdz@debian.org>  Sat, 27 Dec 2003 13:01:40 -0800

apt (0.6.1) experimental; urgency=low

  * Merge apt 0.5.17
  * Rearrange Release file authentication code to be more clear
  * If Release is present, but Release.gpg is not, don't forget to still
    queue Packages files
  * Convert distribution "../project/experimental" to "experimental" for
    comparison purposes
  * Make a number of Release file errors into warnings; for now, it is OK
    not to have a codename, for example.  We mostly care about checksums
    for now

 -- Matt Zimmerman <mdz@debian.org>  Fri, 26 Dec 2003 15:12:47 -0800

apt (0.6.0) experimental; urgency=low

  * Signature verification support patch ("apt-secure") from Colin Walters
    <walters@debian.org> and Isaac Jones <ijones@syntaxpolice.org>.  This
    implements:
     - Release signature verification (Release.gpg)
     - Packages, Sources md5sum verification against Release
     - Closes: #203741
  * Make some modifications to signature verification support:
    - Release.gpg is always retrieved and verified if present, rather than
      requiring that sources be configured as secure
    - Print a hint about installing gnupg if exec(gpgv) fails
    - Remove obsolete pkgAcqIndexRel
    - Move vendors.list stuff into a separate module (vendorlist.{h,cc})
    - If any files about to be retrieved are not authenticated, issue a
      warning to the user and require confirmation
    - Fix a heap corruption bug in pkgSrcRecords::pkgSrcRecords()
  * Suggests: gnupg
  * Install a keyring in /usr/share/apt/debian-archive.gpg containing an
    initial set of Debian archive signing keys to seed /etc/apt/trusted.gpg
  * Add a new tool, apt-key(8) used to manage the keyring

 -- Matt Zimmerman <mdz@debian.org>  Fri, 26 Dec 2003 08:27:19 -0800

apt (0.5.32) hoary; urgency=low

  * Call setlocale in the methods, so that the messages are properly
    localised (Closes: #282700)
  * Implement support for bzip2-compressed debs (data.tar.bz2)

 -- Matt Zimmerman <mdz@canonical.com>  Sat, 11 Dec 2004 09:05:52 -0800

apt (0.5.31) unstable; urgency=low

  * New Romanian translation from Sorin Batariuc <sorin@bonbon.net>
    (Closes: #281458)
  * Merge changes from Hoary (0.5.30,0.5.30ubuntu2]
  * Fix the example in apt_preferences(5) to match the text
    (Closes: #222267)
  * Add APT::Periodic::Autoclean setting, to allow "apt-get autoclean" to
    be run periodically.  This is useful with
    APT::Periodic::Download-Upgradeable-Packages, and defaults to the same
    value, so that the cache size is bounded

 -- Matt Zimmerman <mdz@debian.org>  Tue, 23 Nov 2004 12:53:04 -0800

apt (0.5.30ubuntu2) hoary; urgency=low

  * bzip2 is now "Suggested" and it will detect if bzip2 is installed 
    and only then trying to get Packages.bz2

 -- Michael Vogt <mvo@debian.org>  Fri, 19 Nov 2004 12:00:39 +0100

apt (0.5.30ubuntu1) hoary; urgency=low

  * Need to Depend: bzip2 or Packages.bz2 fail.

 -- LaMont Jones <lamont@canonical.com>  Thu, 18 Nov 2004 12:51:05 -0700

apt (0.5.30) hoary; urgency=low

  * Patch from Michael Vogt to enable Packages.bz2 use, with a fallback to
    Packages.gz if it is not present (Closes: #37525)

 -- Matt Zimmerman <mdz@debian.org>  Mon, 15 Nov 2004 12:57:28 -0800

apt (0.5.29) unstable; urgency=low

  * Don't hardcode paths in apt.cron.daily
  * Add to apt.cron.daily the capability to pre-download upgradeable
    packages
  * Place timestamp files in /var/lib/apt/periodic, rather than
    /var/lib/apt itself
  * Standardize debhelper files a bit
    - Create all directories in debian/dirs rather than creating some on
      the dh_installdirs command line
    - Rename debian/dirs to debian/apt.dirs, debian/examples to
      debian/apt.examples

 -- Matt Zimmerman <mdz@debian.org>  Sat, 13 Nov 2004 17:58:07 -0800

apt (0.5.28) hoary; urgency=low

  * Translation updates:
    - Updated Hungarian from Kelemen Gábor <kelemeng@gnome.hu> (Closes: #263436)
    - Updated Greek from George Papamichelakis (Closes: #265004)
    - Updated Simplified Chinese from Tchaikov (Closes: #265190)
    - Updated French by Christian Perrier (Closes: #265816)
    - Updated Japanese by Kenshi Muto (Closes: #265630)
    - Updated Catalan from Jordi Mallach
    - Updated Dutch from Bart Cornelis (Closes: #268258, #278697)
    - Updated Portuguese from Miguel Figueiredo (Closes: #268265)
    - Updated Polish from Robert Luberda <robert@debian.org> (Closes: #268451)
    - Updated Danish from Claus Hindsgaul (Closes: #269417)
    - Updated Norwegian Nynorsk from Håvard Korsvoll <korsvoll@skulelinux.no>
      (Closes: #269965)
    - Updated Russian from Yuri Kozlov <yuray@id.ru> (Closes: #271104)
    - Updated Italian from Samuele Giovanni Tonon <samu@debian.org>
      (Closes: #275083)
    - Updated Brazilian Portuguese from Andre Luis Lopes (Closes: #273944)
    - Updated Slovak from Peter Mann (Closes: #279481)
  * APT::Get::APT::Get::No-List-Cleanup -> APT::Get::List-Cleanup in apt-get.cc
    (Closes: #267266)
  * Merge Ubuntu changes:
    - Set default Dpkg::MaxArgs to 1024, and Dpkg::MaxArgBytes to 32k.
      Needed to work around ordering bugs when installing a large number of
      packages
    - Patch from Michael Vogt to add an optional cron job which
      can run apt-get update periodically
  * Add arch-build target to debian/rules

 -- Matt Zimmerman <mdz@debian.org>  Sat, 13 Nov 2004 15:52:20 -0800

apt (0.5.27) unstable; urgency=high

  * Sneak in a bunch of updated translations before the freeze
    (no code changes)
  * Translation updates:
    - New Finnish translation from Tapio Lehtonen <tale@debian.org>
      (Closes: #258999)
    - New Bosnian translation from Safir Šećerović <sapphire@linux.org.ba>
      (Closes: #254201)
    - Fix Italian incontrario (Closes: #217277)
    - Updated Spanish from Ruben Porras (Closes: #260483)
    - Updated Danish from Claus Hindsgaul (Closes: #260569)
    - Updated Slovak from Peter Mann (Closes: #260627)
    - Updated Portuguese from Miguel Figueiredo (Closes: #261423)
  * Bring configure-index up to date with documented options, patch from
    Uwe Zeisberger <zeisberg@informatik.uni-freiburg.de> (Closes: #259540)
  * Note in apt.conf(5) that configure-index does not contain strictly
    default values, but also examples
  * Add Polish translation of offline.sgml (Closes: #259229)

 -- Matt Zimmerman <mdz@debian.org>  Thu, 29 Jul 2004 09:30:12 -0700

apt (0.5.26) unstable; urgency=low

  * Translation updates:
    - Spanish update from Ruben Porras <nahoo82@telefonica.net> (Closes: #248214)
    - Sync Spanish apt(8) (Closes: #249241)
    - French update from Christian Perrier <bubulle@debian.org> (Closes: #248614)
    - New Slovak translation from Peter Mann <Peter.Mann@tuke.sk> (Closes: #251676)
    - Czech update from Miroslav Kure <kurem@upcase.inf.upol.cz> (Closes: #251682)
    - pt_BR update from Andre Luis Lopes <andrelop@debian.org> (Closes: #251961)
    - German translation of apt(8) from Helge Kreutzmann <kreutzm@itp.uni-hannover.de>
      (Closes: #249453)
    - pt update from Miguel Figueiredo <elmig@debianpt.org> (Closes: #252700)
    - New Hebrew translation from Lior Kaplan <webmaster@guides.co.il>
      (Closes: #253182)
    - New Basque translation from Piarres Beobide Egaña <pi@beobide.net>
      (Vasco - Euskara - difficult language, Closes: #254407) and already a
      correction (Closes: #255760)
    - Updated Brazilian Portuguese translation from
      Guilherme de S. Pastore <gpastore@colband.com.br> (Closes: #256396)
    - Updated Greek translation (complete now) from
      George Papamichelakis <george@step.gr> (Closes: #256797)
    - New Korean translation from Changwoo Ryu <cwryu@debian.org>
      (Closes: #257143)
    - German translation now available in two flavours: with Unicode usage and
      without (related to #228486, #235759)
  * Update apt-get(8) to reflect the fact that APT::Get::Only-Source will
    affect apt-get build-dep as well as apt-get source
  * Remove aborted remnants of a different method of implementing DEB_BUILD_OPTIONS
    from debian/rules
  * Fix typo in error message when encountering unknown type in source list
    (Closes: #253217)
  * Update k*bsd-gnu arch names in buildlib/ostable (Closes: #253532)
  * Add amd64 to buildlib/archtable (Closes: #240896)
  * Have configure output a more useful error message if the architecture
    isn't in archtable

 -- Matt Zimmerman <mdz@debian.org>  Thu,  8 Jul 2004 15:53:28 -0700

apt (0.5.25) unstable; urgency=low

  * Patch from Jason Gunthorpe to remove arbitrary length limit on Binary
    field in SourcesWriter::DoPackage
  * Fix typo in apt-cache(8) (Closes: #238578)
  * Fix obsolete reference to bug(1) in stub apt(8) man page
    (Closes: #245923)
  * Fix typo in configure-index (RecruseDepends -> RecurseDepends)
    (Closes: #246550)
  * Support DEB_BUILD_OPTIONS=noopt in debian/rules
    (Closes: #244293)
  * Increase length of line buffer in ReadConfigFile to 1024 chars;
    detect if a line is longer than that and error out
    (Closes: #244835)
  * Suppress a signed/unsigned warning in apt-cache.cc:DisplayRecord
  * Build apt-ftparchive with libdb4.2 rather than libdb2
    - Patch from Clint Adams to do most of the work
    - Build-Depends: s/libdb2-dev/libdb4.2-dev/
    - Add AC_PREREQ(2.50) to configure.in
    - Use db_strerror(err) rather than GlobalError::Errno (which uses strerror)
    - Add note to NEWS.Debian about upgrading old databases
  * Attempt to fix problems with chunked encoding by stripping only a single CR
    (Closes: #152711)
  * Modify debian/rules cvs-build to use cvs export, to avoid picking up
    junk files from the working directory
  * Add lang=fr attribute to refentry section of
    apt-extracttemplates.fr.1.sgml and apt-sortpkgs.fr.1.sgml so they are
    correctly built
  * Remove extraneous '\' characters from <command> tags in
    apt_preferences.fr.5.sgml
  * Translation updates:
    - Updated Swedish translation from Peter Karlsson <peter@softwolves.pp.se>
      (Closes: #238943)
    - New Slovenian translation from Jure Čuhalev <gandalf@owca.info>
      (closes: #239785)
    - New Portuguese translation from Miguel Figueiredo <elmig@debianpt.org>
      (closes: #240074)
    - Updated Spanish translation from Ruben Porras <nahoo82@telefonica.net>
    - Updated Spanish translation of man pages from Ruben Porras
      <nahoo82@telefonica.net>
    - Updated Simplified Chinese translation from "Carlos Z.F. Liu" <carlos_liu@yahoo.com>
      (Closes: #241971)
    - Updated Russian translation from Dmitry Astapov <adept@despammed.com>
      (Closes: #243959)
    - Updated Polish translation from Marcin Owsiany <porridge@debian.org>
      (Closes: #242388)
    - Updated Czech translation from Miroslav Kure <kurem@upcase.inf.upol.cz>
      (Closes: #244369)
    - Updated Japanese translation from Kenshi Muto <kmuto@debian.org>
      (Closes: #244176)
    - Run make -C po update-po to update .po files
    - Updated French translation from Christian Perrier <bubulle@debian.org>
      (Closes: #246925)
    - Updated Danish translation from Claus Hindsgaul <claus_h@image.dk>
      (Closes: #247311)

 -- Matt Zimmerman <mdz@debian.org>  Sat,  8 May 2004 12:52:20 -0700

apt (0.5.24) unstable; urgency=low

  * Updated Czech translation from Miroslav Kure <kurem@upcase.inf.upol.cz>
    (Closes: #235822)
  * Updated French translation from Christian Perrier <bubulle@debian.org>
    (Closes: #237403)
  * Updates to XML man pages from richard.bos@xs4all.nl
  * Updated Danish translation from Claus Hindsgaul <claus_h@image.dk>
    (Closes: #237771)
  * Updated Greek translation from Konstantinos Margaritis
    <markos@debian.org>
    (Closes: #237806)
  * Updated Spanish translation from Ruben Porras <nahoo82@telefonica.net>
    (Closes: #237863)
  * Updated pt_BR translation from Andre Luis Lopes <andrelop@debian.org>
    (Closes: #237960)
  * Regenerate .pot file (Closes: #237892)
  * Updated Polish translation from Marcin Owsiany <porridge@debian.org>
    (Closes: #238333)
  * In pkgAcquire::Shutdown(), set the status of fetching items to
    StatError to avoid a sometimes large batch of error messages
    (Closes: #234685)
  * Implement an ugly workaround for the 10000-character limit on the
    Binaries field in debSrcRecordParser, until such time as some things
    can be converted over to use STL data types (ABI change) (Closes: #236688)
  * Increase default tagfile buffer from 32k to 128k; this arbitrary limit
    should also be removed someday (Closes: #174945)
  * Checked against Standards-Version 3.6.1 (no changes)

 -- Matt Zimmerman <mdz@debian.org>  Tue, 16 Mar 2004 22:47:55 -0800

apt (0.5.23) unstable; urgency=low

  * Cosmetic updates to XML man pages from Richard Bos <radoeka@xs4all.nl>
  * Use the 'binary' target rather than 'all' so that the ssh and bzip2
    symlinks are created correctly (thanks to Adam Heath)
    (Closes: #214842)
  * Updated Simplified Chinese translation of message catalog from Tchaikov
    <chaisave@263.net> (Closes: #234186)
  * Change default for Acquire::http::max-age to 0 to prevent index files
    being out of sync with each other (important with Release.gpg)
  * Add an assert() to make sure that we don't overflow a fixed-size
    buffer in the very unlikely event that someone adds 10 packaging
    systems to apt (Closes: #233678)
  * Fix whitespace in French translation of "Yes, do as I say!", which
    made it tricky to type, again.  Thanks to Sylvain Pasche
    <sylvain.pasche@switzerland.org> (Closes: #234494)
  * Print a slightly clearer error message if no packaging systems are
    available (Closes: #233681)
  * Point to Build-Depends in COMPILING (Closes: #233669)
  * Make debian/rules a bit more consistent in a few places.
    Specifically, always use -p$@ rather than an explicit package name,
    and always specify it first, and use dh_shlibdeps -l uniformly rather
    than sometimes changing LD_LIBRARY_PATH directly
  * Document unit for Cache-Limit (bytes) (Closes: #234737)
  * Don't translate "Yes, do as I say!" in Chinese locales, because it can
    be difficult to input (Closes: #234886)

 -- Matt Zimmerman <mdz@debian.org>  Thu, 26 Feb 2004 17:08:14 -0800

apt (0.5.22) unstable; urgency=low

  * Updated French translation of man pages from Philippe Batailler
    <philippe.batailler@free.fr> (Closes: #203119)
  * Initialize StatusFile in debSystem (Closes: #229791)
  * Fix apt-get's suggests/recommends printing, which was skipping every
    other dependency due to both using GlobOr and incrementing the DepIterator
    (Closes: #229722)
  * Restore SIGINT/SIGQUIT handlers to their old values (rather than
    SIG_DFL) after invoking dpkg (Closes: #229854)
  * Updated Dutch translation of message catalog from cobaco
    <cobaco@linux.be> (Closes: #229601)
  * Catalan translation from Antoni Bella, Matt Bonner and Jordi Mallach
    (Closes: #230102)
  * Simplified Chinese translation of message catalog from "Carlos
    Z.F. Liu" <carlos_liu@yahoo.com> (Closes: #230960)
  * Replace SGML manpages with XML man pages from richard.bos@xs4all.nl
    (Closes: #230687)
  * Updated Spanish translation of man pages from Ruben Porras
    <nahoo82@telefonica.net> (Closes: #231539)
  * New Czech translation of message catalog from Miroslav Kure
    <kurem@upcase.inf.upol.cz> (Closes: #231921)

 -- Matt Zimmerman <mdz@debian.org>  Mon,  9 Feb 2004 12:44:54 -0800

apt (0.5.21) unstable; urgency=low

  * Patch from Eric Wong <normalperson@yhbt.net> to include apt18n.h after
    other headers to avoid breaking locale.h when setlocale() is defined
    as an empty macro.  This was not a problem on Debian, but broke
    compilation on Solaris. (Closes: #226509)
  * Updated French translation from Pierre Machard <pmachard@debian.org>
    (Closes: #226886)
  * Add colons to apt-get's "kept back"/"upgraded"/"downgraded" messages
    (Closes: #226813)
  * Fix typo in apt-cache(8) (Closes: #226351)
  * Clearer error message in place of "...has no available version, but
    exists in the database" (Closes: #212203)
  * Patch from Oliver Kurth <oku@masqmail.cx> to use AC_CACHE_VAL for
    GLIBC_VER to make cross-compilation easier (Closes: #221528)
  * Add example preferences file (Closes: #220799)
  * Updated Greek translation from Konstantinos Margaritis <markos@debian.org>
    (Closes: #227205)
  * Updated Spanish translation of man pages from Ruben Porras
    <nahoo82@telefonica.net> (Closes: #227729)

 -- Matt Zimmerman <mdz@debian.org>  Fri, 16 Jan 2004 10:54:39 -0800

apt (0.5.20) unstable; urgency=low

  * Fixed German translations of "Suggested" from Christian Garbs
    <debian@cgarbs.de> (Closes: #197960)
  * Add an "apt-cache madison" command with an output format similar to
    the katie tool of the same name (but less functionality)
  * Fix debSourcesIndex::Describe() to correctly say "Sources" rather than
    "Packages"

 -- Matt Zimmerman <mdz@debian.org>  Sat,  3 Jan 2004 23:42:50 -0800

apt (0.5.19) unstable; urgency=low

  * Fix Packages::Extensions support in apt-ftparchive generate
    (Closes: #225453)

 -- Matt Zimmerman <mdz@debian.org>  Sat,  3 Jan 2004 16:20:31 -0800

apt (0.5.18) unstable; urgency=low

  * New no_NO.po file from Tollef Fog Heen <tfheen@debian.org> to fix
    encoding problems (Closes: #225602)
  * Have "apt-ftparchive release" strip the leading path component from
    the checksum entries

 -- Matt Zimmerman <mdz@debian.org>  Fri,  2 Jan 2004 11:24:35 -0800

apt (0.5.17) unstable; urgency=low

  * Enable apt-ftparchive to generate Release files.  Hopefully this will
    make it easier for folks to secure their apt-able packages

 -- Matt Zimmerman <mdz@debian.org>  Fri, 26 Dec 2003 12:53:21 -0800

apt (0.5.16) unstable; urgency=low

  * po/de.po update from Michael Karcher <karcher@physik.fu-berlin.de>
    (Closes: #222560)
  * Update config.guess and config.sub from autotools-dev 20031007.1
  * Add knetbsd to buildlib/ostable (Closes: #212344)
  * Don't suggest apt-get -f install to correct broken build-deps; broken
    installed packages are rarely the cause (Closes: #220858)
  * Avoid clobbering configure.in if sed fails

 -- Matt Zimmerman <mdz@debian.org>  Wed, 24 Dec 2003 14:54:40 -0800

apt (0.5.15) unstable; urgency=low

  * Spanish man pages, patch from Ruben Porras <nahoo82@telefonica.net>
    (Closes: #195444)
    - apt.es.8 wasn't included in the patch, but was referenced.  Fetched
      version 1.3 from debian-doc cvs
    - Create doc/es/.cvsignore
  * Patch from Koblinger Egmont <egmont@uhulinux.hu> to fix
    pkgCache::PkgFileIterator::Label() to correctly refer to File->Label
    rather than File->Origin (Closes: #213311)
  * Add missing comma and space to German translation of "downgraded"
    (Closes: #213975)
  * Add missing comma in apt_preferences(5) (Closes: #215362)
  * Fix whitespace in French translation of "Yes, do as I say!", which
    made it tricky to type.  Thanks to Sylvain Pasche
    <sylvain.pasche@switzerland.org> (Closes: #217152)
  * Let apt-get build-dep try alternatives if the installed package
    doesn't meet version requirements (Closes: #214736)
  * Fix version display for recommends (Closes: #219900)
  * Use isatty rather than ttyname for checking if stdin is a terminal.
    isatty has the advantage of not requiring /proc under Linux, and thus
    Closes: #221728
  * Correctly implement -n as a synonym for --names-only (Closes: #224515)
  * Update apt-cache(8)
    - Document --installed
    - --recursive applies to both depends and rdepends
  * Japanese translation of documentation from Kurasawa Nozomu <nabetaro@slug.jp>
    (Closes: #186235)
  * Clarify documentation of --no-upgrade in apt-get(8) (Closes: #219743)
  * Clean up and simplify some of the suggests/recommends display in apt-get
  * Use cvs update -d in debian/rules cvs-build rather than just update
  * Pass --preserve-envvar PATH --preserve-envvar CCACHE_DIR to debuild.  apt
    takes a long time to build, and ccache helps

 -- Matt Zimmerman <mdz@debian.org>  Sat, 20 Dec 2003 16:34:30 -0800

apt (0.5.14) unstable; urgency=low

  * apt-get build-dep, when trying to skip over the remaining elements of
    an or-expression, would accidentally inherit the version requirements of a
    later item in the or-expression.  Fixed it.
  * Let apt-get build-dep try alternatives if the first dependency in an
    or-expression is not available
  * Add a Debug::BuildDeps to generate some trace output
  * Help apt-get build-dep produce more useful error messages
  * Process build-dependencies in forward rather than reverse order
  * Error out if an installed package is too new for a << or <=
    build-dependency
  * apt-get build-dep should now be able to handle almost any package with
    correct build-depends.  The primary exception is build-dependencies on
    virtual packages with more than one provider, and these are
    discouraged for automated processing (but still common,
    unfortunately).

 -- Matt Zimmerman <mdz@debian.org>  Tue, 23 Sep 2003 22:57:31 -0400

apt (0.5.13) unstable; urgency=medium

  * Document configuration file comment syntax in apt.conf(5)
    (Closes: #211262)
  * s/removed/installed/ in a comment in apt-get.cc
  * Move comment for ListParser::ParseDepends into the right place
  * Don't preserve ownership when copying config.guess and config.sub.
    This broke builds where the clean target was run with different
    privileges than the rest of the build (i.e., root) (Closes: #212183)
  * On second thought, don't copy config.guess and config.sub at all.  I'd
    rather they always match what is in CVS.

 -- Matt Zimmerman <mdz@debian.org>  Mon, 22 Sep 2003 10:28:17 -0400

apt (0.5.12) unstable; urgency=low

  * Exclude subdirectories named 'debian-installer' from the apt-cdrom
    search (Closes: #210485 -- release-critical)

 -- Matt Zimmerman <mdz@debian.org>  Thu, 11 Sep 2003 21:48:14 -0400

apt (0.5.11) unstable; urgency=low

  * Updated pt_BR translations from Andre Luis Lopes <andrelop@debian.org>
    (Closes: #208302)
  * In apt.conf(5), give the fully qualified name of Dir::Bin::Methods,
    rather than just "methods"
  * Add new nb and nn translations from Petter Reinholdtsen <pere@hungry.com>
  * Clean up reportbug script a bit, and extend it to distinguish between a
    configuration file not existing and the user declining to submit it with
    the report
  * Add #include <langinfo.h> to cmdline/apt-get.cc.  This apparently gets
    pulled in by something else with recent g++ and/or glibc, but is
    required when building on, e.g., stable
  * Patch from Koblinger Egmont <egmont@uhulinux.hu> to fix version
    comparisons with '~' (Closes: #205960)
  * Disable Russian translation until someone can review it
    (Closes: #207690)

 -- Matt Zimmerman <mdz@debian.org>  Wed, 10 Sep 2003 19:41:28 -0400

apt (0.5.10) unstable; urgency=low

  * Correct the section in apt_preferences(5) on interpreting priorities
    to show that zero is not a valid priority, and print a warning if such
    a pin is encountered in the preferences file (Closes: #204971)
  * Regenerate French man pages from sgml source (Closes: #205886)
  * Get self-tests compiling again, updated for latest library API
    and g++ 3.3
  * Add version comparison tests for #194327 and #205960
  * Fix error message in version test to output versions in the order in
    which they were compared when the reverse comparison fails
  * Reference the source package bug page rather than the one for the
    binary package 'apt' in the man pages (Closes: #205290)
  * Updated Polish po file from Marcin Owsiany <porridge@debian.org>
    (Closes: #205950)
  * Mention some of the available frontends in apt-get(8) (Closes: #205829)
  * Add apt-config to SEE ALSO section of apt-get (Closes: #205036)
  * Add missing "lang" attributes to refentry tags in French man pages
    (apt-cdrom, apt-extracttemplates, apt-sortpkgs)
  * Change upgraded/newly installed/not fully installed or removed
    messages to be consistent and somewhat shorter (some translations
    exceeded 80 characters even in the simplest case)
  * Make APT::Get::Show-Upgraded (aka apt-get -u) default to true.
  * Updates to Dutch translation from Bart Cornelis <cobaco@linux.be>
    (Closes: #207656)

 -- Matt Zimmerman <mdz@debian.org>  Sun, 31 Aug 2003 21:12:39 -0400

apt (0.5.9) unstable; urgency=low

  * Oh well, apt isn't going to make it into testing anytime soon due to
    new glibc and gcc deps, so we might as well fix more bugs
  * Fix typo in example ftp-archive.conf (Closes: #203295)
  * Mention default setting for --all-versions (Closes: #203298)
  * Patch from Otavio Salvador <otavio@debian.org> to have --version
    only print the version (and not usage as well) (Closes: #203418)
  * Patch from Otavio Salvador <otavio@debian.org> to switch from
    dh_installmanpages to dh_installman.  Fixes the problem where the
    pt_BR man page was installed in the wrong location (Closes: #194558)
  * Move the French apt-ftparchive man page into apt-utils where it
    belongs.  apt-utils Replaces: apt (<< 0.5.9)
  * Write records from "apt-cache show" using fwrite(3) rather than
    write(2), in case for some reason the entire record doesn't get
    written by a single write(2)
  * Add new French man pages to doc/fr/.cvsignore
  * Add freebsd to buildlib/ostable (Closes: #193430)
  * Avoid segfault if a package name is specified which consists
    entirely of characters which look like end tags ('+', '-')
    (Closes: #200425)
  * Patch from Otavio Salvador <otavio@debian.org> to avoid listing
    suggests/recommends for packages which are selected for installation
    at the same time as the package which suggests/recommends them
    (Closes: #200102)
  * Patch from Otavio Salvador <otavio@debian.org> to avoid listing
    suggests/recommends which are Provided by a package which is already
    installed (Closes: #200395)
  * Patch to update pt_BR man page for apt_preferences(5) from Andre Luis
    Lopes <andrelop@debian.org> (Closes: #202245)
  * Use nl_langinfo(YESEXPR) rather than comparing to the translated
    string "Y".  Closes: #200953 and should make the prompting generally
    more robust in the face of i18n.  In the particular case of #200953,
    it was being fooled because of signedness issues with toupper(3)
    (Closes: #194614)
  * apt Suggests: aptitude | synaptic | gnome-apt | wajig
    (Closes: #146667)
  * Clean up whitespace in translated strings in ru.po, which messed up
    indentation (some other translations probably have similar problems)
    (Closes: #194282)
  * Run ispell -h over the man page sources and fix a bunch of typos
  * Use debian/compat rather than DH_COMPAT
  * Update to debhelper compatibility level 3
    - remove ldconfig calls from debian/{postinst,postrm} as dh_makeshlibs
      will add them
    - echo 3 > debian/compat
    - Build-Depends: debhelper (>= 3)
  * Exclude '.#*' from cvs-build
  * Let the ftp method work with ftp servers which do not require a
    password (Closes: #199425)
  * Build-depend on debhelper >= 4.1.62, because we need the fix for
    #204731 in order for dh_installman to work correctly
    with our SGML man pages
  * Move dh_makeshlibs ahead of dh_installdeb so that its postinst
    fragments are properly substituted

 -- Matt Zimmerman <mdz@debian.org>  Sun, 10 Aug 2003 19:54:39 -0400

apt (0.5.8) unstable; urgency=medium

  * urgency=medium because the changes since 0.5.5.1 are pretty safe as
    far as core functionality, 0.5.5.1 survived unstable for 10 days, and
    I don't want to delay apt's progress into testing any further.  It's
    decidedly better than 0.5.4.
  * Clarify the meaning of the only-source option in apt-get(8)
    (Closes: #177258)
  * Updated French man pages from Philippe Batailler
    <philippe.batailler@free.fr> (Closes: #182194)
  * Give a warning if an illegal type abbreviation is used when looking up a
    configuration item (Closes: #168453)
  * Improve build-depends handling of virtual packages even further, so that
    it will now also try to satisfy build-depends on virtual packages if they
    are not installed.  Note that this only works if there is only one
    package providing the virtual package, as in other cases (Closes: #165404)
  * Update config.guess and config.sub from autotools-dev 20030717.1
  * Tweak SGML in apt-extracttemplates.1.sgml so that literal '>' doesn't end
    up in output
  * Document SrcDirectory in apt-ftparchive.1.sgml (Closes: #156370)
  * Support TMPDIR in apt-extracttemplates (Closes: #191656)
  * Fix ru.po to use a capital letter for the translation of 'Y' so that
    YnPrompt works correctly (Closes: #200953).  No other translations seem
    to have this problem
  * Regenerate POT file and sync .po files
  * Only try to clear stdin if it is a tty, to avoid looping if there is
    lots of stuff (perhaps an infinite amount) to read (Closes: #192228)

 -- Matt Zimmerman <mdz@debian.org>  Fri, 25 Jul 2003 20:21:53 -0400

apt (0.5.7) unstable; urgency=low

  * Update control file to match overrides (apt priority important,
    libapt-pkg-dev section libdevel)
  * Silence the essential packages check if we are only downloading
    archives and not changing the system (Closes: #190862)
  * Skip version check if a build-dependency is provided by an installed package
    (Closes: #126938)
  * Have apt-cache show exit with an error if it cannot find any of the
    specified packages (Closes: #101490)

 -- Matt Zimmerman <mdz@debian.org>  Mon, 21 Jul 2003 23:43:24 -0400

apt (0.5.6) unstable; urgency=low

  * Adam Heath <doogie@debian.org>
    - Fix segfault when handling /etc/apt/preferences.  Closes: #192409.
  * Matt Zimmerman <mdz@debian.org>
    - Clean up some string handling, patch from Peter Lundkvist
      <p.lundkvist@telia.com> (Closes: #192225)
    - Don't fall off the end of the buffer when comparing versions.
      Patch from Koblinger Egmont <egmont@uhulinux.hu> (Closes: #194327)
    - Minor fixes to apt-ftparchive(1) (Closes: #118156)
    - Fix typo in apt-ftparchive help text (Closes: #119072)
    - More typos in apt-ftparchive help text (Closes: #190936)
    - Update config.guess, config.sub to latest versions
    - Modify the description for apt-utils to reflect the fact that it is not
      (any longer) infrequently used (Closes: #138045)
    - Make setup script for dselect method more explicit about
      overwriting sources.list (Closes: #151727)
    - Fix typo in apt-cache(8) (Closes: #161243)
    - Remove duplicate 'showpkg' from synopsis on apt-cache(8)
      (Closes: #175611)
    - Document in apt-get(8) the meaning of the '*' in ShowList, which is that
      the package is being purged (Closes: #182369)
    - Fix extra "/" character in apt.conf(5) (Closes: #185545)
    - Fix typo in tar error message (Closes: #191424)
    - Clarify description of 'search' on apt-cache(8) (Closes: #192216)
    - Fix incorrect path for 'partial' directory on apt-get(8)
      (Closes: #192933)
    - Fixes to pt_BR translation from Andre Luis Lopes <andrelop@ig.com.br>
      (Closes: #196669)
    - Updated apt_preferences(5) man page with many corrections and
      clarifications from Thomas Hood <jdthood@yahoo.co.uk>
      (Closes: #193336)
    - Fix SGML validation errors in apt-cache.8.sgml introduced in 0.5.5 or so
    - Add a simple example to apt-ftparchive(1) (Closes: #95257)
    - Add bug script for collecting configuration info (Closes: #176482)

 -- Matt Zimmerman <mdz@debian.org>  Mon, 21 Jul 2003 01:59:43 -0400

apt (0.5.5.1) unstable; urgency=low

  * Move the target of the example docs from doc to binary.  Closes:
    #192331
  * Fix api breakage that broke apt-ftparchive and apt-cache dumpavail, by
    backing out change that incorretly attempted to handle Package sections
    larger than 32k.  Closes: #192373
  * Fix never-ending loop with apt-get install -V.  Closes: #192355.

 -- Adam Heath <doogie@debian.org>  Mon, 19 May 2003 12:30:16 -0500

apt (0.5.5) unstable; urgency=low

  * New deb version compare function, that has no integer limits, and
    supports pre-versions using ~.  Code ported from dpkg.
  * Fix handling of [!arch] for build-dependencies. Closes: #88798, #149595
  * Fix handling of build-deps on unknown packages. Closes: #88664, #153307
  * "apt-get --arch-only build-dep" to install only architecture-
    dependent build dependencies. Bump minor shared lib number to reflect
    small change in BuildDepend API.
  * APT::Build-Essential configuration option (defaults to "build-essential")
    so that "apt-get build-dep" will ensure build essential packages are
    installed prior to installing other build-dependencies. Closes: #148879
  * LD_LIBRARY_PATH thing. Closes: #109430, #147529
  * /usr/doc reference in postinst. Closes: #126189
  * Doc updates. Closes: #120689
  * Possible apt-cache segfault. Closes: #120311, #118431, #117915, #135295,
          #131062, #136749
  * Print special message for EAI_AGAIN. Closes: #131397
  * libapt-pkg-dev needs to bring in the apt-inst library if linking
    is to work. Closes: #133943
  * Typos, Doc Stuff. Closes: #132772, #129970, #123642, #114892, #113786,
         #109591, #105920, #103678, #139752, #138186, #138054, #138050,
	 #139994, #142955, #151654, #151834, #147611, #154268, #173971
  * Fix possibility for tag file parsing to fail in some unlikely situations.
    Closes: #139328
  * Use std C++ names for some header files. Closes: #128741
  * Do not check for free space if --no-download. Closes: #117856
  * Actually implement or group handling for 'upgrade'. Closes: #133950
  * "Internal Error, Couldn't configure pre-depend" is not actually an
    internal error, it is a packaging error and now it says so, and
    pinpoints the problem dependency. Closes: #155621
  * Allows failure to write to a pipe for post-invoke stuff. Closes: #89830
  * Use usr/share/doc for dhelp. Closes: #115701
  * --print-uris works with 'update'. Closes: #57070
  * Options Dpkg::MaxArgs,Dpkg::MaxArgBytes to allow a much longer dpkg
    command line.
  * Fixed 2 little OR group bugs, thanks to Yann Dirson. Closes: #143995,
    #142298
  * Allow an uninstalled package to be marked for removal on an install
    line (meaning not to automatically install it), also fix some dodgy
    handling of protected packages. Closes: #92287, #116011
  * Fix errant prefix matching in version selection. Closes: #105968
  * Ensure that all files needed to run APT as a user are readable and
    ignore roots umask for these files. Closes: #108801
  * Support larger config spaces. Closes: #111914
  * 'apt-get update' no longer does 'Building Dependency Tree'.
  * When matching regexs allways print a message. Change regex activation
    charset. Closes: #147817
  * Don't die if lines in sources.list are too long. Closes: #146846
  * Show file name on apt-extracttemplate error messges. Closes: #151835
  * i18n gettext stuff, based on work from Michael Piefel: Closes: #95933
  * Some highly unlikely memory faults. Closes: #155842
  * C++ stuff for G++3.2. Closes: #162617, #165515,
  * apt-config dumps sends to stdout not stderr now.  Closes: #146294
  * Fix segfault in FindAny when /i is used, and there is no default.
    Closes: #165891
  * Add s390x to archtable.  Closese: #160992.
  * Update config.sub/config.guess in cvs, and add support to debian/rules
    to update them from /usr/share/misc if they exist.  Closes: #155014
  * Remove 'Sorry' from messages.  Closes: #148824.
  * Change wording of 'additional disk space usage' message.  Closes:
    #135021.
  * apt-extracttemplates now prepends the package name when extracting
    files.  Closes: #132776
  * Add -n synonym for --names-only for apt-cache.  Closes: #130689
  * Display both current version and new version in apt-get -s.  Closes:
    #92358
  * Add an options and timeout config item to ssh/rsh.  Closes: #90654
  * libapt-pkg-dev now depends on apt-utils.  Closes: #133942.
  * Change verbose logging output of apt-ftparchive to go to stderr,
    instead of stdout.  Also, errors that occur no longer go to stdout,
    but stderr.  Closes: #161592
  * Test for timegm in configure.  Closes: #165516.
  * s/st_mtime/mtime/ on our local stat structure in apt-ftparchive, to
    support compliation on platforms where st_mtime is a macro.  Closes:
    #165518
  * Check the currently mounted cdrom, to see if it's the one we are
    interested in.  Closes: #154602
  * Refer to reportbug instead of bug in the man pages. Closes: #173745
  * Link apt-inst to apt-pkg. Closes: #175055
  * New apt_preferences man page from Thomas Hood, Susan Kleinmann,
    and others.
  * Fix > 300 col screen segfault. Closes: #176052
  * Rebuild with gcc-3.2. Closes: #177752, #178008.
  * Fix build-dep handling of | dependencies.
    Closes: #98640, #145997, #158896, #172901
  * Double default value of APT::Cache-Limit, until such time as it
    can be made more dynamic.  Closes: #178623.
  * Report uris with '.gz' when there are errors.  Closes: #178435.
  * When installing build-deps, make sure the new version will
    satisfy build requirements. Closes: #178121
  * Split offline and guide documentation into apt-doc.  This was done so
    that binary-arch builds do not require documention deps.  Note, that 
    apt-doc is not installed on upgrades.
  * Use doc-base, instead of dhelp directly.  Closes: #110389
  * Change http message 'Waiting for file' to 'Waiting for headers'.
    Closes: #178537
  * Remove trailing lines on package lists in apt-get.  Closes: #178736.
  * Fix origin pins for file:// uris.  Closes: #189014.
  * Apply typo and syntax patch from bug to apt-cache.8.sgml.  Closes:
    #155194
  * s/dpkg-preconfig/dpkg-preconfigure/ in examples/configure-index.
    Closes: #153734.
  * Fix some typos in the apt-get manual.  Closes: #163932.
  * Apply patch from bug, to change frozen to testing, and then do it
    everywhere else.  Closes: #165085.
  * Update es.po.  Closes: #183111.
  * Add pt_BR translation of apt_preferences(5).  Also, build fr manpages.
    Closes: #183904.
  * Add a vcg command to apt-cache, similiar to dotty.  Closes: #150512.
  * Add option to apt-get to show versions of packages being
    upgraded/installed.
  * Be quiet in apt.post{inst,rm}.  Closes: #70685.
  * apt-get now prints out suggested and recommended packages.  Closes:
    #54982.
  * Insert some newlines in the cdrom change media message.  Closes:
    #154601.
  * Add a rdepends command to apt-cache.  Closes: #159864.
  * When building the dpkg command line, allow for 8192 chars to be used,
    instead of only 1024.
  * APT::Immediate-Configure had inverted semantics(false meant it was
    enabled).  Closes: #173619.
  * Fix status file parser so that if a record is larger than 32k, the
    buffer size will be doubled, and the read attempted again.  Closes:
    #174945.

 -- Adam Heath <doogie@debian.org>  Sun, 27 Apr 2003 01:23:12 -0500

apt (0.5.4) unstable; urgency=low

  * M68k config.guess patch. Closes: #88913
  * Bi-yearly test on OpenBSD and Solaris
  * Doc updates. Closes: #89121, #89854, #99671, #98353, #95823, #93057,
          #97520, #102867, #101071, #102421, #101565, #98272, #106914,
          #105606, #105377
  * Various cosmetic code updates. Closes: #89066, #89066, #89152
  * Add "pre-auto" as an option for DSelect::Clean (run autoclean after
    update).
  * More patches from Alfredo for Vendors and more SHA-1 stuff
  * Fix for AJ's 'desire to remove perl-5.005' and possibly other
    similar situations. Closes: #56708, #59432
  * no_proxy and ftp. Closes: #89671
  * Philippe Batailler's man page patches.
  * Fix for display bug. Closes: #92033, #93652, #98468
  * Use more than 16bits for the dep ID. Some people ran out..
    Closes: #103020, #97809, #102951, #99974, #107362, #107395, #107362,
            #106911, #107395, #108968
  * Reordered some things to make dante and FTP happier. Closes: #92757
  * James R. Van Zandt's guide.sgml updates. Closes: #90027
  * apt-ftparchive copes with no uncompressed package files + contents.
  * French man pages from philippe batailler - well sort of. They
    don't build yet..
  * run-parts. Closes: #94286
  * 'apt-cache policy' preferences debug tool.
  * Whatever. Closes: #89762
  * libstdc++ and HURD. Closes: #92025
  * More apt-utils verbage. Closes: #86954
  * Fliped comparision operator. Closes: #94618
  * Used the right copyright file. Closes: #65691
  * Randolph's G++3 patches.
  * Fixed no_proxy tokanizing. Closes: #100046
  * Strip Config-Version when copying status to available. Closes: #97520
  * Segfault with missing source files. Closes: #100325
  * EINTR check. Closes: #102293
  * Various changes to the locking metholodgy for --print-uris.
    Closes: #100590
  * Lame LD_LIBRARY_PATH thing. Closes: #98928
  * apt-cache search searchs provide names too now. Closes: #98695
  * Checksum and long lines problem. Closes: #106591
  * .aptignr and empty files are just a warning. Closes: #97364

 -- Jason Gunthorpe <jgg@debian.org>  Sat, 18 Aug 2001 17:21:59 -0500

apt (0.5.3) unstable; urgency=low

  * JoeyH's dpkg::preconfig not working. Closes: #88675
  * Fixed apt override disparity
  * Alfredo's SHA-1 and related patches

 -- Jason Gunthorpe <jgg@debian.org>  Sun,  4 Mar 2001 15:39:43 -0700

apt (0.5.2) unstable; urgency=low

  * Fixed mention of /usr/doc in the long description
  * JoeyH's downgrade bug -- don't use 0.5.1
  * Doc bug. Closes: #88538
  * Fault in building release strings. Closes: #88533

 -- Jason Gunthorpe <jgg@debian.org>  Sun,  4 Mar 2001 15:39:43 -0700

apt (0.5.1) unstable; urgency=low

  * Fixed #82894 again, or should be and.
  * Process the option string right. Closes: #86921
  * Don't eat the last command for pipes. Closes: #86923
  * Ignore .* for configuration directory processing. Closes: #86923
  * Alfredo's no_proxy patch
  * Documentation fixes. Closes: #87091
  * JoeyH's double slash bug. Closes: #87266
  * Unintitialized buffer and apt-ftparchive contents generation.
     Closes: #87612
  * Build-deps on virtual packages. Closes: #87639
  * Fixes glibc/libstdc++ symbol dependencies by including glibc and
    libstdc++ version info in the library soname and in the package
    provides. Closes: #87426
  * Updated soname version to 0.3.2
  * apt-extracttemplates moved from debconf into apt-utils
  * s390 archtable entry. Closes: #88232
  * Dan's segfault
  * Some instances where the status file can source a package in a
    non-sensical way. Closes: #87390
  * Work better if there are duplicate sources.list entries.
  * Fixed the resetting of Dir with "dir {};". Closes: #87323

 -- Randolph Chung <tausq@debian.org>  Sat, 3 Mar 2001 15:37:38 -0700

apt (0.5.0) unstable; urgency=low

  * Fixed an obscure bug with missing final double new lines in
    package files
  * Changed the apt-cdrom index copy routine to use the new section
    rewriter
  * Added a package file sorter, apt-sortpkgs
  * Parse obsolete Optional dependencies.
  * Added Ben's rsh method. Closes: #57794
  * Added IPv6 FTP support and better DNS rotation support.
  * Include the server IP in error messages when using a DNS rotation.
    Closes: #64895
  * Made most of the byte counters into doubles to prevent 32bit overflow.
    Closes: #65349
  * HTTP Authorization. Closes: #61158
  * Ability to parse and return source index build depends from Randolph.
  * new 'apt-get build-dep' command from Randolph. Closes: #63982
  * Added apt-ftparchive the all dancing all singing FTP archive
    maintinance program
  * Allow version specifications with =1.2.4-3 and /2.2 or /stable postfixes
    in apt-get.
  * Removed useless internal cruft including the xstatus file.
  * Fixed config parser bugs. Closes: #67848, #71108
  * Brain Damanged apt-get config options changed, does not change the command
    line interface, except to allow --enable-* to undo a configuration
    option:
      No-Remove -> Remove
      No-Download -> Download
      No-Upgrade -> Upgrade
  * Made this fix configable (DSelect::CheckDir) and default to disabled:
     * No remove prompt if the archives dir has not changed. Closes: #55709
    Because it is stupid in the case where no files were downloaded due to
    a resumed-aborted install, or a full cache! Closes: #65952
  * Obscure divide by zero problem. Closes: #64394
  * Update sizetable for mips. Closes: #62288
  * Fixed a bug with passive FTP connections
  * Has sizetable entry for sparc64. Closes: #64869
  * Escape special characters in the ::Label section of the cdroms.lst
  * Created apt-utils and python-apt packages
  * Due to the new policy engine, the available file may contain entries
    from the status file. These are generated if the package is not obsolete
    but the policy engine prohibits using the version from the package files.
    They can be identified by the lack of a Filename field.
  * The new policy engine. Closes: #66509, #66944, #45122, #45094, #40006,
    #36223, #33468, #22551
  * Fixed deb-src line for non-us. Closes: #71501, #71601
  * Fixes for G++ 2.96, s/friend/friend class/
  * Fixed mis doc of APT::Get::Fix-Missing. Closes: #69269
  * Confirmed fix for missing new line problem. Closes: #69386
  * Fixed up dhelp files. Closes: #71312
  * Added some notes about dselect and offline usage. Closes: #66473, #38316
  * Lock files on read only file systems are ignored w/ warning.
    Closes: #61701
  * apt-get update foo now gives an error! Closes: #42891
  * Added test for shlibs on hurd. Closes: #71499
  * Clarified apt-cache document. Closes: #71934
  * DocBook SGML man pages and some improvements in the text..
  * sigwinch thing. Closes: #72382
  * Caching can be turned off by setting the cache file names blank.
  * Ignores arches it does not know about when autocleaning. Closes: #72862
  * New function in apt-config to return dirs, files, bools and integers.
  * Fixed an odd litle bug in MarkInstall and fixed it up to handle
    complex cases involving OR groups and provides.
    68754 describes confusing messages which are the result of this..
    Closes: #63149, #69394, #68754, #77683, #66806, #81486, #78712
  * Speeling mistake and return code for the 'wicked' resolver error
    Closes: #72621, #75226, #77464
  * Solved unable to upgrade libc6 from potato to woody due to 3 package
    libc6 dependency loop problem.
  * Leading sources.list spaces. Closes: #76010
  * Removed a possible infinite loop while processing installations.
  * Man page updates. Closes: #75411, #75560, #64292, #78469
  * ReduceSourceList bug. Closes: #76027
  * --only-source option. Closes: #76320
  * Typos. Closes: #77812, #77999
  * Different status messages. Closes: #76652, #78353
  * /etc/apt/apt.conf.d/ directory for Joey and Matt and pipe protocol 2
  * OS detection an support for the new pseduo standard of os-arch for the
    Architecture string. Also uses regexing.. Closes: #39227, #72349
  * Various i18n stuff. Note that this still needs some i18n wizard
    to do the last gettextization right. Closes: #62386
  * Fixed a problem with some odd http servers/proxies that did not return
    the content size in the header. Closes: #79878, #44379
  * Little acquire bugs. Closes: #77029, #55820
  * _POSIX_THREADS may not be defined to anything, just defined..
    Closes: #78996
  * Spelling of Ignore-Hold correctly. Closes: #78042
  * Unlock the dpkg db if in download only mode. Closes: #84851
  * Brendan O'Dea's dselect admindir stuff. Closes: #62811
  * Patch from BenC. Closes: #80810
  * Single output of some names in lists. Closes: #80498, #43286
  * Nice message for people who can't read syserror output. Closes: #84734
  * OR search function. Closes: #82894
  * User's guide updates. Closes: #82469
  * The AJ/JoeyH var/state to var/lib transition patch. Closes: #59094
  * Various CD bugs, again thanks to Greenbush
    Closes: #80946, #76547, #71810, #70049, #69482
  * Using potato debhelper. Closes: #57977
  * I cannot self-terminate. Closes: #74928

 -- Jason Gunthorpe <jgg@debian.org>  Wed, 21 Feb 2001 00:39:15 -0500

apt (0.3.19) frozen unstable; urgency=low

  * Updates to apt-cdrom to support integrated non-us nicely, thanks to
    Paul Wade.
  * Fixed that apt-get/cdrom deadlock thing. Closes: #59853, #62945, #61976
  * Fixed hardcoded path. Closes: #59743
  * Fixed Jay's relative path bug
  * Allowed source only CDs. Closes: #58952
  * Space check is supressed if --print-uris is given. Closes: #58965
  * Clarified the documenation examples for non-us. Closes: #58646
  * Typo in the package description. Closes: #60230
  * Man Page typo. Closes: #60347
  * Typo in Algorithms.cc. Closes: #63577
  * Evil dotty function in apt-cache for generating dependency graphs
    with the as-yet-unpackaged GraphVis.
  * Appears to have been fixed in Janurary.. Closes: #57981
  * New config.guess/sub for the new archs. Closes: #60874
  * Fixed error reporting for certain kinds of resolution failures.
    Closes: #61327
  * Made autoclean respect 'q' settings. Closes: #63023
  * Fixed up the example sources.list. Closes: #63676
  * Added DPkg::FlushSTDIN to control the flushing of stdin before
    forking dpkg. Closes: #63991

 -- Ben Gertzfield <che@debian.org>  Fri, 12 May 2000 21:10:54 -0700

apt (0.3.18) frozen unstable; urgency=low

  * Changes in the postinst script. Closes: #56855, #57237
  * Fixed bashism. Closes: #57216, #57335
  * Doc updates. Closes: #57772, #57069, #57331, #57833, #57896

 -- Ben Gertzfield <che@debian.org>  Sun, 13 Feb 2000 01:52:31 -0800

apt (0.3.17) unstable; urgency=low

  * RFC 2732 usage for CDROM URIs and fixes to apt-cdrom
  * Fixed the configuration parser to not blow up if ; is in the config
    string
  * Applied visual patch to dselect install script . Closes #55214
  * Included the configure-index example
  * Minimal CD swaps
  * Library soname has increased
  * Fixed default sources.list to have correct URLs for potato when it
    becomes stable
  * Added a message about erasing sources.list to dselect setup script
    Closes: #55755
  * No remove prompt if the archives dir has not changed. Closes: #55709
  * Fixed inclusion of 2nd sample config file. Closes: #55374
  * Made file mtimes of 0 not confuse the methods If-Modifed-Since check.
    Closes: #55991

 -- Ben Gertzfield <che@debian.org>  Mon, 31 Jan 2000 12:12:40 -0800

apt (0.3.16) unstable; urgency=low

  * Made --no-download work. Closes: #52993
  * Now compiles on OpenBSD, Solaris and HP-UX
  * Clarify segfault errors
  * More debhelper fixes. Closes: #52662, #54566, #52090, #53531, #54769
  * Fix for Joel's discovery of glibc removal behavoir.
  * Fix for Ben Collins file: uri from slink upgrade.
  * Fixed resume code in FTP. Closes: #54323
  * Take more precautions to prevent the corruption Joey Hess saw.
  * Fixed --no-list-cleanup
  * RFC 2732 URI parsing ([] for hostnames).
  * Typo in apt-cache man page. Closes: #54949

 -- Ben Gertzfield <che@debian.org>  Fri, 14 Jan 2000 08:04:15 -0800

apt (0.3.15) unstable; urgency=low

  * Added DSelect::WaitAfterDownload Closes: #49549
  * Fixed cast error in byteswap macro and supporting code. Closes: #50093
  * Fixed buffer overflow for wide terminal sizes. Closes: #50295
  * Made -s and clean not do anything. Closes: #50238
  * Problem with Protected packages and the new OR code.
  * /usr/share/doc stuff. Closes: #51017, #50228, #51141
  * Remove doesn't require a package to be installable. Closes: #51175
  * FTP proxy touch ups in the mabn page. Closes: #51315, #51314

 -- Ben Gertzfield <che@debian.org>  Sat,  4 Dec 1999 21:17:24 -0800

apt (0.3.14) unstable; urgency=low

  * Fix Perl or group pre-depends thing Closes: #46091, #46096, #46233, #45901
  * Fix handling of dpkg's conversions from < -> <= Closes: #46094, #47088
  * Make unparsable priorities non-fatal Closes: #46266, #46267, #46293, #46298
  * Fix handling of '/' for the dist name. Closes: #43830, #45640, #45692
  * Fixed 'Method gave a blank filename' error from IMS queries onto CDs.
    Closes: #45034, #45695, #46537
  * Made OR group handling in the problem resolver more elaborate. Closes: #45646
  * Added APT::Clean-Installed option. Closes: #45973
  * Moves the free space check to after the calculated size is printed.
    Closes: #46639, #47498
  * mipsel arch Closes: #47614
  * Beautified URI printing to not include passwords Closes: #46857
  * Fixed little problem with --no-download Closes: #47557
  * Tweaked Dselect 'update' script to re-gen the avail file even in the
    event of a failure Closes: #47112
  * Retries for source archives too Closes: #47529
  * Unmounts CDROMs iff it mounted them Closes: #45299
  * Checks for the partial directories before doing downloads Closes: #47392
  * no_proxy environment variable (http only!) Closes: #43476
  * apt-cache showsrc Closes: #45799
  * De-Refs Single Pure virtual packages. Closes: #42437, #43555
  * Regexs for install. Closes: #35304, #38835
  * Dependency reports now show OR group relations
  * Re-Install feature. Cloes: #46961, #37393, #38919
  * Locks archive directory on clean (woops)
  * Remove is not 'sticky'. Closes: #48392
  * Slightly more accurate 'can not find package' message. Closes: #48311
  * --trivial-only and --no-remove. Closes: #48518
  * Increased the cache size. Closes: #47648
  * Comment woopsie. Closes: #48789
  * Removes existing links when linking sources. Closes: #48775
  * Problem resolver does not install all virtual packages. Closes: #48591, #49252
  * Clearer usage message about 'source' Closes: #48858
  * Immediate configure internal error Closes: #49062, #48884

 -- Ben Gertzfield <che@debian.org>  Sun,  7 Nov 1999 20:21:25 -0800

apt (0.3.13) unstable; urgency=low

  * Fix timestamp miss in FTP. Closes: #44363
  * Fix sorting of Kept packages. Closes: #44377
  * Fix Segfault for dselect-upgrade. Closes: #44436
  * Fix handling of '/' for the dist name. Closes #43830
  * Added APT::Get::Diff-Only and Tar-Only options. Closes #44384
  * Add commented-out deb-src URI to default sources.list file.

 -- Ben Gertzfield <che@debian.org>  Sun, 19 Sep 1999 18:54:20 -0700

apt (0.3.12) unstable; urgency=low

  * Fix for typo in the dhelp index. Closes: #40377
  * Multiple media swap support
  * Purge support. Closes: #33291, #40694
  * Better handling of - remove notation. Closes: #41024
  * Purge support. Closes: #33291, #40694
  * Error code on failed update. Closes: #41053
  * apt-cdrom adds entries for source directories. Closes: #41231
  * Sorts the output of any list. Closes: #41107
  * Fixes the looping problem. Closes: #41784, #42414, #44022
  * Fixes the CRC mechanism to lowercase all strings. Closes: #41839
  * More checks to keep the display sane. Particularly when fail-over is
    used with local mirrors and CD-Roms. Closes: #42127, #43130, #43668
  * PThread lockup problem on certain sparc/m68k. Closes: #40628
  * apt-cdrom understands .gz Package files too. Closes: #42779
  * Spelling error in dselect method description. Closes: #43251
  * Added security to the default source list. Closes: #43356

 -- Ben Gertzfield <che@debian.org>  Fri,  3 Sep 1999 09:04:28 -0700

apt (0.3.11) unstable; urgency=low

  * Fix for mis-parsed file: URIs. Closes: #40373, #40366, #40230
  * Fix for properly upgrading the system from perl 5.004 to 5.005

 -- Ben Gertzfield <che@debian.org>  Mon, 28 Jun 1999 21:06:44 -0700

apt (0.3.9) unstable; urgency=low

  * Spelling error in cachefile.cc. Closes: #39885
  * Trailing slash in dselect install if you try to use the
    default config file. Closes: #40011
  * Simulate works for autoclean. Closes: #39141
  * Fixed spelling errors. Closes: #39673
  * Changed url parsing a bit. Closes: #40070, #40069
  * Version 0.3.8 will be for slink/hamm (GNU libc 2).

 -- Ben Gertzfield <che@debian.org>  Thu, 24 Jun 1999 18:02:52 -0700

apt (0.3.7) unstable; urgency=low

  * Fixed missing text in the apt-get(8) page. Closes: #37596
  * Made --simulate and friends work with apt-get source. Closes: #37597, #37656
  * Fixed inclusion of man pages in the -doc/-dev package. Closes: #37633, #38651
  * Fixed handling of the -q option with not-entirely integer arguments
    Closes: #37499
  * Man page typo Closes: #37762
  * Fixed parsing of the Source: line. Closes: #37679
  * Dpkg/dpkg-hurd source bug. Closes: #38004, #38032
  * Added a check for an empty cache directory. Closes: #37963
  * Return a failure code if -d is given and packages fail to download.
    Closes: #38127
  * Arranged for an ftp proxy specifing an http server to work. See the
    important note in the sources.list man page.
  * Accounted for resumed files in the cps calculation. Closes: #36787
  * Deal with duplicate same version different packages. Closes: #30237
  * Added --no-download. Closes: #38095
  * Order of apt-cdrom dist detection. Closes: #38139
  * Fix apt-cdrom chop handling and missing lines. Closes: #37276
  * IPv6 http support
  * Suggests dpkg-dev for apt-get source. Closes: #38158
  * Fixed typo in apt-get help. Closes: #38712
  * Improved the error message in the case of broken held package. Closes: #38777
  * Fixed handling of MD5 failures
  * Documented list notation Closes: #39008
  * Change the 'b' to 'B'. Closes: #39007

 -- Ben Gertzfield <che@debian.org>  Sun, 20 Jun 1999 18:36:20 -0700

apt (0.3.6) unstable; urgency=low

  * Note that 0.3.5 never made it out the door..
  * Fix for apt-cdrom and unusual disk label locations. Closes: #35571
  * Made APT print numbers in decimal. Closes: #35617, #37319
  * Buffer munching fix for FTP. Closes: #35868
  * Typo in sample config file. Closes: #35907
  * Fixed whitespace in version compares. Closes: #35968, #36283, #37051
  * Changed installed size counter to only count unpacked packages.
    Closes: #36201
  * apt-get source support. Closes: #23934, #27190
  * Renames .debs that fail MD5 checking, provides automatic corruption
    recovery. Closes: #35931
  * Fixed autoconf verison. Closes: #37305
  * Random Segfaulting. Closes: #37312, #37530
  * Fixed apt-cache man page. Closes: #36904
  * Added a newline to apt-cache showpkg. Closes: #36903

 -- Ben Gertzfield <che@debian.org>  Wed, 12 May 1999 09:18:49 -0700

apt (0.3.4) unstable; urgency=low

  * Release for Ben while he is out of town.
  * Checked the size of partial files. Closes: #33705
  * apt-get should not print progress on non-tty. Closes: #34944
  * s/guide.text.gz/users-guide.txt.gz/ debian/control: Closes: #35207
  * Applied cdrom patches from Torsten.  Closes: #35140, #35141
  * smbmounted cdrom fix. Closes: #35470
  * Changed ie to eg.  Closes: #35196

 -- Adam Heath <doogie@debian.org>  Sun,  4 Apr 1999 18:26:44 -0500

apt (0.3.3) unstable; urgency=low

  * Fixes bug with file:/ URIs and multi-CD handling. Closes: #34923

 -- Ben Gertzfield <che@debian.org>  Tue, 23 Mar 1999 12:15:44 -0800

apt (0.3.2) unstable; urgency=low

  * Major release into unstable of v3
  * These bugs have been fixed, explanations are in the bug system, read
    the man pages as well..
    Closes: #21113, #22507, #22675, #22836, #22892, #32883, #33006, #34121,
    	    #23984, #24685, #24799, #25001, #25019, #34223, #34296, #34355,
	    #24021, #25022, #25026, #25104, #25176, #31557, #31691, #31853,
    	    #25458, #26019, #26433, #26592, #26670, #27100, #27100, #27601,
    	    #28184, #28391, #28778, #29293, #29351, #27841, #28172, #30260,
    	    #29382, #29441, #29903, #29920, #29983, #30027, #30076, #30112,
    	    #31009, #31155, #31381, #31883, #32140, #32395, #32584. #34465,
    	    #30383, #30441, #30472, #30643, #30827, #30324, #36425, #34596

 -- Ben Gertzfield <che@debian.org>  Mon, 15 Mar 1999 19:14:25 -0800

apt (0.3.1) experimental; urgency=low

  * Minor release of cvs version.
  * Added virtual package libapt-pkgx.x

 -- Mitch Blevins <mblevin@debian.org>  Wed, 10 Mar 1999 07:52:44 -0500

apt (0.3.0) experimental; urgency=low

  * New experimental version.

 -- Ben Gertzfield <che@debian.org>  Tue, 15 Dec 1998 12:53:21 -0800

apt (0.1.9) frozen unstable; urgency=low

  * Return to the wacky numbering for when we build 0.1.8 for hamm
  * Important bug related to APT on the Alpha fixed
  * apt-get dist-upgrade problems fixed
  * tiny patch for http method to fix an endless loop
  * nice fix from /usr/doc/lintian/ to remove rpath nastiness from
    libtool and add proper shared lib dependancies
  * now dh_shlibdeps is called with LD_LIBRARY_PATH=debian/tmp/usr/lib
    in case an old libpkg is installed while building APT to prevent
    spurious dependancies

 -- Ben Gertzfield <che@debian.org>  Thu,  5 Nov 1998 17:43:25 -0800

apt (0.1.7) unstable; urgency=low

  * New build with libstdc++2.9.
  * Various fixes; read the Changelog.

 -- Ben Gertzfield <che@debian.org>  Thu, 15 Oct 1998 18:29:18 -0700

apt (0.1.6) unstable; urgency=low

  * Various fixes in the FTP method for error checking. Fixes: #26188.
  * Spelling corrections in dselect method. Fixes: #25884
  * Fixes for compilation on alpha/ppc. Fixes: #25313, #26108.
  * No more bo releases: we're using a normal numbering system now.

 -- Ben Gertzfield <che@debian.org>  Tue,  8 Sep 1998 19:27:13 -0700

apt (0.1.5) unstable; urgency=low

  * Changed sources.list to point to 'unstable' by default, as
    'frozen' no longer exists!

 -- Ben Gertzfield <che@debian.org>  Thu, 23 Jul 1998 22:00:18 -0700

apt (0.1.3) unstable; urgency=low

  * New upstreamish version.
  * ftp method rewritten in C. Removes dependancies on all perl/perl
    related modules. This fixes many of the ftp method bugs.

 -- Ben Gertzfield <che@debian.org>  Thu, 16 Jul 1998 22:19:00 -0700

apt (0.1.1) unstable; urgency=low

  * Release for unstable.

 -- Ben Gertzfield <che@debian.org>  Tue, 30 Jun 1998 20:48:30 -0700

apt (0.1) unstable; urgency=low

  * Kludge to fix problem in libnet-perl with illegal anonymous
    FTP passwords.
  * Moved to unstable; apt is in a useable state now.
  * Fixed version numbering. From now on, numbering will be:
    0.1 (no actual release) -> 0.1.0bo (release for libc5) ->
    0.1.1 (release for unstable). Thanks, Manoj.

 -- Ben Gertzfield <che@debian.org>  Tue, 30 Jun 1998 20:40:58 -0700

apt (0.0.17-1) experimental; urgency=low

  * Fixed problem with libc6 version compare
  * Scott's away for a while, so I'll be packaging apt for the time
    being.

 -- Ben Gertzfield <che@debian.org>  Thu, 25 Jun 1998 19:02:03 -0700

apt (0.0.16-1) experimental; urgency=low

  * Modifications to make apt-get more friendly when backgrounded.
  * Updated documentation.
  * Updates to graphic widgets

 -- Scott K. Ellis <scott@debian.org>  Mon,  8 Jun 1998 11:22:02 -0400

apt (0.0.15-0.2bo) experimental; urgency=low

  * Bo compilation
  * Bob Hilliards crash

 -- Jason Gunthorpe <jgg@debian.org>  Sun, 31 May 1998 20:18:35 -0600

apt (0.0.15-0.1bo) experimental; urgency=low

  * Bo compilation
  * libstdc++272 patch

 -- Jason Gunthorpe <jgg@debian.org>  Sun, 31 May 1998 20:18:35 -0600

apt (0.0.15) experimental; urgency=low

  * Clean up source tarball (no user-visible changes)

 -- Scott K. Ellis <scott@debian.org>  Tue, 26 May 1998 12:23:53 -0400

apt (0.0.14) experimental; urgency=low

  * Updates in ordering code to make sure certain upgrades work correctly.
  * Made dselect/setup understand ftp as well as http

 -- Scott K. Ellis <scott@debian.org>  Wed, 20 May 1998 13:33:32 -0400

apt (0.0.13-bo1) experimental; urgency=low

  * Bo compilation

 -- Jason Gunthorpe <jgg@debian.org>  Mon, 18 May 1998 15:10:49 -0600

apt (0.0.13) experimental; urgency=low

  * Remove hardcoded egcc from debian/rules (#21575)
  * Fixes for ordering logic when system has a number of unpacked
    but unconfigured packages installed.
  * Spelling fix in dselect install method (#22556)

 -- Scott K. Ellis <scott@debian.org>  Sun, 17 May 1998 20:08:33 -0400

apt (0.0.12) experimental; urgency=low

  * Fixed problems with package cache corruption.
  * Made to depend on libc6 >= 2.0.7pre1 due to timezone problems with
    earlier versions.
  * Interface and documentation improvements.

 -- Scott K. Ellis <scott@debian.org>  Sat, 16 May 1998 23:17:32 -0400

apt (0.0.11) experimental; urgency=low

  * Change dependancies to pre-depends since breaking your packaging tools
    in the middle of an installation isn't very good.
  * Bug fixes to ftp method and general apt-get code

 -- Scott K. Ellis <scott@debian.org>  Fri, 15 May 1998 08:57:38 -0400

apt (0.0.10) experimental; urgency=low

  * Run "dpkg --configure -a" after an aborted dselect install
  * Fixed problem with install looping
  * Support for authenticating proxys: (note this isn't terribly secure)
    http_proxy="http://user:pass@firewall:port/"
  * Substitute $ARCH in sources.list
  * Fixes in the resumption code for ftp

 -- Scott K. Ellis <scott@debian.org>  Tue, 12 May 1998 09:14:41 -0400

apt (0.0.9) experimental; urgency=low

  * Added ftp support.
  * Various other less visible bug fixes.
  * Fixed problem with segfault when apt-get invoked in a non-existant
    directory (Bug #21863)
  * Bumped policy to 2.4.1

 -- Scott K. Ellis <scott@debian.org>  Fri,  1 May 1998 09:18:19 -0400

apt (0.0.8) experimental; urgency=low

  * Fixed generated available file (Bug #21836)
  * Added download ETA (Bug #21774).
  * Fixed hardcoded ARCH (Bug #21751).
  * Fixed check on http_proxy (Bug #21795).
  * Added download speed indicator.

 -- Scott K. Ellis <scott@debian.org>  Mon, 27 Apr 1998 10:58:32 -0400

apt (0.0.7) experimental; urgency=low

  * Remove libdeity and apt from package for now, since only apt-get and
    apt-cache are actually useful right now.
  * Clean up handling of package installation errors.
  * Added timeout to http transfers (#21269)
  * Updated setup for dselect/apt method.
  * Updated man pages
  * Long options (added in 0.0.6)

 -- Scott K. Ellis <scott@debian.org>  Tue, 21 Apr 1998 09:06:49 -0400

apt (0.0.6) experimental; urgency=low

  * Spelling changes.
  * Revamped download status display.
  * Call apt-get clean after successful install in dselect.
  * Added "apt-get clean" which deletes package files from /var/cache/apt

 -- Scott K. Ellis <scott@debian.org>  Thu,  9 Apr 1998 15:13:59 -0400

apt (0.0.5) experimental; urgency=low

  * Ignore signals while dpkg is running so we don't leave dpkg running in
    the background (#20804)
  * Check Packages as well as Packages.gz for file URIs (#20784)
  * Spelling cleanup (#20800)
  * Added -m option to permit upgrade to go on in the case of a bad mirror.
    This option may result in incomplete upgrades when used with -f.

 -- Scott K. Ellis <scott@debian.org>  Tue,  7 Apr 1998 12:40:29 -0400

apt (0.0.4) experimental; urgency=low

  * New usage guide.
  * Various documentation updates and cleanup.
  * Added '-f' option to apt-get attempt to fix broken dependancies.

 -- Scott K. Ellis <scott@debian.org>  Sat,  4 Apr 1998 14:36:00 -0500

apt (0.0.3) experimental; urgency=low

  * Added a shlibs.local file to prevent apt from depending on itself.
  * Updates to how apt-get handles bad states in installed packages.
  * Updated rules to make sure build works from a freshly checked out source
    archive.  Building from CVS needs libtool/automake/autoconf, builds from
    the distributed source package should have no such dependancy.

 -- Scott K. Ellis <scott@debian.org>  Fri,  3 Apr 1998 11:49:47 -0500

apt (0.0.2) unstable; urgency=low

  * Updates to apt-get and http binding for dselect method (apt).
  * Updating version number from 0.0.1, which was released only on IRC.

 -- Scott K. Ellis <scott@debian.org>  Fri,  3 Apr 1998 00:35:18 -0500

apt (0.0.1) unstable; urgency=low

  * Initial Release.

 -- Scott K. Ellis <scott@debian.org>  Tue, 31 Mar 1998 12:49:28 -0500<|MERGE_RESOLUTION|>--- conflicted
+++ resolved
@@ -21,13 +21,9 @@
 
   [ Ivan Masár ]
   * Slovak translation update. Closes: #568294
-<<<<<<< HEAD
-
- -- David Kalnischkies <kalnischkies@gmail.com>  Sat, 13 Feb 2010 01:42:50 +0100
-=======
   
   [ Michael Vogt ]
-  * merged lp:~mvo/apt/history
+  * [BREAK] merged lp:~mvo/apt/history
     - this writes a /var/log/apt/history tagfile that contains details
       from the transaction (complements term.log)
   * methods/http.cc:
@@ -47,7 +43,6 @@
     (Closes: #329814, LP: #22354)
 
  -- Michael Vogt <michael.vogt@ubuntu.com>  Fri, 18 Dec 2009 16:54:18 +0100
->>>>>>> b8c42fc0
 
 apt (0.7.25.3) unstable; urgency=low
 
