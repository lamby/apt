apt (0.8.13.2) unstable; urgency=low

<<<<<<< HEAD
  [ Thorsten Spindler ]
  * debian/zzapt.cron.daily:
    - move cron job to the end of execution (LP: #727685)
  
  [ Michael Vogt ]
  * mirror method:
    - do not crash if the mirror file fails to download

 -- Michael Vogt <michael.vogt@ubuntu.com>  Thu, 10 Mar 2011 15:56:54 +0100
=======
  [ David Kalnischkies ]
  * apt-pkg/deb/dpkgpm.cc:
    - skip --configure if all packages disappeared
  * apt-pkg/vendor.cc, apt-pkg/vendorlist.cc:
    - mark them as deprecated as they are unused
  * apt-pkg/deb/deblistparser.h:
    - enable StripMultiArch by default for ParseDepends
  * debian/apt.conf.autoremove:
    - adapt to new gnumach kernel package naming (Closes: #619337)
  * doc/apt_preferences.5.xml:
    - correct typo spotted by Charles Plessy (Closes: #619088)
    - document ButAutomaticUpgrades together with NotAutomatic
      as suggested by Charles Plessy (Closes: #619083)
  * apt-pkg/depcache.cc:
    - remove pseudo handling leftover from SetReInstall
    - do not change protected packages in autoinstall (Closes: #618848)
  * apt-pkg/pkgcachegen.cc:
    - make "all"->"native" an implementation detail of NewPackage
      rather than rewrite it in higher methods
  * apt-pkg/cacheiterator.h:
    - return "all" instead of native architecture without breaking the abi
      (too much) by extending enum instead of using bitflags (LP: #733741)
  * apt-pkg/aptconfiguration.cc:
    - use dpkg --print-foreign-architectures to get multiarch configuration
      if non is specified with APT::Architectures (Closes: #612958)
  * cmdline/apt-get.cc:
    - do not show simulation notice for non-root commands (Closes: #619072)
    - be able to disable resolver with APT::Get::CallResolver and disable
      auto installation with APT::Get::AutoSolving
  * apt-pkg/deb/deblistparser.cc:
    - create foo:any provides for all architectures for an allowed package

 -- Michael Vogt <mvo@debian.org>  Tue, 05 Apr 2011 09:40:28 +0200
>>>>>>> 00870bf5

apt (0.8.13.1) unstable; urgency=low

  * apt-pkg/acquire-item.cc: Use stat buffer if stat was
    successful, not if it failed (Closes: #620546)

 -- Julian Andres Klode <jak@debian.org>  Sat, 02 Apr 2011 20:55:35 +0200

apt (0.8.13) unstable; urgency=low

  [ Thorsten Spindler ]
  * methods/rsh.cc
    - fix rsh/ssh option parsing (LP: #678080), thanks to
      Ville Mattila 
  
  [ Michael Vogt ]
  * apt-pkg/acquire-item.cc:
    - mark pkgAcqIndexTrans as Index-File to avoid asking the
      user to insert the CD on each apt-get update
  * po/sl.po:
    - updated, thanks to Andrej Znidarsic
  * mirror method:
    - when downloading data, show the mirror being used
    - randomize mirror list after download in a host specific way
      to ensure that the load is evenly spreaded accross the mirrors
    - fix some missing "Fail-Ignore"

 -- Michael Vogt <mvo@debian.org>  Wed, 16 Mar 2011 08:04:42 +0100

apt (0.8.12) unstable; urgency=low

  [ Michael Vogt ]
  * apt-pkg/deb/debindexfile.cc:
    - ignore missing deb-src files in /var/lib/apt/lists, thanks
      to Thorsten Spindler (LP: #85590)
  * apt-pkg/contrib/fileutl.cc, apt-pkg/deb/dpkgpm.cc:
    - honor Dpkg::Chroot-Directory in the RunScripts*() methods
  * apt-pkg/contrib/cdromutl.{cc,h}, apt-pkg/cdrom.{cc,h}:
    - deal with missing FSTAB_DIR when using libudev to discover cdrom
    - add experimental APT::cdrom::CdromOnly option (on by default). 
      When this is set to false apt-cdrom will handle any removable
      deivce (like a usb-stick) as a "cdrom/dvd" source

  [ Christian Perrier ]
  * Fix error in French translation of manpages (apt_preferences(5)).
    Merci, Rémi Vanicat. Closes: #613689
  * Complete French manpage translation
  * Italian translation update (Milo Casagrande). Closes: #614395

  [ David Kalnischkies ]
  * ftparchive/multicompress.cc, apt-inst/deb/debfile.cc:
    - support xz compressor to create xz-compressed Indexes and be able
      to open data.tar.xz files
    - load the supported compressors from configuration
  * ftparchive/writer.cc:
    - ensure that Date and Valid-Until time strings are not localised
    - add options to disable specific checksums for Indexes
    - include xz-compressed Packages and Sources files in Release file
  * apt-pkg/aptconfiguration.cc:
    - support download of xz-compressed indexes files
    - support adding new compressors by configuration
  * apt-pkg/deb/debsrcrecords.cc:
    - support xz-compressed source v3 debian.tar files
    - support every compression we have a compressor configured
  * ftparchive/contents.cc:
    - remove ExtractArchive codecopy from apt-inst/deb/debfile.cc
  * apt-inst/deb/debfile.cc:
    - support data.tar's compressed with any configured compressor
  * cmdline/apt-get.cc:
    - reinstall dependencies of reinstalled "garbage" (Closes: #617257)

  [ Steve Langasek ]
  * apt-pkg/deb/dpkgpm.cc:
    - make sure that for multiarch packages, we are passing the full
      qualified package name to dpkg for removals. (Closes: #614298)
  * Remove the "pseudopackage" handling of Architecture: all packages for
    Multi-Arch; instead, Arch: all packages only satisfy dependencies for
    the native arch, except where the Arch: all package is declared
    Multi-Arch: foreign.  (Closes: #613584)

 -- Michael Vogt <mvo@debian.org>  Thu, 10 Mar 2011 14:46:48 +0100

apt (0.8.11.5) unstable; urgency=low

  [ Christian Perrier ]
  * Add missing dot in French translation of manpages. Merci, Olivier
    Humbert.
  * French translation update
  * French manpages translation update

  [ David Kalnischkies ]
  * apt-pkg/depcache.cc:
    - party revert fix in 0.8.11.2 which marked all packages as manual
      installed if the FromUser bit is set in the MarkInstall call.
      The default for this bit is true and aptitude depends on the old
      behavior so the package is only marked as manual if its not marked
      ("old" behavior) or if automatic installation is enabled - which
      aptitude disables always (see also #613775)

 -- David Kalnischkies <kalnischkies@gmail.com>  Thu, 17 Feb 2011 15:16:31 +0100

apt (0.8.11.4) unstable; urgency=low

  [ David Kalnischkies ]
  * apt-pkg/contrib/error.cc:
    - ensure that va_list is not invalid in second try
  * cmdline/apt-get.cc:
    - don't remove new dependencies of garbage packages (Closes: #613420)
  
  [ Michael Vogt ]
  * test/integration/*
    - fix dashish in the integration tests

 -- Michael Vogt <mvo@debian.org>  Wed, 16 Feb 2011 14:36:03 +0100

apt (0.8.11.3) unstable; urgency=low

  * apt-pkg/contrib/fileutl.cc:
    - really detect bigendian machines by including config.h,
      so we can really (Closes: #612986)
  * apt-pkg/contrib/mmap.cc:
    - Base has as 'valid' failure states 0 and -1 so add a simple
      validData method to check for failure states

 -- David Kalnischkies <kalnischkies@gmail.com>  Mon, 14 Feb 2011 16:58:03 +0100

apt (0.8.11.2) unstable; urgency=low

  [ Michael Vogt ]
  * merged lp:~evfool/apt/fix641673:
    - String-fix in the source and the translations for the grammatical 
      mistake reported in bug LP: #641673, thanks to Robert Roth
  * merged lp:~evfool/apt/fix418552:
    - Grammar fix for bug LP: #418552, thanks to Robert Roth
  
  [ David Kalnischkies ]
  * cmdline/apt-get.cc:
    - add --install-suggests option (Closes: #473089)
  * apt-pkg/depcache.cc:
    - mark a package which was requested to be installed on commandline
      always as manual regardless if it is already marked or not as the
      marker could be lost later by the removal of rdepends (Closes: #612557)
  * methods/rred.cc:
    - read patch into MMap only if we work on uncompressed patches
    - update size of dynamic MMap as we write in from the outside
  * apt-pkg/contrib/mmap.cc:
    - do not try to free the mapping if its is unset
  * apt-pkg/contrib/fileutl.cc:
    - reorder the loaded filesize bytes for big endian (Closes: #612986)
      Thanks to Jörg Sommer for the detailed analyse!

 -- Michael Vogt <mvo@debian.org>  Mon, 14 Feb 2011 12:07:18 +0100

apt (0.8.11.1) unstable; urgency=low

  [ Stefan Lippers-Hollmann ]
  * cmdline/apt-key:
    - fix root test which prevented setting of trustdb-name
      which lets gpg fail if it adds/remove keys from trusted.gpg
      as it tries to open the (maybe) not existent /root/.gnupg

  [ David Kalnischkies ]
  * debian/apt.symbols:
    - add more arch dependent symbols

 -- Michael Vogt <mvo@debian.org>  Wed, 09 Feb 2011 17:49:59 +0100

apt (0.8.11) unstable; urgency=low

  [ David Kalnischkies ]
  * apt-pkg/depcache.cc:
    - add SetCandidateRelease() to set a candidate version and
      the candidates of dependencies if needed to a specified
      release (Closes: #572709)
    - allow conflicts in the same group again (Closes: #612099)
  * cmdline/apt-get.cc:
    - if --print-uris is used don't setup downloader as we don't need
      progress, lock nor the directories it would create otherwise
    - show dependencies of essential packages which are going to remove
      only if they cause the remove of this essential (Closes: #601961)
    - keep not installed garbage packages uninstalled instead of showing
      in the autoremove section and installing those (Closes: #604222)
    - change pkg/release behavior to use the new SetCandidateRelease
      so installing packages from experimental or backports is easier
    - really do not show packages in the extra section if they were
      requested on the commandline, e.g. with a modifier (Closes: #184730)
    - always do removes first and set not installed remove packages
      on hold to prevent temporary installation later (Closes: #549968)
  * debian/control:
    - add Vcs-Browser now that loggerhead works again (Closes: #511168)
    - depend on debhelper 7 to raise compat level
    - depend on dpkg-dev (>= 1.15.8) to have c++ symbol mangling
  * apt-pkg/contrib/fileutl.cc:
    - add a RealFileExists method and check that your configuration files
      are real files to avoid endless loops if not (Closes: #604401)
    - ignore non-regular files in GetListOfFilesInDir (Closes: #594694)
  * apt-pkg/contrib/weakptr.h:
    - include stddefs.h to fix compile error (undefined NULL) with gcc-4.6
  * methods/https.cc:
    - fix CURLOPT_SSL_VERIFYHOST by really passing 2 to it if enabled
  * deb/dpkgpm.cc:
    - fix popen/fclose mismatch reported by cppcheck. Thanks to Petter
      Reinholdtsen for report and patch! (Closes: #607803)
  * doc/apt.conf.5.xml:
    - fix multipl{y,e} spelling error reported by Jakub Wilk (Closes: #607636)
  * apt-inst/contrib/extracttar.cc:
    - let apt-utils work with encoded tar headers if uid/gid are large.
      Thanks to Nobuhiro Hayashi for the patch! (Closes: #330162)
  * apt-pkg/cacheiterator.h:
    - do not segfault if cache is not build (Closes: #254770)
  * doc/apt-get.8.xml:
    - remove duplicated mentioning of --install-recommends
  * doc/sources.list.5.xml:
    - remove obsolete references to non-us (Closes: #594495)
    - a notice is printed for ignored files (Closes: #597615)
  * debian/rules:
    - use -- instead of deprecated -u for dh_gencontrol
    - remove shlibs.local creation and usage
    - show differences in the symbol files, but never fail
  * pre-build.sh:
    - remove as it is not needed for a working 'bzr bd'
  * debian/{apt,apt-utils}.symbols:
    - ship experimental unmangled c++ symbol files
  * methods/rred.cc:
    - operate optional on gzip compressed pdiffs
  * apt-pkg/acquire-item.cc:
    - don't uncompress downloaded pdiff files before feeding it to rred
    - try downloading clearsigned InRelease before trying Release.gpg
    - change the internal handling of Extensions in pkgAcqIndex
    - add a special uncompressed compression type to prefer those files
    - download and use i18n/Index to choose which Translations to download
  * cmdline/apt-key:
    - don't set trustdb-name as non-root so 'list' and 'finger'
      can be used without being root (Closes: #393005, #592107)
  * apt-pkg/deb/deblistparser.cc:
    - rewrite LoadReleaseInfo to cope with clearsigned Releasefiles
  * ftparchive/writer.cc:
    - add config option to search for more patterns in release command
    - include Index files by default in the Release file
  * methods/{gzip,bzip}.cc:
    - print a good error message if FileSize() is zero
  * apt-pkg/aptconfiguration.cc:
    - remove the inbuilt Translation files whitelist
  * cmdline/apt-cache.cc:
    - remove not implemented 'apt-cache add' command
  * doc/apt-cache.8.xml:
    - describe reality as apt-cache just queries and doesn't manipulate
      the caches. Thanks to Enrico Zini for spotting it! (Closes: #612009)
  * apt-pkg/algorithms.cc:
    - mark pseudo packages of installed all packages as configured
      in the simulation as we don't call configure for these packages
  * apt-pkg/pkgcachegen.cc:
    - in multiarch, let :all packages conflict with :any packages
      with a different version to be sure
  * apt-pkg/contrib/error.cc:
    - remove 400 char size limit of error messages (LP: #365611)

  [ Michael Vogt ]
  * methods/http.cc:
    - do not hang if Acquire::http::ProxyAutoDetect can not be
      executed or returns no data (LP: #654393)
  * debian/apt.conf.autoremove:
    - never autoremove the GNU/Hurd kernel (closes: #588423), thanks
      to Guillem Jover
  * apt-pkg/cdrom.cc, apt-pkg/init.cc, methods/cdrom.cc:
    - use /media/cdrom as default mountoint (closes: #611569)
  * cmdline/apt-get.cc:
    - add apt-get changelog (closes: #526990)
    - add apt-get download (closes: #82738)

  [ Martin Pitt ]
  * test/integration/test-compressed-indexes, test/test-indexes.sh:
    - Explicitly disable compressed indexes at the start. This ensures that we
      will actually test uncompressed indexes regardless of the internal
      default value of Acquire::GzipIndexes.

 -- Michael Vogt <mvo@debian.org>  Tue, 08 Feb 2011 12:58:12 +0100

apt (0.8.10.3) unstable; urgency=low

  [ Programs translations ]
  * po/es.po: Updated, plus fixes encoding issues and fixes two fuzzy
    strings, thanks to Javier Fernandez-Sanguino (closes: #610692)

 -- Michael Vogt <mvo@debian.org>  Tue, 25 Jan 2011 11:51:42 +0100

apt (0.8.10.2) unstable; urgency=low

  [ David Kalnischkies ]
  * ftparchive/apt-ftparchive.cc:
    - fix endless loop for multiple TranslationsWriters

 -- Michael Vogt <mvo@debian.org>  Tue, 25 Jan 2011 10:26:15 +0100

apt (0.8.10.1) unstable; urgency=low

  [ Christian Perrier ]
  * Fix encoding for Slovenian translation. PO file switched
    to UTF-8. Closes: #609957

  [ Julian Andres Klode ]
  * cmdline/apt-cache.cc: Create an error for apt-cache depends
    if packages could not found (LP: #647045)

  [ Programs translations ]
  * Spanish update by Javier Fernández-Sanguino Peña. Closes: #607145 

  [ Manpages translations ]
  * Correct a typo and an error in French manpages translation.
    Closes: # 607170

 -- Michael Vogt <mvo@debian.org>  Mon, 17 Jan 2011 13:41:04 +0100

apt (0.8.10) unstable; urgency=low

  [ Programs translations ]
  * Czech by Miroslav Kure. Closes: #605107

  [ Martin Pitt ]
  * test/integration/test-compressed-indexes, test/test-indexes.sh:
    - Explicitly disable compressed indexes at the start. This ensures that we
      will actually test uncompressed indexes regardless of the internal
      default value of Acquire::GzipIndexes.

  [ David Kalnischkies ]
  * apt-pkg/algorithms.cc:
    - mark all installed packages first without auto installation in
      a dist-upgrade to prefer upgrading packages instead of installing
      new packages in versioned or-groups (Closes: #605394)

 -- Michael Vogt <mvo@debian.org>  Tue, 30 Nov 2010 10:42:17 +0100

apt (0.8.9) unstable; urgency=low

  [ Christian Perrier ]
  * Fix "typos" in French manpages translations. Thanks to
    Cyril Brulebois for bashing me.
  * Drop useless untranslatable sections from apt.8

  [ Programs translations ]
  * Slovenian update by Andrej Žnidaršič and Rosetta Slovenian team
  * German update by Holger Wansing. Closes: #603619

  [ David Kalnischkies ]
  * apt-pkg/aptconfiguration.cc:
    - evaluate Acquire::Languages= before LANG= (Closes: #602573)
  * apt-pkg/orderlist.cc:
    - try fixing before removing even if the fix is hidden in
      a provides, hidden in the #590438 testcase
  * apt-pkg/algorithms.cc:
    - if the package was explicitly marked as ToRemove don't
      consider it as a candidate for FixByInstall
  * apt-pkg/depcache.cc:
    - don't install previously not installed providers in a try
      to statisfy a "Breaks: provides" dependency by upgrade
  * cmdline/acqprogress.cc:
    - don't ask the user for media change if quiet >= 2, stdout is not
      a tty and assume-yes, force-yes or trivial-only option is set to
      avoid cpu eating endless loops in unattended runs like apt.cron
      (Closes: #602354, LP: #665580)

 -- Michael Vogt <mvo@debian.org>  Thu, 18 Nov 2010 09:25:04 +0100

apt (0.8.8) unstable; urgency=low

  [ David Kalnischkies ]
  * apt-pkg/contrib/fileutl.cc:
    - Add a FileFd::FileSize() method to get the size of the underlying
      file and not the size of the content in the file as FileFd::Size()
      does - the sizes can differ since the direct gzip integration
  * methods/{gzip,bzip2}.cc:
    - use FileSize() to determine if the file is invalid (Closes: #600852)
  * apt-pkg/pkgcache.cc:
    - fallback always to a suitable description (Closes: #601016)

  [ Michael Vogt ]
  * apt-pkg/deb/dpkgpm.cc:
    - ensure that history.log gets closed to avoid leaking a FD
      (closes: #601649)

 -- Michael Vogt <mvo@debian.org>  Thu, 28 Oct 2010 21:22:21 +0200

apt (0.8.7) unstable; urgency=low

  [ Manpages translations ]
  * Typo fixed in French (extra "Z"). Thanks to Florentin Duneau.
  * Another typo fixed in French ("Anfin"). Thanks to bubulle
  * Wrong translation for "showauto" fixed. Thanks to Raphaël Hertzog
    Closes: #599265

  [ Michael Vogt ]
  * debian/apt.cron.daily:
    - source /etc/default/locale (if available) so that the
      apt-get update cron job fetches the right translated package
      descriptions
  * fix test failure on amd64
  * apt-pkg/deb/debsystem.cc:
    - fix issues with dir::state::status and dir::state::extended_states
      when alternative rootdirs are used

  [ Martin Pitt ]
  * apt-pkg/deb/debindexfile.cc:
    - Use FileFd::Size() instead of stat()ing the sources/binary/translations
      indexes directly, so that we have transparent handling of gzipped
      indexes.
  * apt-pkg/contrib/fileutl.cc:
    - Fix FileFd::Size() for gzipped files to give the size of the
      uncompressed data. This fixes cache building progress going way
      over 100%.

  [ David Kalnischkies ]
  * apt-pkg/deb/deblistparser.cc:
    - support ArmHardFloat port in CompleteArch, thanks to Sebastian
      Andrzej Siewior for the patch!
  * doc/apt.ent:
    - move some strings into apt-verbatim.ent to avoid showing them in
      apt-doc.pot as they are untranslatable anyway (e.g. manpage references)
  * doc/apt-verbatim.ent:
    - change the codenames to reflect the situation after squeeze release
  * doc/examples/apt-https-method-example.conf:
    - apply various typo fixes by Olly Betts, thanks! (Closes: #600249)

 -- Michael Vogt <mvo@debian.org>  Fri, 15 Oct 2010 18:16:10 +0200

apt (0.8.6) unstable; urgency=low

  [ Programs translations ]
  * Vietnamese update by Clytie Siddall (Closes: #598489)
  * Asturian update by Maacub (Closes: #599057)

  [ David Kalnischkies ]
  * cmdline/apt-cache.cc:
    - use the TranslatedDescription for searching and not the first
      available one as it is maybe not an expected language (Closes: #597925)
  * apt-pkg/contrib/strutl.cc:
    - add a space between number and unit as required by SI (Closes: #598352)
  * apt-pkg/depcache.cc:
    - do not check endpointer packages instead of only those which prevented
      NeverAutoRemove settings from having an effect (Closes: #598452)
    - do not remove packages which the user requested for installation
      explicitly while satisfying other install requests (Closes: #598669)
  * apt-pkg/packagemanager.cc:
    - Add a space between period and 'Please' and unfuzzy all translations
  * doc/po/de.po:
    - remove the duplicated "angefertigt" in translation-holder string

 -- Michael Vogt <mvo@debian.org>  Mon, 04 Oct 2010 11:52:19 +0200

apt (0.8.5) unstable; urgency=low

  [ Manpages translations ]
  * German (Chris Leick). Closes: #597163

  [ Michael Vogt ]
  * merged lp:~mvo/apt/conflicts-on-virtuals to better deal with
    conflicts/breaks against virtual packages (LP: #614993)

  [ David Kalnischkies ]
  * apt-pkg/policy.cc:
    - support 100-pinning in Release file with ButAutomaticUpgrades
      as requested by the backports crew (Closes: #596097)
  * apt-pkg/deb/deblistparser.cc:
    - overrule NotAutomatic in case of ButAutomaticUpgrades
  * debian/apt.cron.daily:
    - handle absolut directory paths correctly by loading directories
      directly instead of building the paths on our own (Closes: #596421)
  * debian/control:
    - build-depend on docbook-xml to ensure that the xml DTDs are always
      available on the buildds (Closes: #597145)
  * buildlib/debiandoc.mak, buildlib/po4a_manpage.mak:
    - ensure that the build fails if documentation building fails
  * doc/po/fr.po:
    - correct two syntax issues to ensure we can build fine

 -- Michael Vogt <mvo@debian.org>  Fri, 17 Sep 2010 22:05:06 +0200

apt (0.8.4) unstable; urgency=low

  [ Michael vogt ]
  * ftparchive/writer.cc:
    - write out {Files,Checksum-Sha1,Checksum-Sha256} only if
      available LP: #633967. Thanks to Colin Watson
  * apt-pkg/contrib/cdromutl.cc:
    - if apt-cdrom is used on writable media (like usb-sticks), do
      not use the root directory to identify the medium (as all 
      changes there change the ident id). Use the .disk directory 
      instead 

  [ David Kalnischkies ]
  * ftparchive/writer.cc:
    - null the valid string instead of the date if Valid-Until is not set
  * apt-pkg/acquire-item.cc:
    - use also unsigned Release files again (Closes: #596189)

  [ Christian Perrier ]
  * Fix missing space after dot in a message from apt-pkg
    Translations unfuzzied. Thanks to Holger Wansing.

 -- Michael Vogt <mvo@debian.org>  Fri, 10 Sep 2010 20:45:15 +0200

apt (0.8.3) unstable; urgency=low

  [ Programs translations ]
  * German (Holger Wansing). Closes: #596141

  [ Manpages translations ]
  * Japanese (KURASAWA Nozomu). Closes: #595862

  [ Michael Vogt ]
  * apt-pkg/indexcopy.cc:
    - only use trusted.gpg.d directory if it exists
    - do not replace /dev/null when running in APT::CDROM::NoAct
      mode (LP: #612666), thanks to Colin Watson

  [ David Kalnischkies ]
  * ftparchive/apt-ftparchive.cc:
    - ensure that BinDirectory as well as Tree settings get
      the correct default FileMode setting (Closes: #595922)

 -- Michael Vogt <mvo@debian.org>  Tue, 07 Sep 2010 15:28:41 +0200

apt (0.8.2) unstable; urgency=low

  [ Manpages translations ]
  * Spanish (Omar Campagne). Closes: #595557

  [ David Kalnischkies ]
  * apt-pkg/versionmatch.cc:
    - do not accept 'Pin: origin "' (missing closing ") as a valid
      way to pin a local archive: either "" or none…
  * apt-pkg/deb/dpkgpm.cc:
    - create Dir::Log if needed to support /var/log as tmpfs or similar,
      inspired by Thomas Bechtold, thanks! (Closes: #523919, LP: #220239)
  * apt-pkg/indexcopy.cc:
    - support really still the APT::GPGV::TrustedKeyring setting,
      as it breaks d-i badly otherwise (Closes: #595428)
  * cmdline/apt-key:
    - support also Dir::Etc::Trusted so that apt-key works in the same
      way as the library part which works with the trusted files
  * methods/{gzip,bzip2}.cc:
    - empty files can never be valid archives (Closes: #595691)

 -- Michael Vogt <mvo@debian.org>  Mon, 06 Sep 2010 18:10:06 +0200

apt (0.8.1) unstable; urgency=low

  [ Programs translations ]
  * Thai (Theppitak Karoonboonyanan). Closes: #592695
  * Russian (Yuri Kozlov). Closes: #594232
  * Slovak (Ivan Masár). Closes: #594255
  * Swedish (Daniel Nylander). Closes: #594241
  * Japanese (Kenshi Muto, Osamu Aoki). Closes: #594265
  * Italian (Milo Casagrande). Closes: #594238
  * Asturian (maacub). Closes: #594303
  * Simplified Chinese (Aron Xu). Closes: #594458
  * Bulgarian (Damyan Ivanov). Closes: #594627
  * Portuguese (Miguel Figueiredo). Closes: #594668
  * Korean (Changwoo Ryu). Closes: #594809
  * Norwegian Bokmål (Hans Nordhaug). Closes: #595182
  * Danish (Joe Hansen). Closes: #595176
  * Catalan (Agustí Grau). Closes: #595234

  [ Christian Perrier ]
  * Fix spelling error in cmdline/apt-get.cc. Thanks to Osamu Aoki
    Closes: #594211

  [ Manpages translations ]
  * Portuguese (Américo Monteiro)

  [ David Kalnischkies ]
  * cmdline/apt-cache.cc:
    - show in madison command again also source packages (LP: #614589)
    - remove useless GetInitialize method
  * cmdline/apt-get.cc:
    - remove direct calls of ReadMainList and use the wrapper instead
      to protect us from useless re-reads and two-times notice display
    - remove death code by removing unused GetInitialize
  * apt-pkg/depcache.cc:
    - now that apt-get purge works on 'rc' packages let the MarkDelete
      pass this purge forward to the non-pseudo package for pseudos
  * apt-pkg/contrib/fileutl.cc:
    - apply SilentlyIgnore also on files without an extension
  * apt-pkg/contrib/configuration.cc:
    - fix autoremove by using correct config-option name and
      don't make faulty assumptions in error handling (Closes: #594689)
  * apt-pkg/versionmatch.cc:
    - let the pin origin actually work as advertised in the manpage
      which means "" are optional and pinning a local archive does
      work - even if it is a non-flat archive (Closes: #594435)

 -- Michael Vogt <mvo@debian.org>  Fri, 03 Sep 2010 18:36:11 +0200

apt (0.8.0) unstable; urgency=low

  [ Michael Vogt ]
  * merge of the debian-expermental-ma branch
  * refresh po/pot files in doc/ and po/

  [ Programs translations ]
  * Swedish (Daniel Nylander). Closes: #592366
  * French (Christian Perrier)

  [ Manpages translations ]
  * French (Christian Perrier)

 -- Michael Vogt <mvo@debian.org>  Tue, 24 Aug 2010 16:32:19 +0200

apt (0.8.0~pre2) experimental; urgency=low

  [ David Kalnischkies ]
  * apt-pkg/contrib/strutl.cc:
    - fix error checking for vsnprintf in its safe variant
  * methods/bzip2.cc:
    - fix error checking for read in case of failing bzip2/lzma/whatever
  * debian/apt.cron.daily:
    - create backups for our extended_states file (Closes: #593430)
  * apt-pkg/init.cc:
    - set the default values for dir::etc::trusted options correctly
  * ftparchive/writer.cc:
    - init valid-until correctly to prevent garbage entering Release file
  * apt-pkg/deb/debsystem.cc:
    - set dir::state::status based at least on dir
  * apt-pkg/deb/dpkgpm.cc:
    - use the InstVer instead of the CurrentVer for the autobit transfer
  * methods/http.cc:
    - some http servers violate HTTP1.1 by not issuing a Reason-Phrase
      (or at least a space after the code) especially for 200, but lets
      be nice and ignore it as we don't need the reason in general
  * apt-pkg/acquire-item.cc:
    - don't use ReadOnlyGzip mode for PDiffs as this mode doesn't work
      in combination with the AddFd methods of our hashclasses

 -- Michael Vogt <mvo@debian.org>  Mon, 23 Aug 2010 19:09:08 +0200

apt (0.8.0~pre1) experimental; urgency=low

  [ Programs translations ]
  * Swedish translation update. Closes: #592366

  [ Michael Vogt ]
  * merge of the debian-expermental-ma branch
  * refresh po/pot files in doc/ and po/
  * apt-pkg/pkgcache.cc:
    - re-evaluate the architectures cache when the cache is (re)opened

  [ Colin Watson ]
  * apt-pkg/cdrom.cc:
    - fix off-by-one error in DropBinaryArch

  [ Julian Andres Klode ]
  * apt-pkg/contrib/fileutl.cc:
    - Add WriteAtomic mode.
    - Revert WriteEmpty to old behavior (LP: #613211)
  * apt-pkg, methods:
    - Convert users of WriteEmpty to WriteAtomic.
  * apt-pkg/depcache.cc:
    - Only try upgrade for Breaks if there is a newer version, otherwise
      handle it as Conflicts (by removing it) (helps for #591882).
  * debian/control:
    - Add dependency on gnupg to apt, apt-key uses it.

  [ David Kalnischkies ]
  * apt-pkg/algorithms.cc:
    - let the problem resolver install packages to fix or-groups
      as a needed remove nuked another or-member (helps for #591882)
    - change the debug outputs to display also arch of the
      package and version dependencies information
  * cmdline/apt-get.cc:
    - let APT::Get::Arch-Only in build-dep default to false again
      (Closes: #592628) Thanks Mohamed Amine IL Idrissi for report!
    - purge packages in 'rc' state, thanks Rogier! (Closes: #150831)
  * apt-pkg/pkgcache.cc:
    - fix LongDesc handling in LANG=C environment

 -- Michael Vogt <mvo@debian.org>  Fri, 13 Aug 2010 17:00:49 +0200

apt (0.7.26~exp12) experimental; urgency=low

  [ Michael Vogt ]
  * debian/control:
    - add dependency on zlib-dev for libapt-pkg-dev

  [ David Kalnischkies ]
  * apt-pkg/cacheset.cc:
    - [ABI BREAK] add an ErrorType option to CacheSetHelper
  * cmdline/apt-cache.cc:
    - use Notice instead of Error in the CacheSetHelper messages
      for compat reasons. Otherwise tools like sbuild blow up
    - return success in show if a virtual package was given
  * debian/control:
    - remove libcurl3-gnutls-dev alternative as the package is gone
    - increase needed version of libcurl4-gnutls-dev to >= 7.19.0
      as we use CURLOPT_{ISSUERCERT,CRLFILE} (Closes: #589642)

 -- Michael Vogt <mvo@debian.org>  Fri, 30 Jul 2010 11:55:48 +0200

apt (0.7.26~exp11) experimental; urgency=low

  [ Julian Andres Klode ]
  * apt-pkg/deb/dpkgpm.cc:
    - Write architecture information to history file.
    - Add to history whether a change was automatic or not.
  * apt-pkg/contrib/fileutl.cc:
    - Add FileFd::OpenDescriptor() (needed for python-apt's #383617).
  * cmdline/apt-get.cc:
    - Support large filesystems by using statvfs64() instead of statvfs()
      and statfs64() instead of statfs() (Closes: #590513).
  * apt-pkg/cdrom.cc:
    - Use link() instead of rename() for creating the CD database backup;
      otherwise there would be a short time without any database.

  [ David Kalnischkies ]
  * apt-pkg/depcache.cc:
    - handle "circular" conflicts for "all" packages correctly
  * cmdline/apt-cache.cc:
    - be able to omit dependency types in (r)depends (Closes: #319006)
    - show in (r)depends the canidate per default instead of newest
    - share the (r)depends code instead of codecopy
  * apt-pkg/cacheset.cc:
    - move them back to the library as they look stable now
    - add a 'newest' pseudo target release as in pkg/newest
  * apt-pkg/pkgcache.cc:
    - prefer non-virtual packages in FindPreferredPkg (Closes: #590041)
  * test/integration/*:
    - add with bug#590041 testcase a small test "framework"
  * apt-pkg/orderlist.cc:
    - try to install another or-group member in DepRemove before
      breaking the or group (Closes: #590438)
    - configure also the replacement before remove by adding Immediate flag
  
  [ Michael Vogt ]
  * apt-pkg/contrib/error.{cc,h}
    - docstring cleanup
    - add inline DumpError() to avoid subtle API break

 -- Michael Vogt <mvo@debian.org>  Thu, 29 Jul 2010 16:40:58 +0200

apt (0.7.26~exp10) experimental; urgency=low

  [ David Kalnischkies ]
  * apt-pkg/contrib/error.{cc,h}:
    - remove constness of va_list parameter to fix build on amd64 and co
      Thanks Eric Valette! (Closes: #588610)
  * apt-pkg/deb/debmetaindex.cc:
    - do not query each architecture for flat file archives
    - fix typo preventing display of architecture in Info()
  * methods/bzip2.cc:
    - add a copycat of the old gzip.cc as we need it for bzip2 and lzma

  [ Martin Pitt ]
  * debian/rules:
    - Make DEB_BUILD_OPTIONS=noopt actually work by passing the right
      CXXFLAGS.
  * apt-pkg/contrib/fileutl.{h,cc}:
    - Add support for reading of gzipped files with the new "ReadOnlyGzip"
      OpenMode. (Closes: #188407)
    - Link against zlib (in apt-pkg/makefile) and add zlib build dependency.
    - [ABI BREAK] This adds a new private member to FileFd, but its
      initialization is in the public header file.
  * configure.in:
    - Check for zlib library and headers.
  * apt-pkg/acquire-item.cc, apt-pkg/deb/debindexfile.cc,
    apt-pkg/deb/debrecords.cc, apt-pkg/deb/debsrcrecords.h,
    cmdline/apt-cache.cc:
    - Open Packages, Sources, and Translations indexes in "ReadOnlyGzip" mode.
  * apt-pkg/deb/debindexfile.cc:
    - If we do not find uncompressed package/source/translation indexes, look
      for gzip compressed ones.
  * apt-pkg/acquire-item.cc:
    - If the Acquire::GzipIndexes option is true and we download a gzipped
      index file, keep it as it is (and rename to .gz) instead of
      uncompressing it.
  * doc/apt.conf.5.xml:
    - Document the new Acquire::GzipIndexes option.
  * doc/po/apt-doc.pot, doc/po/de.po:
    - German translation of new Acquire::GzipIndexes option.
  * Add test/test-indexes.sh:
    - Test behaviour of index retrieval and usage, in particular with
      uncompressed and gzip compressed indexes.
  * methods/gzip.cc: With FileFd now being able to read gzipped files, there
    is no need for the gzip method any more to spawn an external gzip process.
    Rewrite it to use FileFd directly, which makes the code a lot simpler, and
    also using less memory and overhead.

 -- Michael Vogt <mvo@debian.org>  Mon, 12 Jul 2010 11:41:01 +0200

apt (0.7.26~exp9) experimental; urgency=low

  [ David Kalnischkies ]
  * doc/apt.conf.5.xml:
    - add and document APT::Cache-{Start,Grow,Limit} options for mmap control
  * apt-pkg/contrib/fileutl.cc:
    - do not fail von double close()

 -- Michael Vogt <mvo@debian.org>  Fri, 09 Jul 2010 21:51:55 +0200

apt (0.7.26~exp8) experimental; urgency=low

  [ David Kalnischkies ]
  * cmdline/cacheset.cc:
    - doesn't include it in the library for now as it is too volatile
    - get the candidate either from an already built depcache
      or use the policy which is a bit faster than depcache generation
    - get packages by task^ with FromTask()
    - only print errors if all tries to get a package by string failed
    - factor out code to get a single package FromName()
    - check in Grouped* first without modifier interpretation
  * cmdline/apt-get.cc:
    - use the cachsets in the install commands
    - make the specify order of packages irrelevant (Closes: #196021)
  * apt-pkg/orderlist.cc:
    - untouched packages are never missing
  * apt-pkg/packagemanager.cc:
    - packages that are not touched doesn't need to be unpacked
  * debian/control:
    - remove intltool's dependency as it is an ubuntu artefact
  * apt-pkg/depcache.cc:
    - SetCandidateVer for all pseudo packages
    - SetReInstall for the "all" package of a pseudo package
    - use the new MatchAgainstConfig for the DefaultRootSetFunc
    - always mark the all package if a pseudo package is marked for install
  * apt-pkg/contrib/error.{cc,h}:
    - complete rewrite but use the same API
    - add NOTICE and DEBUG as new types of a message
    - add a simple stack handling to be able to delay error handling
  * apt-pkg/aptconfiguration.cc:
    - show a deprecation notice for APT::Acquire::Translation
  * apt-pkg/contrib/configuration.{cc,h}:
    - add a wrapper to match strings against configurable regex patterns
  * apt-pkg/contrib/fileutl.cc:
    - show notice about ignored file instead of being always silent
    - add a Dir::Ignore-Files-Silently list option to control the notice
  * apt-pkg/policy.h:
    - add another round of const& madness as the previous round accidentally
      NOT overrides the virtual GetCandidateVer() method (Closes: #587725)
  * apt-pkg/pkgcachegen.{cc,h}:
    - make the used MMap moveable (and therefore dynamic resizeable) by
      applying (some) mad pointer magic (Closes: #195018)

  [ Michael Vogt ]
  * apt-pkg/deb/dpkgpm.cc:
    - make the apt/term.log output unbuffered (thanks to Matt Zimmerman)

  [ Julian Andres Klode ]
  * methods/ftp.h:
    - Handle different logins on the same server (Closes: #586904).
  * apt-pkg/deb/deblistparser.cc:
    - Handle architecture wildcards (Closes: #547724).
  * apt-pkg/versionmatch.cc:
    - Support matching pins by regular expressions or glob() like patterns,
      regular expressions have to be put between to slashes; for example,
      /.*/.
  * apt-pkg/contrib/fileutl.cc:
    - Make FileFd replace files atomically in WriteTemp mode (for cache, etc).
  * debian/control:
    - Set Standards-Version to 3.9.0

 -- Michael Vogt <mvo@debian.org>  Fri, 09 Jul 2010 19:16:20 +0200

apt (0.7.26~exp7) experimental; urgency=low

  * apt-pkg/cachefile.h:
    - make pkgPolicy public again, libapt-pkg-perl (and probably
      others) get unhappy without that

 -- Michael Vogt <mvo@debian.org>  Thu, 10 Jun 2010 15:33:24 +0200

apt (0.7.26~exp6) experimental; urgency=low

  [ Michael Vogt ]
  * merge the remaining Ubuntu change:
    - on gpg verification failure warn and restore the last known
      good state
    - on failure display the IP of the server (useful for servers
      that use round robin DNS)
    - support Original-Maintainer in RewritePackageOrder
    - enable cdrom autodetection via libudev by default
    - show message about Vcs in use when apt-get source is run for
      packages maintained in a Vcs
    - better support transitional packages with mark auto-installed. 
      when the transitional package is in "oldlibs" the new package
      is not marked auto installed (same is true for section
      metapackages)
    - provide new "deb mirror://archive.foo/mirrors.list sid main"
      method expects a list of mirrors (generated on the server e.g.
      via geoip) and will use that, including cycle on failure
    - write apport crash file on package failure (disabled by default
      on debian until apport is available)
    - support mirror failure reporting (disabled by default on debian)
  
  [ David Kalnischkies ]
  * apt-pkg/deb/dpkgpm.cc:
    - write Disappeared also to the history.log
    - forward manual-installed bit on package disappearance
  * apt-pkg/deb/debsystem.cc:
    - add better config item for extended_states file
  * apt-pkg/pkgcache.h:
    - switch {,Install-}Size to unsigned long long
  * apt-pkg/depcache.cc:
    - do the autoremove mark process also for required packages to handle
      these illegally depending on lower priority packages (Closes: #583517)
    - try harder to find the other pseudo versions for autoremove multiarch
    - correct "Dangerous iterator usage" pointed out by cppcheck
    - deal with long long, not with int to remove 2GB Limit (LP: #250909)
    - deprecate AddSize with Multiplier as it is unused and switch to
      boolean instead to handle the sizes more gracefully.
    - switch i{Download,Usr}Size from double to (un)signed long long
  * apt-pkg/aptconfiguration.cc:
    - remove duplicate architectures in getArchitectures()
  * apt-pkg/indexrecords.{cc,h}:
    - backport forgotten Valid-Until patch from the obsolete experimental
      branch to prevent replay attacks better, thanks to Thomas Viehmann
      for the initial patch! (Closes: #499897)
    - add a constant Exists check for MetaKeys
  * apt-pkg/acquire-item.cc:
    - do not try PDiff if it is not listed in the Meta file
    - sent Last-Modified header also for Translation files
  * apt-pkg/cacheiterator.h:
    - let pkgCache::Iterator inherent std::iterator
  * ftparchive/writer.h:
    - add a virtual destructor to FTWScanner class (for cppcheck)
  * apt-pkg/cacheset.{cc,h}:
    - add simple wrapper around std::set for cache structures
    - move regex magic from apt-get to new FromRegEx method
    - move cmdline parsing from apt-cache to new FromCommandLine method
    - support special release-modifier 'installed' and 'candidate'
  * apt-pkg/contrib/cmdline.cc:
    - fix segfault in SaveInConfig caused by writing over char[] sizes
  * apt-pkg/pkgcache.cc:
    - get the best matching arch package from a group with FindPreferredPkg
  * cmdline/apt-cache.cc:
    - make the search multiarch compatible by using GrpIterator instead
    - use pkgCacheFile and the new CacheSets all over the place
    - add --target-release option (Closes: #115520)
    - accept pkg/release and pkg=version in show and co. (Closes: #236270)
    - accept package versions in the unmet command
  * cmdline/apt-get.cc:
    - use unsigned long long instead of double to store values it gets
  * apt-pkg/cachefile.{cc,h}:
    - split Open() into submethods to be able to build only parts
    - make the OpProgress optional in the Cache buildprocess
    - store also the SourceList we use internally for export
  * doc/apt.conf.5.xml:
    - document the new Valid-Until related options
  * apt-pkg/contrib/strutl.cc:
    - split StrToTime() into HTTP1.1 and FTP date parser methods and
      use strptime() instead of some self-made scanf mangling
    - use the portable timegm shown in his manpage instead of a strange
      looking code copycat from wget
  * ftparchive/writer.cc:
    - add ValidTime option to generate a Valid-Until header in Release file
  * apt-pkg/policy.cc:
    - get the candidate right for a not-installed pseudo package if
      his non-pseudo friend is installed
  * apt-pkg/indexcopy.cc:
    - move the gpg codecopy to a new method and use it also in methods/gpgv.cc

 -- Michael Vogt <mvo@debian.org>  Thu, 10 Jun 2010 14:02:22 +0200

apt (0.7.26~exp5) experimental; urgency=low

  [ David Kalnischkies ]
  * cmdline/apt-get.cc:
    - rerun dpkg-source in source if --fix-broken is given (Closes: #576752)
    - don't suggest held packages as they are installed (Closes: #578135)
    - handle multiple --{tar,diff,dsc}-only options correctly
    - show at the end of the install process a list of disappeared packages
  * cmdline/apt-cache.cc:
    - use GroupCount for package names in stats and add a package struct line
  * methods/rred.cc:
    - use the patchfile modification time instead of the one from the
      "old" file - thanks to Philipp Weis for noticing! (Closes: #571541)
  * debian/rules:
    - remove targets referring to CVS or arch as they are useless
    - use $(CURDIR) instead of $(pwd)
    - use dpkg-buildflags if available for CXXFLAGS
  * README.arch:
    - remove the file completely as it has no use nowadays
  * apt-pkg/depcache.cc:
    - be doublesure that the killer query is empty before starting reinstall
  * methods/gpgv.cc:
    - remove the keyrings count limit by using vector magic
  * contrib/mmap.cc:
    - clarify "MMap reached size limit" error message, thanks Ivan Masár!
  * doc/apt.ent
    - add entities for the current oldstable/stable/testing codenames
  * doc/sources.list.5.xml:
    - use stable-codename instead of stable in the examples (Closes: #531492)
  * doc/apt_preferences.5.xml:
    - adapt some examples here to use current codenames as well
    - add "NotAutomatic: yes" handling, thanks Osamu Aoki (Closes: #490347)
  * debian/libapt-pkg-doc.doc-base.cache:
    - remove yet another reference to the removed cache.sgml
  * doc/apt-get.8.xml:
    - do not say explicit target_release_{name,version,codename}, it should
      be clear by itself and 'man' can break lines again (Closes: #566166)
    - remove the gnome-apt reference as it is removed from unstable
  * apt-pkg/deb/dpkgpm.cc:
    - add 'disappear' to the known processing states, thanks Jonathan Nieder
  * apt-pkg/packagemanager.h:
    - export info about disappeared packages with GetDisappearedPackages()

  [ Michael Vogt ]
  * methods/http.{cc,h}:
    - code cleanup, use enums instead of magic ints
  
  [ Jari Aalto ]
  * debian/rules:
    - spell out some less known options to reduce manpage consultation-rate
    - Use POSIX command substitution: $(<command sequence>)
    - Remove EOL whitespace (Closes: #577804)

  [ Julian Andres Klode ]
  * apt-pkg/acquire-item.cc:
    - Fix pkgAcqFile::Custom600Headers() to always return something.
  

  [ Christian Perrier ]
  * Slovak translation update. Closes: #581159
  * Italian translation update. Closes: #581742
  * Swedish translation update. Closes: #592366

 -- Michael Vogt <mvo@debian.org>  Tue, 25 May 2010 16:01:42 +0200

apt (0.7.26~exp4) experimental; urgency=low

  [ David Kalnischkies ]
  * apt-pkg/depcache.cc:
    - rewrite the pseudo package reinstaller to be more intelligent
      in his package choices
  * apt-pkg/packagemanager.cc:
    - don't try to "unpack" pseudo packages twice
  * apt-pkg/contrib/fileutl.cc:
    - add a parent-guarded "mkdir -p" as CreateDirectory()
  * apt-pkg/acquire.{cc,h}:
    - add a delayed constructor with Setup() for success reporting
    - check for and create directories in Setup if needed instead of
      error out unfriendly in the Constructor (Closes: #523920, #525783)
    - optional handle a lock file in Setup()
  * apt-pkg/acquire-item.cc:
    - Acquire::ForceHash to force method for expected hash
  * cmdline/apt-get.cc:
    - remove the lock file handling and let Acquire take care of it instead
    - display MD5Sum in --print-uris if not forced to use another method
      instead of displaying the strongest available (Closes: #576420)
    - regex for package names executed on Grp- not PkgIterator
    - show non-candidates as fallback for virtual packages (Closes: #578385)
    - set also "all" to this version for pseudo packages in TryToChangeVer
  * apt-pkg/deb/dpkgpm.cc:
    - remove Chroot-Directory from files passed to install commands.
      Thanks to Kel Modderman for report & patch! (Closes: #577226)
  * ftparchive/writer.cc:
    - remove 999 chars Files and Checksums rewrite limit (Closes: #577759)
  * cmdline/apt-cache.cc:
    - align Installed and Candidate Version in policy so they can be compared
      easier, thanks Ralf Gesellensetter for the pointer! (Closes: #578657)
  * doc/apt.ent:
    - Add a note about APT_CONFIG in the -c description (Closes: #578267)
  * doc/po/de.po:
    - correct typos in german apt_preferences manpage, thanks Chris Leick!
  * apt-pkg/sourcelist.cc:
    - be less strict and accept [option=value] as well
  * apt-pkg/contrib/configuration.cc:
    - error out if #clear directive has no argument
  * doc/files.sgml:
    - sync documentation with status quo, regarding files/directories in
      use, extended_states and uri schemes.
  * doc/cache.sgml:
    - drop the file in favor of inplace documentation with doxygen
  * apt-pkg/pkgcache.h:
    - enhance the Groups ABI by providing a ID as the other structs does
    - check also the size of the Group struct then checking for the others

  [ Jari Aalto ]
  * cmdline/apt-get.cc:
    - replace backticks with single quotes around fix-broken command
      in the broken packages message. (Closes: #577168)
  * dselect/install:
    - modernize if-statements not to use 'x' (Closes: #577117)
    - replace backticks with POSIX $() (Closes: #577116)

  [ Michael Vogt ]
  * [ Abi break ] apt-pkg/acquire-item.{cc,h}:
    - add "IsIndexFile" to constructor of pkgAcqFile so that it sends
      the right cache control headers
  * cmdline/apt-get.cc:
    - fix crash when pkg.VersionList() is empty
  * apt-pkg/depcache.cc:
    - fix incorrect std::cout usage for debug output
  * test/libapt/getlanguages_test.cc:
    - Add test for Esperanto that has nocounty associated with them
      (LP: #560956)
  * apt-pkg/deb/debrecords.cc:
    - fix max tag buffer size (LP: #545336, closes: #578959)
  * debian/rules:
    - install html doxygen in libapt-pkg-doc 
  * debian/control:
    - build-depend on doxygen

  [ Julian Andres Klode ]
  * apt-pkg/contrib/weakptr.h:
    - add a class WeakPointable which allows one to register weak pointers to
      an object which will be set to NULL when the object is deallocated.
  * [ABI break] apt-pkg/acquire{-worker,-item,}.h:
    - subclass pkgAcquire::{Worker,Item,ItemDesc} from WeakPointable.
  * apt-pkg/pkgcache.cc:
    - Merge fix from David to correct handling in single-arch environments.
  * cmdline/apt-cache.cc:
    - Add a showauto command to apt-cache.
  * cmdline/apt-get.cc:
    - Add apt-get markauto and unmarkauto commands.

 -- Michael Vogt <mvo@debian.org>  Thu, 06 May 2010 09:32:54 +0200

apt (0.7.26~exp3) experimental; urgency=low

  [ Christian Perrier ]
  * German translation update. Closes: #571037
  * Spanish manpages translation update. Closes: #573293
  * Dutch translation update. Closes: #573946
  * Polish manpages translation update. Closes: #574558
  * Add "manpages-pl (<< 20060617-3~)" to avoid file conflicts with
    that package that was providing some manpages for APT utilities.

  [ David Kalnischkies ]
  * [BREAK] merge MultiArch-ABI. We don't support MultiArch,
    but we support the usage of the new ABI so libapt users
    can start to prepare for MultiArch (Closes: #536029)
  * Ignore :qualifiers after package name in build dependencies
    in the library by default, but try to honour them in apt-get
    as we have some sort of MultiArch support ready (Closes: #558103)
  * add translation of the manpages to PT (portuguese)
    Thanks to Américo Monteiro!
  * Switch to dpkg-source 3.0 (native) format
  * apt-pkg/depcache.cc:
    - remove Auto-Installed information from extended_states
      together with the package itself (Closes: #572364)
  * cmdline/apt-mark:
    - don't crash if no arguments are given (Closes: #570962)
  * debian/control:
    - remove some years old and obsolete Replaces
    - add automake/conf build-depends/conflicts as recommend by
      the autotools-dev README (Closes: #572615)
  * apt-pkg/contrib/mmap.{h,cc}:
    - add char[] fallback for filesystems without shared writable
      mmap() like JFFS2. Thanks to Marius Vollmer for writing
      and to Loïc Minier for pointing to the patch! (Closes: #314334)
  * doc/apt_preferences.5.xml:
    - fix two typos and be more verbose in the novice warning.
      Thanks to Osamu Aoki for pointing it out! (Closes: #567669)
    - fix a=sid vs. n=sid typo, thanks Ansgar Burchardt!
    - origin can be used to match a hostname (Closes: #352667)
    - remove wrong pin-priority is optional remark (Closes: #574944)
  * apt-pkg/deb/dpkgpm.cc:
    - fix error message construction in OpenLog()
    - if available store the Commandline in the history
  * cmdline/apt-get.cc:
    - add a --only-upgrade flag to install command (Closes: #572259)
    - fix memory leaks in error conditions in DoSource()
    - try version match in FindSrc first exact than fuzzy (LP: #551178)
  * apt-pkg/contrib/cmndline.cc:
    - save Commandline in Commandline::AsString for logging
  * apt-pkg/deb/debversion.cc:
    - consider absent of debian revision equivalent to 0 (Closes: #573592)
  * doc/makefile, doc/*:
    - generate subdirectories for building the manpages in on the fly
      depending on the po files we have.
  * apt-pkg/pkgcachegen.cc:
    - merge versions correctly even if multiple different versions
      with the same version number are available.
      Thanks to Magnus Holmgren for the patch! (Closes: #351056)
  * ftparchive/writer.cc:
    - write LongDescriptions if they shouldn't be included in Packages
      file into i18n/Translation-en by default.
  * doc/po/de.po:
    - correct a few typos in the german manpage translation.
      Thanks to Chris Leick and Georg Koppen! (Closes: #574962)
  * apt-pkg/contrib/strutl.cc:
    - convert all toupper calls to tolower_ascii for a little speedup

  [ Jean-Baptiste Lallement ]
  * apt-pkg/contrib/strutl.cc:
    - always escape '%' (LP: #130289) (Closes: #500560)
    - unescape '%' sequence only if followed by 2 hex digit
    - username/password are urlencoded in proxy string (RFC 3986)

  [ Julian Andres Klode ]
  * cmdline/apt-cache.cc:
    - Change behavior of showsrc to match the one of show (Closes: #512046).
  * cmdline/apt-key:
    - Honor Apt::GPGV::TrustedKeyring (Closes: #316390)
  * cmdline/apt-mark:
    - Use the new python-apt API (and conflict with python-apt << 0.7.93.2).
  * apt-inst/contrib/arfile.h:
    - Add public ARArchive::Members() which returns the list of members.
  * apt-pkg/policy.cc:
    - Always return a candidate if there is at least one version pinned > 0
      (Closes: #512318)
  * ftparchive/apt-ftparchive.cc:
    - Read default configuration (Closes: #383257)
  * debian/rules:
    - Fix the libraries name to be e.g. libapt-pkg4.9 instead of
      libapt-pkg-4.9.

  [ Michael Vogt ]
  * apt-pkg/deb/dpkgpm.cc:
    - fix backgrounding when dpkg runs (closes: #486222)
  * cmdline/apt-mark:
    - show error on incorrect aguments (LP: #517917), thanks to
      Torsten Spindler
  * cmdline/apt-get.cc:
    - if apt-get source foo=version or foo/distro can not be found,
      error out (LP: #502641)
  * apt-pkg/packagemanager.cc:
    - better debug output 
  * doc/examples/configure-index:
    - add missing Debug::pkgPackageManager option

 -- Michael Vogt <mvo@debian.org>  Thu, 01 Apr 2010 17:30:43 +0200

apt (0.7.26~exp2) experimental; urgency=low

  * fix crash when LANGUAGE is not set

 -- Michael Vogt <mvo@debian.org>  Thu, 18 Feb 2010 22:07:23 +0100

apt (0.7.26~exp1) experimental; urgency=low

  [ David Kalnischkies ]
  * [BREAK] add possibility to download and use multiply
    Translation files, configurable with Acquire::Translation
    (Closes: #444222, #448216, #550564)
  * Ignore :qualifiers after package name in build dependencies
    for now as long we don't understand them (Closes: #558103)
  * apt-pkg/contrib/mmap.{cc,h}:
    - extend it to have a growable flag - unused now but maybe...
  * apt-pkg/pkgcache.h:
    - use long instead of short for {Ver,Desc}File size,
      patch from Víctor Manuel Jáquez Leal, thanks! (Closes: #538917)
  * apt-pkg/acquire-item.cc:
    - allow also to skip the last patch if target is reached,
      thanks Bernhard R. Link! (Closes: #545699)
  * ftparchive/writer.{cc,h}:
    - add --arch option for packages and contents commands
    - if an arch is given accept only *_all.deb and *_arch.deb instead
      of *.deb. Thanks Stephan Bosch for the patch! (Closes: #319710)
    - add APT::FTPArchive::AlwaysStat to disable the too aggressive
      caching if versions are build multiply times (not recommend)
      Patch by Christoph Goehre, thanks! (Closes: #463260)
  * apt-pkg/deb/dpkgpm.cc:
    - stdin redirected to /dev/null takes all CPU (Closes: #569488)
      Thanks to Aurelien Jarno for providing (again) a patch!
  * buildlib/apti18n.h.in, po/makefile:
    - add ngettext support with P_()
  * aptconfiguration.cc:
    - include all existing Translation files in the Cache (Closes: 564137)
  * debian/control:
    - update with no changes to debian policy 3.8.4
  * doc/apt_preferences.5.xml:
    - explicitly warn against careless use (Closes: #567669)
  * debian/rules:
    - remove creation of empty dir /usr/share/apt
  * doc/apt-cdrom.8.xml:
    - fix typo spotted by lintian: proc(c)eed

  [ Ivan Masár ]
  * Slovak translation update. Closes: #568294
  
  [ Michael Vogt ]
  * [BREAK] merged lp:~mvo/apt/history
    - this writes a /var/log/apt/history tagfile that contains details
      from the transaction (complements term.log)
  * methods/http.cc:
    - add cache-control headers even if no cache is given to allow
      adding options for intercepting proxies
    - add Acquire::http::ProxyAutoDetect configuration that 
      can be used to call a external helper to figure out the 
      proxy configuration and return it to apt via stdout
      (this is a step towards WPAD and zeroconf/avahi support)
  * abicheck/
    - add new abitest tester using the ABI Compliance Checker from
      http://ispras.linuxfoundation.org/index.php/ABI_compliance_checker

  [ Robert Collins ]
  * Change the package index Info methods to allow apt-cache policy to be
    useful when using several different archives on the same host.
    (Closes: #329814, LP: #22354)

 -- Michael Vogt <mvo@debian.org>  Thu, 18 Feb 2010 16:11:39 +0100

apt (0.7.25.3) unstable; urgency=low

  [ Christian Perrier ]
  * Italian translation update. Closes: #567532

  [ David Kalnischkies ]
  * apt-pkg/contrib/macros.h:
    - install the header system.h with a new name to be able to use
      it in other headers (Closes: #567662)
  * cmdline/acqprogress.cc:
    - Set Mode to Medium so that the correct prefix is used.
      Thanks Stefan Haller for the patch! (Closes: #567304 LP: #275243)
  * ftparchive/writer.cc:
    - generate sha1 and sha256 checksums for dsc (Closes: #567343)
  * cmdline/apt-get.cc:
    - don't mark as manually if in download only (Closes: #468180)

 -- Michael Vogt <mvo@debian.org>  Mon, 01 Feb 2010 18:41:15 +0100

apt (0.7.25.2) unstable; urgency=low

  [ Michael Vogt ]
  * apt-pkg/contrib/cdromutl.cc:
    - fix UnmountCdrom() fails, give it a bit more time and try
      the umount again
  * apt-pkg/cdrom.cc:
    - fix crash in pkgUdevCdromDevices
  * methods/cdrom.cc:
    - fixes in multi cdrom setup code (closes: #549312)
    - add new "Acquire::cdrom::AutoDetect" config that enables/disables
      the dlopen of libudev for automatic cdrom detection. Off by default
      currently, feedback/testing welcome
  * cmdline/apt-cdrom.cc:
    - add new --auto-detect option that uses libudev to figure out
      the cdrom/mount-point
  * cmdline/apt-mark:
    - merge fix from Gene Cash that supports markauto for
      packages that are not in the extended_states file yet
      (closes: #534920)
  * ftparchive/writer.{cc,h}:
    - merge crash fix for apt-ftparchive on hurd, thanks to
      Samuel Thibault for the patch (closes: #566664)

  [ David Kalnischkies ]
  * apt-pkg/contrib/fileutl.cc:
    - Fix the newly introduced method GetListOfFilesInDir to not
      accept every file if no extension is enforced
      (= restore old behaviour). (Closes: #565213)
  * apt-pkg/policy.cc:
    - accept also partfiles with "pref" file extension as valid
  * apt-pkg/contrib/configuration.cc:
    - accept also partfiles with "conf" file extension as valid
  * doc/apt.conf.5.xml:
    - reorder description and split out syntax
    - add partfile name convention (Closes: #558348)
  * doc/apt_preferences.conf.5.xml:
    - describe partfile name convention also here
  * apt-pkg/deb/dpkgpm.cc:
    - don't segfault if term.log file can't be opened.
      Thanks Sam Brightman for the patch! (Closes: #475770)
  * doc/*:
    - replace the per language addendum with a global addendum
    - add a explanation why translations include (maybe) english
      parts to the new global addendum (Closes: #561636)
  * apt-pkg/contrib/strutl.cc:
    - fix malloc asseration fail with ja_JP.eucJP locale in
      apt-cache search. Thanks Kusanagi Kouichi! (Closes: #548884)

  [ Christian Perrier ]
  * French translation update

 -- Michael Vogt <mvo@debian.org>  Wed, 27 Jan 2010 16:16:10 +0100

apt (0.7.25.1) unstable; urgency=low

  [ Christian Perrier ]
  * French manpage translation update
  * Russian translation update by Yuri Kozlov
    Closes: #564171

  [Chris Leick]
  * spot & fix various typos in all manpages
  * German manpage translation update

  [ David Kalnischkies ]
  * cmdline/apt-cache.cc:
    - remove translatable marker from the "%4i %s\n" string
  * buildlib/po4a_manpage.mak:
    - instruct debiandoc to build files with utf-8 encoding
  * buildlib/tools.m4:
    - fix some warning from the buildtools
  * apt-pkg/acquire-item.cc:
    - add configuration PDiffs::Limit-options to not download
      too many or too big patches (Closes: #554349)
  * debian/control:
    - let all packages depend on ${misc:Depends}
  * share/*-archive.gpg:
    - remove the horrible outdated files. We already depend on
      the keyring so we don't need to ship our own version
  * cmdline/apt-key:
    - errors out if wget is not installed (Closes: #545754)
    - add --keyring option as we have now possibly many
  * methods/gpgv.cc:
    - pass all keyrings (TrustedParts) to gpgv instead of
      using only one trusted.gpg keyring (Closes: #304846)
  * methods/https.cc:
    - finally merge the rest of the patchset from Arnaud Ebalard
      with the CRL and Issuers options, thanks! (Closes: #485963)
  * apt-pkg/deb/debindexfile.cc, apt-pkg/pkgcachegen.cc:
    - add debug option Debug::pkgCacheGen

  [ Michael Vogt ]
  * cmdline/apt-get.cc:
    - merge fix for apt-get source pkg=version regression
      (closes: #561971)
  * po/ru.po:
    - merged updated ru.po, thanks to Yuri Kozlov (closes: #564171)

 -- Michael Vogt <mvo@debian.org>  Sat, 09 Jan 2010 21:52:36 +0100

apt (0.7.25) unstable; urgency=low

  [ Christian Perrier ]
  * Fix apt-ftparchive(1) wrt description of the "-o" option.
    Thanks to Dann Frazier for the patch. Closes: #273100
  * po/LINGUAS. Re-disable Hebrew. Closes: #534992
  * po/LINGUAS. Enable Asturian and Lithuanian
  * Fix typo in apt-cache.8.xml: nessasarily
  * Fix "with with" in apt-get.8.xml
  * Fix some of the typos mentioned by the german team
    Closes: #479997
  * Polish translation update by Wiktor Wandachowicz
    Closes: #548571
  * German translation update by Holger Wansing
    Closes: #551534
  * Italian translation update by Milo Casagrande
    Closes: #555797
  * Simplified Chinese translation update by Aron Xu 
    Closes: #558737
  * Slovak translation update by Ivan Masár
    Closes: #559277
  
  [ Michael Vogt ]
  * apt-pkg/packagemanager.cc:
    - add output about pre-depends configuring when debug::pkgPackageManager
      is used
  * methods/https.cc:
    - fix incorrect use of CURLOPT_TIMEOUT, closes: #497983, LP: #354972
      thanks to Brian Thomason for the patch
  * merge lp:~mvo/apt/netrc branch, this adds support for a
    /etc/apt/auth.conf that can be used to store username/passwords
    in a "netrc" style file (with the extension that it supports "/"
    in a machine definition). Based on the maemo git branch (Closes: #518473)
    (thanks also to Jussi Hakala and Julian Andres Klode)
  * apt-pkg/deb/dpkgpm.cc:
    - add "purge" to list of known actions
  * apt-pkg/init.h:
    - add compatibility with old ABI name until the next ABI break
  * merge segfault fix from Mario Sanchez Prada, many thanks
    (closes: #561109)

  [ Brian Murray ]
  * apt-pkg/depcache.cc, apt-pkg/indexcopy.cc:
    - typo fix (LP: #462328)
  
  [ Loïc Minier ]
  * cmdline/apt-key:
    - Emit a warning if removed keys keyring is missing and skip associated
      checks (LP: #218971)

  [ David Kalnischkies ]
  * apt-pkg/packagemanager.cc:
    - better debug output for ImmediateAdd with depth and why
    - improve the message shown for failing immediate configuration
  * doc/guide.it.sgml: moved to doc/it/guide.it.sgml
  * doc/po4a.conf: activate translation of guide.sgml and offline.sgml
  * doc/apt.conf.5.xml:
    - provide a few more details about APT::Immediate-Configure
    - briefly document the behaviour of the new https options
  * doc/sources.list.5.xml:
    - add note about additional apt-transport-methods
  * doc/apt-mark.8.xml:
    - correct showauto synopsis, thanks Andrew Schulman (Closes: #551440)
  * cmdline/apt-get.cc:
    - source should display his final pkg pick (Closes: #249383, #550952)
    - source doesn't need the complete version for match (Closes: #245250)
    - source ignores versions/releases if not available (Closes: #377424)
    - only warn if (free) space overflows (Closes: #522238)
    - add --debian-only as alias for --diff-only
  * methods/connect.cc:
    - display also strerror of "wicked" getaddrinfo errors
    - add AI_ADDRCONFIG to ai_flags as suggested by Aurelien Jarno
      in response to Bernhard R. Link, thanks! (Closes: #505020)
  * buildlib/configure.mak, buildlib/config.{sub,guess}:
    - remove (outdated) config.{sub,guess} and use the ones provided
      by the new added build-dependency autotools-dev instead
  * configure.in, buildlib/{xml,yodl,sgml}_manpage.mak:
    - remove the now obsolete manpage buildsystems
  * doc/{pl,pt_BR,es,it}/*.{sgml,xml}:
    - convert all remaining translation to the po4a system
  * debian/control:
    - drop build-dependency on docbook-utils and xmlto
    - add build-dependency on autotools-dev
    - bump policy to 3.8.3 as we have no outdated manpages anymore
  * debian/NEWS:
    - fix a typo in 0.7.24: Allready -> Already (Closes: #557674)
  * ftparchive/writer.{cc,h}:
    - add APT::FTPArchive::LongDescription to be able to disable them
  * apt-pkg/deb/debsrcrecords.cc:
    - use "diff" filetype for .debian.tar.* files (Closes: #554898)
  * methods/rred.cc:
    - rewrite to be able to handle even big patch files
    - adopt optional mmap+iovec patch from Morten Hustveit
      (Closes: #463354) which should speed up a bit. Thanks!
  * methods/http{,s}.cc
    - add config setting for User-Agent to the Acquire group,
      thanks Timothy J. Miller! (Closes: #355782)
    - add https options which default to http ones (Closes: #557085)
  * debian/apt.cron.daily:
    - check cache size even if we do nothing else otherwise, thanks
      Francesco Poli for patch(s) and patience! (Closes: #459344)
  * ftparchive/*:
    - fix a few typos in strings, comments and manpage,
      thanks Karl Goetz! (Closes: #558757)

  [ Carl Chenet ]
  * cmdline/apt-mark:
    - print an error if a new state file can't be created
      (Closes: #521289) and
    - exit nicely if python-apt is not installed (Closes: #521284)

  [ Chris Leick ]
  * doc/de: German translation of manpages (Closes: #552606)
  * doc/ various manpages:
    - correct various errors, typos and oddities (Closes: #552535)
  * doc/apt-secure.8.xml:
    - replace literal with emphasis tags in Archive configuration
  * doc/apt-ftparchive.1.xml:
    - remove informalexample tag which hides the programlisting
  * doc/apt-get.8.xml:
    - change equivalent "for" to "to the" (purge command)
    - clarify --fix-broken sentence about specifying packages

  [ Eugene V. Lyubimkin ]
  * apt-pkg/contib/strutl.h
    - Avoid extra inner copy in APT_MKSTRCMP and APT_MKSTRCMP2.
  * build infrastructure:
    - Bumped libapt version, excluded eglibc from SONAME. (Closes: #448249)

  [ Julian Andres Klode ]
  * doc/apt.conf.5.xml:
    - Deprecate unquoted values, string concatenation and explain what should
      not be written inside a value (quotes,backslash).
    - Restrict option names to alphanumerical characters and "/-:._+".
    - Deprecate #include, we have apt.conf.d nowadays which should be
      sufficient.
  * ftparchive/apt-ftparchive.cc:
    - Call setlocale() so translations are actually used.
  * debian/apt.conf.autoremove:
    - Add kfreebsd-image-* to the list (Closes: #558803)

 -- Michael Vogt <mvo@debian.org>  Tue, 15 Dec 2009 09:21:55 +0100

apt (0.7.24) unstable; urgency=low

  [ Nicolas François ]
  * Cleaned up the first patch draft from KURASAWA Nozomu to finally
    get po4a support for translating the man pages.
    Many thanks to both for this excellent work! (Closes: #441608)
  * doc/ja/*, doc/po/ja.po:
    - remove the old ja man page translation and replace it with
      the new po4a-powered translation by KURASAWA Nozomu.
  * doc/*.?.xml (manpages):
    - add contrib to author tags and also add refmiscinfo to fix warnings
  * doc/style.txt, buildlib/defaults.mak, buildlib/manpage.mak:
    - fix a few typos in the comments of this files

  [ Michael Vogt ]
  * apt-pkg/deb/dpkgpm.cc:
    - when tcgetattr() returns non-zero skip all pty magic 
      (thanks to Simon Richter, closes: #509866)
  * apt-inst/contrib/arfile.cc:
    - show propper error message for Invalid archive members

  [ David Kalnischkies ]
  * doc/Doxyfile.in:
    - update file with doxygen 1.6.1 (current unstable)
    - activate DOT_MULTI_TARGETS, it is default on since doxygen 1.5.9
  * buildlib/po4a_manpage.mak, doc/makefile, configure:
    - simplify the makefiles needed for po4a manpages
  * apt-pkg/contrib/configuration.cc:
    - add a helper to easily get a vector of strings from the config
  * apt-pkg/contrib/strutl.cc:
    - replace unknown multibytes with ? in UTF8ToCharset (Closes: #545208)
  * doc/apt-get.8.xml:
    - fix two little typos in the --simulate description. (Closes: #545059)
  * apt-pkg/aptconfiguration.cc, doc/apt.conf.5.xml:
    - add an order subgroup to the compression types to simplify reordering
      a bit and improve the documentation for this option group.
  * doc/apt.conf.5.xml:
    - document the Acquire::http::Dl-Limit option
    - try to be crystal clear about the usage of :: and {} (Closes: #503481)
  * doc/apt-cache.8.xml:
    - clarify the note for the pkgnames command (Closes: #547599)
  * doc/apt.ent, all man pages:
    - move the description of files to globally usable entities
  * doc/apt_preferences.5.xml:
    - document the new preferences.d folder (Closes: #544017)
  * methods/rred.cc:
    - add at the top without failing (by Bernhard R. Link, Closes: #545694)
  * buildlib/sizetable:
    - add amd64 for cross building (by Mikhail Gusarov, Closes: #513058)
  * debian/prerm:
    - remove file as nobody will upgrade from 0.4.10 anymore
  * debian/control:
    - remove gnome-apt suggestion as it was removed from debian
  * apt-pkg/deb/dpkgpm.cc, apt-pkg/packagemanager.cc, apt-pkg/orderlist.cc:
    - add and document _experimental_ options to make (aggressive)
      use of dpkg's trigger and configuration handling (Closes: #473461)
  * cmdline/apt-get.cc:
    - ignore versions that are not candidates when selecting a package
      instead of a virtual one (by Marius Vollmer, Closes: #547788)

  [ Christian Perrier ]
  * doc/fr/*, doc/po/fr.po:
    - remove the old fr man page translation and replace it with
      the new po4a-powered translation
  * doc/de: dropped (translation is too incomplete to be useful in
      the transition to the po4a-powered translations)

 -- Michael Vogt <mvo@debian.org>  Fri, 25 Sep 2009 19:57:25 +0200

apt (0.7.23.1) unstable; urgency=low

  [ Michael Vogt ]
  * apt-pkg/pkgcache.cc:
    - do not set internel "needs-configure" state for packages in 
      triggers-pending state. dpkg will deal with the trigger and
      it if does it before we trigger it, dpkg will error out
      (LP: #414631)
  * apt-pkg/acquire-item.cc:
    - do not segfault on invalid items (closes: #544080)

 -- Michael Vogt <mvo@debian.org>  Fri, 28 Aug 2009 21:53:20 +0200

apt (0.7.23) unstable; urgency=low

  [ Eugene V. Lyubimkin ]
  * methods/{http,https,ftp}, doc/apt.conf.5.xml:
    - Changed and unified the code that determines which proxy to use. Now
      'Acquire::{http,ftp}::Proxy[::<host>]' options have the highest priority,
      and '{http,ftp}_proxy' environment variables are used only if options
      mentioned above are not specified.
      (Closes: #445985, #157759, #320184, #365880, #479617)
  
  [ David Kalnischkies ]
  * cmdline/apt-get.cc:
    - add APT::Get::HideAutoRemove=small to display only a short line
      instead of the full package list. (Closes: #537450)
    - ShowBroken() in build-dep (by Mike O'Connor, Closes: #145916)
    - check for statfs.f_type (by Robert Millan, Closes: #509313)
    - correct the order of picked package binary vs source in source
    - use SourceVersion instead of the BinaryVersion to get the source
      Patch by Matt Kraai, thanks! (Closes: #382826)
    - add pkg/archive and codename in source (Closes: #414105, #441178)
  * apt-pkg/contrib/strutl.cc:
    - enable thousand separator according to the current locale
      (by Luca Bruno, Closes: #223712)
  * doc/apt.conf.5.xml:
    - mention the apt.conf.d dir (by Vincent McIntyre, Closes: #520831)
  * apt-inst/contrib/arfile.cc:
    - use sizeof instead strlen (by Marius Vollmer, Closes: #504325)
  * doc/apt-mark.8.xml:
    - improve manpage based on patch by Carl Chenet (Closes: #510286)
  * apt-pkg/acquire-item.cc:
    - use configsettings for dynamic compression type use and order.
      Based on a patch by Jyrki Muukkonen, thanks! (LP: #71746)
  * apt-pkg/aptconfiguration.cc:
    - add default configuration for compression types and add lzma
      support. Order is now bzip2, lzma, gzip, none (Closes: #510526)
  * ftparchive/writer.cc:
    - add lzma support also here, patch for this (and inspiration for
      the one above) by Robert Millan, thanks!
  * apt-pkg/depcache.cc:
    - restore the --ignore-hold effect in the Is{Delete,Install}Ok hooks
  * doc/apt-get.8.xml:
    - update the source description to reflect what it actually does
      and how it can be used. (Closes: #413021)
  * methods/http.cc:
    - allow empty Reason-Phase in Status-Line to please squid,
      thanks Modestas Vainius for noticing! (Closes: #531157, LP: #411435)

  [ George Danchev ]
  * cmdline/apt-cache.cc:
    - fix a memory leak in the xvcg method (Closes: #511557)
  * apt-pkg/indexcopy.cc:
    - fix a memory leak then the Release file not exists (Closes: #511556)

 -- Michael Vogt <mvo@debian.org>  Thu, 27 Aug 2009 14:44:39 +0200

apt (0.7.22.2) unstable; urgency=low

  * debian/apt.cron.daily:
    - Make sure that VERBOSE is always set (Closes: #539366)
    - Script can be disabled by APT::Periodic::Enable=0 (Closes: #485476)
    - Support using debdelta to download packages (Closes: #532079)

 -- Julian Andres Klode <jak@debian.org>  Thu, 06 Aug 2009 12:17:19 +0200

apt (0.7.22.1) unstable; urgency=low

  [ Michael Vogt ]
  * cmdline/apt-get.cc:
    - honor APT::Get::Only-Source properly in FindSrc() (thanks to
      Martin Pitt for reporting the problem), also Closes: #535362.

  [ Julian Andres Klode ]
  * apt-pkg/contrib/mmap.cc:
    - Fix FTBFS on GNU/kFreeBSD by disabling DynamicMMap::Grow() on
      non-Linux architectures as it uses mremap (Closes: #539742).
  * apt-pkg/sourcelist.cc:
    - Only warn about missing sources.list if there is no sources.list.d
      and vice versa as only one of them is needed (Closes: #539731).
  * debian/control:
    - Add myself to Uploaders.
    - Increase Standards-Version to 3.8.2.0.

 -- Julian Andres Klode <jak@debian.org>  Mon, 03 Aug 2009 12:48:31 +0200

apt (0.7.22) unstable; urgency=low

  [ Christian Perrier ]
  * Documentation translations:
    - Fix a typo in apt-get(8) French translation. Closes: #525043
      Thanks to Guillaume Delacour for spotting it.
    - Updated apt.conf(5) manpgae French translation.
      Thanks to Aurélien Couderc.
  * Translations:
    - fr.po
    - sk.po. Closes: #525857 
    - ru.po. Closes: #526816
    - eu.po. Closes: #528985
    - zh_CN.po. Closes: #531390
    - fr.po
    - it.po. Closes: #531758
    - ca.po. Closes: #531921
    - de.po. Closes: #536430
  * Added translations
    - ast.po (Asturian by Marcos Alvareez Costales).
      Closes: #529007, #529730, #535328
  
  [ David Kalnischkies ]
  * [ABI break] support '#' in apt.conf and /etc/apt/preferences
    (closes: #189866)
  * [ABI break] Allow pinning by codename (closes: #97564)
  * support running "--simulate" as user
  * add depth information to the debug output and show what depends
    type triggers a autoinst (closes: #458389)
  * add Debug::pkgDepCache::Marker with more detailed debug output 
    (closes: #87520)
  * add Debug::pkgProblemResolver::ShowScores and make the scores
    adjustable
  * do not write state file in simulate mode (closes: #433007)
  * add hook for MarkInstall and MarkDelete (closes: #470035)
  * fix typo in apt-pkg/acquire.cc which prevents Dl-Limit to work
    correctly when downloading from multiple sites (Closes: #534752)
  * add the various foldmarkers in apt-pkg & cmdline (no code change)
  * versions with a pin of -1 shouldn't be a candidate (Closes: #355237)
  * prefer mmap as memory allocator in MMap instead of a static char
    array which can (at least in theory) grow dynamic
  * eliminate (hopefully all) segfaults in pkgcachegen.cc and mmap.cc
    which can arise if cache doesn't fit into the mmap (Closes: #535218)
  * display warnings instead of errors if the parts dirs doesn't exist

  [ Michael Vogt ]
  * honor the dpkg hold state in new Marker hooks (closes: #64141)
  * debian/apt.cron.daily:
    - if the timestamp is too far in the future, delete it
  * apt-pkg/acquire.cc:
    - make the max pipeline depth of the acquire queue configurable
      via Acquire::Max-Pipeline-Depth
  * apt-pkg/deb/dpkgpm.cc:
    - add Dpkg::UseIoNice boolean option to run dpkg with ionice -c3
      (off by default)
    - send "dpkg-exec" message on the status fd when dpkg is run
    - provide DPkg::Chroot-Directory config option (useful for testing)
    - fix potential hang when in a background process group
  * apt-pkg/algorithms.cc:
    - consider recommends when making the scores for the problem 
      resolver
  * apt-pkg/acquire-worker.cc:
    - show error details of failed methods
  * apt-pkg/contrib/fileutl.cc:
    - if a process aborts with signal, show signal number
  * methods/http.cc:
    - ignore SIGPIPE, we deal with EPIPE from write in 
      HttpMethod::ServerDie() (LP: #385144)
  * Only run Download-Upgradable and Unattended-Upgrades if the initial
    update was successful Closes: #341970
  * apt-pkg/indexcopy.cc:
    - support having CDs with no Packages file (just a Packages.gz)
      by not forcing a verification on non-existing files
     (LP: #255545)
    - remove the gettext from a string that consists entirely 
      of variables (LP: #56792)
  * apt-pkg/cacheiterators.h:
    - add missing checks for Owner == 0 in end()
  * apt-pkg/indexrecords.cc:
    - fix some i18n issues
  * apt-pkg/contrib/strutl.h:
    - add new strprintf() function to make i18n strings easier
    - fix compiler warning
  * apt-pkg/deb/debsystem.cc:
    - make strings i18n able 
  * fix problematic use of tolower() when calculating the version 
    hash by using locale independent tolower_ascii() function. 
    Thanks to M. Vefa Bicakci (LP: #80248)
  * build fixes for g++-4.4
  * cmdline/apt-mark:
    - add "showauto" option to show automatically installed packages
  * document --install-recommends and --no-install-recommends
    (thanks to Dereck Wonnacott, LP: #126180)
  * doc/apt.conf.5.xml:
    - merged patch from Aurélien Couderc to improve the text
      (thanks!)
  * [ABI] merged the libudev-dlopen branch, this allows to pass
    "apt-udev-auto" to Acquire::Cdrom::mount and the cdrom method will  
    dynamically find/mount the cdrom device (if libhal is available)

  [ Julian Andres Klode ]
  * apt-pkg/contrib/configuration.cc: Fix a small memory leak in
    ReadConfigFile.
  * Introduce support for the Enhances field. (Closes: #137583) 
  * Support /etc/apt/preferences.d, by adding ReadPinDir() (Closes: #535512)
  * configure-index: document Dir::Etc::SourceParts and some other options
    (Closes: #459605)
  * Remove Eugene V. Lyubimkin from uploaders as requested.
  * apt-pkg/contrib/hashes.cc, apt-pkg/contrib/md5.cc:
    - Support reading until EOF if Size=0 to match behaviour of
      SHA1Summation and SHA256Summation

  [ Osamu Aoki ]
  * Updated cron script to support backups by hardlinks and 
    verbose levels.  All features turned off by default. 
  * Added more error handlings.  Closes: #438803, #462734, #454989
  * Documented all cron script related configuration items in 
    configure-index.

  [ Dereck Wonnacott ]
  * apt-ftparchive might write corrupt Release files (LP: #46439)
  * Apply --important option to apt-cache depends (LP: #16947) 

  [ Otavio Salvador ]
  * Apply patch from Sami Liedes <sliedes@cc.hut.fi> to reduce the
    number of times we call progress bar updating and debugging
    configuration settings.
  * Apply patch from Sami Liedes <sliedes@cc.hut.fi> to avoid unecessary
    temporary allocations.

 -- Michael Vogt <mvo@debian.org>  Wed, 29 Jul 2009 19:16:22 +0200

apt (0.7.21) unstable; urgency=low

  [ Christian Perrier ]
  * Translations:
    - bg.po. Closes: #513211
    - zh_TW.po. Closes: #513311
    - nb.po. Closes: #513843
    - fr.po. Closes: #520430
    - sv.po. Closes: #518070
    - sk.po. Closes: #520403
    - it.po. Closes: #522222
    - sk.po. Closes: #520403
  
  [ Jamie Strandboge ]
  * apt.cron.daily: catch invalid dates due to DST time changes
    in the stamp files

  [ Michael Vogt ]
  * methods/gpgv.cc:
    - properly check for expired and revoked keys (closes: #433091)
  * apt-pkg/contrib/strutl.cc:
    - fix TimeToStr i18n (LP: #289807)
  * [ABI break] merge support for http redirects, thanks to
    Jeff Licquia and Anthony Towns
  * [ABI break] use int for the package IDs (thanks to Steve Cotton)
  * apt-pkg/pkgcache.cc:
    - do not run "dpkg --configure pkg" if pkg is in trigger-awaited
      state (LP: #322955)
  * methods/https.cc:
    - add Acquire::https::AllowRedirect support
  * Clarify the --help for 'purge' (LP: #243948)
  * cmdline/apt-get.cc
    - fix "apt-get source pkg" if there is a binary package and
      a source package of the same name but from different 
      packages (LP: #330103)

  [ Colin Watson ]
  * cmdline/acqprogress.cc:
    - Call pkgAcquireStatus::Pulse even if quiet, so that we still get
      dlstatus messages on the status-fd (LP: #290234).

 -- Michael Vogt <mvo@debian.org>  Tue, 14 Apr 2009 14:12:51 +0200

apt (0.7.20.2) unstable; urgency=medium

  [ Eugene V. Lyubimkin ]
  * Urgency set to medium due to RC bug fix.
  * doc/apt.ent, apt-get.8.xml:
    - Fix invalid XML entities. (Closes: #514402)

 -- Eugene V. Lyubimkin <jackyf.devel@gmail.com>  Sat, 07 Feb 2009 16:48:21 +0200

apt (0.7.20.1) unstable; urgency=low

  [ Michael Vogt ]
  * apt-pkg/pkgcachegen.cc:
    - fix apt-cache search for localized description 
      (closes: #512110)
  
  [ Christian Perrier ]
  * Translations:
    - fr.po: fix spelling error to "défectueux". Thanks to Thomas Péteul.

 -- Michael Vogt <mvo@debian.org>  Tue, 20 Jan 2009 09:35:05 +0100

apt (0.7.20) unstable; urgency=low

  [ Eugene V. Lyubimkin ]
  * debian/changelog:
    - Fixed place of 'merged install-recommends and install-task branches'
      from 0.6.46.1 to 0.7.0. (Closes: #439866)
  * buildlib/config.{sub,guess}:
    - Renewed. This fixes lintian errors.
  * doc/apt.conf.5.xml, debian/apt-transport-https:
    - Documented briefly 'Acquire::https' group of options. (Closes: #507398)
    - Applied patch from Daniel Burrows to document 'Debug' group of options.
      (Closes: #457265)
    - Mentioned 'APT::Periodic' and 'APT::Archives' groups of options.
      (Closes: #438559)
    - Mentioned '/* ... */' comments. (Closes: #507601)
  * doc/examples/sources.list:
    - Removed obsolete commented non-us deb-src entry, replaced it with
      'deb-src security.debian.org' one. (Closes: #411298)
  * apt-pkg/contrib/mmap.cc:
    - Added instruction how to work around MMap error in MMap error message.
      (Closes: #385674, 436028)
  * COPYING:
    - Actualized. Removed obsolete Qt section, added GPLv2 clause.
      (Closes: #440049, #509337)

  [ Michael Vogt ]
  * add option to "apt-get build-dep" to mark the needed 
    build-dep packages as automatic installed. 
    This is controlled via the value of
    APT::Get::Build-Dep-Automatic and is set "false" by default.  
    Thanks to Aaron Haviland, closes: #448743
  * apt-inst/contrib/arfile.cc:
    - support members ending with '/' as well (thanks to Michal Cihr,
      closes: #500988)

  [ Christian Perrier ]
  * Translations:
    - Finnish updated. Closes: #508449 
    - Galician updated. Closes: #509151
    - Catalan updated. Closes: #509375
    - Vietnamese updated. Closes: #509422
    - Traditional Chinese added. Closes: #510664
    - French corrected (remove awful use of first person) 

 -- Michael Vogt <mvo@debian.org>  Mon, 05 Jan 2009 08:59:20 +0100

apt (0.7.19) unstable; urgency=low

  [ Eugene V. Lyubimkin ]
  * doc/sources.list.5.xml:
    - Mentioned allowed characters in file names in /etc/apt/sources.list.d.
      Thanks to Matthias Urlichs. (Closes: #426913)
  * doc/apt-get.8.xml:
    - Explicitly say that 'dist-upgrade' command may remove packages.
    - Included '-v'/'--version' as a command to synopsis.
  * cmdline/apt-cache.cc:
    - Advanced built-in help. Patch by Andre Felipe Machado. (Closes: #286061)
    - Fixed typo 'GraphVis' -> 'GraphViz'. (Closes: #349038)
    - Removed asking to file a release-critical bug against a package if there
      is a request to install only one package and it is not installable.
      (Closes: #419521)

  [ Michael Vogt ]
    - fix SIGHUP handling (closes: #463030)

  [ Christian Perrier ]
  * Translations:
    - French updated
    - Bulgarian updated. Closes: #505476
    - Slovak updated. Closes: #505483
    - Swedish updated. Closes: #505491
    - Japanese updated. Closes: #505495
    - Korean updated. Closes: #505506
    - Catalan updated. Closes: #505513
    - British English updated. Closes: #505539
    - Italian updated. Closes: #505518, #505683
    - Polish updated. Closes: #505569
    - German updated. Closes: #505614
    - Spanish updated. Closes: #505757
    - Romanian updated. Closes: #505762
    - Simplified Chinese updated. Closes: #505727
    - Portuguese updated. Closes: #505902
    - Czech updated. Closes: #505909
    - Norwegian Bokmål updated. Closes: #505934
    - Brazilian Portuguese updated. Closes: #505949
    - Basque updated. Closes: #506085
    - Russian updated. Closes: #506452 
    - Marathi updated. 
    - Ukrainian updated. Closes: #506545 

 -- Michael Vogt <mvo@debian.org>  Mon, 24 Nov 2008 10:33:54 +0100

apt (0.7.18) unstable; urgency=low

  [ Christian Perrier ]
  * Translations:
    - French updated
    - Thai updated. Closes: #505067

  [ Eugene V. Lyubimkin ]
  * doc/examples/configure-index:
    - Removed obsoleted header line. (Closes: #417638)
    - Changed 'linux-kernel' to 'linux-image'.
  * doc/sources.list.5.xml:
    - Fixed typo and grammar in 'sources.list.d' section. Thanks to
      Timothy G Abbott <tabbott@MIT.EDU>. (Closes: #478098)
  * doc/apt-get.8.xml:
    - Advanced descriptions for 'remove' and 'purge' options.
      (Closes: #274283)
  * debian/rules:
    - Target 'apt' need to depend on 'build-doc'. Thanks for Peter Green.
      Fixes FTBFS. (Closes: #504181)

  [ Michael Vogt ]
  * fix depend on libdb4.4 (closes: #501253)

 -- Michael Vogt <mvo@debian.org>  Fri, 07 Nov 2008 22:13:39 +0100

apt (0.7.17) unstable; urgency=low

  [ Eugene V. Lyubimkin ]
  * debian/control:
    - 'Vcs-Bzr' field is official, used it.
    - Bumped 'Standards-Version' to 3.8.0, no changes needed.
    - Actualized 'Uploaders' field.
  * doc/:
    - Substituded 'apt-archive' with 'apt-ftparchive' in docs.
      Patch based on work of Andre Felipe Machado. (Closes: #350865)
    - Mentioned '/<release>' and '=<version>' for 'apt-get install' and
      '=<version>' for 'apt-get source' in apt-get manpage. Patch based on
      work of Andre Felipe Machado. (Closes: #399673)
    - Mentioned more short options in the apt-get manpage. Documented 'xvcg'
      option in the apt-cache manpage. The part of patch by Andre Felipe
      Machado. (Closes: #176106, #355945)
    - Documented that 'apt-get install' command should be used for upgrading
      some of installed packages. Based on patch by Nori Heikkinen and
      Andre Felipe Machado. (Closes: #267087)
    - Mentioned 'apt_preferences(5)' in apt manpage. (Closes: #274295)
    - Documented 'APT::Default-Release' in apt.conf manpage. (Closes: #430399)
    - APT::Install-Recommends is now true by default, mentioned this in
      configure-index example. (Closes: #463268)
    - Added 'APT::Get::AllowUnauthenticated' to configure-index example.
      (Closes: #320225)
    - Documented '--no-install-recommends' option in apt-get manpage.
      (Closes: #462962)
    - Documented 'Acquire::PDiffs' in apt.conf manpage. (Closes: #376029)
    - Added 'copy', 'rsh', 'ssh' to the list of recognized URI schemes in
      sources.list manpage, as they are already described under in the manpage.
    - Removed notice that ssh/rsh access cannot use password authentication
      from sources.list manpage. Thanks to Steffen Joeris. (Closes: #434894)
    - Added '(x)' to some referrings to manpages in apt-get manpage. Patch by
      Andre Felipe Machado. (Closes: #309893)
    - Added 'dist-upgrade' apt-get synopsis in apt-get manpage.
      (Closes: #323866)

 -- Michael Vogt <mvo@debian.org>  Wed, 05 Nov 2008 13:14:56 +0100

apt (0.7.17~exp4) experimental; urgency=low

  * debian/rules:
    - Fixed lintian warnings "debian/rules ignores make errors".
  * debian/control:
    - Substituted outdated "Source-Version" fields with "binary:Version".
    - Added 'python-apt' to Suggests, as apt-mark need it for work.
    - Drop Debian revision from 'doc-base' build dependency, this fixes
      appropriate lintian warning.
  * debian/libapt-pkg-doc.doc-base.*:
    - Changed section: from old 'Devel' to 'Debian'. This fixes appropriate
      lintian warnings.
  * debian/{postrm,prerm,preinst}:
    - Added 'set -e', fixes lintian warnings
      'maintainer-script-ignores-error'.
  * dselect/makefile:
    - Removed unneeded 'LOCAL' entry. This allows cleaning rule to run smoothly.
  * share/lintian-overrides:
    - Added with override of 'apt must depend on python'. Script 'apt-mark'
      needs apt-python for working and checks this on fly. We don't want
      python in most cases.
  * cmdline/apt-key:
    - Added 'unset GREP_OPTIONS' to the script. This prevents 'apt-key update'
      failure when GREP_OPTIONS contains options that modify grep output.
      (Closes: #428752)

 -- Eugene V. Lyubimkin <jackyf.devel@gmail.com>  Fri, 31 Oct 2008 23:45:17 +0300

apt (0.7.17~exp3) experimental; urgency=low

  * apt-pkg/acquire-item.cc:
    - fix a merge mistake that prevents the fallback to the 
      uncompressed 'Packages' to work correctly (closes: #409284)

 -- Michael Vogt <mvo@debian.org>  Wed, 29 Oct 2008 09:36:24 +0100

apt (0.7.17~exp2) experimental; urgency=low

  [ Eugene V. Lyubimkin ]
  * apt-pkg/acquire-item.cc:
    - Added fallback to uncompressed 'Packages' if neither 'bz2' nor 'gz'
      available. (Closes: #409284)
  * apt-pkg/algorithm.cc:
    - Strip username and password from source URL in error message.
      (Closes: #425150)
  
  [ Michael Vogt ]
  * fix various -Wall warnings

 -- Michael Vogt <mvo@debian.org>  Tue, 28 Oct 2008 18:06:38 +0100

apt (0.7.17~exp1) experimental; urgency=low

  [ Luca Bruno ]
  * Fix typos:
    - apt-pkg/depcache.cc
  * Fix compilation warnings:
    - apt-pkg/acquire.cc
    - apt-pkg/versionmatch.cc
  * Compilation fixes and portability improvement for compiling APT against non-GNU libc
    (thanks to Martin Koeppe, closes: #392063):
    - buildlib/apti18n.h.in:
      + textdomain() and bindtextdomain() must not be visible when --disable-nls
    - buildlib/inttypes.h.in: undefine standard int*_t types
    - Append INTLLIBS to SLIBS:
      + cmdline/makefile
      + ftparchive/makefile
      + methods/makefile
  * doc/apt.conf.5.xml:
    - clarify whether configuration items of apt.conf are case-sensitive
      (thanks to Vincent McIntyre, closes: #345901)

 -- Luca Bruno <lethalman88@gmail.com>  Sat, 11 Oct 2008 09:17:46 +0200

apt (0.7.16) unstable; urgency=low

  [ Luca Bruno ]
  * doc/apt-cache.8.xml:
    - search command uses POSIX regex, and searches for virtual packages too
      (closes: #277536)
  * doc/offline.sgml: clarify remote and target hosts
    (thanks to Nikolaus Schulz, closes: #175940)
  * Fix several typos in docs, translations and debian/changelog
    (thanks to timeless, Nicolas Bonifas and Josh Triplett,
    closes: #368665, #298821, #411532, #431636, #461458)
  * Document apt-key finger and adv commands
    (thanks to Stefan Schmidt, closes: #350575)
  * Better documentation for apt-get --option
    (thanks to Tomas Pospisek, closes: #386579)
  * Retitle the apt-mark.8 manpage (thanks to Justin Pryzby, closes: #471276)
  * Better documentation on using both APT::Default-Release and
    /etc/apt/preferences (thanks to Ingo Saitz, closes: #145575)
  
  [ Michael Vogt ]
  * doc/apt-cache.8.xml:
    - add missing citerefentry

 -- Michael Vogt <mvo@debian.org>  Fri, 10 Oct 2008 23:44:50 +0200

apt (0.7.15) unstable; urgency=low

  * Upload to unstable

 -- Michael Vogt <mvo@debian.org>  Sun, 05 Oct 2008 13:23:47 +0200

apt (0.7.15~exp3) experimental; urgency=low

  [Daniel Burrows]
  * apt-pkg/deb/dpkgpm.cc:
    - Store the trigger state descriptions in a way that does not break
      the ABI.  The approach taken makes the search for a string O(n) rather
      than O(lg(n)), but since n == 4, I do not consider this a major
      concern.  If it becomes a concern, we can sort the static array and
      use std::equal_range().  (Closes: #499322)

  [ Michael Vogt ]
  * apt-pkg/packagemanager.cc, apt-pkg/deb/dpkgpm.cc:
    - move the state file writting into the Go() implementation
      of dpkgpm (closes: #498799)
  * apt-pkg/algorithms.cc:
    - fix simulation performance drop (thanks to Ferenc Wagner
      for reporting the issue)

 -- Michael Vogt <mvo@debian.org>  Wed, 01 Oct 2008 18:09:49 +0200

apt (0.7.15~exp2) experimental; urgency=low

  [ Michael Vogt ]
  * apt-pkg/pkgcachegen.cc:
    - do not add multiple identical descriptions for the same 
      language (closes: #400768)

  [ Program translations ]
  * Catalan updated. Closes: #499462

 -- Michael Vogt <mvo@debian.org>  Tue, 23 Sep 2008 07:29:59 +0200

apt (0.7.15~exp1) experimental; urgency=low

  [ Christian Perrier ]
  * Fix typo in cron.daily script. Closes: #486179

  [ Program translations ]
  * Traditional Chinese updated. Closes: #488526
  * German corrected and completed. Closes: #490532, #480002, #498018
  * French completed
  * Bulgarian updated. Closes: #492473
  * Slovak updated. Closes: #492475
  * Galician updated. Closes: #492794
  * Japanese updated. Closes: #492975
  * Fix missing space in Greek translation. Closes: #493922
  * Greek updated.
  * Brazilian Portuguese updated.
  * Basque updated. Closes: #496754
  * Romanian updated. Closes: #492773, #488361
  * Portuguese updated. Closes: #491790
  * Simplified Chinese updated. Closes: #489344
  * Norwegian Bokmål updated. Closes: #480022
  * Czech updated. Closes: #479628, #497277
  * Korean updated. Closes: #464515
  * Spanish updated. Closes: #457706
  * Lithuanian added. Closes: #493328
  * Swedish updated. Closes: #497496
  * Vietnamese updated. Closes: #497893
  * Portuguese updated. Closes: #498411
  * Greek updated. Closes: #498687
  * Polish updated.

  [ Michael Vogt ]
  * merge patch that enforces stricter https server certificate
    checking (thanks to Arnaud Ebalard, closes: #485960)
  * allow per-mirror specific https settings
    (thanks to Arnaud Ebalard, closes: #485965)
  * add doc/examples/apt-https-method-example.cof
    (thanks to Arnaud Ebalard, closes: #485964)
  * apt-pkg/depcache.cc:
    - when checking for new important deps, skip critical ones
      (closes: #485943)
  * improve apt progress reporting, display trigger actions
  * add DPkg::NoTriggers option so that applications that call
    apt/aptitude (like the installer) defer trigger processing
    (thanks to Joey Hess)
  * doc/makefile:
    - add examples/apt-https-method-example.conf
  
 -- Michael Vogt <mvo@debian.org>  Tue, 16 Sep 2008 21:27:03 +0200

apt (0.7.14) unstable; urgency=low

  [ Christian Perrier ]
  * Mark a message from dselect backend as translatable
    Thanks to Frédéric Bothamy for the patch
    Closes: #322470

  [ Program translations ]
  * Simplified Chinese updated. Closes: #473360
  * Catalan fixes. Closes: #387141
  * Typo fix in Greek translation. Closes: #479122
  * French updated.
  * Thai updated. Closes: #479313
  * Italian updated. Closes: #479326
  * Polish updated. Closes: #479342
  * Bulgarian updated. Closes: #479379
  * Finnish updated. Closes: #479403
  * Korean updated. Closes: #479426
  * Basque updated. Closes: #479452
  * Vietnamese updated. Closes: #479748
  * Russian updated. Closes: #479777, #499029
  * Galician updated. Closes: #479792
  * Portuguese updated. Closes: #479847
  * Swedish updated. Closes: #479871
  * Dutch updated. Closes: #480125
  * Kurdish added. Closes: #480150
  * Brazilian Portuguese updated. Closes: #480561
  * Hungarian updated. Closes: #480662

  [ Otavio Salvador ]
  * Apply patch to avoid truncating of arbitrary files. Thanks to Bryan
    Donlan <bdonlan@fushizen.net> for the patch. Closes: #482476
  * Avoid using dbus if dbus-daemon isn't running. Closes: #438803
  
  [ Michael Vogt ]
  * debian/apt.cron.daily:
    - apply patch based on the ideas of Francesco Poli for better 
      behavior when the cache can not be locked (closes: #459344)

 -- Michael Vogt <mvo@debian.org>  Wed, 28 May 2008 15:19:12 +0200

apt (0.7.13) unstable; urgency=low

  [ Otavio Salvador ]
  * Add missing build-depends back from build-depends-indep field.
    Closes: #478231
  * Make cron script quiet if cache is locked. Thanks to Ted Percival
    <ted@midg3t.net> for the patch. Closes: #459344
  * Add timeout support for https. Thanks to Andrew Martens
    <andrew.martens@strangeloopnetworks.com> for the patch.

  [ Goswin von Brederlow ]
  * Add support for --no-download on apt-get update. Closes: #478517
  
  [ Program translations ]
    - Vietnamese updated. Closes: #479008
    
 -- Otavio Salvador <otavio@debian.org>  Fri, 02 May 2008 14:46:00 -0300

apt (0.7.12) unstable; urgency=low

  [ Michael Vogt ]
  * cmdline/apt-key:
    - add support for a master-keyring that contains signing keys
      that can be used to sign the archive signing keys. This should
      make key-rollover easier.
  * apt-pkg/deb/dpkgpm.cc:
    - merged patch from Kees Cook to fix anoying upper-case display
      on amd64 in sbuild
  * apt-pkg/algorithms.cc: 
    - add APT::Update::Post-Invoke-Success script slot
    - Make the breaks handling use the kill list. This means, that a
      Breaks: Pkg (<< version) may put Pkg onto the remove list.
  * apt-pkg/deb/debmetaindex.cc:
    - add missing "Release" file uri when apt-get update --print-uris
      is run
  * methods/connect.cc:
    - remember hosts with Resolve failures or connect Timeouts
  * cmdline/apt-get.cc:
    - fix incorrect help output for -f (LP: #57487)
    - do two passes when installing tasks, first ignoring dependencies,
      then resolving them and run the problemResolver at the end
      so that it can correct any missing dependencies
  * debian/apt.cron.daily:
    - sleep random amount of time (default within 0-30min) before
      starting the upate to hit the mirrors less hard
  * doc/apt_preferences.5.xml:
    - fix typo
  * added debian/README.source

  [ Christian Perrier ]
  * Fix typos in manpages. Thanks to Daniel Leidert for the fixes
    Closes: #444922
  * Fix syntax/copitalisation in some messages. Thanks to Jens Seidel
    for pointing this and providing the patch.
    Closes: #466845
  * Fix Polish offline translation. Thanks to Robert Luberda for the patch
    and apologies for applying it very lately. Closes: #337758
  * Fix typo in offline.sgml. Closes: #412900

  [ Program translations ]
    - German updated. Closes: #466842
    - Swedish updated.
    - Polish updated. Closes: #469581
    - Slovak updated. Closes: #471341
    - French updated.
    - Bulgarian updated. Closes: #448492
    - Galician updated. Closes: #476839
  
  [ Daniel Burrows ]
  * apt-pkg/depcache.cc:
    - Patch MarkInstall to follow currently satisfied Recommends even
      if they aren't "new", so that we automatically force upgrades
      when the version of a Recommends has been tightened.  (Closes: #470115)
    - Enable more complete debugging information when Debug::pkgAutoRemove
      is set.
  * apt-pkg/contrib/configuration.cc
    - Lift the 1024-byte limit on lines in configuration files.
      (Closes: #473710, #473874)
  * apt-pkg/contrib/strutl.cc:
    - Lift the 64000-byte limit on individual messages parsed by ReadMessages.
      (Closes: #474065)
  * debian/rules:
    - Add missing Build-Depends-Indep on xsltproc, docbook-xsl, and xmlto.

 -- Daniel Burrows <dburrows@debian.org>  Sat, 26 Apr 2008 12:24:35 -0700

apt (0.7.11) unstable; urgency=critical
  
  [ Raise urgency to critical since it fixes a critical but for Debian
    Installer Lenny Beta1 release ]

  [ Program translations ]
    - Vietnamese updated. Closes: #460825
    - Basque updated. Closes: #461166
    - Galician updated. Closes: #461468
    - Portuguese updated. Closes: #464575
    - Korean updated. Closes: #448430
    - Simplified Chinese updated. Closes: #465866

  [ Otavio Salvador ]
  * Applied patch from Robert Millan <rmh@aybabtu.com> to fix the error
    message when gpgv isn't installed, closes: #452640.
  * Fix regression about APT::Get::List-Cleanup setting being ignored,
    closes: #466052.

 -- Otavio Salvador <otavio@debian.org>  Thu, 17 Jan 2008 22:36:46 -0200

apt (0.7.10) unstable; urgency=low

  [ Otavio Salvador ]
  * Applied patch from Mike O'Connor <stew@vireo.org> to add a manpage to
    apt-mark, closes: #430207.
  * Applied patch from Andrei Popescu <andreimpopescu@gmail.com> to add a
    note about some frontends in apt.8 manpage, closes: #438545.
  * Applied patch from Aurelien Jarno <aurel32@debian.org> to avoid CPU
    getting crazy when /dev/null is redirected to stdin (which breaks
    buildds), closes: #452858.
  * Applied patch from Aurelien Jarno <aurel32@debian.org> to fix building
    with newest dpkg-shlibdeps changing the packaging building order and a
    patch from Robert Millan <rmh@aybabtu.com> to fix parallel building,
    closes: #452862.
  * Applied patch from Alexander Winston <alexander.winston@comcast.net>
    to use 'min' as symbol for minute, closes: #219034.
  * Applied patch from Amos Waterland <apw@us.ibm.com> to allow apt to
    work properly in initramfs, closes: #448316.
  * Applied patch from Robert Millan <rmh@aybabtu.com> to make apt-key and
    apt-get to ignore time conflicts, closes: #451328.
  * Applied patch from Peter Eisentraut <peter_e@gmx.net> to fix a
    grammatical error ("manual installed" -> "manually installed"),
    closes: #438136.
  * Fix cron.daily job to not call fail if apt isn't installed, closes:
    #443286.
  * Fix compilation warnings in apt-pkg/cdrom.cc and
    apt-pkg/contrib/configuration.cc.
  * Fix typo in debian/copyright file ("licened" instead of "licensed"),
    closes: #458966.

  [ Program translations ]
    - Basque updated. Closes: #453088
    - Vietnamese updated. Closes: #453774, #459013
    - Japanese updated. Closes: #456909
    - Simplified Chinese updated. Closes: #458039
    - French updated.
    - Norwegian Bokmål updated. Closes: #457917

  [ Michael Vogt ]
  * debian/rules
    - fix https install location
  * debian/apt.conf.daily:
    - print warning if the cache can not be locked (closes: #454561),
      thanks to Bastian Kleineidam
  * methods/gpgv.cc:
    - remove cruft code that caused timestamp/I-M-S issues
  * ftparchive/contents.cc:
    - fix error output
  * apt-pkg/acquire-item.{cc,h}:
    - make the authentication download code more robust against
      servers/proxies with broken If-Range implementations
  * apt-pkg/packagemanager.{cc,h}:
    - propergate the Immediate flag to make hitting the 
      "E: Internal Error, Could not perform immediate configuration (2)"
      harder
  * debian/control:
    - build against libdb-dev (instead of libdb4.4-dev)
  * merged the apt--DoListUpdate branch, this provides a common interface
    for "apt-get update" like operations for the frontends and also provides
    hooks to run stuff in APT::Update::{Pre,Post}-Invoke

  [ Chris Cheney ]
  * ftparchive/contents.cc:
    - support lzma data members
  * ftparchive/multicompress.cc:
    - support lzma output
  
  [ Daniel Burrows ]
  * apt-pkg/contrib/configuration.cc:
    - if RootDir is set, then FindFile and FindDir will return paths
      relative to the directory stored in RootDir, closes: #456457.

  [ Christian Perrier ]
  * Fix wording for "After unpacking...". Thanks to Michael Gilbert
    for the patch. Closes: #260825

 -- Michael Vogt <mvo@debian.org>  Mon, 07 Jan 2008 21:40:47 +0100

apt (0.7.9) unstable; urgency=low

  [ Christian Perrier ]
  * Add several languages to LINGUAS and, therefore, really ship the relevant
    translation:
    Arabic, Dzongkha, Khmer, Marathi, Nepali, Thai
    Thanks to Theppitak Karoonboonyanan for checking this out. Closes: #448321

  [ Program translations ]
    - Korean updated. Closes: #448430
    - Galician updated. Closes: #448497
    - Swedish updated.

  [ Otavio Salvador ]
  * Fix configure script to check for CURL library and headers presense.
  * Applied patch from Brian M. Carlson <sandals@crustytoothpaste.ath.cx>
    to add backward support for arches that lacks pselect support,
    closes: #448406.
  * Umount CD-ROM when calling apt-cdrom ident, except when called with
    -m, closes: #448521.

 -- Otavio Salvador <otavio@debian.org>  Wed, 31 Oct 2007 13:37:26 -0200

apt (0.7.8) unstable; urgency=low

  * Applied patch from Daniel Leidert <daniel.leidert@wgdd.de> to fix
    APT::Acquire::Translation "none" support, closes: #437523.
  * Applied patch from Daniel Burrows <dburrows@debian.org> to add support
    for the Homepage field (ABI break), closes: #447970.
  * Applied patch from Frans Pop <elendil@planet.nl> to fix a trailing
    space after cd label, closes: #448187.

 -- Otavio Salvador <otavio@debian.org>  Fri, 26 Oct 2007 18:20:13 -0200

apt (0.7.7) unstable; urgency=low

  [ Michael Vogt ]
  * apt-inst/contrib/extracttar.cc:
    - fix fd leak for zero size files (thanks to Bill Broadley for
      reporting this bug)
  * apt-pkg/acquire-item.cc:
    - remove zero size files on I-M-S hit
  * methods/https.cc:
    - only send LastModified if we actually have a file
    - send range request with if-range 
    - delete failed downloads
    - delete zero size I-M-S hits
  * apt-pkg/deb/dpkgpm.{cc,h}:
    - merged dpkg-log branch, this lets you specify a 
      Dir::Log::Terminal file to log dpkg output to
      (ABI break)
    - fix parse error when dpkg sends unexpected data
  * merged apt--sha256 branch to fully support the new
    sha256 checksums in the Packages and Release files
    (ABI break)
  * apt-pkg/pkgcachegen.cc:
    - increase default mmap size
  * tests/local-repo:
    - added local repository testcase
  * apt-pkg/acquire.cc:
    - increase MaxPipeDepth for the internal worker<->method
      communication to 1000 for the debtorrent backend
  * make apt build with g++ 4.3
  * fix missing SetExecClose() call when the status-fd is used
  * debian/apt.cron.daily:
    - move unattended-upgrade before apt-get autoclean
  * fix "purge" commandline argument, closes: #133421
    (thanks to Julien Danjou for the patch)
  * cmdline/apt-get.cc:
    - do not change the auto-installed information if a package
      is reinstalled
  * apt-pkg/acquire-item.cc:
    - fix crash in diff acquire code
  * cmdline/apt-mark:
    - Fix chmoding after have renamed the extended-states file (LP: #140019)
      (thanks to Laurent Bigonville)
  * apt-pkg/depcache.cc:
    - set "APT::Install-Recommends" to true by default (OMG!)
  * debian/apt.cron.daily:
    - only run the cron job if apt-get check succeeds (LP: #131719)
  
  [ Program translations ]
    - French updated
    - Basque updated. Closes: #436425
    - Fix the zh_CN translator's name in debian/changelog for 0.7.2
      Closes: #423272
    - Vietnamese updated. Closes: #440611
    - Danish updated. Closes: #441102
    - Thai added. Closes: #442833
    - Swedish updated.
    - Galician updated. Closes: #446626

  [ Otavio Salvador ]
  * Add hash support to copy method. Thanks Anders Kaseorg by the patch
    (closes: #436055)
  * Reset curl options and timestamp between downloaded files. Thanks to
    Ryan Murray <rmurray@debian.org> for the patch (closes: #437150)
  * Add support to apt-key to export keys to stdout. Thanks to "Dwayne
    C. Litzenberger" <dlitz@dlitz.net> for the patch (closes: #441942)
  * Fix compilation warnings:
    - apt-pkg/indexfile.cc: conversion from string constant to 'char*';
    - apt-pkg/acquire-item.cc: likewise;
    - apt-pkg/cdrom.cc: '%lu' expects 'long unsigned int', but argument
      has type 'size_t';
    - apt-pkg/deb/dpkgpm.cc: initialization order and conversion from
      string constant to 'char*';
    - methods/gpgv.cc: conversion from string constant to 'char*';
    - methods/ftp.cc: likewise;
    - cmdline/apt-extracttemplates.cc: likewise;
    - apt-pkg/deb/debmetaindex.cc: comparison with string literal results
      in unspecified behaviour;
  * cmdline/apt-get.cc: adds 'autoremove' as a valid comment to usage
    statement of apt-get (closes: #445468).
  * cmdline/apt-get.cc: really applies Julien Danjou <acid@debian.org>
    patch to add 'purge' command line argument (closes: #133421).

  [ Ian Jackson ]
  * dpkg-triggers: Deal properly with new package states.

  [ Colin Watson ]
  * apt-pkg/contrib/mmap.cc:
    - don't fail if msync() returns > 0
 
 -- Michael Vogt <mvo@debian.org>  Tue, 23 Oct 2007 14:58:03 +0200

apt (0.7.6) unstable; urgency=low

  * Applied patch from Aurelien Jarno <aurel32@debian.org> to fix wrong
    directory downloading on non-linux architectures (closes: #435597)

 -- Otavio Salvador <otavio@debian.org>  Wed, 01 Aug 2007 19:49:51 -0300

apt (0.7.5) unstable; urgency=low

  [ Otavio Salvador ]
  * Applied patch from Guillem Jover <guillem@debian.org> to use
    dpkg-architecture to get the host architecture (closes: #407187)
  * Applied patch from Guillem Jover <guillem@debian.org> to add
    support to add lzma support (closes: #408201)

  [ Michael Vogt ]
  * apt-pkg/depcache.cc:
    - support a list of sections for:
      APT::Install-Recommends-Sections
      APT::Never-MarkAuto-Sections
  * methods/makefile:
    - install lzma symlink method (for full lzma support)
  * debian/control:
    - suggest "lzma"

 -- Otavio Salvador <otavio@ossystems.com.br>  Wed, 25 Jul 2007 20:16:46 -0300

apt (0.7.4) unstable; urgency=low

  [ Michael Vogt ]
  * cmdline/apt-get.cc:
    - fix in the task-install code regexp (thanks to Adam Conrad and
      Colin Watson)
    - support task removal too: apt-get remove taskname^
      (thanks to Matt Zimmerman reporting this problem)

  [ Otavio Salvador ]
  * Fix a typo on 0.7.3 changelog entry about g++ (7.3 to 4.3)
  * Fix compilation warnings:
    - apt-pkg/contrib/configuration.cc: wrong argument type;
    - apt-pkg/deb/dpkgpm.cc: wrong signess;
    - apt-pkg-acquire-item.cc: wrong signess and orderned initializers;
    - methods/https.cc:
      - type conversion;
      - unused variable;
      - changed SetupProxy() method to void;
  * Simplified HttpMethod::Fetch on http.cc removing Tail variable;
  * Fix pipeline handling on http.cc (closes: #413324)
  * Fix building to properly support binNMUs. Thanks to Daniel Schepler
    <schepler@math.unipd.it> by the patch (closes: #359634)
  * Fix example for Install-{Recommends,Suggests} options on
    configure-index example file. Thanks to Peter Eisentraut
    <peter_e@gmx.net> by the patch (closes: #432223)

  [ Christian Perrier ]
  * Basque translation update. Closes: ##423766
  * Unfuzzy formerly complete translations
  * French translation update
  * Re-generate PO(T) files
  * Spanish translation update
  * Swedish translation update

 -- Otavio Salvador <otavio@debian.org>  Tue, 24 Jul 2007 09:55:50 -0300

apt (0.7.3) unstable; urgency=low

  * fixed compile errors with g++ 4.3 (thanks to 
    Daniel Burrows, closes: #429378)
  * fixes in the auto-mark code (thanks to Daniel
    Burrows)
  * fix FTBFS by changing build-depends to
    libcurl4-gnutls-dev (closes: #428363)
  * cmdline/apt-get.cc:
    - fix InstallTask code when a pkgRecord ends 
      with a single '\n' (thanks to Soren Hansen for reporting)
  * merged from Christian Perrier:
        * vi.po: completed to 532t, again. Closes: #429899
        * gl.po: completed to 532t. Closes: #429506
        * vi.po: completed to 532t. Closes: #428672
        * Update all PO and the POT. Gives 514t14f4u for formerly
          complete translations
        * fr.po: completed to 532t
        * ku.po, uk.po, LINGUAS: reintegrate those translations
          which disappeared from the BZR repositories

 -- Michael Vogt <mvo@debian.org>  Sun, 01 Jul 2007 12:31:29 +0200

apt (0.7.2-0.1) unstable; urgency=low

  * Non-maintainer upload.
  * Build-depend on libcurl4-gnutls-dev instead of the obsolete
    libcurl3-gnutls-dev.  Closes: #428363.

 -- Steve Langasek <vorlon@debian.org>  Thu, 28 Jun 2007 18:46:53 -0700

apt (0.7.2) unstable; urgency=low
  
  * merged the debian/experimental changes back
    into the debian/sid branch
  * merged from Christian Perrier:
    * mr.po: New Marathi translation  Closes: #416806
    * zh_CN.po: Updated by Kov Chai  Closes: #416822
    * tl.po: Updated by Eric Pareja   Closes: #416638
    * gl.po: Updated by Jacobo Tarrio
	     Closes: #412828
    * da.po: Updated by Claus Hindsgaul
	     Closes: #409483
    * fr.po: Remove a non-breakable space for usability
	     issues. Closes: #408877
    * ru.po: Updated Russian translation. Closes: #405476
    * *.po: Unfuzzy after upstream typo corrections
  * buildlib/archtable:
    - added support for sh3/sh4 (closes: #424870)
    - added support for m32r (closes: #394096)
  * buildlib/systemtable:
    - added support for lpia
  * configure.in:
    - check systemtable for architecture mapping too
  * fix error in AutocleanInterval, closes: #319339
    (thanks to Israel G. Lugo for the patch)
  * add "purge" commandline argument, closes: #133421)
    (thanks to Julien Danjou for the patch)
  * add "purge" commandline argument, closes: #133421)
    (thanks to Julien Danjou for the patch)
  * fix FTBFS with gcc 4.3, closes: #417090
    (thanks to Martin Michlmayr for the patch)
  * add --dsc-only option, thanks to K. Richard Pixley
  * Removed the more leftover #pragma interface/implementation
    closes: #306937 (thanks to Andreas Henriksson for the patch)
  
 -- Michael Vogt <mvo@debian.org>  Wed, 06 Jun 2007 23:19:50 +0200

apt (0.7.1) experimental; urgency=low

  * ABI library name change because it's built against
    new glibc
  * implement SourceVer() in pkgRecords 
     (thanks to Daniel Burrows for the patch!)
  * apt-pkg/algorithm.cc:
    - use clog for all debugging
    - only increase the score of installed applications if they 
      are not obsolete 
    - fix resolver bug on removal triggered by weak-dependencies 
      with or-groups
  * methods/http.cc:
    - send apt version in User-Agent
  * apt-pkg/deb/debrecords.cc:
    - fix SHA1Hash() return value
  * apt-pkg/cdrom.cc:
    - only unmount if APT::CDROM::NoMount is false
  * methods/cdrom.cc:  
    - only umount if it was mounted by the method before
  * po/gl.po:
    - fix error translation that causes trouble to lsb_release
  * apt-pkg/acquire-item.cc:
    - if decompression of a index fails, delete the index 
  * apt-pkg/acquire.{cc,h}:
    - deal better with duplicated sources.list entries (avoid
      double queuing of  URLs) - this fixes hangs in bzip/gzip
  * merged from Christian Perrier:
    * mr.po: New Marathi translation  Closes: #416806
    * zh_CN.po: Updated by Eric Pareja  Closes: #416822
    * tl.po: Updated by Eric Pareja   Closes: #416638
    * gl.po: Updated by Jacobo Tarrio
             Closes: #412828
    * da.po: Updated by Claus Hindsgaul
             Closes: #409483
    * fr.po: Remove a non-breakable space for usability
             issues. Closes: #408877
    * ru.po: Updated Russian translation. Closes: #405476
    * *.po: Unfuzzy after upstream typo corrections
    * vi.po: Updated to 515t. Closes: #426976
    * eu.po: Updated to 515t. Closes: #423766
    * pt.po: 515t. Closes: #423111
    * fr.po: Updated by Christian Perrier
    * Update all PO and the POT. Gives 513t2f for formerly
      complete translations
  * apt-pkg/policy.cc:
    - allow multiple packages (thanks to David Foerster)

 -- Michael Vogt <mvo@debian.org>  Wed,  2 May 2007 13:43:44 +0200

apt (0.7.0) experimental; urgency=low

  * Package that contains all the new features
  * Removed all #pragma interface/implementation
  * Branch that contains all the new features:
  * translated package descriptions
  * task install support
  * automatic dependency removal (thanks to Daniel Burrows)
  * merged support for the new dpkg "Breaks" field 
    (thanks to Ian Jackson)
  * handle network failures more gracefully on "update"
  * support for unattended-upgrades (via unattended-upgrades
    package)
  * added apt-transport-https method
  * merged "install-recommends" branch (ABI break): 
    - new "--install-recommends"
    - install new recommends on "upgrade" if --install-recommends is 
      given
    - new "--fix-policy" option to install all packages with unmet
      important dependencies (usefull with --install-recommends to
      see what not-installed recommends are on the system)
    - fix of recommended packages display (only show CandidateVersion
      fix or-group handling)
  * merged "install-task" branch (use with "apt-get install taskname^")

 -- Michael Vogt <mvo@debian.org>  Fri, 12 Jan 2007 20:48:07 +0100

apt (0.6.46.4-0.1) unstable; urgency=emergency
  
  * NMU
  * Fix broken use of awk in apt-key that caused removal of the wrong keys
    from the keyring. Closes: #412572

 -- Joey Hess <joeyh@debian.org>  Mon, 26 Feb 2007 16:00:22 -0500

apt (0.6.46.4) unstable; urgency=high

  * ack NMU (closes: #401017)
  * added apt-secure.8 to "See also" section
  * apt-pkg/deb/dpkgpm.cc:
    - added "Dpkg::StopOnError" variable that controls if apt
      will abort on errors from dpkg
  * apt-pkg/deb/debsrcrecords.{cc,h}:
    - make the Buffer grow dynmaically (closes: #400874)
  * Merged from Christian Perrier bzr branch:
    - uk.po: New Ukrainian translation: 483t28f3u
    - el.po: Update to 503t9f2u
    - de.po: Updates and corrections.
  * apt-pkg/contrib/progress.cc:
    - OpProgress::CheckChange optimized, thanks to Paul Brook
      (closes: #398381)
  * apt-pkg/contrib/sha256.cc:
    - fix building with noopt

 -- Michael Vogt <mvo@debian.org>  Thu,  7 Dec 2006 10:49:50 +0100

apt (0.6.46.3-0.2) unstable; urgency=high

  * Non-maintainer upload with permission of Michael Vogt.
  * Fix FTBFS on most arches (regression from the fix of #400874)

 -- Andreas Barth <aba@not.so.argh.org>  Tue,  5 Dec 2006 15:51:22 +0000 
  
apt (0.6.46.3-0.1) unstable; urgency=high

  * Non-maintainer upload with permission of Michael Vogt.
  * Fix segfault at apt-get source. Closes: #400874
  * Add apt-key update in postinst, so that debian-archive-keyring doesn't
    need to depend on apt >= 0.6. Closes: #401114
  * Don't double-queue pdiff files. Closes: #401017
  
 -- Andreas Barth <aba@not.so.argh.org>  Tue,  5 Dec 2006 10:34:56 +0000

apt (0.6.46.3) unstable; urgency=low

  * apt-pkg/deb/dpkgpm.cc:
    - make progress reporting robust against multiline error
      messages 

  * Merged from Christian Perrier bzr branch:
    - ca.po: Updated to 514t
    - be.po: Updated to 514t
    - it.po: Updated to 514t
    - hu.po: Updated to 514t
    - zh_TW.po: Updated to 514t
    - ar.po: Updated to 293t221u.
    - ru.po: Updated to 514t. Closes: #392466
    - nb.po: Updated to 514t. Closes: #392466
    - pt.po: Updated to 514t. Closes: #393199
    - fr.po: One spelling error corrected: s/accÃ¨der/accÃ©der
    - km.po: Updated to 514t.
    - ko.po: Updated to 514t.
    - bg.po: Updated to 514t.
    - de.po: Updated to 514t.
    - en_GB.po: Updated to 514t.

 -- Michael Vogt <mvo@debian.org>  Thu,  2 Nov 2006 11:37:58 +0100

apt (0.6.46.2) unstable; urgency=low

  * debian/control:
    - depend on debian-archive-keyring to offer clean upgrade path 
      (closes: #386800)
  * Merged from Christian Perrier bzr branch:
    - es.po: Updated to 514t. Closes: #391661
    - da.po: Updated to 514t. Closes: #391424
    - cs.po: Updated. Closes: #391064
    - es.po: Updated to 514t. Closes: #391661
    - da.po: Updated to 514t. Closes: #391424

 -- Michael Vogt <mvo@debian.org>  Wed, 11 Oct 2006 09:03:15 +0200

apt (0.6.46.1) unstable; urgency=low

  * methods/gzip.cc:
    - deal with empty files 
  * Applied patch from Daniel Schepler to make apt bin-NMU able.
    (closes: bug#359634)
  * rebuild against current g++ because of:
    http://gcc.gnu.org/bugzilla/show_bug.cgi?id=29289
    (closes: #390189)
  * fix broken i18n in the dpkg progress reporting, thanks to 
    Frans Pop and Steinar Gunderson. (closes: #389261)
  * Merged from Christian Perrier bzr branch:
    * fi.po: Updated to 514t. Closes: #390149
    * eu.po: Updated to 514t. Closes: #389725
    * vi.po: Updated to 514t. Closes: #388555
  * make the internal buffer in pkgTagFile grow dynamically
    (closes: #388708)
  
 -- Michael Vogt <mvo@debian.org>  Mon,  2 Oct 2006 20:42:20 +0200

apt (0.6.46) unstable; urgency=low

  * debian/control:
    - switched to libdb4.4 for building (closes: #381019)
  * cmdline/apt-get.cc:
    - show only the recommends/suggests for the candidate-version, not for all
      versions of the package (closes: #257054)
    - properly handle recommends/suggests or-groups when printing the list of
      suggested/recommends packages (closes: #311619)
  * methods/http.cc:
    - check more careful for incorrect proxy settings (closes: #378868)
  * methods/gzip.cc:
    - don't hang when /var is full (closes: #341537), thanks to
      Luis Rodrigo Gallardo Cruz for the patch
  * doc/examples/sources.list:
    - removed non-us.debian.org from the example (closes: #380030,#316196)
  * Merged from Christian Perrier bzr branch:
    * ro.po: Updated to 514t. Closes: #388402
    * dz.po: Updated to 514t. Closes: #388184
    * it.po: Fixed typos. Closes: #387812
    * ku.po: New kurdish translation. Closes: #387766
    * sk.po: Updated to 514t. Closes: #386851
    * ja.po: Updated to 514t. Closes: #386537
    * gl.po: Updated to 514t. Closes: #386397
    * fr.po: Updated to 516t.
    * fi.po: Updated to 512t. Closes: #382702
  * share/archive-archive.gpg:
    - removed the outdated amd64 and debian-2004 keys
  * apt-pkg/tagfile.cc:
    - applied patch from Jeroen van Wolffelaar to make the tags
      caseinsensitive (closes: #384182)
    - reverted MMap use in the tagfile because it does not work 
      across pipes (closes: #383487) 
  
 -- Michael Vogt <mvo@debian.org>  Thu, 21 Sep 2006 10:25:03 +0200

apt (0.6.45) unstable; urgency=low

  * apt-pkg/contrib/sha256.cc:
    - fixed the sha256 generation (closes: #378183)
  * ftparchive/cachedb.cc:
    - applied patch from Anthony Towns to fix Clean() function
      (closes: #379576)
  * doc/apt-get.8.xml:
    - fix path to the apt user build (Closes: #375640)
  * doc/apt-cache.8.xml:
    - typo (Closes: #376408)
  * apt-pkg/deb/dpkgpm.cc:
    - make progress reporting more robust against multiline error
      messages (first half of a fix for #374195)
  * doc/examples/configure-index:
    - document Debug::pkgAcquire::Auth     
  * methods/gpgv.cc:
    - deal with gpg error "NODATA". Closes: #296103, Thanks to 
      Luis Rodrigo Gallardo Cruz for the patch
  * apt-inst/contrib/extracttar.cc:
    - fix for string mangling, closes: #373864
  * apt-pkg/acquire-item.cc:
    - check for bzip2 in /bin (closes: #377391)
  * apt-pkg/tagfile.cc:
    - make it work on non-mapable files again, thanks 
      to James Troup for confirming the fix (closes: #376777)
  * Merged from Christian Perrier bzr branch:
    * ko.po: Updated to 512t. Closes: #378901
    * hu.po: Updated to 512t. Closes: #376330
    * km.po: New Khmer translation: 506t6f. Closes: #375068
    * ne.po: New Nepali translation: 512t. Closes: #373729
    * vi.po: Updated to 512t. Closes: #368038
    * zh_TW.po: Remove an extra %s in one string. Closes: #370551
    * dz.po: New Dzongkha translation: 512t
    * ro.po: Updated to 512t
    * eu.po: Updated
    * eu.po: Updated
  * fix apt-get dist-upgrade
  * fix warning if no /var/lib/apt/extended_states is present
  * don't download Translations for deb-src sources.list lines
  * apt-pkg/tagfile.cc:
    - support not-mmapable files again

 -- Michael Vogt <mvo@debian.org>  Thu, 27 Jul 2006 00:52:05 +0200

apt (0.6.44.2exp1) experimental; urgency=low

  * added support for i18n of the package descriptions
  * added support for aptitude like auto-install tracking (a HUGE
    HUGE thanks to Daniel Burrows who made this possible) 
  * synced with the http://people.debian.org/~mvo/bzr/apt/debian-sid branch
  * build from http://people.debian.org/~mvo/bzr/apt/debian-experimental

 -- Michael Vogt <mvo@debian.org>  Mon,  3 Jul 2006 21:50:31 +0200

apt (0.6.44.2) unstable; urgency=low

  * apt-pkg/depcache.cc:
    - added Debug::pkgDepCache::AutoInstall (thanks to infinity)
  * apt-pkg/acquire-item.cc:
    - fix missing chmod() in the new aquire code 
      (thanks to Bastian Blank, Closes: #367425)
  * merged from 
    http://www.perrier.eu.org/debian/packages/d-i/level4/apt-main:
    * sk.po: Completed to 512t
    * eu.po: Completed to 512t
    * fr.po: Completed to 512t
    * sv.po: Completed to 512t
    * Update all PO and the POT. Gives 506t6f for formerly
      complete translations

 -- Michael Vogt <mvo@debian.org>  Wed, 14 Jun 2006 12:00:57 +0200

apt (0.6.44.1-0.1) unstable; urgency=low

  * Non-maintainer upload.
  * Don't give an error when parsing empty Packages/Sources files.
    (Closes: #366931, #367086, #370160)

 -- Steinar H. Gunderson <sesse@debian.org>  Fri,  9 Jun 2006 00:52:21 +0200

apt (0.6.44.1) unstable; urgency=low

  * apt-pkg/acquire-item.cc:
    - fix reversed logic of the "Acquire::PDiffs" option
  * merged from 
    http://www.perrier.eu.org/debian/packages/d-i/level4/apt-main:
    - po/LINGUAS: added "bg" Closes: #360262
    - po/gl.po: Galician translation update. Closes: #366849
    - po/hu.po: Hungarian translation update. Closes: #365448
    - po/cs.po: Czech translation updated. Closes: #367244
  * apt-pkg/contrib/sha256.cc:
    - applied patch to fix unaligned access problem. Closes: #367417
      (thanks to David Mosberger)

 -- Michael Vogt <mvo@debian.org>  Tue, 16 May 2006 21:51:16 +0200

apt (0.6.44) unstable; urgency=low

  * apt-pkg/acquire.cc: don't show ETA if it is 0 or absurdely large
  * apt-pkg/contrib/sha256.{cc,h},hashes.{cc,h}: support for sha256 
    (thanks to Anthony Towns)
  * ftparchive/cachedb.{cc,h},writer.{cc,h}: optimizations 
    (thanks to Anthony Towns)
  * apt pdiff support from experimental merged
  * apt-pkg/deb/dpkgpm.cc: wording fixes (thanks to Matt Zimmerman)
  * apt-pkg/deb/dpkgpm.cc: 
    - wording fixes (thanks to Matt Zimmerman)
    - fix error in dpkg interaction (closes: #364513, thanks to Martin Dickopp)
  * apt-pkg/tagfile.{cc,h}:
    - use MMap to read the entries (thanks to Zephaniah E. Hull for the
      patch) Closes: #350025
  * Merge from http://www.perrier.eu.org/debian/packages/d-i/level4/apt-main:
  	* bg.po: Added, complete to 512t. Closes: #360262
  * doc/apt-ftparchive.1.xml:
    - fix documentation for "SrcPackages" -> "Sources" 
      (thanks to Bart Martens for the patch, closes: #307756)
  * debian/libapt-pkg-doc.doc-base.cache:
    - remove broken charackter from description (closes: #361129)
  * apt-inst/deb/dpkgdb.cc, methods/gpgv.cc: 
    - i18n fixes (closes: #349298)
  * debian/postinst: dont fail on not available
    /usr/share/doc/apt/examples/sources.list (closes: #361130)
  * methods/ftp.cc:
    - unlink empty file in partial if the download failed because
      the file is missing on the server (closes: #316337)
  * apt-pkg/deb/debversion.cc:
    - treats a version string with explicit zero epoch equal
      than the same without epoch (Policy 5.6.12, closes: #363358)
      Thanks to Lionel Elie Mamane for the patch
  
 -- Michael Vogt <mvo@debian.org>  Mon,  8 May 2006 22:28:53 +0200

apt (0.6.43.3) unstable; urgency=low

  * Merge bubulle@debian.org--2005/apt--main--0 up to patch-186:
    * ca.po: Completed to 512t. Closes: #351592
    * eu.po: Completed to 512t. Closes: #350483
    * ja.po: Completed to 512t. Closes: #349806
    * pl.po: Completed to 512t. Closes: #349514
    * sk.po: Completed to 512t. Closes: #349474
    * gl.po: Completed to 512 strings Closes: #349407
    * sv.po: Completed to 512 strings Closes: #349210
    * ru.po: Completed to 512 strings Closes: #349154
    * da.po: Completed to 512 strings Closes: #349084
    * fr.po: Completed to 512 strings
    * vi.po: Completed to 511 strings  Closes: #348968
    * zh_CN.po: Completed to 512t. Closes: #353936
    * it.po: Completed to 512t. Closes: #352803
    * pt_BR.po: Completed to 512t. Closes: #352419
    * LINGUAS: Add Welsh
    * *.po: Updated from sources (512 strings)
  * apt-pkg/deb/deblistparser.cc:
    - don't explode on a DepCompareOp in a Provides line, but warn about
      it and ignore it otherwise (thanks to James Troup for reporting it)
  * cmdline/apt-get.cc:
    - don't lock the lists directory in DoInstall, breaks --print-uri 
      (thanks to James Troup for reporting it)
  * debian/apt.dirs: create /etc/apt/sources.list.d 
  * make apt-cache madison work without deb-src entries (#352583)
  * cmdline/apt-get.cc: only run the list-cleaner if a update was 
    successfull

 -- Michael Vogt <mvo@debian.org>  Wed, 22 Feb 2006 10:13:04 +0100

apt (0.6.43.2) unstable; urgency=low

  * Merge bubulle@debian.org--2005/apt--main--0 up to patch-166:
    - en_GB.po, de.po: fix spaces errors in "Ign " translations Closes: #347258
    - makefile: make update-po a pre-requisite of clean target so
    	        that POT and PO files are always up-to-date
    - sv.po: Completed to 511t. Closes: #346450
    - sk.po: Completed to 511t. Closes: #346369
    - fr.po: Completed to 511t
    - *.po: Updated from sources (511 strings)
    - el.po: Completed to 511 strings Closes: #344642
    - da.po: Completed to 511 strings Closes: #348574
    - es.po: Updated to 510t1f Closes: #348158
    - gl.po: Completed to 511 strings Closes: #347729
    - it.po: Yet another update Closes: #347435
  * added debian-archive-keyring to the Recommends (closes: #347970)
  * fixed message in apt-key to install debian-archive-keyring 
  * typos fixed in apt-cache.8 (closes: #348348, #347349)
  * add patch to fix http download corruption problem (thanks to
    Petr Vandrovec, closes: #280844, #290694)

 -- Michael Vogt <mvo@debian.org>  Thu, 19 Jan 2006 00:06:33 +0100

apt (0.6.43.1) unstable; urgency=low

  * Merge bubulle@debian.org--2005/apt--main--0 up to patch-148:
    * fr.po: Completed to 510 strings
    * it.po: Completed to 510t
    * en_GB.po: Completed to 510t
    * cs.po: Completed to 510t
    * zh_CN.po: Completed to 510t
    * el.po: Updated to 510t
    * vi.po: Updated to 383t93f34u
    * tl.po: Completed to 510 strings (Closes: #344306)
    * sv.po: Completed to 510 strings (Closes: #344056)
    * LINGUAS: disabled Hebrew translation. (Closes: #313283)
    * eu.po: Completed to 510 strings (Closes: #342091)
  * apt-get source won't download already downloaded files again
    (closes: #79277)
  * share/debian-archive.gpg: new 2006 ftp-archive signing key added
    (#345891)
  * redownload the Release file if IMS-Hit and gpg failure
  * deal with multiple signatures on a Release file

 -- Michael Vogt <mvo@debian.org>  Fri,  6 Jan 2006 01:17:08 +0100

apt (0.6.43) unstable; urgency=medium

  * Merge bubulle@debian.org--2005/apt--main--0 up to patch-132:  
    * zh_CN.po: Completed to 510 strings(Closes: #338267)
    * gl.po: Completed to 510 strings (Closes: #338356)
  * added support for "/etc/apt/sources.list.d" directory 
    (closes: #66325)
  * make pkgDirStream (a bit) more complete
  * fix bug in pkgCache::VerIterator::end() (thanks to Daniel Burrows)
    (closes: #339533)
  * pkgAcqFile is more flexible now (closes: #57091)
  * support a download rate limit for http (closes: #146877)
  * included lots of the speedup changes from #319377
  * add stdint.h to contrib/md5.h (closes: #340448)
  * ABI change, library name changed (closes: #339147)
  * Fix GNU/kFreeBSD crash on non-existing server file (closes: #317718)
  * switch to libdb4.3 in build-depends
  
 -- Michael Vogt <mvo@debian.org>  Tue, 29 Nov 2005 00:17:07 +0100

apt (0.6.42.3) unstable; urgency=low

  * Merge bubulle@debian.org--2005/apt--main--0 up to patch-129:
    - patch-118: Russian translation update by Yuri Kozlov (closes: #335164)
    - patch-119: add update-po as a pre-req for binary (closes: #329910)
    - patch-121: Complete French translation
    - patch-125: Fixed localization of y/n questions in German translation 
                 (closes: #337078)
    - patch-126: Swedish translation update (closes: #337163)
    - patch-127: Complete Tagalog translation (closes: #337306)
    - patch-128: Danish translation update (closes: #337949)
    - patch-129: Basque translation update (closes: #338101)
  * cmdline/apt-get.cc:
    - bufix in FindSrc  (closes: #335213, #337910)
  * added armeb to archtable (closes: #333599)
  * with --allow-unauthenticated use the old fallback behaviour for
    sources (closes: #335112)
   
 -- Michael Vogt <mvo@debian.org>  Wed,  9 Nov 2005 07:22:31 +0100

apt (0.6.42.2) unstable; urgency=high

  * NMU (approved by maintainer)
  * Add AMD64 archive signing key to debian-archive.gpg (closes: #336500).
  * Add big-endian arm (armeb) support (closes: #333599).
  * Priority high to get the AMD key into testing ASAP.

 -- Frans Pop <fjp@debian.org>  Sun, 30 Oct 2005 21:29:11 +0100
 
apt (0.6.42.1) unstable; urgency=low

  * fix a incorrect example in the apt_prefrences man page
    (thanks to Filipus Klutiero, closes: #282918)
  * apt-pkg/pkgrecords.cc:
    - revert patch from last version, it causes trouble on alpha 
      and ia64 (closes: #335102, #335103)
  * cmdline/apt-get.cc:
    - be extra carefull in FindSrc (closes: #335213)

 -- Michael Vogt <mvo@debian.org>  Sat, 22 Oct 2005 23:44:35 +0200

apt (0.6.42) unstable; urgency=low

  * apt-pkg/cdrom.cc:
    - unmount the cdrom when apt failed to locate any package files
  * allow cdrom failures and fallback to other sources in that case
    (closes: #44135)
  * better error text when dpkg-source fails 
  * Merge bubulle@debian.org--2005/apt--main--0 up to patch-115:
    - patch-99: Added Galician translation
    - patch-100: Completed Danish translation (Closes: #325686)
    - patch-104: French translation completed
    - patch-109: Italian translation completed
    - patch-112: Swedish translation update 
    - patch-115: Basque translation completed (Closes: #333299)
  * applied french man-page update (thanks to Philippe Batailler)
    (closes: #316638, #327456)
  * fix leak in the mmap code, thanks to Daniel Burrows for the
    patch (closes: #250583)
  * support for apt-get [build-dep|source] -t (closes: #152129)
  * added "APT::Authentication::TrustCDROM" option to make the life
    for the installer people easier (closes: #334656)
  * fix crash in apt-ftparchive (thanks to Bastian Blank for the patch)
    (closes: #334671)
  * apt-pkg/contrib/md5.cc:
    - fix a alignment problem on sparc64 that gives random bus errors
      (thanks to Fabbione for providing a test-case)
  * init the default ScreenWidth to 79 columns by default 
    (Closes: #324921)
  * cmdline/apt-cdrom.cc: 
    - fix some missing gettext() calls (closes: #334539)
  * doc/apt-cache.8.xml: fix typo (closes: #334714)

 -- Michael Vogt <mvo@debian.org>  Wed, 19 Oct 2005 22:02:09 +0200

apt (0.6.41) unstable; urgency=low

  * improved the support for "error" and "conffile" reporting from
    dpkg, added the format to README.progress-reporting
  * added README.progress-reporting to the apt-doc package
  * improved the network timeout handling, if a index file from a 
    sources.list times out or EAI_AGAIN is returned from getaddrinfo, 
    don't try to get the other files from that entry
  * Support architecture-specific extra overrides
    (closes: #225947). Thanks to  Anthony Towns for idea and
    the patch, thanks to Colin Watson for testing it.
  * Javier Fernandez-Sanguino Pen~a:
    - Added a first version of an apt-secure.8 manpage, and modified
      apt-key and apt.end accordingly. Also added the 'update'
      argument to apt-key which was previously not documented 
      (Closes: #322120)
  * Andreas Pakulat:
    - added example apt-ftparchive.conf file to doc/examples 
      (closes: #322483)
  * Fix a incorrect example in the man-page (closes: #282918)
  * Fix a bug for very long lines in the apt-cdrom code (closes: #280356)
  * Fix a manual page bug (closes: #316314)
  * Do md5sum checking for file and cdrom method (closes: #319142)
  * Change pkgPolicy::Pin from private to protected to let subclasses
    access it too (closes: #321799)
  * add default constructor for PrvIterator (closes: #322267)
  * Reread status configuration on debSystem::Initialize() 
    (needed for apt-proxy, thanks to Otavio for this patch)
  
 -- Michael Vogt <mvo@debian.org>  Mon,  5 Sep 2005 22:59:03 +0200

apt (0.6.40.1) unstable; urgency=low

  * bugfix in the parsing code for the apt<->dpkg communication. apt 
    crashed when dpkg sends the same state more than once under certain
    conditions
  * 0.6.40 breaks the ABI but I accidentally didn't change the soname :/

 -- Michael Vogt <mvo@debian.org>  Fri,  5 Aug 2005 13:24:58 +0200

apt (0.6.40) unstable; urgency=low

  * Patch from Jordi Mallach to mark some additional strings for translation
  * Updated Catalan translation from Jordi Mallach
  * Merge from bubulle@debian.org--2005/apt--main--0:
    - Update pot and merge with *.po
    - Updated French translation, including apt-key.fr.8
  * Restore changelog entries from the 0.6.x series that went to Debian
    experimental
  * Merge michael.vogt@ubuntu.com--2005/apt--progress-reporting--0
    - Provide an interface for progress reporting which can be used by
      (e.g.) base-config

 -- Matt Zimmerman <mdz@debian.org>  Thu, 28 Jul 2005 11:57:32 -0700

apt (0.6.39) unstable; urgency=low

  * Welsh translation update: daf@muse.19inch.net--2005/apt--main--0--patch-6
  * Merge mvo's changes from 0.6.36ubuntu1:
    michael.vogt@ubuntu.com--2005/apt--mvo--0--patch-32
  * Merge aggregated translation updates:
    bubulle@debian.org--2005/apt--main--0
  * Update priority of apt-utils to important, to match the override file
  * Install only one keyring on each branch (Closes: #316119)

 -- Matt Zimmerman <mdz@debian.org>  Tue, 28 Jun 2005 11:51:09 -0700

apt (0.6.38) unstable; urgency=low

  * Merge michael.vogt@ubuntu.com--2005/apt--fixes--0--patch-6, a workaround
    for the French man pages' failure to build
  * Branch Debian and Ubuntu
    - apt.postinst, apt-key: use the appropriate keyring
    - debian/rules: install all keyrings
  * Add the current Debian archive signing key (4F368D5D) to
    debian-archive.gpg
  * make pinning on the "component" work again (using the section of the 
    archive, we don't use per-section Release files anymore with apt-0.6)
    (closes ubuntu #9935)
  
 -- Matt Zimmerman <mdz@debian.org>  Sat, 25 Jun 2005 09:51:00 -0700

apt (0.6.37) breezy; urgency=low

  * Merge bubulle@debian.org--2005/apt--main--0 up to patch-81
    - patch-66: Italian update
    - patch-71: French update
    - patch-73: Basque update
    - patch-74: Hebrew update
    - patch-76: Correct Hebrew translation (Closes: #306658)
    - patch-77: French man page update
    - patch-79: Correct syntax errors in Hebrew translation
    - patch-81: Portuguese update
  * Fix build of French man pages (now using XML, not SGML)
  * Add Welsh translation from Dafydd Harries
    (daf@muse.19inch.net--2005/apt--main--0--patch-1)
  * Change debian/bugscript to use #!/bin/bash (Closes: #313402)
  * Fix a incorrect example in the man-page (closes: #282918)

 -- Matt Zimmerman <mdz@ubuntu.com>  Tue, 24 May 2005 14:38:25 -0700

apt (0.6.36ubuntu1) breezy; urgency=low

  * make it possible to write a cache-control: no-cache header even if
    no proxy is set to support transparent proxies (closes ubuntu: #10773)

  * Merge otavio@debian.org--2005/apt--fixes--0.6:
    - Fix comment about the need of xmlto while building from Arch;
    - Fix StatStore struct on cachedb.h to use time_t and then fix a compile
      warning;
    - Lock database at start of DoInstall routine to avoid concurrent
      runs of install/remove and update commands (Closes: #194467)
    - Fix warnings while compiling with GCC 4.0 compiler  

 -- Michael Vogt <michael.vogt@ubuntu.com>  Mon, 23 May 2005 11:57:53 +0200

apt (0.6.36) experimental; urgency=low

  * Merge apt--mvo--0:
    - apt-pkg/acquire-item.cc:
      added "Acquire::BrokenProxy" that will force apt to always 
      re-get the Release.gpg file (for broken proxies)
    - debian/apt.cron.daily:
      MinAge is defaulting to 2 days now to prevent over-aggresive removal 
    - apt-pkg/cdrom.cc:
      honor "Acquire::gpgv::Options" when verifying the signature (Ubuntu #8496)
 
 -- Michael Vogt <mvo@debian.org>  Thu, 31 Mar 2005 20:37:11 +0200

apt (0.6.35) hoary; urgency=low

  * Merge apt--mvo--0 (incorporates 0.6.34ubuntu1):
    - Implement MaxSize and MaxAge in apt.cron.daily, to prevent the cache
      from growing too large (Ubuntu #6761)
    - some comments about the pkgAcqMetaSig::Custom600Headers() added
    - use gpg --with-colons
    - commented the ftp no_proxy unseting in methods/ftp.cc
    - added support for "Acquire::gpgv::options" in methods/gpgv.cc
  * Merge bubulle@debian.org--2005/apt--main--0
    - Make capitalization more consistent
    - Un-fuzzy translations resulting from capitalization changes
    - Italian translation update

 -- Matt Zimmerman <mdz@ubuntu.com>  Mon,  7 Mar 2005 20:08:33 -0800

apt (0.6.34) hoary; urgency=low

  * Add missing semicolon to configure-index (Closes: #295773)
  * Update build-depends on gettext to 0.12 (Closes: #295077)
  * Merge from bubulle@debian.org--2005/apt--main--0 to get
    translation updates

 -- Matt Zimmerman <mdz@ubuntu.com>  Fri,  4 Mar 2005 16:13:15 -0800

apt (0.6.33) hoary; urgency=low

  * Merge michael.vogt@ubuntu.com--2005/apt--mvo--0 (through patch-6)
    - patch-1: cosmetic changes (whitespace, "Apt::GPGV->APT::GPGV")
    - patch-2: (doc) documentation for gpgv
    - patch-3: (doc) new config variables added configure-index
    - patch-4: pkgAcquire::Run() pulse intervall can be configured
    - patch-5: fix for apt-get update removing Release.gpg files (#6865)
    - patch-6: change the path scoring in apt-cdrom, prefer pathes without
      symlinks

 -- Matt Zimmerman <mdz@ubuntu.com>  Sat, 26 Feb 2005 15:21:17 -0800

apt (0.6.32) hoary; urgency=low

  * Merge michael.vogt@ubuntu.com--2005/apt--mvo--0 (patch-1)
    - Implement Acquire::gpgv::options (Ubuntu bug#6283)

 -- Matt Zimmerman <mdz@ubuntu.com>  Tue,  8 Feb 2005 19:31:15 -0800

apt (0.6.31) hoary; urgency=low

  * Matt Zimmerman
    - Remove debugging output from apt.cron.daily (no one noticed?)
    - Apply patch from Anthony Towns to allow SHA1Summation to process a file
      descriptor until EOF, rather than requiring that the length of input be
      specified (Closes: #291338)
    - Fix build/install of Polish offline documentation, based on patch from
      Christian Perrier (Closes: #270404)
  * Michael Vogt
    - apt-cdrom.cc seperated into frontend (cmdline/apt-cdrom.cc and library
      apt-pkg/cdrom.{cc,h}) (Ubuntu #5668)

 -- Matt Zimmerman <mdz@ubuntu.com>  Fri,  4 Feb 2005 10:23:01 -0800

apt (0.6.30) unstable; urgency=low

  * Add ppc64 to buildlib/archtable
  * Merge michael.vogt@canonical.com--2004/apt--status-fd--0
    - Support preserving dpkg status file descriptor, to support
      better integration with synaptic
  
 -- Matt Zimmerman <mdz@ubuntu.com>  Wed, 19 Jan 2005 00:26:01 -0800

apt (0.6.29) hoary; urgency=low

  * Merge apt--mvo--0 (0.6.27ubuntu4)
  

 -- Matt Zimmerman <mdz@canonical.com>  Tue, 28 Dec 2004 17:18:02 -0800

apt (0.6.28) hoary; urgency=low

  * Merge apt--mvo--0
  * Rebuild source to get rid of arch metadata and temporary files in
    0.6.27ubuntu3

 -- Matt Zimmerman <mdz@canonical.com>  Thu, 23 Dec 2004 18:53:16 -0800

apt (0.6.27ubuntu4) hoary; urgency=low

  * remove old sig-file in partial/ before starting to fetch a new sig-file
    (see ubuntu #4769 for the rational)
  * added apt-key update method (uses ubuntu-keyring)
  * documented the "--allow-unauthenticated" switch
  * added DEB_BUILD_PROG_OPTS to debian/rules (additonal options can be 
    passed to DEB_BUILD_PROG like "-S")

 -- Michael Vogt <mvo@debian.org>  Thu, 23 Dec 2004 11:12:51 +0100

apt (0.6.27ubuntu3) hoary; urgency=low

  * added a exact dependency from libapt-pkg-dev to the apt version it was
    build with

 -- Michael Vogt <mvo@debian.org>  Wed, 15 Dec 2004 09:56:32 +0100

apt (0.6.27ubuntu2) hoary; urgency=low

  * fixed a bug in the rule file that happend during the big 0.5->0.6 merge

 -- Michael Vogt <mvo@debian.org>  Tue, 14 Dec 2004 12:14:25 +0100

apt (0.6.27ubuntu1) hoary; urgency=low

  * chmod 755 /usr/bin/apt-key
  * don't display a error when a apt-get update don't find a 
    Packages.bz2/Sources.bz2 file

 -- Michael Vogt <mvo@debian.org>  Mon, 13 Dec 2004 18:40:21 +0100

apt (0.6.27) hoary; urgency=low

  * Merge apt--authentication--0 branch
    - Implement gpg authentication for package repositories (Closes: #203741)
    - Also includes Michael Vogt's fixes
  * Merge apt--misc-abi-changes--0 branch
    - Use pid_t throughout to hold process IDs (Closes: #226701)
    - Import patch from Debian bug #195510: (Closes: #195510)
      - Make Simulate::Describe and Simulate::ShortBreaks private member
        functions
      - Add a parameter (Candidate) to Describe to control whether the
        candidate version is displayed
      - Pass an appropriate value for Candidate everywhere Describe is called

 -- Matt Zimmerman <mdz@canonical.com>  Mon, 13 Dec 2004 01:03:11 -0800

apt (0.6.25) experimental; urgency=low

  * Fix handling of two-part sources for sources.list deb-src entries in
    the same way that deb entries were fixed

 -- Matt Zimmerman <mdz@debian.org>  Wed,  9 Jun 2004 05:29:50 -0700

apt (0.6.24) experimental; urgency=low

  * YnPrompt fixes were inadvertently left out, include them (Closes:
    #249251)

 -- Matt Zimmerman <mdz@debian.org>  Sun, 16 May 2004 14:18:53 -0700

apt (0.6.23) experimental; urgency=low

  * Remove obsolete pkgIterator::TargetVer() (Closes: #230159)
  * Reverse test in CheckAuth to match new prompt (Closes: #248211)

 -- Matt Zimmerman <mdz@debian.org>  Sun,  9 May 2004 21:01:58 -0700

apt (0.6.22) experimental; urgency=low

  * Merge 0.5.25
  * Make the unauthenticated packages prompt more intuitive (yes to
    continue, default no), but require --force-yes in addition to
    --assume-yes in order to override

 -- Matt Zimmerman <mdz@debian.org>  Fri, 19 Mar 2004 13:55:35 -0800

apt (0.6.21) experimental; urgency=low

  * Merge 0.5.24

 -- Matt Zimmerman <mdz@debian.org>  Tue, 16 Mar 2004 22:52:34 -0800

apt (0.6.20) experimental; urgency=low

  * Merge 0.5.23

 -- Matt Zimmerman <mdz@debian.org>  Thu, 26 Feb 2004 17:17:02 -0800

apt (0.6.19) experimental; urgency=low

  * Merge 0.5.22
  * Convert apt-key(8) to docbook XML

 -- Matt Zimmerman <mdz@debian.org>  Mon,  9 Feb 2004 15:44:49 -0800

apt (0.6.18) experimental; urgency=low

  * Add new Debian Archive Automatic Signing Key to the default keyring
    (existing keyrings are not updated; do that yourself)

 -- Matt Zimmerman <mdz@debian.org>  Sat, 17 Jan 2004 17:04:30 -0800

apt (0.6.17) experimental; urgency=low

  * Merge 0.5.21
  * Handle more IMS stuff correctly

 -- Matt Zimmerman <mdz@debian.org>  Fri, 16 Jan 2004 10:54:25 -0800

apt (0.6.16) experimental; urgency=low

  * Fix some cases where the .gpg file could be left in place when it is
    invalid

 -- Matt Zimmerman <mdz@debian.org>  Fri,  9 Jan 2004 09:22:15 -0800

apt (0.6.15) experimental; urgency=low

  * s/Debug::Acquire::gpg/&v/
  * Honor the [vendor] syntax in sources.list again (though it is not
    presently used for anything)
  * Don't ship vendors.list(5) since it isn't used yet
  * Revert change from 0.6.10; it was right in the first place and the
    problem was apparently something else.  Archive = Suite.

 -- Matt Zimmerman <mdz@debian.org>  Mon,  5 Jan 2004 17:43:01 -0800

apt (0.6.14) experimental; urgency=low

  * Merge 0.5.20

 -- Matt Zimmerman <mdz@debian.org>  Sun,  4 Jan 2004 11:09:21 -0800

apt (0.6.13) experimental; urgency=low

  * Merge 0.5.19

 -- Matt Zimmerman <mdz@debian.org>  Sat,  3 Jan 2004 16:22:31 -0800

apt (0.6.12) experimental; urgency=low

  * Have pkgAcquireIndex calculate an MD5 sum if one is not provided by
    the method (as with file: and copy:).  Local repositories
  * Fix warning about dist name mismatch to actually print what it was
    expecting
  * Don't expect any particular distribution name for two-part
    sources.list entries
  * Merge 0.5.18

 -- Matt Zimmerman <mdz@debian.org>  Fri,  2 Jan 2004 13:59:00 -0800

apt (0.6.11) experimental; urgency=low

  * Support IMS requests of Release.gpg and Release
  * This required API changes, bump the libapt-pkg version
  * Copy local Release files into Dir::State::Lists
  * Set IndexFile attribute when retrieving Release and Release.gpg so
    that the appropriate Cache-Control headers are sent

 -- Matt Zimmerman <mdz@debian.org>  Fri,  2 Jan 2004 10:46:17 -0800

apt (0.6.10) experimental; urgency=low

  * Use "Codename" (woody, sarge, etc.) to supply the value of the
    "Archive" package file attribute, used to match "release a=" type
    pins, rather than "Suite" (stable, testing, etc.)

 -- Matt Zimmerman <mdz@debian.org>  Thu,  1 Jan 2004 16:56:47 -0800

apt (0.6.9) experimental; urgency=low

  * Another tagfile workaround

 -- Matt Zimmerman <mdz@debian.org>  Thu,  1 Jan 2004 13:56:08 -0800

apt (0.6.8) experimental; urgency=low

  * Add a config option and corresponding command line option
    (--allow-unauthenticated) to apt-get, to make buildd operators happy
    (Closes: #225648)

 -- Matt Zimmerman <mdz@debian.org>  Wed, 31 Dec 2003 08:28:04 -0800

apt (0.6.7) experimental; urgency=low

  * Forgot to revert part of the changes to tagfile in 0.6.4.  Hopefully
    will fix segfaults for some folks.

 -- Matt Zimmerman <mdz@debian.org>  Wed, 31 Dec 2003 08:01:28 -0800

apt (0.6.6) experimental; urgency=low

  * Restore the ugly hack I removed from indexRecords::Load which set the
    pkgTagFile buffer size to (file size)+256.  This is concealing a bug,
    but I can't fix it right now.  This should fix the segfaults that
    folks are seeing with 0.6.[45].

 -- Matt Zimmerman <mdz@debian.org>  Mon, 29 Dec 2003 18:11:13 -0800

apt (0.6.5) experimental; urgency=low

  * Move the authentication check into a separate function in apt-get
  * Fix display of unauthenticated packages when they are in the cache
    (Closes: #225336)

 -- Matt Zimmerman <mdz@debian.org>  Sun, 28 Dec 2003 16:47:57 -0800

apt (0.6.4) experimental; urgency=low

  * Use the top-level Release file in LoadReleaseInfo, rather than looking
    for the per-section ones (which aren't downloaded anymore).  This
    unbreaks release pinning, including the NotAutomatic bit used by
    project/experimental
  * Use FileFd::Size() rather than a separate stat() call in
    LoadReleaseInfo
  * Fix pkgTagFile to leave a little extra room at the end of the buffer
    to append the record separator if it isn't present
  * Change LoadReleaseInfo to use "Suite" rather than "Archive", to match
    the Debian archive's dist-level Release files

 -- Matt Zimmerman <mdz@debian.org>  Sun, 28 Dec 2003 15:55:55 -0800

apt (0.6.3) experimental; urgency=low

  * Fix MetaIndexURI for flat ("foo/") sources

 -- Matt Zimmerman <mdz@debian.org>  Sun, 28 Dec 2003 12:11:56 -0800

apt (0.6.2) experimental; urgency=low

  * Add space between package names when multiple unauthenticated packages
    are being installed (Closes: #225212)
  * Provide apt-key with a secret keyring and a trustdb, even though we
    would never use them, because it blows up if it doesn't have them
  * Fix typo in apt-key(8) (standard input is '-', not '/')

 -- Matt Zimmerman <mdz@debian.org>  Sat, 27 Dec 2003 13:01:40 -0800

apt (0.6.1) experimental; urgency=low

  * Merge apt 0.5.17
  * Rearrange Release file authentication code to be more clear
  * If Release is present, but Release.gpg is not, don't forget to still
    queue Packages files
  * Convert distribution "../project/experimental" to "experimental" for
    comparison purposes
  * Make a number of Release file errors into warnings; for now, it is OK
    not to have a codename, for example.  We mostly care about checksums
    for now

 -- Matt Zimmerman <mdz@debian.org>  Fri, 26 Dec 2003 15:12:47 -0800

apt (0.6.0) experimental; urgency=low

  * Signature verification support patch ("apt-secure") from Colin Walters
    <walters@debian.org> and Isaac Jones <ijones@syntaxpolice.org>.  This
    implements:
     - Release signature verification (Release.gpg)
     - Packages, Sources md5sum verification against Release
     - Closes: #203741
  * Make some modifications to signature verification support:
    - Release.gpg is always retrieved and verified if present, rather than
      requiring that sources be configured as secure
    - Print a hint about installing gnupg if exec(gpgv) fails
    - Remove obsolete pkgAcqIndexRel
    - Move vendors.list stuff into a separate module (vendorlist.{h,cc})
    - If any files about to be retrieved are not authenticated, issue a
      warning to the user and require confirmation
    - Fix a heap corruption bug in pkgSrcRecords::pkgSrcRecords()
  * Suggests: gnupg
  * Install a keyring in /usr/share/apt/debian-archive.gpg containing an
    initial set of Debian archive signing keys to seed /etc/apt/trusted.gpg
  * Add a new tool, apt-key(8) used to manage the keyring

 -- Matt Zimmerman <mdz@debian.org>  Fri, 26 Dec 2003 08:27:19 -0800

apt (0.5.32) hoary; urgency=low

  * Call setlocale in the methods, so that the messages are properly
    localised (Closes: #282700)
  * Implement support for bzip2-compressed debs (data.tar.bz2)

 -- Matt Zimmerman <mdz@canonical.com>  Sat, 11 Dec 2004 09:05:52 -0800

apt (0.5.31) unstable; urgency=low

  * New Romanian translation from Sorin Batariuc <sorin@bonbon.net>
    (Closes: #281458)
  * Merge changes from Hoary (0.5.30,0.5.30ubuntu2]
  * Fix the example in apt_preferences(5) to match the text
    (Closes: #222267)
  * Add APT::Periodic::Autoclean setting, to allow "apt-get autoclean" to
    be run periodically.  This is useful with
    APT::Periodic::Download-Upgradeable-Packages, and defaults to the same
    value, so that the cache size is bounded

 -- Matt Zimmerman <mdz@debian.org>  Tue, 23 Nov 2004 12:53:04 -0800

apt (0.5.30ubuntu2) hoary; urgency=low

  * bzip2 is now "Suggested" and it will detect if bzip2 is installed 
    and only then trying to get Packages.bz2

 -- Michael Vogt <mvo@debian.org>  Fri, 19 Nov 2004 12:00:39 +0100

apt (0.5.30ubuntu1) hoary; urgency=low

  * Need to Depend: bzip2 or Packages.bz2 fail.

 -- LaMont Jones <lamont@canonical.com>  Thu, 18 Nov 2004 12:51:05 -0700

apt (0.5.30) hoary; urgency=low

  * Patch from Michael Vogt to enable Packages.bz2 use, with a fallback to
    Packages.gz if it is not present (Closes: #37525)

 -- Matt Zimmerman <mdz@debian.org>  Mon, 15 Nov 2004 12:57:28 -0800

apt (0.5.29) unstable; urgency=low

  * Don't hardcode paths in apt.cron.daily
  * Add to apt.cron.daily the capability to pre-download upgradeable
    packages
  * Place timestamp files in /var/lib/apt/periodic, rather than
    /var/lib/apt itself
  * Standardize debhelper files a bit
    - Create all directories in debian/dirs rather than creating some on
      the dh_installdirs command line
    - Rename debian/dirs to debian/apt.dirs, debian/examples to
      debian/apt.examples

 -- Matt Zimmerman <mdz@debian.org>  Sat, 13 Nov 2004 17:58:07 -0800

apt (0.5.28) hoary; urgency=low

  * Translation updates:
    - Updated Hungarian from Kelemen Gábor <kelemeng@gnome.hu> (Closes: #263436)
    - Updated Greek from George Papamichelakis (Closes: #265004)
    - Updated Simplified Chinese from Tchaikov (Closes: #265190)
    - Updated French by Christian Perrier (Closes: #265816)
    - Updated Japanese by Kenshi Muto (Closes: #265630)
    - Updated Catalan from Jordi Mallach
    - Updated Dutch from Bart Cornelis (Closes: #268258, #278697)
    - Updated Portuguese from Miguel Figueiredo (Closes: #268265)
    - Updated Polish from Robert Luberda <robert@debian.org> (Closes: #268451)
    - Updated Danish from Claus Hindsgaul (Closes: #269417)
    - Updated Norwegian Nynorsk from Håvard Korsvoll <korsvoll@skulelinux.no>
      (Closes: #269965)
    - Updated Russian from Yuri Kozlov <yuray@id.ru> (Closes: #271104)
    - Updated Italian from Samuele Giovanni Tonon <samu@debian.org>
      (Closes: #275083)
    - Updated Brazilian Portuguese from Andre Luis Lopes (Closes: #273944)
    - Updated Slovak from Peter Mann (Closes: #279481)
  * APT::Get::APT::Get::No-List-Cleanup -> APT::Get::List-Cleanup in apt-get.cc
    (Closes: #267266)
  * Merge Ubuntu changes:
    - Set default Dpkg::MaxArgs to 1024, and Dpkg::MaxArgBytes to 32k.
      Needed to work around ordering bugs when installing a large number of
      packages
    - Patch from Michael Vogt to add an optional cron job which
      can run apt-get update periodically
  * Add arch-build target to debian/rules

 -- Matt Zimmerman <mdz@debian.org>  Sat, 13 Nov 2004 15:52:20 -0800

apt (0.5.27) unstable; urgency=high

  * Sneak in a bunch of updated translations before the freeze
    (no code changes)
  * Translation updates:
    - New Finnish translation from Tapio Lehtonen <tale@debian.org>
      (Closes: #258999)
    - New Bosnian translation from Safir Šećerović <sapphire@linux.org.ba>
      (Closes: #254201)
    - Fix Italian incontrario (Closes: #217277)
    - Updated Spanish from Ruben Porras (Closes: #260483)
    - Updated Danish from Claus Hindsgaul (Closes: #260569)
    - Updated Slovak from Peter Mann (Closes: #260627)
    - Updated Portuguese from Miguel Figueiredo (Closes: #261423)
  * Bring configure-index up to date with documented options, patch from
    Uwe Zeisberger <zeisberg@informatik.uni-freiburg.de> (Closes: #259540)
  * Note in apt.conf(5) that configure-index does not contain strictly
    default values, but also examples
  * Add Polish translation of offline.sgml (Closes: #259229)

 -- Matt Zimmerman <mdz@debian.org>  Thu, 29 Jul 2004 09:30:12 -0700

apt (0.5.26) unstable; urgency=low

  * Translation updates:
    - Spanish update from Ruben Porras <nahoo82@telefonica.net> (Closes: #248214)
    - Sync Spanish apt(8) (Closes: #249241)
    - French update from Christian Perrier <bubulle@debian.org> (Closes: #248614)
    - New Slovak translation from Peter Mann <Peter.Mann@tuke.sk> (Closes: #251676)
    - Czech update from Miroslav Kure <kurem@upcase.inf.upol.cz> (Closes: #251682)
    - pt_BR update from Andre Luis Lopes <andrelop@debian.org> (Closes: #251961)
    - German translation of apt(8) from Helge Kreutzmann <kreutzm@itp.uni-hannover.de>
      (Closes: #249453)
    - pt update from Miguel Figueiredo <elmig@debianpt.org> (Closes: #252700)
    - New Hebrew translation from Lior Kaplan <webmaster@guides.co.il>
      (Closes: #253182)
    - New Basque translation from Piarres Beobide Egaña <pi@beobide.net>
      (Vasco - Euskara - difficult language, Closes: #254407) and already a
      correction (Closes: #255760)
    - Updated Brazilian Portuguese translation from
      Guilherme de S. Pastore <gpastore@colband.com.br> (Closes: #256396)
    - Updated Greek translation (complete now) from
      George Papamichelakis <george@step.gr> (Closes: #256797)
    - New Korean translation from Changwoo Ryu <cwryu@debian.org>
      (Closes: #257143)
    - German translation now available in two flavours: with Unicode usage and
      without (related to #228486, #235759)
  * Update apt-get(8) to reflect the fact that APT::Get::Only-Source will
    affect apt-get build-dep as well as apt-get source
  * Remove aborted remnants of a different method of implementing DEB_BUILD_OPTIONS
    from debian/rules
  * Fix typo in error message when encountering unknown type in source list
    (Closes: #253217)
  * Update k*bsd-gnu arch names in buildlib/ostable (Closes: #253532)
  * Add amd64 to buildlib/archtable (Closes: #240896)
  * Have configure output a more useful error message if the architecture
    isn't in archtable

 -- Matt Zimmerman <mdz@debian.org>  Thu,  8 Jul 2004 15:53:28 -0700

apt (0.5.25) unstable; urgency=low

  * Patch from Jason Gunthorpe to remove arbitrary length limit on Binary
    field in SourcesWriter::DoPackage
  * Fix typo in apt-cache(8) (Closes: #238578)
  * Fix obsolete reference to bug(1) in stub apt(8) man page
    (Closes: #245923)
  * Fix typo in configure-index (RecruseDepends -> RecurseDepends)
    (Closes: #246550)
  * Support DEB_BUILD_OPTIONS=noopt in debian/rules
    (Closes: #244293)
  * Increase length of line buffer in ReadConfigFile to 1024 chars;
    detect if a line is longer than that and error out
    (Closes: #244835)
  * Suppress a signed/unsigned warning in apt-cache.cc:DisplayRecord
  * Build apt-ftparchive with libdb4.2 rather than libdb2
    - Patch from Clint Adams to do most of the work
    - Build-Depends: s/libdb2-dev/libdb4.2-dev/
    - Add AC_PREREQ(2.50) to configure.in
    - Use db_strerror(err) rather than GlobalError::Errno (which uses strerror)
    - Add note to NEWS.Debian about upgrading old databases
  * Attempt to fix problems with chunked encoding by stripping only a single CR
    (Closes: #152711)
  * Modify debian/rules cvs-build to use cvs export, to avoid picking up
    junk files from the working directory
  * Add lang=fr attribute to refentry section of
    apt-extracttemplates.fr.1.sgml and apt-sortpkgs.fr.1.sgml so they are
    correctly built
  * Remove extraneous '\' characters from <command> tags in
    apt_preferences.fr.5.sgml
  * Translation updates:
    - Updated Swedish translation from Peter Karlsson <peter@softwolves.pp.se>
      (Closes: #238943)
    - New Slovenian translation from Jure Čuhalev <gandalf@owca.info>
      (closes: #239785)
    - New Portuguese translation from Miguel Figueiredo <elmig@debianpt.org>
      (closes: #240074)
    - Updated Spanish translation from Ruben Porras <nahoo82@telefonica.net>
    - Updated Spanish translation of man pages from Ruben Porras
      <nahoo82@telefonica.net>
    - Updated Simplified Chinese translation from "Carlos Z.F. Liu" <carlos_liu@yahoo.com>
      (Closes: #241971)
    - Updated Russian translation from Dmitry Astapov <adept@despammed.com>
      (Closes: #243959)
    - Updated Polish translation from Marcin Owsiany <porridge@debian.org>
      (Closes: #242388)
    - Updated Czech translation from Miroslav Kure <kurem@upcase.inf.upol.cz>
      (Closes: #244369)
    - Updated Japanese translation from Kenshi Muto <kmuto@debian.org>
      (Closes: #244176)
    - Run make -C po update-po to update .po files
    - Updated French translation from Christian Perrier <bubulle@debian.org>
      (Closes: #246925)
    - Updated Danish translation from Claus Hindsgaul <claus_h@image.dk>
      (Closes: #247311)

 -- Matt Zimmerman <mdz@debian.org>  Sat,  8 May 2004 12:52:20 -0700

apt (0.5.24) unstable; urgency=low

  * Updated Czech translation from Miroslav Kure <kurem@upcase.inf.upol.cz>
    (Closes: #235822)
  * Updated French translation from Christian Perrier <bubulle@debian.org>
    (Closes: #237403)
  * Updates to XML man pages from richard.bos@xs4all.nl
  * Updated Danish translation from Claus Hindsgaul <claus_h@image.dk>
    (Closes: #237771)
  * Updated Greek translation from Konstantinos Margaritis
    <markos@debian.org>
    (Closes: #237806)
  * Updated Spanish translation from Ruben Porras <nahoo82@telefonica.net>
    (Closes: #237863)
  * Updated pt_BR translation from Andre Luis Lopes <andrelop@debian.org>
    (Closes: #237960)
  * Regenerate .pot file (Closes: #237892)
  * Updated Polish translation from Marcin Owsiany <porridge@debian.org>
    (Closes: #238333)
  * In pkgAcquire::Shutdown(), set the status of fetching items to
    StatError to avoid a sometimes large batch of error messages
    (Closes: #234685)
  * Implement an ugly workaround for the 10000-character limit on the
    Binaries field in debSrcRecordParser, until such time as some things
    can be converted over to use STL data types (ABI change) (Closes: #236688)
  * Increase default tagfile buffer from 32k to 128k; this arbitrary limit
    should also be removed someday (Closes: #174945)
  * Checked against Standards-Version 3.6.1 (no changes)

 -- Matt Zimmerman <mdz@debian.org>  Tue, 16 Mar 2004 22:47:55 -0800

apt (0.5.23) unstable; urgency=low

  * Cosmetic updates to XML man pages from Richard Bos <radoeka@xs4all.nl>
  * Use the 'binary' target rather than 'all' so that the ssh and bzip2
    symlinks are created correctly (thanks to Adam Heath)
    (Closes: #214842)
  * Updated Simplified Chinese translation of message catalog from Tchaikov
    <chaisave@263.net> (Closes: #234186)
  * Change default for Acquire::http::max-age to 0 to prevent index files
    being out of sync with each other (important with Release.gpg)
  * Add an assert() to make sure that we don't overflow a fixed-size
    buffer in the very unlikely event that someone adds 10 packaging
    systems to apt (Closes: #233678)
  * Fix whitespace in French translation of "Yes, do as I say!", which
    made it tricky to type, again.  Thanks to Sylvain Pasche
    <sylvain.pasche@switzerland.org> (Closes: #234494)
  * Print a slightly clearer error message if no packaging systems are
    available (Closes: #233681)
  * Point to Build-Depends in COMPILING (Closes: #233669)
  * Make debian/rules a bit more consistent in a few places.
    Specifically, always use -p$@ rather than an explicit package name,
    and always specify it first, and use dh_shlibdeps -l uniformly rather
    than sometimes changing LD_LIBRARY_PATH directly
  * Document unit for Cache-Limit (bytes) (Closes: #234737)
  * Don't translate "Yes, do as I say!" in Chinese locales, because it can
    be difficult to input (Closes: #234886)

 -- Matt Zimmerman <mdz@debian.org>  Thu, 26 Feb 2004 17:08:14 -0800

apt (0.5.22) unstable; urgency=low

  * Updated French translation of man pages from Philippe Batailler
    <philippe.batailler@free.fr> (Closes: #203119)
  * Initialize StatusFile in debSystem (Closes: #229791)
  * Fix apt-get's suggests/recommends printing, which was skipping every
    other dependency due to both using GlobOr and incrementing the DepIterator
    (Closes: #229722)
  * Restore SIGINT/SIGQUIT handlers to their old values (rather than
    SIG_DFL) after invoking dpkg (Closes: #229854)
  * Updated Dutch translation of message catalog from cobaco
    <cobaco@linux.be> (Closes: #229601)
  * Catalan translation from Antoni Bella, Matt Bonner and Jordi Mallach
    (Closes: #230102)
  * Simplified Chinese translation of message catalog from "Carlos
    Z.F. Liu" <carlos_liu@yahoo.com> (Closes: #230960)
  * Replace SGML manpages with XML man pages from richard.bos@xs4all.nl
    (Closes: #230687)
  * Updated Spanish translation of man pages from Ruben Porras
    <nahoo82@telefonica.net> (Closes: #231539)
  * New Czech translation of message catalog from Miroslav Kure
    <kurem@upcase.inf.upol.cz> (Closes: #231921)

 -- Matt Zimmerman <mdz@debian.org>  Mon,  9 Feb 2004 12:44:54 -0800

apt (0.5.21) unstable; urgency=low

  * Patch from Eric Wong <normalperson@yhbt.net> to include apt18n.h after
    other headers to avoid breaking locale.h when setlocale() is defined
    as an empty macro.  This was not a problem on Debian, but broke
    compilation on Solaris. (Closes: #226509)
  * Updated French translation from Pierre Machard <pmachard@debian.org>
    (Closes: #226886)
  * Add colons to apt-get's "kept back"/"upgraded"/"downgraded" messages
    (Closes: #226813)
  * Fix typo in apt-cache(8) (Closes: #226351)
  * Clearer error message in place of "...has no available version, but
    exists in the database" (Closes: #212203)
  * Patch from Oliver Kurth <oku@masqmail.cx> to use AC_CACHE_VAL for
    GLIBC_VER to make cross-compilation easier (Closes: #221528)
  * Add example preferences file (Closes: #220799)
  * Updated Greek translation from Konstantinos Margaritis <markos@debian.org>
    (Closes: #227205)
  * Updated Spanish translation of man pages from Ruben Porras
    <nahoo82@telefonica.net> (Closes: #227729)

 -- Matt Zimmerman <mdz@debian.org>  Fri, 16 Jan 2004 10:54:39 -0800

apt (0.5.20) unstable; urgency=low

  * Fixed German translations of "Suggested" from Christian Garbs
    <debian@cgarbs.de> (Closes: #197960)
  * Add an "apt-cache madison" command with an output format similar to
    the katie tool of the same name (but less functionality)
  * Fix debSourcesIndex::Describe() to correctly say "Sources" rather than
    "Packages"

 -- Matt Zimmerman <mdz@debian.org>  Sat,  3 Jan 2004 23:42:50 -0800

apt (0.5.19) unstable; urgency=low

  * Fix Packages::Extensions support in apt-ftparchive generate
    (Closes: #225453)

 -- Matt Zimmerman <mdz@debian.org>  Sat,  3 Jan 2004 16:20:31 -0800

apt (0.5.18) unstable; urgency=low

  * New no_NO.po file from Tollef Fog Heen <tfheen@debian.org> to fix
    encoding problems (Closes: #225602)
  * Have "apt-ftparchive release" strip the leading path component from
    the checksum entries

 -- Matt Zimmerman <mdz@debian.org>  Fri,  2 Jan 2004 11:24:35 -0800

apt (0.5.17) unstable; urgency=low

  * Enable apt-ftparchive to generate Release files.  Hopefully this will
    make it easier for folks to secure their apt-able packages

 -- Matt Zimmerman <mdz@debian.org>  Fri, 26 Dec 2003 12:53:21 -0800

apt (0.5.16) unstable; urgency=low

  * po/de.po update from Michael Karcher <karcher@physik.fu-berlin.de>
    (Closes: #222560)
  * Update config.guess and config.sub from autotools-dev 20031007.1
  * Add knetbsd to buildlib/ostable (Closes: #212344)
  * Don't suggest apt-get -f install to correct broken build-deps; broken
    installed packages are rarely the cause (Closes: #220858)
  * Avoid clobbering configure.in if sed fails

 -- Matt Zimmerman <mdz@debian.org>  Wed, 24 Dec 2003 14:54:40 -0800

apt (0.5.15) unstable; urgency=low

  * Spanish man pages, patch from Ruben Porras <nahoo82@telefonica.net>
    (Closes: #195444)
    - apt.es.8 wasn't included in the patch, but was referenced.  Fetched
      version 1.3 from debian-doc cvs
    - Create doc/es/.cvsignore
  * Patch from Koblinger Egmont <egmont@uhulinux.hu> to fix
    pkgCache::PkgFileIterator::Label() to correctly refer to File->Label
    rather than File->Origin (Closes: #213311)
  * Add missing comma and space to German translation of "downgraded"
    (Closes: #213975)
  * Add missing comma in apt_preferences(5) (Closes: #215362)
  * Fix whitespace in French translation of "Yes, do as I say!", which
    made it tricky to type.  Thanks to Sylvain Pasche
    <sylvain.pasche@switzerland.org> (Closes: #217152)
  * Let apt-get build-dep try alternatives if the installed package
    doesn't meet version requirements (Closes: #214736)
  * Fix version display for recommends (Closes: #219900)
  * Use isatty rather than ttyname for checking if stdin is a terminal.
    isatty has the advantage of not requiring /proc under Linux, and thus
    Closes: #221728
  * Correctly implement -n as a synonym for --names-only (Closes: #224515)
  * Update apt-cache(8)
    - Document --installed
    - --recursive applies to both depends and rdepends
  * Japanese translation of documentation from Kurasawa Nozomu <nabetaro@slug.jp>
    (Closes: #186235)
  * Clarify documentation of --no-upgrade in apt-get(8) (Closes: #219743)
  * Clean up and simplify some of the suggests/recommends display in apt-get
  * Use cvs update -d in debian/rules cvs-build rather than just update
  * Pass --preserve-envvar PATH --preserve-envvar CCACHE_DIR to debuild.  apt
    takes a long time to build, and ccache helps

 -- Matt Zimmerman <mdz@debian.org>  Sat, 20 Dec 2003 16:34:30 -0800

apt (0.5.14) unstable; urgency=low

  * apt-get build-dep, when trying to skip over the remaining elements of
    an or-expression, would accidentally inherit the version requirements of a
    later item in the or-expression.  Fixed it.
  * Let apt-get build-dep try alternatives if the first dependency in an
    or-expression is not available
  * Add a Debug::BuildDeps to generate some trace output
  * Help apt-get build-dep produce more useful error messages
  * Process build-dependencies in forward rather than reverse order
  * Error out if an installed package is too new for a << or <=
    build-dependency
  * apt-get build-dep should now be able to handle almost any package with
    correct build-depends.  The primary exception is build-dependencies on
    virtual packages with more than one provider, and these are
    discouraged for automated processing (but still common,
    unfortunately).

 -- Matt Zimmerman <mdz@debian.org>  Tue, 23 Sep 2003 22:57:31 -0400

apt (0.5.13) unstable; urgency=medium

  * Document configuration file comment syntax in apt.conf(5)
    (Closes: #211262)
  * s/removed/installed/ in a comment in apt-get.cc
  * Move comment for ListParser::ParseDepends into the right place
  * Don't preserve ownership when copying config.guess and config.sub.
    This broke builds where the clean target was run with different
    privileges than the rest of the build (i.e., root) (Closes: #212183)
  * On second thought, don't copy config.guess and config.sub at all.  I'd
    rather they always match what is in CVS.

 -- Matt Zimmerman <mdz@debian.org>  Mon, 22 Sep 2003 10:28:17 -0400

apt (0.5.12) unstable; urgency=low

  * Exclude subdirectories named 'debian-installer' from the apt-cdrom
    search (Closes: #210485 -- release-critical)

 -- Matt Zimmerman <mdz@debian.org>  Thu, 11 Sep 2003 21:48:14 -0400

apt (0.5.11) unstable; urgency=low

  * Updated pt_BR translations from Andre Luis Lopes <andrelop@debian.org>
    (Closes: #208302)
  * In apt.conf(5), give the fully qualified name of Dir::Bin::Methods,
    rather than just "methods"
  * Add new nb and nn translations from Petter Reinholdtsen <pere@hungry.com>
  * Clean up reportbug script a bit, and extend it to distinguish between a
    configuration file not existing and the user declining to submit it with
    the report
  * Add #include <langinfo.h> to cmdline/apt-get.cc.  This apparently gets
    pulled in by something else with recent g++ and/or glibc, but is
    required when building on, e.g., stable
  * Patch from Koblinger Egmont <egmont@uhulinux.hu> to fix version
    comparisons with '~' (Closes: #205960)
  * Disable Russian translation until someone can review it
    (Closes: #207690)

 -- Matt Zimmerman <mdz@debian.org>  Wed, 10 Sep 2003 19:41:28 -0400

apt (0.5.10) unstable; urgency=low

  * Correct the section in apt_preferences(5) on interpreting priorities
    to show that zero is not a valid priority, and print a warning if such
    a pin is encountered in the preferences file (Closes: #204971)
  * Regenerate French man pages from sgml source (Closes: #205886)
  * Get self-tests compiling again, updated for latest library API
    and g++ 3.3
  * Add version comparison tests for #194327 and #205960
  * Fix error message in version test to output versions in the order in
    which they were compared when the reverse comparison fails
  * Reference the source package bug page rather than the one for the
    binary package 'apt' in the man pages (Closes: #205290)
  * Updated Polish po file from Marcin Owsiany <porridge@debian.org>
    (Closes: #205950)
  * Mention some of the available frontends in apt-get(8) (Closes: #205829)
  * Add apt-config to SEE ALSO section of apt-get (Closes: #205036)
  * Add missing "lang" attributes to refentry tags in French man pages
    (apt-cdrom, apt-extracttemplates, apt-sortpkgs)
  * Change upgraded/newly installed/not fully installed or removed
    messages to be consistent and somewhat shorter (some translations
    exceeded 80 characters even in the simplest case)
  * Make APT::Get::Show-Upgraded (aka apt-get -u) default to true.
  * Updates to Dutch translation from Bart Cornelis <cobaco@linux.be>
    (Closes: #207656)

 -- Matt Zimmerman <mdz@debian.org>  Sun, 31 Aug 2003 21:12:39 -0400

apt (0.5.9) unstable; urgency=low

  * Oh well, apt isn't going to make it into testing anytime soon due to
    new glibc and gcc deps, so we might as well fix more bugs
  * Fix typo in example ftp-archive.conf (Closes: #203295)
  * Mention default setting for --all-versions (Closes: #203298)
  * Patch from Otavio Salvador <otavio@debian.org> to have --version
    only print the version (and not usage as well) (Closes: #203418)
  * Patch from Otavio Salvador <otavio@debian.org> to switch from
    dh_installmanpages to dh_installman.  Fixes the problem where the
    pt_BR man page was installed in the wrong location (Closes: #194558)
  * Move the French apt-ftparchive man page into apt-utils where it
    belongs.  apt-utils Replaces: apt (<< 0.5.9)
  * Write records from "apt-cache show" using fwrite(3) rather than
    write(2), in case for some reason the entire record doesn't get
    written by a single write(2)
  * Add new French man pages to doc/fr/.cvsignore
  * Add freebsd to buildlib/ostable (Closes: #193430)
  * Avoid segfault if a package name is specified which consists
    entirely of characters which look like end tags ('+', '-')
    (Closes: #200425)
  * Patch from Otavio Salvador <otavio@debian.org> to avoid listing
    suggests/recommends for packages which are selected for installation
    at the same time as the package which suggests/recommends them
    (Closes: #200102)
  * Patch from Otavio Salvador <otavio@debian.org> to avoid listing
    suggests/recommends which are Provided by a package which is already
    installed (Closes: #200395)
  * Patch to update pt_BR man page for apt_preferences(5) from Andre Luis
    Lopes <andrelop@debian.org> (Closes: #202245)
  * Use nl_langinfo(YESEXPR) rather than comparing to the translated
    string "Y".  Closes: #200953 and should make the prompting generally
    more robust in the face of i18n.  In the particular case of #200953,
    it was being fooled because of signedness issues with toupper(3)
    (Closes: #194614)
  * apt Suggests: aptitude | synaptic | gnome-apt | wajig
    (Closes: #146667)
  * Clean up whitespace in translated strings in ru.po, which messed up
    indentation (some other translations probably have similar problems)
    (Closes: #194282)
  * Run ispell -h over the man page sources and fix a bunch of typos
  * Use debian/compat rather than DH_COMPAT
  * Update to debhelper compatibility level 3
    - remove ldconfig calls from debian/{postinst,postrm} as dh_makeshlibs
      will add them
    - echo 3 > debian/compat
    - Build-Depends: debhelper (>= 3)
  * Exclude '.#*' from cvs-build
  * Let the ftp method work with ftp servers which do not require a
    password (Closes: #199425)
  * Build-depend on debhelper >= 4.1.62, because we need the fix for
    #204731 in order for dh_installman to work correctly
    with our SGML man pages
  * Move dh_makeshlibs ahead of dh_installdeb so that its postinst
    fragments are properly substituted

 -- Matt Zimmerman <mdz@debian.org>  Sun, 10 Aug 2003 19:54:39 -0400

apt (0.5.8) unstable; urgency=medium

  * urgency=medium because the changes since 0.5.5.1 are pretty safe as
    far as core functionality, 0.5.5.1 survived unstable for 10 days, and
    I don't want to delay apt's progress into testing any further.  It's
    decidedly better than 0.5.4.
  * Clarify the meaning of the only-source option in apt-get(8)
    (Closes: #177258)
  * Updated French man pages from Philippe Batailler
    <philippe.batailler@free.fr> (Closes: #182194)
  * Give a warning if an illegal type abbreviation is used when looking up a
    configuration item (Closes: #168453)
  * Improve build-depends handling of virtual packages even further, so that
    it will now also try to satisfy build-depends on virtual packages if they
    are not installed.  Note that this only works if there is only one
    package providing the virtual package, as in other cases (Closes: #165404)
  * Update config.guess and config.sub from autotools-dev 20030717.1
  * Tweak SGML in apt-extracttemplates.1.sgml so that literal '>' doesn't end
    up in output
  * Document SrcDirectory in apt-ftparchive.1.sgml (Closes: #156370)
  * Support TMPDIR in apt-extracttemplates (Closes: #191656)
  * Fix ru.po to use a capital letter for the translation of 'Y' so that
    YnPrompt works correctly (Closes: #200953).  No other translations seem
    to have this problem
  * Regenerate POT file and sync .po files
  * Only try to clear stdin if it is a tty, to avoid looping if there is
    lots of stuff (perhaps an infinite amount) to read (Closes: #192228)

 -- Matt Zimmerman <mdz@debian.org>  Fri, 25 Jul 2003 20:21:53 -0400

apt (0.5.7) unstable; urgency=low

  * Update control file to match overrides (apt priority important,
    libapt-pkg-dev section libdevel)
  * Silence the essential packages check if we are only downloading
    archives and not changing the system (Closes: #190862)
  * Skip version check if a build-dependency is provided by an installed package
    (Closes: #126938)
  * Have apt-cache show exit with an error if it cannot find any of the
    specified packages (Closes: #101490)

 -- Matt Zimmerman <mdz@debian.org>  Mon, 21 Jul 2003 23:43:24 -0400

apt (0.5.6) unstable; urgency=low

  * Adam Heath <doogie@debian.org>
    - Fix segfault when handling /etc/apt/preferences.  Closes: #192409.
  * Matt Zimmerman <mdz@debian.org>
    - Clean up some string handling, patch from Peter Lundkvist
      <p.lundkvist@telia.com> (Closes: #192225)
    - Don't fall off the end of the buffer when comparing versions.
      Patch from Koblinger Egmont <egmont@uhulinux.hu> (Closes: #194327)
    - Minor fixes to apt-ftparchive(1) (Closes: #118156)
    - Fix typo in apt-ftparchive help text (Closes: #119072)
    - More typos in apt-ftparchive help text (Closes: #190936)
    - Update config.guess, config.sub to latest versions
    - Modify the description for apt-utils to reflect the fact that it is not
      (any longer) infrequently used (Closes: #138045)
    - Make setup script for dselect method more explicit about
      overwriting sources.list (Closes: #151727)
    - Fix typo in apt-cache(8) (Closes: #161243)
    - Remove duplicate 'showpkg' from synopsis on apt-cache(8)
      (Closes: #175611)
    - Document in apt-get(8) the meaning of the '*' in ShowList, which is that
      the package is being purged (Closes: #182369)
    - Fix extra "/" character in apt.conf(5) (Closes: #185545)
    - Fix typo in tar error message (Closes: #191424)
    - Clarify description of 'search' on apt-cache(8) (Closes: #192216)
    - Fix incorrect path for 'partial' directory on apt-get(8)
      (Closes: #192933)
    - Fixes to pt_BR translation from Andre Luis Lopes <andrelop@ig.com.br>
      (Closes: #196669)
    - Updated apt_preferences(5) man page with many corrections and
      clarifications from Thomas Hood <jdthood@yahoo.co.uk>
      (Closes: #193336)
    - Fix SGML validation errors in apt-cache.8.sgml introduced in 0.5.5 or so
    - Add a simple example to apt-ftparchive(1) (Closes: #95257)
    - Add bug script for collecting configuration info (Closes: #176482)

 -- Matt Zimmerman <mdz@debian.org>  Mon, 21 Jul 2003 01:59:43 -0400

apt (0.5.5.1) unstable; urgency=low

  * Move the target of the example docs from doc to binary.  Closes:
    #192331
  * Fix api breakage that broke apt-ftparchive and apt-cache dumpavail, by
    backing out change that incorretly attempted to handle Package sections
    larger than 32k.  Closes: #192373
  * Fix never-ending loop with apt-get install -V.  Closes: #192355.

 -- Adam Heath <doogie@debian.org>  Mon, 19 May 2003 12:30:16 -0500

apt (0.5.5) unstable; urgency=low

  * New deb version compare function, that has no integer limits, and
    supports pre-versions using ~.  Code ported from dpkg.
  * Fix handling of [!arch] for build-dependencies. Closes: #88798, #149595
  * Fix handling of build-deps on unknown packages. Closes: #88664, #153307
  * "apt-get --arch-only build-dep" to install only architecture-
    dependent build dependencies. Bump minor shared lib number to reflect
    small change in BuildDepend API.
  * APT::Build-Essential configuration option (defaults to "build-essential")
    so that "apt-get build-dep" will ensure build essential packages are
    installed prior to installing other build-dependencies. Closes: #148879
  * LD_LIBRARY_PATH thing. Closes: #109430, #147529
  * /usr/doc reference in postinst. Closes: #126189
  * Doc updates. Closes: #120689
  * Possible apt-cache segfault. Closes: #120311, #118431, #117915, #135295,
          #131062, #136749
  * Print special message for EAI_AGAIN. Closes: #131397
  * libapt-pkg-dev needs to bring in the apt-inst library if linking
    is to work. Closes: #133943
  * Typos, Doc Stuff. Closes: #132772, #129970, #123642, #114892, #113786,
         #109591, #105920, #103678, #139752, #138186, #138054, #138050,
	 #139994, #142955, #151654, #151834, #147611, #154268, #173971
  * Fix possibility for tag file parsing to fail in some unlikely situations.
    Closes: #139328
  * Use std C++ names for some header files. Closes: #128741
  * Do not check for free space if --no-download. Closes: #117856
  * Actually implement or group handling for 'upgrade'. Closes: #133950
  * "Internal Error, Couldn't configure pre-depend" is not actually an
    internal error, it is a packaging error and now it says so, and
    pinpoints the problem dependency. Closes: #155621
  * Allows failure to write to a pipe for post-invoke stuff. Closes: #89830
  * Use usr/share/doc for dhelp. Closes: #115701
  * --print-uris works with 'update'. Closes: #57070
  * Options Dpkg::MaxArgs,Dpkg::MaxArgBytes to allow a much longer dpkg
    command line.
  * Fixed 2 little OR group bugs, thanks to Yann Dirson. Closes: #143995,
    #142298
  * Allow an uninstalled package to be marked for removal on an install
    line (meaning not to automatically install it), also fix some dodgy
    handling of protected packages. Closes: #92287, #116011
  * Fix errant prefix matching in version selection. Closes: #105968
  * Ensure that all files needed to run APT as a user are readable and
    ignore roots umask for these files. Closes: #108801
  * Support larger config spaces. Closes: #111914
  * 'apt-get update' no longer does 'Building Dependency Tree'.
  * When matching regexs allways print a message. Change regex activation
    charset. Closes: #147817
  * Don't die if lines in sources.list are too long. Closes: #146846
  * Show file name on apt-extracttemplate error messges. Closes: #151835
  * i18n gettext stuff, based on work from Michael Piefel: Closes: #95933
  * Some highly unlikely memory faults. Closes: #155842
  * C++ stuff for G++3.2. Closes: #162617, #165515,
  * apt-config dumps sends to stdout not stderr now.  Closes: #146294
  * Fix segfault in FindAny when /i is used, and there is no default.
    Closes: #165891
  * Add s390x to archtable.  Closese: #160992.
  * Update config.sub/config.guess in cvs, and add support to debian/rules
    to update them from /usr/share/misc if they exist.  Closes: #155014
  * Remove 'Sorry' from messages.  Closes: #148824.
  * Change wording of 'additional disk space usage' message.  Closes:
    #135021.
  * apt-extracttemplates now prepends the package name when extracting
    files.  Closes: #132776
  * Add -n synonym for --names-only for apt-cache.  Closes: #130689
  * Display both current version and new version in apt-get -s.  Closes:
    #92358
  * Add an options and timeout config item to ssh/rsh.  Closes: #90654
  * libapt-pkg-dev now depends on apt-utils.  Closes: #133942.
  * Change verbose logging output of apt-ftparchive to go to stderr,
    instead of stdout.  Also, errors that occur no longer go to stdout,
    but stderr.  Closes: #161592
  * Test for timegm in configure.  Closes: #165516.
  * s/st_mtime/mtime/ on our local stat structure in apt-ftparchive, to
    support compliation on platforms where st_mtime is a macro.  Closes:
    #165518
  * Check the currently mounted cdrom, to see if it's the one we are
    interested in.  Closes: #154602
  * Refer to reportbug instead of bug in the man pages. Closes: #173745
  * Link apt-inst to apt-pkg. Closes: #175055
  * New apt_preferences man page from Thomas Hood, Susan Kleinmann,
    and others.
  * Fix > 300 col screen segfault. Closes: #176052
  * Rebuild with gcc-3.2. Closes: #177752, #178008.
  * Fix build-dep handling of | dependencies.
    Closes: #98640, #145997, #158896, #172901
  * Double default value of APT::Cache-Limit, until such time as it
    can be made more dynamic.  Closes: #178623.
  * Report uris with '.gz' when there are errors.  Closes: #178435.
  * When installing build-deps, make sure the new version will
    satisfy build requirements. Closes: #178121
  * Split offline and guide documentation into apt-doc.  This was done so
    that binary-arch builds do not require documention deps.  Note, that 
    apt-doc is not installed on upgrades.
  * Use doc-base, instead of dhelp directly.  Closes: #110389
  * Change http message 'Waiting for file' to 'Waiting for headers'.
    Closes: #178537
  * Remove trailing lines on package lists in apt-get.  Closes: #178736.
  * Fix origin pins for file:// uris.  Closes: #189014.
  * Apply typo and syntax patch from bug to apt-cache.8.sgml.  Closes:
    #155194
  * s/dpkg-preconfig/dpkg-preconfigure/ in examples/configure-index.
    Closes: #153734.
  * Fix some typos in the apt-get manual.  Closes: #163932.
  * Apply patch from bug, to change frozen to testing, and then do it
    everywhere else.  Closes: #165085.
  * Update es.po.  Closes: #183111.
  * Add pt_BR translation of apt_preferences(5).  Also, build fr manpages.
    Closes: #183904.
  * Add a vcg command to apt-cache, similiar to dotty.  Closes: #150512.
  * Add option to apt-get to show versions of packages being
    upgraded/installed.
  * Be quiet in apt.post{inst,rm}.  Closes: #70685.
  * apt-get now prints out suggested and recommended packages.  Closes:
    #54982.
  * Insert some newlines in the cdrom change media message.  Closes:
    #154601.
  * Add a rdepends command to apt-cache.  Closes: #159864.
  * When building the dpkg command line, allow for 8192 chars to be used,
    instead of only 1024.
  * APT::Immediate-Configure had inverted semantics(false meant it was
    enabled).  Closes: #173619.
  * Fix status file parser so that if a record is larger than 32k, the
    buffer size will be doubled, and the read attempted again.  Closes:
    #174945.

 -- Adam Heath <doogie@debian.org>  Sun, 27 Apr 2003 01:23:12 -0500

apt (0.5.4) unstable; urgency=low

  * M68k config.guess patch. Closes: #88913
  * Bi-yearly test on OpenBSD and Solaris
  * Doc updates. Closes: #89121, #89854, #99671, #98353, #95823, #93057,
          #97520, #102867, #101071, #102421, #101565, #98272, #106914,
          #105606, #105377
  * Various cosmetic code updates. Closes: #89066, #89066, #89152
  * Add "pre-auto" as an option for DSelect::Clean (run autoclean after
    update).
  * More patches from Alfredo for Vendors and more SHA-1 stuff
  * Fix for AJ's 'desire to remove perl-5.005' and possibly other
    similar situations. Closes: #56708, #59432
  * no_proxy and ftp. Closes: #89671
  * Philippe Batailler's man page patches.
  * Fix for display bug. Closes: #92033, #93652, #98468
  * Use more than 16bits for the dep ID. Some people ran out..
    Closes: #103020, #97809, #102951, #99974, #107362, #107395, #107362,
            #106911, #107395, #108968
  * Reordered some things to make dante and FTP happier. Closes: #92757
  * James R. Van Zandt's guide.sgml updates. Closes: #90027
  * apt-ftparchive copes with no uncompressed package files + contents.
  * French man pages from philippe batailler - well sort of. They
    don't build yet..
  * run-parts. Closes: #94286
  * 'apt-cache policy' preferences debug tool.
  * Whatever. Closes: #89762
  * libstdc++ and HURD. Closes: #92025
  * More apt-utils verbage. Closes: #86954
  * Fliped comparision operator. Closes: #94618
  * Used the right copyright file. Closes: #65691
  * Randolph's G++3 patches.
  * Fixed no_proxy tokanizing. Closes: #100046
  * Strip Config-Version when copying status to available. Closes: #97520
  * Segfault with missing source files. Closes: #100325
  * EINTR check. Closes: #102293
  * Various changes to the locking metholodgy for --print-uris.
    Closes: #100590
  * Lame LD_LIBRARY_PATH thing. Closes: #98928
  * apt-cache search searchs provide names too now. Closes: #98695
  * Checksum and long lines problem. Closes: #106591
  * .aptignr and empty files are just a warning. Closes: #97364

 -- Jason Gunthorpe <jgg@debian.org>  Sat, 18 Aug 2001 17:21:59 -0500

apt (0.5.3) unstable; urgency=low

  * JoeyH's dpkg::preconfig not working. Closes: #88675
  * Fixed apt override disparity
  * Alfredo's SHA-1 and related patches

 -- Jason Gunthorpe <jgg@debian.org>  Sun,  4 Mar 2001 15:39:43 -0700

apt (0.5.2) unstable; urgency=low

  * Fixed mention of /usr/doc in the long description
  * JoeyH's downgrade bug -- don't use 0.5.1
  * Doc bug. Closes: #88538
  * Fault in building release strings. Closes: #88533

 -- Jason Gunthorpe <jgg@debian.org>  Sun,  4 Mar 2001 15:39:43 -0700

apt (0.5.1) unstable; urgency=low

  * Fixed #82894 again, or should be and.
  * Process the option string right. Closes: #86921
  * Don't eat the last command for pipes. Closes: #86923
  * Ignore .* for configuration directory processing. Closes: #86923
  * Alfredo's no_proxy patch
  * Documentation fixes. Closes: #87091
  * JoeyH's double slash bug. Closes: #87266
  * Unintitialized buffer and apt-ftparchive contents generation.
     Closes: #87612
  * Build-deps on virtual packages. Closes: #87639
  * Fixes glibc/libstdc++ symbol dependencies by including glibc and
    libstdc++ version info in the library soname and in the package
    provides. Closes: #87426
  * Updated soname version to 0.3.2
  * apt-extracttemplates moved from debconf into apt-utils
  * s390 archtable entry. Closes: #88232
  * Dan's segfault
  * Some instances where the status file can source a package in a
    non-sensical way. Closes: #87390
  * Work better if there are duplicate sources.list entries.
  * Fixed the resetting of Dir with "dir {};". Closes: #87323

 -- Randolph Chung <tausq@debian.org>  Sat, 3 Mar 2001 15:37:38 -0700

apt (0.5.0) unstable; urgency=low

  * Fixed an obscure bug with missing final double new lines in
    package files
  * Changed the apt-cdrom index copy routine to use the new section
    rewriter
  * Added a package file sorter, apt-sortpkgs
  * Parse obsolete Optional dependencies.
  * Added Ben's rsh method. Closes: #57794
  * Added IPv6 FTP support and better DNS rotation support.
  * Include the server IP in error messages when using a DNS rotation.
    Closes: #64895
  * Made most of the byte counters into doubles to prevent 32bit overflow.
    Closes: #65349
  * HTTP Authorization. Closes: #61158
  * Ability to parse and return source index build depends from Randolph.
  * new 'apt-get build-dep' command from Randolph. Closes: #63982
  * Added apt-ftparchive the all dancing all singing FTP archive
    maintinance program
  * Allow version specifications with =1.2.4-3 and /2.2 or /stable postfixes
    in apt-get.
  * Removed useless internal cruft including the xstatus file.
  * Fixed config parser bugs. Closes: #67848, #71108
  * Brain Damanged apt-get config options changed, does not change the command
    line interface, except to allow --enable-* to undo a configuration
    option:
      No-Remove -> Remove
      No-Download -> Download
      No-Upgrade -> Upgrade
  * Made this fix configable (DSelect::CheckDir) and default to disabled:
     * No remove prompt if the archives dir has not changed. Closes: #55709
    Because it is stupid in the case where no files were downloaded due to
    a resumed-aborted install, or a full cache! Closes: #65952
  * Obscure divide by zero problem. Closes: #64394
  * Update sizetable for mips. Closes: #62288
  * Fixed a bug with passive FTP connections
  * Has sizetable entry for sparc64. Closes: #64869
  * Escape special characters in the ::Label section of the cdroms.lst
  * Created apt-utils and python-apt packages
  * Due to the new policy engine, the available file may contain entries
    from the status file. These are generated if the package is not obsolete
    but the policy engine prohibits using the version from the package files.
    They can be identified by the lack of a Filename field.
  * The new policy engine. Closes: #66509, #66944, #45122, #45094, #40006,
    #36223, #33468, #22551
  * Fixed deb-src line for non-us. Closes: #71501, #71601
  * Fixes for G++ 2.96, s/friend/friend class/
  * Fixed mis doc of APT::Get::Fix-Missing. Closes: #69269
  * Confirmed fix for missing new line problem. Closes: #69386
  * Fixed up dhelp files. Closes: #71312
  * Added some notes about dselect and offline usage. Closes: #66473, #38316
  * Lock files on read only file systems are ignored w/ warning.
    Closes: #61701
  * apt-get update foo now gives an error! Closes: #42891
  * Added test for shlibs on hurd. Closes: #71499
  * Clarified apt-cache document. Closes: #71934
  * DocBook SGML man pages and some improvements in the text..
  * sigwinch thing. Closes: #72382
  * Caching can be turned off by setting the cache file names blank.
  * Ignores arches it does not know about when autocleaning. Closes: #72862
  * New function in apt-config to return dirs, files, bools and integers.
  * Fixed an odd litle bug in MarkInstall and fixed it up to handle
    complex cases involving OR groups and provides.
    68754 describes confusing messages which are the result of this..
    Closes: #63149, #69394, #68754, #77683, #66806, #81486, #78712
  * Speeling mistake and return code for the 'wicked' resolver error
    Closes: #72621, #75226, #77464
  * Solved unable to upgrade libc6 from potato to woody due to 3 package
    libc6 dependency loop problem.
  * Leading sources.list spaces. Closes: #76010
  * Removed a possible infinite loop while processing installations.
  * Man page updates. Closes: #75411, #75560, #64292, #78469
  * ReduceSourceList bug. Closes: #76027
  * --only-source option. Closes: #76320
  * Typos. Closes: #77812, #77999
  * Different status messages. Closes: #76652, #78353
  * /etc/apt/apt.conf.d/ directory for Joey and Matt and pipe protocol 2
  * OS detection an support for the new pseduo standard of os-arch for the
    Architecture string. Also uses regexing.. Closes: #39227, #72349
  * Various i18n stuff. Note that this still needs some i18n wizard
    to do the last gettextization right. Closes: #62386
  * Fixed a problem with some odd http servers/proxies that did not return
    the content size in the header. Closes: #79878, #44379
  * Little acquire bugs. Closes: #77029, #55820
  * _POSIX_THREADS may not be defined to anything, just defined..
    Closes: #78996
  * Spelling of Ignore-Hold correctly. Closes: #78042
  * Unlock the dpkg db if in download only mode. Closes: #84851
  * Brendan O'Dea's dselect admindir stuff. Closes: #62811
  * Patch from BenC. Closes: #80810
  * Single output of some names in lists. Closes: #80498, #43286
  * Nice message for people who can't read syserror output. Closes: #84734
  * OR search function. Closes: #82894
  * User's guide updates. Closes: #82469
  * The AJ/JoeyH var/state to var/lib transition patch. Closes: #59094
  * Various CD bugs, again thanks to Greenbush
    Closes: #80946, #76547, #71810, #70049, #69482
  * Using potato debhelper. Closes: #57977
  * I cannot self-terminate. Closes: #74928

 -- Jason Gunthorpe <jgg@debian.org>  Wed, 21 Feb 2001 00:39:15 -0500

apt (0.3.19) frozen unstable; urgency=low

  * Updates to apt-cdrom to support integrated non-us nicely, thanks to
    Paul Wade.
  * Fixed that apt-get/cdrom deadlock thing. Closes: #59853, #62945, #61976
  * Fixed hardcoded path. Closes: #59743
  * Fixed Jay's relative path bug
  * Allowed source only CDs. Closes: #58952
  * Space check is supressed if --print-uris is given. Closes: #58965
  * Clarified the documenation examples for non-us. Closes: #58646
  * Typo in the package description. Closes: #60230
  * Man Page typo. Closes: #60347
  * Typo in Algorithms.cc. Closes: #63577
  * Evil dotty function in apt-cache for generating dependency graphs
    with the as-yet-unpackaged GraphVis.
  * Appears to have been fixed in Janurary.. Closes: #57981
  * New config.guess/sub for the new archs. Closes: #60874
  * Fixed error reporting for certain kinds of resolution failures.
    Closes: #61327
  * Made autoclean respect 'q' settings. Closes: #63023
  * Fixed up the example sources.list. Closes: #63676
  * Added DPkg::FlushSTDIN to control the flushing of stdin before
    forking dpkg. Closes: #63991

 -- Ben Gertzfield <che@debian.org>  Fri, 12 May 2000 21:10:54 -0700

apt (0.3.18) frozen unstable; urgency=low

  * Changes in the postinst script. Closes: #56855, #57237
  * Fixed bashism. Closes: #57216, #57335
  * Doc updates. Closes: #57772, #57069, #57331, #57833, #57896

 -- Ben Gertzfield <che@debian.org>  Sun, 13 Feb 2000 01:52:31 -0800

apt (0.3.17) unstable; urgency=low

  * RFC 2732 usage for CDROM URIs and fixes to apt-cdrom
  * Fixed the configuration parser to not blow up if ; is in the config
    string
  * Applied visual patch to dselect install script . Closes #55214
  * Included the configure-index example
  * Minimal CD swaps
  * Library soname has increased
  * Fixed default sources.list to have correct URLs for potato when it
    becomes stable
  * Added a message about erasing sources.list to dselect setup script
    Closes: #55755
  * No remove prompt if the archives dir has not changed. Closes: #55709
  * Fixed inclusion of 2nd sample config file. Closes: #55374
  * Made file mtimes of 0 not confuse the methods If-Modifed-Since check.
    Closes: #55991

 -- Ben Gertzfield <che@debian.org>  Mon, 31 Jan 2000 12:12:40 -0800

apt (0.3.16) unstable; urgency=low

  * Made --no-download work. Closes: #52993
  * Now compiles on OpenBSD, Solaris and HP-UX
  * Clarify segfault errors
  * More debhelper fixes. Closes: #52662, #54566, #52090, #53531, #54769
  * Fix for Joel's discovery of glibc removal behavoir.
  * Fix for Ben Collins file: uri from slink upgrade.
  * Fixed resume code in FTP. Closes: #54323
  * Take more precautions to prevent the corruption Joey Hess saw.
  * Fixed --no-list-cleanup
  * RFC 2732 URI parsing ([] for hostnames).
  * Typo in apt-cache man page. Closes: #54949

 -- Ben Gertzfield <che@debian.org>  Fri, 14 Jan 2000 08:04:15 -0800

apt (0.3.15) unstable; urgency=low

  * Added DSelect::WaitAfterDownload Closes: #49549
  * Fixed cast error in byteswap macro and supporting code. Closes: #50093
  * Fixed buffer overflow for wide terminal sizes. Closes: #50295
  * Made -s and clean not do anything. Closes: #50238
  * Problem with Protected packages and the new OR code.
  * /usr/share/doc stuff. Closes: #51017, #50228, #51141
  * Remove doesn't require a package to be installable. Closes: #51175
  * FTP proxy touch ups in the mabn page. Closes: #51315, #51314

 -- Ben Gertzfield <che@debian.org>  Sat,  4 Dec 1999 21:17:24 -0800

apt (0.3.14) unstable; urgency=low

  * Fix Perl or group pre-depends thing Closes: #46091, #46096, #46233, #45901
  * Fix handling of dpkg's conversions from < -> <= Closes: #46094, #47088
  * Make unparsable priorities non-fatal Closes: #46266, #46267, #46293, #46298
  * Fix handling of '/' for the dist name. Closes: #43830, #45640, #45692
  * Fixed 'Method gave a blank filename' error from IMS queries onto CDs.
    Closes: #45034, #45695, #46537
  * Made OR group handling in the problem resolver more elaborate. Closes: #45646
  * Added APT::Clean-Installed option. Closes: #45973
  * Moves the free space check to after the calculated size is printed.
    Closes: #46639, #47498
  * mipsel arch Closes: #47614
  * Beautified URI printing to not include passwords Closes: #46857
  * Fixed little problem with --no-download Closes: #47557
  * Tweaked Dselect 'update' script to re-gen the avail file even in the
    event of a failure Closes: #47112
  * Retries for source archives too Closes: #47529
  * Unmounts CDROMs iff it mounted them Closes: #45299
  * Checks for the partial directories before doing downloads Closes: #47392
  * no_proxy environment variable (http only!) Closes: #43476
  * apt-cache showsrc Closes: #45799
  * De-Refs Single Pure virtual packages. Closes: #42437, #43555
  * Regexs for install. Closes: #35304, #38835
  * Dependency reports now show OR group relations
  * Re-Install feature. Cloes: #46961, #37393, #38919
  * Locks archive directory on clean (woops)
  * Remove is not 'sticky'. Closes: #48392
  * Slightly more accurate 'can not find package' message. Closes: #48311
  * --trivial-only and --no-remove. Closes: #48518
  * Increased the cache size. Closes: #47648
  * Comment woopsie. Closes: #48789
  * Removes existing links when linking sources. Closes: #48775
  * Problem resolver does not install all virtual packages. Closes: #48591, #49252
  * Clearer usage message about 'source' Closes: #48858
  * Immediate configure internal error Closes: #49062, #48884

 -- Ben Gertzfield <che@debian.org>  Sun,  7 Nov 1999 20:21:25 -0800

apt (0.3.13) unstable; urgency=low

  * Fix timestamp miss in FTP. Closes: #44363
  * Fix sorting of Kept packages. Closes: #44377
  * Fix Segfault for dselect-upgrade. Closes: #44436
  * Fix handling of '/' for the dist name. Closes #43830
  * Added APT::Get::Diff-Only and Tar-Only options. Closes #44384
  * Add commented-out deb-src URI to default sources.list file.

 -- Ben Gertzfield <che@debian.org>  Sun, 19 Sep 1999 18:54:20 -0700

apt (0.3.12) unstable; urgency=low

  * Fix for typo in the dhelp index. Closes: #40377
  * Multiple media swap support
  * Purge support. Closes: #33291, #40694
  * Better handling of - remove notation. Closes: #41024
  * Purge support. Closes: #33291, #40694
  * Error code on failed update. Closes: #41053
  * apt-cdrom adds entries for source directories. Closes: #41231
  * Sorts the output of any list. Closes: #41107
  * Fixes the looping problem. Closes: #41784, #42414, #44022
  * Fixes the CRC mechanism to lowercase all strings. Closes: #41839
  * More checks to keep the display sane. Particularly when fail-over is
    used with local mirrors and CD-Roms. Closes: #42127, #43130, #43668
  * PThread lockup problem on certain sparc/m68k. Closes: #40628
  * apt-cdrom understands .gz Package files too. Closes: #42779
  * Spelling error in dselect method description. Closes: #43251
  * Added security to the default source list. Closes: #43356

 -- Ben Gertzfield <che@debian.org>  Fri,  3 Sep 1999 09:04:28 -0700

apt (0.3.11) unstable; urgency=low

  * Fix for mis-parsed file: URIs. Closes: #40373, #40366, #40230
  * Fix for properly upgrading the system from perl 5.004 to 5.005

 -- Ben Gertzfield <che@debian.org>  Mon, 28 Jun 1999 21:06:44 -0700

apt (0.3.9) unstable; urgency=low

  * Spelling error in cachefile.cc. Closes: #39885
  * Trailing slash in dselect install if you try to use the
    default config file. Closes: #40011
  * Simulate works for autoclean. Closes: #39141
  * Fixed spelling errors. Closes: #39673
  * Changed url parsing a bit. Closes: #40070, #40069
  * Version 0.3.8 will be for slink/hamm (GNU libc 2).

 -- Ben Gertzfield <che@debian.org>  Thu, 24 Jun 1999 18:02:52 -0700

apt (0.3.7) unstable; urgency=low

  * Fixed missing text in the apt-get(8) page. Closes: #37596
  * Made --simulate and friends work with apt-get source. Closes: #37597, #37656
  * Fixed inclusion of man pages in the -doc/-dev package. Closes: #37633, #38651
  * Fixed handling of the -q option with not-entirely integer arguments
    Closes: #37499
  * Man page typo Closes: #37762
  * Fixed parsing of the Source: line. Closes: #37679
  * Dpkg/dpkg-hurd source bug. Closes: #38004, #38032
  * Added a check for an empty cache directory. Closes: #37963
  * Return a failure code if -d is given and packages fail to download.
    Closes: #38127
  * Arranged for an ftp proxy specifing an http server to work. See the
    important note in the sources.list man page.
  * Accounted for resumed files in the cps calculation. Closes: #36787
  * Deal with duplicate same version different packages. Closes: #30237
  * Added --no-download. Closes: #38095
  * Order of apt-cdrom dist detection. Closes: #38139
  * Fix apt-cdrom chop handling and missing lines. Closes: #37276
  * IPv6 http support
  * Suggests dpkg-dev for apt-get source. Closes: #38158
  * Fixed typo in apt-get help. Closes: #38712
  * Improved the error message in the case of broken held package. Closes: #38777
  * Fixed handling of MD5 failures
  * Documented list notation Closes: #39008
  * Change the 'b' to 'B'. Closes: #39007

 -- Ben Gertzfield <che@debian.org>  Sun, 20 Jun 1999 18:36:20 -0700

apt (0.3.6) unstable; urgency=low

  * Note that 0.3.5 never made it out the door..
  * Fix for apt-cdrom and unusual disk label locations. Closes: #35571
  * Made APT print numbers in decimal. Closes: #35617, #37319
  * Buffer munching fix for FTP. Closes: #35868
  * Typo in sample config file. Closes: #35907
  * Fixed whitespace in version compares. Closes: #35968, #36283, #37051
  * Changed installed size counter to only count unpacked packages.
    Closes: #36201
  * apt-get source support. Closes: #23934, #27190
  * Renames .debs that fail MD5 checking, provides automatic corruption
    recovery. Closes: #35931
  * Fixed autoconf verison. Closes: #37305
  * Random Segfaulting. Closes: #37312, #37530
  * Fixed apt-cache man page. Closes: #36904
  * Added a newline to apt-cache showpkg. Closes: #36903

 -- Ben Gertzfield <che@debian.org>  Wed, 12 May 1999 09:18:49 -0700

apt (0.3.4) unstable; urgency=low

  * Release for Ben while he is out of town.
  * Checked the size of partial files. Closes: #33705
  * apt-get should not print progress on non-tty. Closes: #34944
  * s/guide.text.gz/users-guide.txt.gz/ debian/control: Closes: #35207
  * Applied cdrom patches from Torsten.  Closes: #35140, #35141
  * smbmounted cdrom fix. Closes: #35470
  * Changed ie to eg.  Closes: #35196

 -- Adam Heath <doogie@debian.org>  Sun,  4 Apr 1999 18:26:44 -0500

apt (0.3.3) unstable; urgency=low

  * Fixes bug with file:/ URIs and multi-CD handling. Closes: #34923

 -- Ben Gertzfield <che@debian.org>  Tue, 23 Mar 1999 12:15:44 -0800

apt (0.3.2) unstable; urgency=low

  * Major release into unstable of v3
  * These bugs have been fixed, explanations are in the bug system, read
    the man pages as well..
    Closes: #21113, #22507, #22675, #22836, #22892, #32883, #33006, #34121,
    	    #23984, #24685, #24799, #25001, #25019, #34223, #34296, #34355,
	    #24021, #25022, #25026, #25104, #25176, #31557, #31691, #31853,
    	    #25458, #26019, #26433, #26592, #26670, #27100, #27100, #27601,
    	    #28184, #28391, #28778, #29293, #29351, #27841, #28172, #30260,
    	    #29382, #29441, #29903, #29920, #29983, #30027, #30076, #30112,
    	    #31009, #31155, #31381, #31883, #32140, #32395, #32584. #34465,
    	    #30383, #30441, #30472, #30643, #30827, #30324, #36425, #34596

 -- Ben Gertzfield <che@debian.org>  Mon, 15 Mar 1999 19:14:25 -0800

apt (0.3.1) experimental; urgency=low

  * Minor release of cvs version.
  * Added virtual package libapt-pkgx.x

 -- Mitch Blevins <mblevin@debian.org>  Wed, 10 Mar 1999 07:52:44 -0500

apt (0.3.0) experimental; urgency=low

  * New experimental version.

 -- Ben Gertzfield <che@debian.org>  Tue, 15 Dec 1998 12:53:21 -0800

apt (0.1.9) frozen unstable; urgency=low

  * Return to the wacky numbering for when we build 0.1.8 for hamm
  * Important bug related to APT on the Alpha fixed
  * apt-get dist-upgrade problems fixed
  * tiny patch for http method to fix an endless loop
  * nice fix from /usr/doc/lintian/ to remove rpath nastiness from
    libtool and add proper shared lib dependancies
  * now dh_shlibdeps is called with LD_LIBRARY_PATH=debian/tmp/usr/lib
    in case an old libpkg is installed while building APT to prevent
    spurious dependancies

 -- Ben Gertzfield <che@debian.org>  Thu,  5 Nov 1998 17:43:25 -0800

apt (0.1.7) unstable; urgency=low

  * New build with libstdc++2.9.
  * Various fixes; read the Changelog.

 -- Ben Gertzfield <che@debian.org>  Thu, 15 Oct 1998 18:29:18 -0700

apt (0.1.6) unstable; urgency=low

  * Various fixes in the FTP method for error checking. Fixes: #26188.
  * Spelling corrections in dselect method. Fixes: #25884
  * Fixes for compilation on alpha/ppc. Fixes: #25313, #26108.
  * No more bo releases: we're using a normal numbering system now.

 -- Ben Gertzfield <che@debian.org>  Tue,  8 Sep 1998 19:27:13 -0700

apt (0.1.5) unstable; urgency=low

  * Changed sources.list to point to 'unstable' by default, as
    'frozen' no longer exists!

 -- Ben Gertzfield <che@debian.org>  Thu, 23 Jul 1998 22:00:18 -0700

apt (0.1.3) unstable; urgency=low

  * New upstreamish version.
  * ftp method rewritten in C. Removes dependancies on all perl/perl
    related modules. This fixes many of the ftp method bugs.

 -- Ben Gertzfield <che@debian.org>  Thu, 16 Jul 1998 22:19:00 -0700

apt (0.1.1) unstable; urgency=low

  * Release for unstable.

 -- Ben Gertzfield <che@debian.org>  Tue, 30 Jun 1998 20:48:30 -0700

apt (0.1) unstable; urgency=low

  * Kludge to fix problem in libnet-perl with illegal anonymous
    FTP passwords.
  * Moved to unstable; apt is in a useable state now.
  * Fixed version numbering. From now on, numbering will be:
    0.1 (no actual release) -> 0.1.0bo (release for libc5) ->
    0.1.1 (release for unstable). Thanks, Manoj.

 -- Ben Gertzfield <che@debian.org>  Tue, 30 Jun 1998 20:40:58 -0700

apt (0.0.17-1) experimental; urgency=low

  * Fixed problem with libc6 version compare
  * Scott's away for a while, so I'll be packaging apt for the time
    being.

 -- Ben Gertzfield <che@debian.org>  Thu, 25 Jun 1998 19:02:03 -0700

apt (0.0.16-1) experimental; urgency=low

  * Modifications to make apt-get more friendly when backgrounded.
  * Updated documentation.
  * Updates to graphic widgets

 -- Scott K. Ellis <scott@debian.org>  Mon,  8 Jun 1998 11:22:02 -0400

apt (0.0.15-0.2bo) experimental; urgency=low

  * Bo compilation
  * Bob Hilliards crash

 -- Jason Gunthorpe <jgg@debian.org>  Sun, 31 May 1998 20:18:35 -0600

apt (0.0.15-0.1bo) experimental; urgency=low

  * Bo compilation
  * libstdc++272 patch

 -- Jason Gunthorpe <jgg@debian.org>  Sun, 31 May 1998 20:18:35 -0600

apt (0.0.15) experimental; urgency=low

  * Clean up source tarball (no user-visible changes)

 -- Scott K. Ellis <scott@debian.org>  Tue, 26 May 1998 12:23:53 -0400

apt (0.0.14) experimental; urgency=low

  * Updates in ordering code to make sure certain upgrades work correctly.
  * Made dselect/setup understand ftp as well as http

 -- Scott K. Ellis <scott@debian.org>  Wed, 20 May 1998 13:33:32 -0400

apt (0.0.13-bo1) experimental; urgency=low

  * Bo compilation

 -- Jason Gunthorpe <jgg@debian.org>  Mon, 18 May 1998 15:10:49 -0600

apt (0.0.13) experimental; urgency=low

  * Remove hardcoded egcc from debian/rules (#21575)
  * Fixes for ordering logic when system has a number of unpacked
    but unconfigured packages installed.
  * Spelling fix in dselect install method (#22556)

 -- Scott K. Ellis <scott@debian.org>  Sun, 17 May 1998 20:08:33 -0400

apt (0.0.12) experimental; urgency=low

  * Fixed problems with package cache corruption.
  * Made to depend on libc6 >= 2.0.7pre1 due to timezone problems with
    earlier versions.
  * Interface and documentation improvements.

 -- Scott K. Ellis <scott@debian.org>  Sat, 16 May 1998 23:17:32 -0400

apt (0.0.11) experimental; urgency=low

  * Change dependancies to pre-depends since breaking your packaging tools
    in the middle of an installation isn't very good.
  * Bug fixes to ftp method and general apt-get code

 -- Scott K. Ellis <scott@debian.org>  Fri, 15 May 1998 08:57:38 -0400

apt (0.0.10) experimental; urgency=low

  * Run "dpkg --configure -a" after an aborted dselect install
  * Fixed problem with install looping
  * Support for authenticating proxys: (note this isn't terribly secure)
    http_proxy="http://user:pass@firewall:port/"
  * Substitute $ARCH in sources.list
  * Fixes in the resumption code for ftp

 -- Scott K. Ellis <scott@debian.org>  Tue, 12 May 1998 09:14:41 -0400

apt (0.0.9) experimental; urgency=low

  * Added ftp support.
  * Various other less visible bug fixes.
  * Fixed problem with segfault when apt-get invoked in a non-existant
    directory (Bug #21863)
  * Bumped policy to 2.4.1

 -- Scott K. Ellis <scott@debian.org>  Fri,  1 May 1998 09:18:19 -0400

apt (0.0.8) experimental; urgency=low

  * Fixed generated available file (Bug #21836)
  * Added download ETA (Bug #21774).
  * Fixed hardcoded ARCH (Bug #21751).
  * Fixed check on http_proxy (Bug #21795).
  * Added download speed indicator.

 -- Scott K. Ellis <scott@debian.org>  Mon, 27 Apr 1998 10:58:32 -0400

apt (0.0.7) experimental; urgency=low

  * Remove libdeity and apt from package for now, since only apt-get and
    apt-cache are actually useful right now.
  * Clean up handling of package installation errors.
  * Added timeout to http transfers (#21269)
  * Updated setup for dselect/apt method.
  * Updated man pages
  * Long options (added in 0.0.6)

 -- Scott K. Ellis <scott@debian.org>  Tue, 21 Apr 1998 09:06:49 -0400

apt (0.0.6) experimental; urgency=low

  * Spelling changes.
  * Revamped download status display.
  * Call apt-get clean after successful install in dselect.
  * Added "apt-get clean" which deletes package files from /var/cache/apt

 -- Scott K. Ellis <scott@debian.org>  Thu,  9 Apr 1998 15:13:59 -0400

apt (0.0.5) experimental; urgency=low

  * Ignore signals while dpkg is running so we don't leave dpkg running in
    the background (#20804)
  * Check Packages as well as Packages.gz for file URIs (#20784)
  * Spelling cleanup (#20800)
  * Added -m option to permit upgrade to go on in the case of a bad mirror.
    This option may result in incomplete upgrades when used with -f.

 -- Scott K. Ellis <scott@debian.org>  Tue,  7 Apr 1998 12:40:29 -0400

apt (0.0.4) experimental; urgency=low

  * New usage guide.
  * Various documentation updates and cleanup.
  * Added '-f' option to apt-get attempt to fix broken dependancies.

 -- Scott K. Ellis <scott@debian.org>  Sat,  4 Apr 1998 14:36:00 -0500

apt (0.0.3) experimental; urgency=low

  * Added a shlibs.local file to prevent apt from depending on itself.
  * Updates to how apt-get handles bad states in installed packages.
  * Updated rules to make sure build works from a freshly checked out source
    archive.  Building from CVS needs libtool/automake/autoconf, builds from
    the distributed source package should have no such dependancy.

 -- Scott K. Ellis <scott@debian.org>  Fri,  3 Apr 1998 11:49:47 -0500

apt (0.0.2) unstable; urgency=low

  * Updates to apt-get and http binding for dselect method (apt).
  * Updating version number from 0.0.1, which was released only on IRC.

 -- Scott K. Ellis <scott@debian.org>  Fri,  3 Apr 1998 00:35:18 -0500

apt (0.0.1) unstable; urgency=low

  * Initial Release.

 -- Scott K. Ellis <scott@debian.org>  Tue, 31 Mar 1998 12:49:28 -0500<|MERGE_RESOLUTION|>--- conflicted
+++ resolved
@@ -1,6 +1,5 @@
-apt (0.8.13.2) unstable; urgency=low
-
-<<<<<<< HEAD
+apt (0.8.13.3) unstable; urgency=low
+
   [ Thorsten Spindler ]
   * debian/zzapt.cron.daily:
     - move cron job to the end of execution (LP: #727685)
@@ -10,7 +9,9 @@
     - do not crash if the mirror file fails to download
 
  -- Michael Vogt <michael.vogt@ubuntu.com>  Thu, 10 Mar 2011 15:56:54 +0100
-=======
+
+apt (0.8.13.2) unstable; urgency=low
+
   [ David Kalnischkies ]
   * apt-pkg/deb/dpkgpm.cc:
     - skip --configure if all packages disappeared
@@ -44,7 +45,6 @@
     - create foo:any provides for all architectures for an allowed package
 
  -- Michael Vogt <mvo@debian.org>  Tue, 05 Apr 2011 09:40:28 +0200
->>>>>>> 00870bf5
 
 apt (0.8.13.1) unstable; urgency=low
 
