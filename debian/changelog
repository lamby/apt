apt (0.6.46.4ubuntu9) feisty; urgency=low

  * debian/control:
    - set XS-Vcs-Bzr header
    - Set Ubuntu maintainer address

 --

apt (0.6.46.4ubuntu8) feisty; urgency=low

  * fix segfault in the pkgRecords destructor
  * Bump ABI version
  * debian/control:
    - make the libcurl3-gnutls-dev versionized (LP#86614)

 -- Michael Vogt <michael.vogt@ubuntu.com>  Mon, 26 Feb 2007 14:26:33 +0100

apt (0.6.46.4ubuntu7) feisty; urgency=low

  * Merged the apt--mirror branch. This means that a new 'mirror' 
    method is available that will allow dynamic mirror updates.
    The sources.list entry looks something like this:
    "deb mirror://mirrors.lp.net/get_mirror feisty main restricted"

    It also supports error reporting to a configurable url for mirror
    problems/failures.
  * Bump ABI version

 -- Michael Vogt <michael.vogt@ubuntu.com>  Tue,  6 Feb 2007 11:38:06 +0100

apt (0.6.46.4ubuntu6) feisty; urgency=low

  * methods/http.cc:
    - send apt version in User-Agent
  * apt-pkg/deb/debrecords.cc:
    - fix SHA1Hash() return value
<<<<<<< HEAD
  * apt-pkg/algorithms.cc:
    - fix resolver bug on removal triggered by weak-dependencies 
      with or-groups
    - fix segfault (lp: #76530)

 -- Michael Vogt <michael.vogt@ubuntu.com>  Wed, 20 Dec 2006 11:04:36 +0100

apt (0.6.46.4ubuntu5) feisty; urgency=low

  * added apt-transport-https package to provide a optional
    https transport (apt-https spec)

 -- Michael Vogt <michael.vogt@ubuntu.com>  Tue, 19 Dec 2006 16:23:43 +0100

apt (0.6.46.4ubuntu4) feisty; urgency=low
  
  * apt-pkg/algorithms.cc:
    - only increase the score of installed applications if they 
      are not obsolete 
=======
  * apt-pkg/cdrom.cc:
    - only unmount if APT::CDROM::NoMount is false
  * methods/cdrom.cc:  
    - only umount if it was mounted by the method before
>>>>>>> 70dbf5f8

 -- Michael Vogt <michael.vogt@ubuntu.com>  Mon, 18 Dec 2006 19:39:05 +0100

apt (0.6.46.4ubuntu3) feisty; urgency=low

  * apt-pkg/algorithm.cc:
    - use clog for all debugging
  * apt-pkg/depcache.cc:
    - never mark Required package for autoremoval (lp: #75882)

 -- Michael Vogt <michael.vogt@ubuntu.com>  Mon, 18 Dec 2006 11:56:05 +0100

apt (0.6.46.4ubuntu2) feisty; urgency=low

  * apt-pkg/algorithms.cc: add missing call to MarkKeep
    so that dist-upgrade isn't broken by unsatisfiable Breaks.
    (thanks to Ian Jackson)

 -- Michael Vogt <michael.vogt@ubuntu.com>  Thu,  7 Dec 2006 23:07:24 +0100

apt (0.6.46.4ubuntu1) feisty; urgency=low

  * merged with debian

 -- Michael Vogt <michael.vogt@ubuntu.com>  Thu,  7 Dec 2006 12:13:14 +0100

apt (0.6.46.4) unstable; urgency=high

  * ack NMU (closes: #401017)
  * added apt-secure.8 to "See also" section
  * apt-pkg/deb/dpkgpm.cc:
    - added "Dpkg::StopOnError" variable that controls if apt
      will abort on errors from dpkg
  * apt-pkg/deb/debsrcrecords.{cc,h}:
    - make the Buffer grow dynmaically (closes: #400874)
  * Merged from Christian Perrier bzr branch:
    - uk.po: New Ukrainian translation: 483t28f3u
    - el.po: Update to 503t9f2u
    - de.po: Updates and corrections.
  * apt-pkg/contrib/progress.cc:
    - OpProgress::CheckChange optimized, thanks to Paul Brook
      (closes: #398381)
  * apt-pkg/contrib/sha256.cc:
    - fix building with noopt

 -- Michael Vogt <mvo@debian.org>  Thu,  7 Dec 2006 10:49:50 +0100

apt (0.6.46.3-0.2) unstable; urgency=high

  * Non-maintainer upload with permission of Michael Vogt.
  * Fix FTBFS on most arches (regression from the fix of #400874)

 -- Andreas Barth <aba@not.so.argh.org>  Tue,  5 Dec 2006 15:51:22 +0000 
  
apt (0.6.46.3-0.1) unstable; urgency=high

  * Non-maintainer upload with permission of Michael Vogt.
  * Fix segfault at apt-get source. Closes: #400874
  * Add apt-key update in postinst, so that debian-archive-keyring doesn't
    need to depend on apt >= 0.6. Closes: #401114
  * Don't double-queue pdiff files. Closes: #401017
  
 -- Andreas Barth <aba@not.so.argh.org>  Tue,  5 Dec 2006 10:34:56 +0000

apt (0.6.46.3ubuntu2) feisty; urgency=low

  * apt-pkg/algorithms.cc: add missing call to MarkKeep
    so that dist-upgrade isn't broken by unsatisfiable Breaks.

 -- Ian Jackson <iwj@ubuntu.com>  Thu,  7 Dec 2006 15:46:52 +0000

apt (0.6.46.3ubuntu1) feisty; urgency=low

  * doc/apt-get.8.xml:
    - documented autoremove, thanks to Vladimír Lapá%GÄ%@ek 
      (lp: #62919)
  * fix broken i18n in the dpkg progress reporting, thanks to 
    Frans Pop and Steinar Gunderson. (closes: #389261)
  * po/en_GB.po:
    - typo (lp: #61270)
  * add apt-secure.8 to "See also" section

 -- Michael Vogt <michael.vogt@ubuntu.com>  Thu, 23 Nov 2006 07:24:12 +0100

apt (0.6.46.3) unstable; urgency=low

  * apt-pkg/deb/dpkgpm.cc:
    - make progress reporting robust against multiline error
      messages 

  * Merged from Christian Perrier bzr branch:
     - ca.po: Updated to 514t
     - be.po: Updated to 514t
     - it.po: Updated to 514t
     - hu.po: Updated to 514t
     - zh_TW.po: Updated to 514t
     - ar.po: Updated to 293t221u.
     - ru.po: Updated to 514t. Closes: #392466
     - nb.po: Updated to 514t. Closes: #392466
     - pt.po: Updated to 514t. Closes: #393199
     - fr.po: One spelling error corrected: s/accÃ¨der/accÃ©der
     - km.po: Updated to 514t.
     - ko.po: Updated to 514t.
     - bg.po: Updated to 514t.
     - de.po: Updated to 514t.
     - en_GB.po: Updated to 514t.

 -- Michael Vogt <mvo@debian.org>  Thu, 2 Nov 2006 11:37:58 +0100 

apt (0.6.46.2) unstable; urgency=low

  * Merged from Christian Perrier bzr branch:
    - es.po: Updated to 514t. Closes: #391661
    - da.po: Updated to 514t. Closes: #391424
    - cs.po: Updated. Closes: #391064
    - es.po: Updated to 514t. Closes: #391661
    - da.po: Updated to 514t. Closes: #391424
  
 -- Michael Vogt <mvo@debian.org>  Wed, 11 Oct 2006 09:03:15 +0200

apt (0.6.46.1) unstable; urgency=low

  * methods/gzip.cc:
    - deal with empty files 
  * Applied patch from Daniel Schepler to make apt bin-NMU able.  
    (closes: bug#359634)
  * rebuild against current g++ because of:
    http://gcc.gnu.org/bugzilla/show_bug.cgi?id=29289
    (closes: #390189)
  * fix broken i18n in the dpkg progress reporting, thanks to 
    Frans Pop and Steinar Gunderson. (closes: #389261)
  * Merged from Christian Perrier bzr branch:
    * fi.po: Updated to 514t. Closes: #390149
    * eu.po: Updated to 514t. Closes: #389725
    * vi.po: Updated to 514t. Closes: #388555
  * make the internal buffer in pkgTagFile grow dynamically
    (closes: #388708)
  
 -- Michael Vogt <mvo@debian.org>  Mon,  2 Oct 2006 20:42:20 +0200

apt (0.6.46) unstable; urgency=low

  * debian/control:
    - switched to libdb4.4 for building (closes: #381019)
  * cmdline/apt-get.cc:
    - fix in the TryInstallTask() code to make sure that all package
      there are marked manual install (lp: #61684)

 -- Michael Vogt <michael.vogt@ubuntu.com>  Thu, 28 Sep 2006 00:34:20 +0200

apt (0.6.45ubuntu14) edgy; urgency=low

  * cmdline/apt-get.cc:
    - fix in the TryInstallTask() code to make sure that all package
      there are marked manual install (lp: #61684)

 -- Michael Vogt <michael.vogt@ubuntu.com>  Thu, 28 Sep 2006 00:34:20 +0200

apt (0.6.45ubuntu13) edgy; urgency=low

  * no-changes upload to make apt rebuild against latest g++ and
    fix synaptic FTBFS (see bug: #62461 for details)

 -- Michael Vogt <michael.vogt@ubuntu.com>  Tue, 26 Sep 2006 22:33:10 +0200

apt (0.6.45ubuntu12) edgy; urgency=low

  * apt-pkg/depcache.cc:
    - fix in the sweep() code, set garbage flag for packages scheduled 
      for removal too
    - do not change the autoFlag in MarkKeep(), this can lead to suprising
      side effects

 -- Michael Vogt <michael.vogt@ubuntu.com>  Thu, 21 Sep 2006 00:58:24 +0200

apt (0.6.45ubuntu11) edgy; urgency=low

  * removed "installtask" and change it so that tasknames can be given
    with "apt-get install taskname^"
  * improve the writeStateFile() code

 -- Michael Vogt <michael.vogt@ubuntu.com>  Wed, 20 Sep 2006 14:14:24 +0200

apt (0.6.45ubuntu10) edgy; urgency=low

  * methods/http.cc:
    - check more careful for incorrect proxy settings (closes: #378868)
  * methods/gzip.cc:
    - don't hang when /var is full (closes: #341537), thanks to
      Luis Rodrigo Gallardo Cruz for the patch
  * doc/examples/sources.list:
    - removed non-us.debian.org from the example (closes: #380030,#316196)
  * Merged from Christian Perrier bzr branch:
    * ro.po: Updated to 514t. Closes: #388402
    * dz.po: Updated to 514t. Closes: #388184
    * it.po: Fixed typos. Closes: #387812
    * ku.po: New kurdish translation. Closes: #387766
    * sk.po: Updated to 514t. Closes: #386851
    * ja.po: Updated to 514t. Closes: #386537
    * gl.po: Updated to 514t. Closes: #386397
    * fr.po: Updated to 516t.
    * fi.po: Updated to 512t. Closes: #382702
  * share/archive-archive.gpg:
    - removed the outdated amd64 and debian-2004 keys
  * apt-pkg/tagfile.cc:
    - applied patch from Jeroen van Wolffelaar to make the tags
      caseinsensitive (closes: #384182)
    - reverted MMap use in the tagfile because it does not work 
      across pipes (closes: #383487) 
  * added "installtask" command
  * added new ubuntu specific rewrite rule for "Original-Maintainer"
  
 -- Michael Vogt <michael.vogt@ubuntu.com>  Tue, 19 Sep 2006 15:07:51 +0200

apt (0.6.45ubuntu9) edgy; urgency=low

  * cmdline/apt-get.cc:
    - if --no-remove is given, do not run the AutoRemove code 

 -- Michael Vogt <michael.vogt@ubuntu.com>  Wed, 13 Sep 2006 11:54:20 +0200

apt (0.6.45ubuntu8) edgy; urgency=low

  * apt-pkg/algorithm.cc:
    - fix pkgProblemResolver.InstallProtect() to preserve the auto-install
      information (lp: #59457)
  * cmdline/apt-get.cc:
    - fix typo in autoremove information (lp: #59420)
  * install apt-mark to modify the automatically install information for
    packages

 -- Michael Vogt <michael.vogt@ubuntu.com>  Fri,  8 Sep 2006 20:07:22 +0200

apt (0.6.45ubuntu7) edgy; urgency=low

  * apt-pkg/depcache.cc:
    - fix a bug in the install-recommends-section code

 -- Michael Vogt <michael.vogt@ubuntu.com>  Thu,  7 Sep 2006 18:22:38 +0200

apt (0.6.45ubuntu6) edgy; urgency=low

  [Michael Vogt]
  * cmdline/apt-get.cc:
    - always show auto-removable packages and give a hint how to remove 
      them
  * debian/apt.conf.ubuntu:
    - exlucde linux-image and linux-restricted-modules from ever being 
      auto-removed
    - added "metapackages" as the section we want to install recommends
      by default
  * apt-pkg/depcache.cc:
    - added support to turn install-recommends selectively on/off by
      section
  [Ian Jackson]
  * Tests pass without code changes!  Except that we need this:
  * Bump cache file major version to force rebuild so that Breaks
    dependencies are included.
  * Don't depend on or suggest any particular dpkg or dpkg-dev versions;
    --auto-deconfigure is very very old and dpkg-dev's Breaks support
    is more or less orthogonal.
  * Initial draft of `Breaks' implementation.  Appears to compile,
    but as yet *completely untested*.

 -- Michael Vogt <michael.vogt@ubuntu.com>  Thu,  7 Sep 2006 11:50:52 +0200

apt (0.6.45ubuntu5) edgy; urgency=low

  * apt-pkg/pkgcachegen.cc:
    - increase the APT::Cache-Limit to deal with the increased demand due
      to the translated descriptions
  * apt-pkg/deb/dpkgpm.cc:
    - pass "--auto-deconfigure" to dpkg on install to support the
      new "breaks" in dpkg

 -- Michael Vogt <michael.vogt@ubuntu.com>  Tue, 15 Aug 2006 12:06:26 +0200

apt (0.6.45ubuntu4) edgy; urgency=low

  * cmdline/apt-get.cc:
    - fix in the new --fix-polciy code

 -- Michael Vogt <michael.vogt@ubuntu.com>  Mon, 14 Aug 2006 21:08:11 +0200

apt (0.6.45ubuntu3) edgy; urgency=low

  * ABI break
  * merged latest apt--install-recommends (closes: #559000)
  * added "--fix-policy" option to can be used as "--fix-broken" and
    will install missing weak depends (recommends, and/or suggests 
    depending on the settings)
  * merged the apt--ddtp branch

 -- Michael Vogt <michael.vogt@ubuntu.com>  Fri, 11 Aug 2006 12:53:23 +0200

apt (0.6.45ubuntu2) edgy; urgency=low

  * debian/control:
    - switched to libdb4.4 for building (closes: #381019)
  * cmdline/apt-get.cc:
    - show only the recommends/suggests for the candidate-version, not for all
      versions of the package (closes: #257054)
    - properly handle recommends/suggests or-groups when printing the list of
      suggested/recommends packages (closes: #311619)
  * merged "apt--install-recommends" branch:
    - added "{no-}install-recommends" commandline option
    - added APT::Install-{Recommends,Suggests} option
    - currently Install-Recommends defaults to "False" 

 -- Michael Vogt <michael.vogt@ubuntu.com>  Wed,  9 Aug 2006 23:38:46 +0200

apt (0.6.45ubuntu1) edgy; urgency=low

  * merged with debian/unstable

 -- Michael Vogt <michael.vogt@ubuntu.com>  Tue,  1 Aug 2006 15:43:22 +0200

apt (0.6.45) unstable; urgency=low

  * apt-pkg/contrib/sha256.cc:
    - fixed the sha256 generation (closes: #378183)
  * ftparchive/cachedb.cc:
    - applied patch from Anthony Towns to fix Clean() function
      (closes: #379576)
  * doc/apt-get.8.xml:
    - fix path to the apt user build (Closes: #375640)
  * doc/apt-cache.8.xml:
    - typo (Closes: #376408)
  * apt-pkg/deb/dpkgpm.cc:
    - make progress reporting more robust against multiline error
      messages (first half of a fix for #374195)
  * doc/examples/configure-index:
    - document Debug::pkgAcquire::Auth     
  * methods/gpgv.cc:
    - deal with gpg error "NODATA". Closes: #296103, Thanks to 
      Luis Rodrigo Gallardo Cruz for the patch
  * apt-inst/contrib/extracttar.cc:
    - fix for string mangling, closes: #373864
  * apt-pkg/acquire-item.cc:
    - check for bzip2 in /bin (closes: #377391)
  * apt-pkg/tagfile.cc:
    - make it work on non-mapable files again, thanks 
      to James Troup for confirming the fix (closes: #376777)
  * Merged from Christian Perrier bzr branch:
    * ko.po: Updated to 512t. Closes: #378901
    * hu.po: Updated to 512t. Closes: #376330
    * km.po: New Khmer translation: 506t6f. Closes: #375068
    * ne.po: New Nepali translation: 512t. Closes: #373729
    * vi.po: Updated to 512t. Closes: #368038
    * zh_TW.po: Remove an extra %s in one string. Closes: #370551
    * dz.po: New Dzongkha translation: 512t
    * ro.po: Updated to 512t
    * eu.po: Updated

 -- Michael Vogt <mvo@debian.org>  Thu, 27 Jul 2006 00:52:05 +0200

apt (0.6.44.2ubuntu4) edgy; urgency=low

  * Make apt-get dselect-upgrade happy again

 -- Michael Vogt <michael.vogt@ubuntu.com>  Fri, 21 Jul 2006 11:03:02 +0200

apt (0.6.44.2ubuntu3) edgy; urgency=low

  * Close extended_states file after writing it.

 -- Colin Watson <cjwatson@ubuntu.com>  Tue, 18 Jul 2006 00:12:13 +0100

apt (0.6.44.2ubuntu2) edgy; urgency=low

  * create a empty extended_states file if none exists already

 -- Michael Vogt <michael.vogt@ubuntu.com>  Tue,  4 Jul 2006 09:23:03 +0200

apt (0.6.44.2ubuntu1) edgy; urgency=low

  * merged with debian/unstable
  * merged the "auto-mark" branch to support aptitude like
    marking of automatically installed dependencies and added
    "apt-get remove --auto-remove" to remove unused auto-installed
    packages again
  * changed library version from 3.11 to 3.50 to make it clearly 
    different from the debian version (we are ABI incompatible because
    of the auto-mark patch)

 -- Michael Vogt <michael.vogt@ubuntu.com>  Mon,  3 Jul 2006 18:30:46 +0200

apt (0.6.44.2) unstable; urgency=low
  
   * apt-pkg/depcache.cc:
     - added Debug::pkgDepCache::AutoInstall (thanks to infinity)
   * apt-pkg/acquire-item.cc:
     - fix missing chmod() in the new aquire code
       (thanks to Bastian Blank, Closes: #367425)
   * merged from
     http://www.perrier.eu.org/debian/packages/d-i/level4/apt-main:
     * sk.po: Completed to 512t
     * eu.po: Completed to 512t
     * fr.po: Completed to 512t
     * sv.po: Completed to 512t
     * Update all PO and the POT. Gives 506t6f for formerly
       complete translations

 -- Michael Vogt <mvo@debian.org>  Wed, 14 Jun 2006 12:00:57 +0200 

apt (0.6.44.1-0.1) unstable; urgency=low

  * Non-maintainer upload.
  * Don't give an error when parsing empty Packages/Sources files.
    (Closes: #366931, #367086, #370160)

 -- Steinar H. Gunderson <sesse@debian.org>  Fri,  9 Jun 2006 00:52:21 +0200

apt (0.6.44.1) unstable; urgency=low

  * merged from 
    http://www.perrier.eu.org/debian/packages/d-i/level4/apt-main:
    - po/LINGUAS: added "bg" Closes: #360262
    - po/gl.po: Galician translation update. Closes: #366849
    - po/hu.po: Hungarian translation update. Closes: #365448
    - po/cs.po: Czech translation updated. Closes: #367244

 -- Michael Vogt <mvo@debian.org>  Tue, 16 May 2006 21:51:16 +0200

apt (0.6.44) unstable; urgency=low

  * apt-pkg/acquire.cc: don't show ETA if it is 0 or absurdely large
  * apt-pkg/deb/dpkgpm.cc: 
    - wording fixes (thanks to Matt Zimmerman)
    - fix error in dpkg interaction (closes: #364513, 
      thanks to Martin Dickopp)
  * apt-pkg/tagfile.{cc,h}:
    - use MMap to read the entries (thanks to Zephaniah E. Hull for the
      patch) Closes: #350025
  * Merge from http://www.perrier.eu.org/debian/packages/d-i/level4/apt-main:
  	* bg.po: Added, complete to 512t. Closes: #360262
  * doc/apt-ftparchive.1.xml:
    - fix documentation for "SrcPackages" -> "Sources" 
      (thanks to Bart Martens for the patch, closes: #307756)
  * debian/libapt-pkg-doc.doc-base.cache:
    - remove broken charackter from description (closes: #361129)
  * apt-inst/deb/dpkgdb.cc, methods/gpgv.cc: 
    - i18n fixes (closes: #349298)
  * debian/postinst: dont fail on not available
    /usr/share/doc/apt/examples/sources.list (closes: #361130)
  * methods/ftp.cc:
    - unlink empty file in partial if the download failed because
      the file is missing on the server (closes: #316337)
  * apt-pkg/deb/debversion.cc:
    - treats a version string with explicit zero epoch equal
      than the same without epoch (Policy 5.6.12, closes: #363358)
      Thanks to Lionel Elie Mamane for the patch
  
 -- Michael Vogt <mvo@debian.org>  Mon,  8 May 2006 22:28:53 +0200

apt (0.6.43.3ubuntu3) dapper; urgency=low

  * methods/http.cc:
    - fix the user-agent string

 -- Michael Vogt <michael.vogt@ubuntu.com>  Fri, 26 May 2006 18:09:32 +0200

apt (0.6.43.3ubuntu2) dapper; urgency=low

  * apt-pkg/deb/dpkgpm.cc: wording fixes (thanks to Matt Zimmerman)

 -- Michael Vogt <michael.vogt@ubuntu.com>  Tue, 18 Apr 2006 13:24:40 +0200

apt (0.6.43.3ubuntu1) dapper; urgency=low

  * apt-pkg/acquire.cc: don't show ETA if it is 0 or absurdely large in 
    the status-fd (ubuntu #28954)

 -- Michael Vogt <michael.vogt@ubuntu.com>  Tue, 28 Mar 2006 20:34:46 +0200

apt (0.6.43.3) unstable; urgency=low

  * Merge bubulle@debian.org--2005/apt--main--0 up to patch-186:
    * ca.po: Completed to 512t. Closes: #351592
    * eu.po: Completed to 512t. Closes: #350483
    * ja.po: Completed to 512t. Closes: #349806
    * pl.po: Completed to 512t. Closes: #349514
    * sk.po: Completed to 512t. Closes: #349474
    * gl.po: Completed to 512 strings Closes: #349407
    * vi.po: Completed to 512 strings
    * sv.po: Completed to 512 strings Closes: #349210
    * ru.po: Completed to 512 strings Closes: #349154
    * da.po: Completed to 512 strings Closes: #349084
    * fr.po: Completed to 512 strings
    * LINGUAS: Add Welsh
    * *.po: Updated from sources (512 strings)
    * vi.po: Completed to 511 strings  Closes: #348968
  * apt-pkg/deb/deblistparser.cc:
    - don't explode on a DepCompareOp in a Provides line, but warn about
      it and ignore it otherwise (thanks to James Troup for reporting it)
  * cmdline/apt-get.cc:
    - don't lock the lists directory in DoInstall, breaks --print-uri 
      (thanks to James Troup for reporting it)
  * debian/apt.dirs: create /etc/apt/sources.list.d 
  * make apt-cache madison work without deb-src entries (#352583)
  * cmdline/apt-get.cc: only run the list-cleaner if a update was 
    successfull
  * apt-get update errors are only warnings nowdays
  * be more careful with the signature file on network failures

 --  Michael Vogt <mvo@debian.org>  Wed, 22 Feb 2006 10:13:04 +0100

apt (0.6.43.2ubuntu1) dapper; urgency=low

  * Merge bubulle@debian.org--2005/apt--main--0 up to patch-182:
  * ca.po: Completed to 512t. Closes: #351592
    * eu.po: Completed to 512t. Closes: #350483
    * ja.po: Completed to 512t. Closes: #349806
    * pl.po: Completed to 512t. Closes: #349514
    * sk.po: Completed to 512t. Closes: #349474
    * gl.po: Completed to 512 strings Closes: #349407
    * vi.po: Completed to 512 strings
    * sv.po: Completed to 512 strings Closes: #349210
    * ru.po: Completed to 512 strings Closes: #349154
    * da.po: Completed to 512 strings Closes: #349084
    * fr.po: Completed to 512 strings
    * LINGUAS: Add Welsh
    * *.po: Updated from sources (512 strings)
    * vi.po: Completed to 511 strings  Closes: #348968
  * apt-pkg/deb/deblistparser.cc:
    - don't explode on a DepCompareOp in a Provides line, but warn about
      it and ignore it otherwise (thanks to James Troup for reporting it)
  * cmdline/apt-get.cc:
    - don't lock the lists directory in DoInstall, breaks --print-uri 
      (thanks to James Troup for reporting it)
  * debian/apt.dirs: create /etc/apt/sources.list.d 
  * make apt-cache madison work without deb-src entries (#352583)
  * cmdline/apt-get.cc: only run the list-cleaner if a update was 
    successfull
  * apt-get update errors are only warnings nowdays
  * be more careful with the signature file on network failures

 -- Michael Vogt <michael.vogt@ubuntu.com>  Mon, 20 Feb 2006 22:27:48 +0100

apt (0.6.43.2) unstable; urgency=low

  * Merge bubulle@debian.org--2005/apt--main--0 up to patch-166:
    - en_GB.po, de.po: fix spaces errors in "Ign " translations Closes: #347258
    - makefile: make update-po a pre-requisite of clean target so
    	        that POT and PO files are always up-to-date
    - sv.po: Completed to 511t. Closes: #346450
    - sk.po: Completed to 511t. Closes: #346369
    - fr.po: Completed to 511t
    - *.po: Updated from sources (511 strings)
    - el.po: Completed to 511 strings Closes: #344642
    - da.po: Completed to 511 strings Closes: #348574
    - es.po: Updated to 510t1f Closes: #348158
    - gl.po: Completed to 511 strings Closes: #347729
    - it.po: Yet another update Closes: #347435
  * added debian-archive-keyring to the Recommends (closes: #347970)
  * fixed message in apt-key to install debian-archive-keyring 
  * typos fixed in apt-cache.8 (closes: #348348, #347349)
  * add patch to fix http download corruption problem (thanks to
    Petr Vandrovec, closes: #280844, #290694)

 -- Michael Vogt <mvo@debian.org>  Thu, 19 Jan 2006 00:06:33 +0100

apt (0.6.43.1ubuntu1) dapper; urgency=low

  * Merge bubulle@debian.org--2005/apt--main--0 up to patch-159:
    - en_GB.po, de.po: fix spaces errors in "Ign " translations
      Closes: #347258
    - makefile: make update-po a pre-requisite of clean target so
	        that POT and PO files are always up-to-date
    - sv.po: Completed to 511t. Closes: #346450
    - sk.po: Completed to 511t. Closes: #346369
    - fr.po: Completed to 511t
    - *.po: Updated from sources (511 strings)
  * add patch to fix http download corruption problem (thanks to
    Petr Vandrovec, closes: #280844, #290694)
  * added APT::Periodic::Unattended-Upgrade (requires the package
    "unattended-upgrade")

 -- Michael Vogt <michael.vogt@ubuntu.com>  Tue, 10 Jan 2006 17:09:31 +0100

apt (0.6.43.1) unstable; urgency=low
  
  * Merge bubulle@debian.org--2005/apt--main--0 up to patch-148:
    * fr.po: Completed to 510 strings
    * it.po: Completed to 510t
    * en_GB.po: Completed to 510t
    * cs.po: Completed to 510t
    * zh_CN.po: Completed to 510t
    * el.po: Updated to 510t
    * vi.po: Updated to 383t93f34u
    * tl.po: Completed to 510 strings (Closes: #344306)
    * sv.po: Completed to 510 strings (Closes: #344056)
    * LINGUAS: disabled Hebrew translation. (Closes: #313283)
    * eu.po: Completed to 510 strings (Closes: #342091)
  * apt-get source won't download already downloaded files again
    (closes: #79277)
  * share/debian-archive.gpg: new 2006 ftp-archive signing key added
    (#345891)
  * redownload the Release file if IMS-Hit and gpg failure
  * deal with multiple signatures on a Release file

 -- Michael Vogt <mvo@debian.org>  Fri,  6 Jan 2006 01:17:08 +0100

apt (0.6.43ubuntu2) dapper; urgency=low

  * merged some missing bits that wheren't merged by baz in the previous
    upload (*grumble*)

 -- Michael Vogt <michael.vogt@ubuntu.com>  Thu,  8 Dec 2005 18:35:58 +0100

apt (0.6.43ubuntu1) dapper; urgency=low

  * merged with debian

 -- Michael Vogt <michael.vogt@ubuntu.com>  Fri, 25 Nov 2005 11:36:29 +0100

apt (0.6.43) unstable; urgency=medium

  * Merge bubulle@debian.org--2005/apt--main--0 up to patch-132:  
    * zh_CN.po: Completed to 510 strings(Closes: #338267)
    * gl.po: Completed to 510 strings (Closes: #338356)
  * added support for "/etc/apt/sources.list.d" directory 
    (closes: #66325)
  * make pkgDirStream (a bit) more complete
  * fix bug in pkgCache::VerIterator::end() (thanks to Daniel Burrows)
    (closes: #339533)
  * pkgAcqFile is more flexible now (closes: #57091)
  * support a download rate limit for http (closes: #146877)
  * included lots of the speedup changes from #319377
  * add stdint.h to contrib/md5.h (closes: #340448)
  * ABI change, library name changed (closes: #339147)
  * Fix GNU/kFreeBSD crash on non-existing server file (closes: #317718)
  * switch to libdb4.3 in build-depends
  
 -- Michael Vogt <mvo@debian.org>  Tue, 29 Nov 2005 00:17:07 +0100

apt (0.6.42.3ubuntu2) dapper; urgency=low

  * Merge bubulle@debian.org--2005/apt--main--0 up to patch-131:  
    * zh_CN.po: Completed to 507 strings(Closes: #338267)
    * gl.po: Completed to 510 strings (Closes: #338356)
  * added support for "/etc/apt/sources.list.d" directory 
    (closes: #66325)
  
 -- Michael Vogt <michael.vogt@ubuntu.com>  Mon, 14 Nov 2005 15:30:12 +0100

apt (0.6.42.3ubuntu1) dapper; urgency=low

  * synced with debian

 -- Michael Vogt <michael.vogt@ubuntu.com>  Thu, 10 Nov 2005 05:05:56 +0100

apt (0.6.42.3) unstable; urgency=low

  * Merge bubulle@debian.org--2005/apt--main--0 up to patch-129:
    - patch-118: Russian translation update by Yuri Kozlov (closes: #335164)
    - patch-119: add update-po as a pre-req for binary (closes: #329910)
    - patch-121: Complete French translation
    - patch-125: Fixed localization of y/n questions in German translation 
                 (closes: #337078)
    - patch-126: Swedish translation update (closes: #337163)
    - patch-127: Complete Tagalog translation (closes: #337306)
    - patch-128: Danish translation update (closes: #337949)
    - patch-129: Basque translation update (closes: #338101)
  * cmdline/apt-get.cc:
    - bufix in FindSrc  (closes: #335213, #337910)
  * added armeb to archtable (closes: #333599)
  * with --allow-unauthenticated use the old fallback behaviour for
    sources (closes: #335112)
   
 -- Michael Vogt <mvo@debian.org>  Wed,  9 Nov 2005 07:22:31 +0100

apt (0.6.42.2) unstable; urgency=high

  * NMU (approved by maintainer)
  * Add AMD64 archive signing key to debian-archive.gpg (closes: #336500).
  * Add big-endian arm (armeb) support (closes: #333599).
  * Priority high to get the AMD key into testing ASAP.

 -- Frans Pop <fjp@debian.org>  Sun, 30 Oct 2005 21:29:11 +0100
 
apt (0.6.42.1) unstable; urgency=low

  * fix a incorrect example in the apt_prefrences man page
    (thanks to Filipus Klutiero, closes: #282918)
  * apt-pkg/pkgrecords.cc:
    - revert patch from last version, it causes trouble on alpha 
      and ia64 (closes: #335102, #335103)
  * cmdline/apt-get.cc:
    - be extra carefull in FindSrc (closes: #335213)

 -- Michael Vogt <mvo@debian.org>  Sat, 22 Oct 2005 23:44:35 +0200

apt (0.6.42) unstable; urgency=low

  * apt-pkg/cdrom.cc:
    - unmount the cdrom when apt failed to locate any package files
  * allow cdrom failures and fallback to other sources in that case
    (closes: #44135)
  * better error text when dpkg-source fails
  * Merge bubulle@debian.org--2005/apt--main--0 up to patch-115:
    - patch-99: Added Galician translation
    - patch-100: Completed Danish translation (Closes: #325686)
    - patch-104: French translation completed
    - patch-109: Italian translation completed
    - patch-112: Swedish translation update
    - patch-115: Basque translation completed (Closes: #333299)
  * applied french man-page update (thanks to Philippe Batailler)
    (closes: #316638, #327456)
  * fix leak in the mmap code, thanks to Daniel Burrows for the
    patch (closes: #250583)
  * support for apt-get [build-dep|source] -t (closes: #152129)
  * added "APT::Authentication::TrustCDROM" option to make the life
    for the installer people easier (closes: #334656)
  * fix crash in apt-ftparchive (thanks to Bastian Blank for the patch)
    (closes: #334671)
  * apt-pkg/contrib/md5.cc:
    - fix a alignment problem on sparc64 that gives random bus errors
      (thanks to Fabbione for providing a test-case)
  * init the default ScreenWidth to 79 columns by default
    (Closes: #324921)
  * cmdline/apt-cdrom.cc:
    - fix some missing gettext() calls (closes: #334539)
  * doc/apt-cache.8.xml: fix typo (closes: #334714)

 -- Michael Vogt <mvo@debian.org>  Wed, 19 Oct 2005 22:02:09 +0200

apt (0.6.41) unstable; urgency=low

  * improved the support for "error" and "conffile" reporting from
    dpkg, added the format to README.progress-reporting
  * added README.progress-reporting to the apt-doc package
  * improved the network timeout handling, if a index file from a
    sources.list times out or EAI_AGAIN is returned from getaddrinfo,
    don't try to get the other files from that entry
  * Support architecture-specific extra overrides
    (closes: #225947). Thanks to  Anthony Towns for idea and
    the patch, thanks to Colin Watson for testing it.
  * Javier Fernandez-Sanguino Pen~a:
    - Added a first version of an apt-secure.8 manpage, and modified
      apt-key and apt.end accordingly. Also added the 'update'
      argument to apt-key which was previously not documented
      (Closes: #322120)
  * Andreas Pakulat:
    - added example apt-ftparchive.conf file to doc/examples
      (closes: #322483)
  * Fix a incorrect example in the man-page (closes: #282918)
  * Fix a bug for very long lines in the apt-cdrom code (closes: #280356)
  * Fix a manual page bug (closes: #316314)
  * Do md5sum checking for file and cdrom method (closes: #319142)
  * Change pkgPolicy::Pin from private to protected to let subclasses
    access it too (closes: #321799)
  * add default constructor for PrvIterator (closes: #322267)
  * Reread status configuration on debSystem::Initialize()
    (needed for apt-proxy, thanks to Otavio for this patch)

 -- Michael Vogt <mvo@debian.org>  Mon,  5 Sep 2005 22:59:03 +0200
  
apt (0.6.40.1ubuntu8) breezy; urgency=low

  * Cherry picked michael.vogt@ubuntu.com--2005/apt--mvo--0--patch-62:
    - fix for a bad memory/file leak in the mmap code (ubuntu #15603)
  * po/de.po, po/fr.po: 
    - updated the translations
  * po/makefile:
    - create a single pot file in each domain dir to make rosetta happy

 -- Michael Vogt <michael.vogt@ubuntu.com>  Wed, 28 Sep 2005 10:16:06 +0200

apt (0.6.40.1ubuntu7) breezy; urgency=low

  * updated the pot/po files , no code changes

 -- Michael Vogt <michael.vogt@ubuntu.com>  Tue, 27 Sep 2005 18:38:16 +0200

apt (0.6.40.1ubuntu6) breezy; urgency=low

  * Cherry picked michael.vogt@ubuntu.com--2005/apt--mvo--0--patch-56:
    - make it possible for apt to handle a failed MediaChange event and
      fall back to other sources (ubuntu #13713)

 -- Michael Vogt <michael.vogt@ubuntu.com>  Tue, 13 Sep 2005 22:09:50 +0200

apt (0.6.40.1ubuntu5) breezy; urgency=low

  * Cherry picked michael.vogt@ubuntu.com--2005/apt--mvo--0--patch-{50,51}.
    This adds media-change reporting to the apt status-fd (ubuntu #15213)
  * Cherry picked michael.vogt@ubuntu.com--2005/apt--mvo--0--patch-55:
    apt-pkg/cdrom.cc:
    - unmount the cdrom when apt failed to locate any package files

 -- Michael Vogt <michael.vogt@ubuntu.com>  Mon, 12 Sep 2005 15:44:26 +0200

apt (0.6.40.1ubuntu4) breezy; urgency=low

  * debian/apt.cron.daily:
    - fix a embarrassing typo
  
 -- Michael Vogt <michael.vogt@ubuntu.com>  Wed,  7 Sep 2005 10:10:37 +0200

apt (0.6.40.1ubuntu3) breezy; urgency=low

  * debian/apt.cron.daily:
    - use the ctime as well when figuring what packages need to
      be removed. This fixes the problem that packages copied with    
      "cp -a" (e.g. from the installer) have old mtimes (ubuntu #14504)

 -- Michael Vogt <michael.vogt@ubuntu.com>  Tue,  6 Sep 2005 18:30:46 +0200

apt (0.6.40.1ubuntu2) breezy; urgency=low

  * improved the support for "error" and "conffile" reporting from
    dpkg, added the format to README.progress-reporting
  * added README.progress-reporting to the apt-doc package
  * Do md5sum checking for file and cdrom method (closes: #319142)
  * Change pkgPolicy::Pin from private to protected to let subclasses
    access it too (closes: #321799)
  * methods/connect.cc:
    - send failure reason for EAI_AGAIN (TmpResolveFailure) to acuire-item
  * apt-pkg/acquire-item.cc:
    - fail early if a FailReason is TmpResolveFailure (avoids hangs during
      the install when no network is available)
  * merged michael.vogt@ubuntu.com--2005/apt--trust-cdrom--0

 -- Michael Vogt <michael.vogt@ubuntu.com>  Tue, 23 Aug 2005 19:44:55 +0200

apt (0.6.40.1ubuntu1) breezy; urgency=low

  * Synchronize with Debian

 -- Michael Vogt <michael.vogt@ubuntu.com>  Fri,  5 Aug 2005 14:20:56 +0200

apt (0.6.40.1) unstable; urgency=low

  * bugfix in the parsing code for the apt<->dpkg communication. apt 
    crashed when dpkg sends the same state more than once under certain
    conditions
  * 0.6.40 breaks the ABI but I accidentally didn't change the soname :/

 -- Michael Vogt <mvo@debian.org>  Fri,  5 Aug 2005 13:24:58 +0200

apt (0.6.40ubuntu1) breezy; urgency=low

  * Synchronize with Debian

 -- Matt Zimmerman <mdz@ubuntu.com>  Thu,  4 Aug 2005 15:53:22 -0700

apt (0.6.40) unstable; urgency=low

  * Patch from Jordi Mallach to mark some additional strings for translation
  * Updated Catalan translation from Jordi Mallach
  * Merge from bubulle@debian.org--2005/apt--main--0:
    - Update pot and merge with *.po
    - Updated French translation, including apt-key.fr.8
  * Restore changelog entries from the 0.6.x series that went to Debian
    experimental
  * Merge michael.vogt@ubuntu.com--2005/apt--progress-reporting--0
    - Provide an interface for progress reporting which can be used by
      (e.g.) base-config

 -- Matt Zimmerman <mdz@debian.org>  Thu, 28 Jul 2005 11:57:32 -0700

apt (0.6.39ubuntu4) breezy; urgency=low

  * Fix keyring paths in apt-key, apt.postinst (I swear I remember doing this
    before...)

 -- Matt Zimmerman <mdz@ubuntu.com>  Wed, 29 Jun 2005 08:39:17 -0700

apt (0.6.39ubuntu3) breezy; urgency=low

  * Fix keyring locations for Ubuntu in apt-key too.

 -- Colin Watson <cjwatson@ubuntu.com>  Wed, 29 Jun 2005 14:45:36 +0100

apt (0.6.39ubuntu2) breezy; urgency=low

  * Install ubuntu-archive.gpg rather than debian-archive.gpg as
    /etc/apt/trusted.gpg.

 -- Colin Watson <cjwatson@ubuntu.com>  Wed, 29 Jun 2005 11:53:34 +0100

apt (0.6.39ubuntu1) breezy; urgency=low

  * Michael Vogt
    - Change debian/bugscript to use #!/bin/bash (Closes: #313402)
    - Fix a incorrect example in the man-page (closes: #282918)
    - Support architecture-specific extra overrides
      (closes: #225947). Thanks to  Anthony Towns for idea and
      the patch, thanks to Colin Watson for testing it.
    - better report network timeouts from the methods to the acuire code,
      only timeout once per sources.list line

 -- Matt Zimmerman <mdz@ubuntu.com>  Tue, 28 Jun 2005 11:52:24 -0700

apt (0.6.39) unstable; urgency=low

  * Welsh translation update: daf@muse.19inch.net--2005/apt--main--0--patch-6
  * Merge mvo's changes from 0.6.36ubuntu1:
    michael.vogt@ubuntu.com--2005/apt--mvo--0--patch-32
  * Merge aggregated translation updates:
    bubulle@debian.org--2005/apt--main--0
  * Update priority of apt-utils to important, to match the override file
  * Install only one keyring on each branch (Closes: #316119)

 -- Matt Zimmerman <mdz@debian.org>  Tue, 28 Jun 2005 11:35:21 -0700

apt (0.6.38ubuntu1) breezy; urgency=low

  * First release from Ubuntu branch
  * Merge with --main--0, switch back to Ubuntu keyring

 -- Matt Zimmerman <mdz@ubuntu.com>  Sat, 25 Jun 2005 16:52:41 -0700

apt (0.6.38) unstable; urgency=low

  * Merge michael.vogt@ubuntu.com--2005/apt--fixes--0--patch-6, a workaround
    for the French man pages' failure to build
  * Branch Debian and Ubuntu
    - apt.postinst, apt-key: use the appropriate keyring
    - debian/rules: install all keyrings
  * Add the current Debian archive signing key (4F368D5D) to
    debian-archive.gpg
  * make pinning on the "component" work again (using the section of the 
    archive, we don't use per-section Release files anymore with apt-0.6)
    (closes ubuntu #9935)
  
 -- Matt Zimmerman <mdz@debian.org>  Sat, 25 Jun 2005 09:51:00 -0700

apt (0.6.37) breezy; urgency=low

  * Merge bubulle@debian.org--2005/apt--main--0 up to patch-81
    - patch-66: Italian update
    - patch-71: French update
    - patch-73: Basque update
    - patch-74: Hebrew update
    - patch-76: Correct Hebrew translation (Closes: #306658)
    - patch-77: French man page update
    - patch-79: Correct syntax errors in Hebrew translation
    - patch-81: Portuguese update
  * Fix build of French man pages (now using XML, not SGML)
  * Add Welsh translation from Dafydd Harries
    (daf@muse.19inch.net--2005/apt--main--0--patch-1)
  * Change debian/bugscript to use #!/bin/bash (Closes: #313402)
  * Fix a incorrect example in the man-page (closes: #282918)

 -- Matt Zimmerman <mdz@ubuntu.com>  Tue, 24 May 2005 14:38:25 -0700

apt (0.6.36ubuntu1) breezy; urgency=low

  * make it possible to write a cache-control: no-cache header even if
    no proxy is set to support transparent proxies (closes ubuntu: #10773)

  * Merge otavio@debian.org--2005/apt--fixes--0.6:
    - Fix comment about the need of xmlto while building from Arch;
    - Fix StatStore struct on cachedb.h to use time_t and then fix a compile
      warning;
    - Lock database at start of DoInstall routine to avoid concurrent
      runs of install/remove and update commands (Closes: #194467)
    - Fix warnings while compiling with GCC 4.0 compiler  

 -- Michael Vogt <michael.vogt@ubuntu.com>  Mon, 23 May 2005 11:57:53 +0200

apt (0.6.36) experimental; urgency=low

  * Merge apt--mvo--0:
    - apt-pkg/acquire-item.cc:
      added "Acquire::BrokenProxy" that will force apt to always 
      re-get the Release.gpg file (for broken proxies)
    - debian/apt.cron.daily:
      MinAge is defaulting to 2 days now to prevent over-aggresive removal 
    - apt-pkg/cdrom.cc:
      honor "Acquire::gpgv::Options" when verifying the signature (Ubuntu #8496)
 
 -- Michael Vogt <mvo@debian.org>  Thu, 31 Mar 2005 20:37:11 +0200

apt (0.6.35) hoary; urgency=low

  * Merge apt--mvo--0 (incorporates 0.6.34ubuntu1):
    - Implement MaxSize and MaxAge in apt.cron.daily, to prevent the cache
      from growing too large (Ubuntu #6761)
    - some comments about the pkgAcqMetaSig::Custom600Headers() added
    - use gpg --with-colons
    - commented the ftp no_proxy unseting in methods/ftp.cc
    - added support for "Acquire::gpgv::options" in methods/gpgv.cc
  * Merge bubulle@debian.org--2005/apt--main--0
    - Make capitalization more consistent
    - Un-fuzzy translations resulting from capitalization changes
    - Italian translation update

 -- Matt Zimmerman <mdz@ubuntu.com>  Mon,  7 Mar 2005 20:08:33 -0800

apt (0.6.34) hoary; urgency=low

  * Add missing semicolon to configure-index (Closes: #295773)
  * Update build-depends on gettext to 0.12 (Closes: #295077)
  * Merge from bubulle@debian.org--2005/apt--main--0 to get
    translation updates

 -- Matt Zimmerman <mdz@ubuntu.com>  Fri,  4 Mar 2005 16:13:15 -0800

apt (0.6.33) hoary; urgency=low

  * Merge michael.vogt@ubuntu.com--2005/apt--mvo--0 (through patch-6)
    - patch-1: cosmetic changes (whitespace, "Apt::GPGV->APT::GPGV")
    - patch-2: (doc) documentation for gpgv
    - patch-3: (doc) new config variables added configure-index
    - patch-4: pkgAcquire::Run() pulse intervall can be configured
    - patch-5: fix for apt-get update removing Release.gpg files (#6865)
    - patch-6: change the path scoring in apt-cdrom, prefer pathes without
      symlinks

 -- Matt Zimmerman <mdz@ubuntu.com>  Sat, 26 Feb 2005 15:21:17 -0800

apt (0.6.32) hoary; urgency=low

  * Merge michael.vogt@ubuntu.com--2005/apt--mvo--0 (patch-1)
    - Implement Acquire::gpgv::options (Ubuntu bug#6283)

 -- Matt Zimmerman <mdz@ubuntu.com>  Tue,  8 Feb 2005 19:31:15 -0800

apt (0.6.31) hoary; urgency=low

  * Matt Zimmerman
    - Remove debugging output from apt.cron.daily (no one noticed?)
    - Apply patch from Anthony Towns to allow SHA1Summation to process a file
      descriptor until EOF, rather than requiring that the length of input be
      specified (Closes: #291338)
    - Fix build/install of Polish offline documentation, based on patch from
      Christian Perrier (Closes: #270404)
  * Michael Vogt
    - apt-cdrom.cc seperated into frontend (cmdline/apt-cdrom.cc and library
      apt-pkg/cdrom.{cc,h}) (Ubuntu #5668)

 -- Matt Zimmerman <mdz@ubuntu.com>  Fri,  4 Feb 2005 10:23:01 -0800

apt (0.6.30) unstable; urgency=low

  * Add ppc64 to buildlib/archtable
  * Merge michael.vogt@canonical.com--2004/apt--status-fd--0
    - Support preserving dpkg status file descriptor, to support
      better integration with synaptic
  
 -- Matt Zimmerman <mdz@ubuntu.com>  Wed, 19 Jan 2005 00:26:01 -0800

apt (0.6.29) hoary; urgency=low

  * Merge apt--mvo--0 (0.6.27ubuntu4)
  

 -- Matt Zimmerman <mdz@canonical.com>  Tue, 28 Dec 2004 17:18:02 -0800

apt (0.6.28) hoary; urgency=low

  * Merge apt--mvo--0
  * Rebuild source to get rid of arch metadata and temporary files in
    0.6.27ubuntu3

 -- Matt Zimmerman <mdz@canonical.com>  Thu, 23 Dec 2004 18:53:16 -0800

apt (0.6.27ubuntu4) hoary; urgency=low

  * remove old sig-file in partial/ before starting to fetch a new sig-file
    (see ubuntu #4769 for the rational)
  * added apt-key update method (uses ubuntu-keyring)
  * documented the "--allow-unauthenticated" switch
  * added DEB_BUILD_PROG_OPTS to debian/rules (additonal options can be 
    passed to DEB_BUILD_PROG like "-S")

 -- Michael Vogt <mvo@debian.org>  Thu, 23 Dec 2004 11:12:51 +0100

apt (0.6.27ubuntu3) hoary; urgency=low

  * added a exact dependency from libapt-pkg-dev to the apt version it was
    build with

 -- Michael Vogt <mvo@debian.org>  Wed, 15 Dec 2004 09:56:32 +0100

apt (0.6.27ubuntu2) hoary; urgency=low

  * fixed a bug in the rule file that happend during the big 0.5->0.6 merge

 -- Michael Vogt <mvo@debian.org>  Tue, 14 Dec 2004 12:14:25 +0100

apt (0.6.27ubuntu1) hoary; urgency=low

  * chmod 755 /usr/bin/apt-key
  * don't display a error when a apt-get update don't find a 
    Packages.bz2/Sources.bz2 file

 -- Michael Vogt <mvo@debian.org>  Mon, 13 Dec 2004 18:40:21 +0100

apt (0.6.27) hoary; urgency=low

  * Merge apt--authentication--0 branch
    - Implement gpg authentication for package repositories (Closes: #203741)
    - Also includes Michael Vogt's fixes
  * Merge apt--misc-abi-changes--0 branch
    - Use pid_t throughout to hold process IDs (Closes: #226701)
    - Import patch from Debian bug #195510: (Closes: #195510)
      - Make Simulate::Describe and Simulate::ShortBreaks private member
        functions
      - Add a parameter (Candidate) to Describe to control whether the
        candidate version is displayed
      - Pass an appropriate value for Candidate everywhere Describe is called

 -- Matt Zimmerman <mdz@canonical.com>  Mon, 13 Dec 2004 01:03:11 -0800

apt (0.6.25) experimental; urgency=low

  * Fix handling of two-part sources for sources.list deb-src entries in
    the same way that deb entries were fixed

 -- Matt Zimmerman <mdz@debian.org>  Wed,  9 Jun 2004 05:29:50 -0700

apt (0.6.24) experimental; urgency=low

  * YnPrompt fixes were inadvertently left out, include them (Closes:
    #249251)

 -- Matt Zimmerman <mdz@debian.org>  Sun, 16 May 2004 14:18:53 -0700

apt (0.6.23) experimental; urgency=low

  * Remove obsolete pkgIterator::TargetVer() (Closes: #230159)
  * Reverse test in CheckAuth to match new prompt (Closes: #248211)

 -- Matt Zimmerman <mdz@debian.org>  Sun,  9 May 2004 21:01:58 -0700

apt (0.6.22) experimental; urgency=low

  * Merge 0.5.25
  * Make the unauthenticated packages prompt more intuitive (yes to
    continue, default no), but require --force-yes in addition to
    --assume-yes in order to override

 -- Matt Zimmerman <mdz@debian.org>  Fri, 19 Mar 2004 13:55:35 -0800

apt (0.6.21) experimental; urgency=low

  * Merge 0.5.24

 -- Matt Zimmerman <mdz@debian.org>  Tue, 16 Mar 2004 22:52:34 -0800

apt (0.6.20) experimental; urgency=low

  * Merge 0.5.23

 -- Matt Zimmerman <mdz@debian.org>  Thu, 26 Feb 2004 17:17:02 -0800

apt (0.6.19) experimental; urgency=low

  * Merge 0.5.22
  * Convert apt-key(8) to docbook XML

 -- Matt Zimmerman <mdz@debian.org>  Mon,  9 Feb 2004 15:44:49 -0800

apt (0.6.18) experimental; urgency=low

  * Add new Debian Archive Automatic Signing Key to the default keyring
    (existing keyrings are not updated; do that yourself)

 -- Matt Zimmerman <mdz@debian.org>  Sat, 17 Jan 2004 17:04:30 -0800

apt (0.6.17) experimental; urgency=low

  * Merge 0.5.21
  * Handle more IMS stuff correctly

 -- Matt Zimmerman <mdz@debian.org>  Fri, 16 Jan 2004 10:54:25 -0800

apt (0.6.16) experimental; urgency=low

  * Fix some cases where the .gpg file could be left in place when it is
    invalid

 -- Matt Zimmerman <mdz@debian.org>  Fri,  9 Jan 2004 09:22:15 -0800

apt (0.6.15) experimental; urgency=low

  * s/Debug::Acquire::gpg/&v/
  * Honor the [vendor] syntax in sources.list again (though it is not
    presently used for anything)
  * Don't ship vendors.list(5) since it isn't used yet
  * Revert change from 0.6.10; it was right in the first place and the
    problem was apparently something else.  Archive = Suite.

 -- Matt Zimmerman <mdz@debian.org>  Mon,  5 Jan 2004 17:43:01 -0800

apt (0.6.14) experimental; urgency=low

  * Merge 0.5.20

 -- Matt Zimmerman <mdz@debian.org>  Sun,  4 Jan 2004 11:09:21 -0800

apt (0.6.13) experimental; urgency=low

  * Merge 0.5.19

 -- Matt Zimmerman <mdz@debian.org>  Sat,  3 Jan 2004 16:22:31 -0800

apt (0.6.12) experimental; urgency=low

  * Have pkgAcquireIndex calculate an MD5 sum if one is not provided by
    the method (as with file: and copy:).  Local repositories
  * Fix warning about dist name mismatch to actually print what it was
    expecting
  * Don't expect any particular distribution name for two-part
    sources.list entries
  * Merge 0.5.18

 -- Matt Zimmerman <mdz@debian.org>  Fri,  2 Jan 2004 13:59:00 -0800

apt (0.6.11) experimental; urgency=low

  * Support IMS requests of Release.gpg and Release
  * This required API changes, bump the libapt-pkg version
  * Copy local Release files into Dir::State::Lists
  * Set IndexFile attribute when retrieving Release and Release.gpg so
    that the appropriate Cache-Control headers are sent

 -- Matt Zimmerman <mdz@debian.org>  Fri,  2 Jan 2004 10:46:17 -0800

apt (0.6.10) experimental; urgency=low

  * Use "Codename" (woody, sarge, etc.) to supply the value of the
    "Archive" package file attribute, used to match "release a=" type
    pins, rather than "Suite" (stable, testing, etc.)

 -- Matt Zimmerman <mdz@debian.org>  Thu,  1 Jan 2004 16:56:47 -0800

apt (0.6.9) experimental; urgency=low

  * Another tagfile workaround

 -- Matt Zimmerman <mdz@debian.org>  Thu,  1 Jan 2004 13:56:08 -0800

apt (0.6.8) experimental; urgency=low

  * Add a config option and corresponding command line option
    (--allow-unauthenticated) to apt-get, to make buildd operators happy
    (Closes: #225648)

 -- Matt Zimmerman <mdz@debian.org>  Wed, 31 Dec 2003 08:28:04 -0800

apt (0.6.7) experimental; urgency=low

  * Forgot to revert part of the changes to tagfile in 0.6.4.  Hopefully
    will fix segfaults for some folks.

 -- Matt Zimmerman <mdz@debian.org>  Wed, 31 Dec 2003 08:01:28 -0800

apt (0.6.6) experimental; urgency=low

  * Restore the ugly hack I removed from indexRecords::Load which set the
    pkgTagFile buffer size to (file size)+256.  This is concealing a bug,
    but I can't fix it right now.  This should fix the segfaults that
    folks are seeing with 0.6.[45].

 -- Matt Zimmerman <mdz@debian.org>  Mon, 29 Dec 2003 18:11:13 -0800

apt (0.6.5) experimental; urgency=low

  * Move the authentication check into a separate function in apt-get
  * Fix display of unauthenticated packages when they are in the cache
    (Closes: #225336)

 -- Matt Zimmerman <mdz@debian.org>  Sun, 28 Dec 2003 16:47:57 -0800

apt (0.6.4) experimental; urgency=low

  * Use the top-level Release file in LoadReleaseInfo, rather than looking
    for the per-section ones (which aren't downloaded anymore).  This
    unbreaks release pinning, including the NotAutomatic bit used by
    project/experimental
  * Use FileFd::Size() rather than a separate stat() call in
    LoadReleaseInfo
  * Fix pkgTagFile to leave a little extra room at the end of the buffer
    to append the record separator if it isn't present
  * Change LoadReleaseInfo to use "Suite" rather than "Archive", to match
    the Debian archive's dist-level Release files

 -- Matt Zimmerman <mdz@debian.org>  Sun, 28 Dec 2003 15:55:55 -0800

apt (0.6.3) experimental; urgency=low

  * Fix MetaIndexURI for flat ("foo/") sources

 -- Matt Zimmerman <mdz@debian.org>  Sun, 28 Dec 2003 12:11:56 -0800

apt (0.6.2) experimental; urgency=low

  * Add space between package names when multiple unauthenticated packages
    are being installed (Closes: #225212)
  * Provide apt-key with a secret keyring and a trustdb, even though we
    would never use them, because it blows up if it doesn't have them
  * Fix typo in apt-key(8) (standard input is '-', not '/')

 -- Matt Zimmerman <mdz@debian.org>  Sat, 27 Dec 2003 13:01:40 -0800

apt (0.6.1) experimental; urgency=low

  * Merge apt 0.5.17
  * Rearrange Release file authentication code to be more clear
  * If Release is present, but Release.gpg is not, don't forget to still
    queue Packages files
  * Convert distribution "../project/experimental" to "experimental" for
    comparison purposes
  * Make a number of Release file errors into warnings; for now, it is OK
    not to have a codename, for example.  We mostly care about checksums
    for now

 -- Matt Zimmerman <mdz@debian.org>  Fri, 26 Dec 2003 15:12:47 -0800

apt (0.6.0) experimental; urgency=low

  * Signature verification support patch ("apt-secure") from Colin Walters
    <walters@debian.org> and Isaac Jones <ijones@syntaxpolice.org>.  This
    implements:
     - Release signature verification (Release.gpg)
     - Packages, Sources md5sum verification against Release
     - Closes: #203741
  * Make some modifications to signature verification support:
    - Release.gpg is always retrieved and verified if present, rather than
      requiring that sources be configured as secure
    - Print a hint about installing gnupg if exec(gpgv) fails
    - Remove obsolete pkgAcqIndexRel
    - Move vendors.list stuff into a separate module (vendorlist.{h,cc})
    - If any files about to be retrieved are not authenticated, issue a
      warning to the user and require confirmation
    - Fix a heap corruption bug in pkgSrcRecords::pkgSrcRecords()
  * Suggests: gnupg
  * Install a keyring in /usr/share/apt/debian-archive.gpg containing an
    initial set of Debian archive signing keys to seed /etc/apt/trusted.gpg
  * Add a new tool, apt-key(8) used to manage the keyring

 -- Matt Zimmerman <mdz@debian.org>  Fri, 26 Dec 2003 08:27:19 -0800

apt (0.5.32) hoary; urgency=low

  * Call setlocale in the methods, so that the messages are properly
    localised (Closes: #282700)
  * Implement support for bzip2-compressed debs (data.tar.bz2)

 -- Matt Zimmerman <mdz@canonical.com>  Sat, 11 Dec 2004 09:05:52 -0800

apt (0.5.31) unstable; urgency=low

  * New Romanian translation from Sorin Batariuc <sorin@bonbon.net>
    (Closes: #281458)
  * Merge changes from Hoary (0.5.30,0.5.30ubuntu2]
  * Fix the example in apt_preferences(5) to match the text
    (Closes: #222267)
  * Add APT::Periodic::Autoclean setting, to allow "apt-get autoclean" to
    be run periodically.  This is useful with
    APT::Periodic::Download-Upgradeable-Packages, and defaults to the same
    value, so that the cache size is bounded

 -- Matt Zimmerman <mdz@debian.org>  Tue, 23 Nov 2004 12:53:04 -0800

apt (0.5.30ubuntu2) hoary; urgency=low

  * bzip2 is now "Suggested" and it will detect if bzip2 is installed 
    and only then trying to get Packages.bz2

 -- Michael Vogt <mvo@debian.org>  Fri, 19 Nov 2004 12:00:39 +0100

apt (0.5.30ubuntu1) hoary; urgency=low

  * Need to Depend: bzip2 or Packages.bz2 fail.

 -- LaMont Jones <lamont@canonical.com>  Thu, 18 Nov 2004 12:51:05 -0700

apt (0.5.30) hoary; urgency=low

  * Patch from Michael Vogt to enable Packages.bz2 use, with a fallback to
    Packages.gz if it is not present (Closes: #37525)

 -- Matt Zimmerman <mdz@debian.org>  Mon, 15 Nov 2004 12:57:28 -0800

apt (0.5.29) unstable; urgency=low

  * Don't hardcode paths in apt.cron.daily
  * Add to apt.cron.daily the capability to pre-download upgradeable
    packages
  * Place timestamp files in /var/lib/apt/periodic, rather than
    /var/lib/apt itself
  * Standardize debhelper files a bit
    - Create all directories in debian/dirs rather than creating some on
      the dh_installdirs command line
    - Rename debian/dirs to debian/apt.dirs, debian/examples to
      debian/apt.examples

 -- Matt Zimmerman <mdz@debian.org>  Sat, 13 Nov 2004 17:58:07 -0800

apt (0.5.28) hoary; urgency=low

  * Translation updates:
    - Updated Hungarian from Kelemen Gábor <kelemeng@gnome.hu> (Closes: #263436)
    - Updated Greek from George Papamichelakis (Closes: #265004)
    - Updated Simplified Chinese from Tchaikov (Closes: #265190)
    - Updated French by Christian Perrier (Closes: #265816)
    - Updated Japanese by Kenshi Muto (Closes: #265630)
    - Updated Catalan from Jordi Mallach
    - Updated Dutch from Bart Cornelis (Closes: #268258, #278697)
    - Updated Portuguese from Miguel Figueiredo (Closes: #268265)
    - Updated Polish from Robert Luberda <robert@debian.org> (Closes: #268451)
    - Updated Danish from Claus Hindsgaul (Closes: #269417)
    - Updated Norwegian Nynorsk from Håvard Korsvoll <korsvoll@skulelinux.no>
      (Closes: #269965)
    - Updated Russian from Yuri Kozlov <yuray@id.ru> (Closes: #271104)
    - Updated Italian from Samuele Giovanni Tonon <samu@debian.org>
      (Closes: #275083)
    - Updated Brazilian Portuguese from Andre Luis Lopes (Closes: #273944)
    - Updated Slovak from Peter Mann (Closes: #279481)
  * APT::Get::APT::Get::No-List-Cleanup -> APT::Get::List-Cleanup in apt-get.cc
    (Closes: #267266)
  * Merge Ubuntu changes:
    - Set default Dpkg::MaxArgs to 1024, and Dpkg::MaxArgBytes to 32k.
      Needed to work around ordering bugs when installing a large number of
      packages
    - Patch from Michael Vogt to add an optional cron job which
      can run apt-get update periodically
  * Add arch-build target to debian/rules

 -- Matt Zimmerman <mdz@debian.org>  Sat, 13 Nov 2004 15:52:20 -0800

apt (0.5.27) unstable; urgency=high

  * Sneak in a bunch of updated translations before the freeze
    (no code changes)
  * Translation updates:
    - New Finnish translation from Tapio Lehtonen <tale@debian.org>
      (Closes: #258999)
    - New Bosnian translation from Safir Šećerović <sapphire@linux.org.ba>
      (Closes: #254201)
    - Fix Italian incontrario (Closes: #217277)
    - Updated Spanish from Ruben Porras (Closes: #260483)
    - Updated Danish from Claus Hindsgaul (Closes: #260569)
    - Updated Slovak from Peter Mann (Closes: #260627)
    - Updated Portuguese from Miguel Figueiredo (Closes: #261423)
  * Bring configure-index up to date with documented options, patch from
    Uwe Zeisberger <zeisberg@informatik.uni-freiburg.de> (Closes: #259540)
  * Note in apt.conf(5) that configure-index does not contain strictly
    default values, but also examples
  * Add Polish translation of offline.sgml (Closes: #259229)

 -- Matt Zimmerman <mdz@debian.org>  Thu, 29 Jul 2004 09:30:12 -0700

apt (0.5.26) unstable; urgency=low

  * Translation updates:
    - Spanish update from Ruben Porras <nahoo82@telefonica.net> (Closes: #248214)
    - Sync Spanish apt(8) (Closes: #249241)
    - French update from Christian Perrier <bubulle@debian.org> (Closes: #248614)
    - New Slovak translation from Peter Mann <Peter.Mann@tuke.sk> (Closes: #251676)
    - Czech update from Miroslav Kure <kurem@upcase.inf.upol.cz> (Closes: #251682)
    - pt_BR update from Andre Luis Lopes <andrelop@debian.org> (Closes: #251961)
    - German translation of apt(8) from Helge Kreutzmann <kreutzm@itp.uni-hannover.de>
      (Closes: #249453)
    - pt update from Miguel Figueiredo <elmig@debianpt.org> (Closes: #252700)
    - New Hebrew translation from Lior Kaplan <webmaster@guides.co.il>
      (Closes: #253182)
    - New Basque translation from Piarres Beobide Egaña <pi@beobide.net>
      (Vasco - Euskara - difficult language, Closes: #254407) and already a
      correction (Closes: #255760)
    - Updated Brazilian Portuguese translation from
      Guilherme de S. Pastore <gpastore@colband.com.br> (Closes: #256396)
    - Updated Greek translation (complete now) from
      George Papamichelakis <george@step.gr> (Closes: #256797)
    - New Korean translation from Changwoo Ryu <cwryu@debian.org>
      (Closes: #257143)
    - German translation now available in two flavours: with Unicode usage and
      without (related to #228486, #235759)
  * Update apt-get(8) to reflect the fact that APT::Get::Only-Source will
    affect apt-get build-dep as well as apt-get source
  * Remove aborted remnants of a different method of implementing DEB_BUILD_OPTIONS
    from debian/rules
  * Fix typo in error message when encountering unknown type in source list
    (Closes: #253217)
  * Update k*bsd-gnu arch names in buildlib/ostable (Closes: #253532)
  * Add amd64 to buildlib/archtable (Closes: #240896)
  * Have configure output a more useful error message if the architecture
    isn't in archtable

 -- Matt Zimmerman <mdz@debian.org>  Thu,  8 Jul 2004 15:53:28 -0700

apt (0.5.25) unstable; urgency=low

  * Patch from Jason Gunthorpe to remove arbitrary length limit on Binary
    field in SourcesWriter::DoPackage
  * Fix typo in apt-cache(8) (Closes: #238578)
  * Fix obsolete reference to bug(1) in stub apt(8) man page
    (Closes: #245923)
  * Fix typo in configure-index (RecruseDepends -> RecurseDepends)
    (Closes: #246550)
  * Support DEB_BUILD_OPTIONS=noopt in debian/rules
    (Closes: #244293)
  * Increase length of line buffer in ReadConfigFile to 1024 chars;
    detect if a line is longer than that and error out
    (Closes: #244835)
  * Suppress a signed/unsigned warning in apt-cache.cc:DisplayRecord
  * Build apt-ftparchive with libdb4.2 rather than libdb2
    - Patch from Clint Adams to do most of the work
    - Build-Depends: s/libdb2-dev/libdb4.2-dev/
    - Add AC_PREREQ(2.50) to configure.in
    - Use db_strerror(err) rather than GlobalError::Errno (which uses strerror)
    - Add note to NEWS.Debian about upgrading old databases
  * Attempt to fix problems with chunked encoding by stripping only a single CR
    (Closes: #152711)
  * Modify debian/rules cvs-build to use cvs export, to avoid picking up
    junk files from the working directory
  * Add lang=fr attribute to refentry section of
    apt-extracttemplates.fr.1.sgml and apt-sortpkgs.fr.1.sgml so they are
    correctly built
  * Remove extraneous '\' characters from <command> tags in
    apt_preferences.fr.5.sgml
  * Translation updates:
    - Updated Swedish translation from Peter Karlsson <peter@softwolves.pp.se>
      (Closes: #238943)
    - New Slovenian translation from Jure Čuhalev <gandalf@owca.info>
      (closes: #239785)
    - New Portuguese translation from Miguel Figueiredo <elmig@debianpt.org>
      (closes: #240074)
    - Updated Spanish translation from Ruben Porras <nahoo82@telefonica.net>
    - Updated Spanish translation of man pages from Ruben Porras
      <nahoo82@telefonica.net>
    - Updated Simplified Chinese translation from "Carlos Z.F. Liu" <carlos_liu@yahoo.com>
      (Closes: #241971)
    - Updated Russian translation from Dmitry Astapov <adept@despammed.com>
      (Closes: #243959)
    - Updated Polish translation from Marcin Owsiany <porridge@debian.org>
      (Closes: #242388)
    - Updated Czech translation from Miroslav Kure <kurem@upcase.inf.upol.cz>
      (Closes: #244369)
    - Updated Japanese translation from Kenshi Muto <kmuto@debian.org>
      (Closes: #244176)
    - Run make -C po update-po to update .po files
    - Updated French translation from Christian Perrier <bubulle@debian.org>
      (Closes: #246925)
    - Updated Danish translation from Claus Hindsgaul <claus_h@image.dk>
      (Closes: #247311)

 -- Matt Zimmerman <mdz@debian.org>  Sat,  8 May 2004 12:52:20 -0700

apt (0.5.24) unstable; urgency=low

  * Updated Czech translation from Miroslav Kure <kurem@upcase.inf.upol.cz>
    (Closes: #235822)
  * Updated French translation from Christian Perrier <bubulle@debian.org>
    (Closes: #237403)
  * Updates to XML man pages from richard.bos@xs4all.nl
  * Updated Danish translation from Claus Hindsgaul <claus_h@image.dk>
    (Closes: #237771)
  * Updated Greek translation from Konstantinos Margaritis
    <markos@debian.org>
    (Closes: #237806)
  * Updated Spanish translation from Ruben Porras <nahoo82@telefonica.net>
    (Closes: #237863)
  * Updated pt_BR translation from Andre Luis Lopes <andrelop@debian.org>
    (Closes: #237960)
  * Regenerate .pot file (Closes: #237892)
  * Updated Polish translation from Marcin Owsiany <porridge@debian.org>
    (Closes: #238333)
  * In pkgAcquire::Shutdown(), set the status of fetching items to
    StatError to avoid a sometimes large batch of error messages
    (Closes: #234685)
  * Implement an ugly workaround for the 10000-character limit on the
    Binaries field in debSrcRecordParser, until such time as some things
    can be converted over to use STL data types (ABI change) (Closes: #236688)
  * Increase default tagfile buffer from 32k to 128k; this arbitrary limit
    should also be removed someday (Closes: #174945)
  * Checked against Standards-Version 3.6.1 (no changes)

 -- Matt Zimmerman <mdz@debian.org>  Tue, 16 Mar 2004 22:47:55 -0800

apt (0.5.23) unstable; urgency=low

  * Cosmetic updates to XML man pages from Richard Bos <radoeka@xs4all.nl>
  * Use the 'binary' target rather than 'all' so that the ssh and bzip2
    symlinks are created correctly (thanks to Adam Heath)
    (Closes: #214842)
  * Updated Simplified Chinese translation of message catalog from Tchaikov
    <chaisave@263.net> (Closes: #234186)
  * Change default for Acquire::http::max-age to 0 to prevent index files
    being out of sync with each other (important with Release.gpg)
  * Add an assert() to make sure that we don't overflow a fixed-size
    buffer in the very unlikely event that someone adds 10 packaging
    systems to apt (Closes: #233678)
  * Fix whitespace in French translation of "Yes, do as I say!", which
    made it tricky to type, again.  Thanks to Sylvain Pasche
    <sylvain.pasche@switzerland.org> (Closes: #234494)
  * Print a slightly clearer error message if no packaging systems are
    available (Closes: #233681)
  * Point to Build-Depends in COMPILING (Closes: #233669)
  * Make debian/rules a bit more consistent in a few places.
    Specifically, always use -p$@ rather than an explicit package name,
    and always specify it first, and use dh_shlibdeps -l uniformly rather
    than sometimes changing LD_LIBRARY_PATH directly
  * Document unit for Cache-Limit (bytes) (Closes: #234737)
  * Don't translate "Yes, do as I say!" in Chinese locales, because it can
    be difficult to input (Closes: #234886)

 -- Matt Zimmerman <mdz@debian.org>  Thu, 26 Feb 2004 17:08:14 -0800

apt (0.5.22) unstable; urgency=low

  * Updated French translation of man pages from Philippe Batailler
    <philippe.batailler@free.fr> (Closes: #203119)
  * Initialize StatusFile in debSystem (Closes: #229791)
  * Fix apt-get's suggests/recommends printing, which was skipping every
    other dependency due to both using GlobOr and incrementing the DepIterator
    (Closes: #229722)
  * Restore SIGINT/SIGQUIT handlers to their old values (rather than
    SIG_DFL) after invoking dpkg (Closes: #229854)
  * Updated Dutch translation of message catalog from cobaco
    <cobaco@linux.be> (Closes: #229601)
  * Catalan translation from Antoni Bella, Matt Bonner and Jordi Mallach
    (Closes: #230102)
  * Simplified Chinese translation of message catalog from "Carlos
    Z.F. Liu" <carlos_liu@yahoo.com> (Closes: #230960)
  * Replace SGML manpages with XML man pages from richard.bos@xs4all.nl
    (Closes: #230687)
  * Updated Spanish translation of man pages from Ruben Porras
    <nahoo82@telefonica.net> (Closes: #231539)
  * New Czech translation of message catalog from Miroslav Kure
    <kurem@upcase.inf.upol.cz> (Closes: #231921)

 -- Matt Zimmerman <mdz@debian.org>  Mon,  9 Feb 2004 12:44:54 -0800

apt (0.5.21) unstable; urgency=low

  * Patch from Eric Wong <normalperson@yhbt.net> to include apt18n.h after
    other headers to avoid breaking locale.h when setlocale() is defined
    as an empty macro.  This was not a problem on Debian, but broke
    compilation on Solaris. (Closes: #226509)
  * Updated French translation from Pierre Machard <pmachard@debian.org>
    (Closes: #226886)
  * Add colons to apt-get's "kept back"/"upgraded"/"downgraded" messages
    (Closes: #226813)
  * Fix typo in apt-cache(8) (Closes: #226351)
  * Clearer error message in place of "...has no available version, but
    exists in the database" (Closes: #212203)
  * Patch from Oliver Kurth <oku@masqmail.cx> to use AC_CACHE_VAL for
    GLIBC_VER to make cross-compilation easier (Closes: #221528)
  * Add example preferences file (Closes: #220799)
  * Updated Greek translation from Konstantinos Margaritis <markos@debian.org>
    (Closes: #227205)
  * Updated Spanish translation of man pages from Ruben Porras
    <nahoo82@telefonica.net> (Closes: #227729)

 -- Matt Zimmerman <mdz@debian.org>  Fri, 16 Jan 2004 10:54:39 -0800

apt (0.5.20) unstable; urgency=low

  * Fixed German translations of "Suggested" from Christian Garbs
    <debian@cgarbs.de> (Closes: #197960)
  * Add an "apt-cache madison" command with an output format similar to
    the katie tool of the same name (but less functionality)
  * Fix debSourcesIndex::Describe() to correctly say "Sources" rather than
    "Packages"

 -- Matt Zimmerman <mdz@debian.org>  Sat,  3 Jan 2004 23:42:50 -0800

apt (0.5.19) unstable; urgency=low

  * Fix Packages::Extensions support in apt-ftparchive generate
    (Closes: #225453)

 -- Matt Zimmerman <mdz@debian.org>  Sat,  3 Jan 2004 16:20:31 -0800

apt (0.5.18) unstable; urgency=low

  * New no_NO.po file from Tollef Fog Heen <tfheen@debian.org> to fix
    encoding problems (Closes: #225602)
  * Have "apt-ftparchive release" strip the leading path component from
    the checksum entries

 -- Matt Zimmerman <mdz@debian.org>  Fri,  2 Jan 2004 11:24:35 -0800

apt (0.5.17) unstable; urgency=low

  * Enable apt-ftparchive to generate Release files.  Hopefully this will
    make it easier for folks to secure their apt-able packages

 -- Matt Zimmerman <mdz@debian.org>  Fri, 26 Dec 2003 12:53:21 -0800

apt (0.5.16) unstable; urgency=low

  * po/de.po update from Michael Karcher <karcher@physik.fu-berlin.de>
    (Closes: #222560)
  * Update config.guess and config.sub from autotools-dev 20031007.1
  * Add knetbsd to buildlib/ostable (Closes: #212344)
  * Don't suggest apt-get -f install to correct broken build-deps; broken
    installed packages are rarely the cause (Closes: #220858)
  * Avoid clobbering configure.in if sed fails

 -- Matt Zimmerman <mdz@debian.org>  Wed, 24 Dec 2003 14:54:40 -0800

apt (0.5.15) unstable; urgency=low

  * Spanish man pages, patch from Ruben Porras <nahoo82@telefonica.net>
    (Closes: #195444)
    - apt.es.8 wasn't included in the patch, but was referenced.  Fetched
      version 1.3 from debian-doc cvs
    - Create doc/es/.cvsignore
  * Patch from Koblinger Egmont <egmont@uhulinux.hu> to fix
    pkgCache::PkgFileIterator::Label() to correctly refer to File->Label
    rather than File->Origin (Closes: #213311)
  * Add missing comma and space to German translation of "downgraded"
    (Closes: #213975)
  * Add missing comma in apt_preferences(5) (Closes: #215362)
  * Fix whitespace in French translation of "Yes, do as I say!", which
    made it tricky to type.  Thanks to Sylvain Pasche
    <sylvain.pasche@switzerland.org> (Closes: #217152)
  * Let apt-get build-dep try alternatives if the installed package
    doesn't meet version requirements (Closes: #214736)
  * Fix version display for recommends (Closes: #219900)
  * Use isatty rather than ttyname for checking if stdin is a terminal.
    isatty has the advantage of not requiring /proc under Linux, and thus
    Closes: #221728
  * Correctly implement -n as a synonym for --names-only (Closes: #224515)
  * Update apt-cache(8)
    - Document --installed
    - --recursive applies to both depends and rdepends
  * Japanese translation of documentation from Kurasawa Nozomu <nabetaro@slug.jp>
    (Closes: #186235)
  * Clarify documentation of --no-upgrade in apt-get(8) (Closes: #219743)
  * Clean up and simplify some of the suggests/recommends display in apt-get
  * Use cvs update -d in debian/rules cvs-build rather than just update
  * Pass --preserve-envvar PATH --preserve-envvar CCACHE_DIR to debuild.  apt
    takes a long time to build, and ccache helps

 -- Matt Zimmerman <mdz@debian.org>  Sat, 20 Dec 2003 16:34:30 -0800

apt (0.5.14) unstable; urgency=low

  * apt-get build-dep, when trying to skip over the remaining elements of
    an or-expression, would accidentally inherit the version requirements of a
    later item in the or-expression.  Fixed it.
  * Let apt-get build-dep try alternatives if the first dependency in an
    or-expression is not available
  * Add a Debug::BuildDeps to generate some trace output
  * Help apt-get build-dep produce more useful error messages
  * Process build-dependencies in forward rather than reverse order
  * Error out if an installed package is too new for a << or <=
    build-dependency
  * apt-get build-dep should now be able to handle almost any package with
    correct build-depends.  The primary exception is build-dependencies on
    virtual packages with more than one provider, and these are
    discouraged for automated processing (but still common,
    unfortunately).

 -- Matt Zimmerman <mdz@debian.org>  Tue, 23 Sep 2003 22:57:31 -0400

apt (0.5.13) unstable; urgency=medium

  * Document configuration file comment syntax in apt.conf(5)
    (Closes: #211262)
  * s/removed/installed/ in a comment in apt-get.cc
  * Move comment for ListParser::ParseDepends into the right place
  * Don't preserve ownership when copying config.guess and config.sub.
    This broke builds where the clean target was run with different
    privileges than the rest of the build (i.e., root) (Closes: #212183)
  * On second thought, don't copy config.guess and config.sub at all.  I'd
    rather they always match what is in CVS.

 -- Matt Zimmerman <mdz@debian.org>  Mon, 22 Sep 2003 10:28:17 -0400

apt (0.5.12) unstable; urgency=low

  * Exclude subdirectories named 'debian-installer' from the apt-cdrom
    search (Closes: #210485 -- release-critical)

 -- Matt Zimmerman <mdz@debian.org>  Thu, 11 Sep 2003 21:48:14 -0400

apt (0.5.11) unstable; urgency=low

  * Updated pt_BR translations from Andre Luis Lopes <andrelop@debian.org>
    (Closes: #208302)
  * In apt.conf(5), give the fully qualified name of Dir::Bin::Methods,
    rather than just "methods"
  * Add new nb and nn translations from Petter Reinholdtsen <pere@hungry.com>
  * Clean up reportbug script a bit, and extend it to distinguish between a
    configuration file not existing and the user declining to submit it with
    the report
  * Add #include <langinfo.h> to cmdline/apt-get.cc.  This apparently gets
    pulled in by something else with recent g++ and/or glibc, but is
    required when building on, e.g., stable
  * Patch from Koblinger Egmont <egmont@uhulinux.hu> to fix version
    comparisons with '~' (Closes: #205960)
  * Disable Russian translation until someone can review it
    (Closes: #207690)

 -- Matt Zimmerman <mdz@debian.org>  Wed, 10 Sep 2003 19:41:28 -0400

apt (0.5.10) unstable; urgency=low

  * Correct the section in apt_preferences(5) on interpreting priorities
    to show that zero is not a valid priority, and print a warning if such
    a pin is encountered in the preferences file (Closes: #204971)
  * Regenerate French man pages from sgml source (Closes: #205886)
  * Get self-tests compiling again, updated for latest library API
    and g++ 3.3
  * Add version comparison tests for #194327 and #205960
  * Fix error message in version test to output versions in the order in
    which they were compared when the reverse comparison fails
  * Reference the source package bug page rather than the one for the
    binary package 'apt' in the man pages (Closes: #205290)
  * Updated Polish po file from Marcin Owsiany <porridge@debian.org>
    (Closes: #205950)
  * Mention some of the available frontends in apt-get(8) (Closes: #205829)
  * Add apt-config to SEE ALSO section of apt-get (Closes: #205036)
  * Add missing "lang" attributes to refentry tags in French man pages
    (apt-cdrom, apt-extracttemplates, apt-sortpkgs)
  * Change upgraded/newly installed/not fully installed or removed
    messages to be consistent and somewhat shorter (some translations
    exceeded 80 characters even in the simplest case)
  * Make APT::Get::Show-Upgraded (aka apt-get -u) default to true.
  * Updates to Dutch translation from Bart Cornelis <cobaco@linux.be>
    (Closes: #207656)

 -- Matt Zimmerman <mdz@debian.org>  Sun, 31 Aug 2003 21:12:39 -0400

apt (0.5.9) unstable; urgency=low

  * Oh well, apt isn't going to make it into testing anytime soon due to
    new glibc and gcc deps, so we might as well fix more bugs
  * Fix typo in example ftp-archive.conf (Closes: #203295)
  * Mention default setting for --all-versions (Closes: #203298)
  * Patch from Otavio Salvador <otavio@debian.org> to have --version
    only print the version (and not usage as well) (Closes: #203418)
  * Patch from Otavio Salvador <otavio@debian.org> to switch from
    dh_installmanpages to dh_installman.  Fixes the problem where the
    pt_BR man page was installed in the wrong location (Closes: #194558)
  * Move the French apt-ftparchive man page into apt-utils where it
    belongs.  apt-utils Replaces: apt (<< 0.5.9)
  * Write records from "apt-cache show" using fwrite(3) rather than
    write(2), in case for some reason the entire record doesn't get
    written by a single write(2)
  * Add new French man pages to doc/fr/.cvsignore
  * Add freebsd to buildlib/ostable (Closes: #193430)
  * Avoid segfault if a package name is specified which consists
    entirely of characters which look like end tags ('+', '-')
    (Closes: #200425)
  * Patch from Otavio Salvador <otavio@debian.org> to avoid listing
    suggests/recommends for packages which are selected for installation
    at the same time as the package which suggests/recommends them
    (Closes: #200102)
  * Patch from Otavio Salvador <otavio@debian.org> to avoid listing
    suggests/recommends which are Provided by a package which is already
    installed (Closes: #200395)
  * Patch to update pt_BR man page for apt_preferences(5) from Andre Luis
    Lopes <andrelop@debian.org> (Closes: #202245)
  * Use nl_langinfo(YESEXPR) rather than comparing to the translated
    string "Y".  Closes: #200953 and should make the prompting generally
    more robust in the face of i18n.  In the particular case of #200953,
    it was being fooled because of signedness issues with toupper(3)
    (Closes: #194614)
  * apt Suggests: aptitude | synaptic | gnome-apt | wajig
    (Closes: #146667)
  * Clean up whitespace in translated strings in ru.po, which messed up
    indentation (some other translations probably have similar problems)
    (Closes: #194282)
  * Run ispell -h over the man page sources and fix a bunch of typos
  * Use debian/compat rather than DH_COMPAT
  * Update to debhelper compatibility level 3
    - remove ldconfig calls from debian/{postinst,postrm} as dh_makeshlibs
      will add them
    - echo 3 > debian/compat
    - Build-Depends: debhelper (>= 3)
  * Exclude '.#*' from cvs-build
  * Let the ftp method work with ftp servers which do not require a
    password (Closes: #199425)
  * Build-depend on debhelper >= 4.1.62, because we need the fix for
    #204731 in order for dh_installman to work correctly
    with our SGML man pages
  * Move dh_makeshlibs ahead of dh_installdeb so that its postinst
    fragments are properly substituted

 -- Matt Zimmerman <mdz@debian.org>  Sun, 10 Aug 2003 19:54:39 -0400

apt (0.5.8) unstable; urgency=medium

  * urgency=medium because the changes since 0.5.5.1 are pretty safe as
    far as core functionality, 0.5.5.1 survived unstable for 10 days, and
    I don't want to delay apt's progress into testing any further.  It's
    decidedly better than 0.5.4.
  * Clarify the meaning of the only-source option in apt-get(8)
    (Closes: #177258)
  * Updated French man pages from Philippe Batailler
    <philippe.batailler@free.fr> (Closes: #182194)
  * Give a warning if an illegal type abbreviation is used when looking up a
    configuration item (Closes: #168453)
  * Improve build-depends handling of virtual packages even further, so that
    it will now also try to satisfy build-depends on virtual packages if they
    are not installed.  Note that this only works if there is only one
    package providing the virtual package, as in other cases (Closes: #165404)
  * Update config.guess and config.sub from autotools-dev 20030717.1
  * Tweak SGML in apt-extracttemplates.1.sgml so that literal '>' doesn't end
    up in output
  * Document SrcDirectory in apt-ftparchive.1.sgml (Closes: #156370)
  * Support TMPDIR in apt-extracttemplates (Closes: #191656)
  * Fix ru.po to use a capital letter for the translation of 'Y' so that
    YnPrompt works correctly (Closes: #200953).  No other translations seem
    to have this problem
  * Regenerate POT file and sync .po files
  * Only try to clear stdin if it is a tty, to avoid looping if there is
    lots of stuff (perhaps an infinite amount) to read (Closes: #192228)

 -- Matt Zimmerman <mdz@debian.org>  Fri, 25 Jul 2003 20:21:53 -0400

apt (0.5.7) unstable; urgency=low

  * Update control file to match overrides (apt priority important,
    libapt-pkg-dev section libdevel)
  * Silence the essential packages check if we are only downloading
    archives and not changing the system (Closes: #190862)
  * Skip version check if a build-dependency is provided by an installed package
    (Closes: #126938)
  * Have apt-cache show exit with an error if it cannot find any of the
    specified packages (Closes: #101490)

 -- Matt Zimmerman <mdz@debian.org>  Mon, 21 Jul 2003 23:43:24 -0400

apt (0.5.6) unstable; urgency=low

  * Adam Heath <doogie@debian.org>
    - Fix segfault when handling /etc/apt/preferences.  Closes: #192409.
  * Matt Zimmerman <mdz@debian.org>
    - Clean up some string handling, patch from Peter Lundkvist
      <p.lundkvist@telia.com> (Closes: #192225)
    - Don't fall off the end of the buffer when comparing versions.
      Patch from Koblinger Egmont <egmont@uhulinux.hu> (Closes: #194327)
    - Minor fixes to apt-ftparchive(1) (Closes: #118156)
    - Fix typo in apt-ftparchive help text (Closes: #119072)
    - More typos in apt-ftparchive help text (Closes: #190936)
    - Update config.guess, config.sub to latest versions
    - Modify the description for apt-utils to reflect the fact that it is not
      (any longer) infrequently used (Closes: #138045)
    - Make setup script for dselect method more explicit about
      overwriting sources.list (Closes: #151727)
    - Fix typo in apt-cache(8) (Closes: #161243)
    - Remove duplicate 'showpkg' from synopsis on apt-cache(8)
      (Closes: #175611)
    - Document in apt-get(8) the meaning of the '*' in ShowList, which is that
      the package is being purged (Closes: #182369)
    - Fix extra "/" character in apt.conf(5) (Closes: #185545)
    - Fix typo in tar error message (Closes: #191424)
    - Clarify description of 'search' on apt-cache(8) (Closes: #192216)
    - Fix incorrect path for 'partial' directory on apt-get(8)
      (Closes: #192933)
    - Fixes to pt_BR translation from Andre Luis Lopes <andrelop@ig.com.br>
      (Closes: #196669)
    - Updated apt_preferences(5) man page with many corrections and
      clarifications from Thomas Hood <jdthood@yahoo.co.uk>
      (Closes: #193336)
    - Fix SGML validation errors in apt-cache.8.sgml introduced in 0.5.5 or so
    - Add a simple example to apt-ftparchive(1) (Closes: #95257)
    - Add bug script for collecting configuration info (Closes: #176482)

 -- Matt Zimmerman <mdz@debian.org>  Mon, 21 Jul 2003 01:59:43 -0400

apt (0.5.5.1) unstable; urgency=low

  * Move the target of the example docs from doc to binary.  Closes:
    #192331
  * Fix api breakage that broke apt-ftparchive and apt-cache dumpavail, by
    backing out change that incorretly attempted to handle Package sections
    larger than 32k.  Closes: #192373
  * Fix never-ending loop with apt-get install -V.  Closes: #192355.

 -- Adam Heath <doogie@debian.org>  Mon, 19 May 2003 12:30:16 -0500

apt (0.5.5) unstable; urgency=low

  * New deb version compare function, that has no integer limits, and
    supports pre-versions using ~.  Code ported from dpkg.
  * Fix handling of [!arch] for build-dependencies. Closes: #88798, #149595
  * Fix handling of build-deps on unknown packages. Closes: #88664, #153307
  * "apt-get --arch-only build-dep" to install only architecture-
    dependent build dependencies. Bump minor shared lib number to reflect
    small change in BuildDepend API.
  * APT::Build-Essential configuration option (defaults to "build-essential")
    so that "apt-get build-dep" will ensure build essential packages are
    installed prior to installing other build-dependencies. Closes: #148879
  * LD_LIBRARY_PATH thing. Closes: #109430, #147529
  * /usr/doc reference in postinst. Closes: #126189
  * Doc updates. Closes: #120689
  * Possible apt-cache segfault. Closes: #120311, #118431, #117915, #135295,
          #131062, #136749
  * Print special message for EAI_AGAIN. Closes: #131397
  * libapt-pkg-dev needs to bring in the apt-inst library if linking
    is to work. Closes: #133943
  * Typos, Doc Stuff. Closes: #132772, #129970, #123642, #114892, #113786,
         #109591, #105920, #103678, #139752, #138186, #138054, #138050,
	 #139994, #142955, #151654, #151834, #147611, #154268, #173971
  * Fix possibility for tag file parsing to fail in some unlikely situations.
    Closes: #139328
  * Use std C++ names for some header files. Closes: #128741
  * Do not check for free space if --no-download. Closes: #117856
  * Actually implement or group handling for 'upgrade'. Closes: #133950
  * "Internal Error, Couldn't configure pre-depend" is not actually an
    internal error, it is a packaging error and now it says so, and
    pinpoints the problem dependency. Closes: #155621
  * Allows failure to write to a pipe for post-invoke stuff. Closes: #89830
  * Use usr/share/doc for dhelp. Closes: #115701
  * --print-uris works with 'update'. Closes: #57070
  * Options Dpkg::MaxArgs,Dpkg::MaxArgBytes to allow a much longer dpkg
    command line.
  * Fixed 2 little OR group bugs, thanks to Yann Dirson. Closes: #143995,
    #142298
  * Allow an uninstalled package to be marked for removal on an install
    line (meaning not to automatically install it), also fix some dodgy
    handling of protected packages. Closes: #92287, #116011
  * Fix errant prefix matching in version selection. Closes: #105968
  * Ensure that all files needed to run APT as a user are readable and
    ignore roots umask for these files. Closes: #108801
  * Support larger config spaces. Closes: #111914
  * 'apt-get update' no longer does 'Building Dependency Tree'.
  * When matching regexs allways print a message. Change regex activation
    charset. Closes: #147817
  * Don't die if lines in sources.list are too long. Closes: #146846
  * Show file name on apt-extracttemplate error messges. Closes: #151835
  * i18n gettext stuff, based on work from Michael Piefel: Closes: #95933
  * Some highly unlikely memory faults. Closes: #155842
  * C++ stuff for G++3.2. Closes: #162617, #165515,
  * apt-config dumps sends to stdout not stderr now.  Closes: #146294
  * Fix segfault in FindAny when /i is used, and there is no default.
    Closes: #165891
  * Add s390x to archtable.  Closese: #160992.
  * Update config.sub/config.guess in cvs, and add support to debian/rules
    to update them from /usr/share/misc if they exist.  Closes: #155014
  * Remove 'Sorry' from messages.  Closes: #148824.
  * Change wording of 'additional disk space usage' message.  Closes:
    #135021.
  * apt-extracttemplates now prepends the package name when extracting
    files.  Closes: #132776
  * Add -n synonym for --names-only for apt-cache.  Closes: #130689
  * Display both current version and new version in apt-get -s.  Closes:
    #92358
  * Add an options and timeout config item to ssh/rsh.  Closes: #90654
  * libapt-pkg-dev now depends on apt-utils.  Closes: #133942.
  * Change verbose logging output of apt-ftparchive to go to stderr,
    instead of stdout.  Also, errors that occur no longer go to stdout,
    but stderr.  Closes: #161592
  * Test for timegm in configure.  Closes: #165516.
  * s/st_mtime/mtime/ on our local stat structure in apt-ftparchive, to
    support compliation on platforms where st_mtime is a macro.  Closes:
    #165518
  * Check the currently mounted cdrom, to see if it's the one we are
    interested in.  Closes: #154602
  * Refer to reportbug instead of bug in the man pages. Closes: #173745
  * Link apt-inst to apt-pkg. Closes: #175055
  * New apt_preferences man page from Thomas Hood, Susan Kleinmann,
    and others.
  * Fix > 300 col screen segfault. Closes: #176052
  * Rebuild with gcc-3.2. Closes: #177752, #178008.
  * Fix build-dep handling of | dependencies.
    Closes: #98640, #145997, #158896, #172901
  * Double default value of APT::Cache-Limit, until such time as it
    can be made more dynamic.  Closes: #178623.
  * Report uris with '.gz' when there are errors.  Closes: #178435.
  * When installing build-deps, make sure the new version will
    satisfy build requirements. Closes: #178121
  * Split offline and guide documentation into apt-doc.  This was done so
    that binary-arch builds do not require documention deps.  Note, that 
    apt-doc is not installed on upgrades.
  * Use doc-base, instead of dhelp directly.  Closes: #110389
  * Change http message 'Waiting for file' to 'Waiting for headers'.
    Closes: #178537
  * Remove trailing lines on package lists in apt-get.  Closes: #178736.
  * Fix origin pins for file:// uris.  Closes: #189014.
  * Apply typo and syntax patch from bug to apt-cache.8.sgml.  Closes:
    #155194
  * s/dpkg-preconfig/dpkg-preconfigure/ in examples/configure-index.
    Closes: #153734.
  * Fix some typos in the apt-get manual.  Closes: #163932.
  * Apply patch from bug, to change frozen to testing, and then do it
    everywhere else.  Closes: #165085.
  * Update es.po.  Closes: #183111.
  * Add pt_BR translation of apt_preferences(5).  Also, build fr manpages.
    Closes: #183904.
  * Add a vcg command to apt-cache, similiar to dotty.  Closes: #150512.
  * Add option to apt-get to show versions of packages being
    upgraded/installed.
  * Be quiet in apt.post{inst,rm}.  Closes: #70685.
  * apt-get now prints out suggested and recommended packages.  Closes:
    #54982.
  * Insert some newlines in the cdrom change media message.  Closes:
    #154601.
  * Add a rdepends command to apt-cache.  Closes: #159864.
  * When building the dpkg command line, allow for 8192 chars to be used,
    instead of only 1024.
  * APT::Immediate-Configure had inverted semantics(false meant it was
    enabled).  Closes: #173619.
  * Fix status file parser so that if a record is larger than 32k, the
    buffer size will be doubled, and the read attempted again.  Closes:
    #174945.

 -- Adam Heath <doogie@debian.org>  Sun, 27 Apr 2003 01:23:12 -0500

apt (0.5.4) unstable; urgency=low

  * M68k config.guess patch. Closes: #88913
  * Bi-yearly test on OpenBSD and Solaris
  * Doc updates. Closes: #89121, #89854, #99671, #98353, #95823, #93057,
          #97520, #102867, #101071, #102421, #101565, #98272, #106914,
          #105606, #105377
  * Various cosmetic code updates. Closes: #89066, #89066, #89152
  * Add "pre-auto" as an option for DSelect::Clean (run autoclean after
    update).
  * More patches from Alfredo for Vendors and more SHA-1 stuff
  * Fix for AJ's 'desire to remove perl-5.005' and possibly other
    similar situations. Closes: #56708, #59432
  * no_proxy and ftp. Closes: #89671
  * Philippe Batailler's man page patches.
  * Fix for display bug. Closes: #92033, #93652, #98468
  * Use more than 16bits for the dep ID. Some people ran out..
    Closes: #103020, #97809, #102951, #99974, #107362, #107395, #107362,
            #106911, #107395, #108968
  * Reordered some things to make dante and FTP happier. Closes: #92757
  * James R. Van Zandt's guide.sgml updates. Closes: #90027
  * apt-ftparchive copes with no uncompressed package files + contents.
  * French man pages from philippe batailler - well sort of. They
    don't build yet..
  * run-parts. Closes: #94286
  * 'apt-cache policy' preferences debug tool.
  * Whatever. Closes: #89762
  * libstdc++ and HURD. Closes: #92025
  * More apt-utils verbage. Closes: #86954
  * Fliped comparision operator. Closes: #94618
  * Used the right copyright file. Closes: #65691
  * Randolph's G++3 patches.
  * Fixed no_proxy tokanizing. Closes: #100046
  * Strip Config-Version when copying status to available. Closes: #97520
  * Segfault with missing source files. Closes: #100325
  * EINTR check. Closes: #102293
  * Various changes to the locking metholodgy for --print-uris.
    Closes: #100590
  * Lame LD_LIBRARY_PATH thing. Closes: #98928
  * apt-cache search searchs provide names too now. Closes: #98695
  * Checksum and long lines problem. Closes: #106591
  * .aptignr and empty files are just a warning. Closes: #97364

 -- Jason Gunthorpe <jgg@debian.org>  Sat, 18 Aug 2001 17:21:59 -0500

apt (0.5.3) unstable; urgency=low

  * JoeyH's dpkg::preconfig not working. Closes: #88675
  * Fixed apt override disparity
  * Alfredo's SHA-1 and related patches

 -- Jason Gunthorpe <jgg@debian.org>  Sun,  4 Mar 2001 15:39:43 -0700

apt (0.5.2) unstable; urgency=low

  * Fixed mention of /usr/doc in the long description
  * JoeyH's downgrade bug -- don't use 0.5.1
  * Doc bug. Closes: #88538
  * Fault in building release strings. Closes: #88533

 -- Jason Gunthorpe <jgg@debian.org>  Sun,  4 Mar 2001 15:39:43 -0700

apt (0.5.1) unstable; urgency=low

  * Fixed #82894 again, or should be and.
  * Process the option string right. Closes: #86921
  * Don't eat the last command for pipes. Closes: #86923
  * Ignore .* for configuration directory processing. Closes: #86923
  * Alfredo's no_proxy patch
  * Documentation fixes. Closes: #87091
  * JoeyH's double slash bug. Closes: #87266
  * Unintitialized buffer and apt-ftparchive contents generation.
     Closes: #87612
  * Build-deps on virtual packages. Closes: #87639
  * Fixes glibc/libstdc++ symbol dependencies by including glibc and
    libstdc++ version info in the library soname and in the package
    provides. Closes: #87426
  * Updated soname version to 0.3.2
  * apt-extracttemplates moved from debconf into apt-utils
  * s390 archtable entry. Closes: #88232
  * Dan's segfault
  * Some instances where the status file can source a package in a
    non-sensical way. Closes: #87390
  * Work better if there are duplicate sources.list entries.
  * Fixed the resetting of Dir with "dir {};". Closes: #87323

 -- Randolph Chung <tausq@debian.org>  Sat, 3 Mar 2001 15:37:38 -0700

apt (0.5.0) unstable; urgency=low

  * Fixed an obscure bug with missing final double new lines in
    package files
  * Changed the apt-cdrom index copy routine to use the new section
    rewriter
  * Added a package file sorter, apt-sortpkgs
  * Parse obsolete Optional dependencies.
  * Added Ben's rsh method. Closes: #57794
  * Added IPv6 FTP support and better DNS rotation support.
  * Include the server IP in error messages when using a DNS rotation.
    Closes: #64895
  * Made most of the byte counters into doubles to prevent 32bit overflow.
    Closes: #65349
  * HTTP Authorization. Closes: #61158
  * Ability to parse and return source index build depends from Randolph.
  * new 'apt-get build-dep' command from Randolph. Closes: #63982
  * Added apt-ftparchive the all dancing all singing FTP archive
    maintinance program
  * Allow version specifications with =1.2.4-3 and /2.2 or /stable postfixes
    in apt-get.
  * Removed useless internal cruft including the xstatus file.
  * Fixed config parser bugs. Closes: #67848, #71108
  * Brain Damanged apt-get config options changed, does not change the command
    line interface, except to allow --enable-* to undo a configuration
    option:
      No-Remove -> Remove
      No-Download -> Download
      No-Upgrade -> Upgrade
  * Made this fix configable (DSelect::CheckDir) and default to disabled:
     * No remove prompt if the archives dir has not changed. Closes: #55709
    Because it is stupid in the case where no files were downloaded due to
    a resumed-aborted install, or a full cache! Closes: #65952
  * Obscure divide by zero problem. Closes: #64394
  * Update sizetable for mips. Closes: #62288
  * Fixed a bug with passive FTP connections
  * Has sizetable entry for sparc64. Closes: #64869
  * Escape special characters in the ::Label section of the cdroms.lst
  * Created apt-utils and python-apt packages
  * Due to the new policy engine, the available file may contain entries
    from the status file. These are generated if the package is not obsolete
    but the policy engine prohibits using the version from the package files.
    They can be identified by the lack of a Filename field.
  * The new policy engine. Closes: #66509, #66944, #45122, #45094, #40006,
    #36223, #33468, #22551
  * Fixed deb-src line for non-us. Closes: #71501, #71601
  * Fixes for G++ 2.96, s/friend/friend class/
  * Fixed mis doc of APT::Get::Fix-Missing. Closes: #69269
  * Confirmed fix for missing new line problem. Closes: #69386
  * Fixed up dhelp files. Closes: #71312
  * Added some notes about dselect and offline usage. Closes: #66473, #38316
  * Lock files on read only file systems are ignored w/ warning.
    Closes: #61701
  * apt-get update foo now gives an error! Closes: #42891
  * Added test for shlibs on hurd. Closes: #71499
  * Clarified apt-cache document. Closes: #71934
  * DocBook SGML man pages and some improvements in the text..
  * sigwinch thing. Closes: #72382
  * Caching can be turned off by setting the cache file names blank.
  * Ignores arches it does not know about when autocleaning. Closes: #72862
  * New function in apt-config to return dirs, files, bools and integers.
  * Fixed an odd litle bug in MarkInstall and fixed it up to handle
    complex cases involving OR groups and provides.
    68754 describes confusing messages which are the result of this..
    Closes: #63149, #69394, #68754, #77683, #66806, #81486, #78712
  * Speeling mistake and return code for the 'wicked' resolver error
    Closes: #72621, #75226, #77464
  * Solved unable to upgrade libc6 from potato to woody due to 3 package
    libc6 dependency loop problem.
  * Leading sources.list spaces. Closes: #76010
  * Removed a possible infinite loop while processing installations.
  * Man page updates. Closes: #75411, #75560, #64292, #78469
  * ReduceSourceList bug. Closes: #76027
  * --only-source option. Closes: #76320
  * Typos. Closes: #77812, #77999
  * Different status messages. Closes: #76652, #78353
  * /etc/apt/apt.conf.d/ directory for Joey and Matt and pipe protocol 2
  * OS detection an support for the new pseduo standard of os-arch for the
    Architecture string. Also uses regexing.. Closes: #39227, #72349
  * Various i18n stuff. Note that this still needs some i18n wizard
    to do the last gettextization right. Closes: #62386
  * Fixed a problem with some odd http servers/proxies that did not return
    the content size in the header. Closes: #79878, #44379
  * Little acquire bugs. Closes: #77029, #55820
  * _POSIX_THREADS may not be defined to anything, just defined..
    Closes: #78996
  * Spelling of Ignore-Hold correctly. Closes: #78042
  * Unlock the dpkg db if in download only mode. Closes: #84851
  * Brendan O'Dea's dselect admindir stuff. Closes: #62811
  * Patch from BenC. Closes: #80810
  * Single output of some names in lists. Closes: #80498, #43286
  * Nice message for people who can't read syserror output. Closes: #84734
  * OR search function. Closes: #82894
  * User's guide updates. Closes: #82469
  * The AJ/JoeyH var/state to var/lib transition patch. Closes: #59094
  * Various CD bugs, again thanks to Greenbush
    Closes: #80946, #76547, #71810, #70049, #69482
  * Using potato debhelper. Closes: #57977
  * I cannot self-terminate. Closes: #74928

 -- Jason Gunthorpe <jgg@debian.org>  Wed, 21 Feb 2001 00:39:15 -0500

apt (0.3.19) frozen unstable; urgency=low

  * Updates to apt-cdrom to support integrated non-us nicely, thanks to
    Paul Wade.
  * Fixed that apt-get/cdrom deadlock thing. Closes: #59853, #62945, #61976
  * Fixed hardcoded path. Closes: #59743
  * Fixed Jay's relative path bug
  * Allowed source only CDs. Closes: #58952
  * Space check is supressed if --print-uris is given. Closes: #58965
  * Clarified the documenation examples for non-us. Closes: #58646
  * Typo in the package description. Closes: #60230
  * Man Page typo. Closes: #60347
  * Typo in Algorithms.cc. Closes: #63577
  * Evil dotty function in apt-cache for generating dependency graphs
    with the as-yet-unpackaged GraphVis.
  * Appears to have been fixed in Janurary.. Closes: #57981
  * New config.guess/sub for the new archs. Closes: #60874
  * Fixed error reporting for certain kinds of resolution failures.
    Closes: #61327
  * Made autoclean respect 'q' settings. Closes: #63023
  * Fixed up the example sources.list. Closes: #63676
  * Added DPkg::FlushSTDIN to control the flushing of stdin before
    forking dpkg. Closes: #63991

 -- Ben Gertzfield <che@debian.org>  Fri, 12 May 2000 21:10:54 -0700

apt (0.3.18) frozen unstable; urgency=low

  * Changes in the postinst script. Closes: #56855, #57237
  * Fixed bashism. Closes: #57216, #57335
  * Doc updates. Closes: #57772, #57069, #57331, #57833, #57896

 -- Ben Gertzfield <che@debian.org>  Sun, 13 Feb 2000 01:52:31 -0800

apt (0.3.17) unstable; urgency=low

  * RFC 2732 usage for CDROM URIs and fixes to apt-cdrom
  * Fixed the configuration parser to not blow up if ; is in the config
    string
  * Applied visual patch to dselect install script . Closes #55214
  * Included the configure-index example
  * Minimal CD swaps
  * Library soname has increased
  * Fixed default sources.list to have correct URLs for potato when it
    becomes stable
  * Added a message about erasing sources.list to dselect setup script
    Closes: #55755
  * No remove prompt if the archives dir has not changed. Closes: #55709
  * Fixed inclusion of 2nd sample config file. Closes: #55374
  * Made file mtimes of 0 not confuse the methods If-Modifed-Since check.
    Closes: #55991

 -- Ben Gertzfield <che@debian.org>  Mon, 31 Jan 2000 12:12:40 -0800

apt (0.3.16) unstable; urgency=low

  * Made --no-download work. Closes: #52993
  * Now compiles on OpenBSD, Solaris and HP-UX
  * Clarify segfault errors
  * More debhelper fixes. Closes: #52662, #54566, #52090, #53531, #54769
  * Fix for Joel's discovery of glibc removal behavoir.
  * Fix for Ben Collins file: uri from slink upgrade.
  * Fixed resume code in FTP. Closes: #54323
  * Take more precautions to prevent the corruption Joey Hess saw.
  * Fixed --no-list-cleanup
  * RFC 2732 URI parsing ([] for hostnames).
  * Typo in apt-cache man page. Closes: #54949

 -- Ben Gertzfield <che@debian.org>  Fri, 14 Jan 2000 08:04:15 -0800

apt (0.3.15) unstable; urgency=low

  * Added DSelect::WaitAfterDownload Closes: #49549
  * Fixed cast error in byteswap macro and supporting code. Closes: #50093
  * Fixed buffer overflow for wide terminal sizes. Closes: #50295
  * Made -s and clean not do anything. Closes: #50238
  * Problem with Protected packages and the new OR code.
  * /usr/share/doc stuff. Closes: #51017, #50228, #51141
  * Remove doesn't require a package to be installable. Closes: #51175
  * FTP proxy touch ups in the mabn page. Closes: #51315, #51314

 -- Ben Gertzfield <che@debian.org>  Sat,  4 Dec 1999 21:17:24 -0800

apt (0.3.14) unstable; urgency=low

  * Fix Perl or group pre-depends thing Closes: #46091, #46096, #46233, #45901
  * Fix handling of dpkg's conversions from < -> <= Closes: #46094, #47088
  * Make unparsable priorities non-fatal Closes: #46266, #46267, #46293, #46298
  * Fix handling of '/' for the dist name. Closes: #43830, #45640, #45692
  * Fixed 'Method gave a blank filename' error from IMS queries onto CDs.
    Closes: #45034, #45695, #46537
  * Made OR group handling in the problem resolver more elaborate. Closes: #45646
  * Added APT::Clean-Installed option. Closes: #45973
  * Moves the free space check to after the calculated size is printed.
    Closes: #46639, #47498
  * mipsel arch Closes: #47614
  * Beautified URI printing to not include passwords Closes: #46857
  * Fixed little problem with --no-download Closes: #47557
  * Tweaked Dselect 'update' script to re-gen the avail file even in the
    event of a failure Closes: #47112
  * Retries for source archives too Closes: #47529
  * Unmounts CDROMs iff it mounted them Closes: #45299
  * Checks for the partial directories before doing downloads Closes: #47392
  * no_proxy environment variable (http only!) Closes: #43476
  * apt-cache showsrc Closes: #45799
  * De-Refs Single Pure virtual packages. Closes: #42437, #43555
  * Regexs for install. Closes: #35304, #38835
  * Dependency reports now show OR group relations
  * Re-Install feature. Cloes: #46961, #37393, #38919
  * Locks archive directory on clean (woops)
  * Remove is not 'sticky'. Closes: #48392
  * Slightly more accurate 'can not find package' message. Closes: #48311
  * --trivial-only and --no-remove. Closes: #48518
  * Increased the cache size. Closes: #47648
  * Comment woopsie. Closes: #48789
  * Removes existing links when linking sources. Closes: #48775
  * Problem resolver does not install all virtual packages. Closes: #48591, #49252
  * Clearer usage message about 'source' Closes: #48858
  * Immediate configure internal error Closes: #49062, #48884

 -- Ben Gertzfield <che@debian.org>  Sun,  7 Nov 1999 20:21:25 -0800

apt (0.3.13) unstable; urgency=low

  * Fix timestamp miss in FTP. Closes: #44363
  * Fix sorting of Kept packages. Closes: #44377
  * Fix Segfault for dselect-upgrade. Closes: #44436
  * Fix handling of '/' for the dist name. Closes #43830
  * Added APT::Get::Diff-Only and Tar-Only options. Closes #44384
  * Add commented-out deb-src URI to default sources.list file.

 -- Ben Gertzfield <che@debian.org>  Sun, 19 Sep 1999 18:54:20 -0700

apt (0.3.12) unstable; urgency=low

  * Fix for typo in the dhelp index. Closes: #40377
  * Multiple media swap support
  * Purge support. Closes: #33291, #40694
  * Better handling of - remove notation. Closes: #41024
  * Purge support. Closes: #33291, #40694
  * Error code on failed update. Closes: #41053
  * apt-cdrom adds entries for source directories. Closes: #41231
  * Sorts the output of any list. Closes: #41107
  * Fixes the looping problem. Closes: #41784, #42414, #44022
  * Fixes the CRC mechanism to lowercase all strings. Closes: #41839
  * More checks to keep the display sane. Particularly when fail-over is
    used with local mirrors and CD-Roms. Closes: #42127, #43130, #43668
  * PThread lockup problem on certain sparc/m68k. Closes: #40628
  * apt-cdrom understands .gz Package files too. Closes: #42779
  * Spelling error in dselect method description. Closes: #43251
  * Added security to the default source list. Closes: #43356

 -- Ben Gertzfield <che@debian.org>  Fri,  3 Sep 1999 09:04:28 -0700

apt (0.3.11) unstable; urgency=low

  * Fix for mis-parsed file: URIs. Closes: #40373, #40366, #40230
  * Fix for properly upgrading the system from perl 5.004 to 5.005

 -- Ben Gertzfield <che@debian.org>  Mon, 28 Jun 1999 21:06:44 -0700

apt (0.3.9) unstable; urgency=low

  * Spelling error in cachefile.cc. Closes: #39885
  * Trailing slash in dselect install if you try to use the
    default config file. Closes: #40011
  * Simulate works for autoclean. Closes: #39141
  * Fixed spelling errors. Closes: #39673
  * Changed url parsing a bit. Closes: #40070, #40069
  * Version 0.3.8 will be for slink/hamm (GNU libc 2).

 -- Ben Gertzfield <che@debian.org>  Thu, 24 Jun 1999 18:02:52 -0700

apt (0.3.7) unstable; urgency=low

  * Fixed missing text in the apt-get(8) page. Closes: #37596
  * Made --simulate and friends work with apt-get source. Closes: #37597, #37656
  * Fixed inclusion of man pages in the -doc/-dev package. Closes: #37633, #38651
  * Fixed handling of the -q option with not-entirely integer arguments
    Closes: #37499
  * Man page typo Closes: #37762
  * Fixed parsing of the Source: line. Closes: #37679
  * Dpkg/dpkg-hurd source bug. Closes: #38004, #38032
  * Added a check for an empty cache directory. Closes: #37963
  * Return a failure code if -d is given and packages fail to download.
    Closes: #38127
  * Arranged for an ftp proxy specifing an http server to work. See the
    important note in the sources.list man page.
  * Accounted for resumed files in the cps calculation. Closes: #36787
  * Deal with duplicate same version different packages. Closes: #30237
  * Added --no-download. Closes: #38095
  * Order of apt-cdrom dist detection. Closes: #38139
  * Fix apt-cdrom chop handling and missing lines. Closes: #37276
  * IPv6 http support
  * Suggests dpkg-dev for apt-get source. Closes: #38158
  * Fixed typo in apt-get help. Closes: #38712
  * Improved the error message in the case of broken held package. Closes: #38777
  * Fixed handling of MD5 failures
  * Documented list notation Closes: #39008
  * Change the 'b' to 'B'. Closes: #39007

 -- Ben Gertzfield <che@debian.org>  Sun, 20 Jun 1999 18:36:20 -0700

apt (0.3.6) unstable; urgency=low

  * Note that 0.3.5 never made it out the door..
  * Fix for apt-cdrom and unusual disk label locations. Closes: #35571
  * Made APT print numbers in decimal. Closes: #35617, #37319
  * Buffer munching fix for FTP. Closes: #35868
  * Typo in sample config file. Closes: #35907
  * Fixed whitespace in version compares. Closes: #35968, #36283, #37051
  * Changed installed size counter to only count unpacked packages.
    Closes: #36201
  * apt-get source support. Closes: #23934, #27190
  * Renames .debs that fail MD5 checking, provides automatic corruption
    recovery. Closes: #35931
  * Fixed autoconf verison. Closes: #37305
  * Random Segfaulting. Closes: #37312, #37530
  * Fixed apt-cache man page. Closes: #36904
  * Added a newline to apt-cache showpkg. Closes: #36903

 -- Ben Gertzfield <che@debian.org>  Wed, 12 May 1999 09:18:49 -0700

apt (0.3.4) unstable; urgency=low

  * Release for Ben while he is out of town.
  * Checked the size of partial files. Closes: #33705
  * apt-get should not print progress on non-tty. Closes: #34944
  * s/guide.text.gz/users-guide.txt.gz/ debian/control: Closes: #35207
  * Applied cdrom patches from Torsten.  Closes: #35140, #35141
  * smbmounted cdrom fix. Closes: #35470
  * Changed ie to eg.  Closes: #35196

 -- Adam Heath <doogie@debian.org>  Sun,  4 Apr 1999 18:26:44 -0500

apt (0.3.3) unstable; urgency=low

  * Fixes bug with file:/ URIs and multi-CD handling. Closes: #34923

 -- Ben Gertzfield <che@debian.org>  Tue, 23 Mar 1999 12:15:44 -0800

apt (0.3.2) unstable; urgency=low

  * Major release into unstable of v3
  * These bugs have been fixed, explanations are in the bug system, read
    the man pages as well..
    Closes: #21113, #22507, #22675, #22836, #22892, #32883, #33006, #34121,
    	    #23984, #24685, #24799, #25001, #25019, #34223, #34296, #34355,
	    #24021, #25022, #25026, #25104, #25176, #31557, #31691, #31853,
    	    #25458, #26019, #26433, #26592, #26670, #27100, #27100, #27601,
    	    #28184, #28391, #28778, #29293, #29351, #27841, #28172, #30260,
    	    #29382, #29441, #29903, #29920, #29983, #30027, #30076, #30112,
    	    #31009, #31155, #31381, #31883, #32140, #32395, #32584. #34465,
    	    #30383, #30441, #30472, #30643, #30827, #30324, #36425, #34596

 -- Ben Gertzfield <che@debian.org>  Mon, 15 Mar 1999 19:14:25 -0800

apt (0.3.1) experimental; urgency=low

  * Minor release of cvs version.
  * Added virtual package libapt-pkgx.x

 -- Mitch Blevins <mblevin@debian.org>  Wed, 10 Mar 1999 07:52:44 -0500

apt (0.3.0) experimental; urgency=low

  * New experimental version.

 -- Ben Gertzfield <che@debian.org>  Tue, 15 Dec 1998 12:53:21 -0800

apt (0.1.9) frozen unstable; urgency=low

  * Return to the wacky numbering for when we build 0.1.8 for hamm
  * Important bug related to APT on the Alpha fixed
  * apt-get dist-upgrade problems fixed
  * tiny patch for http method to fix an endless loop
  * nice fix from /usr/doc/lintian/ to remove rpath nastiness from
    libtool and add proper shared lib dependancies
  * now dh_shlibdeps is called with LD_LIBRARY_PATH=debian/tmp/usr/lib
    in case an old libpkg is installed while building APT to prevent
    spurious dependancies

 -- Ben Gertzfield <che@debian.org>  Thu,  5 Nov 1998 17:43:25 -0800

apt (0.1.7) unstable; urgency=low

  * New build with libstdc++2.9.
  * Various fixes; read the Changelog.

 -- Ben Gertzfield <che@debian.org>  Thu, 15 Oct 1998 18:29:18 -0700

apt (0.1.6) unstable; urgency=low

  * Various fixes in the FTP method for error checking. Fixes: #26188.
  * Spelling corrections in dselect method. Fixes: #25884
  * Fixes for compilation on alpha/ppc. Fixes: #25313, #26108.
  * No more bo releases: we're using a normal numbering system now.

 -- Ben Gertzfield <che@debian.org>  Tue,  8 Sep 1998 19:27:13 -0700

apt (0.1.5) unstable; urgency=low

  * Changed sources.list to point to 'unstable' by default, as
    'frozen' no longer exists!

 -- Ben Gertzfield <che@debian.org>  Thu, 23 Jul 1998 22:00:18 -0700

apt (0.1.3) unstable; urgency=low

  * New upstreamish version.
  * ftp method rewritten in C. Removes dependancies on all perl/perl
    related modules. This fixes many of the ftp method bugs.

 -- Ben Gertzfield <che@debian.org>  Thu, 16 Jul 1998 22:19:00 -0700

apt (0.1.1) unstable; urgency=low

  * Release for unstable.

 -- Ben Gertzfield <che@debian.org>  Tue, 30 Jun 1998 20:48:30 -0700

apt (0.1) unstable; urgency=low

  * Kludge to fix problem in libnet-perl with illegal anonymous
    FTP passwords.
  * Moved to unstable; apt is in a useable state now.
  * Fixed version numbering. From now on, numbering will be:
    0.1 (no actual release) -> 0.1.0bo (release for libc5) ->
    0.1.1 (release for unstable). Thanks, Manoj.

 -- Ben Gertzfield <che@debian.org>  Tue, 30 Jun 1998 20:40:58 -0700

apt (0.0.17-1) experimental; urgency=low

  * Fixed problem with libc6 version compare
  * Scott's away for a while, so I'll be packaging apt for the time
    being.

 -- Ben Gertzfield <che@debian.org>  Thu, 25 Jun 1998 19:02:03 -0700

apt (0.0.16-1) experimental; urgency=low

  * Modifications to make apt-get more friendly when backgrounded.
  * Updated documentation.
  * Updates to graphic widgets

 -- Scott K. Ellis <scott@debian.org>  Mon,  8 Jun 1998 11:22:02 -0400

apt (0.0.15-0.2bo) experimental; urgency=low

  * Bo compilation
  * Bob Hilliards crash

 -- Jason Gunthorpe <jgg@debian.org>  Sun, 31 May 1998 20:18:35 -0600

apt (0.0.15-0.1bo) experimental; urgency=low

  * Bo compilation
  * libstdc++272 patch

 -- Jason Gunthorpe <jgg@debian.org>  Sun, 31 May 1998 20:18:35 -0600

apt (0.0.15) experimental; urgency=low

  * Clean up source tarball (no user-visible changes)

 -- Scott K. Ellis <scott@debian.org>  Tue, 26 May 1998 12:23:53 -0400

apt (0.0.14) experimental; urgency=low

  * Updates in ordering code to make sure certain upgrades work correctly.
  * Made dselect/setup understand ftp as well as http

 -- Scott K. Ellis <scott@debian.org>  Wed, 20 May 1998 13:33:32 -0400

apt (0.0.13-bo1) experimental; urgency=low

  * Bo compilation

 -- Jason Gunthorpe <jgg@debian.org>  Mon, 18 May 1998 15:10:49 -0600

apt (0.0.13) experimental; urgency=low

  * Remove hardcoded egcc from debian/rules (#21575)
  * Fixes for ordering logic when system has a number of unpacked
    but unconfigured packages installed.
  * Spelling fix in dselect install method (#22556)

 -- Scott K. Ellis <scott@debian.org>  Sun, 17 May 1998 20:08:33 -0400

apt (0.0.12) experimental; urgency=low

  * Fixed problems with package cache corruption.
  * Made to depend on libc6 >= 2.0.7pre1 due to timezone problems with
    earlier versions.
  * Interface and documentation improvements.

 -- Scott K. Ellis <scott@debian.org>  Sat, 16 May 1998 23:17:32 -0400

apt (0.0.11) experimental; urgency=low

  * Change dependancies to pre-depends since breaking your packaging tools
    in the middle of an installation isn't very good.
  * Bug fixes to ftp method and general apt-get code

 -- Scott K. Ellis <scott@debian.org>  Fri, 15 May 1998 08:57:38 -0400

apt (0.0.10) experimental; urgency=low

  * Run "dpkg --configure -a" after an aborted dselect install
  * Fixed problem with install looping
  * Support for authenticating proxys: (note this isn't terribly secure)
    http_proxy="http://user:pass@firewall:port/"
  * Substitute $ARCH in sources.list
  * Fixes in the resumption code for ftp

 -- Scott K. Ellis <scott@debian.org>  Tue, 12 May 1998 09:14:41 -0400

apt (0.0.9) experimental; urgency=low

  * Added ftp support.
  * Various other less visible bug fixes.
  * Fixed problem with segfault when apt-get invoked in a non-existant
    directory (Bug #21863)
  * Bumped policy to 2.4.1

 -- Scott K. Ellis <scott@debian.org>  Fri,  1 May 1998 09:18:19 -0400

apt (0.0.8) experimental; urgency=low

  * Fixed generated available file (Bug #21836)
  * Added download ETA (Bug #21774).
  * Fixed hardcoded ARCH (Bug #21751).
  * Fixed check on http_proxy (Bug #21795).
  * Added download speed indicator.

 -- Scott K. Ellis <scott@debian.org>  Mon, 27 Apr 1998 10:58:32 -0400

apt (0.0.7) experimental; urgency=low

  * Remove libdeity and apt from package for now, since only apt-get and
    apt-cache are actually useful right now.
  * Clean up handling of package installation errors.
  * Added timeout to http transfers (#21269)
  * Updated setup for dselect/apt method.
  * Updated man pages
  * Long options (added in 0.0.6)

 -- Scott K. Ellis <scott@debian.org>  Tue, 21 Apr 1998 09:06:49 -0400

apt (0.0.6) experimental; urgency=low

  * Spelling changes.
  * Revamped download status display.
  * Call apt-get clean after successful install in dselect.
  * Added "apt-get clean" which deletes package files from /var/cache/apt

 -- Scott K. Ellis <scott@debian.org>  Thu,  9 Apr 1998 15:13:59 -0400

apt (0.0.5) experimental; urgency=low

  * Ignore signals while dpkg is running so we don't leave dpkg running in
    the background (#20804)
  * Check Packages as well as Packages.gz for file URIs (#20784)
  * Spelling cleanup (#20800)
  * Added -m option to permit upgrade to go on in the case of a bad mirror.
    This option may result in incomplete upgrades when used with -f.

 -- Scott K. Ellis <scott@debian.org>  Tue,  7 Apr 1998 12:40:29 -0400

apt (0.0.4) experimental; urgency=low

  * New usage guide.
  * Various documentation updates and cleanup.
  * Added '-f' option to apt-get attempt to fix broken dependancies.

 -- Scott K. Ellis <scott@debian.org>  Sat,  4 Apr 1998 14:36:00 -0500

apt (0.0.3) experimental; urgency=low

  * Added a shlibs.local file to prevent apt from depending on itself.
  * Updates to how apt-get handles bad states in installed packages.
  * Updated rules to make sure build works from a freshly checked out source
    archive.  Building from CVS needs libtool/automake/autoconf, builds from
    the distributed source package should have no such dependancy.

 -- Scott K. Ellis <scott@debian.org>  Fri,  3 Apr 1998 11:49:47 -0500

apt (0.0.2) unstable; urgency=low

  * Updates to apt-get and http binding for dselect method (apt).
  * Updating version number from 0.0.1, which was released only on IRC.

 -- Scott K. Ellis <scott@debian.org>  Fri,  3 Apr 1998 00:35:18 -0500

apt (0.0.1) unstable; urgency=low

  * Initial Release.

 -- Scott K. Ellis <scott@debian.org>  Tue, 31 Mar 1998 12:49:28 -0500
<|MERGE_RESOLUTION|>--- conflicted
+++ resolved
@@ -3,8 +3,12 @@
   * debian/control:
     - set XS-Vcs-Bzr header
     - Set Ubuntu maintainer address
-
- --
+  * apt-pkg/cdrom.cc:
+    - only unmount if APT::CDROM::NoMount is false
+  * methods/cdrom.cc:  
+    - only umount if it was mounted by the method before
+
+ -- Michael Vogt <michael.vogt@ubuntu.com>  Wed,  7 Mar 2007 12:51:17 +0100
 
 apt (0.6.46.4ubuntu8) feisty; urgency=low
 
@@ -34,7 +38,6 @@
     - send apt version in User-Agent
   * apt-pkg/deb/debrecords.cc:
     - fix SHA1Hash() return value
-<<<<<<< HEAD
   * apt-pkg/algorithms.cc:
     - fix resolver bug on removal triggered by weak-dependencies 
       with or-groups
@@ -54,12 +57,6 @@
   * apt-pkg/algorithms.cc:
     - only increase the score of installed applications if they 
       are not obsolete 
-=======
-  * apt-pkg/cdrom.cc:
-    - only unmount if APT::CDROM::NoMount is false
-  * methods/cdrom.cc:  
-    - only umount if it was mounted by the method before
->>>>>>> 70dbf5f8
 
  -- Michael Vogt <michael.vogt@ubuntu.com>  Mon, 18 Dec 2006 19:39:05 +0100
 
