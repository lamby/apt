--- conflicted
+++ resolved
@@ -1,4 +1,3 @@
-<<<<<<< HEAD
 apt (0.9.5ubuntu1) UNRELEASED; urgency=low
 
   * merged from debian, remaining changes:
@@ -13,10 +12,7 @@
 
  -- Michael Vogt <michael.vogt@ubuntu.com>  Tue, 22 May 2012 15:57:26 +0200
 
-apt (0.9.5) UNRELEASED; urgency=low
-=======
 apt (0.9.5) unstable; urgency=low
->>>>>>> f8b830ab
 
   [ Chris Leick ]
   * proofreading of the manpage pot
