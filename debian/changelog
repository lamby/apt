--- conflicted
+++ resolved
@@ -24,6 +24,7 @@
       (thanks to David Kalnischkies)
 
   [ Julian Andres Klode ]
+  * Switch our buildsystem to CMake and rework the packaging using dh7.
   * doc/apt.conf.5.xml:
     - Deprecate unquoted values, string concatenation and explain what should
       not be written inside a value (quotes,backslash).
@@ -33,12 +34,8 @@
   * methods/https.cc:
     - Add support for authentication using netrc (Closes: #518473), patch
       by Jussi Hakala <jussi.hakala@hut.fi>.
-<<<<<<< HEAD
-  * Switch our buildsystem to CMake and rework the packaging using dh7.
-=======
   * ftparchive/apt-ftparchive.cc:
     - Call setlocale() so translations are actually used.
->>>>>>> 1692a2c7
 
  -- Michael Vogt <michael.vogt@ubuntu.com>  Tue, 29 Sep 2009 15:51:34 +0200
 
