--- conflicted
+++ resolved
@@ -1,9 +1,11 @@
-<<<<<<< HEAD
 apt (0.6.40.2) unstable; urgency=low
 
   * improved the support for "error" and "conffile" reporting from
     dpkg, added the format to README.progress-reporting
   * added README.progress-reporting to the apt-doc package
+  * improved the network timeout handling, if a index file from a 
+    sources.list times out, don't try to get the other files from
+    that entry
 
  --
 
@@ -16,8 +18,6 @@
 
  -- Michael Vogt <mvo@debian.org>  Fri,  5 Aug 2005 13:24:58 +0200
 
-=======
->>>>>>> 7aee90b6
 apt (0.6.40) unstable; urgency=low
 
   * Patch from Jordi Mallach to mark some additional strings for translation
