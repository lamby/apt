<<<<<<< HEAD
apt (0.6.46.4ubuntu2) feisty; urgency=low

  * apt-pkg/algorithms.cc: add missing call to MarkKeep
    so that dist-upgrade isn't broken by unsatisfiable Breaks.
    (thanks to Ian Jackson)

 -- Michael Vogt <michael.vogt@ubuntu.com>  Thu,  7 Dec 2006 23:07:24 +0100

apt (0.6.46.4ubuntu1) feisty; urgency=low

  * merged with debian

 -- Michael Vogt <michael.vogt@ubuntu.com>  Thu,  7 Dec 2006 12:13:14 +0100
=======
apt (0.6.46.5) unstable; urgency=low

  * apt-pkg/algorithm.cc:
    - use clog for all debugging

 --
>>>>>>> d2de5a76

apt (0.6.46.4) unstable; urgency=high

  * ack NMU (closes: #401017)
  * added apt-secure.8 to "See also" section
  * apt-pkg/deb/dpkgpm.cc:
    - added "Dpkg::StopOnError" variable that controls if apt
      will abort on errors from dpkg
  * apt-pkg/deb/debsrcrecords.{cc,h}:
    - make the Buffer grow dynmaically (closes: #400874)
  * Merged from Christian Perrier bzr branch:
    - uk.po: New Ukrainian translation: 483t28f3u
    - el.po: Update to 503t9f2u
    - de.po: Updates and corrections.
  * apt-pkg/contrib/progress.cc:
    - OpProgress::CheckChange optimized, thanks to Paul Brook
      (closes: #398381)
  * apt-pkg/contrib/sha256.cc:
    - fix building with noopt

 -- Michael Vogt <mvo@debian.org>  Thu,  7 Dec 2006 10:49:50 +0100

apt (0.6.46.3-0.2) unstable; urgency=high

  * Non-maintainer upload with permission of Michael Vogt.
  * Fix FTBFS on most arches (regression from the fix of #400874)

 -- Andreas Barth <aba@not.so.argh.org>  Tue,  5 Dec 2006 15:51:22 +0000 
  
apt (0.6.46.3-0.1) unstable; urgency=high

  * Non-maintainer upload with permission of Michael Vogt.
  * Fix segfault at apt-get source. Closes: #400874
  * Add apt-key update in postinst, so that debian-archive-keyring doesn't
    need to depend on apt >= 0.6. Closes: #401114
  * Don't double-queue pdiff files. Closes: #401017
  
 -- Andreas Barth <aba@not.so.argh.org>  Tue,  5 Dec 2006 10:34:56 +0000

apt (0.6.46.3ubuntu2) feisty; urgency=low

  * apt-pkg/algorithms.cc: add missing call to MarkKeep
    so that dist-upgrade isn't broken by unsatisfiable Breaks.

 -- Ian Jackson <iwj@ubuntu.com>  Thu,  7 Dec 2006 15:46:52 +0000

apt (0.6.46.3ubuntu1) feisty; urgency=low

  * doc/apt-get.8.xml:
    - documented autoremove, thanks to Vladimír Lapá%GÄ%@ek 
      (lp: #62919)
  * fix broken i18n in the dpkg progress reporting, thanks to 
    Frans Pop and Steinar Gunderson. (closes: #389261)
  * po/en_GB.po:
    - typo (lp: #61270)
  * add apt-secure.8 to "See also" section

 -- Michael Vogt <michael.vogt@ubuntu.com>  Thu, 23 Nov 2006 07:24:12 +0100

apt (0.6.46.3) unstable; urgency=low

  * apt-pkg/deb/dpkgpm.cc:
    - make progress reporting robust against multiline error
      messages 

  * Merged from Christian Perrier bzr branch:
     - ca.po: Updated to 514t
     - be.po: Updated to 514t
     - it.po: Updated to 514t
     - hu.po: Updated to 514t
     - zh_TW.po: Updated to 514t
     - ar.po: Updated to 293t221u.
     - ru.po: Updated to 514t. Closes: #392466
     - nb.po: Updated to 514t. Closes: #392466
     - pt.po: Updated to 514t. Closes: #393199
     - fr.po: One spelling error corrected: s/accÃ¨der/accÃ©der
     - km.po: Updated to 514t.
     - ko.po: Updated to 514t.
     - bg.po: Updated to 514t.
     - de.po: Updated to 514t.
     - en_GB.po: Updated to 514t.

 -- Michael Vogt <mvo@debian.org>  Thu, 2 Nov 2006 11:37:58 +0100 

apt (0.6.46.2) unstable; urgency=low

  * Merged from Christian Perrier bzr branch:
    - es.po: Updated to 514t. Closes: #391661
    - da.po: Updated to 514t. Closes: #391424
    - cs.po: Updated. Closes: #391064
    - es.po: Updated to 514t. Closes: #391661
    - da.po: Updated to 514t. Closes: #391424
  
 -- Michael Vogt <mvo@debian.org>  Wed, 11 Oct 2006 09:03:15 +0200

apt (0.6.46.1) unstable; urgency=low

  * methods/gzip.cc:
    - deal with empty files 
  * Applied patch from Daniel Schepler to make apt bin-NMU able.  
    (closes: bug#359634)
  * rebuild against current g++ because of:
    http://gcc.gnu.org/bugzilla/show_bug.cgi?id=29289
    (closes: #390189)
  * fix broken i18n in the dpkg progress reporting, thanks to 
    Frans Pop and Steinar Gunderson. (closes: #389261)
  * Merged from Christian Perrier bzr branch:
    * fi.po: Updated to 514t. Closes: #390149
    * eu.po: Updated to 514t. Closes: #389725
    * vi.po: Updated to 514t. Closes: #388555
  * make the internal buffer in pkgTagFile grow dynamically
    (closes: #388708)
  
 -- Michael Vogt <mvo@debian.org>  Mon,  2 Oct 2006 20:42:20 +0200

apt (0.6.46) unstable; urgency=low

  * debian/control:
    - switched to libdb4.4 for building (closes: #381019)
  * cmdline/apt-get.cc:
    - fix in the TryInstallTask() code to make sure that all package
      there are marked manual install (lp: #61684)

 -- Michael Vogt <michael.vogt@ubuntu.com>  Thu, 28 Sep 2006 00:34:20 +0200

apt (0.6.45ubuntu14) edgy; urgency=low

  * cmdline/apt-get.cc:
    - fix in the TryInstallTask() code to make sure that all package
      there are marked manual install (lp: #61684)

 -- Michael Vogt <michael.vogt@ubuntu.com>  Thu, 28 Sep 2006 00:34:20 +0200

apt (0.6.45ubuntu13) edgy; urgency=low

  * no-changes upload to make apt rebuild against latest g++ and
    fix synaptic FTBFS (see bug: #62461 for details)

 -- Michael Vogt <michael.vogt@ubuntu.com>  Tue, 26 Sep 2006 22:33:10 +0200

apt (0.6.45ubuntu12) edgy; urgency=low

  * apt-pkg/depcache.cc:
    - fix in the sweep() code, set garbage flag for packages scheduled 
      for removal too
    - do not change the autoFlag in MarkKeep(), this can lead to suprising
      side effects

 -- Michael Vogt <michael.vogt@ubuntu.com>  Thu, 21 Sep 2006 00:58:24 +0200

apt (0.6.45ubuntu11) edgy; urgency=low

  * removed "installtask" and change it so that tasknames can be given
    with "apt-get install taskname^"
  * improve the writeStateFile() code

 -- Michael Vogt <michael.vogt@ubuntu.com>  Wed, 20 Sep 2006 14:14:24 +0200

apt (0.6.45ubuntu10) edgy; urgency=low

  * methods/http.cc:
    - check more careful for incorrect proxy settings (closes: #378868)
  * methods/gzip.cc:
    - don't hang when /var is full (closes: #341537), thanks to
      Luis Rodrigo Gallardo Cruz for the patch
  * doc/examples/sources.list:
    - removed non-us.debian.org from the example (closes: #380030,#316196)
  * Merged from Christian Perrier bzr branch:
    * ro.po: Updated to 514t. Closes: #388402
    * dz.po: Updated to 514t. Closes: #388184
    * it.po: Fixed typos. Closes: #387812
    * ku.po: New kurdish translation. Closes: #387766
    * sk.po: Updated to 514t. Closes: #386851
    * ja.po: Updated to 514t. Closes: #386537
    * gl.po: Updated to 514t. Closes: #386397
    * fr.po: Updated to 516t.
    * fi.po: Updated to 512t. Closes: #382702
  * share/archive-archive.gpg:
    - removed the outdated amd64 and debian-2004 keys
  * apt-pkg/tagfile.cc:
    - applied patch from Jeroen van Wolffelaar to make the tags
      caseinsensitive (closes: #384182)
    - reverted MMap use in the tagfile because it does not work 
      across pipes (closes: #383487) 
  * added "installtask" command
  * added new ubuntu specific rewrite rule for "Original-Maintainer"
  
 -- Michael Vogt <michael.vogt@ubuntu.com>  Tue, 19 Sep 2006 15:07:51 +0200

apt (0.6.45ubuntu9) edgy; urgency=low

  * cmdline/apt-get.cc:
    - if --no-remove is given, do not run the AutoRemove code 

 -- Michael Vogt <michael.vogt@ubuntu.com>  Wed, 13 Sep 2006 11:54:20 +0200

apt (0.6.45ubuntu8) edgy; urgency=low

  * apt-pkg/algorithm.cc:
    - fix pkgProblemResolver.InstallProtect() to preserve the auto-install
      information (lp: #59457)
  * cmdline/apt-get.cc:
    - fix typo in autoremove information (lp: #59420)
  * install apt-mark to modify the automatically install information for
    packages

 -- Michael Vogt <michael.vogt@ubuntu.com>  Fri,  8 Sep 2006 20:07:22 +0200

apt (0.6.45ubuntu7) edgy; urgency=low

  * apt-pkg/depcache.cc:
    - fix a bug in the install-recommends-section code

 -- Michael Vogt <michael.vogt@ubuntu.com>  Thu,  7 Sep 2006 18:22:38 +0200

apt (0.6.45ubuntu6) edgy; urgency=low

  [Michael Vogt]
  * cmdline/apt-get.cc:
    - always show auto-removable packages and give a hint how to remove 
      them
  * debian/apt.conf.ubuntu:
    - exlucde linux-image and linux-restricted-modules from ever being 
      auto-removed
    - added "metapackages" as the section we want to install recommends
      by default
  * apt-pkg/depcache.cc:
    - added support to turn install-recommends selectively on/off by
      section
  [Ian Jackson]
  * Tests pass without code changes!  Except that we need this:
  * Bump cache file major version to force rebuild so that Breaks
    dependencies are included.
  * Don't depend on or suggest any particular dpkg or dpkg-dev versions;
    --auto-deconfigure is very very old and dpkg-dev's Breaks support
    is more or less orthogonal.
  * Initial draft of `Breaks' implementation.  Appears to compile,
    but as yet *completely untested*.

 -- Michael Vogt <michael.vogt@ubuntu.com>  Thu,  7 Sep 2006 11:50:52 +0200

apt (0.6.45ubuntu5) edgy; urgency=low

  * apt-pkg/pkgcachegen.cc:
    - increase the APT::Cache-Limit to deal with the increased demand due
      to the translated descriptions
  * apt-pkg/deb/dpkgpm.cc:
    - pass "--auto-deconfigure" to dpkg on install to support the
      new "breaks" in dpkg

 -- Michael Vogt <michael.vogt@ubuntu.com>  Tue, 15 Aug 2006 12:06:26 +0200

apt (0.6.45ubuntu4) edgy; urgency=low

  * cmdline/apt-get.cc:
    - fix in the new --fix-polciy code

 -- Michael Vogt <michael.vogt@ubuntu.com>  Mon, 14 Aug 2006 21:08:11 +0200

apt (0.6.45ubuntu3) edgy; urgency=low

  * ABI break
  * merged latest apt--install-recommends (closes: #559000)
  * added "--fix-policy" option to can be used as "--fix-broken" and
    will install missing weak depends (recommends, and/or suggests 
    depending on the settings)
  * merged the apt--ddtp branch

 -- Michael Vogt <michael.vogt@ubuntu.com>  Fri, 11 Aug 2006 12:53:23 +0200

apt (0.6.45ubuntu2) edgy; urgency=low

  * debian/control:
    - switched to libdb4.4 for building (closes: #381019)
  * cmdline/apt-get.cc:
    - show only the recommends/suggests for the candidate-version, not for all
      versions of the package (closes: #257054)
    - properly handle recommends/suggests or-groups when printing the list of
      suggested/recommends packages (closes: #311619)
  * merged "apt--install-recommends" branch:
    - added "{no-}install-recommends" commandline option
    - added APT::Install-{Recommends,Suggests} option
    - currently Install-Recommends defaults to "False" 

 -- Michael Vogt <michael.vogt@ubuntu.com>  Wed,  9 Aug 2006 23:38:46 +0200

apt (0.6.45ubuntu1) edgy; urgency=low

  * merged with debian/unstable

 -- Michael Vogt <michael.vogt@ubuntu.com>  Tue,  1 Aug 2006 15:43:22 +0200

apt (0.6.45) unstable; urgency=low

  * apt-pkg/contrib/sha256.cc:
    - fixed the sha256 generation (closes: #378183)
  * ftparchive/cachedb.cc:
    - applied patch from Anthony Towns to fix Clean() function
      (closes: #379576)
  * doc/apt-get.8.xml:
    - fix path to the apt user build (Closes: #375640)
  * doc/apt-cache.8.xml:
    - typo (Closes: #376408)
  * apt-pkg/deb/dpkgpm.cc:
    - make progress reporting more robust against multiline error
      messages (first half of a fix for #374195)
  * doc/examples/configure-index:
    - document Debug::pkgAcquire::Auth     
  * methods/gpgv.cc:
    - deal with gpg error "NODATA". Closes: #296103, Thanks to 
      Luis Rodrigo Gallardo Cruz for the patch
  * apt-inst/contrib/extracttar.cc:
    - fix for string mangling, closes: #373864
  * apt-pkg/acquire-item.cc:
    - check for bzip2 in /bin (closes: #377391)
  * apt-pkg/tagfile.cc:
    - make it work on non-mapable files again, thanks 
      to James Troup for confirming the fix (closes: #376777)
  * Merged from Christian Perrier bzr branch:
    * ko.po: Updated to 512t. Closes: #378901
    * hu.po: Updated to 512t. Closes: #376330
    * km.po: New Khmer translation: 506t6f. Closes: #375068
    * ne.po: New Nepali translation: 512t. Closes: #373729
    * vi.po: Updated to 512t. Closes: #368038
    * zh_TW.po: Remove an extra %s in one string. Closes: #370551
    * dz.po: New Dzongkha translation: 512t
    * ro.po: Updated to 512t
    * eu.po: Updated

 -- Michael Vogt <mvo@debian.org>  Thu, 27 Jul 2006 00:52:05 +0200

apt (0.6.44.2ubuntu4) edgy; urgency=low

  * Make apt-get dselect-upgrade happy again

 -- Michael Vogt <michael.vogt@ubuntu.com>  Fri, 21 Jul 2006 11:03:02 +0200

apt (0.6.44.2ubuntu3) edgy; urgency=low

  * Close extended_states file after writing it.

 -- Colin Watson <cjwatson@ubuntu.com>  Tue, 18 Jul 2006 00:12:13 +0100

apt (0.6.44.2ubuntu2) edgy; urgency=low

  * create a empty extended_states file if none exists already

 -- Michael Vogt <michael.vogt@ubuntu.com>  Tue,  4 Jul 2006 09:23:03 +0200

apt (0.6.44.2ubuntu1) edgy; urgency=low

  * merged with debian/unstable
  * merged the "auto-mark" branch to support aptitude like
    marking of automatically installed dependencies and added
    "apt-get remove --auto-remove" to remove unused auto-installed
    packages again
  * changed library version from 3.11 to 3.50 to make it clearly 
    different from the debian version (we are ABI incompatible because
    of the auto-mark patch)

 -- Michael Vogt <michael.vogt@ubuntu.com>  Mon,  3 Jul 2006 18:30:46 +0200

apt (0.6.44.2) unstable; urgency=low
  
   * apt-pkg/depcache.cc:
     - added Debug::pkgDepCache::AutoInstall (thanks to infinity)
   * apt-pkg/acquire-item.cc:
     - fix missing chmod() in the new aquire code
       (thanks to Bastian Blank, Closes: #367425)
   * merged from
     http://www.perrier.eu.org/debian/packages/d-i/level4/apt-main:
     * sk.po: Completed to 512t
     * eu.po: Completed to 512t
     * fr.po: Completed to 512t
     * sv.po: Completed to 512t
     * Update all PO and the POT. Gives 506t6f for formerly
       complete translations

 -- Michael Vogt <mvo@debian.org>  Wed, 14 Jun 2006 12:00:57 +0200 

apt (0.6.44.1-0.1) unstable; urgency=low

  * Non-maintainer upload.
  * Don't give an error when parsing empty Packages/Sources files.
    (Closes: #366931, #367086, #370160)

 -- Steinar H. Gunderson <sesse@debian.org>  Fri,  9 Jun 2006 00:52:21 +0200

apt (0.6.44.1) unstable; urgency=low

  * merged from 
    http://www.perrier.eu.org/debian/packages/d-i/level4/apt-main:
    - po/LINGUAS: added "bg" Closes: #360262
    - po/gl.po: Galician translation update. Closes: #366849
    - po/hu.po: Hungarian translation update. Closes: #365448
    - po/cs.po: Czech translation updated. Closes: #367244

 -- Michael Vogt <mvo@debian.org>  Tue, 16 May 2006 21:51:16 +0200

apt (0.6.44) unstable; urgency=low

  * apt-pkg/acquire.cc: don't show ETA if it is 0 or absurdely large
  * apt-pkg/deb/dpkgpm.cc: 
    - wording fixes (thanks to Matt Zimmerman)
    - fix error in dpkg interaction (closes: #364513, 
      thanks to Martin Dickopp)
  * apt-pkg/tagfile.{cc,h}:
    - use MMap to read the entries (thanks to Zephaniah E. Hull for the
      patch) Closes: #350025
  * Merge from http://www.perrier.eu.org/debian/packages/d-i/level4/apt-main:
  	* bg.po: Added, complete to 512t. Closes: #360262
  * doc/apt-ftparchive.1.xml:
    - fix documentation for "SrcPackages" -> "Sources" 
      (thanks to Bart Martens for the patch, closes: #307756)
  * debian/libapt-pkg-doc.doc-base.cache:
    - remove broken charackter from description (closes: #361129)
  * apt-inst/deb/dpkgdb.cc, methods/gpgv.cc: 
    - i18n fixes (closes: #349298)
  * debian/postinst: dont fail on not available
    /usr/share/doc/apt/examples/sources.list (closes: #361130)
  * methods/ftp.cc:
    - unlink empty file in partial if the download failed because
      the file is missing on the server (closes: #316337)
  * apt-pkg/deb/debversion.cc:
    - treats a version string with explicit zero epoch equal
      than the same without epoch (Policy 5.6.12, closes: #363358)
      Thanks to Lionel Elie Mamane for the patch
  
 -- Michael Vogt <mvo@debian.org>  Mon,  8 May 2006 22:28:53 +0200

apt (0.6.43.3ubuntu3) dapper; urgency=low

  * methods/http.cc:
    - fix the user-agent string

 -- Michael Vogt <michael.vogt@ubuntu.com>  Fri, 26 May 2006 18:09:32 +0200

apt (0.6.43.3ubuntu2) dapper; urgency=low

  * apt-pkg/deb/dpkgpm.cc: wording fixes (thanks to Matt Zimmerman)

 -- Michael Vogt <michael.vogt@ubuntu.com>  Tue, 18 Apr 2006 13:24:40 +0200

apt (0.6.43.3ubuntu1) dapper; urgency=low

  * apt-pkg/acquire.cc: don't show ETA if it is 0 or absurdely large in 
    the status-fd (ubuntu #28954)

 -- Michael Vogt <michael.vogt@ubuntu.com>  Tue, 28 Mar 2006 20:34:46 +0200

apt (0.6.43.3) unstable; urgency=low

  * Merge bubulle@debian.org--2005/apt--main--0 up to patch-186:
    * ca.po: Completed to 512t. Closes: #351592
    * eu.po: Completed to 512t. Closes: #350483
    * ja.po: Completed to 512t. Closes: #349806
    * pl.po: Completed to 512t. Closes: #349514
    * sk.po: Completed to 512t. Closes: #349474
    * gl.po: Completed to 512 strings Closes: #349407
    * vi.po: Completed to 512 strings
    * sv.po: Completed to 512 strings Closes: #349210
    * ru.po: Completed to 512 strings Closes: #349154
    * da.po: Completed to 512 strings Closes: #349084
    * fr.po: Completed to 512 strings
    * LINGUAS: Add Welsh
    * *.po: Updated from sources (512 strings)
    * vi.po: Completed to 511 strings  Closes: #348968
  * apt-pkg/deb/deblistparser.cc:
    - don't explode on a DepCompareOp in a Provides line, but warn about
      it and ignore it otherwise (thanks to James Troup for reporting it)
  * cmdline/apt-get.cc:
    - don't lock the lists directory in DoInstall, breaks --print-uri 
      (thanks to James Troup for reporting it)
  * debian/apt.dirs: create /etc/apt/sources.list.d 
  * make apt-cache madison work without deb-src entries (#352583)
  * cmdline/apt-get.cc: only run the list-cleaner if a update was 
    successfull
  * apt-get update errors are only warnings nowdays
  * be more careful with the signature file on network failures

 --  Michael Vogt <mvo@debian.org>  Wed, 22 Feb 2006 10:13:04 +0100

apt (0.6.43.2ubuntu1) dapper; urgency=low

  * Merge bubulle@debian.org--2005/apt--main--0 up to patch-182:
  * ca.po: Completed to 512t. Closes: #351592
    * eu.po: Completed to 512t. Closes: #350483
    * ja.po: Completed to 512t. Closes: #349806
    * pl.po: Completed to 512t. Closes: #349514
    * sk.po: Completed to 512t. Closes: #349474
    * gl.po: Completed to 512 strings Closes: #349407
    * vi.po: Completed to 512 strings
    * sv.po: Completed to 512 strings Closes: #349210
    * ru.po: Completed to 512 strings Closes: #349154
    * da.po: Completed to 512 strings Closes: #349084
    * fr.po: Completed to 512 strings
    * LINGUAS: Add Welsh
    * *.po: Updated from sources (512 strings)
    * vi.po: Completed to 511 strings  Closes: #348968
  * apt-pkg/deb/deblistparser.cc:
    - don't explode on a DepCompareOp in a Provides line, but warn about
      it and ignore it otherwise (thanks to James Troup for reporting it)
  * cmdline/apt-get.cc:
    - don't lock the lists directory in DoInstall, breaks --print-uri 
      (thanks to James Troup for reporting it)
  * debian/apt.dirs: create /etc/apt/sources.list.d 
  * make apt-cache madison work without deb-src entries (#352583)
  * cmdline/apt-get.cc: only run the list-cleaner if a update was 
    successfull
  * apt-get update errors are only warnings nowdays
  * be more careful with the signature file on network failures

 -- Michael Vogt <michael.vogt@ubuntu.com>  Mon, 20 Feb 2006 22:27:48 +0100

apt (0.6.43.2) unstable; urgency=low

  * Merge bubulle@debian.org--2005/apt--main--0 up to patch-166:
    - en_GB.po, de.po: fix spaces errors in "Ign " translations Closes: #347258
    - makefile: make update-po a pre-requisite of clean target so
    	        that POT and PO files are always up-to-date
    - sv.po: Completed to 511t. Closes: #346450
    - sk.po: Completed to 511t. Closes: #346369
    - fr.po: Completed to 511t
    - *.po: Updated from sources (511 strings)
    - el.po: Completed to 511 strings Closes: #344642
    - da.po: Completed to 511 strings Closes: #348574
    - es.po: Updated to 510t1f Closes: #348158
    - gl.po: Completed to 511 strings Closes: #347729
    - it.po: Yet another update Closes: #347435
  * added debian-archive-keyring to the Recommends (closes: #347970)
  * fixed message in apt-key to install debian-archive-keyring 
  * typos fixed in apt-cache.8 (closes: #348348, #347349)
  * add patch to fix http download corruption problem (thanks to
    Petr Vandrovec, closes: #280844, #290694)

 -- Michael Vogt <mvo@debian.org>  Thu, 19 Jan 2006 00:06:33 +0100

apt (0.6.43.1ubuntu1) dapper; urgency=low

  * Merge bubulle@debian.org--2005/apt--main--0 up to patch-159:
    - en_GB.po, de.po: fix spaces errors in "Ign " translations
      Closes: #347258
    - makefile: make update-po a pre-requisite of clean target so
	        that POT and PO files are always up-to-date
    - sv.po: Completed to 511t. Closes: #346450
    - sk.po: Completed to 511t. Closes: #346369
    - fr.po: Completed to 511t
    - *.po: Updated from sources (511 strings)
  * add patch to fix http download corruption problem (thanks to
    Petr Vandrovec, closes: #280844, #290694)
  * added APT::Periodic::Unattended-Upgrade (requires the package
    "unattended-upgrade")

 -- Michael Vogt <michael.vogt@ubuntu.com>  Tue, 10 Jan 2006 17:09:31 +0100

apt (0.6.43.1) unstable; urgency=low
  
  * Merge bubulle@debian.org--2005/apt--main--0 up to patch-148:
    * fr.po: Completed to 510 strings
    * it.po: Completed to 510t
    * en_GB.po: Completed to 510t
    * cs.po: Completed to 510t
    * zh_CN.po: Completed to 510t
    * el.po: Updated to 510t
    * vi.po: Updated to 383t93f34u
    * tl.po: Completed to 510 strings (Closes: #344306)
    * sv.po: Completed to 510 strings (Closes: #344056)
    * LINGUAS: disabled Hebrew translation. (Closes: #313283)
    * eu.po: Completed to 510 strings (Closes: #342091)
  * apt-get source won't download already downloaded files again
    (closes: #79277)
  * share/debian-archive.gpg: new 2006 ftp-archive signing key added
    (#345891)
  * redownload the Release file if IMS-Hit and gpg failure
  * deal with multiple signatures on a Release file

 -- Michael Vogt <mvo@debian.org>  Fri,  6 Jan 2006 01:17:08 +0100

apt (0.6.43ubuntu2) dapper; urgency=low

  * merged some missing bits that wheren't merged by baz in the previous
    upload (*grumble*)

 -- Michael Vogt <michael.vogt@ubuntu.com>  Thu,  8 Dec 2005 18:35:58 +0100

apt (0.6.43ubuntu1) dapper; urgency=low

  * merged with debian

 -- Michael Vogt <michael.vogt@ubuntu.com>  Fri, 25 Nov 2005 11:36:29 +0100

apt (0.6.43) unstable; urgency=medium

  * Merge bubulle@debian.org--2005/apt--main--0 up to patch-132:  
    * zh_CN.po: Completed to 510 strings(Closes: #338267)
    * gl.po: Completed to 510 strings (Closes: #338356)
  * added support for "/etc/apt/sources.list.d" directory 
    (closes: #66325)
  * make pkgDirStream (a bit) more complete
  * fix bug in pkgCache::VerIterator::end() (thanks to Daniel Burrows)
    (closes: #339533)
  * pkgAcqFile is more flexible now (closes: #57091)
  * support a download rate limit for http (closes: #146877)
  * included lots of the speedup changes from #319377
  * add stdint.h to contrib/md5.h (closes: #340448)
  * ABI change, library name changed (closes: #339147)
  * Fix GNU/kFreeBSD crash on non-existing server file (closes: #317718)
  * switch to libdb4.3 in build-depends
  
 -- Michael Vogt <mvo@debian.org>  Tue, 29 Nov 2005 00:17:07 +0100

apt (0.6.42.3ubuntu2) dapper; urgency=low

  * Merge bubulle@debian.org--2005/apt--main--0 up to patch-131:  
    * zh_CN.po: Completed to 507 strings(Closes: #338267)
    * gl.po: Completed to 510 strings (Closes: #338356)
  * added support for "/etc/apt/sources.list.d" directory 
    (closes: #66325)
  
 -- Michael Vogt <michael.vogt@ubuntu.com>  Mon, 14 Nov 2005 15:30:12 +0100

apt (0.6.42.3ubuntu1) dapper; urgency=low

  * synced with debian

 -- Michael Vogt <michael.vogt@ubuntu.com>  Thu, 10 Nov 2005 05:05:56 +0100

apt (0.6.42.3) unstable; urgency=low

  * Merge bubulle@debian.org--2005/apt--main--0 up to patch-129:
    - patch-118: Russian translation update by Yuri Kozlov (closes: #335164)
    - patch-119: add update-po as a pre-req for binary (closes: #329910)
    - patch-121: Complete French translation
    - patch-125: Fixed localization of y/n questions in German translation 
                 (closes: #337078)
    - patch-126: Swedish translation update (closes: #337163)
    - patch-127: Complete Tagalog translation (closes: #337306)
    - patch-128: Danish translation update (closes: #337949)
    - patch-129: Basque translation update (closes: #338101)
  * cmdline/apt-get.cc:
    - bufix in FindSrc  (closes: #335213, #337910)
  * added armeb to archtable (closes: #333599)
  * with --allow-unauthenticated use the old fallback behaviour for
    sources (closes: #335112)
   
 -- Michael Vogt <mvo@debian.org>  Wed,  9 Nov 2005 07:22:31 +0100

apt (0.6.42.2) unstable; urgency=high

  * NMU (approved by maintainer)
  * Add AMD64 archive signing key to debian-archive.gpg (closes: #336500).
  * Add big-endian arm (armeb) support (closes: #333599).
  * Priority high to get the AMD key into testing ASAP.

 -- Frans Pop <fjp@debian.org>  Sun, 30 Oct 2005 21:29:11 +0100
 
apt (0.6.42.1) unstable; urgency=low

  * fix a incorrect example in the apt_prefrences man page
    (thanks to Filipus Klutiero, closes: #282918)
  * apt-pkg/pkgrecords.cc:
    - revert patch from last version, it causes trouble on alpha 
      and ia64 (closes: #335102, #335103)
  * cmdline/apt-get.cc:
    - be extra carefull in FindSrc (closes: #335213)

 -- Michael Vogt <mvo@debian.org>  Sat, 22 Oct 2005 23:44:35 +0200

apt (0.6.42) unstable; urgency=low

  * apt-pkg/cdrom.cc:
    - unmount the cdrom when apt failed to locate any package files
  * allow cdrom failures and fallback to other sources in that case
    (closes: #44135)
  * better error text when dpkg-source fails
  * Merge bubulle@debian.org--2005/apt--main--0 up to patch-115:
    - patch-99: Added Galician translation
    - patch-100: Completed Danish translation (Closes: #325686)
    - patch-104: French translation completed
    - patch-109: Italian translation completed
    - patch-112: Swedish translation update
    - patch-115: Basque translation completed (Closes: #333299)
  * applied french man-page update (thanks to Philippe Batailler)
    (closes: #316638, #327456)
  * fix leak in the mmap code, thanks to Daniel Burrows for the
    patch (closes: #250583)
  * support for apt-get [build-dep|source] -t (closes: #152129)
  * added "APT::Authentication::TrustCDROM" option to make the life
    for the installer people easier (closes: #334656)
  * fix crash in apt-ftparchive (thanks to Bastian Blank for the patch)
    (closes: #334671)
  * apt-pkg/contrib/md5.cc:
    - fix a alignment problem on sparc64 that gives random bus errors
      (thanks to Fabbione for providing a test-case)
  * init the default ScreenWidth to 79 columns by default
    (Closes: #324921)
  * cmdline/apt-cdrom.cc:
    - fix some missing gettext() calls (closes: #334539)
  * doc/apt-cache.8.xml: fix typo (closes: #334714)

 -- Michael Vogt <mvo@debian.org>  Wed, 19 Oct 2005 22:02:09 +0200

apt (0.6.41) unstable; urgency=low

  * improved the support for "error" and "conffile" reporting from
    dpkg, added the format to README.progress-reporting
  * added README.progress-reporting to the apt-doc package
  * improved the network timeout handling, if a index file from a
    sources.list times out or EAI_AGAIN is returned from getaddrinfo,
    don't try to get the other files from that entry
  * Support architecture-specific extra overrides
    (closes: #225947). Thanks to  Anthony Towns for idea and
    the patch, thanks to Colin Watson for testing it.
  * Javier Fernandez-Sanguino Pen~a:
    - Added a first version of an apt-secure.8 manpage, and modified
      apt-key and apt.end accordingly. Also added the 'update'
      argument to apt-key which was previously not documented
      (Closes: #322120)
  * Andreas Pakulat:
    - added example apt-ftparchive.conf file to doc/examples
      (closes: #322483)
  * Fix a incorrect example in the man-page (closes: #282918)
  * Fix a bug for very long lines in the apt-cdrom code (closes: #280356)
  * Fix a manual page bug (closes: #316314)
  * Do md5sum checking for file and cdrom method (closes: #319142)
  * Change pkgPolicy::Pin from private to protected to let subclasses
    access it too (closes: #321799)
  * add default constructor for PrvIterator (closes: #322267)
  * Reread status configuration on debSystem::Initialize()
    (needed for apt-proxy, thanks to Otavio for this patch)

 -- Michael Vogt <mvo@debian.org>  Mon,  5 Sep 2005 22:59:03 +0200
  
apt (0.6.40.1ubuntu8) breezy; urgency=low

  * Cherry picked michael.vogt@ubuntu.com--2005/apt--mvo--0--patch-62:
    - fix for a bad memory/file leak in the mmap code (ubuntu #15603)
  * po/de.po, po/fr.po: 
    - updated the translations
  * po/makefile:
    - create a single pot file in each domain dir to make rosetta happy

 -- Michael Vogt <michael.vogt@ubuntu.com>  Wed, 28 Sep 2005 10:16:06 +0200

apt (0.6.40.1ubuntu7) breezy; urgency=low

  * updated the pot/po files , no code changes

 -- Michael Vogt <michael.vogt@ubuntu.com>  Tue, 27 Sep 2005 18:38:16 +0200

apt (0.6.40.1ubuntu6) breezy; urgency=low

  * Cherry picked michael.vogt@ubuntu.com--2005/apt--mvo--0--patch-56:
    - make it possible for apt to handle a failed MediaChange event and
      fall back to other sources (ubuntu #13713)

 -- Michael Vogt <michael.vogt@ubuntu.com>  Tue, 13 Sep 2005 22:09:50 +0200

apt (0.6.40.1ubuntu5) breezy; urgency=low

  * Cherry picked michael.vogt@ubuntu.com--2005/apt--mvo--0--patch-{50,51}.
    This adds media-change reporting to the apt status-fd (ubuntu #15213)
  * Cherry picked michael.vogt@ubuntu.com--2005/apt--mvo--0--patch-55:
    apt-pkg/cdrom.cc:
    - unmount the cdrom when apt failed to locate any package files

 -- Michael Vogt <michael.vogt@ubuntu.com>  Mon, 12 Sep 2005 15:44:26 +0200

apt (0.6.40.1ubuntu4) breezy; urgency=low

  * debian/apt.cron.daily:
    - fix a embarrassing typo
  
 -- Michael Vogt <michael.vogt@ubuntu.com>  Wed,  7 Sep 2005 10:10:37 +0200

apt (0.6.40.1ubuntu3) breezy; urgency=low

  * debian/apt.cron.daily:
    - use the ctime as well when figuring what packages need to
      be removed. This fixes the problem that packages copied with    
      "cp -a" (e.g. from the installer) have old mtimes (ubuntu #14504)

 -- Michael Vogt <michael.vogt@ubuntu.com>  Tue,  6 Sep 2005 18:30:46 +0200

apt (0.6.40.1ubuntu2) breezy; urgency=low

  * improved the support for "error" and "conffile" reporting from
    dpkg, added the format to README.progress-reporting
  * added README.progress-reporting to the apt-doc package
  * Do md5sum checking for file and cdrom method (closes: #319142)
  * Change pkgPolicy::Pin from private to protected to let subclasses
    access it too (closes: #321799)
  * methods/connect.cc:
    - send failure reason for EAI_AGAIN (TmpResolveFailure) to acuire-item
  * apt-pkg/acquire-item.cc:
    - fail early if a FailReason is TmpResolveFailure (avoids hangs during
      the install when no network is available)
  * merged michael.vogt@ubuntu.com--2005/apt--trust-cdrom--0

 -- Michael Vogt <michael.vogt@ubuntu.com>  Tue, 23 Aug 2005 19:44:55 +0200

apt (0.6.40.1ubuntu1) breezy; urgency=low

  * Synchronize with Debian

 -- Michael Vogt <michael.vogt@ubuntu.com>  Fri,  5 Aug 2005 14:20:56 +0200

apt (0.6.40.1) unstable; urgency=low

  * bugfix in the parsing code for the apt<->dpkg communication. apt 
    crashed when dpkg sends the same state more than once under certain
    conditions
  * 0.6.40 breaks the ABI but I accidentally didn't change the soname :/

 -- Michael Vogt <mvo@debian.org>  Fri,  5 Aug 2005 13:24:58 +0200

apt (0.6.40ubuntu1) breezy; urgency=low

  * Synchronize with Debian

 -- Matt Zimmerman <mdz@ubuntu.com>  Thu,  4 Aug 2005 15:53:22 -0700

apt (0.6.40) unstable; urgency=low

  * Patch from Jordi Mallach to mark some additional strings for translation
  * Updated Catalan translation from Jordi Mallach
  * Merge from bubulle@debian.org--2005/apt--main--0:
    - Update pot and merge with *.po
    - Updated French translation, including apt-key.fr.8
  * Restore changelog entries from the 0.6.x series that went to Debian
    experimental
  * Merge michael.vogt@ubuntu.com--2005/apt--progress-reporting--0
    - Provide an interface for progress reporting which can be used by
      (e.g.) base-config

 -- Matt Zimmerman <mdz@debian.org>  Thu, 28 Jul 2005 11:57:32 -0700

apt (0.6.39ubuntu4) breezy; urgency=low

  * Fix keyring paths in apt-key, apt.postinst (I swear I remember doing this
    before...)

 -- Matt Zimmerman <mdz@ubuntu.com>  Wed, 29 Jun 2005 08:39:17 -0700

apt (0.6.39ubuntu3) breezy; urgency=low

  * Fix keyring locations for Ubuntu in apt-key too.

 -- Colin Watson <cjwatson@ubuntu.com>  Wed, 29 Jun 2005 14:45:36 +0100

apt (0.6.39ubuntu2) breezy; urgency=low

  * Install ubuntu-archive.gpg rather than debian-archive.gpg as
    /etc/apt/trusted.gpg.

 -- Colin Watson <cjwatson@ubuntu.com>  Wed, 29 Jun 2005 11:53:34 +0100

apt (0.6.39ubuntu1) breezy; urgency=low

  * Michael Vogt
    - Change debian/bugscript to use #!/bin/bash (Closes: #313402)
    - Fix a incorrect example in the man-page (closes: #282918)
    - Support architecture-specific extra overrides
      (closes: #225947). Thanks to  Anthony Towns for idea and
      the patch, thanks to Colin Watson for testing it.
    - better report network timeouts from the methods to the acuire code,
      only timeout once per sources.list line

 -- Matt Zimmerman <mdz@ubuntu.com>  Tue, 28 Jun 2005 11:52:24 -0700

apt (0.6.39) unstable; urgency=low

  * Welsh translation update: daf@muse.19inch.net--2005/apt--main--0--patch-6
  * Merge mvo's changes from 0.6.36ubuntu1:
    michael.vogt@ubuntu.com--2005/apt--mvo--0--patch-32
  * Merge aggregated translation updates:
    bubulle@debian.org--2005/apt--main--0
  * Update priority of apt-utils to important, to match the override file
  * Install only one keyring on each branch (Closes: #316119)

 -- Matt Zimmerman <mdz@debian.org>  Tue, 28 Jun 2005 11:35:21 -0700

apt (0.6.38ubuntu1) breezy; urgency=low

  * First release from Ubuntu branch
  * Merge with --main--0, switch back to Ubuntu keyring

 -- Matt Zimmerman <mdz@ubuntu.com>  Sat, 25 Jun 2005 16:52:41 -0700

apt (0.6.38) unstable; urgency=low

  * Merge michael.vogt@ubuntu.com--2005/apt--fixes--0--patch-6, a workaround
    for the French man pages' failure to build
  * Branch Debian and Ubuntu
    - apt.postinst, apt-key: use the appropriate keyring
    - debian/rules: install all keyrings
  * Add the current Debian archive signing key (4F368D5D) to
    debian-archive.gpg
  * make pinning on the "component" work again (using the section of the 
    archive, we don't use per-section Release files anymore with apt-0.6)
    (closes ubuntu #9935)
  
 -- Matt Zimmerman <mdz@debian.org>  Sat, 25 Jun 2005 09:51:00 -0700

apt (0.6.37) breezy; urgency=low

  * Merge bubulle@debian.org--2005/apt--main--0 up to patch-81
    - patch-66: Italian update
    - patch-71: French update
    - patch-73: Basque update
    - patch-74: Hebrew update
    - patch-76: Correct Hebrew translation (Closes: #306658)
    - patch-77: French man page update
    - patch-79: Correct syntax errors in Hebrew translation
    - patch-81: Portuguese update
  * Fix build of French man pages (now using XML, not SGML)
  * Add Welsh translation from Dafydd Harries
    (daf@muse.19inch.net--2005/apt--main--0--patch-1)
  * Change debian/bugscript to use #!/bin/bash (Closes: #313402)
  * Fix a incorrect example in the man-page (closes: #282918)

 -- Matt Zimmerman <mdz@ubuntu.com>  Tue, 24 May 2005 14:38:25 -0700

apt (0.6.36ubuntu1) breezy; urgency=low

  * make it possible to write a cache-control: no-cache header even if
    no proxy is set to support transparent proxies (closes ubuntu: #10773)

  * Merge otavio@debian.org--2005/apt--fixes--0.6:
    - Fix comment about the need of xmlto while building from Arch;
    - Fix StatStore struct on cachedb.h to use time_t and then fix a compile
      warning;
    - Lock database at start of DoInstall routine to avoid concurrent
      runs of install/remove and update commands (Closes: #194467)
    - Fix warnings while compiling with GCC 4.0 compiler  

 -- Michael Vogt <michael.vogt@ubuntu.com>  Mon, 23 May 2005 11:57:53 +0200

apt (0.6.36) experimental; urgency=low

  * Merge apt--mvo--0:
    - apt-pkg/acquire-item.cc:
      added "Acquire::BrokenProxy" that will force apt to always 
      re-get the Release.gpg file (for broken proxies)
    - debian/apt.cron.daily:
      MinAge is defaulting to 2 days now to prevent over-aggresive removal 
    - apt-pkg/cdrom.cc:
      honor "Acquire::gpgv::Options" when verifying the signature (Ubuntu #8496)
 
 -- Michael Vogt <mvo@debian.org>  Thu, 31 Mar 2005 20:37:11 +0200

apt (0.6.35) hoary; urgency=low

  * Merge apt--mvo--0 (incorporates 0.6.34ubuntu1):
    - Implement MaxSize and MaxAge in apt.cron.daily, to prevent the cache
      from growing too large (Ubuntu #6761)
    - some comments about the pkgAcqMetaSig::Custom600Headers() added
    - use gpg --with-colons
    - commented the ftp no_proxy unseting in methods/ftp.cc
    - added support for "Acquire::gpgv::options" in methods/gpgv.cc
  * Merge bubulle@debian.org--2005/apt--main--0
    - Make capitalization more consistent
    - Un-fuzzy translations resulting from capitalization changes
    - Italian translation update

 -- Matt Zimmerman <mdz@ubuntu.com>  Mon,  7 Mar 2005 20:08:33 -0800

apt (0.6.34) hoary; urgency=low

  * Add missing semicolon to configure-index (Closes: #295773)
  * Update build-depends on gettext to 0.12 (Closes: #295077)
  * Merge from bubulle@debian.org--2005/apt--main--0 to get
    translation updates

 -- Matt Zimmerman <mdz@ubuntu.com>  Fri,  4 Mar 2005 16:13:15 -0800

apt (0.6.33) hoary; urgency=low

  * Merge michael.vogt@ubuntu.com--2005/apt--mvo--0 (through patch-6)
    - patch-1: cosmetic changes (whitespace, "Apt::GPGV->APT::GPGV")
    - patch-2: (doc) documentation for gpgv
    - patch-3: (doc) new config variables added configure-index
    - patch-4: pkgAcquire::Run() pulse intervall can be configured
    - patch-5: fix for apt-get update removing Release.gpg files (#6865)
    - patch-6: change the path scoring in apt-cdrom, prefer pathes without
      symlinks

 -- Matt Zimmerman <mdz@ubuntu.com>  Sat, 26 Feb 2005 15:21:17 -0800

apt (0.6.32) hoary; urgency=low

  * Merge michael.vogt@ubuntu.com--2005/apt--mvo--0 (patch-1)
    - Implement Acquire::gpgv::options (Ubuntu bug#6283)

 -- Matt Zimmerman <mdz@ubuntu.com>  Tue,  8 Feb 2005 19:31:15 -0800

apt (0.6.31) hoary; urgency=low

  * Matt Zimmerman
    - Remove debugging output from apt.cron.daily (no one noticed?)
    - Apply patch from Anthony Towns to allow SHA1Summation to process a file
      descriptor until EOF, rather than requiring that the length of input be
      specified (Closes: #291338)
    - Fix build/install of Polish offline documentation, based on patch from
      Christian Perrier (Closes: #270404)
  * Michael Vogt
    - apt-cdrom.cc seperated into frontend (cmdline/apt-cdrom.cc and library
      apt-pkg/cdrom.{cc,h}) (Ubuntu #5668)

 -- Matt Zimmerman <mdz@ubuntu.com>  Fri,  4 Feb 2005 10:23:01 -0800

apt (0.6.30) unstable; urgency=low

  * Add ppc64 to buildlib/archtable
  * Merge michael.vogt@canonical.com--2004/apt--status-fd--0
    - Support preserving dpkg status file descriptor, to support
      better integration with synaptic
  
 -- Matt Zimmerman <mdz@ubuntu.com>  Wed, 19 Jan 2005 00:26:01 -0800

apt (0.6.29) hoary; urgency=low

  * Merge apt--mvo--0 (0.6.27ubuntu4)
  

 -- Matt Zimmerman <mdz@canonical.com>  Tue, 28 Dec 2004 17:18:02 -0800

apt (0.6.28) hoary; urgency=low

  * Merge apt--mvo--0
  * Rebuild source to get rid of arch metadata and temporary files in
    0.6.27ubuntu3

 -- Matt Zimmerman <mdz@canonical.com>  Thu, 23 Dec 2004 18:53:16 -0800

apt (0.6.27ubuntu4) hoary; urgency=low

  * remove old sig-file in partial/ before starting to fetch a new sig-file
    (see ubuntu #4769 for the rational)
  * added apt-key update method (uses ubuntu-keyring)
  * documented the "--allow-unauthenticated" switch
  * added DEB_BUILD_PROG_OPTS to debian/rules (additonal options can be 
    passed to DEB_BUILD_PROG like "-S")

 -- Michael Vogt <mvo@debian.org>  Thu, 23 Dec 2004 11:12:51 +0100

apt (0.6.27ubuntu3) hoary; urgency=low

  * added a exact dependency from libapt-pkg-dev to the apt version it was
    build with

 -- Michael Vogt <mvo@debian.org>  Wed, 15 Dec 2004 09:56:32 +0100

apt (0.6.27ubuntu2) hoary; urgency=low

  * fixed a bug in the rule file that happend during the big 0.5->0.6 merge

 -- Michael Vogt <mvo@debian.org>  Tue, 14 Dec 2004 12:14:25 +0100

apt (0.6.27ubuntu1) hoary; urgency=low

  * chmod 755 /usr/bin/apt-key
  * don't display a error when a apt-get update don't find a 
    Packages.bz2/Sources.bz2 file

 -- Michael Vogt <mvo@debian.org>  Mon, 13 Dec 2004 18:40:21 +0100

apt (0.6.27) hoary; urgency=low

  * Merge apt--authentication--0 branch
    - Implement gpg authentication for package repositories (Closes: #203741)
    - Also includes Michael Vogt's fixes
  * Merge apt--misc-abi-changes--0 branch
    - Use pid_t throughout to hold process IDs (Closes: #226701)
    - Import patch from Debian bug #195510: (Closes: #195510)
      - Make Simulate::Describe and Simulate::ShortBreaks private member
        functions
      - Add a parameter (Candidate) to Describe to control whether the
        candidate version is displayed
      - Pass an appropriate value for Candidate everywhere Describe is called

 -- Matt Zimmerman <mdz@canonical.com>  Mon, 13 Dec 2004 01:03:11 -0800

apt (0.6.25) experimental; urgency=low

  * Fix handling of two-part sources for sources.list deb-src entries in
    the same way that deb entries were fixed

 -- Matt Zimmerman <mdz@debian.org>  Wed,  9 Jun 2004 05:29:50 -0700

apt (0.6.24) experimental; urgency=low

  * YnPrompt fixes were inadvertently left out, include them (Closes:
    #249251)

 -- Matt Zimmerman <mdz@debian.org>  Sun, 16 May 2004 14:18:53 -0700

apt (0.6.23) experimental; urgency=low

  * Remove obsolete pkgIterator::TargetVer() (Closes: #230159)
  * Reverse test in CheckAuth to match new prompt (Closes: #248211)

 -- Matt Zimmerman <mdz@debian.org>  Sun,  9 May 2004 21:01:58 -0700

apt (0.6.22) experimental; urgency=low

  * Merge 0.5.25
  * Make the unauthenticated packages prompt more intuitive (yes to
    continue, default no), but require --force-yes in addition to
    --assume-yes in order to override

 -- Matt Zimmerman <mdz@debian.org>  Fri, 19 Mar 2004 13:55:35 -0800

apt (0.6.21) experimental; urgency=low

  * Merge 0.5.24

 -- Matt Zimmerman <mdz@debian.org>  Tue, 16 Mar 2004 22:52:34 -0800

apt (0.6.20) experimental; urgency=low

  * Merge 0.5.23

 -- Matt Zimmerman <mdz@debian.org>  Thu, 26 Feb 2004 17:17:02 -0800

apt (0.6.19) experimental; urgency=low

  * Merge 0.5.22
  * Convert apt-key(8) to docbook XML

 -- Matt Zimmerman <mdz@debian.org>  Mon,  9 Feb 2004 15:44:49 -0800

apt (0.6.18) experimental; urgency=low

  * Add new Debian Archive Automatic Signing Key to the default keyring
    (existing keyrings are not updated; do that yourself)

 -- Matt Zimmerman <mdz@debian.org>  Sat, 17 Jan 2004 17:04:30 -0800

apt (0.6.17) experimental; urgency=low

  * Merge 0.5.21
  * Handle more IMS stuff correctly

 -- Matt Zimmerman <mdz@debian.org>  Fri, 16 Jan 2004 10:54:25 -0800

apt (0.6.16) experimental; urgency=low

  * Fix some cases where the .gpg file could be left in place when it is
    invalid

 -- Matt Zimmerman <mdz@debian.org>  Fri,  9 Jan 2004 09:22:15 -0800

apt (0.6.15) experimental; urgency=low

  * s/Debug::Acquire::gpg/&v/
  * Honor the [vendor] syntax in sources.list again (though it is not
    presently used for anything)
  * Don't ship vendors.list(5) since it isn't used yet
  * Revert change from 0.6.10; it was right in the first place and the
    problem was apparently something else.  Archive = Suite.

 -- Matt Zimmerman <mdz@debian.org>  Mon,  5 Jan 2004 17:43:01 -0800

apt (0.6.14) experimental; urgency=low

  * Merge 0.5.20

 -- Matt Zimmerman <mdz@debian.org>  Sun,  4 Jan 2004 11:09:21 -0800

apt (0.6.13) experimental; urgency=low

  * Merge 0.5.19

 -- Matt Zimmerman <mdz@debian.org>  Sat,  3 Jan 2004 16:22:31 -0800

apt (0.6.12) experimental; urgency=low

  * Have pkgAcquireIndex calculate an MD5 sum if one is not provided by
    the method (as with file: and copy:).  Local repositories
  * Fix warning about dist name mismatch to actually print what it was
    expecting
  * Don't expect any particular distribution name for two-part
    sources.list entries
  * Merge 0.5.18

 -- Matt Zimmerman <mdz@debian.org>  Fri,  2 Jan 2004 13:59:00 -0800

apt (0.6.11) experimental; urgency=low

  * Support IMS requests of Release.gpg and Release
  * This required API changes, bump the libapt-pkg version
  * Copy local Release files into Dir::State::Lists
  * Set IndexFile attribute when retrieving Release and Release.gpg so
    that the appropriate Cache-Control headers are sent

 -- Matt Zimmerman <mdz@debian.org>  Fri,  2 Jan 2004 10:46:17 -0800

apt (0.6.10) experimental; urgency=low

  * Use "Codename" (woody, sarge, etc.) to supply the value of the
    "Archive" package file attribute, used to match "release a=" type
    pins, rather than "Suite" (stable, testing, etc.)

 -- Matt Zimmerman <mdz@debian.org>  Thu,  1 Jan 2004 16:56:47 -0800

apt (0.6.9) experimental; urgency=low

  * Another tagfile workaround

 -- Matt Zimmerman <mdz@debian.org>  Thu,  1 Jan 2004 13:56:08 -0800

apt (0.6.8) experimental; urgency=low

  * Add a config option and corresponding command line option
    (--allow-unauthenticated) to apt-get, to make buildd operators happy
    (Closes: #225648)

 -- Matt Zimmerman <mdz@debian.org>  Wed, 31 Dec 2003 08:28:04 -0800

apt (0.6.7) experimental; urgency=low

  * Forgot to revert part of the changes to tagfile in 0.6.4.  Hopefully
    will fix segfaults for some folks.

 -- Matt Zimmerman <mdz@debian.org>  Wed, 31 Dec 2003 08:01:28 -0800

apt (0.6.6) experimental; urgency=low

  * Restore the ugly hack I removed from indexRecords::Load which set the
    pkgTagFile buffer size to (file size)+256.  This is concealing a bug,
    but I can't fix it right now.  This should fix the segfaults that
    folks are seeing with 0.6.[45].

 -- Matt Zimmerman <mdz@debian.org>  Mon, 29 Dec 2003 18:11:13 -0800

apt (0.6.5) experimental; urgency=low

  * Move the authentication check into a separate function in apt-get
  * Fix display of unauthenticated packages when they are in the cache
    (Closes: #225336)

 -- Matt Zimmerman <mdz@debian.org>  Sun, 28 Dec 2003 16:47:57 -0800

apt (0.6.4) experimental; urgency=low

  * Use the top-level Release file in LoadReleaseInfo, rather than looking
    for the per-section ones (which aren't downloaded anymore).  This
    unbreaks release pinning, including the NotAutomatic bit used by
    project/experimental
  * Use FileFd::Size() rather than a separate stat() call in
    LoadReleaseInfo
  * Fix pkgTagFile to leave a little extra room at the end of the buffer
    to append the record separator if it isn't present
  * Change LoadReleaseInfo to use "Suite" rather than "Archive", to match
    the Debian archive's dist-level Release files

 -- Matt Zimmerman <mdz@debian.org>  Sun, 28 Dec 2003 15:55:55 -0800

apt (0.6.3) experimental; urgency=low

  * Fix MetaIndexURI for flat ("foo/") sources

 -- Matt Zimmerman <mdz@debian.org>  Sun, 28 Dec 2003 12:11:56 -0800

apt (0.6.2) experimental; urgency=low

  * Add space between package names when multiple unauthenticated packages
    are being installed (Closes: #225212)
  * Provide apt-key with a secret keyring and a trustdb, even though we
    would never use them, because it blows up if it doesn't have them
  * Fix typo in apt-key(8) (standard input is '-', not '/')

 -- Matt Zimmerman <mdz@debian.org>  Sat, 27 Dec 2003 13:01:40 -0800

apt (0.6.1) experimental; urgency=low

  * Merge apt 0.5.17
  * Rearrange Release file authentication code to be more clear
  * If Release is present, but Release.gpg is not, don't forget to still
    queue Packages files
  * Convert distribution "../project/experimental" to "experimental" for
    comparison purposes
  * Make a number of Release file errors into warnings; for now, it is OK
    not to have a codename, for example.  We mostly care about checksums
    for now

 -- Matt Zimmerman <mdz@debian.org>  Fri, 26 Dec 2003 15:12:47 -0800

apt (0.6.0) experimental; urgency=low

  * Signature verification support patch ("apt-secure") from Colin Walters
    <walters@debian.org> and Isaac Jones <ijones@syntaxpolice.org>.  This
    implements:
     - Release signature verification (Release.gpg)
     - Packages, Sources md5sum verification against Release
     - Closes: #203741
  * Make some modifications to signature verification support:
    - Release.gpg is always retrieved and verified if present, rather than
      requiring that sources be configured as secure
    - Print a hint about installing gnupg if exec(gpgv) fails
    - Remove obsolete pkgAcqIndexRel
    - Move vendors.list stuff into a separate module (vendorlist.{h,cc})
    - If any files about to be retrieved are not authenticated, issue a
      warning to the user and require confirmation
    - Fix a heap corruption bug in pkgSrcRecords::pkgSrcRecords()
  * Suggests: gnupg
  * Install a keyring in /usr/share/apt/debian-archive.gpg containing an
    initial set of Debian archive signing keys to seed /etc/apt/trusted.gpg
  * Add a new tool, apt-key(8) used to manage the keyring

 -- Matt Zimmerman <mdz@debian.org>  Fri, 26 Dec 2003 08:27:19 -0800

apt (0.5.32) hoary; urgency=low

  * Call setlocale in the methods, so that the messages are properly
    localised (Closes: #282700)
  * Implement support for bzip2-compressed debs (data.tar.bz2)

 -- Matt Zimmerman <mdz@canonical.com>  Sat, 11 Dec 2004 09:05:52 -0800

apt (0.5.31) unstable; urgency=low

  * New Romanian translation from Sorin Batariuc <sorin@bonbon.net>
    (Closes: #281458)
  * Merge changes from Hoary (0.5.30,0.5.30ubuntu2]
  * Fix the example in apt_preferences(5) to match the text
    (Closes: #222267)
  * Add APT::Periodic::Autoclean setting, to allow "apt-get autoclean" to
    be run periodically.  This is useful with
    APT::Periodic::Download-Upgradeable-Packages, and defaults to the same
    value, so that the cache size is bounded

 -- Matt Zimmerman <mdz@debian.org>  Tue, 23 Nov 2004 12:53:04 -0800

apt (0.5.30ubuntu2) hoary; urgency=low

  * bzip2 is now "Suggested" and it will detect if bzip2 is installed 
    and only then trying to get Packages.bz2

 -- Michael Vogt <mvo@debian.org>  Fri, 19 Nov 2004 12:00:39 +0100

apt (0.5.30ubuntu1) hoary; urgency=low

  * Need to Depend: bzip2 or Packages.bz2 fail.

 -- LaMont Jones <lamont@canonical.com>  Thu, 18 Nov 2004 12:51:05 -0700

apt (0.5.30) hoary; urgency=low

  * Patch from Michael Vogt to enable Packages.bz2 use, with a fallback to
    Packages.gz if it is not present (Closes: #37525)

 -- Matt Zimmerman <mdz@debian.org>  Mon, 15 Nov 2004 12:57:28 -0800

apt (0.5.29) unstable; urgency=low

  * Don't hardcode paths in apt.cron.daily
  * Add to apt.cron.daily the capability to pre-download upgradeable
    packages
  * Place timestamp files in /var/lib/apt/periodic, rather than
    /var/lib/apt itself
  * Standardize debhelper files a bit
    - Create all directories in debian/dirs rather than creating some on
      the dh_installdirs command line
    - Rename debian/dirs to debian/apt.dirs, debian/examples to
      debian/apt.examples

 -- Matt Zimmerman <mdz@debian.org>  Sat, 13 Nov 2004 17:58:07 -0800

apt (0.5.28) hoary; urgency=low

  * Translation updates:
    - Updated Hungarian from Kelemen Gábor <kelemeng@gnome.hu> (Closes: #263436)
    - Updated Greek from George Papamichelakis (Closes: #265004)
    - Updated Simplified Chinese from Tchaikov (Closes: #265190)
    - Updated French by Christian Perrier (Closes: #265816)
    - Updated Japanese by Kenshi Muto (Closes: #265630)
    - Updated Catalan from Jordi Mallach
    - Updated Dutch from Bart Cornelis (Closes: #268258, #278697)
    - Updated Portuguese from Miguel Figueiredo (Closes: #268265)
    - Updated Polish from Robert Luberda <robert@debian.org> (Closes: #268451)
    - Updated Danish from Claus Hindsgaul (Closes: #269417)
    - Updated Norwegian Nynorsk from Håvard Korsvoll <korsvoll@skulelinux.no>
      (Closes: #269965)
    - Updated Russian from Yuri Kozlov <yuray@id.ru> (Closes: #271104)
    - Updated Italian from Samuele Giovanni Tonon <samu@debian.org>
      (Closes: #275083)
    - Updated Brazilian Portuguese from Andre Luis Lopes (Closes: #273944)
    - Updated Slovak from Peter Mann (Closes: #279481)
  * APT::Get::APT::Get::No-List-Cleanup -> APT::Get::List-Cleanup in apt-get.cc
    (Closes: #267266)
  * Merge Ubuntu changes:
    - Set default Dpkg::MaxArgs to 1024, and Dpkg::MaxArgBytes to 32k.
      Needed to work around ordering bugs when installing a large number of
      packages
    - Patch from Michael Vogt to add an optional cron job which
      can run apt-get update periodically
  * Add arch-build target to debian/rules

 -- Matt Zimmerman <mdz@debian.org>  Sat, 13 Nov 2004 15:52:20 -0800

apt (0.5.27) unstable; urgency=high

  * Sneak in a bunch of updated translations before the freeze
    (no code changes)
  * Translation updates:
    - New Finnish translation from Tapio Lehtonen <tale@debian.org>
      (Closes: #258999)
    - New Bosnian translation from Safir Šećerović <sapphire@linux.org.ba>
      (Closes: #254201)
    - Fix Italian incontrario (Closes: #217277)
    - Updated Spanish from Ruben Porras (Closes: #260483)
    - Updated Danish from Claus Hindsgaul (Closes: #260569)
    - Updated Slovak from Peter Mann (Closes: #260627)
    - Updated Portuguese from Miguel Figueiredo (Closes: #261423)
  * Bring configure-index up to date with documented options, patch from
    Uwe Zeisberger <zeisberg@informatik.uni-freiburg.de> (Closes: #259540)
  * Note in apt.conf(5) that configure-index does not contain strictly
    default values, but also examples
  * Add Polish translation of offline.sgml (Closes: #259229)

 -- Matt Zimmerman <mdz@debian.org>  Thu, 29 Jul 2004 09:30:12 -0700

apt (0.5.26) unstable; urgency=low

  * Translation updates:
    - Spanish update from Ruben Porras <nahoo82@telefonica.net> (Closes: #248214)
    - Sync Spanish apt(8) (Closes: #249241)
    - French update from Christian Perrier <bubulle@debian.org> (Closes: #248614)
    - New Slovak translation from Peter Mann <Peter.Mann@tuke.sk> (Closes: #251676)
    - Czech update from Miroslav Kure <kurem@upcase.inf.upol.cz> (Closes: #251682)
    - pt_BR update from Andre Luis Lopes <andrelop@debian.org> (Closes: #251961)
    - German translation of apt(8) from Helge Kreutzmann <kreutzm@itp.uni-hannover.de>
      (Closes: #249453)
    - pt update from Miguel Figueiredo <elmig@debianpt.org> (Closes: #252700)
    - New Hebrew translation from Lior Kaplan <webmaster@guides.co.il>
      (Closes: #253182)
    - New Basque translation from Piarres Beobide Egaña <pi@beobide.net>
      (Vasco - Euskara - difficult language, Closes: #254407) and already a
      correction (Closes: #255760)
    - Updated Brazilian Portuguese translation from
      Guilherme de S. Pastore <gpastore@colband.com.br> (Closes: #256396)
    - Updated Greek translation (complete now) from
      George Papamichelakis <george@step.gr> (Closes: #256797)
    - New Korean translation from Changwoo Ryu <cwryu@debian.org>
      (Closes: #257143)
    - German translation now available in two flavours: with Unicode usage and
      without (related to #228486, #235759)
  * Update apt-get(8) to reflect the fact that APT::Get::Only-Source will
    affect apt-get build-dep as well as apt-get source
  * Remove aborted remnants of a different method of implementing DEB_BUILD_OPTIONS
    from debian/rules
  * Fix typo in error message when encountering unknown type in source list
    (Closes: #253217)
  * Update k*bsd-gnu arch names in buildlib/ostable (Closes: #253532)
  * Add amd64 to buildlib/archtable (Closes: #240896)
  * Have configure output a more useful error message if the architecture
    isn't in archtable

 -- Matt Zimmerman <mdz@debian.org>  Thu,  8 Jul 2004 15:53:28 -0700

apt (0.5.25) unstable; urgency=low

  * Patch from Jason Gunthorpe to remove arbitrary length limit on Binary
    field in SourcesWriter::DoPackage
  * Fix typo in apt-cache(8) (Closes: #238578)
  * Fix obsolete reference to bug(1) in stub apt(8) man page
    (Closes: #245923)
  * Fix typo in configure-index (RecruseDepends -> RecurseDepends)
    (Closes: #246550)
  * Support DEB_BUILD_OPTIONS=noopt in debian/rules
    (Closes: #244293)
  * Increase length of line buffer in ReadConfigFile to 1024 chars;
    detect if a line is longer than that and error out
    (Closes: #244835)
  * Suppress a signed/unsigned warning in apt-cache.cc:DisplayRecord
  * Build apt-ftparchive with libdb4.2 rather than libdb2
    - Patch from Clint Adams to do most of the work
    - Build-Depends: s/libdb2-dev/libdb4.2-dev/
    - Add AC_PREREQ(2.50) to configure.in
    - Use db_strerror(err) rather than GlobalError::Errno (which uses strerror)
    - Add note to NEWS.Debian about upgrading old databases
  * Attempt to fix problems with chunked encoding by stripping only a single CR
    (Closes: #152711)
  * Modify debian/rules cvs-build to use cvs export, to avoid picking up
    junk files from the working directory
  * Add lang=fr attribute to refentry section of
    apt-extracttemplates.fr.1.sgml and apt-sortpkgs.fr.1.sgml so they are
    correctly built
  * Remove extraneous '\' characters from <command> tags in
    apt_preferences.fr.5.sgml
  * Translation updates:
    - Updated Swedish translation from Peter Karlsson <peter@softwolves.pp.se>
      (Closes: #238943)
    - New Slovenian translation from Jure Čuhalev <gandalf@owca.info>
      (closes: #239785)
    - New Portuguese translation from Miguel Figueiredo <elmig@debianpt.org>
      (closes: #240074)
    - Updated Spanish translation from Ruben Porras <nahoo82@telefonica.net>
    - Updated Spanish translation of man pages from Ruben Porras
      <nahoo82@telefonica.net>
    - Updated Simplified Chinese translation from "Carlos Z.F. Liu" <carlos_liu@yahoo.com>
      (Closes: #241971)
    - Updated Russian translation from Dmitry Astapov <adept@despammed.com>
      (Closes: #243959)
    - Updated Polish translation from Marcin Owsiany <porridge@debian.org>
      (Closes: #242388)
    - Updated Czech translation from Miroslav Kure <kurem@upcase.inf.upol.cz>
      (Closes: #244369)
    - Updated Japanese translation from Kenshi Muto <kmuto@debian.org>
      (Closes: #244176)
    - Run make -C po update-po to update .po files
    - Updated French translation from Christian Perrier <bubulle@debian.org>
      (Closes: #246925)
    - Updated Danish translation from Claus Hindsgaul <claus_h@image.dk>
      (Closes: #247311)

 -- Matt Zimmerman <mdz@debian.org>  Sat,  8 May 2004 12:52:20 -0700

apt (0.5.24) unstable; urgency=low

  * Updated Czech translation from Miroslav Kure <kurem@upcase.inf.upol.cz>
    (Closes: #235822)
  * Updated French translation from Christian Perrier <bubulle@debian.org>
    (Closes: #237403)
  * Updates to XML man pages from richard.bos@xs4all.nl
  * Updated Danish translation from Claus Hindsgaul <claus_h@image.dk>
    (Closes: #237771)
  * Updated Greek translation from Konstantinos Margaritis
    <markos@debian.org>
    (Closes: #237806)
  * Updated Spanish translation from Ruben Porras <nahoo82@telefonica.net>
    (Closes: #237863)
  * Updated pt_BR translation from Andre Luis Lopes <andrelop@debian.org>
    (Closes: #237960)
  * Regenerate .pot file (Closes: #237892)
  * Updated Polish translation from Marcin Owsiany <porridge@debian.org>
    (Closes: #238333)
  * In pkgAcquire::Shutdown(), set the status of fetching items to
    StatError to avoid a sometimes large batch of error messages
    (Closes: #234685)
  * Implement an ugly workaround for the 10000-character limit on the
    Binaries field in debSrcRecordParser, until such time as some things
    can be converted over to use STL data types (ABI change) (Closes: #236688)
  * Increase default tagfile buffer from 32k to 128k; this arbitrary limit
    should also be removed someday (Closes: #174945)
  * Checked against Standards-Version 3.6.1 (no changes)

 -- Matt Zimmerman <mdz@debian.org>  Tue, 16 Mar 2004 22:47:55 -0800

apt (0.5.23) unstable; urgency=low

  * Cosmetic updates to XML man pages from Richard Bos <radoeka@xs4all.nl>
  * Use the 'binary' target rather than 'all' so that the ssh and bzip2
    symlinks are created correctly (thanks to Adam Heath)
    (Closes: #214842)
  * Updated Simplified Chinese translation of message catalog from Tchaikov
    <chaisave@263.net> (Closes: #234186)
  * Change default for Acquire::http::max-age to 0 to prevent index files
    being out of sync with each other (important with Release.gpg)
  * Add an assert() to make sure that we don't overflow a fixed-size
    buffer in the very unlikely event that someone adds 10 packaging
    systems to apt (Closes: #233678)
  * Fix whitespace in French translation of "Yes, do as I say!", which
    made it tricky to type, again.  Thanks to Sylvain Pasche
    <sylvain.pasche@switzerland.org> (Closes: #234494)
  * Print a slightly clearer error message if no packaging systems are
    available (Closes: #233681)
  * Point to Build-Depends in COMPILING (Closes: #233669)
  * Make debian/rules a bit more consistent in a few places.
    Specifically, always use -p$@ rather than an explicit package name,
    and always specify it first, and use dh_shlibdeps -l uniformly rather
    than sometimes changing LD_LIBRARY_PATH directly
  * Document unit for Cache-Limit (bytes) (Closes: #234737)
  * Don't translate "Yes, do as I say!" in Chinese locales, because it can
    be difficult to input (Closes: #234886)

 -- Matt Zimmerman <mdz@debian.org>  Thu, 26 Feb 2004 17:08:14 -0800

apt (0.5.22) unstable; urgency=low

  * Updated French translation of man pages from Philippe Batailler
    <philippe.batailler@free.fr> (Closes: #203119)
  * Initialize StatusFile in debSystem (Closes: #229791)
  * Fix apt-get's suggests/recommends printing, which was skipping every
    other dependency due to both using GlobOr and incrementing the DepIterator
    (Closes: #229722)
  * Restore SIGINT/SIGQUIT handlers to their old values (rather than
    SIG_DFL) after invoking dpkg (Closes: #229854)
  * Updated Dutch translation of message catalog from cobaco
    <cobaco@linux.be> (Closes: #229601)
  * Catalan translation from Antoni Bella, Matt Bonner and Jordi Mallach
    (Closes: #230102)
  * Simplified Chinese translation of message catalog from "Carlos
    Z.F. Liu" <carlos_liu@yahoo.com> (Closes: #230960)
  * Replace SGML manpages with XML man pages from richard.bos@xs4all.nl
    (Closes: #230687)
  * Updated Spanish translation of man pages from Ruben Porras
    <nahoo82@telefonica.net> (Closes: #231539)
  * New Czech translation of message catalog from Miroslav Kure
    <kurem@upcase.inf.upol.cz> (Closes: #231921)

 -- Matt Zimmerman <mdz@debian.org>  Mon,  9 Feb 2004 12:44:54 -0800

apt (0.5.21) unstable; urgency=low

  * Patch from Eric Wong <normalperson@yhbt.net> to include apt18n.h after
    other headers to avoid breaking locale.h when setlocale() is defined
    as an empty macro.  This was not a problem on Debian, but broke
    compilation on Solaris. (Closes: #226509)
  * Updated French translation from Pierre Machard <pmachard@debian.org>
    (Closes: #226886)
  * Add colons to apt-get's "kept back"/"upgraded"/"downgraded" messages
    (Closes: #226813)
  * Fix typo in apt-cache(8) (Closes: #226351)
  * Clearer error message in place of "...has no available version, but
    exists in the database" (Closes: #212203)
  * Patch from Oliver Kurth <oku@masqmail.cx> to use AC_CACHE_VAL for
    GLIBC_VER to make cross-compilation easier (Closes: #221528)
  * Add example preferences file (Closes: #220799)
  * Updated Greek translation from Konstantinos Margaritis <markos@debian.org>
    (Closes: #227205)
  * Updated Spanish translation of man pages from Ruben Porras
    <nahoo82@telefonica.net> (Closes: #227729)

 -- Matt Zimmerman <mdz@debian.org>  Fri, 16 Jan 2004 10:54:39 -0800

apt (0.5.20) unstable; urgency=low

  * Fixed German translations of "Suggested" from Christian Garbs
    <debian@cgarbs.de> (Closes: #197960)
  * Add an "apt-cache madison" command with an output format similar to
    the katie tool of the same name (but less functionality)
  * Fix debSourcesIndex::Describe() to correctly say "Sources" rather than
    "Packages"

 -- Matt Zimmerman <mdz@debian.org>  Sat,  3 Jan 2004 23:42:50 -0800

apt (0.5.19) unstable; urgency=low

  * Fix Packages::Extensions support in apt-ftparchive generate
    (Closes: #225453)

 -- Matt Zimmerman <mdz@debian.org>  Sat,  3 Jan 2004 16:20:31 -0800

apt (0.5.18) unstable; urgency=low

  * New no_NO.po file from Tollef Fog Heen <tfheen@debian.org> to fix
    encoding problems (Closes: #225602)
  * Have "apt-ftparchive release" strip the leading path component from
    the checksum entries

 -- Matt Zimmerman <mdz@debian.org>  Fri,  2 Jan 2004 11:24:35 -0800

apt (0.5.17) unstable; urgency=low

  * Enable apt-ftparchive to generate Release files.  Hopefully this will
    make it easier for folks to secure their apt-able packages

 -- Matt Zimmerman <mdz@debian.org>  Fri, 26 Dec 2003 12:53:21 -0800

apt (0.5.16) unstable; urgency=low

  * po/de.po update from Michael Karcher <karcher@physik.fu-berlin.de>
    (Closes: #222560)
  * Update config.guess and config.sub from autotools-dev 20031007.1
  * Add knetbsd to buildlib/ostable (Closes: #212344)
  * Don't suggest apt-get -f install to correct broken build-deps; broken
    installed packages are rarely the cause (Closes: #220858)
  * Avoid clobbering configure.in if sed fails

 -- Matt Zimmerman <mdz@debian.org>  Wed, 24 Dec 2003 14:54:40 -0800

apt (0.5.15) unstable; urgency=low

  * Spanish man pages, patch from Ruben Porras <nahoo82@telefonica.net>
    (Closes: #195444)
    - apt.es.8 wasn't included in the patch, but was referenced.  Fetched
      version 1.3 from debian-doc cvs
    - Create doc/es/.cvsignore
  * Patch from Koblinger Egmont <egmont@uhulinux.hu> to fix
    pkgCache::PkgFileIterator::Label() to correctly refer to File->Label
    rather than File->Origin (Closes: #213311)
  * Add missing comma and space to German translation of "downgraded"
    (Closes: #213975)
  * Add missing comma in apt_preferences(5) (Closes: #215362)
  * Fix whitespace in French translation of "Yes, do as I say!", which
    made it tricky to type.  Thanks to Sylvain Pasche
    <sylvain.pasche@switzerland.org> (Closes: #217152)
  * Let apt-get build-dep try alternatives if the installed package
    doesn't meet version requirements (Closes: #214736)
  * Fix version display for recommends (Closes: #219900)
  * Use isatty rather than ttyname for checking if stdin is a terminal.
    isatty has the advantage of not requiring /proc under Linux, and thus
    Closes: #221728
  * Correctly implement -n as a synonym for --names-only (Closes: #224515)
  * Update apt-cache(8)
    - Document --installed
    - --recursive applies to both depends and rdepends
  * Japanese translation of documentation from Kurasawa Nozomu <nabetaro@slug.jp>
    (Closes: #186235)
  * Clarify documentation of --no-upgrade in apt-get(8) (Closes: #219743)
  * Clean up and simplify some of the suggests/recommends display in apt-get
  * Use cvs update -d in debian/rules cvs-build rather than just update
  * Pass --preserve-envvar PATH --preserve-envvar CCACHE_DIR to debuild.  apt
    takes a long time to build, and ccache helps

 -- Matt Zimmerman <mdz@debian.org>  Sat, 20 Dec 2003 16:34:30 -0800

apt (0.5.14) unstable; urgency=low

  * apt-get build-dep, when trying to skip over the remaining elements of
    an or-expression, would accidentally inherit the version requirements of a
    later item in the or-expression.  Fixed it.
  * Let apt-get build-dep try alternatives if the first dependency in an
    or-expression is not available
  * Add a Debug::BuildDeps to generate some trace output
  * Help apt-get build-dep produce more useful error messages
  * Process build-dependencies in forward rather than reverse order
  * Error out if an installed package is too new for a << or <=
    build-dependency
  * apt-get build-dep should now be able to handle almost any package with
    correct build-depends.  The primary exception is build-dependencies on
    virtual packages with more than one provider, and these are
    discouraged for automated processing (but still common,
    unfortunately).

 -- Matt Zimmerman <mdz@debian.org>  Tue, 23 Sep 2003 22:57:31 -0400

apt (0.5.13) unstable; urgency=medium

  * Document configuration file comment syntax in apt.conf(5)
    (Closes: #211262)
  * s/removed/installed/ in a comment in apt-get.cc
  * Move comment for ListParser::ParseDepends into the right place
  * Don't preserve ownership when copying config.guess and config.sub.
    This broke builds where the clean target was run with different
    privileges than the rest of the build (i.e., root) (Closes: #212183)
  * On second thought, don't copy config.guess and config.sub at all.  I'd
    rather they always match what is in CVS.

 -- Matt Zimmerman <mdz@debian.org>  Mon, 22 Sep 2003 10:28:17 -0400

apt (0.5.12) unstable; urgency=low

  * Exclude subdirectories named 'debian-installer' from the apt-cdrom
    search (Closes: #210485 -- release-critical)

 -- Matt Zimmerman <mdz@debian.org>  Thu, 11 Sep 2003 21:48:14 -0400

apt (0.5.11) unstable; urgency=low

  * Updated pt_BR translations from Andre Luis Lopes <andrelop@debian.org>
    (Closes: #208302)
  * In apt.conf(5), give the fully qualified name of Dir::Bin::Methods,
    rather than just "methods"
  * Add new nb and nn translations from Petter Reinholdtsen <pere@hungry.com>
  * Clean up reportbug script a bit, and extend it to distinguish between a
    configuration file not existing and the user declining to submit it with
    the report
  * Add #include <langinfo.h> to cmdline/apt-get.cc.  This apparently gets
    pulled in by something else with recent g++ and/or glibc, but is
    required when building on, e.g., stable
  * Patch from Koblinger Egmont <egmont@uhulinux.hu> to fix version
    comparisons with '~' (Closes: #205960)
  * Disable Russian translation until someone can review it
    (Closes: #207690)

 -- Matt Zimmerman <mdz@debian.org>  Wed, 10 Sep 2003 19:41:28 -0400

apt (0.5.10) unstable; urgency=low

  * Correct the section in apt_preferences(5) on interpreting priorities
    to show that zero is not a valid priority, and print a warning if such
    a pin is encountered in the preferences file (Closes: #204971)
  * Regenerate French man pages from sgml source (Closes: #205886)
  * Get self-tests compiling again, updated for latest library API
    and g++ 3.3
  * Add version comparison tests for #194327 and #205960
  * Fix error message in version test to output versions in the order in
    which they were compared when the reverse comparison fails
  * Reference the source package bug page rather than the one for the
    binary package 'apt' in the man pages (Closes: #205290)
  * Updated Polish po file from Marcin Owsiany <porridge@debian.org>
    (Closes: #205950)
  * Mention some of the available frontends in apt-get(8) (Closes: #205829)
  * Add apt-config to SEE ALSO section of apt-get (Closes: #205036)
  * Add missing "lang" attributes to refentry tags in French man pages
    (apt-cdrom, apt-extracttemplates, apt-sortpkgs)
  * Change upgraded/newly installed/not fully installed or removed
    messages to be consistent and somewhat shorter (some translations
    exceeded 80 characters even in the simplest case)
  * Make APT::Get::Show-Upgraded (aka apt-get -u) default to true.
  * Updates to Dutch translation from Bart Cornelis <cobaco@linux.be>
    (Closes: #207656)

 -- Matt Zimmerman <mdz@debian.org>  Sun, 31 Aug 2003 21:12:39 -0400

apt (0.5.9) unstable; urgency=low

  * Oh well, apt isn't going to make it into testing anytime soon due to
    new glibc and gcc deps, so we might as well fix more bugs
  * Fix typo in example ftp-archive.conf (Closes: #203295)
  * Mention default setting for --all-versions (Closes: #203298)
  * Patch from Otavio Salvador <otavio@debian.org> to have --version
    only print the version (and not usage as well) (Closes: #203418)
  * Patch from Otavio Salvador <otavio@debian.org> to switch from
    dh_installmanpages to dh_installman.  Fixes the problem where the
    pt_BR man page was installed in the wrong location (Closes: #194558)
  * Move the French apt-ftparchive man page into apt-utils where it
    belongs.  apt-utils Replaces: apt (<< 0.5.9)
  * Write records from "apt-cache show" using fwrite(3) rather than
    write(2), in case for some reason the entire record doesn't get
    written by a single write(2)
  * Add new French man pages to doc/fr/.cvsignore
  * Add freebsd to buildlib/ostable (Closes: #193430)
  * Avoid segfault if a package name is specified which consists
    entirely of characters which look like end tags ('+', '-')
    (Closes: #200425)
  * Patch from Otavio Salvador <otavio@debian.org> to avoid listing
    suggests/recommends for packages which are selected for installation
    at the same time as the package which suggests/recommends them
    (Closes: #200102)
  * Patch from Otavio Salvador <otavio@debian.org> to avoid listing
    suggests/recommends which are Provided by a package which is already
    installed (Closes: #200395)
  * Patch to update pt_BR man page for apt_preferences(5) from Andre Luis
    Lopes <andrelop@debian.org> (Closes: #202245)
  * Use nl_langinfo(YESEXPR) rather than comparing to the translated
    string "Y".  Closes: #200953 and should make the prompting generally
    more robust in the face of i18n.  In the particular case of #200953,
    it was being fooled because of signedness issues with toupper(3)
    (Closes: #194614)
  * apt Suggests: aptitude | synaptic | gnome-apt | wajig
    (Closes: #146667)
  * Clean up whitespace in translated strings in ru.po, which messed up
    indentation (some other translations probably have similar problems)
    (Closes: #194282)
  * Run ispell -h over the man page sources and fix a bunch of typos
  * Use debian/compat rather than DH_COMPAT
  * Update to debhelper compatibility level 3
    - remove ldconfig calls from debian/{postinst,postrm} as dh_makeshlibs
      will add them
    - echo 3 > debian/compat
    - Build-Depends: debhelper (>= 3)
  * Exclude '.#*' from cvs-build
  * Let the ftp method work with ftp servers which do not require a
    password (Closes: #199425)
  * Build-depend on debhelper >= 4.1.62, because we need the fix for
    #204731 in order for dh_installman to work correctly
    with our SGML man pages
  * Move dh_makeshlibs ahead of dh_installdeb so that its postinst
    fragments are properly substituted

 -- Matt Zimmerman <mdz@debian.org>  Sun, 10 Aug 2003 19:54:39 -0400

apt (0.5.8) unstable; urgency=medium

  * urgency=medium because the changes since 0.5.5.1 are pretty safe as
    far as core functionality, 0.5.5.1 survived unstable for 10 days, and
    I don't want to delay apt's progress into testing any further.  It's
    decidedly better than 0.5.4.
  * Clarify the meaning of the only-source option in apt-get(8)
    (Closes: #177258)
  * Updated French man pages from Philippe Batailler
    <philippe.batailler@free.fr> (Closes: #182194)
  * Give a warning if an illegal type abbreviation is used when looking up a
    configuration item (Closes: #168453)
  * Improve build-depends handling of virtual packages even further, so that
    it will now also try to satisfy build-depends on virtual packages if they
    are not installed.  Note that this only works if there is only one
    package providing the virtual package, as in other cases (Closes: #165404)
  * Update config.guess and config.sub from autotools-dev 20030717.1
  * Tweak SGML in apt-extracttemplates.1.sgml so that literal '>' doesn't end
    up in output
  * Document SrcDirectory in apt-ftparchive.1.sgml (Closes: #156370)
  * Support TMPDIR in apt-extracttemplates (Closes: #191656)
  * Fix ru.po to use a capital letter for the translation of 'Y' so that
    YnPrompt works correctly (Closes: #200953).  No other translations seem
    to have this problem
  * Regenerate POT file and sync .po files
  * Only try to clear stdin if it is a tty, to avoid looping if there is
    lots of stuff (perhaps an infinite amount) to read (Closes: #192228)

 -- Matt Zimmerman <mdz@debian.org>  Fri, 25 Jul 2003 20:21:53 -0400

apt (0.5.7) unstable; urgency=low

  * Update control file to match overrides (apt priority important,
    libapt-pkg-dev section libdevel)
  * Silence the essential packages check if we are only downloading
    archives and not changing the system (Closes: #190862)
  * Skip version check if a build-dependency is provided by an installed package
    (Closes: #126938)
  * Have apt-cache show exit with an error if it cannot find any of the
    specified packages (Closes: #101490)

 -- Matt Zimmerman <mdz@debian.org>  Mon, 21 Jul 2003 23:43:24 -0400

apt (0.5.6) unstable; urgency=low

  * Adam Heath <doogie@debian.org>
    - Fix segfault when handling /etc/apt/preferences.  Closes: #192409.
  * Matt Zimmerman <mdz@debian.org>
    - Clean up some string handling, patch from Peter Lundkvist
      <p.lundkvist@telia.com> (Closes: #192225)
    - Don't fall off the end of the buffer when comparing versions.
      Patch from Koblinger Egmont <egmont@uhulinux.hu> (Closes: #194327)
    - Minor fixes to apt-ftparchive(1) (Closes: #118156)
    - Fix typo in apt-ftparchive help text (Closes: #119072)
    - More typos in apt-ftparchive help text (Closes: #190936)
    - Update config.guess, config.sub to latest versions
    - Modify the description for apt-utils to reflect the fact that it is not
      (any longer) infrequently used (Closes: #138045)
    - Make setup script for dselect method more explicit about
      overwriting sources.list (Closes: #151727)
    - Fix typo in apt-cache(8) (Closes: #161243)
    - Remove duplicate 'showpkg' from synopsis on apt-cache(8)
      (Closes: #175611)
    - Document in apt-get(8) the meaning of the '*' in ShowList, which is that
      the package is being purged (Closes: #182369)
    - Fix extra "/" character in apt.conf(5) (Closes: #185545)
    - Fix typo in tar error message (Closes: #191424)
    - Clarify description of 'search' on apt-cache(8) (Closes: #192216)
    - Fix incorrect path for 'partial' directory on apt-get(8)
      (Closes: #192933)
    - Fixes to pt_BR translation from Andre Luis Lopes <andrelop@ig.com.br>
      (Closes: #196669)
    - Updated apt_preferences(5) man page with many corrections and
      clarifications from Thomas Hood <jdthood@yahoo.co.uk>
      (Closes: #193336)
    - Fix SGML validation errors in apt-cache.8.sgml introduced in 0.5.5 or so
    - Add a simple example to apt-ftparchive(1) (Closes: #95257)
    - Add bug script for collecting configuration info (Closes: #176482)

 -- Matt Zimmerman <mdz@debian.org>  Mon, 21 Jul 2003 01:59:43 -0400

apt (0.5.5.1) unstable; urgency=low

  * Move the target of the example docs from doc to binary.  Closes:
    #192331
  * Fix api breakage that broke apt-ftparchive and apt-cache dumpavail, by
    backing out change that incorretly attempted to handle Package sections
    larger than 32k.  Closes: #192373
  * Fix never-ending loop with apt-get install -V.  Closes: #192355.

 -- Adam Heath <doogie@debian.org>  Mon, 19 May 2003 12:30:16 -0500

apt (0.5.5) unstable; urgency=low

  * New deb version compare function, that has no integer limits, and
    supports pre-versions using ~.  Code ported from dpkg.
  * Fix handling of [!arch] for build-dependencies. Closes: #88798, #149595
  * Fix handling of build-deps on unknown packages. Closes: #88664, #153307
  * "apt-get --arch-only build-dep" to install only architecture-
    dependent build dependencies. Bump minor shared lib number to reflect
    small change in BuildDepend API.
  * APT::Build-Essential configuration option (defaults to "build-essential")
    so that "apt-get build-dep" will ensure build essential packages are
    installed prior to installing other build-dependencies. Closes: #148879
  * LD_LIBRARY_PATH thing. Closes: #109430, #147529
  * /usr/doc reference in postinst. Closes: #126189
  * Doc updates. Closes: #120689
  * Possible apt-cache segfault. Closes: #120311, #118431, #117915, #135295,
          #131062, #136749
  * Print special message for EAI_AGAIN. Closes: #131397
  * libapt-pkg-dev needs to bring in the apt-inst library if linking
    is to work. Closes: #133943
  * Typos, Doc Stuff. Closes: #132772, #129970, #123642, #114892, #113786,
         #109591, #105920, #103678, #139752, #138186, #138054, #138050,
	 #139994, #142955, #151654, #151834, #147611, #154268, #173971
  * Fix possibility for tag file parsing to fail in some unlikely situations.
    Closes: #139328
  * Use std C++ names for some header files. Closes: #128741
  * Do not check for free space if --no-download. Closes: #117856
  * Actually implement or group handling for 'upgrade'. Closes: #133950
  * "Internal Error, Couldn't configure pre-depend" is not actually an
    internal error, it is a packaging error and now it says so, and
    pinpoints the problem dependency. Closes: #155621
  * Allows failure to write to a pipe for post-invoke stuff. Closes: #89830
  * Use usr/share/doc for dhelp. Closes: #115701
  * --print-uris works with 'update'. Closes: #57070
  * Options Dpkg::MaxArgs,Dpkg::MaxArgBytes to allow a much longer dpkg
    command line.
  * Fixed 2 little OR group bugs, thanks to Yann Dirson. Closes: #143995,
    #142298
  * Allow an uninstalled package to be marked for removal on an install
    line (meaning not to automatically install it), also fix some dodgy
    handling of protected packages. Closes: #92287, #116011
  * Fix errant prefix matching in version selection. Closes: #105968
  * Ensure that all files needed to run APT as a user are readable and
    ignore roots umask for these files. Closes: #108801
  * Support larger config spaces. Closes: #111914
  * 'apt-get update' no longer does 'Building Dependency Tree'.
  * When matching regexs allways print a message. Change regex activation
    charset. Closes: #147817
  * Don't die if lines in sources.list are too long. Closes: #146846
  * Show file name on apt-extracttemplate error messges. Closes: #151835
  * i18n gettext stuff, based on work from Michael Piefel: Closes: #95933
  * Some highly unlikely memory faults. Closes: #155842
  * C++ stuff for G++3.2. Closes: #162617, #165515,
  * apt-config dumps sends to stdout not stderr now.  Closes: #146294
  * Fix segfault in FindAny when /i is used, and there is no default.
    Closes: #165891
  * Add s390x to archtable.  Closese: #160992.
  * Update config.sub/config.guess in cvs, and add support to debian/rules
    to update them from /usr/share/misc if they exist.  Closes: #155014
  * Remove 'Sorry' from messages.  Closes: #148824.
  * Change wording of 'additional disk space usage' message.  Closes:
    #135021.
  * apt-extracttemplates now prepends the package name when extracting
    files.  Closes: #132776
  * Add -n synonym for --names-only for apt-cache.  Closes: #130689
  * Display both current version and new version in apt-get -s.  Closes:
    #92358
  * Add an options and timeout config item to ssh/rsh.  Closes: #90654
  * libapt-pkg-dev now depends on apt-utils.  Closes: #133942.
  * Change verbose logging output of apt-ftparchive to go to stderr,
    instead of stdout.  Also, errors that occur no longer go to stdout,
    but stderr.  Closes: #161592
  * Test for timegm in configure.  Closes: #165516.
  * s/st_mtime/mtime/ on our local stat structure in apt-ftparchive, to
    support compliation on platforms where st_mtime is a macro.  Closes:
    #165518
  * Check the currently mounted cdrom, to see if it's the one we are
    interested in.  Closes: #154602
  * Refer to reportbug instead of bug in the man pages. Closes: #173745
  * Link apt-inst to apt-pkg. Closes: #175055
  * New apt_preferences man page from Thomas Hood, Susan Kleinmann,
    and others.
  * Fix > 300 col screen segfault. Closes: #176052
  * Rebuild with gcc-3.2. Closes: #177752, #178008.
  * Fix build-dep handling of | dependencies.
    Closes: #98640, #145997, #158896, #172901
  * Double default value of APT::Cache-Limit, until such time as it
    can be made more dynamic.  Closes: #178623.
  * Report uris with '.gz' when there are errors.  Closes: #178435.
  * When installing build-deps, make sure the new version will
    satisfy build requirements. Closes: #178121
  * Split offline and guide documentation into apt-doc.  This was done so
    that binary-arch builds do not require documention deps.  Note, that 
    apt-doc is not installed on upgrades.
  * Use doc-base, instead of dhelp directly.  Closes: #110389
  * Change http message 'Waiting for file' to 'Waiting for headers'.
    Closes: #178537
  * Remove trailing lines on package lists in apt-get.  Closes: #178736.
  * Fix origin pins for file:// uris.  Closes: #189014.
  * Apply typo and syntax patch from bug to apt-cache.8.sgml.  Closes:
    #155194
  * s/dpkg-preconfig/dpkg-preconfigure/ in examples/configure-index.
    Closes: #153734.
  * Fix some typos in the apt-get manual.  Closes: #163932.
  * Apply patch from bug, to change frozen to testing, and then do it
    everywhere else.  Closes: #165085.
  * Update es.po.  Closes: #183111.
  * Add pt_BR translation of apt_preferences(5).  Also, build fr manpages.
    Closes: #183904.
  * Add a vcg command to apt-cache, similiar to dotty.  Closes: #150512.
  * Add option to apt-get to show versions of packages being
    upgraded/installed.
  * Be quiet in apt.post{inst,rm}.  Closes: #70685.
  * apt-get now prints out suggested and recommended packages.  Closes:
    #54982.
  * Insert some newlines in the cdrom change media message.  Closes:
    #154601.
  * Add a rdepends command to apt-cache.  Closes: #159864.
  * When building the dpkg command line, allow for 8192 chars to be used,
    instead of only 1024.
  * APT::Immediate-Configure had inverted semantics(false meant it was
    enabled).  Closes: #173619.
  * Fix status file parser so that if a record is larger than 32k, the
    buffer size will be doubled, and the read attempted again.  Closes:
    #174945.

 -- Adam Heath <doogie@debian.org>  Sun, 27 Apr 2003 01:23:12 -0500

apt (0.5.4) unstable; urgency=low

  * M68k config.guess patch. Closes: #88913
  * Bi-yearly test on OpenBSD and Solaris
  * Doc updates. Closes: #89121, #89854, #99671, #98353, #95823, #93057,
          #97520, #102867, #101071, #102421, #101565, #98272, #106914,
          #105606, #105377
  * Various cosmetic code updates. Closes: #89066, #89066, #89152
  * Add "pre-auto" as an option for DSelect::Clean (run autoclean after
    update).
  * More patches from Alfredo for Vendors and more SHA-1 stuff
  * Fix for AJ's 'desire to remove perl-5.005' and possibly other
    similar situations. Closes: #56708, #59432
  * no_proxy and ftp. Closes: #89671
  * Philippe Batailler's man page patches.
  * Fix for display bug. Closes: #92033, #93652, #98468
  * Use more than 16bits for the dep ID. Some people ran out..
    Closes: #103020, #97809, #102951, #99974, #107362, #107395, #107362,
            #106911, #107395, #108968
  * Reordered some things to make dante and FTP happier. Closes: #92757
  * James R. Van Zandt's guide.sgml updates. Closes: #90027
  * apt-ftparchive copes with no uncompressed package files + contents.
  * French man pages from philippe batailler - well sort of. They
    don't build yet..
  * run-parts. Closes: #94286
  * 'apt-cache policy' preferences debug tool.
  * Whatever. Closes: #89762
  * libstdc++ and HURD. Closes: #92025
  * More apt-utils verbage. Closes: #86954
  * Fliped comparision operator. Closes: #94618
  * Used the right copyright file. Closes: #65691
  * Randolph's G++3 patches.
  * Fixed no_proxy tokanizing. Closes: #100046
  * Strip Config-Version when copying status to available. Closes: #97520
  * Segfault with missing source files. Closes: #100325
  * EINTR check. Closes: #102293
  * Various changes to the locking metholodgy for --print-uris.
    Closes: #100590
  * Lame LD_LIBRARY_PATH thing. Closes: #98928
  * apt-cache search searchs provide names too now. Closes: #98695
  * Checksum and long lines problem. Closes: #106591
  * .aptignr and empty files are just a warning. Closes: #97364

 -- Jason Gunthorpe <jgg@debian.org>  Sat, 18 Aug 2001 17:21:59 -0500

apt (0.5.3) unstable; urgency=low

  * JoeyH's dpkg::preconfig not working. Closes: #88675
  * Fixed apt override disparity
  * Alfredo's SHA-1 and related patches

 -- Jason Gunthorpe <jgg@debian.org>  Sun,  4 Mar 2001 15:39:43 -0700

apt (0.5.2) unstable; urgency=low

  * Fixed mention of /usr/doc in the long description
  * JoeyH's downgrade bug -- don't use 0.5.1
  * Doc bug. Closes: #88538
  * Fault in building release strings. Closes: #88533

 -- Jason Gunthorpe <jgg@debian.org>  Sun,  4 Mar 2001 15:39:43 -0700

apt (0.5.1) unstable; urgency=low

  * Fixed #82894 again, or should be and.
  * Process the option string right. Closes: #86921
  * Don't eat the last command for pipes. Closes: #86923
  * Ignore .* for configuration directory processing. Closes: #86923
  * Alfredo's no_proxy patch
  * Documentation fixes. Closes: #87091
  * JoeyH's double slash bug. Closes: #87266
  * Unintitialized buffer and apt-ftparchive contents generation.
     Closes: #87612
  * Build-deps on virtual packages. Closes: #87639
  * Fixes glibc/libstdc++ symbol dependencies by including glibc and
    libstdc++ version info in the library soname and in the package
    provides. Closes: #87426
  * Updated soname version to 0.3.2
  * apt-extracttemplates moved from debconf into apt-utils
  * s390 archtable entry. Closes: #88232
  * Dan's segfault
  * Some instances where the status file can source a package in a
    non-sensical way. Closes: #87390
  * Work better if there are duplicate sources.list entries.
  * Fixed the resetting of Dir with "dir {};". Closes: #87323

 -- Randolph Chung <tausq@debian.org>  Sat, 3 Mar 2001 15:37:38 -0700

apt (0.5.0) unstable; urgency=low

  * Fixed an obscure bug with missing final double new lines in
    package files
  * Changed the apt-cdrom index copy routine to use the new section
    rewriter
  * Added a package file sorter, apt-sortpkgs
  * Parse obsolete Optional dependencies.
  * Added Ben's rsh method. Closes: #57794
  * Added IPv6 FTP support and better DNS rotation support.
  * Include the server IP in error messages when using a DNS rotation.
    Closes: #64895
  * Made most of the byte counters into doubles to prevent 32bit overflow.
    Closes: #65349
  * HTTP Authorization. Closes: #61158
  * Ability to parse and return source index build depends from Randolph.
  * new 'apt-get build-dep' command from Randolph. Closes: #63982
  * Added apt-ftparchive the all dancing all singing FTP archive
    maintinance program
  * Allow version specifications with =1.2.4-3 and /2.2 or /stable postfixes
    in apt-get.
  * Removed useless internal cruft including the xstatus file.
  * Fixed config parser bugs. Closes: #67848, #71108
  * Brain Damanged apt-get config options changed, does not change the command
    line interface, except to allow --enable-* to undo a configuration
    option:
      No-Remove -> Remove
      No-Download -> Download
      No-Upgrade -> Upgrade
  * Made this fix configable (DSelect::CheckDir) and default to disabled:
     * No remove prompt if the archives dir has not changed. Closes: #55709
    Because it is stupid in the case where no files were downloaded due to
    a resumed-aborted install, or a full cache! Closes: #65952
  * Obscure divide by zero problem. Closes: #64394
  * Update sizetable for mips. Closes: #62288
  * Fixed a bug with passive FTP connections
  * Has sizetable entry for sparc64. Closes: #64869
  * Escape special characters in the ::Label section of the cdroms.lst
  * Created apt-utils and python-apt packages
  * Due to the new policy engine, the available file may contain entries
    from the status file. These are generated if the package is not obsolete
    but the policy engine prohibits using the version from the package files.
    They can be identified by the lack of a Filename field.
  * The new policy engine. Closes: #66509, #66944, #45122, #45094, #40006,
    #36223, #33468, #22551
  * Fixed deb-src line for non-us. Closes: #71501, #71601
  * Fixes for G++ 2.96, s/friend/friend class/
  * Fixed mis doc of APT::Get::Fix-Missing. Closes: #69269
  * Confirmed fix for missing new line problem. Closes: #69386
  * Fixed up dhelp files. Closes: #71312
  * Added some notes about dselect and offline usage. Closes: #66473, #38316
  * Lock files on read only file systems are ignored w/ warning.
    Closes: #61701
  * apt-get update foo now gives an error! Closes: #42891
  * Added test for shlibs on hurd. Closes: #71499
  * Clarified apt-cache document. Closes: #71934
  * DocBook SGML man pages and some improvements in the text..
  * sigwinch thing. Closes: #72382
  * Caching can be turned off by setting the cache file names blank.
  * Ignores arches it does not know about when autocleaning. Closes: #72862
  * New function in apt-config to return dirs, files, bools and integers.
  * Fixed an odd litle bug in MarkInstall and fixed it up to handle
    complex cases involving OR groups and provides.
    68754 describes confusing messages which are the result of this..
    Closes: #63149, #69394, #68754, #77683, #66806, #81486, #78712
  * Speeling mistake and return code for the 'wicked' resolver error
    Closes: #72621, #75226, #77464
  * Solved unable to upgrade libc6 from potato to woody due to 3 package
    libc6 dependency loop problem.
  * Leading sources.list spaces. Closes: #76010
  * Removed a possible infinite loop while processing installations.
  * Man page updates. Closes: #75411, #75560, #64292, #78469
  * ReduceSourceList bug. Closes: #76027
  * --only-source option. Closes: #76320
  * Typos. Closes: #77812, #77999
  * Different status messages. Closes: #76652, #78353
  * /etc/apt/apt.conf.d/ directory for Joey and Matt and pipe protocol 2
  * OS detection an support for the new pseduo standard of os-arch for the
    Architecture string. Also uses regexing.. Closes: #39227, #72349
  * Various i18n stuff. Note that this still needs some i18n wizard
    to do the last gettextization right. Closes: #62386
  * Fixed a problem with some odd http servers/proxies that did not return
    the content size in the header. Closes: #79878, #44379
  * Little acquire bugs. Closes: #77029, #55820
  * _POSIX_THREADS may not be defined to anything, just defined..
    Closes: #78996
  * Spelling of Ignore-Hold correctly. Closes: #78042
  * Unlock the dpkg db if in download only mode. Closes: #84851
  * Brendan O'Dea's dselect admindir stuff. Closes: #62811
  * Patch from BenC. Closes: #80810
  * Single output of some names in lists. Closes: #80498, #43286
  * Nice message for people who can't read syserror output. Closes: #84734
  * OR search function. Closes: #82894
  * User's guide updates. Closes: #82469
  * The AJ/JoeyH var/state to var/lib transition patch. Closes: #59094
  * Various CD bugs, again thanks to Greenbush
    Closes: #80946, #76547, #71810, #70049, #69482
  * Using potato debhelper. Closes: #57977
  * I cannot self-terminate. Closes: #74928

 -- Jason Gunthorpe <jgg@debian.org>  Wed, 21 Feb 2001 00:39:15 -0500

apt (0.3.19) frozen unstable; urgency=low

  * Updates to apt-cdrom to support integrated non-us nicely, thanks to
    Paul Wade.
  * Fixed that apt-get/cdrom deadlock thing. Closes: #59853, #62945, #61976
  * Fixed hardcoded path. Closes: #59743
  * Fixed Jay's relative path bug
  * Allowed source only CDs. Closes: #58952
  * Space check is supressed if --print-uris is given. Closes: #58965
  * Clarified the documenation examples for non-us. Closes: #58646
  * Typo in the package description. Closes: #60230
  * Man Page typo. Closes: #60347
  * Typo in Algorithms.cc. Closes: #63577
  * Evil dotty function in apt-cache for generating dependency graphs
    with the as-yet-unpackaged GraphVis.
  * Appears to have been fixed in Janurary.. Closes: #57981
  * New config.guess/sub for the new archs. Closes: #60874
  * Fixed error reporting for certain kinds of resolution failures.
    Closes: #61327
  * Made autoclean respect 'q' settings. Closes: #63023
  * Fixed up the example sources.list. Closes: #63676
  * Added DPkg::FlushSTDIN to control the flushing of stdin before
    forking dpkg. Closes: #63991

 -- Ben Gertzfield <che@debian.org>  Fri, 12 May 2000 21:10:54 -0700

apt (0.3.18) frozen unstable; urgency=low

  * Changes in the postinst script. Closes: #56855, #57237
  * Fixed bashism. Closes: #57216, #57335
  * Doc updates. Closes: #57772, #57069, #57331, #57833, #57896

 -- Ben Gertzfield <che@debian.org>  Sun, 13 Feb 2000 01:52:31 -0800

apt (0.3.17) unstable; urgency=low

  * RFC 2732 usage for CDROM URIs and fixes to apt-cdrom
  * Fixed the configuration parser to not blow up if ; is in the config
    string
  * Applied visual patch to dselect install script . Closes #55214
  * Included the configure-index example
  * Minimal CD swaps
  * Library soname has increased
  * Fixed default sources.list to have correct URLs for potato when it
    becomes stable
  * Added a message about erasing sources.list to dselect setup script
    Closes: #55755
  * No remove prompt if the archives dir has not changed. Closes: #55709
  * Fixed inclusion of 2nd sample config file. Closes: #55374
  * Made file mtimes of 0 not confuse the methods If-Modifed-Since check.
    Closes: #55991

 -- Ben Gertzfield <che@debian.org>  Mon, 31 Jan 2000 12:12:40 -0800

apt (0.3.16) unstable; urgency=low

  * Made --no-download work. Closes: #52993
  * Now compiles on OpenBSD, Solaris and HP-UX
  * Clarify segfault errors
  * More debhelper fixes. Closes: #52662, #54566, #52090, #53531, #54769
  * Fix for Joel's discovery of glibc removal behavoir.
  * Fix for Ben Collins file: uri from slink upgrade.
  * Fixed resume code in FTP. Closes: #54323
  * Take more precautions to prevent the corruption Joey Hess saw.
  * Fixed --no-list-cleanup
  * RFC 2732 URI parsing ([] for hostnames).
  * Typo in apt-cache man page. Closes: #54949

 -- Ben Gertzfield <che@debian.org>  Fri, 14 Jan 2000 08:04:15 -0800

apt (0.3.15) unstable; urgency=low

  * Added DSelect::WaitAfterDownload Closes: #49549
  * Fixed cast error in byteswap macro and supporting code. Closes: #50093
  * Fixed buffer overflow for wide terminal sizes. Closes: #50295
  * Made -s and clean not do anything. Closes: #50238
  * Problem with Protected packages and the new OR code.
  * /usr/share/doc stuff. Closes: #51017, #50228, #51141
  * Remove doesn't require a package to be installable. Closes: #51175
  * FTP proxy touch ups in the mabn page. Closes: #51315, #51314

 -- Ben Gertzfield <che@debian.org>  Sat,  4 Dec 1999 21:17:24 -0800

apt (0.3.14) unstable; urgency=low

  * Fix Perl or group pre-depends thing Closes: #46091, #46096, #46233, #45901
  * Fix handling of dpkg's conversions from < -> <= Closes: #46094, #47088
  * Make unparsable priorities non-fatal Closes: #46266, #46267, #46293, #46298
  * Fix handling of '/' for the dist name. Closes: #43830, #45640, #45692
  * Fixed 'Method gave a blank filename' error from IMS queries onto CDs.
    Closes: #45034, #45695, #46537
  * Made OR group handling in the problem resolver more elaborate. Closes: #45646
  * Added APT::Clean-Installed option. Closes: #45973
  * Moves the free space check to after the calculated size is printed.
    Closes: #46639, #47498
  * mipsel arch Closes: #47614
  * Beautified URI printing to not include passwords Closes: #46857
  * Fixed little problem with --no-download Closes: #47557
  * Tweaked Dselect 'update' script to re-gen the avail file even in the
    event of a failure Closes: #47112
  * Retries for source archives too Closes: #47529
  * Unmounts CDROMs iff it mounted them Closes: #45299
  * Checks for the partial directories before doing downloads Closes: #47392
  * no_proxy environment variable (http only!) Closes: #43476
  * apt-cache showsrc Closes: #45799
  * De-Refs Single Pure virtual packages. Closes: #42437, #43555
  * Regexs for install. Closes: #35304, #38835
  * Dependency reports now show OR group relations
  * Re-Install feature. Cloes: #46961, #37393, #38919
  * Locks archive directory on clean (woops)
  * Remove is not 'sticky'. Closes: #48392
  * Slightly more accurate 'can not find package' message. Closes: #48311
  * --trivial-only and --no-remove. Closes: #48518
  * Increased the cache size. Closes: #47648
  * Comment woopsie. Closes: #48789
  * Removes existing links when linking sources. Closes: #48775
  * Problem resolver does not install all virtual packages. Closes: #48591, #49252
  * Clearer usage message about 'source' Closes: #48858
  * Immediate configure internal error Closes: #49062, #48884

 -- Ben Gertzfield <che@debian.org>  Sun,  7 Nov 1999 20:21:25 -0800

apt (0.3.13) unstable; urgency=low

  * Fix timestamp miss in FTP. Closes: #44363
  * Fix sorting of Kept packages. Closes: #44377
  * Fix Segfault for dselect-upgrade. Closes: #44436
  * Fix handling of '/' for the dist name. Closes #43830
  * Added APT::Get::Diff-Only and Tar-Only options. Closes #44384
  * Add commented-out deb-src URI to default sources.list file.

 -- Ben Gertzfield <che@debian.org>  Sun, 19 Sep 1999 18:54:20 -0700

apt (0.3.12) unstable; urgency=low

  * Fix for typo in the dhelp index. Closes: #40377
  * Multiple media swap support
  * Purge support. Closes: #33291, #40694
  * Better handling of - remove notation. Closes: #41024
  * Purge support. Closes: #33291, #40694
  * Error code on failed update. Closes: #41053
  * apt-cdrom adds entries for source directories. Closes: #41231
  * Sorts the output of any list. Closes: #41107
  * Fixes the looping problem. Closes: #41784, #42414, #44022
  * Fixes the CRC mechanism to lowercase all strings. Closes: #41839
  * More checks to keep the display sane. Particularly when fail-over is
    used with local mirrors and CD-Roms. Closes: #42127, #43130, #43668
  * PThread lockup problem on certain sparc/m68k. Closes: #40628
  * apt-cdrom understands .gz Package files too. Closes: #42779
  * Spelling error in dselect method description. Closes: #43251
  * Added security to the default source list. Closes: #43356

 -- Ben Gertzfield <che@debian.org>  Fri,  3 Sep 1999 09:04:28 -0700

apt (0.3.11) unstable; urgency=low

  * Fix for mis-parsed file: URIs. Closes: #40373, #40366, #40230
  * Fix for properly upgrading the system from perl 5.004 to 5.005

 -- Ben Gertzfield <che@debian.org>  Mon, 28 Jun 1999 21:06:44 -0700

apt (0.3.9) unstable; urgency=low

  * Spelling error in cachefile.cc. Closes: #39885
  * Trailing slash in dselect install if you try to use the
    default config file. Closes: #40011
  * Simulate works for autoclean. Closes: #39141
  * Fixed spelling errors. Closes: #39673
  * Changed url parsing a bit. Closes: #40070, #40069
  * Version 0.3.8 will be for slink/hamm (GNU libc 2).

 -- Ben Gertzfield <che@debian.org>  Thu, 24 Jun 1999 18:02:52 -0700

apt (0.3.7) unstable; urgency=low

  * Fixed missing text in the apt-get(8) page. Closes: #37596
  * Made --simulate and friends work with apt-get source. Closes: #37597, #37656
  * Fixed inclusion of man pages in the -doc/-dev package. Closes: #37633, #38651
  * Fixed handling of the -q option with not-entirely integer arguments
    Closes: #37499
  * Man page typo Closes: #37762
  * Fixed parsing of the Source: line. Closes: #37679
  * Dpkg/dpkg-hurd source bug. Closes: #38004, #38032
  * Added a check for an empty cache directory. Closes: #37963
  * Return a failure code if -d is given and packages fail to download.
    Closes: #38127
  * Arranged for an ftp proxy specifing an http server to work. See the
    important note in the sources.list man page.
  * Accounted for resumed files in the cps calculation. Closes: #36787
  * Deal with duplicate same version different packages. Closes: #30237
  * Added --no-download. Closes: #38095
  * Order of apt-cdrom dist detection. Closes: #38139
  * Fix apt-cdrom chop handling and missing lines. Closes: #37276
  * IPv6 http support
  * Suggests dpkg-dev for apt-get source. Closes: #38158
  * Fixed typo in apt-get help. Closes: #38712
  * Improved the error message in the case of broken held package. Closes: #38777
  * Fixed handling of MD5 failures
  * Documented list notation Closes: #39008
  * Change the 'b' to 'B'. Closes: #39007

 -- Ben Gertzfield <che@debian.org>  Sun, 20 Jun 1999 18:36:20 -0700

apt (0.3.6) unstable; urgency=low

  * Note that 0.3.5 never made it out the door..
  * Fix for apt-cdrom and unusual disk label locations. Closes: #35571
  * Made APT print numbers in decimal. Closes: #35617, #37319
  * Buffer munching fix for FTP. Closes: #35868
  * Typo in sample config file. Closes: #35907
  * Fixed whitespace in version compares. Closes: #35968, #36283, #37051
  * Changed installed size counter to only count unpacked packages.
    Closes: #36201
  * apt-get source support. Closes: #23934, #27190
  * Renames .debs that fail MD5 checking, provides automatic corruption
    recovery. Closes: #35931
  * Fixed autoconf verison. Closes: #37305
  * Random Segfaulting. Closes: #37312, #37530
  * Fixed apt-cache man page. Closes: #36904
  * Added a newline to apt-cache showpkg. Closes: #36903

 -- Ben Gertzfield <che@debian.org>  Wed, 12 May 1999 09:18:49 -0700

apt (0.3.4) unstable; urgency=low

  * Release for Ben while he is out of town.
  * Checked the size of partial files. Closes: #33705
  * apt-get should not print progress on non-tty. Closes: #34944
  * s/guide.text.gz/users-guide.txt.gz/ debian/control: Closes: #35207
  * Applied cdrom patches from Torsten.  Closes: #35140, #35141
  * smbmounted cdrom fix. Closes: #35470
  * Changed ie to eg.  Closes: #35196

 -- Adam Heath <doogie@debian.org>  Sun,  4 Apr 1999 18:26:44 -0500

apt (0.3.3) unstable; urgency=low

  * Fixes bug with file:/ URIs and multi-CD handling. Closes: #34923

 -- Ben Gertzfield <che@debian.org>  Tue, 23 Mar 1999 12:15:44 -0800

apt (0.3.2) unstable; urgency=low

  * Major release into unstable of v3
  * These bugs have been fixed, explanations are in the bug system, read
    the man pages as well..
    Closes: #21113, #22507, #22675, #22836, #22892, #32883, #33006, #34121,
    	    #23984, #24685, #24799, #25001, #25019, #34223, #34296, #34355,
	    #24021, #25022, #25026, #25104, #25176, #31557, #31691, #31853,
    	    #25458, #26019, #26433, #26592, #26670, #27100, #27100, #27601,
    	    #28184, #28391, #28778, #29293, #29351, #27841, #28172, #30260,
    	    #29382, #29441, #29903, #29920, #29983, #30027, #30076, #30112,
    	    #31009, #31155, #31381, #31883, #32140, #32395, #32584. #34465,
    	    #30383, #30441, #30472, #30643, #30827, #30324, #36425, #34596

 -- Ben Gertzfield <che@debian.org>  Mon, 15 Mar 1999 19:14:25 -0800

apt (0.3.1) experimental; urgency=low

  * Minor release of cvs version.
  * Added virtual package libapt-pkgx.x

 -- Mitch Blevins <mblevin@debian.org>  Wed, 10 Mar 1999 07:52:44 -0500

apt (0.3.0) experimental; urgency=low

  * New experimental version.

 -- Ben Gertzfield <che@debian.org>  Tue, 15 Dec 1998 12:53:21 -0800

apt (0.1.9) frozen unstable; urgency=low

  * Return to the wacky numbering for when we build 0.1.8 for hamm
  * Important bug related to APT on the Alpha fixed
  * apt-get dist-upgrade problems fixed
  * tiny patch for http method to fix an endless loop
  * nice fix from /usr/doc/lintian/ to remove rpath nastiness from
    libtool and add proper shared lib dependancies
  * now dh_shlibdeps is called with LD_LIBRARY_PATH=debian/tmp/usr/lib
    in case an old libpkg is installed while building APT to prevent
    spurious dependancies

 -- Ben Gertzfield <che@debian.org>  Thu,  5 Nov 1998 17:43:25 -0800

apt (0.1.7) unstable; urgency=low

  * New build with libstdc++2.9.
  * Various fixes; read the Changelog.

 -- Ben Gertzfield <che@debian.org>  Thu, 15 Oct 1998 18:29:18 -0700

apt (0.1.6) unstable; urgency=low

  * Various fixes in the FTP method for error checking. Fixes: #26188.
  * Spelling corrections in dselect method. Fixes: #25884
  * Fixes for compilation on alpha/ppc. Fixes: #25313, #26108.
  * No more bo releases: we're using a normal numbering system now.

 -- Ben Gertzfield <che@debian.org>  Tue,  8 Sep 1998 19:27:13 -0700

apt (0.1.5) unstable; urgency=low

  * Changed sources.list to point to 'unstable' by default, as
    'frozen' no longer exists!

 -- Ben Gertzfield <che@debian.org>  Thu, 23 Jul 1998 22:00:18 -0700

apt (0.1.3) unstable; urgency=low

  * New upstreamish version.
  * ftp method rewritten in C. Removes dependancies on all perl/perl
    related modules. This fixes many of the ftp method bugs.

 -- Ben Gertzfield <che@debian.org>  Thu, 16 Jul 1998 22:19:00 -0700

apt (0.1.1) unstable; urgency=low

  * Release for unstable.

 -- Ben Gertzfield <che@debian.org>  Tue, 30 Jun 1998 20:48:30 -0700

apt (0.1) unstable; urgency=low

  * Kludge to fix problem in libnet-perl with illegal anonymous
    FTP passwords.
  * Moved to unstable; apt is in a useable state now.
  * Fixed version numbering. From now on, numbering will be:
    0.1 (no actual release) -> 0.1.0bo (release for libc5) ->
    0.1.1 (release for unstable). Thanks, Manoj.

 -- Ben Gertzfield <che@debian.org>  Tue, 30 Jun 1998 20:40:58 -0700

apt (0.0.17-1) experimental; urgency=low

  * Fixed problem with libc6 version compare
  * Scott's away for a while, so I'll be packaging apt for the time
    being.

 -- Ben Gertzfield <che@debian.org>  Thu, 25 Jun 1998 19:02:03 -0700

apt (0.0.16-1) experimental; urgency=low

  * Modifications to make apt-get more friendly when backgrounded.
  * Updated documentation.
  * Updates to graphic widgets

 -- Scott K. Ellis <scott@debian.org>  Mon,  8 Jun 1998 11:22:02 -0400

apt (0.0.15-0.2bo) experimental; urgency=low

  * Bo compilation
  * Bob Hilliards crash

 -- Jason Gunthorpe <jgg@debian.org>  Sun, 31 May 1998 20:18:35 -0600

apt (0.0.15-0.1bo) experimental; urgency=low

  * Bo compilation
  * libstdc++272 patch

 -- Jason Gunthorpe <jgg@debian.org>  Sun, 31 May 1998 20:18:35 -0600

apt (0.0.15) experimental; urgency=low

  * Clean up source tarball (no user-visible changes)

 -- Scott K. Ellis <scott@debian.org>  Tue, 26 May 1998 12:23:53 -0400

apt (0.0.14) experimental; urgency=low

  * Updates in ordering code to make sure certain upgrades work correctly.
  * Made dselect/setup understand ftp as well as http

 -- Scott K. Ellis <scott@debian.org>  Wed, 20 May 1998 13:33:32 -0400

apt (0.0.13-bo1) experimental; urgency=low

  * Bo compilation

 -- Jason Gunthorpe <jgg@debian.org>  Mon, 18 May 1998 15:10:49 -0600

apt (0.0.13) experimental; urgency=low

  * Remove hardcoded egcc from debian/rules (#21575)
  * Fixes for ordering logic when system has a number of unpacked
    but unconfigured packages installed.
  * Spelling fix in dselect install method (#22556)

 -- Scott K. Ellis <scott@debian.org>  Sun, 17 May 1998 20:08:33 -0400

apt (0.0.12) experimental; urgency=low

  * Fixed problems with package cache corruption.
  * Made to depend on libc6 >= 2.0.7pre1 due to timezone problems with
    earlier versions.
  * Interface and documentation improvements.

 -- Scott K. Ellis <scott@debian.org>  Sat, 16 May 1998 23:17:32 -0400

apt (0.0.11) experimental; urgency=low

  * Change dependancies to pre-depends since breaking your packaging tools
    in the middle of an installation isn't very good.
  * Bug fixes to ftp method and general apt-get code

 -- Scott K. Ellis <scott@debian.org>  Fri, 15 May 1998 08:57:38 -0400

apt (0.0.10) experimental; urgency=low

  * Run "dpkg --configure -a" after an aborted dselect install
  * Fixed problem with install looping
  * Support for authenticating proxys: (note this isn't terribly secure)
    http_proxy="http://user:pass@firewall:port/"
  * Substitute $ARCH in sources.list
  * Fixes in the resumption code for ftp

 -- Scott K. Ellis <scott@debian.org>  Tue, 12 May 1998 09:14:41 -0400

apt (0.0.9) experimental; urgency=low

  * Added ftp support.
  * Various other less visible bug fixes.
  * Fixed problem with segfault when apt-get invoked in a non-existant
    directory (Bug #21863)
  * Bumped policy to 2.4.1

 -- Scott K. Ellis <scott@debian.org>  Fri,  1 May 1998 09:18:19 -0400

apt (0.0.8) experimental; urgency=low

  * Fixed generated available file (Bug #21836)
  * Added download ETA (Bug #21774).
  * Fixed hardcoded ARCH (Bug #21751).
  * Fixed check on http_proxy (Bug #21795).
  * Added download speed indicator.

 -- Scott K. Ellis <scott@debian.org>  Mon, 27 Apr 1998 10:58:32 -0400

apt (0.0.7) experimental; urgency=low

  * Remove libdeity and apt from package for now, since only apt-get and
    apt-cache are actually useful right now.
  * Clean up handling of package installation errors.
  * Added timeout to http transfers (#21269)
  * Updated setup for dselect/apt method.
  * Updated man pages
  * Long options (added in 0.0.6)

 -- Scott K. Ellis <scott@debian.org>  Tue, 21 Apr 1998 09:06:49 -0400

apt (0.0.6) experimental; urgency=low

  * Spelling changes.
  * Revamped download status display.
  * Call apt-get clean after successful install in dselect.
  * Added "apt-get clean" which deletes package files from /var/cache/apt

 -- Scott K. Ellis <scott@debian.org>  Thu,  9 Apr 1998 15:13:59 -0400

apt (0.0.5) experimental; urgency=low

  * Ignore signals while dpkg is running so we don't leave dpkg running in
    the background (#20804)
  * Check Packages as well as Packages.gz for file URIs (#20784)
  * Spelling cleanup (#20800)
  * Added -m option to permit upgrade to go on in the case of a bad mirror.
    This option may result in incomplete upgrades when used with -f.

 -- Scott K. Ellis <scott@debian.org>  Tue,  7 Apr 1998 12:40:29 -0400

apt (0.0.4) experimental; urgency=low

  * New usage guide.
  * Various documentation updates and cleanup.
  * Added '-f' option to apt-get attempt to fix broken dependancies.

 -- Scott K. Ellis <scott@debian.org>  Sat,  4 Apr 1998 14:36:00 -0500

apt (0.0.3) experimental; urgency=low

  * Added a shlibs.local file to prevent apt from depending on itself.
  * Updates to how apt-get handles bad states in installed packages.
  * Updated rules to make sure build works from a freshly checked out source
    archive.  Building from CVS needs libtool/automake/autoconf, builds from
    the distributed source package should have no such dependancy.

 -- Scott K. Ellis <scott@debian.org>  Fri,  3 Apr 1998 11:49:47 -0500

apt (0.0.2) unstable; urgency=low

  * Updates to apt-get and http binding for dselect method (apt).
  * Updating version number from 0.0.1, which was released only on IRC.

 -- Scott K. Ellis <scott@debian.org>  Fri,  3 Apr 1998 00:35:18 -0500

apt (0.0.1) unstable; urgency=low

  * Initial Release.

 -- Scott K. Ellis <scott@debian.org>  Tue, 31 Mar 1998 12:49:28 -0500
<|MERGE_RESOLUTION|>--- conflicted
+++ resolved
@@ -1,4 +1,10 @@
-<<<<<<< HEAD
+apt (0.6.46.5) unstable; urgency=low
+
+  * apt-pkg/algorithm.cc:
+    - use clog for all debugging
+
+ --
+
 apt (0.6.46.4ubuntu2) feisty; urgency=low
 
   * apt-pkg/algorithms.cc: add missing call to MarkKeep
@@ -12,14 +18,6 @@
   * merged with debian
 
  -- Michael Vogt <michael.vogt@ubuntu.com>  Thu,  7 Dec 2006 12:13:14 +0100
-=======
-apt (0.6.46.5) unstable; urgency=low
-
-  * apt-pkg/algorithm.cc:
-    - use clog for all debugging
-
- --
->>>>>>> d2de5a76
 
 apt (0.6.46.4) unstable; urgency=high
 
