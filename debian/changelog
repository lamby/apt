--- conflicted
+++ resolved
@@ -25,6 +25,11 @@
     (thanks to Israel G. Lugo for the patch)
   * add "purge" commandline argument, closes: #133421)
     (thanks to Julien Danjou for the patch)
+  * add "purge" commandline argument, closes: #133421)
+    (thanks to Julien Danjou for the patch)
+  * fix FTBFS with gcc 4.3, closes: #417090
+    (thanks to Martin Michlmayr for the patch)
+  * add --dsc-only option, thanks to K. Richard Pixley
   
  -- Michael Vogt <mvo@debian.org>  Wed, 06 Jun 2007 23:19:50 +0200
 
@@ -75,7 +80,6 @@
       complete translations
   * apt-pkg/policy.cc:
     - allow multiple packages (thanks to David Foerster)
-<<<<<<< HEAD
 
  -- Michael Vogt <mvo@debian.org>  Wed,  2 May 2007 13:43:44 +0200
 
@@ -95,24 +99,6 @@
   * added apt-transport-https method
 
  -- Michael Vogt <mvo@debian.org>  Fri, 12 Jan 2007 20:48:07 +0100
-=======
-  * buildlib/archtable:
-    - added support for sh3/sh4 (closes: #424870)
-    - added support for m32r (closes: #394096)
-  * buildlib/systemtable:
-    - added support for lpia
-  * configure.in:
-    - check systemtable for architecture mapping too
-  * fix error in AutocleanInterval, closes: #319339
-    (thanks to Israel G. Lugo for the patch)
-  * add "purge" commandline argument, closes: #133421)
-    (thanks to Julien Danjou for the patch)
-  * fix FTBFS with gcc 4.3, closes: #417090
-    (thanks to Martin Michlmayr for the patch)
-  * add --dsc-only option, thanks to K. Richard Pixley
-  
- -- Michael Vogt <michael.vogt@ubuntu.com>  Mon, 18 Dec 2006 19:39:05 +0100
->>>>>>> 1979e742
 
 apt (0.6.46.4-0.1) unstable; urgency=emergency
   
