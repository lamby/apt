apt (0.6.43.4) unstable; urgency=low

  * apt-pkg/acquire.cc: don't show ETA if it is 0 or absurdely large
<<<<<<< HEAD
  * apt-pkg/contrib/sha256.{cc,h},hashes.{cc,h}: support for sha256 
    (thanks to Anthony Towns)
  * ftparchive/cachedb.{cc,h},writer.{cc,h}: optimizations 
    (thanks to Anthony Towns)
  * apt pdiff support from experimental merged
=======
  * apt-pkg/deb/dpkgpm.cc: wording fixes (thanks to Matt Zimmerman)
>>>>>>> 0e36721c
  * Merge from http://www.perrier.eu.org/debian/packages/d-i/level4/apt-main:
  	* bg.po: Added, complete to 512t. Closes: #360262

 -- Michael Vogt <mvo@debian.org>  Sun,  2 Apr 2006 16:41:54 +0200

apt (0.6.43.3) unstable; urgency=low

  * Merge bubulle@debian.org--2005/apt--main--0 up to patch-186:
    * ca.po: Completed to 512t. Closes: #351592
    * eu.po: Completed to 512t. Closes: #350483
    * ja.po: Completed to 512t. Closes: #349806
    * pl.po: Completed to 512t. Closes: #349514
    * sk.po: Completed to 512t. Closes: #349474
    * gl.po: Completed to 512 strings Closes: #349407
    * sv.po: Completed to 512 strings Closes: #349210
    * ru.po: Completed to 512 strings Closes: #349154
    * da.po: Completed to 512 strings Closes: #349084
    * fr.po: Completed to 512 strings
    * vi.po: Completed to 511 strings  Closes: #348968
    * zh_CN.po: Completed to 512t. Closes: #353936
    * it.po: Completed to 512t. Closes: #352803
    * pt_BR.po: Completed to 512t. Closes: #352419
    * LINGUAS: Add Welsh
    * *.po: Updated from sources (512 strings)
  * apt-pkg/deb/deblistparser.cc:
    - don't explode on a DepCompareOp in a Provides line, but warn about
      it and ignore it otherwise (thanks to James Troup for reporting it)
  * cmdline/apt-get.cc:
    - don't lock the lists directory in DoInstall, breaks --print-uri 
      (thanks to James Troup for reporting it)
  * debian/apt.dirs: create /etc/apt/sources.list.d 
  * make apt-cache madison work without deb-src entries (#352583)
  * cmdline/apt-get.cc: only run the list-cleaner if a update was 
    successfull

 -- Michael Vogt <mvo@debian.org>  Wed, 22 Feb 2006 10:13:04 +0100

apt (0.6.43.2) unstable; urgency=low

  * Merge bubulle@debian.org--2005/apt--main--0 up to patch-166:
    - en_GB.po, de.po: fix spaces errors in "Ign " translations Closes: #347258
    - makefile: make update-po a pre-requisite of clean target so
    	        that POT and PO files are always up-to-date
    - sv.po: Completed to 511t. Closes: #346450
    - sk.po: Completed to 511t. Closes: #346369
    - fr.po: Completed to 511t
    - *.po: Updated from sources (511 strings)
    - el.po: Completed to 511 strings Closes: #344642
    - da.po: Completed to 511 strings Closes: #348574
    - es.po: Updated to 510t1f Closes: #348158
    - gl.po: Completed to 511 strings Closes: #347729
    - it.po: Yet another update Closes: #347435
  * added debian-archive-keyring to the Recommends (closes: #347970)
  * fixed message in apt-key to install debian-archive-keyring 
  * typos fixed in apt-cache.8 (closes: #348348, #347349)
  * add patch to fix http download corruption problem (thanks to
    Petr Vandrovec, closes: #280844, #290694)

 -- Michael Vogt <mvo@debian.org>  Thu, 19 Jan 2006 00:06:33 +0100

apt (0.6.43.1) unstable; urgency=low

  * Merge bubulle@debian.org--2005/apt--main--0 up to patch-148:
    * fr.po: Completed to 510 strings
    * it.po: Completed to 510t
    * en_GB.po: Completed to 510t
    * cs.po: Completed to 510t
    * zh_CN.po: Completed to 510t
    * el.po: Updated to 510t
    * vi.po: Updated to 383t93f34u
    * tl.po: Completed to 510 strings (Closes: #344306)
    * sv.po: Completed to 510 strings (Closes: #344056)
    * LINGUAS: disabled Hebrew translation. (Closes: #313283)
    * eu.po: Completed to 510 strings (Closes: #342091)
  * apt-get source won't download already downloaded files again
    (closes: #79277)
  * share/debian-archive.gpg: new 2006 ftp-archive signing key added
    (#345891)
  * redownload the Release file if IMS-Hit and gpg failure
  * deal with multiple signatures on a Release file

 -- Michael Vogt <mvo@debian.org>  Fri,  6 Jan 2006 01:17:08 +0100

apt (0.6.43) unstable; urgency=medium

  * Merge bubulle@debian.org--2005/apt--main--0 up to patch-132:  
    * zh_CN.po: Completed to 510 strings(Closes: #338267)
    * gl.po: Completed to 510 strings (Closes: #338356)
  * added support for "/etc/apt/sources.list.d" directory 
    (closes: #66325)
  * make pkgDirStream (a bit) more complete
  * fix bug in pkgCache::VerIterator::end() (thanks to Daniel Burrows)
    (closes: #339533)
  * pkgAcqFile is more flexible now (closes: #57091)
  * support a download rate limit for http (closes: #146877)
  * included lots of the speedup changes from #319377
  * add stdint.h to contrib/md5.h (closes: #340448)
  * ABI change, library name changed (closes: #339147)
  * Fix GNU/kFreeBSD crash on non-existing server file (closes: #317718)
  * switch to libdb4.3 in build-depends
  
 -- Michael Vogt <mvo@debian.org>  Tue, 29 Nov 2005 00:17:07 +0100

apt (0.6.42.3) unstable; urgency=low

  * Merge bubulle@debian.org--2005/apt--main--0 up to patch-129:
    - patch-118: Russian translation update by Yuri Kozlov (closes: #335164)
    - patch-119: add update-po as a pre-req for binary (closes: #329910)
    - patch-121: Complete French translation
    - patch-125: Fixed localization of y/n questions in German translation 
                 (closes: #337078)
    - patch-126: Swedish translation update (closes: #337163)
    - patch-127: Complete Tagalog translation (closes: #337306)
    - patch-128: Danish translation update (closes: #337949)
    - patch-129: Basque translation update (closes: #338101)
  * cmdline/apt-get.cc:
    - bufix in FindSrc  (closes: #335213, #337910)
  * added armeb to archtable (closes: #333599)
  * with --allow-unauthenticated use the old fallback behaviour for
    sources (closes: #335112)
   
 -- Michael Vogt <mvo@debian.org>  Wed,  9 Nov 2005 07:22:31 +0100

apt (0.6.42.2) unstable; urgency=high

  * NMU (approved by maintainer)
  * Add AMD64 archive signing key to debian-archive.gpg (closes: #336500).
  * Add big-endian arm (armeb) support (closes: #333599).
  * Priority high to get the AMD key into testing ASAP.

 -- Frans Pop <fjp@debian.org>  Sun, 30 Oct 2005 21:29:11 +0100
 
apt (0.6.42.1) unstable; urgency=low

  * fix a incorrect example in the apt_prefrences man page
    (thanks to Filipus Klutiero, closes: #282918)
  * apt-pkg/pkgrecords.cc:
    - revert patch from last version, it causes trouble on alpha 
      and ia64 (closes: #335102, #335103)
  * cmdline/apt-get.cc:
    - be extra carefull in FindSrc (closes: #335213)

 -- Michael Vogt <mvo@debian.org>  Sat, 22 Oct 2005 23:44:35 +0200

apt (0.6.42) unstable; urgency=low

  * apt-pkg/cdrom.cc:
    - unmount the cdrom when apt failed to locate any package files
  * allow cdrom failures and fallback to other sources in that case
    (closes: #44135)
  * better error text when dpkg-source fails 
  * Merge bubulle@debian.org--2005/apt--main--0 up to patch-115:
    - patch-99: Added Galician translation
    - patch-100: Completed Danish translation (Closes: #325686)
    - patch-104: French translation completed
    - patch-109: Italian translation completed
    - patch-112: Swedish translation update 
    - patch-115: Basque translation completed (Closes: #333299)
  * applied french man-page update (thanks to Philippe Batailler)
    (closes: #316638, #327456)
  * fix leak in the mmap code, thanks to Daniel Burrows for the
    patch (closes: #250583)
  * support for apt-get [build-dep|source] -t (closes: #152129)
  * added "APT::Authentication::TrustCDROM" option to make the life
    for the installer people easier (closes: #334656)
  * fix crash in apt-ftparchive (thanks to Bastian Blank for the patch)
    (closes: #334671)
  * apt-pkg/contrib/md5.cc:
    - fix a alignment problem on sparc64 that gives random bus errors
      (thanks to Fabbione for providing a test-case)
  * init the default ScreenWidth to 79 columns by default 
    (Closes: #324921)
  * cmdline/apt-cdrom.cc: 
    - fix some missing gettext() calls (closes: #334539)
  * doc/apt-cache.8.xml: fix typo (closes: #334714)
  
 -- Michael Vogt <mvo@debian.org>  Wed, 19 Oct 2005 22:02:09 +0200

apt (0.6.41) unstable; urgency=low

  * improved the support for "error" and "conffile" reporting from
    dpkg, added the format to README.progress-reporting
  * added README.progress-reporting to the apt-doc package
  * improved the network timeout handling, if a index file from a 
    sources.list times out or EAI_AGAIN is returned from getaddrinfo, 
    don't try to get the other files from that entry
  * Support architecture-specific extra overrides
    (closes: #225947). Thanks to  Anthony Towns for idea and
    the patch, thanks to Colin Watson for testing it.
  * Javier Fernandez-Sanguino Pen~a:
    - Added a first version of an apt-secure.8 manpage, and modified
      apt-key and apt.end accordingly. Also added the 'update'
      argument to apt-key which was previously not documented 
      (Closes: #322120)
  * Andreas Pakulat:
    - added example apt-ftparchive.conf file to doc/examples 
      (closes: #322483)
  * Fix a incorrect example in the man-page (closes: #282918)
  * Fix a bug for very long lines in the apt-cdrom code (closes: #280356)
  * Fix a manual page bug (closes: #316314)
  * Do md5sum checking for file and cdrom method (closes: #319142)
  * Change pkgPolicy::Pin from private to protected to let subclasses
    access it too (closes: #321799)
  * add default constructor for PrvIterator (closes: #322267)
  * Reread status configuration on debSystem::Initialize() 
    (needed for apt-proxy, thanks to Otavio for this patch)
  
 -- Michael Vogt <mvo@debian.org>  Mon,  5 Sep 2005 22:59:03 +0200

apt (0.6.40.1) unstable; urgency=low

  * bugfix in the parsing code for the apt<->dpkg communication. apt 
    crashed when dpkg sends the same state more than once under certain
    conditions
  * 0.6.40 breaks the ABI but I accidentally didn't change the soname :/

 -- Michael Vogt <mvo@debian.org>  Fri,  5 Aug 2005 13:24:58 +0200

apt (0.6.40) unstable; urgency=low

  * Patch from Jordi Mallach to mark some additional strings for translation
  * Updated Catalan translation from Jordi Mallach
  * Merge from bubulle@debian.org--2005/apt--main--0:
    - Update pot and merge with *.po
    - Updated French translation, including apt-key.fr.8
  * Restore changelog entries from the 0.6.x series that went to Debian
    experimental
  * Merge michael.vogt@ubuntu.com--2005/apt--progress-reporting--0
    - Provide an interface for progress reporting which can be used by
      (e.g.) base-config

 -- Matt Zimmerman <mdz@debian.org>  Thu, 28 Jul 2005 11:57:32 -0700

apt (0.6.39) unstable; urgency=low

  * Welsh translation update: daf@muse.19inch.net--2005/apt--main--0--patch-6
  * Merge mvo's changes from 0.6.36ubuntu1:
    michael.vogt@ubuntu.com--2005/apt--mvo--0--patch-32
  * Merge aggregated translation updates:
    bubulle@debian.org--2005/apt--main--0
  * Update priority of apt-utils to important, to match the override file
  * Install only one keyring on each branch (Closes: #316119)

 -- Matt Zimmerman <mdz@debian.org>  Tue, 28 Jun 2005 11:51:09 -0700

apt (0.6.38) unstable; urgency=low

  * Merge michael.vogt@ubuntu.com--2005/apt--fixes--0--patch-6, a workaround
    for the French man pages' failure to build
  * Branch Debian and Ubuntu
    - apt.postinst, apt-key: use the appropriate keyring
    - debian/rules: install all keyrings
  * Add the current Debian archive signing key (4F368D5D) to
    debian-archive.gpg
  * make pinning on the "component" work again (using the section of the 
    archive, we don't use per-section Release files anymore with apt-0.6)
    (closes ubuntu #9935)
  
 -- Matt Zimmerman <mdz@debian.org>  Sat, 25 Jun 2005 09:51:00 -0700

apt (0.6.37) breezy; urgency=low

  * Merge bubulle@debian.org--2005/apt--main--0 up to patch-81
    - patch-66: Italian update
    - patch-71: French update
    - patch-73: Basque update
    - patch-74: Hebrew update
    - patch-76: Correct Hebrew translation (Closes: #306658)
    - patch-77: French man page update
    - patch-79: Correct syntax errors in Hebrew translation
    - patch-81: Portuguese update
  * Fix build of French man pages (now using XML, not SGML)
  * Add Welsh translation from Dafydd Harries
    (daf@muse.19inch.net--2005/apt--main--0--patch-1)
  * Change debian/bugscript to use #!/bin/bash (Closes: #313402)

 -- Matt Zimmerman <mdz@ubuntu.com>  Tue, 24 May 2005 14:38:25 -0700

apt (0.6.36ubuntu1) breezy; urgency=low

  * make it possible to write a cache-control: no-cache header even if
    no proxy is set to support transparent proxies (closes ubuntu: #10773)

  * Merge otavio@debian.org--2005/apt--fixes--0.6:
    - Fix comment about the need of xmlto while building from Arch;
    - Fix StatStore struct on cachedb.h to use time_t and then fix a compile
      warning;
    - Lock database at start of DoInstall routine to avoid concurrent
      runs of install/remove and update commands (Closes: #194467)
    - Fix warnings while compiling with GCC 4.0 compiler  

 -- Michael Vogt <michael.vogt@ubuntu.com>  Mon, 23 May 2005 11:57:53 +0200

apt (0.6.36) experimental; urgency=low

  * Merge apt--mvo--0:
    - apt-pkg/acquire-item.cc:
      added "Acquire::BrokenProxy" that will force apt to always 
      re-get the Release.gpg file (for broken proxies)
    - debian/apt.cron.daily:
      MinAge is defaulting to 2 days now to prevent over-aggresive removal 
    - apt-pkg/cdrom.cc:
      honor "Acquire::gpgv::Options" when verifying the signature (Ubuntu #8496)
 
 -- Michael Vogt <mvo@debian.org>  Thu, 31 Mar 2005 20:37:11 +0200

apt (0.6.35) hoary; urgency=low

  * Merge apt--mvo--0 (incorporates 0.6.34ubuntu1):
    - Implement MaxSize and MaxAge in apt.cron.daily, to prevent the cache
      from growing too large (Ubuntu #6761)
    - some comments about the pkgAcqMetaSig::Custom600Headers() added
    - use gpg --with-colons
    - commented the ftp no_proxy unseting in methods/ftp.cc
    - added support for "Acquire::gpgv::options" in methods/gpgv.cc
  * Merge bubulle@debian.org--2005/apt--main--0
    - Make capitalization more consistent
    - Un-fuzzy translations resulting from capitalization changes
    - Italian translation update

 -- Matt Zimmerman <mdz@ubuntu.com>  Mon,  7 Mar 2005 20:08:33 -0800

apt (0.6.34) hoary; urgency=low

  * Add missing semicolon to configure-index (Closes: #295773)
  * Update build-depends on gettext to 0.12 (Closes: #295077)
  * Merge from bubulle@debian.org--2005/apt--main--0 to get
    translation updates

 -- Matt Zimmerman <mdz@ubuntu.com>  Fri,  4 Mar 2005 16:13:15 -0800

apt (0.6.33) hoary; urgency=low

  * Merge michael.vogt@ubuntu.com--2005/apt--mvo--0 (through patch-6)
    - patch-1: cosmetic changes (whitespace, "Apt::GPGV->APT::GPGV")
    - patch-2: (doc) documentation for gpgv
    - patch-3: (doc) new config variables added configure-index
    - patch-4: pkgAcquire::Run() pulse intervall can be configured
    - patch-5: fix for apt-get update removing Release.gpg files (#6865)
    - patch-6: change the path scoring in apt-cdrom, prefer pathes without
      symlinks

 -- Matt Zimmerman <mdz@ubuntu.com>  Sat, 26 Feb 2005 15:21:17 -0800

apt (0.6.32) hoary; urgency=low

  * Merge michael.vogt@ubuntu.com--2005/apt--mvo--0 (patch-1)
    - Implement Acquire::gpgv::options (Ubuntu bug#6283)

 -- Matt Zimmerman <mdz@ubuntu.com>  Tue,  8 Feb 2005 19:31:15 -0800

apt (0.6.31) hoary; urgency=low

  * Matt Zimmerman
    - Remove debugging output from apt.cron.daily (no one noticed?)
    - Apply patch from Anthony Towns to allow SHA1Summation to process a file
      descriptor until EOF, rather than requiring that the length of input be
      specified (Closes: #291338)
    - Fix build/install of Polish offline documentation, based on patch from
      Christian Perrier (Closes: #270404)
  * Michael Vogt
    - apt-cdrom.cc seperated into frontend (cmdline/apt-cdrom.cc and library
      apt-pkg/cdrom.{cc,h}) (Ubuntu #5668)

 -- Matt Zimmerman <mdz@ubuntu.com>  Fri,  4 Feb 2005 10:23:01 -0800

apt (0.6.30) unstable; urgency=low

  * Add ppc64 to buildlib/archtable
  * Merge michael.vogt@canonical.com--2004/apt--status-fd--0
    - Support preserving dpkg status file descriptor, to support
      better integration with synaptic
  
 -- Matt Zimmerman <mdz@ubuntu.com>  Wed, 19 Jan 2005 00:26:01 -0800

apt (0.6.29) hoary; urgency=low

  * Merge apt--mvo--0 (0.6.27ubuntu4)
  

 -- Matt Zimmerman <mdz@canonical.com>  Tue, 28 Dec 2004 17:18:02 -0800

apt (0.6.28) hoary; urgency=low

  * Merge apt--mvo--0
  * Rebuild source to get rid of arch metadata and temporary files in
    0.6.27ubuntu3

 -- Matt Zimmerman <mdz@canonical.com>  Thu, 23 Dec 2004 18:53:16 -0800

apt (0.6.27ubuntu4) hoary; urgency=low

  * remove old sig-file in partial/ before starting to fetch a new sig-file
    (see ubuntu #4769 for the rational)
  * added apt-key update method (uses ubuntu-keyring)
  * documented the "--allow-unauthenticated" switch
  * added DEB_BUILD_PROG_OPTS to debian/rules (additonal options can be 
    passed to DEB_BUILD_PROG like "-S")

 -- Michael Vogt <mvo@debian.org>  Thu, 23 Dec 2004 11:12:51 +0100

apt (0.6.27ubuntu3) hoary; urgency=low

  * added a exact dependency from libapt-pkg-dev to the apt version it was
    build with

 -- Michael Vogt <mvo@debian.org>  Wed, 15 Dec 2004 09:56:32 +0100

apt (0.6.27ubuntu2) hoary; urgency=low

  * fixed a bug in the rule file that happend during the big 0.5->0.6 merge

 -- Michael Vogt <mvo@debian.org>  Tue, 14 Dec 2004 12:14:25 +0100

apt (0.6.27ubuntu1) hoary; urgency=low

  * chmod 755 /usr/bin/apt-key
  * don't display a error when a apt-get update don't find a 
    Packages.bz2/Sources.bz2 file

 -- Michael Vogt <mvo@debian.org>  Mon, 13 Dec 2004 18:40:21 +0100

apt (0.6.27) hoary; urgency=low

  * Merge apt--authentication--0 branch
    - Implement gpg authentication for package repositories (Closes: #203741)
    - Also includes Michael Vogt's fixes
  * Merge apt--misc-abi-changes--0 branch
    - Use pid_t throughout to hold process IDs (Closes: #226701)
    - Import patch from Debian bug #195510: (Closes: #195510)
      - Make Simulate::Describe and Simulate::ShortBreaks private member
        functions
      - Add a parameter (Candidate) to Describe to control whether the
        candidate version is displayed
      - Pass an appropriate value for Candidate everywhere Describe is called

 -- Matt Zimmerman <mdz@canonical.com>  Mon, 13 Dec 2004 01:03:11 -0800

apt (0.6.25) experimental; urgency=low

  * Fix handling of two-part sources for sources.list deb-src entries in
    the same way that deb entries were fixed

 -- Matt Zimmerman <mdz@debian.org>  Wed,  9 Jun 2004 05:29:50 -0700

apt (0.6.24) experimental; urgency=low

  * YnPrompt fixes were inadvertently left out, include them (Closes:
    #249251)

 -- Matt Zimmerman <mdz@debian.org>  Sun, 16 May 2004 14:18:53 -0700

apt (0.6.23) experimental; urgency=low

  * Remove obsolete pkgIterator::TargetVer() (Closes: #230159)
  * Reverse test in CheckAuth to match new prompt (Closes: #248211)

 -- Matt Zimmerman <mdz@debian.org>  Sun,  9 May 2004 21:01:58 -0700

apt (0.6.22) experimental; urgency=low

  * Merge 0.5.25
  * Make the unauthenticated packages prompt more intuitive (yes to
    continue, default no), but require --force-yes in addition to
    --assume-yes in order to override

 -- Matt Zimmerman <mdz@debian.org>  Fri, 19 Mar 2004 13:55:35 -0800

apt (0.6.21) experimental; urgency=low

  * Merge 0.5.24

 -- Matt Zimmerman <mdz@debian.org>  Tue, 16 Mar 2004 22:52:34 -0800

apt (0.6.20) experimental; urgency=low

  * Merge 0.5.23

 -- Matt Zimmerman <mdz@debian.org>  Thu, 26 Feb 2004 17:17:02 -0800

apt (0.6.19) experimental; urgency=low

  * Merge 0.5.22
  * Convert apt-key(8) to docbook XML

 -- Matt Zimmerman <mdz@debian.org>  Mon,  9 Feb 2004 15:44:49 -0800

apt (0.6.18) experimental; urgency=low

  * Add new Debian Archive Automatic Signing Key to the default keyring
    (existing keyrings are not updated; do that yourself)

 -- Matt Zimmerman <mdz@debian.org>  Sat, 17 Jan 2004 17:04:30 -0800

apt (0.6.17) experimental; urgency=low

  * Merge 0.5.21
  * Handle more IMS stuff correctly

 -- Matt Zimmerman <mdz@debian.org>  Fri, 16 Jan 2004 10:54:25 -0800

apt (0.6.16) experimental; urgency=low

  * Fix some cases where the .gpg file could be left in place when it is
    invalid

 -- Matt Zimmerman <mdz@debian.org>  Fri,  9 Jan 2004 09:22:15 -0800

apt (0.6.15) experimental; urgency=low

  * s/Debug::Acquire::gpg/&v/
  * Honor the [vendor] syntax in sources.list again (though it is not
    presently used for anything)
  * Don't ship vendors.list(5) since it isn't used yet
  * Revert change from 0.6.10; it was right in the first place and the
    problem was apparently something else.  Archive = Suite.

 -- Matt Zimmerman <mdz@debian.org>  Mon,  5 Jan 2004 17:43:01 -0800

apt (0.6.14) experimental; urgency=low

  * Merge 0.5.20

 -- Matt Zimmerman <mdz@debian.org>  Sun,  4 Jan 2004 11:09:21 -0800

apt (0.6.13) experimental; urgency=low

  * Merge 0.5.19

 -- Matt Zimmerman <mdz@debian.org>  Sat,  3 Jan 2004 16:22:31 -0800

apt (0.6.12) experimental; urgency=low

  * Have pkgAcquireIndex calculate an MD5 sum if one is not provided by
    the method (as with file: and copy:).  Local repositories
  * Fix warning about dist name mismatch to actually print what it was
    expecting
  * Don't expect any particular distribution name for two-part
    sources.list entries
  * Merge 0.5.18

 -- Matt Zimmerman <mdz@debian.org>  Fri,  2 Jan 2004 13:59:00 -0800

apt (0.6.11) experimental; urgency=low

  * Support IMS requests of Release.gpg and Release
  * This required API changes, bump the libapt-pkg version
  * Copy local Release files into Dir::State::Lists
  * Set IndexFile attribute when retrieving Release and Release.gpg so
    that the appropriate Cache-Control headers are sent

 -- Matt Zimmerman <mdz@debian.org>  Fri,  2 Jan 2004 10:46:17 -0800

apt (0.6.10) experimental; urgency=low

  * Use "Codename" (woody, sarge, etc.) to supply the value of the
    "Archive" package file attribute, used to match "release a=" type
    pins, rather than "Suite" (stable, testing, etc.)

 -- Matt Zimmerman <mdz@debian.org>  Thu,  1 Jan 2004 16:56:47 -0800

apt (0.6.9) experimental; urgency=low

  * Another tagfile workaround

 -- Matt Zimmerman <mdz@debian.org>  Thu,  1 Jan 2004 13:56:08 -0800

apt (0.6.8) experimental; urgency=low

  * Add a config option and corresponding command line option
    (--allow-unauthenticated) to apt-get, to make buildd operators happy
    (Closes: #225648)

 -- Matt Zimmerman <mdz@debian.org>  Wed, 31 Dec 2003 08:28:04 -0800

apt (0.6.7) experimental; urgency=low

  * Forgot to revert part of the changes to tagfile in 0.6.4.  Hopefully
    will fix segfaults for some folks.

 -- Matt Zimmerman <mdz@debian.org>  Wed, 31 Dec 2003 08:01:28 -0800

apt (0.6.6) experimental; urgency=low

  * Restore the ugly hack I removed from indexRecords::Load which set the
    pkgTagFile buffer size to (file size)+256.  This is concealing a bug,
    but I can't fix it right now.  This should fix the segfaults that
    folks are seeing with 0.6.[45].

 -- Matt Zimmerman <mdz@debian.org>  Mon, 29 Dec 2003 18:11:13 -0800

apt (0.6.5) experimental; urgency=low

  * Move the authentication check into a separate function in apt-get
  * Fix display of unauthenticated packages when they are in the cache
    (Closes: #225336)

 -- Matt Zimmerman <mdz@debian.org>  Sun, 28 Dec 2003 16:47:57 -0800

apt (0.6.4) experimental; urgency=low

  * Use the top-level Release file in LoadReleaseInfo, rather than looking
    for the per-section ones (which aren't downloaded anymore).  This
    unbreaks release pinning, including the NotAutomatic bit used by
    project/experimental
  * Use FileFd::Size() rather than a separate stat() call in
    LoadReleaseInfo
  * Fix pkgTagFile to leave a little extra room at the end of the buffer
    to append the record separator if it isn't present
  * Change LoadReleaseInfo to use "Suite" rather than "Archive", to match
    the Debian archive's dist-level Release files

 -- Matt Zimmerman <mdz@debian.org>  Sun, 28 Dec 2003 15:55:55 -0800

apt (0.6.3) experimental; urgency=low

  * Fix MetaIndexURI for flat ("foo/") sources

 -- Matt Zimmerman <mdz@debian.org>  Sun, 28 Dec 2003 12:11:56 -0800

apt (0.6.2) experimental; urgency=low

  * Add space between package names when multiple unauthenticated packages
    are being installed (Closes: #225212)
  * Provide apt-key with a secret keyring and a trustdb, even though we
    would never use them, because it blows up if it doesn't have them
  * Fix typo in apt-key(8) (standard input is '-', not '/')

 -- Matt Zimmerman <mdz@debian.org>  Sat, 27 Dec 2003 13:01:40 -0800

apt (0.6.1) experimental; urgency=low

  * Merge apt 0.5.17
  * Rearrange Release file authentication code to be more clear
  * If Release is present, but Release.gpg is not, don't forget to still
    queue Packages files
  * Convert distribution "../project/experimental" to "experimental" for
    comparison purposes
  * Make a number of Release file errors into warnings; for now, it is OK
    not to have a codename, for example.  We mostly care about checksums
    for now

 -- Matt Zimmerman <mdz@debian.org>  Fri, 26 Dec 2003 15:12:47 -0800

apt (0.6.0) experimental; urgency=low

  * Signature verification support patch ("apt-secure") from Colin Walters
    <walters@debian.org> and Isaac Jones <ijones@syntaxpolice.org>.  This
    implements:
     - Release signature verification (Release.gpg)
     - Packages, Sources md5sum verification against Release
     - Closes: #203741
  * Make some modifications to signature verification support:
    - Release.gpg is always retrieved and verified if present, rather than
      requiring that sources be configured as secure
    - Print a hint about installing gnupg if exec(gpgv) fails
    - Remove obsolete pkgAcqIndexRel
    - Move vendors.list stuff into a separate module (vendorlist.{h,cc})
    - If any files about to be retrieved are not authenticated, issue a
      warning to the user and require confirmation
    - Fix a heap corruption bug in pkgSrcRecords::pkgSrcRecords()
  * Suggests: gnupg
  * Install a keyring in /usr/share/apt/debian-archive.gpg containing an
    initial set of Debian archive signing keys to seed /etc/apt/trusted.gpg
  * Add a new tool, apt-key(8) used to manage the keyring

 -- Matt Zimmerman <mdz@debian.org>  Fri, 26 Dec 2003 08:27:19 -0800

apt (0.5.32) hoary; urgency=low

  * Call setlocale in the methods, so that the messages are properly
    localised (Closes: #282700)
  * Implement support for bzip2-compressed debs (data.tar.bz2)

 -- Matt Zimmerman <mdz@canonical.com>  Sat, 11 Dec 2004 09:05:52 -0800

apt (0.5.31) unstable; urgency=low

  * New Romanian translation from Sorin Batariuc <sorin@bonbon.net>
    (Closes: #281458)
  * Merge changes from Hoary (0.5.30,0.5.30ubuntu2]
  * Fix the example in apt_preferences(5) to match the text
    (Closes: #222267)
  * Add APT::Periodic::Autoclean setting, to allow "apt-get autoclean" to
    be run periodically.  This is useful with
    APT::Periodic::Download-Upgradeable-Packages, and defaults to the same
    value, so that the cache size is bounded

 -- Matt Zimmerman <mdz@debian.org>  Tue, 23 Nov 2004 12:53:04 -0800

apt (0.5.30ubuntu2) hoary; urgency=low

  * bzip2 is now "Suggested" and it will detect if bzip2 is installed 
    and only then trying to get Packages.bz2

 -- Michael Vogt <mvo@debian.org>  Fri, 19 Nov 2004 12:00:39 +0100

apt (0.5.30ubuntu1) hoary; urgency=low

  * Need to Depend: bzip2 or Packages.bz2 fail.

 -- LaMont Jones <lamont@canonical.com>  Thu, 18 Nov 2004 12:51:05 -0700

apt (0.5.30) hoary; urgency=low

  * Patch from Michael Vogt to enable Packages.bz2 use, with a fallback to
    Packages.gz if it is not present (Closes: #37525)

 -- Matt Zimmerman <mdz@debian.org>  Mon, 15 Nov 2004 12:57:28 -0800

apt (0.5.29) unstable; urgency=low

  * Don't hardcode paths in apt.cron.daily
  * Add to apt.cron.daily the capability to pre-download upgradeable
    packages
  * Place timestamp files in /var/lib/apt/periodic, rather than
    /var/lib/apt itself
  * Standardize debhelper files a bit
    - Create all directories in debian/dirs rather than creating some on
      the dh_installdirs command line
    - Rename debian/dirs to debian/apt.dirs, debian/examples to
      debian/apt.examples

 -- Matt Zimmerman <mdz@debian.org>  Sat, 13 Nov 2004 17:58:07 -0800

apt (0.5.28) hoary; urgency=low

  * Translation updates:
    - Updated Hungarian from Kelemen Gábor <kelemeng@gnome.hu> (Closes: #263436)
    - Updated Greek from George Papamichelakis (Closes: #265004)
    - Updated Simplified Chinese from Tchaikov (Closes: #265190)
    - Updated French by Christian Perrier (Closes: #265816)
    - Updated Japanese by Kenshi Muto (Closes: #265630)
    - Updated Catalan from Jordi Mallach
    - Updated Dutch from Bart Cornelis (Closes: #268258, #278697)
    - Updated Portuguese from Miguel Figueiredo (Closes: #268265)
    - Updated Polish from Robert Luberda <robert@debian.org> (Closes: #268451)
    - Updated Danish from Claus Hindsgaul (Closes: #269417)
    - Updated Norwegian Nynorsk from Håvard Korsvoll <korsvoll@skulelinux.no>
      (Closes: #269965)
    - Updated Russian from Yuri Kozlov <yuray@id.ru> (Closes: #271104)
    - Updated Italian from Samuele Giovanni Tonon <samu@debian.org>
      (Closes: #275083)
    - Updated Brazilian Portuguese from Andre Luis Lopes (Closes: #273944)
    - Updated Slovak from Peter Mann (Closes: #279481)
  * APT::Get::APT::Get::No-List-Cleanup -> APT::Get::List-Cleanup in apt-get.cc
    (Closes: #267266)
  * Merge Ubuntu changes:
    - Set default Dpkg::MaxArgs to 1024, and Dpkg::MaxArgBytes to 32k.
      Needed to work around ordering bugs when installing a large number of
      packages
    - Patch from Michael Vogt to add an optional cron job which
      can run apt-get update periodically
  * Add arch-build target to debian/rules

 -- Matt Zimmerman <mdz@debian.org>  Sat, 13 Nov 2004 15:52:20 -0800

apt (0.5.27) unstable; urgency=high

  * Sneak in a bunch of updated translations before the freeze
    (no code changes)
  * Translation updates:
    - New Finnish translation from Tapio Lehtonen <tale@debian.org>
      (Closes: #258999)
    - New Bosnian translation from Safir Šećerović <sapphire@linux.org.ba>
      (Closes: #254201)
    - Fix Italian incontrario (Closes: #217277)
    - Updated Spanish from Ruben Porras (Closes: #260483)
    - Updated Danish from Claus Hindsgaul (Closes: #260569)
    - Updated Slovak from Peter Mann (Closes: #260627)
    - Updated Portuguese from Miguel Figueiredo (Closes: #261423)
  * Bring configure-index up to date with documented options, patch from
    Uwe Zeisberger <zeisberg@informatik.uni-freiburg.de> (Closes: #259540)
  * Note in apt.conf(5) that configure-index does not contain strictly
    default values, but also examples
  * Add Polish translation of offline.sgml (Closes: #259229)

 -- Matt Zimmerman <mdz@debian.org>  Thu, 29 Jul 2004 09:30:12 -0700

apt (0.5.26) unstable; urgency=low

  * Translation updates:
    - Spanish update from Ruben Porras <nahoo82@telefonica.net> (Closes: #248214)
    - Sync Spanish apt(8) (Closes: #249241)
    - French update from Christian Perrier <bubulle@debian.org> (Closes: #248614)
    - New Slovak translation from Peter Mann <Peter.Mann@tuke.sk> (Closes: #251676)
    - Czech update from Miroslav Kure <kurem@upcase.inf.upol.cz> (Closes: #251682)
    - pt_BR update from Andre Luis Lopes <andrelop@debian.org> (Closes: #251961)
    - German translation of apt(8) from Helge Kreutzmann <kreutzm@itp.uni-hannover.de>
      (Closes: #249453)
    - pt update from Miguel Figueiredo <elmig@debianpt.org> (Closes: #252700)
    - New Hebrew translation from Lior Kaplan <webmaster@guides.co.il>
      (Closes: #253182)
    - New Basque translation from Piarres Beobide Egaña <pi@beobide.net>
      (Vasco - Euskara - difficult language, Closes: #254407) and already a
      correction (Closes: #255760)
    - Updated Brazilian Portuguese translation from
      Guilherme de S. Pastore <gpastore@colband.com.br> (Closes: #256396)
    - Updated Greek translation (complete now) from
      George Papamichelakis <george@step.gr> (Closes: #256797)
    - New Korean translation from Changwoo Ryu <cwryu@debian.org>
      (Closes: #257143)
    - German translation now available in two flavours: with Unicode usage and
      without (related to #228486, #235759)
  * Update apt-get(8) to reflect the fact that APT::Get::Only-Source will
    affect apt-get build-dep as well as apt-get source
  * Remove aborted remnants of a different method of implementing DEB_BUILD_OPTIONS
    from debian/rules
  * Fix typo in error message when encountering unknown type in source list
    (Closes: #253217)
  * Update k*bsd-gnu arch names in buildlib/ostable (Closes: #253532)
  * Add amd64 to buildlib/archtable (Closes: #240896)
  * Have configure output a more useful error message if the architecture
    isn't in archtable

 -- Matt Zimmerman <mdz@debian.org>  Thu,  8 Jul 2004 15:53:28 -0700

apt (0.5.25) unstable; urgency=low

  * Patch from Jason Gunthorpe to remove arbitrary length limit on Binary
    field in SourcesWriter::DoPackage
  * Fix typo in apt-cache(8) (Closes: #238578)
  * Fix obsolete reference to bug(1) in stub apt(8) man page
    (Closes: #245923)
  * Fix typo in configure-index (RecruseDepends -> RecurseDepends)
    (Closes: #246550)
  * Support DEB_BUILD_OPTIONS=noopt in debian/rules
    (Closes: #244293)
  * Increase length of line buffer in ReadConfigFile to 1024 chars;
    detect if a line is longer than that and error out
    (Closes: #244835)
  * Suppress a signed/unsigned warning in apt-cache.cc:DisplayRecord
  * Build apt-ftparchive with libdb4.2 rather than libdb2
    - Patch from Clint Adams to do most of the work
    - Build-Depends: s/libdb2-dev/libdb4.2-dev/
    - Add AC_PREREQ(2.50) to configure.in
    - Use db_strerror(err) rather than GlobalError::Errno (which uses strerror)
    - Add note to NEWS.Debian about upgrading old databases
  * Attempt to fix problems with chunked encoding by stripping only a single CR
    (Closes: #152711)
  * Modify debian/rules cvs-build to use cvs export, to avoid picking up
    junk files from the working directory
  * Add lang=fr attribute to refentry section of
    apt-extracttemplates.fr.1.sgml and apt-sortpkgs.fr.1.sgml so they are
    correctly built
  * Remove extraneous '\' characters from <command> tags in
    apt_preferences.fr.5.sgml
  * Translation updates:
    - Updated Swedish translation from Peter Karlsson <peter@softwolves.pp.se>
      (Closes: #238943)
    - New Slovenian translation from Jure Čuhalev <gandalf@owca.info>
      (closes: #239785)
    - New Portuguese translation from Miguel Figueiredo <elmig@debianpt.org>
      (closes: #240074)
    - Updated Spanish translation from Ruben Porras <nahoo82@telefonica.net>
    - Updated Spanish translation of man pages from Ruben Porras
      <nahoo82@telefonica.net>
    - Updated Simplified Chinese translation from "Carlos Z.F. Liu" <carlos_liu@yahoo.com>
      (Closes: #241971)
    - Updated Russian translation from Dmitry Astapov <adept@despammed.com>
      (Closes: #243959)
    - Updated Polish translation from Marcin Owsiany <porridge@debian.org>
      (Closes: #242388)
    - Updated Czech translation from Miroslav Kure <kurem@upcase.inf.upol.cz>
      (Closes: #244369)
    - Updated Japanese translation from Kenshi Muto <kmuto@debian.org>
      (Closes: #244176)
    - Run make -C po update-po to update .po files
    - Updated French translation from Christian Perrier <bubulle@debian.org>
      (Closes: #246925)
    - Updated Danish translation from Claus Hindsgaul <claus_h@image.dk>
      (Closes: #247311)

 -- Matt Zimmerman <mdz@debian.org>  Sat,  8 May 2004 12:52:20 -0700

apt (0.5.24) unstable; urgency=low

  * Updated Czech translation from Miroslav Kure <kurem@upcase.inf.upol.cz>
    (Closes: #235822)
  * Updated French translation from Christian Perrier <bubulle@debian.org>
    (Closes: #237403)
  * Updates to XML man pages from richard.bos@xs4all.nl
  * Updated Danish translation from Claus Hindsgaul <claus_h@image.dk>
    (Closes: #237771)
  * Updated Greek translation from Konstantinos Margaritis
    <markos@debian.org>
    (Closes: #237806)
  * Updated Spanish translation from Ruben Porras <nahoo82@telefonica.net>
    (Closes: #237863)
  * Updated pt_BR translation from Andre Luis Lopes <andrelop@debian.org>
    (Closes: #237960)
  * Regenerate .pot file (Closes: #237892)
  * Updated Polish translation from Marcin Owsiany <porridge@debian.org>
    (Closes: #238333)
  * In pkgAcquire::Shutdown(), set the status of fetching items to
    StatError to avoid a sometimes large batch of error messages
    (Closes: #234685)
  * Implement an ugly workaround for the 10000-character limit on the
    Binaries field in debSrcRecordParser, until such time as some things
    can be converted over to use STL data types (ABI change) (Closes: #236688)
  * Increase default tagfile buffer from 32k to 128k; this arbitrary limit
    should also be removed someday (Closes: #174945)
  * Checked against Standards-Version 3.6.1 (no changes)

 -- Matt Zimmerman <mdz@debian.org>  Tue, 16 Mar 2004 22:47:55 -0800

apt (0.5.23) unstable; urgency=low

  * Cosmetic updates to XML man pages from Richard Bos <radoeka@xs4all.nl>
  * Use the 'binary' target rather than 'all' so that the ssh and bzip2
    symlinks are created correctly (thanks to Adam Heath)
    (Closes: #214842)
  * Updated Simplified Chinese translation of message catalog from Tchaikov
    <chaisave@263.net> (Closes: #234186)
  * Change default for Acquire::http::max-age to 0 to prevent index files
    being out of sync with each other (important with Release.gpg)
  * Add an assert() to make sure that we don't overflow a fixed-size
    buffer in the very unlikely event that someone adds 10 packaging
    systems to apt (Closes: #233678)
  * Fix whitespace in French translation of "Yes, do as I say!", which
    made it tricky to type, again.  Thanks to Sylvain Pasche
    <sylvain.pasche@switzerland.org> (Closes: #234494)
  * Print a slightly clearer error message if no packaging systems are
    available (Closes: #233681)
  * Point to Build-Depends in COMPILING (Closes: #233669)
  * Make debian/rules a bit more consistent in a few places.
    Specifically, always use -p$@ rather than an explicit package name,
    and always specify it first, and use dh_shlibdeps -l uniformly rather
    than sometimes changing LD_LIBRARY_PATH directly
  * Document unit for Cache-Limit (bytes) (Closes: #234737)
  * Don't translate "Yes, do as I say!" in Chinese locales, because it can
    be difficult to input (Closes: #234886)

 -- Matt Zimmerman <mdz@debian.org>  Thu, 26 Feb 2004 17:08:14 -0800

apt (0.5.22) unstable; urgency=low

  * Updated French translation of man pages from Philippe Batailler
    <philippe.batailler@free.fr> (Closes: #203119)
  * Initialize StatusFile in debSystem (Closes: #229791)
  * Fix apt-get's suggests/recommends printing, which was skipping every
    other dependency due to both using GlobOr and incrementing the DepIterator
    (Closes: #229722)
  * Restore SIGINT/SIGQUIT handlers to their old values (rather than
    SIG_DFL) after invoking dpkg (Closes: #229854)
  * Updated Dutch translation of message catalog from cobaco
    <cobaco@linux.be> (Closes: #229601)
  * Catalan translation from Antoni Bella, Matt Bonner and Jordi Mallach
    (Closes: #230102)
  * Simplified Chinese translation of message catalog from "Carlos
    Z.F. Liu" <carlos_liu@yahoo.com> (Closes: #230960)
  * Replace SGML manpages with XML man pages from richard.bos@xs4all.nl
    (Closes: #230687)
  * Updated Spanish translation of man pages from Ruben Porras
    <nahoo82@telefonica.net> (Closes: #231539)
  * New Czech translation of message catalog from Miroslav Kure
    <kurem@upcase.inf.upol.cz> (Closes: #231921)

 -- Matt Zimmerman <mdz@debian.org>  Mon,  9 Feb 2004 12:44:54 -0800

apt (0.5.21) unstable; urgency=low

  * Patch from Eric Wong <normalperson@yhbt.net> to include apt18n.h after
    other headers to avoid breaking locale.h when setlocale() is defined
    as an empty macro.  This was not a problem on Debian, but broke
    compilation on Solaris. (Closes: #226509)
  * Updated French translation from Pierre Machard <pmachard@debian.org>
    (Closes: #226886)
  * Add colons to apt-get's "kept back"/"upgraded"/"downgraded" messages
    (Closes: #226813)
  * Fix typo in apt-cache(8) (Closes: #226351)
  * Clearer error message in place of "...has no available version, but
    exists in the database" (Closes: #212203)
  * Patch from Oliver Kurth <oku@masqmail.cx> to use AC_CACHE_VAL for
    GLIBC_VER to make cross-compilation easier (Closes: #221528)
  * Add example preferences file (Closes: #220799)
  * Updated Greek translation from Konstantinos Margaritis <markos@debian.org>
    (Closes: #227205)
  * Updated Spanish translation of man pages from Ruben Porras
    <nahoo82@telefonica.net> (Closes: #227729)

 -- Matt Zimmerman <mdz@debian.org>  Fri, 16 Jan 2004 10:54:39 -0800

apt (0.5.20) unstable; urgency=low

  * Fixed German translations of "Suggested" from Christian Garbs
    <debian@cgarbs.de> (Closes: #197960)
  * Add an "apt-cache madison" command with an output format similar to
    the katie tool of the same name (but less functionality)
  * Fix debSourcesIndex::Describe() to correctly say "Sources" rather than
    "Packages"

 -- Matt Zimmerman <mdz@debian.org>  Sat,  3 Jan 2004 23:42:50 -0800

apt (0.5.19) unstable; urgency=low

  * Fix Packages::Extensions support in apt-ftparchive generate
    (Closes: #225453)

 -- Matt Zimmerman <mdz@debian.org>  Sat,  3 Jan 2004 16:20:31 -0800

apt (0.5.18) unstable; urgency=low

  * New no_NO.po file from Tollef Fog Heen <tfheen@debian.org> to fix
    encoding problems (Closes: #225602)
  * Have "apt-ftparchive release" strip the leading path component from
    the checksum entries

 -- Matt Zimmerman <mdz@debian.org>  Fri,  2 Jan 2004 11:24:35 -0800

apt (0.5.17) unstable; urgency=low

  * Enable apt-ftparchive to generate Release files.  Hopefully this will
    make it easier for folks to secure their apt-able packages

 -- Matt Zimmerman <mdz@debian.org>  Fri, 26 Dec 2003 12:53:21 -0800

apt (0.5.16) unstable; urgency=low

  * po/de.po update from Michael Karcher <karcher@physik.fu-berlin.de>
    (Closes: #222560)
  * Update config.guess and config.sub from autotools-dev 20031007.1
  * Add knetbsd to buildlib/ostable (Closes: #212344)
  * Don't suggest apt-get -f install to correct broken build-deps; broken
    installed packages are rarely the cause (Closes: #220858)
  * Avoid clobbering configure.in if sed fails

 -- Matt Zimmerman <mdz@debian.org>  Wed, 24 Dec 2003 14:54:40 -0800

apt (0.5.15) unstable; urgency=low

  * Spanish man pages, patch from Ruben Porras <nahoo82@telefonica.net>
    (Closes: #195444)
    - apt.es.8 wasn't included in the patch, but was referenced.  Fetched
      version 1.3 from debian-doc cvs
    - Create doc/es/.cvsignore
  * Patch from Koblinger Egmont <egmont@uhulinux.hu> to fix
    pkgCache::PkgFileIterator::Label() to correctly refer to File->Label
    rather than File->Origin (Closes: #213311)
  * Add missing comma and space to German translation of "downgraded"
    (Closes: #213975)
  * Add missing comma in apt_preferences(5) (Closes: #215362)
  * Fix whitespace in French translation of "Yes, do as I say!", which
    made it tricky to type.  Thanks to Sylvain Pasche
    <sylvain.pasche@switzerland.org> (Closes: #217152)
  * Let apt-get build-dep try alternatives if the installed package
    doesn't meet version requirements (Closes: #214736)
  * Fix version display for recommends (Closes: #219900)
  * Use isatty rather than ttyname for checking if stdin is a terminal.
    isatty has the advantage of not requiring /proc under Linux, and thus
    Closes: #221728
  * Correctly implement -n as a synonym for --names-only (Closes: #224515)
  * Update apt-cache(8)
    - Document --installed
    - --recursive applies to both depends and rdepends
  * Japanese translation of documentation from Kurasawa Nozomu <nabetaro@slug.jp>
    (Closes: #186235)
  * Clarify documentation of --no-upgrade in apt-get(8) (Closes: #219743)
  * Clean up and simplify some of the suggests/recommends display in apt-get
  * Use cvs update -d in debian/rules cvs-build rather than just update
  * Pass --preserve-envvar PATH --preserve-envvar CCACHE_DIR to debuild.  apt
    takes a long time to build, and ccache helps

 -- Matt Zimmerman <mdz@debian.org>  Sat, 20 Dec 2003 16:34:30 -0800

apt (0.5.14) unstable; urgency=low

  * apt-get build-dep, when trying to skip over the remaining elements of
    an or-expression, would accidentally inherit the version requirements of a
    later item in the or-expression.  Fixed it.
  * Let apt-get build-dep try alternatives if the first dependency in an
    or-expression is not available
  * Add a Debug::BuildDeps to generate some trace output
  * Help apt-get build-dep produce more useful error messages
  * Process build-dependencies in forward rather than reverse order
  * Error out if an installed package is too new for a << or <=
    build-dependency
  * apt-get build-dep should now be able to handle almost any package with
    correct build-depends.  The primary exception is build-dependencies on
    virtual packages with more than one provider, and these are
    discouraged for automated processing (but still common,
    unfortunately).

 -- Matt Zimmerman <mdz@debian.org>  Tue, 23 Sep 2003 22:57:31 -0400

apt (0.5.13) unstable; urgency=medium

  * Document configuration file comment syntax in apt.conf(5)
    (Closes: #211262)
  * s/removed/installed/ in a comment in apt-get.cc
  * Move comment for ListParser::ParseDepends into the right place
  * Don't preserve ownership when copying config.guess and config.sub.
    This broke builds where the clean target was run with different
    privileges than the rest of the build (i.e., root) (Closes: #212183)
  * On second thought, don't copy config.guess and config.sub at all.  I'd
    rather they always match what is in CVS.

 -- Matt Zimmerman <mdz@debian.org>  Mon, 22 Sep 2003 10:28:17 -0400

apt (0.5.12) unstable; urgency=low

  * Exclude subdirectories named 'debian-installer' from the apt-cdrom
    search (Closes: #210485 -- release-critical)

 -- Matt Zimmerman <mdz@debian.org>  Thu, 11 Sep 2003 21:48:14 -0400

apt (0.5.11) unstable; urgency=low

  * Updated pt_BR translations from Andre Luis Lopes <andrelop@debian.org>
    (Closes: #208302)
  * In apt.conf(5), give the fully qualified name of Dir::Bin::Methods,
    rather than just "methods"
  * Add new nb and nn translations from Petter Reinholdtsen <pere@hungry.com>
  * Clean up reportbug script a bit, and extend it to distinguish between a
    configuration file not existing and the user declining to submit it with
    the report
  * Add #include <langinfo.h> to cmdline/apt-get.cc.  This apparently gets
    pulled in by something else with recent g++ and/or glibc, but is
    required when building on, e.g., stable
  * Patch from Koblinger Egmont <egmont@uhulinux.hu> to fix version
    comparisons with '~' (Closes: #205960)
  * Disable Russian translation until someone can review it
    (Closes: #207690)

 -- Matt Zimmerman <mdz@debian.org>  Wed, 10 Sep 2003 19:41:28 -0400

apt (0.5.10) unstable; urgency=low

  * Correct the section in apt_preferences(5) on interpreting priorities
    to show that zero is not a valid priority, and print a warning if such
    a pin is encountered in the preferences file (Closes: #204971)
  * Regenerate French man pages from sgml source (Closes: #205886)
  * Get self-tests compiling again, updated for latest library API
    and g++ 3.3
  * Add version comparison tests for #194327 and #205960
  * Fix error message in version test to output versions in the order in
    which they were compared when the reverse comparison fails
  * Reference the source package bug page rather than the one for the
    binary package 'apt' in the man pages (Closes: #205290)
  * Updated Polish po file from Marcin Owsiany <porridge@debian.org>
    (Closes: #205950)
  * Mention some of the available frontends in apt-get(8) (Closes: #205829)
  * Add apt-config to SEE ALSO section of apt-get (Closes: #205036)
  * Add missing "lang" attributes to refentry tags in French man pages
    (apt-cdrom, apt-extracttemplates, apt-sortpkgs)
  * Change upgraded/newly installed/not fully installed or removed
    messages to be consistent and somewhat shorter (some translations
    exceeded 80 characters even in the simplest case)
  * Make APT::Get::Show-Upgraded (aka apt-get -u) default to true.
  * Updates to Dutch translation from Bart Cornelis <cobaco@linux.be>
    (Closes: #207656)

 -- Matt Zimmerman <mdz@debian.org>  Sun, 31 Aug 2003 21:12:39 -0400

apt (0.5.9) unstable; urgency=low

  * Oh well, apt isn't going to make it into testing anytime soon due to
    new glibc and gcc deps, so we might as well fix more bugs
  * Fix typo in example ftp-archive.conf (Closes: #203295)
  * Mention default setting for --all-versions (Closes: #203298)
  * Patch from Otavio Salvador <otavio@debian.org> to have --version
    only print the version (and not usage as well) (Closes: #203418)
  * Patch from Otavio Salvador <otavio@debian.org> to switch from
    dh_installmanpages to dh_installman.  Fixes the problem where the
    pt_BR man page was installed in the wrong location (Closes: #194558)
  * Move the French apt-ftparchive man page into apt-utils where it
    belongs.  apt-utils Replaces: apt (<< 0.5.9)
  * Write records from "apt-cache show" using fwrite(3) rather than
    write(2), in case for some reason the entire record doesn't get
    written by a single write(2)
  * Add new French man pages to doc/fr/.cvsignore
  * Add freebsd to buildlib/ostable (Closes: #193430)
  * Avoid segfault if a package name is specified which consists
    entirely of characters which look like end tags ('+', '-')
    (Closes: #200425)
  * Patch from Otavio Salvador <otavio@debian.org> to avoid listing
    suggests/recommends for packages which are selected for installation
    at the same time as the package which suggests/recommends them
    (Closes: #200102)
  * Patch from Otavio Salvador <otavio@debian.org> to avoid listing
    suggests/recommends which are Provided by a package which is already
    installed (Closes: #200395)
  * Patch to update pt_BR man page for apt_preferences(5) from Andre Luis
    Lopes <andrelop@debian.org> (Closes: #202245)
  * Use nl_langinfo(YESEXPR) rather than comparing to the translated
    string "Y".  Closes: #200953 and should make the prompting generally
    more robust in the face of i18n.  In the particular case of #200953,
    it was being fooled because of signedness issues with toupper(3)
    (Closes: #194614)
  * apt Suggests: aptitude | synaptic | gnome-apt | wajig
    (Closes: #146667)
  * Clean up whitespace in translated strings in ru.po, which messed up
    indentation (some other translations probably have similar problems)
    (Closes: #194282)
  * Run ispell -h over the man page sources and fix a bunch of typos
  * Use debian/compat rather than DH_COMPAT
  * Update to debhelper compatibility level 3
    - remove ldconfig calls from debian/{postinst,postrm} as dh_makeshlibs
      will add them
    - echo 3 > debian/compat
    - Build-Depends: debhelper (>= 3)
  * Exclude '.#*' from cvs-build
  * Let the ftp method work with ftp servers which do not require a
    password (Closes: #199425)
  * Build-depend on debhelper >= 4.1.62, because we need the fix for
    #204731 in order for dh_installman to work correctly
    with our SGML man pages
  * Move dh_makeshlibs ahead of dh_installdeb so that its postinst
    fragments are properly substituted

 -- Matt Zimmerman <mdz@debian.org>  Sun, 10 Aug 2003 19:54:39 -0400

apt (0.5.8) unstable; urgency=medium

  * urgency=medium because the changes since 0.5.5.1 are pretty safe as
    far as core functionality, 0.5.5.1 survived unstable for 10 days, and
    I don't want to delay apt's progress into testing any further.  It's
    decidedly better than 0.5.4.
  * Clarify the meaning of the only-source option in apt-get(8)
    (Closes: #177258)
  * Updated French man pages from Philippe Batailler
    <philippe.batailler@free.fr> (Closes: #182194)
  * Give a warning if an illegal type abbreviation is used when looking up a
    configuration item (Closes: #168453)
  * Improve build-depends handling of virtual packages even further, so that
    it will now also try to satisfy build-depends on virtual packages if they
    are not installed.  Note that this only works if there is only one
    package providing the virtual package, as in other cases (Closes: #165404)
  * Update config.guess and config.sub from autotools-dev 20030717.1
  * Tweak SGML in apt-extracttemplates.1.sgml so that literal '>' doesn't end
    up in output
  * Document SrcDirectory in apt-ftparchive.1.sgml (Closes: #156370)
  * Support TMPDIR in apt-extracttemplates (Closes: #191656)
  * Fix ru.po to use a capital letter for the translation of 'Y' so that
    YnPrompt works correctly (Closes: #200953).  No other translations seem
    to have this problem
  * Regenerate POT file and sync .po files
  * Only try to clear stdin if it is a tty, to avoid looping if there is
    lots of stuff (perhaps an infinite amount) to read (Closes: #192228)

 -- Matt Zimmerman <mdz@debian.org>  Fri, 25 Jul 2003 20:21:53 -0400

apt (0.5.7) unstable; urgency=low

  * Update control file to match overrides (apt priority important,
    libapt-pkg-dev section libdevel)
  * Silence the essential packages check if we are only downloading
    archives and not changing the system (Closes: #190862)
  * Skip version check if a build-dependency is provided by an installed package
    (Closes: #126938)
  * Have apt-cache show exit with an error if it cannot find any of the
    specified packages (Closes: #101490)

 -- Matt Zimmerman <mdz@debian.org>  Mon, 21 Jul 2003 23:43:24 -0400

apt (0.5.6) unstable; urgency=low

  * Adam Heath <doogie@debian.org>
    - Fix segfault when handling /etc/apt/preferences.  Closes: #192409.
  * Matt Zimmerman <mdz@debian.org>
    - Clean up some string handling, patch from Peter Lundkvist
      <p.lundkvist@telia.com> (Closes: #192225)
    - Don't fall off the end of the buffer when comparing versions.
      Patch from Koblinger Egmont <egmont@uhulinux.hu> (Closes: #194327)
    - Minor fixes to apt-ftparchive(1) (Closes: #118156)
    - Fix typo in apt-ftparchive help text (Closes: #119072)
    - More typos in apt-ftparchive help text (Closes: #190936)
    - Update config.guess, config.sub to latest versions
    - Modify the description for apt-utils to reflect the fact that it is not
      (any longer) infrequently used (Closes: #138045)
    - Make setup script for dselect method more explicit about
      overwriting sources.list (Closes: #151727)
    - Fix typo in apt-cache(8) (Closes: #161243)
    - Remove duplicate 'showpkg' from synopsis on apt-cache(8)
      (Closes: #175611)
    - Document in apt-get(8) the meaning of the '*' in ShowList, which is that
      the package is being purged (Closes: #182369)
    - Fix extra "/" character in apt.conf(5) (Closes: #185545)
    - Fix typo in tar error message (Closes: #191424)
    - Clarify description of 'search' on apt-cache(8) (Closes: #192216)
    - Fix incorrect path for 'partial' directory on apt-get(8)
      (Closes: #192933)
    - Fixes to pt_BR translation from Andre Luis Lopes <andrelop@ig.com.br>
      (Closes: #196669)
    - Updated apt_preferences(5) man page with many corrections and
      clarifications from Thomas Hood <jdthood@yahoo.co.uk>
      (Closes: #193336)
    - Fix SGML validation errors in apt-cache.8.sgml introduced in 0.5.5 or so
    - Add a simple example to apt-ftparchive(1) (Closes: #95257)
    - Add bug script for collecting configuration info (Closes: #176482)

 -- Matt Zimmerman <mdz@debian.org>  Mon, 21 Jul 2003 01:59:43 -0400

apt (0.5.5.1) unstable; urgency=low

  * Move the target of the example docs from doc to binary.  Closes:
    #192331
  * Fix api breakage that broke apt-ftparchive and apt-cache dumpavail, by
    backing out change that incorretly attempted to handle Package sections
    larger than 32k.  Closes: #192373
  * Fix never-ending loop with apt-get install -V.  Closes: #192355.

 -- Adam Heath <doogie@debian.org>  Mon, 19 May 2003 12:30:16 -0500

apt (0.5.5) unstable; urgency=low

  * New deb version compare function, that has no integer limits, and
    supports pre-versions using ~.  Code ported from dpkg.
  * Fix handling of [!arch] for build-dependencies. Closes: #88798, #149595
  * Fix handling of build-deps on unknown packages. Closes: #88664, #153307
  * "apt-get --arch-only build-dep" to install only architecture-
    dependent build dependencies. Bump minor shared lib number to reflect
    small change in BuildDepend API.
  * APT::Build-Essential configuration option (defaults to "build-essential")
    so that "apt-get build-dep" will ensure build essential packages are
    installed prior to installing other build-dependencies. Closes: #148879
  * LD_LIBRARY_PATH thing. Closes: #109430, #147529
  * /usr/doc reference in postinst. Closes: #126189
  * Doc updates. Closes: #120689
  * Possible apt-cache segfault. Closes: #120311, #118431, #117915, #135295,
          #131062, #136749
  * Print special message for EAI_AGAIN. Closes: #131397
  * libapt-pkg-dev needs to bring in the apt-inst library if linking
    is to work. Closes: #133943
  * Typos, Doc Stuff. Closes: #132772, #129970, #123642, #114892, #113786,
         #109591, #105920, #103678, #139752, #138186, #138054, #138050,
	 #139994, #142955, #151654, #151834, #147611, #154268, #173971
  * Fix possibility for tag file parsing to fail in some unlikely situations.
    Closes: #139328
  * Use std C++ names for some header files. Closes: #128741
  * Do not check for free space if --no-download. Closes: #117856
  * Actually implement or group handling for 'upgrade'. Closes: #133950
  * "Internal Error, Couldn't configure pre-depend" is not actually an
    internal error, it is a packaging error and now it says so, and
    pinpoints the problem dependency. Closes: #155621
  * Allows failure to write to a pipe for post-invoke stuff. Closes: #89830
  * Use usr/share/doc for dhelp. Closes: #115701
  * --print-uris works with 'update'. Closes: #57070
  * Options Dpkg::MaxArgs,Dpkg::MaxArgBytes to allow a much longer dpkg
    command line.
  * Fixed 2 little OR group bugs, thanks to Yann Dirson. Closes: #143995,
    #142298
  * Allow an uninstalled package to be marked for removal on an install
    line (meaning not to automatically install it), also fix some dodgy
    handling of protected packages. Closes: #92287, #116011
  * Fix errant prefix matching in version selection. Closes: #105968
  * Ensure that all files needed to run APT as a user are readable and
    ignore roots umask for these files. Closes: #108801
  * Support larger config spaces. Closes: #111914
  * 'apt-get update' no longer does 'Building Dependency Tree'.
  * When matching regexs allways print a message. Change regex activation
    charset. Closes: #147817
  * Don't die if lines in sources.list are too long. Closes: #146846
  * Show file name on apt-extracttemplate error messges. Closes: #151835
  * i18n gettext stuff, based on work from Michael Piefel: Closes: #95933
  * Some highly unlikely memory faults. Closes: #155842
  * C++ stuff for G++3.2. Closes: #162617, #165515,
  * apt-config dumps sends to stdout not stderr now.  Closes: #146294
  * Fix segfault in FindAny when /i is used, and there is no default.
    Closes: #165891
  * Add s390x to archtable.  Closese: #160992.
  * Update config.sub/config.guess in cvs, and add support to debian/rules
    to update them from /usr/share/misc if they exist.  Closes: #155014
  * Remove 'Sorry' from messages.  Closes: #148824.
  * Change wording of 'additional disk space usage' message.  Closes:
    #135021.
  * apt-extracttemplates now prepends the package name when extracting
    files.  Closes: #132776
  * Add -n synonym for --names-only for apt-cache.  Closes: #130689
  * Display both current version and new version in apt-get -s.  Closes:
    #92358
  * Add an options and timeout config item to ssh/rsh.  Closes: #90654
  * libapt-pkg-dev now depends on apt-utils.  Closes: #133942.
  * Change verbose logging output of apt-ftparchive to go to stderr,
    instead of stdout.  Also, errors that occur no longer go to stdout,
    but stderr.  Closes: #161592
  * Test for timegm in configure.  Closes: #165516.
  * s/st_mtime/mtime/ on our local stat structure in apt-ftparchive, to
    support compliation on platforms where st_mtime is a macro.  Closes:
    #165518
  * Check the currently mounted cdrom, to see if it's the one we are
    interested in.  Closes: #154602
  * Refer to reportbug instead of bug in the man pages. Closes: #173745
  * Link apt-inst to apt-pkg. Closes: #175055
  * New apt_preferences man page from Thomas Hood, Susan Kleinmann,
    and others.
  * Fix > 300 col screen segfault. Closes: #176052
  * Rebuild with gcc-3.2. Closes: #177752, #178008.
  * Fix build-dep handling of | dependencies.
    Closes: #98640, #145997, #158896, #172901
  * Double default value of APT::Cache-Limit, until such time as it
    can be made more dynamic.  Closes: #178623.
  * Report uris with '.gz' when there are errors.  Closes: #178435.
  * When installing build-deps, make sure the new version will
    satisfy build requirements. Closes: #178121
  * Split offline and guide documentation into apt-doc.  This was done so
    that binary-arch builds do not require documention deps.  Note, that 
    apt-doc is not installed on upgrades.
  * Use doc-base, instead of dhelp directly.  Closes: #110389
  * Change http message 'Waiting for file' to 'Waiting for headers'.
    Closes: #178537
  * Remove trailing lines on package lists in apt-get.  Closes: #178736.
  * Fix origin pins for file:// uris.  Closes: #189014.
  * Apply typo and syntax patch from bug to apt-cache.8.sgml.  Closes:
    #155194
  * s/dpkg-preconfig/dpkg-preconfigure/ in examples/configure-index.
    Closes: #153734.
  * Fix some typos in the apt-get manual.  Closes: #163932.
  * Apply patch from bug, to change frozen to testing, and then do it
    everywhere else.  Closes: #165085.
  * Update es.po.  Closes: #183111.
  * Add pt_BR translation of apt_preferences(5).  Also, build fr manpages.
    Closes: #183904.
  * Add a vcg command to apt-cache, similiar to dotty.  Closes: #150512.
  * Add option to apt-get to show versions of packages being
    upgraded/installed.
  * Be quiet in apt.post{inst,rm}.  Closes: #70685.
  * apt-get now prints out suggested and recommended packages.  Closes:
    #54982.
  * Insert some newlines in the cdrom change media message.  Closes:
    #154601.
  * Add a rdepends command to apt-cache.  Closes: #159864.
  * When building the dpkg command line, allow for 8192 chars to be used,
    instead of only 1024.
  * APT::Immediate-Configure had inverted semantics(false meant it was
    enabled).  Closes: #173619.
  * Fix status file parser so that if a record is larger than 32k, the
    buffer size will be doubled, and the read attempted again.  Closes:
    #174945.

 -- Adam Heath <doogie@debian.org>  Sun, 27 Apr 2003 01:23:12 -0500

apt (0.5.4) unstable; urgency=low

  * M68k config.guess patch. Closes: #88913
  * Bi-yearly test on OpenBSD and Solaris
  * Doc updates. Closes: #89121, #89854, #99671, #98353, #95823, #93057,
          #97520, #102867, #101071, #102421, #101565, #98272, #106914,
          #105606, #105377
  * Various cosmetic code updates. Closes: #89066, #89066, #89152
  * Add "pre-auto" as an option for DSelect::Clean (run autoclean after
    update).
  * More patches from Alfredo for Vendors and more SHA-1 stuff
  * Fix for AJ's 'desire to remove perl-5.005' and possibly other
    similar situations. Closes: #56708, #59432
  * no_proxy and ftp. Closes: #89671
  * Philippe Batailler's man page patches.
  * Fix for display bug. Closes: #92033, #93652, #98468
  * Use more than 16bits for the dep ID. Some people ran out..
    Closes: #103020, #97809, #102951, #99974, #107362, #107395, #107362,
            #106911, #107395, #108968
  * Reordered some things to make dante and FTP happier. Closes: #92757
  * James R. Van Zandt's guide.sgml updates. Closes: #90027
  * apt-ftparchive copes with no uncompressed package files + contents.
  * French man pages from philippe batailler - well sort of. They
    don't build yet..
  * run-parts. Closes: #94286
  * 'apt-cache policy' preferences debug tool.
  * Whatever. Closes: #89762
  * libstdc++ and HURD. Closes: #92025
  * More apt-utils verbage. Closes: #86954
  * Fliped comparision operator. Closes: #94618
  * Used the right copyright file. Closes: #65691
  * Randolph's G++3 patches.
  * Fixed no_proxy tokanizing. Closes: #100046
  * Strip Config-Version when copying status to available. Closes: #97520
  * Segfault with missing source files. Closes: #100325
  * EINTR check. Closes: #102293
  * Various changes to the locking metholodgy for --print-uris.
    Closes: #100590
  * Lame LD_LIBRARY_PATH thing. Closes: #98928
  * apt-cache search searchs provide names too now. Closes: #98695
  * Checksum and long lines problem. Closes: #106591
  * .aptignr and empty files are just a warning. Closes: #97364

 -- Jason Gunthorpe <jgg@debian.org>  Sat, 18 Aug 2001 17:21:59 -0500

apt (0.5.3) unstable; urgency=low

  * JoeyH's dpkg::preconfig not working. Closes: #88675
  * Fixed apt override disparity
  * Alfredo's SHA-1 and related patches

 -- Jason Gunthorpe <jgg@debian.org>  Sun,  4 Mar 2001 15:39:43 -0700

apt (0.5.2) unstable; urgency=low

  * Fixed mention of /usr/doc in the long description
  * JoeyH's downgrade bug -- don't use 0.5.1
  * Doc bug. Closes: #88538
  * Fault in building release strings. Closes: #88533

 -- Jason Gunthorpe <jgg@debian.org>  Sun,  4 Mar 2001 15:39:43 -0700

apt (0.5.1) unstable; urgency=low

  * Fixed #82894 again, or should be and.
  * Process the option string right. Closes: #86921
  * Don't eat the last command for pipes. Closes: #86923
  * Ignore .* for configuration directory processing. Closes: #86923
  * Alfredo's no_proxy patch
  * Documentation fixes. Closes: #87091
  * JoeyH's double slash bug. Closes: #87266
  * Unintitialized buffer and apt-ftparchive contents generation.
     Closes: #87612
  * Build-deps on virtual packages. Closes: #87639
  * Fixes glibc/libstdc++ symbol dependencies by including glibc and
    libstdc++ version info in the library soname and in the package
    provides. Closes: #87426
  * Updated soname version to 0.3.2
  * apt-extracttemplates moved from debconf into apt-utils
  * s390 archtable entry. Closes: #88232
  * Dan's segfault
  * Some instances where the status file can source a package in a
    non-sensical way. Closes: #87390
  * Work better if there are duplicate sources.list entries.
  * Fixed the resetting of Dir with "dir {};". Closes: #87323

 -- Randolph Chung <tausq@debian.org>  Sat, 3 Mar 2001 15:37:38 -0700

apt (0.5.0) unstable; urgency=low

  * Fixed an obscure bug with missing final double new lines in
    package files
  * Changed the apt-cdrom index copy routine to use the new section
    rewriter
  * Added a package file sorter, apt-sortpkgs
  * Parse obsolete Optional dependencies.
  * Added Ben's rsh method. Closes: #57794
  * Added IPv6 FTP support and better DNS rotation support.
  * Include the server IP in error messages when using a DNS rotation.
    Closes: #64895
  * Made most of the byte counters into doubles to prevent 32bit overflow.
    Closes: #65349
  * HTTP Authorization. Closes: #61158
  * Ability to parse and return source index build depends from Randolph.
  * new 'apt-get build-dep' command from Randolph. Closes: #63982
  * Added apt-ftparchive the all dancing all singing FTP archive
    maintinance program
  * Allow version specifications with =1.2.4-3 and /2.2 or /stable postfixes
    in apt-get.
  * Removed useless internal cruft including the xstatus file.
  * Fixed config parser bugs. Closes: #67848, #71108
  * Brain Damanged apt-get config options changed, does not change the command
    line interface, except to allow --enable-* to undo a configuration
    option:
      No-Remove -> Remove
      No-Download -> Download
      No-Upgrade -> Upgrade
  * Made this fix configable (DSelect::CheckDir) and default to disabled:
     * No remove prompt if the archives dir has not changed. Closes: #55709
    Because it is stupid in the case where no files were downloaded due to
    a resumed-aborted install, or a full cache! Closes: #65952
  * Obscure divide by zero problem. Closes: #64394
  * Update sizetable for mips. Closes: #62288
  * Fixed a bug with passive FTP connections
  * Has sizetable entry for sparc64. Closes: #64869
  * Escape special characters in the ::Label section of the cdroms.lst
  * Created apt-utils and python-apt packages
  * Due to the new policy engine, the available file may contain entries
    from the status file. These are generated if the package is not obsolete
    but the policy engine prohibits using the version from the package files.
    They can be identified by the lack of a Filename field.
  * The new policy engine. Closes: #66509, #66944, #45122, #45094, #40006,
    #36223, #33468, #22551
  * Fixed deb-src line for non-us. Closes: #71501, #71601
  * Fixes for G++ 2.96, s/friend/friend class/
  * Fixed mis doc of APT::Get::Fix-Missing. Closes: #69269
  * Confirmed fix for missing new line problem. Closes: #69386
  * Fixed up dhelp files. Closes: #71312
  * Added some notes about dselect and offline usage. Closes: #66473, #38316
  * Lock files on read only file systems are ignored w/ warning.
    Closes: #61701
  * apt-get update foo now gives an error! Closes: #42891
  * Added test for shlibs on hurd. Closes: #71499
  * Clarified apt-cache document. Closes: #71934
  * DocBook SGML man pages and some improvements in the text..
  * sigwinch thing. Closes: #72382
  * Caching can be turned off by setting the cache file names blank.
  * Ignores arches it does not know about when autocleaning. Closes: #72862
  * New function in apt-config to return dirs, files, bools and integers.
  * Fixed an odd litle bug in MarkInstall and fixed it up to handle
    complex cases involving OR groups and provides.
    68754 describes confusing messages which are the result of this..
    Closes: #63149, #69394, #68754, #77683, #66806, #81486, #78712
  * Speeling mistake and return code for the 'wicked' resolver error
    Closes: #72621, #75226, #77464
  * Solved unable to upgrade libc6 from potato to woody due to 3 package
    libc6 dependency loop problem.
  * Leading sources.list spaces. Closes: #76010
  * Removed a possible infinite loop while processing installations.
  * Man page updates. Closes: #75411, #75560, #64292, #78469
  * ReduceSourceList bug. Closes: #76027
  * --only-source option. Closes: #76320
  * Typos. Closes: #77812, #77999
  * Different status messages. Closes: #76652, #78353
  * /etc/apt/apt.conf.d/ directory for Joey and Matt and pipe protocol 2
  * OS detection an support for the new pseduo standard of os-arch for the
    Architecture string. Also uses regexing.. Closes: #39227, #72349
  * Various i18n stuff. Note that this still needs some i18n wizard
    to do the last gettextization right. Closes: #62386
  * Fixed a problem with some odd http servers/proxies that did not return
    the content size in the header. Closes: #79878, #44379
  * Little acquire bugs. Closes: #77029, #55820
  * _POSIX_THREADS may not be defined to anything, just defined..
    Closes: #78996
  * Spelling of Ignore-Hold correctly. Closes: #78042
  * Unlock the dpkg db if in download only mode. Closes: #84851
  * Brendan O'Dea's dselect admindir stuff. Closes: #62811
  * Patch from BenC. Closes: #80810
  * Single output of some names in lists. Closes: #80498, #43286
  * Nice message for people who can't read syserror output. Closes: #84734
  * OR search function. Closes: #82894
  * User's guide updates. Closes: #82469
  * The AJ/JoeyH var/state to var/lib transition patch. Closes: #59094
  * Various CD bugs, again thanks to Greenbush
    Closes: #80946, #76547, #71810, #70049, #69482
  * Using potato debhelper. Closes: #57977
  * I cannot self-terminate. Closes: #74928

 -- Jason Gunthorpe <jgg@debian.org>  Wed, 21 Feb 2001 00:39:15 -0500

apt (0.3.19) frozen unstable; urgency=low

  * Updates to apt-cdrom to support integrated non-us nicely, thanks to
    Paul Wade.
  * Fixed that apt-get/cdrom deadlock thing. Closes: #59853, #62945, #61976
  * Fixed hardcoded path. Closes: #59743
  * Fixed Jay's relative path bug
  * Allowed source only CDs. Closes: #58952
  * Space check is supressed if --print-uris is given. Closes: #58965
  * Clarified the documenation examples for non-us. Closes: #58646
  * Typo in the package description. Closes: #60230
  * Man Page typo. Closes: #60347
  * Typo in Algorithms.cc. Closes: #63577
  * Evil dotty function in apt-cache for generating dependency graphs
    with the as-yet-unpackaged GraphVis.
  * Appears to have been fixed in Janurary.. Closes: #57981
  * New config.guess/sub for the new archs. Closes: #60874
  * Fixed error reporting for certain kinds of resolution failures.
    Closes: #61327
  * Made autoclean respect 'q' settings. Closes: #63023
  * Fixed up the example sources.list. Closes: #63676
  * Added DPkg::FlushSTDIN to control the flushing of stdin before
    forking dpkg. Closes: #63991

 -- Ben Gertzfield <che@debian.org>  Fri, 12 May 2000 21:10:54 -0700

apt (0.3.18) frozen unstable; urgency=low

  * Changes in the postinst script. Closes: #56855, #57237
  * Fixed bashism. Closes: #57216, #57335
  * Doc updates. Closes: #57772, #57069, #57331, #57833, #57896

 -- Ben Gertzfield <che@debian.org>  Sun, 13 Feb 2000 01:52:31 -0800

apt (0.3.17) unstable; urgency=low

  * RFC 2732 usage for CDROM URIs and fixes to apt-cdrom
  * Fixed the configuration parser to not blow up if ; is in the config
    string
  * Applied visual patch to dselect install script . Closes #55214
  * Included the configure-index example
  * Minimal CD swaps
  * Library soname has increased
  * Fixed default sources.list to have correct URLs for potato when it
    becomes stable
  * Added a message about erasing sources.list to dselect setup script
    Closes: #55755
  * No remove prompt if the archives dir has not changed. Closes: #55709
  * Fixed inclusion of 2nd sample config file. Closes: #55374
  * Made file mtimes of 0 not confuse the methods If-Modifed-Since check.
    Closes: #55991

 -- Ben Gertzfield <che@debian.org>  Mon, 31 Jan 2000 12:12:40 -0800

apt (0.3.16) unstable; urgency=low

  * Made --no-download work. Closes: #52993
  * Now compiles on OpenBSD, Solaris and HP-UX
  * Clarify segfault errors
  * More debhelper fixes. Closes: #52662, #54566, #52090, #53531, #54769
  * Fix for Joel's discovery of glibc removal behavoir.
  * Fix for Ben Collins file: uri from slink upgrade.
  * Fixed resume code in FTP. Closes: #54323
  * Take more precautions to prevent the corruption Joey Hess saw.
  * Fixed --no-list-cleanup
  * RFC 2732 URI parsing ([] for hostnames).
  * Typo in apt-cache man page. Closes: #54949

 -- Ben Gertzfield <che@debian.org>  Fri, 14 Jan 2000 08:04:15 -0800

apt (0.3.15) unstable; urgency=low

  * Added DSelect::WaitAfterDownload Closes: #49549
  * Fixed cast error in byteswap macro and supporting code. Closes: #50093
  * Fixed buffer overflow for wide terminal sizes. Closes: #50295
  * Made -s and clean not do anything. Closes: #50238
  * Problem with Protected packages and the new OR code.
  * /usr/share/doc stuff. Closes: #51017, #50228, #51141
  * Remove doesn't require a package to be installable. Closes: #51175
  * FTP proxy touch ups in the mabn page. Closes: #51315, #51314

 -- Ben Gertzfield <che@debian.org>  Sat,  4 Dec 1999 21:17:24 -0800

apt (0.3.14) unstable; urgency=low

  * Fix Perl or group pre-depends thing Closes: #46091, #46096, #46233, #45901
  * Fix handling of dpkg's conversions from < -> <= Closes: #46094, #47088
  * Make unparsable priorities non-fatal Closes: #46266, #46267, #46293, #46298
  * Fix handling of '/' for the dist name. Closes: #43830, #45640, #45692
  * Fixed 'Method gave a blank filename' error from IMS queries onto CDs.
    Closes: #45034, #45695, #46537
  * Made OR group handling in the problem resolver more elaborate. Closes: #45646
  * Added APT::Clean-Installed option. Closes: #45973
  * Moves the free space check to after the calculated size is printed.
    Closes: #46639, #47498
  * mipsel arch Closes: #47614
  * Beautified URI printing to not include passwords Closes: #46857
  * Fixed little problem with --no-download Closes: #47557
  * Tweaked Dselect 'update' script to re-gen the avail file even in the
    event of a failure Closes: #47112
  * Retries for source archives too Closes: #47529
  * Unmounts CDROMs iff it mounted them Closes: #45299
  * Checks for the partial directories before doing downloads Closes: #47392
  * no_proxy environment variable (http only!) Closes: #43476
  * apt-cache showsrc Closes: #45799
  * De-Refs Single Pure virtual packages. Closes: #42437, #43555
  * Regexs for install. Closes: #35304, #38835
  * Dependency reports now show OR group relations
  * Re-Install feature. Cloes: #46961, #37393, #38919
  * Locks archive directory on clean (woops)
  * Remove is not 'sticky'. Closes: #48392
  * Slightly more accurate 'can not find package' message. Closes: #48311
  * --trivial-only and --no-remove. Closes: #48518
  * Increased the cache size. Closes: #47648
  * Comment woopsie. Closes: #48789
  * Removes existing links when linking sources. Closes: #48775
  * Problem resolver does not install all virtual packages. Closes: #48591, #49252
  * Clearer usage message about 'source' Closes: #48858
  * Immediate configure internal error Closes: #49062, #48884

 -- Ben Gertzfield <che@debian.org>  Sun,  7 Nov 1999 20:21:25 -0800

apt (0.3.13) unstable; urgency=low

  * Fix timestamp miss in FTP. Closes: #44363
  * Fix sorting of Kept packages. Closes: #44377
  * Fix Segfault for dselect-upgrade. Closes: #44436
  * Fix handling of '/' for the dist name. Closes #43830
  * Added APT::Get::Diff-Only and Tar-Only options. Closes #44384
  * Add commented-out deb-src URI to default sources.list file.

 -- Ben Gertzfield <che@debian.org>  Sun, 19 Sep 1999 18:54:20 -0700

apt (0.3.12) unstable; urgency=low

  * Fix for typo in the dhelp index. Closes: #40377
  * Multiple media swap support
  * Purge support. Closes: #33291, #40694
  * Better handling of - remove notation. Closes: #41024
  * Purge support. Closes: #33291, #40694
  * Error code on failed update. Closes: #41053
  * apt-cdrom adds entries for source directories. Closes: #41231
  * Sorts the output of any list. Closes: #41107
  * Fixes the looping problem. Closes: #41784, #42414, #44022
  * Fixes the CRC mechanism to lowercase all strings. Closes: #41839
  * More checks to keep the display sane. Particularly when fail-over is
    used with local mirrors and CD-Roms. Closes: #42127, #43130, #43668
  * PThread lockup problem on certain sparc/m68k. Closes: #40628
  * apt-cdrom understands .gz Package files too. Closes: #42779
  * Spelling error in dselect method description. Closes: #43251
  * Added security to the default source list. Closes: #43356

 -- Ben Gertzfield <che@debian.org>  Fri,  3 Sep 1999 09:04:28 -0700

apt (0.3.11) unstable; urgency=low

  * Fix for mis-parsed file: URIs. Closes: #40373, #40366, #40230
  * Fix for properly upgrading the system from perl 5.004 to 5.005

 -- Ben Gertzfield <che@debian.org>  Mon, 28 Jun 1999 21:06:44 -0700

apt (0.3.9) unstable; urgency=low

  * Spelling error in cachefile.cc. Closes: #39885
  * Trailing slash in dselect install if you try to use the
    default config file. Closes: #40011
  * Simulate works for autoclean. Closes: #39141
  * Fixed spelling errors. Closes: #39673
  * Changed url parsing a bit. Closes: #40070, #40069
  * Version 0.3.8 will be for slink/hamm (GNU libc 2).

 -- Ben Gertzfield <che@debian.org>  Thu, 24 Jun 1999 18:02:52 -0700

apt (0.3.7) unstable; urgency=low

  * Fixed missing text in the apt-get(8) page. Closes: #37596
  * Made --simulate and friends work with apt-get source. Closes: #37597, #37656
  * Fixed inclusion of man pages in the -doc/-dev package. Closes: #37633, #38651
  * Fixed handling of the -q option with not-entirely integer arguments
    Closes: #37499
  * Man page typo Closes: #37762
  * Fixed parsing of the Source: line. Closes: #37679
  * Dpkg/dpkg-hurd source bug. Closes: #38004, #38032
  * Added a check for an empty cache directory. Closes: #37963
  * Return a failure code if -d is given and packages fail to download.
    Closes: #38127
  * Arranged for an ftp proxy specifing an http server to work. See the
    important note in the sources.list man page.
  * Accounted for resumed files in the cps calculation. Closes: #36787
  * Deal with duplicate same version different packages. Closes: #30237
  * Added --no-download. Closes: #38095
  * Order of apt-cdrom dist detection. Closes: #38139
  * Fix apt-cdrom chop handling and missing lines. Closes: #37276
  * IPv6 http support
  * Suggests dpkg-dev for apt-get source. Closes: #38158
  * Fixed typo in apt-get help. Closes: #38712
  * Improved the error message in the case of broken held package. Closes: #38777
  * Fixed handling of MD5 failures
  * Documented list notation Closes: #39008
  * Change the 'b' to 'B'. Closes: #39007

 -- Ben Gertzfield <che@debian.org>  Sun, 20 Jun 1999 18:36:20 -0700

apt (0.3.6) unstable; urgency=low

  * Note that 0.3.5 never made it out the door..
  * Fix for apt-cdrom and unusual disk label locations. Closes: #35571
  * Made APT print numbers in decimal. Closes: #35617, #37319
  * Buffer munching fix for FTP. Closes: #35868
  * Typo in sample config file. Closes: #35907
  * Fixed whitespace in version compares. Closes: #35968, #36283, #37051
  * Changed installed size counter to only count unpacked packages.
    Closes: #36201
  * apt-get source support. Closes: #23934, #27190
  * Renames .debs that fail MD5 checking, provides automatic corruption
    recovery. Closes: #35931
  * Fixed autoconf verison. Closes: #37305
  * Random Segfaulting. Closes: #37312, #37530
  * Fixed apt-cache man page. Closes: #36904
  * Added a newline to apt-cache showpkg. Closes: #36903

 -- Ben Gertzfield <che@debian.org>  Wed, 12 May 1999 09:18:49 -0700

apt (0.3.4) unstable; urgency=low

  * Release for Ben while he is out of town.
  * Checked the size of partial files. Closes: #33705
  * apt-get should not print progress on non-tty. Closes: #34944
  * s/guide.text.gz/users-guide.txt.gz/ debian/control: Closes: #35207
  * Applied cdrom patches from Torsten.  Closes: #35140, #35141
  * smbmounted cdrom fix. Closes: #35470
  * Changed ie to eg.  Closes: #35196

 -- Adam Heath <doogie@debian.org>  Sun,  4 Apr 1999 18:26:44 -0500

apt (0.3.3) unstable; urgency=low

  * Fixes bug with file:/ URIs and multi-CD handling. Closes: #34923

 -- Ben Gertzfield <che@debian.org>  Tue, 23 Mar 1999 12:15:44 -0800

apt (0.3.2) unstable; urgency=low

  * Major release into unstable of v3
  * These bugs have been fixed, explanations are in the bug system, read
    the man pages as well..
    Closes: #21113, #22507, #22675, #22836, #22892, #32883, #33006, #34121,
    	    #23984, #24685, #24799, #25001, #25019, #34223, #34296, #34355,
	    #24021, #25022, #25026, #25104, #25176, #31557, #31691, #31853,
    	    #25458, #26019, #26433, #26592, #26670, #27100, #27100, #27601,
    	    #28184, #28391, #28778, #29293, #29351, #27841, #28172, #30260,
    	    #29382, #29441, #29903, #29920, #29983, #30027, #30076, #30112,
    	    #31009, #31155, #31381, #31883, #32140, #32395, #32584. #34465,
    	    #30383, #30441, #30472, #30643, #30827, #30324, #36425, #34596

 -- Ben Gertzfield <che@debian.org>  Mon, 15 Mar 1999 19:14:25 -0800

apt (0.3.1) experimental; urgency=low

  * Minor release of cvs version.
  * Added virtual package libapt-pkgx.x

 -- Mitch Blevins <mblevin@debian.org>  Wed, 10 Mar 1999 07:52:44 -0500

apt (0.3.0) experimental; urgency=low

  * New experimental version.

 -- Ben Gertzfield <che@debian.org>  Tue, 15 Dec 1998 12:53:21 -0800

apt (0.1.9) frozen unstable; urgency=low

  * Return to the wacky numbering for when we build 0.1.8 for hamm
  * Important bug related to APT on the Alpha fixed
  * apt-get dist-upgrade problems fixed
  * tiny patch for http method to fix an endless loop
  * nice fix from /usr/doc/lintian/ to remove rpath nastiness from
    libtool and add proper shared lib dependancies
  * now dh_shlibdeps is called with LD_LIBRARY_PATH=debian/tmp/usr/lib
    in case an old libpkg is installed while building APT to prevent
    spurious dependancies

 -- Ben Gertzfield <che@debian.org>  Thu,  5 Nov 1998 17:43:25 -0800

apt (0.1.7) unstable; urgency=low

  * New build with libstdc++2.9.
  * Various fixes; read the Changelog.

 -- Ben Gertzfield <che@debian.org>  Thu, 15 Oct 1998 18:29:18 -0700

apt (0.1.6) unstable; urgency=low

  * Various fixes in the FTP method for error checking. Fixes: #26188.
  * Spelling corrections in dselect method. Fixes: #25884
  * Fixes for compilation on alpha/ppc. Fixes: #25313, #26108.
  * No more bo releases: we're using a normal numbering system now.

 -- Ben Gertzfield <che@debian.org>  Tue,  8 Sep 1998 19:27:13 -0700

apt (0.1.5) unstable; urgency=low

  * Changed sources.list to point to 'unstable' by default, as
    'frozen' no longer exists!

 -- Ben Gertzfield <che@debian.org>  Thu, 23 Jul 1998 22:00:18 -0700

apt (0.1.3) unstable; urgency=low

  * New upstreamish version.
  * ftp method rewritten in C. Removes dependancies on all perl/perl
    related modules. This fixes many of the ftp method bugs.

 -- Ben Gertzfield <che@debian.org>  Thu, 16 Jul 1998 22:19:00 -0700

apt (0.1.1) unstable; urgency=low

  * Release for unstable.

 -- Ben Gertzfield <che@debian.org>  Tue, 30 Jun 1998 20:48:30 -0700

apt (0.1) unstable; urgency=low

  * Kludge to fix problem in libnet-perl with illegal anonymous
    FTP passwords.
  * Moved to unstable; apt is in a useable state now.
  * Fixed version numbering. From now on, numbering will be:
    0.1 (no actual release) -> 0.1.0bo (release for libc5) ->
    0.1.1 (release for unstable). Thanks, Manoj.

 -- Ben Gertzfield <che@debian.org>  Tue, 30 Jun 1998 20:40:58 -0700

apt (0.0.17-1) experimental; urgency=low

  * Fixed problem with libc6 version compare
  * Scott's away for a while, so I'll be packaging apt for the time
    being.

 -- Ben Gertzfield <che@debian.org>  Thu, 25 Jun 1998 19:02:03 -0700

apt (0.0.16-1) experimental; urgency=low

  * Modifications to make apt-get more friendly when backgrounded.
  * Updated documentation.
  * Updates to graphic widgets

 -- Scott K. Ellis <scott@debian.org>  Mon,  8 Jun 1998 11:22:02 -0400

apt (0.0.15-0.2bo) experimental; urgency=low

  * Bo compilation
  * Bob Hilliards crash

 -- Jason Gunthorpe <jgg@debian.org>  Sun, 31 May 1998 20:18:35 -0600

apt (0.0.15-0.1bo) experimental; urgency=low

  * Bo compilation
  * libstdc++272 patch

 -- Jason Gunthorpe <jgg@debian.org>  Sun, 31 May 1998 20:18:35 -0600

apt (0.0.15) experimental; urgency=low

  * Clean up source tarball (no user-visible changes)

 -- Scott K. Ellis <scott@debian.org>  Tue, 26 May 1998 12:23:53 -0400

apt (0.0.14) experimental; urgency=low

  * Updates in ordering code to make sure certain upgrades work correctly.
  * Made dselect/setup understand ftp as well as http

 -- Scott K. Ellis <scott@debian.org>  Wed, 20 May 1998 13:33:32 -0400

apt (0.0.13-bo1) experimental; urgency=low

  * Bo compilation

 -- Jason Gunthorpe <jgg@debian.org>  Mon, 18 May 1998 15:10:49 -0600

apt (0.0.13) experimental; urgency=low

  * Remove hardcoded egcc from debian/rules (#21575)
  * Fixes for ordering logic when system has a number of unpacked
    but unconfigured packages installed.
  * Spelling fix in dselect install method (#22556)

 -- Scott K. Ellis <scott@debian.org>  Sun, 17 May 1998 20:08:33 -0400

apt (0.0.12) experimental; urgency=low

  * Fixed problems with package cache corruption.
  * Made to depend on libc6 >= 2.0.7pre1 due to timezone problems with
    earlier versions.
  * Interface and documentation improvements.

 -- Scott K. Ellis <scott@debian.org>  Sat, 16 May 1998 23:17:32 -0400

apt (0.0.11) experimental; urgency=low

  * Change dependancies to pre-depends since breaking your packaging tools
    in the middle of an installation isn't very good.
  * Bug fixes to ftp method and general apt-get code

 -- Scott K. Ellis <scott@debian.org>  Fri, 15 May 1998 08:57:38 -0400

apt (0.0.10) experimental; urgency=low

  * Run "dpkg --configure -a" after an aborted dselect install
  * Fixed problem with install looping
  * Support for authenticating proxys: (note this isn't terribly secure)
    http_proxy="http://user:pass@firewall:port/"
  * Substitute $ARCH in sources.list
  * Fixes in the resumption code for ftp

 -- Scott K. Ellis <scott@debian.org>  Tue, 12 May 1998 09:14:41 -0400

apt (0.0.9) experimental; urgency=low

  * Added ftp support.
  * Various other less visible bug fixes.
  * Fixed problem with segfault when apt-get invoked in a non-existant
    directory (Bug #21863)
  * Bumped policy to 2.4.1

 -- Scott K. Ellis <scott@debian.org>  Fri,  1 May 1998 09:18:19 -0400

apt (0.0.8) experimental; urgency=low

  * Fixed generated available file (Bug #21836)
  * Added download ETA (Bug #21774).
  * Fixed hardcoded ARCH (Bug #21751).
  * Fixed check on http_proxy (Bug #21795).
  * Added download speed indicator.

 -- Scott K. Ellis <scott@debian.org>  Mon, 27 Apr 1998 10:58:32 -0400

apt (0.0.7) experimental; urgency=low

  * Remove libdeity and apt from package for now, since only apt-get and
    apt-cache are actually useful right now.
  * Clean up handling of package installation errors.
  * Added timeout to http transfers (#21269)
  * Updated setup for dselect/apt method.
  * Updated man pages
  * Long options (added in 0.0.6)

 -- Scott K. Ellis <scott@debian.org>  Tue, 21 Apr 1998 09:06:49 -0400

apt (0.0.6) experimental; urgency=low

  * Spelling changes.
  * Revamped download status display.
  * Call apt-get clean after successful install in dselect.
  * Added "apt-get clean" which deletes package files from /var/cache/apt

 -- Scott K. Ellis <scott@debian.org>  Thu,  9 Apr 1998 15:13:59 -0400

apt (0.0.5) experimental; urgency=low

  * Ignore signals while dpkg is running so we don't leave dpkg running in
    the background (#20804)
  * Check Packages as well as Packages.gz for file URIs (#20784)
  * Spelling cleanup (#20800)
  * Added -m option to permit upgrade to go on in the case of a bad mirror.
    This option may result in incomplete upgrades when used with -f.

 -- Scott K. Ellis <scott@debian.org>  Tue,  7 Apr 1998 12:40:29 -0400

apt (0.0.4) experimental; urgency=low

  * New usage guide.
  * Various documentation updates and cleanup.
  * Added '-f' option to apt-get attempt to fix broken dependancies.

 -- Scott K. Ellis <scott@debian.org>  Sat,  4 Apr 1998 14:36:00 -0500

apt (0.0.3) experimental; urgency=low

  * Added a shlibs.local file to prevent apt from depending on itself.
  * Updates to how apt-get handles bad states in installed packages.
  * Updated rules to make sure build works from a freshly checked out source
    archive.  Building from CVS needs libtool/automake/autoconf, builds from
    the distributed source package should have no such dependancy.

 -- Scott K. Ellis <scott@debian.org>  Fri,  3 Apr 1998 11:49:47 -0500

apt (0.0.2) unstable; urgency=low

  * Updates to apt-get and http binding for dselect method (apt).
  * Updating version number from 0.0.1, which was released only on IRC.

 -- Scott K. Ellis <scott@debian.org>  Fri,  3 Apr 1998 00:35:18 -0500

apt (0.0.1) unstable; urgency=low

  * Initial Release.

 -- Scott K. Ellis <scott@debian.org>  Tue, 31 Mar 1998 12:49:28 -0500
<|MERGE_RESOLUTION|>--- conflicted
+++ resolved
@@ -1,15 +1,12 @@
 apt (0.6.43.4) unstable; urgency=low
 
   * apt-pkg/acquire.cc: don't show ETA if it is 0 or absurdely large
-<<<<<<< HEAD
   * apt-pkg/contrib/sha256.{cc,h},hashes.{cc,h}: support for sha256 
     (thanks to Anthony Towns)
   * ftparchive/cachedb.{cc,h},writer.{cc,h}: optimizations 
     (thanks to Anthony Towns)
   * apt pdiff support from experimental merged
-=======
   * apt-pkg/deb/dpkgpm.cc: wording fixes (thanks to Matt Zimmerman)
->>>>>>> 0e36721c
   * Merge from http://www.perrier.eu.org/debian/packages/d-i/level4/apt-main:
   	* bg.po: Added, complete to 512t. Closes: #360262
 
