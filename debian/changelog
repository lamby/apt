<<<<<<< HEAD
apt (0.6.27ubuntu2) hoary; urgency=low

=======
apt (0.6.27ubuntu3) hoary; urgency=low

  * added a exact dependency from libapt-pkg-dev to the apt version it was
    build with

 -- Michael Vogt <mvo@debian.org>  Wed, 15 Dec 2004 09:56:32 +0100

apt (0.6.27ubuntu2) hoary; urgency=low

>>>>>>> b3d44315
  * fixed a bug in the rule file that happend during the big 0.5->0.6 merge

 -- Michael Vogt <mvo@debian.org>  Tue, 14 Dec 2004 12:14:25 +0100

apt (0.6.27ubuntu1) hoary; urgency=low

  * chmod 755 /usr/bin/apt-key
  * don't display a error when a apt-get update don't find a 
    Packages.bz2/Sources.bz2 file

 -- Michael Vogt <mvo@debian.org>  Mon, 13 Dec 2004 18:40:21 +0100

apt (0.6.27) hoary; urgency=low

  * Merge apt--authentication--0 branch
    - Implement gpg authentication for package repositories (Closes: #203741)
    - Also includes Michael Vogt's fixes
  * Merge apt--misc-abi-changes--0 branch
    - Use pid_t throughout to hold process IDs (Closes: #226701)
    - Import patch from Debian bug #195510: (Closes: #195510)
      - Make Simulate::Describe and Simulate::ShortBreaks private member
        functions
      - Add a parameter (Candidate) to Describe to control whether the
        candidate version is displayed
      - Pass an appropriate value for Candidate everywhere Describe is called

 -- Matt Zimmerman <mdz@canonical.com>  Mon, 13 Dec 2004 01:03:11 -0800

apt (0.5.32) hoary; urgency=low

  * Call setlocale in the methods, so that the messages are properly
    localised (Closes: #282700)
  * Implement support for bzip2-compressed debs (data.tar.bz2)

 -- Matt Zimmerman <mdz@canonical.com>  Sat, 11 Dec 2004 09:05:52 -0800

apt (0.5.31) unstable; urgency=low

  * New Romanian translation from Sorin Batariuc <sorin@bonbon.net>
    (Closes: #281458)
  * Merge changes from Hoary (0.5.30,0.5.30ubuntu2]
  * Fix the example in apt_preferences(5) to match the text
    (Closes: #222267)
  * Add APT::Periodic::Autoclean setting, to allow "apt-get autoclean" to
    be run periodically.  This is useful with
    APT::Periodic::Download-Upgradeable-Packages, and defaults to the same
    value, so that the cache size is bounded

 -- Matt Zimmerman <mdz@debian.org>  Tue, 23 Nov 2004 12:53:04 -0800

apt (0.5.30ubuntu2) hoary; urgency=low

  * bzip2 is now "Suggested" and it will detect if bzip2 is installed 
    and only then trying to get Packages.bz2

 -- Michael Vogt <mvo@debian.org>  Fri, 19 Nov 2004 12:00:39 +0100

apt (0.5.30ubuntu1) hoary; urgency=low

  * Need to Depend: bzip2 or Packages.bz2 fail.

 -- LaMont Jones <lamont@canonical.com>  Thu, 18 Nov 2004 12:51:05 -0700

apt (0.5.30) hoary; urgency=low

  * Patch from Michael Vogt to enable Packages.bz2 use, with a fallback to
    Packages.gz if it is not present (Closes: #37525)

 -- Matt Zimmerman <mdz@debian.org>  Mon, 15 Nov 2004 12:57:28 -0800

apt (0.5.29) unstable; urgency=low

  * Don't hardcode paths in apt.cron.daily
  * Add to apt.cron.daily the capability to pre-download upgradeable
    packages
  * Place timestamp files in /var/lib/apt/periodic, rather than
    /var/lib/apt itself
  * Standardize debhelper files a bit
    - Create all directories in debian/dirs rather than creating some on
      the dh_installdirs command line
    - Rename debian/dirs to debian/apt.dirs, debian/examples to
      debian/apt.examples

 -- Matt Zimmerman <mdz@debian.org>  Sat, 13 Nov 2004 17:58:07 -0800

apt (0.5.28) hoary; urgency=low

  * Translation updates:
    - Updated Hungarian from Kelemen Gábor <kelemeng@gnome.hu> (Closes: #263436)
    - Updated Greek from George Papamichelakis (Closes: #265004)
    - Updated Simplified Chinese from Tchaikov (Closes: #265190)
    - Updated French by Christian Perrier (Closes: #265816)
    - Updated Japanese by Kenshi Muto (Closes: #265630)
    - Updated Catalan from Jordi Mallach
    - Updated Dutch from Bart Cornelis (Closes: #268258, #278697)
    - Updated Portuguese from Miguel Figueiredo (Closes: #268265)
    - Updated Polish from Robert Luberda <robert@debian.org> (Closes: #268451)
    - Updated Danish from Claus Hindsgaul (Closes: #269417)
    - Updated Norwegian Nynorsk from Håvard Korsvoll <korsvoll@skulelinux.no>
      (Closes: #269965)
    - Updated Russian from Yuri Kozlov <yuray@id.ru> (Closes: #271104)
    - Updated Italian from Samuele Giovanni Tonon <samu@debian.org>
      (Closes: #275083)
    - Updated Brazilian Portuguese from Andre Luis Lopes (Closes: #273944)
    - Updated Slovak from Peter Mann (Closes: #279481)
  * APT::Get::APT::Get::No-List-Cleanup -> APT::Get::List-Cleanup in apt-get.cc
    (Closes: #267266)
  * Merge Ubuntu changes:
    - Set default Dpkg::MaxArgs to 1024, and Dpkg::MaxArgBytes to 32k.
      Needed to work around ordering bugs when installing a large number of
      packages
    - Patch from Michael Vogt to add an optional cron job which
      can run apt-get update periodically
  * Add arch-build target to debian/rules

 -- Matt Zimmerman <mdz@debian.org>  Sat, 13 Nov 2004 15:52:20 -0800

apt (0.5.27) unstable; urgency=high

  * Sneak in a bunch of updated translations before the freeze
    (no code changes)
  * Translation updates:
    - New Finnish translation from Tapio Lehtonen <tale@debian.org>
      (Closes: #258999)
    - New Bosnian translation from Safir Šećerović <sapphire@linux.org.ba>
      (Closes: #254201)
    - Fix Italian incontrario (Closes: #217277)
    - Updated Spanish from Ruben Porras (Closes: #260483)
    - Updated Danish from Claus Hindsgaul (Closes: #260569)
    - Updated Slovak from Peter Mann (Closes: #260627)
    - Updated Portuguese from Miguel Figueiredo (Closes: #261423)
  * Bring configure-index up to date with documented options, patch from
    Uwe Zeisberger <zeisberg@informatik.uni-freiburg.de> (Closes: #259540)
  * Note in apt.conf(5) that configure-index does not contain strictly
    default values, but also examples
  * Add Polish translation of offline.sgml (Closes: #259229)

 -- Matt Zimmerman <mdz@debian.org>  Thu, 29 Jul 2004 09:30:12 -0700

apt (0.5.26) unstable; urgency=low

  * Translation updates:
    - Spanish update from Ruben Porras <nahoo82@telefonica.net> (Closes: #248214)
    - Sync Spanish apt(8) (Closes: #249241)
    - French update from Christian Perrier <bubulle@debian.org> (Closes: #248614)
    - New Slovak translation from Peter Mann <Peter.Mann@tuke.sk> (Closes: #251676)
    - Czech update from Miroslav Kure <kurem@upcase.inf.upol.cz> (Closes: #251682)
    - pt_BR update from Andre Luis Lopes <andrelop@debian.org> (Closes: #251961)
    - German translation of apt(8) from Helge Kreutzmann <kreutzm@itp.uni-hannover.de>
      (Closes: #249453)
    - pt update from Miguel Figueiredo <elmig@debianpt.org> (Closes: #252700)
    - New Hebrew translation from Lior Kaplan <webmaster@guides.co.il>
      (Closes: #253182)
    - New Basque translation from Piarres Beobide Egaña <pi@beobide.net>
      (Vasco - Euskara - difficult language, Closes: #254407) and already a
      correction (Closes: #255760)
    - Updated Brazilian Portuguese translation from
      Guilherme de S. Pastore <gpastore@colband.com.br> (Closes: #256396)
    - Updated Greek translation (complete now) from
      George Papamichelakis <george@step.gr> (Closes: #256797)
    - New Korean translation from Changwoo Ryu <cwryu@debian.org>
      (Closes: #257143)
    - German translation now available in two flavours: with Unicode usage and
      without (related to #228486, #235759)
  * Update apt-get(8) to reflect the fact that APT::Get::Only-Source will
    affect apt-get build-dep as well as apt-get source
  * Remove aborted remnants of a different method of implementing DEB_BUILD_OPTIONS
    from debian/rules
  * Fix typo in error message when encountering unknown type in source list
    (Closes: #253217)
  * Update k*bsd-gnu arch names in buildlib/ostable (Closes: #253532)
  * Add amd64 to buildlib/archtable (Closes: #240896)
  * Have configure output a more useful error message if the architecture
    isn't in archtable

 -- Matt Zimmerman <mdz@debian.org>  Thu,  8 Jul 2004 15:53:28 -0700

apt (0.5.25) unstable; urgency=low

  * Patch from Jason Gunthorpe to remove arbitrary length limit on Binary
    field in SourcesWriter::DoPackage
  * Fix typo in apt-cache(8) (Closes: #238578)
  * Fix obsolete reference to bug(1) in stub apt(8) man page
    (Closes: #245923)
  * Fix typo in configure-index (RecruseDepends -> RecurseDepends)
    (Closes: #246550)
  * Support DEB_BUILD_OPTIONS=noopt in debian/rules
    (Closes: #244293)
  * Increase length of line buffer in ReadConfigFile to 1024 chars;
    detect if a line is longer than that and error out
    (Closes: #244835)
  * Suppress a signed/unsigned warning in apt-cache.cc:DisplayRecord
  * Build apt-ftparchive with libdb4.2 rather than libdb2
    - Patch from Clint Adams to do most of the work
    - Build-Depends: s/libdb2-dev/libdb4.2-dev/
    - Add AC_PREREQ(2.50) to configure.in
    - Use db_strerror(err) rather than GlobalError::Errno (which uses strerror)
    - Add note to NEWS.Debian about upgrading old databases
  * Attempt to fix problems with chunked encoding by stripping only a single CR
    (Closes: #152711)
  * Modify debian/rules cvs-build to use cvs export, to avoid picking up
    junk files from the working directory
  * Add lang=fr attribute to refentry section of
    apt-extracttemplates.fr.1.sgml and apt-sortpkgs.fr.1.sgml so they are
    correctly built
  * Remove extraneous '\' characters from <command> tags in
    apt_preferences.fr.5.sgml
  * Translation updates:
    - Updated Swedish translation from Peter Karlsson <peter@softwolves.pp.se>
      (Closes: #238943)
    - New Slovenian translation from Jure Čuhalev <gandalf@owca.info>
      (closes: #239785)
    - New Portuguese translation from Miguel Figueiredo <elmig@debianpt.org>
      (closes: #240074)
    - Updated Spanish translation from Ruben Porras <nahoo82@telefonica.net>
    - Updated Spanish translation of man pages from Ruben Porras
      <nahoo82@telefonica.net>
    - Updated Simplified Chinese translation from "Carlos Z.F. Liu" <carlos_liu@yahoo.com>
      (Closes: #241971)
    - Updated Russian translation from Dmitry Astapov <adept@despammed.com>
      (Closes: #243959)
    - Updated Polish translation from Marcin Owsiany <porridge@debian.org>
      (Closes: #242388)
    - Updated Czech translation from Miroslav Kure <kurem@upcase.inf.upol.cz>
      (Closes: #244369)
    - Updated Japanese translation from Kenshi Muto <kmuto@debian.org>
      (Closes: #244176)
    - Run make -C po update-po to update .po files
    - Updated French translation from Christian Perrier <bubulle@debian.org>
      (Closes: #246925)
    - Updated Danish translation from Claus Hindsgaul <claus_h@image.dk>
      (Closes: #247311)

 -- Matt Zimmerman <mdz@debian.org>  Sat,  8 May 2004 12:52:20 -0700

apt (0.5.24) unstable; urgency=low

  * Updated Czech translation from Miroslav Kure <kurem@upcase.inf.upol.cz>
    (Closes: #235822)
  * Updated French translation from Christian Perrier <bubulle@debian.org>
    (Closes: #237403)
  * Updates to XML man pages from richard.bos@xs4all.nl
  * Updated Danish translation from Claus Hindsgaul <claus_h@image.dk>
    (Closes: #237771)
  * Updated Greek translation from Konstantinos Margaritis
    <markos@debian.org>
    (Closes: #237806)
  * Updated Spanish translation from Ruben Porras <nahoo82@telefonica.net>
    (Closes: #237863)
  * Updated pt_BR translation from Andre Luis Lopes <andrelop@debian.org>
    (Closes: #237960)
  * Regenerate .pot file (Closes: #237892)
  * Updated Polish translation from Marcin Owsiany <porridge@debian.org>
    (Closes: #238333)
  * In pkgAcquire::Shutdown(), set the status of fetching items to
    StatError to avoid a sometimes large batch of error messages
    (Closes: #234685)
  * Implement an ugly workaround for the 10000-character limit on the
    Binaries field in debSrcRecordParser, until such time as some things
    can be converted over to use STL data types (ABI change) (Closes: #236688)
  * Increase default tagfile buffer from 32k to 128k; this arbitrary limit
    should also be removed someday (Closes: #174945)
  * Checked against Standards-Version 3.6.1 (no changes)

 -- Matt Zimmerman <mdz@debian.org>  Tue, 16 Mar 2004 22:47:55 -0800

apt (0.5.23) unstable; urgency=low

  * Cosmetic updates to XML man pages from Richard Bos <radoeka@xs4all.nl>
  * Use the 'binary' target rather than 'all' so that the ssh and bzip2
    symlinks are created correctly (thanks to Adam Heath)
    (Closes: #214842)
  * Updated Simplified Chinese translation of message catalog from Tchaikov
    <chaisave@263.net> (Closes: #234186)
  * Change default for Acquire::http::max-age to 0 to prevent index files
    being out of sync with each other (important with Release.gpg)
  * Add an assert() to make sure that we don't overflow a fixed-size
    buffer in the very unlikely event that someone adds 10 packaging
    systems to apt (Closes: #233678)
  * Fix whitespace in French translation of "Yes, do as I say!", which
    made it tricky to type, again.  Thanks to Sylvain Pasche
    <sylvain.pasche@switzerland.org> (Closes: #234494)
  * Print a slightly clearer error message if no packaging systems are
    available (Closes: #233681)
  * Point to Build-Depends in COMPILING (Closes: #233669)
  * Make debian/rules a bit more consistent in a few places.
    Specifically, always use -p$@ rather than an explicit package name,
    and always specify it first, and use dh_shlibdeps -l uniformly rather
    than sometimes changing LD_LIBRARY_PATH directly
  * Document unit for Cache-Limit (bytes) (Closes: #234737)
  * Don't translate "Yes, do as I say!" in Chinese locales, because it can
    be difficult to input (Closes: #234886)

 -- Matt Zimmerman <mdz@debian.org>  Thu, 26 Feb 2004 17:08:14 -0800

apt (0.5.22) unstable; urgency=low

  * Updated French translation of man pages from Philippe Batailler
    <philippe.batailler@free.fr> (Closes: #203119)
  * Initialize StatusFile in debSystem (Closes: #229791)
  * Fix apt-get's suggests/recommends printing, which was skipping every
    other dependency due to both using GlobOr and incrementing the DepIterator
    (Closes: #229722)
  * Restore SIGINT/SIGQUIT handlers to their old values (rather than
    SIG_DFL) after invoking dpkg (Closes: #229854)
  * Updated Dutch translation of message catalog from cobaco
    <cobaco@linux.be> (Closes: #229601)
  * Catalan translation from Antoni Bella, Matt Bonner and Jordi Mallach
    (Closes: #230102)
  * Simplified Chinese translation of message catalog from "Carlos
    Z.F. Liu" <carlos_liu@yahoo.com> (Closes: #230960)
  * Replace SGML manpages with XML man pages from richard.bos@xs4all.nl
    (Closes: #230687)
  * Updated Spanish translation of man pages from Ruben Porras
    <nahoo82@telefonica.net> (Closes: #231539)
  * New Czech translation of message catalog from Miroslav Kure
    <kurem@upcase.inf.upol.cz> (Closes: #231921)

 -- Matt Zimmerman <mdz@debian.org>  Mon,  9 Feb 2004 12:44:54 -0800

apt (0.5.21) unstable; urgency=low

  * Patch from Eric Wong <normalperson@yhbt.net> to include apt18n.h after
    other headers to avoid breaking locale.h when setlocale() is defined
    as an empty macro.  This was not a problem on Debian, but broke
    compilation on Solaris. (Closes: #226509)
  * Updated French translation from Pierre Machard <pmachard@debian.org>
    (Closes: #226886)
  * Add colons to apt-get's "kept back"/"upgraded"/"downgraded" messages
    (Closes: #226813)
  * Fix typo in apt-cache(8) (Closes: #226351)
  * Clearer error message in place of "...has no available version, but
    exists in the database" (Closes: #212203)
  * Patch from Oliver Kurth <oku@masqmail.cx> to use AC_CACHE_VAL for
    GLIBC_VER to make cross-compilation easier (Closes: #221528)
  * Add example preferences file (Closes: #220799)
  * Updated Greek translation from Konstantinos Margaritis <markos@debian.org>
    (Closes: #227205)
  * Updated Spanish translation of man pages from Ruben Porras
    <nahoo82@telefonica.net> (Closes: #227729)

 -- Matt Zimmerman <mdz@debian.org>  Fri, 16 Jan 2004 10:54:39 -0800

apt (0.5.20) unstable; urgency=low

  * Fixed German translations of "Suggested" from Christian Garbs
    <debian@cgarbs.de> (Closes: #197960)
  * Add an "apt-cache madison" command with an output format similar to
    the katie tool of the same name (but less functionality)
  * Fix debSourcesIndex::Describe() to correctly say "Sources" rather than
    "Packages"

 -- Matt Zimmerman <mdz@debian.org>  Sat,  3 Jan 2004 23:42:50 -0800

apt (0.5.19) unstable; urgency=low

  * Fix Packages::Extensions support in apt-ftparchive generate
    (Closes: #225453)

 -- Matt Zimmerman <mdz@debian.org>  Sat,  3 Jan 2004 16:20:31 -0800

apt (0.5.18) unstable; urgency=low

  * New no_NO.po file from Tollef Fog Heen <tfheen@debian.org> to fix
    encoding problems (Closes: #225602)
  * Have "apt-ftparchive release" strip the leading path component from
    the checksum entries

 -- Matt Zimmerman <mdz@debian.org>  Fri,  2 Jan 2004 11:24:35 -0800

apt (0.5.17) unstable; urgency=low

  * Enable apt-ftparchive to generate Release files.  Hopefully this will
    make it easier for folks to secure their apt-able packages

 -- Matt Zimmerman <mdz@debian.org>  Fri, 26 Dec 2003 12:53:21 -0800

apt (0.5.16) unstable; urgency=low

  * po/de.po update from Michael Karcher <karcher@physik.fu-berlin.de>
    (Closes: #222560)
  * Update config.guess and config.sub from autotools-dev 20031007.1
  * Add knetbsd to buildlib/ostable (Closes: #212344)
  * Don't suggest apt-get -f install to correct broken build-deps; broken
    installed packages are rarely the cause (Closes: #220858)
  * Avoid clobbering configure.in if sed fails

 -- Matt Zimmerman <mdz@debian.org>  Wed, 24 Dec 2003 14:54:40 -0800

apt (0.5.15) unstable; urgency=low

  * Spanish man pages, patch from Ruben Porras <nahoo82@telefonica.net>
    (Closes: #195444)
    - apt.es.8 wasn't included in the patch, but was referenced.  Fetched
      version 1.3 from debian-doc cvs
    - Create doc/es/.cvsignore
  * Patch from Koblinger Egmont <egmont@uhulinux.hu> to fix
    pkgCache::PkgFileIterator::Label() to correctly refer to File->Label
    rather than File->Origin (Closes: #213311)
  * Add missing comma and space to German translation of "downgraded"
    (Closes: #213975)
  * Add missing comma in apt_preferences(5) (Closes: #215362)
  * Fix whitespace in French translation of "Yes, do as I say!", which
    made it tricky to type.  Thanks to Sylvain Pasche
    <sylvain.pasche@switzerland.org> (Closes: #217152)
  * Let apt-get build-dep try alternatives if the installed package
    doesn't meet version requirements (Closes: #214736)
  * Fix version display for recommends (Closes: #219900)
  * Use isatty rather than ttyname for checking if stdin is a terminal.
    isatty has the advantage of not requiring /proc under Linux, and thus
    Closes: #221728
  * Correctly implement -n as a synonym for --names-only (Closes: #224515)
  * Update apt-cache(8)
    - Document --installed
    - --recursive applies to both depends and rdepends
  * Japanese translation of documentation from Kurasawa Nozomu <nabetaro@slug.jp>
    (Closes: #186235)
  * Clarify documentation of --no-upgrade in apt-get(8) (Closes: #219743)
  * Clean up and simplify some of the suggests/recommends display in apt-get
  * Use cvs update -d in debian/rules cvs-build rather than just update
  * Pass --preserve-envvar PATH --preserve-envvar CCACHE_DIR to debuild.  apt
    takes a long time to build, and ccache helps

 -- Matt Zimmerman <mdz@debian.org>  Sat, 20 Dec 2003 16:34:30 -0800

apt (0.5.14) unstable; urgency=low

  * apt-get build-dep, when trying to skip over the remaining elements of
    an or-expression, would accidentally inherit the version requirements of a
    later item in the or-expression.  Fixed it.
  * Let apt-get build-dep try alternatives if the first dependency in an
    or-expression is not available
  * Add a Debug::BuildDeps to generate some trace output
  * Help apt-get build-dep produce more useful error messages
  * Process build-dependencies in forward rather than reverse order
  * Error out if an installed package is too new for a << or <=
    build-dependency
  * apt-get build-dep should now be able to handle almost any package with
    correct build-depends.  The primary exception is build-dependencies on
    virtual packages with more than one provider, and these are
    discouraged for automated processing (but still common,
    unfortunately).

 -- Matt Zimmerman <mdz@debian.org>  Tue, 23 Sep 2003 22:57:31 -0400

apt (0.5.13) unstable; urgency=medium

  * Document configuration file comment syntax in apt.conf(5)
    (Closes: #211262)
  * s/removed/installed/ in a comment in apt-get.cc
  * Move comment for ListParser::ParseDepends into the right place
  * Don't preserve ownership when copying config.guess and config.sub.
    This broke builds where the clean target was run with different
    privileges than the rest of the build (i.e., root) (Closes: #212183)
  * On second thought, don't copy config.guess and config.sub at all.  I'd
    rather they always match what is in CVS.

 -- Matt Zimmerman <mdz@debian.org>  Mon, 22 Sep 2003 10:28:17 -0400

apt (0.5.12) unstable; urgency=low

  * Exclude subdirectories named 'debian-installer' from the apt-cdrom
    search (Closes: #210485 -- release-critical)

 -- Matt Zimmerman <mdz@debian.org>  Thu, 11 Sep 2003 21:48:14 -0400

apt (0.5.11) unstable; urgency=low

  * Updated pt_BR translations from Andre Luis Lopes <andrelop@debian.org>
    (Closes: #208302)
  * In apt.conf(5), give the fully qualified name of Dir::Bin::Methods,
    rather than just "methods"
  * Add new nb and nn translations from Petter Reinholdtsen <pere@hungry.com>
  * Clean up reportbug script a bit, and extend it to distinguish between a
    configuration file not existing and the user declining to submit it with
    the report
  * Add #include <langinfo.h> to cmdline/apt-get.cc.  This apparently gets
    pulled in by something else with recent g++ and/or glibc, but is
    required when building on, e.g., stable
  * Patch from Koblinger Egmont <egmont@uhulinux.hu> to fix version
    comparisons with '~' (Closes: #205960)
  * Disable Russian translation until someone can review it
    (Closes: #207690)

 -- Matt Zimmerman <mdz@debian.org>  Wed, 10 Sep 2003 19:41:28 -0400

apt (0.5.10) unstable; urgency=low

  * Correct the section in apt_preferences(5) on interpreting priorities
    to show that zero is not a valid priority, and print a warning if such
    a pin is encountered in the preferences file (Closes: #204971)
  * Regenerate French man pages from sgml source (Closes: #205886)
  * Get self-tests compiling again, updated for latest library API
    and g++ 3.3
  * Add version comparison tests for #194327 and #205960
  * Fix error message in version test to output versions in the order in
    which they were compared when the reverse comparison fails
  * Reference the source package bug page rather than the one for the
    binary package 'apt' in the man pages (Closes: #205290)
  * Updated Polish po file from Marcin Owsiany <porridge@debian.org>
    (Closes: #205950)
  * Mention some of the available frontends in apt-get(8) (Closes: #205829)
  * Add apt-config to SEE ALSO section of apt-get (Closes: #205036)
  * Add missing "lang" attributes to refentry tags in French man pages
    (apt-cdrom, apt-extracttemplates, apt-sortpkgs)
  * Change upgraded/newly installed/not fully installed or removed
    messages to be consistent and somewhat shorter (some translations
    exceeded 80 characters even in the simplest case)
  * Make APT::Get::Show-Upgraded (aka apt-get -u) default to true.
  * Updates to Dutch translation from Bart Cornelis <cobaco@linux.be>
    (Closes: #207656)

 -- Matt Zimmerman <mdz@debian.org>  Sun, 31 Aug 2003 21:12:39 -0400

apt (0.5.9) unstable; urgency=low

  * Oh well, apt isn't going to make it into testing anytime soon due to
    new glibc and gcc deps, so we might as well fix more bugs
  * Fix typo in example ftp-archive.conf (Closes: #203295)
  * Mention default setting for --all-versions (Closes: #203298)
  * Patch from Otavio Salvador <otavio@debian.org> to have --version
    only print the version (and not usage as well) (Closes: #203418)
  * Patch from Otavio Salvador <otavio@debian.org> to switch from
    dh_installmanpages to dh_installman.  Fixes the problem where the
    pt_BR man page was installed in the wrong location (Closes: #194558)
  * Move the French apt-ftparchive man page into apt-utils where it
    belongs.  apt-utils Replaces: apt (<< 0.5.9)
  * Write records from "apt-cache show" using fwrite(3) rather than
    write(2), in case for some reason the entire record doesn't get
    written by a single write(2)
  * Add new French man pages to doc/fr/.cvsignore
  * Add freebsd to buildlib/ostable (Closes: #193430)
  * Avoid segfault if a package name is specified which consists
    entirely of characters which look like end tags ('+', '-')
    (Closes: #200425)
  * Patch from Otavio Salvador <otavio@debian.org> to avoid listing
    suggests/recommends for packages which are selected for installation
    at the same time as the package which suggests/recommends them
    (Closes: #200102)
  * Patch from Otavio Salvador <otavio@debian.org> to avoid listing
    suggests/recommends which are Provided by a package which is already
    installed (Closes: #200395)
  * Patch to update pt_BR man page for apt_preferences(5) from Andre Luis
    Lopes <andrelop@debian.org> (Closes: #202245)
  * Use nl_langinfo(YESEXPR) rather than comparing to the translated
    string "Y".  Closes: #200953 and should make the prompting generally
    more robust in the face of i18n.  In the particular case of #200953,
    it was being fooled because of signedness issues with toupper(3)
    (Closes: #194614)
  * apt Suggests: aptitude | synaptic | gnome-apt | wajig
    (Closes: #146667)
  * Clean up whitespace in translated strings in ru.po, which messed up
    indentation (some other translations probably have similar problems)
    (Closes: #194282)
  * Run ispell -h over the man page sources and fix a bunch of typos
  * Use debian/compat rather than DH_COMPAT
  * Update to debhelper compatibility level 3
    - remove ldconfig calls from debian/{postinst,postrm} as dh_makeshlibs
      will add them
    - echo 3 > debian/compat
    - Build-Depends: debhelper (>= 3)
  * Exclude '.#*' from cvs-build
  * Let the ftp method work with ftp servers which do not require a
    password (Closes: #199425)
  * Build-depend on debhelper >= 4.1.62, because we need the fix for
    #204731 in order for dh_installman to work correctly
    with our SGML man pages
  * Move dh_makeshlibs ahead of dh_installdeb so that its postinst
    fragments are properly substituted

 -- Matt Zimmerman <mdz@debian.org>  Sun, 10 Aug 2003 19:54:39 -0400

apt (0.5.8) unstable; urgency=medium

  * urgency=medium because the changes since 0.5.5.1 are pretty safe as
    far as core functionality, 0.5.5.1 survived unstable for 10 days, and
    I don't want to delay apt's progress into testing any further.  It's
    decidedly better than 0.5.4.
  * Clarify the meaning of the only-source option in apt-get(8)
    (Closes: #177258)
  * Updated French man pages from Philippe Batailler
    <philippe.batailler@free.fr> (Closes: #182194)
  * Give a warning if an illegal type abbreviation is used when looking up a
    configuration item (Closes: #168453)
  * Improve build-depends handling of virtual packages even further, so that
    it will now also try to satisfy build-depends on virtual packages if they
    are not installed.  Note that this only works if there is only one
    package providing the virtual package, as in other cases (Closes: #165404)
  * Update config.guess and config.sub from autotools-dev 20030717.1
  * Tweak SGML in apt-extracttemplates.1.sgml so that literal '>' doesn't end
    up in output
  * Document SrcDirectory in apt-ftparchive.1.sgml (Closes: #156370)
  * Support TMPDIR in apt-extracttemplates (Closes: #191656)
  * Fix ru.po to use a capital letter for the translation of 'Y' so that
    YnPrompt works correctly (Closes: #200953).  No other translations seem
    to have this problem
  * Regenerate POT file and sync .po files
  * Only try to clear stdin if it is a tty, to avoid looping if there is
    lots of stuff (perhaps an infinite amount) to read (Closes: #192228)

 -- Matt Zimmerman <mdz@debian.org>  Fri, 25 Jul 2003 20:21:53 -0400

apt (0.5.7) unstable; urgency=low

  * Update control file to match overrides (apt priority important,
    libapt-pkg-dev section libdevel)
  * Silence the essential packages check if we are only downloading
    archives and not changing the system (Closes: #190862)
  * Skip version check if a build-dependency is provided by an installed package
    (Closes: #126938)
  * Have apt-cache show exit with an error if it cannot find any of the
    specified packages (Closes: #101490)

 -- Matt Zimmerman <mdz@debian.org>  Mon, 21 Jul 2003 23:43:24 -0400

apt (0.5.6) unstable; urgency=low

  * Adam Heath <doogie@debian.org>
    - Fix segfault when handling /etc/apt/preferences.  Closes: #192409.
  * Matt Zimmerman <mdz@debian.org>
    - Clean up some string handling, patch from Peter Lundkvist
      <p.lundkvist@telia.com> (Closes: #192225)
    - Don't fall off the end of the buffer when comparing versions.
      Patch from Koblinger Egmont <egmont@uhulinux.hu> (Closes: #194327)
    - Minor fixes to apt-ftparchive(1) (Closes: #118156)
    - Fix typo in apt-ftparchive help text (Closes: #119072)
    - More typos in apt-ftparchive help text (Closes: #190936)
    - Update config.guess, config.sub to latest versions
    - Modify the description for apt-utils to reflect the fact that it is not
      (any longer) infrequently used (Closes: #138045)
    - Make setup script for dselect method more explicit about
      overwriting sources.list (Closes: #151727)
    - Fix typo in apt-cache(8) (Closes: #161243)
    - Remove duplicate 'showpkg' from synopsis on apt-cache(8)
      (Closes: #175611)
    - Document in apt-get(8) the meaning of the '*' in ShowList, which is that
      the package is being purged (Closes: #182369)
    - Fix extra "/" character in apt.conf(5) (Closes: #185545)
    - Fix typo in tar error message (Closes: #191424)
    - Clarify description of 'search' on apt-cache(8) (Closes: #192216)
    - Fix incorrect path for 'partial' directory on apt-get(8)
      (Closes: #192933)
    - Fixes to pt_BR translation from Andre Luis Lopes <andrelop@ig.com.br>
      (Closes: #196669)
    - Updated apt_preferences(5) man page with many corrections and
      clarifications from Thomas Hood <jdthood@yahoo.co.uk>
      (Closes: #193336)
    - Fix SGML validation errors in apt-cache.8.sgml introduced in 0.5.5 or so
    - Add a simple example to apt-ftparchive(1) (Closes: #95257)
    - Add bug script for collecting configuration info (Closes: #176482)

 -- Matt Zimmerman <mdz@debian.org>  Mon, 21 Jul 2003 01:59:43 -0400

apt (0.5.5.1) unstable; urgency=low

  * Move the target of the example docs from doc to binary.  Closes:
    #192331
  * Fix api breakage that broke apt-ftparchive and apt-cache dumpavail, by
    backing out change that incorretly attempted to handle Package sections
    larger than 32k.  Closes: #192373
  * Fix never-ending loop with apt-get install -V.  Closes: #192355.

 -- Adam Heath <doogie@debian.org>  Mon, 19 May 2003 12:30:16 -0500

apt (0.5.5) unstable; urgency=low

  * New deb version compare function, that has no integer limits, and
    supports pre-versions using ~.  Code ported from dpkg.
  * Fix handling of [!arch] for build-dependencies. Closes: #88798, #149595
  * Fix handling of build-deps on unknown packages. Closes: #88664, #153307
  * "apt-get --arch-only build-dep" to install only architecture-
    dependent build dependencies. Bump minor shared lib number to reflect
    small change in BuildDepend API.
  * APT::Build-Essential configuration option (defaults to "build-essential")
    so that "apt-get build-dep" will ensure build essential packages are
    installed prior to installing other build-dependencies. Closes: #148879
  * LD_LIBRARY_PATH thing. Closes: #109430, #147529
  * /usr/doc reference in postinst. Closes: #126189
  * Doc updates. Closes: #120689
  * Possible apt-cache segfault. Closes: #120311, #118431, #117915, #135295,
          #131062, #136749
  * Print special message for EAI_AGAIN. Closes: #131397
  * libapt-pkg-dev needs to bring in the apt-inst library if linking
    is to work. Closes: #133943
  * Typos, Doc Stuff. Closes: #132772, #129970, #123642, #114892, #113786,
         #109591, #105920, #103678, #139752, #138186, #138054, #138050,
	 #139994, #142955, #151654, #151834, #147611, #154268, #173971
  * Fix possibility for tag file parsing to fail in some unlikely situations.
    Closes: #139328
  * Use std C++ names for some header files. Closes: #128741
  * Do not check for free space if --no-download. Closes: #117856
  * Actually implement or group handling for 'upgrade'. Closes: #133950
  * "Internal Error, Couldn't configure pre-depend" is not actually an
    internal error, it is a packaging error and now it says so, and
    pinpoints the problem dependency. Closes: #155621
  * Allows failure to write to a pipe for post-invoke stuff. Closes: #89830
  * Use usr/share/doc for dhelp. Closes: #115701
  * --print-uris works with 'update'. Closes: #57070
  * Options Dpkg::MaxArgs,Dpkg::MaxArgBytes to allow a much longer dpkg
    command line.
  * Fixed 2 little OR group bugs, thanks to Yann Dirson. Closes: #143995,
    #142298
  * Allow an uninstalled package to be marked for removal on an install
    line (meaning not to automatically install it), also fix some dodgy
    handling of protected packages. Closes: #92287, #116011
  * Fix errant prefix matching in version selection. Closes: #105968
  * Ensure that all files needed to run APT as a user are readable and
    ignore roots umask for these files. Closes: #108801
  * Support larger config spaces. Closes: #111914
  * 'apt-get update' no longer does 'Building Dependency Tree'.
  * When matching regexs allways print a message. Change regex activation
    charset. Closes: #147817
  * Don't die if lines in sources.list are too long. Closes: #146846
  * Show file name on apt-extracttemplate error messges. Closes: #151835
  * i18n gettext stuff, based on work from Michael Piefel: Closes: #95933
  * Some highly unlikely memory faults. Closes: #155842
  * C++ stuff for G++3.2. Closes: #162617, #165515,
  * apt-config dumps sends to stdout not stderr now.  Closes: #146294
  * Fix segfault in FindAny when /i is used, and there is no default.
    Closes: #165891
  * Add s390x to archtable.  Closese: #160992.
  * Update config.sub/config.guess in cvs, and add support to debian/rules
    to update them from /usr/share/misc if they exist.  Closes: #155014
  * Remove 'Sorry' from messages.  Closes: #148824.
  * Change wording of 'additional disk space usage' message.  Closes:
    #135021.
  * apt-extracttemplates now prepends the package name when extracting
    files.  Closes: #132776
  * Add -n synonym for --names-only for apt-cache.  Closes: #130689
  * Display both current version and new version in apt-get -s.  Closes:
    #92358
  * Add an options and timeout config item to ssh/rsh.  Closes: #90654
  * libapt-pkg-dev now depends on apt-utils.  Closes: #133942.
  * Change verbose logging output of apt-ftparchive to go to stderr,
    instead of stdout.  Also, errors that occur no longer go to stdout,
    but stderr.  Closes: #161592
  * Test for timegm in configure.  Closes: #165516.
  * s/st_mtime/mtime/ on our local stat structure in apt-ftparchive, to
    support compliation on platforms where st_mtime is a macro.  Closes:
    #165518
  * Check the currently mounted cdrom, to see if it's the one we are
    interested in.  Closes: #154602
  * Refer to reportbug instead of bug in the man pages. Closes: #173745
  * Link apt-inst to apt-pkg. Closes: #175055
  * New apt_preferences man page from Thomas Hood, Susan Kleinmann,
    and others.
  * Fix > 300 col screen segfault. Closes: #176052
  * Rebuild with gcc-3.2. Closes: #177752, #178008.
  * Fix build-dep handling of | dependencies.
    Closes: #98640, #145997, #158896, #172901
  * Double default value of APT::Cache-Limit, until such time as it
    can be made more dynamic.  Closes: #178623.
  * Report uris with '.gz' when there are errors.  Closes: #178435.
  * When installing build-deps, make sure the new version will
    satisfy build requirements. Closes: #178121
  * Split offline and guide documentation into apt-doc.  This was done so
    that binary-arch builds do not require documention deps.  Note, that 
    apt-doc is not installed on upgrades.
  * Use doc-base, instead of dhelp directly.  Closes: #110389
  * Change http message 'Waiting for file' to 'Waiting for headers'.
    Closes: #178537
  * Remove trailing lines on package lists in apt-get.  Closes: #178736.
  * Fix origin pins for file:// uris.  Closes: #189014.
  * Apply typo and syntax patch from bug to apt-cache.8.sgml.  Closes:
    #155194
  * s/dpkg-preconfig/dpkg-preconfigure/ in examples/configure-index.
    Closes: #153734.
  * Fix some typos in the apt-get manual.  Closes: #163932.
  * Apply patch from bug, to change frozen to testing, and then do it
    everywhere else.  Closes: #165085.
  * Update es.po.  Closes: #183111.
  * Add pt_BR translation of apt_preferences(5).  Also, build fr manpages.
    Closes: #183904.
  * Add a vcg command to apt-cache, similiar to dotty.  Closes: #150512.
  * Add option to apt-get to show versions of packages being
    upgraded/installed.
  * Be quiet in apt.post{inst,rm}.  Closes: #70685.
  * apt-get now prints out suggested and recommended packages.  Closes:
    #54982.
  * Insert some newlines in the cdrom change media message.  Closes:
    #154601.
  * Add a rdepends command to apt-cache.  Closes: #159864.
  * When building the dpkg command line, allow for 8192 chars to be used,
    instead of only 1024.
  * APT::Immediate-Configure had inverted semantics(false meant it was
    enabled).  Closes: #173619.
  * Fix status file parser so that if a record is larger than 32k, the
    buffer size will be doubled, and the read attempted again.  Closes:
    #174945.

 -- Adam Heath <doogie@debian.org>  Sun, 27 Apr 2003 01:23:12 -0500

apt (0.5.4) unstable; urgency=low

  * M68k config.guess patch. Closes: #88913
  * Bi-yearly test on OpenBSD and Solaris
  * Doc updates. Closes: #89121, #89854, #99671, #98353, #95823, #93057,
          #97520, #102867, #101071, #102421, #101565, #98272, #106914,
          #105606, #105377
  * Various cosmetic code updates. Closes: #89066, #89066, #89152
  * Add "pre-auto" as an option for DSelect::Clean (run autoclean after
    update).
  * More patches from Alfredo for Vendors and more SHA-1 stuff
  * Fix for AJ's 'desire to remove perl-5.005' and possibly other
    similar situations. Closes: #56708, #59432
  * no_proxy and ftp. Closes: #89671
  * Philippe Batailler's man page patches.
  * Fix for display bug. Closes: #92033, #93652, #98468
  * Use more than 16bits for the dep ID. Some people ran out..
    Closes: #103020, #97809, #102951, #99974, #107362, #107395, #107362,
            #106911, #107395, #108968
  * Reordered some things to make dante and FTP happier. Closes: #92757
  * James R. Van Zandt's guide.sgml updates. Closes: #90027
  * apt-ftparchive copes with no uncompressed package files + contents.
  * French man pages from philippe batailler - well sort of. They
    don't build yet..
  * run-parts. Closes: #94286
  * 'apt-cache policy' preferences debug tool.
  * Whatever. Closes: #89762
  * libstdc++ and HURD. Closes: #92025
  * More apt-utils verbage. Closes: #86954
  * Fliped comparision operator. Closes: #94618
  * Used the right copyright file. Closes: #65691
  * Randolph's G++3 patches.
  * Fixed no_proxy tokanizing. Closes: #100046
  * Strip Config-Version when copying status to available. Closes: #97520
  * Segfault with missing source files. Closes: #100325
  * EINTR check. Closes: #102293
  * Various changes to the locking metholodgy for --print-uris.
    Closes: #100590
  * Lame LD_LIBRARY_PATH thing. Closes: #98928
  * apt-cache search searchs provide names too now. Closes: #98695
  * Checksum and long lines problem. Closes: #106591
  * .aptignr and empty files are just a warning. Closes: #97364

 -- Jason Gunthorpe <jgg@debian.org>  Sat, 18 Aug 2001 17:21:59 -0500

apt (0.5.3) unstable; urgency=low

  * JoeyH's dpkg::preconfig not working. Closes: #88675
  * Fixed apt override disparity
  * Alfredo's SHA-1 and related patches

 -- Jason Gunthorpe <jgg@debian.org>  Sun,  4 Mar 2001 15:39:43 -0700

apt (0.5.2) unstable; urgency=low

  * Fixed mention of /usr/doc in the long description
  * JoeyH's downgrade bug -- don't use 0.5.1
  * Doc bug. Closes: #88538
  * Fault in building release strings. Closes: #88533

 -- Jason Gunthorpe <jgg@debian.org>  Sun,  4 Mar 2001 15:39:43 -0700

apt (0.5.1) unstable; urgency=low

  * Fixed #82894 again, or should be and.
  * Process the option string right. Closes: #86921
  * Don't eat the last command for pipes. Closes: #86923
  * Ignore .* for configuration directory processing. Closes: #86923
  * Alfredo's no_proxy patch
  * Documentation fixes. Closes: #87091
  * JoeyH's double slash bug. Closes: #87266
  * Unintitialized buffer and apt-ftparchive contents generation.
     Closes: #87612
  * Build-deps on virtual packages. Closes: #87639
  * Fixes glibc/libstdc++ symbol dependencies by including glibc and
    libstdc++ version info in the library soname and in the package
    provides. Closes: #87426
  * Updated soname version to 0.3.2
  * apt-extracttemplates moved from debconf into apt-utils
  * s390 archtable entry. Closes: #88232
  * Dan's segfault
  * Some instances where the status file can source a package in a
    non-sensical way. Closes: #87390
  * Work better if there are duplicate sources.list entries.
  * Fixed the resetting of Dir with "dir {};". Closes: #87323

 -- Randolph Chung <tausq@debian.org>  Sat, 3 Mar 2001 15:37:38 -0700

apt (0.5.0) unstable; urgency=low

  * Fixed an obscure bug with missing final double new lines in
    package files
  * Changed the apt-cdrom index copy routine to use the new section
    rewriter
  * Added a package file sorter, apt-sortpkgs
  * Parse obsolete Optional dependencies.
  * Added Ben's rsh method. Closes: #57794
  * Added IPv6 FTP support and better DNS rotation support.
  * Include the server IP in error messages when using a DNS rotation.
    Closes: #64895
  * Made most of the byte counters into doubles to prevent 32bit overflow.
    Closes: #65349
  * HTTP Authorization. Closes: #61158
  * Ability to parse and return source index build depends from Randolph.
  * new 'apt-get build-dep' command from Randolph. Closes: #63982
  * Added apt-ftparchive the all dancing all singing FTP archive
    maintinance program
  * Allow version specifications with =1.2.4-3 and /2.2 or /stable postfixes
    in apt-get.
  * Removed useless internal cruft including the xstatus file.
  * Fixed config parser bugs. Closes: #67848, #71108
  * Brain Damanged apt-get config options changed, does not change the command
    line interface, except to allow --enable-* to undo a configuration
    option:
      No-Remove -> Remove
      No-Download -> Download
      No-Upgrade -> Upgrade
  * Made this fix configable (DSelect::CheckDir) and default to disabled:
     * No remove prompt if the archives dir has not changed. Closes: #55709
    Because it is stupid in the case where no files were downloaded due to
    a resumed-aborted install, or a full cache! Closes: #65952
  * Obscure divide by zero problem. Closes: #64394
  * Update sizetable for mips. Closes: #62288
  * Fixed a bug with passive FTP connections
  * Has sizetable entry for sparc64. Closes: #64869
  * Escape special characters in the ::Label section of the cdroms.lst
  * Created apt-utils and python-apt packages
  * Due to the new policy engine, the available file may contain entries
    from the status file. These are generated if the package is not obsolete
    but the policy engine prohibits using the version from the package files.
    They can be identified by the lack of a Filename field.
  * The new policy engine. Closes: #66509, #66944, #45122, #45094, #40006,
    #36223, #33468, #22551
  * Fixed deb-src line for non-us. Closes: #71501, #71601
  * Fixes for G++ 2.96, s/friend/friend class/
  * Fixed mis doc of APT::Get::Fix-Missing. Closes: #69269
  * Confirmed fix for missing new line problem. Closes: #69386
  * Fixed up dhelp files. Closes: #71312
  * Added some notes about dselect and offline usage. Closes: #66473, #38316
  * Lock files on read only file systems are ignored w/ warning.
    Closes: #61701
  * apt-get update foo now gives an error! Closes: #42891
  * Added test for shlibs on hurd. Closes: #71499
  * Clarified apt-cache document. Closes: #71934
  * DocBook SGML man pages and some improvements in the text..
  * sigwinch thing. Closes: #72382
  * Caching can be turned off by setting the cache file names blank.
  * Ignores arches it does not know about when autocleaning. Closes: #72862
  * New function in apt-config to return dirs, files, bools and integers.
  * Fixed an odd litle bug in MarkInstall and fixed it up to handle
    complex cases involving OR groups and provides.
    68754 describes confusing messages which are the result of this..
    Closes: #63149, #69394, #68754, #77683, #66806, #81486, #78712
  * Speeling mistake and return code for the 'wicked' resolver error
    Closes: #72621, #75226, #77464
  * Solved unable to upgrade libc6 from potato to woody due to 3 package
    libc6 dependency loop problem.
  * Leading sources.list spaces. Closes: #76010
  * Removed a possible infinite loop while processing installations.
  * Man page updates. Closes: #75411, #75560, #64292, #78469
  * ReduceSourceList bug. Closes: #76027
  * --only-source option. Closes: #76320
  * Typos. Closes: #77812, #77999
  * Different status messages. Closes: #76652, #78353
  * /etc/apt/apt.conf.d/ directory for Joey and Matt and pipe protocol 2
  * OS detection an support for the new pseduo standard of os-arch for the
    Architecture string. Also uses regexing.. Closes: #39227, #72349
  * Various i18n stuff. Note that this still needs some i18n wizard
    to do the last gettextization right. Closes: #62386
  * Fixed a problem with some odd http servers/proxies that did not return
    the content size in the header. Closes: #79878, #44379
  * Little acquire bugs. Closes: #77029, #55820
  * _POSIX_THREADS may not be defined to anything, just defined..
    Closes: #78996
  * Spelling of Ignore-Hold correctly. Closes: #78042
  * Unlock the dpkg db if in download only mode. Closes: #84851
  * Brendan O'Dea's dselect admindir stuff. Closes: #62811
  * Patch from BenC. Closes: #80810
  * Single output of some names in lists. Closes: #80498, #43286
  * Nice message for people who can't read syserror output. Closes: #84734
  * OR search function. Closes: #82894
  * User's guide updates. Closes: #82469
  * The AJ/JoeyH var/state to var/lib transition patch. Closes: #59094
  * Various CD bugs, again thanks to Greenbush
    Closes: #80946, #76547, #71810, #70049, #69482
  * Using potato debhelper. Closes: #57977
  * I cannot self-terminate. Closes: #74928

 -- Jason Gunthorpe <jgg@debian.org>  Wed, 21 Feb 2001 00:39:15 -0500

apt (0.3.19) frozen unstable; urgency=low

  * Updates to apt-cdrom to support integrated non-us nicely, thanks to
    Paul Wade.
  * Fixed that apt-get/cdrom deadlock thing. Closes: #59853, #62945, #61976
  * Fixed hardcoded path. Closes: #59743
  * Fixed Jay's relative path bug
  * Allowed source only CDs. Closes: #58952
  * Space check is supressed if --print-uris is given. Closes: #58965
  * Clarified the documenation examples for non-us. Closes: #58646
  * Typo in the package description. Closes: #60230
  * Man Page typo. Closes: #60347
  * Typo in Algorithms.cc. Closes: #63577
  * Evil dotty function in apt-cache for generating dependency graphs
    with the as-yet-unpackaged GraphVis.
  * Appears to have been fixed in Janurary.. Closes: #57981
  * New config.guess/sub for the new archs. Closes: #60874
  * Fixed error reporting for certain kinds of resolution failures.
    Closes: #61327
  * Made autoclean respect 'q' settings. Closes: #63023
  * Fixed up the example sources.list. Closes: #63676
  * Added DPkg::FlushSTDIN to control the flushing of stdin before
    forking dpkg. Closes: #63991

 -- Ben Gertzfield <che@debian.org>  Fri, 12 May 2000 21:10:54 -0700

apt (0.3.18) frozen unstable; urgency=low

  * Changes in the postinst script. Closes: #56855, #57237
  * Fixed bashism. Closes: #57216, #57335
  * Doc updates. Closes: #57772, #57069, #57331, #57833, #57896

 -- Ben Gertzfield <che@debian.org>  Sun, 13 Feb 2000 01:52:31 -0800

apt (0.3.17) unstable; urgency=low

  * RFC 2732 usage for CDROM URIs and fixes to apt-cdrom
  * Fixed the configuration parser to not blow up if ; is in the config
    string
  * Applied visual patch to dselect install script . Closes #55214
  * Included the configure-index example
  * Minimal CD swaps
  * Library soname has increased
  * Fixed default sources.list to have correct URLs for potato when it
    becomes stable
  * Added a message about erasing sources.list to dselect setup script
    Closes: #55755
  * No remove prompt if the archives dir has not changed. Closes: #55709
  * Fixed inclusion of 2nd sample config file. Closes: #55374
  * Made file mtimes of 0 not confuse the methods If-Modifed-Since check.
    Closes: #55991

 -- Ben Gertzfield <che@debian.org>  Mon, 31 Jan 2000 12:12:40 -0800

apt (0.3.16) unstable; urgency=low

  * Made --no-download work. Closes: #52993
  * Now compiles on OpenBSD, Solaris and HP-UX
  * Clarify segfault errors
  * More debhelper fixes. Closes: #52662, #54566, #52090, #53531, #54769
  * Fix for Joel's discovery of glibc removal behavoir.
  * Fix for Ben Collins file: uri from slink upgrade.
  * Fixed resume code in FTP. Closes: #54323
  * Take more precautions to prevent the corruption Joey Hess saw.
  * Fixed --no-list-cleanup
  * RFC 2732 URI parsing ([] for hostnames).
  * Typo in apt-cache man page. Closes: #54949

 -- Ben Gertzfield <che@debian.org>  Fri, 14 Jan 2000 08:04:15 -0800

apt (0.3.15) unstable; urgency=low

  * Added DSelect::WaitAfterDownload Closes: #49549
  * Fixed cast error in byteswap macro and supporting code. Closes: #50093
  * Fixed buffer overflow for wide terminal sizes. Closes: #50295
  * Made -s and clean not do anything. Closes: #50238
  * Problem with Protected packages and the new OR code.
  * /usr/share/doc stuff. Closes: #51017, #50228, #51141
  * Remove doesn't require a package to be installable. Closes: #51175
  * FTP proxy touch ups in the mabn page. Closes: #51315, #51314

 -- Ben Gertzfield <che@debian.org>  Sat,  4 Dec 1999 21:17:24 -0800

apt (0.3.14) unstable; urgency=low

  * Fix Perl or group pre-depends thing Closes: #46091, #46096, #46233, #45901
  * Fix handling of dpkg's conversions from < -> <= Closes: #46094, #47088
  * Make unparsable priorities non-fatal Closes: #46266, #46267, #46293, #46298
  * Fix handling of '/' for the dist name. Closes: #43830, #45640, #45692
  * Fixed 'Method gave a blank filename' error from IMS queries onto CDs.
    Closes: #45034, #45695, #46537
  * Made OR group handling in the problem resolver more elaborate. Closes: #45646
  * Added APT::Clean-Installed option. Closes: #45973
  * Moves the free space check to after the calculated size is printed.
    Closes: #46639, #47498
  * mipsel arch Closes: #47614
  * Beautified URI printing to not include passwords Closes: #46857
  * Fixed little problem with --no-download Closes: #47557
  * Tweaked Dselect 'update' script to re-gen the avail file even in the
    event of a failure Closes: #47112
  * Retries for source archives too Closes: #47529
  * Unmounts CDROMs iff it mounted them Closes: #45299
  * Checks for the partial directories before doing downloads Closes: #47392
  * no_proxy environment variable (http only!) Closes: #43476
  * apt-cache showsrc Closes: #45799
  * De-Refs Single Pure virtual packages. Closes: #42437, #43555
  * Regexs for install. Closes: #35304, #38835
  * Dependency reports now show OR group relations
  * Re-Install feature. Cloes: #46961, #37393, #38919
  * Locks archive directory on clean (woops)
  * Remove is not 'sticky'. Closes: #48392
  * Slightly more accurate 'can not find package' message. Closes: #48311
  * --trivial-only and --no-remove. Closes: #48518
  * Increased the cache size. Closes: #47648
  * Comment woopsie. Closes: #48789
  * Removes existing links when linking sources. Closes: #48775
  * Problem resolver does not install all virtual packages. Closes: #48591, #49252
  * Clearer usage message about 'source' Closes: #48858
  * Immediate configure internal error Closes: #49062, #48884

 -- Ben Gertzfield <che@debian.org>  Sun,  7 Nov 1999 20:21:25 -0800

apt (0.3.13) unstable; urgency=low

  * Fix timestamp miss in FTP. Closes: #44363
  * Fix sorting of Kept packages. Closes: #44377
  * Fix Segfault for dselect-upgrade. Closes: #44436
  * Fix handling of '/' for the dist name. Closes #43830
  * Added APT::Get::Diff-Only and Tar-Only options. Closes #44384
  * Add commented-out deb-src URI to default sources.list file.

 -- Ben Gertzfield <che@debian.org>  Sun, 19 Sep 1999 18:54:20 -0700

apt (0.3.12) unstable; urgency=low

  * Fix for typo in the dhelp index. Closes: #40377
  * Multiple media swap support
  * Purge support. Closes: #33291, #40694
  * Better handling of - remove notation. Closes: #41024
  * Purge support. Closes: #33291, #40694
  * Error code on failed update. Closes: #41053
  * apt-cdrom adds entries for source directories. Closes: #41231
  * Sorts the output of any list. Closes: #41107
  * Fixes the looping problem. Closes: #41784, #42414, #44022
  * Fixes the CRC mechanism to lowercase all strings. Closes: #41839
  * More checks to keep the display sane. Particularly when fail-over is
    used with local mirrors and CD-Roms. Closes: #42127, #43130, #43668
  * PThread lockup problem on certain sparc/m68k. Closes: #40628
  * apt-cdrom understands .gz Package files too. Closes: #42779
  * Spelling error in dselect method description. Closes: #43251
  * Added security to the default source list. Closes: #43356

 -- Ben Gertzfield <che@debian.org>  Fri,  3 Sep 1999 09:04:28 -0700

apt (0.3.11) unstable; urgency=low

  * Fix for mis-parsed file: URIs. Closes: #40373, #40366, #40230
  * Fix for properly upgrading the system from perl 5.004 to 5.005

 -- Ben Gertzfield <che@debian.org>  Mon, 28 Jun 1999 21:06:44 -0700

apt (0.3.9) unstable; urgency=low

  * Spelling error in cachefile.cc. Closes: #39885
  * Trailing slash in dselect install if you try to use the
    default config file. Closes: #40011
  * Simulate works for autoclean. Closes: #39141
  * Fixed spelling errors. Closes: #39673
  * Changed url parsing a bit. Closes: #40070, #40069
  * Version 0.3.8 will be for slink/hamm (GNU libc 2).

 -- Ben Gertzfield <che@debian.org>  Thu, 24 Jun 1999 18:02:52 -0700

apt (0.3.7) unstable; urgency=low

  * Fixed missing text in the apt-get(8) page. Closes: #37596
  * Made --simulate and friends work with apt-get source. Closes: #37597, #37656
  * Fixed inclusion of man pages in the -doc/-dev package. Closes: #37633, #38651
  * Fixed handling of the -q option with not-entirely integer arguments
    Closes: #37499
  * Man page typo Closes: #37762
  * Fixed parsing of the Source: line. Closes: #37679
  * Dpkg/dpkg-hurd source bug. Closes: #38004, #38032
  * Added a check for an empty cache directory. Closes: #37963
  * Return a failure code if -d is given and packages fail to download.
    Closes: #38127
  * Arranged for an ftp proxy specifing an http server to work. See the
    important note in the sources.list man page.
  * Accounted for resumed files in the cps calculation. Closes: #36787
  * Deal with duplicate same version different packages. Closes: #30237
  * Added --no-download. Closes: #38095
  * Order of apt-cdrom dist detection. Closes: #38139
  * Fix apt-cdrom chop handling and missing lines. Closes: #37276
  * IPv6 http support
  * Suggests dpkg-dev for apt-get source. Closes: #38158
  * Fixed typo in apt-get help. Closes: #38712
  * Improved the error message in the case of broken held package. Closes: #38777
  * Fixed handling of MD5 failures
  * Documented list notation Closes: #39008
  * Change the 'b' to 'B'. Closes: #39007

 -- Ben Gertzfield <che@debian.org>  Sun, 20 Jun 1999 18:36:20 -0700

apt (0.3.6) unstable; urgency=low

  * Note that 0.3.5 never made it out the door..
  * Fix for apt-cdrom and unusual disk label locations. Closes: #35571
  * Made APT print numbers in decimal. Closes: #35617, #37319
  * Buffer munching fix for FTP. Closes: #35868
  * Typo in sample config file. Closes: #35907
  * Fixed whitespace in version compares. Closes: #35968, #36283, #37051
  * Changed installed size counter to only count unpacked packages.
    Closes: #36201
  * apt-get source support. Closes: #23934, #27190
  * Renames .debs that fail MD5 checking, provides automatic corruption
    recovery. Closes: #35931
  * Fixed autoconf verison. Closes: #37305
  * Random Segfaulting. Closes: #37312, #37530
  * Fixed apt-cache man page. Closes: #36904
  * Added a newline to apt-cache showpkg. Closes: #36903

 -- Ben Gertzfield <che@debian.org>  Wed, 12 May 1999 09:18:49 -0700

apt (0.3.4) unstable; urgency=low

  * Release for Ben while he is out of town.
  * Checked the size of partial files. Closes: #33705
  * apt-get should not print progress on non-tty. Closes: #34944
  * s/guide.text.gz/users-guide.txt.gz/ debian/control: Closes: #35207
  * Applied cdrom patches from Torsten.  Closes: #35140, #35141
  * smbmounted cdrom fix. Closes: #35470
  * Changed ie to eg.  Closes: #35196

 -- Adam Heath <doogie@debian.org>  Sun,  4 Apr 1999 18:26:44 -0500

apt (0.3.3) unstable; urgency=low

  * Fixes bug with file:/ URIs and multi-CD handling. Closes: #34923

 -- Ben Gertzfield <che@debian.org>  Tue, 23 Mar 1999 12:15:44 -0800

apt (0.3.2) unstable; urgency=low

  * Major release into unstable of v3
  * These bugs have been fixed, explanations are in the bug system, read
    the man pages as well..
    Closes: #21113, #22507, #22675, #22836, #22892, #32883, #33006, #34121,
    	    #23984, #24685, #24799, #25001, #25019, #34223, #34296, #34355,
	    #24021, #25022, #25026, #25104, #25176, #31557, #31691, #31853,
    	    #25458, #26019, #26433, #26592, #26670, #27100, #27100, #27601,
    	    #28184, #28391, #28778, #29293, #29351, #27841, #28172, #30260,
    	    #29382, #29441, #29903, #29920, #29983, #30027, #30076, #30112,
    	    #31009, #31155, #31381, #31883, #32140, #32395, #32584. #34465,
    	    #30383, #30441, #30472, #30643, #30827, #30324, #36425, #34596

 -- Ben Gertzfield <che@debian.org>  Mon, 15 Mar 1999 19:14:25 -0800

apt (0.3.1) experimental; urgency=low

  * Minor release of cvs version.
  * Added virtual package libapt-pkgx.x

 -- Mitch Blevins <mblevin@debian.org>  Wed, 10 Mar 1999 07:52:44 -0500

apt (0.3.0) experimental; urgency=low

  * New experimental version.

 -- Ben Gertzfield <che@debian.org>  Tue, 15 Dec 1998 12:53:21 -0800

apt (0.1.9) frozen unstable; urgency=low

  * Return to the wacky numbering for when we build 0.1.8 for hamm
  * Important bug related to APT on the Alpha fixed
  * apt-get dist-upgrade problems fixed
  * tiny patch for http method to fix an endless loop
  * nice fix from /usr/doc/lintian/ to remove rpath nastiness from
    libtool and add proper shared lib dependancies
  * now dh_shlibdeps is called with LD_LIBRARY_PATH=debian/tmp/usr/lib
    in case an old libpkg is installed while building APT to prevent
    spurious dependancies

 -- Ben Gertzfield <che@debian.org>  Thu,  5 Nov 1998 17:43:25 -0800

apt (0.1.7) unstable; urgency=low

  * New build with libstdc++2.9.
  * Various fixes; read the Changelog.

 -- Ben Gertzfield <che@debian.org>  Thu, 15 Oct 1998 18:29:18 -0700

apt (0.1.6) unstable; urgency=low

  * Various fixes in the FTP method for error checking. Fixes: #26188.
  * Spelling corrections in dselect method. Fixes: #25884
  * Fixes for compilation on alpha/ppc. Fixes: #25313, #26108.
  * No more bo releases: we're using a normal numbering system now.

 -- Ben Gertzfield <che@debian.org>  Tue,  8 Sep 1998 19:27:13 -0700

apt (0.1.5) unstable; urgency=low

  * Changed sources.list to point to 'unstable' by default, as
    'frozen' no longer exists!

 -- Ben Gertzfield <che@debian.org>  Thu, 23 Jul 1998 22:00:18 -0700

apt (0.1.3) unstable; urgency=low

  * New upstreamish version.
  * ftp method rewritten in C. Removes dependancies on all perl/perl
    related modules. This fixes many of the ftp method bugs.

 -- Ben Gertzfield <che@debian.org>  Thu, 16 Jul 1998 22:19:00 -0700

apt (0.1.1) unstable; urgency=low

  * Release for unstable.

 -- Ben Gertzfield <che@debian.org>  Tue, 30 Jun 1998 20:48:30 -0700

apt (0.1) unstable; urgency=low

  * Kludge to fix problem in libnet-perl with illegal anonymous
    FTP passwords.
  * Moved to unstable; apt is in a useable state now.
  * Fixed version numbering. From now on, numbering will be:
    0.1 (no actual release) -> 0.1.0bo (release for libc5) ->
    0.1.1 (release for unstable). Thanks, Manoj.

 -- Ben Gertzfield <che@debian.org>  Tue, 30 Jun 1998 20:40:58 -0700

apt (0.0.17-1) experimental; urgency=low

  * Fixed problem with libc6 version compare
  * Scott's away for a while, so I'll be packaging apt for the time
    being.

 -- Ben Gertzfield <che@debian.org>  Thu, 25 Jun 1998 19:02:03 -0700

apt (0.0.16-1) experimental; urgency=low

  * Modifications to make apt-get more friendly when backgrounded.
  * Updated documentation.
  * Updates to graphic widgets

 -- Scott K. Ellis <scott@debian.org>  Mon,  8 Jun 1998 11:22:02 -0400

apt (0.0.15-0.2bo) experimental; urgency=low

  * Bo compilation
  * Bob Hilliards crash

 -- Jason Gunthorpe <jgg@debian.org>  Sun, 31 May 1998 20:18:35 -0600

apt (0.0.15-0.1bo) experimental; urgency=low

  * Bo compilation
  * libstdc++272 patch

 -- Jason Gunthorpe <jgg@debian.org>  Sun, 31 May 1998 20:18:35 -0600

apt (0.0.15) experimental; urgency=low

  * Clean up source tarball (no user-visible changes)

 -- Scott K. Ellis <scott@debian.org>  Tue, 26 May 1998 12:23:53 -0400

apt (0.0.14) experimental; urgency=low

  * Updates in ordering code to make sure certain upgrades work correctly.
  * Made dselect/setup understand ftp as well as http

 -- Scott K. Ellis <scott@debian.org>  Wed, 20 May 1998 13:33:32 -0400

apt (0.0.13-bo1) experimental; urgency=low

  * Bo compilation

 -- Jason Gunthorpe <jgg@debian.org>  Mon, 18 May 1998 15:10:49 -0600

apt (0.0.13) experimental; urgency=low

  * Remove hardcoded egcc from debian/rules (#21575)
  * Fixes for ordering logic when system has a number of unpacked
    but unconfigured packages installed.
  * Spelling fix in dselect install method (#22556)

 -- Scott K. Ellis <scott@debian.org>  Sun, 17 May 1998 20:08:33 -0400

apt (0.0.12) experimental; urgency=low

  * Fixed problems with package cache corruption.
  * Made to depend on libc6 >= 2.0.7pre1 due to timezone problems with
    earlier versions.
  * Interface and documentation improvements.

 -- Scott K. Ellis <scott@debian.org>  Sat, 16 May 1998 23:17:32 -0400

apt (0.0.11) experimental; urgency=low

  * Change dependancies to pre-depends since breaking your packaging tools
    in the middle of an installation isn't very good.
  * Bug fixes to ftp method and general apt-get code

 -- Scott K. Ellis <scott@debian.org>  Fri, 15 May 1998 08:57:38 -0400

apt (0.0.10) experimental; urgency=low

  * Run "dpkg --configure -a" after an aborted dselect install
  * Fixed problem with install looping
  * Support for authenticating proxys: (note this isn't terribly secure)
    http_proxy="http://user:pass@firewall:port/"
  * Substitute $ARCH in sources.list
  * Fixes in the resumption code for ftp

 -- Scott K. Ellis <scott@debian.org>  Tue, 12 May 1998 09:14:41 -0400

apt (0.0.9) experimental; urgency=low

  * Added ftp support.
  * Various other less visible bug fixes.
  * Fixed problem with segfault when apt-get invoked in a non-existant
    directory (Bug #21863)
  * Bumped policy to 2.4.1

 -- Scott K. Ellis <scott@debian.org>  Fri,  1 May 1998 09:18:19 -0400

apt (0.0.8) experimental; urgency=low

  * Fixed generated available file (Bug #21836)
  * Added download ETA (Bug #21774).
  * Fixed hardcoded ARCH (Bug #21751).
  * Fixed check on http_proxy (Bug #21795).
  * Added download speed indicator.

 -- Scott K. Ellis <scott@debian.org>  Mon, 27 Apr 1998 10:58:32 -0400

apt (0.0.7) experimental; urgency=low

  * Remove libdeity and apt from package for now, since only apt-get and
    apt-cache are actually useful right now.
  * Clean up handling of package installation errors.
  * Added timeout to http transfers (#21269)
  * Updated setup for dselect/apt method.
  * Updated man pages
  * Long options (added in 0.0.6)

 -- Scott K. Ellis <scott@debian.org>  Tue, 21 Apr 1998 09:06:49 -0400

apt (0.0.6) experimental; urgency=low

  * Spelling changes.
  * Revamped download status display.
  * Call apt-get clean after successful install in dselect.
  * Added "apt-get clean" which deletes package files from /var/cache/apt

 -- Scott K. Ellis <scott@debian.org>  Thu,  9 Apr 1998 15:13:59 -0400

apt (0.0.5) experimental; urgency=low

  * Ignore signals while dpkg is running so we don't leave dpkg running in
    the background (#20804)
  * Check Packages as well as Packages.gz for file URIs (#20784)
  * Spelling cleanup (#20800)
  * Added -m option to permit upgrade to go on in the case of a bad mirror.
    This option may result in incomplete upgrades when used with -f.

 -- Scott K. Ellis <scott@debian.org>  Tue,  7 Apr 1998 12:40:29 -0400

apt (0.0.4) experimental; urgency=low

  * New usage guide.
  * Various documentation updates and cleanup.
  * Added '-f' option to apt-get attempt to fix broken dependancies.

 -- Scott K. Ellis <scott@debian.org>  Sat,  4 Apr 1998 14:36:00 -0500

apt (0.0.3) experimental; urgency=low

  * Added a shlibs.local file to prevent apt from depending on itself.
  * Updates to how apt-get handles bad states in installed packages.
  * Updated rules to make sure build works from a freshly checked out source
    archive.  Building from CVS needs libtool/automake/autoconf, builds from
    the distributed source package should have no such dependancy.

 -- Scott K. Ellis <scott@debian.org>  Fri,  3 Apr 1998 11:49:47 -0500

apt (0.0.2) unstable; urgency=low

  * Updates to apt-get and http binding for dselect method (apt).
  * Updating version number from 0.0.1, which was released only on IRC.

 -- Scott K. Ellis <scott@debian.org>  Fri,  3 Apr 1998 00:35:18 -0500

apt (0.0.1) unstable; urgency=low

  * Initial Release.

 -- Scott K. Ellis <scott@debian.org>  Tue, 31 Mar 1998 12:49:28 -0500
<|MERGE_RESOLUTION|>--- conflicted
+++ resolved
@@ -1,7 +1,3 @@
-<<<<<<< HEAD
-apt (0.6.27ubuntu2) hoary; urgency=low
-
-=======
 apt (0.6.27ubuntu3) hoary; urgency=low
 
   * added a exact dependency from libapt-pkg-dev to the apt version it was
@@ -11,7 +7,6 @@
 
 apt (0.6.27ubuntu2) hoary; urgency=low
 
->>>>>>> b3d44315
   * fixed a bug in the rule file that happend during the big 0.5->0.6 merge
 
  -- Michael Vogt <mvo@debian.org>  Tue, 14 Dec 2004 12:14:25 +0100
