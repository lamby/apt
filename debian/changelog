--- conflicted
+++ resolved
@@ -1,10 +1,3 @@
-<<<<<<< HEAD
-apt (0.8.15.4ubuntu1) oneiric; urgency=low
-
-  * merged from debian-sid
-
- -- Michael Vogt <michael.vogt@ubuntu.com>  Tue, 26 Jul 2011 13:19:49 +0200
-=======
 apt (0.8.16~exp4) UNRELEASED; urgency=low
 
   [ Julian Andres Klode ]
@@ -93,7 +86,12 @@
     - do not assume that the last char on a line is a \n (Closes: #633350)
 
  -- David Kalnischkies <kalnischkies@gmail.com>  Wed, 27 Jul 2011 23:25:45 +0200
->>>>>>> a2cba9cc
+
+apt (0.8.15.4ubuntu1) oneiric; urgency=low
+
+  * merged from debian-sid
+
+ -- Michael Vogt <michael.vogt@ubuntu.com>  Tue, 26 Jul 2011 13:19:49 +0200
 
 apt (0.8.15.4) unstable; urgency=low
 
@@ -360,44 +358,6 @@
 
  -- Michael Vogt <mvo@debian.org>  Tue, 28 Jun 2011 18:00:48 +0200
 
-<<<<<<< HEAD
-apt (0.8.14.1ubuntu8) UNRELEASED; urgency=low
-
-  [ Michael Vogt ]
-  * debian/apt.conf.changelog:
-    - add missing ";", thanks to Julian Andres Klode
-
-  [ Brian Murray ]
-  * apt-pkg/deb/dpkgpm.cc:
-    - updated allocate memory string
-    - cannot access archive string is lowercase
-  * apt-pkg/deb/dpkgpm.cc:
-    - resolve issue where AptOrdering is included in DpkgTerminalLog in apport
-      attachments
-
- -- Brian Murray <brian@ubuntu.com>  Wed, 15 Jun 2011 14:00:43 -0700
-
-apt (0.8.14.1ubuntu7) oneiric; urgency=low
-
-  [ Michael Vogt ]
-  * apt-pkg/deb/deblistparser.cc:
-    - include all known languages when building the apt cache
-      (LP: #794907)
-  * apt-pkg/deb/debindexfile.cc:
-    - remove some no longer valid checks for "TranslationsAvailable()"
-
- -- Michael Vogt <michael.vogt@ubuntu.com>  Thu, 09 Jun 2011 13:56:25 +0200
-
-apt (0.8.14.1ubuntu6) oneiric; urgency=low
-
-  [ Brian Murray ]
-  * apt-pkg/deb/dpkgpm.cc:
-    - prevent reporting of package installation failures due to inaccessible
-      local files (LP: #791102, #790040)
-    - include /var/log/apt/history.log in apport-package reports so we know
-      the context for the package management request
-    
-=======
 apt (0.8.15~exp3) experimental; urgency=low
 
   * debian/control:
@@ -491,54 +451,12 @@
     - ensure for Multi-Arch:same packages that they are unpacked in
       lock step even in immediate configuration (Closes: #618288)
 
->>>>>>> a2cba9cc
   [ Michael Vogt ]
   * methods/mirror.cc:
     - ignore lines starting with "#" in the mirror file
     - ignore non http urls in the mirrors
     - append the dist (e.g. sid, wheezy) as a query string when
       asking for a suitable mirror 
-<<<<<<< HEAD
-
- -- Michael Vogt <michael.vogt@ubuntu.com>  Tue, 07 Jun 2011 15:55:07 +0200
-
-apt (0.8.14.1ubuntu5) oneiric; urgency=low
-
-  * apt-pkg/acquire-item.cc:
-    - do not reject empty Packages files when checking them for
-      correctness
-
- -- Michael Vogt <michael.vogt@ubuntu.com>  Tue, 31 May 2011 10:41:30 +0200
-
-apt (0.8.14.1ubuntu4) oneiric; urgency=low
-
-  [ Julian Andres Klode ]
-  * apt-pkg/acquire-item.cc:
-    - Reject files known to be invalid (LP: #346386) (Closes: #627642)
-
- -- Michael Vogt <michael.vogt@ubuntu.com>  Mon, 30 May 2011 17:12:27 +0200
-
-apt (0.8.14.1ubuntu3) oneiric; urgency=low
-
-  * Rebuild with recent binutils. LP: #774175.
-
- -- Matthias Klose <doko@ubuntu.com>  Mon, 23 May 2011 19:15:34 +0200
-
-apt (0.8.14.1ubuntu2) oneiric; urgency=low
-
-  * debian/rules:
-    - build in verbose mode by default (thanks to Matthias Klose)
-  * debian/control:
-    - add  temporary build-dependency on gcc-4.6 (>= 4.6.0-6ubuntu2)
-
- -- Michael Vogt <michael.vogt@ubuntu.com>  Tue, 03 May 2011 13:58:10 +0200
-
-apt (0.8.14.1ubuntu1) oneiric; urgency=low
-
-  [ Michael Vogt ]
-  * merged from the debian-sid bzr branch
-  
-=======
   * debian/control:
     - add libapt-pkg4.10 and libapt-inst1.2 library packages
 
@@ -546,7 +464,6 @@
 
 apt (0.8.14.2) UNRELEASED; urgency=low
 
->>>>>>> a2cba9cc
   [ Julian Andres Klode ]
   * apt-pkg/depcache.cc:
     - Really release action groups only once (Closes: #622744)
@@ -559,9 +476,6 @@
   * doc/apt-key.8.xml:
     - Document apt-key net-update (LP: #192810)
 
-<<<<<<< HEAD
- -- Michael Vogt <michael.vogt@ubuntu.com>  Fri, 29 Apr 2011 17:55:20 +0200
-=======
   [ Christian Perrier ]
   * Galician translation update (Miguel Anxo Bouzada). Closes: #626505
 
@@ -622,7 +536,101 @@
       lock step even in immediate configuration (Closes: #618288)
 
  -- Michael Vogt <mvo@debian.org>  Mon, 16 May 2011 14:57:52 +0200
->>>>>>> a2cba9cc
+
+apt (0.8.14.1ubuntu8) UNRELEASED; urgency=low
+
+  [ Michael Vogt ]
+  * debian/apt.conf.changelog:
+    - add missing ";", thanks to Julian Andres Klode
+
+  [ Brian Murray ]
+  * apt-pkg/deb/dpkgpm.cc:
+    - updated allocate memory string
+    - cannot access archive string is lowercase
+  * apt-pkg/deb/dpkgpm.cc:
+    - resolve issue where AptOrdering is included in DpkgTerminalLog in apport
+      attachments
+
+ -- Brian Murray <brian@ubuntu.com>  Wed, 15 Jun 2011 14:00:43 -0700
+
+apt (0.8.14.1ubuntu7) oneiric; urgency=low
+
+  [ Michael Vogt ]
+  * apt-pkg/deb/deblistparser.cc:
+    - include all known languages when building the apt cache
+      (LP: #794907)
+  * apt-pkg/deb/debindexfile.cc:
+    - remove some no longer valid checks for "TranslationsAvailable()"
+
+ -- Michael Vogt <michael.vogt@ubuntu.com>  Thu, 09 Jun 2011 13:56:25 +0200
+
+apt (0.8.14.1ubuntu6) oneiric; urgency=low
+
+  [ Brian Murray ]
+  * apt-pkg/deb/dpkgpm.cc:
+    - prevent reporting of package installation failures due to inaccessible
+      local files (LP: #791102, #790040)
+    - include /var/log/apt/history.log in apport-package reports so we know
+      the context for the package management request
+    
+  [ Michael Vogt ]
+  * methods/mirror.cc:
+    - ignore lines starting with "#" in the mirror file
+    - ignore non http urls in the mirrors
+    - append the dist (e.g. sid, wheezy) as a query string when
+      asking for a suitable mirror 
+
+ -- Michael Vogt <michael.vogt@ubuntu.com>  Tue, 07 Jun 2011 15:55:07 +0200
+
+apt (0.8.14.1ubuntu5) oneiric; urgency=low
+
+  * apt-pkg/acquire-item.cc:
+    - do not reject empty Packages files when checking them for
+      correctness
+
+ -- Michael Vogt <michael.vogt@ubuntu.com>  Tue, 31 May 2011 10:41:30 +0200
+
+apt (0.8.14.1ubuntu4) oneiric; urgency=low
+
+  [ Julian Andres Klode ]
+  * apt-pkg/acquire-item.cc:
+    - Reject files known to be invalid (LP: #346386) (Closes: #627642)
+
+ -- Michael Vogt <michael.vogt@ubuntu.com>  Mon, 30 May 2011 17:12:27 +0200
+
+apt (0.8.14.1ubuntu3) oneiric; urgency=low
+
+  * Rebuild with recent binutils. LP: #774175.
+
+ -- Matthias Klose <doko@ubuntu.com>  Mon, 23 May 2011 19:15:34 +0200
+
+apt (0.8.14.1ubuntu2) oneiric; urgency=low
+
+  * debian/rules:
+    - build in verbose mode by default (thanks to Matthias Klose)
+  * debian/control:
+    - add  temporary build-dependency on gcc-4.6 (>= 4.6.0-6ubuntu2)
+
+ -- Michael Vogt <michael.vogt@ubuntu.com>  Tue, 03 May 2011 13:58:10 +0200
+
+apt (0.8.14.1ubuntu1) oneiric; urgency=low
+
+  [ Michael Vogt ]
+  * merged from the debian-sid bzr branch
+  
+  [ Julian Andres Klode ]
+  * apt-pkg/depcache.cc:
+    - Really release action groups only once (Closes: #622744)
+    - Make purge work again for config-files (LP: #244598) (Closes: #150831)
+  * debian/apt.cron.daily:
+    - Check power after wait, patch by manuel-soto (LP: #705269)
+  * debian/control:
+    - Move ${shlibs:Depends} to Pre-Depends, as we do not want APT
+      unpacked if a library is too old and thus break upgrades
+  * doc/apt-key.8.xml:
+    - Document apt-key net-update (LP: #192810)
+
+ -- Michael Vogt <michael.vogt@ubuntu.com>  Fri, 29 Apr 2011 17:55:20 +0200
 
 apt (0.8.14.1) unstable; urgency=low
 
