--- conflicted
+++ resolved
@@ -30,11 +30,7 @@
     - fix some missing gettext() calls (closes: #334539)
   * doc/apt-cache.8.xml: fix typo (closes: #334714)
   
-<<<<<<< HEAD
- -- Michael Vogt <mvo@debian.org>  Wed, 19 Oct 2005 21:33:46 +0200
-=======
  -- Michael Vogt <mvo@debian.org>  Wed, 19 Oct 2005 22:02:09 +0200
->>>>>>> 04f9a54d
 
 apt (0.6.41) unstable; urgency=low
 
