--- conflicted
+++ resolved
@@ -19,11 +19,7 @@
     - save all stanzas which had no effect in Unmatched
     - allow package:architecure in Package:
 
-<<<<<<< HEAD
- -- David Kalnischkies <kalnischkies@gmail.com>  Thu, 30 Jun 2011 00:02:15 +0200
-=======
  -- Michael Vogt <mvo@debian.org>  Thu, 30 Jun 2011 10:05:36 +0200
->>>>>>> 8d030327
 
 apt (0.8.15) unstable; urgency=low
 
