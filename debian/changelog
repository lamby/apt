apt (0.7.6ubuntu9) gutsy; urgency=low

  * apt-pkg/deb/dpkgpm.cc:
    - fix progress reporting precent calculation (LP: #137798)
  * make apt build with g++ 4.3
  * fix missing SetExecClose() call when the status-fd is used
    (LP: #136767)

 -- Michael Vogt <michael.vogt@ubuntu.com>  Tue, 11 Sep 2007 20:55:00 +0200

apt (0.7.6ubuntu8) gutsy; urgency=low

  * apt-pkg/deb/dpkgpm.{cc,h}:
    - fix bug in dpkg log writing when a signal is caught during
      select() (LP: #134858)
    - write end marker in the log as well

 -- Michael Vogt <michael.vogt@ubuntu.com>  Wed, 05 Sep 2007 15:03:46 +0200

apt (0.7.6ubuntu7) gutsy; urgency=low

  * reupload to fix FTBFS

 -- Michael Vogt <michael.vogt@ubuntu.com>  Thu, 16 Aug 2007 19:44:20 +0200

apt (0.7.6ubuntu6) gutsy; urgency=low

  * dpkg-triggers: Deal properly with new package states.

 -- Ian Jackson <iwj@ubuntu.com>  Wed, 15 Aug 2007 20:44:37 +0100

apt (0.7.6ubuntu5) UNRELEASED; urgency=low

  * apt-pkg/acquire-item.cc:
    - fix file removal on local repo i-m-s hit (LP: #131166)
  * tests/local-repo:
    - added regression test for this bug

 -- Michael Vogt <michael.vogt@ubuntu.com>  Thu, 09 Aug 2007 12:34:07 +0200

apt (0.7.6ubuntu4) gutsy; urgency=low

  * cmdline/apt-get.cc:
    - remove YnPrompt when a XS-Vcs- tag is found, improve the
      notice (LP: #129575)
  * methods/copy.cc:
    - take hashes here too
  * apt-pkg/acquire-worker.cc:
    - only pass on computed hash if we recived one from the method

 -- Michael Vogt <michael.vogt@ubuntu.com>  Wed, 08 Aug 2007 19:30:29 +0200

apt (0.7.6ubuntu3) gutsy; urgency=low

  * apt-pkg/deb/dpkgpm.cc:
    - fix packagename extraction when writting apport reports
  * apt-pkg/pkgcachegen.cc:
    - increase default mmap size (LP: #125640)

 -- Michael Vogt <michael.vogt@ubuntu.com>  Tue, 07 Aug 2007 09:52:00 +0200

apt (0.7.6ubuntu2) gutsy; urgency=low

  * doc/examples/sources.list:
    - change example source to gutsy
  * apt-pkg/deb/dpkgpm.cc:
    - do not break if no /dev/pts is available

 -- Michael Vogt <michael.vogt@ubuntu.com>  Mon, 06 Aug 2007 15:17:57 +0200

apt (0.7.6ubuntu1) gutsy; urgency=low

  [ Michael Vogt ]
  * apt-inst/contrib/extracttar.cc:
    - fix fd leak for zero size files (thanks to Bill Broadley for
      reporting this bug)
  * apt-pkg/acquire-item.cc:
    - remove zero size files on I-M-S hit
  * methods/https.cc:
    - only send LastModified if we actually have one
    - send range request with if-range 
    - delete failed downloads
    (thanks to Thom May for his help here)
  * apt-pkg/deb/dpkgpm.{cc,h}:
    - merged dpkg-log branch, this lets you specify a 
      Dir::Log::Terminal file to log dpkg output to
    (ABI break)
    - when writting apport reports, attach the dpkg
      terminal log too
  * merged apt--sha256 branch to fully support the new
    sha256 checksums in the Packages and Release files
    (ABI break)
  * apt-pkg/pkgcachegen.cc:
    - increase default mmap size
  * tests/local-repo:
    - added local repository testcase
  * make apt build with g++ 4.3
<<<<<<< HEAD
=======
  * fix missing SetExecClose() call when the status-fd is used
  * debian/apt.cron.daily:
    - move unattended-upgrade before apt-get autoclean
  * fix "purge" commandline argument, closes: #133421
    (thanks to Julien Danjou for the patch)
>>>>>>> 9efa2e91

  [ Ian Jackson ]
  * dpkg-triggers: Deal properly with new package states.

 -- Michael Vogt <michael.vogt@ubuntu.com>  Thu, 02 Aug 2007 11:55:54 +0200

apt (0.7.6) unstable; urgency=low

  * Applied patch from Aurelien Jarno <aurel32@debian.org> to fix wrong
    directory downloading on non-linux architectures (closes: #435597)

 -- Otavio Salvador <otavio@debian.org>  Wed, 01 Aug 2007 19:49:51 -0300

apt (0.7.5) unstable; urgency=low

  [ Otavio Salvador ]
  * Applied patch from Guillem Jover <guillem@debian.org> to use
    dpkg-architecture to get the host architecture (closes: #407187)
  * Applied patch from Guillem Jover <guillem@debian.org> to add
    support to add lzma support (closes: #408201)

  [ Michael Vogt ]
  * apt-pkg/depcache.cc:
    - support a list of sections for:
      APT::Install-Recommends-Sections
      APT::Never-MarkAuto-Sections
  * methods/makefile:
    - install lzma symlink method (for full lzma support)
  * debian/control:
    - suggest "lzma"

 -- Otavio Salvador <otavio@ossystems.com.br>  Wed, 25 Jul 2007 20:16:46 -0300

apt (0.7.4ubuntu1) gutsy; urgency=low

  * debian/apt.conf.ubuntu, apt.conf.autoremove:
    - Change metapackages to {restricted,universe,multiverse}/metapackages 
      in Install-Recommends-Sections and Never-MarkAuto-Sections

 -- Michael Vogt <michael.vogt@ubuntu.com>  Thu, 26 Jul 2007 10:42:29 +0200

apt (0.7.4) unstable; urgency=low

  [ Michael Vogt ]
  * cmdline/apt-get.cc:
    - fix in the task-install code regexp (thanks to Adam Conrad and
      Colin Watson)
    - support task removal too: apt-get remove taskname^
      (thanks to Matt Zimmerman reporting this problem)

  [ Otavio Salvador ]
  * Fix a typo on 0.7.3 changelog entry about g++ (7.3 to 4.3)
  * Fix compilation warnings:
    - apt-pkg/contrib/configuration.cc: wrong argument type;
    - apt-pkg/deb/dpkgpm.cc: wrong signess;
    - apt-pkg-acquire-item.cc: wrong signess and orderned initializers;
    - methods/https.cc:
      - type conversion;
      - unused variable;
      - changed SetupProxy() method to void;
  * Simplified HttpMethod::Fetch on http.cc removing Tail variable;
  * Fix pipeline handling on http.cc (closes: #413324)
  * Fix building to properly support binNMUs. Thanks to Daniel Schepler
    <schepler@math.unipd.it> by the patch (closes: #359634)
  * Fix example for Install-{Recommends,Suggests} options on
    configure-index example file. Thanks to Peter Eisentraut
    <peter_e@gmx.net> by the patch (closes: #432223)

  [ Christian Perrier ]
  * Basque translation update. Closes: ##423766
  * Unfuzzy formerly complete translations
  * French translation update
  * Re-generate PO(T) files
  * Spanish translation update
  * Swedish translation update

 -- Otavio Salvador <otavio@debian.org>  Tue, 24 Jul 2007 09:55:50 -0300

apt (0.7.3) unstable; urgency=low

  * fixed compile errors with g++ 4.3 (thanks to 
    Daniel Burrows, closes: #429378)
  * fixes in the auto-mark code (thanks to Daniel
    Burrows)
  * fix FTFBFS by changing build-depends to
    libcurl4-gnutls-dev (closes: #428363)
  * cmdline/apt-get.cc:
    - fix InstallTask code when a pkgRecord ends 
      with a single '\n' (thanks to Soren Hansen for reporting)
  * merged from Christian Perrier:
        * vi.po: completed to 532t, again. Closes: #429899
        * gl.po: completed to 532t. Closes: #429506
        * vi.po: completed to 532t. Closes: #428672
        * Update all PO and the POT. Gives 514t14f4u for formerly
          complete translations
        * fr.po: completed to 532t
        * ku.po, uk.po, LINGUAS: reintegrate those translations
          which disappeared from the BZR repositories

 -- Michael Vogt <mvo@debian.org>  Sun, 01 Jul 2007 12:31:29 +0200
  
apt (0.7.2ubuntu7) gutsy; urgency=low

  * fix build-dependencies 
  * fixes in the auto-mark code (thanks to Daniel
    Burrows)

 -- Michael Vogt <michael.vogt@ubuntu.com>  Mon,  9 Jul 2007 19:02:54 +0200

apt (0.7.2ubuntu6) gutsy; urgency=low

  [ Michael Vogt]
  * cmdline/apt-get.cc:
    - make the XS-Vcs-$foo warning more copy'n'paste
      friendly (thanks to Matt Zimmerman)
    - ignore the Vcs-Browser tag (Fixes LP: #121770)
  * debian/apt.conf.autoremove:
    - added "linux-ubuntu-modules" to APT::NeverAutoRemove

  [ Sarah Hobbs ]
  * Change metapackages to *metapackages in Install-Recommends-Section
    and Never-MarkAuto-Section of debian/apt.conf.autoremove, so that
    the Recommends of metapackages in universe and multiverse will get
    installed.
  * Also make this change in doc/examples/configure-index.
  * Added a Build Dependancies of automake, docbook-xsl, xsltproc, xmlto,
    docbook to fix FTBFS.
  * Added in previous changelog entries, as those who uploaded did not
    actually commit to Bzr.

 -- Sarah Hobbs <hobbsee@ubuntu.com>  Mon, 09 Jul 2007 01:15:57 +1000

apt (0.7.2ubuntu5) gutsy; urgency=low

  * Rerun autoconf to fix the FTBFS.

 -- Michael Bienia <geser@ubuntu.com>  Fri, 06 Jul 2007 19:17:33 +0200

apt (0.7.2ubuntu4) gutsy; urgency=low

  * Rebuild for the libcurl4 -> libcurl3 transition mess.

 -- Steve Kowalik <stevenk@ubuntu.com>  Fri,  6 Jul 2007 12:44:05 +1000

apt (0.7.2ubuntu3) gutsy; urgency=low

  * cmdline/apt-get.cc:
    - fix InstallTask code when a pkgRecord ends 
      with a single '\n' (thanks to Soren Hansen for reporting)

 -- Michael Vogt <michael.vogt@ubuntu.com>  Wed, 27 Jun 2007 13:33:38 +0200

apt (0.7.2ubuntu2) gutsy; urgency=low

  * fixed compile errors with g++ 4.3 (thanks to 
    Daniel Burrows, closes: #429378)
  * fix FTFBFS by changing build-depends to
    libcurl4-gnutls-dev (closes: #428363)

 -- Michael Vogt <michael.vogt@ubuntu.com>  Tue, 19 Jun 2007 13:47:03 +0200

apt (0.7.2ubuntu1) gutsy; urgency=low

  * apt-pkg/deb/dpkgpm.cc:
    - apport integration added, this means that a apport
      report is written on dpkg failures
  * cmdline/apt-get.cc:
    - merged http://people.ubuntu.com/~mvo/bzr/apt/xs-vcs-bzr/
      this will warn when Vcs- headers are found on apt-get source
      (Fixes LP:#115959)
  * merged from debian/unstable, remaining changes:
    - maintainer field changed
    - merged the apt--mirror branch 
      http://people.ubuntu.com/~mvo/bzr/apt/apt--mirror/
    - apport reporting on package install/upgrade/remove failure
    - support for "Originial-Maintainer" field
    - merged apt--xs-vcs-bzr branch
      (http://people.ubuntu.com/~mvo/bzr/apt/xs-vcs-bzr/)
    - use ubuntu archive keyring by default
    - debian/apt.conf.autoremove
      + install recommands for section "metapackages"
      + do not mark direct dependencies of "metapackages" as autoremoved

 -- Michael Vogt <michael.vogt@ubuntu.com>  Thu, 14 Jun 2007 10:38:36 +0200

apt (0.7.2-0.1) unstable; urgency=low

  * Non-maintainer upload.
  * Build-depend on libcurl4-gnutls-dev instead of the obsolete
    libcurl3-gnutls-dev.  Closes: #428363.

 -- Steve Langasek <vorlon@debian.org>  Thu, 28 Jun 2007 18:46:53 -0700

apt (0.7.2) unstable; urgency=low
  
  * merged the debian/experimental changes back
    into the debian/sid branch
  * merged from Christian Perrier:
    * mr.po: New Marathi translation  Closes: #416806
    * zh_CN.po: Updated by Eric Pareja  Closes: #416822
    * tl.po: Updated by Eric Pareja   Closes: #416638
    * gl.po: Updated by Jacobo Tarrio
	     Closes: #412828
    * da.po: Updated by Claus Hindsgaul
	     Closes: #409483
    * fr.po: Remove a non-breakable space for usability
	     issues. Closes: #408877
    * ru.po: Updated Russian translation. Closes: #405476
    * *.po: Unfuzzy after upstream typo corrections
  * buildlib/archtable:
    - added support for sh3/sh4 (closes: #424870)
    - added support for m32r (closes: #394096)
  * buildlib/systemtable:
    - added support for lpia
  * configure.in:
    - check systemtable for architecture mapping too
  * fix error in AutocleanInterval, closes: #319339
    (thanks to Israel G. Lugo for the patch)
  * add "purge" commandline argument, closes: #133421)
    (thanks to Julien Danjou for the patch)
  * add "purge" commandline argument, closes: #133421)
    (thanks to Julien Danjou for the patch)
  * fix FTBFS with gcc 4.3, closes: #417090
    (thanks to Martin Michlmayr for the patch)
  * add --dsc-only option, thanks to K. Richard Pixley
  * Removed the more leftover #pragma interface/implementation
    closes: #306937 (thanks to Andreas Henriksson for the patch)
  
 -- Michael Vogt <mvo@debian.org>  Wed, 06 Jun 2007 23:19:50 +0200

apt (0.7.1) experimental; urgency=low

  * ABI library name change because its build against
    new glibc
  * implement SourceVer() in pkgRecords 
     (thanks to Daniel Burrows for the patch!)
  * apt-pkg/algorithm.cc:
    - use clog for all debugging
    - only increase the score of installed applications if they 
      are not obsolete 
    - fix resolver bug on removal triggered by weak-dependencies 
      with or-groups
  * methods/http.cc:
    - send apt version in User-Agent
  * apt-pkg/deb/debrecords.cc:
    - fix SHA1Hash() return value
  * apt-pkg/cdrom.cc:
    - only unmount if APT::CDROM::NoMount is false
  * methods/cdrom.cc:  
    - only umount if it was mounted by the method before
  * po/gl.po:
    - fix error in translation that causes trouble to lsb_release 
      (LP#79165)
  * apt-pkg/acquire-item.cc:
    - if decompression of a index fails, delete the index 
  * apt-pkg/acquire.{cc,h}:
    - deal better with duplicated sources.list entries (avoid
      double queuing of  URLs) - this fixes hangs in bzip/gzip
      (LP#102511)
  * Fix broken use of awk in apt-key that caused removal of the wrong keys
    from the keyring. Closes: #412572
  * merged from Christian Perrier:
    * mr.po: New Marathi translation  Closes: #416806
    * zh_CN.po: Updated by Eric Pareja  Closes: #416822
    * tl.po: Updated by Eric Pareja   Closes: #416638
    * gl.po: Updated by Jacobo Tarrio
             Closes: #412828
    * da.po: Updated by Claus Hindsgaul
             Closes: #409483
    * fr.po: Remove a non-breakable space for usability
             issues. Closes: #408877
    * ru.po: Updated Russian translation. Closes: #405476
    * *.po: Unfuzzy after upstream typo corrections
    * vi.po: Updated to 515t. Closes: #426976
    * eu.po: Updated to 515t. Closes: #423766
    * pt.po: 515t. Closes: #423111
    * fr.po: Updated by Christian Perrier
    * Update all PO and the POT. Gives 513t2f for formerly
      complete translations
  * apt-pkg/policy.cc:
    - allow multiple packages (thanks to David Foerster)

 -- Michael Vogt <mvo@debian.org>  Wed,  2 May 2007 13:43:44 +0200

apt (0.6.46.4ubuntu10) feisty; urgency=low

  * apt-pkg/depcache.cc:
    - added "APT::Never-MarkAuto-Section" and consider dependencies 
      of packages in this section manual (LP#59893)
    - ensure proper permissions in the extended_state file (LP#67037)
  * debian/apt.conf.ubuntu:
    - added APT::Never-MarkAuto-Section "metapackages" (LP#59893)
  * cmdline/apt-get.cc:
    - "apt-get install foo" on a already installed package foo will
      clean the automatic installed flag (LP#72007)
    - do not show packages already marked for removal as auto-installed
      (LP#64493)
    - applied patch to (optionally) hide the auto-remove information
      (thanks to Frode M. Døving) (LP#69148)

 -- Michael Vogt <michael.vogt@ubuntu.com>  Wed, 14 Mar 2007 13:32:32 +0100

apt (0.6.46.4ubuntu9) feisty; urgency=low

  * debian/control:
    - set XS-Vcs-Bzr header
    - Set Ubuntu maintainer address
  * apt-pkg/cdrom.cc:
    - only unmount if APT::CDROM::NoMount is false
    - only umount if it was mounted by the method before
  * cmdline/apt-get.cc:
    - fix version output in autoremove list (LP#68941)
  * apt-pkg/packagemanager.cc:
    - do not spin 100% cpu in FixMissing() (LP#84476)
  * apt-pkg/indexfile.cc:
    - fix problem overwriting APT::Acquire::Translation
  * doc/examples/configure-index:
    - document APT::Acquire::Translation
  
 -- Michael Vogt <michael.vogt@ubuntu.com>  Tue, 13 Mar 2007 15:24:39 +0100

apt (0.6.46.4ubuntu8) feisty; urgency=low

  * fix segfault in the pkgRecords destructor
  * Bump ABI version
  * debian/control:
    - make the libcurl3-gnutls-dev versionized (LP#86614)

 -- Michael Vogt <michael.vogt@ubuntu.com>  Mon, 26 Feb 2007 14:26:33 +0100

apt (0.6.46.4ubuntu7) feisty; urgency=low

  * Merged the apt--mirror branch. This means that a new 'mirror' 
    method is available that will allow dynamic mirror updates.
    The sources.list entry looks something like this:
    "deb mirror://mirrors.lp.net/get_mirror feisty main restricted"

    It also supports error reporting to a configurable url for mirror
    problems/failures.
  * Bump ABI version

 -- Michael Vogt <michael.vogt@ubuntu.com>  Tue,  6 Feb 2007 11:38:06 +0100

apt (0.6.46.4ubuntu6) feisty; urgency=low

  * methods/http.cc:
    - send apt version in User-Agent
  * apt-pkg/deb/debrecords.cc:
    - fix SHA1Hash() return value
  * apt-pkg/algorithms.cc:
    - fix resolver bug on removal triggered by weak-dependencies 
      with or-groups
    - fix segfault (lp: #76530)

 -- Michael Vogt <michael.vogt@ubuntu.com>  Wed, 20 Dec 2006 11:04:36 +0100

apt (0.6.46.4ubuntu5) feisty; urgency=low

  * added apt-transport-https package to provide a optional
    https transport (apt-https spec)

 -- Michael Vogt <michael.vogt@ubuntu.com>  Tue, 19 Dec 2006 16:23:43 +0100

apt (0.6.46.4ubuntu4) feisty; urgency=low
  
  * apt-pkg/algorithms.cc:
    - only increase the score of installed applications if they 
      are not obsolete 

 -- Michael Vogt <michael.vogt@ubuntu.com>  Mon, 18 Dec 2006 19:39:05 +0100

apt (0.7.0) experimental; urgency=low

  * Package that contains tall the new features
  * Removed all #pragma interface/implementation
  * Branch that contains tall the new features:
  * translated package descriptions
  * task install support
  * automatic dependency removal (thanks to Daniel Burrows)
  * merged support for the new dpkg "Breaks" field 
    (thanks to Ian Jackson)
  * handle network failures more gracefully on "update"
  * support for unattended-upgrades (via unattended-upgrades
    package)
  * added apt-transport-https method

 -- Michael Vogt <mvo@debian.org>  Fri, 12 Jan 2007 20:48:07 +0100

apt (0.6.46.4ubuntu3) feisty; urgency=low

  * apt-pkg/algorithm.cc:
    - use clog for all debugging
  * apt-pkg/depcache.cc:
    - never mark Required package for autoremoval (lp: #75882)

 -- Michael Vogt <michael.vogt@ubuntu.com>  Mon, 18 Dec 2006 11:56:05 +0100

apt (0.6.46.4ubuntu2) feisty; urgency=low

  * apt-pkg/algorithms.cc: add missing call to MarkKeep
    so that dist-upgrade isn't broken by unsatisfiable Breaks.
    (thanks to Ian Jackson)

 -- Michael Vogt <michael.vogt@ubuntu.com>  Thu,  7 Dec 2006 23:07:24 +0100

apt (0.6.46.4ubuntu1) feisty; urgency=low

  * merged with debian

 -- Michael Vogt <michael.vogt@ubuntu.com>  Thu,  7 Dec 2006 12:13:14 +0100

apt (0.6.46.4-0.1) unstable; urgency=emergency
  
  * NMU
  * Fix broken use of awk in apt-key that caused removal of the wrong keys
    from the keyring. Closes: #412572

 -- Joey Hess <joeyh@debian.org>  Mon, 26 Feb 2007 16:00:22 -0500

apt (0.6.46.4) unstable; urgency=high

  * ack NMU (closes: #401017)
  * added apt-secure.8 to "See also" section
  * apt-pkg/deb/dpkgpm.cc:
    - added "Dpkg::StopOnError" variable that controls if apt
      will abort on errors from dpkg
  * apt-pkg/deb/debsrcrecords.{cc,h}:
    - make the Buffer grow dynmaically (closes: #400874)
  * Merged from Christian Perrier bzr branch:
    - uk.po: New Ukrainian translation: 483t28f3u
    - el.po: Update to 503t9f2u
    - de.po: Updates and corrections.
  * apt-pkg/contrib/progress.cc:
    - OpProgress::CheckChange optimized, thanks to Paul Brook
      (closes: #398381)
  * apt-pkg/contrib/sha256.cc:
    - fix building with noopt

 -- Michael Vogt <mvo@debian.org>  Thu,  7 Dec 2006 10:49:50 +0100

apt (0.6.46.3-0.2) unstable; urgency=high

  * Non-maintainer upload with permission of Michael Vogt.
  * Fix FTBFS on most arches (regression from the fix of #400874)

 -- Andreas Barth <aba@not.so.argh.org>  Tue,  5 Dec 2006 15:51:22 +0000 
  
apt (0.6.46.3-0.1) unstable; urgency=high

  * Non-maintainer upload with permission of Michael Vogt.
  * Fix segfault at apt-get source. Closes: #400874
  * Add apt-key update in postinst, so that debian-archive-keyring doesn't
    need to depend on apt >= 0.6. Closes: #401114
  * Don't double-queue pdiff files. Closes: #401017
  
 -- Andreas Barth <aba@not.so.argh.org>  Tue,  5 Dec 2006 10:34:56 +0000

apt (0.6.46.3ubuntu2) feisty; urgency=low

  * apt-pkg/algorithms.cc: add missing call to MarkKeep
    so that dist-upgrade isn't broken by unsatisfiable Breaks.

 -- Ian Jackson <iwj@ubuntu.com>  Thu,  7 Dec 2006 15:46:52 +0000

apt (0.6.46.3ubuntu1) feisty; urgency=low

  * doc/apt-get.8.xml:
    - documented autoremove, thanks to Vladimír Lapá%GÄ%@ek 
      (lp: #62919)
  * fix broken i18n in the dpkg progress reporting, thanks to 
    Frans Pop and Steinar Gunderson. (closes: #389261)
  * po/en_GB.po:
    - typo (lp: #61270)
  * add apt-secure.8 to "See also" section

 -- Michael Vogt <michael.vogt@ubuntu.com>  Thu, 23 Nov 2006 07:24:12 +0100

apt (0.6.46.3) unstable; urgency=low

  * apt-pkg/deb/dpkgpm.cc:
    - make progress reporting robust against multiline error
      messages 

  * Merged from Christian Perrier bzr branch:
    - ca.po: Updated to 514t
    - be.po: Updated to 514t
    - it.po: Updated to 514t
    - hu.po: Updated to 514t
    - zh_TW.po: Updated to 514t
    - ar.po: Updated to 293t221u.
    - ru.po: Updated to 514t. Closes: #392466
    - nb.po: Updated to 514t. Closes: #392466
    - pt.po: Updated to 514t. Closes: #393199
    - fr.po: One spelling error corrected: s/accÃ¨der/accÃ©der
    - km.po: Updated to 514t.
    - ko.po: Updated to 514t.
    - bg.po: Updated to 514t.
    - de.po: Updated to 514t.
    - en_GB.po: Updated to 514t.

 -- Michael Vogt <mvo@debian.org>  Thu,  2 Nov 2006 11:37:58 +0100

apt (0.6.46.2) unstable; urgency=low

  * debian/control:
    - depend on debian-archive-keyring to offer clean upgrade path 
      (closes: #386800)
  * Merged from Christian Perrier bzr branch:
    - es.po: Updated to 514t. Closes: #391661
    - da.po: Updated to 514t. Closes: #391424
    - cs.po: Updated. Closes: #391064
    - es.po: Updated to 514t. Closes: #391661
    - da.po: Updated to 514t. Closes: #391424

 -- Michael Vogt <mvo@debian.org>  Wed, 11 Oct 2006 09:03:15 +0200

apt (0.6.46.1) unstable; urgency=low

  * merged "install-recommends" branch (ABI break): 
    - new "--install-recommends"
    - install new recommends on "upgrade" if --install-recommends is 
      given
    - new "--fix-policy" option to install all packages with unmet
      important dependencies (usefull with --install-recommends to
      see what not-installed recommends are on the system)
    - fix of recommended packages display (only show CandidateVersion
      fix or-group handling)
  * merged "install-task" branch (use with "apt-get install taskname^")
  * methods/gzip.cc:
    - deal with empty files 
  * Applied patch from Daniel Schepler to make apt bin-NMU able.
    (closes: bug#359634)
  * rebuild against current g++ because of:
    http://gcc.gnu.org/bugzilla/show_bug.cgi?id=29289
    (closes: #390189)
  * fix broken i18n in the dpkg progress reporting, thanks to 
    Frans Pop and Steinar Gunderson. (closes: #389261)
  * Merged from Christian Perrier bzr branch:
    * fi.po: Updated to 514t. Closes: #390149
    * eu.po: Updated to 514t. Closes: #389725
    * vi.po: Updated to 514t. Closes: #388555
  * make the internal buffer in pkgTagFile grow dynamically
    (closes: #388708)
  
 -- Michael Vogt <mvo@debian.org>  Mon,  2 Oct 2006 20:42:20 +0200

apt (0.6.46) unstable; urgency=low

  * debian/control:
    - switched to libdb4.4 for building (closes: #381019)
  * cmdline/apt-get.cc:
    - fix in the TryInstallTask() code to make sure that all package
      there are marked manual install (lp: #61684)

 -- Michael Vogt <michael.vogt@ubuntu.com>  Thu, 28 Sep 2006 00:34:20 +0200

apt (0.6.45ubuntu14) edgy; urgency=low

  * cmdline/apt-get.cc:
    - fix in the TryInstallTask() code to make sure that all package
      there are marked manual install (lp: #61684)

 -- Michael Vogt <michael.vogt@ubuntu.com>  Thu, 28 Sep 2006 00:34:20 +0200

apt (0.6.45ubuntu13) edgy; urgency=low

  * no-changes upload to make apt rebuild against latest g++ and
    fix synaptic FTBFS (see bug: #62461 for details)

 -- Michael Vogt <michael.vogt@ubuntu.com>  Tue, 26 Sep 2006 22:33:10 +0200

apt (0.6.45ubuntu12) edgy; urgency=low

  * apt-pkg/depcache.cc:
    - fix in the sweep() code, set garbage flag for packages scheduled 
      for removal too
    - do not change the autoFlag in MarkKeep(), this can lead to suprising
      side effects

 -- Michael Vogt <michael.vogt@ubuntu.com>  Thu, 21 Sep 2006 00:58:24 +0200

apt (0.6.45ubuntu11) edgy; urgency=low

  * removed "installtask" and change it so that tasknames can be given
    with "apt-get install taskname^"
  * improve the writeStateFile() code

 -- Michael Vogt <michael.vogt@ubuntu.com>  Wed, 20 Sep 2006 14:14:24 +0200

apt (0.6.45ubuntu10) edgy; urgency=low

  * methods/http.cc:
    - check more careful for incorrect proxy settings (closes: #378868)
  * methods/gzip.cc:
    - don't hang when /var is full (closes: #341537), thanks to
      Luis Rodrigo Gallardo Cruz for the patch
  * doc/examples/sources.list:
    - removed non-us.debian.org from the example (closes: #380030,#316196)
  * Merged from Christian Perrier bzr branch:
    * ro.po: Updated to 514t. Closes: #388402
    * dz.po: Updated to 514t. Closes: #388184
    * it.po: Fixed typos. Closes: #387812
    * ku.po: New kurdish translation. Closes: #387766
    * sk.po: Updated to 514t. Closes: #386851
    * ja.po: Updated to 514t. Closes: #386537
    * gl.po: Updated to 514t. Closes: #386397
    * fr.po: Updated to 516t.
    * fi.po: Updated to 512t. Closes: #382702
  * share/archive-archive.gpg:
    - removed the outdated amd64 and debian-2004 keys
  * apt-pkg/tagfile.cc:
    - applied patch from Jeroen van Wolffelaar to make the tags
      caseinsensitive (closes: #384182)
    - reverted MMap use in the tagfile because it does not work 
      across pipes (closes: #383487) 
  * added "installtask" command
  * added new ubuntu specific rewrite rule for "Original-Maintainer"
  
 -- Michael Vogt <michael.vogt@ubuntu.com>  Tue, 19 Sep 2006 15:07:51 +0200

apt (0.6.45ubuntu9) edgy; urgency=low

  * cmdline/apt-get.cc:
    - if --no-remove is given, do not run the AutoRemove code 

 -- Michael Vogt <michael.vogt@ubuntu.com>  Wed, 13 Sep 2006 11:54:20 +0200

apt (0.6.45ubuntu8) edgy; urgency=low

  * apt-pkg/algorithm.cc:
    - fix pkgProblemResolver.InstallProtect() to preserve the auto-install
      information (lp: #59457)
  * cmdline/apt-get.cc:
    - fix typo in autoremove information (lp: #59420)
  * install apt-mark to modify the automatically install information for
    packages

 -- Michael Vogt <michael.vogt@ubuntu.com>  Fri,  8 Sep 2006 20:07:22 +0200

apt (0.6.45ubuntu7) edgy; urgency=low

  * apt-pkg/depcache.cc:
    - fix a bug in the install-recommends-section code

 -- Michael Vogt <michael.vogt@ubuntu.com>  Thu,  7 Sep 2006 18:22:38 +0200

apt (0.6.45ubuntu6) edgy; urgency=low

  [Michael Vogt]
  * cmdline/apt-get.cc:
    - always show auto-removable packages and give a hint how to remove 
      them
  * debian/apt.conf.ubuntu:
    - exlucde linux-image and linux-restricted-modules from ever being 
      auto-removed
    - added "metapackages" as the section we want to install recommends
      by default
  * apt-pkg/depcache.cc:
    - added support to turn install-recommends selectively on/off by
      section
  [Ian Jackson]
  * Tests pass without code changes!  Except that we need this:
  * Bump cache file major version to force rebuild so that Breaks
    dependencies are included.
  * Don't depend on or suggest any particular dpkg or dpkg-dev versions;
    --auto-deconfigure is very very old and dpkg-dev's Breaks support
    is more or less orthogonal.
  * Initial draft of `Breaks' implementation.  Appears to compile,
    but as yet *completely untested*.

 -- Michael Vogt <michael.vogt@ubuntu.com>  Thu,  7 Sep 2006 11:50:52 +0200

apt (0.6.45ubuntu5) edgy; urgency=low

  * apt-pkg/pkgcachegen.cc:
    - increase the APT::Cache-Limit to deal with the increased demand due
      to the translated descriptions
  * apt-pkg/deb/dpkgpm.cc:
    - pass "--auto-deconfigure" to dpkg on install to support the
      new "breaks" in dpkg

 -- Michael Vogt <michael.vogt@ubuntu.com>  Tue, 15 Aug 2006 12:06:26 +0200

apt (0.6.45ubuntu4) edgy; urgency=low

  * cmdline/apt-get.cc:
    - fix in the new --fix-polciy code

 -- Michael Vogt <michael.vogt@ubuntu.com>  Mon, 14 Aug 2006 21:08:11 +0200

apt (0.6.45ubuntu3) edgy; urgency=low

  * ABI break
  * merged latest apt--install-recommends (closes: #559000)
  * added "--fix-policy" option to can be used as "--fix-broken" and
    will install missing weak depends (recommends, and/or suggests 
    depending on the settings)
  * merged the apt--ddtp branch

 -- Michael Vogt <michael.vogt@ubuntu.com>  Fri, 11 Aug 2006 12:53:23 +0200

apt (0.6.45ubuntu2) edgy; urgency=low

  * debian/control:
    - switched to libdb4.4 for building (closes: #381019)
  * cmdline/apt-get.cc:
    - show only the recommends/suggests for the candidate-version, not for all
      versions of the package (closes: #257054)
    - properly handle recommends/suggests or-groups when printing the list of
      suggested/recommends packages (closes: #311619)
  * merged "apt--install-recommends" branch:
    - added "{no-}install-recommends" commandline option
    - added APT::Install-{Recommends,Suggests} option
    - currently Install-Recommends defaults to "False" 

 -- Michael Vogt <michael.vogt@ubuntu.com>  Wed,  9 Aug 2006 23:38:46 +0200

apt (0.6.45ubuntu1) edgy; urgency=low

  * merged with debian/unstable

 -- Michael Vogt <michael.vogt@ubuntu.com>  Tue,  1 Aug 2006 15:43:22 +0200

apt (0.6.45) unstable; urgency=low

  * apt-pkg/contrib/sha256.cc:
    - fixed the sha256 generation (closes: #378183)
  * ftparchive/cachedb.cc:
    - applied patch from Anthony Towns to fix Clean() function
      (closes: #379576)
  * doc/apt-get.8.xml:
    - fix path to the apt user build (Closes: #375640)
  * doc/apt-cache.8.xml:
    - typo (Closes: #376408)
  * apt-pkg/deb/dpkgpm.cc:
    - make progress reporting more robust against multiline error
      messages (first half of a fix for #374195)
  * doc/examples/configure-index:
    - document Debug::pkgAcquire::Auth     
  * methods/gpgv.cc:
    - deal with gpg error "NODATA". Closes: #296103, Thanks to 
      Luis Rodrigo Gallardo Cruz for the patch
  * apt-inst/contrib/extracttar.cc:
    - fix for string mangling, closes: #373864
  * apt-pkg/acquire-item.cc:
    - check for bzip2 in /bin (closes: #377391)
  * apt-pkg/tagfile.cc:
    - make it work on non-mapable files again, thanks 
      to James Troup for confirming the fix (closes: #376777)
  * Merged from Christian Perrier bzr branch:
    * ko.po: Updated to 512t. Closes: #378901
    * hu.po: Updated to 512t. Closes: #376330
    * km.po: New Khmer translation: 506t6f. Closes: #375068
    * ne.po: New Nepali translation: 512t. Closes: #373729
    * vi.po: Updated to 512t. Closes: #368038
    * zh_TW.po: Remove an extra %s in one string. Closes: #370551
    * dz.po: New Dzongkha translation: 512t
    * ro.po: Updated to 512t
    * eu.po: Updated

 -- Michael Vogt <mvo@debian.org>  Thu, 27 Jul 2006 00:52:05 +0200

apt (0.6.44.2ubuntu4) edgy; urgency=low

  * Make apt-get dselect-upgrade happy again

 -- Michael Vogt <michael.vogt@ubuntu.com>  Fri, 21 Jul 2006 11:03:02 +0200

apt (0.6.44.2ubuntu3) edgy; urgency=low

  * Close extended_states file after writing it.

 -- Colin Watson <cjwatson@ubuntu.com>  Tue, 18 Jul 2006 00:12:13 +0100

apt (0.6.44.2ubuntu2) edgy; urgency=low

  * create a empty extended_states file if none exists already

 -- Michael Vogt <michael.vogt@ubuntu.com>  Tue,  4 Jul 2006 09:23:03 +0200

apt (0.6.44.2ubuntu1) edgy; urgency=low

  * merged with debian/unstable
  * merged the "auto-mark" branch to support aptitude like
    marking of automatically installed dependencies and added
    "apt-get remove --auto-remove" to remove unused auto-installed
    packages again
  * changed library version from 3.11 to 3.50 to make it clearly 
    different from the debian version (we are ABI incompatible because
    of the auto-mark patch)

 -- Michael Vogt <michael.vogt@ubuntu.com>  Mon,  3 Jul 2006 18:30:46 +0200

apt (0.6.44.2) unstable; urgency=low
  
   * apt-pkg/depcache.cc:
     - added Debug::pkgDepCache::AutoInstall (thanks to infinity)
   * apt-pkg/acquire-item.cc:
     - fix missing chmod() in the new aquire code
       (thanks to Bastian Blank, Closes: #367425)
   * merged from
     http://www.perrier.eu.org/debian/packages/d-i/level4/apt-main:
     * sk.po: Completed to 512t
     * eu.po: Completed to 512t
     * fr.po: Completed to 512t
     * sv.po: Completed to 512t
     * Update all PO and the POT. Gives 506t6f for formerly
       complete translations

 -- Michael Vogt <mvo@debian.org>  Wed, 14 Jun 2006 12:00:57 +0200 

apt (0.6.44.1-0.1) unstable; urgency=low

  * Non-maintainer upload.
  * Don't give an error when parsing empty Packages/Sources files.
    (Closes: #366931, #367086, #370160)

 -- Steinar H. Gunderson <sesse@debian.org>  Fri,  9 Jun 2006 00:52:21 +0200

apt (0.6.44.1) unstable; urgency=low

  * apt-pkg/acquire-item.cc:
    - fix reversed logic of the "Acquire::PDiffs" option
  * merged from 
    http://www.perrier.eu.org/debian/packages/d-i/level4/apt-main:
    - po/LINGUAS: added "bg" Closes: #360262
    - po/gl.po: Galician translation update. Closes: #366849
    - po/hu.po: Hungarian translation update. Closes: #365448
    - po/cs.po: Czech translation updated. Closes: #367244
  * apt-pkg/contrib/sha256.cc:
    - applied patch to fix unaligned access problem. Closes: #367417
      (thanks to David Mosberger)

 -- Michael Vogt <mvo@debian.org>  Tue, 16 May 2006 21:51:16 +0200

apt (0.6.44) unstable; urgency=low

  * apt-pkg/acquire.cc: don't show ETA if it is 0 or absurdely large
  * apt-pkg/contrib/sha256.{cc,h},hashes.{cc,h}: support for sha256 
    (thanks to Anthony Towns)
  * ftparchive/cachedb.{cc,h},writer.{cc,h}: optimizations 
    (thanks to Anthony Towns)
  * apt pdiff support from experimental merged
  * apt-pkg/deb/dpkgpm.cc: wording fixes (thanks to Matt Zimmerman)
  * apt-pkg/deb/dpkgpm.cc: 
    - wording fixes (thanks to Matt Zimmerman)
    - fix error in dpkg interaction (closes: #364513, thanks to Martin Dickopp)
  * apt-pkg/tagfile.{cc,h}:
    - use MMap to read the entries (thanks to Zephaniah E. Hull for the
      patch) Closes: #350025
  * Merge from http://www.perrier.eu.org/debian/packages/d-i/level4/apt-main:
  	* bg.po: Added, complete to 512t. Closes: #360262
  * doc/apt-ftparchive.1.xml:
    - fix documentation for "SrcPackages" -> "Sources" 
      (thanks to Bart Martens for the patch, closes: #307756)
  * debian/libapt-pkg-doc.doc-base.cache:
    - remove broken charackter from description (closes: #361129)
  * apt-inst/deb/dpkgdb.cc, methods/gpgv.cc: 
    - i18n fixes (closes: #349298)
  * debian/postinst: dont fail on not available
    /usr/share/doc/apt/examples/sources.list (closes: #361130)
  * methods/ftp.cc:
    - unlink empty file in partial if the download failed because
      the file is missing on the server (closes: #316337)
  * apt-pkg/deb/debversion.cc:
    - treats a version string with explicit zero epoch equal
      than the same without epoch (Policy 5.6.12, closes: #363358)
      Thanks to Lionel Elie Mamane for the patch
  
 -- Michael Vogt <mvo@debian.org>  Mon,  8 May 2006 22:28:53 +0200

apt (0.6.43.3ubuntu3) dapper; urgency=low

  * methods/http.cc:
    - fix the user-agent string

 -- Michael Vogt <michael.vogt@ubuntu.com>  Fri, 26 May 2006 18:09:32 +0200

apt (0.6.43.3ubuntu2) dapper; urgency=low

  * apt-pkg/deb/dpkgpm.cc: wording fixes (thanks to Matt Zimmerman)

 -- Michael Vogt <michael.vogt@ubuntu.com>  Tue, 18 Apr 2006 13:24:40 +0200

apt (0.6.43.3ubuntu1) dapper; urgency=low

  * apt-pkg/acquire.cc: don't show ETA if it is 0 or absurdely large in 
    the status-fd (ubuntu #28954)

 -- Michael Vogt <michael.vogt@ubuntu.com>  Tue, 28 Mar 2006 20:34:46 +0200

apt (0.6.43.3) unstable; urgency=low

  * Merge bubulle@debian.org--2005/apt--main--0 up to patch-186:
    * ca.po: Completed to 512t. Closes: #351592
    * eu.po: Completed to 512t. Closes: #350483
    * ja.po: Completed to 512t. Closes: #349806
    * pl.po: Completed to 512t. Closes: #349514
    * sk.po: Completed to 512t. Closes: #349474
    * gl.po: Completed to 512 strings Closes: #349407
    * vi.po: Completed to 512 strings
    * sv.po: Completed to 512 strings Closes: #349210
    * ru.po: Completed to 512 strings Closes: #349154
    * da.po: Completed to 512 strings Closes: #349084
    * fr.po: Completed to 512 strings
    * LINGUAS: Add Welsh
    * *.po: Updated from sources (512 strings)
    * vi.po: Completed to 511 strings  Closes: #348968
  * apt-pkg/deb/deblistparser.cc:
    - don't explode on a DepCompareOp in a Provides line, but warn about
      it and ignore it otherwise (thanks to James Troup for reporting it)
  * cmdline/apt-get.cc:
    - don't lock the lists directory in DoInstall, breaks --print-uri 
      (thanks to James Troup for reporting it)
  * debian/apt.dirs: create /etc/apt/sources.list.d 
  * make apt-cache madison work without deb-src entries (#352583)
  * cmdline/apt-get.cc: only run the list-cleaner if a update was 
    successfull
  * apt-get update errors are only warnings nowdays
  * be more careful with the signature file on network failures

 --  Michael Vogt <mvo@debian.org>  Wed, 22 Feb 2006 10:13:04 +0100

apt (0.6.43.2ubuntu1) dapper; urgency=low

  * Merge bubulle@debian.org--2005/apt--main--0 up to patch-182:
  * ca.po: Completed to 512t. Closes: #351592
    * eu.po: Completed to 512t. Closes: #350483
    * ja.po: Completed to 512t. Closes: #349806
    * pl.po: Completed to 512t. Closes: #349514
    * sk.po: Completed to 512t. Closes: #349474
    * gl.po: Completed to 512 strings Closes: #349407
    * vi.po: Completed to 512 strings
    * sv.po: Completed to 512 strings Closes: #349210
    * ru.po: Completed to 512 strings Closes: #349154
    * da.po: Completed to 512 strings Closes: #349084
    * fr.po: Completed to 512 strings
    * LINGUAS: Add Welsh
    * *.po: Updated from sources (512 strings)
    * vi.po: Completed to 511 strings  Closes: #348968
  * apt-pkg/deb/deblistparser.cc:
    - don't explode on a DepCompareOp in a Provides line, but warn about
      it and ignore it otherwise (thanks to James Troup for reporting it)
  * cmdline/apt-get.cc:
    - don't lock the lists directory in DoInstall, breaks --print-uri 
      (thanks to James Troup for reporting it)
  * debian/apt.dirs: create /etc/apt/sources.list.d 
  * make apt-cache madison work without deb-src entries (#352583)
  * cmdline/apt-get.cc: only run the list-cleaner if a update was 
    successfull
  * apt-get update errors are only warnings nowdays
  * be more careful with the signature file on network failures

 -- Michael Vogt <michael.vogt@ubuntu.com>  Mon, 20 Feb 2006 22:27:48 +0100

apt (0.6.43.2) unstable; urgency=low

  * Merge bubulle@debian.org--2005/apt--main--0 up to patch-166:
    - en_GB.po, de.po: fix spaces errors in "Ign " translations Closes: #347258
    - makefile: make update-po a pre-requisite of clean target so
    	        that POT and PO files are always up-to-date
    - sv.po: Completed to 511t. Closes: #346450
    - sk.po: Completed to 511t. Closes: #346369
    - fr.po: Completed to 511t
    - *.po: Updated from sources (511 strings)
    - el.po: Completed to 511 strings Closes: #344642
    - da.po: Completed to 511 strings Closes: #348574
    - es.po: Updated to 510t1f Closes: #348158
    - gl.po: Completed to 511 strings Closes: #347729
    - it.po: Yet another update Closes: #347435
  * added debian-archive-keyring to the Recommends (closes: #347970)
  * fixed message in apt-key to install debian-archive-keyring 
  * typos fixed in apt-cache.8 (closes: #348348, #347349)
  * add patch to fix http download corruption problem (thanks to
    Petr Vandrovec, closes: #280844, #290694)

 -- Michael Vogt <mvo@debian.org>  Thu, 19 Jan 2006 00:06:33 +0100

apt (0.6.43.1ubuntu1) dapper; urgency=low

  * Merge bubulle@debian.org--2005/apt--main--0 up to patch-159:
    - en_GB.po, de.po: fix spaces errors in "Ign " translations
      Closes: #347258
    - makefile: make update-po a pre-requisite of clean target so
	        that POT and PO files are always up-to-date
    - sv.po: Completed to 511t. Closes: #346450
    - sk.po: Completed to 511t. Closes: #346369
    - fr.po: Completed to 511t
    - *.po: Updated from sources (511 strings)
  * add patch to fix http download corruption problem (thanks to
    Petr Vandrovec, closes: #280844, #290694)
  * added APT::Periodic::Unattended-Upgrade (requires the package
    "unattended-upgrade")

 -- Michael Vogt <michael.vogt@ubuntu.com>  Tue, 10 Jan 2006 17:09:31 +0100

apt (0.6.43.1) unstable; urgency=low
  
  * Merge bubulle@debian.org--2005/apt--main--0 up to patch-148:
    * fr.po: Completed to 510 strings
    * it.po: Completed to 510t
    * en_GB.po: Completed to 510t
    * cs.po: Completed to 510t
    * zh_CN.po: Completed to 510t
    * el.po: Updated to 510t
    * vi.po: Updated to 383t93f34u
    * tl.po: Completed to 510 strings (Closes: #344306)
    * sv.po: Completed to 510 strings (Closes: #344056)
    * LINGUAS: disabled Hebrew translation. (Closes: #313283)
    * eu.po: Completed to 510 strings (Closes: #342091)
  * apt-get source won't download already downloaded files again
    (closes: #79277)
  * share/debian-archive.gpg: new 2006 ftp-archive signing key added
    (#345891)
  * redownload the Release file if IMS-Hit and gpg failure
  * deal with multiple signatures on a Release file

 -- Michael Vogt <mvo@debian.org>  Fri,  6 Jan 2006 01:17:08 +0100

apt (0.6.43ubuntu2) dapper; urgency=low

  * merged some missing bits that wheren't merged by baz in the previous
    upload (*grumble*)

 -- Michael Vogt <michael.vogt@ubuntu.com>  Thu,  8 Dec 2005 18:35:58 +0100

apt (0.6.43ubuntu1) dapper; urgency=low

  * merged with debian

 -- Michael Vogt <michael.vogt@ubuntu.com>  Fri, 25 Nov 2005 11:36:29 +0100

apt (0.6.43) unstable; urgency=medium

  * Merge bubulle@debian.org--2005/apt--main--0 up to patch-132:  
    * zh_CN.po: Completed to 510 strings(Closes: #338267)
    * gl.po: Completed to 510 strings (Closes: #338356)
  * added support for "/etc/apt/sources.list.d" directory 
    (closes: #66325)
  * make pkgDirStream (a bit) more complete
  * fix bug in pkgCache::VerIterator::end() (thanks to Daniel Burrows)
    (closes: #339533)
  * pkgAcqFile is more flexible now (closes: #57091)
  * support a download rate limit for http (closes: #146877)
  * included lots of the speedup changes from #319377
  * add stdint.h to contrib/md5.h (closes: #340448)
  * ABI change, library name changed (closes: #339147)
  * Fix GNU/kFreeBSD crash on non-existing server file (closes: #317718)
  * switch to libdb4.3 in build-depends
  
 -- Michael Vogt <mvo@debian.org>  Tue, 29 Nov 2005 00:17:07 +0100

apt (0.6.42.3ubuntu2) dapper; urgency=low

  * Merge bubulle@debian.org--2005/apt--main--0 up to patch-131:  
    * zh_CN.po: Completed to 507 strings(Closes: #338267)
    * gl.po: Completed to 510 strings (Closes: #338356)
  * added support for "/etc/apt/sources.list.d" directory 
    (closes: #66325)
  
 -- Michael Vogt <michael.vogt@ubuntu.com>  Mon, 14 Nov 2005 15:30:12 +0100

apt (0.6.42.3ubuntu1) dapper; urgency=low

  * synced with debian

 -- Michael Vogt <michael.vogt@ubuntu.com>  Thu, 10 Nov 2005 05:05:56 +0100

apt (0.6.42.3) unstable; urgency=low

  * Merge bubulle@debian.org--2005/apt--main--0 up to patch-129:
    - patch-118: Russian translation update by Yuri Kozlov (closes: #335164)
    - patch-119: add update-po as a pre-req for binary (closes: #329910)
    - patch-121: Complete French translation
    - patch-125: Fixed localization of y/n questions in German translation 
                 (closes: #337078)
    - patch-126: Swedish translation update (closes: #337163)
    - patch-127: Complete Tagalog translation (closes: #337306)
    - patch-128: Danish translation update (closes: #337949)
    - patch-129: Basque translation update (closes: #338101)
  * cmdline/apt-get.cc:
    - bufix in FindSrc  (closes: #335213, #337910)
  * added armeb to archtable (closes: #333599)
  * with --allow-unauthenticated use the old fallback behaviour for
    sources (closes: #335112)
   
 -- Michael Vogt <mvo@debian.org>  Wed,  9 Nov 2005 07:22:31 +0100

apt (0.6.42.2) unstable; urgency=high

  * NMU (approved by maintainer)
  * Add AMD64 archive signing key to debian-archive.gpg (closes: #336500).
  * Add big-endian arm (armeb) support (closes: #333599).
  * Priority high to get the AMD key into testing ASAP.

 -- Frans Pop <fjp@debian.org>  Sun, 30 Oct 2005 21:29:11 +0100
 
apt (0.6.42.1) unstable; urgency=low

  * fix a incorrect example in the apt_prefrences man page
    (thanks to Filipus Klutiero, closes: #282918)
  * apt-pkg/pkgrecords.cc:
    - revert patch from last version, it causes trouble on alpha 
      and ia64 (closes: #335102, #335103)
  * cmdline/apt-get.cc:
    - be extra carefull in FindSrc (closes: #335213)

 -- Michael Vogt <mvo@debian.org>  Sat, 22 Oct 2005 23:44:35 +0200

apt (0.6.42) unstable; urgency=low

  * apt-pkg/cdrom.cc:
    - unmount the cdrom when apt failed to locate any package files
  * allow cdrom failures and fallback to other sources in that case
    (closes: #44135)
  * better error text when dpkg-source fails
  * Merge bubulle@debian.org--2005/apt--main--0 up to patch-115:
    - patch-99: Added Galician translation
    - patch-100: Completed Danish translation (Closes: #325686)
    - patch-104: French translation completed
    - patch-109: Italian translation completed
    - patch-112: Swedish translation update
    - patch-115: Basque translation completed (Closes: #333299)
  * applied french man-page update (thanks to Philippe Batailler)
    (closes: #316638, #327456)
  * fix leak in the mmap code, thanks to Daniel Burrows for the
    patch (closes: #250583)
  * support for apt-get [build-dep|source] -t (closes: #152129)
  * added "APT::Authentication::TrustCDROM" option to make the life
    for the installer people easier (closes: #334656)
  * fix crash in apt-ftparchive (thanks to Bastian Blank for the patch)
    (closes: #334671)
  * apt-pkg/contrib/md5.cc:
    - fix a alignment problem on sparc64 that gives random bus errors
      (thanks to Fabbione for providing a test-case)
  * init the default ScreenWidth to 79 columns by default
    (Closes: #324921)
  * cmdline/apt-cdrom.cc:
    - fix some missing gettext() calls (closes: #334539)
  * doc/apt-cache.8.xml: fix typo (closes: #334714)

 -- Michael Vogt <mvo@debian.org>  Wed, 19 Oct 2005 22:02:09 +0200

apt (0.6.41) unstable; urgency=low

  * improved the support for "error" and "conffile" reporting from
    dpkg, added the format to README.progress-reporting
  * added README.progress-reporting to the apt-doc package
  * improved the network timeout handling, if a index file from a
    sources.list times out or EAI_AGAIN is returned from getaddrinfo,
    don't try to get the other files from that entry
  * Support architecture-specific extra overrides
    (closes: #225947). Thanks to  Anthony Towns for idea and
    the patch, thanks to Colin Watson for testing it.
  * Javier Fernandez-Sanguino Pen~a:
    - Added a first version of an apt-secure.8 manpage, and modified
      apt-key and apt.end accordingly. Also added the 'update'
      argument to apt-key which was previously not documented
      (Closes: #322120)
  * Andreas Pakulat:
    - added example apt-ftparchive.conf file to doc/examples
      (closes: #322483)
  * Fix a incorrect example in the man-page (closes: #282918)
  * Fix a bug for very long lines in the apt-cdrom code (closes: #280356)
  * Fix a manual page bug (closes: #316314)
  * Do md5sum checking for file and cdrom method (closes: #319142)
  * Change pkgPolicy::Pin from private to protected to let subclasses
    access it too (closes: #321799)
  * add default constructor for PrvIterator (closes: #322267)
  * Reread status configuration on debSystem::Initialize()
    (needed for apt-proxy, thanks to Otavio for this patch)

 -- Michael Vogt <mvo@debian.org>  Mon,  5 Sep 2005 22:59:03 +0200
  
apt (0.6.40.1ubuntu8) breezy; urgency=low

  * Cherry picked michael.vogt@ubuntu.com--2005/apt--mvo--0--patch-62:
    - fix for a bad memory/file leak in the mmap code (ubuntu #15603)
  * po/de.po, po/fr.po: 
    - updated the translations
  * po/makefile:
    - create a single pot file in each domain dir to make rosetta happy

 -- Michael Vogt <michael.vogt@ubuntu.com>  Wed, 28 Sep 2005 10:16:06 +0200

apt (0.6.40.1ubuntu7) breezy; urgency=low

  * updated the pot/po files , no code changes

 -- Michael Vogt <michael.vogt@ubuntu.com>  Tue, 27 Sep 2005 18:38:16 +0200

apt (0.6.40.1ubuntu6) breezy; urgency=low

  * Cherry picked michael.vogt@ubuntu.com--2005/apt--mvo--0--patch-56:
    - make it possible for apt to handle a failed MediaChange event and
      fall back to other sources (ubuntu #13713)

 -- Michael Vogt <michael.vogt@ubuntu.com>  Tue, 13 Sep 2005 22:09:50 +0200

apt (0.6.40.1ubuntu5) breezy; urgency=low

  * Cherry picked michael.vogt@ubuntu.com--2005/apt--mvo--0--patch-{50,51}.
    This adds media-change reporting to the apt status-fd (ubuntu #15213)
  * Cherry picked michael.vogt@ubuntu.com--2005/apt--mvo--0--patch-55:
    apt-pkg/cdrom.cc:
    - unmount the cdrom when apt failed to locate any package files

 -- Michael Vogt <michael.vogt@ubuntu.com>  Mon, 12 Sep 2005 15:44:26 +0200

apt (0.6.40.1ubuntu4) breezy; urgency=low

  * debian/apt.cron.daily:
    - fix a embarrassing typo
  
 -- Michael Vogt <michael.vogt@ubuntu.com>  Wed,  7 Sep 2005 10:10:37 +0200

apt (0.6.40.1ubuntu3) breezy; urgency=low

  * debian/apt.cron.daily:
    - use the ctime as well when figuring what packages need to
      be removed. This fixes the problem that packages copied with    
      "cp -a" (e.g. from the installer) have old mtimes (ubuntu #14504)

 -- Michael Vogt <michael.vogt@ubuntu.com>  Tue,  6 Sep 2005 18:30:46 +0200

apt (0.6.40.1ubuntu2) breezy; urgency=low

  * improved the support for "error" and "conffile" reporting from
    dpkg, added the format to README.progress-reporting
  * added README.progress-reporting to the apt-doc package
  * Do md5sum checking for file and cdrom method (closes: #319142)
  * Change pkgPolicy::Pin from private to protected to let subclasses
    access it too (closes: #321799)
  * methods/connect.cc:
    - send failure reason for EAI_AGAIN (TmpResolveFailure) to acuire-item
  * apt-pkg/acquire-item.cc:
    - fail early if a FailReason is TmpResolveFailure (avoids hangs during
      the install when no network is available)
  * merged michael.vogt@ubuntu.com--2005/apt--trust-cdrom--0

 -- Michael Vogt <michael.vogt@ubuntu.com>  Tue, 23 Aug 2005 19:44:55 +0200

apt (0.6.40.1ubuntu1) breezy; urgency=low

  * Synchronize with Debian

 -- Michael Vogt <michael.vogt@ubuntu.com>  Fri,  5 Aug 2005 14:20:56 +0200

apt (0.6.40.1) unstable; urgency=low

  * bugfix in the parsing code for the apt<->dpkg communication. apt 
    crashed when dpkg sends the same state more than once under certain
    conditions
  * 0.6.40 breaks the ABI but I accidentally didn't change the soname :/

 -- Michael Vogt <mvo@debian.org>  Fri,  5 Aug 2005 13:24:58 +0200

apt (0.6.40ubuntu1) breezy; urgency=low

  * Synchronize with Debian

 -- Matt Zimmerman <mdz@ubuntu.com>  Thu,  4 Aug 2005 15:53:22 -0700

apt (0.6.40) unstable; urgency=low

  * Patch from Jordi Mallach to mark some additional strings for translation
  * Updated Catalan translation from Jordi Mallach
  * Merge from bubulle@debian.org--2005/apt--main--0:
    - Update pot and merge with *.po
    - Updated French translation, including apt-key.fr.8
  * Restore changelog entries from the 0.6.x series that went to Debian
    experimental
  * Merge michael.vogt@ubuntu.com--2005/apt--progress-reporting--0
    - Provide an interface for progress reporting which can be used by
      (e.g.) base-config

 -- Matt Zimmerman <mdz@debian.org>  Thu, 28 Jul 2005 11:57:32 -0700

apt (0.6.39ubuntu4) breezy; urgency=low

  * Fix keyring paths in apt-key, apt.postinst (I swear I remember doing this
    before...)

 -- Matt Zimmerman <mdz@ubuntu.com>  Wed, 29 Jun 2005 08:39:17 -0700

apt (0.6.39ubuntu3) breezy; urgency=low

  * Fix keyring locations for Ubuntu in apt-key too.

 -- Colin Watson <cjwatson@ubuntu.com>  Wed, 29 Jun 2005 14:45:36 +0100

apt (0.6.39ubuntu2) breezy; urgency=low

  * Install ubuntu-archive.gpg rather than debian-archive.gpg as
    /etc/apt/trusted.gpg.

 -- Colin Watson <cjwatson@ubuntu.com>  Wed, 29 Jun 2005 11:53:34 +0100

apt (0.6.39ubuntu1) breezy; urgency=low

  * Michael Vogt
    - Change debian/bugscript to use #!/bin/bash (Closes: #313402)
    - Fix a incorrect example in the man-page (closes: #282918)
    - Support architecture-specific extra overrides
      (closes: #225947). Thanks to  Anthony Towns for idea and
      the patch, thanks to Colin Watson for testing it.
    - better report network timeouts from the methods to the acuire code,
      only timeout once per sources.list line

 -- Matt Zimmerman <mdz@ubuntu.com>  Tue, 28 Jun 2005 11:52:24 -0700

apt (0.6.39) unstable; urgency=low

  * Welsh translation update: daf@muse.19inch.net--2005/apt--main--0--patch-6
  * Merge mvo's changes from 0.6.36ubuntu1:
    michael.vogt@ubuntu.com--2005/apt--mvo--0--patch-32
  * Merge aggregated translation updates:
    bubulle@debian.org--2005/apt--main--0
  * Update priority of apt-utils to important, to match the override file
  * Install only one keyring on each branch (Closes: #316119)

 -- Matt Zimmerman <mdz@debian.org>  Tue, 28 Jun 2005 11:35:21 -0700

apt (0.6.38ubuntu1) breezy; urgency=low

  * First release from Ubuntu branch
  * Merge with --main--0, switch back to Ubuntu keyring

 -- Matt Zimmerman <mdz@ubuntu.com>  Sat, 25 Jun 2005 16:52:41 -0700

apt (0.6.38) unstable; urgency=low

  * Merge michael.vogt@ubuntu.com--2005/apt--fixes--0--patch-6, a workaround
    for the French man pages' failure to build
  * Branch Debian and Ubuntu
    - apt.postinst, apt-key: use the appropriate keyring
    - debian/rules: install all keyrings
  * Add the current Debian archive signing key (4F368D5D) to
    debian-archive.gpg
  * make pinning on the "component" work again (using the section of the 
    archive, we don't use per-section Release files anymore with apt-0.6)
    (closes ubuntu #9935)
  
 -- Matt Zimmerman <mdz@debian.org>  Sat, 25 Jun 2005 09:51:00 -0700

apt (0.6.37) breezy; urgency=low

  * Merge bubulle@debian.org--2005/apt--main--0 up to patch-81
    - patch-66: Italian update
    - patch-71: French update
    - patch-73: Basque update
    - patch-74: Hebrew update
    - patch-76: Correct Hebrew translation (Closes: #306658)
    - patch-77: French man page update
    - patch-79: Correct syntax errors in Hebrew translation
    - patch-81: Portuguese update
  * Fix build of French man pages (now using XML, not SGML)
  * Add Welsh translation from Dafydd Harries
    (daf@muse.19inch.net--2005/apt--main--0--patch-1)
  * Change debian/bugscript to use #!/bin/bash (Closes: #313402)
  * Fix a incorrect example in the man-page (closes: #282918)

 -- Matt Zimmerman <mdz@ubuntu.com>  Tue, 24 May 2005 14:38:25 -0700

apt (0.6.36ubuntu1) breezy; urgency=low

  * make it possible to write a cache-control: no-cache header even if
    no proxy is set to support transparent proxies (closes ubuntu: #10773)

  * Merge otavio@debian.org--2005/apt--fixes--0.6:
    - Fix comment about the need of xmlto while building from Arch;
    - Fix StatStore struct on cachedb.h to use time_t and then fix a compile
      warning;
    - Lock database at start of DoInstall routine to avoid concurrent
      runs of install/remove and update commands (Closes: #194467)
    - Fix warnings while compiling with GCC 4.0 compiler  

 -- Michael Vogt <michael.vogt@ubuntu.com>  Mon, 23 May 2005 11:57:53 +0200

apt (0.6.36) experimental; urgency=low

  * Merge apt--mvo--0:
    - apt-pkg/acquire-item.cc:
      added "Acquire::BrokenProxy" that will force apt to always 
      re-get the Release.gpg file (for broken proxies)
    - debian/apt.cron.daily:
      MinAge is defaulting to 2 days now to prevent over-aggresive removal 
    - apt-pkg/cdrom.cc:
      honor "Acquire::gpgv::Options" when verifying the signature (Ubuntu #8496)
 
 -- Michael Vogt <mvo@debian.org>  Thu, 31 Mar 2005 20:37:11 +0200

apt (0.6.35) hoary; urgency=low

  * Merge apt--mvo--0 (incorporates 0.6.34ubuntu1):
    - Implement MaxSize and MaxAge in apt.cron.daily, to prevent the cache
      from growing too large (Ubuntu #6761)
    - some comments about the pkgAcqMetaSig::Custom600Headers() added
    - use gpg --with-colons
    - commented the ftp no_proxy unseting in methods/ftp.cc
    - added support for "Acquire::gpgv::options" in methods/gpgv.cc
  * Merge bubulle@debian.org--2005/apt--main--0
    - Make capitalization more consistent
    - Un-fuzzy translations resulting from capitalization changes
    - Italian translation update

 -- Matt Zimmerman <mdz@ubuntu.com>  Mon,  7 Mar 2005 20:08:33 -0800

apt (0.6.34) hoary; urgency=low

  * Add missing semicolon to configure-index (Closes: #295773)
  * Update build-depends on gettext to 0.12 (Closes: #295077)
  * Merge from bubulle@debian.org--2005/apt--main--0 to get
    translation updates

 -- Matt Zimmerman <mdz@ubuntu.com>  Fri,  4 Mar 2005 16:13:15 -0800

apt (0.6.33) hoary; urgency=low

  * Merge michael.vogt@ubuntu.com--2005/apt--mvo--0 (through patch-6)
    - patch-1: cosmetic changes (whitespace, "Apt::GPGV->APT::GPGV")
    - patch-2: (doc) documentation for gpgv
    - patch-3: (doc) new config variables added configure-index
    - patch-4: pkgAcquire::Run() pulse intervall can be configured
    - patch-5: fix for apt-get update removing Release.gpg files (#6865)
    - patch-6: change the path scoring in apt-cdrom, prefer pathes without
      symlinks

 -- Matt Zimmerman <mdz@ubuntu.com>  Sat, 26 Feb 2005 15:21:17 -0800

apt (0.6.32) hoary; urgency=low

  * Merge michael.vogt@ubuntu.com--2005/apt--mvo--0 (patch-1)
    - Implement Acquire::gpgv::options (Ubuntu bug#6283)

 -- Matt Zimmerman <mdz@ubuntu.com>  Tue,  8 Feb 2005 19:31:15 -0800

apt (0.6.31) hoary; urgency=low

  * Matt Zimmerman
    - Remove debugging output from apt.cron.daily (no one noticed?)
    - Apply patch from Anthony Towns to allow SHA1Summation to process a file
      descriptor until EOF, rather than requiring that the length of input be
      specified (Closes: #291338)
    - Fix build/install of Polish offline documentation, based on patch from
      Christian Perrier (Closes: #270404)
  * Michael Vogt
    - apt-cdrom.cc seperated into frontend (cmdline/apt-cdrom.cc and library
      apt-pkg/cdrom.{cc,h}) (Ubuntu #5668)

 -- Matt Zimmerman <mdz@ubuntu.com>  Fri,  4 Feb 2005 10:23:01 -0800

apt (0.6.30) unstable; urgency=low

  * Add ppc64 to buildlib/archtable
  * Merge michael.vogt@canonical.com--2004/apt--status-fd--0
    - Support preserving dpkg status file descriptor, to support
      better integration with synaptic
  
 -- Matt Zimmerman <mdz@ubuntu.com>  Wed, 19 Jan 2005 00:26:01 -0800

apt (0.6.29) hoary; urgency=low

  * Merge apt--mvo--0 (0.6.27ubuntu4)
  

 -- Matt Zimmerman <mdz@canonical.com>  Tue, 28 Dec 2004 17:18:02 -0800

apt (0.6.28) hoary; urgency=low

  * Merge apt--mvo--0
  * Rebuild source to get rid of arch metadata and temporary files in
    0.6.27ubuntu3

 -- Matt Zimmerman <mdz@canonical.com>  Thu, 23 Dec 2004 18:53:16 -0800

apt (0.6.27ubuntu4) hoary; urgency=low

  * remove old sig-file in partial/ before starting to fetch a new sig-file
    (see ubuntu #4769 for the rational)
  * added apt-key update method (uses ubuntu-keyring)
  * documented the "--allow-unauthenticated" switch
  * added DEB_BUILD_PROG_OPTS to debian/rules (additonal options can be 
    passed to DEB_BUILD_PROG like "-S")

 -- Michael Vogt <mvo@debian.org>  Thu, 23 Dec 2004 11:12:51 +0100

apt (0.6.27ubuntu3) hoary; urgency=low

  * added a exact dependency from libapt-pkg-dev to the apt version it was
    build with

 -- Michael Vogt <mvo@debian.org>  Wed, 15 Dec 2004 09:56:32 +0100

apt (0.6.27ubuntu2) hoary; urgency=low

  * fixed a bug in the rule file that happend during the big 0.5->0.6 merge

 -- Michael Vogt <mvo@debian.org>  Tue, 14 Dec 2004 12:14:25 +0100

apt (0.6.27ubuntu1) hoary; urgency=low

  * chmod 755 /usr/bin/apt-key
  * don't display a error when a apt-get update don't find a 
    Packages.bz2/Sources.bz2 file

 -- Michael Vogt <mvo@debian.org>  Mon, 13 Dec 2004 18:40:21 +0100

apt (0.6.27) hoary; urgency=low

  * Merge apt--authentication--0 branch
    - Implement gpg authentication for package repositories (Closes: #203741)
    - Also includes Michael Vogt's fixes
  * Merge apt--misc-abi-changes--0 branch
    - Use pid_t throughout to hold process IDs (Closes: #226701)
    - Import patch from Debian bug #195510: (Closes: #195510)
      - Make Simulate::Describe and Simulate::ShortBreaks private member
        functions
      - Add a parameter (Candidate) to Describe to control whether the
        candidate version is displayed
      - Pass an appropriate value for Candidate everywhere Describe is called

 -- Matt Zimmerman <mdz@canonical.com>  Mon, 13 Dec 2004 01:03:11 -0800

apt (0.6.25) experimental; urgency=low

  * Fix handling of two-part sources for sources.list deb-src entries in
    the same way that deb entries were fixed

 -- Matt Zimmerman <mdz@debian.org>  Wed,  9 Jun 2004 05:29:50 -0700

apt (0.6.24) experimental; urgency=low

  * YnPrompt fixes were inadvertently left out, include them (Closes:
    #249251)

 -- Matt Zimmerman <mdz@debian.org>  Sun, 16 May 2004 14:18:53 -0700

apt (0.6.23) experimental; urgency=low

  * Remove obsolete pkgIterator::TargetVer() (Closes: #230159)
  * Reverse test in CheckAuth to match new prompt (Closes: #248211)

 -- Matt Zimmerman <mdz@debian.org>  Sun,  9 May 2004 21:01:58 -0700

apt (0.6.22) experimental; urgency=low

  * Merge 0.5.25
  * Make the unauthenticated packages prompt more intuitive (yes to
    continue, default no), but require --force-yes in addition to
    --assume-yes in order to override

 -- Matt Zimmerman <mdz@debian.org>  Fri, 19 Mar 2004 13:55:35 -0800

apt (0.6.21) experimental; urgency=low

  * Merge 0.5.24

 -- Matt Zimmerman <mdz@debian.org>  Tue, 16 Mar 2004 22:52:34 -0800

apt (0.6.20) experimental; urgency=low

  * Merge 0.5.23

 -- Matt Zimmerman <mdz@debian.org>  Thu, 26 Feb 2004 17:17:02 -0800

apt (0.6.19) experimental; urgency=low

  * Merge 0.5.22
  * Convert apt-key(8) to docbook XML

 -- Matt Zimmerman <mdz@debian.org>  Mon,  9 Feb 2004 15:44:49 -0800

apt (0.6.18) experimental; urgency=low

  * Add new Debian Archive Automatic Signing Key to the default keyring
    (existing keyrings are not updated; do that yourself)

 -- Matt Zimmerman <mdz@debian.org>  Sat, 17 Jan 2004 17:04:30 -0800

apt (0.6.17) experimental; urgency=low

  * Merge 0.5.21
  * Handle more IMS stuff correctly

 -- Matt Zimmerman <mdz@debian.org>  Fri, 16 Jan 2004 10:54:25 -0800

apt (0.6.16) experimental; urgency=low

  * Fix some cases where the .gpg file could be left in place when it is
    invalid

 -- Matt Zimmerman <mdz@debian.org>  Fri,  9 Jan 2004 09:22:15 -0800

apt (0.6.15) experimental; urgency=low

  * s/Debug::Acquire::gpg/&v/
  * Honor the [vendor] syntax in sources.list again (though it is not
    presently used for anything)
  * Don't ship vendors.list(5) since it isn't used yet
  * Revert change from 0.6.10; it was right in the first place and the
    problem was apparently something else.  Archive = Suite.

 -- Matt Zimmerman <mdz@debian.org>  Mon,  5 Jan 2004 17:43:01 -0800

apt (0.6.14) experimental; urgency=low

  * Merge 0.5.20

 -- Matt Zimmerman <mdz@debian.org>  Sun,  4 Jan 2004 11:09:21 -0800

apt (0.6.13) experimental; urgency=low

  * Merge 0.5.19

 -- Matt Zimmerman <mdz@debian.org>  Sat,  3 Jan 2004 16:22:31 -0800

apt (0.6.12) experimental; urgency=low

  * Have pkgAcquireIndex calculate an MD5 sum if one is not provided by
    the method (as with file: and copy:).  Local repositories
  * Fix warning about dist name mismatch to actually print what it was
    expecting
  * Don't expect any particular distribution name for two-part
    sources.list entries
  * Merge 0.5.18

 -- Matt Zimmerman <mdz@debian.org>  Fri,  2 Jan 2004 13:59:00 -0800

apt (0.6.11) experimental; urgency=low

  * Support IMS requests of Release.gpg and Release
  * This required API changes, bump the libapt-pkg version
  * Copy local Release files into Dir::State::Lists
  * Set IndexFile attribute when retrieving Release and Release.gpg so
    that the appropriate Cache-Control headers are sent

 -- Matt Zimmerman <mdz@debian.org>  Fri,  2 Jan 2004 10:46:17 -0800

apt (0.6.10) experimental; urgency=low

  * Use "Codename" (woody, sarge, etc.) to supply the value of the
    "Archive" package file attribute, used to match "release a=" type
    pins, rather than "Suite" (stable, testing, etc.)

 -- Matt Zimmerman <mdz@debian.org>  Thu,  1 Jan 2004 16:56:47 -0800

apt (0.6.9) experimental; urgency=low

  * Another tagfile workaround

 -- Matt Zimmerman <mdz@debian.org>  Thu,  1 Jan 2004 13:56:08 -0800

apt (0.6.8) experimental; urgency=low

  * Add a config option and corresponding command line option
    (--allow-unauthenticated) to apt-get, to make buildd operators happy
    (Closes: #225648)

 -- Matt Zimmerman <mdz@debian.org>  Wed, 31 Dec 2003 08:28:04 -0800

apt (0.6.7) experimental; urgency=low

  * Forgot to revert part of the changes to tagfile in 0.6.4.  Hopefully
    will fix segfaults for some folks.

 -- Matt Zimmerman <mdz@debian.org>  Wed, 31 Dec 2003 08:01:28 -0800

apt (0.6.6) experimental; urgency=low

  * Restore the ugly hack I removed from indexRecords::Load which set the
    pkgTagFile buffer size to (file size)+256.  This is concealing a bug,
    but I can't fix it right now.  This should fix the segfaults that
    folks are seeing with 0.6.[45].

 -- Matt Zimmerman <mdz@debian.org>  Mon, 29 Dec 2003 18:11:13 -0800

apt (0.6.5) experimental; urgency=low

  * Move the authentication check into a separate function in apt-get
  * Fix display of unauthenticated packages when they are in the cache
    (Closes: #225336)

 -- Matt Zimmerman <mdz@debian.org>  Sun, 28 Dec 2003 16:47:57 -0800

apt (0.6.4) experimental; urgency=low

  * Use the top-level Release file in LoadReleaseInfo, rather than looking
    for the per-section ones (which aren't downloaded anymore).  This
    unbreaks release pinning, including the NotAutomatic bit used by
    project/experimental
  * Use FileFd::Size() rather than a separate stat() call in
    LoadReleaseInfo
  * Fix pkgTagFile to leave a little extra room at the end of the buffer
    to append the record separator if it isn't present
  * Change LoadReleaseInfo to use "Suite" rather than "Archive", to match
    the Debian archive's dist-level Release files

 -- Matt Zimmerman <mdz@debian.org>  Sun, 28 Dec 2003 15:55:55 -0800

apt (0.6.3) experimental; urgency=low

  * Fix MetaIndexURI for flat ("foo/") sources

 -- Matt Zimmerman <mdz@debian.org>  Sun, 28 Dec 2003 12:11:56 -0800

apt (0.6.2) experimental; urgency=low

  * Add space between package names when multiple unauthenticated packages
    are being installed (Closes: #225212)
  * Provide apt-key with a secret keyring and a trustdb, even though we
    would never use them, because it blows up if it doesn't have them
  * Fix typo in apt-key(8) (standard input is '-', not '/')

 -- Matt Zimmerman <mdz@debian.org>  Sat, 27 Dec 2003 13:01:40 -0800

apt (0.6.1) experimental; urgency=low

  * Merge apt 0.5.17
  * Rearrange Release file authentication code to be more clear
  * If Release is present, but Release.gpg is not, don't forget to still
    queue Packages files
  * Convert distribution "../project/experimental" to "experimental" for
    comparison purposes
  * Make a number of Release file errors into warnings; for now, it is OK
    not to have a codename, for example.  We mostly care about checksums
    for now

 -- Matt Zimmerman <mdz@debian.org>  Fri, 26 Dec 2003 15:12:47 -0800

apt (0.6.0) experimental; urgency=low

  * Signature verification support patch ("apt-secure") from Colin Walters
    <walters@debian.org> and Isaac Jones <ijones@syntaxpolice.org>.  This
    implements:
     - Release signature verification (Release.gpg)
     - Packages, Sources md5sum verification against Release
     - Closes: #203741
  * Make some modifications to signature verification support:
    - Release.gpg is always retrieved and verified if present, rather than
      requiring that sources be configured as secure
    - Print a hint about installing gnupg if exec(gpgv) fails
    - Remove obsolete pkgAcqIndexRel
    - Move vendors.list stuff into a separate module (vendorlist.{h,cc})
    - If any files about to be retrieved are not authenticated, issue a
      warning to the user and require confirmation
    - Fix a heap corruption bug in pkgSrcRecords::pkgSrcRecords()
  * Suggests: gnupg
  * Install a keyring in /usr/share/apt/debian-archive.gpg containing an
    initial set of Debian archive signing keys to seed /etc/apt/trusted.gpg
  * Add a new tool, apt-key(8) used to manage the keyring

 -- Matt Zimmerman <mdz@debian.org>  Fri, 26 Dec 2003 08:27:19 -0800

apt (0.5.32) hoary; urgency=low

  * Call setlocale in the methods, so that the messages are properly
    localised (Closes: #282700)
  * Implement support for bzip2-compressed debs (data.tar.bz2)

 -- Matt Zimmerman <mdz@canonical.com>  Sat, 11 Dec 2004 09:05:52 -0800

apt (0.5.31) unstable; urgency=low

  * New Romanian translation from Sorin Batariuc <sorin@bonbon.net>
    (Closes: #281458)
  * Merge changes from Hoary (0.5.30,0.5.30ubuntu2]
  * Fix the example in apt_preferences(5) to match the text
    (Closes: #222267)
  * Add APT::Periodic::Autoclean setting, to allow "apt-get autoclean" to
    be run periodically.  This is useful with
    APT::Periodic::Download-Upgradeable-Packages, and defaults to the same
    value, so that the cache size is bounded

 -- Matt Zimmerman <mdz@debian.org>  Tue, 23 Nov 2004 12:53:04 -0800

apt (0.5.30ubuntu2) hoary; urgency=low

  * bzip2 is now "Suggested" and it will detect if bzip2 is installed 
    and only then trying to get Packages.bz2

 -- Michael Vogt <mvo@debian.org>  Fri, 19 Nov 2004 12:00:39 +0100

apt (0.5.30ubuntu1) hoary; urgency=low

  * Need to Depend: bzip2 or Packages.bz2 fail.

 -- LaMont Jones <lamont@canonical.com>  Thu, 18 Nov 2004 12:51:05 -0700

apt (0.5.30) hoary; urgency=low

  * Patch from Michael Vogt to enable Packages.bz2 use, with a fallback to
    Packages.gz if it is not present (Closes: #37525)

 -- Matt Zimmerman <mdz@debian.org>  Mon, 15 Nov 2004 12:57:28 -0800

apt (0.5.29) unstable; urgency=low

  * Don't hardcode paths in apt.cron.daily
  * Add to apt.cron.daily the capability to pre-download upgradeable
    packages
  * Place timestamp files in /var/lib/apt/periodic, rather than
    /var/lib/apt itself
  * Standardize debhelper files a bit
    - Create all directories in debian/dirs rather than creating some on
      the dh_installdirs command line
    - Rename debian/dirs to debian/apt.dirs, debian/examples to
      debian/apt.examples

 -- Matt Zimmerman <mdz@debian.org>  Sat, 13 Nov 2004 17:58:07 -0800

apt (0.5.28) hoary; urgency=low

  * Translation updates:
    - Updated Hungarian from Kelemen Gábor <kelemeng@gnome.hu> (Closes: #263436)
    - Updated Greek from George Papamichelakis (Closes: #265004)
    - Updated Simplified Chinese from Tchaikov (Closes: #265190)
    - Updated French by Christian Perrier (Closes: #265816)
    - Updated Japanese by Kenshi Muto (Closes: #265630)
    - Updated Catalan from Jordi Mallach
    - Updated Dutch from Bart Cornelis (Closes: #268258, #278697)
    - Updated Portuguese from Miguel Figueiredo (Closes: #268265)
    - Updated Polish from Robert Luberda <robert@debian.org> (Closes: #268451)
    - Updated Danish from Claus Hindsgaul (Closes: #269417)
    - Updated Norwegian Nynorsk from Håvard Korsvoll <korsvoll@skulelinux.no>
      (Closes: #269965)
    - Updated Russian from Yuri Kozlov <yuray@id.ru> (Closes: #271104)
    - Updated Italian from Samuele Giovanni Tonon <samu@debian.org>
      (Closes: #275083)
    - Updated Brazilian Portuguese from Andre Luis Lopes (Closes: #273944)
    - Updated Slovak from Peter Mann (Closes: #279481)
  * APT::Get::APT::Get::No-List-Cleanup -> APT::Get::List-Cleanup in apt-get.cc
    (Closes: #267266)
  * Merge Ubuntu changes:
    - Set default Dpkg::MaxArgs to 1024, and Dpkg::MaxArgBytes to 32k.
      Needed to work around ordering bugs when installing a large number of
      packages
    - Patch from Michael Vogt to add an optional cron job which
      can run apt-get update periodically
  * Add arch-build target to debian/rules

 -- Matt Zimmerman <mdz@debian.org>  Sat, 13 Nov 2004 15:52:20 -0800

apt (0.5.27) unstable; urgency=high

  * Sneak in a bunch of updated translations before the freeze
    (no code changes)
  * Translation updates:
    - New Finnish translation from Tapio Lehtonen <tale@debian.org>
      (Closes: #258999)
    - New Bosnian translation from Safir Šećerović <sapphire@linux.org.ba>
      (Closes: #254201)
    - Fix Italian incontrario (Closes: #217277)
    - Updated Spanish from Ruben Porras (Closes: #260483)
    - Updated Danish from Claus Hindsgaul (Closes: #260569)
    - Updated Slovak from Peter Mann (Closes: #260627)
    - Updated Portuguese from Miguel Figueiredo (Closes: #261423)
  * Bring configure-index up to date with documented options, patch from
    Uwe Zeisberger <zeisberg@informatik.uni-freiburg.de> (Closes: #259540)
  * Note in apt.conf(5) that configure-index does not contain strictly
    default values, but also examples
  * Add Polish translation of offline.sgml (Closes: #259229)

 -- Matt Zimmerman <mdz@debian.org>  Thu, 29 Jul 2004 09:30:12 -0700

apt (0.5.26) unstable; urgency=low

  * Translation updates:
    - Spanish update from Ruben Porras <nahoo82@telefonica.net> (Closes: #248214)
    - Sync Spanish apt(8) (Closes: #249241)
    - French update from Christian Perrier <bubulle@debian.org> (Closes: #248614)
    - New Slovak translation from Peter Mann <Peter.Mann@tuke.sk> (Closes: #251676)
    - Czech update from Miroslav Kure <kurem@upcase.inf.upol.cz> (Closes: #251682)
    - pt_BR update from Andre Luis Lopes <andrelop@debian.org> (Closes: #251961)
    - German translation of apt(8) from Helge Kreutzmann <kreutzm@itp.uni-hannover.de>
      (Closes: #249453)
    - pt update from Miguel Figueiredo <elmig@debianpt.org> (Closes: #252700)
    - New Hebrew translation from Lior Kaplan <webmaster@guides.co.il>
      (Closes: #253182)
    - New Basque translation from Piarres Beobide Egaña <pi@beobide.net>
      (Vasco - Euskara - difficult language, Closes: #254407) and already a
      correction (Closes: #255760)
    - Updated Brazilian Portuguese translation from
      Guilherme de S. Pastore <gpastore@colband.com.br> (Closes: #256396)
    - Updated Greek translation (complete now) from
      George Papamichelakis <george@step.gr> (Closes: #256797)
    - New Korean translation from Changwoo Ryu <cwryu@debian.org>
      (Closes: #257143)
    - German translation now available in two flavours: with Unicode usage and
      without (related to #228486, #235759)
  * Update apt-get(8) to reflect the fact that APT::Get::Only-Source will
    affect apt-get build-dep as well as apt-get source
  * Remove aborted remnants of a different method of implementing DEB_BUILD_OPTIONS
    from debian/rules
  * Fix typo in error message when encountering unknown type in source list
    (Closes: #253217)
  * Update k*bsd-gnu arch names in buildlib/ostable (Closes: #253532)
  * Add amd64 to buildlib/archtable (Closes: #240896)
  * Have configure output a more useful error message if the architecture
    isn't in archtable

 -- Matt Zimmerman <mdz@debian.org>  Thu,  8 Jul 2004 15:53:28 -0700

apt (0.5.25) unstable; urgency=low

  * Patch from Jason Gunthorpe to remove arbitrary length limit on Binary
    field in SourcesWriter::DoPackage
  * Fix typo in apt-cache(8) (Closes: #238578)
  * Fix obsolete reference to bug(1) in stub apt(8) man page
    (Closes: #245923)
  * Fix typo in configure-index (RecruseDepends -> RecurseDepends)
    (Closes: #246550)
  * Support DEB_BUILD_OPTIONS=noopt in debian/rules
    (Closes: #244293)
  * Increase length of line buffer in ReadConfigFile to 1024 chars;
    detect if a line is longer than that and error out
    (Closes: #244835)
  * Suppress a signed/unsigned warning in apt-cache.cc:DisplayRecord
  * Build apt-ftparchive with libdb4.2 rather than libdb2
    - Patch from Clint Adams to do most of the work
    - Build-Depends: s/libdb2-dev/libdb4.2-dev/
    - Add AC_PREREQ(2.50) to configure.in
    - Use db_strerror(err) rather than GlobalError::Errno (which uses strerror)
    - Add note to NEWS.Debian about upgrading old databases
  * Attempt to fix problems with chunked encoding by stripping only a single CR
    (Closes: #152711)
  * Modify debian/rules cvs-build to use cvs export, to avoid picking up
    junk files from the working directory
  * Add lang=fr attribute to refentry section of
    apt-extracttemplates.fr.1.sgml and apt-sortpkgs.fr.1.sgml so they are
    correctly built
  * Remove extraneous '\' characters from <command> tags in
    apt_preferences.fr.5.sgml
  * Translation updates:
    - Updated Swedish translation from Peter Karlsson <peter@softwolves.pp.se>
      (Closes: #238943)
    - New Slovenian translation from Jure Čuhalev <gandalf@owca.info>
      (closes: #239785)
    - New Portuguese translation from Miguel Figueiredo <elmig@debianpt.org>
      (closes: #240074)
    - Updated Spanish translation from Ruben Porras <nahoo82@telefonica.net>
    - Updated Spanish translation of man pages from Ruben Porras
      <nahoo82@telefonica.net>
    - Updated Simplified Chinese translation from "Carlos Z.F. Liu" <carlos_liu@yahoo.com>
      (Closes: #241971)
    - Updated Russian translation from Dmitry Astapov <adept@despammed.com>
      (Closes: #243959)
    - Updated Polish translation from Marcin Owsiany <porridge@debian.org>
      (Closes: #242388)
    - Updated Czech translation from Miroslav Kure <kurem@upcase.inf.upol.cz>
      (Closes: #244369)
    - Updated Japanese translation from Kenshi Muto <kmuto@debian.org>
      (Closes: #244176)
    - Run make -C po update-po to update .po files
    - Updated French translation from Christian Perrier <bubulle@debian.org>
      (Closes: #246925)
    - Updated Danish translation from Claus Hindsgaul <claus_h@image.dk>
      (Closes: #247311)

 -- Matt Zimmerman <mdz@debian.org>  Sat,  8 May 2004 12:52:20 -0700

apt (0.5.24) unstable; urgency=low

  * Updated Czech translation from Miroslav Kure <kurem@upcase.inf.upol.cz>
    (Closes: #235822)
  * Updated French translation from Christian Perrier <bubulle@debian.org>
    (Closes: #237403)
  * Updates to XML man pages from richard.bos@xs4all.nl
  * Updated Danish translation from Claus Hindsgaul <claus_h@image.dk>
    (Closes: #237771)
  * Updated Greek translation from Konstantinos Margaritis
    <markos@debian.org>
    (Closes: #237806)
  * Updated Spanish translation from Ruben Porras <nahoo82@telefonica.net>
    (Closes: #237863)
  * Updated pt_BR translation from Andre Luis Lopes <andrelop@debian.org>
    (Closes: #237960)
  * Regenerate .pot file (Closes: #237892)
  * Updated Polish translation from Marcin Owsiany <porridge@debian.org>
    (Closes: #238333)
  * In pkgAcquire::Shutdown(), set the status of fetching items to
    StatError to avoid a sometimes large batch of error messages
    (Closes: #234685)
  * Implement an ugly workaround for the 10000-character limit on the
    Binaries field in debSrcRecordParser, until such time as some things
    can be converted over to use STL data types (ABI change) (Closes: #236688)
  * Increase default tagfile buffer from 32k to 128k; this arbitrary limit
    should also be removed someday (Closes: #174945)
  * Checked against Standards-Version 3.6.1 (no changes)

 -- Matt Zimmerman <mdz@debian.org>  Tue, 16 Mar 2004 22:47:55 -0800

apt (0.5.23) unstable; urgency=low

  * Cosmetic updates to XML man pages from Richard Bos <radoeka@xs4all.nl>
  * Use the 'binary' target rather than 'all' so that the ssh and bzip2
    symlinks are created correctly (thanks to Adam Heath)
    (Closes: #214842)
  * Updated Simplified Chinese translation of message catalog from Tchaikov
    <chaisave@263.net> (Closes: #234186)
  * Change default for Acquire::http::max-age to 0 to prevent index files
    being out of sync with each other (important with Release.gpg)
  * Add an assert() to make sure that we don't overflow a fixed-size
    buffer in the very unlikely event that someone adds 10 packaging
    systems to apt (Closes: #233678)
  * Fix whitespace in French translation of "Yes, do as I say!", which
    made it tricky to type, again.  Thanks to Sylvain Pasche
    <sylvain.pasche@switzerland.org> (Closes: #234494)
  * Print a slightly clearer error message if no packaging systems are
    available (Closes: #233681)
  * Point to Build-Depends in COMPILING (Closes: #233669)
  * Make debian/rules a bit more consistent in a few places.
    Specifically, always use -p$@ rather than an explicit package name,
    and always specify it first, and use dh_shlibdeps -l uniformly rather
    than sometimes changing LD_LIBRARY_PATH directly
  * Document unit for Cache-Limit (bytes) (Closes: #234737)
  * Don't translate "Yes, do as I say!" in Chinese locales, because it can
    be difficult to input (Closes: #234886)

 -- Matt Zimmerman <mdz@debian.org>  Thu, 26 Feb 2004 17:08:14 -0800

apt (0.5.22) unstable; urgency=low

  * Updated French translation of man pages from Philippe Batailler
    <philippe.batailler@free.fr> (Closes: #203119)
  * Initialize StatusFile in debSystem (Closes: #229791)
  * Fix apt-get's suggests/recommends printing, which was skipping every
    other dependency due to both using GlobOr and incrementing the DepIterator
    (Closes: #229722)
  * Restore SIGINT/SIGQUIT handlers to their old values (rather than
    SIG_DFL) after invoking dpkg (Closes: #229854)
  * Updated Dutch translation of message catalog from cobaco
    <cobaco@linux.be> (Closes: #229601)
  * Catalan translation from Antoni Bella, Matt Bonner and Jordi Mallach
    (Closes: #230102)
  * Simplified Chinese translation of message catalog from "Carlos
    Z.F. Liu" <carlos_liu@yahoo.com> (Closes: #230960)
  * Replace SGML manpages with XML man pages from richard.bos@xs4all.nl
    (Closes: #230687)
  * Updated Spanish translation of man pages from Ruben Porras
    <nahoo82@telefonica.net> (Closes: #231539)
  * New Czech translation of message catalog from Miroslav Kure
    <kurem@upcase.inf.upol.cz> (Closes: #231921)

 -- Matt Zimmerman <mdz@debian.org>  Mon,  9 Feb 2004 12:44:54 -0800

apt (0.5.21) unstable; urgency=low

  * Patch from Eric Wong <normalperson@yhbt.net> to include apt18n.h after
    other headers to avoid breaking locale.h when setlocale() is defined
    as an empty macro.  This was not a problem on Debian, but broke
    compilation on Solaris. (Closes: #226509)
  * Updated French translation from Pierre Machard <pmachard@debian.org>
    (Closes: #226886)
  * Add colons to apt-get's "kept back"/"upgraded"/"downgraded" messages
    (Closes: #226813)
  * Fix typo in apt-cache(8) (Closes: #226351)
  * Clearer error message in place of "...has no available version, but
    exists in the database" (Closes: #212203)
  * Patch from Oliver Kurth <oku@masqmail.cx> to use AC_CACHE_VAL for
    GLIBC_VER to make cross-compilation easier (Closes: #221528)
  * Add example preferences file (Closes: #220799)
  * Updated Greek translation from Konstantinos Margaritis <markos@debian.org>
    (Closes: #227205)
  * Updated Spanish translation of man pages from Ruben Porras
    <nahoo82@telefonica.net> (Closes: #227729)

 -- Matt Zimmerman <mdz@debian.org>  Fri, 16 Jan 2004 10:54:39 -0800

apt (0.5.20) unstable; urgency=low

  * Fixed German translations of "Suggested" from Christian Garbs
    <debian@cgarbs.de> (Closes: #197960)
  * Add an "apt-cache madison" command with an output format similar to
    the katie tool of the same name (but less functionality)
  * Fix debSourcesIndex::Describe() to correctly say "Sources" rather than
    "Packages"

 -- Matt Zimmerman <mdz@debian.org>  Sat,  3 Jan 2004 23:42:50 -0800

apt (0.5.19) unstable; urgency=low

  * Fix Packages::Extensions support in apt-ftparchive generate
    (Closes: #225453)

 -- Matt Zimmerman <mdz@debian.org>  Sat,  3 Jan 2004 16:20:31 -0800

apt (0.5.18) unstable; urgency=low

  * New no_NO.po file from Tollef Fog Heen <tfheen@debian.org> to fix
    encoding problems (Closes: #225602)
  * Have "apt-ftparchive release" strip the leading path component from
    the checksum entries

 -- Matt Zimmerman <mdz@debian.org>  Fri,  2 Jan 2004 11:24:35 -0800

apt (0.5.17) unstable; urgency=low

  * Enable apt-ftparchive to generate Release files.  Hopefully this will
    make it easier for folks to secure their apt-able packages

 -- Matt Zimmerman <mdz@debian.org>  Fri, 26 Dec 2003 12:53:21 -0800

apt (0.5.16) unstable; urgency=low

  * po/de.po update from Michael Karcher <karcher@physik.fu-berlin.de>
    (Closes: #222560)
  * Update config.guess and config.sub from autotools-dev 20031007.1
  * Add knetbsd to buildlib/ostable (Closes: #212344)
  * Don't suggest apt-get -f install to correct broken build-deps; broken
    installed packages are rarely the cause (Closes: #220858)
  * Avoid clobbering configure.in if sed fails

 -- Matt Zimmerman <mdz@debian.org>  Wed, 24 Dec 2003 14:54:40 -0800

apt (0.5.15) unstable; urgency=low

  * Spanish man pages, patch from Ruben Porras <nahoo82@telefonica.net>
    (Closes: #195444)
    - apt.es.8 wasn't included in the patch, but was referenced.  Fetched
      version 1.3 from debian-doc cvs
    - Create doc/es/.cvsignore
  * Patch from Koblinger Egmont <egmont@uhulinux.hu> to fix
    pkgCache::PkgFileIterator::Label() to correctly refer to File->Label
    rather than File->Origin (Closes: #213311)
  * Add missing comma and space to German translation of "downgraded"
    (Closes: #213975)
  * Add missing comma in apt_preferences(5) (Closes: #215362)
  * Fix whitespace in French translation of "Yes, do as I say!", which
    made it tricky to type.  Thanks to Sylvain Pasche
    <sylvain.pasche@switzerland.org> (Closes: #217152)
  * Let apt-get build-dep try alternatives if the installed package
    doesn't meet version requirements (Closes: #214736)
  * Fix version display for recommends (Closes: #219900)
  * Use isatty rather than ttyname for checking if stdin is a terminal.
    isatty has the advantage of not requiring /proc under Linux, and thus
    Closes: #221728
  * Correctly implement -n as a synonym for --names-only (Closes: #224515)
  * Update apt-cache(8)
    - Document --installed
    - --recursive applies to both depends and rdepends
  * Japanese translation of documentation from Kurasawa Nozomu <nabetaro@slug.jp>
    (Closes: #186235)
  * Clarify documentation of --no-upgrade in apt-get(8) (Closes: #219743)
  * Clean up and simplify some of the suggests/recommends display in apt-get
  * Use cvs update -d in debian/rules cvs-build rather than just update
  * Pass --preserve-envvar PATH --preserve-envvar CCACHE_DIR to debuild.  apt
    takes a long time to build, and ccache helps

 -- Matt Zimmerman <mdz@debian.org>  Sat, 20 Dec 2003 16:34:30 -0800

apt (0.5.14) unstable; urgency=low

  * apt-get build-dep, when trying to skip over the remaining elements of
    an or-expression, would accidentally inherit the version requirements of a
    later item in the or-expression.  Fixed it.
  * Let apt-get build-dep try alternatives if the first dependency in an
    or-expression is not available
  * Add a Debug::BuildDeps to generate some trace output
  * Help apt-get build-dep produce more useful error messages
  * Process build-dependencies in forward rather than reverse order
  * Error out if an installed package is too new for a << or <=
    build-dependency
  * apt-get build-dep should now be able to handle almost any package with
    correct build-depends.  The primary exception is build-dependencies on
    virtual packages with more than one provider, and these are
    discouraged for automated processing (but still common,
    unfortunately).

 -- Matt Zimmerman <mdz@debian.org>  Tue, 23 Sep 2003 22:57:31 -0400

apt (0.5.13) unstable; urgency=medium

  * Document configuration file comment syntax in apt.conf(5)
    (Closes: #211262)
  * s/removed/installed/ in a comment in apt-get.cc
  * Move comment for ListParser::ParseDepends into the right place
  * Don't preserve ownership when copying config.guess and config.sub.
    This broke builds where the clean target was run with different
    privileges than the rest of the build (i.e., root) (Closes: #212183)
  * On second thought, don't copy config.guess and config.sub at all.  I'd
    rather they always match what is in CVS.

 -- Matt Zimmerman <mdz@debian.org>  Mon, 22 Sep 2003 10:28:17 -0400

apt (0.5.12) unstable; urgency=low

  * Exclude subdirectories named 'debian-installer' from the apt-cdrom
    search (Closes: #210485 -- release-critical)

 -- Matt Zimmerman <mdz@debian.org>  Thu, 11 Sep 2003 21:48:14 -0400

apt (0.5.11) unstable; urgency=low

  * Updated pt_BR translations from Andre Luis Lopes <andrelop@debian.org>
    (Closes: #208302)
  * In apt.conf(5), give the fully qualified name of Dir::Bin::Methods,
    rather than just "methods"
  * Add new nb and nn translations from Petter Reinholdtsen <pere@hungry.com>
  * Clean up reportbug script a bit, and extend it to distinguish between a
    configuration file not existing and the user declining to submit it with
    the report
  * Add #include <langinfo.h> to cmdline/apt-get.cc.  This apparently gets
    pulled in by something else with recent g++ and/or glibc, but is
    required when building on, e.g., stable
  * Patch from Koblinger Egmont <egmont@uhulinux.hu> to fix version
    comparisons with '~' (Closes: #205960)
  * Disable Russian translation until someone can review it
    (Closes: #207690)

 -- Matt Zimmerman <mdz@debian.org>  Wed, 10 Sep 2003 19:41:28 -0400

apt (0.5.10) unstable; urgency=low

  * Correct the section in apt_preferences(5) on interpreting priorities
    to show that zero is not a valid priority, and print a warning if such
    a pin is encountered in the preferences file (Closes: #204971)
  * Regenerate French man pages from sgml source (Closes: #205886)
  * Get self-tests compiling again, updated for latest library API
    and g++ 3.3
  * Add version comparison tests for #194327 and #205960
  * Fix error message in version test to output versions in the order in
    which they were compared when the reverse comparison fails
  * Reference the source package bug page rather than the one for the
    binary package 'apt' in the man pages (Closes: #205290)
  * Updated Polish po file from Marcin Owsiany <porridge@debian.org>
    (Closes: #205950)
  * Mention some of the available frontends in apt-get(8) (Closes: #205829)
  * Add apt-config to SEE ALSO section of apt-get (Closes: #205036)
  * Add missing "lang" attributes to refentry tags in French man pages
    (apt-cdrom, apt-extracttemplates, apt-sortpkgs)
  * Change upgraded/newly installed/not fully installed or removed
    messages to be consistent and somewhat shorter (some translations
    exceeded 80 characters even in the simplest case)
  * Make APT::Get::Show-Upgraded (aka apt-get -u) default to true.
  * Updates to Dutch translation from Bart Cornelis <cobaco@linux.be>
    (Closes: #207656)

 -- Matt Zimmerman <mdz@debian.org>  Sun, 31 Aug 2003 21:12:39 -0400

apt (0.5.9) unstable; urgency=low

  * Oh well, apt isn't going to make it into testing anytime soon due to
    new glibc and gcc deps, so we might as well fix more bugs
  * Fix typo in example ftp-archive.conf (Closes: #203295)
  * Mention default setting for --all-versions (Closes: #203298)
  * Patch from Otavio Salvador <otavio@debian.org> to have --version
    only print the version (and not usage as well) (Closes: #203418)
  * Patch from Otavio Salvador <otavio@debian.org> to switch from
    dh_installmanpages to dh_installman.  Fixes the problem where the
    pt_BR man page was installed in the wrong location (Closes: #194558)
  * Move the French apt-ftparchive man page into apt-utils where it
    belongs.  apt-utils Replaces: apt (<< 0.5.9)
  * Write records from "apt-cache show" using fwrite(3) rather than
    write(2), in case for some reason the entire record doesn't get
    written by a single write(2)
  * Add new French man pages to doc/fr/.cvsignore
  * Add freebsd to buildlib/ostable (Closes: #193430)
  * Avoid segfault if a package name is specified which consists
    entirely of characters which look like end tags ('+', '-')
    (Closes: #200425)
  * Patch from Otavio Salvador <otavio@debian.org> to avoid listing
    suggests/recommends for packages which are selected for installation
    at the same time as the package which suggests/recommends them
    (Closes: #200102)
  * Patch from Otavio Salvador <otavio@debian.org> to avoid listing
    suggests/recommends which are Provided by a package which is already
    installed (Closes: #200395)
  * Patch to update pt_BR man page for apt_preferences(5) from Andre Luis
    Lopes <andrelop@debian.org> (Closes: #202245)
  * Use nl_langinfo(YESEXPR) rather than comparing to the translated
    string "Y".  Closes: #200953 and should make the prompting generally
    more robust in the face of i18n.  In the particular case of #200953,
    it was being fooled because of signedness issues with toupper(3)
    (Closes: #194614)
  * apt Suggests: aptitude | synaptic | gnome-apt | wajig
    (Closes: #146667)
  * Clean up whitespace in translated strings in ru.po, which messed up
    indentation (some other translations probably have similar problems)
    (Closes: #194282)
  * Run ispell -h over the man page sources and fix a bunch of typos
  * Use debian/compat rather than DH_COMPAT
  * Update to debhelper compatibility level 3
    - remove ldconfig calls from debian/{postinst,postrm} as dh_makeshlibs
      will add them
    - echo 3 > debian/compat
    - Build-Depends: debhelper (>= 3)
  * Exclude '.#*' from cvs-build
  * Let the ftp method work with ftp servers which do not require a
    password (Closes: #199425)
  * Build-depend on debhelper >= 4.1.62, because we need the fix for
    #204731 in order for dh_installman to work correctly
    with our SGML man pages
  * Move dh_makeshlibs ahead of dh_installdeb so that its postinst
    fragments are properly substituted

 -- Matt Zimmerman <mdz@debian.org>  Sun, 10 Aug 2003 19:54:39 -0400

apt (0.5.8) unstable; urgency=medium

  * urgency=medium because the changes since 0.5.5.1 are pretty safe as
    far as core functionality, 0.5.5.1 survived unstable for 10 days, and
    I don't want to delay apt's progress into testing any further.  It's
    decidedly better than 0.5.4.
  * Clarify the meaning of the only-source option in apt-get(8)
    (Closes: #177258)
  * Updated French man pages from Philippe Batailler
    <philippe.batailler@free.fr> (Closes: #182194)
  * Give a warning if an illegal type abbreviation is used when looking up a
    configuration item (Closes: #168453)
  * Improve build-depends handling of virtual packages even further, so that
    it will now also try to satisfy build-depends on virtual packages if they
    are not installed.  Note that this only works if there is only one
    package providing the virtual package, as in other cases (Closes: #165404)
  * Update config.guess and config.sub from autotools-dev 20030717.1
  * Tweak SGML in apt-extracttemplates.1.sgml so that literal '>' doesn't end
    up in output
  * Document SrcDirectory in apt-ftparchive.1.sgml (Closes: #156370)
  * Support TMPDIR in apt-extracttemplates (Closes: #191656)
  * Fix ru.po to use a capital letter for the translation of 'Y' so that
    YnPrompt works correctly (Closes: #200953).  No other translations seem
    to have this problem
  * Regenerate POT file and sync .po files
  * Only try to clear stdin if it is a tty, to avoid looping if there is
    lots of stuff (perhaps an infinite amount) to read (Closes: #192228)

 -- Matt Zimmerman <mdz@debian.org>  Fri, 25 Jul 2003 20:21:53 -0400

apt (0.5.7) unstable; urgency=low

  * Update control file to match overrides (apt priority important,
    libapt-pkg-dev section libdevel)
  * Silence the essential packages check if we are only downloading
    archives and not changing the system (Closes: #190862)
  * Skip version check if a build-dependency is provided by an installed package
    (Closes: #126938)
  * Have apt-cache show exit with an error if it cannot find any of the
    specified packages (Closes: #101490)

 -- Matt Zimmerman <mdz@debian.org>  Mon, 21 Jul 2003 23:43:24 -0400

apt (0.5.6) unstable; urgency=low

  * Adam Heath <doogie@debian.org>
    - Fix segfault when handling /etc/apt/preferences.  Closes: #192409.
  * Matt Zimmerman <mdz@debian.org>
    - Clean up some string handling, patch from Peter Lundkvist
      <p.lundkvist@telia.com> (Closes: #192225)
    - Don't fall off the end of the buffer when comparing versions.
      Patch from Koblinger Egmont <egmont@uhulinux.hu> (Closes: #194327)
    - Minor fixes to apt-ftparchive(1) (Closes: #118156)
    - Fix typo in apt-ftparchive help text (Closes: #119072)
    - More typos in apt-ftparchive help text (Closes: #190936)
    - Update config.guess, config.sub to latest versions
    - Modify the description for apt-utils to reflect the fact that it is not
      (any longer) infrequently used (Closes: #138045)
    - Make setup script for dselect method more explicit about
      overwriting sources.list (Closes: #151727)
    - Fix typo in apt-cache(8) (Closes: #161243)
    - Remove duplicate 'showpkg' from synopsis on apt-cache(8)
      (Closes: #175611)
    - Document in apt-get(8) the meaning of the '*' in ShowList, which is that
      the package is being purged (Closes: #182369)
    - Fix extra "/" character in apt.conf(5) (Closes: #185545)
    - Fix typo in tar error message (Closes: #191424)
    - Clarify description of 'search' on apt-cache(8) (Closes: #192216)
    - Fix incorrect path for 'partial' directory on apt-get(8)
      (Closes: #192933)
    - Fixes to pt_BR translation from Andre Luis Lopes <andrelop@ig.com.br>
      (Closes: #196669)
    - Updated apt_preferences(5) man page with many corrections and
      clarifications from Thomas Hood <jdthood@yahoo.co.uk>
      (Closes: #193336)
    - Fix SGML validation errors in apt-cache.8.sgml introduced in 0.5.5 or so
    - Add a simple example to apt-ftparchive(1) (Closes: #95257)
    - Add bug script for collecting configuration info (Closes: #176482)

 -- Matt Zimmerman <mdz@debian.org>  Mon, 21 Jul 2003 01:59:43 -0400

apt (0.5.5.1) unstable; urgency=low

  * Move the target of the example docs from doc to binary.  Closes:
    #192331
  * Fix api breakage that broke apt-ftparchive and apt-cache dumpavail, by
    backing out change that incorretly attempted to handle Package sections
    larger than 32k.  Closes: #192373
  * Fix never-ending loop with apt-get install -V.  Closes: #192355.

 -- Adam Heath <doogie@debian.org>  Mon, 19 May 2003 12:30:16 -0500

apt (0.5.5) unstable; urgency=low

  * New deb version compare function, that has no integer limits, and
    supports pre-versions using ~.  Code ported from dpkg.
  * Fix handling of [!arch] for build-dependencies. Closes: #88798, #149595
  * Fix handling of build-deps on unknown packages. Closes: #88664, #153307
  * "apt-get --arch-only build-dep" to install only architecture-
    dependent build dependencies. Bump minor shared lib number to reflect
    small change in BuildDepend API.
  * APT::Build-Essential configuration option (defaults to "build-essential")
    so that "apt-get build-dep" will ensure build essential packages are
    installed prior to installing other build-dependencies. Closes: #148879
  * LD_LIBRARY_PATH thing. Closes: #109430, #147529
  * /usr/doc reference in postinst. Closes: #126189
  * Doc updates. Closes: #120689
  * Possible apt-cache segfault. Closes: #120311, #118431, #117915, #135295,
          #131062, #136749
  * Print special message for EAI_AGAIN. Closes: #131397
  * libapt-pkg-dev needs to bring in the apt-inst library if linking
    is to work. Closes: #133943
  * Typos, Doc Stuff. Closes: #132772, #129970, #123642, #114892, #113786,
         #109591, #105920, #103678, #139752, #138186, #138054, #138050,
	 #139994, #142955, #151654, #151834, #147611, #154268, #173971
  * Fix possibility for tag file parsing to fail in some unlikely situations.
    Closes: #139328
  * Use std C++ names for some header files. Closes: #128741
  * Do not check for free space if --no-download. Closes: #117856
  * Actually implement or group handling for 'upgrade'. Closes: #133950
  * "Internal Error, Couldn't configure pre-depend" is not actually an
    internal error, it is a packaging error and now it says so, and
    pinpoints the problem dependency. Closes: #155621
  * Allows failure to write to a pipe for post-invoke stuff. Closes: #89830
  * Use usr/share/doc for dhelp. Closes: #115701
  * --print-uris works with 'update'. Closes: #57070
  * Options Dpkg::MaxArgs,Dpkg::MaxArgBytes to allow a much longer dpkg
    command line.
  * Fixed 2 little OR group bugs, thanks to Yann Dirson. Closes: #143995,
    #142298
  * Allow an uninstalled package to be marked for removal on an install
    line (meaning not to automatically install it), also fix some dodgy
    handling of protected packages. Closes: #92287, #116011
  * Fix errant prefix matching in version selection. Closes: #105968
  * Ensure that all files needed to run APT as a user are readable and
    ignore roots umask for these files. Closes: #108801
  * Support larger config spaces. Closes: #111914
  * 'apt-get update' no longer does 'Building Dependency Tree'.
  * When matching regexs allways print a message. Change regex activation
    charset. Closes: #147817
  * Don't die if lines in sources.list are too long. Closes: #146846
  * Show file name on apt-extracttemplate error messges. Closes: #151835
  * i18n gettext stuff, based on work from Michael Piefel: Closes: #95933
  * Some highly unlikely memory faults. Closes: #155842
  * C++ stuff for G++3.2. Closes: #162617, #165515,
  * apt-config dumps sends to stdout not stderr now.  Closes: #146294
  * Fix segfault in FindAny when /i is used, and there is no default.
    Closes: #165891
  * Add s390x to archtable.  Closese: #160992.
  * Update config.sub/config.guess in cvs, and add support to debian/rules
    to update them from /usr/share/misc if they exist.  Closes: #155014
  * Remove 'Sorry' from messages.  Closes: #148824.
  * Change wording of 'additional disk space usage' message.  Closes:
    #135021.
  * apt-extracttemplates now prepends the package name when extracting
    files.  Closes: #132776
  * Add -n synonym for --names-only for apt-cache.  Closes: #130689
  * Display both current version and new version in apt-get -s.  Closes:
    #92358
  * Add an options and timeout config item to ssh/rsh.  Closes: #90654
  * libapt-pkg-dev now depends on apt-utils.  Closes: #133942.
  * Change verbose logging output of apt-ftparchive to go to stderr,
    instead of stdout.  Also, errors that occur no longer go to stdout,
    but stderr.  Closes: #161592
  * Test for timegm in configure.  Closes: #165516.
  * s/st_mtime/mtime/ on our local stat structure in apt-ftparchive, to
    support compliation on platforms where st_mtime is a macro.  Closes:
    #165518
  * Check the currently mounted cdrom, to see if it's the one we are
    interested in.  Closes: #154602
  * Refer to reportbug instead of bug in the man pages. Closes: #173745
  * Link apt-inst to apt-pkg. Closes: #175055
  * New apt_preferences man page from Thomas Hood, Susan Kleinmann,
    and others.
  * Fix > 300 col screen segfault. Closes: #176052
  * Rebuild with gcc-3.2. Closes: #177752, #178008.
  * Fix build-dep handling of | dependencies.
    Closes: #98640, #145997, #158896, #172901
  * Double default value of APT::Cache-Limit, until such time as it
    can be made more dynamic.  Closes: #178623.
  * Report uris with '.gz' when there are errors.  Closes: #178435.
  * When installing build-deps, make sure the new version will
    satisfy build requirements. Closes: #178121
  * Split offline and guide documentation into apt-doc.  This was done so
    that binary-arch builds do not require documention deps.  Note, that 
    apt-doc is not installed on upgrades.
  * Use doc-base, instead of dhelp directly.  Closes: #110389
  * Change http message 'Waiting for file' to 'Waiting for headers'.
    Closes: #178537
  * Remove trailing lines on package lists in apt-get.  Closes: #178736.
  * Fix origin pins for file:// uris.  Closes: #189014.
  * Apply typo and syntax patch from bug to apt-cache.8.sgml.  Closes:
    #155194
  * s/dpkg-preconfig/dpkg-preconfigure/ in examples/configure-index.
    Closes: #153734.
  * Fix some typos in the apt-get manual.  Closes: #163932.
  * Apply patch from bug, to change frozen to testing, and then do it
    everywhere else.  Closes: #165085.
  * Update es.po.  Closes: #183111.
  * Add pt_BR translation of apt_preferences(5).  Also, build fr manpages.
    Closes: #183904.
  * Add a vcg command to apt-cache, similiar to dotty.  Closes: #150512.
  * Add option to apt-get to show versions of packages being
    upgraded/installed.
  * Be quiet in apt.post{inst,rm}.  Closes: #70685.
  * apt-get now prints out suggested and recommended packages.  Closes:
    #54982.
  * Insert some newlines in the cdrom change media message.  Closes:
    #154601.
  * Add a rdepends command to apt-cache.  Closes: #159864.
  * When building the dpkg command line, allow for 8192 chars to be used,
    instead of only 1024.
  * APT::Immediate-Configure had inverted semantics(false meant it was
    enabled).  Closes: #173619.
  * Fix status file parser so that if a record is larger than 32k, the
    buffer size will be doubled, and the read attempted again.  Closes:
    #174945.

 -- Adam Heath <doogie@debian.org>  Sun, 27 Apr 2003 01:23:12 -0500

apt (0.5.4) unstable; urgency=low

  * M68k config.guess patch. Closes: #88913
  * Bi-yearly test on OpenBSD and Solaris
  * Doc updates. Closes: #89121, #89854, #99671, #98353, #95823, #93057,
          #97520, #102867, #101071, #102421, #101565, #98272, #106914,
          #105606, #105377
  * Various cosmetic code updates. Closes: #89066, #89066, #89152
  * Add "pre-auto" as an option for DSelect::Clean (run autoclean after
    update).
  * More patches from Alfredo for Vendors and more SHA-1 stuff
  * Fix for AJ's 'desire to remove perl-5.005' and possibly other
    similar situations. Closes: #56708, #59432
  * no_proxy and ftp. Closes: #89671
  * Philippe Batailler's man page patches.
  * Fix for display bug. Closes: #92033, #93652, #98468
  * Use more than 16bits for the dep ID. Some people ran out..
    Closes: #103020, #97809, #102951, #99974, #107362, #107395, #107362,
            #106911, #107395, #108968
  * Reordered some things to make dante and FTP happier. Closes: #92757
  * James R. Van Zandt's guide.sgml updates. Closes: #90027
  * apt-ftparchive copes with no uncompressed package files + contents.
  * French man pages from philippe batailler - well sort of. They
    don't build yet..
  * run-parts. Closes: #94286
  * 'apt-cache policy' preferences debug tool.
  * Whatever. Closes: #89762
  * libstdc++ and HURD. Closes: #92025
  * More apt-utils verbage. Closes: #86954
  * Fliped comparision operator. Closes: #94618
  * Used the right copyright file. Closes: #65691
  * Randolph's G++3 patches.
  * Fixed no_proxy tokanizing. Closes: #100046
  * Strip Config-Version when copying status to available. Closes: #97520
  * Segfault with missing source files. Closes: #100325
  * EINTR check. Closes: #102293
  * Various changes to the locking metholodgy for --print-uris.
    Closes: #100590
  * Lame LD_LIBRARY_PATH thing. Closes: #98928
  * apt-cache search searchs provide names too now. Closes: #98695
  * Checksum and long lines problem. Closes: #106591
  * .aptignr and empty files are just a warning. Closes: #97364

 -- Jason Gunthorpe <jgg@debian.org>  Sat, 18 Aug 2001 17:21:59 -0500

apt (0.5.3) unstable; urgency=low

  * JoeyH's dpkg::preconfig not working. Closes: #88675
  * Fixed apt override disparity
  * Alfredo's SHA-1 and related patches

 -- Jason Gunthorpe <jgg@debian.org>  Sun,  4 Mar 2001 15:39:43 -0700

apt (0.5.2) unstable; urgency=low

  * Fixed mention of /usr/doc in the long description
  * JoeyH's downgrade bug -- don't use 0.5.1
  * Doc bug. Closes: #88538
  * Fault in building release strings. Closes: #88533

 -- Jason Gunthorpe <jgg@debian.org>  Sun,  4 Mar 2001 15:39:43 -0700

apt (0.5.1) unstable; urgency=low

  * Fixed #82894 again, or should be and.
  * Process the option string right. Closes: #86921
  * Don't eat the last command for pipes. Closes: #86923
  * Ignore .* for configuration directory processing. Closes: #86923
  * Alfredo's no_proxy patch
  * Documentation fixes. Closes: #87091
  * JoeyH's double slash bug. Closes: #87266
  * Unintitialized buffer and apt-ftparchive contents generation.
     Closes: #87612
  * Build-deps on virtual packages. Closes: #87639
  * Fixes glibc/libstdc++ symbol dependencies by including glibc and
    libstdc++ version info in the library soname and in the package
    provides. Closes: #87426
  * Updated soname version to 0.3.2
  * apt-extracttemplates moved from debconf into apt-utils
  * s390 archtable entry. Closes: #88232
  * Dan's segfault
  * Some instances where the status file can source a package in a
    non-sensical way. Closes: #87390
  * Work better if there are duplicate sources.list entries.
  * Fixed the resetting of Dir with "dir {};". Closes: #87323

 -- Randolph Chung <tausq@debian.org>  Sat, 3 Mar 2001 15:37:38 -0700

apt (0.5.0) unstable; urgency=low

  * Fixed an obscure bug with missing final double new lines in
    package files
  * Changed the apt-cdrom index copy routine to use the new section
    rewriter
  * Added a package file sorter, apt-sortpkgs
  * Parse obsolete Optional dependencies.
  * Added Ben's rsh method. Closes: #57794
  * Added IPv6 FTP support and better DNS rotation support.
  * Include the server IP in error messages when using a DNS rotation.
    Closes: #64895
  * Made most of the byte counters into doubles to prevent 32bit overflow.
    Closes: #65349
  * HTTP Authorization. Closes: #61158
  * Ability to parse and return source index build depends from Randolph.
  * new 'apt-get build-dep' command from Randolph. Closes: #63982
  * Added apt-ftparchive the all dancing all singing FTP archive
    maintinance program
  * Allow version specifications with =1.2.4-3 and /2.2 or /stable postfixes
    in apt-get.
  * Removed useless internal cruft including the xstatus file.
  * Fixed config parser bugs. Closes: #67848, #71108
  * Brain Damanged apt-get config options changed, does not change the command
    line interface, except to allow --enable-* to undo a configuration
    option:
      No-Remove -> Remove
      No-Download -> Download
      No-Upgrade -> Upgrade
  * Made this fix configable (DSelect::CheckDir) and default to disabled:
     * No remove prompt if the archives dir has not changed. Closes: #55709
    Because it is stupid in the case where no files were downloaded due to
    a resumed-aborted install, or a full cache! Closes: #65952
  * Obscure divide by zero problem. Closes: #64394
  * Update sizetable for mips. Closes: #62288
  * Fixed a bug with passive FTP connections
  * Has sizetable entry for sparc64. Closes: #64869
  * Escape special characters in the ::Label section of the cdroms.lst
  * Created apt-utils and python-apt packages
  * Due to the new policy engine, the available file may contain entries
    from the status file. These are generated if the package is not obsolete
    but the policy engine prohibits using the version from the package files.
    They can be identified by the lack of a Filename field.
  * The new policy engine. Closes: #66509, #66944, #45122, #45094, #40006,
    #36223, #33468, #22551
  * Fixed deb-src line for non-us. Closes: #71501, #71601
  * Fixes for G++ 2.96, s/friend/friend class/
  * Fixed mis doc of APT::Get::Fix-Missing. Closes: #69269
  * Confirmed fix for missing new line problem. Closes: #69386
  * Fixed up dhelp files. Closes: #71312
  * Added some notes about dselect and offline usage. Closes: #66473, #38316
  * Lock files on read only file systems are ignored w/ warning.
    Closes: #61701
  * apt-get update foo now gives an error! Closes: #42891
  * Added test for shlibs on hurd. Closes: #71499
  * Clarified apt-cache document. Closes: #71934
  * DocBook SGML man pages and some improvements in the text..
  * sigwinch thing. Closes: #72382
  * Caching can be turned off by setting the cache file names blank.
  * Ignores arches it does not know about when autocleaning. Closes: #72862
  * New function in apt-config to return dirs, files, bools and integers.
  * Fixed an odd litle bug in MarkInstall and fixed it up to handle
    complex cases involving OR groups and provides.
    68754 describes confusing messages which are the result of this..
    Closes: #63149, #69394, #68754, #77683, #66806, #81486, #78712
  * Speeling mistake and return code for the 'wicked' resolver error
    Closes: #72621, #75226, #77464
  * Solved unable to upgrade libc6 from potato to woody due to 3 package
    libc6 dependency loop problem.
  * Leading sources.list spaces. Closes: #76010
  * Removed a possible infinite loop while processing installations.
  * Man page updates. Closes: #75411, #75560, #64292, #78469
  * ReduceSourceList bug. Closes: #76027
  * --only-source option. Closes: #76320
  * Typos. Closes: #77812, #77999
  * Different status messages. Closes: #76652, #78353
  * /etc/apt/apt.conf.d/ directory for Joey and Matt and pipe protocol 2
  * OS detection an support for the new pseduo standard of os-arch for the
    Architecture string. Also uses regexing.. Closes: #39227, #72349
  * Various i18n stuff. Note that this still needs some i18n wizard
    to do the last gettextization right. Closes: #62386
  * Fixed a problem with some odd http servers/proxies that did not return
    the content size in the header. Closes: #79878, #44379
  * Little acquire bugs. Closes: #77029, #55820
  * _POSIX_THREADS may not be defined to anything, just defined..
    Closes: #78996
  * Spelling of Ignore-Hold correctly. Closes: #78042
  * Unlock the dpkg db if in download only mode. Closes: #84851
  * Brendan O'Dea's dselect admindir stuff. Closes: #62811
  * Patch from BenC. Closes: #80810
  * Single output of some names in lists. Closes: #80498, #43286
  * Nice message for people who can't read syserror output. Closes: #84734
  * OR search function. Closes: #82894
  * User's guide updates. Closes: #82469
  * The AJ/JoeyH var/state to var/lib transition patch. Closes: #59094
  * Various CD bugs, again thanks to Greenbush
    Closes: #80946, #76547, #71810, #70049, #69482
  * Using potato debhelper. Closes: #57977
  * I cannot self-terminate. Closes: #74928

 -- Jason Gunthorpe <jgg@debian.org>  Wed, 21 Feb 2001 00:39:15 -0500

apt (0.3.19) frozen unstable; urgency=low

  * Updates to apt-cdrom to support integrated non-us nicely, thanks to
    Paul Wade.
  * Fixed that apt-get/cdrom deadlock thing. Closes: #59853, #62945, #61976
  * Fixed hardcoded path. Closes: #59743
  * Fixed Jay's relative path bug
  * Allowed source only CDs. Closes: #58952
  * Space check is supressed if --print-uris is given. Closes: #58965
  * Clarified the documenation examples for non-us. Closes: #58646
  * Typo in the package description. Closes: #60230
  * Man Page typo. Closes: #60347
  * Typo in Algorithms.cc. Closes: #63577
  * Evil dotty function in apt-cache for generating dependency graphs
    with the as-yet-unpackaged GraphVis.
  * Appears to have been fixed in Janurary.. Closes: #57981
  * New config.guess/sub for the new archs. Closes: #60874
  * Fixed error reporting for certain kinds of resolution failures.
    Closes: #61327
  * Made autoclean respect 'q' settings. Closes: #63023
  * Fixed up the example sources.list. Closes: #63676
  * Added DPkg::FlushSTDIN to control the flushing of stdin before
    forking dpkg. Closes: #63991

 -- Ben Gertzfield <che@debian.org>  Fri, 12 May 2000 21:10:54 -0700

apt (0.3.18) frozen unstable; urgency=low

  * Changes in the postinst script. Closes: #56855, #57237
  * Fixed bashism. Closes: #57216, #57335
  * Doc updates. Closes: #57772, #57069, #57331, #57833, #57896

 -- Ben Gertzfield <che@debian.org>  Sun, 13 Feb 2000 01:52:31 -0800

apt (0.3.17) unstable; urgency=low

  * RFC 2732 usage for CDROM URIs and fixes to apt-cdrom
  * Fixed the configuration parser to not blow up if ; is in the config
    string
  * Applied visual patch to dselect install script . Closes #55214
  * Included the configure-index example
  * Minimal CD swaps
  * Library soname has increased
  * Fixed default sources.list to have correct URLs for potato when it
    becomes stable
  * Added a message about erasing sources.list to dselect setup script
    Closes: #55755
  * No remove prompt if the archives dir has not changed. Closes: #55709
  * Fixed inclusion of 2nd sample config file. Closes: #55374
  * Made file mtimes of 0 not confuse the methods If-Modifed-Since check.
    Closes: #55991

 -- Ben Gertzfield <che@debian.org>  Mon, 31 Jan 2000 12:12:40 -0800

apt (0.3.16) unstable; urgency=low

  * Made --no-download work. Closes: #52993
  * Now compiles on OpenBSD, Solaris and HP-UX
  * Clarify segfault errors
  * More debhelper fixes. Closes: #52662, #54566, #52090, #53531, #54769
  * Fix for Joel's discovery of glibc removal behavoir.
  * Fix for Ben Collins file: uri from slink upgrade.
  * Fixed resume code in FTP. Closes: #54323
  * Take more precautions to prevent the corruption Joey Hess saw.
  * Fixed --no-list-cleanup
  * RFC 2732 URI parsing ([] for hostnames).
  * Typo in apt-cache man page. Closes: #54949

 -- Ben Gertzfield <che@debian.org>  Fri, 14 Jan 2000 08:04:15 -0800

apt (0.3.15) unstable; urgency=low

  * Added DSelect::WaitAfterDownload Closes: #49549
  * Fixed cast error in byteswap macro and supporting code. Closes: #50093
  * Fixed buffer overflow for wide terminal sizes. Closes: #50295
  * Made -s and clean not do anything. Closes: #50238
  * Problem with Protected packages and the new OR code.
  * /usr/share/doc stuff. Closes: #51017, #50228, #51141
  * Remove doesn't require a package to be installable. Closes: #51175
  * FTP proxy touch ups in the mabn page. Closes: #51315, #51314

 -- Ben Gertzfield <che@debian.org>  Sat,  4 Dec 1999 21:17:24 -0800

apt (0.3.14) unstable; urgency=low

  * Fix Perl or group pre-depends thing Closes: #46091, #46096, #46233, #45901
  * Fix handling of dpkg's conversions from < -> <= Closes: #46094, #47088
  * Make unparsable priorities non-fatal Closes: #46266, #46267, #46293, #46298
  * Fix handling of '/' for the dist name. Closes: #43830, #45640, #45692
  * Fixed 'Method gave a blank filename' error from IMS queries onto CDs.
    Closes: #45034, #45695, #46537
  * Made OR group handling in the problem resolver more elaborate. Closes: #45646
  * Added APT::Clean-Installed option. Closes: #45973
  * Moves the free space check to after the calculated size is printed.
    Closes: #46639, #47498
  * mipsel arch Closes: #47614
  * Beautified URI printing to not include passwords Closes: #46857
  * Fixed little problem with --no-download Closes: #47557
  * Tweaked Dselect 'update' script to re-gen the avail file even in the
    event of a failure Closes: #47112
  * Retries for source archives too Closes: #47529
  * Unmounts CDROMs iff it mounted them Closes: #45299
  * Checks for the partial directories before doing downloads Closes: #47392
  * no_proxy environment variable (http only!) Closes: #43476
  * apt-cache showsrc Closes: #45799
  * De-Refs Single Pure virtual packages. Closes: #42437, #43555
  * Regexs for install. Closes: #35304, #38835
  * Dependency reports now show OR group relations
  * Re-Install feature. Cloes: #46961, #37393, #38919
  * Locks archive directory on clean (woops)
  * Remove is not 'sticky'. Closes: #48392
  * Slightly more accurate 'can not find package' message. Closes: #48311
  * --trivial-only and --no-remove. Closes: #48518
  * Increased the cache size. Closes: #47648
  * Comment woopsie. Closes: #48789
  * Removes existing links when linking sources. Closes: #48775
  * Problem resolver does not install all virtual packages. Closes: #48591, #49252
  * Clearer usage message about 'source' Closes: #48858
  * Immediate configure internal error Closes: #49062, #48884

 -- Ben Gertzfield <che@debian.org>  Sun,  7 Nov 1999 20:21:25 -0800

apt (0.3.13) unstable; urgency=low

  * Fix timestamp miss in FTP. Closes: #44363
  * Fix sorting of Kept packages. Closes: #44377
  * Fix Segfault for dselect-upgrade. Closes: #44436
  * Fix handling of '/' for the dist name. Closes #43830
  * Added APT::Get::Diff-Only and Tar-Only options. Closes #44384
  * Add commented-out deb-src URI to default sources.list file.

 -- Ben Gertzfield <che@debian.org>  Sun, 19 Sep 1999 18:54:20 -0700

apt (0.3.12) unstable; urgency=low

  * Fix for typo in the dhelp index. Closes: #40377
  * Multiple media swap support
  * Purge support. Closes: #33291, #40694
  * Better handling of - remove notation. Closes: #41024
  * Purge support. Closes: #33291, #40694
  * Error code on failed update. Closes: #41053
  * apt-cdrom adds entries for source directories. Closes: #41231
  * Sorts the output of any list. Closes: #41107
  * Fixes the looping problem. Closes: #41784, #42414, #44022
  * Fixes the CRC mechanism to lowercase all strings. Closes: #41839
  * More checks to keep the display sane. Particularly when fail-over is
    used with local mirrors and CD-Roms. Closes: #42127, #43130, #43668
  * PThread lockup problem on certain sparc/m68k. Closes: #40628
  * apt-cdrom understands .gz Package files too. Closes: #42779
  * Spelling error in dselect method description. Closes: #43251
  * Added security to the default source list. Closes: #43356

 -- Ben Gertzfield <che@debian.org>  Fri,  3 Sep 1999 09:04:28 -0700

apt (0.3.11) unstable; urgency=low

  * Fix for mis-parsed file: URIs. Closes: #40373, #40366, #40230
  * Fix for properly upgrading the system from perl 5.004 to 5.005

 -- Ben Gertzfield <che@debian.org>  Mon, 28 Jun 1999 21:06:44 -0700

apt (0.3.9) unstable; urgency=low

  * Spelling error in cachefile.cc. Closes: #39885
  * Trailing slash in dselect install if you try to use the
    default config file. Closes: #40011
  * Simulate works for autoclean. Closes: #39141
  * Fixed spelling errors. Closes: #39673
  * Changed url parsing a bit. Closes: #40070, #40069
  * Version 0.3.8 will be for slink/hamm (GNU libc 2).

 -- Ben Gertzfield <che@debian.org>  Thu, 24 Jun 1999 18:02:52 -0700

apt (0.3.7) unstable; urgency=low

  * Fixed missing text in the apt-get(8) page. Closes: #37596
  * Made --simulate and friends work with apt-get source. Closes: #37597, #37656
  * Fixed inclusion of man pages in the -doc/-dev package. Closes: #37633, #38651
  * Fixed handling of the -q option with not-entirely integer arguments
    Closes: #37499
  * Man page typo Closes: #37762
  * Fixed parsing of the Source: line. Closes: #37679
  * Dpkg/dpkg-hurd source bug. Closes: #38004, #38032
  * Added a check for an empty cache directory. Closes: #37963
  * Return a failure code if -d is given and packages fail to download.
    Closes: #38127
  * Arranged for an ftp proxy specifing an http server to work. See the
    important note in the sources.list man page.
  * Accounted for resumed files in the cps calculation. Closes: #36787
  * Deal with duplicate same version different packages. Closes: #30237
  * Added --no-download. Closes: #38095
  * Order of apt-cdrom dist detection. Closes: #38139
  * Fix apt-cdrom chop handling and missing lines. Closes: #37276
  * IPv6 http support
  * Suggests dpkg-dev for apt-get source. Closes: #38158
  * Fixed typo in apt-get help. Closes: #38712
  * Improved the error message in the case of broken held package. Closes: #38777
  * Fixed handling of MD5 failures
  * Documented list notation Closes: #39008
  * Change the 'b' to 'B'. Closes: #39007

 -- Ben Gertzfield <che@debian.org>  Sun, 20 Jun 1999 18:36:20 -0700

apt (0.3.6) unstable; urgency=low

  * Note that 0.3.5 never made it out the door..
  * Fix for apt-cdrom and unusual disk label locations. Closes: #35571
  * Made APT print numbers in decimal. Closes: #35617, #37319
  * Buffer munching fix for FTP. Closes: #35868
  * Typo in sample config file. Closes: #35907
  * Fixed whitespace in version compares. Closes: #35968, #36283, #37051
  * Changed installed size counter to only count unpacked packages.
    Closes: #36201
  * apt-get source support. Closes: #23934, #27190
  * Renames .debs that fail MD5 checking, provides automatic corruption
    recovery. Closes: #35931
  * Fixed autoconf verison. Closes: #37305
  * Random Segfaulting. Closes: #37312, #37530
  * Fixed apt-cache man page. Closes: #36904
  * Added a newline to apt-cache showpkg. Closes: #36903

 -- Ben Gertzfield <che@debian.org>  Wed, 12 May 1999 09:18:49 -0700

apt (0.3.4) unstable; urgency=low

  * Release for Ben while he is out of town.
  * Checked the size of partial files. Closes: #33705
  * apt-get should not print progress on non-tty. Closes: #34944
  * s/guide.text.gz/users-guide.txt.gz/ debian/control: Closes: #35207
  * Applied cdrom patches from Torsten.  Closes: #35140, #35141
  * smbmounted cdrom fix. Closes: #35470
  * Changed ie to eg.  Closes: #35196

 -- Adam Heath <doogie@debian.org>  Sun,  4 Apr 1999 18:26:44 -0500

apt (0.3.3) unstable; urgency=low

  * Fixes bug with file:/ URIs and multi-CD handling. Closes: #34923

 -- Ben Gertzfield <che@debian.org>  Tue, 23 Mar 1999 12:15:44 -0800

apt (0.3.2) unstable; urgency=low

  * Major release into unstable of v3
  * These bugs have been fixed, explanations are in the bug system, read
    the man pages as well..
    Closes: #21113, #22507, #22675, #22836, #22892, #32883, #33006, #34121,
    	    #23984, #24685, #24799, #25001, #25019, #34223, #34296, #34355,
	    #24021, #25022, #25026, #25104, #25176, #31557, #31691, #31853,
    	    #25458, #26019, #26433, #26592, #26670, #27100, #27100, #27601,
    	    #28184, #28391, #28778, #29293, #29351, #27841, #28172, #30260,
    	    #29382, #29441, #29903, #29920, #29983, #30027, #30076, #30112,
    	    #31009, #31155, #31381, #31883, #32140, #32395, #32584. #34465,
    	    #30383, #30441, #30472, #30643, #30827, #30324, #36425, #34596

 -- Ben Gertzfield <che@debian.org>  Mon, 15 Mar 1999 19:14:25 -0800

apt (0.3.1) experimental; urgency=low

  * Minor release of cvs version.
  * Added virtual package libapt-pkgx.x

 -- Mitch Blevins <mblevin@debian.org>  Wed, 10 Mar 1999 07:52:44 -0500

apt (0.3.0) experimental; urgency=low

  * New experimental version.

 -- Ben Gertzfield <che@debian.org>  Tue, 15 Dec 1998 12:53:21 -0800

apt (0.1.9) frozen unstable; urgency=low

  * Return to the wacky numbering for when we build 0.1.8 for hamm
  * Important bug related to APT on the Alpha fixed
  * apt-get dist-upgrade problems fixed
  * tiny patch for http method to fix an endless loop
  * nice fix from /usr/doc/lintian/ to remove rpath nastiness from
    libtool and add proper shared lib dependancies
  * now dh_shlibdeps is called with LD_LIBRARY_PATH=debian/tmp/usr/lib
    in case an old libpkg is installed while building APT to prevent
    spurious dependancies

 -- Ben Gertzfield <che@debian.org>  Thu,  5 Nov 1998 17:43:25 -0800

apt (0.1.7) unstable; urgency=low

  * New build with libstdc++2.9.
  * Various fixes; read the Changelog.

 -- Ben Gertzfield <che@debian.org>  Thu, 15 Oct 1998 18:29:18 -0700

apt (0.1.6) unstable; urgency=low

  * Various fixes in the FTP method for error checking. Fixes: #26188.
  * Spelling corrections in dselect method. Fixes: #25884
  * Fixes for compilation on alpha/ppc. Fixes: #25313, #26108.
  * No more bo releases: we're using a normal numbering system now.

 -- Ben Gertzfield <che@debian.org>  Tue,  8 Sep 1998 19:27:13 -0700

apt (0.1.5) unstable; urgency=low

  * Changed sources.list to point to 'unstable' by default, as
    'frozen' no longer exists!

 -- Ben Gertzfield <che@debian.org>  Thu, 23 Jul 1998 22:00:18 -0700

apt (0.1.3) unstable; urgency=low

  * New upstreamish version.
  * ftp method rewritten in C. Removes dependancies on all perl/perl
    related modules. This fixes many of the ftp method bugs.

 -- Ben Gertzfield <che@debian.org>  Thu, 16 Jul 1998 22:19:00 -0700

apt (0.1.1) unstable; urgency=low

  * Release for unstable.

 -- Ben Gertzfield <che@debian.org>  Tue, 30 Jun 1998 20:48:30 -0700

apt (0.1) unstable; urgency=low

  * Kludge to fix problem in libnet-perl with illegal anonymous
    FTP passwords.
  * Moved to unstable; apt is in a useable state now.
  * Fixed version numbering. From now on, numbering will be:
    0.1 (no actual release) -> 0.1.0bo (release for libc5) ->
    0.1.1 (release for unstable). Thanks, Manoj.

 -- Ben Gertzfield <che@debian.org>  Tue, 30 Jun 1998 20:40:58 -0700

apt (0.0.17-1) experimental; urgency=low

  * Fixed problem with libc6 version compare
  * Scott's away for a while, so I'll be packaging apt for the time
    being.

 -- Ben Gertzfield <che@debian.org>  Thu, 25 Jun 1998 19:02:03 -0700

apt (0.0.16-1) experimental; urgency=low

  * Modifications to make apt-get more friendly when backgrounded.
  * Updated documentation.
  * Updates to graphic widgets

 -- Scott K. Ellis <scott@debian.org>  Mon,  8 Jun 1998 11:22:02 -0400

apt (0.0.15-0.2bo) experimental; urgency=low

  * Bo compilation
  * Bob Hilliards crash

 -- Jason Gunthorpe <jgg@debian.org>  Sun, 31 May 1998 20:18:35 -0600

apt (0.0.15-0.1bo) experimental; urgency=low

  * Bo compilation
  * libstdc++272 patch

 -- Jason Gunthorpe <jgg@debian.org>  Sun, 31 May 1998 20:18:35 -0600

apt (0.0.15) experimental; urgency=low

  * Clean up source tarball (no user-visible changes)

 -- Scott K. Ellis <scott@debian.org>  Tue, 26 May 1998 12:23:53 -0400

apt (0.0.14) experimental; urgency=low

  * Updates in ordering code to make sure certain upgrades work correctly.
  * Made dselect/setup understand ftp as well as http

 -- Scott K. Ellis <scott@debian.org>  Wed, 20 May 1998 13:33:32 -0400

apt (0.0.13-bo1) experimental; urgency=low

  * Bo compilation

 -- Jason Gunthorpe <jgg@debian.org>  Mon, 18 May 1998 15:10:49 -0600

apt (0.0.13) experimental; urgency=low

  * Remove hardcoded egcc from debian/rules (#21575)
  * Fixes for ordering logic when system has a number of unpacked
    but unconfigured packages installed.
  * Spelling fix in dselect install method (#22556)

 -- Scott K. Ellis <scott@debian.org>  Sun, 17 May 1998 20:08:33 -0400

apt (0.0.12) experimental; urgency=low

  * Fixed problems with package cache corruption.
  * Made to depend on libc6 >= 2.0.7pre1 due to timezone problems with
    earlier versions.
  * Interface and documentation improvements.

 -- Scott K. Ellis <scott@debian.org>  Sat, 16 May 1998 23:17:32 -0400

apt (0.0.11) experimental; urgency=low

  * Change dependancies to pre-depends since breaking your packaging tools
    in the middle of an installation isn't very good.
  * Bug fixes to ftp method and general apt-get code

 -- Scott K. Ellis <scott@debian.org>  Fri, 15 May 1998 08:57:38 -0400

apt (0.0.10) experimental; urgency=low

  * Run "dpkg --configure -a" after an aborted dselect install
  * Fixed problem with install looping
  * Support for authenticating proxys: (note this isn't terribly secure)
    http_proxy="http://user:pass@firewall:port/"
  * Substitute $ARCH in sources.list
  * Fixes in the resumption code for ftp

 -- Scott K. Ellis <scott@debian.org>  Tue, 12 May 1998 09:14:41 -0400

apt (0.0.9) experimental; urgency=low

  * Added ftp support.
  * Various other less visible bug fixes.
  * Fixed problem with segfault when apt-get invoked in a non-existant
    directory (Bug #21863)
  * Bumped policy to 2.4.1

 -- Scott K. Ellis <scott@debian.org>  Fri,  1 May 1998 09:18:19 -0400

apt (0.0.8) experimental; urgency=low

  * Fixed generated available file (Bug #21836)
  * Added download ETA (Bug #21774).
  * Fixed hardcoded ARCH (Bug #21751).
  * Fixed check on http_proxy (Bug #21795).
  * Added download speed indicator.

 -- Scott K. Ellis <scott@debian.org>  Mon, 27 Apr 1998 10:58:32 -0400

apt (0.0.7) experimental; urgency=low

  * Remove libdeity and apt from package for now, since only apt-get and
    apt-cache are actually useful right now.
  * Clean up handling of package installation errors.
  * Added timeout to http transfers (#21269)
  * Updated setup for dselect/apt method.
  * Updated man pages
  * Long options (added in 0.0.6)

 -- Scott K. Ellis <scott@debian.org>  Tue, 21 Apr 1998 09:06:49 -0400

apt (0.0.6) experimental; urgency=low

  * Spelling changes.
  * Revamped download status display.
  * Call apt-get clean after successful install in dselect.
  * Added "apt-get clean" which deletes package files from /var/cache/apt

 -- Scott K. Ellis <scott@debian.org>  Thu,  9 Apr 1998 15:13:59 -0400

apt (0.0.5) experimental; urgency=low

  * Ignore signals while dpkg is running so we don't leave dpkg running in
    the background (#20804)
  * Check Packages as well as Packages.gz for file URIs (#20784)
  * Spelling cleanup (#20800)
  * Added -m option to permit upgrade to go on in the case of a bad mirror.
    This option may result in incomplete upgrades when used with -f.

 -- Scott K. Ellis <scott@debian.org>  Tue,  7 Apr 1998 12:40:29 -0400

apt (0.0.4) experimental; urgency=low

  * New usage guide.
  * Various documentation updates and cleanup.
  * Added '-f' option to apt-get attempt to fix broken dependancies.

 -- Scott K. Ellis <scott@debian.org>  Sat,  4 Apr 1998 14:36:00 -0500

apt (0.0.3) experimental; urgency=low

  * Added a shlibs.local file to prevent apt from depending on itself.
  * Updates to how apt-get handles bad states in installed packages.
  * Updated rules to make sure build works from a freshly checked out source
    archive.  Building from CVS needs libtool/automake/autoconf, builds from
    the distributed source package should have no such dependancy.

 -- Scott K. Ellis <scott@debian.org>  Fri,  3 Apr 1998 11:49:47 -0500

apt (0.0.2) unstable; urgency=low

  * Updates to apt-get and http binding for dselect method (apt).
  * Updating version number from 0.0.1, which was released only on IRC.

 -- Scott K. Ellis <scott@debian.org>  Fri,  3 Apr 1998 00:35:18 -0500

apt (0.0.1) unstable; urgency=low

  * Initial Release.

 -- Scott K. Ellis <scott@debian.org>  Tue, 31 Mar 1998 12:49:28 -0500<|MERGE_RESOLUTION|>--- conflicted
+++ resolved
@@ -5,6 +5,10 @@
   * make apt build with g++ 4.3
   * fix missing SetExecClose() call when the status-fd is used
     (LP: #136767)
+  * debian/apt.cron.daily:
+    - move unattended-upgrade before apt-get autoclean
+  * fix "purge" commandline argument, closes LP: #125733
+    (thanks to Julien Danjou for the patch)
 
  -- Michael Vogt <michael.vogt@ubuntu.com>  Tue, 11 Sep 2007 20:55:00 +0200
 
@@ -95,14 +99,11 @@
   * tests/local-repo:
     - added local repository testcase
   * make apt build with g++ 4.3
-<<<<<<< HEAD
-=======
   * fix missing SetExecClose() call when the status-fd is used
   * debian/apt.cron.daily:
     - move unattended-upgrade before apt-get autoclean
   * fix "purge" commandline argument, closes: #133421
     (thanks to Julien Danjou for the patch)
->>>>>>> 9efa2e91
 
   [ Ian Jackson ]
   * dpkg-triggers: Deal properly with new package states.
