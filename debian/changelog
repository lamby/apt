--- conflicted
+++ resolved
@@ -1,6 +1,6 @@
-<<<<<<< HEAD
 apt (0.7.26) UNRELEASED; urgency=low
 
+  [ David Kalnischkies ]
   * [BREAK] add possibility to download and use multiply
     Translation files, configurable with Acquire::Translation
     (Closes: #444222, #448216, #550564)
@@ -19,20 +19,10 @@
       caching if versions are build multiply times (not recommend)
       Patch by Christoph Goehre, thanks! (Closes: #463260)
 
- -- Michael Vogt <mvo@debian.org>  Thu, 10 Dec 2009 22:02:38 +0100
-
-apt (0.7.25.3) UNRELEASED; urgency=low
-
-  * apt-pkg/contrib/macros.h:
-    - move the header system.h with a new name to the public domain,
-      to be able to use it in other headers (Closes: #567662)
-=======
-apt (0.7.25.4) UNRELEASED; urgency=low
-
   [ Ivan Masár ]
   * Slovak translation update. Closes: #568294
 
- -- Christian Perrier <bubulle@debian.org>  Wed, 03 Feb 2010 20:08:19 +0100
+ -- David Kalnischkies <kalnischkies@gmail.com>  Sat, 13 Feb 2010 01:42:50 +0100
 
 apt (0.7.25.3) unstable; urgency=low
 
@@ -43,7 +33,6 @@
   * apt-pkg/contrib/macros.h:
     - install the header system.h with a new name to be able to use 
       it in other headers (Closes: #567662)
->>>>>>> 07f2526e
   * cmdline/acqprogress.cc:
     - Set Mode to Medium so that the correct prefix is used.
       Thanks Stefan Haller for the patch! (Closes: #567304 LP: #275243)
@@ -51,13 +40,6 @@
     - generate sha1 and sha256 checksums for dsc (Closes: #567343)
   * cmdline/apt-get.cc:
     - don't mark as manually if in download only (Closes: #468180)
-<<<<<<< HEAD
-
- -- David Kalnischkies <kalnischkies@gmail.com>  Sat, 30 Jan 2010 22:13:48 +0100
-
-apt (0.7.25.2) unstable; urgency=low
-
-=======
   
  -- Michael Vogt <mvo@debian.org>  Mon, 01 Feb 2010 18:41:15 +0100
 
@@ -86,7 +68,6 @@
       Samuel Thibault for the patch (closes: #566664)
 
   [ David Kalnischkies ]
->>>>>>> 07f2526e
   * apt-pkg/contrib/fileutl.cc:
     - Fix the newly introduced method GetListOfFilesInDir to not
       accept every file if no extension is enforced
@@ -111,14 +92,10 @@
     - fix malloc asseration fail with ja_JP.eucJP locale in
       apt-cache search. Thanks Kusanagi Kouichi! (Closes: #548884)
 
-<<<<<<< HEAD
- -- David Kalnischkies <kalnischkies@gmail.com>  Sat, 16 Jan 2010 21:06:38 +0100
-=======
   [ Christian Perrier ]
   * French translation update
 
  -- Michael Vogt <mvo@debian.org>  Wed, 27 Jan 2010 16:16:10 +0100
->>>>>>> 07f2526e
 
 apt (0.7.25.1) unstable; urgency=low
 
