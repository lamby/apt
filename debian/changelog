--- conflicted
+++ resolved
@@ -1,4 +1,3 @@
-<<<<<<< HEAD
 apt (0.7.19ubuntu2) jaunty; urgency=low
 
   [ Michael Vogt ]
@@ -14,25 +13,18 @@
   * apt-pkg/dev/debsystem.cc:
     - add missing apti18n.h header
 
-  [ Ian Weisser ]
-  * /apt-pkg/deb/debsystem.cc:
-    - add 'sudo' to the error message to "run 'dpkg --configure -a'"
-      (LP: #52697)
-
- -- Michael Vogt <michael.vogt@ubuntu.com>  Tue, 16 Dec 2008 06:59:17 +0100
-
-apt (0.7.19ubuntu1) jaunty; urgency=low
-
-  * merge from debian
-
- -- Michael Vogt <michael.vogt@ubuntu.com>  Mon, 24 Nov 2008 10:52:20 +0100
-=======
-apt (0.7.20) unstable; urgency=low
+  [ Christian Perrier ]
+  * Translations:
+    - French corrected (remove awful use of first person) 
+    - Finnish updated. Closes: #508449 
 
   [ Eugene V. Lyubimkin ]
-  * debian/changelog:
-    - Fixed place of 'merged install-recommends and install-task branches'
-      from 0.6.46.1 to 0.7.0. (Closes: #439866)
+  * doc/examples/sources.list:
+    - Removed obsolete commented non-us deb-src entry, replaced it with
+      'deb-src security.debian.org' one. (Closes: #411298)
+  * apt-pkg/contrib/mmap.cc:
+    - Added instruction how to work around MMap error in MMap error message.
+      (Closes: #385674, 436028)
   * buildlib/config.{sub,guess}:
     - Renewed. This fixes lintian errors.
   * doc/apt.conf.5.xml, debian/apt-transport-https:
@@ -43,35 +35,19 @@
       (Closes: #438559)
     - Mentioned '/* ... */' comments. (Closes: #507601)
 
-  [ Michael Vogt ]
-  * add option to "apt-get build-dep" to mark the needed 
-    build-dep packages as automatic installed. 
-    This is controlled via the value of
-    APT::Get::Build-Dep-Automatic and is set "false" by default.  
-    Thanks to Aaron Haviland, closes: #448743
-
-  [ Christian Perrier ]
-  * Translations:
-    - Finnish updated. Closes: #508449 
-
- -- Eugene V. Lyubimkin <jackyf.devel@gmail.com>  Sat, 06 Dec 2008 20:57:00 +0200
-
-apt (0.7.20~exp2) unstable; urgency=low
-
-  [ Eugene V. Lyubimkin ]
-  * doc/examples/sources.list:
-    - Removed obsolete commented non-us deb-src entry, replaced it with
-      'deb-src security.debian.org' one. (Closes: #411298)
-  * apt-pkg/contrib/mmap.cc:
-    - Added instruction how to work around MMap error in MMap error message.
-      (Closes: #385674, 436028)
-
-  [ Christian Perrier ]
-  * Translations:
-    - French corrected (remove awful use of first person) 
-
- -- Michael Vogt <mvo@debian.org>  Tue, 02 Dec 2008 20:30:14 +0100
->>>>>>> 819f001b
+
+  [ Ian Weisser ]
+  * /apt-pkg/deb/debsystem.cc:
+    - add 'sudo' to the error message to "run 'dpkg --configure -a'"
+      (LP: #52697)
+
+ -- Michael Vogt <michael.vogt@ubuntu.com>  Tue, 16 Dec 2008 06:59:17 +0100
+
+apt (0.7.19ubuntu1) jaunty; urgency=low
+
+  * merge from debian
+
+ -- Michael Vogt <michael.vogt@ubuntu.com>  Mon, 24 Nov 2008 10:52:20 +0100
 
 apt (0.7.19) unstable; urgency=low
 
