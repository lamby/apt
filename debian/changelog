<<<<<<< HEAD
apt (0.7.26) UNRELEASED; urgency=low

  * Switch to dpkg-source 3.0 (native) format
  * cmdline/apt-mark:
    - don't crash if no arguments are given (Closes: #570962)
  * debian/control:
    - remove some years old and obsolete Replaces
  * apt-pkg/contrib/mmap.{h,cc}:
    - add char[] fallback for filesystems without shared writable
      mmap() like JFFS2. Thanks to Marius Vollmer for writing
      and to Loïc Minier for pointing to the patch! (Closes: #314334)
  * doc/apt_preferences.5.xml:
    - fix two typos and be more verbose in the novice warning.
      Thanks to Osamu Aoki for pointing it out! (Closes: #567669)
  * apt-pkg/deb/dpkgpm.cc:
    - fix error message construction in OpenLog()
    - if available store the Commandline in the history
  * cmdline/apt-get.cc:
    - add a --only-upgrade flag to install command (Closes: #572259)
    - fix memory leaks in error conditions in DoSource()
  * apt-pkg/contrib/cmndline.cc:
    - save Commandline in Commandline::AsString for logging
  * apt-pkg/deb/debversion.cc:
    - consider absent of debian revision equivalent to 0 (Closes: #573592)

 -- David Kalnischkies <kalnischkies@gmail.com>  Fri, 19 Feb 2010 21:21:43 +0100
=======
apt (0.7.26~exp3) UNRELEASED; urgency=low

  [ Christian Perrier ]
  * German translation update. Closes: #571037
  * Spanish manpages translation update. Closes: #573293

  [ Julian Andres Klode ]
  * cmdline/apt-mark:
    - Use the new python-apt API (and conflict with python-apt << 0.7.93.2).
  * apt-inst/contrib/arfile.h:
    - Add public ARArchive::Members() which returns the list of members.
  * debian/rules:
    - Fix the libraries name to be e.g. libapt-pkg4.9 instead of
      libapt-pkg-4.9.

 -- Christian Perrier <bubulle@debian.org>  Wed, 24 Feb 2010 22:13:50 +0100
>>>>>>> b14f32f9

apt (0.7.26~exp2) experimental; urgency=low

  * fix crash when LANGUAGE is not set

 -- Michael Vogt <mvo@debian.org>  Thu, 18 Feb 2010 22:07:23 +0100

apt (0.7.26~exp1) experimental; urgency=low

  [ David Kalnischkies ]
  * [BREAK] add possibility to download and use multiply
    Translation files, configurable with Acquire::Translation
    (Closes: #444222, #448216, #550564)
  * Ignore :qualifiers after package name in build dependencies
    for now as long we don't understand them (Closes: #558103)
  * apt-pkg/contrib/mmap.{cc,h}:
    - extend it to have a growable flag - unused now but maybe...
  * apt-pkg/pkgcache.h:
    - use long instead of short for {Ver,Desc}File size,
      patch from Víctor Manuel Jáquez Leal, thanks! (Closes: #538917)
  * apt-pkg/acquire-item.cc:
    - allow also to skip the last patch if target is reached,
      thanks Bernhard R. Link! (Closes: #545699)
  * ftparchive/writer.{cc,h}:
    - add --arch option for packages and contents commands
    - if an arch is given accept only *_all.deb and *_arch.deb instead
      of *.deb. Thanks Stephan Bosch for the patch! (Closes: #319710)
    - add APT::FTPArchive::AlwaysStat to disable the too aggressive
      caching if versions are build multiply times (not recommend)
      Patch by Christoph Goehre, thanks! (Closes: #463260)
  * apt-pkg/deb/dpkgpm.cc:
    - stdin redirected to /dev/null takes all CPU (Closes: #569488)
      Thanks to Aurelien Jarno for providing (again) a patch!
  * buildlib/apti18n.h.in, po/makefile:
    - add ngettext support with P_()
  * aptconfiguration.cc:
    - include all existing Translation files in the Cache (Closes: 564137)
  * debian/control:
    - update with no changes to debian policy 3.8.4
  * doc/apt_preferences.5.xml:
    - explicitly warn against careless use (Closes: #567669)
  * debian/rules:
    - remove creation of empty dir /usr/share/apt
  * doc/apt-cdrom.8.xml:
    - fix typo spotted by lintian: proc(c)eed

  [ Ivan Masár ]
  * Slovak translation update. Closes: #568294
  
  [ Michael Vogt ]
  * [BREAK] merged lp:~mvo/apt/history
    - this writes a /var/log/apt/history tagfile that contains details
      from the transaction (complements term.log)
  * methods/http.cc:
    - add cache-control headers even if no cache is given to allow
      adding options for intercepting proxies
    - add Acquire::http::ProxyAutoDetect configuration that 
      can be used to call a external helper to figure out the 
      proxy configuration and return it to apt via stdout
      (this is a step towards WPAD and zeroconf/avahi support)
  * abicheck/
    - add new abitest tester using the ABI Compliance Checker from
      http://ispras.linuxfoundation.org/index.php/ABI_compliance_checker

  [ Robert Collins ]
  * Change the package index Info methods to allow apt-cache policy to be
    useful when using several different archives on the same host.
    (Closes: #329814, LP: #22354)

 -- Michael Vogt <mvo@debian.org>  Thu, 18 Feb 2010 16:11:39 +0100

apt (0.7.25.3) unstable; urgency=low

  [ Christian Perrier ]
  * Italian translation update. Closes: #567532

  [ David Kalnischkies ]
  * apt-pkg/contrib/macros.h:
    - install the header system.h with a new name to be able to use
      it in other headers (Closes: #567662)
  * cmdline/acqprogress.cc:
    - Set Mode to Medium so that the correct prefix is used.
      Thanks Stefan Haller for the patch! (Closes: #567304 LP: #275243)
  * ftparchive/writer.cc:
    - generate sha1 and sha256 checksums for dsc (Closes: #567343)
  * cmdline/apt-get.cc:
    - don't mark as manually if in download only (Closes: #468180)

 -- Michael Vogt <mvo@debian.org>  Mon, 01 Feb 2010 18:41:15 +0100

apt (0.7.25.2) unstable; urgency=low

  [ Michael Vogt ]
  * apt-pkg/contrib/cdromutl.cc:
    - fix UnmountCdrom() fails, give it a bit more time and try
      the umount again
  * apt-pkg/cdrom.cc:
    - fix crash in pkgUdevCdromDevices
  * methods/cdrom.cc:
    - fixes in multi cdrom setup code (closes: #549312)
    - add new "Acquire::cdrom::AutoDetect" config that enables/disables
      the dlopen of libudev for automatic cdrom detection. Off by default
      currently, feedback/testing welcome
  * cmdline/apt-cdrom.cc:
    - add new --auto-detect option that uses libudev to figure out
      the cdrom/mount-point
  * cmdline/apt-mark:
    - merge fix from Gene Cash that supports markauto for
      packages that are not in the extended_states file yet
      (closes: #534920)
  * ftparchive/writer.{cc,h}:
    - merge crash fix for apt-ftparchive on hurd, thanks to
      Samuel Thibault for the patch (closes: #566664)

  [ David Kalnischkies ]
  * apt-pkg/contrib/fileutl.cc:
    - Fix the newly introduced method GetListOfFilesInDir to not
      accept every file if no extension is enforced
      (= restore old behaviour). (Closes: #565213)
  * apt-pkg/policy.cc:
    - accept also partfiles with "pref" file extension as valid
  * apt-pkg/contrib/configuration.cc:
    - accept also partfiles with "conf" file extension as valid
  * doc/apt.conf.5.xml:
    - reorder description and split out syntax
    - add partfile name convention (Closes: #558348)
  * doc/apt_preferences.conf.5.xml:
    - describe partfile name convention also here
  * apt-pkg/deb/dpkgpm.cc:
    - don't segfault if term.log file can't be opened.
      Thanks Sam Brightman for the patch! (Closes: #475770)
  * doc/*:
    - replace the per language addendum with a global addendum
    - add a explanation why translations include (maybe) english
      parts to the new global addendum (Closes: #561636)
  * apt-pkg/contrib/strutl.cc:
    - fix malloc asseration fail with ja_JP.eucJP locale in
      apt-cache search. Thanks Kusanagi Kouichi! (Closes: #548884)

  [ Christian Perrier ]
  * French translation update

 -- Michael Vogt <mvo@debian.org>  Wed, 27 Jan 2010 16:16:10 +0100

apt (0.7.25.1) unstable; urgency=low

  [ Christian Perrier ]
  * French manpage translation update
  * Russian translation update by Yuri Kozlov
    Closes: #564171

  [Chris Leick]
  * spot & fix various typos in all manpages
  * German manpage translation update

  [ David Kalnischkies ]
  * cmdline/apt-cache.cc:
    - remove translatable marker from the "%4i %s\n" string
  * buildlib/po4a_manpage.mak:
    - instruct debiandoc to build files with utf-8 encoding
  * buildlib/tools.m4:
    - fix some warning from the buildtools
  * apt-pkg/acquire-item.cc:
    - add configuration PDiffs::Limit-options to not download
      too many or too big patches (Closes: #554349)
  * debian/control:
    - let all packages depend on ${misc:Depends}
  * share/*-archive.gpg:
    - remove the horrible outdated files. We already depend on
      the keyring so we don't need to ship our own version
  * cmdline/apt-key:
    - errors out if wget is not installed (Closes: #545754)
    - add --keyring option as we have now possibly many
  * methods/gpgv.cc:
    - pass all keyrings (TrustedParts) to gpgv instead of
      using only one trusted.gpg keyring (Closes: #304846)
  * methods/https.cc:
    - finally merge the rest of the patchset from Arnaud Ebalard
      with the CRL and Issuers options, thanks! (Closes: #485963)
  * apt-pkg/deb/debindexfile.cc, apt-pkg/pkgcachegen.cc:
    - add debug option Debug::pkgCacheGen

  [ Michael Vogt ]
  * cmdline/apt-get.cc:
    - merge fix for apt-get source pkg=version regression
      (closes: #561971)
  * po/ru.po:
    - merged updated ru.po, thanks to Yuri Kozlov (closes: #564171)

 -- Michael Vogt <mvo@debian.org>  Sat, 09 Jan 2010 21:52:36 +0100

apt (0.7.25) unstable; urgency=low

  [ Christian Perrier ]
  * Fix apt-ftparchive(1) wrt description of the "-o" option.
    Thanks to Dann Frazier for the patch. Closes: #273100
  * po/LINGUAS. Re-disable Hebrew. Closes: #534992
  * po/LINGUAS. Enable Asturian and Lithuanian
  * Fix typo in apt-cache.8.xml: nessasarily
  * Fix "with with" in apt-get.8.xml
  * Fix some of the typos mentioned by the german team
    Closes: #479997
  * Polish translation update by Wiktor Wandachowicz
    Closes: #548571
  * German translation update by Holger Wansing
    Closes: #551534
  * Italian translation update by Milo Casagrande
    Closes: #555797
  * Simplified Chinese translation update by Aron Xu 
    Closes: #558737
  * Slovak translation update by Ivan Masár
    Closes: #559277
  
  [ Michael Vogt ]
  * apt-pkg/packagemanager.cc:
    - add output about pre-depends configuring when debug::pkgPackageManager
      is used
  * methods/https.cc:
    - fix incorrect use of CURLOPT_TIMEOUT, closes: #497983, LP: #354972
      thanks to Brian Thomason for the patch
  * merge lp:~mvo/apt/netrc branch, this adds support for a
    /etc/apt/auth.conf that can be used to store username/passwords
    in a "netrc" style file (with the extension that it supports "/"
    in a machine definition). Based on the maemo git branch (Closes: #518473)
    (thanks also to Jussi Hakala and Julian Andres Klode)
  * apt-pkg/deb/dpkgpm.cc:
    - add "purge" to list of known actions
  * apt-pkg/init.h:
    - add compatibility with old ABI name until the next ABI break
  * merge segfault fix from Mario Sanchez Prada, many thanks
    (closes: #561109)

  [ Brian Murray ]
  * apt-pkg/depcache.cc, apt-pkg/indexcopy.cc:
    - typo fix (LP: #462328)
  
  [ Loïc Minier ]
  * cmdline/apt-key:
    - Emit a warning if removed keys keyring is missing and skip associated
      checks (LP: #218971)

  [ David Kalnischkies ]
  * apt-pkg/packagemanager.cc:
    - better debug output for ImmediateAdd with depth and why
    - improve the message shown for failing immediate configuration
  * doc/guide.it.sgml: moved to doc/it/guide.it.sgml
  * doc/po4a.conf: activate translation of guide.sgml and offline.sgml
  * doc/apt.conf.5.xml:
    - provide a few more details about APT::Immediate-Configure
    - briefly document the behaviour of the new https options
  * doc/sources.list.5.xml:
    - add note about additional apt-transport-methods
  * doc/apt-mark.8.xml:
    - correct showauto synopsis, thanks Andrew Schulman (Closes: #551440)
  * cmdline/apt-get.cc:
    - source should display his final pkg pick (Closes: #249383, #550952)
    - source doesn't need the complete version for match (Closes: #245250)
    - source ignores versions/releases if not available (Closes: #377424)
    - only warn if (free) space overflows (Closes: #522238)
    - add --debian-only as alias for --diff-only
  * methods/connect.cc:
    - display also strerror of "wicked" getaddrinfo errors
    - add AI_ADDRCONFIG to ai_flags as suggested by Aurelien Jarno
      in response to Bernhard R. Link, thanks! (Closes: #505020)
  * buildlib/configure.mak, buildlib/config.{sub,guess}:
    - remove (outdated) config.{sub,guess} and use the ones provided
      by the new added build-dependency autotools-dev instead
  * configure.in, buildlib/{xml,yodl,sgml}_manpage.mak:
    - remove the now obsolete manpage buildsystems
  * doc/{pl,pt_BR,es,it}/*.{sgml,xml}:
    - convert all remaining translation to the po4a system
  * debian/control:
    - drop build-dependency on docbook-utils and xmlto
    - add build-dependency on autotools-dev
    - bump policy to 3.8.3 as we have no outdated manpages anymore
  * debian/NEWS:
    - fix a typo in 0.7.24: Allready -> Already (Closes: #557674)
  * ftparchive/writer.{cc,h}:
    - add APT::FTPArchive::LongDescription to be able to disable them
  * apt-pkg/deb/debsrcrecords.cc:
    - use "diff" filetype for .debian.tar.* files (Closes: #554898)
  * methods/rred.cc:
    - rewrite to be able to handle even big patch files
    - adopt optional mmap+iovec patch from Morten Hustveit
      (Closes: #463354) which should speed up a bit. Thanks!
  * methods/http{,s}.cc
    - add config setting for User-Agent to the Acquire group,
      thanks Timothy J. Miller! (Closes: #355782)
    - add https options which default to http ones (Closes: #557085)
  * debian/apt.cron.daily:
    - check cache size even if we do nothing else otherwise, thanks
      Francesco Poli for patch(s) and patience! (Closes: #459344)
  * ftparchive/*:
    - fix a few typos in strings, comments and manpage,
      thanks Karl Goetz! (Closes: #558757)

  [ Carl Chenet ]
  * cmdline/apt-mark:
    - print an error if a new state file can't be created
      (Closes: #521289) and
    - exit nicely if python-apt is not installed (Closes: #521284)

  [ Chris Leick ]
  * doc/de: German translation of manpages (Closes: #552606)
  * doc/ various manpages:
    - correct various errors, typos and oddities (Closes: #552535)
  * doc/apt-secure.8.xml:
    - replace literal with emphasis tags in Archive configuration
  * doc/apt-ftparchive.1.xml:
    - remove informalexample tag which hides the programlisting
  * doc/apt-get.8.xml:
    - change equivalent "for" to "to the" (purge command)
    - clarify --fix-broken sentence about specifying packages

  [ Eugene V. Lyubimkin ]
  * apt-pkg/contib/strutl.h
    - Avoid extra inner copy in APT_MKSTRCMP and APT_MKSTRCMP2.
  * build infrastructure:
    - Bumped libapt version, excluded eglibc from SONAME. (Closes: #448249)

  [ Julian Andres Klode ]
  * doc/apt.conf.5.xml:
    - Deprecate unquoted values, string concatenation and explain what should
      not be written inside a value (quotes,backslash).
    - Restrict option names to alphanumerical characters and "/-:._+".
    - Deprecate #include, we have apt.conf.d nowadays which should be
      sufficient.
  * ftparchive/apt-ftparchive.cc:
    - Call setlocale() so translations are actually used.
  * debian/apt.conf.autoremove:
    - Add kfreebsd-image-* to the list (Closes: #558803)

 -- Michael Vogt <mvo@debian.org>  Tue, 15 Dec 2009 09:21:55 +0100

apt (0.7.24) unstable; urgency=low

  [ Nicolas François ]
  * Cleaned up the first patch draft from KURASAWA Nozomu to finally
    get po4a support for translating the man pages.
    Many thanks to both for this excellent work! (Closes: #441608)
  * doc/ja/*, doc/po/ja.po:
    - remove the old ja man page translation and replace it with
      the new po4a-powered translation by KURASAWA Nozomu.
  * doc/*.?.xml (manpages):
    - add contrib to author tags and also add refmiscinfo to fix warnings
  * doc/style.txt, buildlib/defaults.mak, buildlib/manpage.mak:
    - fix a few typos in the comments of this files

  [ Michael Vogt ]
  * apt-pkg/deb/dpkgpm.cc:
    - when tcgetattr() returns non-zero skip all pty magic 
      (thanks to Simon Richter, closes: #509866)
  * apt-inst/contrib/arfile.cc:
    - show propper error message for Invalid archive members

  [ David Kalnischkies ]
  * doc/Doxyfile.in:
    - update file with doxygen 1.6.1 (current unstable)
    - activate DOT_MULTI_TARGETS, it is default on since doxygen 1.5.9
  * buildlib/po4a_manpage.mak, doc/makefile, configure:
    - simplify the makefiles needed for po4a manpages
  * apt-pkg/contrib/configuration.cc:
    - add a helper to easily get a vector of strings from the config
  * apt-pkg/contrib/strutl.cc:
    - replace unknown multibytes with ? in UTF8ToCharset (Closes: #545208)
  * doc/apt-get.8.xml:
    - fix two little typos in the --simulate description. (Closes: #545059)
  * apt-pkg/aptconfiguration.cc, doc/apt.conf.5.xml:
    - add an order subgroup to the compression types to simplify reordering
      a bit and improve the documentation for this option group.
  * doc/apt.conf.5.xml:
    - document the Acquire::http::Dl-Limit option
    - try to be crystal clear about the usage of :: and {} (Closes: #503481)
  * doc/apt-cache.8.xml:
    - clarify the note for the pkgnames command (Closes: #547599)
  * doc/apt.ent, all man pages:
    - move the description of files to globally usable entities
  * doc/apt_preferences.5.xml:
    - document the new preferences.d folder (Closes: #544017)
  * methods/rred.cc:
    - add at the top without failing (by Bernhard R. Link, Closes: #545694)
  * buildlib/sizetable:
    - add amd64 for cross building (by Mikhail Gusarov, Closes: #513058)
  * debian/prerm:
    - remove file as nobody will upgrade from 0.4.10 anymore
  * debian/control:
    - remove gnome-apt suggestion as it was removed from debian
  * apt-pkg/deb/dpkgpm.cc, apt-pkg/packagemanager.cc, apt-pkg/orderlist.cc:
    - add and document _experimental_ options to make (aggressive)
      use of dpkg's trigger and configuration handling (Closes: #473461)
  * cmdline/apt-get.cc:
    - ignore versions that are not candidates when selecting a package
      instead of a virtual one (by Marius Vollmer, Closes: #547788)

  [ Christian Perrier ]
  * doc/fr/*, doc/po/fr.po:
    - remove the old fr man page translation and replace it with
      the new po4a-powered translation
  * doc/de: dropped (translation is too incomplete to be useful in
      the transition to the po4a-powered translations)

 -- Michael Vogt <mvo@debian.org>  Fri, 25 Sep 2009 19:57:25 +0200

apt (0.7.23.1) unstable; urgency=low

  [ Michael Vogt ]
  * apt-pkg/pkgcache.cc:
    - do not set internel "needs-configure" state for packages in 
      triggers-pending state. dpkg will deal with the trigger and
      it if does it before we trigger it, dpkg will error out
      (LP: #414631)
  * apt-pkg/acquire-item.cc:
    - do not segfault on invalid items (closes: #544080)

 -- Michael Vogt <mvo@debian.org>  Fri, 28 Aug 2009 21:53:20 +0200

apt (0.7.23) unstable; urgency=low

  [ Eugene V. Lyubimkin ]
  * methods/{http,https,ftp}, doc/apt.conf.5.xml:
    - Changed and unified the code that determines which proxy to use. Now
      'Acquire::{http,ftp}::Proxy[::<host>]' options have the highest priority,
      and '{http,ftp}_proxy' environment variables are used only if options
      mentioned above are not specified.
      (Closes: #445985, #157759, #320184, #365880, #479617)
  
  [ David Kalnischkies ]
  * cmdline/apt-get.cc:
    - add APT::Get::HideAutoRemove=small to display only a short line
      instead of the full package list. (Closes: #537450)
    - ShowBroken() in build-dep (by Mike O'Connor, Closes: #145916)
    - check for statfs.f_type (by Robert Millan, Closes: #509313)
    - correct the order of picked package binary vs source in source
    - use SourceVersion instead of the BinaryVersion to get the source
      Patch by Matt Kraai, thanks! (Closes: #382826)
    - add pkg/archive and codename in source (Closes: #414105, #441178)
  * apt-pkg/contrib/strutl.cc:
    - enable thousand separator according to the current locale
      (by Luca Bruno, Closes: #223712)
  * doc/apt.conf.5.xml:
    - mention the apt.conf.d dir (by Vincent McIntyre, Closes: #520831)
  * apt-inst/contrib/arfile.cc:
    - use sizeof instead strlen (by Marius Vollmer, Closes: #504325)
  * doc/apt-mark.8.xml:
    - improve manpage based on patch by Carl Chenet (Closes: #510286)
  * apt-pkg/acquire-item.cc:
    - use configsettings for dynamic compression type use and order.
      Based on a patch by Jyrki Muukkonen, thanks! (LP: #71746)
  * apt-pkg/aptconfiguration.cc:
    - add default configuration for compression types and add lzma
      support. Order is now bzip2, lzma, gzip, none (Closes: #510526)
  * ftparchive/writer.cc:
    - add lzma support also here, patch for this (and inspiration for
      the one above) by Robert Millan, thanks!
  * apt-pkg/depcache.cc:
    - restore the --ignore-hold effect in the Is{Delete,Install}Ok hooks
  * doc/apt-get.8.xml:
    - update the source description to reflect what it actually does
      and how it can be used. (Closes: #413021)
  * methods/http.cc:
    - allow empty Reason-Phase in Status-Line to please squid,
      thanks Modestas Vainius for noticing! (Closes: #531157, LP: #411435)

  [ George Danchev ]
  * cmdline/apt-cache.cc:
    - fix a memory leak in the xvcg method (Closes: #511557)
  * apt-pkg/indexcopy.cc:
    - fix a memory leak then the Release file not exists (Closes: #511556)

 -- Michael Vogt <mvo@debian.org>  Thu, 27 Aug 2009 14:44:39 +0200

apt (0.7.22.2) unstable; urgency=low

  * debian/apt.cron.daily:
    - Make sure that VERBOSE is always set (Closes: #539366)
    - Script can be disabled by APT::Periodic::Enable=0 (Closes: #485476)
    - Support using debdelta to download packages (Closes: #532079)

 -- Julian Andres Klode <jak@debian.org>  Thu, 06 Aug 2009 12:17:19 +0200

apt (0.7.22.1) unstable; urgency=low

  [ Michael Vogt ]
  * cmdline/apt-get.cc:
    - honor APT::Get::Only-Source properly in FindSrc() (thanks to
      Martin Pitt for reporting the problem), also Closes: #535362.

  [ Julian Andres Klode ]
  * apt-pkg/contrib/mmap.cc:
    - Fix FTBFS on GNU/kFreeBSD by disabling DynamicMMap::Grow() on
      non-Linux architectures as it uses mremap (Closes: #539742).
  * apt-pkg/sourcelist.cc:
    - Only warn about missing sources.list if there is no sources.list.d
      and vice versa as only one of them is needed (Closes: #539731).
  * debian/control:
    - Add myself to Uploaders.
    - Increase Standards-Version to 3.8.2.0.

 -- Julian Andres Klode <jak@debian.org>  Mon, 03 Aug 2009 12:48:31 +0200

apt (0.7.22) unstable; urgency=low

  [ Christian Perrier ]
  * Documentation translations:
    - Fix a typo in apt-get(8) French translation. Closes: #525043
      Thanks to Guillaume Delacour for spotting it.
    - Updated apt.conf(5) manpgae French translation.
      Thanks to Aurélien Couderc.
  * Translations:
    - fr.po
    - sk.po. Closes: #525857 
    - ru.po. Closes: #526816
    - eu.po. Closes: #528985
    - zh_CN.po. Closes: #531390
    - fr.po
    - it.po. Closes: #531758
    - ca.po. Closes: #531921
    - de.po. Closes: #536430
  * Added translations
    - ast.po (Asturian by Marcos Alvareez Costales).
      Closes: #529007, #529730, #535328
  
  [ David Kalnischkies ]
  * [ABI break] support '#' in apt.conf and /etc/apt/preferences
    (closes: #189866)
  * [ABI break] Allow pinning by codename (closes: #97564)
  * support running "--simulate" as user
  * add depth information to the debug output and show what depends
    type triggers a autoinst (closes: #458389)
  * add Debug::pkgDepCache::Marker with more detailed debug output 
    (closes: #87520)
  * add Debug::pkgProblemResolver::ShowScores and make the scores
    adjustable
  * do not write state file in simulate mode (closes: #433007)
  * add hook for MarkInstall and MarkDelete (closes: #470035)
  * fix typo in apt-pkg/acquire.cc which prevents Dl-Limit to work
    correctly when downloading from multiple sites (Closes: #534752)
  * add the various foldmarkers in apt-pkg & cmdline (no code change)
  * versions with a pin of -1 shouldn't be a candidate (Closes: #355237)
  * prefer mmap as memory allocator in MMap instead of a static char
    array which can (at least in theory) grow dynamic
  * eliminate (hopefully all) segfaults in pkgcachegen.cc and mmap.cc
    which can arise if cache doesn't fit into the mmap (Closes: #535218)
  * display warnings instead of errors if the parts dirs doesn't exist

  [ Michael Vogt ]
  * honor the dpkg hold state in new Marker hooks (closes: #64141)
  * debian/apt.cron.daily:
    - if the timestamp is too far in the future, delete it
  * apt-pkg/acquire.cc:
    - make the max pipeline depth of the acquire queue configurable
      via Acquire::Max-Pipeline-Depth
  * apt-pkg/deb/dpkgpm.cc:
    - add Dpkg::UseIoNice boolean option to run dpkg with ionice -c3
      (off by default)
    - send "dpkg-exec" message on the status fd when dpkg is run
    - provide DPkg::Chroot-Directory config option (useful for testing)
    - fix potential hang when in a background process group
  * apt-pkg/algorithms.cc:
    - consider recommends when making the scores for the problem 
      resolver
  * apt-pkg/acquire-worker.cc:
    - show error details of failed methods
  * apt-pkg/contrib/fileutl.cc:
    - if a process aborts with signal, show signal number
  * methods/http.cc:
    - ignore SIGPIPE, we deal with EPIPE from write in 
      HttpMethod::ServerDie() (LP: #385144)
  * Only run Download-Upgradable and Unattended-Upgrades if the initial
    update was successful Closes: #341970
  * apt-pkg/indexcopy.cc:
    - support having CDs with no Packages file (just a Packages.gz)
      by not forcing a verification on non-existing files
     (LP: #255545)
    - remove the gettext from a string that consists entirely 
      of variables (LP: #56792)
  * apt-pkg/cacheiterators.h:
    - add missing checks for Owner == 0 in end()
  * apt-pkg/indexrecords.cc:
    - fix some i18n issues
  * apt-pkg/contrib/strutl.h:
    - add new strprintf() function to make i18n strings easier
    - fix compiler warning
  * apt-pkg/deb/debsystem.cc:
    - make strings i18n able 
  * fix problematic use of tolower() when calculating the version 
    hash by using locale independent tolower_ascii() function. 
    Thanks to M. Vefa Bicakci (LP: #80248)
  * build fixes for g++-4.4
  * cmdline/apt-mark:
    - add "showauto" option to show automatically installed packages
  * document --install-recommends and --no-install-recommends
    (thanks to Dereck Wonnacott, LP: #126180)
  * doc/apt.conf.5.xml:
    - merged patch from Aurélien Couderc to improve the text
      (thanks!)
  * [ABI] merged the libudev-dlopen branch, this allows to pass
    "apt-udev-auto" to Acquire::Cdrom::mount and the cdrom method will  
    dynamically find/mount the cdrom device (if libhal is available)

  [ Julian Andres Klode ]
  * apt-pkg/contrib/configuration.cc: Fix a small memory leak in
    ReadConfigFile.
  * Introduce support for the Enhances field. (Closes: #137583) 
  * Support /etc/apt/preferences.d, by adding ReadPinDir() (Closes: #535512)
  * configure-index: document Dir::Etc::SourceParts and some other options
    (Closes: #459605)
  * Remove Eugene V. Lyubimkin from uploaders as requested.
  * apt-pkg/contrib/hashes.cc, apt-pkg/contrib/md5.cc:
    - Support reading until EOF if Size=0 to match behaviour of
      SHA1Summation and SHA256Summation

  [ Osamu Aoki ]
  * Updated cron script to support backups by hardlinks and 
    verbose levels.  All features turned off by default. 
  * Added more error handlings.  Closes: #438803, #462734, #454989
  * Documented all cron script related configuration items in 
    configure-index.

  [ Dereck Wonnacott ]
  * apt-ftparchive might write corrupt Release files (LP: #46439)
  * Apply --important option to apt-cache depends (LP: #16947) 

  [ Otavio Salvador ]
  * Apply patch from Sami Liedes <sliedes@cc.hut.fi> to reduce the
    number of times we call progress bar updating and debugging
    configuration settings.
  * Apply patch from Sami Liedes <sliedes@cc.hut.fi> to avoid unecessary
    temporary allocations.

 -- Michael Vogt <mvo@debian.org>  Wed, 29 Jul 2009 19:16:22 +0200

apt (0.7.21) unstable; urgency=low

  [ Christian Perrier ]
  * Translations:
    - bg.po. Closes: #513211
    - zh_TW.po. Closes: #513311
    - nb.po. Closes: #513843
    - fr.po. Closes: #520430
    - sv.po. Closes: #518070
    - sk.po. Closes: #520403
    - it.po. Closes: #522222
    - sk.po. Closes: #520403
  
  [ Jamie Strandboge ]
  * apt.cron.daily: catch invalid dates due to DST time changes
    in the stamp files

  [ Michael Vogt ]
  * methods/gpgv.cc:
    - properly check for expired and revoked keys (closes: #433091)
  * apt-pkg/contrib/strutl.cc:
    - fix TimeToStr i18n (LP: #289807)
  * [ABI break] merge support for http redirects, thanks to
    Jeff Licquia and Anthony Towns
  * [ABI break] use int for the package IDs (thanks to Steve Cotton)
  * apt-pkg/pkgcache.cc:
    - do not run "dpkg --configure pkg" if pkg is in trigger-awaited
      state (LP: #322955)
  * methods/https.cc:
    - add Acquire::https::AllowRedirect support
  * Clarify the --help for 'purge' (LP: #243948)
  * cmdline/apt-get.cc
    - fix "apt-get source pkg" if there is a binary package and
      a source package of the same name but from different 
      packages (LP: #330103)

  [ Colin Watson ]
  * cmdline/acqprogress.cc:
    - Call pkgAcquireStatus::Pulse even if quiet, so that we still get
      dlstatus messages on the status-fd (LP: #290234).

 -- Michael Vogt <mvo@debian.org>  Tue, 14 Apr 2009 14:12:51 +0200

apt (0.7.20.2) unstable; urgency=medium

  [ Eugene V. Lyubimkin ]
  * Urgency set to medium due to RC bug fix.
  * doc/apt.ent, apt-get.8.xml:
    - Fix invalid XML entities. (Closes: #514402)

 -- Eugene V. Lyubimkin <jackyf.devel@gmail.com>  Sat, 07 Feb 2009 16:48:21 +0200

apt (0.7.20.1) unstable; urgency=low

  [ Michael Vogt ]
  * apt-pkg/pkgcachegen.cc:
    - fix apt-cache search for localized description 
      (closes: #512110)
  
  [ Christian Perrier ]
  * Translations:
    - fr.po: fix spelling error to "défectueux". Thanks to Thomas Péteul.

 -- Michael Vogt <mvo@debian.org>  Tue, 20 Jan 2009 09:35:05 +0100

apt (0.7.20) unstable; urgency=low

  [ Eugene V. Lyubimkin ]
  * debian/changelog:
    - Fixed place of 'merged install-recommends and install-task branches'
      from 0.6.46.1 to 0.7.0. (Closes: #439866)
  * buildlib/config.{sub,guess}:
    - Renewed. This fixes lintian errors.
  * doc/apt.conf.5.xml, debian/apt-transport-https:
    - Documented briefly 'Acquire::https' group of options. (Closes: #507398)
    - Applied patch from Daniel Burrows to document 'Debug' group of options.
      (Closes: #457265)
    - Mentioned 'APT::Periodic' and 'APT::Archives' groups of options.
      (Closes: #438559)
    - Mentioned '/* ... */' comments. (Closes: #507601)
  * doc/examples/sources.list:
    - Removed obsolete commented non-us deb-src entry, replaced it with
      'deb-src security.debian.org' one. (Closes: #411298)
  * apt-pkg/contrib/mmap.cc:
    - Added instruction how to work around MMap error in MMap error message.
      (Closes: #385674, 436028)
  * COPYING:
    - Actualized. Removed obsolete Qt section, added GPLv2 clause.
      (Closes: #440049, #509337)

  [ Michael Vogt ]
  * add option to "apt-get build-dep" to mark the needed 
    build-dep packages as automatic installed. 
    This is controlled via the value of
    APT::Get::Build-Dep-Automatic and is set "false" by default.  
    Thanks to Aaron Haviland, closes: #448743
  * apt-inst/contrib/arfile.cc:
    - support members ending with '/' as well (thanks to Michal Cihr,
      closes: #500988)

  [ Christian Perrier ]
  * Translations:
    - Finnish updated. Closes: #508449 
    - Galician updated. Closes: #509151
    - Catalan updated. Closes: #509375
    - Vietnamese updated. Closes: #509422
    - Traditional Chinese added. Closes: #510664
    - French corrected (remove awful use of first person) 

 -- Michael Vogt <mvo@debian.org>  Mon, 05 Jan 2009 08:59:20 +0100

apt (0.7.19) unstable; urgency=low

  [ Eugene V. Lyubimkin ]
  * doc/sources.list.5.xml:
    - Mentioned allowed characters in file names in /etc/apt/sources.list.d.
      Thanks to Matthias Urlichs. (Closes: #426913)
  * doc/apt-get.8.xml:
    - Explicitly say that 'dist-upgrade' command may remove packages.
    - Included '-v'/'--version' as a command to synopsis.
  * cmdline/apt-cache.cc:
    - Advanced built-in help. Patch by Andre Felipe Machado. (Closes: #286061)
    - Fixed typo 'GraphVis' -> 'GraphViz'. (Closes: #349038)
    - Removed asking to file a release-critical bug against a package if there
      is a request to install only one package and it is not installable.
      (Closes: #419521)

  [ Michael Vogt ]
    - fix SIGHUP handling (closes: #463030)

  [ Christian Perrier ]
  * Translations:
    - French updated
    - Bulgarian updated. Closes: #505476
    - Slovak updated. Closes: #505483
    - Swedish updated. Closes: #505491
    - Japanese updated. Closes: #505495
    - Korean updated. Closes: #505506
    - Catalan updated. Closes: #505513
    - British English updated. Closes: #505539
    - Italian updated. Closes: #505518, #505683
    - Polish updated. Closes: #505569
    - German updated. Closes: #505614
    - Spanish updated. Closes: #505757
    - Romanian updated. Closes: #505762
    - Simplified Chinese updated. Closes: #505727
    - Portuguese updated. Closes: #505902
    - Czech updated. Closes: #505909
    - Norwegian Bokmål updated. Closes: #505934
    - Brazilian Portuguese updated. Closes: #505949
    - Basque updated. Closes: #506085
    - Russian updated. Closes: #506452 
    - Marathi updated. 
    - Ukrainian updated. Closes: #506545 

 -- Michael Vogt <mvo@debian.org>  Mon, 24 Nov 2008 10:33:54 +0100

apt (0.7.18) unstable; urgency=low

  [ Christian Perrier ]
  * Translations:
    - French updated
    - Thai updated. Closes: #505067

  [ Eugene V. Lyubimkin ]
  * doc/examples/configure-index:
    - Removed obsoleted header line. (Closes: #417638)
    - Changed 'linux-kernel' to 'linux-image'.
  * doc/sources.list.5.xml:
    - Fixed typo and grammar in 'sources.list.d' section. Thanks to
      Timothy G Abbott <tabbott@MIT.EDU>. (Closes: #478098)
  * doc/apt-get.8.xml:
    - Advanced descriptions for 'remove' and 'purge' options.
      (Closes: #274283)
  * debian/rules:
    - Target 'apt' need to depend on 'build-doc'. Thanks for Peter Green.
      Fixes FTBFS. (Closes: #504181)

  [ Michael Vogt ]
  * fix depend on libdb4.4 (closes: #501253)

 -- Michael Vogt <mvo@debian.org>  Fri, 07 Nov 2008 22:13:39 +0100

apt (0.7.17) unstable; urgency=low

  [ Eugene V. Lyubimkin ]
  * debian/control:
    - 'Vcs-Bzr' field is official, used it.
    - Bumped 'Standards-Version' to 3.8.0, no changes needed.
    - Actualized 'Uploaders' field.
  * doc/:
    - Substituded 'apt-archive' with 'apt-ftparchive' in docs.
      Patch based on work of Andre Felipe Machado. (Closes: #350865)
    - Mentioned '/<release>' and '=<version>' for 'apt-get install' and
      '=<version>' for 'apt-get source' in apt-get manpage. Patch based on
      work of Andre Felipe Machado. (Closes: #399673)
    - Mentioned more short options in the apt-get manpage. Documented 'xvcg'
      option in the apt-cache manpage. The part of patch by Andre Felipe
      Machado. (Closes: #176106, #355945)
    - Documented that 'apt-get install' command should be used for upgrading
      some of installed packages. Based on patch by Nori Heikkinen and
      Andre Felipe Machado. (Closes: #267087)
    - Mentioned 'apt_preferences(5)' in apt manpage. (Closes: #274295)
    - Documented 'APT::Default-Release' in apt.conf manpage. (Closes: #430399)
    - APT::Install-Recommends is now true by default, mentioned this in
      configure-index example. (Closes: #463268)
    - Added 'APT::Get::AllowUnauthenticated' to configure-index example.
      (Closes: #320225)
    - Documented '--no-install-recommends' option in apt-get manpage.
      (Closes: #462962)
    - Documented 'Acquire::PDiffs' in apt.conf manpage. (Closes: #376029)
    - Added 'copy', 'rsh', 'ssh' to the list of recognized URI schemes in
      sources.list manpage, as they are already described under in the manpage.
    - Removed notice that ssh/rsh access cannot use password authentication
      from sources.list manpage. Thanks to Steffen Joeris. (Closes: #434894)
    - Added '(x)' to some referrings to manpages in apt-get manpage. Patch by
      Andre Felipe Machado. (Closes: #309893)
    - Added 'dist-upgrade' apt-get synopsis in apt-get manpage.
      (Closes: #323866)

 -- Michael Vogt <mvo@debian.org>  Wed, 05 Nov 2008 13:14:56 +0100

apt (0.7.17~exp4) experimental; urgency=low

  * debian/rules:
    - Fixed lintian warnings "debian/rules ignores make errors".
  * debian/control:
    - Substituted outdated "Source-Version" fields with "binary:Version".
    - Added 'python-apt' to Suggests, as apt-mark need it for work.
    - Drop Debian revision from 'doc-base' build dependency, this fixes
      appropriate lintian warning.
  * debian/libapt-pkg-doc.doc-base.*:
    - Changed section: from old 'Devel' to 'Debian'. This fixes appropriate
      lintian warnings.
  * debian/{postrm,prerm,preinst}:
    - Added 'set -e', fixes lintian warnings
      'maintainer-script-ignores-error'.
  * dselect/makefile:
    - Removed unneeded 'LOCAL' entry. This allows cleaning rule to run smoothly.
  * share/lintian-overrides:
    - Added with override of 'apt must depend on python'. Script 'apt-mark'
      needs apt-python for working and checks this on fly. We don't want
      python in most cases.
  * cmdline/apt-key:
    - Added 'unset GREP_OPTIONS' to the script. This prevents 'apt-key update'
      failure when GREP_OPTIONS contains options that modify grep output.
      (Closes: #428752)

 -- Eugene V. Lyubimkin <jackyf.devel@gmail.com>  Fri, 31 Oct 2008 23:45:17 +0300

apt (0.7.17~exp3) experimental; urgency=low

  * apt-pkg/acquire-item.cc:
    - fix a merge mistake that prevents the fallback to the 
      uncompressed 'Packages' to work correctly (closes: #409284)

 -- Michael Vogt <mvo@debian.org>  Wed, 29 Oct 2008 09:36:24 +0100

apt (0.7.17~exp2) experimental; urgency=low

  [ Eugene V. Lyubimkin ]
  * apt-pkg/acquire-item.cc:
    - Added fallback to uncompressed 'Packages' if neither 'bz2' nor 'gz'
      available. (Closes: #409284)
  * apt-pkg/algorithm.cc:
    - Strip username and password from source URL in error message.
      (Closes: #425150)
  
  [ Michael Vogt ]
  * fix various -Wall warnings

 -- Michael Vogt <mvo@debian.org>  Tue, 28 Oct 2008 18:06:38 +0100

apt (0.7.17~exp1) experimental; urgency=low

  [ Luca Bruno ]
  * Fix typos:
    - apt-pkg/depcache.cc
  * Fix compilation warnings:
    - apt-pkg/acquire.cc
    - apt-pkg/versionmatch.cc
  * Compilation fixes and portability improvement for compiling APT against non-GNU libc
    (thanks to Martin Koeppe, closes: #392063):
    - buildlib/apti18n.h.in:
      + textdomain() and bindtextdomain() must not be visible when --disable-nls
    - buildlib/inttypes.h.in: undefine standard int*_t types
    - Append INTLLIBS to SLIBS:
      + cmdline/makefile
      + ftparchive/makefile
      + methods/makefile
  * doc/apt.conf.5.xml:
    - clarify whether configuration items of apt.conf are case-sensitive
      (thanks to Vincent McIntyre, closes: #345901)

 -- Luca Bruno <lethalman88@gmail.com>  Sat, 11 Oct 2008 09:17:46 +0200

apt (0.7.16) unstable; urgency=low

  [ Luca Bruno ]
  * doc/apt-cache.8.xml:
    - search command uses POSIX regex, and searches for virtual packages too
      (closes: #277536)
  * doc/offline.sgml: clarify remote and target hosts
    (thanks to Nikolaus Schulz, closes: #175940)
  * Fix several typos in docs, translations and debian/changelog
    (thanks to timeless, Nicolas Bonifas and Josh Triplett,
    closes: #368665, #298821, #411532, #431636, #461458)
  * Document apt-key finger and adv commands
    (thanks to Stefan Schmidt, closes: #350575)
  * Better documentation for apt-get --option
    (thanks to Tomas Pospisek, closes: #386579)
  * Retitle the apt-mark.8 manpage (thanks to Justin Pryzby, closes: #471276)
  * Better documentation on using both APT::Default-Release and
    /etc/apt/preferences (thanks to Ingo Saitz, closes: #145575)
  
  [ Michael Vogt ]
  * doc/apt-cache.8.xml:
    - add missing citerefentry

 -- Michael Vogt <mvo@debian.org>  Fri, 10 Oct 2008 23:44:50 +0200

apt (0.7.15) unstable; urgency=low

  * Upload to unstable

 -- Michael Vogt <mvo@debian.org>  Sun, 05 Oct 2008 13:23:47 +0200

apt (0.7.15~exp3) experimental; urgency=low

  [Daniel Burrows]
  * apt-pkg/deb/dpkgpm.cc:
    - Store the trigger state descriptions in a way that does not break
      the ABI.  The approach taken makes the search for a string O(n) rather
      than O(lg(n)), but since n == 4, I do not consider this a major
      concern.  If it becomes a concern, we can sort the static array and
      use std::equal_range().  (Closes: #499322)

  [ Michael Vogt ]
  * apt-pkg/packagemanager.cc, apt-pkg/deb/dpkgpm.cc:
    - move the state file writting into the Go() implementation
      of dpkgpm (closes: #498799)
  * apt-pkg/algorithms.cc:
    - fix simulation performance drop (thanks to Ferenc Wagner
      for reporting the issue)

 -- Michael Vogt <mvo@debian.org>  Wed, 01 Oct 2008 18:09:49 +0200

apt (0.7.15~exp2) experimental; urgency=low

  [ Michael Vogt ]
  * apt-pkg/pkgcachegen.cc:
    - do not add multiple identical descriptions for the same 
      language (closes: #400768)

  [ Program translations ]
  * Catalan updated. Closes: #499462

 -- Michael Vogt <mvo@debian.org>  Tue, 23 Sep 2008 07:29:59 +0200

apt (0.7.15~exp1) experimental; urgency=low

  [ Christian Perrier ]
  * Fix typo in cron.daily script. Closes: #486179

  [ Program translations ]
  * Traditional Chinese updated. Closes: #488526
  * German corrected and completed. Closes: #490532, #480002, #498018
  * French completed
  * Bulgarian updated. Closes: #492473
  * Slovak updated. Closes: #492475
  * Galician updated. Closes: #492794
  * Japanese updated. Closes: #492975
  * Fix missing space in Greek translation. Closes: #493922
  * Greek updated.
  * Brazilian Portuguese updated.
  * Basque updated. Closes: #496754
  * Romanian updated. Closes: #492773, #488361
  * Portuguese updated. Closes: #491790
  * Simplified Chinese updated. Closes: #489344
  * Norwegian Bokmål updated. Closes: #480022
  * Czech updated. Closes: #479628, #497277
  * Korean updated. Closes: #464515
  * Spanish updated. Closes: #457706
  * Lithuanian added. Closes: #493328
  * Swedish updated. Closes: #497496
  * Vietnamese updated. Closes: #497893
  * Portuguese updated. Closes: #498411
  * Greek updated. Closes: #498687
  * Polish updated.

  [ Michael Vogt ]
  * merge patch that enforces stricter https server certificate
    checking (thanks to Arnaud Ebalard, closes: #485960)
  * allow per-mirror specific https settings
    (thanks to Arnaud Ebalard, closes: #485965)
  * add doc/examples/apt-https-method-example.cof
    (thanks to Arnaud Ebalard, closes: #485964)
  * apt-pkg/depcache.cc:
    - when checking for new important deps, skip critical ones
      (closes: #485943)
  * improve apt progress reporting, display trigger actions
  * add DPkg::NoTriggers option so that applications that call
    apt/aptitude (like the installer) defer trigger processing
    (thanks to Joey Hess)
  * doc/makefile:
    - add examples/apt-https-method-example.conf
  
 -- Michael Vogt <mvo@debian.org>  Tue, 16 Sep 2008 21:27:03 +0200

apt (0.7.14) unstable; urgency=low

  [ Christian Perrier ]
  * Mark a message from dselect backend as translatable
    Thanks to Frédéric Bothamy for the patch
    Closes: #322470

  [ Program translations ]
  * Simplified Chinese updated. Closes: #473360
  * Catalan fixes. Closes: #387141
  * Typo fix in Greek translation. Closes: #479122
  * French updated.
  * Thai updated. Closes: #479313
  * Italian updated. Closes: #479326
  * Polish updated. Closes: #479342
  * Bulgarian updated. Closes: #479379
  * Finnish updated. Closes: #479403
  * Korean updated. Closes: #479426
  * Basque updated. Closes: #479452
  * Vietnamese updated. Closes: #479748
  * Russian updated. Closes: #479777, #499029
  * Galician updated. Closes: #479792
  * Portuguese updated. Closes: #479847
  * Swedish updated. Closes: #479871
  * Dutch updated. Closes: #480125
  * Kurdish added. Closes: #480150
  * Brazilian Portuguese updated. Closes: #480561
  * Hungarian updated. Closes: #480662

  [ Otavio Salvador ]
  * Apply patch to avoid truncating of arbitrary files. Thanks to Bryan
    Donlan <bdonlan@fushizen.net> for the patch. Closes: #482476
  * Avoid using dbus if dbus-daemon isn't running. Closes: #438803
  
  [ Michael Vogt ]
  * debian/apt.cron.daily:
    - apply patch based on the ideas of Francesco Poli for better 
      behavior when the cache can not be locked (closes: #459344)

 -- Michael Vogt <mvo@debian.org>  Wed, 28 May 2008 15:19:12 +0200

apt (0.7.13) unstable; urgency=low

  [ Otavio Salvador ]
  * Add missing build-depends back from build-depends-indep field.
    Closes: #478231
  * Make cron script quiet if cache is locked. Thanks to Ted Percival
    <ted@midg3t.net> for the patch. Closes: #459344
  * Add timeout support for https. Thanks to Andrew Martens
    <andrew.martens@strangeloopnetworks.com> for the patch.

  [ Goswin von Brederlow ]
  * Add support for --no-download on apt-get update. Closes: #478517
  
  [ Program translations ]
    - Vietnamese updated. Closes: #479008
    
 -- Otavio Salvador <otavio@debian.org>  Fri, 02 May 2008 14:46:00 -0300

apt (0.7.12) unstable; urgency=low

  [ Michael Vogt ]
  * cmdline/apt-key:
    - add support for a master-keyring that contains signing keys
      that can be used to sign the archive signing keys. This should
      make key-rollover easier.
  * apt-pkg/deb/dpkgpm.cc:
    - merged patch from Kees Cook to fix anoying upper-case display
      on amd64 in sbuild
  * apt-pkg/algorithms.cc: 
    - add APT::Update::Post-Invoke-Success script slot
    - Make the breaks handling use the kill list. This means, that a
      Breaks: Pkg (<< version) may put Pkg onto the remove list.
  * apt-pkg/deb/debmetaindex.cc:
    - add missing "Release" file uri when apt-get update --print-uris
      is run
  * methods/connect.cc:
    - remember hosts with Resolve failures or connect Timeouts
  * cmdline/apt-get.cc:
    - fix incorrect help output for -f (LP: #57487)
    - do two passes when installing tasks, first ignoring dependencies,
      then resolving them and run the problemResolver at the end
      so that it can correct any missing dependencies
  * debian/apt.cron.daily:
    - sleep random amount of time (default within 0-30min) before
      starting the upate to hit the mirrors less hard
  * doc/apt_preferences.5.xml:
    - fix typo
  * added debian/README.source

  [ Christian Perrier ]
  * Fix typos in manpages. Thanks to Daniel Leidert for the fixes
    Closes: #444922
  * Fix syntax/copitalisation in some messages. Thanks to Jens Seidel
    for pointing this and providing the patch.
    Closes: #466845
  * Fix Polish offline translation. Thanks to Robert Luberda for the patch
    and apologies for applying it very lately. Closes: #337758
  * Fix typo in offline.sgml. Closes: #412900

  [ Program translations ]
    - German updated. Closes: #466842
    - Swedish updated.
    - Polish updated. Closes: #469581
    - Slovak updated. Closes: #471341
    - French updated.
    - Bulgarian updated. Closes: #448492
    - Galician updated. Closes: #476839
  
  [ Daniel Burrows ]
  * apt-pkg/depcache.cc:
    - Patch MarkInstall to follow currently satisfied Recommends even
      if they aren't "new", so that we automatically force upgrades
      when the version of a Recommends has been tightened.  (Closes: #470115)
    - Enable more complete debugging information when Debug::pkgAutoRemove
      is set.
  * apt-pkg/contrib/configuration.cc
    - Lift the 1024-byte limit on lines in configuration files.
      (Closes: #473710, #473874)
  * apt-pkg/contrib/strutl.cc:
    - Lift the 64000-byte limit on individual messages parsed by ReadMessages.
      (Closes: #474065)
  * debian/rules:
    - Add missing Build-Depends-Indep on xsltproc, docbook-xsl, and xmlto.

 -- Daniel Burrows <dburrows@debian.org>  Sat, 26 Apr 2008 12:24:35 -0700

apt (0.7.11) unstable; urgency=critical
  
  [ Raise urgency to critical since it fixes a critical but for Debian
    Installer Lenny Beta1 release ]

  [ Program translations ]
    - Vietnamese updated. Closes: #460825
    - Basque updated. Closes: #461166
    - Galician updated. Closes: #461468
    - Portuguese updated. Closes: #464575
    - Korean updated. Closes: #448430
    - Simplified Chinese updated. Closes: #465866

  [ Otavio Salvador ]
  * Applied patch from Robert Millan <rmh@aybabtu.com> to fix the error
    message when gpgv isn't installed, closes: #452640.
  * Fix regression about APT::Get::List-Cleanup setting being ignored,
    closes: #466052.

 -- Otavio Salvador <otavio@debian.org>  Thu, 17 Jan 2008 22:36:46 -0200

apt (0.7.10) unstable; urgency=low

  [ Otavio Salvador ]
  * Applied patch from Mike O'Connor <stew@vireo.org> to add a manpage to
    apt-mark, closes: #430207.
  * Applied patch from Andrei Popescu <andreimpopescu@gmail.com> to add a
    note about some frontends in apt.8 manpage, closes: #438545.
  * Applied patch from Aurelien Jarno <aurel32@debian.org> to avoid CPU
    getting crazy when /dev/null is redirected to stdin (which breaks
    buildds), closes: #452858.
  * Applied patch from Aurelien Jarno <aurel32@debian.org> to fix building
    with newest dpkg-shlibdeps changing the packaging building order and a
    patch from Robert Millan <rmh@aybabtu.com> to fix parallel building,
    closes: #452862.
  * Applied patch from Alexander Winston <alexander.winston@comcast.net>
    to use 'min' as symbol for minute, closes: #219034.
  * Applied patch from Amos Waterland <apw@us.ibm.com> to allow apt to
    work properly in initramfs, closes: #448316.
  * Applied patch from Robert Millan <rmh@aybabtu.com> to make apt-key and
    apt-get to ignore time conflicts, closes: #451328.
  * Applied patch from Peter Eisentraut <peter_e@gmx.net> to fix a
    grammatical error ("manual installed" -> "manually installed"),
    closes: #438136.
  * Fix cron.daily job to not call fail if apt isn't installed, closes:
    #443286.
  * Fix compilation warnings in apt-pkg/cdrom.cc and
    apt-pkg/contrib/configuration.cc.
  * Fix typo in debian/copyright file ("licened" instead of "licensed"),
    closes: #458966.

  [ Program translations ]
    - Basque updated. Closes: #453088
    - Vietnamese updated. Closes: #453774, #459013
    - Japanese updated. Closes: #456909
    - Simplified Chinese updated. Closes: #458039
    - French updated.
    - Norwegian Bokmål updated. Closes: #457917

  [ Michael Vogt ]
  * debian/rules
    - fix https install location
  * debian/apt.conf.daily:
    - print warning if the cache can not be locked (closes: #454561),
      thanks to Bastian Kleineidam
  * methods/gpgv.cc:
    - remove cruft code that caused timestamp/I-M-S issues
  * ftparchive/contents.cc:
    - fix error output
  * apt-pkg/acquire-item.{cc,h}:
    - make the authentication download code more robust against
      servers/proxies with broken If-Range implementations
  * apt-pkg/packagemanager.{cc,h}:
    - propergate the Immediate flag to make hitting the 
      "E: Internal Error, Could not perform immediate configuration (2)"
      harder
  * debian/control:
    - build against libdb-dev (instead of libdb4.4-dev)
  * merged the apt--DoListUpdate branch, this provides a common interface
    for "apt-get update" like operations for the frontends and also provides
    hooks to run stuff in APT::Update::{Pre,Post}-Invoke

  [ Chris Cheney ]
  * ftparchive/contents.cc:
    - support lzma data members
  * ftparchive/multicompress.cc:
    - support lzma output
  
  [ Daniel Burrows ]
  * apt-pkg/contrib/configuration.cc:
    - if RootDir is set, then FindFile and FindDir will return paths
      relative to the directory stored in RootDir, closes: #456457.

  [ Christian Perrier ]
  * Fix wording for "After unpacking...". Thanks to Michael Gilbert
    for the patch. Closes: #260825

 -- Michael Vogt <mvo@debian.org>  Mon, 07 Jan 2008 21:40:47 +0100

apt (0.7.9) unstable; urgency=low

  [ Christian Perrier ]
  * Add several languages to LINGUAS and, therefore, really ship the relevant
    translation:
    Arabic, Dzongkha, Khmer, Marathi, Nepali, Thai
    Thanks to Theppitak Karoonboonyanan for checking this out. Closes: #448321

  [ Program translations ]
    - Korean updated. Closes: #448430
    - Galician updated. Closes: #448497
    - Swedish updated.

  [ Otavio Salvador ]
  * Fix configure script to check for CURL library and headers presense.
  * Applied patch from Brian M. Carlson <sandals@crustytoothpaste.ath.cx>
    to add backward support for arches that lacks pselect support,
    closes: #448406.
  * Umount CD-ROM when calling apt-cdrom ident, except when called with
    -m, closes: #448521.

 -- Otavio Salvador <otavio@debian.org>  Wed, 31 Oct 2007 13:37:26 -0200

apt (0.7.8) unstable; urgency=low

  * Applied patch from Daniel Leidert <daniel.leidert@wgdd.de> to fix
    APT::Acquire::Translation "none" support, closes: #437523.
  * Applied patch from Daniel Burrows <dburrows@debian.org> to add support
    for the Homepage field (ABI break), closes: #447970.
  * Applied patch from Frans Pop <elendil@planet.nl> to fix a trailing
    space after cd label, closes: #448187.

 -- Otavio Salvador <otavio@debian.org>  Fri, 26 Oct 2007 18:20:13 -0200

apt (0.7.7) unstable; urgency=low

  [ Michael Vogt ]
  * apt-inst/contrib/extracttar.cc:
    - fix fd leak for zero size files (thanks to Bill Broadley for
      reporting this bug)
  * apt-pkg/acquire-item.cc:
    - remove zero size files on I-M-S hit
  * methods/https.cc:
    - only send LastModified if we actually have a file
    - send range request with if-range 
    - delete failed downloads
    - delete zero size I-M-S hits
  * apt-pkg/deb/dpkgpm.{cc,h}:
    - merged dpkg-log branch, this lets you specify a 
      Dir::Log::Terminal file to log dpkg output to
      (ABI break)
    - fix parse error when dpkg sends unexpected data
  * merged apt--sha256 branch to fully support the new
    sha256 checksums in the Packages and Release files
    (ABI break)
  * apt-pkg/pkgcachegen.cc:
    - increase default mmap size
  * tests/local-repo:
    - added local repository testcase
  * apt-pkg/acquire.cc:
    - increase MaxPipeDepth for the internal worker<->method
      communication to 1000 for the debtorrent backend
  * make apt build with g++ 4.3
  * fix missing SetExecClose() call when the status-fd is used
  * debian/apt.cron.daily:
    - move unattended-upgrade before apt-get autoclean
  * fix "purge" commandline argument, closes: #133421
    (thanks to Julien Danjou for the patch)
  * cmdline/apt-get.cc:
    - do not change the auto-installed information if a package
      is reinstalled
  * apt-pkg/acquire-item.cc:
    - fix crash in diff acquire code
  * cmdline/apt-mark:
    - Fix chmoding after have renamed the extended-states file (LP: #140019)
      (thanks to Laurent Bigonville)
  * apt-pkg/depcache.cc:
    - set "APT::Install-Recommends" to true by default (OMG!)
  * debian/apt.cron.daily:
    - only run the cron job if apt-get check succeeds (LP: #131719)
  
  [ Program translations ]
    - French updated
    - Basque updated. Closes: #436425
    - Fix the zh_CN translator's name in debian/changelog for 0.7.2
      Closes: #423272
    - Vietnamese updated. Closes: #440611
    - Danish updated. Closes: #441102
    - Thai added. Closes: #442833
    - Swedish updated.
    - Galician updated. Closes: #446626

  [ Otavio Salvador ]
  * Add hash support to copy method. Thanks Anders Kaseorg by the patch
    (closes: #436055)
  * Reset curl options and timestamp between downloaded files. Thanks to
    Ryan Murray <rmurray@debian.org> for the patch (closes: #437150)
  * Add support to apt-key to export keys to stdout. Thanks to "Dwayne
    C. Litzenberger" <dlitz@dlitz.net> for the patch (closes: #441942)
  * Fix compilation warnings:
    - apt-pkg/indexfile.cc: conversion from string constant to 'char*';
    - apt-pkg/acquire-item.cc: likewise;
    - apt-pkg/cdrom.cc: '%lu' expects 'long unsigned int', but argument
      has type 'size_t';
    - apt-pkg/deb/dpkgpm.cc: initialization order and conversion from
      string constant to 'char*';
    - methods/gpgv.cc: conversion from string constant to 'char*';
    - methods/ftp.cc: likewise;
    - cmdline/apt-extracttemplates.cc: likewise;
    - apt-pkg/deb/debmetaindex.cc: comparison with string literal results
      in unspecified behaviour;
  * cmdline/apt-get.cc: adds 'autoremove' as a valid comment to usage
    statement of apt-get (closes: #445468).
  * cmdline/apt-get.cc: really applies Julien Danjou <acid@debian.org>
    patch to add 'purge' command line argument (closes: #133421).

  [ Ian Jackson ]
  * dpkg-triggers: Deal properly with new package states.

  [ Colin Watson ]
  * apt-pkg/contrib/mmap.cc:
    - don't fail if msync() returns > 0
 
 -- Michael Vogt <mvo@debian.org>  Tue, 23 Oct 2007 14:58:03 +0200

apt (0.7.6) unstable; urgency=low

  * Applied patch from Aurelien Jarno <aurel32@debian.org> to fix wrong
    directory downloading on non-linux architectures (closes: #435597)

 -- Otavio Salvador <otavio@debian.org>  Wed, 01 Aug 2007 19:49:51 -0300

apt (0.7.6) unstable; urgency=low

  * Applied patch from Aurelien Jarno <aurel32@debian.org> to fix wrong
    directory downloading on non-linux architectures (closes: #435597)

 -- Otavio Salvador <otavio@debian.org>  Wed, 01 Aug 2007 19:49:51 -0300

apt (0.7.5) unstable; urgency=low

  [ Otavio Salvador ]
  * Applied patch from Guillem Jover <guillem@debian.org> to use
    dpkg-architecture to get the host architecture (closes: #407187)
  * Applied patch from Guillem Jover <guillem@debian.org> to add
    support to add lzma support (closes: #408201)

  [ Michael Vogt ]
  * apt-pkg/depcache.cc:
    - support a list of sections for:
      APT::Install-Recommends-Sections
      APT::Never-MarkAuto-Sections
  * methods/makefile:
    - install lzma symlink method (for full lzma support)
  * debian/control:
    - suggest "lzma"

 -- Otavio Salvador <otavio@ossystems.com.br>  Wed, 25 Jul 2007 20:16:46 -0300

apt (0.7.4) unstable; urgency=low

  [ Michael Vogt ]
  * cmdline/apt-get.cc:
    - fix in the task-install code regexp (thanks to Adam Conrad and
      Colin Watson)
    - support task removal too: apt-get remove taskname^
      (thanks to Matt Zimmerman reporting this problem)

  [ Otavio Salvador ]
  * Fix a typo on 0.7.3 changelog entry about g++ (7.3 to 4.3)
  * Fix compilation warnings:
    - apt-pkg/contrib/configuration.cc: wrong argument type;
    - apt-pkg/deb/dpkgpm.cc: wrong signess;
    - apt-pkg-acquire-item.cc: wrong signess and orderned initializers;
    - methods/https.cc:
      - type conversion;
      - unused variable;
      - changed SetupProxy() method to void;
  * Simplified HttpMethod::Fetch on http.cc removing Tail variable;
  * Fix pipeline handling on http.cc (closes: #413324)
  * Fix building to properly support binNMUs. Thanks to Daniel Schepler
    <schepler@math.unipd.it> by the patch (closes: #359634)
  * Fix example for Install-{Recommends,Suggests} options on
    configure-index example file. Thanks to Peter Eisentraut
    <peter_e@gmx.net> by the patch (closes: #432223)

  [ Christian Perrier ]
  * Basque translation update. Closes: ##423766
  * Unfuzzy formerly complete translations
  * French translation update
  * Re-generate PO(T) files
  * Spanish translation update
  * Swedish translation update

 -- Otavio Salvador <otavio@debian.org>  Tue, 24 Jul 2007 09:55:50 -0300

apt (0.7.3) unstable; urgency=low

  * fixed compile errors with g++ 4.3 (thanks to 
    Daniel Burrows, closes: #429378)
  * fixes in the auto-mark code (thanks to Daniel
    Burrows)
  * fix FTBFS by changing build-depends to
    libcurl4-gnutls-dev (closes: #428363)
  * cmdline/apt-get.cc:
    - fix InstallTask code when a pkgRecord ends 
      with a single '\n' (thanks to Soren Hansen for reporting)
  * merged from Christian Perrier:
        * vi.po: completed to 532t, again. Closes: #429899
        * gl.po: completed to 532t. Closes: #429506
        * vi.po: completed to 532t. Closes: #428672
        * Update all PO and the POT. Gives 514t14f4u for formerly
          complete translations
        * fr.po: completed to 532t
        * ku.po, uk.po, LINGUAS: reintegrate those translations
          which disappeared from the BZR repositories

 -- Michael Vogt <mvo@debian.org>  Sun, 01 Jul 2007 12:31:29 +0200

apt (0.7.2-0.1) unstable; urgency=low

  * Non-maintainer upload.
  * Build-depend on libcurl4-gnutls-dev instead of the obsolete
    libcurl3-gnutls-dev.  Closes: #428363.

 -- Steve Langasek <vorlon@debian.org>  Thu, 28 Jun 2007 18:46:53 -0700

apt (0.7.2) unstable; urgency=low
  
  * merged the debian/experimental changes back
    into the debian/sid branch
  * merged from Christian Perrier:
    * mr.po: New Marathi translation  Closes: #416806
    * zh_CN.po: Updated by Kov Chai  Closes: #416822
    * tl.po: Updated by Eric Pareja   Closes: #416638
    * gl.po: Updated by Jacobo Tarrio
	     Closes: #412828
    * da.po: Updated by Claus Hindsgaul
	     Closes: #409483
    * fr.po: Remove a non-breakable space for usability
	     issues. Closes: #408877
    * ru.po: Updated Russian translation. Closes: #405476
    * *.po: Unfuzzy after upstream typo corrections
  * buildlib/archtable:
    - added support for sh3/sh4 (closes: #424870)
    - added support for m32r (closes: #394096)
  * buildlib/systemtable:
    - added support for lpia
  * configure.in:
    - check systemtable for architecture mapping too
  * fix error in AutocleanInterval, closes: #319339
    (thanks to Israel G. Lugo for the patch)
  * add "purge" commandline argument, closes: #133421)
    (thanks to Julien Danjou for the patch)
  * add "purge" commandline argument, closes: #133421)
    (thanks to Julien Danjou for the patch)
  * fix FTBFS with gcc 4.3, closes: #417090
    (thanks to Martin Michlmayr for the patch)
  * add --dsc-only option, thanks to K. Richard Pixley
  * Removed the more leftover #pragma interface/implementation
    closes: #306937 (thanks to Andreas Henriksson for the patch)
  
 -- Michael Vogt <mvo@debian.org>  Wed, 06 Jun 2007 23:19:50 +0200

apt (0.7.1) experimental; urgency=low

  * ABI library name change because it's built against
    new glibc
  * implement SourceVer() in pkgRecords 
     (thanks to Daniel Burrows for the patch!)
  * apt-pkg/algorithm.cc:
    - use clog for all debugging
    - only increase the score of installed applications if they 
      are not obsolete 
    - fix resolver bug on removal triggered by weak-dependencies 
      with or-groups
  * methods/http.cc:
    - send apt version in User-Agent
  * apt-pkg/deb/debrecords.cc:
    - fix SHA1Hash() return value
  * apt-pkg/cdrom.cc:
    - only unmount if APT::CDROM::NoMount is false
  * methods/cdrom.cc:  
    - only umount if it was mounted by the method before
  * po/gl.po:
    - fix error translation that causes trouble to lsb_release
  * apt-pkg/acquire-item.cc:
    - if decompression of a index fails, delete the index 
  * apt-pkg/acquire.{cc,h}:
    - deal better with duplicated sources.list entries (avoid
      double queuing of  URLs) - this fixes hangs in bzip/gzip
  * merged from Christian Perrier:
    * mr.po: New Marathi translation  Closes: #416806
    * zh_CN.po: Updated by Eric Pareja  Closes: #416822
    * tl.po: Updated by Eric Pareja   Closes: #416638
    * gl.po: Updated by Jacobo Tarrio
             Closes: #412828
    * da.po: Updated by Claus Hindsgaul
             Closes: #409483
    * fr.po: Remove a non-breakable space for usability
             issues. Closes: #408877
    * ru.po: Updated Russian translation. Closes: #405476
    * *.po: Unfuzzy after upstream typo corrections
    * vi.po: Updated to 515t. Closes: #426976
    * eu.po: Updated to 515t. Closes: #423766
    * pt.po: 515t. Closes: #423111
    * fr.po: Updated by Christian Perrier
    * Update all PO and the POT. Gives 513t2f for formerly
      complete translations
  * apt-pkg/policy.cc:
    - allow multiple packages (thanks to David Foerster)

 -- Michael Vogt <mvo@debian.org>  Wed,  2 May 2007 13:43:44 +0200

apt (0.7.0) experimental; urgency=low

  * Package that contains all the new features
  * Removed all #pragma interface/implementation
  * Branch that contains all the new features:
  * translated package descriptions
  * task install support
  * automatic dependency removal (thanks to Daniel Burrows)
  * merged support for the new dpkg "Breaks" field 
    (thanks to Ian Jackson)
  * handle network failures more gracefully on "update"
  * support for unattended-upgrades (via unattended-upgrades
    package)
  * added apt-transport-https method
  * merged "install-recommends" branch (ABI break): 
    - new "--install-recommends"
    - install new recommends on "upgrade" if --install-recommends is 
      given
    - new "--fix-policy" option to install all packages with unmet
      important dependencies (usefull with --install-recommends to
      see what not-installed recommends are on the system)
    - fix of recommended packages display (only show CandidateVersion
      fix or-group handling)
  * merged "install-task" branch (use with "apt-get install taskname^")

 -- Michael Vogt <mvo@debian.org>  Fri, 12 Jan 2007 20:48:07 +0100

apt (0.6.46.4-0.1) unstable; urgency=emergency
  
  * NMU
  * Fix broken use of awk in apt-key that caused removal of the wrong keys
    from the keyring. Closes: #412572

 -- Joey Hess <joeyh@debian.org>  Mon, 26 Feb 2007 16:00:22 -0500

apt (0.6.46.4) unstable; urgency=high

  * ack NMU (closes: #401017)
  * added apt-secure.8 to "See also" section
  * apt-pkg/deb/dpkgpm.cc:
    - added "Dpkg::StopOnError" variable that controls if apt
      will abort on errors from dpkg
  * apt-pkg/deb/debsrcrecords.{cc,h}:
    - make the Buffer grow dynmaically (closes: #400874)
  * Merged from Christian Perrier bzr branch:
    - uk.po: New Ukrainian translation: 483t28f3u
    - el.po: Update to 503t9f2u
    - de.po: Updates and corrections.
  * apt-pkg/contrib/progress.cc:
    - OpProgress::CheckChange optimized, thanks to Paul Brook
      (closes: #398381)
  * apt-pkg/contrib/sha256.cc:
    - fix building with noopt

 -- Michael Vogt <mvo@debian.org>  Thu,  7 Dec 2006 10:49:50 +0100

apt (0.6.46.3-0.2) unstable; urgency=high

  * Non-maintainer upload with permission of Michael Vogt.
  * Fix FTBFS on most arches (regression from the fix of #400874)

 -- Andreas Barth <aba@not.so.argh.org>  Tue,  5 Dec 2006 15:51:22 +0000 
  
apt (0.6.46.3-0.1) unstable; urgency=high

  * Non-maintainer upload with permission of Michael Vogt.
  * Fix segfault at apt-get source. Closes: #400874
  * Add apt-key update in postinst, so that debian-archive-keyring doesn't
    need to depend on apt >= 0.6. Closes: #401114
  * Don't double-queue pdiff files. Closes: #401017
  
 -- Andreas Barth <aba@not.so.argh.org>  Tue,  5 Dec 2006 10:34:56 +0000

apt (0.6.46.3) unstable; urgency=low

  * apt-pkg/deb/dpkgpm.cc:
    - make progress reporting robust against multiline error
      messages 

  * Merged from Christian Perrier bzr branch:
    - ca.po: Updated to 514t
    - be.po: Updated to 514t
    - it.po: Updated to 514t
    - hu.po: Updated to 514t
    - zh_TW.po: Updated to 514t
    - ar.po: Updated to 293t221u.
    - ru.po: Updated to 514t. Closes: #392466
    - nb.po: Updated to 514t. Closes: #392466
    - pt.po: Updated to 514t. Closes: #393199
    - fr.po: One spelling error corrected: s/accÃ¨der/accÃ©der
    - km.po: Updated to 514t.
    - ko.po: Updated to 514t.
    - bg.po: Updated to 514t.
    - de.po: Updated to 514t.
    - en_GB.po: Updated to 514t.

 -- Michael Vogt <mvo@debian.org>  Thu,  2 Nov 2006 11:37:58 +0100

apt (0.6.46.2) unstable; urgency=low

  * debian/control:
    - depend on debian-archive-keyring to offer clean upgrade path 
      (closes: #386800)
  * Merged from Christian Perrier bzr branch:
    - es.po: Updated to 514t. Closes: #391661
    - da.po: Updated to 514t. Closes: #391424
    - cs.po: Updated. Closes: #391064
    - es.po: Updated to 514t. Closes: #391661
    - da.po: Updated to 514t. Closes: #391424

 -- Michael Vogt <mvo@debian.org>  Wed, 11 Oct 2006 09:03:15 +0200

apt (0.6.46.1) unstable; urgency=low

  * methods/gzip.cc:
    - deal with empty files 
  * Applied patch from Daniel Schepler to make apt bin-NMU able.
    (closes: bug#359634)
  * rebuild against current g++ because of:
    http://gcc.gnu.org/bugzilla/show_bug.cgi?id=29289
    (closes: #390189)
  * fix broken i18n in the dpkg progress reporting, thanks to 
    Frans Pop and Steinar Gunderson. (closes: #389261)
  * Merged from Christian Perrier bzr branch:
    * fi.po: Updated to 514t. Closes: #390149
    * eu.po: Updated to 514t. Closes: #389725
    * vi.po: Updated to 514t. Closes: #388555
  * make the internal buffer in pkgTagFile grow dynamically
    (closes: #388708)
  
 -- Michael Vogt <mvo@debian.org>  Mon,  2 Oct 2006 20:42:20 +0200

apt (0.6.46) unstable; urgency=low

  * debian/control:
    - switched to libdb4.4 for building (closes: #381019)
  * cmdline/apt-get.cc:
    - show only the recommends/suggests for the candidate-version, not for all
      versions of the package (closes: #257054)
    - properly handle recommends/suggests or-groups when printing the list of
      suggested/recommends packages (closes: #311619)
  * methods/http.cc:
    - check more careful for incorrect proxy settings (closes: #378868)
  * methods/gzip.cc:
    - don't hang when /var is full (closes: #341537), thanks to
      Luis Rodrigo Gallardo Cruz for the patch
  * doc/examples/sources.list:
    - removed non-us.debian.org from the example (closes: #380030,#316196)
  * Merged from Christian Perrier bzr branch:
    * ro.po: Updated to 514t. Closes: #388402
    * dz.po: Updated to 514t. Closes: #388184
    * it.po: Fixed typos. Closes: #387812
    * ku.po: New kurdish translation. Closes: #387766
    * sk.po: Updated to 514t. Closes: #386851
    * ja.po: Updated to 514t. Closes: #386537
    * gl.po: Updated to 514t. Closes: #386397
    * fr.po: Updated to 516t.
    * fi.po: Updated to 512t. Closes: #382702
  * share/archive-archive.gpg:
    - removed the outdated amd64 and debian-2004 keys
  * apt-pkg/tagfile.cc:
    - applied patch from Jeroen van Wolffelaar to make the tags
      caseinsensitive (closes: #384182)
    - reverted MMap use in the tagfile because it does not work 
      across pipes (closes: #383487) 
  
 -- Michael Vogt <mvo@debian.org>  Thu, 21 Sep 2006 10:25:03 +0200

apt (0.6.45) unstable; urgency=low

  * apt-pkg/contrib/sha256.cc:
    - fixed the sha256 generation (closes: #378183)
  * ftparchive/cachedb.cc:
    - applied patch from Anthony Towns to fix Clean() function
      (closes: #379576)
  * doc/apt-get.8.xml:
    - fix path to the apt user build (Closes: #375640)
  * doc/apt-cache.8.xml:
    - typo (Closes: #376408)
  * apt-pkg/deb/dpkgpm.cc:
    - make progress reporting more robust against multiline error
      messages (first half of a fix for #374195)
  * doc/examples/configure-index:
    - document Debug::pkgAcquire::Auth     
  * methods/gpgv.cc:
    - deal with gpg error "NODATA". Closes: #296103, Thanks to 
      Luis Rodrigo Gallardo Cruz for the patch
  * apt-inst/contrib/extracttar.cc:
    - fix for string mangling, closes: #373864
  * apt-pkg/acquire-item.cc:
    - check for bzip2 in /bin (closes: #377391)
  * apt-pkg/tagfile.cc:
    - make it work on non-mapable files again, thanks 
      to James Troup for confirming the fix (closes: #376777)
  * Merged from Christian Perrier bzr branch:
    * ko.po: Updated to 512t. Closes: #378901
    * hu.po: Updated to 512t. Closes: #376330
    * km.po: New Khmer translation: 506t6f. Closes: #375068
    * ne.po: New Nepali translation: 512t. Closes: #373729
    * vi.po: Updated to 512t. Closes: #368038
    * zh_TW.po: Remove an extra %s in one string. Closes: #370551
    * dz.po: New Dzongkha translation: 512t
    * ro.po: Updated to 512t
    * eu.po: Updated
    * eu.po: Updated
  * fix apt-get dist-upgrade
  * fix warning if no /var/lib/apt/extended_states is present
  * don't download Translations for deb-src sources.list lines
  * apt-pkg/tagfile.cc:
    - support not-mmapable files again

 -- Michael Vogt <mvo@debian.org>  Thu, 27 Jul 2006 00:52:05 +0200

apt (0.6.44.2exp1) experimental; urgency=low

  * added support for i18n of the package descriptions
  * added support for aptitude like auto-install tracking (a HUGE
    HUGE thanks to Daniel Burrows who made this possible) 
  * synced with the http://people.debian.org/~mvo/bzr/apt/debian-sid branch
  * build from http://people.debian.org/~mvo/bzr/apt/debian-experimental

 -- Michael Vogt <mvo@debian.org>  Mon,  3 Jul 2006 21:50:31 +0200

apt (0.6.44.2) unstable; urgency=low

  * apt-pkg/depcache.cc:
    - added Debug::pkgDepCache::AutoInstall (thanks to infinity)
  * apt-pkg/acquire-item.cc:
    - fix missing chmod() in the new aquire code 
      (thanks to Bastian Blank, Closes: #367425)
  * merged from 
    http://www.perrier.eu.org/debian/packages/d-i/level4/apt-main:
    * sk.po: Completed to 512t
    * eu.po: Completed to 512t
    * fr.po: Completed to 512t
    * sv.po: Completed to 512t
    * Update all PO and the POT. Gives 506t6f for formerly
      complete translations

 -- Michael Vogt <mvo@debian.org>  Wed, 14 Jun 2006 12:00:57 +0200

apt (0.6.44.1-0.1) unstable; urgency=low

  * Non-maintainer upload.
  * Don't give an error when parsing empty Packages/Sources files.
    (Closes: #366931, #367086, #370160)

 -- Steinar H. Gunderson <sesse@debian.org>  Fri,  9 Jun 2006 00:52:21 +0200

apt (0.6.44.1) unstable; urgency=low

  * apt-pkg/acquire-item.cc:
    - fix reversed logic of the "Acquire::PDiffs" option
  * merged from 
    http://www.perrier.eu.org/debian/packages/d-i/level4/apt-main:
    - po/LINGUAS: added "bg" Closes: #360262
    - po/gl.po: Galician translation update. Closes: #366849
    - po/hu.po: Hungarian translation update. Closes: #365448
    - po/cs.po: Czech translation updated. Closes: #367244
  * apt-pkg/contrib/sha256.cc:
    - applied patch to fix unaligned access problem. Closes: #367417
      (thanks to David Mosberger)

 -- Michael Vogt <mvo@debian.org>  Tue, 16 May 2006 21:51:16 +0200

apt (0.6.44) unstable; urgency=low

  * apt-pkg/acquire.cc: don't show ETA if it is 0 or absurdely large
  * apt-pkg/contrib/sha256.{cc,h},hashes.{cc,h}: support for sha256 
    (thanks to Anthony Towns)
  * ftparchive/cachedb.{cc,h},writer.{cc,h}: optimizations 
    (thanks to Anthony Towns)
  * apt pdiff support from experimental merged
  * apt-pkg/deb/dpkgpm.cc: wording fixes (thanks to Matt Zimmerman)
  * apt-pkg/deb/dpkgpm.cc: 
    - wording fixes (thanks to Matt Zimmerman)
    - fix error in dpkg interaction (closes: #364513, thanks to Martin Dickopp)
  * apt-pkg/tagfile.{cc,h}:
    - use MMap to read the entries (thanks to Zephaniah E. Hull for the
      patch) Closes: #350025
  * Merge from http://www.perrier.eu.org/debian/packages/d-i/level4/apt-main:
  	* bg.po: Added, complete to 512t. Closes: #360262
  * doc/apt-ftparchive.1.xml:
    - fix documentation for "SrcPackages" -> "Sources" 
      (thanks to Bart Martens for the patch, closes: #307756)
  * debian/libapt-pkg-doc.doc-base.cache:
    - remove broken charackter from description (closes: #361129)
  * apt-inst/deb/dpkgdb.cc, methods/gpgv.cc: 
    - i18n fixes (closes: #349298)
  * debian/postinst: dont fail on not available
    /usr/share/doc/apt/examples/sources.list (closes: #361130)
  * methods/ftp.cc:
    - unlink empty file in partial if the download failed because
      the file is missing on the server (closes: #316337)
  * apt-pkg/deb/debversion.cc:
    - treats a version string with explicit zero epoch equal
      than the same without epoch (Policy 5.6.12, closes: #363358)
      Thanks to Lionel Elie Mamane for the patch
  
 -- Michael Vogt <mvo@debian.org>  Mon,  8 May 2006 22:28:53 +0200

apt (0.6.43.3) unstable; urgency=low

  * Merge bubulle@debian.org--2005/apt--main--0 up to patch-186:
    * ca.po: Completed to 512t. Closes: #351592
    * eu.po: Completed to 512t. Closes: #350483
    * ja.po: Completed to 512t. Closes: #349806
    * pl.po: Completed to 512t. Closes: #349514
    * sk.po: Completed to 512t. Closes: #349474
    * gl.po: Completed to 512 strings Closes: #349407
    * sv.po: Completed to 512 strings Closes: #349210
    * ru.po: Completed to 512 strings Closes: #349154
    * da.po: Completed to 512 strings Closes: #349084
    * fr.po: Completed to 512 strings
    * vi.po: Completed to 511 strings  Closes: #348968
    * zh_CN.po: Completed to 512t. Closes: #353936
    * it.po: Completed to 512t. Closes: #352803
    * pt_BR.po: Completed to 512t. Closes: #352419
    * LINGUAS: Add Welsh
    * *.po: Updated from sources (512 strings)
  * apt-pkg/deb/deblistparser.cc:
    - don't explode on a DepCompareOp in a Provides line, but warn about
      it and ignore it otherwise (thanks to James Troup for reporting it)
  * cmdline/apt-get.cc:
    - don't lock the lists directory in DoInstall, breaks --print-uri 
      (thanks to James Troup for reporting it)
  * debian/apt.dirs: create /etc/apt/sources.list.d 
  * make apt-cache madison work without deb-src entries (#352583)
  * cmdline/apt-get.cc: only run the list-cleaner if a update was 
    successfull

 -- Michael Vogt <mvo@debian.org>  Wed, 22 Feb 2006 10:13:04 +0100

apt (0.6.43.2) unstable; urgency=low

  * Merge bubulle@debian.org--2005/apt--main--0 up to patch-166:
    - en_GB.po, de.po: fix spaces errors in "Ign " translations Closes: #347258
    - makefile: make update-po a pre-requisite of clean target so
    	        that POT and PO files are always up-to-date
    - sv.po: Completed to 511t. Closes: #346450
    - sk.po: Completed to 511t. Closes: #346369
    - fr.po: Completed to 511t
    - *.po: Updated from sources (511 strings)
    - el.po: Completed to 511 strings Closes: #344642
    - da.po: Completed to 511 strings Closes: #348574
    - es.po: Updated to 510t1f Closes: #348158
    - gl.po: Completed to 511 strings Closes: #347729
    - it.po: Yet another update Closes: #347435
  * added debian-archive-keyring to the Recommends (closes: #347970)
  * fixed message in apt-key to install debian-archive-keyring 
  * typos fixed in apt-cache.8 (closes: #348348, #347349)
  * add patch to fix http download corruption problem (thanks to
    Petr Vandrovec, closes: #280844, #290694)

 -- Michael Vogt <mvo@debian.org>  Thu, 19 Jan 2006 00:06:33 +0100

apt (0.6.43.1) unstable; urgency=low

  * Merge bubulle@debian.org--2005/apt--main--0 up to patch-148:
    * fr.po: Completed to 510 strings
    * it.po: Completed to 510t
    * en_GB.po: Completed to 510t
    * cs.po: Completed to 510t
    * zh_CN.po: Completed to 510t
    * el.po: Updated to 510t
    * vi.po: Updated to 383t93f34u
    * tl.po: Completed to 510 strings (Closes: #344306)
    * sv.po: Completed to 510 strings (Closes: #344056)
    * LINGUAS: disabled Hebrew translation. (Closes: #313283)
    * eu.po: Completed to 510 strings (Closes: #342091)
  * apt-get source won't download already downloaded files again
    (closes: #79277)
  * share/debian-archive.gpg: new 2006 ftp-archive signing key added
    (#345891)
  * redownload the Release file if IMS-Hit and gpg failure
  * deal with multiple signatures on a Release file

 -- Michael Vogt <mvo@debian.org>  Fri,  6 Jan 2006 01:17:08 +0100

apt (0.6.43) unstable; urgency=medium

  * Merge bubulle@debian.org--2005/apt--main--0 up to patch-132:  
    * zh_CN.po: Completed to 510 strings(Closes: #338267)
    * gl.po: Completed to 510 strings (Closes: #338356)
  * added support for "/etc/apt/sources.list.d" directory 
    (closes: #66325)
  * make pkgDirStream (a bit) more complete
  * fix bug in pkgCache::VerIterator::end() (thanks to Daniel Burrows)
    (closes: #339533)
  * pkgAcqFile is more flexible now (closes: #57091)
  * support a download rate limit for http (closes: #146877)
  * included lots of the speedup changes from #319377
  * add stdint.h to contrib/md5.h (closes: #340448)
  * ABI change, library name changed (closes: #339147)
  * Fix GNU/kFreeBSD crash on non-existing server file (closes: #317718)
  * switch to libdb4.3 in build-depends
  
 -- Michael Vogt <mvo@debian.org>  Tue, 29 Nov 2005 00:17:07 +0100

apt (0.6.42.3) unstable; urgency=low

  * Merge bubulle@debian.org--2005/apt--main--0 up to patch-129:
    - patch-118: Russian translation update by Yuri Kozlov (closes: #335164)
    - patch-119: add update-po as a pre-req for binary (closes: #329910)
    - patch-121: Complete French translation
    - patch-125: Fixed localization of y/n questions in German translation 
                 (closes: #337078)
    - patch-126: Swedish translation update (closes: #337163)
    - patch-127: Complete Tagalog translation (closes: #337306)
    - patch-128: Danish translation update (closes: #337949)
    - patch-129: Basque translation update (closes: #338101)
  * cmdline/apt-get.cc:
    - bufix in FindSrc  (closes: #335213, #337910)
  * added armeb to archtable (closes: #333599)
  * with --allow-unauthenticated use the old fallback behaviour for
    sources (closes: #335112)
   
 -- Michael Vogt <mvo@debian.org>  Wed,  9 Nov 2005 07:22:31 +0100

apt (0.6.42.2) unstable; urgency=high

  * NMU (approved by maintainer)
  * Add AMD64 archive signing key to debian-archive.gpg (closes: #336500).
  * Add big-endian arm (armeb) support (closes: #333599).
  * Priority high to get the AMD key into testing ASAP.

 -- Frans Pop <fjp@debian.org>  Sun, 30 Oct 2005 21:29:11 +0100
 
apt (0.6.42.1) unstable; urgency=low

  * fix a incorrect example in the apt_prefrences man page
    (thanks to Filipus Klutiero, closes: #282918)
  * apt-pkg/pkgrecords.cc:
    - revert patch from last version, it causes trouble on alpha 
      and ia64 (closes: #335102, #335103)
  * cmdline/apt-get.cc:
    - be extra carefull in FindSrc (closes: #335213)

 -- Michael Vogt <mvo@debian.org>  Sat, 22 Oct 2005 23:44:35 +0200

apt (0.6.42) unstable; urgency=low

  * apt-pkg/cdrom.cc:
    - unmount the cdrom when apt failed to locate any package files
  * allow cdrom failures and fallback to other sources in that case
    (closes: #44135)
  * better error text when dpkg-source fails 
  * Merge bubulle@debian.org--2005/apt--main--0 up to patch-115:
    - patch-99: Added Galician translation
    - patch-100: Completed Danish translation (Closes: #325686)
    - patch-104: French translation completed
    - patch-109: Italian translation completed
    - patch-112: Swedish translation update 
    - patch-115: Basque translation completed (Closes: #333299)
  * applied french man-page update (thanks to Philippe Batailler)
    (closes: #316638, #327456)
  * fix leak in the mmap code, thanks to Daniel Burrows for the
    patch (closes: #250583)
  * support for apt-get [build-dep|source] -t (closes: #152129)
  * added "APT::Authentication::TrustCDROM" option to make the life
    for the installer people easier (closes: #334656)
  * fix crash in apt-ftparchive (thanks to Bastian Blank for the patch)
    (closes: #334671)
  * apt-pkg/contrib/md5.cc:
    - fix a alignment problem on sparc64 that gives random bus errors
      (thanks to Fabbione for providing a test-case)
  * init the default ScreenWidth to 79 columns by default 
    (Closes: #324921)
  * cmdline/apt-cdrom.cc: 
    - fix some missing gettext() calls (closes: #334539)
  * doc/apt-cache.8.xml: fix typo (closes: #334714)

 -- Michael Vogt <mvo@debian.org>  Wed, 19 Oct 2005 22:02:09 +0200

apt (0.6.41) unstable; urgency=low

  * improved the support for "error" and "conffile" reporting from
    dpkg, added the format to README.progress-reporting
  * added README.progress-reporting to the apt-doc package
  * improved the network timeout handling, if a index file from a 
    sources.list times out or EAI_AGAIN is returned from getaddrinfo, 
    don't try to get the other files from that entry
  * Support architecture-specific extra overrides
    (closes: #225947). Thanks to  Anthony Towns for idea and
    the patch, thanks to Colin Watson for testing it.
  * Javier Fernandez-Sanguino Pen~a:
    - Added a first version of an apt-secure.8 manpage, and modified
      apt-key and apt.end accordingly. Also added the 'update'
      argument to apt-key which was previously not documented 
      (Closes: #322120)
  * Andreas Pakulat:
    - added example apt-ftparchive.conf file to doc/examples 
      (closes: #322483)
  * Fix a incorrect example in the man-page (closes: #282918)
  * Fix a bug for very long lines in the apt-cdrom code (closes: #280356)
  * Fix a manual page bug (closes: #316314)
  * Do md5sum checking for file and cdrom method (closes: #319142)
  * Change pkgPolicy::Pin from private to protected to let subclasses
    access it too (closes: #321799)
  * add default constructor for PrvIterator (closes: #322267)
  * Reread status configuration on debSystem::Initialize() 
    (needed for apt-proxy, thanks to Otavio for this patch)
  
 -- Michael Vogt <mvo@debian.org>  Mon,  5 Sep 2005 22:59:03 +0200

apt (0.6.40.1) unstable; urgency=low

  * bugfix in the parsing code for the apt<->dpkg communication. apt 
    crashed when dpkg sends the same state more than once under certain
    conditions
  * 0.6.40 breaks the ABI but I accidentally didn't change the soname :/

 -- Michael Vogt <mvo@debian.org>  Fri,  5 Aug 2005 13:24:58 +0200

apt (0.6.40) unstable; urgency=low

  * Patch from Jordi Mallach to mark some additional strings for translation
  * Updated Catalan translation from Jordi Mallach
  * Merge from bubulle@debian.org--2005/apt--main--0:
    - Update pot and merge with *.po
    - Updated French translation, including apt-key.fr.8
  * Restore changelog entries from the 0.6.x series that went to Debian
    experimental
  * Merge michael.vogt@ubuntu.com--2005/apt--progress-reporting--0
    - Provide an interface for progress reporting which can be used by
      (e.g.) base-config

 -- Matt Zimmerman <mdz@debian.org>  Thu, 28 Jul 2005 11:57:32 -0700

apt (0.6.39) unstable; urgency=low

  * Welsh translation update: daf@muse.19inch.net--2005/apt--main--0--patch-6
  * Merge mvo's changes from 0.6.36ubuntu1:
    michael.vogt@ubuntu.com--2005/apt--mvo--0--patch-32
  * Merge aggregated translation updates:
    bubulle@debian.org--2005/apt--main--0
  * Update priority of apt-utils to important, to match the override file
  * Install only one keyring on each branch (Closes: #316119)

 -- Matt Zimmerman <mdz@debian.org>  Tue, 28 Jun 2005 11:51:09 -0700

apt (0.6.38) unstable; urgency=low

  * Merge michael.vogt@ubuntu.com--2005/apt--fixes--0--patch-6, a workaround
    for the French man pages' failure to build
  * Branch Debian and Ubuntu
    - apt.postinst, apt-key: use the appropriate keyring
    - debian/rules: install all keyrings
  * Add the current Debian archive signing key (4F368D5D) to
    debian-archive.gpg
  * make pinning on the "component" work again (using the section of the 
    archive, we don't use per-section Release files anymore with apt-0.6)
    (closes ubuntu #9935)
  
 -- Matt Zimmerman <mdz@debian.org>  Sat, 25 Jun 2005 09:51:00 -0700

apt (0.6.37) breezy; urgency=low

  * Merge bubulle@debian.org--2005/apt--main--0 up to patch-81
    - patch-66: Italian update
    - patch-71: French update
    - patch-73: Basque update
    - patch-74: Hebrew update
    - patch-76: Correct Hebrew translation (Closes: #306658)
    - patch-77: French man page update
    - patch-79: Correct syntax errors in Hebrew translation
    - patch-81: Portuguese update
  * Fix build of French man pages (now using XML, not SGML)
  * Add Welsh translation from Dafydd Harries
    (daf@muse.19inch.net--2005/apt--main--0--patch-1)
  * Change debian/bugscript to use #!/bin/bash (Closes: #313402)
  * Fix a incorrect example in the man-page (closes: #282918)

 -- Matt Zimmerman <mdz@ubuntu.com>  Tue, 24 May 2005 14:38:25 -0700

apt (0.6.36ubuntu1) breezy; urgency=low

  * make it possible to write a cache-control: no-cache header even if
    no proxy is set to support transparent proxies (closes ubuntu: #10773)

  * Merge otavio@debian.org--2005/apt--fixes--0.6:
    - Fix comment about the need of xmlto while building from Arch;
    - Fix StatStore struct on cachedb.h to use time_t and then fix a compile
      warning;
    - Lock database at start of DoInstall routine to avoid concurrent
      runs of install/remove and update commands (Closes: #194467)
    - Fix warnings while compiling with GCC 4.0 compiler  

 -- Michael Vogt <michael.vogt@ubuntu.com>  Mon, 23 May 2005 11:57:53 +0200

apt (0.6.36) experimental; urgency=low

  * Merge apt--mvo--0:
    - apt-pkg/acquire-item.cc:
      added "Acquire::BrokenProxy" that will force apt to always 
      re-get the Release.gpg file (for broken proxies)
    - debian/apt.cron.daily:
      MinAge is defaulting to 2 days now to prevent over-aggresive removal 
    - apt-pkg/cdrom.cc:
      honor "Acquire::gpgv::Options" when verifying the signature (Ubuntu #8496)
 
 -- Michael Vogt <mvo@debian.org>  Thu, 31 Mar 2005 20:37:11 +0200

apt (0.6.35) hoary; urgency=low

  * Merge apt--mvo--0 (incorporates 0.6.34ubuntu1):
    - Implement MaxSize and MaxAge in apt.cron.daily, to prevent the cache
      from growing too large (Ubuntu #6761)
    - some comments about the pkgAcqMetaSig::Custom600Headers() added
    - use gpg --with-colons
    - commented the ftp no_proxy unseting in methods/ftp.cc
    - added support for "Acquire::gpgv::options" in methods/gpgv.cc
  * Merge bubulle@debian.org--2005/apt--main--0
    - Make capitalization more consistent
    - Un-fuzzy translations resulting from capitalization changes
    - Italian translation update

 -- Matt Zimmerman <mdz@ubuntu.com>  Mon,  7 Mar 2005 20:08:33 -0800

apt (0.6.34) hoary; urgency=low

  * Add missing semicolon to configure-index (Closes: #295773)
  * Update build-depends on gettext to 0.12 (Closes: #295077)
  * Merge from bubulle@debian.org--2005/apt--main--0 to get
    translation updates

 -- Matt Zimmerman <mdz@ubuntu.com>  Fri,  4 Mar 2005 16:13:15 -0800

apt (0.6.33) hoary; urgency=low

  * Merge michael.vogt@ubuntu.com--2005/apt--mvo--0 (through patch-6)
    - patch-1: cosmetic changes (whitespace, "Apt::GPGV->APT::GPGV")
    - patch-2: (doc) documentation for gpgv
    - patch-3: (doc) new config variables added configure-index
    - patch-4: pkgAcquire::Run() pulse intervall can be configured
    - patch-5: fix for apt-get update removing Release.gpg files (#6865)
    - patch-6: change the path scoring in apt-cdrom, prefer pathes without
      symlinks

 -- Matt Zimmerman <mdz@ubuntu.com>  Sat, 26 Feb 2005 15:21:17 -0800

apt (0.6.32) hoary; urgency=low

  * Merge michael.vogt@ubuntu.com--2005/apt--mvo--0 (patch-1)
    - Implement Acquire::gpgv::options (Ubuntu bug#6283)

 -- Matt Zimmerman <mdz@ubuntu.com>  Tue,  8 Feb 2005 19:31:15 -0800

apt (0.6.31) hoary; urgency=low

  * Matt Zimmerman
    - Remove debugging output from apt.cron.daily (no one noticed?)
    - Apply patch from Anthony Towns to allow SHA1Summation to process a file
      descriptor until EOF, rather than requiring that the length of input be
      specified (Closes: #291338)
    - Fix build/install of Polish offline documentation, based on patch from
      Christian Perrier (Closes: #270404)
  * Michael Vogt
    - apt-cdrom.cc seperated into frontend (cmdline/apt-cdrom.cc and library
      apt-pkg/cdrom.{cc,h}) (Ubuntu #5668)

 -- Matt Zimmerman <mdz@ubuntu.com>  Fri,  4 Feb 2005 10:23:01 -0800

apt (0.6.30) unstable; urgency=low

  * Add ppc64 to buildlib/archtable
  * Merge michael.vogt@canonical.com--2004/apt--status-fd--0
    - Support preserving dpkg status file descriptor, to support
      better integration with synaptic
  
 -- Matt Zimmerman <mdz@ubuntu.com>  Wed, 19 Jan 2005 00:26:01 -0800

apt (0.6.29) hoary; urgency=low

  * Merge apt--mvo--0 (0.6.27ubuntu4)
  

 -- Matt Zimmerman <mdz@canonical.com>  Tue, 28 Dec 2004 17:18:02 -0800

apt (0.6.28) hoary; urgency=low

  * Merge apt--mvo--0
  * Rebuild source to get rid of arch metadata and temporary files in
    0.6.27ubuntu3

 -- Matt Zimmerman <mdz@canonical.com>  Thu, 23 Dec 2004 18:53:16 -0800

apt (0.6.27ubuntu4) hoary; urgency=low

  * remove old sig-file in partial/ before starting to fetch a new sig-file
    (see ubuntu #4769 for the rational)
  * added apt-key update method (uses ubuntu-keyring)
  * documented the "--allow-unauthenticated" switch
  * added DEB_BUILD_PROG_OPTS to debian/rules (additonal options can be 
    passed to DEB_BUILD_PROG like "-S")

 -- Michael Vogt <mvo@debian.org>  Thu, 23 Dec 2004 11:12:51 +0100

apt (0.6.27ubuntu3) hoary; urgency=low

  * added a exact dependency from libapt-pkg-dev to the apt version it was
    build with

 -- Michael Vogt <mvo@debian.org>  Wed, 15 Dec 2004 09:56:32 +0100

apt (0.6.27ubuntu2) hoary; urgency=low

  * fixed a bug in the rule file that happend during the big 0.5->0.6 merge

 -- Michael Vogt <mvo@debian.org>  Tue, 14 Dec 2004 12:14:25 +0100

apt (0.6.27ubuntu1) hoary; urgency=low

  * chmod 755 /usr/bin/apt-key
  * don't display a error when a apt-get update don't find a 
    Packages.bz2/Sources.bz2 file

 -- Michael Vogt <mvo@debian.org>  Mon, 13 Dec 2004 18:40:21 +0100

apt (0.6.27) hoary; urgency=low

  * Merge apt--authentication--0 branch
    - Implement gpg authentication for package repositories (Closes: #203741)
    - Also includes Michael Vogt's fixes
  * Merge apt--misc-abi-changes--0 branch
    - Use pid_t throughout to hold process IDs (Closes: #226701)
    - Import patch from Debian bug #195510: (Closes: #195510)
      - Make Simulate::Describe and Simulate::ShortBreaks private member
        functions
      - Add a parameter (Candidate) to Describe to control whether the
        candidate version is displayed
      - Pass an appropriate value for Candidate everywhere Describe is called

 -- Matt Zimmerman <mdz@canonical.com>  Mon, 13 Dec 2004 01:03:11 -0800

apt (0.6.25) experimental; urgency=low

  * Fix handling of two-part sources for sources.list deb-src entries in
    the same way that deb entries were fixed

 -- Matt Zimmerman <mdz@debian.org>  Wed,  9 Jun 2004 05:29:50 -0700

apt (0.6.24) experimental; urgency=low

  * YnPrompt fixes were inadvertently left out, include them (Closes:
    #249251)

 -- Matt Zimmerman <mdz@debian.org>  Sun, 16 May 2004 14:18:53 -0700

apt (0.6.23) experimental; urgency=low

  * Remove obsolete pkgIterator::TargetVer() (Closes: #230159)
  * Reverse test in CheckAuth to match new prompt (Closes: #248211)

 -- Matt Zimmerman <mdz@debian.org>  Sun,  9 May 2004 21:01:58 -0700

apt (0.6.22) experimental; urgency=low

  * Merge 0.5.25
  * Make the unauthenticated packages prompt more intuitive (yes to
    continue, default no), but require --force-yes in addition to
    --assume-yes in order to override

 -- Matt Zimmerman <mdz@debian.org>  Fri, 19 Mar 2004 13:55:35 -0800

apt (0.6.21) experimental; urgency=low

  * Merge 0.5.24

 -- Matt Zimmerman <mdz@debian.org>  Tue, 16 Mar 2004 22:52:34 -0800

apt (0.6.20) experimental; urgency=low

  * Merge 0.5.23

 -- Matt Zimmerman <mdz@debian.org>  Thu, 26 Feb 2004 17:17:02 -0800

apt (0.6.19) experimental; urgency=low

  * Merge 0.5.22
  * Convert apt-key(8) to docbook XML

 -- Matt Zimmerman <mdz@debian.org>  Mon,  9 Feb 2004 15:44:49 -0800

apt (0.6.18) experimental; urgency=low

  * Add new Debian Archive Automatic Signing Key to the default keyring
    (existing keyrings are not updated; do that yourself)

 -- Matt Zimmerman <mdz@debian.org>  Sat, 17 Jan 2004 17:04:30 -0800

apt (0.6.17) experimental; urgency=low

  * Merge 0.5.21
  * Handle more IMS stuff correctly

 -- Matt Zimmerman <mdz@debian.org>  Fri, 16 Jan 2004 10:54:25 -0800

apt (0.6.16) experimental; urgency=low

  * Fix some cases where the .gpg file could be left in place when it is
    invalid

 -- Matt Zimmerman <mdz@debian.org>  Fri,  9 Jan 2004 09:22:15 -0800

apt (0.6.15) experimental; urgency=low

  * s/Debug::Acquire::gpg/&v/
  * Honor the [vendor] syntax in sources.list again (though it is not
    presently used for anything)
  * Don't ship vendors.list(5) since it isn't used yet
  * Revert change from 0.6.10; it was right in the first place and the
    problem was apparently something else.  Archive = Suite.

 -- Matt Zimmerman <mdz@debian.org>  Mon,  5 Jan 2004 17:43:01 -0800

apt (0.6.14) experimental; urgency=low

  * Merge 0.5.20

 -- Matt Zimmerman <mdz@debian.org>  Sun,  4 Jan 2004 11:09:21 -0800

apt (0.6.13) experimental; urgency=low

  * Merge 0.5.19

 -- Matt Zimmerman <mdz@debian.org>  Sat,  3 Jan 2004 16:22:31 -0800

apt (0.6.12) experimental; urgency=low

  * Have pkgAcquireIndex calculate an MD5 sum if one is not provided by
    the method (as with file: and copy:).  Local repositories
  * Fix warning about dist name mismatch to actually print what it was
    expecting
  * Don't expect any particular distribution name for two-part
    sources.list entries
  * Merge 0.5.18

 -- Matt Zimmerman <mdz@debian.org>  Fri,  2 Jan 2004 13:59:00 -0800

apt (0.6.11) experimental; urgency=low

  * Support IMS requests of Release.gpg and Release
  * This required API changes, bump the libapt-pkg version
  * Copy local Release files into Dir::State::Lists
  * Set IndexFile attribute when retrieving Release and Release.gpg so
    that the appropriate Cache-Control headers are sent

 -- Matt Zimmerman <mdz@debian.org>  Fri,  2 Jan 2004 10:46:17 -0800

apt (0.6.10) experimental; urgency=low

  * Use "Codename" (woody, sarge, etc.) to supply the value of the
    "Archive" package file attribute, used to match "release a=" type
    pins, rather than "Suite" (stable, testing, etc.)

 -- Matt Zimmerman <mdz@debian.org>  Thu,  1 Jan 2004 16:56:47 -0800

apt (0.6.9) experimental; urgency=low

  * Another tagfile workaround

 -- Matt Zimmerman <mdz@debian.org>  Thu,  1 Jan 2004 13:56:08 -0800

apt (0.6.8) experimental; urgency=low

  * Add a config option and corresponding command line option
    (--allow-unauthenticated) to apt-get, to make buildd operators happy
    (Closes: #225648)

 -- Matt Zimmerman <mdz@debian.org>  Wed, 31 Dec 2003 08:28:04 -0800

apt (0.6.7) experimental; urgency=low

  * Forgot to revert part of the changes to tagfile in 0.6.4.  Hopefully
    will fix segfaults for some folks.

 -- Matt Zimmerman <mdz@debian.org>  Wed, 31 Dec 2003 08:01:28 -0800

apt (0.6.6) experimental; urgency=low

  * Restore the ugly hack I removed from indexRecords::Load which set the
    pkgTagFile buffer size to (file size)+256.  This is concealing a bug,
    but I can't fix it right now.  This should fix the segfaults that
    folks are seeing with 0.6.[45].

 -- Matt Zimmerman <mdz@debian.org>  Mon, 29 Dec 2003 18:11:13 -0800

apt (0.6.5) experimental; urgency=low

  * Move the authentication check into a separate function in apt-get
  * Fix display of unauthenticated packages when they are in the cache
    (Closes: #225336)

 -- Matt Zimmerman <mdz@debian.org>  Sun, 28 Dec 2003 16:47:57 -0800

apt (0.6.4) experimental; urgency=low

  * Use the top-level Release file in LoadReleaseInfo, rather than looking
    for the per-section ones (which aren't downloaded anymore).  This
    unbreaks release pinning, including the NotAutomatic bit used by
    project/experimental
  * Use FileFd::Size() rather than a separate stat() call in
    LoadReleaseInfo
  * Fix pkgTagFile to leave a little extra room at the end of the buffer
    to append the record separator if it isn't present
  * Change LoadReleaseInfo to use "Suite" rather than "Archive", to match
    the Debian archive's dist-level Release files

 -- Matt Zimmerman <mdz@debian.org>  Sun, 28 Dec 2003 15:55:55 -0800

apt (0.6.3) experimental; urgency=low

  * Fix MetaIndexURI for flat ("foo/") sources

 -- Matt Zimmerman <mdz@debian.org>  Sun, 28 Dec 2003 12:11:56 -0800

apt (0.6.2) experimental; urgency=low

  * Add space between package names when multiple unauthenticated packages
    are being installed (Closes: #225212)
  * Provide apt-key with a secret keyring and a trustdb, even though we
    would never use them, because it blows up if it doesn't have them
  * Fix typo in apt-key(8) (standard input is '-', not '/')

 -- Matt Zimmerman <mdz@debian.org>  Sat, 27 Dec 2003 13:01:40 -0800

apt (0.6.1) experimental; urgency=low

  * Merge apt 0.5.17
  * Rearrange Release file authentication code to be more clear
  * If Release is present, but Release.gpg is not, don't forget to still
    queue Packages files
  * Convert distribution "../project/experimental" to "experimental" for
    comparison purposes
  * Make a number of Release file errors into warnings; for now, it is OK
    not to have a codename, for example.  We mostly care about checksums
    for now

 -- Matt Zimmerman <mdz@debian.org>  Fri, 26 Dec 2003 15:12:47 -0800

apt (0.6.0) experimental; urgency=low

  * Signature verification support patch ("apt-secure") from Colin Walters
    <walters@debian.org> and Isaac Jones <ijones@syntaxpolice.org>.  This
    implements:
     - Release signature verification (Release.gpg)
     - Packages, Sources md5sum verification against Release
     - Closes: #203741
  * Make some modifications to signature verification support:
    - Release.gpg is always retrieved and verified if present, rather than
      requiring that sources be configured as secure
    - Print a hint about installing gnupg if exec(gpgv) fails
    - Remove obsolete pkgAcqIndexRel
    - Move vendors.list stuff into a separate module (vendorlist.{h,cc})
    - If any files about to be retrieved are not authenticated, issue a
      warning to the user and require confirmation
    - Fix a heap corruption bug in pkgSrcRecords::pkgSrcRecords()
  * Suggests: gnupg
  * Install a keyring in /usr/share/apt/debian-archive.gpg containing an
    initial set of Debian archive signing keys to seed /etc/apt/trusted.gpg
  * Add a new tool, apt-key(8) used to manage the keyring

 -- Matt Zimmerman <mdz@debian.org>  Fri, 26 Dec 2003 08:27:19 -0800

apt (0.5.32) hoary; urgency=low

  * Call setlocale in the methods, so that the messages are properly
    localised (Closes: #282700)
  * Implement support for bzip2-compressed debs (data.tar.bz2)

 -- Matt Zimmerman <mdz@canonical.com>  Sat, 11 Dec 2004 09:05:52 -0800

apt (0.5.31) unstable; urgency=low

  * New Romanian translation from Sorin Batariuc <sorin@bonbon.net>
    (Closes: #281458)
  * Merge changes from Hoary (0.5.30,0.5.30ubuntu2]
  * Fix the example in apt_preferences(5) to match the text
    (Closes: #222267)
  * Add APT::Periodic::Autoclean setting, to allow "apt-get autoclean" to
    be run periodically.  This is useful with
    APT::Periodic::Download-Upgradeable-Packages, and defaults to the same
    value, so that the cache size is bounded

 -- Matt Zimmerman <mdz@debian.org>  Tue, 23 Nov 2004 12:53:04 -0800

apt (0.5.30ubuntu2) hoary; urgency=low

  * bzip2 is now "Suggested" and it will detect if bzip2 is installed 
    and only then trying to get Packages.bz2

 -- Michael Vogt <mvo@debian.org>  Fri, 19 Nov 2004 12:00:39 +0100

apt (0.5.30ubuntu1) hoary; urgency=low

  * Need to Depend: bzip2 or Packages.bz2 fail.

 -- LaMont Jones <lamont@canonical.com>  Thu, 18 Nov 2004 12:51:05 -0700

apt (0.5.30) hoary; urgency=low

  * Patch from Michael Vogt to enable Packages.bz2 use, with a fallback to
    Packages.gz if it is not present (Closes: #37525)

 -- Matt Zimmerman <mdz@debian.org>  Mon, 15 Nov 2004 12:57:28 -0800

apt (0.5.29) unstable; urgency=low

  * Don't hardcode paths in apt.cron.daily
  * Add to apt.cron.daily the capability to pre-download upgradeable
    packages
  * Place timestamp files in /var/lib/apt/periodic, rather than
    /var/lib/apt itself
  * Standardize debhelper files a bit
    - Create all directories in debian/dirs rather than creating some on
      the dh_installdirs command line
    - Rename debian/dirs to debian/apt.dirs, debian/examples to
      debian/apt.examples

 -- Matt Zimmerman <mdz@debian.org>  Sat, 13 Nov 2004 17:58:07 -0800

apt (0.5.28) hoary; urgency=low

  * Translation updates:
    - Updated Hungarian from Kelemen Gábor <kelemeng@gnome.hu> (Closes: #263436)
    - Updated Greek from George Papamichelakis (Closes: #265004)
    - Updated Simplified Chinese from Tchaikov (Closes: #265190)
    - Updated French by Christian Perrier (Closes: #265816)
    - Updated Japanese by Kenshi Muto (Closes: #265630)
    - Updated Catalan from Jordi Mallach
    - Updated Dutch from Bart Cornelis (Closes: #268258, #278697)
    - Updated Portuguese from Miguel Figueiredo (Closes: #268265)
    - Updated Polish from Robert Luberda <robert@debian.org> (Closes: #268451)
    - Updated Danish from Claus Hindsgaul (Closes: #269417)
    - Updated Norwegian Nynorsk from Håvard Korsvoll <korsvoll@skulelinux.no>
      (Closes: #269965)
    - Updated Russian from Yuri Kozlov <yuray@id.ru> (Closes: #271104)
    - Updated Italian from Samuele Giovanni Tonon <samu@debian.org>
      (Closes: #275083)
    - Updated Brazilian Portuguese from Andre Luis Lopes (Closes: #273944)
    - Updated Slovak from Peter Mann (Closes: #279481)
  * APT::Get::APT::Get::No-List-Cleanup -> APT::Get::List-Cleanup in apt-get.cc
    (Closes: #267266)
  * Merge Ubuntu changes:
    - Set default Dpkg::MaxArgs to 1024, and Dpkg::MaxArgBytes to 32k.
      Needed to work around ordering bugs when installing a large number of
      packages
    - Patch from Michael Vogt to add an optional cron job which
      can run apt-get update periodically
  * Add arch-build target to debian/rules

 -- Matt Zimmerman <mdz@debian.org>  Sat, 13 Nov 2004 15:52:20 -0800

apt (0.5.27) unstable; urgency=high

  * Sneak in a bunch of updated translations before the freeze
    (no code changes)
  * Translation updates:
    - New Finnish translation from Tapio Lehtonen <tale@debian.org>
      (Closes: #258999)
    - New Bosnian translation from Safir Šećerović <sapphire@linux.org.ba>
      (Closes: #254201)
    - Fix Italian incontrario (Closes: #217277)
    - Updated Spanish from Ruben Porras (Closes: #260483)
    - Updated Danish from Claus Hindsgaul (Closes: #260569)
    - Updated Slovak from Peter Mann (Closes: #260627)
    - Updated Portuguese from Miguel Figueiredo (Closes: #261423)
  * Bring configure-index up to date with documented options, patch from
    Uwe Zeisberger <zeisberg@informatik.uni-freiburg.de> (Closes: #259540)
  * Note in apt.conf(5) that configure-index does not contain strictly
    default values, but also examples
  * Add Polish translation of offline.sgml (Closes: #259229)

 -- Matt Zimmerman <mdz@debian.org>  Thu, 29 Jul 2004 09:30:12 -0700

apt (0.5.26) unstable; urgency=low

  * Translation updates:
    - Spanish update from Ruben Porras <nahoo82@telefonica.net> (Closes: #248214)
    - Sync Spanish apt(8) (Closes: #249241)
    - French update from Christian Perrier <bubulle@debian.org> (Closes: #248614)
    - New Slovak translation from Peter Mann <Peter.Mann@tuke.sk> (Closes: #251676)
    - Czech update from Miroslav Kure <kurem@upcase.inf.upol.cz> (Closes: #251682)
    - pt_BR update from Andre Luis Lopes <andrelop@debian.org> (Closes: #251961)
    - German translation of apt(8) from Helge Kreutzmann <kreutzm@itp.uni-hannover.de>
      (Closes: #249453)
    - pt update from Miguel Figueiredo <elmig@debianpt.org> (Closes: #252700)
    - New Hebrew translation from Lior Kaplan <webmaster@guides.co.il>
      (Closes: #253182)
    - New Basque translation from Piarres Beobide Egaña <pi@beobide.net>
      (Vasco - Euskara - difficult language, Closes: #254407) and already a
      correction (Closes: #255760)
    - Updated Brazilian Portuguese translation from
      Guilherme de S. Pastore <gpastore@colband.com.br> (Closes: #256396)
    - Updated Greek translation (complete now) from
      George Papamichelakis <george@step.gr> (Closes: #256797)
    - New Korean translation from Changwoo Ryu <cwryu@debian.org>
      (Closes: #257143)
    - German translation now available in two flavours: with Unicode usage and
      without (related to #228486, #235759)
  * Update apt-get(8) to reflect the fact that APT::Get::Only-Source will
    affect apt-get build-dep as well as apt-get source
  * Remove aborted remnants of a different method of implementing DEB_BUILD_OPTIONS
    from debian/rules
  * Fix typo in error message when encountering unknown type in source list
    (Closes: #253217)
  * Update k*bsd-gnu arch names in buildlib/ostable (Closes: #253532)
  * Add amd64 to buildlib/archtable (Closes: #240896)
  * Have configure output a more useful error message if the architecture
    isn't in archtable

 -- Matt Zimmerman <mdz@debian.org>  Thu,  8 Jul 2004 15:53:28 -0700

apt (0.5.25) unstable; urgency=low

  * Patch from Jason Gunthorpe to remove arbitrary length limit on Binary
    field in SourcesWriter::DoPackage
  * Fix typo in apt-cache(8) (Closes: #238578)
  * Fix obsolete reference to bug(1) in stub apt(8) man page
    (Closes: #245923)
  * Fix typo in configure-index (RecruseDepends -> RecurseDepends)
    (Closes: #246550)
  * Support DEB_BUILD_OPTIONS=noopt in debian/rules
    (Closes: #244293)
  * Increase length of line buffer in ReadConfigFile to 1024 chars;
    detect if a line is longer than that and error out
    (Closes: #244835)
  * Suppress a signed/unsigned warning in apt-cache.cc:DisplayRecord
  * Build apt-ftparchive with libdb4.2 rather than libdb2
    - Patch from Clint Adams to do most of the work
    - Build-Depends: s/libdb2-dev/libdb4.2-dev/
    - Add AC_PREREQ(2.50) to configure.in
    - Use db_strerror(err) rather than GlobalError::Errno (which uses strerror)
    - Add note to NEWS.Debian about upgrading old databases
  * Attempt to fix problems with chunked encoding by stripping only a single CR
    (Closes: #152711)
  * Modify debian/rules cvs-build to use cvs export, to avoid picking up
    junk files from the working directory
  * Add lang=fr attribute to refentry section of
    apt-extracttemplates.fr.1.sgml and apt-sortpkgs.fr.1.sgml so they are
    correctly built
  * Remove extraneous '\' characters from <command> tags in
    apt_preferences.fr.5.sgml
  * Translation updates:
    - Updated Swedish translation from Peter Karlsson <peter@softwolves.pp.se>
      (Closes: #238943)
    - New Slovenian translation from Jure Čuhalev <gandalf@owca.info>
      (closes: #239785)
    - New Portuguese translation from Miguel Figueiredo <elmig@debianpt.org>
      (closes: #240074)
    - Updated Spanish translation from Ruben Porras <nahoo82@telefonica.net>
    - Updated Spanish translation of man pages from Ruben Porras
      <nahoo82@telefonica.net>
    - Updated Simplified Chinese translation from "Carlos Z.F. Liu" <carlos_liu@yahoo.com>
      (Closes: #241971)
    - Updated Russian translation from Dmitry Astapov <adept@despammed.com>
      (Closes: #243959)
    - Updated Polish translation from Marcin Owsiany <porridge@debian.org>
      (Closes: #242388)
    - Updated Czech translation from Miroslav Kure <kurem@upcase.inf.upol.cz>
      (Closes: #244369)
    - Updated Japanese translation from Kenshi Muto <kmuto@debian.org>
      (Closes: #244176)
    - Run make -C po update-po to update .po files
    - Updated French translation from Christian Perrier <bubulle@debian.org>
      (Closes: #246925)
    - Updated Danish translation from Claus Hindsgaul <claus_h@image.dk>
      (Closes: #247311)

 -- Matt Zimmerman <mdz@debian.org>  Sat,  8 May 2004 12:52:20 -0700

apt (0.5.24) unstable; urgency=low

  * Updated Czech translation from Miroslav Kure <kurem@upcase.inf.upol.cz>
    (Closes: #235822)
  * Updated French translation from Christian Perrier <bubulle@debian.org>
    (Closes: #237403)
  * Updates to XML man pages from richard.bos@xs4all.nl
  * Updated Danish translation from Claus Hindsgaul <claus_h@image.dk>
    (Closes: #237771)
  * Updated Greek translation from Konstantinos Margaritis
    <markos@debian.org>
    (Closes: #237806)
  * Updated Spanish translation from Ruben Porras <nahoo82@telefonica.net>
    (Closes: #237863)
  * Updated pt_BR translation from Andre Luis Lopes <andrelop@debian.org>
    (Closes: #237960)
  * Regenerate .pot file (Closes: #237892)
  * Updated Polish translation from Marcin Owsiany <porridge@debian.org>
    (Closes: #238333)
  * In pkgAcquire::Shutdown(), set the status of fetching items to
    StatError to avoid a sometimes large batch of error messages
    (Closes: #234685)
  * Implement an ugly workaround for the 10000-character limit on the
    Binaries field in debSrcRecordParser, until such time as some things
    can be converted over to use STL data types (ABI change) (Closes: #236688)
  * Increase default tagfile buffer from 32k to 128k; this arbitrary limit
    should also be removed someday (Closes: #174945)
  * Checked against Standards-Version 3.6.1 (no changes)

 -- Matt Zimmerman <mdz@debian.org>  Tue, 16 Mar 2004 22:47:55 -0800

apt (0.5.23) unstable; urgency=low

  * Cosmetic updates to XML man pages from Richard Bos <radoeka@xs4all.nl>
  * Use the 'binary' target rather than 'all' so that the ssh and bzip2
    symlinks are created correctly (thanks to Adam Heath)
    (Closes: #214842)
  * Updated Simplified Chinese translation of message catalog from Tchaikov
    <chaisave@263.net> (Closes: #234186)
  * Change default for Acquire::http::max-age to 0 to prevent index files
    being out of sync with each other (important with Release.gpg)
  * Add an assert() to make sure that we don't overflow a fixed-size
    buffer in the very unlikely event that someone adds 10 packaging
    systems to apt (Closes: #233678)
  * Fix whitespace in French translation of "Yes, do as I say!", which
    made it tricky to type, again.  Thanks to Sylvain Pasche
    <sylvain.pasche@switzerland.org> (Closes: #234494)
  * Print a slightly clearer error message if no packaging systems are
    available (Closes: #233681)
  * Point to Build-Depends in COMPILING (Closes: #233669)
  * Make debian/rules a bit more consistent in a few places.
    Specifically, always use -p$@ rather than an explicit package name,
    and always specify it first, and use dh_shlibdeps -l uniformly rather
    than sometimes changing LD_LIBRARY_PATH directly
  * Document unit for Cache-Limit (bytes) (Closes: #234737)
  * Don't translate "Yes, do as I say!" in Chinese locales, because it can
    be difficult to input (Closes: #234886)

 -- Matt Zimmerman <mdz@debian.org>  Thu, 26 Feb 2004 17:08:14 -0800

apt (0.5.22) unstable; urgency=low

  * Updated French translation of man pages from Philippe Batailler
    <philippe.batailler@free.fr> (Closes: #203119)
  * Initialize StatusFile in debSystem (Closes: #229791)
  * Fix apt-get's suggests/recommends printing, which was skipping every
    other dependency due to both using GlobOr and incrementing the DepIterator
    (Closes: #229722)
  * Restore SIGINT/SIGQUIT handlers to their old values (rather than
    SIG_DFL) after invoking dpkg (Closes: #229854)
  * Updated Dutch translation of message catalog from cobaco
    <cobaco@linux.be> (Closes: #229601)
  * Catalan translation from Antoni Bella, Matt Bonner and Jordi Mallach
    (Closes: #230102)
  * Simplified Chinese translation of message catalog from "Carlos
    Z.F. Liu" <carlos_liu@yahoo.com> (Closes: #230960)
  * Replace SGML manpages with XML man pages from richard.bos@xs4all.nl
    (Closes: #230687)
  * Updated Spanish translation of man pages from Ruben Porras
    <nahoo82@telefonica.net> (Closes: #231539)
  * New Czech translation of message catalog from Miroslav Kure
    <kurem@upcase.inf.upol.cz> (Closes: #231921)

 -- Matt Zimmerman <mdz@debian.org>  Mon,  9 Feb 2004 12:44:54 -0800

apt (0.5.21) unstable; urgency=low

  * Patch from Eric Wong <normalperson@yhbt.net> to include apt18n.h after
    other headers to avoid breaking locale.h when setlocale() is defined
    as an empty macro.  This was not a problem on Debian, but broke
    compilation on Solaris. (Closes: #226509)
  * Updated French translation from Pierre Machard <pmachard@debian.org>
    (Closes: #226886)
  * Add colons to apt-get's "kept back"/"upgraded"/"downgraded" messages
    (Closes: #226813)
  * Fix typo in apt-cache(8) (Closes: #226351)
  * Clearer error message in place of "...has no available version, but
    exists in the database" (Closes: #212203)
  * Patch from Oliver Kurth <oku@masqmail.cx> to use AC_CACHE_VAL for
    GLIBC_VER to make cross-compilation easier (Closes: #221528)
  * Add example preferences file (Closes: #220799)
  * Updated Greek translation from Konstantinos Margaritis <markos@debian.org>
    (Closes: #227205)
  * Updated Spanish translation of man pages from Ruben Porras
    <nahoo82@telefonica.net> (Closes: #227729)

 -- Matt Zimmerman <mdz@debian.org>  Fri, 16 Jan 2004 10:54:39 -0800

apt (0.5.20) unstable; urgency=low

  * Fixed German translations of "Suggested" from Christian Garbs
    <debian@cgarbs.de> (Closes: #197960)
  * Add an "apt-cache madison" command with an output format similar to
    the katie tool of the same name (but less functionality)
  * Fix debSourcesIndex::Describe() to correctly say "Sources" rather than
    "Packages"

 -- Matt Zimmerman <mdz@debian.org>  Sat,  3 Jan 2004 23:42:50 -0800

apt (0.5.19) unstable; urgency=low

  * Fix Packages::Extensions support in apt-ftparchive generate
    (Closes: #225453)

 -- Matt Zimmerman <mdz@debian.org>  Sat,  3 Jan 2004 16:20:31 -0800

apt (0.5.18) unstable; urgency=low

  * New no_NO.po file from Tollef Fog Heen <tfheen@debian.org> to fix
    encoding problems (Closes: #225602)
  * Have "apt-ftparchive release" strip the leading path component from
    the checksum entries

 -- Matt Zimmerman <mdz@debian.org>  Fri,  2 Jan 2004 11:24:35 -0800

apt (0.5.17) unstable; urgency=low

  * Enable apt-ftparchive to generate Release files.  Hopefully this will
    make it easier for folks to secure their apt-able packages

 -- Matt Zimmerman <mdz@debian.org>  Fri, 26 Dec 2003 12:53:21 -0800

apt (0.5.16) unstable; urgency=low

  * po/de.po update from Michael Karcher <karcher@physik.fu-berlin.de>
    (Closes: #222560)
  * Update config.guess and config.sub from autotools-dev 20031007.1
  * Add knetbsd to buildlib/ostable (Closes: #212344)
  * Don't suggest apt-get -f install to correct broken build-deps; broken
    installed packages are rarely the cause (Closes: #220858)
  * Avoid clobbering configure.in if sed fails

 -- Matt Zimmerman <mdz@debian.org>  Wed, 24 Dec 2003 14:54:40 -0800

apt (0.5.15) unstable; urgency=low

  * Spanish man pages, patch from Ruben Porras <nahoo82@telefonica.net>
    (Closes: #195444)
    - apt.es.8 wasn't included in the patch, but was referenced.  Fetched
      version 1.3 from debian-doc cvs
    - Create doc/es/.cvsignore
  * Patch from Koblinger Egmont <egmont@uhulinux.hu> to fix
    pkgCache::PkgFileIterator::Label() to correctly refer to File->Label
    rather than File->Origin (Closes: #213311)
  * Add missing comma and space to German translation of "downgraded"
    (Closes: #213975)
  * Add missing comma in apt_preferences(5) (Closes: #215362)
  * Fix whitespace in French translation of "Yes, do as I say!", which
    made it tricky to type.  Thanks to Sylvain Pasche
    <sylvain.pasche@switzerland.org> (Closes: #217152)
  * Let apt-get build-dep try alternatives if the installed package
    doesn't meet version requirements (Closes: #214736)
  * Fix version display for recommends (Closes: #219900)
  * Use isatty rather than ttyname for checking if stdin is a terminal.
    isatty has the advantage of not requiring /proc under Linux, and thus
    Closes: #221728
  * Correctly implement -n as a synonym for --names-only (Closes: #224515)
  * Update apt-cache(8)
    - Document --installed
    - --recursive applies to both depends and rdepends
  * Japanese translation of documentation from Kurasawa Nozomu <nabetaro@slug.jp>
    (Closes: #186235)
  * Clarify documentation of --no-upgrade in apt-get(8) (Closes: #219743)
  * Clean up and simplify some of the suggests/recommends display in apt-get
  * Use cvs update -d in debian/rules cvs-build rather than just update
  * Pass --preserve-envvar PATH --preserve-envvar CCACHE_DIR to debuild.  apt
    takes a long time to build, and ccache helps

 -- Matt Zimmerman <mdz@debian.org>  Sat, 20 Dec 2003 16:34:30 -0800

apt (0.5.14) unstable; urgency=low

  * apt-get build-dep, when trying to skip over the remaining elements of
    an or-expression, would accidentally inherit the version requirements of a
    later item in the or-expression.  Fixed it.
  * Let apt-get build-dep try alternatives if the first dependency in an
    or-expression is not available
  * Add a Debug::BuildDeps to generate some trace output
  * Help apt-get build-dep produce more useful error messages
  * Process build-dependencies in forward rather than reverse order
  * Error out if an installed package is too new for a << or <=
    build-dependency
  * apt-get build-dep should now be able to handle almost any package with
    correct build-depends.  The primary exception is build-dependencies on
    virtual packages with more than one provider, and these are
    discouraged for automated processing (but still common,
    unfortunately).

 -- Matt Zimmerman <mdz@debian.org>  Tue, 23 Sep 2003 22:57:31 -0400

apt (0.5.13) unstable; urgency=medium

  * Document configuration file comment syntax in apt.conf(5)
    (Closes: #211262)
  * s/removed/installed/ in a comment in apt-get.cc
  * Move comment for ListParser::ParseDepends into the right place
  * Don't preserve ownership when copying config.guess and config.sub.
    This broke builds where the clean target was run with different
    privileges than the rest of the build (i.e., root) (Closes: #212183)
  * On second thought, don't copy config.guess and config.sub at all.  I'd
    rather they always match what is in CVS.

 -- Matt Zimmerman <mdz@debian.org>  Mon, 22 Sep 2003 10:28:17 -0400

apt (0.5.12) unstable; urgency=low

  * Exclude subdirectories named 'debian-installer' from the apt-cdrom
    search (Closes: #210485 -- release-critical)

 -- Matt Zimmerman <mdz@debian.org>  Thu, 11 Sep 2003 21:48:14 -0400

apt (0.5.11) unstable; urgency=low

  * Updated pt_BR translations from Andre Luis Lopes <andrelop@debian.org>
    (Closes: #208302)
  * In apt.conf(5), give the fully qualified name of Dir::Bin::Methods,
    rather than just "methods"
  * Add new nb and nn translations from Petter Reinholdtsen <pere@hungry.com>
  * Clean up reportbug script a bit, and extend it to distinguish between a
    configuration file not existing and the user declining to submit it with
    the report
  * Add #include <langinfo.h> to cmdline/apt-get.cc.  This apparently gets
    pulled in by something else with recent g++ and/or glibc, but is
    required when building on, e.g., stable
  * Patch from Koblinger Egmont <egmont@uhulinux.hu> to fix version
    comparisons with '~' (Closes: #205960)
  * Disable Russian translation until someone can review it
    (Closes: #207690)

 -- Matt Zimmerman <mdz@debian.org>  Wed, 10 Sep 2003 19:41:28 -0400

apt (0.5.10) unstable; urgency=low

  * Correct the section in apt_preferences(5) on interpreting priorities
    to show that zero is not a valid priority, and print a warning if such
    a pin is encountered in the preferences file (Closes: #204971)
  * Regenerate French man pages from sgml source (Closes: #205886)
  * Get self-tests compiling again, updated for latest library API
    and g++ 3.3
  * Add version comparison tests for #194327 and #205960
  * Fix error message in version test to output versions in the order in
    which they were compared when the reverse comparison fails
  * Reference the source package bug page rather than the one for the
    binary package 'apt' in the man pages (Closes: #205290)
  * Updated Polish po file from Marcin Owsiany <porridge@debian.org>
    (Closes: #205950)
  * Mention some of the available frontends in apt-get(8) (Closes: #205829)
  * Add apt-config to SEE ALSO section of apt-get (Closes: #205036)
  * Add missing "lang" attributes to refentry tags in French man pages
    (apt-cdrom, apt-extracttemplates, apt-sortpkgs)
  * Change upgraded/newly installed/not fully installed or removed
    messages to be consistent and somewhat shorter (some translations
    exceeded 80 characters even in the simplest case)
  * Make APT::Get::Show-Upgraded (aka apt-get -u) default to true.
  * Updates to Dutch translation from Bart Cornelis <cobaco@linux.be>
    (Closes: #207656)

 -- Matt Zimmerman <mdz@debian.org>  Sun, 31 Aug 2003 21:12:39 -0400

apt (0.5.9) unstable; urgency=low

  * Oh well, apt isn't going to make it into testing anytime soon due to
    new glibc and gcc deps, so we might as well fix more bugs
  * Fix typo in example ftp-archive.conf (Closes: #203295)
  * Mention default setting for --all-versions (Closes: #203298)
  * Patch from Otavio Salvador <otavio@debian.org> to have --version
    only print the version (and not usage as well) (Closes: #203418)
  * Patch from Otavio Salvador <otavio@debian.org> to switch from
    dh_installmanpages to dh_installman.  Fixes the problem where the
    pt_BR man page was installed in the wrong location (Closes: #194558)
  * Move the French apt-ftparchive man page into apt-utils where it
    belongs.  apt-utils Replaces: apt (<< 0.5.9)
  * Write records from "apt-cache show" using fwrite(3) rather than
    write(2), in case for some reason the entire record doesn't get
    written by a single write(2)
  * Add new French man pages to doc/fr/.cvsignore
  * Add freebsd to buildlib/ostable (Closes: #193430)
  * Avoid segfault if a package name is specified which consists
    entirely of characters which look like end tags ('+', '-')
    (Closes: #200425)
  * Patch from Otavio Salvador <otavio@debian.org> to avoid listing
    suggests/recommends for packages which are selected for installation
    at the same time as the package which suggests/recommends them
    (Closes: #200102)
  * Patch from Otavio Salvador <otavio@debian.org> to avoid listing
    suggests/recommends which are Provided by a package which is already
    installed (Closes: #200395)
  * Patch to update pt_BR man page for apt_preferences(5) from Andre Luis
    Lopes <andrelop@debian.org> (Closes: #202245)
  * Use nl_langinfo(YESEXPR) rather than comparing to the translated
    string "Y".  Closes: #200953 and should make the prompting generally
    more robust in the face of i18n.  In the particular case of #200953,
    it was being fooled because of signedness issues with toupper(3)
    (Closes: #194614)
  * apt Suggests: aptitude | synaptic | gnome-apt | wajig
    (Closes: #146667)
  * Clean up whitespace in translated strings in ru.po, which messed up
    indentation (some other translations probably have similar problems)
    (Closes: #194282)
  * Run ispell -h over the man page sources and fix a bunch of typos
  * Use debian/compat rather than DH_COMPAT
  * Update to debhelper compatibility level 3
    - remove ldconfig calls from debian/{postinst,postrm} as dh_makeshlibs
      will add them
    - echo 3 > debian/compat
    - Build-Depends: debhelper (>= 3)
  * Exclude '.#*' from cvs-build
  * Let the ftp method work with ftp servers which do not require a
    password (Closes: #199425)
  * Build-depend on debhelper >= 4.1.62, because we need the fix for
    #204731 in order for dh_installman to work correctly
    with our SGML man pages
  * Move dh_makeshlibs ahead of dh_installdeb so that its postinst
    fragments are properly substituted

 -- Matt Zimmerman <mdz@debian.org>  Sun, 10 Aug 2003 19:54:39 -0400

apt (0.5.8) unstable; urgency=medium

  * urgency=medium because the changes since 0.5.5.1 are pretty safe as
    far as core functionality, 0.5.5.1 survived unstable for 10 days, and
    I don't want to delay apt's progress into testing any further.  It's
    decidedly better than 0.5.4.
  * Clarify the meaning of the only-source option in apt-get(8)
    (Closes: #177258)
  * Updated French man pages from Philippe Batailler
    <philippe.batailler@free.fr> (Closes: #182194)
  * Give a warning if an illegal type abbreviation is used when looking up a
    configuration item (Closes: #168453)
  * Improve build-depends handling of virtual packages even further, so that
    it will now also try to satisfy build-depends on virtual packages if they
    are not installed.  Note that this only works if there is only one
    package providing the virtual package, as in other cases (Closes: #165404)
  * Update config.guess and config.sub from autotools-dev 20030717.1
  * Tweak SGML in apt-extracttemplates.1.sgml so that literal '>' doesn't end
    up in output
  * Document SrcDirectory in apt-ftparchive.1.sgml (Closes: #156370)
  * Support TMPDIR in apt-extracttemplates (Closes: #191656)
  * Fix ru.po to use a capital letter for the translation of 'Y' so that
    YnPrompt works correctly (Closes: #200953).  No other translations seem
    to have this problem
  * Regenerate POT file and sync .po files
  * Only try to clear stdin if it is a tty, to avoid looping if there is
    lots of stuff (perhaps an infinite amount) to read (Closes: #192228)

 -- Matt Zimmerman <mdz@debian.org>  Fri, 25 Jul 2003 20:21:53 -0400

apt (0.5.7) unstable; urgency=low

  * Update control file to match overrides (apt priority important,
    libapt-pkg-dev section libdevel)
  * Silence the essential packages check if we are only downloading
    archives and not changing the system (Closes: #190862)
  * Skip version check if a build-dependency is provided by an installed package
    (Closes: #126938)
  * Have apt-cache show exit with an error if it cannot find any of the
    specified packages (Closes: #101490)

 -- Matt Zimmerman <mdz@debian.org>  Mon, 21 Jul 2003 23:43:24 -0400

apt (0.5.6) unstable; urgency=low

  * Adam Heath <doogie@debian.org>
    - Fix segfault when handling /etc/apt/preferences.  Closes: #192409.
  * Matt Zimmerman <mdz@debian.org>
    - Clean up some string handling, patch from Peter Lundkvist
      <p.lundkvist@telia.com> (Closes: #192225)
    - Don't fall off the end of the buffer when comparing versions.
      Patch from Koblinger Egmont <egmont@uhulinux.hu> (Closes: #194327)
    - Minor fixes to apt-ftparchive(1) (Closes: #118156)
    - Fix typo in apt-ftparchive help text (Closes: #119072)
    - More typos in apt-ftparchive help text (Closes: #190936)
    - Update config.guess, config.sub to latest versions
    - Modify the description for apt-utils to reflect the fact that it is not
      (any longer) infrequently used (Closes: #138045)
    - Make setup script for dselect method more explicit about
      overwriting sources.list (Closes: #151727)
    - Fix typo in apt-cache(8) (Closes: #161243)
    - Remove duplicate 'showpkg' from synopsis on apt-cache(8)
      (Closes: #175611)
    - Document in apt-get(8) the meaning of the '*' in ShowList, which is that
      the package is being purged (Closes: #182369)
    - Fix extra "/" character in apt.conf(5) (Closes: #185545)
    - Fix typo in tar error message (Closes: #191424)
    - Clarify description of 'search' on apt-cache(8) (Closes: #192216)
    - Fix incorrect path for 'partial' directory on apt-get(8)
      (Closes: #192933)
    - Fixes to pt_BR translation from Andre Luis Lopes <andrelop@ig.com.br>
      (Closes: #196669)
    - Updated apt_preferences(5) man page with many corrections and
      clarifications from Thomas Hood <jdthood@yahoo.co.uk>
      (Closes: #193336)
    - Fix SGML validation errors in apt-cache.8.sgml introduced in 0.5.5 or so
    - Add a simple example to apt-ftparchive(1) (Closes: #95257)
    - Add bug script for collecting configuration info (Closes: #176482)

 -- Matt Zimmerman <mdz@debian.org>  Mon, 21 Jul 2003 01:59:43 -0400

apt (0.5.5.1) unstable; urgency=low

  * Move the target of the example docs from doc to binary.  Closes:
    #192331
  * Fix api breakage that broke apt-ftparchive and apt-cache dumpavail, by
    backing out change that incorretly attempted to handle Package sections
    larger than 32k.  Closes: #192373
  * Fix never-ending loop with apt-get install -V.  Closes: #192355.

 -- Adam Heath <doogie@debian.org>  Mon, 19 May 2003 12:30:16 -0500

apt (0.5.5) unstable; urgency=low

  * New deb version compare function, that has no integer limits, and
    supports pre-versions using ~.  Code ported from dpkg.
  * Fix handling of [!arch] for build-dependencies. Closes: #88798, #149595
  * Fix handling of build-deps on unknown packages. Closes: #88664, #153307
  * "apt-get --arch-only build-dep" to install only architecture-
    dependent build dependencies. Bump minor shared lib number to reflect
    small change in BuildDepend API.
  * APT::Build-Essential configuration option (defaults to "build-essential")
    so that "apt-get build-dep" will ensure build essential packages are
    installed prior to installing other build-dependencies. Closes: #148879
  * LD_LIBRARY_PATH thing. Closes: #109430, #147529
  * /usr/doc reference in postinst. Closes: #126189
  * Doc updates. Closes: #120689
  * Possible apt-cache segfault. Closes: #120311, #118431, #117915, #135295,
          #131062, #136749
  * Print special message for EAI_AGAIN. Closes: #131397
  * libapt-pkg-dev needs to bring in the apt-inst library if linking
    is to work. Closes: #133943
  * Typos, Doc Stuff. Closes: #132772, #129970, #123642, #114892, #113786,
         #109591, #105920, #103678, #139752, #138186, #138054, #138050,
	 #139994, #142955, #151654, #151834, #147611, #154268, #173971
  * Fix possibility for tag file parsing to fail in some unlikely situations.
    Closes: #139328
  * Use std C++ names for some header files. Closes: #128741
  * Do not check for free space if --no-download. Closes: #117856
  * Actually implement or group handling for 'upgrade'. Closes: #133950
  * "Internal Error, Couldn't configure pre-depend" is not actually an
    internal error, it is a packaging error and now it says so, and
    pinpoints the problem dependency. Closes: #155621
  * Allows failure to write to a pipe for post-invoke stuff. Closes: #89830
  * Use usr/share/doc for dhelp. Closes: #115701
  * --print-uris works with 'update'. Closes: #57070
  * Options Dpkg::MaxArgs,Dpkg::MaxArgBytes to allow a much longer dpkg
    command line.
  * Fixed 2 little OR group bugs, thanks to Yann Dirson. Closes: #143995,
    #142298
  * Allow an uninstalled package to be marked for removal on an install
    line (meaning not to automatically install it), also fix some dodgy
    handling of protected packages. Closes: #92287, #116011
  * Fix errant prefix matching in version selection. Closes: #105968
  * Ensure that all files needed to run APT as a user are readable and
    ignore roots umask for these files. Closes: #108801
  * Support larger config spaces. Closes: #111914
  * 'apt-get update' no longer does 'Building Dependency Tree'.
  * When matching regexs allways print a message. Change regex activation
    charset. Closes: #147817
  * Don't die if lines in sources.list are too long. Closes: #146846
  * Show file name on apt-extracttemplate error messges. Closes: #151835
  * i18n gettext stuff, based on work from Michael Piefel: Closes: #95933
  * Some highly unlikely memory faults. Closes: #155842
  * C++ stuff for G++3.2. Closes: #162617, #165515,
  * apt-config dumps sends to stdout not stderr now.  Closes: #146294
  * Fix segfault in FindAny when /i is used, and there is no default.
    Closes: #165891
  * Add s390x to archtable.  Closese: #160992.
  * Update config.sub/config.guess in cvs, and add support to debian/rules
    to update them from /usr/share/misc if they exist.  Closes: #155014
  * Remove 'Sorry' from messages.  Closes: #148824.
  * Change wording of 'additional disk space usage' message.  Closes:
    #135021.
  * apt-extracttemplates now prepends the package name when extracting
    files.  Closes: #132776
  * Add -n synonym for --names-only for apt-cache.  Closes: #130689
  * Display both current version and new version in apt-get -s.  Closes:
    #92358
  * Add an options and timeout config item to ssh/rsh.  Closes: #90654
  * libapt-pkg-dev now depends on apt-utils.  Closes: #133942.
  * Change verbose logging output of apt-ftparchive to go to stderr,
    instead of stdout.  Also, errors that occur no longer go to stdout,
    but stderr.  Closes: #161592
  * Test for timegm in configure.  Closes: #165516.
  * s/st_mtime/mtime/ on our local stat structure in apt-ftparchive, to
    support compliation on platforms where st_mtime is a macro.  Closes:
    #165518
  * Check the currently mounted cdrom, to see if it's the one we are
    interested in.  Closes: #154602
  * Refer to reportbug instead of bug in the man pages. Closes: #173745
  * Link apt-inst to apt-pkg. Closes: #175055
  * New apt_preferences man page from Thomas Hood, Susan Kleinmann,
    and others.
  * Fix > 300 col screen segfault. Closes: #176052
  * Rebuild with gcc-3.2. Closes: #177752, #178008.
  * Fix build-dep handling of | dependencies.
    Closes: #98640, #145997, #158896, #172901
  * Double default value of APT::Cache-Limit, until such time as it
    can be made more dynamic.  Closes: #178623.
  * Report uris with '.gz' when there are errors.  Closes: #178435.
  * When installing build-deps, make sure the new version will
    satisfy build requirements. Closes: #178121
  * Split offline and guide documentation into apt-doc.  This was done so
    that binary-arch builds do not require documention deps.  Note, that 
    apt-doc is not installed on upgrades.
  * Use doc-base, instead of dhelp directly.  Closes: #110389
  * Change http message 'Waiting for file' to 'Waiting for headers'.
    Closes: #178537
  * Remove trailing lines on package lists in apt-get.  Closes: #178736.
  * Fix origin pins for file:// uris.  Closes: #189014.
  * Apply typo and syntax patch from bug to apt-cache.8.sgml.  Closes:
    #155194
  * s/dpkg-preconfig/dpkg-preconfigure/ in examples/configure-index.
    Closes: #153734.
  * Fix some typos in the apt-get manual.  Closes: #163932.
  * Apply patch from bug, to change frozen to testing, and then do it
    everywhere else.  Closes: #165085.
  * Update es.po.  Closes: #183111.
  * Add pt_BR translation of apt_preferences(5).  Also, build fr manpages.
    Closes: #183904.
  * Add a vcg command to apt-cache, similiar to dotty.  Closes: #150512.
  * Add option to apt-get to show versions of packages being
    upgraded/installed.
  * Be quiet in apt.post{inst,rm}.  Closes: #70685.
  * apt-get now prints out suggested and recommended packages.  Closes:
    #54982.
  * Insert some newlines in the cdrom change media message.  Closes:
    #154601.
  * Add a rdepends command to apt-cache.  Closes: #159864.
  * When building the dpkg command line, allow for 8192 chars to be used,
    instead of only 1024.
  * APT::Immediate-Configure had inverted semantics(false meant it was
    enabled).  Closes: #173619.
  * Fix status file parser so that if a record is larger than 32k, the
    buffer size will be doubled, and the read attempted again.  Closes:
    #174945.

 -- Adam Heath <doogie@debian.org>  Sun, 27 Apr 2003 01:23:12 -0500

apt (0.5.4) unstable; urgency=low

  * M68k config.guess patch. Closes: #88913
  * Bi-yearly test on OpenBSD and Solaris
  * Doc updates. Closes: #89121, #89854, #99671, #98353, #95823, #93057,
          #97520, #102867, #101071, #102421, #101565, #98272, #106914,
          #105606, #105377
  * Various cosmetic code updates. Closes: #89066, #89066, #89152
  * Add "pre-auto" as an option for DSelect::Clean (run autoclean after
    update).
  * More patches from Alfredo for Vendors and more SHA-1 stuff
  * Fix for AJ's 'desire to remove perl-5.005' and possibly other
    similar situations. Closes: #56708, #59432
  * no_proxy and ftp. Closes: #89671
  * Philippe Batailler's man page patches.
  * Fix for display bug. Closes: #92033, #93652, #98468
  * Use more than 16bits for the dep ID. Some people ran out..
    Closes: #103020, #97809, #102951, #99974, #107362, #107395, #107362,
            #106911, #107395, #108968
  * Reordered some things to make dante and FTP happier. Closes: #92757
  * James R. Van Zandt's guide.sgml updates. Closes: #90027
  * apt-ftparchive copes with no uncompressed package files + contents.
  * French man pages from philippe batailler - well sort of. They
    don't build yet..
  * run-parts. Closes: #94286
  * 'apt-cache policy' preferences debug tool.
  * Whatever. Closes: #89762
  * libstdc++ and HURD. Closes: #92025
  * More apt-utils verbage. Closes: #86954
  * Fliped comparision operator. Closes: #94618
  * Used the right copyright file. Closes: #65691
  * Randolph's G++3 patches.
  * Fixed no_proxy tokanizing. Closes: #100046
  * Strip Config-Version when copying status to available. Closes: #97520
  * Segfault with missing source files. Closes: #100325
  * EINTR check. Closes: #102293
  * Various changes to the locking metholodgy for --print-uris.
    Closes: #100590
  * Lame LD_LIBRARY_PATH thing. Closes: #98928
  * apt-cache search searchs provide names too now. Closes: #98695
  * Checksum and long lines problem. Closes: #106591
  * .aptignr and empty files are just a warning. Closes: #97364

 -- Jason Gunthorpe <jgg@debian.org>  Sat, 18 Aug 2001 17:21:59 -0500

apt (0.5.3) unstable; urgency=low

  * JoeyH's dpkg::preconfig not working. Closes: #88675
  * Fixed apt override disparity
  * Alfredo's SHA-1 and related patches

 -- Jason Gunthorpe <jgg@debian.org>  Sun,  4 Mar 2001 15:39:43 -0700

apt (0.5.2) unstable; urgency=low

  * Fixed mention of /usr/doc in the long description
  * JoeyH's downgrade bug -- don't use 0.5.1
  * Doc bug. Closes: #88538
  * Fault in building release strings. Closes: #88533

 -- Jason Gunthorpe <jgg@debian.org>  Sun,  4 Mar 2001 15:39:43 -0700

apt (0.5.1) unstable; urgency=low

  * Fixed #82894 again, or should be and.
  * Process the option string right. Closes: #86921
  * Don't eat the last command for pipes. Closes: #86923
  * Ignore .* for configuration directory processing. Closes: #86923
  * Alfredo's no_proxy patch
  * Documentation fixes. Closes: #87091
  * JoeyH's double slash bug. Closes: #87266
  * Unintitialized buffer and apt-ftparchive contents generation.
     Closes: #87612
  * Build-deps on virtual packages. Closes: #87639
  * Fixes glibc/libstdc++ symbol dependencies by including glibc and
    libstdc++ version info in the library soname and in the package
    provides. Closes: #87426
  * Updated soname version to 0.3.2
  * apt-extracttemplates moved from debconf into apt-utils
  * s390 archtable entry. Closes: #88232
  * Dan's segfault
  * Some instances where the status file can source a package in a
    non-sensical way. Closes: #87390
  * Work better if there are duplicate sources.list entries.
  * Fixed the resetting of Dir with "dir {};". Closes: #87323

 -- Randolph Chung <tausq@debian.org>  Sat, 3 Mar 2001 15:37:38 -0700

apt (0.5.0) unstable; urgency=low

  * Fixed an obscure bug with missing final double new lines in
    package files
  * Changed the apt-cdrom index copy routine to use the new section
    rewriter
  * Added a package file sorter, apt-sortpkgs
  * Parse obsolete Optional dependencies.
  * Added Ben's rsh method. Closes: #57794
  * Added IPv6 FTP support and better DNS rotation support.
  * Include the server IP in error messages when using a DNS rotation.
    Closes: #64895
  * Made most of the byte counters into doubles to prevent 32bit overflow.
    Closes: #65349
  * HTTP Authorization. Closes: #61158
  * Ability to parse and return source index build depends from Randolph.
  * new 'apt-get build-dep' command from Randolph. Closes: #63982
  * Added apt-ftparchive the all dancing all singing FTP archive
    maintinance program
  * Allow version specifications with =1.2.4-3 and /2.2 or /stable postfixes
    in apt-get.
  * Removed useless internal cruft including the xstatus file.
  * Fixed config parser bugs. Closes: #67848, #71108
  * Brain Damanged apt-get config options changed, does not change the command
    line interface, except to allow --enable-* to undo a configuration
    option:
      No-Remove -> Remove
      No-Download -> Download
      No-Upgrade -> Upgrade
  * Made this fix configable (DSelect::CheckDir) and default to disabled:
     * No remove prompt if the archives dir has not changed. Closes: #55709
    Because it is stupid in the case where no files were downloaded due to
    a resumed-aborted install, or a full cache! Closes: #65952
  * Obscure divide by zero problem. Closes: #64394
  * Update sizetable for mips. Closes: #62288
  * Fixed a bug with passive FTP connections
  * Has sizetable entry for sparc64. Closes: #64869
  * Escape special characters in the ::Label section of the cdroms.lst
  * Created apt-utils and python-apt packages
  * Due to the new policy engine, the available file may contain entries
    from the status file. These are generated if the package is not obsolete
    but the policy engine prohibits using the version from the package files.
    They can be identified by the lack of a Filename field.
  * The new policy engine. Closes: #66509, #66944, #45122, #45094, #40006,
    #36223, #33468, #22551
  * Fixed deb-src line for non-us. Closes: #71501, #71601
  * Fixes for G++ 2.96, s/friend/friend class/
  * Fixed mis doc of APT::Get::Fix-Missing. Closes: #69269
  * Confirmed fix for missing new line problem. Closes: #69386
  * Fixed up dhelp files. Closes: #71312
  * Added some notes about dselect and offline usage. Closes: #66473, #38316
  * Lock files on read only file systems are ignored w/ warning.
    Closes: #61701
  * apt-get update foo now gives an error! Closes: #42891
  * Added test for shlibs on hurd. Closes: #71499
  * Clarified apt-cache document. Closes: #71934
  * DocBook SGML man pages and some improvements in the text..
  * sigwinch thing. Closes: #72382
  * Caching can be turned off by setting the cache file names blank.
  * Ignores arches it does not know about when autocleaning. Closes: #72862
  * New function in apt-config to return dirs, files, bools and integers.
  * Fixed an odd litle bug in MarkInstall and fixed it up to handle
    complex cases involving OR groups and provides.
    68754 describes confusing messages which are the result of this..
    Closes: #63149, #69394, #68754, #77683, #66806, #81486, #78712
  * Speeling mistake and return code for the 'wicked' resolver error
    Closes: #72621, #75226, #77464
  * Solved unable to upgrade libc6 from potato to woody due to 3 package
    libc6 dependency loop problem.
  * Leading sources.list spaces. Closes: #76010
  * Removed a possible infinite loop while processing installations.
  * Man page updates. Closes: #75411, #75560, #64292, #78469
  * ReduceSourceList bug. Closes: #76027
  * --only-source option. Closes: #76320
  * Typos. Closes: #77812, #77999
  * Different status messages. Closes: #76652, #78353
  * /etc/apt/apt.conf.d/ directory for Joey and Matt and pipe protocol 2
  * OS detection an support for the new pseduo standard of os-arch for the
    Architecture string. Also uses regexing.. Closes: #39227, #72349
  * Various i18n stuff. Note that this still needs some i18n wizard
    to do the last gettextization right. Closes: #62386
  * Fixed a problem with some odd http servers/proxies that did not return
    the content size in the header. Closes: #79878, #44379
  * Little acquire bugs. Closes: #77029, #55820
  * _POSIX_THREADS may not be defined to anything, just defined..
    Closes: #78996
  * Spelling of Ignore-Hold correctly. Closes: #78042
  * Unlock the dpkg db if in download only mode. Closes: #84851
  * Brendan O'Dea's dselect admindir stuff. Closes: #62811
  * Patch from BenC. Closes: #80810
  * Single output of some names in lists. Closes: #80498, #43286
  * Nice message for people who can't read syserror output. Closes: #84734
  * OR search function. Closes: #82894
  * User's guide updates. Closes: #82469
  * The AJ/JoeyH var/state to var/lib transition patch. Closes: #59094
  * Various CD bugs, again thanks to Greenbush
    Closes: #80946, #76547, #71810, #70049, #69482
  * Using potato debhelper. Closes: #57977
  * I cannot self-terminate. Closes: #74928

 -- Jason Gunthorpe <jgg@debian.org>  Wed, 21 Feb 2001 00:39:15 -0500

apt (0.3.19) frozen unstable; urgency=low

  * Updates to apt-cdrom to support integrated non-us nicely, thanks to
    Paul Wade.
  * Fixed that apt-get/cdrom deadlock thing. Closes: #59853, #62945, #61976
  * Fixed hardcoded path. Closes: #59743
  * Fixed Jay's relative path bug
  * Allowed source only CDs. Closes: #58952
  * Space check is supressed if --print-uris is given. Closes: #58965
  * Clarified the documenation examples for non-us. Closes: #58646
  * Typo in the package description. Closes: #60230
  * Man Page typo. Closes: #60347
  * Typo in Algorithms.cc. Closes: #63577
  * Evil dotty function in apt-cache for generating dependency graphs
    with the as-yet-unpackaged GraphVis.
  * Appears to have been fixed in Janurary.. Closes: #57981
  * New config.guess/sub for the new archs. Closes: #60874
  * Fixed error reporting for certain kinds of resolution failures.
    Closes: #61327
  * Made autoclean respect 'q' settings. Closes: #63023
  * Fixed up the example sources.list. Closes: #63676
  * Added DPkg::FlushSTDIN to control the flushing of stdin before
    forking dpkg. Closes: #63991

 -- Ben Gertzfield <che@debian.org>  Fri, 12 May 2000 21:10:54 -0700

apt (0.3.18) frozen unstable; urgency=low

  * Changes in the postinst script. Closes: #56855, #57237
  * Fixed bashism. Closes: #57216, #57335
  * Doc updates. Closes: #57772, #57069, #57331, #57833, #57896

 -- Ben Gertzfield <che@debian.org>  Sun, 13 Feb 2000 01:52:31 -0800

apt (0.3.17) unstable; urgency=low

  * RFC 2732 usage for CDROM URIs and fixes to apt-cdrom
  * Fixed the configuration parser to not blow up if ; is in the config
    string
  * Applied visual patch to dselect install script . Closes #55214
  * Included the configure-index example
  * Minimal CD swaps
  * Library soname has increased
  * Fixed default sources.list to have correct URLs for potato when it
    becomes stable
  * Added a message about erasing sources.list to dselect setup script
    Closes: #55755
  * No remove prompt if the archives dir has not changed. Closes: #55709
  * Fixed inclusion of 2nd sample config file. Closes: #55374
  * Made file mtimes of 0 not confuse the methods If-Modifed-Since check.
    Closes: #55991

 -- Ben Gertzfield <che@debian.org>  Mon, 31 Jan 2000 12:12:40 -0800

apt (0.3.16) unstable; urgency=low

  * Made --no-download work. Closes: #52993
  * Now compiles on OpenBSD, Solaris and HP-UX
  * Clarify segfault errors
  * More debhelper fixes. Closes: #52662, #54566, #52090, #53531, #54769
  * Fix for Joel's discovery of glibc removal behavoir.
  * Fix for Ben Collins file: uri from slink upgrade.
  * Fixed resume code in FTP. Closes: #54323
  * Take more precautions to prevent the corruption Joey Hess saw.
  * Fixed --no-list-cleanup
  * RFC 2732 URI parsing ([] for hostnames).
  * Typo in apt-cache man page. Closes: #54949

 -- Ben Gertzfield <che@debian.org>  Fri, 14 Jan 2000 08:04:15 -0800

apt (0.3.15) unstable; urgency=low

  * Added DSelect::WaitAfterDownload Closes: #49549
  * Fixed cast error in byteswap macro and supporting code. Closes: #50093
  * Fixed buffer overflow for wide terminal sizes. Closes: #50295
  * Made -s and clean not do anything. Closes: #50238
  * Problem with Protected packages and the new OR code.
  * /usr/share/doc stuff. Closes: #51017, #50228, #51141
  * Remove doesn't require a package to be installable. Closes: #51175
  * FTP proxy touch ups in the mabn page. Closes: #51315, #51314

 -- Ben Gertzfield <che@debian.org>  Sat,  4 Dec 1999 21:17:24 -0800

apt (0.3.14) unstable; urgency=low

  * Fix Perl or group pre-depends thing Closes: #46091, #46096, #46233, #45901
  * Fix handling of dpkg's conversions from < -> <= Closes: #46094, #47088
  * Make unparsable priorities non-fatal Closes: #46266, #46267, #46293, #46298
  * Fix handling of '/' for the dist name. Closes: #43830, #45640, #45692
  * Fixed 'Method gave a blank filename' error from IMS queries onto CDs.
    Closes: #45034, #45695, #46537
  * Made OR group handling in the problem resolver more elaborate. Closes: #45646
  * Added APT::Clean-Installed option. Closes: #45973
  * Moves the free space check to after the calculated size is printed.
    Closes: #46639, #47498
  * mipsel arch Closes: #47614
  * Beautified URI printing to not include passwords Closes: #46857
  * Fixed little problem with --no-download Closes: #47557
  * Tweaked Dselect 'update' script to re-gen the avail file even in the
    event of a failure Closes: #47112
  * Retries for source archives too Closes: #47529
  * Unmounts CDROMs iff it mounted them Closes: #45299
  * Checks for the partial directories before doing downloads Closes: #47392
  * no_proxy environment variable (http only!) Closes: #43476
  * apt-cache showsrc Closes: #45799
  * De-Refs Single Pure virtual packages. Closes: #42437, #43555
  * Regexs for install. Closes: #35304, #38835
  * Dependency reports now show OR group relations
  * Re-Install feature. Cloes: #46961, #37393, #38919
  * Locks archive directory on clean (woops)
  * Remove is not 'sticky'. Closes: #48392
  * Slightly more accurate 'can not find package' message. Closes: #48311
  * --trivial-only and --no-remove. Closes: #48518
  * Increased the cache size. Closes: #47648
  * Comment woopsie. Closes: #48789
  * Removes existing links when linking sources. Closes: #48775
  * Problem resolver does not install all virtual packages. Closes: #48591, #49252
  * Clearer usage message about 'source' Closes: #48858
  * Immediate configure internal error Closes: #49062, #48884

 -- Ben Gertzfield <che@debian.org>  Sun,  7 Nov 1999 20:21:25 -0800

apt (0.3.13) unstable; urgency=low

  * Fix timestamp miss in FTP. Closes: #44363
  * Fix sorting of Kept packages. Closes: #44377
  * Fix Segfault for dselect-upgrade. Closes: #44436
  * Fix handling of '/' for the dist name. Closes #43830
  * Added APT::Get::Diff-Only and Tar-Only options. Closes #44384
  * Add commented-out deb-src URI to default sources.list file.

 -- Ben Gertzfield <che@debian.org>  Sun, 19 Sep 1999 18:54:20 -0700

apt (0.3.12) unstable; urgency=low

  * Fix for typo in the dhelp index. Closes: #40377
  * Multiple media swap support
  * Purge support. Closes: #33291, #40694
  * Better handling of - remove notation. Closes: #41024
  * Purge support. Closes: #33291, #40694
  * Error code on failed update. Closes: #41053
  * apt-cdrom adds entries for source directories. Closes: #41231
  * Sorts the output of any list. Closes: #41107
  * Fixes the looping problem. Closes: #41784, #42414, #44022
  * Fixes the CRC mechanism to lowercase all strings. Closes: #41839
  * More checks to keep the display sane. Particularly when fail-over is
    used with local mirrors and CD-Roms. Closes: #42127, #43130, #43668
  * PThread lockup problem on certain sparc/m68k. Closes: #40628
  * apt-cdrom understands .gz Package files too. Closes: #42779
  * Spelling error in dselect method description. Closes: #43251
  * Added security to the default source list. Closes: #43356

 -- Ben Gertzfield <che@debian.org>  Fri,  3 Sep 1999 09:04:28 -0700

apt (0.3.11) unstable; urgency=low

  * Fix for mis-parsed file: URIs. Closes: #40373, #40366, #40230
  * Fix for properly upgrading the system from perl 5.004 to 5.005

 -- Ben Gertzfield <che@debian.org>  Mon, 28 Jun 1999 21:06:44 -0700

apt (0.3.9) unstable; urgency=low

  * Spelling error in cachefile.cc. Closes: #39885
  * Trailing slash in dselect install if you try to use the
    default config file. Closes: #40011
  * Simulate works for autoclean. Closes: #39141
  * Fixed spelling errors. Closes: #39673
  * Changed url parsing a bit. Closes: #40070, #40069
  * Version 0.3.8 will be for slink/hamm (GNU libc 2).

 -- Ben Gertzfield <che@debian.org>  Thu, 24 Jun 1999 18:02:52 -0700

apt (0.3.7) unstable; urgency=low

  * Fixed missing text in the apt-get(8) page. Closes: #37596
  * Made --simulate and friends work with apt-get source. Closes: #37597, #37656
  * Fixed inclusion of man pages in the -doc/-dev package. Closes: #37633, #38651
  * Fixed handling of the -q option with not-entirely integer arguments
    Closes: #37499
  * Man page typo Closes: #37762
  * Fixed parsing of the Source: line. Closes: #37679
  * Dpkg/dpkg-hurd source bug. Closes: #38004, #38032
  * Added a check for an empty cache directory. Closes: #37963
  * Return a failure code if -d is given and packages fail to download.
    Closes: #38127
  * Arranged for an ftp proxy specifing an http server to work. See the
    important note in the sources.list man page.
  * Accounted for resumed files in the cps calculation. Closes: #36787
  * Deal with duplicate same version different packages. Closes: #30237
  * Added --no-download. Closes: #38095
  * Order of apt-cdrom dist detection. Closes: #38139
  * Fix apt-cdrom chop handling and missing lines. Closes: #37276
  * IPv6 http support
  * Suggests dpkg-dev for apt-get source. Closes: #38158
  * Fixed typo in apt-get help. Closes: #38712
  * Improved the error message in the case of broken held package. Closes: #38777
  * Fixed handling of MD5 failures
  * Documented list notation Closes: #39008
  * Change the 'b' to 'B'. Closes: #39007

 -- Ben Gertzfield <che@debian.org>  Sun, 20 Jun 1999 18:36:20 -0700

apt (0.3.6) unstable; urgency=low

  * Note that 0.3.5 never made it out the door..
  * Fix for apt-cdrom and unusual disk label locations. Closes: #35571
  * Made APT print numbers in decimal. Closes: #35617, #37319
  * Buffer munching fix for FTP. Closes: #35868
  * Typo in sample config file. Closes: #35907
  * Fixed whitespace in version compares. Closes: #35968, #36283, #37051
  * Changed installed size counter to only count unpacked packages.
    Closes: #36201
  * apt-get source support. Closes: #23934, #27190
  * Renames .debs that fail MD5 checking, provides automatic corruption
    recovery. Closes: #35931
  * Fixed autoconf verison. Closes: #37305
  * Random Segfaulting. Closes: #37312, #37530
  * Fixed apt-cache man page. Closes: #36904
  * Added a newline to apt-cache showpkg. Closes: #36903

 -- Ben Gertzfield <che@debian.org>  Wed, 12 May 1999 09:18:49 -0700

apt (0.3.4) unstable; urgency=low

  * Release for Ben while he is out of town.
  * Checked the size of partial files. Closes: #33705
  * apt-get should not print progress on non-tty. Closes: #34944
  * s/guide.text.gz/users-guide.txt.gz/ debian/control: Closes: #35207
  * Applied cdrom patches from Torsten.  Closes: #35140, #35141
  * smbmounted cdrom fix. Closes: #35470
  * Changed ie to eg.  Closes: #35196

 -- Adam Heath <doogie@debian.org>  Sun,  4 Apr 1999 18:26:44 -0500

apt (0.3.3) unstable; urgency=low

  * Fixes bug with file:/ URIs and multi-CD handling. Closes: #34923

 -- Ben Gertzfield <che@debian.org>  Tue, 23 Mar 1999 12:15:44 -0800

apt (0.3.2) unstable; urgency=low

  * Major release into unstable of v3
  * These bugs have been fixed, explanations are in the bug system, read
    the man pages as well..
    Closes: #21113, #22507, #22675, #22836, #22892, #32883, #33006, #34121,
    	    #23984, #24685, #24799, #25001, #25019, #34223, #34296, #34355,
	    #24021, #25022, #25026, #25104, #25176, #31557, #31691, #31853,
    	    #25458, #26019, #26433, #26592, #26670, #27100, #27100, #27601,
    	    #28184, #28391, #28778, #29293, #29351, #27841, #28172, #30260,
    	    #29382, #29441, #29903, #29920, #29983, #30027, #30076, #30112,
    	    #31009, #31155, #31381, #31883, #32140, #32395, #32584. #34465,
    	    #30383, #30441, #30472, #30643, #30827, #30324, #36425, #34596

 -- Ben Gertzfield <che@debian.org>  Mon, 15 Mar 1999 19:14:25 -0800

apt (0.3.1) experimental; urgency=low

  * Minor release of cvs version.
  * Added virtual package libapt-pkgx.x

 -- Mitch Blevins <mblevin@debian.org>  Wed, 10 Mar 1999 07:52:44 -0500

apt (0.3.0) experimental; urgency=low

  * New experimental version.

 -- Ben Gertzfield <che@debian.org>  Tue, 15 Dec 1998 12:53:21 -0800

apt (0.1.9) frozen unstable; urgency=low

  * Return to the wacky numbering for when we build 0.1.8 for hamm
  * Important bug related to APT on the Alpha fixed
  * apt-get dist-upgrade problems fixed
  * tiny patch for http method to fix an endless loop
  * nice fix from /usr/doc/lintian/ to remove rpath nastiness from
    libtool and add proper shared lib dependancies
  * now dh_shlibdeps is called with LD_LIBRARY_PATH=debian/tmp/usr/lib
    in case an old libpkg is installed while building APT to prevent
    spurious dependancies

 -- Ben Gertzfield <che@debian.org>  Thu,  5 Nov 1998 17:43:25 -0800

apt (0.1.7) unstable; urgency=low

  * New build with libstdc++2.9.
  * Various fixes; read the Changelog.

 -- Ben Gertzfield <che@debian.org>  Thu, 15 Oct 1998 18:29:18 -0700

apt (0.1.6) unstable; urgency=low

  * Various fixes in the FTP method for error checking. Fixes: #26188.
  * Spelling corrections in dselect method. Fixes: #25884
  * Fixes for compilation on alpha/ppc. Fixes: #25313, #26108.
  * No more bo releases: we're using a normal numbering system now.

 -- Ben Gertzfield <che@debian.org>  Tue,  8 Sep 1998 19:27:13 -0700

apt (0.1.5) unstable; urgency=low

  * Changed sources.list to point to 'unstable' by default, as
    'frozen' no longer exists!

 -- Ben Gertzfield <che@debian.org>  Thu, 23 Jul 1998 22:00:18 -0700

apt (0.1.3) unstable; urgency=low

  * New upstreamish version.
  * ftp method rewritten in C. Removes dependancies on all perl/perl
    related modules. This fixes many of the ftp method bugs.

 -- Ben Gertzfield <che@debian.org>  Thu, 16 Jul 1998 22:19:00 -0700

apt (0.1.1) unstable; urgency=low

  * Release for unstable.

 -- Ben Gertzfield <che@debian.org>  Tue, 30 Jun 1998 20:48:30 -0700

apt (0.1) unstable; urgency=low

  * Kludge to fix problem in libnet-perl with illegal anonymous
    FTP passwords.
  * Moved to unstable; apt is in a useable state now.
  * Fixed version numbering. From now on, numbering will be:
    0.1 (no actual release) -> 0.1.0bo (release for libc5) ->
    0.1.1 (release for unstable). Thanks, Manoj.

 -- Ben Gertzfield <che@debian.org>  Tue, 30 Jun 1998 20:40:58 -0700

apt (0.0.17-1) experimental; urgency=low

  * Fixed problem with libc6 version compare
  * Scott's away for a while, so I'll be packaging apt for the time
    being.

 -- Ben Gertzfield <che@debian.org>  Thu, 25 Jun 1998 19:02:03 -0700

apt (0.0.16-1) experimental; urgency=low

  * Modifications to make apt-get more friendly when backgrounded.
  * Updated documentation.
  * Updates to graphic widgets

 -- Scott K. Ellis <scott@debian.org>  Mon,  8 Jun 1998 11:22:02 -0400

apt (0.0.15-0.2bo) experimental; urgency=low

  * Bo compilation
  * Bob Hilliards crash

 -- Jason Gunthorpe <jgg@debian.org>  Sun, 31 May 1998 20:18:35 -0600

apt (0.0.15-0.1bo) experimental; urgency=low

  * Bo compilation
  * libstdc++272 patch

 -- Jason Gunthorpe <jgg@debian.org>  Sun, 31 May 1998 20:18:35 -0600

apt (0.0.15) experimental; urgency=low

  * Clean up source tarball (no user-visible changes)

 -- Scott K. Ellis <scott@debian.org>  Tue, 26 May 1998 12:23:53 -0400

apt (0.0.14) experimental; urgency=low

  * Updates in ordering code to make sure certain upgrades work correctly.
  * Made dselect/setup understand ftp as well as http

 -- Scott K. Ellis <scott@debian.org>  Wed, 20 May 1998 13:33:32 -0400

apt (0.0.13-bo1) experimental; urgency=low

  * Bo compilation

 -- Jason Gunthorpe <jgg@debian.org>  Mon, 18 May 1998 15:10:49 -0600

apt (0.0.13) experimental; urgency=low

  * Remove hardcoded egcc from debian/rules (#21575)
  * Fixes for ordering logic when system has a number of unpacked
    but unconfigured packages installed.
  * Spelling fix in dselect install method (#22556)

 -- Scott K. Ellis <scott@debian.org>  Sun, 17 May 1998 20:08:33 -0400

apt (0.0.12) experimental; urgency=low

  * Fixed problems with package cache corruption.
  * Made to depend on libc6 >= 2.0.7pre1 due to timezone problems with
    earlier versions.
  * Interface and documentation improvements.

 -- Scott K. Ellis <scott@debian.org>  Sat, 16 May 1998 23:17:32 -0400

apt (0.0.11) experimental; urgency=low

  * Change dependancies to pre-depends since breaking your packaging tools
    in the middle of an installation isn't very good.
  * Bug fixes to ftp method and general apt-get code

 -- Scott K. Ellis <scott@debian.org>  Fri, 15 May 1998 08:57:38 -0400

apt (0.0.10) experimental; urgency=low

  * Run "dpkg --configure -a" after an aborted dselect install
  * Fixed problem with install looping
  * Support for authenticating proxys: (note this isn't terribly secure)
    http_proxy="http://user:pass@firewall:port/"
  * Substitute $ARCH in sources.list
  * Fixes in the resumption code for ftp

 -- Scott K. Ellis <scott@debian.org>  Tue, 12 May 1998 09:14:41 -0400

apt (0.0.9) experimental; urgency=low

  * Added ftp support.
  * Various other less visible bug fixes.
  * Fixed problem with segfault when apt-get invoked in a non-existant
    directory (Bug #21863)
  * Bumped policy to 2.4.1

 -- Scott K. Ellis <scott@debian.org>  Fri,  1 May 1998 09:18:19 -0400

apt (0.0.8) experimental; urgency=low

  * Fixed generated available file (Bug #21836)
  * Added download ETA (Bug #21774).
  * Fixed hardcoded ARCH (Bug #21751).
  * Fixed check on http_proxy (Bug #21795).
  * Added download speed indicator.

 -- Scott K. Ellis <scott@debian.org>  Mon, 27 Apr 1998 10:58:32 -0400

apt (0.0.7) experimental; urgency=low

  * Remove libdeity and apt from package for now, since only apt-get and
    apt-cache are actually useful right now.
  * Clean up handling of package installation errors.
  * Added timeout to http transfers (#21269)
  * Updated setup for dselect/apt method.
  * Updated man pages
  * Long options (added in 0.0.6)

 -- Scott K. Ellis <scott@debian.org>  Tue, 21 Apr 1998 09:06:49 -0400

apt (0.0.6) experimental; urgency=low

  * Spelling changes.
  * Revamped download status display.
  * Call apt-get clean after successful install in dselect.
  * Added "apt-get clean" which deletes package files from /var/cache/apt

 -- Scott K. Ellis <scott@debian.org>  Thu,  9 Apr 1998 15:13:59 -0400

apt (0.0.5) experimental; urgency=low

  * Ignore signals while dpkg is running so we don't leave dpkg running in
    the background (#20804)
  * Check Packages as well as Packages.gz for file URIs (#20784)
  * Spelling cleanup (#20800)
  * Added -m option to permit upgrade to go on in the case of a bad mirror.
    This option may result in incomplete upgrades when used with -f.

 -- Scott K. Ellis <scott@debian.org>  Tue,  7 Apr 1998 12:40:29 -0400

apt (0.0.4) experimental; urgency=low

  * New usage guide.
  * Various documentation updates and cleanup.
  * Added '-f' option to apt-get attempt to fix broken dependancies.

 -- Scott K. Ellis <scott@debian.org>  Sat,  4 Apr 1998 14:36:00 -0500

apt (0.0.3) experimental; urgency=low

  * Added a shlibs.local file to prevent apt from depending on itself.
  * Updates to how apt-get handles bad states in installed packages.
  * Updated rules to make sure build works from a freshly checked out source
    archive.  Building from CVS needs libtool/automake/autoconf, builds from
    the distributed source package should have no such dependancy.

 -- Scott K. Ellis <scott@debian.org>  Fri,  3 Apr 1998 11:49:47 -0500

apt (0.0.2) unstable; urgency=low

  * Updates to apt-get and http binding for dselect method (apt).
  * Updating version number from 0.0.1, which was released only on IRC.

 -- Scott K. Ellis <scott@debian.org>  Fri,  3 Apr 1998 00:35:18 -0500

apt (0.0.1) unstable; urgency=low

  * Initial Release.

 -- Scott K. Ellis <scott@debian.org>  Tue, 31 Mar 1998 12:49:28 -0500<|MERGE_RESOLUTION|>--- conflicted
+++ resolved
@@ -1,6 +1,10 @@
-<<<<<<< HEAD
 apt (0.7.26) UNRELEASED; urgency=low
 
+  [ Christian Perrier ]
+  * German translation update. Closes: #571037
+  * Spanish manpages translation update. Closes: #573293
+
+  [ David Kalnischkies ]
   * Switch to dpkg-source 3.0 (native) format
   * cmdline/apt-mark:
     - don't crash if no arguments are given (Closes: #570962)
@@ -24,14 +28,6 @@
   * apt-pkg/deb/debversion.cc:
     - consider absent of debian revision equivalent to 0 (Closes: #573592)
 
- -- David Kalnischkies <kalnischkies@gmail.com>  Fri, 19 Feb 2010 21:21:43 +0100
-=======
-apt (0.7.26~exp3) UNRELEASED; urgency=low
-
-  [ Christian Perrier ]
-  * German translation update. Closes: #571037
-  * Spanish manpages translation update. Closes: #573293
-
   [ Julian Andres Klode ]
   * cmdline/apt-mark:
     - Use the new python-apt API (and conflict with python-apt << 0.7.93.2).
@@ -41,8 +37,7 @@
     - Fix the libraries name to be e.g. libapt-pkg4.9 instead of
       libapt-pkg-4.9.
 
- -- Christian Perrier <bubulle@debian.org>  Wed, 24 Feb 2010 22:13:50 +0100
->>>>>>> b14f32f9
+ -- David Kalnischkies <kalnischkies@gmail.com>  Sun, 14 Mar 2010 16:47:07 +0100
 
 apt (0.7.26~exp2) experimental; urgency=low
 
