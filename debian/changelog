--- conflicted
+++ resolved
@@ -11,12 +11,8 @@
     - *.po: Updated from sources (511 strings)
   * add patch to fix http download corruption problem (thanks to
     Petr Vandrovec, closes: #280844, #290694)
-<<<<<<< HEAD
   * added APT::Periodic::Unattended-Upgrade (requires the package
     "unattended-upgrade")
-=======
-  * added debian-archive-keyring to the Recommends (closes: #347970)
->>>>>>> 5b8c18e9
 
  -- 
 
