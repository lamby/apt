<<<<<<< HEAD
apt (0.7.26~exp4) UNRELEASEDexperimental; urgency=low

  * cmdline/apt-get.cc:
    - fix crash when pkg.VersionList() is empty

 -- Michael Vogt <michael.vogt@ubuntu.com>  Thu, 08 Apr 2010 20:56:30 +0200

apt (0.7.26~exp3) experimental; urgency=low
=======
apt (0.7.26~exp4) unstable; urgency=low

  * [ Abi break ] apt-pkg/acquire-item.{cc,h}:
    - add "IsIndexFile" to constructor of pkgAcqFile so that it sends
      the right cache control headers
  * apt-pkg/depcache.cc:
    - fix incorrect std::cout usage for debug output
  * test/libapt/getlanguages_test.cc:
    - Add test for Esperanto that has nocounty associated with them
      (LP: #560956)

 -- Michael Vogt <michael.vogt@ubuntu.com>  Tue, 04 May 2010 09:55:08 +0200

apt (0.7.26~exp3) UNRELEASED; urgency=low
>>>>>>> 52d9d000

  [ Christian Perrier ]
  * German translation update. Closes: #571037
  * Spanish manpages translation update. Closes: #573293
  * Dutch translation update. Closes: #573946
  * Polish manpages translation update. Closes: #574558
  * Add "manpages-pl (<< 20060617-3~)" to avoid file conflicts with
    that package that was providing some manpages for APT utilities.

  [ David Kalnischkies ]
  * [BREAK] merge MultiArch-ABI. We don't support MultiArch,
    but we support the usage of the new ABI so libapt users
    can start to prepare for MultiArch (Closes: #536029)
  * Ignore :qualifiers after package name in build dependencies
    in the library by default, but try to honour them in apt-get
    as we have some sort of MultiArch support ready (Closes: #558103)
  * add translation of the manpages to PT (portuguese)
    Thanks to Américo Monteiro!
  * Switch to dpkg-source 3.0 (native) format
  * apt-pkg/depcache.cc:
    - remove Auto-Installed information from extended_states
      together with the package itself (Closes: #572364)
  * cmdline/apt-mark:
    - don't crash if no arguments are given (Closes: #570962)
  * debian/control:
    - remove some years old and obsolete Replaces
    - add automake/conf build-depends/conflicts as recommend by
      the autotools-dev README (Closes: #572615)
  * apt-pkg/contrib/mmap.{h,cc}:
    - add char[] fallback for filesystems without shared writable
      mmap() like JFFS2. Thanks to Marius Vollmer for writing
      and to Loïc Minier for pointing to the patch! (Closes: #314334)
  * doc/apt_preferences.5.xml:
    - fix two typos and be more verbose in the novice warning.
      Thanks to Osamu Aoki for pointing it out! (Closes: #567669)
    - fix a=sid vs. n=sid typo, thanks Ansgar Burchardt!
    - origin can be used to match a hostname (Closes: #352667)
    - remove wrong pin-priority is optional remark (Closes: #574944)
  * apt-pkg/deb/dpkgpm.cc:
    - fix error message construction in OpenLog()
    - if available store the Commandline in the history
  * cmdline/apt-get.cc:
    - add a --only-upgrade flag to install command (Closes: #572259)
    - fix memory leaks in error conditions in DoSource()
    - try version match in FindSrc first exact than fuzzy (LP: #551178)
  * apt-pkg/contrib/cmndline.cc:
    - save Commandline in Commandline::AsString for logging
  * apt-pkg/deb/debversion.cc:
    - consider absent of debian revision equivalent to 0 (Closes: #573592)
  * doc/makefile, doc/*:
    - generate subdirectories for building the manpages in on the fly
      depending on the po files we have.
  * apt-pkg/pkgcachegen.cc:
    - merge versions correctly even if multiple different versions
      with the same version number are available.
      Thanks to Magnus Holmgren for the patch! (Closes: #351056)
  * ftparchive/writer.cc:
    - write LongDescriptions if they shouldn't be included in Packages
      file into i18n/Translation-en by default.
  * doc/po/de.po:
    - correct a few typos in the german manpage translation.
      Thanks to Chris Leick and Georg Koppen! (Closes: #574962)
  * apt-pkg/contrib/strutl.cc:
    - convert all toupper calls to tolower_ascii for a little speedup

  [ Jean-Baptiste Lallement ]
  * apt-pkg/contrib/strutl.cc:
    - always escape '%' (LP: #130289) (Closes: #500560)
    - unescape '%' sequence only if followed by 2 hex digit
    - username/password are urlencoded in proxy string (RFC 3986)

  [ Julian Andres Klode ]
  * cmdline/apt-cache.cc:
    - Change behavior of showsrc to match the one of show (Closes: #512046).
  * cmdline/apt-key:
    - Honor Apt::GPGV::TrustedKeyring (Closes: #316390)
  * cmdline/apt-mark:
    - Use the new python-apt API (and conflict with python-apt << 0.7.93.2).
  * apt-inst/contrib/arfile.h:
    - Add public ARArchive::Members() which returns the list of members.
  * apt-pkg/policy.cc:
    - Always return a candidate if there is at least one version pinned > 0
      (Closes: #512318)
  * ftparchive/apt-ftparchive.cc:
    - Read default configuration (Closes: #383257)
  * debian/rules:
    - Fix the libraries name to be e.g. libapt-pkg4.9 instead of
      libapt-pkg-4.9.

  [ Michael Vogt ]
  * apt-pkg/deb/dpkgpm.cc:
    - fix backgrounding when dpkg runs (closes: #486222)
  * cmdline/apt-mark:
    - show error on incorrect aguments (LP: #517917), thanks to
      Torsten Spindler
  * cmdline/apt-get.cc:
    - if apt-get source foo=version or foo/distro can not be found,
      error out (LP: #502641)
  * apt-pkg/packagemanager.cc:
    - better debug output 
  * doc/examples/configure-index:
    - add missing Debug::pkgPackageManager option

 -- Michael Vogt <mvo@debian.org>  Thu, 01 Apr 2010 17:30:43 +0200

apt (0.7.26~exp2) experimental; urgency=low

  * fix crash when LANGUAGE is not set

 -- Michael Vogt <mvo@debian.org>  Thu, 18 Feb 2010 22:07:23 +0100

apt (0.7.26~exp1) experimental; urgency=low

  [ David Kalnischkies ]
  * [BREAK] add possibility to download and use multiply
    Translation files, configurable with Acquire::Translation
    (Closes: #444222, #448216, #550564)
  * Ignore :qualifiers after package name in build dependencies
    for now as long we don't understand them (Closes: #558103)
  * apt-pkg/contrib/mmap.{cc,h}:
    - extend it to have a growable flag - unused now but maybe...
  * apt-pkg/pkgcache.h:
    - use long instead of short for {Ver,Desc}File size,
      patch from Víctor Manuel Jáquez Leal, thanks! (Closes: #538917)
  * apt-pkg/acquire-item.cc:
    - allow also to skip the last patch if target is reached,
      thanks Bernhard R. Link! (Closes: #545699)
  * ftparchive/writer.{cc,h}:
    - add --arch option for packages and contents commands
    - if an arch is given accept only *_all.deb and *_arch.deb instead
      of *.deb. Thanks Stephan Bosch for the patch! (Closes: #319710)
    - add APT::FTPArchive::AlwaysStat to disable the too aggressive
      caching if versions are build multiply times (not recommend)
      Patch by Christoph Goehre, thanks! (Closes: #463260)
  * apt-pkg/deb/dpkgpm.cc:
    - stdin redirected to /dev/null takes all CPU (Closes: #569488)
      Thanks to Aurelien Jarno for providing (again) a patch!
  * buildlib/apti18n.h.in, po/makefile:
    - add ngettext support with P_()
  * aptconfiguration.cc:
    - include all existing Translation files in the Cache (Closes: 564137)
  * debian/control:
    - update with no changes to debian policy 3.8.4
  * doc/apt_preferences.5.xml:
    - explicitly warn against careless use (Closes: #567669)
  * debian/rules:
    - remove creation of empty dir /usr/share/apt
  * doc/apt-cdrom.8.xml:
    - fix typo spotted by lintian: proc(c)eed

  [ Ivan Masár ]
  * Slovak translation update. Closes: #568294
  
  [ Michael Vogt ]
  * [BREAK] merged lp:~mvo/apt/history
    - this writes a /var/log/apt/history tagfile that contains details
      from the transaction (complements term.log)
  * methods/http.cc:
    - add cache-control headers even if no cache is given to allow
      adding options for intercepting proxies
    - add Acquire::http::ProxyAutoDetect configuration that 
      can be used to call a external helper to figure out the 
      proxy configuration and return it to apt via stdout
      (this is a step towards WPAD and zeroconf/avahi support)
  * abicheck/
    - add new abitest tester using the ABI Compliance Checker from
      http://ispras.linuxfoundation.org/index.php/ABI_compliance_checker

  [ Robert Collins ]
  * Change the package index Info methods to allow apt-cache policy to be
    useful when using several different archives on the same host.
    (Closes: #329814, LP: #22354)

 -- Michael Vogt <mvo@debian.org>  Thu, 18 Feb 2010 16:11:39 +0100

apt (0.7.25.3) unstable; urgency=low

  [ Christian Perrier ]
  * Italian translation update. Closes: #567532

  [ David Kalnischkies ]
  * apt-pkg/contrib/macros.h:
    - install the header system.h with a new name to be able to use
      it in other headers (Closes: #567662)
  * cmdline/acqprogress.cc:
    - Set Mode to Medium so that the correct prefix is used.
      Thanks Stefan Haller for the patch! (Closes: #567304 LP: #275243)
  * ftparchive/writer.cc:
    - generate sha1 and sha256 checksums for dsc (Closes: #567343)
  * cmdline/apt-get.cc:
    - don't mark as manually if in download only (Closes: #468180)

 -- Michael Vogt <mvo@debian.org>  Mon, 01 Feb 2010 18:41:15 +0100

apt (0.7.25.2) unstable; urgency=low

  [ Michael Vogt ]
  * apt-pkg/contrib/cdromutl.cc:
    - fix UnmountCdrom() fails, give it a bit more time and try
      the umount again
  * apt-pkg/cdrom.cc:
    - fix crash in pkgUdevCdromDevices
  * methods/cdrom.cc:
    - fixes in multi cdrom setup code (closes: #549312)
    - add new "Acquire::cdrom::AutoDetect" config that enables/disables
      the dlopen of libudev for automatic cdrom detection. Off by default
      currently, feedback/testing welcome
  * cmdline/apt-cdrom.cc:
    - add new --auto-detect option that uses libudev to figure out
      the cdrom/mount-point
  * cmdline/apt-mark:
    - merge fix from Gene Cash that supports markauto for
      packages that are not in the extended_states file yet
      (closes: #534920)
  * ftparchive/writer.{cc,h}:
    - merge crash fix for apt-ftparchive on hurd, thanks to
      Samuel Thibault for the patch (closes: #566664)

  [ David Kalnischkies ]
  * apt-pkg/contrib/fileutl.cc:
    - Fix the newly introduced method GetListOfFilesInDir to not
      accept every file if no extension is enforced
      (= restore old behaviour). (Closes: #565213)
  * apt-pkg/policy.cc:
    - accept also partfiles with "pref" file extension as valid
  * apt-pkg/contrib/configuration.cc:
    - accept also partfiles with "conf" file extension as valid
  * doc/apt.conf.5.xml:
    - reorder description and split out syntax
    - add partfile name convention (Closes: #558348)
  * doc/apt_preferences.conf.5.xml:
    - describe partfile name convention also here
  * apt-pkg/deb/dpkgpm.cc:
    - don't segfault if term.log file can't be opened.
      Thanks Sam Brightman for the patch! (Closes: #475770)
  * doc/*:
    - replace the per language addendum with a global addendum
    - add a explanation why translations include (maybe) english
      parts to the new global addendum (Closes: #561636)
  * apt-pkg/contrib/strutl.cc:
    - fix malloc asseration fail with ja_JP.eucJP locale in
      apt-cache search. Thanks Kusanagi Kouichi! (Closes: #548884)

  [ Christian Perrier ]
  * French translation update

 -- Michael Vogt <mvo@debian.org>  Wed, 27 Jan 2010 16:16:10 +0100

apt (0.7.25.1) unstable; urgency=low

  [ Christian Perrier ]
  * French manpage translation update
  * Russian translation update by Yuri Kozlov
    Closes: #564171

  [Chris Leick]
  * spot & fix various typos in all manpages
  * German manpage translation update

  [ David Kalnischkies ]
  * cmdline/apt-cache.cc:
    - remove translatable marker from the "%4i %s\n" string
  * buildlib/po4a_manpage.mak:
    - instruct debiandoc to build files with utf-8 encoding
  * buildlib/tools.m4:
    - fix some warning from the buildtools
  * apt-pkg/acquire-item.cc:
    - add configuration PDiffs::Limit-options to not download
      too many or too big patches (Closes: #554349)
  * debian/control:
    - let all packages depend on ${misc:Depends}
  * share/*-archive.gpg:
    - remove the horrible outdated files. We already depend on
      the keyring so we don't need to ship our own version
  * cmdline/apt-key:
    - errors out if wget is not installed (Closes: #545754)
    - add --keyring option as we have now possibly many
  * methods/gpgv.cc:
    - pass all keyrings (TrustedParts) to gpgv instead of
      using only one trusted.gpg keyring (Closes: #304846)
  * methods/https.cc:
    - finally merge the rest of the patchset from Arnaud Ebalard
      with the CRL and Issuers options, thanks! (Closes: #485963)
  * apt-pkg/deb/debindexfile.cc, apt-pkg/pkgcachegen.cc:
    - add debug option Debug::pkgCacheGen

  [ Michael Vogt ]
  * cmdline/apt-get.cc:
    - merge fix for apt-get source pkg=version regression
      (closes: #561971)
  * po/ru.po:
    - merged updated ru.po, thanks to Yuri Kozlov (closes: #564171)

 -- Michael Vogt <mvo@debian.org>  Sat, 09 Jan 2010 21:52:36 +0100

apt (0.7.25) unstable; urgency=low

  [ Christian Perrier ]
  * Fix apt-ftparchive(1) wrt description of the "-o" option.
    Thanks to Dann Frazier for the patch. Closes: #273100
  * po/LINGUAS. Re-disable Hebrew. Closes: #534992
  * po/LINGUAS. Enable Asturian and Lithuanian
  * Fix typo in apt-cache.8.xml: nessasarily
  * Fix "with with" in apt-get.8.xml
  * Fix some of the typos mentioned by the german team
    Closes: #479997
  * Polish translation update by Wiktor Wandachowicz
    Closes: #548571
  * German translation update by Holger Wansing
    Closes: #551534
  * Italian translation update by Milo Casagrande
    Closes: #555797
  * Simplified Chinese translation update by Aron Xu 
    Closes: #558737
  * Slovak translation update by Ivan Masár
    Closes: #559277
  
  [ Michael Vogt ]
  * apt-pkg/packagemanager.cc:
    - add output about pre-depends configuring when debug::pkgPackageManager
      is used
  * methods/https.cc:
    - fix incorrect use of CURLOPT_TIMEOUT, closes: #497983, LP: #354972
      thanks to Brian Thomason for the patch
  * merge lp:~mvo/apt/netrc branch, this adds support for a
    /etc/apt/auth.conf that can be used to store username/passwords
    in a "netrc" style file (with the extension that it supports "/"
    in a machine definition). Based on the maemo git branch (Closes: #518473)
    (thanks also to Jussi Hakala and Julian Andres Klode)
  * apt-pkg/deb/dpkgpm.cc:
    - add "purge" to list of known actions
  * apt-pkg/init.h:
    - add compatibility with old ABI name until the next ABI break
  * merge segfault fix from Mario Sanchez Prada, many thanks
    (closes: #561109)

  [ Brian Murray ]
  * apt-pkg/depcache.cc, apt-pkg/indexcopy.cc:
    - typo fix (LP: #462328)
  
  [ Loïc Minier ]
  * cmdline/apt-key:
    - Emit a warning if removed keys keyring is missing and skip associated
      checks (LP: #218971)

  [ David Kalnischkies ]
  * apt-pkg/packagemanager.cc:
    - better debug output for ImmediateAdd with depth and why
    - improve the message shown for failing immediate configuration
  * doc/guide.it.sgml: moved to doc/it/guide.it.sgml
  * doc/po4a.conf: activate translation of guide.sgml and offline.sgml
  * doc/apt.conf.5.xml:
    - provide a few more details about APT::Immediate-Configure
    - briefly document the behaviour of the new https options
  * doc/sources.list.5.xml:
    - add note about additional apt-transport-methods
  * doc/apt-mark.8.xml:
    - correct showauto synopsis, thanks Andrew Schulman (Closes: #551440)
  * cmdline/apt-get.cc:
    - source should display his final pkg pick (Closes: #249383, #550952)
    - source doesn't need the complete version for match (Closes: #245250)
    - source ignores versions/releases if not available (Closes: #377424)
    - only warn if (free) space overflows (Closes: #522238)
    - add --debian-only as alias for --diff-only
  * methods/connect.cc:
    - display also strerror of "wicked" getaddrinfo errors
    - add AI_ADDRCONFIG to ai_flags as suggested by Aurelien Jarno
      in response to Bernhard R. Link, thanks! (Closes: #505020)
  * buildlib/configure.mak, buildlib/config.{sub,guess}:
    - remove (outdated) config.{sub,guess} and use the ones provided
      by the new added build-dependency autotools-dev instead
  * configure.in, buildlib/{xml,yodl,sgml}_manpage.mak:
    - remove the now obsolete manpage buildsystems
  * doc/{pl,pt_BR,es,it}/*.{sgml,xml}:
    - convert all remaining translation to the po4a system
  * debian/control:
    - drop build-dependency on docbook-utils and xmlto
    - add build-dependency on autotools-dev
    - bump policy to 3.8.3 as we have no outdated manpages anymore
  * debian/NEWS:
    - fix a typo in 0.7.24: Allready -> Already (Closes: #557674)
  * ftparchive/writer.{cc,h}:
    - add APT::FTPArchive::LongDescription to be able to disable them
  * apt-pkg/deb/debsrcrecords.cc:
    - use "diff" filetype for .debian.tar.* files (Closes: #554898)
  * methods/rred.cc:
    - rewrite to be able to handle even big patch files
    - adopt optional mmap+iovec patch from Morten Hustveit
      (Closes: #463354) which should speed up a bit. Thanks!
  * methods/http{,s}.cc
    - add config setting for User-Agent to the Acquire group,
      thanks Timothy J. Miller! (Closes: #355782)
    - add https options which default to http ones (Closes: #557085)
  * debian/apt.cron.daily:
    - check cache size even if we do nothing else otherwise, thanks
      Francesco Poli for patch(s) and patience! (Closes: #459344)
  * ftparchive/*:
    - fix a few typos in strings, comments and manpage,
      thanks Karl Goetz! (Closes: #558757)

  [ Carl Chenet ]
  * cmdline/apt-mark:
    - print an error if a new state file can't be created
      (Closes: #521289) and
    - exit nicely if python-apt is not installed (Closes: #521284)

  [ Chris Leick ]
  * doc/de: German translation of manpages (Closes: #552606)
  * doc/ various manpages:
    - correct various errors, typos and oddities (Closes: #552535)
  * doc/apt-secure.8.xml:
    - replace literal with emphasis tags in Archive configuration
  * doc/apt-ftparchive.1.xml:
    - remove informalexample tag which hides the programlisting
  * doc/apt-get.8.xml:
    - change equivalent "for" to "to the" (purge command)
    - clarify --fix-broken sentence about specifying packages

  [ Eugene V. Lyubimkin ]
  * apt-pkg/contib/strutl.h
    - Avoid extra inner copy in APT_MKSTRCMP and APT_MKSTRCMP2.
  * build infrastructure:
    - Bumped libapt version, excluded eglibc from SONAME. (Closes: #448249)

  [ Julian Andres Klode ]
  * doc/apt.conf.5.xml:
    - Deprecate unquoted values, string concatenation and explain what should
      not be written inside a value (quotes,backslash).
    - Restrict option names to alphanumerical characters and "/-:._+".
    - Deprecate #include, we have apt.conf.d nowadays which should be
      sufficient.
  * ftparchive/apt-ftparchive.cc:
    - Call setlocale() so translations are actually used.
  * debian/apt.conf.autoremove:
    - Add kfreebsd-image-* to the list (Closes: #558803)

 -- Michael Vogt <mvo@debian.org>  Tue, 15 Dec 2009 09:21:55 +0100

apt (0.7.24) unstable; urgency=low

  [ Nicolas François ]
  * Cleaned up the first patch draft from KURASAWA Nozomu to finally
    get po4a support for translating the man pages.
    Many thanks to both for this excellent work! (Closes: #441608)
  * doc/ja/*, doc/po/ja.po:
    - remove the old ja man page translation and replace it with
      the new po4a-powered translation by KURASAWA Nozomu.
  * doc/*.?.xml (manpages):
    - add contrib to author tags and also add refmiscinfo to fix warnings
  * doc/style.txt, buildlib/defaults.mak, buildlib/manpage.mak:
    - fix a few typos in the comments of this files

  [ Michael Vogt ]
  * apt-pkg/deb/dpkgpm.cc:
    - when tcgetattr() returns non-zero skip all pty magic 
      (thanks to Simon Richter, closes: #509866)
  * apt-inst/contrib/arfile.cc:
    - show propper error message for Invalid archive members

  [ David Kalnischkies ]
  * doc/Doxyfile.in:
    - update file with doxygen 1.6.1 (current unstable)
    - activate DOT_MULTI_TARGETS, it is default on since doxygen 1.5.9
  * buildlib/po4a_manpage.mak, doc/makefile, configure:
    - simplify the makefiles needed for po4a manpages
  * apt-pkg/contrib/configuration.cc:
    - add a helper to easily get a vector of strings from the config
  * apt-pkg/contrib/strutl.cc:
    - replace unknown multibytes with ? in UTF8ToCharset (Closes: #545208)
  * doc/apt-get.8.xml:
    - fix two little typos in the --simulate description. (Closes: #545059)
  * apt-pkg/aptconfiguration.cc, doc/apt.conf.5.xml:
    - add an order subgroup to the compression types to simplify reordering
      a bit and improve the documentation for this option group.
  * doc/apt.conf.5.xml:
    - document the Acquire::http::Dl-Limit option
    - try to be crystal clear about the usage of :: and {} (Closes: #503481)
  * doc/apt-cache.8.xml:
    - clarify the note for the pkgnames command (Closes: #547599)
  * doc/apt.ent, all man pages:
    - move the description of files to globally usable entities
  * doc/apt_preferences.5.xml:
    - document the new preferences.d folder (Closes: #544017)
  * methods/rred.cc:
    - add at the top without failing (by Bernhard R. Link, Closes: #545694)
  * buildlib/sizetable:
    - add amd64 for cross building (by Mikhail Gusarov, Closes: #513058)
  * debian/prerm:
    - remove file as nobody will upgrade from 0.4.10 anymore
  * debian/control:
    - remove gnome-apt suggestion as it was removed from debian
  * apt-pkg/deb/dpkgpm.cc, apt-pkg/packagemanager.cc, apt-pkg/orderlist.cc:
    - add and document _experimental_ options to make (aggressive)
      use of dpkg's trigger and configuration handling (Closes: #473461)
  * cmdline/apt-get.cc:
    - ignore versions that are not candidates when selecting a package
      instead of a virtual one (by Marius Vollmer, Closes: #547788)

  [ Christian Perrier ]
  * doc/fr/*, doc/po/fr.po:
    - remove the old fr man page translation and replace it with
      the new po4a-powered translation
  * doc/de: dropped (translation is too incomplete to be useful in
      the transition to the po4a-powered translations)

 -- Michael Vogt <mvo@debian.org>  Fri, 25 Sep 2009 19:57:25 +0200

apt (0.7.23.1) unstable; urgency=low

  [ Michael Vogt ]
  * apt-pkg/pkgcache.cc:
    - do not set internel "needs-configure" state for packages in 
      triggers-pending state. dpkg will deal with the trigger and
      it if does it before we trigger it, dpkg will error out
      (LP: #414631)
  * apt-pkg/acquire-item.cc:
    - do not segfault on invalid items (closes: #544080)

 -- Michael Vogt <mvo@debian.org>  Fri, 28 Aug 2009 21:53:20 +0200

apt (0.7.23) unstable; urgency=low

  [ Eugene V. Lyubimkin ]
  * methods/{http,https,ftp}, doc/apt.conf.5.xml:
    - Changed and unified the code that determines which proxy to use. Now
      'Acquire::{http,ftp}::Proxy[::<host>]' options have the highest priority,
      and '{http,ftp}_proxy' environment variables are used only if options
      mentioned above are not specified.
      (Closes: #445985, #157759, #320184, #365880, #479617)
  
  [ David Kalnischkies ]
  * cmdline/apt-get.cc:
    - add APT::Get::HideAutoRemove=small to display only a short line
      instead of the full package list. (Closes: #537450)
    - ShowBroken() in build-dep (by Mike O'Connor, Closes: #145916)
    - check for statfs.f_type (by Robert Millan, Closes: #509313)
    - correct the order of picked package binary vs source in source
    - use SourceVersion instead of the BinaryVersion to get the source
      Patch by Matt Kraai, thanks! (Closes: #382826)
    - add pkg/archive and codename in source (Closes: #414105, #441178)
  * apt-pkg/contrib/strutl.cc:
    - enable thousand separator according to the current locale
      (by Luca Bruno, Closes: #223712)
  * doc/apt.conf.5.xml:
    - mention the apt.conf.d dir (by Vincent McIntyre, Closes: #520831)
  * apt-inst/contrib/arfile.cc:
    - use sizeof instead strlen (by Marius Vollmer, Closes: #504325)
  * doc/apt-mark.8.xml:
    - improve manpage based on patch by Carl Chenet (Closes: #510286)
  * apt-pkg/acquire-item.cc:
    - use configsettings for dynamic compression type use and order.
      Based on a patch by Jyrki Muukkonen, thanks! (LP: #71746)
  * apt-pkg/aptconfiguration.cc:
    - add default configuration for compression types and add lzma
      support. Order is now bzip2, lzma, gzip, none (Closes: #510526)
  * ftparchive/writer.cc:
    - add lzma support also here, patch for this (and inspiration for
      the one above) by Robert Millan, thanks!
  * apt-pkg/depcache.cc:
    - restore the --ignore-hold effect in the Is{Delete,Install}Ok hooks
  * doc/apt-get.8.xml:
    - update the source description to reflect what it actually does
      and how it can be used. (Closes: #413021)
  * methods/http.cc:
    - allow empty Reason-Phase in Status-Line to please squid,
      thanks Modestas Vainius for noticing! (Closes: #531157, LP: #411435)

  [ George Danchev ]
  * cmdline/apt-cache.cc:
    - fix a memory leak in the xvcg method (Closes: #511557)
  * apt-pkg/indexcopy.cc:
    - fix a memory leak then the Release file not exists (Closes: #511556)

 -- Michael Vogt <mvo@debian.org>  Thu, 27 Aug 2009 14:44:39 +0200

apt (0.7.22.2) unstable; urgency=low

  * debian/apt.cron.daily:
    - Make sure that VERBOSE is always set (Closes: #539366)
    - Script can be disabled by APT::Periodic::Enable=0 (Closes: #485476)
    - Support using debdelta to download packages (Closes: #532079)

 -- Julian Andres Klode <jak@debian.org>  Thu, 06 Aug 2009 12:17:19 +0200

apt (0.7.22.1) unstable; urgency=low

  [ Michael Vogt ]
  * cmdline/apt-get.cc:
    - honor APT::Get::Only-Source properly in FindSrc() (thanks to
      Martin Pitt for reporting the problem), also Closes: #535362.

  [ Julian Andres Klode ]
  * apt-pkg/contrib/mmap.cc:
    - Fix FTBFS on GNU/kFreeBSD by disabling DynamicMMap::Grow() on
      non-Linux architectures as it uses mremap (Closes: #539742).
  * apt-pkg/sourcelist.cc:
    - Only warn about missing sources.list if there is no sources.list.d
      and vice versa as only one of them is needed (Closes: #539731).
  * debian/control:
    - Add myself to Uploaders.
    - Increase Standards-Version to 3.8.2.0.

 -- Julian Andres Klode <jak@debian.org>  Mon, 03 Aug 2009 12:48:31 +0200

apt (0.7.22) unstable; urgency=low

  [ Christian Perrier ]
  * Documentation translations:
    - Fix a typo in apt-get(8) French translation. Closes: #525043
      Thanks to Guillaume Delacour for spotting it.
    - Updated apt.conf(5) manpgae French translation.
      Thanks to Aurélien Couderc.
  * Translations:
    - fr.po
    - sk.po. Closes: #525857 
    - ru.po. Closes: #526816
    - eu.po. Closes: #528985
    - zh_CN.po. Closes: #531390
    - fr.po
    - it.po. Closes: #531758
    - ca.po. Closes: #531921
    - de.po. Closes: #536430
  * Added translations
    - ast.po (Asturian by Marcos Alvareez Costales).
      Closes: #529007, #529730, #535328
  
  [ David Kalnischkies ]
  * [ABI break] support '#' in apt.conf and /etc/apt/preferences
    (closes: #189866)
  * [ABI break] Allow pinning by codename (closes: #97564)
  * support running "--simulate" as user
  * add depth information to the debug output and show what depends
    type triggers a autoinst (closes: #458389)
  * add Debug::pkgDepCache::Marker with more detailed debug output 
    (closes: #87520)
  * add Debug::pkgProblemResolver::ShowScores and make the scores
    adjustable
  * do not write state file in simulate mode (closes: #433007)
  * add hook for MarkInstall and MarkDelete (closes: #470035)
  * fix typo in apt-pkg/acquire.cc which prevents Dl-Limit to work
    correctly when downloading from multiple sites (Closes: #534752)
  * add the various foldmarkers in apt-pkg & cmdline (no code change)
  * versions with a pin of -1 shouldn't be a candidate (Closes: #355237)
  * prefer mmap as memory allocator in MMap instead of a static char
    array which can (at least in theory) grow dynamic
  * eliminate (hopefully all) segfaults in pkgcachegen.cc and mmap.cc
    which can arise if cache doesn't fit into the mmap (Closes: #535218)
  * display warnings instead of errors if the parts dirs doesn't exist

  [ Michael Vogt ]
  * honor the dpkg hold state in new Marker hooks (closes: #64141)
  * debian/apt.cron.daily:
    - if the timestamp is too far in the future, delete it
  * apt-pkg/acquire.cc:
    - make the max pipeline depth of the acquire queue configurable
      via Acquire::Max-Pipeline-Depth
  * apt-pkg/deb/dpkgpm.cc:
    - add Dpkg::UseIoNice boolean option to run dpkg with ionice -c3
      (off by default)
    - send "dpkg-exec" message on the status fd when dpkg is run
    - provide DPkg::Chroot-Directory config option (useful for testing)
    - fix potential hang when in a background process group
  * apt-pkg/algorithms.cc:
    - consider recommends when making the scores for the problem 
      resolver
  * apt-pkg/acquire-worker.cc:
    - show error details of failed methods
  * apt-pkg/contrib/fileutl.cc:
    - if a process aborts with signal, show signal number
  * methods/http.cc:
    - ignore SIGPIPE, we deal with EPIPE from write in 
      HttpMethod::ServerDie() (LP: #385144)
  * Only run Download-Upgradable and Unattended-Upgrades if the initial
    update was successful Closes: #341970
  * apt-pkg/indexcopy.cc:
    - support having CDs with no Packages file (just a Packages.gz)
      by not forcing a verification on non-existing files
     (LP: #255545)
    - remove the gettext from a string that consists entirely 
      of variables (LP: #56792)
  * apt-pkg/cacheiterators.h:
    - add missing checks for Owner == 0 in end()
  * apt-pkg/indexrecords.cc:
    - fix some i18n issues
  * apt-pkg/contrib/strutl.h:
    - add new strprintf() function to make i18n strings easier
    - fix compiler warning
  * apt-pkg/deb/debsystem.cc:
    - make strings i18n able 
  * fix problematic use of tolower() when calculating the version 
    hash by using locale independent tolower_ascii() function. 
    Thanks to M. Vefa Bicakci (LP: #80248)
  * build fixes for g++-4.4
  * cmdline/apt-mark:
    - add "showauto" option to show automatically installed packages
  * document --install-recommends and --no-install-recommends
    (thanks to Dereck Wonnacott, LP: #126180)
  * doc/apt.conf.5.xml:
    - merged patch from Aurélien Couderc to improve the text
      (thanks!)
  * [ABI] merged the libudev-dlopen branch, this allows to pass
    "apt-udev-auto" to Acquire::Cdrom::mount and the cdrom method will  
    dynamically find/mount the cdrom device (if libhal is available)

  [ Julian Andres Klode ]
  * apt-pkg/contrib/configuration.cc: Fix a small memory leak in
    ReadConfigFile.
  * Introduce support for the Enhances field. (Closes: #137583) 
  * Support /etc/apt/preferences.d, by adding ReadPinDir() (Closes: #535512)
  * configure-index: document Dir::Etc::SourceParts and some other options
    (Closes: #459605)
  * Remove Eugene V. Lyubimkin from uploaders as requested.
  * apt-pkg/contrib/hashes.cc, apt-pkg/contrib/md5.cc:
    - Support reading until EOF if Size=0 to match behaviour of
      SHA1Summation and SHA256Summation

  [ Osamu Aoki ]
  * Updated cron script to support backups by hardlinks and 
    verbose levels.  All features turned off by default. 
  * Added more error handlings.  Closes: #438803, #462734, #454989
  * Documented all cron script related configuration items in 
    configure-index.

  [ Dereck Wonnacott ]
  * apt-ftparchive might write corrupt Release files (LP: #46439)
  * Apply --important option to apt-cache depends (LP: #16947) 

  [ Otavio Salvador ]
  * Apply patch from Sami Liedes <sliedes@cc.hut.fi> to reduce the
    number of times we call progress bar updating and debugging
    configuration settings.
  * Apply patch from Sami Liedes <sliedes@cc.hut.fi> to avoid unecessary
    temporary allocations.

 -- Michael Vogt <mvo@debian.org>  Wed, 29 Jul 2009 19:16:22 +0200

apt (0.7.21) unstable; urgency=low

  [ Christian Perrier ]
  * Translations:
    - bg.po. Closes: #513211
    - zh_TW.po. Closes: #513311
    - nb.po. Closes: #513843
    - fr.po. Closes: #520430
    - sv.po. Closes: #518070
    - sk.po. Closes: #520403
    - it.po. Closes: #522222
    - sk.po. Closes: #520403
  
  [ Jamie Strandboge ]
  * apt.cron.daily: catch invalid dates due to DST time changes
    in the stamp files

  [ Michael Vogt ]
  * methods/gpgv.cc:
    - properly check for expired and revoked keys (closes: #433091)
  * apt-pkg/contrib/strutl.cc:
    - fix TimeToStr i18n (LP: #289807)
  * [ABI break] merge support for http redirects, thanks to
    Jeff Licquia and Anthony Towns
  * [ABI break] use int for the package IDs (thanks to Steve Cotton)
  * apt-pkg/pkgcache.cc:
    - do not run "dpkg --configure pkg" if pkg is in trigger-awaited
      state (LP: #322955)
  * methods/https.cc:
    - add Acquire::https::AllowRedirect support
  * Clarify the --help for 'purge' (LP: #243948)
  * cmdline/apt-get.cc
    - fix "apt-get source pkg" if there is a binary package and
      a source package of the same name but from different 
      packages (LP: #330103)

  [ Colin Watson ]
  * cmdline/acqprogress.cc:
    - Call pkgAcquireStatus::Pulse even if quiet, so that we still get
      dlstatus messages on the status-fd (LP: #290234).

 -- Michael Vogt <mvo@debian.org>  Tue, 14 Apr 2009 14:12:51 +0200

apt (0.7.20.2) unstable; urgency=medium

  [ Eugene V. Lyubimkin ]
  * Urgency set to medium due to RC bug fix.
  * doc/apt.ent, apt-get.8.xml:
    - Fix invalid XML entities. (Closes: #514402)

 -- Eugene V. Lyubimkin <jackyf.devel@gmail.com>  Sat, 07 Feb 2009 16:48:21 +0200

apt (0.7.20.1) unstable; urgency=low

  [ Michael Vogt ]
  * apt-pkg/pkgcachegen.cc:
    - fix apt-cache search for localized description 
      (closes: #512110)
  
  [ Christian Perrier ]
  * Translations:
    - fr.po: fix spelling error to "défectueux". Thanks to Thomas Péteul.

 -- Michael Vogt <mvo@debian.org>  Tue, 20 Jan 2009 09:35:05 +0100

apt (0.7.20) unstable; urgency=low

  [ Eugene V. Lyubimkin ]
  * debian/changelog:
    - Fixed place of 'merged install-recommends and install-task branches'
      from 0.6.46.1 to 0.7.0. (Closes: #439866)
  * buildlib/config.{sub,guess}:
    - Renewed. This fixes lintian errors.
  * doc/apt.conf.5.xml, debian/apt-transport-https:
    - Documented briefly 'Acquire::https' group of options. (Closes: #507398)
    - Applied patch from Daniel Burrows to document 'Debug' group of options.
      (Closes: #457265)
    - Mentioned 'APT::Periodic' and 'APT::Archives' groups of options.
      (Closes: #438559)
    - Mentioned '/* ... */' comments. (Closes: #507601)
  * doc/examples/sources.list:
    - Removed obsolete commented non-us deb-src entry, replaced it with
      'deb-src security.debian.org' one. (Closes: #411298)
  * apt-pkg/contrib/mmap.cc:
    - Added instruction how to work around MMap error in MMap error message.
      (Closes: #385674, 436028)
  * COPYING:
    - Actualized. Removed obsolete Qt section, added GPLv2 clause.
      (Closes: #440049, #509337)

  [ Michael Vogt ]
  * add option to "apt-get build-dep" to mark the needed 
    build-dep packages as automatic installed. 
    This is controlled via the value of
    APT::Get::Build-Dep-Automatic and is set "false" by default.  
    Thanks to Aaron Haviland, closes: #448743
  * apt-inst/contrib/arfile.cc:
    - support members ending with '/' as well (thanks to Michal Cihr,
      closes: #500988)

  [ Christian Perrier ]
  * Translations:
    - Finnish updated. Closes: #508449 
    - Galician updated. Closes: #509151
    - Catalan updated. Closes: #509375
    - Vietnamese updated. Closes: #509422
    - Traditional Chinese added. Closes: #510664
    - French corrected (remove awful use of first person) 

 -- Michael Vogt <mvo@debian.org>  Mon, 05 Jan 2009 08:59:20 +0100

apt (0.7.19) unstable; urgency=low

  [ Eugene V. Lyubimkin ]
  * doc/sources.list.5.xml:
    - Mentioned allowed characters in file names in /etc/apt/sources.list.d.
      Thanks to Matthias Urlichs. (Closes: #426913)
  * doc/apt-get.8.xml:
    - Explicitly say that 'dist-upgrade' command may remove packages.
    - Included '-v'/'--version' as a command to synopsis.
  * cmdline/apt-cache.cc:
    - Advanced built-in help. Patch by Andre Felipe Machado. (Closes: #286061)
    - Fixed typo 'GraphVis' -> 'GraphViz'. (Closes: #349038)
    - Removed asking to file a release-critical bug against a package if there
      is a request to install only one package and it is not installable.
      (Closes: #419521)

  [ Michael Vogt ]
    - fix SIGHUP handling (closes: #463030)

  [ Christian Perrier ]
  * Translations:
    - French updated
    - Bulgarian updated. Closes: #505476
    - Slovak updated. Closes: #505483
    - Swedish updated. Closes: #505491
    - Japanese updated. Closes: #505495
    - Korean updated. Closes: #505506
    - Catalan updated. Closes: #505513
    - British English updated. Closes: #505539
    - Italian updated. Closes: #505518, #505683
    - Polish updated. Closes: #505569
    - German updated. Closes: #505614
    - Spanish updated. Closes: #505757
    - Romanian updated. Closes: #505762
    - Simplified Chinese updated. Closes: #505727
    - Portuguese updated. Closes: #505902
    - Czech updated. Closes: #505909
    - Norwegian Bokmål updated. Closes: #505934
    - Brazilian Portuguese updated. Closes: #505949
    - Basque updated. Closes: #506085
    - Russian updated. Closes: #506452 
    - Marathi updated. 
    - Ukrainian updated. Closes: #506545 

 -- Michael Vogt <mvo@debian.org>  Mon, 24 Nov 2008 10:33:54 +0100

apt (0.7.18) unstable; urgency=low

  [ Christian Perrier ]
  * Translations:
    - French updated
    - Thai updated. Closes: #505067

  [ Eugene V. Lyubimkin ]
  * doc/examples/configure-index:
    - Removed obsoleted header line. (Closes: #417638)
    - Changed 'linux-kernel' to 'linux-image'.
  * doc/sources.list.5.xml:
    - Fixed typo and grammar in 'sources.list.d' section. Thanks to
      Timothy G Abbott <tabbott@MIT.EDU>. (Closes: #478098)
  * doc/apt-get.8.xml:
    - Advanced descriptions for 'remove' and 'purge' options.
      (Closes: #274283)
  * debian/rules:
    - Target 'apt' need to depend on 'build-doc'. Thanks for Peter Green.
      Fixes FTBFS. (Closes: #504181)

  [ Michael Vogt ]
  * fix depend on libdb4.4 (closes: #501253)

 -- Michael Vogt <mvo@debian.org>  Fri, 07 Nov 2008 22:13:39 +0100

apt (0.7.17) unstable; urgency=low

  [ Eugene V. Lyubimkin ]
  * debian/control:
    - 'Vcs-Bzr' field is official, used it.
    - Bumped 'Standards-Version' to 3.8.0, no changes needed.
    - Actualized 'Uploaders' field.
  * doc/:
    - Substituded 'apt-archive' with 'apt-ftparchive' in docs.
      Patch based on work of Andre Felipe Machado. (Closes: #350865)
    - Mentioned '/<release>' and '=<version>' for 'apt-get install' and
      '=<version>' for 'apt-get source' in apt-get manpage. Patch based on
      work of Andre Felipe Machado. (Closes: #399673)
    - Mentioned more short options in the apt-get manpage. Documented 'xvcg'
      option in the apt-cache manpage. The part of patch by Andre Felipe
      Machado. (Closes: #176106, #355945)
    - Documented that 'apt-get install' command should be used for upgrading
      some of installed packages. Based on patch by Nori Heikkinen and
      Andre Felipe Machado. (Closes: #267087)
    - Mentioned 'apt_preferences(5)' in apt manpage. (Closes: #274295)
    - Documented 'APT::Default-Release' in apt.conf manpage. (Closes: #430399)
    - APT::Install-Recommends is now true by default, mentioned this in
      configure-index example. (Closes: #463268)
    - Added 'APT::Get::AllowUnauthenticated' to configure-index example.
      (Closes: #320225)
    - Documented '--no-install-recommends' option in apt-get manpage.
      (Closes: #462962)
    - Documented 'Acquire::PDiffs' in apt.conf manpage. (Closes: #376029)
    - Added 'copy', 'rsh', 'ssh' to the list of recognized URI schemes in
      sources.list manpage, as they are already described under in the manpage.
    - Removed notice that ssh/rsh access cannot use password authentication
      from sources.list manpage. Thanks to Steffen Joeris. (Closes: #434894)
    - Added '(x)' to some referrings to manpages in apt-get manpage. Patch by
      Andre Felipe Machado. (Closes: #309893)
    - Added 'dist-upgrade' apt-get synopsis in apt-get manpage.
      (Closes: #323866)

 -- Michael Vogt <mvo@debian.org>  Wed, 05 Nov 2008 13:14:56 +0100

apt (0.7.17~exp4) experimental; urgency=low

  * debian/rules:
    - Fixed lintian warnings "debian/rules ignores make errors".
  * debian/control:
    - Substituted outdated "Source-Version" fields with "binary:Version".
    - Added 'python-apt' to Suggests, as apt-mark need it for work.
    - Drop Debian revision from 'doc-base' build dependency, this fixes
      appropriate lintian warning.
  * debian/libapt-pkg-doc.doc-base.*:
    - Changed section: from old 'Devel' to 'Debian'. This fixes appropriate
      lintian warnings.
  * debian/{postrm,prerm,preinst}:
    - Added 'set -e', fixes lintian warnings
      'maintainer-script-ignores-error'.
  * dselect/makefile:
    - Removed unneeded 'LOCAL' entry. This allows cleaning rule to run smoothly.
  * share/lintian-overrides:
    - Added with override of 'apt must depend on python'. Script 'apt-mark'
      needs apt-python for working and checks this on fly. We don't want
      python in most cases.
  * cmdline/apt-key:
    - Added 'unset GREP_OPTIONS' to the script. This prevents 'apt-key update'
      failure when GREP_OPTIONS contains options that modify grep output.
      (Closes: #428752)

 -- Eugene V. Lyubimkin <jackyf.devel@gmail.com>  Fri, 31 Oct 2008 23:45:17 +0300

apt (0.7.17~exp3) experimental; urgency=low

  * apt-pkg/acquire-item.cc:
    - fix a merge mistake that prevents the fallback to the 
      uncompressed 'Packages' to work correctly (closes: #409284)

 -- Michael Vogt <mvo@debian.org>  Wed, 29 Oct 2008 09:36:24 +0100

apt (0.7.17~exp2) experimental; urgency=low

  [ Eugene V. Lyubimkin ]
  * apt-pkg/acquire-item.cc:
    - Added fallback to uncompressed 'Packages' if neither 'bz2' nor 'gz'
      available. (Closes: #409284)
  * apt-pkg/algorithm.cc:
    - Strip username and password from source URL in error message.
      (Closes: #425150)
  
  [ Michael Vogt ]
  * fix various -Wall warnings

 -- Michael Vogt <mvo@debian.org>  Tue, 28 Oct 2008 18:06:38 +0100

apt (0.7.17~exp1) experimental; urgency=low

  [ Luca Bruno ]
  * Fix typos:
    - apt-pkg/depcache.cc
  * Fix compilation warnings:
    - apt-pkg/acquire.cc
    - apt-pkg/versionmatch.cc
  * Compilation fixes and portability improvement for compiling APT against non-GNU libc
    (thanks to Martin Koeppe, closes: #392063):
    - buildlib/apti18n.h.in:
      + textdomain() and bindtextdomain() must not be visible when --disable-nls
    - buildlib/inttypes.h.in: undefine standard int*_t types
    - Append INTLLIBS to SLIBS:
      + cmdline/makefile
      + ftparchive/makefile
      + methods/makefile
  * doc/apt.conf.5.xml:
    - clarify whether configuration items of apt.conf are case-sensitive
      (thanks to Vincent McIntyre, closes: #345901)

 -- Luca Bruno <lethalman88@gmail.com>  Sat, 11 Oct 2008 09:17:46 +0200

apt (0.7.16) unstable; urgency=low

  [ Luca Bruno ]
  * doc/apt-cache.8.xml:
    - search command uses POSIX regex, and searches for virtual packages too
      (closes: #277536)
  * doc/offline.sgml: clarify remote and target hosts
    (thanks to Nikolaus Schulz, closes: #175940)
  * Fix several typos in docs, translations and debian/changelog
    (thanks to timeless, Nicolas Bonifas and Josh Triplett,
    closes: #368665, #298821, #411532, #431636, #461458)
  * Document apt-key finger and adv commands
    (thanks to Stefan Schmidt, closes: #350575)
  * Better documentation for apt-get --option
    (thanks to Tomas Pospisek, closes: #386579)
  * Retitle the apt-mark.8 manpage (thanks to Justin Pryzby, closes: #471276)
  * Better documentation on using both APT::Default-Release and
    /etc/apt/preferences (thanks to Ingo Saitz, closes: #145575)
  
  [ Michael Vogt ]
  * doc/apt-cache.8.xml:
    - add missing citerefentry

 -- Michael Vogt <mvo@debian.org>  Fri, 10 Oct 2008 23:44:50 +0200

apt (0.7.15) unstable; urgency=low

  * Upload to unstable

 -- Michael Vogt <mvo@debian.org>  Sun, 05 Oct 2008 13:23:47 +0200

apt (0.7.15~exp3) experimental; urgency=low

  [Daniel Burrows]
  * apt-pkg/deb/dpkgpm.cc:
    - Store the trigger state descriptions in a way that does not break
      the ABI.  The approach taken makes the search for a string O(n) rather
      than O(lg(n)), but since n == 4, I do not consider this a major
      concern.  If it becomes a concern, we can sort the static array and
      use std::equal_range().  (Closes: #499322)

  [ Michael Vogt ]
  * apt-pkg/packagemanager.cc, apt-pkg/deb/dpkgpm.cc:
    - move the state file writting into the Go() implementation
      of dpkgpm (closes: #498799)
  * apt-pkg/algorithms.cc:
    - fix simulation performance drop (thanks to Ferenc Wagner
      for reporting the issue)

 -- Michael Vogt <mvo@debian.org>  Wed, 01 Oct 2008 18:09:49 +0200

apt (0.7.15~exp2) experimental; urgency=low

  [ Michael Vogt ]
  * apt-pkg/pkgcachegen.cc:
    - do not add multiple identical descriptions for the same 
      language (closes: #400768)

  [ Program translations ]
  * Catalan updated. Closes: #499462

 -- Michael Vogt <mvo@debian.org>  Tue, 23 Sep 2008 07:29:59 +0200

apt (0.7.15~exp1) experimental; urgency=low

  [ Christian Perrier ]
  * Fix typo in cron.daily script. Closes: #486179

  [ Program translations ]
  * Traditional Chinese updated. Closes: #488526
  * German corrected and completed. Closes: #490532, #480002, #498018
  * French completed
  * Bulgarian updated. Closes: #492473
  * Slovak updated. Closes: #492475
  * Galician updated. Closes: #492794
  * Japanese updated. Closes: #492975
  * Fix missing space in Greek translation. Closes: #493922
  * Greek updated.
  * Brazilian Portuguese updated.
  * Basque updated. Closes: #496754
  * Romanian updated. Closes: #492773, #488361
  * Portuguese updated. Closes: #491790
  * Simplified Chinese updated. Closes: #489344
  * Norwegian Bokmål updated. Closes: #480022
  * Czech updated. Closes: #479628, #497277
  * Korean updated. Closes: #464515
  * Spanish updated. Closes: #457706
  * Lithuanian added. Closes: #493328
  * Swedish updated. Closes: #497496
  * Vietnamese updated. Closes: #497893
  * Portuguese updated. Closes: #498411
  * Greek updated. Closes: #498687
  * Polish updated.

  [ Michael Vogt ]
  * merge patch that enforces stricter https server certificate
    checking (thanks to Arnaud Ebalard, closes: #485960)
  * allow per-mirror specific https settings
    (thanks to Arnaud Ebalard, closes: #485965)
  * add doc/examples/apt-https-method-example.cof
    (thanks to Arnaud Ebalard, closes: #485964)
  * apt-pkg/depcache.cc:
    - when checking for new important deps, skip critical ones
      (closes: #485943)
  * improve apt progress reporting, display trigger actions
  * add DPkg::NoTriggers option so that applications that call
    apt/aptitude (like the installer) defer trigger processing
    (thanks to Joey Hess)
  * doc/makefile:
    - add examples/apt-https-method-example.conf
  
 -- Michael Vogt <mvo@debian.org>  Tue, 16 Sep 2008 21:27:03 +0200

apt (0.7.14) unstable; urgency=low

  [ Christian Perrier ]
  * Mark a message from dselect backend as translatable
    Thanks to Frédéric Bothamy for the patch
    Closes: #322470

  [ Program translations ]
  * Simplified Chinese updated. Closes: #473360
  * Catalan fixes. Closes: #387141
  * Typo fix in Greek translation. Closes: #479122
  * French updated.
  * Thai updated. Closes: #479313
  * Italian updated. Closes: #479326
  * Polish updated. Closes: #479342
  * Bulgarian updated. Closes: #479379
  * Finnish updated. Closes: #479403
  * Korean updated. Closes: #479426
  * Basque updated. Closes: #479452
  * Vietnamese updated. Closes: #479748
  * Russian updated. Closes: #479777, #499029
  * Galician updated. Closes: #479792
  * Portuguese updated. Closes: #479847
  * Swedish updated. Closes: #479871
  * Dutch updated. Closes: #480125
  * Kurdish added. Closes: #480150
  * Brazilian Portuguese updated. Closes: #480561
  * Hungarian updated. Closes: #480662

  [ Otavio Salvador ]
  * Apply patch to avoid truncating of arbitrary files. Thanks to Bryan
    Donlan <bdonlan@fushizen.net> for the patch. Closes: #482476
  * Avoid using dbus if dbus-daemon isn't running. Closes: #438803
  
  [ Michael Vogt ]
  * debian/apt.cron.daily:
    - apply patch based on the ideas of Francesco Poli for better 
      behavior when the cache can not be locked (closes: #459344)

 -- Michael Vogt <mvo@debian.org>  Wed, 28 May 2008 15:19:12 +0200

apt (0.7.13) unstable; urgency=low

  [ Otavio Salvador ]
  * Add missing build-depends back from build-depends-indep field.
    Closes: #478231
  * Make cron script quiet if cache is locked. Thanks to Ted Percival
    <ted@midg3t.net> for the patch. Closes: #459344
  * Add timeout support for https. Thanks to Andrew Martens
    <andrew.martens@strangeloopnetworks.com> for the patch.

  [ Goswin von Brederlow ]
  * Add support for --no-download on apt-get update. Closes: #478517
  
  [ Program translations ]
    - Vietnamese updated. Closes: #479008
    
 -- Otavio Salvador <otavio@debian.org>  Fri, 02 May 2008 14:46:00 -0300

apt (0.7.12) unstable; urgency=low

  [ Michael Vogt ]
  * cmdline/apt-key:
    - add support for a master-keyring that contains signing keys
      that can be used to sign the archive signing keys. This should
      make key-rollover easier.
  * apt-pkg/deb/dpkgpm.cc:
    - merged patch from Kees Cook to fix anoying upper-case display
      on amd64 in sbuild
  * apt-pkg/algorithms.cc: 
    - add APT::Update::Post-Invoke-Success script slot
    - Make the breaks handling use the kill list. This means, that a
      Breaks: Pkg (<< version) may put Pkg onto the remove list.
  * apt-pkg/deb/debmetaindex.cc:
    - add missing "Release" file uri when apt-get update --print-uris
      is run
  * methods/connect.cc:
    - remember hosts with Resolve failures or connect Timeouts
  * cmdline/apt-get.cc:
    - fix incorrect help output for -f (LP: #57487)
    - do two passes when installing tasks, first ignoring dependencies,
      then resolving them and run the problemResolver at the end
      so that it can correct any missing dependencies
  * debian/apt.cron.daily:
    - sleep random amount of time (default within 0-30min) before
      starting the upate to hit the mirrors less hard
  * doc/apt_preferences.5.xml:
    - fix typo
  * added debian/README.source

  [ Christian Perrier ]
  * Fix typos in manpages. Thanks to Daniel Leidert for the fixes
    Closes: #444922
  * Fix syntax/copitalisation in some messages. Thanks to Jens Seidel
    for pointing this and providing the patch.
    Closes: #466845
  * Fix Polish offline translation. Thanks to Robert Luberda for the patch
    and apologies for applying it very lately. Closes: #337758
  * Fix typo in offline.sgml. Closes: #412900

  [ Program translations ]
    - German updated. Closes: #466842
    - Swedish updated.
    - Polish updated. Closes: #469581
    - Slovak updated. Closes: #471341
    - French updated.
    - Bulgarian updated. Closes: #448492
    - Galician updated. Closes: #476839
  
  [ Daniel Burrows ]
  * apt-pkg/depcache.cc:
    - Patch MarkInstall to follow currently satisfied Recommends even
      if they aren't "new", so that we automatically force upgrades
      when the version of a Recommends has been tightened.  (Closes: #470115)
    - Enable more complete debugging information when Debug::pkgAutoRemove
      is set.
  * apt-pkg/contrib/configuration.cc
    - Lift the 1024-byte limit on lines in configuration files.
      (Closes: #473710, #473874)
  * apt-pkg/contrib/strutl.cc:
    - Lift the 64000-byte limit on individual messages parsed by ReadMessages.
      (Closes: #474065)
  * debian/rules:
    - Add missing Build-Depends-Indep on xsltproc, docbook-xsl, and xmlto.

 -- Daniel Burrows <dburrows@debian.org>  Sat, 26 Apr 2008 12:24:35 -0700

apt (0.7.11) unstable; urgency=critical
  
  [ Raise urgency to critical since it fixes a critical but for Debian
    Installer Lenny Beta1 release ]

  [ Program translations ]
    - Vietnamese updated. Closes: #460825
    - Basque updated. Closes: #461166
    - Galician updated. Closes: #461468
    - Portuguese updated. Closes: #464575
    - Korean updated. Closes: #448430
    - Simplified Chinese updated. Closes: #465866

  [ Otavio Salvador ]
  * Applied patch from Robert Millan <rmh@aybabtu.com> to fix the error
    message when gpgv isn't installed, closes: #452640.
  * Fix regression about APT::Get::List-Cleanup setting being ignored,
    closes: #466052.

 -- Otavio Salvador <otavio@debian.org>  Thu, 17 Jan 2008 22:36:46 -0200

apt (0.7.10) unstable; urgency=low

  [ Otavio Salvador ]
  * Applied patch from Mike O'Connor <stew@vireo.org> to add a manpage to
    apt-mark, closes: #430207.
  * Applied patch from Andrei Popescu <andreimpopescu@gmail.com> to add a
    note about some frontends in apt.8 manpage, closes: #438545.
  * Applied patch from Aurelien Jarno <aurel32@debian.org> to avoid CPU
    getting crazy when /dev/null is redirected to stdin (which breaks
    buildds), closes: #452858.
  * Applied patch from Aurelien Jarno <aurel32@debian.org> to fix building
    with newest dpkg-shlibdeps changing the packaging building order and a
    patch from Robert Millan <rmh@aybabtu.com> to fix parallel building,
    closes: #452862.
  * Applied patch from Alexander Winston <alexander.winston@comcast.net>
    to use 'min' as symbol for minute, closes: #219034.
  * Applied patch from Amos Waterland <apw@us.ibm.com> to allow apt to
    work properly in initramfs, closes: #448316.
  * Applied patch from Robert Millan <rmh@aybabtu.com> to make apt-key and
    apt-get to ignore time conflicts, closes: #451328.
  * Applied patch from Peter Eisentraut <peter_e@gmx.net> to fix a
    grammatical error ("manual installed" -> "manually installed"),
    closes: #438136.
  * Fix cron.daily job to not call fail if apt isn't installed, closes:
    #443286.
  * Fix compilation warnings in apt-pkg/cdrom.cc and
    apt-pkg/contrib/configuration.cc.
  * Fix typo in debian/copyright file ("licened" instead of "licensed"),
    closes: #458966.

  [ Program translations ]
    - Basque updated. Closes: #453088
    - Vietnamese updated. Closes: #453774, #459013
    - Japanese updated. Closes: #456909
    - Simplified Chinese updated. Closes: #458039
    - French updated.
    - Norwegian Bokmål updated. Closes: #457917

  [ Michael Vogt ]
  * debian/rules
    - fix https install location
  * debian/apt.conf.daily:
    - print warning if the cache can not be locked (closes: #454561),
      thanks to Bastian Kleineidam
  * methods/gpgv.cc:
    - remove cruft code that caused timestamp/I-M-S issues
  * ftparchive/contents.cc:
    - fix error output
  * apt-pkg/acquire-item.{cc,h}:
    - make the authentication download code more robust against
      servers/proxies with broken If-Range implementations
  * apt-pkg/packagemanager.{cc,h}:
    - propergate the Immediate flag to make hitting the 
      "E: Internal Error, Could not perform immediate configuration (2)"
      harder
  * debian/control:
    - build against libdb-dev (instead of libdb4.4-dev)
  * merged the apt--DoListUpdate branch, this provides a common interface
    for "apt-get update" like operations for the frontends and also provides
    hooks to run stuff in APT::Update::{Pre,Post}-Invoke

  [ Chris Cheney ]
  * ftparchive/contents.cc:
    - support lzma data members
  * ftparchive/multicompress.cc:
    - support lzma output
  
  [ Daniel Burrows ]
  * apt-pkg/contrib/configuration.cc:
    - if RootDir is set, then FindFile and FindDir will return paths
      relative to the directory stored in RootDir, closes: #456457.

  [ Christian Perrier ]
  * Fix wording for "After unpacking...". Thanks to Michael Gilbert
    for the patch. Closes: #260825

 -- Michael Vogt <mvo@debian.org>  Mon, 07 Jan 2008 21:40:47 +0100

apt (0.7.9) unstable; urgency=low

  [ Christian Perrier ]
  * Add several languages to LINGUAS and, therefore, really ship the relevant
    translation:
    Arabic, Dzongkha, Khmer, Marathi, Nepali, Thai
    Thanks to Theppitak Karoonboonyanan for checking this out. Closes: #448321

  [ Program translations ]
    - Korean updated. Closes: #448430
    - Galician updated. Closes: #448497
    - Swedish updated.

  [ Otavio Salvador ]
  * Fix configure script to check for CURL library and headers presense.
  * Applied patch from Brian M. Carlson <sandals@crustytoothpaste.ath.cx>
    to add backward support for arches that lacks pselect support,
    closes: #448406.
  * Umount CD-ROM when calling apt-cdrom ident, except when called with
    -m, closes: #448521.

 -- Otavio Salvador <otavio@debian.org>  Wed, 31 Oct 2007 13:37:26 -0200

apt (0.7.8) unstable; urgency=low

  * Applied patch from Daniel Leidert <daniel.leidert@wgdd.de> to fix
    APT::Acquire::Translation "none" support, closes: #437523.
  * Applied patch from Daniel Burrows <dburrows@debian.org> to add support
    for the Homepage field (ABI break), closes: #447970.
  * Applied patch from Frans Pop <elendil@planet.nl> to fix a trailing
    space after cd label, closes: #448187.

 -- Otavio Salvador <otavio@debian.org>  Fri, 26 Oct 2007 18:20:13 -0200

apt (0.7.7) unstable; urgency=low

  [ Michael Vogt ]
  * apt-inst/contrib/extracttar.cc:
    - fix fd leak for zero size files (thanks to Bill Broadley for
      reporting this bug)
  * apt-pkg/acquire-item.cc:
    - remove zero size files on I-M-S hit
  * methods/https.cc:
    - only send LastModified if we actually have a file
    - send range request with if-range 
    - delete failed downloads
    - delete zero size I-M-S hits
  * apt-pkg/deb/dpkgpm.{cc,h}:
    - merged dpkg-log branch, this lets you specify a 
      Dir::Log::Terminal file to log dpkg output to
      (ABI break)
    - fix parse error when dpkg sends unexpected data
  * merged apt--sha256 branch to fully support the new
    sha256 checksums in the Packages and Release files
    (ABI break)
  * apt-pkg/pkgcachegen.cc:
    - increase default mmap size
  * tests/local-repo:
    - added local repository testcase
  * apt-pkg/acquire.cc:
    - increase MaxPipeDepth for the internal worker<->method
      communication to 1000 for the debtorrent backend
  * make apt build with g++ 4.3
  * fix missing SetExecClose() call when the status-fd is used
  * debian/apt.cron.daily:
    - move unattended-upgrade before apt-get autoclean
  * fix "purge" commandline argument, closes: #133421
    (thanks to Julien Danjou for the patch)
  * cmdline/apt-get.cc:
    - do not change the auto-installed information if a package
      is reinstalled
  * apt-pkg/acquire-item.cc:
    - fix crash in diff acquire code
  * cmdline/apt-mark:
    - Fix chmoding after have renamed the extended-states file (LP: #140019)
      (thanks to Laurent Bigonville)
  * apt-pkg/depcache.cc:
    - set "APT::Install-Recommends" to true by default (OMG!)
  * debian/apt.cron.daily:
    - only run the cron job if apt-get check succeeds (LP: #131719)
  
  [ Program translations ]
    - French updated
    - Basque updated. Closes: #436425
    - Fix the zh_CN translator's name in debian/changelog for 0.7.2
      Closes: #423272
    - Vietnamese updated. Closes: #440611
    - Danish updated. Closes: #441102
    - Thai added. Closes: #442833
    - Swedish updated.
    - Galician updated. Closes: #446626

  [ Otavio Salvador ]
  * Add hash support to copy method. Thanks Anders Kaseorg by the patch
    (closes: #436055)
  * Reset curl options and timestamp between downloaded files. Thanks to
    Ryan Murray <rmurray@debian.org> for the patch (closes: #437150)
  * Add support to apt-key to export keys to stdout. Thanks to "Dwayne
    C. Litzenberger" <dlitz@dlitz.net> for the patch (closes: #441942)
  * Fix compilation warnings:
    - apt-pkg/indexfile.cc: conversion from string constant to 'char*';
    - apt-pkg/acquire-item.cc: likewise;
    - apt-pkg/cdrom.cc: '%lu' expects 'long unsigned int', but argument
      has type 'size_t';
    - apt-pkg/deb/dpkgpm.cc: initialization order and conversion from
      string constant to 'char*';
    - methods/gpgv.cc: conversion from string constant to 'char*';
    - methods/ftp.cc: likewise;
    - cmdline/apt-extracttemplates.cc: likewise;
    - apt-pkg/deb/debmetaindex.cc: comparison with string literal results
      in unspecified behaviour;
  * cmdline/apt-get.cc: adds 'autoremove' as a valid comment to usage
    statement of apt-get (closes: #445468).
  * cmdline/apt-get.cc: really applies Julien Danjou <acid@debian.org>
    patch to add 'purge' command line argument (closes: #133421).

  [ Ian Jackson ]
  * dpkg-triggers: Deal properly with new package states.

  [ Colin Watson ]
  * apt-pkg/contrib/mmap.cc:
    - don't fail if msync() returns > 0
 
 -- Michael Vogt <mvo@debian.org>  Tue, 23 Oct 2007 14:58:03 +0200

apt (0.7.6) unstable; urgency=low

  * Applied patch from Aurelien Jarno <aurel32@debian.org> to fix wrong
    directory downloading on non-linux architectures (closes: #435597)

 -- Otavio Salvador <otavio@debian.org>  Wed, 01 Aug 2007 19:49:51 -0300

apt (0.7.6) unstable; urgency=low

  * Applied patch from Aurelien Jarno <aurel32@debian.org> to fix wrong
    directory downloading on non-linux architectures (closes: #435597)

 -- Otavio Salvador <otavio@debian.org>  Wed, 01 Aug 2007 19:49:51 -0300

apt (0.7.5) unstable; urgency=low

  [ Otavio Salvador ]
  * Applied patch from Guillem Jover <guillem@debian.org> to use
    dpkg-architecture to get the host architecture (closes: #407187)
  * Applied patch from Guillem Jover <guillem@debian.org> to add
    support to add lzma support (closes: #408201)

  [ Michael Vogt ]
  * apt-pkg/depcache.cc:
    - support a list of sections for:
      APT::Install-Recommends-Sections
      APT::Never-MarkAuto-Sections
  * methods/makefile:
    - install lzma symlink method (for full lzma support)
  * debian/control:
    - suggest "lzma"

 -- Otavio Salvador <otavio@ossystems.com.br>  Wed, 25 Jul 2007 20:16:46 -0300

apt (0.7.4) unstable; urgency=low

  [ Michael Vogt ]
  * cmdline/apt-get.cc:
    - fix in the task-install code regexp (thanks to Adam Conrad and
      Colin Watson)
    - support task removal too: apt-get remove taskname^
      (thanks to Matt Zimmerman reporting this problem)

  [ Otavio Salvador ]
  * Fix a typo on 0.7.3 changelog entry about g++ (7.3 to 4.3)
  * Fix compilation warnings:
    - apt-pkg/contrib/configuration.cc: wrong argument type;
    - apt-pkg/deb/dpkgpm.cc: wrong signess;
    - apt-pkg-acquire-item.cc: wrong signess and orderned initializers;
    - methods/https.cc:
      - type conversion;
      - unused variable;
      - changed SetupProxy() method to void;
  * Simplified HttpMethod::Fetch on http.cc removing Tail variable;
  * Fix pipeline handling on http.cc (closes: #413324)
  * Fix building to properly support binNMUs. Thanks to Daniel Schepler
    <schepler@math.unipd.it> by the patch (closes: #359634)
  * Fix example for Install-{Recommends,Suggests} options on
    configure-index example file. Thanks to Peter Eisentraut
    <peter_e@gmx.net> by the patch (closes: #432223)

  [ Christian Perrier ]
  * Basque translation update. Closes: ##423766
  * Unfuzzy formerly complete translations
  * French translation update
  * Re-generate PO(T) files
  * Spanish translation update
  * Swedish translation update

 -- Otavio Salvador <otavio@debian.org>  Tue, 24 Jul 2007 09:55:50 -0300

apt (0.7.3) unstable; urgency=low

  * fixed compile errors with g++ 4.3 (thanks to 
    Daniel Burrows, closes: #429378)
  * fixes in the auto-mark code (thanks to Daniel
    Burrows)
  * fix FTBFS by changing build-depends to
    libcurl4-gnutls-dev (closes: #428363)
  * cmdline/apt-get.cc:
    - fix InstallTask code when a pkgRecord ends 
      with a single '\n' (thanks to Soren Hansen for reporting)
  * merged from Christian Perrier:
        * vi.po: completed to 532t, again. Closes: #429899
        * gl.po: completed to 532t. Closes: #429506
        * vi.po: completed to 532t. Closes: #428672
        * Update all PO and the POT. Gives 514t14f4u for formerly
          complete translations
        * fr.po: completed to 532t
        * ku.po, uk.po, LINGUAS: reintegrate those translations
          which disappeared from the BZR repositories

 -- Michael Vogt <mvo@debian.org>  Sun, 01 Jul 2007 12:31:29 +0200

apt (0.7.2-0.1) unstable; urgency=low

  * Non-maintainer upload.
  * Build-depend on libcurl4-gnutls-dev instead of the obsolete
    libcurl3-gnutls-dev.  Closes: #428363.

 -- Steve Langasek <vorlon@debian.org>  Thu, 28 Jun 2007 18:46:53 -0700

apt (0.7.2) unstable; urgency=low
  
  * merged the debian/experimental changes back
    into the debian/sid branch
  * merged from Christian Perrier:
    * mr.po: New Marathi translation  Closes: #416806
    * zh_CN.po: Updated by Kov Chai  Closes: #416822
    * tl.po: Updated by Eric Pareja   Closes: #416638
    * gl.po: Updated by Jacobo Tarrio
	     Closes: #412828
    * da.po: Updated by Claus Hindsgaul
	     Closes: #409483
    * fr.po: Remove a non-breakable space for usability
	     issues. Closes: #408877
    * ru.po: Updated Russian translation. Closes: #405476
    * *.po: Unfuzzy after upstream typo corrections
  * buildlib/archtable:
    - added support for sh3/sh4 (closes: #424870)
    - added support for m32r (closes: #394096)
  * buildlib/systemtable:
    - added support for lpia
  * configure.in:
    - check systemtable for architecture mapping too
  * fix error in AutocleanInterval, closes: #319339
    (thanks to Israel G. Lugo for the patch)
  * add "purge" commandline argument, closes: #133421)
    (thanks to Julien Danjou for the patch)
  * add "purge" commandline argument, closes: #133421)
    (thanks to Julien Danjou for the patch)
  * fix FTBFS with gcc 4.3, closes: #417090
    (thanks to Martin Michlmayr for the patch)
  * add --dsc-only option, thanks to K. Richard Pixley
  * Removed the more leftover #pragma interface/implementation
    closes: #306937 (thanks to Andreas Henriksson for the patch)
  
 -- Michael Vogt <mvo@debian.org>  Wed, 06 Jun 2007 23:19:50 +0200

apt (0.7.1) experimental; urgency=low

  * ABI library name change because it's built against
    new glibc
  * implement SourceVer() in pkgRecords 
     (thanks to Daniel Burrows for the patch!)
  * apt-pkg/algorithm.cc:
    - use clog for all debugging
    - only increase the score of installed applications if they 
      are not obsolete 
    - fix resolver bug on removal triggered by weak-dependencies 
      with or-groups
  * methods/http.cc:
    - send apt version in User-Agent
  * apt-pkg/deb/debrecords.cc:
    - fix SHA1Hash() return value
  * apt-pkg/cdrom.cc:
    - only unmount if APT::CDROM::NoMount is false
  * methods/cdrom.cc:  
    - only umount if it was mounted by the method before
  * po/gl.po:
    - fix error translation that causes trouble to lsb_release
  * apt-pkg/acquire-item.cc:
    - if decompression of a index fails, delete the index 
  * apt-pkg/acquire.{cc,h}:
    - deal better with duplicated sources.list entries (avoid
      double queuing of  URLs) - this fixes hangs in bzip/gzip
  * merged from Christian Perrier:
    * mr.po: New Marathi translation  Closes: #416806
    * zh_CN.po: Updated by Eric Pareja  Closes: #416822
    * tl.po: Updated by Eric Pareja   Closes: #416638
    * gl.po: Updated by Jacobo Tarrio
             Closes: #412828
    * da.po: Updated by Claus Hindsgaul
             Closes: #409483
    * fr.po: Remove a non-breakable space for usability
             issues. Closes: #408877
    * ru.po: Updated Russian translation. Closes: #405476
    * *.po: Unfuzzy after upstream typo corrections
    * vi.po: Updated to 515t. Closes: #426976
    * eu.po: Updated to 515t. Closes: #423766
    * pt.po: 515t. Closes: #423111
    * fr.po: Updated by Christian Perrier
    * Update all PO and the POT. Gives 513t2f for formerly
      complete translations
  * apt-pkg/policy.cc:
    - allow multiple packages (thanks to David Foerster)

 -- Michael Vogt <mvo@debian.org>  Wed,  2 May 2007 13:43:44 +0200

apt (0.7.0) experimental; urgency=low

  * Package that contains all the new features
  * Removed all #pragma interface/implementation
  * Branch that contains all the new features:
  * translated package descriptions
  * task install support
  * automatic dependency removal (thanks to Daniel Burrows)
  * merged support for the new dpkg "Breaks" field 
    (thanks to Ian Jackson)
  * handle network failures more gracefully on "update"
  * support for unattended-upgrades (via unattended-upgrades
    package)
  * added apt-transport-https method
  * merged "install-recommends" branch (ABI break): 
    - new "--install-recommends"
    - install new recommends on "upgrade" if --install-recommends is 
      given
    - new "--fix-policy" option to install all packages with unmet
      important dependencies (usefull with --install-recommends to
      see what not-installed recommends are on the system)
    - fix of recommended packages display (only show CandidateVersion
      fix or-group handling)
  * merged "install-task" branch (use with "apt-get install taskname^")

 -- Michael Vogt <mvo@debian.org>  Fri, 12 Jan 2007 20:48:07 +0100

apt (0.6.46.4-0.1) unstable; urgency=emergency
  
  * NMU
  * Fix broken use of awk in apt-key that caused removal of the wrong keys
    from the keyring. Closes: #412572

 -- Joey Hess <joeyh@debian.org>  Mon, 26 Feb 2007 16:00:22 -0500

apt (0.6.46.4) unstable; urgency=high

  * ack NMU (closes: #401017)
  * added apt-secure.8 to "See also" section
  * apt-pkg/deb/dpkgpm.cc:
    - added "Dpkg::StopOnError" variable that controls if apt
      will abort on errors from dpkg
  * apt-pkg/deb/debsrcrecords.{cc,h}:
    - make the Buffer grow dynmaically (closes: #400874)
  * Merged from Christian Perrier bzr branch:
    - uk.po: New Ukrainian translation: 483t28f3u
    - el.po: Update to 503t9f2u
    - de.po: Updates and corrections.
  * apt-pkg/contrib/progress.cc:
    - OpProgress::CheckChange optimized, thanks to Paul Brook
      (closes: #398381)
  * apt-pkg/contrib/sha256.cc:
    - fix building with noopt

 -- Michael Vogt <mvo@debian.org>  Thu,  7 Dec 2006 10:49:50 +0100

apt (0.6.46.3-0.2) unstable; urgency=high

  * Non-maintainer upload with permission of Michael Vogt.
  * Fix FTBFS on most arches (regression from the fix of #400874)

 -- Andreas Barth <aba@not.so.argh.org>  Tue,  5 Dec 2006 15:51:22 +0000 
  
apt (0.6.46.3-0.1) unstable; urgency=high

  * Non-maintainer upload with permission of Michael Vogt.
  * Fix segfault at apt-get source. Closes: #400874
  * Add apt-key update in postinst, so that debian-archive-keyring doesn't
    need to depend on apt >= 0.6. Closes: #401114
  * Don't double-queue pdiff files. Closes: #401017
  
 -- Andreas Barth <aba@not.so.argh.org>  Tue,  5 Dec 2006 10:34:56 +0000

apt (0.6.46.3) unstable; urgency=low

  * apt-pkg/deb/dpkgpm.cc:
    - make progress reporting robust against multiline error
      messages 

  * Merged from Christian Perrier bzr branch:
    - ca.po: Updated to 514t
    - be.po: Updated to 514t
    - it.po: Updated to 514t
    - hu.po: Updated to 514t
    - zh_TW.po: Updated to 514t
    - ar.po: Updated to 293t221u.
    - ru.po: Updated to 514t. Closes: #392466
    - nb.po: Updated to 514t. Closes: #392466
    - pt.po: Updated to 514t. Closes: #393199
    - fr.po: One spelling error corrected: s/accÃ¨der/accÃ©der
    - km.po: Updated to 514t.
    - ko.po: Updated to 514t.
    - bg.po: Updated to 514t.
    - de.po: Updated to 514t.
    - en_GB.po: Updated to 514t.

 -- Michael Vogt <mvo@debian.org>  Thu,  2 Nov 2006 11:37:58 +0100

apt (0.6.46.2) unstable; urgency=low

  * debian/control:
    - depend on debian-archive-keyring to offer clean upgrade path 
      (closes: #386800)
  * Merged from Christian Perrier bzr branch:
    - es.po: Updated to 514t. Closes: #391661
    - da.po: Updated to 514t. Closes: #391424
    - cs.po: Updated. Closes: #391064
    - es.po: Updated to 514t. Closes: #391661
    - da.po: Updated to 514t. Closes: #391424

 -- Michael Vogt <mvo@debian.org>  Wed, 11 Oct 2006 09:03:15 +0200

apt (0.6.46.1) unstable; urgency=low

  * methods/gzip.cc:
    - deal with empty files 
  * Applied patch from Daniel Schepler to make apt bin-NMU able.
    (closes: bug#359634)
  * rebuild against current g++ because of:
    http://gcc.gnu.org/bugzilla/show_bug.cgi?id=29289
    (closes: #390189)
  * fix broken i18n in the dpkg progress reporting, thanks to 
    Frans Pop and Steinar Gunderson. (closes: #389261)
  * Merged from Christian Perrier bzr branch:
    * fi.po: Updated to 514t. Closes: #390149
    * eu.po: Updated to 514t. Closes: #389725
    * vi.po: Updated to 514t. Closes: #388555
  * make the internal buffer in pkgTagFile grow dynamically
    (closes: #388708)
  
 -- Michael Vogt <mvo@debian.org>  Mon,  2 Oct 2006 20:42:20 +0200

apt (0.6.46) unstable; urgency=low

  * debian/control:
    - switched to libdb4.4 for building (closes: #381019)
  * cmdline/apt-get.cc:
    - show only the recommends/suggests for the candidate-version, not for all
      versions of the package (closes: #257054)
    - properly handle recommends/suggests or-groups when printing the list of
      suggested/recommends packages (closes: #311619)
  * methods/http.cc:
    - check more careful for incorrect proxy settings (closes: #378868)
  * methods/gzip.cc:
    - don't hang when /var is full (closes: #341537), thanks to
      Luis Rodrigo Gallardo Cruz for the patch
  * doc/examples/sources.list:
    - removed non-us.debian.org from the example (closes: #380030,#316196)
  * Merged from Christian Perrier bzr branch:
    * ro.po: Updated to 514t. Closes: #388402
    * dz.po: Updated to 514t. Closes: #388184
    * it.po: Fixed typos. Closes: #387812
    * ku.po: New kurdish translation. Closes: #387766
    * sk.po: Updated to 514t. Closes: #386851
    * ja.po: Updated to 514t. Closes: #386537
    * gl.po: Updated to 514t. Closes: #386397
    * fr.po: Updated to 516t.
    * fi.po: Updated to 512t. Closes: #382702
  * share/archive-archive.gpg:
    - removed the outdated amd64 and debian-2004 keys
  * apt-pkg/tagfile.cc:
    - applied patch from Jeroen van Wolffelaar to make the tags
      caseinsensitive (closes: #384182)
    - reverted MMap use in the tagfile because it does not work 
      across pipes (closes: #383487) 
  
 -- Michael Vogt <mvo@debian.org>  Thu, 21 Sep 2006 10:25:03 +0200

apt (0.6.45) unstable; urgency=low

  * apt-pkg/contrib/sha256.cc:
    - fixed the sha256 generation (closes: #378183)
  * ftparchive/cachedb.cc:
    - applied patch from Anthony Towns to fix Clean() function
      (closes: #379576)
  * doc/apt-get.8.xml:
    - fix path to the apt user build (Closes: #375640)
  * doc/apt-cache.8.xml:
    - typo (Closes: #376408)
  * apt-pkg/deb/dpkgpm.cc:
    - make progress reporting more robust against multiline error
      messages (first half of a fix for #374195)
  * doc/examples/configure-index:
    - document Debug::pkgAcquire::Auth     
  * methods/gpgv.cc:
    - deal with gpg error "NODATA". Closes: #296103, Thanks to 
      Luis Rodrigo Gallardo Cruz for the patch
  * apt-inst/contrib/extracttar.cc:
    - fix for string mangling, closes: #373864
  * apt-pkg/acquire-item.cc:
    - check for bzip2 in /bin (closes: #377391)
  * apt-pkg/tagfile.cc:
    - make it work on non-mapable files again, thanks 
      to James Troup for confirming the fix (closes: #376777)
  * Merged from Christian Perrier bzr branch:
    * ko.po: Updated to 512t. Closes: #378901
    * hu.po: Updated to 512t. Closes: #376330
    * km.po: New Khmer translation: 506t6f. Closes: #375068
    * ne.po: New Nepali translation: 512t. Closes: #373729
    * vi.po: Updated to 512t. Closes: #368038
    * zh_TW.po: Remove an extra %s in one string. Closes: #370551
    * dz.po: New Dzongkha translation: 512t
    * ro.po: Updated to 512t
    * eu.po: Updated
    * eu.po: Updated
  * fix apt-get dist-upgrade
  * fix warning if no /var/lib/apt/extended_states is present
  * don't download Translations for deb-src sources.list lines
  * apt-pkg/tagfile.cc:
    - support not-mmapable files again

 -- Michael Vogt <mvo@debian.org>  Thu, 27 Jul 2006 00:52:05 +0200

apt (0.6.44.2exp1) experimental; urgency=low

  * added support for i18n of the package descriptions
  * added support for aptitude like auto-install tracking (a HUGE
    HUGE thanks to Daniel Burrows who made this possible) 
  * synced with the http://people.debian.org/~mvo/bzr/apt/debian-sid branch
  * build from http://people.debian.org/~mvo/bzr/apt/debian-experimental

 -- Michael Vogt <mvo@debian.org>  Mon,  3 Jul 2006 21:50:31 +0200

apt (0.6.44.2) unstable; urgency=low

  * apt-pkg/depcache.cc:
    - added Debug::pkgDepCache::AutoInstall (thanks to infinity)
  * apt-pkg/acquire-item.cc:
    - fix missing chmod() in the new aquire code 
      (thanks to Bastian Blank, Closes: #367425)
  * merged from 
    http://www.perrier.eu.org/debian/packages/d-i/level4/apt-main:
    * sk.po: Completed to 512t
    * eu.po: Completed to 512t
    * fr.po: Completed to 512t
    * sv.po: Completed to 512t
    * Update all PO and the POT. Gives 506t6f for formerly
      complete translations

 -- Michael Vogt <mvo@debian.org>  Wed, 14 Jun 2006 12:00:57 +0200

apt (0.6.44.1-0.1) unstable; urgency=low

  * Non-maintainer upload.
  * Don't give an error when parsing empty Packages/Sources files.
    (Closes: #366931, #367086, #370160)

 -- Steinar H. Gunderson <sesse@debian.org>  Fri,  9 Jun 2006 00:52:21 +0200

apt (0.6.44.1) unstable; urgency=low

  * apt-pkg/acquire-item.cc:
    - fix reversed logic of the "Acquire::PDiffs" option
  * merged from 
    http://www.perrier.eu.org/debian/packages/d-i/level4/apt-main:
    - po/LINGUAS: added "bg" Closes: #360262
    - po/gl.po: Galician translation update. Closes: #366849
    - po/hu.po: Hungarian translation update. Closes: #365448
    - po/cs.po: Czech translation updated. Closes: #367244
  * apt-pkg/contrib/sha256.cc:
    - applied patch to fix unaligned access problem. Closes: #367417
      (thanks to David Mosberger)

 -- Michael Vogt <mvo@debian.org>  Tue, 16 May 2006 21:51:16 +0200

apt (0.6.44) unstable; urgency=low

  * apt-pkg/acquire.cc: don't show ETA if it is 0 or absurdely large
  * apt-pkg/contrib/sha256.{cc,h},hashes.{cc,h}: support for sha256 
    (thanks to Anthony Towns)
  * ftparchive/cachedb.{cc,h},writer.{cc,h}: optimizations 
    (thanks to Anthony Towns)
  * apt pdiff support from experimental merged
  * apt-pkg/deb/dpkgpm.cc: wording fixes (thanks to Matt Zimmerman)
  * apt-pkg/deb/dpkgpm.cc: 
    - wording fixes (thanks to Matt Zimmerman)
    - fix error in dpkg interaction (closes: #364513, thanks to Martin Dickopp)
  * apt-pkg/tagfile.{cc,h}:
    - use MMap to read the entries (thanks to Zephaniah E. Hull for the
      patch) Closes: #350025
  * Merge from http://www.perrier.eu.org/debian/packages/d-i/level4/apt-main:
  	* bg.po: Added, complete to 512t. Closes: #360262
  * doc/apt-ftparchive.1.xml:
    - fix documentation for "SrcPackages" -> "Sources" 
      (thanks to Bart Martens for the patch, closes: #307756)
  * debian/libapt-pkg-doc.doc-base.cache:
    - remove broken charackter from description (closes: #361129)
  * apt-inst/deb/dpkgdb.cc, methods/gpgv.cc: 
    - i18n fixes (closes: #349298)
  * debian/postinst: dont fail on not available
    /usr/share/doc/apt/examples/sources.list (closes: #361130)
  * methods/ftp.cc:
    - unlink empty file in partial if the download failed because
      the file is missing on the server (closes: #316337)
  * apt-pkg/deb/debversion.cc:
    - treats a version string with explicit zero epoch equal
      than the same without epoch (Policy 5.6.12, closes: #363358)
      Thanks to Lionel Elie Mamane for the patch
  
 -- Michael Vogt <mvo@debian.org>  Mon,  8 May 2006 22:28:53 +0200

apt (0.6.43.3) unstable; urgency=low

  * Merge bubulle@debian.org--2005/apt--main--0 up to patch-186:
    * ca.po: Completed to 512t. Closes: #351592
    * eu.po: Completed to 512t. Closes: #350483
    * ja.po: Completed to 512t. Closes: #349806
    * pl.po: Completed to 512t. Closes: #349514
    * sk.po: Completed to 512t. Closes: #349474
    * gl.po: Completed to 512 strings Closes: #349407
    * sv.po: Completed to 512 strings Closes: #349210
    * ru.po: Completed to 512 strings Closes: #349154
    * da.po: Completed to 512 strings Closes: #349084
    * fr.po: Completed to 512 strings
    * vi.po: Completed to 511 strings  Closes: #348968
    * zh_CN.po: Completed to 512t. Closes: #353936
    * it.po: Completed to 512t. Closes: #352803
    * pt_BR.po: Completed to 512t. Closes: #352419
    * LINGUAS: Add Welsh
    * *.po: Updated from sources (512 strings)
  * apt-pkg/deb/deblistparser.cc:
    - don't explode on a DepCompareOp in a Provides line, but warn about
      it and ignore it otherwise (thanks to James Troup for reporting it)
  * cmdline/apt-get.cc:
    - don't lock the lists directory in DoInstall, breaks --print-uri 
      (thanks to James Troup for reporting it)
  * debian/apt.dirs: create /etc/apt/sources.list.d 
  * make apt-cache madison work without deb-src entries (#352583)
  * cmdline/apt-get.cc: only run the list-cleaner if a update was 
    successfull

 -- Michael Vogt <mvo@debian.org>  Wed, 22 Feb 2006 10:13:04 +0100

apt (0.6.43.2) unstable; urgency=low

  * Merge bubulle@debian.org--2005/apt--main--0 up to patch-166:
    - en_GB.po, de.po: fix spaces errors in "Ign " translations Closes: #347258
    - makefile: make update-po a pre-requisite of clean target so
    	        that POT and PO files are always up-to-date
    - sv.po: Completed to 511t. Closes: #346450
    - sk.po: Completed to 511t. Closes: #346369
    - fr.po: Completed to 511t
    - *.po: Updated from sources (511 strings)
    - el.po: Completed to 511 strings Closes: #344642
    - da.po: Completed to 511 strings Closes: #348574
    - es.po: Updated to 510t1f Closes: #348158
    - gl.po: Completed to 511 strings Closes: #347729
    - it.po: Yet another update Closes: #347435
  * added debian-archive-keyring to the Recommends (closes: #347970)
  * fixed message in apt-key to install debian-archive-keyring 
  * typos fixed in apt-cache.8 (closes: #348348, #347349)
  * add patch to fix http download corruption problem (thanks to
    Petr Vandrovec, closes: #280844, #290694)

 -- Michael Vogt <mvo@debian.org>  Thu, 19 Jan 2006 00:06:33 +0100

apt (0.6.43.1) unstable; urgency=low

  * Merge bubulle@debian.org--2005/apt--main--0 up to patch-148:
    * fr.po: Completed to 510 strings
    * it.po: Completed to 510t
    * en_GB.po: Completed to 510t
    * cs.po: Completed to 510t
    * zh_CN.po: Completed to 510t
    * el.po: Updated to 510t
    * vi.po: Updated to 383t93f34u
    * tl.po: Completed to 510 strings (Closes: #344306)
    * sv.po: Completed to 510 strings (Closes: #344056)
    * LINGUAS: disabled Hebrew translation. (Closes: #313283)
    * eu.po: Completed to 510 strings (Closes: #342091)
  * apt-get source won't download already downloaded files again
    (closes: #79277)
  * share/debian-archive.gpg: new 2006 ftp-archive signing key added
    (#345891)
  * redownload the Release file if IMS-Hit and gpg failure
  * deal with multiple signatures on a Release file

 -- Michael Vogt <mvo@debian.org>  Fri,  6 Jan 2006 01:17:08 +0100

apt (0.6.43) unstable; urgency=medium

  * Merge bubulle@debian.org--2005/apt--main--0 up to patch-132:  
    * zh_CN.po: Completed to 510 strings(Closes: #338267)
    * gl.po: Completed to 510 strings (Closes: #338356)
  * added support for "/etc/apt/sources.list.d" directory 
    (closes: #66325)
  * make pkgDirStream (a bit) more complete
  * fix bug in pkgCache::VerIterator::end() (thanks to Daniel Burrows)
    (closes: #339533)
  * pkgAcqFile is more flexible now (closes: #57091)
  * support a download rate limit for http (closes: #146877)
  * included lots of the speedup changes from #319377
  * add stdint.h to contrib/md5.h (closes: #340448)
  * ABI change, library name changed (closes: #339147)
  * Fix GNU/kFreeBSD crash on non-existing server file (closes: #317718)
  * switch to libdb4.3 in build-depends
  
 -- Michael Vogt <mvo@debian.org>  Tue, 29 Nov 2005 00:17:07 +0100

apt (0.6.42.3) unstable; urgency=low

  * Merge bubulle@debian.org--2005/apt--main--0 up to patch-129:
    - patch-118: Russian translation update by Yuri Kozlov (closes: #335164)
    - patch-119: add update-po as a pre-req for binary (closes: #329910)
    - patch-121: Complete French translation
    - patch-125: Fixed localization of y/n questions in German translation 
                 (closes: #337078)
    - patch-126: Swedish translation update (closes: #337163)
    - patch-127: Complete Tagalog translation (closes: #337306)
    - patch-128: Danish translation update (closes: #337949)
    - patch-129: Basque translation update (closes: #338101)
  * cmdline/apt-get.cc:
    - bufix in FindSrc  (closes: #335213, #337910)
  * added armeb to archtable (closes: #333599)
  * with --allow-unauthenticated use the old fallback behaviour for
    sources (closes: #335112)
   
 -- Michael Vogt <mvo@debian.org>  Wed,  9 Nov 2005 07:22:31 +0100

apt (0.6.42.2) unstable; urgency=high

  * NMU (approved by maintainer)
  * Add AMD64 archive signing key to debian-archive.gpg (closes: #336500).
  * Add big-endian arm (armeb) support (closes: #333599).
  * Priority high to get the AMD key into testing ASAP.

 -- Frans Pop <fjp@debian.org>  Sun, 30 Oct 2005 21:29:11 +0100
 
apt (0.6.42.1) unstable; urgency=low

  * fix a incorrect example in the apt_prefrences man page
    (thanks to Filipus Klutiero, closes: #282918)
  * apt-pkg/pkgrecords.cc:
    - revert patch from last version, it causes trouble on alpha 
      and ia64 (closes: #335102, #335103)
  * cmdline/apt-get.cc:
    - be extra carefull in FindSrc (closes: #335213)

 -- Michael Vogt <mvo@debian.org>  Sat, 22 Oct 2005 23:44:35 +0200

apt (0.6.42) unstable; urgency=low

  * apt-pkg/cdrom.cc:
    - unmount the cdrom when apt failed to locate any package files
  * allow cdrom failures and fallback to other sources in that case
    (closes: #44135)
  * better error text when dpkg-source fails 
  * Merge bubulle@debian.org--2005/apt--main--0 up to patch-115:
    - patch-99: Added Galician translation
    - patch-100: Completed Danish translation (Closes: #325686)
    - patch-104: French translation completed
    - patch-109: Italian translation completed
    - patch-112: Swedish translation update 
    - patch-115: Basque translation completed (Closes: #333299)
  * applied french man-page update (thanks to Philippe Batailler)
    (closes: #316638, #327456)
  * fix leak in the mmap code, thanks to Daniel Burrows for the
    patch (closes: #250583)
  * support for apt-get [build-dep|source] -t (closes: #152129)
  * added "APT::Authentication::TrustCDROM" option to make the life
    for the installer people easier (closes: #334656)
  * fix crash in apt-ftparchive (thanks to Bastian Blank for the patch)
    (closes: #334671)
  * apt-pkg/contrib/md5.cc:
    - fix a alignment problem on sparc64 that gives random bus errors
      (thanks to Fabbione for providing a test-case)
  * init the default ScreenWidth to 79 columns by default 
    (Closes: #324921)
  * cmdline/apt-cdrom.cc: 
    - fix some missing gettext() calls (closes: #334539)
  * doc/apt-cache.8.xml: fix typo (closes: #334714)

 -- Michael Vogt <mvo@debian.org>  Wed, 19 Oct 2005 22:02:09 +0200

apt (0.6.41) unstable; urgency=low

  * improved the support for "error" and "conffile" reporting from
    dpkg, added the format to README.progress-reporting
  * added README.progress-reporting to the apt-doc package
  * improved the network timeout handling, if a index file from a 
    sources.list times out or EAI_AGAIN is returned from getaddrinfo, 
    don't try to get the other files from that entry
  * Support architecture-specific extra overrides
    (closes: #225947). Thanks to  Anthony Towns for idea and
    the patch, thanks to Colin Watson for testing it.
  * Javier Fernandez-Sanguino Pen~a:
    - Added a first version of an apt-secure.8 manpage, and modified
      apt-key and apt.end accordingly. Also added the 'update'
      argument to apt-key which was previously not documented 
      (Closes: #322120)
  * Andreas Pakulat:
    - added example apt-ftparchive.conf file to doc/examples 
      (closes: #322483)
  * Fix a incorrect example in the man-page (closes: #282918)
  * Fix a bug for very long lines in the apt-cdrom code (closes: #280356)
  * Fix a manual page bug (closes: #316314)
  * Do md5sum checking for file and cdrom method (closes: #319142)
  * Change pkgPolicy::Pin from private to protected to let subclasses
    access it too (closes: #321799)
  * add default constructor for PrvIterator (closes: #322267)
  * Reread status configuration on debSystem::Initialize() 
    (needed for apt-proxy, thanks to Otavio for this patch)
  
 -- Michael Vogt <mvo@debian.org>  Mon,  5 Sep 2005 22:59:03 +0200

apt (0.6.40.1) unstable; urgency=low

  * bugfix in the parsing code for the apt<->dpkg communication. apt 
    crashed when dpkg sends the same state more than once under certain
    conditions
  * 0.6.40 breaks the ABI but I accidentally didn't change the soname :/

 -- Michael Vogt <mvo@debian.org>  Fri,  5 Aug 2005 13:24:58 +0200

apt (0.6.40) unstable; urgency=low

  * Patch from Jordi Mallach to mark some additional strings for translation
  * Updated Catalan translation from Jordi Mallach
  * Merge from bubulle@debian.org--2005/apt--main--0:
    - Update pot and merge with *.po
    - Updated French translation, including apt-key.fr.8
  * Restore changelog entries from the 0.6.x series that went to Debian
    experimental
  * Merge michael.vogt@ubuntu.com--2005/apt--progress-reporting--0
    - Provide an interface for progress reporting which can be used by
      (e.g.) base-config

 -- Matt Zimmerman <mdz@debian.org>  Thu, 28 Jul 2005 11:57:32 -0700

apt (0.6.39) unstable; urgency=low

  * Welsh translation update: daf@muse.19inch.net--2005/apt--main--0--patch-6
  * Merge mvo's changes from 0.6.36ubuntu1:
    michael.vogt@ubuntu.com--2005/apt--mvo--0--patch-32
  * Merge aggregated translation updates:
    bubulle@debian.org--2005/apt--main--0
  * Update priority of apt-utils to important, to match the override file
  * Install only one keyring on each branch (Closes: #316119)

 -- Matt Zimmerman <mdz@debian.org>  Tue, 28 Jun 2005 11:51:09 -0700

apt (0.6.38) unstable; urgency=low

  * Merge michael.vogt@ubuntu.com--2005/apt--fixes--0--patch-6, a workaround
    for the French man pages' failure to build
  * Branch Debian and Ubuntu
    - apt.postinst, apt-key: use the appropriate keyring
    - debian/rules: install all keyrings
  * Add the current Debian archive signing key (4F368D5D) to
    debian-archive.gpg
  * make pinning on the "component" work again (using the section of the 
    archive, we don't use per-section Release files anymore with apt-0.6)
    (closes ubuntu #9935)
  
 -- Matt Zimmerman <mdz@debian.org>  Sat, 25 Jun 2005 09:51:00 -0700

apt (0.6.37) breezy; urgency=low

  * Merge bubulle@debian.org--2005/apt--main--0 up to patch-81
    - patch-66: Italian update
    - patch-71: French update
    - patch-73: Basque update
    - patch-74: Hebrew update
    - patch-76: Correct Hebrew translation (Closes: #306658)
    - patch-77: French man page update
    - patch-79: Correct syntax errors in Hebrew translation
    - patch-81: Portuguese update
  * Fix build of French man pages (now using XML, not SGML)
  * Add Welsh translation from Dafydd Harries
    (daf@muse.19inch.net--2005/apt--main--0--patch-1)
  * Change debian/bugscript to use #!/bin/bash (Closes: #313402)
  * Fix a incorrect example in the man-page (closes: #282918)

 -- Matt Zimmerman <mdz@ubuntu.com>  Tue, 24 May 2005 14:38:25 -0700

apt (0.6.36ubuntu1) breezy; urgency=low

  * make it possible to write a cache-control: no-cache header even if
    no proxy is set to support transparent proxies (closes ubuntu: #10773)

  * Merge otavio@debian.org--2005/apt--fixes--0.6:
    - Fix comment about the need of xmlto while building from Arch;
    - Fix StatStore struct on cachedb.h to use time_t and then fix a compile
      warning;
    - Lock database at start of DoInstall routine to avoid concurrent
      runs of install/remove and update commands (Closes: #194467)
    - Fix warnings while compiling with GCC 4.0 compiler  

 -- Michael Vogt <michael.vogt@ubuntu.com>  Mon, 23 May 2005 11:57:53 +0200

apt (0.6.36) experimental; urgency=low

  * Merge apt--mvo--0:
    - apt-pkg/acquire-item.cc:
      added "Acquire::BrokenProxy" that will force apt to always 
      re-get the Release.gpg file (for broken proxies)
    - debian/apt.cron.daily:
      MinAge is defaulting to 2 days now to prevent over-aggresive removal 
    - apt-pkg/cdrom.cc:
      honor "Acquire::gpgv::Options" when verifying the signature (Ubuntu #8496)
 
 -- Michael Vogt <mvo@debian.org>  Thu, 31 Mar 2005 20:37:11 +0200

apt (0.6.35) hoary; urgency=low

  * Merge apt--mvo--0 (incorporates 0.6.34ubuntu1):
    - Implement MaxSize and MaxAge in apt.cron.daily, to prevent the cache
      from growing too large (Ubuntu #6761)
    - some comments about the pkgAcqMetaSig::Custom600Headers() added
    - use gpg --with-colons
    - commented the ftp no_proxy unseting in methods/ftp.cc
    - added support for "Acquire::gpgv::options" in methods/gpgv.cc
  * Merge bubulle@debian.org--2005/apt--main--0
    - Make capitalization more consistent
    - Un-fuzzy translations resulting from capitalization changes
    - Italian translation update

 -- Matt Zimmerman <mdz@ubuntu.com>  Mon,  7 Mar 2005 20:08:33 -0800

apt (0.6.34) hoary; urgency=low

  * Add missing semicolon to configure-index (Closes: #295773)
  * Update build-depends on gettext to 0.12 (Closes: #295077)
  * Merge from bubulle@debian.org--2005/apt--main--0 to get
    translation updates

 -- Matt Zimmerman <mdz@ubuntu.com>  Fri,  4 Mar 2005 16:13:15 -0800

apt (0.6.33) hoary; urgency=low

  * Merge michael.vogt@ubuntu.com--2005/apt--mvo--0 (through patch-6)
    - patch-1: cosmetic changes (whitespace, "Apt::GPGV->APT::GPGV")
    - patch-2: (doc) documentation for gpgv
    - patch-3: (doc) new config variables added configure-index
    - patch-4: pkgAcquire::Run() pulse intervall can be configured
    - patch-5: fix for apt-get update removing Release.gpg files (#6865)
    - patch-6: change the path scoring in apt-cdrom, prefer pathes without
      symlinks

 -- Matt Zimmerman <mdz@ubuntu.com>  Sat, 26 Feb 2005 15:21:17 -0800

apt (0.6.32) hoary; urgency=low

  * Merge michael.vogt@ubuntu.com--2005/apt--mvo--0 (patch-1)
    - Implement Acquire::gpgv::options (Ubuntu bug#6283)

 -- Matt Zimmerman <mdz@ubuntu.com>  Tue,  8 Feb 2005 19:31:15 -0800

apt (0.6.31) hoary; urgency=low

  * Matt Zimmerman
    - Remove debugging output from apt.cron.daily (no one noticed?)
    - Apply patch from Anthony Towns to allow SHA1Summation to process a file
      descriptor until EOF, rather than requiring that the length of input be
      specified (Closes: #291338)
    - Fix build/install of Polish offline documentation, based on patch from
      Christian Perrier (Closes: #270404)
  * Michael Vogt
    - apt-cdrom.cc seperated into frontend (cmdline/apt-cdrom.cc and library
      apt-pkg/cdrom.{cc,h}) (Ubuntu #5668)

 -- Matt Zimmerman <mdz@ubuntu.com>  Fri,  4 Feb 2005 10:23:01 -0800

apt (0.6.30) unstable; urgency=low

  * Add ppc64 to buildlib/archtable
  * Merge michael.vogt@canonical.com--2004/apt--status-fd--0
    - Support preserving dpkg status file descriptor, to support
      better integration with synaptic
  
 -- Matt Zimmerman <mdz@ubuntu.com>  Wed, 19 Jan 2005 00:26:01 -0800

apt (0.6.29) hoary; urgency=low

  * Merge apt--mvo--0 (0.6.27ubuntu4)
  

 -- Matt Zimmerman <mdz@canonical.com>  Tue, 28 Dec 2004 17:18:02 -0800

apt (0.6.28) hoary; urgency=low

  * Merge apt--mvo--0
  * Rebuild source to get rid of arch metadata and temporary files in
    0.6.27ubuntu3

 -- Matt Zimmerman <mdz@canonical.com>  Thu, 23 Dec 2004 18:53:16 -0800

apt (0.6.27ubuntu4) hoary; urgency=low

  * remove old sig-file in partial/ before starting to fetch a new sig-file
    (see ubuntu #4769 for the rational)
  * added apt-key update method (uses ubuntu-keyring)
  * documented the "--allow-unauthenticated" switch
  * added DEB_BUILD_PROG_OPTS to debian/rules (additonal options can be 
    passed to DEB_BUILD_PROG like "-S")

 -- Michael Vogt <mvo@debian.org>  Thu, 23 Dec 2004 11:12:51 +0100

apt (0.6.27ubuntu3) hoary; urgency=low

  * added a exact dependency from libapt-pkg-dev to the apt version it was
    build with

 -- Michael Vogt <mvo@debian.org>  Wed, 15 Dec 2004 09:56:32 +0100

apt (0.6.27ubuntu2) hoary; urgency=low

  * fixed a bug in the rule file that happend during the big 0.5->0.6 merge

 -- Michael Vogt <mvo@debian.org>  Tue, 14 Dec 2004 12:14:25 +0100

apt (0.6.27ubuntu1) hoary; urgency=low

  * chmod 755 /usr/bin/apt-key
  * don't display a error when a apt-get update don't find a 
    Packages.bz2/Sources.bz2 file

 -- Michael Vogt <mvo@debian.org>  Mon, 13 Dec 2004 18:40:21 +0100

apt (0.6.27) hoary; urgency=low

  * Merge apt--authentication--0 branch
    - Implement gpg authentication for package repositories (Closes: #203741)
    - Also includes Michael Vogt's fixes
  * Merge apt--misc-abi-changes--0 branch
    - Use pid_t throughout to hold process IDs (Closes: #226701)
    - Import patch from Debian bug #195510: (Closes: #195510)
      - Make Simulate::Describe and Simulate::ShortBreaks private member
        functions
      - Add a parameter (Candidate) to Describe to control whether the
        candidate version is displayed
      - Pass an appropriate value for Candidate everywhere Describe is called

 -- Matt Zimmerman <mdz@canonical.com>  Mon, 13 Dec 2004 01:03:11 -0800

apt (0.6.25) experimental; urgency=low

  * Fix handling of two-part sources for sources.list deb-src entries in
    the same way that deb entries were fixed

 -- Matt Zimmerman <mdz@debian.org>  Wed,  9 Jun 2004 05:29:50 -0700

apt (0.6.24) experimental; urgency=low

  * YnPrompt fixes were inadvertently left out, include them (Closes:
    #249251)

 -- Matt Zimmerman <mdz@debian.org>  Sun, 16 May 2004 14:18:53 -0700

apt (0.6.23) experimental; urgency=low

  * Remove obsolete pkgIterator::TargetVer() (Closes: #230159)
  * Reverse test in CheckAuth to match new prompt (Closes: #248211)

 -- Matt Zimmerman <mdz@debian.org>  Sun,  9 May 2004 21:01:58 -0700

apt (0.6.22) experimental; urgency=low

  * Merge 0.5.25
  * Make the unauthenticated packages prompt more intuitive (yes to
    continue, default no), but require --force-yes in addition to
    --assume-yes in order to override

 -- Matt Zimmerman <mdz@debian.org>  Fri, 19 Mar 2004 13:55:35 -0800

apt (0.6.21) experimental; urgency=low

  * Merge 0.5.24

 -- Matt Zimmerman <mdz@debian.org>  Tue, 16 Mar 2004 22:52:34 -0800

apt (0.6.20) experimental; urgency=low

  * Merge 0.5.23

 -- Matt Zimmerman <mdz@debian.org>  Thu, 26 Feb 2004 17:17:02 -0800

apt (0.6.19) experimental; urgency=low

  * Merge 0.5.22
  * Convert apt-key(8) to docbook XML

 -- Matt Zimmerman <mdz@debian.org>  Mon,  9 Feb 2004 15:44:49 -0800

apt (0.6.18) experimental; urgency=low

  * Add new Debian Archive Automatic Signing Key to the default keyring
    (existing keyrings are not updated; do that yourself)

 -- Matt Zimmerman <mdz@debian.org>  Sat, 17 Jan 2004 17:04:30 -0800

apt (0.6.17) experimental; urgency=low

  * Merge 0.5.21
  * Handle more IMS stuff correctly

 -- Matt Zimmerman <mdz@debian.org>  Fri, 16 Jan 2004 10:54:25 -0800

apt (0.6.16) experimental; urgency=low

  * Fix some cases where the .gpg file could be left in place when it is
    invalid

 -- Matt Zimmerman <mdz@debian.org>  Fri,  9 Jan 2004 09:22:15 -0800

apt (0.6.15) experimental; urgency=low

  * s/Debug::Acquire::gpg/&v/
  * Honor the [vendor] syntax in sources.list again (though it is not
    presently used for anything)
  * Don't ship vendors.list(5) since it isn't used yet
  * Revert change from 0.6.10; it was right in the first place and the
    problem was apparently something else.  Archive = Suite.

 -- Matt Zimmerman <mdz@debian.org>  Mon,  5 Jan 2004 17:43:01 -0800

apt (0.6.14) experimental; urgency=low

  * Merge 0.5.20

 -- Matt Zimmerman <mdz@debian.org>  Sun,  4 Jan 2004 11:09:21 -0800

apt (0.6.13) experimental; urgency=low

  * Merge 0.5.19

 -- Matt Zimmerman <mdz@debian.org>  Sat,  3 Jan 2004 16:22:31 -0800

apt (0.6.12) experimental; urgency=low

  * Have pkgAcquireIndex calculate an MD5 sum if one is not provided by
    the method (as with file: and copy:).  Local repositories
  * Fix warning about dist name mismatch to actually print what it was
    expecting
  * Don't expect any particular distribution name for two-part
    sources.list entries
  * Merge 0.5.18

 -- Matt Zimmerman <mdz@debian.org>  Fri,  2 Jan 2004 13:59:00 -0800

apt (0.6.11) experimental; urgency=low

  * Support IMS requests of Release.gpg and Release
  * This required API changes, bump the libapt-pkg version
  * Copy local Release files into Dir::State::Lists
  * Set IndexFile attribute when retrieving Release and Release.gpg so
    that the appropriate Cache-Control headers are sent

 -- Matt Zimmerman <mdz@debian.org>  Fri,  2 Jan 2004 10:46:17 -0800

apt (0.6.10) experimental; urgency=low

  * Use "Codename" (woody, sarge, etc.) to supply the value of the
    "Archive" package file attribute, used to match "release a=" type
    pins, rather than "Suite" (stable, testing, etc.)

 -- Matt Zimmerman <mdz@debian.org>  Thu,  1 Jan 2004 16:56:47 -0800

apt (0.6.9) experimental; urgency=low

  * Another tagfile workaround

 -- Matt Zimmerman <mdz@debian.org>  Thu,  1 Jan 2004 13:56:08 -0800

apt (0.6.8) experimental; urgency=low

  * Add a config option and corresponding command line option
    (--allow-unauthenticated) to apt-get, to make buildd operators happy
    (Closes: #225648)

 -- Matt Zimmerman <mdz@debian.org>  Wed, 31 Dec 2003 08:28:04 -0800

apt (0.6.7) experimental; urgency=low

  * Forgot to revert part of the changes to tagfile in 0.6.4.  Hopefully
    will fix segfaults for some folks.

 -- Matt Zimmerman <mdz@debian.org>  Wed, 31 Dec 2003 08:01:28 -0800

apt (0.6.6) experimental; urgency=low

  * Restore the ugly hack I removed from indexRecords::Load which set the
    pkgTagFile buffer size to (file size)+256.  This is concealing a bug,
    but I can't fix it right now.  This should fix the segfaults that
    folks are seeing with 0.6.[45].

 -- Matt Zimmerman <mdz@debian.org>  Mon, 29 Dec 2003 18:11:13 -0800

apt (0.6.5) experimental; urgency=low

  * Move the authentication check into a separate function in apt-get
  * Fix display of unauthenticated packages when they are in the cache
    (Closes: #225336)

 -- Matt Zimmerman <mdz@debian.org>  Sun, 28 Dec 2003 16:47:57 -0800

apt (0.6.4) experimental; urgency=low

  * Use the top-level Release file in LoadReleaseInfo, rather than looking
    for the per-section ones (which aren't downloaded anymore).  This
    unbreaks release pinning, including the NotAutomatic bit used by
    project/experimental
  * Use FileFd::Size() rather than a separate stat() call in
    LoadReleaseInfo
  * Fix pkgTagFile to leave a little extra room at the end of the buffer
    to append the record separator if it isn't present
  * Change LoadReleaseInfo to use "Suite" rather than "Archive", to match
    the Debian archive's dist-level Release files

 -- Matt Zimmerman <mdz@debian.org>  Sun, 28 Dec 2003 15:55:55 -0800

apt (0.6.3) experimental; urgency=low

  * Fix MetaIndexURI for flat ("foo/") sources

 -- Matt Zimmerman <mdz@debian.org>  Sun, 28 Dec 2003 12:11:56 -0800

apt (0.6.2) experimental; urgency=low

  * Add space between package names when multiple unauthenticated packages
    are being installed (Closes: #225212)
  * Provide apt-key with a secret keyring and a trustdb, even though we
    would never use them, because it blows up if it doesn't have them
  * Fix typo in apt-key(8) (standard input is '-', not '/')

 -- Matt Zimmerman <mdz@debian.org>  Sat, 27 Dec 2003 13:01:40 -0800

apt (0.6.1) experimental; urgency=low

  * Merge apt 0.5.17
  * Rearrange Release file authentication code to be more clear
  * If Release is present, but Release.gpg is not, don't forget to still
    queue Packages files
  * Convert distribution "../project/experimental" to "experimental" for
    comparison purposes
  * Make a number of Release file errors into warnings; for now, it is OK
    not to have a codename, for example.  We mostly care about checksums
    for now

 -- Matt Zimmerman <mdz@debian.org>  Fri, 26 Dec 2003 15:12:47 -0800

apt (0.6.0) experimental; urgency=low

  * Signature verification support patch ("apt-secure") from Colin Walters
    <walters@debian.org> and Isaac Jones <ijones@syntaxpolice.org>.  This
    implements:
     - Release signature verification (Release.gpg)
     - Packages, Sources md5sum verification against Release
     - Closes: #203741
  * Make some modifications to signature verification support:
    - Release.gpg is always retrieved and verified if present, rather than
      requiring that sources be configured as secure
    - Print a hint about installing gnupg if exec(gpgv) fails
    - Remove obsolete pkgAcqIndexRel
    - Move vendors.list stuff into a separate module (vendorlist.{h,cc})
    - If any files about to be retrieved are not authenticated, issue a
      warning to the user and require confirmation
    - Fix a heap corruption bug in pkgSrcRecords::pkgSrcRecords()
  * Suggests: gnupg
  * Install a keyring in /usr/share/apt/debian-archive.gpg containing an
    initial set of Debian archive signing keys to seed /etc/apt/trusted.gpg
  * Add a new tool, apt-key(8) used to manage the keyring

 -- Matt Zimmerman <mdz@debian.org>  Fri, 26 Dec 2003 08:27:19 -0800

apt (0.5.32) hoary; urgency=low

  * Call setlocale in the methods, so that the messages are properly
    localised (Closes: #282700)
  * Implement support for bzip2-compressed debs (data.tar.bz2)

 -- Matt Zimmerman <mdz@canonical.com>  Sat, 11 Dec 2004 09:05:52 -0800

apt (0.5.31) unstable; urgency=low

  * New Romanian translation from Sorin Batariuc <sorin@bonbon.net>
    (Closes: #281458)
  * Merge changes from Hoary (0.5.30,0.5.30ubuntu2]
  * Fix the example in apt_preferences(5) to match the text
    (Closes: #222267)
  * Add APT::Periodic::Autoclean setting, to allow "apt-get autoclean" to
    be run periodically.  This is useful with
    APT::Periodic::Download-Upgradeable-Packages, and defaults to the same
    value, so that the cache size is bounded

 -- Matt Zimmerman <mdz@debian.org>  Tue, 23 Nov 2004 12:53:04 -0800

apt (0.5.30ubuntu2) hoary; urgency=low

  * bzip2 is now "Suggested" and it will detect if bzip2 is installed 
    and only then trying to get Packages.bz2

 -- Michael Vogt <mvo@debian.org>  Fri, 19 Nov 2004 12:00:39 +0100

apt (0.5.30ubuntu1) hoary; urgency=low

  * Need to Depend: bzip2 or Packages.bz2 fail.

 -- LaMont Jones <lamont@canonical.com>  Thu, 18 Nov 2004 12:51:05 -0700

apt (0.5.30) hoary; urgency=low

  * Patch from Michael Vogt to enable Packages.bz2 use, with a fallback to
    Packages.gz if it is not present (Closes: #37525)

 -- Matt Zimmerman <mdz@debian.org>  Mon, 15 Nov 2004 12:57:28 -0800

apt (0.5.29) unstable; urgency=low

  * Don't hardcode paths in apt.cron.daily
  * Add to apt.cron.daily the capability to pre-download upgradeable
    packages
  * Place timestamp files in /var/lib/apt/periodic, rather than
    /var/lib/apt itself
  * Standardize debhelper files a bit
    - Create all directories in debian/dirs rather than creating some on
      the dh_installdirs command line
    - Rename debian/dirs to debian/apt.dirs, debian/examples to
      debian/apt.examples

 -- Matt Zimmerman <mdz@debian.org>  Sat, 13 Nov 2004 17:58:07 -0800

apt (0.5.28) hoary; urgency=low

  * Translation updates:
    - Updated Hungarian from Kelemen Gábor <kelemeng@gnome.hu> (Closes: #263436)
    - Updated Greek from George Papamichelakis (Closes: #265004)
    - Updated Simplified Chinese from Tchaikov (Closes: #265190)
    - Updated French by Christian Perrier (Closes: #265816)
    - Updated Japanese by Kenshi Muto (Closes: #265630)
    - Updated Catalan from Jordi Mallach
    - Updated Dutch from Bart Cornelis (Closes: #268258, #278697)
    - Updated Portuguese from Miguel Figueiredo (Closes: #268265)
    - Updated Polish from Robert Luberda <robert@debian.org> (Closes: #268451)
    - Updated Danish from Claus Hindsgaul (Closes: #269417)
    - Updated Norwegian Nynorsk from Håvard Korsvoll <korsvoll@skulelinux.no>
      (Closes: #269965)
    - Updated Russian from Yuri Kozlov <yuray@id.ru> (Closes: #271104)
    - Updated Italian from Samuele Giovanni Tonon <samu@debian.org>
      (Closes: #275083)
    - Updated Brazilian Portuguese from Andre Luis Lopes (Closes: #273944)
    - Updated Slovak from Peter Mann (Closes: #279481)
  * APT::Get::APT::Get::No-List-Cleanup -> APT::Get::List-Cleanup in apt-get.cc
    (Closes: #267266)
  * Merge Ubuntu changes:
    - Set default Dpkg::MaxArgs to 1024, and Dpkg::MaxArgBytes to 32k.
      Needed to work around ordering bugs when installing a large number of
      packages
    - Patch from Michael Vogt to add an optional cron job which
      can run apt-get update periodically
  * Add arch-build target to debian/rules

 -- Matt Zimmerman <mdz@debian.org>  Sat, 13 Nov 2004 15:52:20 -0800

apt (0.5.27) unstable; urgency=high

  * Sneak in a bunch of updated translations before the freeze
    (no code changes)
  * Translation updates:
    - New Finnish translation from Tapio Lehtonen <tale@debian.org>
      (Closes: #258999)
    - New Bosnian translation from Safir Šećerović <sapphire@linux.org.ba>
      (Closes: #254201)
    - Fix Italian incontrario (Closes: #217277)
    - Updated Spanish from Ruben Porras (Closes: #260483)
    - Updated Danish from Claus Hindsgaul (Closes: #260569)
    - Updated Slovak from Peter Mann (Closes: #260627)
    - Updated Portuguese from Miguel Figueiredo (Closes: #261423)
  * Bring configure-index up to date with documented options, patch from
    Uwe Zeisberger <zeisberg@informatik.uni-freiburg.de> (Closes: #259540)
  * Note in apt.conf(5) that configure-index does not contain strictly
    default values, but also examples
  * Add Polish translation of offline.sgml (Closes: #259229)

 -- Matt Zimmerman <mdz@debian.org>  Thu, 29 Jul 2004 09:30:12 -0700

apt (0.5.26) unstable; urgency=low

  * Translation updates:
    - Spanish update from Ruben Porras <nahoo82@telefonica.net> (Closes: #248214)
    - Sync Spanish apt(8) (Closes: #249241)
    - French update from Christian Perrier <bubulle@debian.org> (Closes: #248614)
    - New Slovak translation from Peter Mann <Peter.Mann@tuke.sk> (Closes: #251676)
    - Czech update from Miroslav Kure <kurem@upcase.inf.upol.cz> (Closes: #251682)
    - pt_BR update from Andre Luis Lopes <andrelop@debian.org> (Closes: #251961)
    - German translation of apt(8) from Helge Kreutzmann <kreutzm@itp.uni-hannover.de>
      (Closes: #249453)
    - pt update from Miguel Figueiredo <elmig@debianpt.org> (Closes: #252700)
    - New Hebrew translation from Lior Kaplan <webmaster@guides.co.il>
      (Closes: #253182)
    - New Basque translation from Piarres Beobide Egaña <pi@beobide.net>
      (Vasco - Euskara - difficult language, Closes: #254407) and already a
      correction (Closes: #255760)
    - Updated Brazilian Portuguese translation from
      Guilherme de S. Pastore <gpastore@colband.com.br> (Closes: #256396)
    - Updated Greek translation (complete now) from
      George Papamichelakis <george@step.gr> (Closes: #256797)
    - New Korean translation from Changwoo Ryu <cwryu@debian.org>
      (Closes: #257143)
    - German translation now available in two flavours: with Unicode usage and
      without (related to #228486, #235759)
  * Update apt-get(8) to reflect the fact that APT::Get::Only-Source will
    affect apt-get build-dep as well as apt-get source
  * Remove aborted remnants of a different method of implementing DEB_BUILD_OPTIONS
    from debian/rules
  * Fix typo in error message when encountering unknown type in source list
    (Closes: #253217)
  * Update k*bsd-gnu arch names in buildlib/ostable (Closes: #253532)
  * Add amd64 to buildlib/archtable (Closes: #240896)
  * Have configure output a more useful error message if the architecture
    isn't in archtable

 -- Matt Zimmerman <mdz@debian.org>  Thu,  8 Jul 2004 15:53:28 -0700

apt (0.5.25) unstable; urgency=low

  * Patch from Jason Gunthorpe to remove arbitrary length limit on Binary
    field in SourcesWriter::DoPackage
  * Fix typo in apt-cache(8) (Closes: #238578)
  * Fix obsolete reference to bug(1) in stub apt(8) man page
    (Closes: #245923)
  * Fix typo in configure-index (RecruseDepends -> RecurseDepends)
    (Closes: #246550)
  * Support DEB_BUILD_OPTIONS=noopt in debian/rules
    (Closes: #244293)
  * Increase length of line buffer in ReadConfigFile to 1024 chars;
    detect if a line is longer than that and error out
    (Closes: #244835)
  * Suppress a signed/unsigned warning in apt-cache.cc:DisplayRecord
  * Build apt-ftparchive with libdb4.2 rather than libdb2
    - Patch from Clint Adams to do most of the work
    - Build-Depends: s/libdb2-dev/libdb4.2-dev/
    - Add AC_PREREQ(2.50) to configure.in
    - Use db_strerror(err) rather than GlobalError::Errno (which uses strerror)
    - Add note to NEWS.Debian about upgrading old databases
  * Attempt to fix problems with chunked encoding by stripping only a single CR
    (Closes: #152711)
  * Modify debian/rules cvs-build to use cvs export, to avoid picking up
    junk files from the working directory
  * Add lang=fr attribute to refentry section of
    apt-extracttemplates.fr.1.sgml and apt-sortpkgs.fr.1.sgml so they are
    correctly built
  * Remove extraneous '\' characters from <command> tags in
    apt_preferences.fr.5.sgml
  * Translation updates:
    - Updated Swedish translation from Peter Karlsson <peter@softwolves.pp.se>
      (Closes: #238943)
    - New Slovenian translation from Jure Čuhalev <gandalf@owca.info>
      (closes: #239785)
    - New Portuguese translation from Miguel Figueiredo <elmig@debianpt.org>
      (closes: #240074)
    - Updated Spanish translation from Ruben Porras <nahoo82@telefonica.net>
    - Updated Spanish translation of man pages from Ruben Porras
      <nahoo82@telefonica.net>
    - Updated Simplified Chinese translation from "Carlos Z.F. Liu" <carlos_liu@yahoo.com>
      (Closes: #241971)
    - Updated Russian translation from Dmitry Astapov <adept@despammed.com>
      (Closes: #243959)
    - Updated Polish translation from Marcin Owsiany <porridge@debian.org>
      (Closes: #242388)
    - Updated Czech translation from Miroslav Kure <kurem@upcase.inf.upol.cz>
      (Closes: #244369)
    - Updated Japanese translation from Kenshi Muto <kmuto@debian.org>
      (Closes: #244176)
    - Run make -C po update-po to update .po files
    - Updated French translation from Christian Perrier <bubulle@debian.org>
      (Closes: #246925)
    - Updated Danish translation from Claus Hindsgaul <claus_h@image.dk>
      (Closes: #247311)

 -- Matt Zimmerman <mdz@debian.org>  Sat,  8 May 2004 12:52:20 -0700

apt (0.5.24) unstable; urgency=low

  * Updated Czech translation from Miroslav Kure <kurem@upcase.inf.upol.cz>
    (Closes: #235822)
  * Updated French translation from Christian Perrier <bubulle@debian.org>
    (Closes: #237403)
  * Updates to XML man pages from richard.bos@xs4all.nl
  * Updated Danish translation from Claus Hindsgaul <claus_h@image.dk>
    (Closes: #237771)
  * Updated Greek translation from Konstantinos Margaritis
    <markos@debian.org>
    (Closes: #237806)
  * Updated Spanish translation from Ruben Porras <nahoo82@telefonica.net>
    (Closes: #237863)
  * Updated pt_BR translation from Andre Luis Lopes <andrelop@debian.org>
    (Closes: #237960)
  * Regenerate .pot file (Closes: #237892)
  * Updated Polish translation from Marcin Owsiany <porridge@debian.org>
    (Closes: #238333)
  * In pkgAcquire::Shutdown(), set the status of fetching items to
    StatError to avoid a sometimes large batch of error messages
    (Closes: #234685)
  * Implement an ugly workaround for the 10000-character limit on the
    Binaries field in debSrcRecordParser, until such time as some things
    can be converted over to use STL data types (ABI change) (Closes: #236688)
  * Increase default tagfile buffer from 32k to 128k; this arbitrary limit
    should also be removed someday (Closes: #174945)
  * Checked against Standards-Version 3.6.1 (no changes)

 -- Matt Zimmerman <mdz@debian.org>  Tue, 16 Mar 2004 22:47:55 -0800

apt (0.5.23) unstable; urgency=low

  * Cosmetic updates to XML man pages from Richard Bos <radoeka@xs4all.nl>
  * Use the 'binary' target rather than 'all' so that the ssh and bzip2
    symlinks are created correctly (thanks to Adam Heath)
    (Closes: #214842)
  * Updated Simplified Chinese translation of message catalog from Tchaikov
    <chaisave@263.net> (Closes: #234186)
  * Change default for Acquire::http::max-age to 0 to prevent index files
    being out of sync with each other (important with Release.gpg)
  * Add an assert() to make sure that we don't overflow a fixed-size
    buffer in the very unlikely event that someone adds 10 packaging
    systems to apt (Closes: #233678)
  * Fix whitespace in French translation of "Yes, do as I say!", which
    made it tricky to type, again.  Thanks to Sylvain Pasche
    <sylvain.pasche@switzerland.org> (Closes: #234494)
  * Print a slightly clearer error message if no packaging systems are
    available (Closes: #233681)
  * Point to Build-Depends in COMPILING (Closes: #233669)
  * Make debian/rules a bit more consistent in a few places.
    Specifically, always use -p$@ rather than an explicit package name,
    and always specify it first, and use dh_shlibdeps -l uniformly rather
    than sometimes changing LD_LIBRARY_PATH directly
  * Document unit for Cache-Limit (bytes) (Closes: #234737)
  * Don't translate "Yes, do as I say!" in Chinese locales, because it can
    be difficult to input (Closes: #234886)

 -- Matt Zimmerman <mdz@debian.org>  Thu, 26 Feb 2004 17:08:14 -0800

apt (0.5.22) unstable; urgency=low

  * Updated French translation of man pages from Philippe Batailler
    <philippe.batailler@free.fr> (Closes: #203119)
  * Initialize StatusFile in debSystem (Closes: #229791)
  * Fix apt-get's suggests/recommends printing, which was skipping every
    other dependency due to both using GlobOr and incrementing the DepIterator
    (Closes: #229722)
  * Restore SIGINT/SIGQUIT handlers to their old values (rather than
    SIG_DFL) after invoking dpkg (Closes: #229854)
  * Updated Dutch translation of message catalog from cobaco
    <cobaco@linux.be> (Closes: #229601)
  * Catalan translation from Antoni Bella, Matt Bonner and Jordi Mallach
    (Closes: #230102)
  * Simplified Chinese translation of message catalog from "Carlos
    Z.F. Liu" <carlos_liu@yahoo.com> (Closes: #230960)
  * Replace SGML manpages with XML man pages from richard.bos@xs4all.nl
    (Closes: #230687)
  * Updated Spanish translation of man pages from Ruben Porras
    <nahoo82@telefonica.net> (Closes: #231539)
  * New Czech translation of message catalog from Miroslav Kure
    <kurem@upcase.inf.upol.cz> (Closes: #231921)

 -- Matt Zimmerman <mdz@debian.org>  Mon,  9 Feb 2004 12:44:54 -0800

apt (0.5.21) unstable; urgency=low

  * Patch from Eric Wong <normalperson@yhbt.net> to include apt18n.h after
    other headers to avoid breaking locale.h when setlocale() is defined
    as an empty macro.  This was not a problem on Debian, but broke
    compilation on Solaris. (Closes: #226509)
  * Updated French translation from Pierre Machard <pmachard@debian.org>
    (Closes: #226886)
  * Add colons to apt-get's "kept back"/"upgraded"/"downgraded" messages
    (Closes: #226813)
  * Fix typo in apt-cache(8) (Closes: #226351)
  * Clearer error message in place of "...has no available version, but
    exists in the database" (Closes: #212203)
  * Patch from Oliver Kurth <oku@masqmail.cx> to use AC_CACHE_VAL for
    GLIBC_VER to make cross-compilation easier (Closes: #221528)
  * Add example preferences file (Closes: #220799)
  * Updated Greek translation from Konstantinos Margaritis <markos@debian.org>
    (Closes: #227205)
  * Updated Spanish translation of man pages from Ruben Porras
    <nahoo82@telefonica.net> (Closes: #227729)

 -- Matt Zimmerman <mdz@debian.org>  Fri, 16 Jan 2004 10:54:39 -0800

apt (0.5.20) unstable; urgency=low

  * Fixed German translations of "Suggested" from Christian Garbs
    <debian@cgarbs.de> (Closes: #197960)
  * Add an "apt-cache madison" command with an output format similar to
    the katie tool of the same name (but less functionality)
  * Fix debSourcesIndex::Describe() to correctly say "Sources" rather than
    "Packages"

 -- Matt Zimmerman <mdz@debian.org>  Sat,  3 Jan 2004 23:42:50 -0800

apt (0.5.19) unstable; urgency=low

  * Fix Packages::Extensions support in apt-ftparchive generate
    (Closes: #225453)

 -- Matt Zimmerman <mdz@debian.org>  Sat,  3 Jan 2004 16:20:31 -0800

apt (0.5.18) unstable; urgency=low

  * New no_NO.po file from Tollef Fog Heen <tfheen@debian.org> to fix
    encoding problems (Closes: #225602)
  * Have "apt-ftparchive release" strip the leading path component from
    the checksum entries

 -- Matt Zimmerman <mdz@debian.org>  Fri,  2 Jan 2004 11:24:35 -0800

apt (0.5.17) unstable; urgency=low

  * Enable apt-ftparchive to generate Release files.  Hopefully this will
    make it easier for folks to secure their apt-able packages

 -- Matt Zimmerman <mdz@debian.org>  Fri, 26 Dec 2003 12:53:21 -0800

apt (0.5.16) unstable; urgency=low

  * po/de.po update from Michael Karcher <karcher@physik.fu-berlin.de>
    (Closes: #222560)
  * Update config.guess and config.sub from autotools-dev 20031007.1
  * Add knetbsd to buildlib/ostable (Closes: #212344)
  * Don't suggest apt-get -f install to correct broken build-deps; broken
    installed packages are rarely the cause (Closes: #220858)
  * Avoid clobbering configure.in if sed fails

 -- Matt Zimmerman <mdz@debian.org>  Wed, 24 Dec 2003 14:54:40 -0800

apt (0.5.15) unstable; urgency=low

  * Spanish man pages, patch from Ruben Porras <nahoo82@telefonica.net>
    (Closes: #195444)
    - apt.es.8 wasn't included in the patch, but was referenced.  Fetched
      version 1.3 from debian-doc cvs
    - Create doc/es/.cvsignore
  * Patch from Koblinger Egmont <egmont@uhulinux.hu> to fix
    pkgCache::PkgFileIterator::Label() to correctly refer to File->Label
    rather than File->Origin (Closes: #213311)
  * Add missing comma and space to German translation of "downgraded"
    (Closes: #213975)
  * Add missing comma in apt_preferences(5) (Closes: #215362)
  * Fix whitespace in French translation of "Yes, do as I say!", which
    made it tricky to type.  Thanks to Sylvain Pasche
    <sylvain.pasche@switzerland.org> (Closes: #217152)
  * Let apt-get build-dep try alternatives if the installed package
    doesn't meet version requirements (Closes: #214736)
  * Fix version display for recommends (Closes: #219900)
  * Use isatty rather than ttyname for checking if stdin is a terminal.
    isatty has the advantage of not requiring /proc under Linux, and thus
    Closes: #221728
  * Correctly implement -n as a synonym for --names-only (Closes: #224515)
  * Update apt-cache(8)
    - Document --installed
    - --recursive applies to both depends and rdepends
  * Japanese translation of documentation from Kurasawa Nozomu <nabetaro@slug.jp>
    (Closes: #186235)
  * Clarify documentation of --no-upgrade in apt-get(8) (Closes: #219743)
  * Clean up and simplify some of the suggests/recommends display in apt-get
  * Use cvs update -d in debian/rules cvs-build rather than just update
  * Pass --preserve-envvar PATH --preserve-envvar CCACHE_DIR to debuild.  apt
    takes a long time to build, and ccache helps

 -- Matt Zimmerman <mdz@debian.org>  Sat, 20 Dec 2003 16:34:30 -0800

apt (0.5.14) unstable; urgency=low

  * apt-get build-dep, when trying to skip over the remaining elements of
    an or-expression, would accidentally inherit the version requirements of a
    later item in the or-expression.  Fixed it.
  * Let apt-get build-dep try alternatives if the first dependency in an
    or-expression is not available
  * Add a Debug::BuildDeps to generate some trace output
  * Help apt-get build-dep produce more useful error messages
  * Process build-dependencies in forward rather than reverse order
  * Error out if an installed package is too new for a << or <=
    build-dependency
  * apt-get build-dep should now be able to handle almost any package with
    correct build-depends.  The primary exception is build-dependencies on
    virtual packages with more than one provider, and these are
    discouraged for automated processing (but still common,
    unfortunately).

 -- Matt Zimmerman <mdz@debian.org>  Tue, 23 Sep 2003 22:57:31 -0400

apt (0.5.13) unstable; urgency=medium

  * Document configuration file comment syntax in apt.conf(5)
    (Closes: #211262)
  * s/removed/installed/ in a comment in apt-get.cc
  * Move comment for ListParser::ParseDepends into the right place
  * Don't preserve ownership when copying config.guess and config.sub.
    This broke builds where the clean target was run with different
    privileges than the rest of the build (i.e., root) (Closes: #212183)
  * On second thought, don't copy config.guess and config.sub at all.  I'd
    rather they always match what is in CVS.

 -- Matt Zimmerman <mdz@debian.org>  Mon, 22 Sep 2003 10:28:17 -0400

apt (0.5.12) unstable; urgency=low

  * Exclude subdirectories named 'debian-installer' from the apt-cdrom
    search (Closes: #210485 -- release-critical)

 -- Matt Zimmerman <mdz@debian.org>  Thu, 11 Sep 2003 21:48:14 -0400

apt (0.5.11) unstable; urgency=low

  * Updated pt_BR translations from Andre Luis Lopes <andrelop@debian.org>
    (Closes: #208302)
  * In apt.conf(5), give the fully qualified name of Dir::Bin::Methods,
    rather than just "methods"
  * Add new nb and nn translations from Petter Reinholdtsen <pere@hungry.com>
  * Clean up reportbug script a bit, and extend it to distinguish between a
    configuration file not existing and the user declining to submit it with
    the report
  * Add #include <langinfo.h> to cmdline/apt-get.cc.  This apparently gets
    pulled in by something else with recent g++ and/or glibc, but is
    required when building on, e.g., stable
  * Patch from Koblinger Egmont <egmont@uhulinux.hu> to fix version
    comparisons with '~' (Closes: #205960)
  * Disable Russian translation until someone can review it
    (Closes: #207690)

 -- Matt Zimmerman <mdz@debian.org>  Wed, 10 Sep 2003 19:41:28 -0400

apt (0.5.10) unstable; urgency=low

  * Correct the section in apt_preferences(5) on interpreting priorities
    to show that zero is not a valid priority, and print a warning if such
    a pin is encountered in the preferences file (Closes: #204971)
  * Regenerate French man pages from sgml source (Closes: #205886)
  * Get self-tests compiling again, updated for latest library API
    and g++ 3.3
  * Add version comparison tests for #194327 and #205960
  * Fix error message in version test to output versions in the order in
    which they were compared when the reverse comparison fails
  * Reference the source package bug page rather than the one for the
    binary package 'apt' in the man pages (Closes: #205290)
  * Updated Polish po file from Marcin Owsiany <porridge@debian.org>
    (Closes: #205950)
  * Mention some of the available frontends in apt-get(8) (Closes: #205829)
  * Add apt-config to SEE ALSO section of apt-get (Closes: #205036)
  * Add missing "lang" attributes to refentry tags in French man pages
    (apt-cdrom, apt-extracttemplates, apt-sortpkgs)
  * Change upgraded/newly installed/not fully installed or removed
    messages to be consistent and somewhat shorter (some translations
    exceeded 80 characters even in the simplest case)
  * Make APT::Get::Show-Upgraded (aka apt-get -u) default to true.
  * Updates to Dutch translation from Bart Cornelis <cobaco@linux.be>
    (Closes: #207656)

 -- Matt Zimmerman <mdz@debian.org>  Sun, 31 Aug 2003 21:12:39 -0400

apt (0.5.9) unstable; urgency=low

  * Oh well, apt isn't going to make it into testing anytime soon due to
    new glibc and gcc deps, so we might as well fix more bugs
  * Fix typo in example ftp-archive.conf (Closes: #203295)
  * Mention default setting for --all-versions (Closes: #203298)
  * Patch from Otavio Salvador <otavio@debian.org> to have --version
    only print the version (and not usage as well) (Closes: #203418)
  * Patch from Otavio Salvador <otavio@debian.org> to switch from
    dh_installmanpages to dh_installman.  Fixes the problem where the
    pt_BR man page was installed in the wrong location (Closes: #194558)
  * Move the French apt-ftparchive man page into apt-utils where it
    belongs.  apt-utils Replaces: apt (<< 0.5.9)
  * Write records from "apt-cache show" using fwrite(3) rather than
    write(2), in case for some reason the entire record doesn't get
    written by a single write(2)
  * Add new French man pages to doc/fr/.cvsignore
  * Add freebsd to buildlib/ostable (Closes: #193430)
  * Avoid segfault if a package name is specified which consists
    entirely of characters which look like end tags ('+', '-')
    (Closes: #200425)
  * Patch from Otavio Salvador <otavio@debian.org> to avoid listing
    suggests/recommends for packages which are selected for installation
    at the same time as the package which suggests/recommends them
    (Closes: #200102)
  * Patch from Otavio Salvador <otavio@debian.org> to avoid listing
    suggests/recommends which are Provided by a package which is already
    installed (Closes: #200395)
  * Patch to update pt_BR man page for apt_preferences(5) from Andre Luis
    Lopes <andrelop@debian.org> (Closes: #202245)
  * Use nl_langinfo(YESEXPR) rather than comparing to the translated
    string "Y".  Closes: #200953 and should make the prompting generally
    more robust in the face of i18n.  In the particular case of #200953,
    it was being fooled because of signedness issues with toupper(3)
    (Closes: #194614)
  * apt Suggests: aptitude | synaptic | gnome-apt | wajig
    (Closes: #146667)
  * Clean up whitespace in translated strings in ru.po, which messed up
    indentation (some other translations probably have similar problems)
    (Closes: #194282)
  * Run ispell -h over the man page sources and fix a bunch of typos
  * Use debian/compat rather than DH_COMPAT
  * Update to debhelper compatibility level 3
    - remove ldconfig calls from debian/{postinst,postrm} as dh_makeshlibs
      will add them
    - echo 3 > debian/compat
    - Build-Depends: debhelper (>= 3)
  * Exclude '.#*' from cvs-build
  * Let the ftp method work with ftp servers which do not require a
    password (Closes: #199425)
  * Build-depend on debhelper >= 4.1.62, because we need the fix for
    #204731 in order for dh_installman to work correctly
    with our SGML man pages
  * Move dh_makeshlibs ahead of dh_installdeb so that its postinst
    fragments are properly substituted

 -- Matt Zimmerman <mdz@debian.org>  Sun, 10 Aug 2003 19:54:39 -0400

apt (0.5.8) unstable; urgency=medium

  * urgency=medium because the changes since 0.5.5.1 are pretty safe as
    far as core functionality, 0.5.5.1 survived unstable for 10 days, and
    I don't want to delay apt's progress into testing any further.  It's
    decidedly better than 0.5.4.
  * Clarify the meaning of the only-source option in apt-get(8)
    (Closes: #177258)
  * Updated French man pages from Philippe Batailler
    <philippe.batailler@free.fr> (Closes: #182194)
  * Give a warning if an illegal type abbreviation is used when looking up a
    configuration item (Closes: #168453)
  * Improve build-depends handling of virtual packages even further, so that
    it will now also try to satisfy build-depends on virtual packages if they
    are not installed.  Note that this only works if there is only one
    package providing the virtual package, as in other cases (Closes: #165404)
  * Update config.guess and config.sub from autotools-dev 20030717.1
  * Tweak SGML in apt-extracttemplates.1.sgml so that literal '>' doesn't end
    up in output
  * Document SrcDirectory in apt-ftparchive.1.sgml (Closes: #156370)
  * Support TMPDIR in apt-extracttemplates (Closes: #191656)
  * Fix ru.po to use a capital letter for the translation of 'Y' so that
    YnPrompt works correctly (Closes: #200953).  No other translations seem
    to have this problem
  * Regenerate POT file and sync .po files
  * Only try to clear stdin if it is a tty, to avoid looping if there is
    lots of stuff (perhaps an infinite amount) to read (Closes: #192228)

 -- Matt Zimmerman <mdz@debian.org>  Fri, 25 Jul 2003 20:21:53 -0400

apt (0.5.7) unstable; urgency=low

  * Update control file to match overrides (apt priority important,
    libapt-pkg-dev section libdevel)
  * Silence the essential packages check if we are only downloading
    archives and not changing the system (Closes: #190862)
  * Skip version check if a build-dependency is provided by an installed package
    (Closes: #126938)
  * Have apt-cache show exit with an error if it cannot find any of the
    specified packages (Closes: #101490)

 -- Matt Zimmerman <mdz@debian.org>  Mon, 21 Jul 2003 23:43:24 -0400

apt (0.5.6) unstable; urgency=low

  * Adam Heath <doogie@debian.org>
    - Fix segfault when handling /etc/apt/preferences.  Closes: #192409.
  * Matt Zimmerman <mdz@debian.org>
    - Clean up some string handling, patch from Peter Lundkvist
      <p.lundkvist@telia.com> (Closes: #192225)
    - Don't fall off the end of the buffer when comparing versions.
      Patch from Koblinger Egmont <egmont@uhulinux.hu> (Closes: #194327)
    - Minor fixes to apt-ftparchive(1) (Closes: #118156)
    - Fix typo in apt-ftparchive help text (Closes: #119072)
    - More typos in apt-ftparchive help text (Closes: #190936)
    - Update config.guess, config.sub to latest versions
    - Modify the description for apt-utils to reflect the fact that it is not
      (any longer) infrequently used (Closes: #138045)
    - Make setup script for dselect method more explicit about
      overwriting sources.list (Closes: #151727)
    - Fix typo in apt-cache(8) (Closes: #161243)
    - Remove duplicate 'showpkg' from synopsis on apt-cache(8)
      (Closes: #175611)
    - Document in apt-get(8) the meaning of the '*' in ShowList, which is that
      the package is being purged (Closes: #182369)
    - Fix extra "/" character in apt.conf(5) (Closes: #185545)
    - Fix typo in tar error message (Closes: #191424)
    - Clarify description of 'search' on apt-cache(8) (Closes: #192216)
    - Fix incorrect path for 'partial' directory on apt-get(8)
      (Closes: #192933)
    - Fixes to pt_BR translation from Andre Luis Lopes <andrelop@ig.com.br>
      (Closes: #196669)
    - Updated apt_preferences(5) man page with many corrections and
      clarifications from Thomas Hood <jdthood@yahoo.co.uk>
      (Closes: #193336)
    - Fix SGML validation errors in apt-cache.8.sgml introduced in 0.5.5 or so
    - Add a simple example to apt-ftparchive(1) (Closes: #95257)
    - Add bug script for collecting configuration info (Closes: #176482)

 -- Matt Zimmerman <mdz@debian.org>  Mon, 21 Jul 2003 01:59:43 -0400

apt (0.5.5.1) unstable; urgency=low

  * Move the target of the example docs from doc to binary.  Closes:
    #192331
  * Fix api breakage that broke apt-ftparchive and apt-cache dumpavail, by
    backing out change that incorretly attempted to handle Package sections
    larger than 32k.  Closes: #192373
  * Fix never-ending loop with apt-get install -V.  Closes: #192355.

 -- Adam Heath <doogie@debian.org>  Mon, 19 May 2003 12:30:16 -0500

apt (0.5.5) unstable; urgency=low

  * New deb version compare function, that has no integer limits, and
    supports pre-versions using ~.  Code ported from dpkg.
  * Fix handling of [!arch] for build-dependencies. Closes: #88798, #149595
  * Fix handling of build-deps on unknown packages. Closes: #88664, #153307
  * "apt-get --arch-only build-dep" to install only architecture-
    dependent build dependencies. Bump minor shared lib number to reflect
    small change in BuildDepend API.
  * APT::Build-Essential configuration option (defaults to "build-essential")
    so that "apt-get build-dep" will ensure build essential packages are
    installed prior to installing other build-dependencies. Closes: #148879
  * LD_LIBRARY_PATH thing. Closes: #109430, #147529
  * /usr/doc reference in postinst. Closes: #126189
  * Doc updates. Closes: #120689
  * Possible apt-cache segfault. Closes: #120311, #118431, #117915, #135295,
          #131062, #136749
  * Print special message for EAI_AGAIN. Closes: #131397
  * libapt-pkg-dev needs to bring in the apt-inst library if linking
    is to work. Closes: #133943
  * Typos, Doc Stuff. Closes: #132772, #129970, #123642, #114892, #113786,
         #109591, #105920, #103678, #139752, #138186, #138054, #138050,
	 #139994, #142955, #151654, #151834, #147611, #154268, #173971
  * Fix possibility for tag file parsing to fail in some unlikely situations.
    Closes: #139328
  * Use std C++ names for some header files. Closes: #128741
  * Do not check for free space if --no-download. Closes: #117856
  * Actually implement or group handling for 'upgrade'. Closes: #133950
  * "Internal Error, Couldn't configure pre-depend" is not actually an
    internal error, it is a packaging error and now it says so, and
    pinpoints the problem dependency. Closes: #155621
  * Allows failure to write to a pipe for post-invoke stuff. Closes: #89830
  * Use usr/share/doc for dhelp. Closes: #115701
  * --print-uris works with 'update'. Closes: #57070
  * Options Dpkg::MaxArgs,Dpkg::MaxArgBytes to allow a much longer dpkg
    command line.
  * Fixed 2 little OR group bugs, thanks to Yann Dirson. Closes: #143995,
    #142298
  * Allow an uninstalled package to be marked for removal on an install
    line (meaning not to automatically install it), also fix some dodgy
    handling of protected packages. Closes: #92287, #116011
  * Fix errant prefix matching in version selection. Closes: #105968
  * Ensure that all files needed to run APT as a user are readable and
    ignore roots umask for these files. Closes: #108801
  * Support larger config spaces. Closes: #111914
  * 'apt-get update' no longer does 'Building Dependency Tree'.
  * When matching regexs allways print a message. Change regex activation
    charset. Closes: #147817
  * Don't die if lines in sources.list are too long. Closes: #146846
  * Show file name on apt-extracttemplate error messges. Closes: #151835
  * i18n gettext stuff, based on work from Michael Piefel: Closes: #95933
  * Some highly unlikely memory faults. Closes: #155842
  * C++ stuff for G++3.2. Closes: #162617, #165515,
  * apt-config dumps sends to stdout not stderr now.  Closes: #146294
  * Fix segfault in FindAny when /i is used, and there is no default.
    Closes: #165891
  * Add s390x to archtable.  Closese: #160992.
  * Update config.sub/config.guess in cvs, and add support to debian/rules
    to update them from /usr/share/misc if they exist.  Closes: #155014
  * Remove 'Sorry' from messages.  Closes: #148824.
  * Change wording of 'additional disk space usage' message.  Closes:
    #135021.
  * apt-extracttemplates now prepends the package name when extracting
    files.  Closes: #132776
  * Add -n synonym for --names-only for apt-cache.  Closes: #130689
  * Display both current version and new version in apt-get -s.  Closes:
    #92358
  * Add an options and timeout config item to ssh/rsh.  Closes: #90654
  * libapt-pkg-dev now depends on apt-utils.  Closes: #133942.
  * Change verbose logging output of apt-ftparchive to go to stderr,
    instead of stdout.  Also, errors that occur no longer go to stdout,
    but stderr.  Closes: #161592
  * Test for timegm in configure.  Closes: #165516.
  * s/st_mtime/mtime/ on our local stat structure in apt-ftparchive, to
    support compliation on platforms where st_mtime is a macro.  Closes:
    #165518
  * Check the currently mounted cdrom, to see if it's the one we are
    interested in.  Closes: #154602
  * Refer to reportbug instead of bug in the man pages. Closes: #173745
  * Link apt-inst to apt-pkg. Closes: #175055
  * New apt_preferences man page from Thomas Hood, Susan Kleinmann,
    and others.
  * Fix > 300 col screen segfault. Closes: #176052
  * Rebuild with gcc-3.2. Closes: #177752, #178008.
  * Fix build-dep handling of | dependencies.
    Closes: #98640, #145997, #158896, #172901
  * Double default value of APT::Cache-Limit, until such time as it
    can be made more dynamic.  Closes: #178623.
  * Report uris with '.gz' when there are errors.  Closes: #178435.
  * When installing build-deps, make sure the new version will
    satisfy build requirements. Closes: #178121
  * Split offline and guide documentation into apt-doc.  This was done so
    that binary-arch builds do not require documention deps.  Note, that 
    apt-doc is not installed on upgrades.
  * Use doc-base, instead of dhelp directly.  Closes: #110389
  * Change http message 'Waiting for file' to 'Waiting for headers'.
    Closes: #178537
  * Remove trailing lines on package lists in apt-get.  Closes: #178736.
  * Fix origin pins for file:// uris.  Closes: #189014.
  * Apply typo and syntax patch from bug to apt-cache.8.sgml.  Closes:
    #155194
  * s/dpkg-preconfig/dpkg-preconfigure/ in examples/configure-index.
    Closes: #153734.
  * Fix some typos in the apt-get manual.  Closes: #163932.
  * Apply patch from bug, to change frozen to testing, and then do it
    everywhere else.  Closes: #165085.
  * Update es.po.  Closes: #183111.
  * Add pt_BR translation of apt_preferences(5).  Also, build fr manpages.
    Closes: #183904.
  * Add a vcg command to apt-cache, similiar to dotty.  Closes: #150512.
  * Add option to apt-get to show versions of packages being
    upgraded/installed.
  * Be quiet in apt.post{inst,rm}.  Closes: #70685.
  * apt-get now prints out suggested and recommended packages.  Closes:
    #54982.
  * Insert some newlines in the cdrom change media message.  Closes:
    #154601.
  * Add a rdepends command to apt-cache.  Closes: #159864.
  * When building the dpkg command line, allow for 8192 chars to be used,
    instead of only 1024.
  * APT::Immediate-Configure had inverted semantics(false meant it was
    enabled).  Closes: #173619.
  * Fix status file parser so that if a record is larger than 32k, the
    buffer size will be doubled, and the read attempted again.  Closes:
    #174945.

 -- Adam Heath <doogie@debian.org>  Sun, 27 Apr 2003 01:23:12 -0500

apt (0.5.4) unstable; urgency=low

  * M68k config.guess patch. Closes: #88913
  * Bi-yearly test on OpenBSD and Solaris
  * Doc updates. Closes: #89121, #89854, #99671, #98353, #95823, #93057,
          #97520, #102867, #101071, #102421, #101565, #98272, #106914,
          #105606, #105377
  * Various cosmetic code updates. Closes: #89066, #89066, #89152
  * Add "pre-auto" as an option for DSelect::Clean (run autoclean after
    update).
  * More patches from Alfredo for Vendors and more SHA-1 stuff
  * Fix for AJ's 'desire to remove perl-5.005' and possibly other
    similar situations. Closes: #56708, #59432
  * no_proxy and ftp. Closes: #89671
  * Philippe Batailler's man page patches.
  * Fix for display bug. Closes: #92033, #93652, #98468
  * Use more than 16bits for the dep ID. Some people ran out..
    Closes: #103020, #97809, #102951, #99974, #107362, #107395, #107362,
            #106911, #107395, #108968
  * Reordered some things to make dante and FTP happier. Closes: #92757
  * James R. Van Zandt's guide.sgml updates. Closes: #90027
  * apt-ftparchive copes with no uncompressed package files + contents.
  * French man pages from philippe batailler - well sort of. They
    don't build yet..
  * run-parts. Closes: #94286
  * 'apt-cache policy' preferences debug tool.
  * Whatever. Closes: #89762
  * libstdc++ and HURD. Closes: #92025
  * More apt-utils verbage. Closes: #86954
  * Fliped comparision operator. Closes: #94618
  * Used the right copyright file. Closes: #65691
  * Randolph's G++3 patches.
  * Fixed no_proxy tokanizing. Closes: #100046
  * Strip Config-Version when copying status to available. Closes: #97520
  * Segfault with missing source files. Closes: #100325
  * EINTR check. Closes: #102293
  * Various changes to the locking metholodgy for --print-uris.
    Closes: #100590
  * Lame LD_LIBRARY_PATH thing. Closes: #98928
  * apt-cache search searchs provide names too now. Closes: #98695
  * Checksum and long lines problem. Closes: #106591
  * .aptignr and empty files are just a warning. Closes: #97364

 -- Jason Gunthorpe <jgg@debian.org>  Sat, 18 Aug 2001 17:21:59 -0500

apt (0.5.3) unstable; urgency=low

  * JoeyH's dpkg::preconfig not working. Closes: #88675
  * Fixed apt override disparity
  * Alfredo's SHA-1 and related patches

 -- Jason Gunthorpe <jgg@debian.org>  Sun,  4 Mar 2001 15:39:43 -0700

apt (0.5.2) unstable; urgency=low

  * Fixed mention of /usr/doc in the long description
  * JoeyH's downgrade bug -- don't use 0.5.1
  * Doc bug. Closes: #88538
  * Fault in building release strings. Closes: #88533

 -- Jason Gunthorpe <jgg@debian.org>  Sun,  4 Mar 2001 15:39:43 -0700

apt (0.5.1) unstable; urgency=low

  * Fixed #82894 again, or should be and.
  * Process the option string right. Closes: #86921
  * Don't eat the last command for pipes. Closes: #86923
  * Ignore .* for configuration directory processing. Closes: #86923
  * Alfredo's no_proxy patch
  * Documentation fixes. Closes: #87091
  * JoeyH's double slash bug. Closes: #87266
  * Unintitialized buffer and apt-ftparchive contents generation.
     Closes: #87612
  * Build-deps on virtual packages. Closes: #87639
  * Fixes glibc/libstdc++ symbol dependencies by including glibc and
    libstdc++ version info in the library soname and in the package
    provides. Closes: #87426
  * Updated soname version to 0.3.2
  * apt-extracttemplates moved from debconf into apt-utils
  * s390 archtable entry. Closes: #88232
  * Dan's segfault
  * Some instances where the status file can source a package in a
    non-sensical way. Closes: #87390
  * Work better if there are duplicate sources.list entries.
  * Fixed the resetting of Dir with "dir {};". Closes: #87323

 -- Randolph Chung <tausq@debian.org>  Sat, 3 Mar 2001 15:37:38 -0700

apt (0.5.0) unstable; urgency=low

  * Fixed an obscure bug with missing final double new lines in
    package files
  * Changed the apt-cdrom index copy routine to use the new section
    rewriter
  * Added a package file sorter, apt-sortpkgs
  * Parse obsolete Optional dependencies.
  * Added Ben's rsh method. Closes: #57794
  * Added IPv6 FTP support and better DNS rotation support.
  * Include the server IP in error messages when using a DNS rotation.
    Closes: #64895
  * Made most of the byte counters into doubles to prevent 32bit overflow.
    Closes: #65349
  * HTTP Authorization. Closes: #61158
  * Ability to parse and return source index build depends from Randolph.
  * new 'apt-get build-dep' command from Randolph. Closes: #63982
  * Added apt-ftparchive the all dancing all singing FTP archive
    maintinance program
  * Allow version specifications with =1.2.4-3 and /2.2 or /stable postfixes
    in apt-get.
  * Removed useless internal cruft including the xstatus file.
  * Fixed config parser bugs. Closes: #67848, #71108
  * Brain Damanged apt-get config options changed, does not change the command
    line interface, except to allow --enable-* to undo a configuration
    option:
      No-Remove -> Remove
      No-Download -> Download
      No-Upgrade -> Upgrade
  * Made this fix configable (DSelect::CheckDir) and default to disabled:
     * No remove prompt if the archives dir has not changed. Closes: #55709
    Because it is stupid in the case where no files were downloaded due to
    a resumed-aborted install, or a full cache! Closes: #65952
  * Obscure divide by zero problem. Closes: #64394
  * Update sizetable for mips. Closes: #62288
  * Fixed a bug with passive FTP connections
  * Has sizetable entry for sparc64. Closes: #64869
  * Escape special characters in the ::Label section of the cdroms.lst
  * Created apt-utils and python-apt packages
  * Due to the new policy engine, the available file may contain entries
    from the status file. These are generated if the package is not obsolete
    but the policy engine prohibits using the version from the package files.
    They can be identified by the lack of a Filename field.
  * The new policy engine. Closes: #66509, #66944, #45122, #45094, #40006,
    #36223, #33468, #22551
  * Fixed deb-src line for non-us. Closes: #71501, #71601
  * Fixes for G++ 2.96, s/friend/friend class/
  * Fixed mis doc of APT::Get::Fix-Missing. Closes: #69269
  * Confirmed fix for missing new line problem. Closes: #69386
  * Fixed up dhelp files. Closes: #71312
  * Added some notes about dselect and offline usage. Closes: #66473, #38316
  * Lock files on read only file systems are ignored w/ warning.
    Closes: #61701
  * apt-get update foo now gives an error! Closes: #42891
  * Added test for shlibs on hurd. Closes: #71499
  * Clarified apt-cache document. Closes: #71934
  * DocBook SGML man pages and some improvements in the text..
  * sigwinch thing. Closes: #72382
  * Caching can be turned off by setting the cache file names blank.
  * Ignores arches it does not know about when autocleaning. Closes: #72862
  * New function in apt-config to return dirs, files, bools and integers.
  * Fixed an odd litle bug in MarkInstall and fixed it up to handle
    complex cases involving OR groups and provides.
    68754 describes confusing messages which are the result of this..
    Closes: #63149, #69394, #68754, #77683, #66806, #81486, #78712
  * Speeling mistake and return code for the 'wicked' resolver error
    Closes: #72621, #75226, #77464
  * Solved unable to upgrade libc6 from potato to woody due to 3 package
    libc6 dependency loop problem.
  * Leading sources.list spaces. Closes: #76010
  * Removed a possible infinite loop while processing installations.
  * Man page updates. Closes: #75411, #75560, #64292, #78469
  * ReduceSourceList bug. Closes: #76027
  * --only-source option. Closes: #76320
  * Typos. Closes: #77812, #77999
  * Different status messages. Closes: #76652, #78353
  * /etc/apt/apt.conf.d/ directory for Joey and Matt and pipe protocol 2
  * OS detection an support for the new pseduo standard of os-arch for the
    Architecture string. Also uses regexing.. Closes: #39227, #72349
  * Various i18n stuff. Note that this still needs some i18n wizard
    to do the last gettextization right. Closes: #62386
  * Fixed a problem with some odd http servers/proxies that did not return
    the content size in the header. Closes: #79878, #44379
  * Little acquire bugs. Closes: #77029, #55820
  * _POSIX_THREADS may not be defined to anything, just defined..
    Closes: #78996
  * Spelling of Ignore-Hold correctly. Closes: #78042
  * Unlock the dpkg db if in download only mode. Closes: #84851
  * Brendan O'Dea's dselect admindir stuff. Closes: #62811
  * Patch from BenC. Closes: #80810
  * Single output of some names in lists. Closes: #80498, #43286
  * Nice message for people who can't read syserror output. Closes: #84734
  * OR search function. Closes: #82894
  * User's guide updates. Closes: #82469
  * The AJ/JoeyH var/state to var/lib transition patch. Closes: #59094
  * Various CD bugs, again thanks to Greenbush
    Closes: #80946, #76547, #71810, #70049, #69482
  * Using potato debhelper. Closes: #57977
  * I cannot self-terminate. Closes: #74928

 -- Jason Gunthorpe <jgg@debian.org>  Wed, 21 Feb 2001 00:39:15 -0500

apt (0.3.19) frozen unstable; urgency=low

  * Updates to apt-cdrom to support integrated non-us nicely, thanks to
    Paul Wade.
  * Fixed that apt-get/cdrom deadlock thing. Closes: #59853, #62945, #61976
  * Fixed hardcoded path. Closes: #59743
  * Fixed Jay's relative path bug
  * Allowed source only CDs. Closes: #58952
  * Space check is supressed if --print-uris is given. Closes: #58965
  * Clarified the documenation examples for non-us. Closes: #58646
  * Typo in the package description. Closes: #60230
  * Man Page typo. Closes: #60347
  * Typo in Algorithms.cc. Closes: #63577
  * Evil dotty function in apt-cache for generating dependency graphs
    with the as-yet-unpackaged GraphVis.
  * Appears to have been fixed in Janurary.. Closes: #57981
  * New config.guess/sub for the new archs. Closes: #60874
  * Fixed error reporting for certain kinds of resolution failures.
    Closes: #61327
  * Made autoclean respect 'q' settings. Closes: #63023
  * Fixed up the example sources.list. Closes: #63676
  * Added DPkg::FlushSTDIN to control the flushing of stdin before
    forking dpkg. Closes: #63991

 -- Ben Gertzfield <che@debian.org>  Fri, 12 May 2000 21:10:54 -0700

apt (0.3.18) frozen unstable; urgency=low

  * Changes in the postinst script. Closes: #56855, #57237
  * Fixed bashism. Closes: #57216, #57335
  * Doc updates. Closes: #57772, #57069, #57331, #57833, #57896

 -- Ben Gertzfield <che@debian.org>  Sun, 13 Feb 2000 01:52:31 -0800

apt (0.3.17) unstable; urgency=low

  * RFC 2732 usage for CDROM URIs and fixes to apt-cdrom
  * Fixed the configuration parser to not blow up if ; is in the config
    string
  * Applied visual patch to dselect install script . Closes #55214
  * Included the configure-index example
  * Minimal CD swaps
  * Library soname has increased
  * Fixed default sources.list to have correct URLs for potato when it
    becomes stable
  * Added a message about erasing sources.list to dselect setup script
    Closes: #55755
  * No remove prompt if the archives dir has not changed. Closes: #55709
  * Fixed inclusion of 2nd sample config file. Closes: #55374
  * Made file mtimes of 0 not confuse the methods If-Modifed-Since check.
    Closes: #55991

 -- Ben Gertzfield <che@debian.org>  Mon, 31 Jan 2000 12:12:40 -0800

apt (0.3.16) unstable; urgency=low

  * Made --no-download work. Closes: #52993
  * Now compiles on OpenBSD, Solaris and HP-UX
  * Clarify segfault errors
  * More debhelper fixes. Closes: #52662, #54566, #52090, #53531, #54769
  * Fix for Joel's discovery of glibc removal behavoir.
  * Fix for Ben Collins file: uri from slink upgrade.
  * Fixed resume code in FTP. Closes: #54323
  * Take more precautions to prevent the corruption Joey Hess saw.
  * Fixed --no-list-cleanup
  * RFC 2732 URI parsing ([] for hostnames).
  * Typo in apt-cache man page. Closes: #54949

 -- Ben Gertzfield <che@debian.org>  Fri, 14 Jan 2000 08:04:15 -0800

apt (0.3.15) unstable; urgency=low

  * Added DSelect::WaitAfterDownload Closes: #49549
  * Fixed cast error in byteswap macro and supporting code. Closes: #50093
  * Fixed buffer overflow for wide terminal sizes. Closes: #50295
  * Made -s and clean not do anything. Closes: #50238
  * Problem with Protected packages and the new OR code.
  * /usr/share/doc stuff. Closes: #51017, #50228, #51141
  * Remove doesn't require a package to be installable. Closes: #51175
  * FTP proxy touch ups in the mabn page. Closes: #51315, #51314

 -- Ben Gertzfield <che@debian.org>  Sat,  4 Dec 1999 21:17:24 -0800

apt (0.3.14) unstable; urgency=low

  * Fix Perl or group pre-depends thing Closes: #46091, #46096, #46233, #45901
  * Fix handling of dpkg's conversions from < -> <= Closes: #46094, #47088
  * Make unparsable priorities non-fatal Closes: #46266, #46267, #46293, #46298
  * Fix handling of '/' for the dist name. Closes: #43830, #45640, #45692
  * Fixed 'Method gave a blank filename' error from IMS queries onto CDs.
    Closes: #45034, #45695, #46537
  * Made OR group handling in the problem resolver more elaborate. Closes: #45646
  * Added APT::Clean-Installed option. Closes: #45973
  * Moves the free space check to after the calculated size is printed.
    Closes: #46639, #47498
  * mipsel arch Closes: #47614
  * Beautified URI printing to not include passwords Closes: #46857
  * Fixed little problem with --no-download Closes: #47557
  * Tweaked Dselect 'update' script to re-gen the avail file even in the
    event of a failure Closes: #47112
  * Retries for source archives too Closes: #47529
  * Unmounts CDROMs iff it mounted them Closes: #45299
  * Checks for the partial directories before doing downloads Closes: #47392
  * no_proxy environment variable (http only!) Closes: #43476
  * apt-cache showsrc Closes: #45799
  * De-Refs Single Pure virtual packages. Closes: #42437, #43555
  * Regexs for install. Closes: #35304, #38835
  * Dependency reports now show OR group relations
  * Re-Install feature. Cloes: #46961, #37393, #38919
  * Locks archive directory on clean (woops)
  * Remove is not 'sticky'. Closes: #48392
  * Slightly more accurate 'can not find package' message. Closes: #48311
  * --trivial-only and --no-remove. Closes: #48518
  * Increased the cache size. Closes: #47648
  * Comment woopsie. Closes: #48789
  * Removes existing links when linking sources. Closes: #48775
  * Problem resolver does not install all virtual packages. Closes: #48591, #49252
  * Clearer usage message about 'source' Closes: #48858
  * Immediate configure internal error Closes: #49062, #48884

 -- Ben Gertzfield <che@debian.org>  Sun,  7 Nov 1999 20:21:25 -0800

apt (0.3.13) unstable; urgency=low

  * Fix timestamp miss in FTP. Closes: #44363
  * Fix sorting of Kept packages. Closes: #44377
  * Fix Segfault for dselect-upgrade. Closes: #44436
  * Fix handling of '/' for the dist name. Closes #43830
  * Added APT::Get::Diff-Only and Tar-Only options. Closes #44384
  * Add commented-out deb-src URI to default sources.list file.

 -- Ben Gertzfield <che@debian.org>  Sun, 19 Sep 1999 18:54:20 -0700

apt (0.3.12) unstable; urgency=low

  * Fix for typo in the dhelp index. Closes: #40377
  * Multiple media swap support
  * Purge support. Closes: #33291, #40694
  * Better handling of - remove notation. Closes: #41024
  * Purge support. Closes: #33291, #40694
  * Error code on failed update. Closes: #41053
  * apt-cdrom adds entries for source directories. Closes: #41231
  * Sorts the output of any list. Closes: #41107
  * Fixes the looping problem. Closes: #41784, #42414, #44022
  * Fixes the CRC mechanism to lowercase all strings. Closes: #41839
  * More checks to keep the display sane. Particularly when fail-over is
    used with local mirrors and CD-Roms. Closes: #42127, #43130, #43668
  * PThread lockup problem on certain sparc/m68k. Closes: #40628
  * apt-cdrom understands .gz Package files too. Closes: #42779
  * Spelling error in dselect method description. Closes: #43251
  * Added security to the default source list. Closes: #43356

 -- Ben Gertzfield <che@debian.org>  Fri,  3 Sep 1999 09:04:28 -0700

apt (0.3.11) unstable; urgency=low

  * Fix for mis-parsed file: URIs. Closes: #40373, #40366, #40230
  * Fix for properly upgrading the system from perl 5.004 to 5.005

 -- Ben Gertzfield <che@debian.org>  Mon, 28 Jun 1999 21:06:44 -0700

apt (0.3.9) unstable; urgency=low

  * Spelling error in cachefile.cc. Closes: #39885
  * Trailing slash in dselect install if you try to use the
    default config file. Closes: #40011
  * Simulate works for autoclean. Closes: #39141
  * Fixed spelling errors. Closes: #39673
  * Changed url parsing a bit. Closes: #40070, #40069
  * Version 0.3.8 will be for slink/hamm (GNU libc 2).

 -- Ben Gertzfield <che@debian.org>  Thu, 24 Jun 1999 18:02:52 -0700

apt (0.3.7) unstable; urgency=low

  * Fixed missing text in the apt-get(8) page. Closes: #37596
  * Made --simulate and friends work with apt-get source. Closes: #37597, #37656
  * Fixed inclusion of man pages in the -doc/-dev package. Closes: #37633, #38651
  * Fixed handling of the -q option with not-entirely integer arguments
    Closes: #37499
  * Man page typo Closes: #37762
  * Fixed parsing of the Source: line. Closes: #37679
  * Dpkg/dpkg-hurd source bug. Closes: #38004, #38032
  * Added a check for an empty cache directory. Closes: #37963
  * Return a failure code if -d is given and packages fail to download.
    Closes: #38127
  * Arranged for an ftp proxy specifing an http server to work. See the
    important note in the sources.list man page.
  * Accounted for resumed files in the cps calculation. Closes: #36787
  * Deal with duplicate same version different packages. Closes: #30237
  * Added --no-download. Closes: #38095
  * Order of apt-cdrom dist detection. Closes: #38139
  * Fix apt-cdrom chop handling and missing lines. Closes: #37276
  * IPv6 http support
  * Suggests dpkg-dev for apt-get source. Closes: #38158
  * Fixed typo in apt-get help. Closes: #38712
  * Improved the error message in the case of broken held package. Closes: #38777
  * Fixed handling of MD5 failures
  * Documented list notation Closes: #39008
  * Change the 'b' to 'B'. Closes: #39007

 -- Ben Gertzfield <che@debian.org>  Sun, 20 Jun 1999 18:36:20 -0700

apt (0.3.6) unstable; urgency=low

  * Note that 0.3.5 never made it out the door..
  * Fix for apt-cdrom and unusual disk label locations. Closes: #35571
  * Made APT print numbers in decimal. Closes: #35617, #37319
  * Buffer munching fix for FTP. Closes: #35868
  * Typo in sample config file. Closes: #35907
  * Fixed whitespace in version compares. Closes: #35968, #36283, #37051
  * Changed installed size counter to only count unpacked packages.
    Closes: #36201
  * apt-get source support. Closes: #23934, #27190
  * Renames .debs that fail MD5 checking, provides automatic corruption
    recovery. Closes: #35931
  * Fixed autoconf verison. Closes: #37305
  * Random Segfaulting. Closes: #37312, #37530
  * Fixed apt-cache man page. Closes: #36904
  * Added a newline to apt-cache showpkg. Closes: #36903

 -- Ben Gertzfield <che@debian.org>  Wed, 12 May 1999 09:18:49 -0700

apt (0.3.4) unstable; urgency=low

  * Release for Ben while he is out of town.
  * Checked the size of partial files. Closes: #33705
  * apt-get should not print progress on non-tty. Closes: #34944
  * s/guide.text.gz/users-guide.txt.gz/ debian/control: Closes: #35207
  * Applied cdrom patches from Torsten.  Closes: #35140, #35141
  * smbmounted cdrom fix. Closes: #35470
  * Changed ie to eg.  Closes: #35196

 -- Adam Heath <doogie@debian.org>  Sun,  4 Apr 1999 18:26:44 -0500

apt (0.3.3) unstable; urgency=low

  * Fixes bug with file:/ URIs and multi-CD handling. Closes: #34923

 -- Ben Gertzfield <che@debian.org>  Tue, 23 Mar 1999 12:15:44 -0800

apt (0.3.2) unstable; urgency=low

  * Major release into unstable of v3
  * These bugs have been fixed, explanations are in the bug system, read
    the man pages as well..
    Closes: #21113, #22507, #22675, #22836, #22892, #32883, #33006, #34121,
    	    #23984, #24685, #24799, #25001, #25019, #34223, #34296, #34355,
	    #24021, #25022, #25026, #25104, #25176, #31557, #31691, #31853,
    	    #25458, #26019, #26433, #26592, #26670, #27100, #27100, #27601,
    	    #28184, #28391, #28778, #29293, #29351, #27841, #28172, #30260,
    	    #29382, #29441, #29903, #29920, #29983, #30027, #30076, #30112,
    	    #31009, #31155, #31381, #31883, #32140, #32395, #32584. #34465,
    	    #30383, #30441, #30472, #30643, #30827, #30324, #36425, #34596

 -- Ben Gertzfield <che@debian.org>  Mon, 15 Mar 1999 19:14:25 -0800

apt (0.3.1) experimental; urgency=low

  * Minor release of cvs version.
  * Added virtual package libapt-pkgx.x

 -- Mitch Blevins <mblevin@debian.org>  Wed, 10 Mar 1999 07:52:44 -0500

apt (0.3.0) experimental; urgency=low

  * New experimental version.

 -- Ben Gertzfield <che@debian.org>  Tue, 15 Dec 1998 12:53:21 -0800

apt (0.1.9) frozen unstable; urgency=low

  * Return to the wacky numbering for when we build 0.1.8 for hamm
  * Important bug related to APT on the Alpha fixed
  * apt-get dist-upgrade problems fixed
  * tiny patch for http method to fix an endless loop
  * nice fix from /usr/doc/lintian/ to remove rpath nastiness from
    libtool and add proper shared lib dependancies
  * now dh_shlibdeps is called with LD_LIBRARY_PATH=debian/tmp/usr/lib
    in case an old libpkg is installed while building APT to prevent
    spurious dependancies

 -- Ben Gertzfield <che@debian.org>  Thu,  5 Nov 1998 17:43:25 -0800

apt (0.1.7) unstable; urgency=low

  * New build with libstdc++2.9.
  * Various fixes; read the Changelog.

 -- Ben Gertzfield <che@debian.org>  Thu, 15 Oct 1998 18:29:18 -0700

apt (0.1.6) unstable; urgency=low

  * Various fixes in the FTP method for error checking. Fixes: #26188.
  * Spelling corrections in dselect method. Fixes: #25884
  * Fixes for compilation on alpha/ppc. Fixes: #25313, #26108.
  * No more bo releases: we're using a normal numbering system now.

 -- Ben Gertzfield <che@debian.org>  Tue,  8 Sep 1998 19:27:13 -0700

apt (0.1.5) unstable; urgency=low

  * Changed sources.list to point to 'unstable' by default, as
    'frozen' no longer exists!

 -- Ben Gertzfield <che@debian.org>  Thu, 23 Jul 1998 22:00:18 -0700

apt (0.1.3) unstable; urgency=low

  * New upstreamish version.
  * ftp method rewritten in C. Removes dependancies on all perl/perl
    related modules. This fixes many of the ftp method bugs.

 -- Ben Gertzfield <che@debian.org>  Thu, 16 Jul 1998 22:19:00 -0700

apt (0.1.1) unstable; urgency=low

  * Release for unstable.

 -- Ben Gertzfield <che@debian.org>  Tue, 30 Jun 1998 20:48:30 -0700

apt (0.1) unstable; urgency=low

  * Kludge to fix problem in libnet-perl with illegal anonymous
    FTP passwords.
  * Moved to unstable; apt is in a useable state now.
  * Fixed version numbering. From now on, numbering will be:
    0.1 (no actual release) -> 0.1.0bo (release for libc5) ->
    0.1.1 (release for unstable). Thanks, Manoj.

 -- Ben Gertzfield <che@debian.org>  Tue, 30 Jun 1998 20:40:58 -0700

apt (0.0.17-1) experimental; urgency=low

  * Fixed problem with libc6 version compare
  * Scott's away for a while, so I'll be packaging apt for the time
    being.

 -- Ben Gertzfield <che@debian.org>  Thu, 25 Jun 1998 19:02:03 -0700

apt (0.0.16-1) experimental; urgency=low

  * Modifications to make apt-get more friendly when backgrounded.
  * Updated documentation.
  * Updates to graphic widgets

 -- Scott K. Ellis <scott@debian.org>  Mon,  8 Jun 1998 11:22:02 -0400

apt (0.0.15-0.2bo) experimental; urgency=low

  * Bo compilation
  * Bob Hilliards crash

 -- Jason Gunthorpe <jgg@debian.org>  Sun, 31 May 1998 20:18:35 -0600

apt (0.0.15-0.1bo) experimental; urgency=low

  * Bo compilation
  * libstdc++272 patch

 -- Jason Gunthorpe <jgg@debian.org>  Sun, 31 May 1998 20:18:35 -0600

apt (0.0.15) experimental; urgency=low

  * Clean up source tarball (no user-visible changes)

 -- Scott K. Ellis <scott@debian.org>  Tue, 26 May 1998 12:23:53 -0400

apt (0.0.14) experimental; urgency=low

  * Updates in ordering code to make sure certain upgrades work correctly.
  * Made dselect/setup understand ftp as well as http

 -- Scott K. Ellis <scott@debian.org>  Wed, 20 May 1998 13:33:32 -0400

apt (0.0.13-bo1) experimental; urgency=low

  * Bo compilation

 -- Jason Gunthorpe <jgg@debian.org>  Mon, 18 May 1998 15:10:49 -0600

apt (0.0.13) experimental; urgency=low

  * Remove hardcoded egcc from debian/rules (#21575)
  * Fixes for ordering logic when system has a number of unpacked
    but unconfigured packages installed.
  * Spelling fix in dselect install method (#22556)

 -- Scott K. Ellis <scott@debian.org>  Sun, 17 May 1998 20:08:33 -0400

apt (0.0.12) experimental; urgency=low

  * Fixed problems with package cache corruption.
  * Made to depend on libc6 >= 2.0.7pre1 due to timezone problems with
    earlier versions.
  * Interface and documentation improvements.

 -- Scott K. Ellis <scott@debian.org>  Sat, 16 May 1998 23:17:32 -0400

apt (0.0.11) experimental; urgency=low

  * Change dependancies to pre-depends since breaking your packaging tools
    in the middle of an installation isn't very good.
  * Bug fixes to ftp method and general apt-get code

 -- Scott K. Ellis <scott@debian.org>  Fri, 15 May 1998 08:57:38 -0400

apt (0.0.10) experimental; urgency=low

  * Run "dpkg --configure -a" after an aborted dselect install
  * Fixed problem with install looping
  * Support for authenticating proxys: (note this isn't terribly secure)
    http_proxy="http://user:pass@firewall:port/"
  * Substitute $ARCH in sources.list
  * Fixes in the resumption code for ftp

 -- Scott K. Ellis <scott@debian.org>  Tue, 12 May 1998 09:14:41 -0400

apt (0.0.9) experimental; urgency=low

  * Added ftp support.
  * Various other less visible bug fixes.
  * Fixed problem with segfault when apt-get invoked in a non-existant
    directory (Bug #21863)
  * Bumped policy to 2.4.1

 -- Scott K. Ellis <scott@debian.org>  Fri,  1 May 1998 09:18:19 -0400

apt (0.0.8) experimental; urgency=low

  * Fixed generated available file (Bug #21836)
  * Added download ETA (Bug #21774).
  * Fixed hardcoded ARCH (Bug #21751).
  * Fixed check on http_proxy (Bug #21795).
  * Added download speed indicator.

 -- Scott K. Ellis <scott@debian.org>  Mon, 27 Apr 1998 10:58:32 -0400

apt (0.0.7) experimental; urgency=low

  * Remove libdeity and apt from package for now, since only apt-get and
    apt-cache are actually useful right now.
  * Clean up handling of package installation errors.
  * Added timeout to http transfers (#21269)
  * Updated setup for dselect/apt method.
  * Updated man pages
  * Long options (added in 0.0.6)

 -- Scott K. Ellis <scott@debian.org>  Tue, 21 Apr 1998 09:06:49 -0400

apt (0.0.6) experimental; urgency=low

  * Spelling changes.
  * Revamped download status display.
  * Call apt-get clean after successful install in dselect.
  * Added "apt-get clean" which deletes package files from /var/cache/apt

 -- Scott K. Ellis <scott@debian.org>  Thu,  9 Apr 1998 15:13:59 -0400

apt (0.0.5) experimental; urgency=low

  * Ignore signals while dpkg is running so we don't leave dpkg running in
    the background (#20804)
  * Check Packages as well as Packages.gz for file URIs (#20784)
  * Spelling cleanup (#20800)
  * Added -m option to permit upgrade to go on in the case of a bad mirror.
    This option may result in incomplete upgrades when used with -f.

 -- Scott K. Ellis <scott@debian.org>  Tue,  7 Apr 1998 12:40:29 -0400

apt (0.0.4) experimental; urgency=low

  * New usage guide.
  * Various documentation updates and cleanup.
  * Added '-f' option to apt-get attempt to fix broken dependancies.

 -- Scott K. Ellis <scott@debian.org>  Sat,  4 Apr 1998 14:36:00 -0500

apt (0.0.3) experimental; urgency=low

  * Added a shlibs.local file to prevent apt from depending on itself.
  * Updates to how apt-get handles bad states in installed packages.
  * Updated rules to make sure build works from a freshly checked out source
    archive.  Building from CVS needs libtool/automake/autoconf, builds from
    the distributed source package should have no such dependancy.

 -- Scott K. Ellis <scott@debian.org>  Fri,  3 Apr 1998 11:49:47 -0500

apt (0.0.2) unstable; urgency=low

  * Updates to apt-get and http binding for dselect method (apt).
  * Updating version number from 0.0.1, which was released only on IRC.

 -- Scott K. Ellis <scott@debian.org>  Fri,  3 Apr 1998 00:35:18 -0500

apt (0.0.1) unstable; urgency=low

  * Initial Release.

 -- Scott K. Ellis <scott@debian.org>  Tue, 31 Mar 1998 12:49:28 -0500<|MERGE_RESOLUTION|>--- conflicted
+++ resolved
@@ -1,18 +1,10 @@
-<<<<<<< HEAD
 apt (0.7.26~exp4) UNRELEASEDexperimental; urgency=low
-
-  * cmdline/apt-get.cc:
-    - fix crash when pkg.VersionList() is empty
-
- -- Michael Vogt <michael.vogt@ubuntu.com>  Thu, 08 Apr 2010 20:56:30 +0200
-
-apt (0.7.26~exp3) experimental; urgency=low
-=======
-apt (0.7.26~exp4) unstable; urgency=low
 
   * [ Abi break ] apt-pkg/acquire-item.{cc,h}:
     - add "IsIndexFile" to constructor of pkgAcqFile so that it sends
       the right cache control headers
+  * cmdline/apt-get.cc:
+    - fix crash when pkg.VersionList() is empty
   * apt-pkg/depcache.cc:
     - fix incorrect std::cout usage for debug output
   * test/libapt/getlanguages_test.cc:
@@ -21,8 +13,7 @@
 
  -- Michael Vogt <michael.vogt@ubuntu.com>  Tue, 04 May 2010 09:55:08 +0200
 
-apt (0.7.26~exp3) UNRELEASED; urgency=low
->>>>>>> 52d9d000
+apt (0.7.26~exp3) experimental; urgency=low
 
   [ Christian Perrier ]
   * German translation update. Closes: #571037
