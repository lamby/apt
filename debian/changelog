apt (0.8.16~exp10) UNRELEASED; urgency=low

  [ David Kalnischkies ]
  * apt-pkg/depcache.cc:
    - implicit conflicts (for multiarch) are supposed to conflict
      only with real packages, not with virtual providers
  * apt-pkg/pkgcache.cc:
    - ignore implicit conflicts on providers in AllTarget, too
  * apt-pkg/deb/dpkgpm.cc:
    - check if dpkg supports multiarch with --assert-multi-arch
      and if it does be always explicit about the architecture
  * apt-pkg/contrib/fileutl.h:
    - store the offset in the internal fd before calculate size of
      the zlib-handled file to jump back to this place again

  [ Michael Vogt ]
  * apt-pkg/contrib/fileutl.h:
    - fix segfault from python-apt testsuite

<<<<<<< HEAD
 -- Michael Vogt <mvo@debian.org>  Tue, 17 Jan 2012 12:06:15 +0100
=======
 -- David Kalnischkies <kalnischkies@gmail.com>  Wed, 18 Jan 2012 00:47:54 +0100
>>>>>>> 65c72a4b

apt (0.8.16~exp9) experimental; urgency=low

  [ Julian Andres Klode ]
  * apt-pkg/cdrom.cc:
    - Accept .bz2, .xz files in addition to .gz files (Closes: #649451)

  [ Michael Vogt ]
  * apt-pkg/cdrom.cc:
    - use aptconfiguration to get the supported compression types
  * debian/control:
    - bump debhelper build-dep to debhelper (>= 8.1.3~)
    - set libapt-pkg-dev to multi-arch: same too
  * g++ 4.7 fixes

  [ Colin Watson ]
  * Convert libapt-pkg4.12 and libapt-inst1.4 to Multi-Arch: same.

  [ David Kalnischkies ]
  * apt-pkg/cacheset.cc:
    - make the cachesets real containers which can embedding any container
      to be able to use the same interface regardless of set or list usage
    - provide a {Package,Version}List similar to {Package,Version}Set
  * cmdline/apt-{get,cache,mark}.cc:
    - use Lists instead of Sets if input order should be preserved for
      commands accepting lists of packages, e.g. policy (Closes: #625960)
  * apt-pkg/depcache.cc:
    - prefer native providers over foreigns even if the chain is foreign
  * cmdline/apt-get.cc:
    - ignore foreign architectures if we check if a provides has only one
      resolver as it's basically the same for the user, so no need to choose
  * cmdline/apt-config.cc:
    - dump the APT::Compressor settings correctly and completely
  * apt-pkg/contrib/fileutl.{h,cc}:
    - implement a ModificationTime method for FileFd
    - add a ReadLine method
    - drop the explicit export of gz-compression handling
  * apt-pkg/cdrom.cc:
    - support InRelease files on cdrom

 -- Michael Vogt <mvo@debian.org>  Thu, 05 Jan 2012 20:26:31 +0100

apt (0.8.16~exp8) experimental; urgency=low

  [ David Kalnischkies ]
  * algorithms.cc:
    - show a debug why a package was kept by ResolveByKeep()
  * apt-pkg/packagemanager.cc:
    - do not fail on unpacked packages in SmartUnPack, just don't
      shedule them for unpack, but do all checks and configure them
    - do not enter an endless loop for (essential) pre-dependency loops
  * apt-pkg/contrib/sha2_internal.cc:
    - use a pointer-union to peace gcc strict-aliasing warning
  * apt-pkg/deb/deblistparser.cc:
    - M-A: foreign packages provide for other archs, too

 -- David Kalnischkies <kalnischkies@gmail.com>  Thu, 03 Nov 2011 09:40:29 -0500

apt (0.8.16~exp7) experimental; urgency=low

  [ David Kalnischkies ]
  * do not pollute namespace in the headers with using (Closes: #500198)
  * use forward declaration in headers if possible instead of includes
  * remove old APT_COMPATIBILITY ifdef's
  * apt-pkg/deb/dpkgpm.cc:
    - use std::vector instead of fixed size arrays to store args and
      multiarch-packagename strings
    - load the dpkg base arguments only one time and reuse them later
  * cmdline/apt-get.cc:
    - follow Provides in the evaluation of saving candidates, too, for
      statisfying garbage package dependencies (Closes: #640590)
  * apt-pkg/algorithms.cc:
    - if a package is garbage, don't try to save it with FixByInstall
  * apt-pkg/deb/debsrcrecords.cc:
    - remove the limit of 400 Binaries for a source package (Closes: #622110)
  * apt-pkg/deb/deblistparser.cc:
    - fix crash when the dynamic mmap needs to be grown in
      LoadReleaseInfo (LP: #854090)
  * apt-pkg/deb/debmetaindex.cc:
    - none is a separator, not a language: no need for Index (Closes: #624218)
  * apt-pkg/aptconfiguration.cc:
    - do not builtin languages only if none is forced (Closes: #643787)
  * apt-pkg/pkgcachegen.cc:
    - refactor MergeList by creating -Group, -Package and -Version specialist
    - share description list between "same" versions (LP: #868977)
      This also means that descriptions are shared across archives now.
    - add implicit dependencies needed for Multi-Arch at the time a Version
      struct is created and not at the end of the cache generation
  * apt-pkg/pkgcache.cc:
    - always prefer "en" over "" for "en"-language regardless of cache-order

  [ Michael Vogt ]
  * apt-pkg/contrib/configuration.cc:
    - fix double delete (LP: #848907)
    - ignore only the invalid regexp instead of all options
  * apt-pkg/acquire-item.h, apt-pkg/deb/debmetaindex.cc:
    - fix fetching language information by adding OptionalSubIndexTarget
  * methods/https.cc:
    - cleanup broken downloads properly

  [ Colin Watson ]
  * ftparchive/cachedb.cc:
    - fix buffersize in bytes2hex

 -- Michael Vogt <mvo@debian.org>  Fri, 14 Oct 2011 13:51:35 +0200

apt (0.8.16~exp6) experimental; urgency=low

  [ Christopher Baines ]
  * enable APT in unpack/configure ordering to handle loops as well
    as tight dependencies between immediate packages better
    enabling also the possibility to mark all packages as immediate
    (at least Closes: #353290, #540227, #559733, #621836, #639290)

  [ David Kalnischkies ]
  * [abi-break] Support large files in the complete toolset. Indexes of this
    size are pretty unlikely for now, but we need it for deb
    packages which could become bigger than 4GB now (LP: #815895)
  * merged the debian-sid branch
  
  [ Michael Vogt ]
  * bump ABI version

 -- Michael Vogt <mvo@debian.org>  Wed, 14 Sep 2011 21:06:51 +0200

apt (0.8.16~exp5) experimental; urgency=low

  * merged the latest debian-sid fixes
  * apt-pkg/makefile:
    - install sha256.h compat header
  * apt-pkg/pkgcachegen.{cc,h}:
    - use ref-to-ptr semantic in NewDepends() to ensure that the   
      libapt does not segfault if the cache is remapped in between
      (LP: #812862)
    - fix crash when P.Arch() was used but the cache got remapped
  * apt-pkg/acquire-item.{cc,h}:
    - do not check for a "Package" tag in optional index targets
      like the translations index
  * apt-pkg/acquire.cc:
    - fix potential divide-by-zero
  * methods/mirror.cc:
    - include the architecture(s) in the query string as well so 
      that the server can make better decisions

 -- Michael Vogt <mvo@debian.org>  Mon, 15 Aug 2011 14:52:54 +0200

apt (0.8.16~exp4) experimental; urgency=low

  [ Julian Andres Klode ]
  * apt-pkg/pkgcache.h:
    - [ABI break] Add pkgCache::Header::CacheFileSize, storing the cache size
  * apt-pkg/pkgcachegen.cc:
    - Write the file size to the cache
  * apt-pkg/pkgcache.cc:
    - Check that cache is at least CacheFileSize bytes large (LP: #16467)
  
  [ Michael Vogt ]
  * merged latest fixes from debian-sid
  * apt-pkg/cdrom.{cc,h}:
    - cleanup old ABI break avoidance hacks
  * [ABI break] apt-pkg/acquire-item.{cc,h}:
    - cleanup around OptionalIndexTarget and SubIndexTarget
  * [ABI break] merged patch from Jonathan Thomas to have a new
    RecordField() function in the pkgRecorder parser. Many thanks
    Thomas
  * [ABI break] merge patch from Jonathan Thomas to speed up the
    depcache by caching the install-recommends and install-suggests
    values
  * apt-pkg/contrib/fileutl.{cc,h}:
    - add GetModificationTime() helper
  * apt-pkg/pkgcachegen.cc:
    - regenerate the cache if the sources.list changes to ensure
      that changes in the ordering there will be honored by apt
  * apt-pkg/sourcelist.{cc,h}:
    - add pkgSourceList::GetLastModifiedTime() helper

 -- Michael Vogt <mvo@debian.org>  Thu, 28 Jul 2011 16:57:08 +0200

apt (0.8.16~exp3) experimental; urgency=low

  [ David Kalnischkies ]
  * apt-pkg/pkgcache.h:
    - readd All{Foreign,Allowed} as suggested by Julian to
      remain strictly API compatible
  * apt-pkg/acquire*.{cc,h}:
    - try even harder to support really big files in the fetcher by
      converting (hopefully) everything to 'long long' (Closes: #632271)
  * ftparchive/writer.cc:
    - generate all checksums in one run over the file for Release
  * cmdline/apt-get.cc:
    - add an --assume-no option for testing to say 'no' to everything
  * apt-pkg/deb/debmetaindex.cc:
    - add trusted=yes option to mark unsigned (local) repository as trusted
      based on a patch from Ansgar Burchardt, thanks a lot! (Closes: #596498)

  [ Michael Vogt ]
  * merge fixes from the debian/unstable upload
  * merge lp:~mvo/apt/sha512-template to get fixes for the 
    sha1/md5 verifiation (closes: #632520)

 -- Michael Vogt <mvo@debian.org>  Fri, 15 Jul 2011 09:56:17 +0200

apt (0.8.16~exp2) experimental; urgency=low

  [ David Kalnischkies ]
  * [ABI-Break] Implement EDSP in libapt-pkg so that all front-ends which
    use the internal resolver can now be used also with external
    ones as the usage is hidden in between the old API
  * provide two edsp solvers in apt-utils:
    - 'dump' to quickly output a complete scenario and
    - 'apt' to use the internal as an external resolver
  * apt-pkg/pkgcache.h:
    - clean up mess with the "all" handling in MultiArch to
      fix LP: #733741 cleanly for everyone now
  * apt-pkg/depcache.cc:
    - use a boolean instead of an int for Add/Remove in AddStates
      similar to how it works with AddSizes
    - let the Mark methods return if their marking was successful
    - if a Breaks can't be upgraded, remove it. If it or a Conflict
      can't be removed the installation of the breaker fails.
  * cmdline/apt-get.cc:
    - do not discard the error messages from the resolver and instead
      only show the general 'Broken packages' message if nothing else

  [ Stefano Zacchiroli ]
  * doc/external-dependency-solver-protocol.txt:
    - describe EDSP and the configuration interface around it
  
  [ Michael Vogt ]
  * [ABI-Break] merge lp:~mvo/apt/sha512-template to add support for sha512
  * [ABI-Break] merge lp:~mvo/apt/dpointer to support easier extending
    without breaking the ABI
  * increase ABI version and update package names

 -- Michael Vogt <mvo@debian.org>  Wed, 29 Jun 2011 13:57:28 +0200

apt (0.8.16~exp1) experimental; urgency=low

  * merged with the debian/unstable upload

 -- Michael Vogt <mvo@debian.org>  Wed, 29 Jun 2011 12:40:31 +0200

apt (0.8.15.10) UNRELEASEDunstable; urgency=low

  [ David Kalnischkies ]
  * algorithms.cc:
    - show a debug why a package was kept by ResolveByKeep()
  * doc/manpage-style.xml:
    - put <brackets> around email addresses
  * apt-pkg/aptconfiguration.cc:
    - parse dpkg --print-foreign-architectures correctly in
      case archs are separated by newline instead of space, too.
      (Closes: #655590)
  * doc/po/de.po:
    - apply typo-fix from Michael Basse, thanks! (LP: #900770)

  [ Chris Leick ]
  * German manpage translation update
  * doc/*.xml:
    - find and fix a bunch of misspellings

  [ Program translation updates ]
  * Dutch (Jeroen Schot). Closes: #652230
  * Slovak (Ivan Masar). Closes: #652985
  * Russian (Yuri Kozlov). Closes: #654844
  * Hungarian (Gabor Kelemen). Closes: #655238

 -- David Kalnischkies <kalnischkies@gmail.com>  Fri, 13 Jan 2012 17:30:36 +0100

apt (0.8.15.9) unstable; urgency=low

  [ David Kalnischkies ]
  * Symbol file update
  * doc/apt-get.8.xml:
    - change wording of autoremove description as suggested
      by Robert Simmons, thanks! (Closes: #641490)
  * apt-pkg/deb/dpkgpm.cc:
    - use std::vector instead of fixed size arrays to store args and
      multiarch-packagename strings
    - load the dpkg base arguments only one time and reuse them later
  * cmdline/apt-get.cc:
    - follow Provides in the evaluation of saving candidates, too, for
      statisfying garbage package dependencies (Closes: #640590)
  * apt-pkg/algorithms.cc:
    - if a package is garbage, don't try to save it with FixByInstall
  * apt-pkg/init.cc:
    - silently ignore *.orig and *.save files by default
  * apt-pkg/policy.cc:
    - accept generic release pin expressions again in -t (Closes: #644166)
  * apt-pkg/deb/debmetaindex.cc:
    - none is a separator, not a language: no need for Index (Closes: #624218)
  * apt-pkg/aptconfiguration.cc:
    - do not builtin languages only if none is forced (Closes: #643787)
  * doc/apt.conf.5.xml:
    - apply spelling fix by Kevin Lyda, thanks! (Closes: #644104)

  [ Christian Perrier ]
  * Fix spelling error (sensée) in French translation. Thanks
    to Corentin Le Gall for spotting it.

  [ Colin Watson ]
  * ftparchive/cachedb.cc:
    - fix buffersize in bytes2hex

  [ Michael Vogt ]
  * ftparchive/cachedb.cc:
    - make buffer fully dynamic (thanks to Colin Watson)

 -- Michael Vogt <mvo@debian.org>  Fri, 14 Oct 2011 12:00:09 +0200

apt (0.8.15.8) unstable; urgency=low

  [ David Kalnischkies ]
  * cmdline/apt-get.cc:
    - output list of virtual package providers to c1out in -q=1
      instead of /dev/null to unbreak sbuild (LP: #816155)

  [ Michael Vogt ]
  * apt-pkg/contrib/configuration.cc:
    - fix double delete (LP: #848907)
    - ignore only the invalid regexp instead of all options

 -- Michael Vogt <mvo@debian.org>  Wed, 14 Sep 2011 12:08:25 +0200

apt (0.8.15.7) unstable; urgency=low

  [ David Kalnischkies ]
  * apt-pkg/packagemanager.cc, apt-pkg/pkgcache.cc:
    - ignore "self"-conflicts for all architectures of a package
      instead of just for the architecture of the package look at
      in the ordering of installations, too (LP: #802901)
    - M-A:same lockstep unpack should operate on installed
      packages first (LP: #835625)
  * test/*
    - reorganize the various testcases and helper we have and
      integrate them better into the buildsystem
    - run the test/libapt testcases at package build-time
  * debian/apt.symbols:
    - add the newly added symbols since 0.8.15.3
  * cmdline/apt-get.cc:
    - remove the binary caches in 'apt-get clean' as it is the first
      thing recommend by many supporters in case of APT segfaults
    - remove the caches in 'apt-get update', too, as they will be
      invalid in most cases anyway
  * apt-pkg/acquire-item.cc:
    - if no Release.gpg file is found try to verify with hashes,
      but do not fail if a hash can't be found
  * apt-pkg/acquire.cc:
    - non-existing directories are by definition clean
  * cmdline/apt-key:
    - if command is 'add' do not error out if the specified
      keyring doesn't exist, it will be created by gpg
  * apt-pkg/orderlist.cc:
    - prefer visiting packages marked for deletion in VisitProvides
      if we are operating on a negative dependency so that we can
      deal early with the fallout of this remove
  * apt-pkg/indexrecords.cc:
    - fix Acquire::Max-ValidTime option by interpreting it really
      as seconds as specified in the manpage and not as days
    - add an Acquire::Min-ValidTime option (Closes: #640122)
  * doc/apt.conf.5.xml:
    - reword Acquire::Max-ValidTime documentation to make clear
      that it doesn't provide the new Min-ValidTime functionality

 -- Michael Vogt <mvo@debian.org>  Mon, 12 Sep 2011 16:38:46 +0200

apt (0.8.15.6) unstable; urgency=low

  [ Michael Vogt ]
  * apt-pkg/contrib/fileutl.{cc,h}:
    - add GetModificationTime() helper
  * apt-pkg/pkgcachegen.cc:
    - regenerate the cache if the sources.list changes to ensure
      that changes in the ordering there will be honored by apt
  * apt-pkg/sourcelist.{cc,h}:
    - add pkgSourceList::GetLastModifiedTime() helper
  * apt-pkg/pkgcachegen.{cc,h}:
    - use ref-to-ptr semantic in NewDepends() to ensure that the   
      libapt does not segfault if the cache is remapped in between
      (LP: #812862)
    - fix crash when P.Arch() was used but the cache got remapped
  * test/integration/test-hashsum-verification:
    - add regression test for hashsum verification
  * apt-pkg/acquire-item.cc:
    - if no Release.gpg file is found, still load the hashes for
      verification (closes: #636314) and add test
  
  [ David Kalnischkies ]
  * lots of cppcheck fixes

 -- Michael Vogt <mvo@debian.org>  Mon, 15 Aug 2011 09:20:35 +0200

apt (0.8.15.5) unstable; urgency=low

  [ David Kalnischkies ]
  * apt-pkg/deb/deblistparser.cc:
    - do not assume that the last char on a line is a \n (Closes: #633350)

 -- Michael Vogt <mvo@debian.org>  Thu, 28 Jul 2011 16:49:15 +0200

apt (0.8.15.4) unstable; urgency=low

  [ David Miller ]
  * apt-pkg/contrib/sha1.cc:
    - fix illegally casts of on-stack buffer to a type requiring more
      alignment than it has resulting in segfaults on sparc (Closes: #634696)

  [ Michael Vogt ]
  * apt-pkg/contrib/cdromutl.cc:
    - fix escape problem when looking for the mounted devices
  * apt-pkg/contrib/strutl.{h,cc}, test/libapt/strutil_test.cc:
    - add new DeEscapeString() similar to DeQuoteString but
      unescape character escapes like \0XX and \xXX (plus added
      test)
  * refresh po/*
  
 -- Michael Vogt <mvo@debian.org>  Tue, 26 Jul 2011 12:12:27 +0200

apt (0.8.15.3) unstable; urgency=low

  [ Michael Vogt ]
  * apt-pkg/acquire-item.cc:
    - improve error message for a expired Release file
  * apt-pkg/algorithms.cc:
    - Hold back packages that would enter "policy-broken" state on upgrade
      when doing a "apt-get upgrade"
  * cmdline/apt-get.cc:
    - fix missing download progress in apt-get download

  [ David Kalnischkies ]
  * apt-pkg/pkgcachegen.cc:
    - fallback to memory if file is not writeable even if access()
      told us the opposite before (e.g. in fakeroot 1.16) (Closes: #630591)
  * doc/sources.list.5.xml:
    - document available [options] for sources.list entries (Closes: 632441)
  * doc/apt.conf.5.xml:
    - document APT::Architectures list (Closes: #612102)
  * cmdline/apt-get.cc:
    - restore all important dependencies for garbage packages (LP: #806274)
    - do not require unused partial dirs in 'source' (Closes: #633510)
    - buildconflicts effect all architectures
    - implement MultiarchCross for build-dep and source (Closes: #632221)
  * apt-pkg/init.cc:
    - use CndSet in pkgInitConfig (Closes: #629617)
  * apt-pkg/depcache.cc:
    - change default of APT::AutoRemove::SuggestsImportant to true
  * cmdline/apt-key:
    - use a tmpfile instead of /etc/apt/secring.gpg (Closes: #632596)
  * debian/apt.postinst:
    - remove /etc/apt/secring.gpg if it is an empty file
  * doc/apt-cache.8.xml:
    - apply madison typofix from John Feuerstein, thanks! (Closes: #633455)
  * apt-pkg/policy.cc:
    - emit an error on unknown APT::Default-Release value (Closes: #407511)
  * apt-pkg/aptconfiguration.cc:
    - ensure that native architecture is if not specified otherwise the
      first architecture in the Architectures vector
  * apt-pkg/deb/deblistparser.cc:
    - Strip only :any and :native if MultiArch should be stripped as it is
      save to ignore them in non-MultiArch contexts but if the dependency
      is a specific architecture (and not the native) do not strip

 -- Michael Vogt <mvo@debian.org>  Mon, 25 Jul 2011 15:04:43 +0200

apt (0.8.15.2) unstable; urgency=high

  * fix from David Kalnischkies for the InRelease gpg verification 
    code (LP: #784473)

 -- Michael Vogt <mvo@debian.org>  Tue, 12 Jul 2011 11:54:47 +0200

apt (0.8.15.1) unstable; urgency=low

  [ David Kalnischkies ]
  * doc/makefile:
    - create doxygen directory to avoid depending on magic (Closes: #628799)
  * cmdline/apt-key:
    - explicitly state that net-update is not supported if no url is set
    - require to be root for add, rm, update and net-update
    - clarify update vs. net-update in different distros (Closes: #632043)
  * debian/apt.symbols:
    - forgot 'mips' in the list for all architecture dependent symbols
    - comment out gcc-4.5 specific symbols as gcc-4.6 is now default
    - the symbol for PrintStatus() is architecture dependent
  * apt-pkg/policy.cc:
    - do not segfault in pinning if a package with this name doesn't exist.
      Thanks to Ferdinand Thommes for the report!
    - Defaults is a vector of Pin not of PkgPin
    - ensure that only the first specific stanza for a package is used
    - save all stanzas which had no effect in Unmatched
    - allow package:architecure in Package:

 -- Michael Vogt <mvo@debian.org>  Thu, 30 Jun 2011 10:05:36 +0200

apt (0.8.15) unstable; urgency=low

  [ Julian Andres Klode ]
  * apt-pkg/depcache.cc:
    - Really release action groups only once (Closes: #622744)
    - Make purge work again for config-files (LP: #244598) (Closes: #150831)
  * apt-pkg/acquire-item.cc:
    - Reject files known to be invalid (LP: #346386) (Closes: #627642)
  * debian/apt.cron.daily:
    - Check power after wait, patch by manuel-soto (LP: #705269)
  * debian/control:
    - Move ${shlibs:Depends} to Pre-Depends, as we do not want APT
      unpacked if a library is too old and thus break upgrades
  * doc/apt-key.8.xml:
    - Document apt-key net-update (LP: #192810)

  [ Christian Perrier ]
  * Galician translation update (Miguel Anxo Bouzada). Closes: #626505
  * Italian translation update (Milo Casagrande). Closes: #627834
  * German documentation translation update (Chris Leick). Closes: #629949
  * Catalan translation update (Jordi Mallach). Closes: #630657

  [ David Kalnischkies ]
  * fix a bunch of cppcheck warnings/errors based on a patch by
    Niels Thykier, thanks! (Closes: #622805)
  * apt-pkg/depcache.cc:
    - really include 'rc' packages in the delete count by fixing a
      typo which exists since 1999 in the source… (LP: #761175)
    - if critical or-group can't be satisfied, exit directly.
  * apt-pkg/acquire-method.cc:
    - write directly to stdout instead of creating the message in
      memory first before writing to avoid hitting limits
    - fix order of CurrentURI and UsedMirror in Status() and Log()
  * apt-pkg/orderlist.cc:
    - let VisitRProvides report if the calls were successful
  * apt-pkg/deb/dpkgpm.cc:
    - replace obsolete usleep with nanosleep
    - remove invalid pkgcache.bin and rebuild it if possible
    - log reinstall commands in history.log
  * debian/apt{,-utils}.symbols:
    - update both experimental symbol-files to reflect 0.8.14 state
  * debian/rules:
    - remove unused embedded jquery by doxygen from libapt-pkg-doc
  * cmdline/apt-mark.cc:
    - reimplement apt-mark in c++
    - provide a 'showmanual' command (Closes: #582791)
    - provide a 'dpkg --set-selections' wrapper to set/release holds
  * cmdline/apt-get.cc:
    - deprecate mostly undocumented 'markauto' in favor of 'apt-mark'
  * cmdline/apt-cache.cc:
    - deprecate mostly undocumented 'showauto' in favor of 'apt-mark'
  * apt-pkg/pkgcache.cc:
    - really ignore :arch in FindPkg() in non-multiarch environment
  * doc/po/de.po:
    - undo the translation of the command 'dump' in manpage of apt-config
      as report by Burghard Grossmann on debian-l10n-german, thanks!
  * apt-pkg/deb/debmetaindex.cc:
    - do not download TranslationIndex if no Translation-* will be
      downloaded later on anyway (Closes: #624218)
  * test/versions.lst:
    - disable obscure version number tests with versions dpkg doesn't
      allow any more as they don't start with a number
  * apt-pkg/acquire-worker.cc:
    - print filename in the unmatching size warning (Closes: #623137)
  * apt-pkg/acquire-item.cc:
    - apply fix for poorly worded 'locate file' error message from
      Ben Finney, thanks! (Closes: #623171)
  * methods/http.cc:
    - add config option to ignore a closed stdin to be able to easily
      use the method as a simple standalone downloader
    - Location header in redirects should be absolute URI, but some
      servers just send an absolute path so still deal with it properly
    - dequote URL taken from Location in redirects as we will otherwise
      quote an already quoted string in the request later (Closes: #602412)
  * apt-pkg/contrib/netrc.cc:
    - replace non-posix gnu-extension strdupa with strdup
  * apt-pkg/packagemanager.cc:
    - ensure for Multi-Arch:same packages that they are unpacked in
      lock step even in immediate configuration (Closes: #618288)
  * apt-pkg/init.cc:
    - don't set deprecated APT::Acquire::Translation, thanks Jörg Sommer!
  * cmdline/apt-config.cc:
    - show Acquire::Languages and APT::Architectures settings
      in 'dump' (Closes: 626739)
  * apt-pkg/orderlist.cc:
    - ensure that an old version of a package with a provides can
      never satisfy a dependency of a newer version of this package

  [ Michael Vogt ]
  * methods/mirror.cc:
    - ignore lines starting with "#" in the mirror file
    - ignore non http urls in the mirrors
    - append the dist (e.g. sid, wheezy) as a query string when
      asking for a suitable mirror 
  * apt-pkg/deb/deblistparser.cc:
    - include all known languages when building the apt cache
      (LP: #794907)
  * apt-pkg/deb/debindexfile.cc:
    - remove some no longer valid checks for "TranslationsAvailable()"

  [ Kenneth Solbø Andersen ]
  * apt-pkg/deb/dpkgpm.cc:
    - set permissions of term.log to root.adm and 644 (LP: #404724)
  
  [ Chris Leick ]
  * various typo and syntax corrections in doc/*.xml

 -- Michael Vogt <mvo@debian.org>  Tue, 28 Jun 2011 18:00:48 +0200

apt (0.8.15~exp3) experimental; urgency=low

  * debian/control:
    - add Breaks: 0.8.15~exp3) for libapt-pkg4.10 and 
     libapt-inst1.2 (thanks to Jonathan Nieder, closes: #630214)
    - use depends for the ${shlibs:Depends} to make the breaks work

 -- Michael Vogt <mvo@debian.org>  Fri, 17 Jun 2011 21:51:41 +0200

apt (0.8.15~exp2) experimental; urgency=low

  * debian/control:
    - fix incorrect Replaces (closes: #630204) for libapt-inst1.2

 -- Michael Vogt <mvo@debian.org>  Wed, 15 Jun 2011 16:51:14 +0200

apt (0.8.15~exp1) experimental; urgency=low

  [ Julian Andres Klode ]
  * apt-pkg/depcache.cc:
    - Really release action groups only once (Closes: #622744)
    - Make purge work again for config-files (LP: #244598) (Closes: #150831)
  * apt-pkg/acquire-item.cc:
    - Reject files known to be invalid (LP: #346386) (Closes: #627642)
  * debian/apt.cron.daily:
    - Check power after wait, patch by manuel-soto (LP: #705269)
  * debian/control:
    - Move ${shlibs:Depends} to Pre-Depends, as we do not want APT
      unpacked if a library is too old and thus break upgrades
  * doc/apt-key.8.xml:
    - Document apt-key net-update (LP: #192810)

  [ Christian Perrier ]
  * Galician translation update (Miguel Anxo Bouzada). Closes: #626505
  * Italian translation update (Milo Casagrande). Closes: #627834
  * German documentation translation update (Chris Leick). Closes: #629949

  [ David Kalnischkies ]
  * fix a bunch of cppcheck warnings/errors based on a patch by
    Niels Thykier, thanks! (Closes: #622805)
  * apt-pkg/depcache.cc:
    - really include 'rc' packages in the delete count by fixing a
      typo which exists since 1999 in the source… (LP: #761175)
    - if critical or-group can't be satisfied, exit directly.
  * apt-pkg/acquire-method.cc:
    - write directly to stdout instead of creating the message in
      memory first before writing to avoid hitting limits
    - fix order of CurrentURI and UsedMirror in Status() and Log()
  * apt-pkg/orderlist.cc:
    - let VisitRProvides report if the calls were successful
  * apt-pkg/deb/dpkgpm.cc:
    - replace obsolete usleep with nanosleep
  * debian/apt{,-utils}.symbols:
    - update both experimental symbol-files to reflect 0.8.14 state
  * debian/rules:
    - remove unused embedded jquery by doxygen from libapt-pkg-doc
  * cmdline/apt-mark.cc:
    - reimplement apt-mark in c++
    - provide a 'showmanual' command (Closes: #582791)
    - provide a 'dpkg --set-selections' wrapper to set/release holds
  * cmdline/apt-get.cc:
    - deprecate mostly undocumented 'markauto' in favor of 'apt-mark'
  * cmdline/apt-cache.cc:
    - deprecate mostly undocumented 'showauto' in favor of 'apt-mark'
  * apt-pkg/pkgcache.cc:
    - really ignore :arch in FindPkg() in non-multiarch environment
  * doc/po/de.po:
    - undo the translation of the command 'dump' in manpage of apt-config
      as report by Burghard Grossmann on debian-l10n-german, thanks!
  * apt-pkg/deb/debmetaindex.cc:
    - do not download TranslationIndex if no Translation-* will be
      downloaded later on anyway (Closes: #624218)
  * test/versions.lst:
    - disable obscure version number tests with versions dpkg doesn't
      allow any more as they don't start with a number
  * apt-pkg/acquire-worker.cc:
    - print filename in the unmatching size warning (Closes: #623137)
  * apt-pkg/acquire-item.cc:
    - apply fix for poorly worded 'locate file' error message from
      Ben Finney, thanks! (Closes: #623171)
  * methods/http.cc:
    - add config option to ignore a closed stdin to be able to easily
      use the method as a simple standalone downloader
    - Location header in redirects should be absolute URI, but some
      servers just send an absolute path so still deal with it properly
    - dequote URL taken from Location in redirects as we will otherwise
      quote an already quoted string in the request later (Closes: #602412)
  * apt-pkg/contrib/netrc.cc:
    - replace non-posix gnu-extension strdupa with strdup
  * apt-pkg/packagemanager.cc:
    - ensure for Multi-Arch:same packages that they are unpacked in
      lock step even in immediate configuration (Closes: #618288)

  [ Michael Vogt ]
  * methods/mirror.cc:
    - ignore lines starting with "#" in the mirror file
    - ignore non http urls in the mirrors
    - append the dist (e.g. sid, wheezy) as a query string when
      asking for a suitable mirror 
  * debian/control:
    - add libapt-pkg4.10 and libapt-inst1.2 library packages

 -- Michael Vogt <mvo@debian.org>  Fri, 10 Jun 2011 15:32:07 +0200

apt (0.8.14.2) UNRELEASED; urgency=low

  [ Julian Andres Klode ]
  * apt-pkg/depcache.cc:
    - Really release action groups only once (Closes: #622744)
    - Make purge work again for config-files (LP: #244598) (Closes: #150831)
  * debian/apt.cron.daily:
    - Check power after wait, patch by manuel-soto (LP: #705269)
  * debian/control:
    - Move ${shlibs:Depends} to Pre-Depends, as we do not want APT
      unpacked if a library is too old and thus break upgrades
  * doc/apt-key.8.xml:
    - Document apt-key net-update (LP: #192810)

  [ Christian Perrier ]
  * Galician translation update (Miguel Anxo Bouzada). Closes: #626505

  [ David Kalnischkies ]
  * fix a bunch of cppcheck warnings/errors based on a patch by
    Niels Thykier, thanks! (Closes: #622805)
  * apt-pkg/depcache.cc:
    - really include 'rc' packages in the delete count by fixing a
      typo which exists since 1999 in the source… (LP: #761175)
    - if critical or-group can't be satisfied, exit directly.
  * apt-pkg/acquire-method.cc:
    - write directly to stdout instead of creating the message in
      memory first before writing to avoid hitting limits
    - fix order of CurrentURI and UsedMirror in Status() and Log()
  * apt-pkg/orderlist.cc:
    - let VisitRProvides report if the calls were successful
  * apt-pkg/deb/dpkgpm.cc:
    - replace obsolete usleep with nanosleep
  * debian/apt{,-utils}.symbols:
    - update both experimental symbol-files to reflect 0.8.14 state
  * debian/rules:
    - remove unused embedded jquery by doxygen from libapt-pkg-doc
  * cmdline/apt-mark.cc:
    - reimplement apt-mark in c++
    - provide a 'showmanual' command (Closes: #582791)
    - provide a 'dpkg --set-selections' wrapper to set/release holds
  * cmdline/apt-get.cc:
    - deprecate mostly undocumented 'markauto' in favor of 'apt-mark'
  * cmdline/apt-cache.cc:
    - deprecate mostly undocumented 'showauto' in favor of 'apt-mark'
  * apt-pkg/pkgcache.cc:
    - really ignore :arch in FindPkg() in non-multiarch environment
  * doc/po/de.po:
    - undo the translation of the command 'dump' in manpage of apt-config
      as report by Burghard Grossmann on debian-l10n-german, thanks!
  * apt-pkg/deb/debmetaindex.cc:
    - do not download TranslationIndex if no Translation-* will be
      downloaded later on anyway (Closes: #624218)
  * test/versions.lst:
    - disable obscure version number tests with versions dpkg doesn't
      allow any more as they don't start with a number
  * apt-pkg/acquire-worker.cc:
    - print filename in the unmatching size warning (Closes: #623137)
  * apt-pkg/acquire-item.cc:
    - apply fix for poorly worded 'locate file' error message from
      Ben Finney, thanks! (Closes: #623171)
  * methods/http.cc:
    - add config option to ignore a closed stdin to be able to easily
      use the method as a simple standalone downloader
    - Location header in redirects should be absolute URI, but some
      servers just send an absolute path so still deal with it properly
    - dequote URL taken from Location in redirects as we will otherwise
      quote an already quoted string in the request later (Closes: #602412)
  * apt-pkg/contrib/netrc.cc:
    - replace non-posix gnu-extension strdupa with strdup
  * apt-pkg/packagemanager.cc:
    - ensure for Multi-Arch:same packages that they are unpacked in
      lock step even in immediate configuration (Closes: #618288)

 -- Michael Vogt <mvo@debian.org>  Mon, 16 May 2011 14:57:52 +0200

apt (0.8.14.1) unstable; urgency=low

  * apt-pkg/acquire-item.cc:
    - Only try to rename existing Release files (Closes: #622912)

 -- Julian Andres Klode <jak@debian.org>  Sat, 16 Apr 2011 14:36:10 +0200

apt (0.8.14) unstable; urgency=low

  [ Julian Andres Klode ]
  * apt-pkg/indexcopy.cc:
    - Use RealFileExists() instead of FileExists(), allows amongst other
      things a directory named Sources to exist on a CD-ROM (LP: #750694).
  * apt-pkg/acquire-item.cc:
    - Use Release files even if they cannot be verified (LP: #704595)
  * cmdline/apt-get.cc:
    - Do not install recommends for build-dep (Closes: #454479) (LP: #245273)
  * apt-pkg/deb/deblistparser.cc:
    - Handle no space before "[" in build-dependencies (LP: #72344)
  * apt-pkg/policy.cc:
    - Allow pinning by glob() expressions, and regular expressions
      surrounded by slashes (the "/" character) (LP: #399474)
      (Closes: #121132)
  * debian/control:
    - Set Standards-Version to 3.9.2
  
  [ Michael Vogt ]
  * mirror method:
    - do not crash if the mirror file fails to download
  * apt-pkg/aptconfiguration.cc:
    - fix comparing for a empty string
  * debian/apt.cron.daily:
    - run unattended-upgrades even if there was a error during
      the apt-get update (LP: #676295)

  [ David Kalnischkies ]
  * apt-pkg/pkgcache.cc:
    - use the native Architecture stored in the cache header instead of
      loading it from configuration as suggested by Julian Andres Klode

 -- Julian Andres Klode <jak@debian.org>  Fri, 15 Apr 2011 14:28:15 +0200

apt (0.8.13.2) unstable; urgency=low

  [ David Kalnischkies ]
  * apt-pkg/deb/dpkgpm.cc:
    - skip --configure if all packages disappeared
  * apt-pkg/vendor.cc, apt-pkg/vendorlist.cc:
    - mark them as deprecated as they are unused
  * apt-pkg/deb/deblistparser.h:
    - enable StripMultiArch by default for ParseDepends
  * debian/apt.conf.autoremove:
    - adapt to new gnumach kernel package naming (Closes: #619337)
  * doc/apt_preferences.5.xml:
    - correct typo spotted by Charles Plessy (Closes: #619088)
    - document ButAutomaticUpgrades together with NotAutomatic
      as suggested by Charles Plessy (Closes: #619083)
  * apt-pkg/depcache.cc:
    - remove pseudo handling leftover from SetReInstall
    - do not change protected packages in autoinstall (Closes: #618848)
  * apt-pkg/pkgcachegen.cc:
    - make "all"->"native" an implementation detail of NewPackage
      rather than rewrite it in higher methods
  * apt-pkg/cacheiterator.h:
    - return "all" instead of native architecture without breaking the abi
      (too much) by extending enum instead of using bitflags (LP: #733741)
  * apt-pkg/aptconfiguration.cc:
    - use dpkg --print-foreign-architectures to get multiarch configuration
      if non is specified with APT::Architectures (Closes: #612958)
  * cmdline/apt-get.cc:
    - do not show simulation notice for non-root commands (Closes: #619072)
    - be able to disable resolver with APT::Get::CallResolver and disable
      auto installation with APT::Get::AutoSolving
  * apt-pkg/deb/deblistparser.cc:
    - create foo:any provides for all architectures for an allowed package

 -- Michael Vogt <mvo@debian.org>  Tue, 05 Apr 2011 09:40:28 +0200

apt (0.8.13.1) unstable; urgency=low

  * apt-pkg/acquire-item.cc: Use stat buffer if stat was
    successful, not if it failed (Closes: #620546)

 -- Julian Andres Klode <jak@debian.org>  Sat, 02 Apr 2011 20:55:35 +0200

apt (0.8.13) unstable; urgency=low

  [ Thorsten Spindler ]
  * methods/rsh.cc
    - fix rsh/ssh option parsing (LP: #678080), thanks to
      Ville Mattila 
  
  [ Michael Vogt ]
  * apt-pkg/acquire-item.cc:
    - mark pkgAcqIndexTrans as Index-File to avoid asking the
      user to insert the CD on each apt-get update
  * po/sl.po:
    - updated, thanks to Andrej Znidarsic
  * mirror method:
    - when downloading data, show the mirror being used
    - randomize mirror list after download in a host specific way
      to ensure that the load is evenly spreaded accross the mirrors
    - fix some missing "Fail-Ignore"

 -- Michael Vogt <mvo@debian.org>  Wed, 16 Mar 2011 08:04:42 +0100

apt (0.8.12) unstable; urgency=low

  [ Michael Vogt ]
  * apt-pkg/deb/debindexfile.cc:
    - ignore missing deb-src files in /var/lib/apt/lists, thanks
      to Thorsten Spindler (LP: #85590)
  * apt-pkg/contrib/fileutl.cc, apt-pkg/deb/dpkgpm.cc:
    - honor Dpkg::Chroot-Directory in the RunScripts*() methods
  * apt-pkg/contrib/cdromutl.{cc,h}, apt-pkg/cdrom.{cc,h}:
    - deal with missing FSTAB_DIR when using libudev to discover cdrom
    - add experimental APT::cdrom::CdromOnly option (on by default). 
      When this is set to false apt-cdrom will handle any removable
      deivce (like a usb-stick) as a "cdrom/dvd" source

  [ Christian Perrier ]
  * Fix error in French translation of manpages (apt_preferences(5)).
    Merci, Rémi Vanicat. Closes: #613689
  * Complete French manpage translation
  * Italian translation update (Milo Casagrande). Closes: #614395

  [ David Kalnischkies ]
  * ftparchive/multicompress.cc, apt-inst/deb/debfile.cc:
    - support xz compressor to create xz-compressed Indexes and be able
      to open data.tar.xz files
    - load the supported compressors from configuration
  * ftparchive/writer.cc:
    - ensure that Date and Valid-Until time strings are not localised
    - add options to disable specific checksums for Indexes
    - include xz-compressed Packages and Sources files in Release file
  * apt-pkg/aptconfiguration.cc:
    - support download of xz-compressed indexes files
    - support adding new compressors by configuration
  * apt-pkg/deb/debsrcrecords.cc:
    - support xz-compressed source v3 debian.tar files
    - support every compression we have a compressor configured
  * ftparchive/contents.cc:
    - remove ExtractArchive codecopy from apt-inst/deb/debfile.cc
  * apt-inst/deb/debfile.cc:
    - support data.tar's compressed with any configured compressor
  * cmdline/apt-get.cc:
    - reinstall dependencies of reinstalled "garbage" (Closes: #617257)

  [ Steve Langasek ]
  * apt-pkg/deb/dpkgpm.cc:
    - make sure that for multiarch packages, we are passing the full
      qualified package name to dpkg for removals. (Closes: #614298)
  * Remove the "pseudopackage" handling of Architecture: all packages for
    Multi-Arch; instead, Arch: all packages only satisfy dependencies for
    the native arch, except where the Arch: all package is declared
    Multi-Arch: foreign.  (Closes: #613584)

 -- Michael Vogt <mvo@debian.org>  Thu, 10 Mar 2011 14:46:48 +0100

apt (0.8.11.5) unstable; urgency=low

  [ Christian Perrier ]
  * Add missing dot in French translation of manpages. Merci, Olivier
    Humbert.
  * French translation update
  * French manpages translation update

  [ David Kalnischkies ]
  * apt-pkg/depcache.cc:
    - party revert fix in 0.8.11.2 which marked all packages as manual
      installed if the FromUser bit is set in the MarkInstall call.
      The default for this bit is true and aptitude depends on the old
      behavior so the package is only marked as manual if its not marked
      ("old" behavior) or if automatic installation is enabled - which
      aptitude disables always (see also #613775)

 -- David Kalnischkies <kalnischkies@gmail.com>  Thu, 17 Feb 2011 15:16:31 +0100

apt (0.8.11.4) unstable; urgency=low

  [ David Kalnischkies ]
  * apt-pkg/contrib/error.cc:
    - ensure that va_list is not invalid in second try
  * cmdline/apt-get.cc:
    - don't remove new dependencies of garbage packages (Closes: #613420)
  
  [ Michael Vogt ]
  * test/integration/*
    - fix dashish in the integration tests

 -- Michael Vogt <mvo@debian.org>  Wed, 16 Feb 2011 14:36:03 +0100

apt (0.8.11.3) unstable; urgency=low

  * apt-pkg/contrib/fileutl.cc:
    - really detect bigendian machines by including config.h,
      so we can really (Closes: #612986)
  * apt-pkg/contrib/mmap.cc:
    - Base has as 'valid' failure states 0 and -1 so add a simple
      validData method to check for failure states

 -- David Kalnischkies <kalnischkies@gmail.com>  Mon, 14 Feb 2011 16:58:03 +0100

apt (0.8.11.2) unstable; urgency=low

  [ Michael Vogt ]
  * merged lp:~evfool/apt/fix641673:
    - String-fix in the source and the translations for the grammatical 
      mistake reported in bug LP: #641673, thanks to Robert Roth
  * merged lp:~evfool/apt/fix418552:
    - Grammar fix for bug LP: #418552, thanks to Robert Roth
  
  [ David Kalnischkies ]
  * cmdline/apt-get.cc:
    - add --install-suggests option (Closes: #473089)
  * apt-pkg/depcache.cc:
    - mark a package which was requested to be installed on commandline
      always as manual regardless if it is already marked or not as the
      marker could be lost later by the removal of rdepends (Closes: #612557)
  * methods/rred.cc:
    - read patch into MMap only if we work on uncompressed patches
    - update size of dynamic MMap as we write in from the outside
  * apt-pkg/contrib/mmap.cc:
    - do not try to free the mapping if its is unset
  * apt-pkg/contrib/fileutl.cc:
    - reorder the loaded filesize bytes for big endian (Closes: #612986)
      Thanks to Jörg Sommer for the detailed analyse!

 -- Michael Vogt <mvo@debian.org>  Mon, 14 Feb 2011 12:07:18 +0100

apt (0.8.11.1) unstable; urgency=low

  [ Stefan Lippers-Hollmann ]
  * cmdline/apt-key:
    - fix root test which prevented setting of trustdb-name
      which lets gpg fail if it adds/remove keys from trusted.gpg
      as it tries to open the (maybe) not existent /root/.gnupg

  [ David Kalnischkies ]
  * debian/apt.symbols:
    - add more arch dependent symbols

 -- Michael Vogt <mvo@debian.org>  Wed, 09 Feb 2011 17:49:59 +0100

apt (0.8.11) unstable; urgency=low

  [ David Kalnischkies ]
  * apt-pkg/depcache.cc:
    - add SetCandidateRelease() to set a candidate version and
      the candidates of dependencies if needed to a specified
      release (Closes: #572709)
    - allow conflicts in the same group again (Closes: #612099)
  * cmdline/apt-get.cc:
    - if --print-uris is used don't setup downloader as we don't need
      progress, lock nor the directories it would create otherwise
    - show dependencies of essential packages which are going to remove
      only if they cause the remove of this essential (Closes: #601961)
    - keep not installed garbage packages uninstalled instead of showing
      in the autoremove section and installing those (Closes: #604222)
    - change pkg/release behavior to use the new SetCandidateRelease
      so installing packages from experimental or backports is easier
    - really do not show packages in the extra section if they were
      requested on the commandline, e.g. with a modifier (Closes: #184730)
    - always do removes first and set not installed remove packages
      on hold to prevent temporary installation later (Closes: #549968)
  * debian/control:
    - add Vcs-Browser now that loggerhead works again (Closes: #511168)
    - depend on debhelper 7 to raise compat level
    - depend on dpkg-dev (>= 1.15.8) to have c++ symbol mangling
  * apt-pkg/contrib/fileutl.cc:
    - add a RealFileExists method and check that your configuration files
      are real files to avoid endless loops if not (Closes: #604401)
    - ignore non-regular files in GetListOfFilesInDir (Closes: #594694)
  * apt-pkg/contrib/weakptr.h:
    - include stddefs.h to fix compile error (undefined NULL) with gcc-4.6
  * methods/https.cc:
    - fix CURLOPT_SSL_VERIFYHOST by really passing 2 to it if enabled
  * deb/dpkgpm.cc:
    - fix popen/fclose mismatch reported by cppcheck. Thanks to Petter
      Reinholdtsen for report and patch! (Closes: #607803)
  * doc/apt.conf.5.xml:
    - fix multipl{y,e} spelling error reported by Jakub Wilk (Closes: #607636)
  * apt-inst/contrib/extracttar.cc:
    - let apt-utils work with encoded tar headers if uid/gid are large.
      Thanks to Nobuhiro Hayashi for the patch! (Closes: #330162)
  * apt-pkg/cacheiterator.h:
    - do not segfault if cache is not build (Closes: #254770)
  * doc/apt-get.8.xml:
    - remove duplicated mentioning of --install-recommends
  * doc/sources.list.5.xml:
    - remove obsolete references to non-us (Closes: #594495)
    - a notice is printed for ignored files (Closes: #597615)
  * debian/rules:
    - use -- instead of deprecated -u for dh_gencontrol
    - remove shlibs.local creation and usage
    - show differences in the symbol files, but never fail
  * pre-build.sh:
    - remove as it is not needed for a working 'bzr bd'
  * debian/{apt,apt-utils}.symbols:
    - ship experimental unmangled c++ symbol files
  * methods/rred.cc:
    - operate optional on gzip compressed pdiffs
  * apt-pkg/acquire-item.cc:
    - don't uncompress downloaded pdiff files before feeding it to rred
    - try downloading clearsigned InRelease before trying Release.gpg
    - change the internal handling of Extensions in pkgAcqIndex
    - add a special uncompressed compression type to prefer those files
    - download and use i18n/Index to choose which Translations to download
  * cmdline/apt-key:
    - don't set trustdb-name as non-root so 'list' and 'finger'
      can be used without being root (Closes: #393005, #592107)
  * apt-pkg/deb/deblistparser.cc:
    - rewrite LoadReleaseInfo to cope with clearsigned Releasefiles
  * ftparchive/writer.cc:
    - add config option to search for more patterns in release command
    - include Index files by default in the Release file
  * methods/{gzip,bzip}.cc:
    - print a good error message if FileSize() is zero
  * apt-pkg/aptconfiguration.cc:
    - remove the inbuilt Translation files whitelist
  * cmdline/apt-cache.cc:
    - remove not implemented 'apt-cache add' command
  * doc/apt-cache.8.xml:
    - describe reality as apt-cache just queries and doesn't manipulate
      the caches. Thanks to Enrico Zini for spotting it! (Closes: #612009)
  * apt-pkg/algorithms.cc:
    - mark pseudo packages of installed all packages as configured
      in the simulation as we don't call configure for these packages
  * apt-pkg/pkgcachegen.cc:
    - in multiarch, let :all packages conflict with :any packages
      with a different version to be sure
  * apt-pkg/contrib/error.cc:
    - remove 400 char size limit of error messages (LP: #365611)

  [ Michael Vogt ]
  * methods/http.cc:
    - do not hang if Acquire::http::ProxyAutoDetect can not be
      executed or returns no data (LP: #654393)
  * debian/apt.conf.autoremove:
    - never autoremove the GNU/Hurd kernel (closes: #588423), thanks
      to Guillem Jover
  * apt-pkg/cdrom.cc, apt-pkg/init.cc, methods/cdrom.cc:
    - use /media/cdrom as default mountoint (closes: #611569)
  * cmdline/apt-get.cc:
    - add apt-get changelog (closes: #526990)
    - add apt-get download (closes: #82738)

  [ Martin Pitt ]
  * test/integration/test-compressed-indexes, test/test-indexes.sh:
    - Explicitly disable compressed indexes at the start. This ensures that we
      will actually test uncompressed indexes regardless of the internal
      default value of Acquire::GzipIndexes.

 -- Michael Vogt <mvo@debian.org>  Tue, 08 Feb 2011 12:58:12 +0100

apt (0.8.10.3) unstable; urgency=low

  [ Programs translations ]
  * po/es.po: Updated, plus fixes encoding issues and fixes two fuzzy
    strings, thanks to Javier Fernandez-Sanguino (closes: #610692)

 -- Michael Vogt <mvo@debian.org>  Tue, 25 Jan 2011 11:51:42 +0100

apt (0.8.10.2) unstable; urgency=low

  [ David Kalnischkies ]
  * ftparchive/apt-ftparchive.cc:
    - fix endless loop for multiple TranslationsWriters

 -- Michael Vogt <mvo@debian.org>  Tue, 25 Jan 2011 10:26:15 +0100

apt (0.8.10.1) unstable; urgency=low

  [ Christian Perrier ]
  * Fix encoding for Slovenian translation. PO file switched
    to UTF-8. Closes: #609957

  [ Julian Andres Klode ]
  * cmdline/apt-cache.cc: Create an error for apt-cache depends
    if packages could not found (LP: #647045)

  [ Programs translations ]
  * Spanish update by Javier Fernández-Sanguino Peña. Closes: #607145 

  [ Manpages translations ]
  * Correct a typo and an error in French manpages translation.
    Closes: # 607170

 -- Michael Vogt <mvo@debian.org>  Mon, 17 Jan 2011 13:41:04 +0100

apt (0.8.10) unstable; urgency=low

  [ Programs translations ]
  * Czech by Miroslav Kure. Closes: #605107

  [ Martin Pitt ]
  * test/integration/test-compressed-indexes, test/test-indexes.sh:
    - Explicitly disable compressed indexes at the start. This ensures that we
      will actually test uncompressed indexes regardless of the internal
      default value of Acquire::GzipIndexes.

  [ David Kalnischkies ]
  * apt-pkg/algorithms.cc:
    - mark all installed packages first without auto installation in
      a dist-upgrade to prefer upgrading packages instead of installing
      new packages in versioned or-groups (Closes: #605394)

 -- Michael Vogt <mvo@debian.org>  Tue, 30 Nov 2010 10:42:17 +0100

apt (0.8.9) unstable; urgency=low

  [ Christian Perrier ]
  * Fix "typos" in French manpages translations. Thanks to
    Cyril Brulebois for bashing me.
  * Drop useless untranslatable sections from apt.8

  [ Programs translations ]
  * Slovenian update by Andrej Žnidaršič and Rosetta Slovenian team
  * German update by Holger Wansing. Closes: #603619

  [ David Kalnischkies ]
  * apt-pkg/aptconfiguration.cc:
    - evaluate Acquire::Languages= before LANG= (Closes: #602573)
  * apt-pkg/orderlist.cc:
    - try fixing before removing even if the fix is hidden in
      a provides, hidden in the #590438 testcase
  * apt-pkg/algorithms.cc:
    - if the package was explicitly marked as ToRemove don't
      consider it as a candidate for FixByInstall
  * apt-pkg/depcache.cc:
    - don't install previously not installed providers in a try
      to statisfy a "Breaks: provides" dependency by upgrade
  * cmdline/acqprogress.cc:
    - don't ask the user for media change if quiet >= 2, stdout is not
      a tty and assume-yes, force-yes or trivial-only option is set to
      avoid cpu eating endless loops in unattended runs like apt.cron
      (Closes: #602354, LP: #665580)

 -- Michael Vogt <mvo@debian.org>  Thu, 18 Nov 2010 09:25:04 +0100

apt (0.8.8) unstable; urgency=low

  [ David Kalnischkies ]
  * apt-pkg/contrib/fileutl.cc:
    - Add a FileFd::FileSize() method to get the size of the underlying
      file and not the size of the content in the file as FileFd::Size()
      does - the sizes can differ since the direct gzip integration
  * methods/{gzip,bzip2}.cc:
    - use FileSize() to determine if the file is invalid (Closes: #600852)
  * apt-pkg/pkgcache.cc:
    - fallback always to a suitable description (Closes: #601016)

  [ Michael Vogt ]
  * apt-pkg/deb/dpkgpm.cc:
    - ensure that history.log gets closed to avoid leaking a FD
      (closes: #601649)

 -- Michael Vogt <mvo@debian.org>  Thu, 28 Oct 2010 21:22:21 +0200

apt (0.8.7) unstable; urgency=low

  [ Manpages translations ]
  * Typo fixed in French (extra "Z"). Thanks to Florentin Duneau.
  * Another typo fixed in French ("Anfin"). Thanks to bubulle
  * Wrong translation for "showauto" fixed. Thanks to Raphaël Hertzog
    Closes: #599265

  [ Michael Vogt ]
  * debian/apt.cron.daily:
    - source /etc/default/locale (if available) so that the
      apt-get update cron job fetches the right translated package
      descriptions
  * fix test failure on amd64
  * apt-pkg/deb/debsystem.cc:
    - fix issues with dir::state::status and dir::state::extended_states
      when alternative rootdirs are used

  [ Martin Pitt ]
  * apt-pkg/deb/debindexfile.cc:
    - Use FileFd::Size() instead of stat()ing the sources/binary/translations
      indexes directly, so that we have transparent handling of gzipped
      indexes.
  * apt-pkg/contrib/fileutl.cc:
    - Fix FileFd::Size() for gzipped files to give the size of the
      uncompressed data. This fixes cache building progress going way
      over 100%.

  [ David Kalnischkies ]
  * apt-pkg/deb/deblistparser.cc:
    - support ArmHardFloat port in CompleteArch, thanks to Sebastian
      Andrzej Siewior for the patch!
  * doc/apt.ent:
    - move some strings into apt-verbatim.ent to avoid showing them in
      apt-doc.pot as they are untranslatable anyway (e.g. manpage references)
  * doc/apt-verbatim.ent:
    - change the codenames to reflect the situation after squeeze release
  * doc/examples/apt-https-method-example.conf:
    - apply various typo fixes by Olly Betts, thanks! (Closes: #600249)

 -- Michael Vogt <mvo@debian.org>  Fri, 15 Oct 2010 18:16:10 +0200

apt (0.8.6) unstable; urgency=low

  [ Programs translations ]
  * Vietnamese update by Clytie Siddall (Closes: #598489)
  * Asturian update by Maacub (Closes: #599057)

  [ David Kalnischkies ]
  * cmdline/apt-cache.cc:
    - use the TranslatedDescription for searching and not the first
      available one as it is maybe not an expected language (Closes: #597925)
  * apt-pkg/contrib/strutl.cc:
    - add a space between number and unit as required by SI (Closes: #598352)
  * apt-pkg/depcache.cc:
    - do not check endpointer packages instead of only those which prevented
      NeverAutoRemove settings from having an effect (Closes: #598452)
    - do not remove packages which the user requested for installation
      explicitly while satisfying other install requests (Closes: #598669)
  * apt-pkg/packagemanager.cc:
    - Add a space between period and 'Please' and unfuzzy all translations
  * doc/po/de.po:
    - remove the duplicated "angefertigt" in translation-holder string

 -- Michael Vogt <mvo@debian.org>  Mon, 04 Oct 2010 11:52:19 +0200

apt (0.8.5) unstable; urgency=low

  [ Manpages translations ]
  * German (Chris Leick). Closes: #597163

  [ Michael Vogt ]
  * merged lp:~mvo/apt/conflicts-on-virtuals to better deal with
    conflicts/breaks against virtual packages (LP: #614993)

  [ David Kalnischkies ]
  * apt-pkg/policy.cc:
    - support 100-pinning in Release file with ButAutomaticUpgrades
      as requested by the backports crew (Closes: #596097)
  * apt-pkg/deb/deblistparser.cc:
    - overrule NotAutomatic in case of ButAutomaticUpgrades
  * debian/apt.cron.daily:
    - handle absolut directory paths correctly by loading directories
      directly instead of building the paths on our own (Closes: #596421)
  * debian/control:
    - build-depend on docbook-xml to ensure that the xml DTDs are always
      available on the buildds (Closes: #597145)
  * buildlib/debiandoc.mak, buildlib/po4a_manpage.mak:
    - ensure that the build fails if documentation building fails
  * doc/po/fr.po:
    - correct two syntax issues to ensure we can build fine

 -- Michael Vogt <mvo@debian.org>  Fri, 17 Sep 2010 22:05:06 +0200

apt (0.8.4) unstable; urgency=low

  [ Michael vogt ]
  * ftparchive/writer.cc:
    - write out {Files,Checksum-Sha1,Checksum-Sha256} only if
      available LP: #633967. Thanks to Colin Watson
  * apt-pkg/contrib/cdromutl.cc:
    - if apt-cdrom is used on writable media (like usb-sticks), do
      not use the root directory to identify the medium (as all 
      changes there change the ident id). Use the .disk directory 
      instead 

  [ David Kalnischkies ]
  * ftparchive/writer.cc:
    - null the valid string instead of the date if Valid-Until is not set
  * apt-pkg/acquire-item.cc:
    - use also unsigned Release files again (Closes: #596189)

  [ Christian Perrier ]
  * Fix missing space after dot in a message from apt-pkg
    Translations unfuzzied. Thanks to Holger Wansing.

 -- Michael Vogt <mvo@debian.org>  Fri, 10 Sep 2010 20:45:15 +0200

apt (0.8.3) unstable; urgency=low

  [ Programs translations ]
  * German (Holger Wansing). Closes: #596141

  [ Manpages translations ]
  * Japanese (KURASAWA Nozomu). Closes: #595862

  [ Michael Vogt ]
  * apt-pkg/indexcopy.cc:
    - only use trusted.gpg.d directory if it exists
    - do not replace /dev/null when running in APT::CDROM::NoAct
      mode (LP: #612666), thanks to Colin Watson

  [ David Kalnischkies ]
  * ftparchive/apt-ftparchive.cc:
    - ensure that BinDirectory as well as Tree settings get
      the correct default FileMode setting (Closes: #595922)

 -- Michael Vogt <mvo@debian.org>  Tue, 07 Sep 2010 15:28:41 +0200

apt (0.8.2) unstable; urgency=low

  [ Manpages translations ]
  * Spanish (Omar Campagne). Closes: #595557

  [ David Kalnischkies ]
  * apt-pkg/versionmatch.cc:
    - do not accept 'Pin: origin "' (missing closing ") as a valid
      way to pin a local archive: either "" or none…
  * apt-pkg/deb/dpkgpm.cc:
    - create Dir::Log if needed to support /var/log as tmpfs or similar,
      inspired by Thomas Bechtold, thanks! (Closes: #523919, LP: #220239)
  * apt-pkg/indexcopy.cc:
    - support really still the APT::GPGV::TrustedKeyring setting,
      as it breaks d-i badly otherwise (Closes: #595428)
  * cmdline/apt-key:
    - support also Dir::Etc::Trusted so that apt-key works in the same
      way as the library part which works with the trusted files
  * methods/{gzip,bzip2}.cc:
    - empty files can never be valid archives (Closes: #595691)

 -- Michael Vogt <mvo@debian.org>  Mon, 06 Sep 2010 18:10:06 +0200

apt (0.8.1) unstable; urgency=low

  [ Programs translations ]
  * Thai (Theppitak Karoonboonyanan). Closes: #592695
  * Russian (Yuri Kozlov). Closes: #594232
  * Slovak (Ivan Masár). Closes: #594255
  * Swedish (Daniel Nylander). Closes: #594241
  * Japanese (Kenshi Muto, Osamu Aoki). Closes: #594265
  * Italian (Milo Casagrande). Closes: #594238
  * Asturian (maacub). Closes: #594303
  * Simplified Chinese (Aron Xu). Closes: #594458
  * Bulgarian (Damyan Ivanov). Closes: #594627
  * Portuguese (Miguel Figueiredo). Closes: #594668
  * Korean (Changwoo Ryu). Closes: #594809
  * Norwegian Bokmål (Hans Nordhaug). Closes: #595182
  * Danish (Joe Hansen). Closes: #595176
  * Catalan (Agustí Grau). Closes: #595234

  [ Christian Perrier ]
  * Fix spelling error in cmdline/apt-get.cc. Thanks to Osamu Aoki
    Closes: #594211

  [ Manpages translations ]
  * Portuguese (Américo Monteiro)

  [ David Kalnischkies ]
  * cmdline/apt-cache.cc:
    - show in madison command again also source packages (LP: #614589)
    - remove useless GetInitialize method
  * cmdline/apt-get.cc:
    - remove direct calls of ReadMainList and use the wrapper instead
      to protect us from useless re-reads and two-times notice display
    - remove death code by removing unused GetInitialize
  * apt-pkg/depcache.cc:
    - now that apt-get purge works on 'rc' packages let the MarkDelete
      pass this purge forward to the non-pseudo package for pseudos
  * apt-pkg/contrib/fileutl.cc:
    - apply SilentlyIgnore also on files without an extension
  * apt-pkg/contrib/configuration.cc:
    - fix autoremove by using correct config-option name and
      don't make faulty assumptions in error handling (Closes: #594689)
  * apt-pkg/versionmatch.cc:
    - let the pin origin actually work as advertised in the manpage
      which means "" are optional and pinning a local archive does
      work - even if it is a non-flat archive (Closes: #594435)

 -- Michael Vogt <mvo@debian.org>  Fri, 03 Sep 2010 18:36:11 +0200

apt (0.8.0) unstable; urgency=low

  [ Michael Vogt ]
  * merge of the debian-expermental-ma branch
  * refresh po/pot files in doc/ and po/

  [ Programs translations ]
  * Swedish (Daniel Nylander). Closes: #592366
  * French (Christian Perrier)

  [ Manpages translations ]
  * French (Christian Perrier)

 -- Michael Vogt <mvo@debian.org>  Tue, 24 Aug 2010 16:32:19 +0200

apt (0.8.0~pre2) experimental; urgency=low

  [ David Kalnischkies ]
  * apt-pkg/contrib/strutl.cc:
    - fix error checking for vsnprintf in its safe variant
  * methods/bzip2.cc:
    - fix error checking for read in case of failing bzip2/lzma/whatever
  * debian/apt.cron.daily:
    - create backups for our extended_states file (Closes: #593430)
  * apt-pkg/init.cc:
    - set the default values for dir::etc::trusted options correctly
  * ftparchive/writer.cc:
    - init valid-until correctly to prevent garbage entering Release file
  * apt-pkg/deb/debsystem.cc:
    - set dir::state::status based at least on dir
  * apt-pkg/deb/dpkgpm.cc:
    - use the InstVer instead of the CurrentVer for the autobit transfer
  * methods/http.cc:
    - some http servers violate HTTP1.1 by not issuing a Reason-Phrase
      (or at least a space after the code) especially for 200, but lets
      be nice and ignore it as we don't need the reason in general
  * apt-pkg/acquire-item.cc:
    - don't use ReadOnlyGzip mode for PDiffs as this mode doesn't work
      in combination with the AddFd methods of our hashclasses

 -- Michael Vogt <mvo@debian.org>  Mon, 23 Aug 2010 19:09:08 +0200

apt (0.8.0~pre1) experimental; urgency=low

  [ Programs translations ]
  * Swedish translation update. Closes: #592366

  [ Michael Vogt ]
  * merge of the debian-expermental-ma branch
  * refresh po/pot files in doc/ and po/
  * apt-pkg/pkgcache.cc:
    - re-evaluate the architectures cache when the cache is (re)opened

  [ Colin Watson ]
  * apt-pkg/cdrom.cc:
    - fix off-by-one error in DropBinaryArch

  [ Julian Andres Klode ]
  * apt-pkg/contrib/fileutl.cc:
    - Add WriteAtomic mode.
    - Revert WriteEmpty to old behavior (LP: #613211)
  * apt-pkg, methods:
    - Convert users of WriteEmpty to WriteAtomic.
  * apt-pkg/depcache.cc:
    - Only try upgrade for Breaks if there is a newer version, otherwise
      handle it as Conflicts (by removing it) (helps for #591882).
  * debian/control:
    - Add dependency on gnupg to apt, apt-key uses it.

  [ David Kalnischkies ]
  * apt-pkg/algorithms.cc:
    - let the problem resolver install packages to fix or-groups
      as a needed remove nuked another or-member (helps for #591882)
    - change the debug outputs to display also arch of the
      package and version dependencies information
  * cmdline/apt-get.cc:
    - let APT::Get::Arch-Only in build-dep default to false again
      (Closes: #592628) Thanks Mohamed Amine IL Idrissi for report!
    - purge packages in 'rc' state, thanks Rogier! (Closes: #150831)
  * apt-pkg/pkgcache.cc:
    - fix LongDesc handling in LANG=C environment

 -- Michael Vogt <mvo@debian.org>  Fri, 13 Aug 2010 17:00:49 +0200

apt (0.7.26~exp12) experimental; urgency=low

  [ Michael Vogt ]
  * debian/control:
    - add dependency on zlib-dev for libapt-pkg-dev

  [ David Kalnischkies ]
  * apt-pkg/cacheset.cc:
    - [ABI BREAK] add an ErrorType option to CacheSetHelper
  * cmdline/apt-cache.cc:
    - use Notice instead of Error in the CacheSetHelper messages
      for compat reasons. Otherwise tools like sbuild blow up
    - return success in show if a virtual package was given
  * debian/control:
    - remove libcurl3-gnutls-dev alternative as the package is gone
    - increase needed version of libcurl4-gnutls-dev to >= 7.19.0
      as we use CURLOPT_{ISSUERCERT,CRLFILE} (Closes: #589642)

 -- Michael Vogt <mvo@debian.org>  Fri, 30 Jul 2010 11:55:48 +0200

apt (0.7.26~exp11) experimental; urgency=low

  [ Julian Andres Klode ]
  * apt-pkg/deb/dpkgpm.cc:
    - Write architecture information to history file.
    - Add to history whether a change was automatic or not.
  * apt-pkg/contrib/fileutl.cc:
    - Add FileFd::OpenDescriptor() (needed for python-apt's #383617).
  * cmdline/apt-get.cc:
    - Support large filesystems by using statvfs64() instead of statvfs()
      and statfs64() instead of statfs() (Closes: #590513).
  * apt-pkg/cdrom.cc:
    - Use link() instead of rename() for creating the CD database backup;
      otherwise there would be a short time without any database.

  [ David Kalnischkies ]
  * apt-pkg/depcache.cc:
    - handle "circular" conflicts for "all" packages correctly
  * cmdline/apt-cache.cc:
    - be able to omit dependency types in (r)depends (Closes: #319006)
    - show in (r)depends the canidate per default instead of newest
    - share the (r)depends code instead of codecopy
  * apt-pkg/cacheset.cc:
    - move them back to the library as they look stable now
    - add a 'newest' pseudo target release as in pkg/newest
  * apt-pkg/pkgcache.cc:
    - prefer non-virtual packages in FindPreferredPkg (Closes: #590041)
  * test/integration/*:
    - add with bug#590041 testcase a small test "framework"
  * apt-pkg/orderlist.cc:
    - try to install another or-group member in DepRemove before
      breaking the or group (Closes: #590438)
    - configure also the replacement before remove by adding Immediate flag
  
  [ Michael Vogt ]
  * apt-pkg/contrib/error.{cc,h}
    - docstring cleanup
    - add inline DumpError() to avoid subtle API break

 -- Michael Vogt <mvo@debian.org>  Thu, 29 Jul 2010 16:40:58 +0200

apt (0.7.26~exp10) experimental; urgency=low

  [ David Kalnischkies ]
  * apt-pkg/contrib/error.{cc,h}:
    - remove constness of va_list parameter to fix build on amd64 and co
      Thanks Eric Valette! (Closes: #588610)
  * apt-pkg/deb/debmetaindex.cc:
    - do not query each architecture for flat file archives
    - fix typo preventing display of architecture in Info()
  * methods/bzip2.cc:
    - add a copycat of the old gzip.cc as we need it for bzip2 and lzma

  [ Martin Pitt ]
  * debian/rules:
    - Make DEB_BUILD_OPTIONS=noopt actually work by passing the right
      CXXFLAGS.
  * apt-pkg/contrib/fileutl.{h,cc}:
    - Add support for reading of gzipped files with the new "ReadOnlyGzip"
      OpenMode. (Closes: #188407)
    - Link against zlib (in apt-pkg/makefile) and add zlib build dependency.
    - [ABI BREAK] This adds a new private member to FileFd, but its
      initialization is in the public header file.
  * configure.in:
    - Check for zlib library and headers.
  * apt-pkg/acquire-item.cc, apt-pkg/deb/debindexfile.cc,
    apt-pkg/deb/debrecords.cc, apt-pkg/deb/debsrcrecords.h,
    cmdline/apt-cache.cc:
    - Open Packages, Sources, and Translations indexes in "ReadOnlyGzip" mode.
  * apt-pkg/deb/debindexfile.cc:
    - If we do not find uncompressed package/source/translation indexes, look
      for gzip compressed ones.
  * apt-pkg/acquire-item.cc:
    - If the Acquire::GzipIndexes option is true and we download a gzipped
      index file, keep it as it is (and rename to .gz) instead of
      uncompressing it.
  * doc/apt.conf.5.xml:
    - Document the new Acquire::GzipIndexes option.
  * doc/po/apt-doc.pot, doc/po/de.po:
    - German translation of new Acquire::GzipIndexes option.
  * Add test/test-indexes.sh:
    - Test behaviour of index retrieval and usage, in particular with
      uncompressed and gzip compressed indexes.
  * methods/gzip.cc: With FileFd now being able to read gzipped files, there
    is no need for the gzip method any more to spawn an external gzip process.
    Rewrite it to use FileFd directly, which makes the code a lot simpler, and
    also using less memory and overhead.

 -- Michael Vogt <mvo@debian.org>  Mon, 12 Jul 2010 11:41:01 +0200

apt (0.7.26~exp9) experimental; urgency=low

  [ David Kalnischkies ]
  * doc/apt.conf.5.xml:
    - add and document APT::Cache-{Start,Grow,Limit} options for mmap control
  * apt-pkg/contrib/fileutl.cc:
    - do not fail von double close()

 -- Michael Vogt <mvo@debian.org>  Fri, 09 Jul 2010 21:51:55 +0200

apt (0.7.26~exp8) experimental; urgency=low

  [ David Kalnischkies ]
  * cmdline/cacheset.cc:
    - doesn't include it in the library for now as it is too volatile
    - get the candidate either from an already built depcache
      or use the policy which is a bit faster than depcache generation
    - get packages by task^ with FromTask()
    - only print errors if all tries to get a package by string failed
    - factor out code to get a single package FromName()
    - check in Grouped* first without modifier interpretation
  * cmdline/apt-get.cc:
    - use the cachsets in the install commands
    - make the specify order of packages irrelevant (Closes: #196021)
  * apt-pkg/orderlist.cc:
    - untouched packages are never missing
  * apt-pkg/packagemanager.cc:
    - packages that are not touched doesn't need to be unpacked
  * debian/control:
    - remove intltool's dependency as it is an ubuntu artefact
  * apt-pkg/depcache.cc:
    - SetCandidateVer for all pseudo packages
    - SetReInstall for the "all" package of a pseudo package
    - use the new MatchAgainstConfig for the DefaultRootSetFunc
    - always mark the all package if a pseudo package is marked for install
  * apt-pkg/contrib/error.{cc,h}:
    - complete rewrite but use the same API
    - add NOTICE and DEBUG as new types of a message
    - add a simple stack handling to be able to delay error handling
  * apt-pkg/aptconfiguration.cc:
    - show a deprecation notice for APT::Acquire::Translation
  * apt-pkg/contrib/configuration.{cc,h}:
    - add a wrapper to match strings against configurable regex patterns
  * apt-pkg/contrib/fileutl.cc:
    - show notice about ignored file instead of being always silent
    - add a Dir::Ignore-Files-Silently list option to control the notice
  * apt-pkg/policy.h:
    - add another round of const& madness as the previous round accidentally
      NOT overrides the virtual GetCandidateVer() method (Closes: #587725)
  * apt-pkg/pkgcachegen.{cc,h}:
    - make the used MMap moveable (and therefore dynamic resizeable) by
      applying (some) mad pointer magic (Closes: #195018)

  [ Michael Vogt ]
  * apt-pkg/deb/dpkgpm.cc:
    - make the apt/term.log output unbuffered (thanks to Matt Zimmerman)

  [ Julian Andres Klode ]
  * methods/ftp.h:
    - Handle different logins on the same server (Closes: #586904).
  * apt-pkg/deb/deblistparser.cc:
    - Handle architecture wildcards (Closes: #547724).
  * apt-pkg/versionmatch.cc:
    - Support matching pins by regular expressions or glob() like patterns,
      regular expressions have to be put between to slashes; for example,
      /.*/.
  * apt-pkg/contrib/fileutl.cc:
    - Make FileFd replace files atomically in WriteTemp mode (for cache, etc).
  * debian/control:
    - Set Standards-Version to 3.9.0

 -- Michael Vogt <mvo@debian.org>  Fri, 09 Jul 2010 19:16:20 +0200

apt (0.7.26~exp7) experimental; urgency=low

  * apt-pkg/cachefile.h:
    - make pkgPolicy public again, libapt-pkg-perl (and probably
      others) get unhappy without that

 -- Michael Vogt <mvo@debian.org>  Thu, 10 Jun 2010 15:33:24 +0200

apt (0.7.26~exp6) experimental; urgency=low

  [ Michael Vogt ]
  * merge the remaining Ubuntu change:
    - on gpg verification failure warn and restore the last known
      good state
    - on failure display the IP of the server (useful for servers
      that use round robin DNS)
    - support Original-Maintainer in RewritePackageOrder
    - enable cdrom autodetection via libudev by default
    - show message about Vcs in use when apt-get source is run for
      packages maintained in a Vcs
    - better support transitional packages with mark auto-installed. 
      when the transitional package is in "oldlibs" the new package
      is not marked auto installed (same is true for section
      metapackages)
    - provide new "deb mirror://archive.foo/mirrors.list sid main"
      method expects a list of mirrors (generated on the server e.g.
      via geoip) and will use that, including cycle on failure
    - write apport crash file on package failure (disabled by default
      on debian until apport is available)
    - support mirror failure reporting (disabled by default on debian)
  
  [ David Kalnischkies ]
  * apt-pkg/deb/dpkgpm.cc:
    - write Disappeared also to the history.log
    - forward manual-installed bit on package disappearance
  * apt-pkg/deb/debsystem.cc:
    - add better config item for extended_states file
  * apt-pkg/pkgcache.h:
    - switch {,Install-}Size to unsigned long long
  * apt-pkg/depcache.cc:
    - do the autoremove mark process also for required packages to handle
      these illegally depending on lower priority packages (Closes: #583517)
    - try harder to find the other pseudo versions for autoremove multiarch
    - correct "Dangerous iterator usage" pointed out by cppcheck
    - deal with long long, not with int to remove 2GB Limit (LP: #250909)
    - deprecate AddSize with Multiplier as it is unused and switch to
      boolean instead to handle the sizes more gracefully.
    - switch i{Download,Usr}Size from double to (un)signed long long
  * apt-pkg/aptconfiguration.cc:
    - remove duplicate architectures in getArchitectures()
  * apt-pkg/indexrecords.{cc,h}:
    - backport forgotten Valid-Until patch from the obsolete experimental
      branch to prevent replay attacks better, thanks to Thomas Viehmann
      for the initial patch! (Closes: #499897)
    - add a constant Exists check for MetaKeys
  * apt-pkg/acquire-item.cc:
    - do not try PDiff if it is not listed in the Meta file
    - sent Last-Modified header also for Translation files
  * apt-pkg/cacheiterator.h:
    - let pkgCache::Iterator inherent std::iterator
  * ftparchive/writer.h:
    - add a virtual destructor to FTWScanner class (for cppcheck)
  * apt-pkg/cacheset.{cc,h}:
    - add simple wrapper around std::set for cache structures
    - move regex magic from apt-get to new FromRegEx method
    - move cmdline parsing from apt-cache to new FromCommandLine method
    - support special release-modifier 'installed' and 'candidate'
  * apt-pkg/contrib/cmdline.cc:
    - fix segfault in SaveInConfig caused by writing over char[] sizes
  * apt-pkg/pkgcache.cc:
    - get the best matching arch package from a group with FindPreferredPkg
  * cmdline/apt-cache.cc:
    - make the search multiarch compatible by using GrpIterator instead
    - use pkgCacheFile and the new CacheSets all over the place
    - add --target-release option (Closes: #115520)
    - accept pkg/release and pkg=version in show and co. (Closes: #236270)
    - accept package versions in the unmet command
  * cmdline/apt-get.cc:
    - use unsigned long long instead of double to store values it gets
  * apt-pkg/cachefile.{cc,h}:
    - split Open() into submethods to be able to build only parts
    - make the OpProgress optional in the Cache buildprocess
    - store also the SourceList we use internally for export
  * doc/apt.conf.5.xml:
    - document the new Valid-Until related options
  * apt-pkg/contrib/strutl.cc:
    - split StrToTime() into HTTP1.1 and FTP date parser methods and
      use strptime() instead of some self-made scanf mangling
    - use the portable timegm shown in his manpage instead of a strange
      looking code copycat from wget
  * ftparchive/writer.cc:
    - add ValidTime option to generate a Valid-Until header in Release file
  * apt-pkg/policy.cc:
    - get the candidate right for a not-installed pseudo package if
      his non-pseudo friend is installed
  * apt-pkg/indexcopy.cc:
    - move the gpg codecopy to a new method and use it also in methods/gpgv.cc

 -- Michael Vogt <mvo@debian.org>  Thu, 10 Jun 2010 14:02:22 +0200

apt (0.7.26~exp5) experimental; urgency=low

  [ David Kalnischkies ]
  * cmdline/apt-get.cc:
    - rerun dpkg-source in source if --fix-broken is given (Closes: #576752)
    - don't suggest held packages as they are installed (Closes: #578135)
    - handle multiple --{tar,diff,dsc}-only options correctly
    - show at the end of the install process a list of disappeared packages
  * cmdline/apt-cache.cc:
    - use GroupCount for package names in stats and add a package struct line
  * methods/rred.cc:
    - use the patchfile modification time instead of the one from the
      "old" file - thanks to Philipp Weis for noticing! (Closes: #571541)
  * debian/rules:
    - remove targets referring to CVS or arch as they are useless
    - use $(CURDIR) instead of $(pwd)
    - use dpkg-buildflags if available for CXXFLAGS
  * README.arch:
    - remove the file completely as it has no use nowadays
  * apt-pkg/depcache.cc:
    - be doublesure that the killer query is empty before starting reinstall
  * methods/gpgv.cc:
    - remove the keyrings count limit by using vector magic
  * contrib/mmap.cc:
    - clarify "MMap reached size limit" error message, thanks Ivan Masár!
  * doc/apt.ent
    - add entities for the current oldstable/stable/testing codenames
  * doc/sources.list.5.xml:
    - use stable-codename instead of stable in the examples (Closes: #531492)
  * doc/apt_preferences.5.xml:
    - adapt some examples here to use current codenames as well
    - add "NotAutomatic: yes" handling, thanks Osamu Aoki (Closes: #490347)
  * debian/libapt-pkg-doc.doc-base.cache:
    - remove yet another reference to the removed cache.sgml
  * doc/apt-get.8.xml:
    - do not say explicit target_release_{name,version,codename}, it should
      be clear by itself and 'man' can break lines again (Closes: #566166)
    - remove the gnome-apt reference as it is removed from unstable
  * apt-pkg/deb/dpkgpm.cc:
    - add 'disappear' to the known processing states, thanks Jonathan Nieder
  * apt-pkg/packagemanager.h:
    - export info about disappeared packages with GetDisappearedPackages()

  [ Michael Vogt ]
  * methods/http.{cc,h}:
    - code cleanup, use enums instead of magic ints
  
  [ Jari Aalto ]
  * debian/rules:
    - spell out some less known options to reduce manpage consultation-rate
    - Use POSIX command substitution: $(<command sequence>)
    - Remove EOL whitespace (Closes: #577804)

  [ Julian Andres Klode ]
  * apt-pkg/acquire-item.cc:
    - Fix pkgAcqFile::Custom600Headers() to always return something.
  

  [ Christian Perrier ]
  * Slovak translation update. Closes: #581159
  * Italian translation update. Closes: #581742
  * Swedish translation update. Closes: #592366

 -- Michael Vogt <mvo@debian.org>  Tue, 25 May 2010 16:01:42 +0200

apt (0.7.26~exp4) experimental; urgency=low

  [ David Kalnischkies ]
  * apt-pkg/depcache.cc:
    - rewrite the pseudo package reinstaller to be more intelligent
      in his package choices
  * apt-pkg/packagemanager.cc:
    - don't try to "unpack" pseudo packages twice
  * apt-pkg/contrib/fileutl.cc:
    - add a parent-guarded "mkdir -p" as CreateDirectory()
  * apt-pkg/acquire.{cc,h}:
    - add a delayed constructor with Setup() for success reporting
    - check for and create directories in Setup if needed instead of
      error out unfriendly in the Constructor (Closes: #523920, #525783)
    - optional handle a lock file in Setup()
  * apt-pkg/acquire-item.cc:
    - Acquire::ForceHash to force method for expected hash
  * cmdline/apt-get.cc:
    - remove the lock file handling and let Acquire take care of it instead
    - display MD5Sum in --print-uris if not forced to use another method
      instead of displaying the strongest available (Closes: #576420)
    - regex for package names executed on Grp- not PkgIterator
    - show non-candidates as fallback for virtual packages (Closes: #578385)
    - set also "all" to this version for pseudo packages in TryToChangeVer
  * apt-pkg/deb/dpkgpm.cc:
    - remove Chroot-Directory from files passed to install commands.
      Thanks to Kel Modderman for report & patch! (Closes: #577226)
  * ftparchive/writer.cc:
    - remove 999 chars Files and Checksums rewrite limit (Closes: #577759)
  * cmdline/apt-cache.cc:
    - align Installed and Candidate Version in policy so they can be compared
      easier, thanks Ralf Gesellensetter for the pointer! (Closes: #578657)
  * doc/apt.ent:
    - Add a note about APT_CONFIG in the -c description (Closes: #578267)
  * doc/po/de.po:
    - correct typos in german apt_preferences manpage, thanks Chris Leick!
  * apt-pkg/sourcelist.cc:
    - be less strict and accept [option=value] as well
  * apt-pkg/contrib/configuration.cc:
    - error out if #clear directive has no argument
  * doc/files.sgml:
    - sync documentation with status quo, regarding files/directories in
      use, extended_states and uri schemes.
  * doc/cache.sgml:
    - drop the file in favor of inplace documentation with doxygen
  * apt-pkg/pkgcache.h:
    - enhance the Groups ABI by providing a ID as the other structs does
    - check also the size of the Group struct then checking for the others

  [ Jari Aalto ]
  * cmdline/apt-get.cc:
    - replace backticks with single quotes around fix-broken command
      in the broken packages message. (Closes: #577168)
  * dselect/install:
    - modernize if-statements not to use 'x' (Closes: #577117)
    - replace backticks with POSIX $() (Closes: #577116)

  [ Michael Vogt ]
  * [ Abi break ] apt-pkg/acquire-item.{cc,h}:
    - add "IsIndexFile" to constructor of pkgAcqFile so that it sends
      the right cache control headers
  * cmdline/apt-get.cc:
    - fix crash when pkg.VersionList() is empty
  * apt-pkg/depcache.cc:
    - fix incorrect std::cout usage for debug output
  * test/libapt/getlanguages_test.cc:
    - Add test for Esperanto that has nocounty associated with them
      (LP: #560956)
  * apt-pkg/deb/debrecords.cc:
    - fix max tag buffer size (LP: #545336, closes: #578959)
  * debian/rules:
    - install html doxygen in libapt-pkg-doc 
  * debian/control:
    - build-depend on doxygen

  [ Julian Andres Klode ]
  * apt-pkg/contrib/weakptr.h:
    - add a class WeakPointable which allows one to register weak pointers to
      an object which will be set to NULL when the object is deallocated.
  * [ABI break] apt-pkg/acquire{-worker,-item,}.h:
    - subclass pkgAcquire::{Worker,Item,ItemDesc} from WeakPointable.
  * apt-pkg/pkgcache.cc:
    - Merge fix from David to correct handling in single-arch environments.
  * cmdline/apt-cache.cc:
    - Add a showauto command to apt-cache.
  * cmdline/apt-get.cc:
    - Add apt-get markauto and unmarkauto commands.

 -- Michael Vogt <mvo@debian.org>  Thu, 06 May 2010 09:32:54 +0200

apt (0.7.26~exp3) experimental; urgency=low

  [ Christian Perrier ]
  * German translation update. Closes: #571037
  * Spanish manpages translation update. Closes: #573293
  * Dutch translation update. Closes: #573946
  * Polish manpages translation update. Closes: #574558
  * Add "manpages-pl (<< 20060617-3~)" to avoid file conflicts with
    that package that was providing some manpages for APT utilities.

  [ David Kalnischkies ]
  * [BREAK] merge MultiArch-ABI. We don't support MultiArch,
    but we support the usage of the new ABI so libapt users
    can start to prepare for MultiArch (Closes: #536029)
  * Ignore :qualifiers after package name in build dependencies
    in the library by default, but try to honour them in apt-get
    as we have some sort of MultiArch support ready (Closes: #558103)
  * add translation of the manpages to PT (portuguese)
    Thanks to Américo Monteiro!
  * Switch to dpkg-source 3.0 (native) format
  * apt-pkg/depcache.cc:
    - remove Auto-Installed information from extended_states
      together with the package itself (Closes: #572364)
  * cmdline/apt-mark:
    - don't crash if no arguments are given (Closes: #570962)
  * debian/control:
    - remove some years old and obsolete Replaces
    - add automake/conf build-depends/conflicts as recommend by
      the autotools-dev README (Closes: #572615)
  * apt-pkg/contrib/mmap.{h,cc}:
    - add char[] fallback for filesystems without shared writable
      mmap() like JFFS2. Thanks to Marius Vollmer for writing
      and to Loïc Minier for pointing to the patch! (Closes: #314334)
  * doc/apt_preferences.5.xml:
    - fix two typos and be more verbose in the novice warning.
      Thanks to Osamu Aoki for pointing it out! (Closes: #567669)
    - fix a=sid vs. n=sid typo, thanks Ansgar Burchardt!
    - origin can be used to match a hostname (Closes: #352667)
    - remove wrong pin-priority is optional remark (Closes: #574944)
  * apt-pkg/deb/dpkgpm.cc:
    - fix error message construction in OpenLog()
    - if available store the Commandline in the history
  * cmdline/apt-get.cc:
    - add a --only-upgrade flag to install command (Closes: #572259)
    - fix memory leaks in error conditions in DoSource()
    - try version match in FindSrc first exact than fuzzy (LP: #551178)
  * apt-pkg/contrib/cmndline.cc:
    - save Commandline in Commandline::AsString for logging
  * apt-pkg/deb/debversion.cc:
    - consider absent of debian revision equivalent to 0 (Closes: #573592)
  * doc/makefile, doc/*:
    - generate subdirectories for building the manpages in on the fly
      depending on the po files we have.
  * apt-pkg/pkgcachegen.cc:
    - merge versions correctly even if multiple different versions
      with the same version number are available.
      Thanks to Magnus Holmgren for the patch! (Closes: #351056)
  * ftparchive/writer.cc:
    - write LongDescriptions if they shouldn't be included in Packages
      file into i18n/Translation-en by default.
  * doc/po/de.po:
    - correct a few typos in the german manpage translation.
      Thanks to Chris Leick and Georg Koppen! (Closes: #574962)
  * apt-pkg/contrib/strutl.cc:
    - convert all toupper calls to tolower_ascii for a little speedup

  [ Jean-Baptiste Lallement ]
  * apt-pkg/contrib/strutl.cc:
    - always escape '%' (LP: #130289) (Closes: #500560)
    - unescape '%' sequence only if followed by 2 hex digit
    - username/password are urlencoded in proxy string (RFC 3986)

  [ Julian Andres Klode ]
  * cmdline/apt-cache.cc:
    - Change behavior of showsrc to match the one of show (Closes: #512046).
  * cmdline/apt-key:
    - Honor Apt::GPGV::TrustedKeyring (Closes: #316390)
  * cmdline/apt-mark:
    - Use the new python-apt API (and conflict with python-apt << 0.7.93.2).
  * apt-inst/contrib/arfile.h:
    - Add public ARArchive::Members() which returns the list of members.
  * apt-pkg/policy.cc:
    - Always return a candidate if there is at least one version pinned > 0
      (Closes: #512318)
  * ftparchive/apt-ftparchive.cc:
    - Read default configuration (Closes: #383257)
  * debian/rules:
    - Fix the libraries name to be e.g. libapt-pkg4.9 instead of
      libapt-pkg-4.9.

  [ Michael Vogt ]
  * apt-pkg/deb/dpkgpm.cc:
    - fix backgrounding when dpkg runs (closes: #486222)
  * cmdline/apt-mark:
    - show error on incorrect aguments (LP: #517917), thanks to
      Torsten Spindler
  * cmdline/apt-get.cc:
    - if apt-get source foo=version or foo/distro can not be found,
      error out (LP: #502641)
  * apt-pkg/packagemanager.cc:
    - better debug output 
  * doc/examples/configure-index:
    - add missing Debug::pkgPackageManager option

 -- Michael Vogt <mvo@debian.org>  Thu, 01 Apr 2010 17:30:43 +0200

apt (0.7.26~exp2) experimental; urgency=low

  * fix crash when LANGUAGE is not set

 -- Michael Vogt <mvo@debian.org>  Thu, 18 Feb 2010 22:07:23 +0100

apt (0.7.26~exp1) experimental; urgency=low

  [ David Kalnischkies ]
  * [BREAK] add possibility to download and use multiply
    Translation files, configurable with Acquire::Translation
    (Closes: #444222, #448216, #550564)
  * Ignore :qualifiers after package name in build dependencies
    for now as long we don't understand them (Closes: #558103)
  * apt-pkg/contrib/mmap.{cc,h}:
    - extend it to have a growable flag - unused now but maybe...
  * apt-pkg/pkgcache.h:
    - use long instead of short for {Ver,Desc}File size,
      patch from Víctor Manuel Jáquez Leal, thanks! (Closes: #538917)
  * apt-pkg/acquire-item.cc:
    - allow also to skip the last patch if target is reached,
      thanks Bernhard R. Link! (Closes: #545699)
  * ftparchive/writer.{cc,h}:
    - add --arch option for packages and contents commands
    - if an arch is given accept only *_all.deb and *_arch.deb instead
      of *.deb. Thanks Stephan Bosch for the patch! (Closes: #319710)
    - add APT::FTPArchive::AlwaysStat to disable the too aggressive
      caching if versions are build multiply times (not recommend)
      Patch by Christoph Goehre, thanks! (Closes: #463260)
  * apt-pkg/deb/dpkgpm.cc:
    - stdin redirected to /dev/null takes all CPU (Closes: #569488)
      Thanks to Aurelien Jarno for providing (again) a patch!
  * buildlib/apti18n.h.in, po/makefile:
    - add ngettext support with P_()
  * aptconfiguration.cc:
    - include all existing Translation files in the Cache (Closes: 564137)
  * debian/control:
    - update with no changes to debian policy 3.8.4
  * doc/apt_preferences.5.xml:
    - explicitly warn against careless use (Closes: #567669)
  * debian/rules:
    - remove creation of empty dir /usr/share/apt
  * doc/apt-cdrom.8.xml:
    - fix typo spotted by lintian: proc(c)eed

  [ Ivan Masár ]
  * Slovak translation update. Closes: #568294
  
  [ Michael Vogt ]
  * [BREAK] merged lp:~mvo/apt/history
    - this writes a /var/log/apt/history tagfile that contains details
      from the transaction (complements term.log)
  * methods/http.cc:
    - add cache-control headers even if no cache is given to allow
      adding options for intercepting proxies
    - add Acquire::http::ProxyAutoDetect configuration that 
      can be used to call a external helper to figure out the 
      proxy configuration and return it to apt via stdout
      (this is a step towards WPAD and zeroconf/avahi support)
  * abicheck/
    - add new abitest tester using the ABI Compliance Checker from
      http://ispras.linuxfoundation.org/index.php/ABI_compliance_checker

  [ Robert Collins ]
  * Change the package index Info methods to allow apt-cache policy to be
    useful when using several different archives on the same host.
    (Closes: #329814, LP: #22354)

 -- Michael Vogt <mvo@debian.org>  Thu, 18 Feb 2010 16:11:39 +0100

apt (0.7.25.3) unstable; urgency=low

  [ Christian Perrier ]
  * Italian translation update. Closes: #567532

  [ David Kalnischkies ]
  * apt-pkg/contrib/macros.h:
    - install the header system.h with a new name to be able to use
      it in other headers (Closes: #567662)
  * cmdline/acqprogress.cc:
    - Set Mode to Medium so that the correct prefix is used.
      Thanks Stefan Haller for the patch! (Closes: #567304 LP: #275243)
  * ftparchive/writer.cc:
    - generate sha1 and sha256 checksums for dsc (Closes: #567343)
  * cmdline/apt-get.cc:
    - don't mark as manually if in download only (Closes: #468180)

 -- Michael Vogt <mvo@debian.org>  Mon, 01 Feb 2010 18:41:15 +0100

apt (0.7.25.2) unstable; urgency=low

  [ Michael Vogt ]
  * apt-pkg/contrib/cdromutl.cc:
    - fix UnmountCdrom() fails, give it a bit more time and try
      the umount again
  * apt-pkg/cdrom.cc:
    - fix crash in pkgUdevCdromDevices
  * methods/cdrom.cc:
    - fixes in multi cdrom setup code (closes: #549312)
    - add new "Acquire::cdrom::AutoDetect" config that enables/disables
      the dlopen of libudev for automatic cdrom detection. Off by default
      currently, feedback/testing welcome
  * cmdline/apt-cdrom.cc:
    - add new --auto-detect option that uses libudev to figure out
      the cdrom/mount-point
  * cmdline/apt-mark:
    - merge fix from Gene Cash that supports markauto for
      packages that are not in the extended_states file yet
      (closes: #534920)
  * ftparchive/writer.{cc,h}:
    - merge crash fix for apt-ftparchive on hurd, thanks to
      Samuel Thibault for the patch (closes: #566664)

  [ David Kalnischkies ]
  * apt-pkg/contrib/fileutl.cc:
    - Fix the newly introduced method GetListOfFilesInDir to not
      accept every file if no extension is enforced
      (= restore old behaviour). (Closes: #565213)
  * apt-pkg/policy.cc:
    - accept also partfiles with "pref" file extension as valid
  * apt-pkg/contrib/configuration.cc:
    - accept also partfiles with "conf" file extension as valid
  * doc/apt.conf.5.xml:
    - reorder description and split out syntax
    - add partfile name convention (Closes: #558348)
  * doc/apt_preferences.conf.5.xml:
    - describe partfile name convention also here
  * apt-pkg/deb/dpkgpm.cc:
    - don't segfault if term.log file can't be opened.
      Thanks Sam Brightman for the patch! (Closes: #475770)
  * doc/*:
    - replace the per language addendum with a global addendum
    - add a explanation why translations include (maybe) english
      parts to the new global addendum (Closes: #561636)
  * apt-pkg/contrib/strutl.cc:
    - fix malloc asseration fail with ja_JP.eucJP locale in
      apt-cache search. Thanks Kusanagi Kouichi! (Closes: #548884)

  [ Christian Perrier ]
  * French translation update

 -- Michael Vogt <mvo@debian.org>  Wed, 27 Jan 2010 16:16:10 +0100

apt (0.7.25.1) unstable; urgency=low

  [ Christian Perrier ]
  * French manpage translation update
  * Russian translation update by Yuri Kozlov
    Closes: #564171

  [Chris Leick]
  * spot & fix various typos in all manpages
  * German manpage translation update

  [ David Kalnischkies ]
  * cmdline/apt-cache.cc:
    - remove translatable marker from the "%4i %s\n" string
  * buildlib/po4a_manpage.mak:
    - instruct debiandoc to build files with utf-8 encoding
  * buildlib/tools.m4:
    - fix some warning from the buildtools
  * apt-pkg/acquire-item.cc:
    - add configuration PDiffs::Limit-options to not download
      too many or too big patches (Closes: #554349)
  * debian/control:
    - let all packages depend on ${misc:Depends}
  * share/*-archive.gpg:
    - remove the horrible outdated files. We already depend on
      the keyring so we don't need to ship our own version
  * cmdline/apt-key:
    - errors out if wget is not installed (Closes: #545754)
    - add --keyring option as we have now possibly many
  * methods/gpgv.cc:
    - pass all keyrings (TrustedParts) to gpgv instead of
      using only one trusted.gpg keyring (Closes: #304846)
  * methods/https.cc:
    - finally merge the rest of the patchset from Arnaud Ebalard
      with the CRL and Issuers options, thanks! (Closes: #485963)
  * apt-pkg/deb/debindexfile.cc, apt-pkg/pkgcachegen.cc:
    - add debug option Debug::pkgCacheGen

  [ Michael Vogt ]
  * cmdline/apt-get.cc:
    - merge fix for apt-get source pkg=version regression
      (closes: #561971)
  * po/ru.po:
    - merged updated ru.po, thanks to Yuri Kozlov (closes: #564171)

 -- Michael Vogt <mvo@debian.org>  Sat, 09 Jan 2010 21:52:36 +0100

apt (0.7.25) unstable; urgency=low

  [ Christian Perrier ]
  * Fix apt-ftparchive(1) wrt description of the "-o" option.
    Thanks to Dann Frazier for the patch. Closes: #273100
  * po/LINGUAS. Re-disable Hebrew. Closes: #534992
  * po/LINGUAS. Enable Asturian and Lithuanian
  * Fix typo in apt-cache.8.xml: nessasarily
  * Fix "with with" in apt-get.8.xml
  * Fix some of the typos mentioned by the german team
    Closes: #479997
  * Polish translation update by Wiktor Wandachowicz
    Closes: #548571
  * German translation update by Holger Wansing
    Closes: #551534
  * Italian translation update by Milo Casagrande
    Closes: #555797
  * Simplified Chinese translation update by Aron Xu 
    Closes: #558737
  * Slovak translation update by Ivan Masár
    Closes: #559277
  
  [ Michael Vogt ]
  * apt-pkg/packagemanager.cc:
    - add output about pre-depends configuring when debug::pkgPackageManager
      is used
  * methods/https.cc:
    - fix incorrect use of CURLOPT_TIMEOUT, closes: #497983, LP: #354972
      thanks to Brian Thomason for the patch
  * merge lp:~mvo/apt/netrc branch, this adds support for a
    /etc/apt/auth.conf that can be used to store username/passwords
    in a "netrc" style file (with the extension that it supports "/"
    in a machine definition). Based on the maemo git branch (Closes: #518473)
    (thanks also to Jussi Hakala and Julian Andres Klode)
  * apt-pkg/deb/dpkgpm.cc:
    - add "purge" to list of known actions
  * apt-pkg/init.h:
    - add compatibility with old ABI name until the next ABI break
  * merge segfault fix from Mario Sanchez Prada, many thanks
    (closes: #561109)

  [ Brian Murray ]
  * apt-pkg/depcache.cc, apt-pkg/indexcopy.cc:
    - typo fix (LP: #462328)
  
  [ Loïc Minier ]
  * cmdline/apt-key:
    - Emit a warning if removed keys keyring is missing and skip associated
      checks (LP: #218971)

  [ David Kalnischkies ]
  * apt-pkg/packagemanager.cc:
    - better debug output for ImmediateAdd with depth and why
    - improve the message shown for failing immediate configuration
  * doc/guide.it.sgml: moved to doc/it/guide.it.sgml
  * doc/po4a.conf: activate translation of guide.sgml and offline.sgml
  * doc/apt.conf.5.xml:
    - provide a few more details about APT::Immediate-Configure
    - briefly document the behaviour of the new https options
  * doc/sources.list.5.xml:
    - add note about additional apt-transport-methods
  * doc/apt-mark.8.xml:
    - correct showauto synopsis, thanks Andrew Schulman (Closes: #551440)
  * cmdline/apt-get.cc:
    - source should display his final pkg pick (Closes: #249383, #550952)
    - source doesn't need the complete version for match (Closes: #245250)
    - source ignores versions/releases if not available (Closes: #377424)
    - only warn if (free) space overflows (Closes: #522238)
    - add --debian-only as alias for --diff-only
  * methods/connect.cc:
    - display also strerror of "wicked" getaddrinfo errors
    - add AI_ADDRCONFIG to ai_flags as suggested by Aurelien Jarno
      in response to Bernhard R. Link, thanks! (Closes: #505020)
  * buildlib/configure.mak, buildlib/config.{sub,guess}:
    - remove (outdated) config.{sub,guess} and use the ones provided
      by the new added build-dependency autotools-dev instead
  * configure.in, buildlib/{xml,yodl,sgml}_manpage.mak:
    - remove the now obsolete manpage buildsystems
  * doc/{pl,pt_BR,es,it}/*.{sgml,xml}:
    - convert all remaining translation to the po4a system
  * debian/control:
    - drop build-dependency on docbook-utils and xmlto
    - add build-dependency on autotools-dev
    - bump policy to 3.8.3 as we have no outdated manpages anymore
  * debian/NEWS:
    - fix a typo in 0.7.24: Allready -> Already (Closes: #557674)
  * ftparchive/writer.{cc,h}:
    - add APT::FTPArchive::LongDescription to be able to disable them
  * apt-pkg/deb/debsrcrecords.cc:
    - use "diff" filetype for .debian.tar.* files (Closes: #554898)
  * methods/rred.cc:
    - rewrite to be able to handle even big patch files
    - adopt optional mmap+iovec patch from Morten Hustveit
      (Closes: #463354) which should speed up a bit. Thanks!
  * methods/http{,s}.cc
    - add config setting for User-Agent to the Acquire group,
      thanks Timothy J. Miller! (Closes: #355782)
    - add https options which default to http ones (Closes: #557085)
  * debian/apt.cron.daily:
    - check cache size even if we do nothing else otherwise, thanks
      Francesco Poli for patch(s) and patience! (Closes: #459344)
  * ftparchive/*:
    - fix a few typos in strings, comments and manpage,
      thanks Karl Goetz! (Closes: #558757)

  [ Carl Chenet ]
  * cmdline/apt-mark:
    - print an error if a new state file can't be created
      (Closes: #521289) and
    - exit nicely if python-apt is not installed (Closes: #521284)

  [ Chris Leick ]
  * doc/de: German translation of manpages (Closes: #552606)
  * doc/ various manpages:
    - correct various errors, typos and oddities (Closes: #552535)
  * doc/apt-secure.8.xml:
    - replace literal with emphasis tags in Archive configuration
  * doc/apt-ftparchive.1.xml:
    - remove informalexample tag which hides the programlisting
  * doc/apt-get.8.xml:
    - change equivalent "for" to "to the" (purge command)
    - clarify --fix-broken sentence about specifying packages

  [ Eugene V. Lyubimkin ]
  * apt-pkg/contib/strutl.h
    - Avoid extra inner copy in APT_MKSTRCMP and APT_MKSTRCMP2.
  * build infrastructure:
    - Bumped libapt version, excluded eglibc from SONAME. (Closes: #448249)

  [ Julian Andres Klode ]
  * doc/apt.conf.5.xml:
    - Deprecate unquoted values, string concatenation and explain what should
      not be written inside a value (quotes,backslash).
    - Restrict option names to alphanumerical characters and "/-:._+".
    - Deprecate #include, we have apt.conf.d nowadays which should be
      sufficient.
  * ftparchive/apt-ftparchive.cc:
    - Call setlocale() so translations are actually used.
  * debian/apt.conf.autoremove:
    - Add kfreebsd-image-* to the list (Closes: #558803)

 -- Michael Vogt <mvo@debian.org>  Tue, 15 Dec 2009 09:21:55 +0100

apt (0.7.24) unstable; urgency=low

  [ Nicolas François ]
  * Cleaned up the first patch draft from KURASAWA Nozomu to finally
    get po4a support for translating the man pages.
    Many thanks to both for this excellent work! (Closes: #441608)
  * doc/ja/*, doc/po/ja.po:
    - remove the old ja man page translation and replace it with
      the new po4a-powered translation by KURASAWA Nozomu.
  * doc/*.?.xml (manpages):
    - add contrib to author tags and also add refmiscinfo to fix warnings
  * doc/style.txt, buildlib/defaults.mak, buildlib/manpage.mak:
    - fix a few typos in the comments of this files

  [ Michael Vogt ]
  * apt-pkg/deb/dpkgpm.cc:
    - when tcgetattr() returns non-zero skip all pty magic 
      (thanks to Simon Richter, closes: #509866)
  * apt-inst/contrib/arfile.cc:
    - show propper error message for Invalid archive members

  [ David Kalnischkies ]
  * doc/Doxyfile.in:
    - update file with doxygen 1.6.1 (current unstable)
    - activate DOT_MULTI_TARGETS, it is default on since doxygen 1.5.9
  * buildlib/po4a_manpage.mak, doc/makefile, configure:
    - simplify the makefiles needed for po4a manpages
  * apt-pkg/contrib/configuration.cc:
    - add a helper to easily get a vector of strings from the config
  * apt-pkg/contrib/strutl.cc:
    - replace unknown multibytes with ? in UTF8ToCharset (Closes: #545208)
  * doc/apt-get.8.xml:
    - fix two little typos in the --simulate description. (Closes: #545059)
  * apt-pkg/aptconfiguration.cc, doc/apt.conf.5.xml:
    - add an order subgroup to the compression types to simplify reordering
      a bit and improve the documentation for this option group.
  * doc/apt.conf.5.xml:
    - document the Acquire::http::Dl-Limit option
    - try to be crystal clear about the usage of :: and {} (Closes: #503481)
  * doc/apt-cache.8.xml:
    - clarify the note for the pkgnames command (Closes: #547599)
  * doc/apt.ent, all man pages:
    - move the description of files to globally usable entities
  * doc/apt_preferences.5.xml:
    - document the new preferences.d folder (Closes: #544017)
  * methods/rred.cc:
    - add at the top without failing (by Bernhard R. Link, Closes: #545694)
  * buildlib/sizetable:
    - add amd64 for cross building (by Mikhail Gusarov, Closes: #513058)
  * debian/prerm:
    - remove file as nobody will upgrade from 0.4.10 anymore
  * debian/control:
    - remove gnome-apt suggestion as it was removed from debian
  * apt-pkg/deb/dpkgpm.cc, apt-pkg/packagemanager.cc, apt-pkg/orderlist.cc:
    - add and document _experimental_ options to make (aggressive)
      use of dpkg's trigger and configuration handling (Closes: #473461)
  * cmdline/apt-get.cc:
    - ignore versions that are not candidates when selecting a package
      instead of a virtual one (by Marius Vollmer, Closes: #547788)

  [ Christian Perrier ]
  * doc/fr/*, doc/po/fr.po:
    - remove the old fr man page translation and replace it with
      the new po4a-powered translation
  * doc/de: dropped (translation is too incomplete to be useful in
      the transition to the po4a-powered translations)

 -- Michael Vogt <mvo@debian.org>  Fri, 25 Sep 2009 19:57:25 +0200

apt (0.7.23.1) unstable; urgency=low

  [ Michael Vogt ]
  * apt-pkg/pkgcache.cc:
    - do not set internel "needs-configure" state for packages in 
      triggers-pending state. dpkg will deal with the trigger and
      it if does it before we trigger it, dpkg will error out
      (LP: #414631)
  * apt-pkg/acquire-item.cc:
    - do not segfault on invalid items (closes: #544080)

 -- Michael Vogt <mvo@debian.org>  Fri, 28 Aug 2009 21:53:20 +0200

apt (0.7.23) unstable; urgency=low

  [ Eugene V. Lyubimkin ]
  * methods/{http,https,ftp}, doc/apt.conf.5.xml:
    - Changed and unified the code that determines which proxy to use. Now
      'Acquire::{http,ftp}::Proxy[::<host>]' options have the highest priority,
      and '{http,ftp}_proxy' environment variables are used only if options
      mentioned above are not specified.
      (Closes: #445985, #157759, #320184, #365880, #479617)
  
  [ David Kalnischkies ]
  * cmdline/apt-get.cc:
    - add APT::Get::HideAutoRemove=small to display only a short line
      instead of the full package list. (Closes: #537450)
    - ShowBroken() in build-dep (by Mike O'Connor, Closes: #145916)
    - check for statfs.f_type (by Robert Millan, Closes: #509313)
    - correct the order of picked package binary vs source in source
    - use SourceVersion instead of the BinaryVersion to get the source
      Patch by Matt Kraai, thanks! (Closes: #382826)
    - add pkg/archive and codename in source (Closes: #414105, #441178)
  * apt-pkg/contrib/strutl.cc:
    - enable thousand separator according to the current locale
      (by Luca Bruno, Closes: #223712)
  * doc/apt.conf.5.xml:
    - mention the apt.conf.d dir (by Vincent McIntyre, Closes: #520831)
  * apt-inst/contrib/arfile.cc:
    - use sizeof instead strlen (by Marius Vollmer, Closes: #504325)
  * doc/apt-mark.8.xml:
    - improve manpage based on patch by Carl Chenet (Closes: #510286)
  * apt-pkg/acquire-item.cc:
    - use configsettings for dynamic compression type use and order.
      Based on a patch by Jyrki Muukkonen, thanks! (LP: #71746)
  * apt-pkg/aptconfiguration.cc:
    - add default configuration for compression types and add lzma
      support. Order is now bzip2, lzma, gzip, none (Closes: #510526)
  * ftparchive/writer.cc:
    - add lzma support also here, patch for this (and inspiration for
      the one above) by Robert Millan, thanks!
  * apt-pkg/depcache.cc:
    - restore the --ignore-hold effect in the Is{Delete,Install}Ok hooks
  * doc/apt-get.8.xml:
    - update the source description to reflect what it actually does
      and how it can be used. (Closes: #413021)
  * methods/http.cc:
    - allow empty Reason-Phase in Status-Line to please squid,
      thanks Modestas Vainius for noticing! (Closes: #531157, LP: #411435)

  [ George Danchev ]
  * cmdline/apt-cache.cc:
    - fix a memory leak in the xvcg method (Closes: #511557)
  * apt-pkg/indexcopy.cc:
    - fix a memory leak then the Release file not exists (Closes: #511556)

 -- Michael Vogt <mvo@debian.org>  Thu, 27 Aug 2009 14:44:39 +0200

apt (0.7.22.2) unstable; urgency=low

  * debian/apt.cron.daily:
    - Make sure that VERBOSE is always set (Closes: #539366)
    - Script can be disabled by APT::Periodic::Enable=0 (Closes: #485476)
    - Support using debdelta to download packages (Closes: #532079)

 -- Julian Andres Klode <jak@debian.org>  Thu, 06 Aug 2009 12:17:19 +0200

apt (0.7.22.1) unstable; urgency=low

  [ Michael Vogt ]
  * cmdline/apt-get.cc:
    - honor APT::Get::Only-Source properly in FindSrc() (thanks to
      Martin Pitt for reporting the problem), also Closes: #535362.

  [ Julian Andres Klode ]
  * apt-pkg/contrib/mmap.cc:
    - Fix FTBFS on GNU/kFreeBSD by disabling DynamicMMap::Grow() on
      non-Linux architectures as it uses mremap (Closes: #539742).
  * apt-pkg/sourcelist.cc:
    - Only warn about missing sources.list if there is no sources.list.d
      and vice versa as only one of them is needed (Closes: #539731).
  * debian/control:
    - Add myself to Uploaders.
    - Increase Standards-Version to 3.8.2.0.

 -- Julian Andres Klode <jak@debian.org>  Mon, 03 Aug 2009 12:48:31 +0200

apt (0.7.22) unstable; urgency=low

  [ Christian Perrier ]
  * Documentation translations:
    - Fix a typo in apt-get(8) French translation. Closes: #525043
      Thanks to Guillaume Delacour for spotting it.
    - Updated apt.conf(5) manpgae French translation.
      Thanks to Aurélien Couderc.
  * Translations:
    - fr.po
    - sk.po. Closes: #525857 
    - ru.po. Closes: #526816
    - eu.po. Closes: #528985
    - zh_CN.po. Closes: #531390
    - fr.po
    - it.po. Closes: #531758
    - ca.po. Closes: #531921
    - de.po. Closes: #536430
  * Added translations
    - ast.po (Asturian by Marcos Alvareez Costales).
      Closes: #529007, #529730, #535328
  
  [ David Kalnischkies ]
  * [ABI break] support '#' in apt.conf and /etc/apt/preferences
    (closes: #189866)
  * [ABI break] Allow pinning by codename (closes: #97564)
  * support running "--simulate" as user
  * add depth information to the debug output and show what depends
    type triggers a autoinst (closes: #458389)
  * add Debug::pkgDepCache::Marker with more detailed debug output 
    (closes: #87520)
  * add Debug::pkgProblemResolver::ShowScores and make the scores
    adjustable
  * do not write state file in simulate mode (closes: #433007)
  * add hook for MarkInstall and MarkDelete (closes: #470035)
  * fix typo in apt-pkg/acquire.cc which prevents Dl-Limit to work
    correctly when downloading from multiple sites (Closes: #534752)
  * add the various foldmarkers in apt-pkg & cmdline (no code change)
  * versions with a pin of -1 shouldn't be a candidate (Closes: #355237)
  * prefer mmap as memory allocator in MMap instead of a static char
    array which can (at least in theory) grow dynamic
  * eliminate (hopefully all) segfaults in pkgcachegen.cc and mmap.cc
    which can arise if cache doesn't fit into the mmap (Closes: #535218)
  * display warnings instead of errors if the parts dirs doesn't exist

  [ Michael Vogt ]
  * honor the dpkg hold state in new Marker hooks (closes: #64141)
  * debian/apt.cron.daily:
    - if the timestamp is too far in the future, delete it
  * apt-pkg/acquire.cc:
    - make the max pipeline depth of the acquire queue configurable
      via Acquire::Max-Pipeline-Depth
  * apt-pkg/deb/dpkgpm.cc:
    - add Dpkg::UseIoNice boolean option to run dpkg with ionice -c3
      (off by default)
    - send "dpkg-exec" message on the status fd when dpkg is run
    - provide DPkg::Chroot-Directory config option (useful for testing)
    - fix potential hang when in a background process group
  * apt-pkg/algorithms.cc:
    - consider recommends when making the scores for the problem 
      resolver
  * apt-pkg/acquire-worker.cc:
    - show error details of failed methods
  * apt-pkg/contrib/fileutl.cc:
    - if a process aborts with signal, show signal number
  * methods/http.cc:
    - ignore SIGPIPE, we deal with EPIPE from write in 
      HttpMethod::ServerDie() (LP: #385144)
  * Only run Download-Upgradable and Unattended-Upgrades if the initial
    update was successful Closes: #341970
  * apt-pkg/indexcopy.cc:
    - support having CDs with no Packages file (just a Packages.gz)
      by not forcing a verification on non-existing files
     (LP: #255545)
    - remove the gettext from a string that consists entirely 
      of variables (LP: #56792)
  * apt-pkg/cacheiterators.h:
    - add missing checks for Owner == 0 in end()
  * apt-pkg/indexrecords.cc:
    - fix some i18n issues
  * apt-pkg/contrib/strutl.h:
    - add new strprintf() function to make i18n strings easier
    - fix compiler warning
  * apt-pkg/deb/debsystem.cc:
    - make strings i18n able 
  * fix problematic use of tolower() when calculating the version 
    hash by using locale independent tolower_ascii() function. 
    Thanks to M. Vefa Bicakci (LP: #80248)
  * build fixes for g++-4.4
  * cmdline/apt-mark:
    - add "showauto" option to show automatically installed packages
  * document --install-recommends and --no-install-recommends
    (thanks to Dereck Wonnacott, LP: #126180)
  * doc/apt.conf.5.xml:
    - merged patch from Aurélien Couderc to improve the text
      (thanks!)
  * [ABI] merged the libudev-dlopen branch, this allows to pass
    "apt-udev-auto" to Acquire::Cdrom::mount and the cdrom method will  
    dynamically find/mount the cdrom device (if libhal is available)

  [ Julian Andres Klode ]
  * apt-pkg/contrib/configuration.cc: Fix a small memory leak in
    ReadConfigFile.
  * Introduce support for the Enhances field. (Closes: #137583) 
  * Support /etc/apt/preferences.d, by adding ReadPinDir() (Closes: #535512)
  * configure-index: document Dir::Etc::SourceParts and some other options
    (Closes: #459605)
  * Remove Eugene V. Lyubimkin from uploaders as requested.
  * apt-pkg/contrib/hashes.cc, apt-pkg/contrib/md5.cc:
    - Support reading until EOF if Size=0 to match behaviour of
      SHA1Summation and SHA256Summation

  [ Osamu Aoki ]
  * Updated cron script to support backups by hardlinks and 
    verbose levels.  All features turned off by default. 
  * Added more error handlings.  Closes: #438803, #462734, #454989
  * Documented all cron script related configuration items in 
    configure-index.

  [ Dereck Wonnacott ]
  * apt-ftparchive might write corrupt Release files (LP: #46439)
  * Apply --important option to apt-cache depends (LP: #16947) 

  [ Otavio Salvador ]
  * Apply patch from Sami Liedes <sliedes@cc.hut.fi> to reduce the
    number of times we call progress bar updating and debugging
    configuration settings.
  * Apply patch from Sami Liedes <sliedes@cc.hut.fi> to avoid unecessary
    temporary allocations.

 -- Michael Vogt <mvo@debian.org>  Wed, 29 Jul 2009 19:16:22 +0200

apt (0.7.21) unstable; urgency=low

  [ Christian Perrier ]
  * Translations:
    - bg.po. Closes: #513211
    - zh_TW.po. Closes: #513311
    - nb.po. Closes: #513843
    - fr.po. Closes: #520430
    - sv.po. Closes: #518070
    - sk.po. Closes: #520403
    - it.po. Closes: #522222
    - sk.po. Closes: #520403
  
  [ Jamie Strandboge ]
  * apt.cron.daily: catch invalid dates due to DST time changes
    in the stamp files

  [ Michael Vogt ]
  * methods/gpgv.cc:
    - properly check for expired and revoked keys (closes: #433091)
  * apt-pkg/contrib/strutl.cc:
    - fix TimeToStr i18n (LP: #289807)
  * [ABI break] merge support for http redirects, thanks to
    Jeff Licquia and Anthony Towns
  * [ABI break] use int for the package IDs (thanks to Steve Cotton)
  * apt-pkg/pkgcache.cc:
    - do not run "dpkg --configure pkg" if pkg is in trigger-awaited
      state (LP: #322955)
  * methods/https.cc:
    - add Acquire::https::AllowRedirect support
  * Clarify the --help for 'purge' (LP: #243948)
  * cmdline/apt-get.cc
    - fix "apt-get source pkg" if there is a binary package and
      a source package of the same name but from different 
      packages (LP: #330103)

  [ Colin Watson ]
  * cmdline/acqprogress.cc:
    - Call pkgAcquireStatus::Pulse even if quiet, so that we still get
      dlstatus messages on the status-fd (LP: #290234).

 -- Michael Vogt <mvo@debian.org>  Tue, 14 Apr 2009 14:12:51 +0200

apt (0.7.20.2) unstable; urgency=medium

  [ Eugene V. Lyubimkin ]
  * Urgency set to medium due to RC bug fix.
  * doc/apt.ent, apt-get.8.xml:
    - Fix invalid XML entities. (Closes: #514402)

 -- Eugene V. Lyubimkin <jackyf.devel@gmail.com>  Sat, 07 Feb 2009 16:48:21 +0200

apt (0.7.20.1) unstable; urgency=low

  [ Michael Vogt ]
  * apt-pkg/pkgcachegen.cc:
    - fix apt-cache search for localized description 
      (closes: #512110)
  
  [ Christian Perrier ]
  * Translations:
    - fr.po: fix spelling error to "défectueux". Thanks to Thomas Péteul.

 -- Michael Vogt <mvo@debian.org>  Tue, 20 Jan 2009 09:35:05 +0100

apt (0.7.20) unstable; urgency=low

  [ Eugene V. Lyubimkin ]
  * debian/changelog:
    - Fixed place of 'merged install-recommends and install-task branches'
      from 0.6.46.1 to 0.7.0. (Closes: #439866)
  * buildlib/config.{sub,guess}:
    - Renewed. This fixes lintian errors.
  * doc/apt.conf.5.xml, debian/apt-transport-https:
    - Documented briefly 'Acquire::https' group of options. (Closes: #507398)
    - Applied patch from Daniel Burrows to document 'Debug' group of options.
      (Closes: #457265)
    - Mentioned 'APT::Periodic' and 'APT::Archives' groups of options.
      (Closes: #438559)
    - Mentioned '/* ... */' comments. (Closes: #507601)
  * doc/examples/sources.list:
    - Removed obsolete commented non-us deb-src entry, replaced it with
      'deb-src security.debian.org' one. (Closes: #411298)
  * apt-pkg/contrib/mmap.cc:
    - Added instruction how to work around MMap error in MMap error message.
      (Closes: #385674, 436028)
  * COPYING:
    - Actualized. Removed obsolete Qt section, added GPLv2 clause.
      (Closes: #440049, #509337)

  [ Michael Vogt ]
  * add option to "apt-get build-dep" to mark the needed 
    build-dep packages as automatic installed. 
    This is controlled via the value of
    APT::Get::Build-Dep-Automatic and is set "false" by default.  
    Thanks to Aaron Haviland, closes: #448743
  * apt-inst/contrib/arfile.cc:
    - support members ending with '/' as well (thanks to Michal Cihr,
      closes: #500988)

  [ Christian Perrier ]
  * Translations:
    - Finnish updated. Closes: #508449 
    - Galician updated. Closes: #509151
    - Catalan updated. Closes: #509375
    - Vietnamese updated. Closes: #509422
    - Traditional Chinese added. Closes: #510664
    - French corrected (remove awful use of first person) 

 -- Michael Vogt <mvo@debian.org>  Mon, 05 Jan 2009 08:59:20 +0100

apt (0.7.19) unstable; urgency=low

  [ Eugene V. Lyubimkin ]
  * doc/sources.list.5.xml:
    - Mentioned allowed characters in file names in /etc/apt/sources.list.d.
      Thanks to Matthias Urlichs. (Closes: #426913)
  * doc/apt-get.8.xml:
    - Explicitly say that 'dist-upgrade' command may remove packages.
    - Included '-v'/'--version' as a command to synopsis.
  * cmdline/apt-cache.cc:
    - Advanced built-in help. Patch by Andre Felipe Machado. (Closes: #286061)
    - Fixed typo 'GraphVis' -> 'GraphViz'. (Closes: #349038)
    - Removed asking to file a release-critical bug against a package if there
      is a request to install only one package and it is not installable.
      (Closes: #419521)

  [ Michael Vogt ]
    - fix SIGHUP handling (closes: #463030)

  [ Christian Perrier ]
  * Translations:
    - French updated
    - Bulgarian updated. Closes: #505476
    - Slovak updated. Closes: #505483
    - Swedish updated. Closes: #505491
    - Japanese updated. Closes: #505495
    - Korean updated. Closes: #505506
    - Catalan updated. Closes: #505513
    - British English updated. Closes: #505539
    - Italian updated. Closes: #505518, #505683
    - Polish updated. Closes: #505569
    - German updated. Closes: #505614
    - Spanish updated. Closes: #505757
    - Romanian updated. Closes: #505762
    - Simplified Chinese updated. Closes: #505727
    - Portuguese updated. Closes: #505902
    - Czech updated. Closes: #505909
    - Norwegian Bokmål updated. Closes: #505934
    - Brazilian Portuguese updated. Closes: #505949
    - Basque updated. Closes: #506085
    - Russian updated. Closes: #506452 
    - Marathi updated. 
    - Ukrainian updated. Closes: #506545 

 -- Michael Vogt <mvo@debian.org>  Mon, 24 Nov 2008 10:33:54 +0100

apt (0.7.18) unstable; urgency=low

  [ Christian Perrier ]
  * Translations:
    - French updated
    - Thai updated. Closes: #505067

  [ Eugene V. Lyubimkin ]
  * doc/examples/configure-index:
    - Removed obsoleted header line. (Closes: #417638)
    - Changed 'linux-kernel' to 'linux-image'.
  * doc/sources.list.5.xml:
    - Fixed typo and grammar in 'sources.list.d' section. Thanks to
      Timothy G Abbott <tabbott@MIT.EDU>. (Closes: #478098)
  * doc/apt-get.8.xml:
    - Advanced descriptions for 'remove' and 'purge' options.
      (Closes: #274283)
  * debian/rules:
    - Target 'apt' need to depend on 'build-doc'. Thanks for Peter Green.
      Fixes FTBFS. (Closes: #504181)

  [ Michael Vogt ]
  * fix depend on libdb4.4 (closes: #501253)

 -- Michael Vogt <mvo@debian.org>  Fri, 07 Nov 2008 22:13:39 +0100

apt (0.7.17) unstable; urgency=low

  [ Eugene V. Lyubimkin ]
  * debian/control:
    - 'Vcs-Bzr' field is official, used it.
    - Bumped 'Standards-Version' to 3.8.0, no changes needed.
    - Actualized 'Uploaders' field.
  * doc/:
    - Substituded 'apt-archive' with 'apt-ftparchive' in docs.
      Patch based on work of Andre Felipe Machado. (Closes: #350865)
    - Mentioned '/<release>' and '=<version>' for 'apt-get install' and
      '=<version>' for 'apt-get source' in apt-get manpage. Patch based on
      work of Andre Felipe Machado. (Closes: #399673)
    - Mentioned more short options in the apt-get manpage. Documented 'xvcg'
      option in the apt-cache manpage. The part of patch by Andre Felipe
      Machado. (Closes: #176106, #355945)
    - Documented that 'apt-get install' command should be used for upgrading
      some of installed packages. Based on patch by Nori Heikkinen and
      Andre Felipe Machado. (Closes: #267087)
    - Mentioned 'apt_preferences(5)' in apt manpage. (Closes: #274295)
    - Documented 'APT::Default-Release' in apt.conf manpage. (Closes: #430399)
    - APT::Install-Recommends is now true by default, mentioned this in
      configure-index example. (Closes: #463268)
    - Added 'APT::Get::AllowUnauthenticated' to configure-index example.
      (Closes: #320225)
    - Documented '--no-install-recommends' option in apt-get manpage.
      (Closes: #462962)
    - Documented 'Acquire::PDiffs' in apt.conf manpage. (Closes: #376029)
    - Added 'copy', 'rsh', 'ssh' to the list of recognized URI schemes in
      sources.list manpage, as they are already described under in the manpage.
    - Removed notice that ssh/rsh access cannot use password authentication
      from sources.list manpage. Thanks to Steffen Joeris. (Closes: #434894)
    - Added '(x)' to some referrings to manpages in apt-get manpage. Patch by
      Andre Felipe Machado. (Closes: #309893)
    - Added 'dist-upgrade' apt-get synopsis in apt-get manpage.
      (Closes: #323866)

 -- Michael Vogt <mvo@debian.org>  Wed, 05 Nov 2008 13:14:56 +0100

apt (0.7.17~exp4) experimental; urgency=low

  * debian/rules:
    - Fixed lintian warnings "debian/rules ignores make errors".
  * debian/control:
    - Substituted outdated "Source-Version" fields with "binary:Version".
    - Added 'python-apt' to Suggests, as apt-mark need it for work.
    - Drop Debian revision from 'doc-base' build dependency, this fixes
      appropriate lintian warning.
  * debian/libapt-pkg-doc.doc-base.*:
    - Changed section: from old 'Devel' to 'Debian'. This fixes appropriate
      lintian warnings.
  * debian/{postrm,prerm,preinst}:
    - Added 'set -e', fixes lintian warnings
      'maintainer-script-ignores-error'.
  * dselect/makefile:
    - Removed unneeded 'LOCAL' entry. This allows cleaning rule to run smoothly.
  * share/lintian-overrides:
    - Added with override of 'apt must depend on python'. Script 'apt-mark'
      needs apt-python for working and checks this on fly. We don't want
      python in most cases.
  * cmdline/apt-key:
    - Added 'unset GREP_OPTIONS' to the script. This prevents 'apt-key update'
      failure when GREP_OPTIONS contains options that modify grep output.
      (Closes: #428752)

 -- Eugene V. Lyubimkin <jackyf.devel@gmail.com>  Fri, 31 Oct 2008 23:45:17 +0300

apt (0.7.17~exp3) experimental; urgency=low

  * apt-pkg/acquire-item.cc:
    - fix a merge mistake that prevents the fallback to the 
      uncompressed 'Packages' to work correctly (closes: #409284)

 -- Michael Vogt <mvo@debian.org>  Wed, 29 Oct 2008 09:36:24 +0100

apt (0.7.17~exp2) experimental; urgency=low

  [ Eugene V. Lyubimkin ]
  * apt-pkg/acquire-item.cc:
    - Added fallback to uncompressed 'Packages' if neither 'bz2' nor 'gz'
      available. (Closes: #409284)
  * apt-pkg/algorithm.cc:
    - Strip username and password from source URL in error message.
      (Closes: #425150)
  
  [ Michael Vogt ]
  * fix various -Wall warnings

 -- Michael Vogt <mvo@debian.org>  Tue, 28 Oct 2008 18:06:38 +0100

apt (0.7.17~exp1) experimental; urgency=low

  [ Luca Bruno ]
  * Fix typos:
    - apt-pkg/depcache.cc
  * Fix compilation warnings:
    - apt-pkg/acquire.cc
    - apt-pkg/versionmatch.cc
  * Compilation fixes and portability improvement for compiling APT against non-GNU libc
    (thanks to Martin Koeppe, closes: #392063):
    - buildlib/apti18n.h.in:
      + textdomain() and bindtextdomain() must not be visible when --disable-nls
    - buildlib/inttypes.h.in: undefine standard int*_t types
    - Append INTLLIBS to SLIBS:
      + cmdline/makefile
      + ftparchive/makefile
      + methods/makefile
  * doc/apt.conf.5.xml:
    - clarify whether configuration items of apt.conf are case-sensitive
      (thanks to Vincent McIntyre, closes: #345901)

 -- Luca Bruno <lethalman88@gmail.com>  Sat, 11 Oct 2008 09:17:46 +0200

apt (0.7.16) unstable; urgency=low

  [ Luca Bruno ]
  * doc/apt-cache.8.xml:
    - search command uses POSIX regex, and searches for virtual packages too
      (closes: #277536)
  * doc/offline.sgml: clarify remote and target hosts
    (thanks to Nikolaus Schulz, closes: #175940)
  * Fix several typos in docs, translations and debian/changelog
    (thanks to timeless, Nicolas Bonifas and Josh Triplett,
    closes: #368665, #298821, #411532, #431636, #461458)
  * Document apt-key finger and adv commands
    (thanks to Stefan Schmidt, closes: #350575)
  * Better documentation for apt-get --option
    (thanks to Tomas Pospisek, closes: #386579)
  * Retitle the apt-mark.8 manpage (thanks to Justin Pryzby, closes: #471276)
  * Better documentation on using both APT::Default-Release and
    /etc/apt/preferences (thanks to Ingo Saitz, closes: #145575)
  
  [ Michael Vogt ]
  * doc/apt-cache.8.xml:
    - add missing citerefentry

 -- Michael Vogt <mvo@debian.org>  Fri, 10 Oct 2008 23:44:50 +0200

apt (0.7.15) unstable; urgency=low

  * Upload to unstable

 -- Michael Vogt <mvo@debian.org>  Sun, 05 Oct 2008 13:23:47 +0200

apt (0.7.15~exp3) experimental; urgency=low

  [Daniel Burrows]
  * apt-pkg/deb/dpkgpm.cc:
    - Store the trigger state descriptions in a way that does not break
      the ABI.  The approach taken makes the search for a string O(n) rather
      than O(lg(n)), but since n == 4, I do not consider this a major
      concern.  If it becomes a concern, we can sort the static array and
      use std::equal_range().  (Closes: #499322)

  [ Michael Vogt ]
  * apt-pkg/packagemanager.cc, apt-pkg/deb/dpkgpm.cc:
    - move the state file writting into the Go() implementation
      of dpkgpm (closes: #498799)
  * apt-pkg/algorithms.cc:
    - fix simulation performance drop (thanks to Ferenc Wagner
      for reporting the issue)

 -- Michael Vogt <mvo@debian.org>  Wed, 01 Oct 2008 18:09:49 +0200

apt (0.7.15~exp2) experimental; urgency=low

  [ Michael Vogt ]
  * apt-pkg/pkgcachegen.cc:
    - do not add multiple identical descriptions for the same 
      language (closes: #400768)

  [ Program translations ]
  * Catalan updated. Closes: #499462

 -- Michael Vogt <mvo@debian.org>  Tue, 23 Sep 2008 07:29:59 +0200

apt (0.7.15~exp1) experimental; urgency=low

  [ Christian Perrier ]
  * Fix typo in cron.daily script. Closes: #486179

  [ Program translations ]
  * Traditional Chinese updated. Closes: #488526
  * German corrected and completed. Closes: #490532, #480002, #498018
  * French completed
  * Bulgarian updated. Closes: #492473
  * Slovak updated. Closes: #492475
  * Galician updated. Closes: #492794
  * Japanese updated. Closes: #492975
  * Fix missing space in Greek translation. Closes: #493922
  * Greek updated.
  * Brazilian Portuguese updated.
  * Basque updated. Closes: #496754
  * Romanian updated. Closes: #492773, #488361
  * Portuguese updated. Closes: #491790
  * Simplified Chinese updated. Closes: #489344
  * Norwegian Bokmål updated. Closes: #480022
  * Czech updated. Closes: #479628, #497277
  * Korean updated. Closes: #464515
  * Spanish updated. Closes: #457706
  * Lithuanian added. Closes: #493328
  * Swedish updated. Closes: #497496
  * Vietnamese updated. Closes: #497893
  * Portuguese updated. Closes: #498411
  * Greek updated. Closes: #498687
  * Polish updated.

  [ Michael Vogt ]
  * merge patch that enforces stricter https server certificate
    checking (thanks to Arnaud Ebalard, closes: #485960)
  * allow per-mirror specific https settings
    (thanks to Arnaud Ebalard, closes: #485965)
  * add doc/examples/apt-https-method-example.cof
    (thanks to Arnaud Ebalard, closes: #485964)
  * apt-pkg/depcache.cc:
    - when checking for new important deps, skip critical ones
      (closes: #485943)
  * improve apt progress reporting, display trigger actions
  * add DPkg::NoTriggers option so that applications that call
    apt/aptitude (like the installer) defer trigger processing
    (thanks to Joey Hess)
  * doc/makefile:
    - add examples/apt-https-method-example.conf
  
 -- Michael Vogt <mvo@debian.org>  Tue, 16 Sep 2008 21:27:03 +0200

apt (0.7.14) unstable; urgency=low

  [ Christian Perrier ]
  * Mark a message from dselect backend as translatable
    Thanks to Frédéric Bothamy for the patch
    Closes: #322470

  [ Program translations ]
  * Simplified Chinese updated. Closes: #473360
  * Catalan fixes. Closes: #387141
  * Typo fix in Greek translation. Closes: #479122
  * French updated.
  * Thai updated. Closes: #479313
  * Italian updated. Closes: #479326
  * Polish updated. Closes: #479342
  * Bulgarian updated. Closes: #479379
  * Finnish updated. Closes: #479403
  * Korean updated. Closes: #479426
  * Basque updated. Closes: #479452
  * Vietnamese updated. Closes: #479748
  * Russian updated. Closes: #479777, #499029
  * Galician updated. Closes: #479792
  * Portuguese updated. Closes: #479847
  * Swedish updated. Closes: #479871
  * Dutch updated. Closes: #480125
  * Kurdish added. Closes: #480150
  * Brazilian Portuguese updated. Closes: #480561
  * Hungarian updated. Closes: #480662

  [ Otavio Salvador ]
  * Apply patch to avoid truncating of arbitrary files. Thanks to Bryan
    Donlan <bdonlan@fushizen.net> for the patch. Closes: #482476
  * Avoid using dbus if dbus-daemon isn't running. Closes: #438803
  
  [ Michael Vogt ]
  * debian/apt.cron.daily:
    - apply patch based on the ideas of Francesco Poli for better 
      behavior when the cache can not be locked (closes: #459344)

 -- Michael Vogt <mvo@debian.org>  Wed, 28 May 2008 15:19:12 +0200

apt (0.7.13) unstable; urgency=low

  [ Otavio Salvador ]
  * Add missing build-depends back from build-depends-indep field.
    Closes: #478231
  * Make cron script quiet if cache is locked. Thanks to Ted Percival
    <ted@midg3t.net> for the patch. Closes: #459344
  * Add timeout support for https. Thanks to Andrew Martens
    <andrew.martens@strangeloopnetworks.com> for the patch.

  [ Goswin von Brederlow ]
  * Add support for --no-download on apt-get update. Closes: #478517
  
  [ Program translations ]
    - Vietnamese updated. Closes: #479008
    
 -- Otavio Salvador <otavio@debian.org>  Fri, 02 May 2008 14:46:00 -0300

apt (0.7.12) unstable; urgency=low

  [ Michael Vogt ]
  * cmdline/apt-key:
    - add support for a master-keyring that contains signing keys
      that can be used to sign the archive signing keys. This should
      make key-rollover easier.
  * apt-pkg/deb/dpkgpm.cc:
    - merged patch from Kees Cook to fix anoying upper-case display
      on amd64 in sbuild
  * apt-pkg/algorithms.cc: 
    - add APT::Update::Post-Invoke-Success script slot
    - Make the breaks handling use the kill list. This means, that a
      Breaks: Pkg (<< version) may put Pkg onto the remove list.
  * apt-pkg/deb/debmetaindex.cc:
    - add missing "Release" file uri when apt-get update --print-uris
      is run
  * methods/connect.cc:
    - remember hosts with Resolve failures or connect Timeouts
  * cmdline/apt-get.cc:
    - fix incorrect help output for -f (LP: #57487)
    - do two passes when installing tasks, first ignoring dependencies,
      then resolving them and run the problemResolver at the end
      so that it can correct any missing dependencies
  * debian/apt.cron.daily:
    - sleep random amount of time (default within 0-30min) before
      starting the upate to hit the mirrors less hard
  * doc/apt_preferences.5.xml:
    - fix typo
  * added debian/README.source

  [ Christian Perrier ]
  * Fix typos in manpages. Thanks to Daniel Leidert for the fixes
    Closes: #444922
  * Fix syntax/copitalisation in some messages. Thanks to Jens Seidel
    for pointing this and providing the patch.
    Closes: #466845
  * Fix Polish offline translation. Thanks to Robert Luberda for the patch
    and apologies for applying it very lately. Closes: #337758
  * Fix typo in offline.sgml. Closes: #412900

  [ Program translations ]
    - German updated. Closes: #466842
    - Swedish updated.
    - Polish updated. Closes: #469581
    - Slovak updated. Closes: #471341
    - French updated.
    - Bulgarian updated. Closes: #448492
    - Galician updated. Closes: #476839
  
  [ Daniel Burrows ]
  * apt-pkg/depcache.cc:
    - Patch MarkInstall to follow currently satisfied Recommends even
      if they aren't "new", so that we automatically force upgrades
      when the version of a Recommends has been tightened.  (Closes: #470115)
    - Enable more complete debugging information when Debug::pkgAutoRemove
      is set.
  * apt-pkg/contrib/configuration.cc
    - Lift the 1024-byte limit on lines in configuration files.
      (Closes: #473710, #473874)
  * apt-pkg/contrib/strutl.cc:
    - Lift the 64000-byte limit on individual messages parsed by ReadMessages.
      (Closes: #474065)
  * debian/rules:
    - Add missing Build-Depends-Indep on xsltproc, docbook-xsl, and xmlto.

 -- Daniel Burrows <dburrows@debian.org>  Sat, 26 Apr 2008 12:24:35 -0700

apt (0.7.11) unstable; urgency=critical
  
  [ Raise urgency to critical since it fixes a critical but for Debian
    Installer Lenny Beta1 release ]

  [ Program translations ]
    - Vietnamese updated. Closes: #460825
    - Basque updated. Closes: #461166
    - Galician updated. Closes: #461468
    - Portuguese updated. Closes: #464575
    - Korean updated. Closes: #448430
    - Simplified Chinese updated. Closes: #465866

  [ Otavio Salvador ]
  * Applied patch from Robert Millan <rmh@aybabtu.com> to fix the error
    message when gpgv isn't installed, closes: #452640.
  * Fix regression about APT::Get::List-Cleanup setting being ignored,
    closes: #466052.

 -- Otavio Salvador <otavio@debian.org>  Thu, 17 Jan 2008 22:36:46 -0200

apt (0.7.10) unstable; urgency=low

  [ Otavio Salvador ]
  * Applied patch from Mike O'Connor <stew@vireo.org> to add a manpage to
    apt-mark, closes: #430207.
  * Applied patch from Andrei Popescu <andreimpopescu@gmail.com> to add a
    note about some frontends in apt.8 manpage, closes: #438545.
  * Applied patch from Aurelien Jarno <aurel32@debian.org> to avoid CPU
    getting crazy when /dev/null is redirected to stdin (which breaks
    buildds), closes: #452858.
  * Applied patch from Aurelien Jarno <aurel32@debian.org> to fix building
    with newest dpkg-shlibdeps changing the packaging building order and a
    patch from Robert Millan <rmh@aybabtu.com> to fix parallel building,
    closes: #452862.
  * Applied patch from Alexander Winston <alexander.winston@comcast.net>
    to use 'min' as symbol for minute, closes: #219034.
  * Applied patch from Amos Waterland <apw@us.ibm.com> to allow apt to
    work properly in initramfs, closes: #448316.
  * Applied patch from Robert Millan <rmh@aybabtu.com> to make apt-key and
    apt-get to ignore time conflicts, closes: #451328.
  * Applied patch from Peter Eisentraut <peter_e@gmx.net> to fix a
    grammatical error ("manual installed" -> "manually installed"),
    closes: #438136.
  * Fix cron.daily job to not call fail if apt isn't installed, closes:
    #443286.
  * Fix compilation warnings in apt-pkg/cdrom.cc and
    apt-pkg/contrib/configuration.cc.
  * Fix typo in debian/copyright file ("licened" instead of "licensed"),
    closes: #458966.

  [ Program translations ]
    - Basque updated. Closes: #453088
    - Vietnamese updated. Closes: #453774, #459013
    - Japanese updated. Closes: #456909
    - Simplified Chinese updated. Closes: #458039
    - French updated.
    - Norwegian Bokmål updated. Closes: #457917

  [ Michael Vogt ]
  * debian/rules
    - fix https install location
  * debian/apt.conf.daily:
    - print warning if the cache can not be locked (closes: #454561),
      thanks to Bastian Kleineidam
  * methods/gpgv.cc:
    - remove cruft code that caused timestamp/I-M-S issues
  * ftparchive/contents.cc:
    - fix error output
  * apt-pkg/acquire-item.{cc,h}:
    - make the authentication download code more robust against
      servers/proxies with broken If-Range implementations
  * apt-pkg/packagemanager.{cc,h}:
    - propergate the Immediate flag to make hitting the 
      "E: Internal Error, Could not perform immediate configuration (2)"
      harder
  * debian/control:
    - build against libdb-dev (instead of libdb4.4-dev)
  * merged the apt--DoListUpdate branch, this provides a common interface
    for "apt-get update" like operations for the frontends and also provides
    hooks to run stuff in APT::Update::{Pre,Post}-Invoke

  [ Chris Cheney ]
  * ftparchive/contents.cc:
    - support lzma data members
  * ftparchive/multicompress.cc:
    - support lzma output
  
  [ Daniel Burrows ]
  * apt-pkg/contrib/configuration.cc:
    - if RootDir is set, then FindFile and FindDir will return paths
      relative to the directory stored in RootDir, closes: #456457.

  [ Christian Perrier ]
  * Fix wording for "After unpacking...". Thanks to Michael Gilbert
    for the patch. Closes: #260825

 -- Michael Vogt <mvo@debian.org>  Mon, 07 Jan 2008 21:40:47 +0100

apt (0.7.9) unstable; urgency=low

  [ Christian Perrier ]
  * Add several languages to LINGUAS and, therefore, really ship the relevant
    translation:
    Arabic, Dzongkha, Khmer, Marathi, Nepali, Thai
    Thanks to Theppitak Karoonboonyanan for checking this out. Closes: #448321

  [ Program translations ]
    - Korean updated. Closes: #448430
    - Galician updated. Closes: #448497
    - Swedish updated.

  [ Otavio Salvador ]
  * Fix configure script to check for CURL library and headers presense.
  * Applied patch from Brian M. Carlson <sandals@crustytoothpaste.ath.cx>
    to add backward support for arches that lacks pselect support,
    closes: #448406.
  * Umount CD-ROM when calling apt-cdrom ident, except when called with
    -m, closes: #448521.

 -- Otavio Salvador <otavio@debian.org>  Wed, 31 Oct 2007 13:37:26 -0200

apt (0.7.8) unstable; urgency=low

  * Applied patch from Daniel Leidert <daniel.leidert@wgdd.de> to fix
    APT::Acquire::Translation "none" support, closes: #437523.
  * Applied patch from Daniel Burrows <dburrows@debian.org> to add support
    for the Homepage field (ABI break), closes: #447970.
  * Applied patch from Frans Pop <elendil@planet.nl> to fix a trailing
    space after cd label, closes: #448187.

 -- Otavio Salvador <otavio@debian.org>  Fri, 26 Oct 2007 18:20:13 -0200

apt (0.7.7) unstable; urgency=low

  [ Michael Vogt ]
  * apt-inst/contrib/extracttar.cc:
    - fix fd leak for zero size files (thanks to Bill Broadley for
      reporting this bug)
  * apt-pkg/acquire-item.cc:
    - remove zero size files on I-M-S hit
  * methods/https.cc:
    - only send LastModified if we actually have a file
    - send range request with if-range 
    - delete failed downloads
    - delete zero size I-M-S hits
  * apt-pkg/deb/dpkgpm.{cc,h}:
    - merged dpkg-log branch, this lets you specify a 
      Dir::Log::Terminal file to log dpkg output to
      (ABI break)
    - fix parse error when dpkg sends unexpected data
  * merged apt--sha256 branch to fully support the new
    sha256 checksums in the Packages and Release files
    (ABI break)
  * apt-pkg/pkgcachegen.cc:
    - increase default mmap size
  * tests/local-repo:
    - added local repository testcase
  * apt-pkg/acquire.cc:
    - increase MaxPipeDepth for the internal worker<->method
      communication to 1000 for the debtorrent backend
  * make apt build with g++ 4.3
  * fix missing SetExecClose() call when the status-fd is used
  * debian/apt.cron.daily:
    - move unattended-upgrade before apt-get autoclean
  * fix "purge" commandline argument, closes: #133421
    (thanks to Julien Danjou for the patch)
  * cmdline/apt-get.cc:
    - do not change the auto-installed information if a package
      is reinstalled
  * apt-pkg/acquire-item.cc:
    - fix crash in diff acquire code
  * cmdline/apt-mark:
    - Fix chmoding after have renamed the extended-states file (LP: #140019)
      (thanks to Laurent Bigonville)
  * apt-pkg/depcache.cc:
    - set "APT::Install-Recommends" to true by default (OMG!)
  * debian/apt.cron.daily:
    - only run the cron job if apt-get check succeeds (LP: #131719)
  
  [ Program translations ]
    - French updated
    - Basque updated. Closes: #436425
    - Fix the zh_CN translator's name in debian/changelog for 0.7.2
      Closes: #423272
    - Vietnamese updated. Closes: #440611
    - Danish updated. Closes: #441102
    - Thai added. Closes: #442833
    - Swedish updated.
    - Galician updated. Closes: #446626

  [ Otavio Salvador ]
  * Add hash support to copy method. Thanks Anders Kaseorg by the patch
    (closes: #436055)
  * Reset curl options and timestamp between downloaded files. Thanks to
    Ryan Murray <rmurray@debian.org> for the patch (closes: #437150)
  * Add support to apt-key to export keys to stdout. Thanks to "Dwayne
    C. Litzenberger" <dlitz@dlitz.net> for the patch (closes: #441942)
  * Fix compilation warnings:
    - apt-pkg/indexfile.cc: conversion from string constant to 'char*';
    - apt-pkg/acquire-item.cc: likewise;
    - apt-pkg/cdrom.cc: '%lu' expects 'long unsigned int', but argument
      has type 'size_t';
    - apt-pkg/deb/dpkgpm.cc: initialization order and conversion from
      string constant to 'char*';
    - methods/gpgv.cc: conversion from string constant to 'char*';
    - methods/ftp.cc: likewise;
    - cmdline/apt-extracttemplates.cc: likewise;
    - apt-pkg/deb/debmetaindex.cc: comparison with string literal results
      in unspecified behaviour;
  * cmdline/apt-get.cc: adds 'autoremove' as a valid comment to usage
    statement of apt-get (closes: #445468).
  * cmdline/apt-get.cc: really applies Julien Danjou <acid@debian.org>
    patch to add 'purge' command line argument (closes: #133421).

  [ Ian Jackson ]
  * dpkg-triggers: Deal properly with new package states.

  [ Colin Watson ]
  * apt-pkg/contrib/mmap.cc:
    - don't fail if msync() returns > 0
 
 -- Michael Vogt <mvo@debian.org>  Tue, 23 Oct 2007 14:58:03 +0200

apt (0.7.6) unstable; urgency=low

  * Applied patch from Aurelien Jarno <aurel32@debian.org> to fix wrong
    directory downloading on non-linux architectures (closes: #435597)

 -- Otavio Salvador <otavio@debian.org>  Wed, 01 Aug 2007 19:49:51 -0300

apt (0.7.5) unstable; urgency=low

  [ Otavio Salvador ]
  * Applied patch from Guillem Jover <guillem@debian.org> to use
    dpkg-architecture to get the host architecture (closes: #407187)
  * Applied patch from Guillem Jover <guillem@debian.org> to add
    support to add lzma support (closes: #408201)

  [ Michael Vogt ]
  * apt-pkg/depcache.cc:
    - support a list of sections for:
      APT::Install-Recommends-Sections
      APT::Never-MarkAuto-Sections
  * methods/makefile:
    - install lzma symlink method (for full lzma support)
  * debian/control:
    - suggest "lzma"

 -- Otavio Salvador <otavio@ossystems.com.br>  Wed, 25 Jul 2007 20:16:46 -0300

apt (0.7.4) unstable; urgency=low

  [ Michael Vogt ]
  * cmdline/apt-get.cc:
    - fix in the task-install code regexp (thanks to Adam Conrad and
      Colin Watson)
    - support task removal too: apt-get remove taskname^
      (thanks to Matt Zimmerman reporting this problem)

  [ Otavio Salvador ]
  * Fix a typo on 0.7.3 changelog entry about g++ (7.3 to 4.3)
  * Fix compilation warnings:
    - apt-pkg/contrib/configuration.cc: wrong argument type;
    - apt-pkg/deb/dpkgpm.cc: wrong signess;
    - apt-pkg-acquire-item.cc: wrong signess and orderned initializers;
    - methods/https.cc:
      - type conversion;
      - unused variable;
      - changed SetupProxy() method to void;
  * Simplified HttpMethod::Fetch on http.cc removing Tail variable;
  * Fix pipeline handling on http.cc (closes: #413324)
  * Fix building to properly support binNMUs. Thanks to Daniel Schepler
    <schepler@math.unipd.it> by the patch (closes: #359634)
  * Fix example for Install-{Recommends,Suggests} options on
    configure-index example file. Thanks to Peter Eisentraut
    <peter_e@gmx.net> by the patch (closes: #432223)

  [ Christian Perrier ]
  * Basque translation update. Closes: ##423766
  * Unfuzzy formerly complete translations
  * French translation update
  * Re-generate PO(T) files
  * Spanish translation update
  * Swedish translation update

 -- Otavio Salvador <otavio@debian.org>  Tue, 24 Jul 2007 09:55:50 -0300

apt (0.7.3) unstable; urgency=low

  * fixed compile errors with g++ 4.3 (thanks to 
    Daniel Burrows, closes: #429378)
  * fixes in the auto-mark code (thanks to Daniel
    Burrows)
  * fix FTBFS by changing build-depends to
    libcurl4-gnutls-dev (closes: #428363)
  * cmdline/apt-get.cc:
    - fix InstallTask code when a pkgRecord ends 
      with a single '\n' (thanks to Soren Hansen for reporting)
  * merged from Christian Perrier:
        * vi.po: completed to 532t, again. Closes: #429899
        * gl.po: completed to 532t. Closes: #429506
        * vi.po: completed to 532t. Closes: #428672
        * Update all PO and the POT. Gives 514t14f4u for formerly
          complete translations
        * fr.po: completed to 532t
        * ku.po, uk.po, LINGUAS: reintegrate those translations
          which disappeared from the BZR repositories

 -- Michael Vogt <mvo@debian.org>  Sun, 01 Jul 2007 12:31:29 +0200

apt (0.7.2-0.1) unstable; urgency=low

  * Non-maintainer upload.
  * Build-depend on libcurl4-gnutls-dev instead of the obsolete
    libcurl3-gnutls-dev.  Closes: #428363.

 -- Steve Langasek <vorlon@debian.org>  Thu, 28 Jun 2007 18:46:53 -0700

apt (0.7.2) unstable; urgency=low
  
  * merged the debian/experimental changes back
    into the debian/sid branch
  * merged from Christian Perrier:
    * mr.po: New Marathi translation  Closes: #416806
    * zh_CN.po: Updated by Kov Chai  Closes: #416822
    * tl.po: Updated by Eric Pareja   Closes: #416638
    * gl.po: Updated by Jacobo Tarrio
	     Closes: #412828
    * da.po: Updated by Claus Hindsgaul
	     Closes: #409483
    * fr.po: Remove a non-breakable space for usability
	     issues. Closes: #408877
    * ru.po: Updated Russian translation. Closes: #405476
    * *.po: Unfuzzy after upstream typo corrections
  * buildlib/archtable:
    - added support for sh3/sh4 (closes: #424870)
    - added support for m32r (closes: #394096)
  * buildlib/systemtable:
    - added support for lpia
  * configure.in:
    - check systemtable for architecture mapping too
  * fix error in AutocleanInterval, closes: #319339
    (thanks to Israel G. Lugo for the patch)
  * add "purge" commandline argument, closes: #133421)
    (thanks to Julien Danjou for the patch)
  * add "purge" commandline argument, closes: #133421)
    (thanks to Julien Danjou for the patch)
  * fix FTBFS with gcc 4.3, closes: #417090
    (thanks to Martin Michlmayr for the patch)
  * add --dsc-only option, thanks to K. Richard Pixley
  * Removed the more leftover #pragma interface/implementation
    closes: #306937 (thanks to Andreas Henriksson for the patch)
  
 -- Michael Vogt <mvo@debian.org>  Wed, 06 Jun 2007 23:19:50 +0200

apt (0.7.1) experimental; urgency=low

  * ABI library name change because it's built against
    new glibc
  * implement SourceVer() in pkgRecords 
     (thanks to Daniel Burrows for the patch!)
  * apt-pkg/algorithm.cc:
    - use clog for all debugging
    - only increase the score of installed applications if they 
      are not obsolete 
    - fix resolver bug on removal triggered by weak-dependencies 
      with or-groups
  * methods/http.cc:
    - send apt version in User-Agent
  * apt-pkg/deb/debrecords.cc:
    - fix SHA1Hash() return value
  * apt-pkg/cdrom.cc:
    - only unmount if APT::CDROM::NoMount is false
  * methods/cdrom.cc:  
    - only umount if it was mounted by the method before
  * po/gl.po:
    - fix error translation that causes trouble to lsb_release
  * apt-pkg/acquire-item.cc:
    - if decompression of a index fails, delete the index 
  * apt-pkg/acquire.{cc,h}:
    - deal better with duplicated sources.list entries (avoid
      double queuing of  URLs) - this fixes hangs in bzip/gzip
  * merged from Christian Perrier:
    * mr.po: New Marathi translation  Closes: #416806
    * zh_CN.po: Updated by Eric Pareja  Closes: #416822
    * tl.po: Updated by Eric Pareja   Closes: #416638
    * gl.po: Updated by Jacobo Tarrio
             Closes: #412828
    * da.po: Updated by Claus Hindsgaul
             Closes: #409483
    * fr.po: Remove a non-breakable space for usability
             issues. Closes: #408877
    * ru.po: Updated Russian translation. Closes: #405476
    * *.po: Unfuzzy after upstream typo corrections
    * vi.po: Updated to 515t. Closes: #426976
    * eu.po: Updated to 515t. Closes: #423766
    * pt.po: 515t. Closes: #423111
    * fr.po: Updated by Christian Perrier
    * Update all PO and the POT. Gives 513t2f for formerly
      complete translations
  * apt-pkg/policy.cc:
    - allow multiple packages (thanks to David Foerster)

 -- Michael Vogt <mvo@debian.org>  Wed,  2 May 2007 13:43:44 +0200

apt (0.7.0) experimental; urgency=low

  * Package that contains all the new features
  * Removed all #pragma interface/implementation
  * Branch that contains all the new features:
  * translated package descriptions
  * task install support
  * automatic dependency removal (thanks to Daniel Burrows)
  * merged support for the new dpkg "Breaks" field 
    (thanks to Ian Jackson)
  * handle network failures more gracefully on "update"
  * support for unattended-upgrades (via unattended-upgrades
    package)
  * added apt-transport-https method
  * merged "install-recommends" branch (ABI break): 
    - new "--install-recommends"
    - install new recommends on "upgrade" if --install-recommends is 
      given
    - new "--fix-policy" option to install all packages with unmet
      important dependencies (usefull with --install-recommends to
      see what not-installed recommends are on the system)
    - fix of recommended packages display (only show CandidateVersion
      fix or-group handling)
  * merged "install-task" branch (use with "apt-get install taskname^")

 -- Michael Vogt <mvo@debian.org>  Fri, 12 Jan 2007 20:48:07 +0100

apt (0.6.46.4-0.1) unstable; urgency=emergency
  
  * NMU
  * Fix broken use of awk in apt-key that caused removal of the wrong keys
    from the keyring. Closes: #412572

 -- Joey Hess <joeyh@debian.org>  Mon, 26 Feb 2007 16:00:22 -0500

apt (0.6.46.4) unstable; urgency=high

  * ack NMU (closes: #401017)
  * added apt-secure.8 to "See also" section
  * apt-pkg/deb/dpkgpm.cc:
    - added "Dpkg::StopOnError" variable that controls if apt
      will abort on errors from dpkg
  * apt-pkg/deb/debsrcrecords.{cc,h}:
    - make the Buffer grow dynmaically (closes: #400874)
  * Merged from Christian Perrier bzr branch:
    - uk.po: New Ukrainian translation: 483t28f3u
    - el.po: Update to 503t9f2u
    - de.po: Updates and corrections.
  * apt-pkg/contrib/progress.cc:
    - OpProgress::CheckChange optimized, thanks to Paul Brook
      (closes: #398381)
  * apt-pkg/contrib/sha256.cc:
    - fix building with noopt

 -- Michael Vogt <mvo@debian.org>  Thu,  7 Dec 2006 10:49:50 +0100

apt (0.6.46.3-0.2) unstable; urgency=high

  * Non-maintainer upload with permission of Michael Vogt.
  * Fix FTBFS on most arches (regression from the fix of #400874)

 -- Andreas Barth <aba@not.so.argh.org>  Tue,  5 Dec 2006 15:51:22 +0000 
  
apt (0.6.46.3-0.1) unstable; urgency=high

  * Non-maintainer upload with permission of Michael Vogt.
  * Fix segfault at apt-get source. Closes: #400874
  * Add apt-key update in postinst, so that debian-archive-keyring doesn't
    need to depend on apt >= 0.6. Closes: #401114
  * Don't double-queue pdiff files. Closes: #401017
  
 -- Andreas Barth <aba@not.so.argh.org>  Tue,  5 Dec 2006 10:34:56 +0000

apt (0.6.46.3) unstable; urgency=low

  * apt-pkg/deb/dpkgpm.cc:
    - make progress reporting robust against multiline error
      messages 

  * Merged from Christian Perrier bzr branch:
    - ca.po: Updated to 514t
    - be.po: Updated to 514t
    - it.po: Updated to 514t
    - hu.po: Updated to 514t
    - zh_TW.po: Updated to 514t
    - ar.po: Updated to 293t221u.
    - ru.po: Updated to 514t. Closes: #392466
    - nb.po: Updated to 514t. Closes: #392466
    - pt.po: Updated to 514t. Closes: #393199
    - fr.po: One spelling error corrected: s/accÃ¨der/accÃ©der
    - km.po: Updated to 514t.
    - ko.po: Updated to 514t.
    - bg.po: Updated to 514t.
    - de.po: Updated to 514t.
    - en_GB.po: Updated to 514t.

 -- Michael Vogt <mvo@debian.org>  Thu,  2 Nov 2006 11:37:58 +0100

apt (0.6.46.2) unstable; urgency=low

  * debian/control:
    - depend on debian-archive-keyring to offer clean upgrade path 
      (closes: #386800)
  * Merged from Christian Perrier bzr branch:
    - es.po: Updated to 514t. Closes: #391661
    - da.po: Updated to 514t. Closes: #391424
    - cs.po: Updated. Closes: #391064
    - es.po: Updated to 514t. Closes: #391661
    - da.po: Updated to 514t. Closes: #391424

 -- Michael Vogt <mvo@debian.org>  Wed, 11 Oct 2006 09:03:15 +0200

apt (0.6.46.1) unstable; urgency=low

  * methods/gzip.cc:
    - deal with empty files 
  * Applied patch from Daniel Schepler to make apt bin-NMU able.
    (closes: bug#359634)
  * rebuild against current g++ because of:
    http://gcc.gnu.org/bugzilla/show_bug.cgi?id=29289
    (closes: #390189)
  * fix broken i18n in the dpkg progress reporting, thanks to 
    Frans Pop and Steinar Gunderson. (closes: #389261)
  * Merged from Christian Perrier bzr branch:
    * fi.po: Updated to 514t. Closes: #390149
    * eu.po: Updated to 514t. Closes: #389725
    * vi.po: Updated to 514t. Closes: #388555
  * make the internal buffer in pkgTagFile grow dynamically
    (closes: #388708)
  
 -- Michael Vogt <mvo@debian.org>  Mon,  2 Oct 2006 20:42:20 +0200

apt (0.6.46) unstable; urgency=low

  * debian/control:
    - switched to libdb4.4 for building (closes: #381019)
  * cmdline/apt-get.cc:
    - show only the recommends/suggests for the candidate-version, not for all
      versions of the package (closes: #257054)
    - properly handle recommends/suggests or-groups when printing the list of
      suggested/recommends packages (closes: #311619)
  * methods/http.cc:
    - check more careful for incorrect proxy settings (closes: #378868)
  * methods/gzip.cc:
    - don't hang when /var is full (closes: #341537), thanks to
      Luis Rodrigo Gallardo Cruz for the patch
  * doc/examples/sources.list:
    - removed non-us.debian.org from the example (closes: #380030,#316196)
  * Merged from Christian Perrier bzr branch:
    * ro.po: Updated to 514t. Closes: #388402
    * dz.po: Updated to 514t. Closes: #388184
    * it.po: Fixed typos. Closes: #387812
    * ku.po: New kurdish translation. Closes: #387766
    * sk.po: Updated to 514t. Closes: #386851
    * ja.po: Updated to 514t. Closes: #386537
    * gl.po: Updated to 514t. Closes: #386397
    * fr.po: Updated to 516t.
    * fi.po: Updated to 512t. Closes: #382702
  * share/archive-archive.gpg:
    - removed the outdated amd64 and debian-2004 keys
  * apt-pkg/tagfile.cc:
    - applied patch from Jeroen van Wolffelaar to make the tags
      caseinsensitive (closes: #384182)
    - reverted MMap use in the tagfile because it does not work 
      across pipes (closes: #383487) 
  
 -- Michael Vogt <mvo@debian.org>  Thu, 21 Sep 2006 10:25:03 +0200

apt (0.6.45) unstable; urgency=low

  * apt-pkg/contrib/sha256.cc:
    - fixed the sha256 generation (closes: #378183)
  * ftparchive/cachedb.cc:
    - applied patch from Anthony Towns to fix Clean() function
      (closes: #379576)
  * doc/apt-get.8.xml:
    - fix path to the apt user build (Closes: #375640)
  * doc/apt-cache.8.xml:
    - typo (Closes: #376408)
  * apt-pkg/deb/dpkgpm.cc:
    - make progress reporting more robust against multiline error
      messages (first half of a fix for #374195)
  * doc/examples/configure-index:
    - document Debug::pkgAcquire::Auth     
  * methods/gpgv.cc:
    - deal with gpg error "NODATA". Closes: #296103, Thanks to 
      Luis Rodrigo Gallardo Cruz for the patch
  * apt-inst/contrib/extracttar.cc:
    - fix for string mangling, closes: #373864
  * apt-pkg/acquire-item.cc:
    - check for bzip2 in /bin (closes: #377391)
  * apt-pkg/tagfile.cc:
    - make it work on non-mapable files again, thanks 
      to James Troup for confirming the fix (closes: #376777)
  * Merged from Christian Perrier bzr branch:
    * ko.po: Updated to 512t. Closes: #378901
    * hu.po: Updated to 512t. Closes: #376330
    * km.po: New Khmer translation: 506t6f. Closes: #375068
    * ne.po: New Nepali translation: 512t. Closes: #373729
    * vi.po: Updated to 512t. Closes: #368038
    * zh_TW.po: Remove an extra %s in one string. Closes: #370551
    * dz.po: New Dzongkha translation: 512t
    * ro.po: Updated to 512t
    * eu.po: Updated
    * eu.po: Updated
  * fix apt-get dist-upgrade
  * fix warning if no /var/lib/apt/extended_states is present
  * don't download Translations for deb-src sources.list lines
  * apt-pkg/tagfile.cc:
    - support not-mmapable files again

 -- Michael Vogt <mvo@debian.org>  Thu, 27 Jul 2006 00:52:05 +0200

apt (0.6.44.2exp1) experimental; urgency=low

  * added support for i18n of the package descriptions
  * added support for aptitude like auto-install tracking (a HUGE
    HUGE thanks to Daniel Burrows who made this possible) 
  * synced with the http://people.debian.org/~mvo/bzr/apt/debian-sid branch
  * build from http://people.debian.org/~mvo/bzr/apt/debian-experimental

 -- Michael Vogt <mvo@debian.org>  Mon,  3 Jul 2006 21:50:31 +0200

apt (0.6.44.2) unstable; urgency=low

  * apt-pkg/depcache.cc:
    - added Debug::pkgDepCache::AutoInstall (thanks to infinity)
  * apt-pkg/acquire-item.cc:
    - fix missing chmod() in the new aquire code 
      (thanks to Bastian Blank, Closes: #367425)
  * merged from 
    http://www.perrier.eu.org/debian/packages/d-i/level4/apt-main:
    * sk.po: Completed to 512t
    * eu.po: Completed to 512t
    * fr.po: Completed to 512t
    * sv.po: Completed to 512t
    * Update all PO and the POT. Gives 506t6f for formerly
      complete translations

 -- Michael Vogt <mvo@debian.org>  Wed, 14 Jun 2006 12:00:57 +0200

apt (0.6.44.1-0.1) unstable; urgency=low

  * Non-maintainer upload.
  * Don't give an error when parsing empty Packages/Sources files.
    (Closes: #366931, #367086, #370160)

 -- Steinar H. Gunderson <sesse@debian.org>  Fri,  9 Jun 2006 00:52:21 +0200

apt (0.6.44.1) unstable; urgency=low

  * apt-pkg/acquire-item.cc:
    - fix reversed logic of the "Acquire::PDiffs" option
  * merged from 
    http://www.perrier.eu.org/debian/packages/d-i/level4/apt-main:
    - po/LINGUAS: added "bg" Closes: #360262
    - po/gl.po: Galician translation update. Closes: #366849
    - po/hu.po: Hungarian translation update. Closes: #365448
    - po/cs.po: Czech translation updated. Closes: #367244
  * apt-pkg/contrib/sha256.cc:
    - applied patch to fix unaligned access problem. Closes: #367417
      (thanks to David Mosberger)

 -- Michael Vogt <mvo@debian.org>  Tue, 16 May 2006 21:51:16 +0200

apt (0.6.44) unstable; urgency=low

  * apt-pkg/acquire.cc: don't show ETA if it is 0 or absurdely large
  * apt-pkg/contrib/sha256.{cc,h},hashes.{cc,h}: support for sha256 
    (thanks to Anthony Towns)
  * ftparchive/cachedb.{cc,h},writer.{cc,h}: optimizations 
    (thanks to Anthony Towns)
  * apt pdiff support from experimental merged
  * apt-pkg/deb/dpkgpm.cc: wording fixes (thanks to Matt Zimmerman)
  * apt-pkg/deb/dpkgpm.cc: 
    - wording fixes (thanks to Matt Zimmerman)
    - fix error in dpkg interaction (closes: #364513, thanks to Martin Dickopp)
  * apt-pkg/tagfile.{cc,h}:
    - use MMap to read the entries (thanks to Zephaniah E. Hull for the
      patch) Closes: #350025
  * Merge from http://www.perrier.eu.org/debian/packages/d-i/level4/apt-main:
  	* bg.po: Added, complete to 512t. Closes: #360262
  * doc/apt-ftparchive.1.xml:
    - fix documentation for "SrcPackages" -> "Sources" 
      (thanks to Bart Martens for the patch, closes: #307756)
  * debian/libapt-pkg-doc.doc-base.cache:
    - remove broken charackter from description (closes: #361129)
  * apt-inst/deb/dpkgdb.cc, methods/gpgv.cc: 
    - i18n fixes (closes: #349298)
  * debian/postinst: dont fail on not available
    /usr/share/doc/apt/examples/sources.list (closes: #361130)
  * methods/ftp.cc:
    - unlink empty file in partial if the download failed because
      the file is missing on the server (closes: #316337)
  * apt-pkg/deb/debversion.cc:
    - treats a version string with explicit zero epoch equal
      than the same without epoch (Policy 5.6.12, closes: #363358)
      Thanks to Lionel Elie Mamane for the patch
  
 -- Michael Vogt <mvo@debian.org>  Mon,  8 May 2006 22:28:53 +0200

apt (0.6.43.3) unstable; urgency=low

  * Merge bubulle@debian.org--2005/apt--main--0 up to patch-186:
    * ca.po: Completed to 512t. Closes: #351592
    * eu.po: Completed to 512t. Closes: #350483
    * ja.po: Completed to 512t. Closes: #349806
    * pl.po: Completed to 512t. Closes: #349514
    * sk.po: Completed to 512t. Closes: #349474
    * gl.po: Completed to 512 strings Closes: #349407
    * sv.po: Completed to 512 strings Closes: #349210
    * ru.po: Completed to 512 strings Closes: #349154
    * da.po: Completed to 512 strings Closes: #349084
    * fr.po: Completed to 512 strings
    * vi.po: Completed to 511 strings  Closes: #348968
    * zh_CN.po: Completed to 512t. Closes: #353936
    * it.po: Completed to 512t. Closes: #352803
    * pt_BR.po: Completed to 512t. Closes: #352419
    * LINGUAS: Add Welsh
    * *.po: Updated from sources (512 strings)
  * apt-pkg/deb/deblistparser.cc:
    - don't explode on a DepCompareOp in a Provides line, but warn about
      it and ignore it otherwise (thanks to James Troup for reporting it)
  * cmdline/apt-get.cc:
    - don't lock the lists directory in DoInstall, breaks --print-uri 
      (thanks to James Troup for reporting it)
  * debian/apt.dirs: create /etc/apt/sources.list.d 
  * make apt-cache madison work without deb-src entries (#352583)
  * cmdline/apt-get.cc: only run the list-cleaner if a update was 
    successfull

 -- Michael Vogt <mvo@debian.org>  Wed, 22 Feb 2006 10:13:04 +0100

apt (0.6.43.2) unstable; urgency=low

  * Merge bubulle@debian.org--2005/apt--main--0 up to patch-166:
    - en_GB.po, de.po: fix spaces errors in "Ign " translations Closes: #347258
    - makefile: make update-po a pre-requisite of clean target so
    	        that POT and PO files are always up-to-date
    - sv.po: Completed to 511t. Closes: #346450
    - sk.po: Completed to 511t. Closes: #346369
    - fr.po: Completed to 511t
    - *.po: Updated from sources (511 strings)
    - el.po: Completed to 511 strings Closes: #344642
    - da.po: Completed to 511 strings Closes: #348574
    - es.po: Updated to 510t1f Closes: #348158
    - gl.po: Completed to 511 strings Closes: #347729
    - it.po: Yet another update Closes: #347435
  * added debian-archive-keyring to the Recommends (closes: #347970)
  * fixed message in apt-key to install debian-archive-keyring 
  * typos fixed in apt-cache.8 (closes: #348348, #347349)
  * add patch to fix http download corruption problem (thanks to
    Petr Vandrovec, closes: #280844, #290694)

 -- Michael Vogt <mvo@debian.org>  Thu, 19 Jan 2006 00:06:33 +0100

apt (0.6.43.1) unstable; urgency=low

  * Merge bubulle@debian.org--2005/apt--main--0 up to patch-148:
    * fr.po: Completed to 510 strings
    * it.po: Completed to 510t
    * en_GB.po: Completed to 510t
    * cs.po: Completed to 510t
    * zh_CN.po: Completed to 510t
    * el.po: Updated to 510t
    * vi.po: Updated to 383t93f34u
    * tl.po: Completed to 510 strings (Closes: #344306)
    * sv.po: Completed to 510 strings (Closes: #344056)
    * LINGUAS: disabled Hebrew translation. (Closes: #313283)
    * eu.po: Completed to 510 strings (Closes: #342091)
  * apt-get source won't download already downloaded files again
    (closes: #79277)
  * share/debian-archive.gpg: new 2006 ftp-archive signing key added
    (#345891)
  * redownload the Release file if IMS-Hit and gpg failure
  * deal with multiple signatures on a Release file

 -- Michael Vogt <mvo@debian.org>  Fri,  6 Jan 2006 01:17:08 +0100

apt (0.6.43) unstable; urgency=medium

  * Merge bubulle@debian.org--2005/apt--main--0 up to patch-132:  
    * zh_CN.po: Completed to 510 strings(Closes: #338267)
    * gl.po: Completed to 510 strings (Closes: #338356)
  * added support for "/etc/apt/sources.list.d" directory 
    (closes: #66325)
  * make pkgDirStream (a bit) more complete
  * fix bug in pkgCache::VerIterator::end() (thanks to Daniel Burrows)
    (closes: #339533)
  * pkgAcqFile is more flexible now (closes: #57091)
  * support a download rate limit for http (closes: #146877)
  * included lots of the speedup changes from #319377
  * add stdint.h to contrib/md5.h (closes: #340448)
  * ABI change, library name changed (closes: #339147)
  * Fix GNU/kFreeBSD crash on non-existing server file (closes: #317718)
  * switch to libdb4.3 in build-depends
  
 -- Michael Vogt <mvo@debian.org>  Tue, 29 Nov 2005 00:17:07 +0100

apt (0.6.42.3) unstable; urgency=low

  * Merge bubulle@debian.org--2005/apt--main--0 up to patch-129:
    - patch-118: Russian translation update by Yuri Kozlov (closes: #335164)
    - patch-119: add update-po as a pre-req for binary (closes: #329910)
    - patch-121: Complete French translation
    - patch-125: Fixed localization of y/n questions in German translation 
                 (closes: #337078)
    - patch-126: Swedish translation update (closes: #337163)
    - patch-127: Complete Tagalog translation (closes: #337306)
    - patch-128: Danish translation update (closes: #337949)
    - patch-129: Basque translation update (closes: #338101)
  * cmdline/apt-get.cc:
    - bufix in FindSrc  (closes: #335213, #337910)
  * added armeb to archtable (closes: #333599)
  * with --allow-unauthenticated use the old fallback behaviour for
    sources (closes: #335112)
   
 -- Michael Vogt <mvo@debian.org>  Wed,  9 Nov 2005 07:22:31 +0100

apt (0.6.42.2) unstable; urgency=high

  * NMU (approved by maintainer)
  * Add AMD64 archive signing key to debian-archive.gpg (closes: #336500).
  * Add big-endian arm (armeb) support (closes: #333599).
  * Priority high to get the AMD key into testing ASAP.

 -- Frans Pop <fjp@debian.org>  Sun, 30 Oct 2005 21:29:11 +0100
 
apt (0.6.42.1) unstable; urgency=low

  * fix a incorrect example in the apt_prefrences man page
    (thanks to Filipus Klutiero, closes: #282918)
  * apt-pkg/pkgrecords.cc:
    - revert patch from last version, it causes trouble on alpha 
      and ia64 (closes: #335102, #335103)
  * cmdline/apt-get.cc:
    - be extra carefull in FindSrc (closes: #335213)

 -- Michael Vogt <mvo@debian.org>  Sat, 22 Oct 2005 23:44:35 +0200

apt (0.6.42) unstable; urgency=low

  * apt-pkg/cdrom.cc:
    - unmount the cdrom when apt failed to locate any package files
  * allow cdrom failures and fallback to other sources in that case
    (closes: #44135)
  * better error text when dpkg-source fails 
  * Merge bubulle@debian.org--2005/apt--main--0 up to patch-115:
    - patch-99: Added Galician translation
    - patch-100: Completed Danish translation (Closes: #325686)
    - patch-104: French translation completed
    - patch-109: Italian translation completed
    - patch-112: Swedish translation update 
    - patch-115: Basque translation completed (Closes: #333299)
  * applied french man-page update (thanks to Philippe Batailler)
    (closes: #316638, #327456)
  * fix leak in the mmap code, thanks to Daniel Burrows for the
    patch (closes: #250583)
  * support for apt-get [build-dep|source] -t (closes: #152129)
  * added "APT::Authentication::TrustCDROM" option to make the life
    for the installer people easier (closes: #334656)
  * fix crash in apt-ftparchive (thanks to Bastian Blank for the patch)
    (closes: #334671)
  * apt-pkg/contrib/md5.cc:
    - fix a alignment problem on sparc64 that gives random bus errors
      (thanks to Fabbione for providing a test-case)
  * init the default ScreenWidth to 79 columns by default 
    (Closes: #324921)
  * cmdline/apt-cdrom.cc: 
    - fix some missing gettext() calls (closes: #334539)
  * doc/apt-cache.8.xml: fix typo (closes: #334714)

 -- Michael Vogt <mvo@debian.org>  Wed, 19 Oct 2005 22:02:09 +0200

apt (0.6.41) unstable; urgency=low

  * improved the support for "error" and "conffile" reporting from
    dpkg, added the format to README.progress-reporting
  * added README.progress-reporting to the apt-doc package
  * improved the network timeout handling, if a index file from a 
    sources.list times out or EAI_AGAIN is returned from getaddrinfo, 
    don't try to get the other files from that entry
  * Support architecture-specific extra overrides
    (closes: #225947). Thanks to  Anthony Towns for idea and
    the patch, thanks to Colin Watson for testing it.
  * Javier Fernandez-Sanguino Pen~a:
    - Added a first version of an apt-secure.8 manpage, and modified
      apt-key and apt.end accordingly. Also added the 'update'
      argument to apt-key which was previously not documented 
      (Closes: #322120)
  * Andreas Pakulat:
    - added example apt-ftparchive.conf file to doc/examples 
      (closes: #322483)
  * Fix a incorrect example in the man-page (closes: #282918)
  * Fix a bug for very long lines in the apt-cdrom code (closes: #280356)
  * Fix a manual page bug (closes: #316314)
  * Do md5sum checking for file and cdrom method (closes: #319142)
  * Change pkgPolicy::Pin from private to protected to let subclasses
    access it too (closes: #321799)
  * add default constructor for PrvIterator (closes: #322267)
  * Reread status configuration on debSystem::Initialize() 
    (needed for apt-proxy, thanks to Otavio for this patch)
  
 -- Michael Vogt <mvo@debian.org>  Mon,  5 Sep 2005 22:59:03 +0200

apt (0.6.40.1) unstable; urgency=low

  * bugfix in the parsing code for the apt<->dpkg communication. apt 
    crashed when dpkg sends the same state more than once under certain
    conditions
  * 0.6.40 breaks the ABI but I accidentally didn't change the soname :/

 -- Michael Vogt <mvo@debian.org>  Fri,  5 Aug 2005 13:24:58 +0200

apt (0.6.40) unstable; urgency=low

  * Patch from Jordi Mallach to mark some additional strings for translation
  * Updated Catalan translation from Jordi Mallach
  * Merge from bubulle@debian.org--2005/apt--main--0:
    - Update pot and merge with *.po
    - Updated French translation, including apt-key.fr.8
  * Restore changelog entries from the 0.6.x series that went to Debian
    experimental
  * Merge michael.vogt@ubuntu.com--2005/apt--progress-reporting--0
    - Provide an interface for progress reporting which can be used by
      (e.g.) base-config

 -- Matt Zimmerman <mdz@debian.org>  Thu, 28 Jul 2005 11:57:32 -0700

apt (0.6.39) unstable; urgency=low

  * Welsh translation update: daf@muse.19inch.net--2005/apt--main--0--patch-6
  * Merge mvo's changes from 0.6.36ubuntu1:
    michael.vogt@ubuntu.com--2005/apt--mvo--0--patch-32
  * Merge aggregated translation updates:
    bubulle@debian.org--2005/apt--main--0
  * Update priority of apt-utils to important, to match the override file
  * Install only one keyring on each branch (Closes: #316119)

 -- Matt Zimmerman <mdz@debian.org>  Tue, 28 Jun 2005 11:51:09 -0700

apt (0.6.38) unstable; urgency=low

  * Merge michael.vogt@ubuntu.com--2005/apt--fixes--0--patch-6, a workaround
    for the French man pages' failure to build
  * Branch Debian and Ubuntu
    - apt.postinst, apt-key: use the appropriate keyring
    - debian/rules: install all keyrings
  * Add the current Debian archive signing key (4F368D5D) to
    debian-archive.gpg
  * make pinning on the "component" work again (using the section of the 
    archive, we don't use per-section Release files anymore with apt-0.6)
    (closes ubuntu #9935)
  
 -- Matt Zimmerman <mdz@debian.org>  Sat, 25 Jun 2005 09:51:00 -0700

apt (0.6.37) breezy; urgency=low

  * Merge bubulle@debian.org--2005/apt--main--0 up to patch-81
    - patch-66: Italian update
    - patch-71: French update
    - patch-73: Basque update
    - patch-74: Hebrew update
    - patch-76: Correct Hebrew translation (Closes: #306658)
    - patch-77: French man page update
    - patch-79: Correct syntax errors in Hebrew translation
    - patch-81: Portuguese update
  * Fix build of French man pages (now using XML, not SGML)
  * Add Welsh translation from Dafydd Harries
    (daf@muse.19inch.net--2005/apt--main--0--patch-1)
  * Change debian/bugscript to use #!/bin/bash (Closes: #313402)
  * Fix a incorrect example in the man-page (closes: #282918)

 -- Matt Zimmerman <mdz@ubuntu.com>  Tue, 24 May 2005 14:38:25 -0700

apt (0.6.36ubuntu1) breezy; urgency=low

  * make it possible to write a cache-control: no-cache header even if
    no proxy is set to support transparent proxies (closes ubuntu: #10773)

  * Merge otavio@debian.org--2005/apt--fixes--0.6:
    - Fix comment about the need of xmlto while building from Arch;
    - Fix StatStore struct on cachedb.h to use time_t and then fix a compile
      warning;
    - Lock database at start of DoInstall routine to avoid concurrent
      runs of install/remove and update commands (Closes: #194467)
    - Fix warnings while compiling with GCC 4.0 compiler  

 -- Michael Vogt <michael.vogt@ubuntu.com>  Mon, 23 May 2005 11:57:53 +0200

apt (0.6.36) experimental; urgency=low

  * Merge apt--mvo--0:
    - apt-pkg/acquire-item.cc:
      added "Acquire::BrokenProxy" that will force apt to always 
      re-get the Release.gpg file (for broken proxies)
    - debian/apt.cron.daily:
      MinAge is defaulting to 2 days now to prevent over-aggresive removal 
    - apt-pkg/cdrom.cc:
      honor "Acquire::gpgv::Options" when verifying the signature (Ubuntu #8496)
 
 -- Michael Vogt <mvo@debian.org>  Thu, 31 Mar 2005 20:37:11 +0200

apt (0.6.35) hoary; urgency=low

  * Merge apt--mvo--0 (incorporates 0.6.34ubuntu1):
    - Implement MaxSize and MaxAge in apt.cron.daily, to prevent the cache
      from growing too large (Ubuntu #6761)
    - some comments about the pkgAcqMetaSig::Custom600Headers() added
    - use gpg --with-colons
    - commented the ftp no_proxy unseting in methods/ftp.cc
    - added support for "Acquire::gpgv::options" in methods/gpgv.cc
  * Merge bubulle@debian.org--2005/apt--main--0
    - Make capitalization more consistent
    - Un-fuzzy translations resulting from capitalization changes
    - Italian translation update

 -- Matt Zimmerman <mdz@ubuntu.com>  Mon,  7 Mar 2005 20:08:33 -0800

apt (0.6.34) hoary; urgency=low

  * Add missing semicolon to configure-index (Closes: #295773)
  * Update build-depends on gettext to 0.12 (Closes: #295077)
  * Merge from bubulle@debian.org--2005/apt--main--0 to get
    translation updates

 -- Matt Zimmerman <mdz@ubuntu.com>  Fri,  4 Mar 2005 16:13:15 -0800

apt (0.6.33) hoary; urgency=low

  * Merge michael.vogt@ubuntu.com--2005/apt--mvo--0 (through patch-6)
    - patch-1: cosmetic changes (whitespace, "Apt::GPGV->APT::GPGV")
    - patch-2: (doc) documentation for gpgv
    - patch-3: (doc) new config variables added configure-index
    - patch-4: pkgAcquire::Run() pulse intervall can be configured
    - patch-5: fix for apt-get update removing Release.gpg files (#6865)
    - patch-6: change the path scoring in apt-cdrom, prefer pathes without
      symlinks

 -- Matt Zimmerman <mdz@ubuntu.com>  Sat, 26 Feb 2005 15:21:17 -0800

apt (0.6.32) hoary; urgency=low

  * Merge michael.vogt@ubuntu.com--2005/apt--mvo--0 (patch-1)
    - Implement Acquire::gpgv::options (Ubuntu bug#6283)

 -- Matt Zimmerman <mdz@ubuntu.com>  Tue,  8 Feb 2005 19:31:15 -0800

apt (0.6.31) hoary; urgency=low

  * Matt Zimmerman
    - Remove debugging output from apt.cron.daily (no one noticed?)
    - Apply patch from Anthony Towns to allow SHA1Summation to process a file
      descriptor until EOF, rather than requiring that the length of input be
      specified (Closes: #291338)
    - Fix build/install of Polish offline documentation, based on patch from
      Christian Perrier (Closes: #270404)
  * Michael Vogt
    - apt-cdrom.cc seperated into frontend (cmdline/apt-cdrom.cc and library
      apt-pkg/cdrom.{cc,h}) (Ubuntu #5668)

 -- Matt Zimmerman <mdz@ubuntu.com>  Fri,  4 Feb 2005 10:23:01 -0800

apt (0.6.30) unstable; urgency=low

  * Add ppc64 to buildlib/archtable
  * Merge michael.vogt@canonical.com--2004/apt--status-fd--0
    - Support preserving dpkg status file descriptor, to support
      better integration with synaptic
  
 -- Matt Zimmerman <mdz@ubuntu.com>  Wed, 19 Jan 2005 00:26:01 -0800

apt (0.6.29) hoary; urgency=low

  * Merge apt--mvo--0 (0.6.27ubuntu4)
  

 -- Matt Zimmerman <mdz@canonical.com>  Tue, 28 Dec 2004 17:18:02 -0800

apt (0.6.28) hoary; urgency=low

  * Merge apt--mvo--0
  * Rebuild source to get rid of arch metadata and temporary files in
    0.6.27ubuntu3

 -- Matt Zimmerman <mdz@canonical.com>  Thu, 23 Dec 2004 18:53:16 -0800

apt (0.6.27ubuntu4) hoary; urgency=low

  * remove old sig-file in partial/ before starting to fetch a new sig-file
    (see ubuntu #4769 for the rational)
  * added apt-key update method (uses ubuntu-keyring)
  * documented the "--allow-unauthenticated" switch
  * added DEB_BUILD_PROG_OPTS to debian/rules (additonal options can be 
    passed to DEB_BUILD_PROG like "-S")

 -- Michael Vogt <mvo@debian.org>  Thu, 23 Dec 2004 11:12:51 +0100

apt (0.6.27ubuntu3) hoary; urgency=low

  * added a exact dependency from libapt-pkg-dev to the apt version it was
    build with

 -- Michael Vogt <mvo@debian.org>  Wed, 15 Dec 2004 09:56:32 +0100

apt (0.6.27ubuntu2) hoary; urgency=low

  * fixed a bug in the rule file that happend during the big 0.5->0.6 merge

 -- Michael Vogt <mvo@debian.org>  Tue, 14 Dec 2004 12:14:25 +0100

apt (0.6.27ubuntu1) hoary; urgency=low

  * chmod 755 /usr/bin/apt-key
  * don't display a error when a apt-get update don't find a 
    Packages.bz2/Sources.bz2 file

 -- Michael Vogt <mvo@debian.org>  Mon, 13 Dec 2004 18:40:21 +0100

apt (0.6.27) hoary; urgency=low

  * Merge apt--authentication--0 branch
    - Implement gpg authentication for package repositories (Closes: #203741)
    - Also includes Michael Vogt's fixes
  * Merge apt--misc-abi-changes--0 branch
    - Use pid_t throughout to hold process IDs (Closes: #226701)
    - Import patch from Debian bug #195510: (Closes: #195510)
      - Make Simulate::Describe and Simulate::ShortBreaks private member
        functions
      - Add a parameter (Candidate) to Describe to control whether the
        candidate version is displayed
      - Pass an appropriate value for Candidate everywhere Describe is called

 -- Matt Zimmerman <mdz@canonical.com>  Mon, 13 Dec 2004 01:03:11 -0800

apt (0.6.25) experimental; urgency=low

  * Fix handling of two-part sources for sources.list deb-src entries in
    the same way that deb entries were fixed

 -- Matt Zimmerman <mdz@debian.org>  Wed,  9 Jun 2004 05:29:50 -0700

apt (0.6.24) experimental; urgency=low

  * YnPrompt fixes were inadvertently left out, include them (Closes:
    #249251)

 -- Matt Zimmerman <mdz@debian.org>  Sun, 16 May 2004 14:18:53 -0700

apt (0.6.23) experimental; urgency=low

  * Remove obsolete pkgIterator::TargetVer() (Closes: #230159)
  * Reverse test in CheckAuth to match new prompt (Closes: #248211)

 -- Matt Zimmerman <mdz@debian.org>  Sun,  9 May 2004 21:01:58 -0700

apt (0.6.22) experimental; urgency=low

  * Merge 0.5.25
  * Make the unauthenticated packages prompt more intuitive (yes to
    continue, default no), but require --force-yes in addition to
    --assume-yes in order to override

 -- Matt Zimmerman <mdz@debian.org>  Fri, 19 Mar 2004 13:55:35 -0800

apt (0.6.21) experimental; urgency=low

  * Merge 0.5.24

 -- Matt Zimmerman <mdz@debian.org>  Tue, 16 Mar 2004 22:52:34 -0800

apt (0.6.20) experimental; urgency=low

  * Merge 0.5.23

 -- Matt Zimmerman <mdz@debian.org>  Thu, 26 Feb 2004 17:17:02 -0800

apt (0.6.19) experimental; urgency=low

  * Merge 0.5.22
  * Convert apt-key(8) to docbook XML

 -- Matt Zimmerman <mdz@debian.org>  Mon,  9 Feb 2004 15:44:49 -0800

apt (0.6.18) experimental; urgency=low

  * Add new Debian Archive Automatic Signing Key to the default keyring
    (existing keyrings are not updated; do that yourself)

 -- Matt Zimmerman <mdz@debian.org>  Sat, 17 Jan 2004 17:04:30 -0800

apt (0.6.17) experimental; urgency=low

  * Merge 0.5.21
  * Handle more IMS stuff correctly

 -- Matt Zimmerman <mdz@debian.org>  Fri, 16 Jan 2004 10:54:25 -0800

apt (0.6.16) experimental; urgency=low

  * Fix some cases where the .gpg file could be left in place when it is
    invalid

 -- Matt Zimmerman <mdz@debian.org>  Fri,  9 Jan 2004 09:22:15 -0800

apt (0.6.15) experimental; urgency=low

  * s/Debug::Acquire::gpg/&v/
  * Honor the [vendor] syntax in sources.list again (though it is not
    presently used for anything)
  * Don't ship vendors.list(5) since it isn't used yet
  * Revert change from 0.6.10; it was right in the first place and the
    problem was apparently something else.  Archive = Suite.

 -- Matt Zimmerman <mdz@debian.org>  Mon,  5 Jan 2004 17:43:01 -0800

apt (0.6.14) experimental; urgency=low

  * Merge 0.5.20

 -- Matt Zimmerman <mdz@debian.org>  Sun,  4 Jan 2004 11:09:21 -0800

apt (0.6.13) experimental; urgency=low

  * Merge 0.5.19

 -- Matt Zimmerman <mdz@debian.org>  Sat,  3 Jan 2004 16:22:31 -0800

apt (0.6.12) experimental; urgency=low

  * Have pkgAcquireIndex calculate an MD5 sum if one is not provided by
    the method (as with file: and copy:).  Local repositories
  * Fix warning about dist name mismatch to actually print what it was
    expecting
  * Don't expect any particular distribution name for two-part
    sources.list entries
  * Merge 0.5.18

 -- Matt Zimmerman <mdz@debian.org>  Fri,  2 Jan 2004 13:59:00 -0800

apt (0.6.11) experimental; urgency=low

  * Support IMS requests of Release.gpg and Release
  * This required API changes, bump the libapt-pkg version
  * Copy local Release files into Dir::State::Lists
  * Set IndexFile attribute when retrieving Release and Release.gpg so
    that the appropriate Cache-Control headers are sent

 -- Matt Zimmerman <mdz@debian.org>  Fri,  2 Jan 2004 10:46:17 -0800

apt (0.6.10) experimental; urgency=low

  * Use "Codename" (woody, sarge, etc.) to supply the value of the
    "Archive" package file attribute, used to match "release a=" type
    pins, rather than "Suite" (stable, testing, etc.)

 -- Matt Zimmerman <mdz@debian.org>  Thu,  1 Jan 2004 16:56:47 -0800

apt (0.6.9) experimental; urgency=low

  * Another tagfile workaround

 -- Matt Zimmerman <mdz@debian.org>  Thu,  1 Jan 2004 13:56:08 -0800

apt (0.6.8) experimental; urgency=low

  * Add a config option and corresponding command line option
    (--allow-unauthenticated) to apt-get, to make buildd operators happy
    (Closes: #225648)

 -- Matt Zimmerman <mdz@debian.org>  Wed, 31 Dec 2003 08:28:04 -0800

apt (0.6.7) experimental; urgency=low

  * Forgot to revert part of the changes to tagfile in 0.6.4.  Hopefully
    will fix segfaults for some folks.

 -- Matt Zimmerman <mdz@debian.org>  Wed, 31 Dec 2003 08:01:28 -0800

apt (0.6.6) experimental; urgency=low

  * Restore the ugly hack I removed from indexRecords::Load which set the
    pkgTagFile buffer size to (file size)+256.  This is concealing a bug,
    but I can't fix it right now.  This should fix the segfaults that
    folks are seeing with 0.6.[45].

 -- Matt Zimmerman <mdz@debian.org>  Mon, 29 Dec 2003 18:11:13 -0800

apt (0.6.5) experimental; urgency=low

  * Move the authentication check into a separate function in apt-get
  * Fix display of unauthenticated packages when they are in the cache
    (Closes: #225336)

 -- Matt Zimmerman <mdz@debian.org>  Sun, 28 Dec 2003 16:47:57 -0800

apt (0.6.4) experimental; urgency=low

  * Use the top-level Release file in LoadReleaseInfo, rather than looking
    for the per-section ones (which aren't downloaded anymore).  This
    unbreaks release pinning, including the NotAutomatic bit used by
    project/experimental
  * Use FileFd::Size() rather than a separate stat() call in
    LoadReleaseInfo
  * Fix pkgTagFile to leave a little extra room at the end of the buffer
    to append the record separator if it isn't present
  * Change LoadReleaseInfo to use "Suite" rather than "Archive", to match
    the Debian archive's dist-level Release files

 -- Matt Zimmerman <mdz@debian.org>  Sun, 28 Dec 2003 15:55:55 -0800

apt (0.6.3) experimental; urgency=low

  * Fix MetaIndexURI for flat ("foo/") sources

 -- Matt Zimmerman <mdz@debian.org>  Sun, 28 Dec 2003 12:11:56 -0800

apt (0.6.2) experimental; urgency=low

  * Add space between package names when multiple unauthenticated packages
    are being installed (Closes: #225212)
  * Provide apt-key with a secret keyring and a trustdb, even though we
    would never use them, because it blows up if it doesn't have them
  * Fix typo in apt-key(8) (standard input is '-', not '/')

 -- Matt Zimmerman <mdz@debian.org>  Sat, 27 Dec 2003 13:01:40 -0800

apt (0.6.1) experimental; urgency=low

  * Merge apt 0.5.17
  * Rearrange Release file authentication code to be more clear
  * If Release is present, but Release.gpg is not, don't forget to still
    queue Packages files
  * Convert distribution "../project/experimental" to "experimental" for
    comparison purposes
  * Make a number of Release file errors into warnings; for now, it is OK
    not to have a codename, for example.  We mostly care about checksums
    for now

 -- Matt Zimmerman <mdz@debian.org>  Fri, 26 Dec 2003 15:12:47 -0800

apt (0.6.0) experimental; urgency=low

  * Signature verification support patch ("apt-secure") from Colin Walters
    <walters@debian.org> and Isaac Jones <ijones@syntaxpolice.org>.  This
    implements:
     - Release signature verification (Release.gpg)
     - Packages, Sources md5sum verification against Release
     - Closes: #203741
  * Make some modifications to signature verification support:
    - Release.gpg is always retrieved and verified if present, rather than
      requiring that sources be configured as secure
    - Print a hint about installing gnupg if exec(gpgv) fails
    - Remove obsolete pkgAcqIndexRel
    - Move vendors.list stuff into a separate module (vendorlist.{h,cc})
    - If any files about to be retrieved are not authenticated, issue a
      warning to the user and require confirmation
    - Fix a heap corruption bug in pkgSrcRecords::pkgSrcRecords()
  * Suggests: gnupg
  * Install a keyring in /usr/share/apt/debian-archive.gpg containing an
    initial set of Debian archive signing keys to seed /etc/apt/trusted.gpg
  * Add a new tool, apt-key(8) used to manage the keyring

 -- Matt Zimmerman <mdz@debian.org>  Fri, 26 Dec 2003 08:27:19 -0800

apt (0.5.32) hoary; urgency=low

  * Call setlocale in the methods, so that the messages are properly
    localised (Closes: #282700)
  * Implement support for bzip2-compressed debs (data.tar.bz2)

 -- Matt Zimmerman <mdz@canonical.com>  Sat, 11 Dec 2004 09:05:52 -0800

apt (0.5.31) unstable; urgency=low

  * New Romanian translation from Sorin Batariuc <sorin@bonbon.net>
    (Closes: #281458)
  * Merge changes from Hoary (0.5.30,0.5.30ubuntu2]
  * Fix the example in apt_preferences(5) to match the text
    (Closes: #222267)
  * Add APT::Periodic::Autoclean setting, to allow "apt-get autoclean" to
    be run periodically.  This is useful with
    APT::Periodic::Download-Upgradeable-Packages, and defaults to the same
    value, so that the cache size is bounded

 -- Matt Zimmerman <mdz@debian.org>  Tue, 23 Nov 2004 12:53:04 -0800

apt (0.5.30ubuntu2) hoary; urgency=low

  * bzip2 is now "Suggested" and it will detect if bzip2 is installed 
    and only then trying to get Packages.bz2

 -- Michael Vogt <mvo@debian.org>  Fri, 19 Nov 2004 12:00:39 +0100

apt (0.5.30ubuntu1) hoary; urgency=low

  * Need to Depend: bzip2 or Packages.bz2 fail.

 -- LaMont Jones <lamont@canonical.com>  Thu, 18 Nov 2004 12:51:05 -0700

apt (0.5.30) hoary; urgency=low

  * Patch from Michael Vogt to enable Packages.bz2 use, with a fallback to
    Packages.gz if it is not present (Closes: #37525)

 -- Matt Zimmerman <mdz@debian.org>  Mon, 15 Nov 2004 12:57:28 -0800

apt (0.5.29) unstable; urgency=low

  * Don't hardcode paths in apt.cron.daily
  * Add to apt.cron.daily the capability to pre-download upgradeable
    packages
  * Place timestamp files in /var/lib/apt/periodic, rather than
    /var/lib/apt itself
  * Standardize debhelper files a bit
    - Create all directories in debian/dirs rather than creating some on
      the dh_installdirs command line
    - Rename debian/dirs to debian/apt.dirs, debian/examples to
      debian/apt.examples

 -- Matt Zimmerman <mdz@debian.org>  Sat, 13 Nov 2004 17:58:07 -0800

apt (0.5.28) hoary; urgency=low

  * Translation updates:
    - Updated Hungarian from Kelemen Gábor <kelemeng@gnome.hu> (Closes: #263436)
    - Updated Greek from George Papamichelakis (Closes: #265004)
    - Updated Simplified Chinese from Tchaikov (Closes: #265190)
    - Updated French by Christian Perrier (Closes: #265816)
    - Updated Japanese by Kenshi Muto (Closes: #265630)
    - Updated Catalan from Jordi Mallach
    - Updated Dutch from Bart Cornelis (Closes: #268258, #278697)
    - Updated Portuguese from Miguel Figueiredo (Closes: #268265)
    - Updated Polish from Robert Luberda <robert@debian.org> (Closes: #268451)
    - Updated Danish from Claus Hindsgaul (Closes: #269417)
    - Updated Norwegian Nynorsk from Håvard Korsvoll <korsvoll@skulelinux.no>
      (Closes: #269965)
    - Updated Russian from Yuri Kozlov <yuray@id.ru> (Closes: #271104)
    - Updated Italian from Samuele Giovanni Tonon <samu@debian.org>
      (Closes: #275083)
    - Updated Brazilian Portuguese from Andre Luis Lopes (Closes: #273944)
    - Updated Slovak from Peter Mann (Closes: #279481)
  * APT::Get::APT::Get::No-List-Cleanup -> APT::Get::List-Cleanup in apt-get.cc
    (Closes: #267266)
  * Merge Ubuntu changes:
    - Set default Dpkg::MaxArgs to 1024, and Dpkg::MaxArgBytes to 32k.
      Needed to work around ordering bugs when installing a large number of
      packages
    - Patch from Michael Vogt to add an optional cron job which
      can run apt-get update periodically
  * Add arch-build target to debian/rules

 -- Matt Zimmerman <mdz@debian.org>  Sat, 13 Nov 2004 15:52:20 -0800

apt (0.5.27) unstable; urgency=high

  * Sneak in a bunch of updated translations before the freeze
    (no code changes)
  * Translation updates:
    - New Finnish translation from Tapio Lehtonen <tale@debian.org>
      (Closes: #258999)
    - New Bosnian translation from Safir Šećerović <sapphire@linux.org.ba>
      (Closes: #254201)
    - Fix Italian incontrario (Closes: #217277)
    - Updated Spanish from Ruben Porras (Closes: #260483)
    - Updated Danish from Claus Hindsgaul (Closes: #260569)
    - Updated Slovak from Peter Mann (Closes: #260627)
    - Updated Portuguese from Miguel Figueiredo (Closes: #261423)
  * Bring configure-index up to date with documented options, patch from
    Uwe Zeisberger <zeisberg@informatik.uni-freiburg.de> (Closes: #259540)
  * Note in apt.conf(5) that configure-index does not contain strictly
    default values, but also examples
  * Add Polish translation of offline.sgml (Closes: #259229)

 -- Matt Zimmerman <mdz@debian.org>  Thu, 29 Jul 2004 09:30:12 -0700

apt (0.5.26) unstable; urgency=low

  * Translation updates:
    - Spanish update from Ruben Porras <nahoo82@telefonica.net> (Closes: #248214)
    - Sync Spanish apt(8) (Closes: #249241)
    - French update from Christian Perrier <bubulle@debian.org> (Closes: #248614)
    - New Slovak translation from Peter Mann <Peter.Mann@tuke.sk> (Closes: #251676)
    - Czech update from Miroslav Kure <kurem@upcase.inf.upol.cz> (Closes: #251682)
    - pt_BR update from Andre Luis Lopes <andrelop@debian.org> (Closes: #251961)
    - German translation of apt(8) from Helge Kreutzmann <kreutzm@itp.uni-hannover.de>
      (Closes: #249453)
    - pt update from Miguel Figueiredo <elmig@debianpt.org> (Closes: #252700)
    - New Hebrew translation from Lior Kaplan <webmaster@guides.co.il>
      (Closes: #253182)
    - New Basque translation from Piarres Beobide Egaña <pi@beobide.net>
      (Vasco - Euskara - difficult language, Closes: #254407) and already a
      correction (Closes: #255760)
    - Updated Brazilian Portuguese translation from
      Guilherme de S. Pastore <gpastore@colband.com.br> (Closes: #256396)
    - Updated Greek translation (complete now) from
      George Papamichelakis <george@step.gr> (Closes: #256797)
    - New Korean translation from Changwoo Ryu <cwryu@debian.org>
      (Closes: #257143)
    - German translation now available in two flavours: with Unicode usage and
      without (related to #228486, #235759)
  * Update apt-get(8) to reflect the fact that APT::Get::Only-Source will
    affect apt-get build-dep as well as apt-get source
  * Remove aborted remnants of a different method of implementing DEB_BUILD_OPTIONS
    from debian/rules
  * Fix typo in error message when encountering unknown type in source list
    (Closes: #253217)
  * Update k*bsd-gnu arch names in buildlib/ostable (Closes: #253532)
  * Add amd64 to buildlib/archtable (Closes: #240896)
  * Have configure output a more useful error message if the architecture
    isn't in archtable

 -- Matt Zimmerman <mdz@debian.org>  Thu,  8 Jul 2004 15:53:28 -0700

apt (0.5.25) unstable; urgency=low

  * Patch from Jason Gunthorpe to remove arbitrary length limit on Binary
    field in SourcesWriter::DoPackage
  * Fix typo in apt-cache(8) (Closes: #238578)
  * Fix obsolete reference to bug(1) in stub apt(8) man page
    (Closes: #245923)
  * Fix typo in configure-index (RecruseDepends -> RecurseDepends)
    (Closes: #246550)
  * Support DEB_BUILD_OPTIONS=noopt in debian/rules
    (Closes: #244293)
  * Increase length of line buffer in ReadConfigFile to 1024 chars;
    detect if a line is longer than that and error out
    (Closes: #244835)
  * Suppress a signed/unsigned warning in apt-cache.cc:DisplayRecord
  * Build apt-ftparchive with libdb4.2 rather than libdb2
    - Patch from Clint Adams to do most of the work
    - Build-Depends: s/libdb2-dev/libdb4.2-dev/
    - Add AC_PREREQ(2.50) to configure.in
    - Use db_strerror(err) rather than GlobalError::Errno (which uses strerror)
    - Add note to NEWS.Debian about upgrading old databases
  * Attempt to fix problems with chunked encoding by stripping only a single CR
    (Closes: #152711)
  * Modify debian/rules cvs-build to use cvs export, to avoid picking up
    junk files from the working directory
  * Add lang=fr attribute to refentry section of
    apt-extracttemplates.fr.1.sgml and apt-sortpkgs.fr.1.sgml so they are
    correctly built
  * Remove extraneous '\' characters from <command> tags in
    apt_preferences.fr.5.sgml
  * Translation updates:
    - Updated Swedish translation from Peter Karlsson <peter@softwolves.pp.se>
      (Closes: #238943)
    - New Slovenian translation from Jure Čuhalev <gandalf@owca.info>
      (closes: #239785)
    - New Portuguese translation from Miguel Figueiredo <elmig@debianpt.org>
      (closes: #240074)
    - Updated Spanish translation from Ruben Porras <nahoo82@telefonica.net>
    - Updated Spanish translation of man pages from Ruben Porras
      <nahoo82@telefonica.net>
    - Updated Simplified Chinese translation from "Carlos Z.F. Liu" <carlos_liu@yahoo.com>
      (Closes: #241971)
    - Updated Russian translation from Dmitry Astapov <adept@despammed.com>
      (Closes: #243959)
    - Updated Polish translation from Marcin Owsiany <porridge@debian.org>
      (Closes: #242388)
    - Updated Czech translation from Miroslav Kure <kurem@upcase.inf.upol.cz>
      (Closes: #244369)
    - Updated Japanese translation from Kenshi Muto <kmuto@debian.org>
      (Closes: #244176)
    - Run make -C po update-po to update .po files
    - Updated French translation from Christian Perrier <bubulle@debian.org>
      (Closes: #246925)
    - Updated Danish translation from Claus Hindsgaul <claus_h@image.dk>
      (Closes: #247311)

 -- Matt Zimmerman <mdz@debian.org>  Sat,  8 May 2004 12:52:20 -0700

apt (0.5.24) unstable; urgency=low

  * Updated Czech translation from Miroslav Kure <kurem@upcase.inf.upol.cz>
    (Closes: #235822)
  * Updated French translation from Christian Perrier <bubulle@debian.org>
    (Closes: #237403)
  * Updates to XML man pages from richard.bos@xs4all.nl
  * Updated Danish translation from Claus Hindsgaul <claus_h@image.dk>
    (Closes: #237771)
  * Updated Greek translation from Konstantinos Margaritis
    <markos@debian.org>
    (Closes: #237806)
  * Updated Spanish translation from Ruben Porras <nahoo82@telefonica.net>
    (Closes: #237863)
  * Updated pt_BR translation from Andre Luis Lopes <andrelop@debian.org>
    (Closes: #237960)
  * Regenerate .pot file (Closes: #237892)
  * Updated Polish translation from Marcin Owsiany <porridge@debian.org>
    (Closes: #238333)
  * In pkgAcquire::Shutdown(), set the status of fetching items to
    StatError to avoid a sometimes large batch of error messages
    (Closes: #234685)
  * Implement an ugly workaround for the 10000-character limit on the
    Binaries field in debSrcRecordParser, until such time as some things
    can be converted over to use STL data types (ABI change) (Closes: #236688)
  * Increase default tagfile buffer from 32k to 128k; this arbitrary limit
    should also be removed someday (Closes: #174945)
  * Checked against Standards-Version 3.6.1 (no changes)

 -- Matt Zimmerman <mdz@debian.org>  Tue, 16 Mar 2004 22:47:55 -0800

apt (0.5.23) unstable; urgency=low

  * Cosmetic updates to XML man pages from Richard Bos <radoeka@xs4all.nl>
  * Use the 'binary' target rather than 'all' so that the ssh and bzip2
    symlinks are created correctly (thanks to Adam Heath)
    (Closes: #214842)
  * Updated Simplified Chinese translation of message catalog from Tchaikov
    <chaisave@263.net> (Closes: #234186)
  * Change default for Acquire::http::max-age to 0 to prevent index files
    being out of sync with each other (important with Release.gpg)
  * Add an assert() to make sure that we don't overflow a fixed-size
    buffer in the very unlikely event that someone adds 10 packaging
    systems to apt (Closes: #233678)
  * Fix whitespace in French translation of "Yes, do as I say!", which
    made it tricky to type, again.  Thanks to Sylvain Pasche
    <sylvain.pasche@switzerland.org> (Closes: #234494)
  * Print a slightly clearer error message if no packaging systems are
    available (Closes: #233681)
  * Point to Build-Depends in COMPILING (Closes: #233669)
  * Make debian/rules a bit more consistent in a few places.
    Specifically, always use -p$@ rather than an explicit package name,
    and always specify it first, and use dh_shlibdeps -l uniformly rather
    than sometimes changing LD_LIBRARY_PATH directly
  * Document unit for Cache-Limit (bytes) (Closes: #234737)
  * Don't translate "Yes, do as I say!" in Chinese locales, because it can
    be difficult to input (Closes: #234886)

 -- Matt Zimmerman <mdz@debian.org>  Thu, 26 Feb 2004 17:08:14 -0800

apt (0.5.22) unstable; urgency=low

  * Updated French translation of man pages from Philippe Batailler
    <philippe.batailler@free.fr> (Closes: #203119)
  * Initialize StatusFile in debSystem (Closes: #229791)
  * Fix apt-get's suggests/recommends printing, which was skipping every
    other dependency due to both using GlobOr and incrementing the DepIterator
    (Closes: #229722)
  * Restore SIGINT/SIGQUIT handlers to their old values (rather than
    SIG_DFL) after invoking dpkg (Closes: #229854)
  * Updated Dutch translation of message catalog from cobaco
    <cobaco@linux.be> (Closes: #229601)
  * Catalan translation from Antoni Bella, Matt Bonner and Jordi Mallach
    (Closes: #230102)
  * Simplified Chinese translation of message catalog from "Carlos
    Z.F. Liu" <carlos_liu@yahoo.com> (Closes: #230960)
  * Replace SGML manpages with XML man pages from richard.bos@xs4all.nl
    (Closes: #230687)
  * Updated Spanish translation of man pages from Ruben Porras
    <nahoo82@telefonica.net> (Closes: #231539)
  * New Czech translation of message catalog from Miroslav Kure
    <kurem@upcase.inf.upol.cz> (Closes: #231921)

 -- Matt Zimmerman <mdz@debian.org>  Mon,  9 Feb 2004 12:44:54 -0800

apt (0.5.21) unstable; urgency=low

  * Patch from Eric Wong <normalperson@yhbt.net> to include apt18n.h after
    other headers to avoid breaking locale.h when setlocale() is defined
    as an empty macro.  This was not a problem on Debian, but broke
    compilation on Solaris. (Closes: #226509)
  * Updated French translation from Pierre Machard <pmachard@debian.org>
    (Closes: #226886)
  * Add colons to apt-get's "kept back"/"upgraded"/"downgraded" messages
    (Closes: #226813)
  * Fix typo in apt-cache(8) (Closes: #226351)
  * Clearer error message in place of "...has no available version, but
    exists in the database" (Closes: #212203)
  * Patch from Oliver Kurth <oku@masqmail.cx> to use AC_CACHE_VAL for
    GLIBC_VER to make cross-compilation easier (Closes: #221528)
  * Add example preferences file (Closes: #220799)
  * Updated Greek translation from Konstantinos Margaritis <markos@debian.org>
    (Closes: #227205)
  * Updated Spanish translation of man pages from Ruben Porras
    <nahoo82@telefonica.net> (Closes: #227729)

 -- Matt Zimmerman <mdz@debian.org>  Fri, 16 Jan 2004 10:54:39 -0800

apt (0.5.20) unstable; urgency=low

  * Fixed German translations of "Suggested" from Christian Garbs
    <debian@cgarbs.de> (Closes: #197960)
  * Add an "apt-cache madison" command with an output format similar to
    the katie tool of the same name (but less functionality)
  * Fix debSourcesIndex::Describe() to correctly say "Sources" rather than
    "Packages"

 -- Matt Zimmerman <mdz@debian.org>  Sat,  3 Jan 2004 23:42:50 -0800

apt (0.5.19) unstable; urgency=low

  * Fix Packages::Extensions support in apt-ftparchive generate
    (Closes: #225453)

 -- Matt Zimmerman <mdz@debian.org>  Sat,  3 Jan 2004 16:20:31 -0800

apt (0.5.18) unstable; urgency=low

  * New no_NO.po file from Tollef Fog Heen <tfheen@debian.org> to fix
    encoding problems (Closes: #225602)
  * Have "apt-ftparchive release" strip the leading path component from
    the checksum entries

 -- Matt Zimmerman <mdz@debian.org>  Fri,  2 Jan 2004 11:24:35 -0800

apt (0.5.17) unstable; urgency=low

  * Enable apt-ftparchive to generate Release files.  Hopefully this will
    make it easier for folks to secure their apt-able packages

 -- Matt Zimmerman <mdz@debian.org>  Fri, 26 Dec 2003 12:53:21 -0800

apt (0.5.16) unstable; urgency=low

  * po/de.po update from Michael Karcher <karcher@physik.fu-berlin.de>
    (Closes: #222560)
  * Update config.guess and config.sub from autotools-dev 20031007.1
  * Add knetbsd to buildlib/ostable (Closes: #212344)
  * Don't suggest apt-get -f install to correct broken build-deps; broken
    installed packages are rarely the cause (Closes: #220858)
  * Avoid clobbering configure.in if sed fails

 -- Matt Zimmerman <mdz@debian.org>  Wed, 24 Dec 2003 14:54:40 -0800

apt (0.5.15) unstable; urgency=low

  * Spanish man pages, patch from Ruben Porras <nahoo82@telefonica.net>
    (Closes: #195444)
    - apt.es.8 wasn't included in the patch, but was referenced.  Fetched
      version 1.3 from debian-doc cvs
    - Create doc/es/.cvsignore
  * Patch from Koblinger Egmont <egmont@uhulinux.hu> to fix
    pkgCache::PkgFileIterator::Label() to correctly refer to File->Label
    rather than File->Origin (Closes: #213311)
  * Add missing comma and space to German translation of "downgraded"
    (Closes: #213975)
  * Add missing comma in apt_preferences(5) (Closes: #215362)
  * Fix whitespace in French translation of "Yes, do as I say!", which
    made it tricky to type.  Thanks to Sylvain Pasche
    <sylvain.pasche@switzerland.org> (Closes: #217152)
  * Let apt-get build-dep try alternatives if the installed package
    doesn't meet version requirements (Closes: #214736)
  * Fix version display for recommends (Closes: #219900)
  * Use isatty rather than ttyname for checking if stdin is a terminal.
    isatty has the advantage of not requiring /proc under Linux, and thus
    Closes: #221728
  * Correctly implement -n as a synonym for --names-only (Closes: #224515)
  * Update apt-cache(8)
    - Document --installed
    - --recursive applies to both depends and rdepends
  * Japanese translation of documentation from Kurasawa Nozomu <nabetaro@slug.jp>
    (Closes: #186235)
  * Clarify documentation of --no-upgrade in apt-get(8) (Closes: #219743)
  * Clean up and simplify some of the suggests/recommends display in apt-get
  * Use cvs update -d in debian/rules cvs-build rather than just update
  * Pass --preserve-envvar PATH --preserve-envvar CCACHE_DIR to debuild.  apt
    takes a long time to build, and ccache helps

 -- Matt Zimmerman <mdz@debian.org>  Sat, 20 Dec 2003 16:34:30 -0800

apt (0.5.14) unstable; urgency=low

  * apt-get build-dep, when trying to skip over the remaining elements of
    an or-expression, would accidentally inherit the version requirements of a
    later item in the or-expression.  Fixed it.
  * Let apt-get build-dep try alternatives if the first dependency in an
    or-expression is not available
  * Add a Debug::BuildDeps to generate some trace output
  * Help apt-get build-dep produce more useful error messages
  * Process build-dependencies in forward rather than reverse order
  * Error out if an installed package is too new for a << or <=
    build-dependency
  * apt-get build-dep should now be able to handle almost any package with
    correct build-depends.  The primary exception is build-dependencies on
    virtual packages with more than one provider, and these are
    discouraged for automated processing (but still common,
    unfortunately).

 -- Matt Zimmerman <mdz@debian.org>  Tue, 23 Sep 2003 22:57:31 -0400

apt (0.5.13) unstable; urgency=medium

  * Document configuration file comment syntax in apt.conf(5)
    (Closes: #211262)
  * s/removed/installed/ in a comment in apt-get.cc
  * Move comment for ListParser::ParseDepends into the right place
  * Don't preserve ownership when copying config.guess and config.sub.
    This broke builds where the clean target was run with different
    privileges than the rest of the build (i.e., root) (Closes: #212183)
  * On second thought, don't copy config.guess and config.sub at all.  I'd
    rather they always match what is in CVS.

 -- Matt Zimmerman <mdz@debian.org>  Mon, 22 Sep 2003 10:28:17 -0400

apt (0.5.12) unstable; urgency=low

  * Exclude subdirectories named 'debian-installer' from the apt-cdrom
    search (Closes: #210485 -- release-critical)

 -- Matt Zimmerman <mdz@debian.org>  Thu, 11 Sep 2003 21:48:14 -0400

apt (0.5.11) unstable; urgency=low

  * Updated pt_BR translations from Andre Luis Lopes <andrelop@debian.org>
    (Closes: #208302)
  * In apt.conf(5), give the fully qualified name of Dir::Bin::Methods,
    rather than just "methods"
  * Add new nb and nn translations from Petter Reinholdtsen <pere@hungry.com>
  * Clean up reportbug script a bit, and extend it to distinguish between a
    configuration file not existing and the user declining to submit it with
    the report
  * Add #include <langinfo.h> to cmdline/apt-get.cc.  This apparently gets
    pulled in by something else with recent g++ and/or glibc, but is
    required when building on, e.g., stable
  * Patch from Koblinger Egmont <egmont@uhulinux.hu> to fix version
    comparisons with '~' (Closes: #205960)
  * Disable Russian translation until someone can review it
    (Closes: #207690)

 -- Matt Zimmerman <mdz@debian.org>  Wed, 10 Sep 2003 19:41:28 -0400

apt (0.5.10) unstable; urgency=low

  * Correct the section in apt_preferences(5) on interpreting priorities
    to show that zero is not a valid priority, and print a warning if such
    a pin is encountered in the preferences file (Closes: #204971)
  * Regenerate French man pages from sgml source (Closes: #205886)
  * Get self-tests compiling again, updated for latest library API
    and g++ 3.3
  * Add version comparison tests for #194327 and #205960
  * Fix error message in version test to output versions in the order in
    which they were compared when the reverse comparison fails
  * Reference the source package bug page rather than the one for the
    binary package 'apt' in the man pages (Closes: #205290)
  * Updated Polish po file from Marcin Owsiany <porridge@debian.org>
    (Closes: #205950)
  * Mention some of the available frontends in apt-get(8) (Closes: #205829)
  * Add apt-config to SEE ALSO section of apt-get (Closes: #205036)
  * Add missing "lang" attributes to refentry tags in French man pages
    (apt-cdrom, apt-extracttemplates, apt-sortpkgs)
  * Change upgraded/newly installed/not fully installed or removed
    messages to be consistent and somewhat shorter (some translations
    exceeded 80 characters even in the simplest case)
  * Make APT::Get::Show-Upgraded (aka apt-get -u) default to true.
  * Updates to Dutch translation from Bart Cornelis <cobaco@linux.be>
    (Closes: #207656)

 -- Matt Zimmerman <mdz@debian.org>  Sun, 31 Aug 2003 21:12:39 -0400

apt (0.5.9) unstable; urgency=low

  * Oh well, apt isn't going to make it into testing anytime soon due to
    new glibc and gcc deps, so we might as well fix more bugs
  * Fix typo in example ftp-archive.conf (Closes: #203295)
  * Mention default setting for --all-versions (Closes: #203298)
  * Patch from Otavio Salvador <otavio@debian.org> to have --version
    only print the version (and not usage as well) (Closes: #203418)
  * Patch from Otavio Salvador <otavio@debian.org> to switch from
    dh_installmanpages to dh_installman.  Fixes the problem where the
    pt_BR man page was installed in the wrong location (Closes: #194558)
  * Move the French apt-ftparchive man page into apt-utils where it
    belongs.  apt-utils Replaces: apt (<< 0.5.9)
  * Write records from "apt-cache show" using fwrite(3) rather than
    write(2), in case for some reason the entire record doesn't get
    written by a single write(2)
  * Add new French man pages to doc/fr/.cvsignore
  * Add freebsd to buildlib/ostable (Closes: #193430)
  * Avoid segfault if a package name is specified which consists
    entirely of characters which look like end tags ('+', '-')
    (Closes: #200425)
  * Patch from Otavio Salvador <otavio@debian.org> to avoid listing
    suggests/recommends for packages which are selected for installation
    at the same time as the package which suggests/recommends them
    (Closes: #200102)
  * Patch from Otavio Salvador <otavio@debian.org> to avoid listing
    suggests/recommends which are Provided by a package which is already
    installed (Closes: #200395)
  * Patch to update pt_BR man page for apt_preferences(5) from Andre Luis
    Lopes <andrelop@debian.org> (Closes: #202245)
  * Use nl_langinfo(YESEXPR) rather than comparing to the translated
    string "Y".  Closes: #200953 and should make the prompting generally
    more robust in the face of i18n.  In the particular case of #200953,
    it was being fooled because of signedness issues with toupper(3)
    (Closes: #194614)
  * apt Suggests: aptitude | synaptic | gnome-apt | wajig
    (Closes: #146667)
  * Clean up whitespace in translated strings in ru.po, which messed up
    indentation (some other translations probably have similar problems)
    (Closes: #194282)
  * Run ispell -h over the man page sources and fix a bunch of typos
  * Use debian/compat rather than DH_COMPAT
  * Update to debhelper compatibility level 3
    - remove ldconfig calls from debian/{postinst,postrm} as dh_makeshlibs
      will add them
    - echo 3 > debian/compat
    - Build-Depends: debhelper (>= 3)
  * Exclude '.#*' from cvs-build
  * Let the ftp method work with ftp servers which do not require a
    password (Closes: #199425)
  * Build-depend on debhelper >= 4.1.62, because we need the fix for
    #204731 in order for dh_installman to work correctly
    with our SGML man pages
  * Move dh_makeshlibs ahead of dh_installdeb so that its postinst
    fragments are properly substituted

 -- Matt Zimmerman <mdz@debian.org>  Sun, 10 Aug 2003 19:54:39 -0400

apt (0.5.8) unstable; urgency=medium

  * urgency=medium because the changes since 0.5.5.1 are pretty safe as
    far as core functionality, 0.5.5.1 survived unstable for 10 days, and
    I don't want to delay apt's progress into testing any further.  It's
    decidedly better than 0.5.4.
  * Clarify the meaning of the only-source option in apt-get(8)
    (Closes: #177258)
  * Updated French man pages from Philippe Batailler
    <philippe.batailler@free.fr> (Closes: #182194)
  * Give a warning if an illegal type abbreviation is used when looking up a
    configuration item (Closes: #168453)
  * Improve build-depends handling of virtual packages even further, so that
    it will now also try to satisfy build-depends on virtual packages if they
    are not installed.  Note that this only works if there is only one
    package providing the virtual package, as in other cases (Closes: #165404)
  * Update config.guess and config.sub from autotools-dev 20030717.1
  * Tweak SGML in apt-extracttemplates.1.sgml so that literal '>' doesn't end
    up in output
  * Document SrcDirectory in apt-ftparchive.1.sgml (Closes: #156370)
  * Support TMPDIR in apt-extracttemplates (Closes: #191656)
  * Fix ru.po to use a capital letter for the translation of 'Y' so that
    YnPrompt works correctly (Closes: #200953).  No other translations seem
    to have this problem
  * Regenerate POT file and sync .po files
  * Only try to clear stdin if it is a tty, to avoid looping if there is
    lots of stuff (perhaps an infinite amount) to read (Closes: #192228)

 -- Matt Zimmerman <mdz@debian.org>  Fri, 25 Jul 2003 20:21:53 -0400

apt (0.5.7) unstable; urgency=low

  * Update control file to match overrides (apt priority important,
    libapt-pkg-dev section libdevel)
  * Silence the essential packages check if we are only downloading
    archives and not changing the system (Closes: #190862)
  * Skip version check if a build-dependency is provided by an installed package
    (Closes: #126938)
  * Have apt-cache show exit with an error if it cannot find any of the
    specified packages (Closes: #101490)

 -- Matt Zimmerman <mdz@debian.org>  Mon, 21 Jul 2003 23:43:24 -0400

apt (0.5.6) unstable; urgency=low

  * Adam Heath <doogie@debian.org>
    - Fix segfault when handling /etc/apt/preferences.  Closes: #192409.
  * Matt Zimmerman <mdz@debian.org>
    - Clean up some string handling, patch from Peter Lundkvist
      <p.lundkvist@telia.com> (Closes: #192225)
    - Don't fall off the end of the buffer when comparing versions.
      Patch from Koblinger Egmont <egmont@uhulinux.hu> (Closes: #194327)
    - Minor fixes to apt-ftparchive(1) (Closes: #118156)
    - Fix typo in apt-ftparchive help text (Closes: #119072)
    - More typos in apt-ftparchive help text (Closes: #190936)
    - Update config.guess, config.sub to latest versions
    - Modify the description for apt-utils to reflect the fact that it is not
      (any longer) infrequently used (Closes: #138045)
    - Make setup script for dselect method more explicit about
      overwriting sources.list (Closes: #151727)
    - Fix typo in apt-cache(8) (Closes: #161243)
    - Remove duplicate 'showpkg' from synopsis on apt-cache(8)
      (Closes: #175611)
    - Document in apt-get(8) the meaning of the '*' in ShowList, which is that
      the package is being purged (Closes: #182369)
    - Fix extra "/" character in apt.conf(5) (Closes: #185545)
    - Fix typo in tar error message (Closes: #191424)
    - Clarify description of 'search' on apt-cache(8) (Closes: #192216)
    - Fix incorrect path for 'partial' directory on apt-get(8)
      (Closes: #192933)
    - Fixes to pt_BR translation from Andre Luis Lopes <andrelop@ig.com.br>
      (Closes: #196669)
    - Updated apt_preferences(5) man page with many corrections and
      clarifications from Thomas Hood <jdthood@yahoo.co.uk>
      (Closes: #193336)
    - Fix SGML validation errors in apt-cache.8.sgml introduced in 0.5.5 or so
    - Add a simple example to apt-ftparchive(1) (Closes: #95257)
    - Add bug script for collecting configuration info (Closes: #176482)

 -- Matt Zimmerman <mdz@debian.org>  Mon, 21 Jul 2003 01:59:43 -0400

apt (0.5.5.1) unstable; urgency=low

  * Move the target of the example docs from doc to binary.  Closes:
    #192331
  * Fix api breakage that broke apt-ftparchive and apt-cache dumpavail, by
    backing out change that incorretly attempted to handle Package sections
    larger than 32k.  Closes: #192373
  * Fix never-ending loop with apt-get install -V.  Closes: #192355.

 -- Adam Heath <doogie@debian.org>  Mon, 19 May 2003 12:30:16 -0500

apt (0.5.5) unstable; urgency=low

  * New deb version compare function, that has no integer limits, and
    supports pre-versions using ~.  Code ported from dpkg.
  * Fix handling of [!arch] for build-dependencies. Closes: #88798, #149595
  * Fix handling of build-deps on unknown packages. Closes: #88664, #153307
  * "apt-get --arch-only build-dep" to install only architecture-
    dependent build dependencies. Bump minor shared lib number to reflect
    small change in BuildDepend API.
  * APT::Build-Essential configuration option (defaults to "build-essential")
    so that "apt-get build-dep" will ensure build essential packages are
    installed prior to installing other build-dependencies. Closes: #148879
  * LD_LIBRARY_PATH thing. Closes: #109430, #147529
  * /usr/doc reference in postinst. Closes: #126189
  * Doc updates. Closes: #120689
  * Possible apt-cache segfault. Closes: #120311, #118431, #117915, #135295,
          #131062, #136749
  * Print special message for EAI_AGAIN. Closes: #131397
  * libapt-pkg-dev needs to bring in the apt-inst library if linking
    is to work. Closes: #133943
  * Typos, Doc Stuff. Closes: #132772, #129970, #123642, #114892, #113786,
         #109591, #105920, #103678, #139752, #138186, #138054, #138050,
	 #139994, #142955, #151654, #151834, #147611, #154268, #173971
  * Fix possibility for tag file parsing to fail in some unlikely situations.
    Closes: #139328
  * Use std C++ names for some header files. Closes: #128741
  * Do not check for free space if --no-download. Closes: #117856
  * Actually implement or group handling for 'upgrade'. Closes: #133950
  * "Internal Error, Couldn't configure pre-depend" is not actually an
    internal error, it is a packaging error and now it says so, and
    pinpoints the problem dependency. Closes: #155621
  * Allows failure to write to a pipe for post-invoke stuff. Closes: #89830
  * Use usr/share/doc for dhelp. Closes: #115701
  * --print-uris works with 'update'. Closes: #57070
  * Options Dpkg::MaxArgs,Dpkg::MaxArgBytes to allow a much longer dpkg
    command line.
  * Fixed 2 little OR group bugs, thanks to Yann Dirson. Closes: #143995,
    #142298
  * Allow an uninstalled package to be marked for removal on an install
    line (meaning not to automatically install it), also fix some dodgy
    handling of protected packages. Closes: #92287, #116011
  * Fix errant prefix matching in version selection. Closes: #105968
  * Ensure that all files needed to run APT as a user are readable and
    ignore roots umask for these files. Closes: #108801
  * Support larger config spaces. Closes: #111914
  * 'apt-get update' no longer does 'Building Dependency Tree'.
  * When matching regexs allways print a message. Change regex activation
    charset. Closes: #147817
  * Don't die if lines in sources.list are too long. Closes: #146846
  * Show file name on apt-extracttemplate error messges. Closes: #151835
  * i18n gettext stuff, based on work from Michael Piefel: Closes: #95933
  * Some highly unlikely memory faults. Closes: #155842
  * C++ stuff for G++3.2. Closes: #162617, #165515,
  * apt-config dumps sends to stdout not stderr now.  Closes: #146294
  * Fix segfault in FindAny when /i is used, and there is no default.
    Closes: #165891
  * Add s390x to archtable.  Closese: #160992.
  * Update config.sub/config.guess in cvs, and add support to debian/rules
    to update them from /usr/share/misc if they exist.  Closes: #155014
  * Remove 'Sorry' from messages.  Closes: #148824.
  * Change wording of 'additional disk space usage' message.  Closes:
    #135021.
  * apt-extracttemplates now prepends the package name when extracting
    files.  Closes: #132776
  * Add -n synonym for --names-only for apt-cache.  Closes: #130689
  * Display both current version and new version in apt-get -s.  Closes:
    #92358
  * Add an options and timeout config item to ssh/rsh.  Closes: #90654
  * libapt-pkg-dev now depends on apt-utils.  Closes: #133942.
  * Change verbose logging output of apt-ftparchive to go to stderr,
    instead of stdout.  Also, errors that occur no longer go to stdout,
    but stderr.  Closes: #161592
  * Test for timegm in configure.  Closes: #165516.
  * s/st_mtime/mtime/ on our local stat structure in apt-ftparchive, to
    support compliation on platforms where st_mtime is a macro.  Closes:
    #165518
  * Check the currently mounted cdrom, to see if it's the one we are
    interested in.  Closes: #154602
  * Refer to reportbug instead of bug in the man pages. Closes: #173745
  * Link apt-inst to apt-pkg. Closes: #175055
  * New apt_preferences man page from Thomas Hood, Susan Kleinmann,
    and others.
  * Fix > 300 col screen segfault. Closes: #176052
  * Rebuild with gcc-3.2. Closes: #177752, #178008.
  * Fix build-dep handling of | dependencies.
    Closes: #98640, #145997, #158896, #172901
  * Double default value of APT::Cache-Limit, until such time as it
    can be made more dynamic.  Closes: #178623.
  * Report uris with '.gz' when there are errors.  Closes: #178435.
  * When installing build-deps, make sure the new version will
    satisfy build requirements. Closes: #178121
  * Split offline and guide documentation into apt-doc.  This was done so
    that binary-arch builds do not require documention deps.  Note, that 
    apt-doc is not installed on upgrades.
  * Use doc-base, instead of dhelp directly.  Closes: #110389
  * Change http message 'Waiting for file' to 'Waiting for headers'.
    Closes: #178537
  * Remove trailing lines on package lists in apt-get.  Closes: #178736.
  * Fix origin pins for file:// uris.  Closes: #189014.
  * Apply typo and syntax patch from bug to apt-cache.8.sgml.  Closes:
    #155194
  * s/dpkg-preconfig/dpkg-preconfigure/ in examples/configure-index.
    Closes: #153734.
  * Fix some typos in the apt-get manual.  Closes: #163932.
  * Apply patch from bug, to change frozen to testing, and then do it
    everywhere else.  Closes: #165085.
  * Update es.po.  Closes: #183111.
  * Add pt_BR translation of apt_preferences(5).  Also, build fr manpages.
    Closes: #183904.
  * Add a vcg command to apt-cache, similiar to dotty.  Closes: #150512.
  * Add option to apt-get to show versions of packages being
    upgraded/installed.
  * Be quiet in apt.post{inst,rm}.  Closes: #70685.
  * apt-get now prints out suggested and recommended packages.  Closes:
    #54982.
  * Insert some newlines in the cdrom change media message.  Closes:
    #154601.
  * Add a rdepends command to apt-cache.  Closes: #159864.
  * When building the dpkg command line, allow for 8192 chars to be used,
    instead of only 1024.
  * APT::Immediate-Configure had inverted semantics(false meant it was
    enabled).  Closes: #173619.
  * Fix status file parser so that if a record is larger than 32k, the
    buffer size will be doubled, and the read attempted again.  Closes:
    #174945.

 -- Adam Heath <doogie@debian.org>  Sun, 27 Apr 2003 01:23:12 -0500

apt (0.5.4) unstable; urgency=low

  * M68k config.guess patch. Closes: #88913
  * Bi-yearly test on OpenBSD and Solaris
  * Doc updates. Closes: #89121, #89854, #99671, #98353, #95823, #93057,
          #97520, #102867, #101071, #102421, #101565, #98272, #106914,
          #105606, #105377
  * Various cosmetic code updates. Closes: #89066, #89066, #89152
  * Add "pre-auto" as an option for DSelect::Clean (run autoclean after
    update).
  * More patches from Alfredo for Vendors and more SHA-1 stuff
  * Fix for AJ's 'desire to remove perl-5.005' and possibly other
    similar situations. Closes: #56708, #59432
  * no_proxy and ftp. Closes: #89671
  * Philippe Batailler's man page patches.
  * Fix for display bug. Closes: #92033, #93652, #98468
  * Use more than 16bits for the dep ID. Some people ran out..
    Closes: #103020, #97809, #102951, #99974, #107362, #107395, #107362,
            #106911, #107395, #108968
  * Reordered some things to make dante and FTP happier. Closes: #92757
  * James R. Van Zandt's guide.sgml updates. Closes: #90027
  * apt-ftparchive copes with no uncompressed package files + contents.
  * French man pages from philippe batailler - well sort of. They
    don't build yet..
  * run-parts. Closes: #94286
  * 'apt-cache policy' preferences debug tool.
  * Whatever. Closes: #89762
  * libstdc++ and HURD. Closes: #92025
  * More apt-utils verbage. Closes: #86954
  * Fliped comparision operator. Closes: #94618
  * Used the right copyright file. Closes: #65691
  * Randolph's G++3 patches.
  * Fixed no_proxy tokanizing. Closes: #100046
  * Strip Config-Version when copying status to available. Closes: #97520
  * Segfault with missing source files. Closes: #100325
  * EINTR check. Closes: #102293
  * Various changes to the locking metholodgy for --print-uris.
    Closes: #100590
  * Lame LD_LIBRARY_PATH thing. Closes: #98928
  * apt-cache search searchs provide names too now. Closes: #98695
  * Checksum and long lines problem. Closes: #106591
  * .aptignr and empty files are just a warning. Closes: #97364

 -- Jason Gunthorpe <jgg@debian.org>  Sat, 18 Aug 2001 17:21:59 -0500

apt (0.5.3) unstable; urgency=low

  * JoeyH's dpkg::preconfig not working. Closes: #88675
  * Fixed apt override disparity
  * Alfredo's SHA-1 and related patches

 -- Jason Gunthorpe <jgg@debian.org>  Sun,  4 Mar 2001 15:39:43 -0700

apt (0.5.2) unstable; urgency=low

  * Fixed mention of /usr/doc in the long description
  * JoeyH's downgrade bug -- don't use 0.5.1
  * Doc bug. Closes: #88538
  * Fault in building release strings. Closes: #88533

 -- Jason Gunthorpe <jgg@debian.org>  Sun,  4 Mar 2001 15:39:43 -0700

apt (0.5.1) unstable; urgency=low

  * Fixed #82894 again, or should be and.
  * Process the option string right. Closes: #86921
  * Don't eat the last command for pipes. Closes: #86923
  * Ignore .* for configuration directory processing. Closes: #86923
  * Alfredo's no_proxy patch
  * Documentation fixes. Closes: #87091
  * JoeyH's double slash bug. Closes: #87266
  * Unintitialized buffer and apt-ftparchive contents generation.
     Closes: #87612
  * Build-deps on virtual packages. Closes: #87639
  * Fixes glibc/libstdc++ symbol dependencies by including glibc and
    libstdc++ version info in the library soname and in the package
    provides. Closes: #87426
  * Updated soname version to 0.3.2
  * apt-extracttemplates moved from debconf into apt-utils
  * s390 archtable entry. Closes: #88232
  * Dan's segfault
  * Some instances where the status file can source a package in a
    non-sensical way. Closes: #87390
  * Work better if there are duplicate sources.list entries.
  * Fixed the resetting of Dir with "dir {};". Closes: #87323

 -- Randolph Chung <tausq@debian.org>  Sat, 3 Mar 2001 15:37:38 -0700

apt (0.5.0) unstable; urgency=low

  * Fixed an obscure bug with missing final double new lines in
    package files
  * Changed the apt-cdrom index copy routine to use the new section
    rewriter
  * Added a package file sorter, apt-sortpkgs
  * Parse obsolete Optional dependencies.
  * Added Ben's rsh method. Closes: #57794
  * Added IPv6 FTP support and better DNS rotation support.
  * Include the server IP in error messages when using a DNS rotation.
    Closes: #64895
  * Made most of the byte counters into doubles to prevent 32bit overflow.
    Closes: #65349
  * HTTP Authorization. Closes: #61158
  * Ability to parse and return source index build depends from Randolph.
  * new 'apt-get build-dep' command from Randolph. Closes: #63982
  * Added apt-ftparchive the all dancing all singing FTP archive
    maintinance program
  * Allow version specifications with =1.2.4-3 and /2.2 or /stable postfixes
    in apt-get.
  * Removed useless internal cruft including the xstatus file.
  * Fixed config parser bugs. Closes: #67848, #71108
  * Brain Damanged apt-get config options changed, does not change the command
    line interface, except to allow --enable-* to undo a configuration
    option:
      No-Remove -> Remove
      No-Download -> Download
      No-Upgrade -> Upgrade
  * Made this fix configable (DSelect::CheckDir) and default to disabled:
     * No remove prompt if the archives dir has not changed. Closes: #55709
    Because it is stupid in the case where no files were downloaded due to
    a resumed-aborted install, or a full cache! Closes: #65952
  * Obscure divide by zero problem. Closes: #64394
  * Update sizetable for mips. Closes: #62288
  * Fixed a bug with passive FTP connections
  * Has sizetable entry for sparc64. Closes: #64869
  * Escape special characters in the ::Label section of the cdroms.lst
  * Created apt-utils and python-apt packages
  * Due to the new policy engine, the available file may contain entries
    from the status file. These are generated if the package is not obsolete
    but the policy engine prohibits using the version from the package files.
    They can be identified by the lack of a Filename field.
  * The new policy engine. Closes: #66509, #66944, #45122, #45094, #40006,
    #36223, #33468, #22551
  * Fixed deb-src line for non-us. Closes: #71501, #71601
  * Fixes for G++ 2.96, s/friend/friend class/
  * Fixed mis doc of APT::Get::Fix-Missing. Closes: #69269
  * Confirmed fix for missing new line problem. Closes: #69386
  * Fixed up dhelp files. Closes: #71312
  * Added some notes about dselect and offline usage. Closes: #66473, #38316
  * Lock files on read only file systems are ignored w/ warning.
    Closes: #61701
  * apt-get update foo now gives an error! Closes: #42891
  * Added test for shlibs on hurd. Closes: #71499
  * Clarified apt-cache document. Closes: #71934
  * DocBook SGML man pages and some improvements in the text..
  * sigwinch thing. Closes: #72382
  * Caching can be turned off by setting the cache file names blank.
  * Ignores arches it does not know about when autocleaning. Closes: #72862
  * New function in apt-config to return dirs, files, bools and integers.
  * Fixed an odd litle bug in MarkInstall and fixed it up to handle
    complex cases involving OR groups and provides.
    68754 describes confusing messages which are the result of this..
    Closes: #63149, #69394, #68754, #77683, #66806, #81486, #78712
  * Speeling mistake and return code for the 'wicked' resolver error
    Closes: #72621, #75226, #77464
  * Solved unable to upgrade libc6 from potato to woody due to 3 package
    libc6 dependency loop problem.
  * Leading sources.list spaces. Closes: #76010
  * Removed a possible infinite loop while processing installations.
  * Man page updates. Closes: #75411, #75560, #64292, #78469
  * ReduceSourceList bug. Closes: #76027
  * --only-source option. Closes: #76320
  * Typos. Closes: #77812, #77999
  * Different status messages. Closes: #76652, #78353
  * /etc/apt/apt.conf.d/ directory for Joey and Matt and pipe protocol 2
  * OS detection an support for the new pseduo standard of os-arch for the
    Architecture string. Also uses regexing.. Closes: #39227, #72349
  * Various i18n stuff. Note that this still needs some i18n wizard
    to do the last gettextization right. Closes: #62386
  * Fixed a problem with some odd http servers/proxies that did not return
    the content size in the header. Closes: #79878, #44379
  * Little acquire bugs. Closes: #77029, #55820
  * _POSIX_THREADS may not be defined to anything, just defined..
    Closes: #78996
  * Spelling of Ignore-Hold correctly. Closes: #78042
  * Unlock the dpkg db if in download only mode. Closes: #84851
  * Brendan O'Dea's dselect admindir stuff. Closes: #62811
  * Patch from BenC. Closes: #80810
  * Single output of some names in lists. Closes: #80498, #43286
  * Nice message for people who can't read syserror output. Closes: #84734
  * OR search function. Closes: #82894
  * User's guide updates. Closes: #82469
  * The AJ/JoeyH var/state to var/lib transition patch. Closes: #59094
  * Various CD bugs, again thanks to Greenbush
    Closes: #80946, #76547, #71810, #70049, #69482
  * Using potato debhelper. Closes: #57977
  * I cannot self-terminate. Closes: #74928

 -- Jason Gunthorpe <jgg@debian.org>  Wed, 21 Feb 2001 00:39:15 -0500

apt (0.3.19) frozen unstable; urgency=low

  * Updates to apt-cdrom to support integrated non-us nicely, thanks to
    Paul Wade.
  * Fixed that apt-get/cdrom deadlock thing. Closes: #59853, #62945, #61976
  * Fixed hardcoded path. Closes: #59743
  * Fixed Jay's relative path bug
  * Allowed source only CDs. Closes: #58952
  * Space check is supressed if --print-uris is given. Closes: #58965
  * Clarified the documenation examples for non-us. Closes: #58646
  * Typo in the package description. Closes: #60230
  * Man Page typo. Closes: #60347
  * Typo in Algorithms.cc. Closes: #63577
  * Evil dotty function in apt-cache for generating dependency graphs
    with the as-yet-unpackaged GraphVis.
  * Appears to have been fixed in Janurary.. Closes: #57981
  * New config.guess/sub for the new archs. Closes: #60874
  * Fixed error reporting for certain kinds of resolution failures.
    Closes: #61327
  * Made autoclean respect 'q' settings. Closes: #63023
  * Fixed up the example sources.list. Closes: #63676
  * Added DPkg::FlushSTDIN to control the flushing of stdin before
    forking dpkg. Closes: #63991

 -- Ben Gertzfield <che@debian.org>  Fri, 12 May 2000 21:10:54 -0700

apt (0.3.18) frozen unstable; urgency=low

  * Changes in the postinst script. Closes: #56855, #57237
  * Fixed bashism. Closes: #57216, #57335
  * Doc updates. Closes: #57772, #57069, #57331, #57833, #57896

 -- Ben Gertzfield <che@debian.org>  Sun, 13 Feb 2000 01:52:31 -0800

apt (0.3.17) unstable; urgency=low

  * RFC 2732 usage for CDROM URIs and fixes to apt-cdrom
  * Fixed the configuration parser to not blow up if ; is in the config
    string
  * Applied visual patch to dselect install script . Closes #55214
  * Included the configure-index example
  * Minimal CD swaps
  * Library soname has increased
  * Fixed default sources.list to have correct URLs for potato when it
    becomes stable
  * Added a message about erasing sources.list to dselect setup script
    Closes: #55755
  * No remove prompt if the archives dir has not changed. Closes: #55709
  * Fixed inclusion of 2nd sample config file. Closes: #55374
  * Made file mtimes of 0 not confuse the methods If-Modifed-Since check.
    Closes: #55991

 -- Ben Gertzfield <che@debian.org>  Mon, 31 Jan 2000 12:12:40 -0800

apt (0.3.16) unstable; urgency=low

  * Made --no-download work. Closes: #52993
  * Now compiles on OpenBSD, Solaris and HP-UX
  * Clarify segfault errors
  * More debhelper fixes. Closes: #52662, #54566, #52090, #53531, #54769
  * Fix for Joel's discovery of glibc removal behavoir.
  * Fix for Ben Collins file: uri from slink upgrade.
  * Fixed resume code in FTP. Closes: #54323
  * Take more precautions to prevent the corruption Joey Hess saw.
  * Fixed --no-list-cleanup
  * RFC 2732 URI parsing ([] for hostnames).
  * Typo in apt-cache man page. Closes: #54949

 -- Ben Gertzfield <che@debian.org>  Fri, 14 Jan 2000 08:04:15 -0800

apt (0.3.15) unstable; urgency=low

  * Added DSelect::WaitAfterDownload Closes: #49549
  * Fixed cast error in byteswap macro and supporting code. Closes: #50093
  * Fixed buffer overflow for wide terminal sizes. Closes: #50295
  * Made -s and clean not do anything. Closes: #50238
  * Problem with Protected packages and the new OR code.
  * /usr/share/doc stuff. Closes: #51017, #50228, #51141
  * Remove doesn't require a package to be installable. Closes: #51175
  * FTP proxy touch ups in the mabn page. Closes: #51315, #51314

 -- Ben Gertzfield <che@debian.org>  Sat,  4 Dec 1999 21:17:24 -0800

apt (0.3.14) unstable; urgency=low

  * Fix Perl or group pre-depends thing Closes: #46091, #46096, #46233, #45901
  * Fix handling of dpkg's conversions from < -> <= Closes: #46094, #47088
  * Make unparsable priorities non-fatal Closes: #46266, #46267, #46293, #46298
  * Fix handling of '/' for the dist name. Closes: #43830, #45640, #45692
  * Fixed 'Method gave a blank filename' error from IMS queries onto CDs.
    Closes: #45034, #45695, #46537
  * Made OR group handling in the problem resolver more elaborate. Closes: #45646
  * Added APT::Clean-Installed option. Closes: #45973
  * Moves the free space check to after the calculated size is printed.
    Closes: #46639, #47498
  * mipsel arch Closes: #47614
  * Beautified URI printing to not include passwords Closes: #46857
  * Fixed little problem with --no-download Closes: #47557
  * Tweaked Dselect 'update' script to re-gen the avail file even in the
    event of a failure Closes: #47112
  * Retries for source archives too Closes: #47529
  * Unmounts CDROMs iff it mounted them Closes: #45299
  * Checks for the partial directories before doing downloads Closes: #47392
  * no_proxy environment variable (http only!) Closes: #43476
  * apt-cache showsrc Closes: #45799
  * De-Refs Single Pure virtual packages. Closes: #42437, #43555
  * Regexs for install. Closes: #35304, #38835
  * Dependency reports now show OR group relations
  * Re-Install feature. Cloes: #46961, #37393, #38919
  * Locks archive directory on clean (woops)
  * Remove is not 'sticky'. Closes: #48392
  * Slightly more accurate 'can not find package' message. Closes: #48311
  * --trivial-only and --no-remove. Closes: #48518
  * Increased the cache size. Closes: #47648
  * Comment woopsie. Closes: #48789
  * Removes existing links when linking sources. Closes: #48775
  * Problem resolver does not install all virtual packages. Closes: #48591, #49252
  * Clearer usage message about 'source' Closes: #48858
  * Immediate configure internal error Closes: #49062, #48884

 -- Ben Gertzfield <che@debian.org>  Sun,  7 Nov 1999 20:21:25 -0800

apt (0.3.13) unstable; urgency=low

  * Fix timestamp miss in FTP. Closes: #44363
  * Fix sorting of Kept packages. Closes: #44377
  * Fix Segfault for dselect-upgrade. Closes: #44436
  * Fix handling of '/' for the dist name. Closes #43830
  * Added APT::Get::Diff-Only and Tar-Only options. Closes #44384
  * Add commented-out deb-src URI to default sources.list file.

 -- Ben Gertzfield <che@debian.org>  Sun, 19 Sep 1999 18:54:20 -0700

apt (0.3.12) unstable; urgency=low

  * Fix for typo in the dhelp index. Closes: #40377
  * Multiple media swap support
  * Purge support. Closes: #33291, #40694
  * Better handling of - remove notation. Closes: #41024
  * Purge support. Closes: #33291, #40694
  * Error code on failed update. Closes: #41053
  * apt-cdrom adds entries for source directories. Closes: #41231
  * Sorts the output of any list. Closes: #41107
  * Fixes the looping problem. Closes: #41784, #42414, #44022
  * Fixes the CRC mechanism to lowercase all strings. Closes: #41839
  * More checks to keep the display sane. Particularly when fail-over is
    used with local mirrors and CD-Roms. Closes: #42127, #43130, #43668
  * PThread lockup problem on certain sparc/m68k. Closes: #40628
  * apt-cdrom understands .gz Package files too. Closes: #42779
  * Spelling error in dselect method description. Closes: #43251
  * Added security to the default source list. Closes: #43356

 -- Ben Gertzfield <che@debian.org>  Fri,  3 Sep 1999 09:04:28 -0700

apt (0.3.11) unstable; urgency=low

  * Fix for mis-parsed file: URIs. Closes: #40373, #40366, #40230
  * Fix for properly upgrading the system from perl 5.004 to 5.005

 -- Ben Gertzfield <che@debian.org>  Mon, 28 Jun 1999 21:06:44 -0700

apt (0.3.9) unstable; urgency=low

  * Spelling error in cachefile.cc. Closes: #39885
  * Trailing slash in dselect install if you try to use the
    default config file. Closes: #40011
  * Simulate works for autoclean. Closes: #39141
  * Fixed spelling errors. Closes: #39673
  * Changed url parsing a bit. Closes: #40070, #40069
  * Version 0.3.8 will be for slink/hamm (GNU libc 2).

 -- Ben Gertzfield <che@debian.org>  Thu, 24 Jun 1999 18:02:52 -0700

apt (0.3.7) unstable; urgency=low

  * Fixed missing text in the apt-get(8) page. Closes: #37596
  * Made --simulate and friends work with apt-get source. Closes: #37597, #37656
  * Fixed inclusion of man pages in the -doc/-dev package. Closes: #37633, #38651
  * Fixed handling of the -q option with not-entirely integer arguments
    Closes: #37499
  * Man page typo Closes: #37762
  * Fixed parsing of the Source: line. Closes: #37679
  * Dpkg/dpkg-hurd source bug. Closes: #38004, #38032
  * Added a check for an empty cache directory. Closes: #37963
  * Return a failure code if -d is given and packages fail to download.
    Closes: #38127
  * Arranged for an ftp proxy specifing an http server to work. See the
    important note in the sources.list man page.
  * Accounted for resumed files in the cps calculation. Closes: #36787
  * Deal with duplicate same version different packages. Closes: #30237
  * Added --no-download. Closes: #38095
  * Order of apt-cdrom dist detection. Closes: #38139
  * Fix apt-cdrom chop handling and missing lines. Closes: #37276
  * IPv6 http support
  * Suggests dpkg-dev for apt-get source. Closes: #38158
  * Fixed typo in apt-get help. Closes: #38712
  * Improved the error message in the case of broken held package. Closes: #38777
  * Fixed handling of MD5 failures
  * Documented list notation Closes: #39008
  * Change the 'b' to 'B'. Closes: #39007

 -- Ben Gertzfield <che@debian.org>  Sun, 20 Jun 1999 18:36:20 -0700

apt (0.3.6) unstable; urgency=low

  * Note that 0.3.5 never made it out the door..
  * Fix for apt-cdrom and unusual disk label locations. Closes: #35571
  * Made APT print numbers in decimal. Closes: #35617, #37319
  * Buffer munching fix for FTP. Closes: #35868
  * Typo in sample config file. Closes: #35907
  * Fixed whitespace in version compares. Closes: #35968, #36283, #37051
  * Changed installed size counter to only count unpacked packages.
    Closes: #36201
  * apt-get source support. Closes: #23934, #27190
  * Renames .debs that fail MD5 checking, provides automatic corruption
    recovery. Closes: #35931
  * Fixed autoconf verison. Closes: #37305
  * Random Segfaulting. Closes: #37312, #37530
  * Fixed apt-cache man page. Closes: #36904
  * Added a newline to apt-cache showpkg. Closes: #36903

 -- Ben Gertzfield <che@debian.org>  Wed, 12 May 1999 09:18:49 -0700

apt (0.3.4) unstable; urgency=low

  * Release for Ben while he is out of town.
  * Checked the size of partial files. Closes: #33705
  * apt-get should not print progress on non-tty. Closes: #34944
  * s/guide.text.gz/users-guide.txt.gz/ debian/control: Closes: #35207
  * Applied cdrom patches from Torsten.  Closes: #35140, #35141
  * smbmounted cdrom fix. Closes: #35470
  * Changed ie to eg.  Closes: #35196

 -- Adam Heath <doogie@debian.org>  Sun,  4 Apr 1999 18:26:44 -0500

apt (0.3.3) unstable; urgency=low

  * Fixes bug with file:/ URIs and multi-CD handling. Closes: #34923

 -- Ben Gertzfield <che@debian.org>  Tue, 23 Mar 1999 12:15:44 -0800

apt (0.3.2) unstable; urgency=low

  * Major release into unstable of v3
  * These bugs have been fixed, explanations are in the bug system, read
    the man pages as well..
    Closes: #21113, #22507, #22675, #22836, #22892, #32883, #33006, #34121,
    	    #23984, #24685, #24799, #25001, #25019, #34223, #34296, #34355,
	    #24021, #25022, #25026, #25104, #25176, #31557, #31691, #31853,
    	    #25458, #26019, #26433, #26592, #26670, #27100, #27100, #27601,
    	    #28184, #28391, #28778, #29293, #29351, #27841, #28172, #30260,
    	    #29382, #29441, #29903, #29920, #29983, #30027, #30076, #30112,
    	    #31009, #31155, #31381, #31883, #32140, #32395, #32584. #34465,
    	    #30383, #30441, #30472, #30643, #30827, #30324, #36425, #34596

 -- Ben Gertzfield <che@debian.org>  Mon, 15 Mar 1999 19:14:25 -0800

apt (0.3.1) experimental; urgency=low

  * Minor release of cvs version.
  * Added virtual package libapt-pkgx.x

 -- Mitch Blevins <mblevin@debian.org>  Wed, 10 Mar 1999 07:52:44 -0500

apt (0.3.0) experimental; urgency=low

  * New experimental version.

 -- Ben Gertzfield <che@debian.org>  Tue, 15 Dec 1998 12:53:21 -0800

apt (0.1.9) frozen unstable; urgency=low

  * Return to the wacky numbering for when we build 0.1.8 for hamm
  * Important bug related to APT on the Alpha fixed
  * apt-get dist-upgrade problems fixed
  * tiny patch for http method to fix an endless loop
  * nice fix from /usr/doc/lintian/ to remove rpath nastiness from
    libtool and add proper shared lib dependancies
  * now dh_shlibdeps is called with LD_LIBRARY_PATH=debian/tmp/usr/lib
    in case an old libpkg is installed while building APT to prevent
    spurious dependancies

 -- Ben Gertzfield <che@debian.org>  Thu,  5 Nov 1998 17:43:25 -0800

apt (0.1.7) unstable; urgency=low

  * New build with libstdc++2.9.
  * Various fixes; read the Changelog.

 -- Ben Gertzfield <che@debian.org>  Thu, 15 Oct 1998 18:29:18 -0700

apt (0.1.6) unstable; urgency=low

  * Various fixes in the FTP method for error checking. Fixes: #26188.
  * Spelling corrections in dselect method. Fixes: #25884
  * Fixes for compilation on alpha/ppc. Fixes: #25313, #26108.
  * No more bo releases: we're using a normal numbering system now.

 -- Ben Gertzfield <che@debian.org>  Tue,  8 Sep 1998 19:27:13 -0700

apt (0.1.5) unstable; urgency=low

  * Changed sources.list to point to 'unstable' by default, as
    'frozen' no longer exists!

 -- Ben Gertzfield <che@debian.org>  Thu, 23 Jul 1998 22:00:18 -0700

apt (0.1.3) unstable; urgency=low

  * New upstreamish version.
  * ftp method rewritten in C. Removes dependancies on all perl/perl
    related modules. This fixes many of the ftp method bugs.

 -- Ben Gertzfield <che@debian.org>  Thu, 16 Jul 1998 22:19:00 -0700

apt (0.1.1) unstable; urgency=low

  * Release for unstable.

 -- Ben Gertzfield <che@debian.org>  Tue, 30 Jun 1998 20:48:30 -0700

apt (0.1) unstable; urgency=low

  * Kludge to fix problem in libnet-perl with illegal anonymous
    FTP passwords.
  * Moved to unstable; apt is in a useable state now.
  * Fixed version numbering. From now on, numbering will be:
    0.1 (no actual release) -> 0.1.0bo (release for libc5) ->
    0.1.1 (release for unstable). Thanks, Manoj.

 -- Ben Gertzfield <che@debian.org>  Tue, 30 Jun 1998 20:40:58 -0700

apt (0.0.17-1) experimental; urgency=low

  * Fixed problem with libc6 version compare
  * Scott's away for a while, so I'll be packaging apt for the time
    being.

 -- Ben Gertzfield <che@debian.org>  Thu, 25 Jun 1998 19:02:03 -0700

apt (0.0.16-1) experimental; urgency=low

  * Modifications to make apt-get more friendly when backgrounded.
  * Updated documentation.
  * Updates to graphic widgets

 -- Scott K. Ellis <scott@debian.org>  Mon,  8 Jun 1998 11:22:02 -0400

apt (0.0.15-0.2bo) experimental; urgency=low

  * Bo compilation
  * Bob Hilliards crash

 -- Jason Gunthorpe <jgg@debian.org>  Sun, 31 May 1998 20:18:35 -0600

apt (0.0.15-0.1bo) experimental; urgency=low

  * Bo compilation
  * libstdc++272 patch

 -- Jason Gunthorpe <jgg@debian.org>  Sun, 31 May 1998 20:18:35 -0600

apt (0.0.15) experimental; urgency=low

  * Clean up source tarball (no user-visible changes)

 -- Scott K. Ellis <scott@debian.org>  Tue, 26 May 1998 12:23:53 -0400

apt (0.0.14) experimental; urgency=low

  * Updates in ordering code to make sure certain upgrades work correctly.
  * Made dselect/setup understand ftp as well as http

 -- Scott K. Ellis <scott@debian.org>  Wed, 20 May 1998 13:33:32 -0400

apt (0.0.13-bo1) experimental; urgency=low

  * Bo compilation

 -- Jason Gunthorpe <jgg@debian.org>  Mon, 18 May 1998 15:10:49 -0600

apt (0.0.13) experimental; urgency=low

  * Remove hardcoded egcc from debian/rules (#21575)
  * Fixes for ordering logic when system has a number of unpacked
    but unconfigured packages installed.
  * Spelling fix in dselect install method (#22556)

 -- Scott K. Ellis <scott@debian.org>  Sun, 17 May 1998 20:08:33 -0400

apt (0.0.12) experimental; urgency=low

  * Fixed problems with package cache corruption.
  * Made to depend on libc6 >= 2.0.7pre1 due to timezone problems with
    earlier versions.
  * Interface and documentation improvements.

 -- Scott K. Ellis <scott@debian.org>  Sat, 16 May 1998 23:17:32 -0400

apt (0.0.11) experimental; urgency=low

  * Change dependancies to pre-depends since breaking your packaging tools
    in the middle of an installation isn't very good.
  * Bug fixes to ftp method and general apt-get code

 -- Scott K. Ellis <scott@debian.org>  Fri, 15 May 1998 08:57:38 -0400

apt (0.0.10) experimental; urgency=low

  * Run "dpkg --configure -a" after an aborted dselect install
  * Fixed problem with install looping
  * Support for authenticating proxys: (note this isn't terribly secure)
    http_proxy="http://user:pass@firewall:port/"
  * Substitute $ARCH in sources.list
  * Fixes in the resumption code for ftp

 -- Scott K. Ellis <scott@debian.org>  Tue, 12 May 1998 09:14:41 -0400

apt (0.0.9) experimental; urgency=low

  * Added ftp support.
  * Various other less visible bug fixes.
  * Fixed problem with segfault when apt-get invoked in a non-existant
    directory (Bug #21863)
  * Bumped policy to 2.4.1

 -- Scott K. Ellis <scott@debian.org>  Fri,  1 May 1998 09:18:19 -0400

apt (0.0.8) experimental; urgency=low

  * Fixed generated available file (Bug #21836)
  * Added download ETA (Bug #21774).
  * Fixed hardcoded ARCH (Bug #21751).
  * Fixed check on http_proxy (Bug #21795).
  * Added download speed indicator.

 -- Scott K. Ellis <scott@debian.org>  Mon, 27 Apr 1998 10:58:32 -0400

apt (0.0.7) experimental; urgency=low

  * Remove libdeity and apt from package for now, since only apt-get and
    apt-cache are actually useful right now.
  * Clean up handling of package installation errors.
  * Added timeout to http transfers (#21269)
  * Updated setup for dselect/apt method.
  * Updated man pages
  * Long options (added in 0.0.6)

 -- Scott K. Ellis <scott@debian.org>  Tue, 21 Apr 1998 09:06:49 -0400

apt (0.0.6) experimental; urgency=low

  * Spelling changes.
  * Revamped download status display.
  * Call apt-get clean after successful install in dselect.
  * Added "apt-get clean" which deletes package files from /var/cache/apt

 -- Scott K. Ellis <scott@debian.org>  Thu,  9 Apr 1998 15:13:59 -0400

apt (0.0.5) experimental; urgency=low

  * Ignore signals while dpkg is running so we don't leave dpkg running in
    the background (#20804)
  * Check Packages as well as Packages.gz for file URIs (#20784)
  * Spelling cleanup (#20800)
  * Added -m option to permit upgrade to go on in the case of a bad mirror.
    This option may result in incomplete upgrades when used with -f.

 -- Scott K. Ellis <scott@debian.org>  Tue,  7 Apr 1998 12:40:29 -0400

apt (0.0.4) experimental; urgency=low

  * New usage guide.
  * Various documentation updates and cleanup.
  * Added '-f' option to apt-get attempt to fix broken dependancies.

 -- Scott K. Ellis <scott@debian.org>  Sat,  4 Apr 1998 14:36:00 -0500

apt (0.0.3) experimental; urgency=low

  * Added a shlibs.local file to prevent apt from depending on itself.
  * Updates to how apt-get handles bad states in installed packages.
  * Updated rules to make sure build works from a freshly checked out source
    archive.  Building from CVS needs libtool/automake/autoconf, builds from
    the distributed source package should have no such dependancy.

 -- Scott K. Ellis <scott@debian.org>  Fri,  3 Apr 1998 11:49:47 -0500

apt (0.0.2) unstable; urgency=low

  * Updates to apt-get and http binding for dselect method (apt).
  * Updating version number from 0.0.1, which was released only on IRC.

 -- Scott K. Ellis <scott@debian.org>  Fri,  3 Apr 1998 00:35:18 -0500

apt (0.0.1) unstable; urgency=low

  * Initial Release.

 -- Scott K. Ellis <scott@debian.org>  Tue, 31 Mar 1998 12:49:28 -0500<|MERGE_RESOLUTION|>--- conflicted
+++ resolved
@@ -17,11 +17,7 @@
   * apt-pkg/contrib/fileutl.h:
     - fix segfault from python-apt testsuite
 
-<<<<<<< HEAD
  -- Michael Vogt <mvo@debian.org>  Tue, 17 Jan 2012 12:06:15 +0100
-=======
- -- David Kalnischkies <kalnischkies@gmail.com>  Wed, 18 Jan 2012 00:47:54 +0100
->>>>>>> 65c72a4b
 
 apt (0.8.16~exp9) experimental; urgency=low
 
