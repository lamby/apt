apt (0.8.11.5ubuntu3) UNRELEASED; urgency=low

  * cherry pick cdrom mount fixes from lp:~mvo/apt/mvo

 -- Michael Vogt <michael.vogt@ubuntu.com>  Wed, 09 Mar 2011 12:16:32 +0100

apt (0.8.11.5ubuntu2) natty; urgency=low

  [ Michael Vogt ]
  * apt-pkg/deb/debindexfile.cc:
    - ignore missing deb-src files in /var/lib/apt/lists, thanks
      to Thorsten Spindler (LP: #85590)
  * apt-pkg/contrib/fileutl.cc, apt-pkg/deb/dpkgpm.cc:
    - honor Dpkg::Chroot-Directory in the RunScripts*() methods
  * apt-pkg/contrib/cdromutl.{cc,h}, apt-pkg/cdrom.{cc,h}:
    - deal with missing FSTAB_DIR when using libudev to discover cdrom
    - add experimental APT::cdrom::CdromOnly option (on by default). 
      When this is set to false apt-cdrom will handle any removable
      deivce (like a usb-stick) as a "cdrom/dvd" source

  [ Christian Perrier ]
  * Fix error in French translation of manpages (apt_preferences(5)).
    Merci, Rémi Vanicat. Closes: #613689
  * Complete French manpage translation
  * Italian translation update (Milo Casagrande). Closes: #614395

  [ David Kalnischkies ]
  * ftparchive/multicompress.cc, apt-inst/deb/debfile.cc:
    - support xz compressor to create xz-compressed Indexes and be able
      to open data.tar.xz files
    - load the supported compressors from configuration
  * ftparchive/writer.cc:
    - ensure that Date and Valid-Until time strings are not localised
    - add options to disable specific checksums for Indexes
    - include xz-compressed Packages and Sources files in Release file
  * apt-pkg/aptconfiguration.cc:
    - support download of xz-compressed indexes files
    - support adding new compressors by configuration
  * apt-pkg/deb/debsrcrecords.cc:
    - support xz-compressed source v3 debian.tar files
    - support every compression we have a compressor configured
  * ftparchive/contents.cc:
    - remove ExtractArchive codecopy from apt-inst/deb/debfile.cc
  * apt-inst/deb/debfile.cc:
    - support data.tar's compressed with any configured compressor
  * cmdline/apt-get.cc:
    - reinstall dependencies of reinstalled "garbage" (Closes: #617257)

  [ Steve Langasek ]
  * apt-pkg/deb/dpkgpm.cc:
    - make sure that for multiarch packages, we are passing the full
      qualified package name to dpkg for removals. (Closes: #614298)
  * Remove the "pseudopackage" handling of Architecture: all packages for
    Multi-Arch; instead, Arch: all packages only satisfy dependencies for
    the native arch, except where the Arch: all package is declared
    Multi-Arch: foreign.  (Closes: #613584)

<<<<<<< HEAD
 -- Michael Vogt <michael.vogt@ubuntu.com>  Thu, 03 Mar 2011 17:39:30 +0100

apt (0.8.11.5ubuntu1) natty; urgency=low

  * Merged from debian/sid

 -- Michael Vogt <michael.vogt@ubuntu.com>  Fri, 18 Feb 2011 12:01:19 +0100

apt (0.8.11.5) unstable; urgency=low

  [ Christian Perrier ]
  * Add missing dot in French translation of manpages. Merci, Olivier
    Humbert.
  * French translation update
  * French manpages translation update

  [ David Kalnischkies ]
  * apt-pkg/depcache.cc:
    - party revert fix in 0.8.11.2 which marked all packages as manual
      installed if the FromUser bit is set in the MarkInstall call.
      The default for this bit is true and aptitude depends on the old
      behavior so the package is only marked as manual if its not marked
      ("old" behavior) or if automatic installation is enabled - which
      aptitude disables always (see also #613775)

 -- David Kalnischkies <kalnischkies@gmail.com>  Thu, 17 Feb 2011 15:16:31 +0100

apt (0.8.11.4) unstable; urgency=low

  [ David Kalnischkies ]
  * apt-pkg/contrib/error.cc:
    - ensure that va_list is not invalid in second try
  * cmdline/apt-get.cc:
    - don't remove new dependencies of garbage packages (Closes: #613420)
  
  [ Michael Vogt ]
  * test/integration/*
    - fix dashish in the integration tests

 -- Michael Vogt <mvo@debian.org>  Wed, 16 Feb 2011 14:36:03 +0100

apt (0.8.11.3) unstable; urgency=low

  * apt-pkg/contrib/fileutl.cc:
    - really detect bigendian machines by including config.h,
      so we can really (Closes: #612986)
  * apt-pkg/contrib/mmap.cc:
    - Base has as 'valid' failure states 0 and -1 so add a simple
      validData method to check for failure states

 -- David Kalnischkies <kalnischkies@gmail.com>  Mon, 14 Feb 2011 16:58:03 +0100

apt (0.8.11.2) unstable; urgency=low

=======
 -- David Kalnischkies <kalnischkies@gmail.com>  Tue, 08 Mar 2011 19:20:56 +0100

apt (0.8.11.5) unstable; urgency=low

  [ Christian Perrier ]
  * Add missing dot in French translation of manpages. Merci, Olivier
    Humbert.
  * French translation update
  * French manpages translation update

  [ David Kalnischkies ]
  * apt-pkg/depcache.cc:
    - party revert fix in 0.8.11.2 which marked all packages as manual
      installed if the FromUser bit is set in the MarkInstall call.
      The default for this bit is true and aptitude depends on the old
      behavior so the package is only marked as manual if its not marked
      ("old" behavior) or if automatic installation is enabled - which
      aptitude disables always (see also #613775)

 -- David Kalnischkies <kalnischkies@gmail.com>  Thu, 17 Feb 2011 15:16:31 +0100

apt (0.8.11.4) unstable; urgency=low

  [ David Kalnischkies ]
  * apt-pkg/contrib/error.cc:
    - ensure that va_list is not invalid in second try
  * cmdline/apt-get.cc:
    - don't remove new dependencies of garbage packages (Closes: #613420)
  
  [ Michael Vogt ]
  * test/integration/*
    - fix dashish in the integration tests

 -- Michael Vogt <mvo@debian.org>  Wed, 16 Feb 2011 14:36:03 +0100

apt (0.8.11.3) unstable; urgency=low

  * apt-pkg/contrib/fileutl.cc:
    - really detect bigendian machines by including config.h,
      so we can really (Closes: #612986)
  * apt-pkg/contrib/mmap.cc:
    - Base has as 'valid' failure states 0 and -1 so add a simple
      validData method to check for failure states

 -- David Kalnischkies <kalnischkies@gmail.com>  Mon, 14 Feb 2011 16:58:03 +0100

apt (0.8.11.2) unstable; urgency=low

>>>>>>> ed0dc138
  [ Michael Vogt ]
  * merged lp:~evfool/apt/fix641673:
    - String-fix in the source and the translations for the grammatical 
      mistake reported in bug LP: #641673, thanks to Robert Roth
  * merged lp:~evfool/apt/fix418552:
    - Grammar fix for bug LP: #418552, thanks to Robert Roth
  
  [ David Kalnischkies ]
  * cmdline/apt-get.cc:
    - add --install-suggests option (Closes: #473089)
  * apt-pkg/depcache.cc:
    - mark a package which was requested to be installed on commandline
      always as manual regardless if it is already marked or not as the
      marker could be lost later by the removal of rdepends (Closes: #612557)
  * methods/rred.cc:
    - read patch into MMap only if we work on uncompressed patches
    - update size of dynamic MMap as we write in from the outside
  * apt-pkg/contrib/mmap.cc:
    - do not try to free the mapping if its is unset
  * apt-pkg/contrib/fileutl.cc:
    - reorder the loaded filesize bytes for big endian (Closes: #612986)
      Thanks to Jörg Sommer for the detailed analyse!

 -- Michael Vogt <mvo@debian.org>  Mon, 14 Feb 2011 12:07:18 +0100

apt (0.8.11.1) unstable; urgency=low

  [ Stefan Lippers-Hollmann ]
  * cmdline/apt-key:
    - fix root test which prevented setting of trustdb-name
      which lets gpg fail if it adds/remove keys from trusted.gpg
      as it tries to open the (maybe) not existent /root/.gnupg

  [ David Kalnischkies ]
  * debian/apt.symbols:
    - add more arch dependent symbols

 -- Michael Vogt <mvo@debian.org>  Wed, 09 Feb 2011 17:49:59 +0100

apt (0.8.11) unstable; urgency=low

  [ David Kalnischkies ]
  * apt-pkg/depcache.cc:
    - add SetCandidateRelease() to set a candidate version and
      the candidates of dependencies if needed to a specified
      release (Closes: #572709)
    - allow conflicts in the same group again (Closes: #612099)
  * cmdline/apt-get.cc:
    - if --print-uris is used don't setup downloader as we don't need
      progress, lock nor the directories it would create otherwise
    - show dependencies of essential packages which are going to remove
      only if they cause the remove of this essential (Closes: #601961)
    - keep not installed garbage packages uninstalled instead of showing
      in the autoremove section and installing those (Closes: #604222)
    - change pkg/release behavior to use the new SetCandidateRelease
      so installing packages from experimental or backports is easier
    - really do not show packages in the extra section if they were
      requested on the commandline, e.g. with a modifier (Closes: #184730)
    - always do removes first and set not installed remove packages
      on hold to prevent temporary installation later (Closes: #549968)
  * debian/control:
    - add Vcs-Browser now that loggerhead works again (Closes: #511168)
    - depend on debhelper 7 to raise compat level
    - depend on dpkg-dev (>= 1.15.8) to have c++ symbol mangling
  * apt-pkg/contrib/fileutl.cc:
    - add a RealFileExists method and check that your configuration files
      are real files to avoid endless loops if not (Closes: #604401)
    - ignore non-regular files in GetListOfFilesInDir (Closes: #594694)
  * apt-pkg/contrib/weakptr.h:
    - include stddefs.h to fix compile error (undefined NULL) with gcc-4.6
  * methods/https.cc:
    - fix CURLOPT_SSL_VERIFYHOST by really passing 2 to it if enabled
  * deb/dpkgpm.cc:
    - fix popen/fclose mismatch reported by cppcheck. Thanks to Petter
      Reinholdtsen for report and patch! (Closes: #607803)
  * doc/apt.conf.5.xml:
    - fix multipl{y,e} spelling error reported by Jakub Wilk (Closes: #607636)
  * apt-inst/contrib/extracttar.cc:
    - let apt-utils work with encoded tar headers if uid/gid are large.
      Thanks to Nobuhiro Hayashi for the patch! (Closes: #330162)
  * apt-pkg/cacheiterator.h:
    - do not segfault if cache is not build (Closes: #254770)
  * doc/apt-get.8.xml:
    - remove duplicated mentioning of --install-recommends
  * doc/sources.list.5.xml:
    - remove obsolete references to non-us (Closes: #594495)
    - a notice is printed for ignored files (Closes: #597615)
  * debian/rules:
    - use -- instead of deprecated -u for dh_gencontrol
    - remove shlibs.local creation and usage
    - show differences in the symbol files, but never fail
  * pre-build.sh:
    - remove as it is not needed for a working 'bzr bd'
  * debian/{apt,apt-utils}.symbols:
    - ship experimental unmangled c++ symbol files
  * methods/rred.cc:
    - operate optional on gzip compressed pdiffs
  * apt-pkg/acquire-item.cc:
    - don't uncompress downloaded pdiff files before feeding it to rred
    - try downloading clearsigned InRelease before trying Release.gpg
    - change the internal handling of Extensions in pkgAcqIndex
    - add a special uncompressed compression type to prefer those files
    - download and use i18n/Index to choose which Translations to download
  * cmdline/apt-key:
    - don't set trustdb-name as non-root so 'list' and 'finger'
      can be used without being root (Closes: #393005, #592107)
  * apt-pkg/deb/deblistparser.cc:
    - rewrite LoadReleaseInfo to cope with clearsigned Releasefiles
  * ftparchive/writer.cc:
    - add config option to search for more patterns in release command
    - include Index files by default in the Release file
  * methods/{gzip,bzip}.cc:
    - print a good error message if FileSize() is zero
  * apt-pkg/aptconfiguration.cc:
    - remove the inbuilt Translation files whitelist
  * cmdline/apt-cache.cc:
    - remove not implemented 'apt-cache add' command
  * doc/apt-cache.8.xml:
    - describe reality as apt-cache just queries and doesn't manipulate
      the caches. Thanks to Enrico Zini for spotting it! (Closes: #612009)
  * apt-pkg/algorithms.cc:
    - mark pseudo packages of installed all packages as configured
      in the simulation as we don't call configure for these packages
  * apt-pkg/pkgcachegen.cc:
    - in multiarch, let :all packages conflict with :any packages
      with a different version to be sure
  * apt-pkg/contrib/error.cc:
    - remove 400 char size limit of error messages (LP: #365611)

  [ Michael Vogt ]
  * methods/http.cc:
    - do not hang if Acquire::http::ProxyAutoDetect can not be
      executed or returns no data (LP: #654393)
  * debian/apt.conf.autoremove:
    - never autoremove the GNU/Hurd kernel (closes: #588423), thanks
      to Guillem Jover
  * apt-pkg/cdrom.cc, apt-pkg/init.cc, methods/cdrom.cc:
    - use /media/cdrom as default mountoint (closes: #611569)
  * cmdline/apt-get.cc:
    - add apt-get changelog (closes: #526990)
    - add apt-get download (closes: #82738)

  [ Martin Pitt ]
  * test/integration/test-compressed-indexes, test/test-indexes.sh:
    - Explicitly disable compressed indexes at the start. This ensures that we
      will actually test uncompressed indexes regardless of the internal
      default value of Acquire::GzipIndexes.

 -- Michael Vogt <mvo@debian.org>  Tue, 08 Feb 2011 12:58:12 +0100

apt (0.8.10.3) unstable; urgency=low

  [ Programs translations ]
  * po/es.po: Updated, plus fixes encoding issues and fixes two fuzzy
    strings, thanks to Javier Fernandez-Sanguino (closes: #610692)

 -- Michael Vogt <mvo@debian.org>  Tue, 25 Jan 2011 11:51:42 +0100

apt (0.8.10.2) unstable; urgency=low

  [ David Kalnischkies ]
  * ftparchive/apt-ftparchive.cc:
    - fix endless loop for multiple TranslationsWriters

 -- Michael Vogt <mvo@debian.org>  Tue, 25 Jan 2011 10:26:15 +0100

apt (0.8.10.1) unstable; urgency=low

  [ Christian Perrier ]
  * Fix encoding for Slovenian translation. PO file switched
    to UTF-8. Closes: #609957

  [ Julian Andres Klode ]
  * cmdline/apt-cache.cc: Create an error for apt-cache depends
    if packages could not found (LP: #647045)

  [ Programs translations ]
  * Spanish update by Javier Fernández-Sanguino Peña. Closes: #607145 

  [ Manpages translations ]
  * Correct a typo and an error in French manpages translation.
    Closes: # 607170

 -- Michael Vogt <mvo@debian.org>  Mon, 17 Jan 2011 13:41:04 +0100

apt (0.8.10ubuntu2) UNRELEASED; urgency=low

  * apt-pkg/deb/dpkgpm.cc:
    - ignore lzma "Cannot allocate memory" errors, thanks to Brian
      Murray
    - add i18n support for the "short read in buffer_copy %s" handling
      from dpkg

 -- Michael Vogt <michael.vogt@ubuntu.com>  Tue, 11 Jan 2011 18:26:05 +0100

apt (0.8.10ubuntu1) natty; urgency=low

  [ Julian Andres Klode ]
  * cmdline/apt-cache.cc: Create an error for apt-cache depends
    if packages could not found (LP: #647045)
  
  [ Michael Vogt ]
  * merged from debian-sid

 -- Michael Vogt <michael.vogt@ubuntu.com>  Tue, 07 Dec 2010 15:53:49 +0100

apt (0.8.10) unstable; urgency=low

  [ Programs translations ]
  * Czech by Miroslav Kure. Closes: #605107

  [ Martin Pitt ]
  * test/integration/test-compressed-indexes, test/test-indexes.sh:
    - Explicitly disable compressed indexes at the start. This ensures that we
      will actually test uncompressed indexes regardless of the internal
      default value of Acquire::GzipIndexes.

  [ David Kalnischkies ]
  * apt-pkg/algorithms.cc:
    - mark all installed packages first without auto installation in
      a dist-upgrade to prefer upgrading packages instead of installing
      new packages in versioned or-groups (Closes: #605394)

 -- Michael Vogt <mvo@debian.org>  Tue, 30 Nov 2010 10:42:17 +0100

apt (0.8.9ubuntu4) natty; urgency=low

  [ Michael Vogt ]
  * cmdline/apt-key:
    - set timeout of wget for net-update to 90 seconds (thanks to \sh)

  [ Martin Pitt ]
  * Revert r1819 and r1820 to disable compressed indexes by default again.
    Testing has brought up a few places where this seriously degrades
    performance, mostly in applications which iterate through all available
    package records, like update-apt-xapian-index or synaptic. See
    https://bugs.launchpad.net/ubuntu/+bugs?field.tag=apt-compressed-indexes

 -- Martin Pitt <martin.pitt@ubuntu.com>  Thu, 25 Nov 2010 08:50:37 +0100

apt (0.8.9ubuntu3) natty; urgency=low

  * methods/http.cc:
    - do not hang if Acquire::http::ProxyAutoDetect can not be
      executed or returns no data (LP: #654393)

 -- Michael Vogt <michael.vogt@ubuntu.com>  Mon, 22 Nov 2010 10:42:50 +0100

apt (0.8.9ubuntu2) natty; urgency=low

  * drop apt-changelog, apt-get changelog implements all the 
    features it provides

 -- Michael Vogt <michael.vogt@ubuntu.com>  Thu, 18 Nov 2010 15:22:40 +0100

apt (0.8.9ubuntu1) natty; urgency=low

  * re-merged from the debian-sid bzr branch
  * merged lp:~mvo/apt/mvo, this brings two new commands:
    - apt-get download binary-pkgname to download a deb
    - apt-get changelog binary-pkgname to display the changelog
  * cmdline/apt-get.cc:
    - if the changelog download failed, do not show the generic error
      but point to launchpad instead

 -- Michael Vogt <michael.vogt@ubuntu.com>  Thu, 18 Nov 2010 15:02:14 +0100

apt (0.8.9) unstable; urgency=low

  [ Christian Perrier ]
  * Fix "typos" in French manpages translations. Thanks to
    Cyril Brulebois for bashing me.
  * Drop useless untranslatable sections from apt.8

  [ Programs translations ]
  * Slovenian update by Andrej Žnidaršič and Rosetta Slovenian team
  * German update by Holger Wansing. Closes: #603619

  [ David Kalnischkies ]
  * apt-pkg/aptconfiguration.cc:
    - evaluate Acquire::Languages= before LANG= (Closes: #602573)
  * apt-pkg/orderlist.cc:
    - try fixing before removing even if the fix is hidden in
      a provides, hidden in the #590438 testcase
  * apt-pkg/algorithms.cc:
    - if the package was explicitly marked as ToRemove don't
      consider it as a candidate for FixByInstall
  * apt-pkg/depcache.cc:
    - don't install previously not installed providers in a try
      to statisfy a "Breaks: provides" dependency by upgrade
  * cmdline/acqprogress.cc:
    - don't ask the user for media change if quiet >= 2, stdout is not
      a tty and assume-yes, force-yes or trivial-only option is set to
      avoid cpu eating endless loops in unattended runs like apt.cron
      (Closes: #602354, LP: #665580)

 -- Michael Vogt <mvo@debian.org>  Thu, 18 Nov 2010 09:25:04 +0100

apt (0.8.8ubuntu3) natty; urgency=low

  * cmdline/apt-changelog: Filter out multiple results for a source package,
    just take the latest one.
  * cmdline/apt-changelog: Read server name from configuration
    APT::Changelog::Server instead of hardcoding it. This allows local users
    to point to a local changelog mirror, or make this script work for Debian.
  * Add debian/apt.conf.changelog: Configuration for apt-changelog with the
    server for Ubuntu (changelogs.ubuntu.com). Install it in debian/rules.
  * doc/apt-changelog.1.xml: Document the new option.
  * test/integration/test-compressed-indexes, test/test-indexes.sh:
    - Explicitly disable compressed indexes at the start. This ensures that we
      will actually test uncompressed indexes regardless of the internal
      default value of Acquire::GzipIndexes.
  * apt-pkg/acquire-item.cc: Set Acquire::GzipIndexes to "true" by default, to
    store compressed indexes. This feature is now mature enough for general
    consumption. Update doc/apt.conf.5.xml accordingly.
  * apt-pkg/aptconfiguration.cc: Have Acquire::CompressionTypes::Order default
    to preferring "gz", so that compressed indexes will actually work.

 -- Martin Pitt <martin.pitt@ubuntu.com>  Mon, 15 Nov 2010 12:14:15 +0100

apt (0.8.8ubuntu2) natty; urgency=low

  * Add cmdline/apt-changelog: Script to fetch package changelog from
    changelogs.ubuntu.com. Install it in cmdline/makefile and debian/rules.
  * Add doc/apt-changelog.1.xml, and install it in debian/rules.

 -- Martin Pitt <martin.pitt@ubuntu.com>  Tue, 09 Nov 2010 11:32:27 +0100

apt (0.8.8ubuntu1) natty; urgency=low

  * merged from debian-unstable, remainging changes:
    - use ubuntu keyring and ubuntu archive keyring in apt-key
    - run update-apt-xapian-index in apt.cron
    - support apt-key net-update and verify keys against master-keyring
    - run apt-key net-update in cron.daily
    - different example sources.list

 -- Michael Vogt <michael.vogt@ubuntu.com>  Fri, 29 Oct 2010 10:07:09 -0400

apt (0.8.8) unstable; urgency=low

  [ David Kalnischkies ]
  * apt-pkg/contrib/fileutl.cc:
    - Add a FileFd::FileSize() method to get the size of the underlying
      file and not the size of the content in the file as FileFd::Size()
      does - the sizes can differ since the direct gzip integration
  * methods/{gzip,bzip2}.cc:
    - use FileSize() to determine if the file is invalid (Closes: #600852)
  * apt-pkg/pkgcache.cc:
    - fallback always to a suitable description (Closes: #601016)

  [ Michael Vogt ]
  * apt-pkg/deb/dpkgpm.cc:
    - ensure that history.log gets closed to avoid leaking a FD
      (closes: #601649)

 -- Michael Vogt <mvo@debian.org>  Thu, 28 Oct 2010 21:22:21 +0200

apt (0.8.7ubuntu1) natty; urgency=low

  * merged from debian-unstable, remainging changes:
    - use ubuntu keyring and ubuntu archive keyring in apt-key
    - run update-apt-xapian-index in apt.cron
    - support apt-key net-update and verify keys against master-keyring
    - run apt-key net-update in cron.daily
    - different example sources.list

 -- Michael Vogt <michael.vogt@ubuntu.com>  Fri, 15 Oct 2010 18:31:17 +0200

apt (0.8.7) unstable; urgency=low

  [ Manpages translations ]
  * Typo fixed in French (extra "Z"). Thanks to Florentin Duneau.
  * Another typo fixed in French ("Anfin"). Thanks to bubulle
  * Wrong translation for "showauto" fixed. Thanks to Raphaël Hertzog
    Closes: #599265

  [ Michael Vogt ]
  * debian/apt.cron.daily:
    - source /etc/default/locale (if available) so that the
      apt-get update cron job fetches the right translated package
      descriptions
  * fix test failure on amd64
  * apt-pkg/deb/debsystem.cc:
    - fix issues with dir::state::status and dir::state::extended_states
      when alternative rootdirs are used

  [ Martin Pitt ]
  * apt-pkg/deb/debindexfile.cc:
    - Use FileFd::Size() instead of stat()ing the sources/binary/translations
      indexes directly, so that we have transparent handling of gzipped
      indexes.
  * apt-pkg/contrib/fileutl.cc:
    - Fix FileFd::Size() for gzipped files to give the size of the
      uncompressed data. This fixes cache building progress going way
      over 100%.

  [ David Kalnischkies ]
  * apt-pkg/deb/deblistparser.cc:
    - support ArmHardFloat port in CompleteArch, thanks to Sebastian
      Andrzej Siewior for the patch!
  * doc/apt.ent:
    - move some strings into apt-verbatim.ent to avoid showing them in
      apt-doc.pot as they are untranslatable anyway (e.g. manpage references)
  * doc/apt-verbatim.ent:
    - change the codenames to reflect the situation after squeeze release
  * doc/examples/apt-https-method-example.conf:
    - apply various typo fixes by Olly Betts, thanks! (Closes: #600249)

 -- Michael Vogt <mvo@debian.org>  Fri, 15 Oct 2010 18:16:10 +0200

apt (0.8.6) unstable; urgency=low

  [ Programs translations ]
  * Vietnamese update by Clytie Siddall (Closes: #598489)
  * Asturian update by Maacub (Closes: #599057)

  [ David Kalnischkies ]
  * cmdline/apt-cache.cc:
    - use the TranslatedDescription for searching and not the first
      available one as it is maybe not an expected language (Closes: #597925)
  * apt-pkg/contrib/strutl.cc:
    - add a space between number and unit as required by SI (Closes: #598352)
  * apt-pkg/depcache.cc:
    - do not check endpointer packages instead of only those which prevented
      NeverAutoRemove settings from having an effect (Closes: #598452)
    - do not remove packages which the user requested for installation
      explicitly while satisfying other install requests (Closes: #598669)
  * apt-pkg/packagemanager.cc:
    - Add a space between period and 'Please' and unfuzzy all translations
  * doc/po/de.po:
    - remove the duplicated "angefertigt" in translation-holder string

 -- Michael Vogt <mvo@debian.org>  Mon, 04 Oct 2010 11:52:19 +0200

apt (0.8.5) unstable; urgency=low

  [ Manpages translations ]
  * German (Chris Leick). Closes: #597163

  [ Michael Vogt ]
  * merged lp:~mvo/apt/conflicts-on-virtuals to better deal with
    conflicts/breaks against virtual packages (LP: #614993)

  [ David Kalnischkies ]
  * apt-pkg/policy.cc:
    - support 100-pinning in Release file with ButAutomaticUpgrades
      as requested by the backports crew (Closes: #596097)
  * apt-pkg/deb/deblistparser.cc:
    - overrule NotAutomatic in case of ButAutomaticUpgrades
  * debian/apt.cron.daily:
    - handle absolut directory paths correctly by loading directories
      directly instead of building the paths on our own (Closes: #596421)
  * debian/control:
    - build-depend on docbook-xml to ensure that the xml DTDs are always
      available on the buildds (Closes: #597145)
  * buildlib/debiandoc.mak, buildlib/po4a_manpage.mak:
    - ensure that the build fails if documentation building fails
  * doc/po/fr.po:
    - correct two syntax issues to ensure we can build fine

 -- Michael Vogt <mvo@debian.org>  Fri, 17 Sep 2010 22:05:06 +0200

apt (0.8.4) unstable; urgency=low

  [ Michael vogt ]
  * ftparchive/writer.cc:
    - write out {Files,Checksum-Sha1,Checksum-Sha256} only if
      available LP: #633967. Thanks to Colin Watson
  * apt-pkg/contrib/cdromutl.cc:
    - if apt-cdrom is used on writable media (like usb-sticks), do
      not use the root directory to identify the medium (as all 
      changes there change the ident id). Use the .disk directory 
      instead 

  [ David Kalnischkies ]
  * ftparchive/writer.cc:
    - null the valid string instead of the date if Valid-Until is not set
  * apt-pkg/acquire-item.cc:
    - use also unsigned Release files again (Closes: #596189)

  [ Christian Perrier ]
  * Fix missing space after dot in a message from apt-pkg
    Translations unfuzzied. Thanks to Holger Wansing.

 -- Michael Vogt <mvo@debian.org>  Fri, 10 Sep 2010 20:45:15 +0200

apt (0.8.3ubuntu7) maverick; urgency=low

  [ David Kalnischkies ]
  * apt-pkg/depcache.cc:
    - do not remove packages which the user requested for installation
      explicitly while satisfying other install requests (Closes: #598669)
    Test case: debootstrap, install exim4, run "apt-get install postfix"
    This will result in exim4-heavy instead of postfix

 -- Michael Vogt <michael.vogt@ubuntu.com>  Tue, 05 Oct 2010 14:13:38 +0200

apt (0.8.3ubuntu6) maverick; urgency=low

  [ Michael Vogt ]
  * debian/apt.cron.daily:
    - source /etc/default/locale (if available) so that the 
      apt-get update cron job fetches the right translated package
      descriptions (LP: #652951)

  [ David Kalnischkies ]
  * apt-pkg/depcache.cc:
    - do not check endpointer packages instead of only those which prevented
      NeverAutoRemove settings from having an effect (Closes: #598452)
  * cmdline/apt-cache.cc:
    - use the TranslatedDescription for searching and not the first
      available one as it is maybe not an expected language (Closes: #597925)

 -- Michael Vogt <michael.vogt@ubuntu.com>  Fri, 01 Oct 2010 15:25:00 +0200

apt (0.8.3ubuntu5) maverick; urgency=low

  * debian/apt.dirs:
    - add missing /usr/share/apt so that the keyring is installed
      into the right place (LP: #620576)

 -- Michael Vogt <michael.vogt@ubuntu.com>  Wed, 22 Sep 2010 18:34:18 +0200

apt (0.8.3ubuntu4) maverick; urgency=low

  * merged lp:~mvo/apt/conflicts-on-virtuals to better deal
    with conflicts/breaks against virtual packages (LP: #614993)

 -- Michael Vogt <michael.vogt@ubuntu.com>  Wed, 15 Sep 2010 19:48:26 +0200

apt (0.8.3ubuntu3) maverick; urgency=low

  * merged fixes from debian-sid
  
  [ Michael Vogt ]
  * apt-pkg/contrib/cdromutl.cc:
    - if apt-cdrom is used on writable media (like usb-sticks), do
      not use the root directory to identify the medium (as all 
      changes there change the ident id). Use the .disk directory 
      instead 

  [ David Kalnischkies ]
  * ftparchive/writer.cc:
    - null the valid string instead of the date if Valid-Until is not set
  * apt-pkg/acquire-item.cc:
    - use also unsigned Release files again (Closes: #596189)

  [ Christian Perrier ]
  * Fix missing space after dot in a message from apt-pkg
    Translations unfuzzied. Thanks to Holger Wansing.

 -- Michael Vogt <michael.vogt@ubuntu.com>  Fri, 10 Sep 2010 21:45:49 +0200

apt (0.8.3ubuntu2) maverick; urgency=low

  * ftparchive/writer.cc:
    - write out {Files,Checksum-Sha1,Checksum-Sha256} only if
      available LP: #633967. Thanks to Colin Watson

 -- Michael Vogt <michael.vogt@ubuntu.com>  Thu, 09 Sep 2010 15:30:19 +0200

apt (0.8.3ubuntu1) maverick; urgency=low

  * merged fixes from debian-sid
  * debian/rules:
    - put ubuntu-archive.gpg back into the package (LP: #620576)
  * apt-pkg/init.cc:
    - ignore ".distUpgrade" and ".save" files in sources.list.d
      (LP: #631770)

 -- Michael Vogt <michael.vogt@ubuntu.com>  Tue, 07 Sep 2010 09:27:24 +0200

apt (0.8.3) unstable; urgency=low

  [ Programs translations ]
  * German (Holger Wansing). Closes: #596141

  [ Manpages translations ]
  * Japanese (KURASAWA Nozomu). Closes: #595862

  [ Michael Vogt ]
  * apt-pkg/indexcopy.cc:
    - only use trusted.gpg.d directory if it exists
    - do not replace /dev/null when running in APT::CDROM::NoAct
      mode (LP: #612666), thanks to Colin Watson

  [ David Kalnischkies ]
  * ftparchive/apt-ftparchive.cc:
    - ensure that BinDirectory as well as Tree settings get
      the correct default FileMode setting (Closes: #595922)

 -- Michael Vogt <mvo@debian.org>  Tue, 07 Sep 2010 15:28:41 +0200

apt (0.8.2) unstable; urgency=low

  [ Manpages translations ]
  * Spanish (Omar Campagne). Closes: #595557

  [ David Kalnischkies ]
  * apt-pkg/versionmatch.cc:
    - do not accept 'Pin: origin "' (missing closing ") as a valid
      way to pin a local archive: either "" or none…
  * apt-pkg/deb/dpkgpm.cc:
    - create Dir::Log if needed to support /var/log as tmpfs or similar,
      inspired by Thomas Bechtold, thanks! (Closes: #523919, LP: #220239)
  * apt-pkg/indexcopy.cc:
    - support really still the APT::GPGV::TrustedKeyring setting,
      as it breaks d-i badly otherwise (Closes: #595428)
  * cmdline/apt-key:
    - support also Dir::Etc::Trusted so that apt-key works in the same
      way as the library part which works with the trusted files
  * methods/{gzip,bzip2}.cc:
    - empty files can never be valid archives (Closes: #595691)

 -- Michael Vogt <mvo@debian.org>  Mon, 06 Sep 2010 18:10:06 +0200

apt (0.8.1) unstable; urgency=low

  [ Programs translations ]
  * Thai (Theppitak Karoonboonyanan). Closes: #592695
  * Russian (Yuri Kozlov). Closes: #594232
  * Slovak (Ivan Masár). Closes: #594255
  * Swedish (Daniel Nylander). Closes: #594241
  * Japanese (Kenshi Muto, Osamu Aoki). Closes: #594265
  * Italian (Milo Casagrande). Closes: #594238
  * Asturian (maacub). Closes: #594303
  * Simplified Chinese (Aron Xu). Closes: #594458
  * Bulgarian (Damyan Ivanov). Closes: #594627
  * Portuguese (Miguel Figueiredo). Closes: #594668
  * Korean (Changwoo Ryu). Closes: #594809
  * Norwegian Bokmål (Hans Nordhaug). Closes: #595182
  * Danish (Joe Hansen). Closes: #595176
  * Catalan (Agustí Grau). Closes: #595234

  [ Christian Perrier ]
  * Fix spelling error in cmdline/apt-get.cc. Thanks to Osamu Aoki
    Closes: #594211

  [ Manpages translations ]
  * Portuguese (Américo Monteiro)

  [ David Kalnischkies ]
  * cmdline/apt-cache.cc:
    - show in madison command again also source packages (LP: #614589)
    - remove useless GetInitialize method
  * cmdline/apt-get.cc:
    - remove direct calls of ReadMainList and use the wrapper instead
      to protect us from useless re-reads and two-times notice display
    - remove death code by removing unused GetInitialize
  * apt-pkg/depcache.cc:
    - now that apt-get purge works on 'rc' packages let the MarkDelete
      pass this purge forward to the non-pseudo package for pseudos
  * apt-pkg/contrib/fileutl.cc:
    - apply SilentlyIgnore also on files without an extension
  * apt-pkg/contrib/configuration.cc:
    - fix autoremove by using correct config-option name and
      don't make faulty assumptions in error handling (Closes: #594689)
  * apt-pkg/versionmatch.cc:
    - let the pin origin actually work as advertised in the manpage
      which means "" are optional and pinning a local archive does
      work - even if it is a non-flat archive (Closes: #594435)

 -- Michael Vogt <mvo@debian.org>  Fri, 03 Sep 2010 18:36:11 +0200

apt (0.8.0ubuntu3) maverick; urgency=low

  * merged fixes from the debian-sid bzr branch:
  
  [ Programs translations ]
  * Simplified Chinese (Aron Xu). Closes: #594458
  * Bulgarian (Damyan Ivanov). Closes: #594627
  * Portuguese (Miguel Figueiredo). Closes: #594668
  * Korean (Changwoo Ryu). Closes: #594809

  [ Manpages translations ]
  * Portuguese (Américo Monteiro)

  [ David Kalnischkies ]
  * cmdline/apt-cache.cc:
    - remove useless GetInitialize method
  * cmdline/apt-get.cc:
    - remove direct calls of ReadMainList and use the wrapper instead
      to protect us from useless re-reads and two-times notice display
    - remove death code by removing unused GetInitialize
  * apt-pkg/depcache.cc:
    - now that apt-get purge works on 'rc' packages let the MarkDelete
      pass this purge forward to the non-pseudo package for pseudos
  * apt-pkg/contrib/fileutl.cc:
    - apply SilentlyIgnore also on files without an extension
  * apt-pkg/contrib/configuration.cc:
    - fix autoremove by using correct config-option name and
      don't make faulty assumptions in error handling (Closes: #594689)
  * apt-pkg/versionmatch.cc:
    - let the pin origin actually work as advertised in the manpage
      which means "" are optional and pinning a local archive does
      work - even if it is a non-flat archive (Closes: #594435)

 -- Michael Vogt <michael.vogt@ubuntu.com>  Fri, 03 Sep 2010 17:05:53 +0200

apt (0.8.0ubuntu2) maverick; urgency=low

  * merged fixes from the debian-sid bzr branch:
  
  [ Programs translations ]
  * Thai (Theppitak Karoonboonyanan). Closes: #592695
  * Russian (Yuri Kozlov). Closes: #594232
  * Slovak (Ivan Masár). Closes: #594255
  * Swedish (Daniel Nylander). Closes: #594241
  * Japanese (Kenshi Muto, Osamu Aoki). Closes: #594265
  * Italian (Milo Casagrande). Closes: #594238
  * Asturian (maacub). Closes: #594303

  [ Christian Perrier ]
  * Fix spelling error in cmdline/apt-get.cc. Thanks to Osamu Aoki
    Closes: #594211

  [ David Kalnischkies ]
  * show in madison command again also source packages (LP: #614589)

 -- Michael Vogt <michael.vogt@ubuntu.com>  Thu, 26 Aug 2010 18:56:23 +0200

apt (0.8.0ubuntu1) maverick; urgency=low

  * merged from debian/unstable

 -- Michael Vogt <michael.vogt@ubuntu.com>  Tue, 24 Aug 2010 21:39:06 +0200

apt (0.8.0) unstable; urgency=low

  [ Michael Vogt ]
  * merge of the debian-expermental-ma branch
  * refresh po/pot files in doc/ and po/

  [ Programs translations ]
  * Swedish (Daniel Nylander). Closes: #592366
  * French (Christian Perrier)

  [ Manpages translations ]
  * French (Christian Perrier)

 -- Michael Vogt <mvo@debian.org>  Tue, 24 Aug 2010 16:32:19 +0200

apt (0.8.0~pre2) experimental; urgency=low

  [ David Kalnischkies ]
  * apt-pkg/contrib/strutl.cc:
    - fix error checking for vsnprintf in its safe variant
  * methods/bzip2.cc:
    - fix error checking for read in case of failing bzip2/lzma/whatever
  * debian/apt.cron.daily:
    - create backups for our extended_states file (Closes: #593430)
  * apt-pkg/init.cc:
    - set the default values for dir::etc::trusted options correctly
  * ftparchive/writer.cc:
    - init valid-until correctly to prevent garbage entering Release file
  * apt-pkg/deb/debsystem.cc:
    - set dir::state::status based at least on dir
  * apt-pkg/deb/dpkgpm.cc:
    - use the InstVer instead of the CurrentVer for the autobit transfer
  * methods/http.cc:
    - some http servers violate HTTP1.1 by not issuing a Reason-Phrase
      (or at least a space after the code) especially for 200, but lets
      be nice and ignore it as we don't need the reason in general
  * apt-pkg/acquire-item.cc:
    - don't use ReadOnlyGzip mode for PDiffs as this mode doesn't work
      in combination with the AddFd methods of our hashclasses

 -- Michael Vogt <mvo@debian.org>  Mon, 23 Aug 2010 19:09:08 +0200

apt (0.8.0~pre1ubuntu2) maverick; urgency=low

  * apt-pkg/deb/dpkgpm.cc:
    - enable apport reports again (got lost in the previous merge),
      thanks to Matt Zimmerman

 -- Michael Vogt <michael.vogt@ubuntu.com>  Mon, 23 Aug 2010 13:53:09 +0200

apt (0.8.0~pre1ubuntu1) maverick; urgency=low

  * merged fixes from debian/experimental

 -- Michael Vogt <michael.vogt@ubuntu.com>  Fri, 13 Aug 2010 17:49:40 +0200

apt (0.8.0~pre1) experimental; urgency=low

  [ Programs translations ]
  * Swedish translation update. Closes: #592366

  [ Michael Vogt ]
  * merge of the debian-expermental-ma branch
  * refresh po/pot files in doc/ and po/
  * apt-pkg/pkgcache.cc:
    - re-evaluate the architectures cache when the cache is (re)opened

  [ Colin Watson ]
  * apt-pkg/cdrom.cc:
    - fix off-by-one error in DropBinaryArch

  [ Julian Andres Klode ]
  * apt-pkg/contrib/fileutl.cc:
    - Add WriteAtomic mode.
    - Revert WriteEmpty to old behavior (LP: #613211)
  * apt-pkg, methods:
    - Convert users of WriteEmpty to WriteAtomic.
  * apt-pkg/depcache.cc:
    - Only try upgrade for Breaks if there is a newer version, otherwise
      handle it as Conflicts (by removing it) (helps for #591882).
  * debian/control:
    - Add dependency on gnupg to apt, apt-key uses it.

  [ David Kalnischkies ]
  * apt-pkg/algorithms.cc:
    - let the problem resolver install packages to fix or-groups
      as a needed remove nuked another or-member (helps for #591882)
    - change the debug outputs to display also arch of the
      package and version dependencies information
  * cmdline/apt-get.cc:
    - let APT::Get::Arch-Only in build-dep default to false again
      (Closes: #592628) Thanks Mohamed Amine IL Idrissi for report!
    - purge packages in 'rc' state, thanks Rogier! (Closes: #150831)
  * apt-pkg/pkgcache.cc:
    - fix LongDesc handling in LANG=C environment

 -- Michael Vogt <mvo@debian.org>  Fri, 13 Aug 2010 17:00:49 +0200

apt (0.7.26~exp12ubuntu4) maverick; urgency=low

  [ Julian Andres Klode ]
  * apt-pkg/contrib/fileutl.cc:
    - Add WriteAtomic mode.
    - Revert WriteEmpty to old behavior (LP: #613211)
  * apt-pkg, methods:
    - Convert users of WriteEmpty to WriteAtomic.
  * apt-pkg/depcache.cc:
    - Only try upgrade for Breaks if there is a newer version, otherwise
      handle it as Conflicts (by removing it) (helps for #591882).
  
  [ Michael Vogt ]
  * debian/control:
    - Add recommends on gnupg to apt, apt-key uses it.
      (changed from debian)

 -- Michael Vogt <michael.vogt@ubuntu.com>  Wed, 11 Aug 2010 12:01:30 +0200

apt (0.7.26~exp12ubuntu3) maverick; urgency=low

  [ Colin Watson ]
  * apt-pkg/cdrom.cc:
    - fix off-by-one error in DropBinaryArch

 -- Michael Vogt <michael.vogt@ubuntu.com>  Mon, 02 Aug 2010 21:04:18 +0200

apt (0.7.26~exp12ubuntu2) maverick; urgency=low

  * debian/apt.postinst:
    - do not fail if ubuntu-keyring is not installed

 -- Michael Vogt <michael.vogt@ubuntu.com>  Mon, 02 Aug 2010 11:47:59 +0200

apt (0.7.26~exp12ubuntu1) maverick; urgency=low

  * ABI break upload
  * merged from debian/experimental, remaining changes:
    - use ubuntu keyring and ubuntu archive keyring in apt-key
    - run update-apt-xapian-index in apt.cron
    - support apt-key net-update and verify keys against master-keyring
    - run apt-key net-update in cron.daily
    - different example sources.list
  * debian/apt.postinst
    - drop set_apt_proxy_from_gconf(), no longer needed in maverick
  * apt-pkg/pkgcache.cc:
    - re-evaluate the architectures cache when the cache is (re)opened

 -- Michael Vogt <michael.vogt@ubuntu.com>  Fri, 30 Jul 2010 19:32:15 +0200

apt (0.7.26~exp12) experimental; urgency=low

  [ Michael Vogt ]
  * debian/control:
    - add dependency on zlib-dev for libapt-pkg-dev

  [ David Kalnischkies ]
  * apt-pkg/cacheset.cc:
    - [ABI BREAK] add an ErrorType option to CacheSetHelper
  * cmdline/apt-cache.cc:
    - use Notice instead of Error in the CacheSetHelper messages
      for compat reasons. Otherwise tools like sbuild blow up
    - return success in show if a virtual package was given
  * debian/control:
    - remove libcurl3-gnutls-dev alternative as the package is gone
    - increase needed version of libcurl4-gnutls-dev to >= 7.19.0
      as we use CURLOPT_{ISSUERCERT,CRLFILE} (Closes: #589642)

 -- Michael Vogt <mvo@debian.org>  Fri, 30 Jul 2010 11:55:48 +0200

apt (0.7.26~exp11) experimental; urgency=low

  [ Julian Andres Klode ]
  * apt-pkg/deb/dpkgpm.cc:
    - Write architecture information to history file.
    - Add to history whether a change was automatic or not.
  * apt-pkg/contrib/fileutl.cc:
    - Add FileFd::OpenDescriptor() (needed for python-apt's #383617).
  * cmdline/apt-get.cc:
    - Support large filesystems by using statvfs64() instead of statvfs()
      and statfs64() instead of statfs() (Closes: #590513).
  * apt-pkg/cdrom.cc:
    - Use link() instead of rename() for creating the CD database backup;
      otherwise there would be a short time without any database.

  [ David Kalnischkies ]
  * apt-pkg/depcache.cc:
    - handle "circular" conflicts for "all" packages correctly
  * cmdline/apt-cache.cc:
    - be able to omit dependency types in (r)depends (Closes: #319006)
    - show in (r)depends the canidate per default instead of newest
    - share the (r)depends code instead of codecopy
  * apt-pkg/cacheset.cc:
    - move them back to the library as they look stable now
    - add a 'newest' pseudo target release as in pkg/newest
  * apt-pkg/pkgcache.cc:
    - prefer non-virtual packages in FindPreferredPkg (Closes: #590041)
  * test/integration/*:
    - add with bug#590041 testcase a small test "framework"
  * apt-pkg/orderlist.cc:
    - try to install another or-group member in DepRemove before
      breaking the or group (Closes: #590438)
    - configure also the replacement before remove by adding Immediate flag
  
  [ Michael Vogt ]
  * apt-pkg/contrib/error.{cc,h}
    - docstring cleanup
    - add inline DumpError() to avoid subtle API break

 -- Michael Vogt <mvo@debian.org>  Thu, 29 Jul 2010 16:40:58 +0200

apt (0.7.26~exp10) experimental; urgency=low

  [ David Kalnischkies ]
  * apt-pkg/contrib/error.{cc,h}:
    - remove constness of va_list parameter to fix build on amd64 and co
      Thanks Eric Valette! (Closes: #588610)
  * apt-pkg/deb/debmetaindex.cc:
    - do not query each architecture for flat file archives
    - fix typo preventing display of architecture in Info()
  * methods/bzip2.cc:
    - add a copycat of the old gzip.cc as we need it for bzip2 and lzma

  [ Martin Pitt ]
  * debian/rules:
    - Make DEB_BUILD_OPTIONS=noopt actually work by passing the right
      CXXFLAGS.
  * apt-pkg/contrib/fileutl.{h,cc}:
    - Add support for reading of gzipped files with the new "ReadOnlyGzip"
      OpenMode. (Closes: #188407)
    - Link against zlib (in apt-pkg/makefile) and add zlib build dependency.
    - [ABI BREAK] This adds a new private member to FileFd, but its
      initialization is in the public header file.
  * configure.in:
    - Check for zlib library and headers.
  * apt-pkg/acquire-item.cc, apt-pkg/deb/debindexfile.cc,
    apt-pkg/deb/debrecords.cc, apt-pkg/deb/debsrcrecords.h,
    cmdline/apt-cache.cc:
    - Open Packages, Sources, and Translations indexes in "ReadOnlyGzip" mode.
  * apt-pkg/deb/debindexfile.cc:
    - If we do not find uncompressed package/source/translation indexes, look
      for gzip compressed ones.
  * apt-pkg/acquire-item.cc:
    - If the Acquire::GzipIndexes option is true and we download a gzipped
      index file, keep it as it is (and rename to .gz) instead of
      uncompressing it.
  * doc/apt.conf.5.xml:
    - Document the new Acquire::GzipIndexes option.
  * doc/po/apt-doc.pot, doc/po/de.po:
    - German translation of new Acquire::GzipIndexes option.
  * Add test/test-indexes.sh:
    - Test behaviour of index retrieval and usage, in particular with
      uncompressed and gzip compressed indexes.
  * methods/gzip.cc: With FileFd now being able to read gzipped files, there
    is no need for the gzip method any more to spawn an external gzip process.
    Rewrite it to use FileFd directly, which makes the code a lot simpler, and
    also using less memory and overhead.

 -- Michael Vogt <mvo@debian.org>  Mon, 12 Jul 2010 11:41:01 +0200

apt (0.7.26~exp9) experimental; urgency=low

  [ David Kalnischkies ]
  * doc/apt.conf.5.xml:
    - add and document APT::Cache-{Start,Grow,Limit} options for mmap control
  * apt-pkg/contrib/fileutl.cc:
    - do not fail von double close()

 -- Michael Vogt <mvo@debian.org>  Fri, 09 Jul 2010 21:51:55 +0200

apt (0.7.26~exp8) experimental; urgency=low

  [ David Kalnischkies ]
  * cmdline/cacheset.cc:
    - doesn't include it in the library for now as it is too volatile
    - get the candidate either from an already built depcache
      or use the policy which is a bit faster than depcache generation
    - get packages by task^ with FromTask()
    - only print errors if all tries to get a package by string failed
    - factor out code to get a single package FromName()
    - check in Grouped* first without modifier interpretation
  * cmdline/apt-get.cc:
    - use the cachsets in the install commands
    - make the specify order of packages irrelevant (Closes: #196021)
  * apt-pkg/orderlist.cc:
    - untouched packages are never missing
  * apt-pkg/packagemanager.cc:
    - packages that are not touched doesn't need to be unpacked
  * debian/control:
    - remove intltool's dependency as it is an ubuntu artefact
  * apt-pkg/depcache.cc:
    - SetCandidateVer for all pseudo packages
    - SetReInstall for the "all" package of a pseudo package
    - use the new MatchAgainstConfig for the DefaultRootSetFunc
    - always mark the all package if a pseudo package is marked for install
  * apt-pkg/contrib/error.{cc,h}:
    - complete rewrite but use the same API
    - add NOTICE and DEBUG as new types of a message
    - add a simple stack handling to be able to delay error handling
  * apt-pkg/aptconfiguration.cc:
    - show a deprecation notice for APT::Acquire::Translation
  * apt-pkg/contrib/configuration.{cc,h}:
    - add a wrapper to match strings against configurable regex patterns
  * apt-pkg/contrib/fileutl.cc:
    - show notice about ignored file instead of being always silent
    - add a Dir::Ignore-Files-Silently list option to control the notice
  * apt-pkg/policy.h:
    - add another round of const& madness as the previous round accidentally
      NOT overrides the virtual GetCandidateVer() method (Closes: #587725)
  * apt-pkg/pkgcachegen.{cc,h}:
    - make the used MMap moveable (and therefore dynamic resizeable) by
      applying (some) mad pointer magic (Closes: #195018)

  [ Michael Vogt ]
  * apt-pkg/deb/dpkgpm.cc:
    - make the apt/term.log output unbuffered (thanks to Matt Zimmerman)

  [ Julian Andres Klode ]
  * methods/ftp.h:
    - Handle different logins on the same server (Closes: #586904).
  * apt-pkg/deb/deblistparser.cc:
    - Handle architecture wildcards (Closes: #547724).
  * apt-pkg/versionmatch.cc:
    - Support matching pins by regular expressions or glob() like patterns,
      regular expressions have to be put between to slashes; for example,
      /.*/.
  * apt-pkg/contrib/fileutl.cc:
    - Make FileFd replace files atomically in WriteTemp mode (for cache, etc).
  * debian/control:
    - Set Standards-Version to 3.9.0

 -- Michael Vogt <mvo@debian.org>  Fri, 09 Jul 2010 19:16:20 +0200

apt (0.7.26~exp7) experimental; urgency=low

  * apt-pkg/cachefile.h:
    - make pkgPolicy public again, libapt-pkg-perl (and probably
      others) get unhappy without that

 -- Michael Vogt <mvo@debian.org>  Thu, 10 Jun 2010 15:33:24 +0200

apt (0.7.26~exp6) experimental; urgency=low

  [ Michael Vogt ]
  * merge the remaining Ubuntu change:
    - on gpg verification failure warn and restore the last known
      good state
    - on failure display the IP of the server (useful for servers
      that use round robin DNS)
    - support Original-Maintainer in RewritePackageOrder
    - enable cdrom autodetection via libudev by default
    - show message about Vcs in use when apt-get source is run for
      packages maintained in a Vcs
    - better support transitional packages with mark auto-installed. 
      when the transitional package is in "oldlibs" the new package
      is not marked auto installed (same is true for section
      metapackages)
    - provide new "deb mirror://archive.foo/mirrors.list sid main"
      method expects a list of mirrors (generated on the server e.g.
      via geoip) and will use that, including cycle on failure
    - write apport crash file on package failure (disabled by default
      on debian until apport is available)
    - support mirror failure reporting (disabled by default on debian)
  
  [ David Kalnischkies ]
  * apt-pkg/deb/dpkgpm.cc:
    - write Disappeared also to the history.log
    - forward manual-installed bit on package disappearance
  * apt-pkg/deb/debsystem.cc:
    - add better config item for extended_states file
  * apt-pkg/pkgcache.h:
    - switch {,Install-}Size to unsigned long long
  * apt-pkg/depcache.cc:
    - do the autoremove mark process also for required packages to handle
      these illegally depending on lower priority packages (Closes: #583517)
    - try harder to find the other pseudo versions for autoremove multiarch
    - correct "Dangerous iterator usage" pointed out by cppcheck
    - deal with long long, not with int to remove 2GB Limit (LP: #250909)
    - deprecate AddSize with Multiplier as it is unused and switch to
      boolean instead to handle the sizes more gracefully.
    - switch i{Download,Usr}Size from double to (un)signed long long
  * apt-pkg/aptconfiguration.cc:
    - remove duplicate architectures in getArchitectures()
  * apt-pkg/indexrecords.{cc,h}:
    - backport forgotten Valid-Until patch from the obsolete experimental
      branch to prevent replay attacks better, thanks to Thomas Viehmann
      for the initial patch! (Closes: #499897)
    - add a constant Exists check for MetaKeys
  * apt-pkg/acquire-item.cc:
    - do not try PDiff if it is not listed in the Meta file
    - sent Last-Modified header also for Translation files
  * apt-pkg/cacheiterator.h:
    - let pkgCache::Iterator inherent std::iterator
  * ftparchive/writer.h:
    - add a virtual destructor to FTWScanner class (for cppcheck)
  * apt-pkg/cacheset.{cc,h}:
    - add simple wrapper around std::set for cache structures
    - move regex magic from apt-get to new FromRegEx method
    - move cmdline parsing from apt-cache to new FromCommandLine method
    - support special release-modifier 'installed' and 'candidate'
  * apt-pkg/contrib/cmdline.cc:
    - fix segfault in SaveInConfig caused by writing over char[] sizes
  * apt-pkg/pkgcache.cc:
    - get the best matching arch package from a group with FindPreferredPkg
  * cmdline/apt-cache.cc:
    - make the search multiarch compatible by using GrpIterator instead
    - use pkgCacheFile and the new CacheSets all over the place
    - add --target-release option (Closes: #115520)
    - accept pkg/release and pkg=version in show and co. (Closes: #236270)
    - accept package versions in the unmet command
  * cmdline/apt-get.cc:
    - use unsigned long long instead of double to store values it gets
  * apt-pkg/cachefile.{cc,h}:
    - split Open() into submethods to be able to build only parts
    - make the OpProgress optional in the Cache buildprocess
    - store also the SourceList we use internally for export
  * doc/apt.conf.5.xml:
    - document the new Valid-Until related options
  * apt-pkg/contrib/strutl.cc:
    - split StrToTime() into HTTP1.1 and FTP date parser methods and
      use strptime() instead of some self-made scanf mangling
    - use the portable timegm shown in his manpage instead of a strange
      looking code copycat from wget
  * ftparchive/writer.cc:
    - add ValidTime option to generate a Valid-Until header in Release file
  * apt-pkg/policy.cc:
    - get the candidate right for a not-installed pseudo package if
      his non-pseudo friend is installed
  * apt-pkg/indexcopy.cc:
    - move the gpg codecopy to a new method and use it also in methods/gpgv.cc

 -- Michael Vogt <mvo@debian.org>  Thu, 10 Jun 2010 14:02:22 +0200

apt (0.7.26~exp5) experimental; urgency=low

  [ David Kalnischkies ]
  * cmdline/apt-get.cc:
    - rerun dpkg-source in source if --fix-broken is given (Closes: #576752)
    - don't suggest held packages as they are installed (Closes: #578135)
    - handle multiple --{tar,diff,dsc}-only options correctly
    - show at the end of the install process a list of disappeared packages
  * cmdline/apt-cache.cc:
    - use GroupCount for package names in stats and add a package struct line
  * methods/rred.cc:
    - use the patchfile modification time instead of the one from the
      "old" file - thanks to Philipp Weis for noticing! (Closes: #571541)
  * debian/rules:
    - remove targets referring to CVS or arch as they are useless
    - use $(CURDIR) instead of $(pwd)
    - use dpkg-buildflags if available for CXXFLAGS
  * README.arch:
    - remove the file completely as it has no use nowadays
  * apt-pkg/depcache.cc:
    - be doublesure that the killer query is empty before starting reinstall
  * methods/gpgv.cc:
    - remove the keyrings count limit by using vector magic
  * contrib/mmap.cc:
    - clarify "MMap reached size limit" error message, thanks Ivan Masár!
  * doc/apt.ent
    - add entities for the current oldstable/stable/testing codenames
  * doc/sources.list.5.xml:
    - use stable-codename instead of stable in the examples (Closes: #531492)
  * doc/apt_preferences.5.xml:
    - adapt some examples here to use current codenames as well
    - add "NotAutomatic: yes" handling, thanks Osamu Aoki (Closes: #490347)
  * debian/libapt-pkg-doc.doc-base.cache:
    - remove yet another reference to the removed cache.sgml
  * doc/apt-get.8.xml:
    - do not say explicit target_release_{name,version,codename}, it should
      be clear by itself and 'man' can break lines again (Closes: #566166)
    - remove the gnome-apt reference as it is removed from unstable
  * apt-pkg/deb/dpkgpm.cc:
    - add 'disappear' to the known processing states, thanks Jonathan Nieder
  * apt-pkg/packagemanager.h:
    - export info about disappeared packages with GetDisappearedPackages()

  [ Michael Vogt ]
  * methods/http.{cc,h}:
    - code cleanup, use enums instead of magic ints
  
  [ Jari Aalto ]
  * debian/rules:
    - spell out some less known options to reduce manpage consultation-rate
    - Use POSIX command substitution: $(<command sequence>)
    - Remove EOL whitespace (Closes: #577804)

  [ Julian Andres Klode ]
  * apt-pkg/acquire-item.cc:
    - Fix pkgAcqFile::Custom600Headers() to always return something.
  

  [ Christian Perrier ]
  * Slovak translation update. Closes: #581159
  * Italian translation update. Closes: #581742
  * Swedish translation update. Closes: #592366

 -- Michael Vogt <mvo@debian.org>  Tue, 25 May 2010 16:01:42 +0200

apt (0.7.26~exp4) experimental; urgency=low

  [ David Kalnischkies ]
  * apt-pkg/depcache.cc:
    - rewrite the pseudo package reinstaller to be more intelligent
      in his package choices
  * apt-pkg/packagemanager.cc:
    - don't try to "unpack" pseudo packages twice
  * apt-pkg/contrib/fileutl.cc:
    - add a parent-guarded "mkdir -p" as CreateDirectory()
  * apt-pkg/acquire.{cc,h}:
    - add a delayed constructor with Setup() for success reporting
    - check for and create directories in Setup if needed instead of
      error out unfriendly in the Constructor (Closes: #523920, #525783)
    - optional handle a lock file in Setup()
  * apt-pkg/acquire-item.cc:
    - Acquire::ForceHash to force method for expected hash
  * cmdline/apt-get.cc:
    - remove the lock file handling and let Acquire take care of it instead
    - display MD5Sum in --print-uris if not forced to use another method
      instead of displaying the strongest available (Closes: #576420)
    - regex for package names executed on Grp- not PkgIterator
    - show non-candidates as fallback for virtual packages (Closes: #578385)
    - set also "all" to this version for pseudo packages in TryToChangeVer
  * apt-pkg/deb/dpkgpm.cc:
    - remove Chroot-Directory from files passed to install commands.
      Thanks to Kel Modderman for report & patch! (Closes: #577226)
  * ftparchive/writer.cc:
    - remove 999 chars Files and Checksums rewrite limit (Closes: #577759)
  * cmdline/apt-cache.cc:
    - align Installed and Candidate Version in policy so they can be compared
      easier, thanks Ralf Gesellensetter for the pointer! (Closes: #578657)
  * doc/apt.ent:
    - Add a note about APT_CONFIG in the -c description (Closes: #578267)
  * doc/po/de.po:
    - correct typos in german apt_preferences manpage, thanks Chris Leick!
  * apt-pkg/sourcelist.cc:
    - be less strict and accept [option=value] as well
  * apt-pkg/contrib/configuration.cc:
    - error out if #clear directive has no argument
  * doc/files.sgml:
    - sync documentation with status quo, regarding files/directories in
      use, extended_states and uri schemes.
  * doc/cache.sgml:
    - drop the file in favor of inplace documentation with doxygen
  * apt-pkg/pkgcache.h:
    - enhance the Groups ABI by providing a ID as the other structs does
    - check also the size of the Group struct then checking for the others

  [ Jari Aalto ]
  * cmdline/apt-get.cc:
    - replace backticks with single quotes around fix-broken command
      in the broken packages message. (Closes: #577168)
  * dselect/install:
    - modernize if-statements not to use 'x' (Closes: #577117)
    - replace backticks with POSIX $() (Closes: #577116)

  [ Michael Vogt ]
  * [ Abi break ] apt-pkg/acquire-item.{cc,h}:
    - add "IsIndexFile" to constructor of pkgAcqFile so that it sends
      the right cache control headers
  * cmdline/apt-get.cc:
    - fix crash when pkg.VersionList() is empty
  * apt-pkg/depcache.cc:
    - fix incorrect std::cout usage for debug output
  * test/libapt/getlanguages_test.cc:
    - Add test for Esperanto that has nocounty associated with them
      (LP: #560956)
  * apt-pkg/deb/debrecords.cc:
    - fix max tag buffer size (LP: #545336, closes: #578959)
  * debian/rules:
    - install html doxygen in libapt-pkg-doc 
  * debian/control:
    - build-depend on doxygen

  [ Julian Andres Klode ]
  * apt-pkg/contrib/weakptr.h:
    - add a class WeakPointable which allows one to register weak pointers to
      an object which will be set to NULL when the object is deallocated.
  * [ABI break] apt-pkg/acquire{-worker,-item,}.h:
    - subclass pkgAcquire::{Worker,Item,ItemDesc} from WeakPointable.
  * apt-pkg/pkgcache.cc:
    - Merge fix from David to correct handling in single-arch environments.
  * cmdline/apt-cache.cc:
    - Add a showauto command to apt-cache.
  * cmdline/apt-get.cc:
    - Add apt-get markauto and unmarkauto commands.

 -- Michael Vogt <mvo@debian.org>  Thu, 06 May 2010 09:32:54 +0200

apt (0.7.26~exp3) experimental; urgency=low

  [ Christian Perrier ]
  * German translation update. Closes: #571037
  * Spanish manpages translation update. Closes: #573293
  * Dutch translation update. Closes: #573946
  * Polish manpages translation update. Closes: #574558
  * Add "manpages-pl (<< 20060617-3~)" to avoid file conflicts with
    that package that was providing some manpages for APT utilities.

  [ David Kalnischkies ]
  * [BREAK] merge MultiArch-ABI. We don't support MultiArch,
    but we support the usage of the new ABI so libapt users
    can start to prepare for MultiArch (Closes: #536029)
  * Ignore :qualifiers after package name in build dependencies
    in the library by default, but try to honour them in apt-get
    as we have some sort of MultiArch support ready (Closes: #558103)
  * add translation of the manpages to PT (portuguese)
    Thanks to Américo Monteiro!
  * Switch to dpkg-source 3.0 (native) format
  * apt-pkg/depcache.cc:
    - remove Auto-Installed information from extended_states
      together with the package itself (Closes: #572364)
  * cmdline/apt-mark:
    - don't crash if no arguments are given (Closes: #570962)
  * debian/control:
    - remove some years old and obsolete Replaces
    - add automake/conf build-depends/conflicts as recommend by
      the autotools-dev README (Closes: #572615)
  * apt-pkg/contrib/mmap.{h,cc}:
    - add char[] fallback for filesystems without shared writable
      mmap() like JFFS2. Thanks to Marius Vollmer for writing
      and to Loïc Minier for pointing to the patch! (Closes: #314334)
  * doc/apt_preferences.5.xml:
    - fix two typos and be more verbose in the novice warning.
      Thanks to Osamu Aoki for pointing it out! (Closes: #567669)
    - fix a=sid vs. n=sid typo, thanks Ansgar Burchardt!
    - origin can be used to match a hostname (Closes: #352667)
    - remove wrong pin-priority is optional remark (Closes: #574944)
  * apt-pkg/deb/dpkgpm.cc:
    - fix error message construction in OpenLog()
    - if available store the Commandline in the history
  * cmdline/apt-get.cc:
    - add a --only-upgrade flag to install command (Closes: #572259)
    - fix memory leaks in error conditions in DoSource()
    - try version match in FindSrc first exact than fuzzy (LP: #551178)
  * apt-pkg/contrib/cmndline.cc:
    - save Commandline in Commandline::AsString for logging
  * apt-pkg/deb/debversion.cc:
    - consider absent of debian revision equivalent to 0 (Closes: #573592)
  * doc/makefile, doc/*:
    - generate subdirectories for building the manpages in on the fly
      depending on the po files we have.
  * apt-pkg/pkgcachegen.cc:
    - merge versions correctly even if multiple different versions
      with the same version number are available.
      Thanks to Magnus Holmgren for the patch! (Closes: #351056)
  * ftparchive/writer.cc:
    - write LongDescriptions if they shouldn't be included in Packages
      file into i18n/Translation-en by default.
  * doc/po/de.po:
    - correct a few typos in the german manpage translation.
      Thanks to Chris Leick and Georg Koppen! (Closes: #574962)
  * apt-pkg/contrib/strutl.cc:
    - convert all toupper calls to tolower_ascii for a little speedup

  [ Jean-Baptiste Lallement ]
  * apt-pkg/contrib/strutl.cc:
    - always escape '%' (LP: #130289) (Closes: #500560)
    - unescape '%' sequence only if followed by 2 hex digit
    - username/password are urlencoded in proxy string (RFC 3986)

  [ Julian Andres Klode ]
  * cmdline/apt-cache.cc:
    - Change behavior of showsrc to match the one of show (Closes: #512046).
  * cmdline/apt-key:
    - Honor Apt::GPGV::TrustedKeyring (Closes: #316390)
  * cmdline/apt-mark:
    - Use the new python-apt API (and conflict with python-apt << 0.7.93.2).
  * apt-inst/contrib/arfile.h:
    - Add public ARArchive::Members() which returns the list of members.
  * apt-pkg/policy.cc:
    - Always return a candidate if there is at least one version pinned > 0
      (Closes: #512318)
  * ftparchive/apt-ftparchive.cc:
    - Read default configuration (Closes: #383257)
  * debian/rules:
    - Fix the libraries name to be e.g. libapt-pkg4.9 instead of
      libapt-pkg-4.9.

  [ Michael Vogt ]
  * apt-pkg/deb/dpkgpm.cc:
    - fix backgrounding when dpkg runs (closes: #486222)
  * cmdline/apt-mark:
    - show error on incorrect aguments (LP: #517917), thanks to
      Torsten Spindler
  * cmdline/apt-get.cc:
    - if apt-get source foo=version or foo/distro can not be found,
      error out (LP: #502641)
  * apt-pkg/packagemanager.cc:
    - better debug output 
  * doc/examples/configure-index:
    - add missing Debug::pkgPackageManager option

 -- Michael Vogt <mvo@debian.org>  Thu, 01 Apr 2010 17:30:43 +0200

apt (0.7.26~exp2) experimental; urgency=low

  * fix crash when LANGUAGE is not set

 -- Michael Vogt <mvo@debian.org>  Thu, 18 Feb 2010 22:07:23 +0100

apt (0.7.26~exp1) experimental; urgency=low

  [ David Kalnischkies ]
  * [BREAK] add possibility to download and use multiply
    Translation files, configurable with Acquire::Translation
    (Closes: #444222, #448216, #550564)
  * Ignore :qualifiers after package name in build dependencies
    for now as long we don't understand them (Closes: #558103)
  * apt-pkg/contrib/mmap.{cc,h}:
    - extend it to have a growable flag - unused now but maybe...
  * apt-pkg/pkgcache.h:
    - use long instead of short for {Ver,Desc}File size,
      patch from Víctor Manuel Jáquez Leal, thanks! (Closes: #538917)
  * apt-pkg/acquire-item.cc:
    - allow also to skip the last patch if target is reached,
      thanks Bernhard R. Link! (Closes: #545699)
  * ftparchive/writer.{cc,h}:
    - add --arch option for packages and contents commands
    - if an arch is given accept only *_all.deb and *_arch.deb instead
      of *.deb. Thanks Stephan Bosch for the patch! (Closes: #319710)
    - add APT::FTPArchive::AlwaysStat to disable the too aggressive
      caching if versions are build multiply times (not recommend)
      Patch by Christoph Goehre, thanks! (Closes: #463260)
  * apt-pkg/deb/dpkgpm.cc:
    - stdin redirected to /dev/null takes all CPU (Closes: #569488)
      Thanks to Aurelien Jarno for providing (again) a patch!
  * buildlib/apti18n.h.in, po/makefile:
    - add ngettext support with P_()
  * aptconfiguration.cc:
    - include all existing Translation files in the Cache (Closes: 564137)
  * debian/control:
    - update with no changes to debian policy 3.8.4
  * doc/apt_preferences.5.xml:
    - explicitly warn against careless use (Closes: #567669)
  * debian/rules:
    - remove creation of empty dir /usr/share/apt
  * doc/apt-cdrom.8.xml:
    - fix typo spotted by lintian: proc(c)eed

  [ Ivan Masár ]
  * Slovak translation update. Closes: #568294
  
  [ Michael Vogt ]
  * [BREAK] merged lp:~mvo/apt/history
    - this writes a /var/log/apt/history tagfile that contains details
      from the transaction (complements term.log)
  * methods/http.cc:
    - add cache-control headers even if no cache is given to allow
      adding options for intercepting proxies
    - add Acquire::http::ProxyAutoDetect configuration that 
      can be used to call a external helper to figure out the 
      proxy configuration and return it to apt via stdout
      (this is a step towards WPAD and zeroconf/avahi support)
  * abicheck/
    - add new abitest tester using the ABI Compliance Checker from
      http://ispras.linuxfoundation.org/index.php/ABI_compliance_checker

  [ Robert Collins ]
  * Change the package index Info methods to allow apt-cache policy to be
    useful when using several different archives on the same host.
    (Closes: #329814, LP: #22354)

 -- Michael Vogt <mvo@debian.org>  Thu, 18 Feb 2010 16:11:39 +0100

apt (0.7.25.3ubuntu10) maverick; urgency=low

  [ Michael Vogt ]
  * debian/apt.conf.ubuntu:
    - no longer install (empty) apt.conf.d/01ubuntu
  * apt-pkg/deb/dpkgpm.cc:
    - make the apt/term.log output unbuffered (thanks to Matt Zimmerman)
    - fix FTBFS (LP: #600155)

  [ Matthias G. ]
  * apt-pkg/deb/dpkgpm.cc: 
    - Fix segmentation fault when /var/log/apt ist missing. LP: #535509

 -- Michael Vogt <michael.vogt@ubuntu.com>  Thu, 08 Jul 2010 09:37:03 +0200

apt (0.7.25.3ubuntu9) lucid-proposed; urgency=low

  * debian/apt.postinst:
    - do not fail if getent returns nothing useful (LP: #579647)
      thanks to Jean-Baptiste Lallement

 -- Michael Vogt <michael.vogt@ubuntu.com>  Fri, 14 May 2010 09:40:50 +0200

apt (0.7.25.3ubuntu8) lucid-proposed; urgency=low

  [ Loïc Minier ]
  * Use https:// in Vcs-Bzr URL.

  [ Michael Vogt ]
  * apt-pkg/deb/debrecords.cc:
    - fix max tag buffer size (LP: #545336, closes: #578959)
  * apt-pkg/indexfile.cc:
    - If no "_" is found in the language code, try to find a "."
      This is required for languages like Esperanto that have no
      county associated with them (LP: #560956)
      Thanks to "Aisano" for the fix

 -- Michael Vogt <michael.vogt@ubuntu.com>  Wed, 05 May 2010 10:33:46 +0200

apt (0.7.25.3ubuntu7) lucid; urgency=low

  Cherry pick fixes from the lp:~mvo/apt/mvo branch:

  [ Evan Dandrea ]
  * Remember hosts with general failures for
    https://wiki.ubuntu.com/NetworklessInstallationFixes (LP: #556831).
  
  [ Michael Vogt ]
  * improve debug output for Debug::pkgPackageManager

 -- Michael Vogt <michael.vogt@ubuntu.com>  Wed, 14 Apr 2010 20:30:03 +0200

apt (0.7.25.3ubuntu6) lucid; urgency=low

  * cmdline/apt-get.cc:
    - fix crash when pkg.VersionList() is empty (LP: #556056)

 -- Michael Vogt <michael.vogt@ubuntu.com>  Thu, 08 Apr 2010 21:13:25 +0200

apt (0.7.25.3ubuntu5) lucid; urgency=low

  [ David Kalnischkies ]
  * cmdline/apt-get.cc:
    - try version match in FindSrc first exact than fuzzy (LP: #551178)

  [ Jean-Baptiste Lallement ]
  * apt-pkg/contrib/strutl.cc:
    - always escape '%' (LP: #130289) (Closes: #500560)
    - unescape '%' sequence only if followed by 2 hex digit
    - username/password are urlencoded in proxy string (RFC 3986)

 -- Michael Vogt <michael.vogt@ubuntu.com>  Wed, 31 Mar 2010 21:59:42 +0200

apt (0.7.25.3ubuntu4) lucid; urgency=low

  [ David Kalnischkies ]
  * apt-pkg/deb/debversion.cc:
    - consider absent of debian revision equivalent to 0 (Closes: #573592)
      LP: #540228
  * cmdline/apt-get.cc, apt-pkg/cdrom.cc:
   - fix memory leaks in error conditions in DoSource()
  * apt-pkg/deb/dpkgpm.cc:
   - fix error message construction in OpenLog()
  
 -- Michael Vogt <michael.vogt@ubuntu.com>  Fri, 26 Mar 2010 16:57:49 +0100

apt (0.7.25.3ubuntu3) lucid; urgency=low

  * apt-pkg/indexfile.cc:
    - remove "cs" from languages that need the full langcode when
      downloading translations (thanks to Steve Langasek)

 -- Michael Vogt <michael.vogt@ubuntu.com>  Mon, 15 Mar 2010 09:42:39 +0100

apt (0.7.25.3ubuntu2) lucid; urgency=low

  [ Michael Vogt ]
  * abicheck/
    - add new abitest tester using the ABI Compliance Checker from
      http://ispras.linuxfoundation.org/index.php/ABI_compliance_checker
  * debian/apt.conf.autoremove:
    - add "oldlibs" to the APT::Never-MarkAuto-Sections as its used
      for transitional packages
  * apt-pkg/deb/dpkgpm.cc:
    - fix backgrounding when dpkg runs (closes: #486222)
  * cmdline/apt-mark:
    - show error on incorrect aguments (LP: #517917), thanks to
      Torsten Spindler
  * cmdline/apt-get.cc:
    - if apt-get source foo=version or foo/distro can not be found,
      error out (LP: #502641)
  * apt-pkg/indexfile.cc:
    - deal correctly with three letter langcodes (LP: #391409)
  * debian/apt.cron.daily:
    - do not look into admin users gconf anymore for the http proxy
      the user now needs to use the "Apply system-wide" UI in the
      gnome-control-center to set it
  * debian/apt.postinst:
    - add set_apt_proxy_from_gconf() and run that once on upgrade if
      there is no proxy configured already system-wide (LP: #432631)
      From that point on gnome-control-center will have to warn if
      the user makes changes to the proxy settings and does not apply
      them system wide

  [ Robert Collins ]
  * Change the package index Info methods to allow apt-cache policy to be
    useful when using several different archives on the same host.
    (Closes: #329814, LP: #22354)

 -- Michael Vogt <michael.vogt@ubuntu.com>  Fri, 12 Mar 2010 23:10:52 +0100

apt (0.7.25.3ubuntu1) lucid; urgency=low

  [ Michael Vogt ]
  * merged with the debian-sid branch
  * methods/http.cc:
    - add Acquire::http::ProxyAutoDetect configuration that 
      can be used to call a external helper to figure out the 
      proxy configuration and return it to apt via stdout
      (this is a step towards WPAD and zeroconf/avahi support)
  
  [ Ivan Masár ]
  * Slovak translation update. Closes: #568294

 -- Michael Vogt <michael.vogt@ubuntu.com>  Wed, 17 Feb 2010 23:33:32 +0100

apt (0.7.25.3) unstable; urgency=low

  [ Christian Perrier ]
  * Italian translation update. Closes: #567532

  [ David Kalnischkies ]
  * apt-pkg/contrib/macros.h:
    - install the header system.h with a new name to be able to use
      it in other headers (Closes: #567662)
  * cmdline/acqprogress.cc:
    - Set Mode to Medium so that the correct prefix is used.
      Thanks Stefan Haller for the patch! (Closes: #567304 LP: #275243)
  * ftparchive/writer.cc:
    - generate sha1 and sha256 checksums for dsc (Closes: #567343)
  * cmdline/apt-get.cc:
    - don't mark as manually if in download only (Closes: #468180)

 -- Michael Vogt <mvo@debian.org>  Mon, 01 Feb 2010 18:41:15 +0100

apt (0.7.25.2) unstable; urgency=low

  [ Michael Vogt ]
  * apt-pkg/contrib/cdromutl.cc:
    - fix UnmountCdrom() fails, give it a bit more time and try
      the umount again
  * apt-pkg/cdrom.cc:
    - fix crash in pkgUdevCdromDevices
  * methods/cdrom.cc:
    - fixes in multi cdrom setup code (closes: #549312)
    - add new "Acquire::cdrom::AutoDetect" config that enables/disables
      the dlopen of libudev for automatic cdrom detection. Off by default
      currently, feedback/testing welcome
  * cmdline/apt-cdrom.cc:
    - add new --auto-detect option that uses libudev to figure out
      the cdrom/mount-point
  * cmdline/apt-mark:
    - merge fix from Gene Cash that supports markauto for
      packages that are not in the extended_states file yet
      (closes: #534920)
  * ftparchive/writer.{cc,h}:
    - merge crash fix for apt-ftparchive on hurd, thanks to
      Samuel Thibault for the patch (closes: #566664)

  [ David Kalnischkies ]
  * apt-pkg/contrib/fileutl.cc:
    - Fix the newly introduced method GetListOfFilesInDir to not
      accept every file if no extension is enforced
      (= restore old behaviour). (Closes: #565213)
  * apt-pkg/policy.cc:
    - accept also partfiles with "pref" file extension as valid
  * apt-pkg/contrib/configuration.cc:
    - accept also partfiles with "conf" file extension as valid
  * doc/apt.conf.5.xml:
    - reorder description and split out syntax
    - add partfile name convention (Closes: #558348)
  * doc/apt_preferences.conf.5.xml:
    - describe partfile name convention also here
  * apt-pkg/deb/dpkgpm.cc:
    - don't segfault if term.log file can't be opened.
      Thanks Sam Brightman for the patch! (Closes: #475770)
  * doc/*:
    - replace the per language addendum with a global addendum
    - add a explanation why translations include (maybe) english
      parts to the new global addendum (Closes: #561636)
  * apt-pkg/contrib/strutl.cc:
    - fix malloc asseration fail with ja_JP.eucJP locale in
      apt-cache search. Thanks Kusanagi Kouichi! (Closes: #548884)

  [ Christian Perrier ]
  * French translation update

 -- Michael Vogt <mvo@debian.org>  Wed, 27 Jan 2010 16:16:10 +0100

apt (0.7.25.1) unstable; urgency=low

  [ Christian Perrier ]
  * French manpage translation update
  * Russian translation update by Yuri Kozlov
    Closes: #564171

  [Chris Leick]
  * spot & fix various typos in all manpages
  * German manpage translation update

  [ David Kalnischkies ]
  * cmdline/apt-cache.cc:
    - remove translatable marker from the "%4i %s\n" string
  * buildlib/po4a_manpage.mak:
    - instruct debiandoc to build files with utf-8 encoding
  * buildlib/tools.m4:
    - fix some warning from the buildtools
  * apt-pkg/acquire-item.cc:
    - add configuration PDiffs::Limit-options to not download
      too many or too big patches (Closes: #554349)
  * debian/control:
    - let all packages depend on ${misc:Depends}
  * share/*-archive.gpg:
    - remove the horrible outdated files. We already depend on
      the keyring so we don't need to ship our own version
  * cmdline/apt-key:
    - errors out if wget is not installed (Closes: #545754)
    - add --keyring option as we have now possibly many
  * methods/gpgv.cc:
    - pass all keyrings (TrustedParts) to gpgv instead of
      using only one trusted.gpg keyring (Closes: #304846)
  * methods/https.cc:
    - finally merge the rest of the patchset from Arnaud Ebalard
      with the CRL and Issuers options, thanks! (Closes: #485963)
  * apt-pkg/deb/debindexfile.cc, apt-pkg/pkgcachegen.cc:
    - add debug option Debug::pkgCacheGen

  [ Michael Vogt ]
  * cmdline/apt-get.cc:
    - merge fix for apt-get source pkg=version regression
      (closes: #561971)
  * po/ru.po:
    - merged updated ru.po, thanks to Yuri Kozlov (closes: #564171)

 -- Michael Vogt <mvo@debian.org>  Sat, 09 Jan 2010 21:52:36 +0100

apt (0.7.25ubuntu4) lucid; urgency=low

  * cmdline/apt-cdrom.cc:
    - make Acquire::cdrom::AutoDetect default, this can be
      turned off with "--no-auto-detect"
  * methods/http.cc:
    - add cache-control headers even if no cache is given to allow
      adding options for intercepting proxies

 -- Michael Vogt <michael.vogt@ubuntu.com>  Tue, 02 Feb 2010 16:58:59 -0800

apt (0.7.25ubuntu3) lucid; urgency=low

  * cmdline/apt-get.cc:
    - don't mark as manually if in download only (Closes: #468180)

 -- Michael Vogt <mvo@debian.org>  Mon, 01 Feb 2010 18:41:15 +0100

apt (0.7.25ubuntu2) lucid; urgency=low

  * Change history branch so that it does not break the 
    apt ABI for the pkgPackageManager interface
    (can be reverted on the next ABI break)

 -- Michael Vogt <michael.vogt@ubuntu.com>  Wed, 23 Dec 2009 10:14:16 +0100

apt (0.7.25ubuntu1) lucid; urgency=low

  * Merged from the mvo branch
  * merged from the lp:~mvo/apt/history branch

 -- Michael Vogt <michael.vogt@ubuntu.com>  Tue, 22 Dec 2009 09:44:08 +0100

apt (0.7.25) unstable; urgency=low

  [ Christian Perrier ]
  * Fix apt-ftparchive(1) wrt description of the "-o" option.
    Thanks to Dann Frazier for the patch. Closes: #273100
  * po/LINGUAS. Re-disable Hebrew. Closes: #534992
  * po/LINGUAS. Enable Asturian and Lithuanian
  * Fix typo in apt-cache.8.xml: nessasarily
  * Fix "with with" in apt-get.8.xml
  * Fix some of the typos mentioned by the german team
    Closes: #479997
  * Polish translation update by Wiktor Wandachowicz
    Closes: #548571
  * German translation update by Holger Wansing
    Closes: #551534
  * Italian translation update by Milo Casagrande
    Closes: #555797
  * Simplified Chinese translation update by Aron Xu 
    Closes: #558737
  * Slovak translation update by Ivan Masár
    Closes: #559277
  
  [ Michael Vogt ]
  * apt-pkg/packagemanager.cc:
    - add output about pre-depends configuring when debug::pkgPackageManager
      is used
  * methods/https.cc:
    - fix incorrect use of CURLOPT_TIMEOUT, closes: #497983, LP: #354972
      thanks to Brian Thomason for the patch
  * merge lp:~mvo/apt/netrc branch, this adds support for a
    /etc/apt/auth.conf that can be used to store username/passwords
    in a "netrc" style file (with the extension that it supports "/"
    in a machine definition). Based on the maemo git branch (Closes: #518473)
    (thanks also to Jussi Hakala and Julian Andres Klode)
  * apt-pkg/deb/dpkgpm.cc:
    - add "purge" to list of known actions
  * apt-pkg/init.h:
    - add compatibility with old ABI name until the next ABI break
  * merge segfault fix from Mario Sanchez Prada, many thanks
    (closes: #561109)

  [ Brian Murray ]
  * apt-pkg/depcache.cc, apt-pkg/indexcopy.cc:
    - typo fix (LP: #462328)
  
  [ Loïc Minier ]
  * cmdline/apt-key:
    - Emit a warning if removed keys keyring is missing and skip associated
      checks (LP: #218971)

  [ David Kalnischkies ]
  * apt-pkg/packagemanager.cc:
    - better debug output for ImmediateAdd with depth and why
    - improve the message shown for failing immediate configuration
  * doc/guide.it.sgml: moved to doc/it/guide.it.sgml
  * doc/po4a.conf: activate translation of guide.sgml and offline.sgml
  * doc/apt.conf.5.xml:
    - provide a few more details about APT::Immediate-Configure
    - briefly document the behaviour of the new https options
  * doc/sources.list.5.xml:
    - add note about additional apt-transport-methods
  * doc/apt-mark.8.xml:
    - correct showauto synopsis, thanks Andrew Schulman (Closes: #551440)
  * cmdline/apt-get.cc:
    - source should display his final pkg pick (Closes: #249383, #550952)
    - source doesn't need the complete version for match (Closes: #245250)
    - source ignores versions/releases if not available (Closes: #377424)
    - only warn if (free) space overflows (Closes: #522238)
    - add --debian-only as alias for --diff-only
  * methods/connect.cc:
    - display also strerror of "wicked" getaddrinfo errors
    - add AI_ADDRCONFIG to ai_flags as suggested by Aurelien Jarno
      in response to Bernhard R. Link, thanks! (Closes: #505020)
  * buildlib/configure.mak, buildlib/config.{sub,guess}:
    - remove (outdated) config.{sub,guess} and use the ones provided
      by the new added build-dependency autotools-dev instead
  * configure.in, buildlib/{xml,yodl,sgml}_manpage.mak:
    - remove the now obsolete manpage buildsystems
  * doc/{pl,pt_BR,es,it}/*.{sgml,xml}:
    - convert all remaining translation to the po4a system
  * debian/control:
    - drop build-dependency on docbook-utils and xmlto
    - add build-dependency on autotools-dev
    - bump policy to 3.8.3 as we have no outdated manpages anymore
  * debian/NEWS:
    - fix a typo in 0.7.24: Allready -> Already (Closes: #557674)
  * ftparchive/writer.{cc,h}:
    - add APT::FTPArchive::LongDescription to be able to disable them
  * apt-pkg/deb/debsrcrecords.cc:
    - use "diff" filetype for .debian.tar.* files (Closes: #554898)
  * methods/rred.cc:
    - rewrite to be able to handle even big patch files
    - adopt optional mmap+iovec patch from Morten Hustveit
      (Closes: #463354) which should speed up a bit. Thanks!
  * methods/http{,s}.cc
    - add config setting for User-Agent to the Acquire group,
      thanks Timothy J. Miller! (Closes: #355782)
    - add https options which default to http ones (Closes: #557085)
  * debian/apt.cron.daily:
    - check cache size even if we do nothing else otherwise, thanks
      Francesco Poli for patch(s) and patience! (Closes: #459344)
  * ftparchive/*:
    - fix a few typos in strings, comments and manpage,
      thanks Karl Goetz! (Closes: #558757)

  [ Carl Chenet ]
  * cmdline/apt-mark:
    - print an error if a new state file can't be created
      (Closes: #521289) and
    - exit nicely if python-apt is not installed (Closes: #521284)

  [ Chris Leick ]
  * doc/de: German translation of manpages (Closes: #552606)
  * doc/ various manpages:
    - correct various errors, typos and oddities (Closes: #552535)
  * doc/apt-secure.8.xml:
    - replace literal with emphasis tags in Archive configuration
  * doc/apt-ftparchive.1.xml:
    - remove informalexample tag which hides the programlisting
  * doc/apt-get.8.xml:
    - change equivalent "for" to "to the" (purge command)
    - clarify --fix-broken sentence about specifying packages

  [ Eugene V. Lyubimkin ]
  * apt-pkg/contib/strutl.h
    - Avoid extra inner copy in APT_MKSTRCMP and APT_MKSTRCMP2.
  * build infrastructure:
    - Bumped libapt version, excluded eglibc from SONAME. (Closes: #448249)

  [ Julian Andres Klode ]
  * doc/apt.conf.5.xml:
    - Deprecate unquoted values, string concatenation and explain what should
      not be written inside a value (quotes,backslash).
    - Restrict option names to alphanumerical characters and "/-:._+".
    - Deprecate #include, we have apt.conf.d nowadays which should be
      sufficient.
  * ftparchive/apt-ftparchive.cc:
    - Call setlocale() so translations are actually used.
  * debian/apt.conf.autoremove:
    - Add kfreebsd-image-* to the list (Closes: #558803)

 -- Michael Vogt <mvo@debian.org>  Tue, 15 Dec 2009 09:21:55 +0100

apt (0.7.24ubuntu1) lucid; urgency=low

  [ Michael Vogt ]
  * apt-pkg/deb/dpkgpm.cc:
    - include df -l output in the apport log as well (thanks to
      tjaalton)
  * apt-pkg/packagemanager.cc:
    - add output about pre-depends configuring when debug::pkgPackageManager
      is used
  * methods/https.cc:
    - fix incorrect use of CURLOPT_TIMEOUT, closes: #497983, LP: #354972
      thanks to Brian Thomason for the patch
  * merge lp:~mvo/apt/netrc branch, this adds support for a
    /etc/apt/auth.conf that can be used to store username/passwords
    in a "netrc" style file (with the extension that it supports "/"
    in a machine definition). Based on the maemo git branch.

  [ Brian Murray ]
  * apt-pkg/depcache.cc, apt-pkg/indexcopy.cc:
    - typo fix (LP: #462328)
  
 -- Michael Vogt <michael.vogt@ubuntu.com>  Mon, 14 Dec 2009 09:27:26 +0100

apt (0.7.24) unstable; urgency=low

  [ Nicolas François ]
  * Cleaned up the first patch draft from KURASAWA Nozomu to finally
    get po4a support for translating the man pages.
    Many thanks to both for this excellent work! (Closes: #441608)
  * doc/ja/*, doc/po/ja.po:
    - remove the old ja man page translation and replace it with
      the new po4a-powered translation by KURASAWA Nozomu.
  * doc/*.?.xml (manpages):
    - add contrib to author tags and also add refmiscinfo to fix warnings
  * doc/style.txt, buildlib/defaults.mak, buildlib/manpage.mak:
    - fix a few typos in the comments of this files

  [ Michael Vogt ]
  * apt-pkg/deb/dpkgpm.cc:
    - when tcgetattr() returns non-zero skip all pty magic 
      (thanks to Simon Richter, closes: #509866)
  * apt-inst/contrib/arfile.cc:
    - show propper error message for Invalid archive members

  [ David Kalnischkies ]
  * doc/Doxyfile.in:
    - update file with doxygen 1.6.1 (current unstable)
    - activate DOT_MULTI_TARGETS, it is default on since doxygen 1.5.9
  * buildlib/po4a_manpage.mak, doc/makefile, configure:
    - simplify the makefiles needed for po4a manpages
  * apt-pkg/contrib/configuration.cc:
    - add a helper to easily get a vector of strings from the config
  * apt-pkg/contrib/strutl.cc:
    - replace unknown multibytes with ? in UTF8ToCharset (Closes: #545208)
  * doc/apt-get.8.xml:
    - fix two little typos in the --simulate description. (Closes: #545059)
  * apt-pkg/aptconfiguration.cc, doc/apt.conf.5.xml:
    - add an order subgroup to the compression types to simplify reordering
      a bit and improve the documentation for this option group.
  * doc/apt.conf.5.xml:
    - document the Acquire::http::Dl-Limit option
    - try to be crystal clear about the usage of :: and {} (Closes: #503481)
  * doc/apt-cache.8.xml:
    - clarify the note for the pkgnames command (Closes: #547599)
  * doc/apt.ent, all man pages:
    - move the description of files to globally usable entities
  * doc/apt_preferences.5.xml:
    - document the new preferences.d folder (Closes: #544017)
  * methods/rred.cc:
    - add at the top without failing (by Bernhard R. Link, Closes: #545694)
  * buildlib/sizetable:
    - add amd64 for cross building (by Mikhail Gusarov, Closes: #513058)
  * debian/prerm:
    - remove file as nobody will upgrade from 0.4.10 anymore
  * debian/control:
    - remove gnome-apt suggestion as it was removed from debian
  * apt-pkg/deb/dpkgpm.cc, apt-pkg/packagemanager.cc, apt-pkg/orderlist.cc:
    - add and document _experimental_ options to make (aggressive)
      use of dpkg's trigger and configuration handling (Closes: #473461)
  * cmdline/apt-get.cc:
    - ignore versions that are not candidates when selecting a package
      instead of a virtual one (by Marius Vollmer, Closes: #547788)

  [ Christian Perrier ]
  * doc/fr/*, doc/po/fr.po:
    - remove the old fr man page translation and replace it with
      the new po4a-powered translation
  * doc/de: dropped (translation is too incomplete to be useful in
      the transition to the po4a-powered translations)

 -- Michael Vogt <mvo@debian.org>  Fri, 25 Sep 2009 19:57:25 +0200

apt (0.7.23.1ubuntu2) karmic; urgency=low

  [ Michael Vogt ]
  * debian/control:
    - fix Vcr-Bzr header

  [ Kees Cook ]
  * debian/apt.cron.daily:
    - fix quotes for use with "eval", thanks to Lars Ljung (LP: #449535).

 -- Michael Vogt <michael.vogt@ubuntu.com>  Thu, 15 Oct 2009 19:05:19 +0200

apt (0.7.23.1ubuntu1) karmic; urgency=low

  [ Matt Zimmerman ]
  * apt-pkg/deb/dpkgpm.cc:
    - Suppress apport reports on dpkg short reads (these I/O errors are not 
      generally indicative of a bug in the packaging)

  [ Loïc Minier ]
  * cmdline/apt-key:
    - Emit a warning if removed keys keyring is missing and skip associated
      checks (LP: #218971)

  [ Brian Murray ]
  * cmdline/apt-get.cc:
    - typo fix (LP: #370094)

  [ Michael Vogt ]
  * apt-pkg/deb/dpkgpm.cc:
    - when tcgetattr() returns non-zero skip all pty magic 
      (thanks to Simon Richter, closes: #509866)
  * apt-inst/contrib/arfile.cc:
    - show propper error message for Invalid archive members
  * apt-pkg/acquire-worker.cc:
    - show error details of failed methods
  * apt-pkg/contrib/fileutl.cc:
    - if a process aborts with signal, show signal number
  * methods/http.cc:
    - ignore SIGPIPE, we deal with EPIPE from write in 
      HttpMethod::ServerDie() (LP: #385144)
  * debian/apt.cron.daily:
    - if the timestamp is too far in the future, delete it 
      (LP: #135262)
  
  [ Merge ]
  * merged from debian, reverted the libdlopen-udev branch
    because its too late in the release process for this now
  * not merged the proxy behaviour change from 0.7.23 (that will
    be part of lucid)

 -- Michael Vogt <michael.vogt@ubuntu.com>  Wed, 23 Sep 2009 18:15:10 +0200

apt (0.7.23.1) unstable; urgency=low

  [ Michael Vogt ]
  * apt-pkg/pkgcache.cc:
    - do not set internel "needs-configure" state for packages in 
      triggers-pending state. dpkg will deal with the trigger and
      it if does it before we trigger it, dpkg will error out
      (LP: #414631)
  * apt-pkg/acquire-item.cc:
    - do not segfault on invalid items (closes: #544080)

 -- Michael Vogt <mvo@debian.org>  Fri, 28 Aug 2009 21:53:20 +0200

apt (0.7.23) unstable; urgency=low

  [ Eugene V. Lyubimkin ]
  * methods/{http,https,ftp}, doc/apt.conf.5.xml:
    - Changed and unified the code that determines which proxy to use. Now
      'Acquire::{http,ftp}::Proxy[::<host>]' options have the highest priority,
      and '{http,ftp}_proxy' environment variables are used only if options
      mentioned above are not specified.
      (Closes: #445985, #157759, #320184, #365880, #479617)
  
  [ David Kalnischkies ]
  * cmdline/apt-get.cc:
    - add APT::Get::HideAutoRemove=small to display only a short line
      instead of the full package list. (Closes: #537450)
    - ShowBroken() in build-dep (by Mike O'Connor, Closes: #145916)
    - check for statfs.f_type (by Robert Millan, Closes: #509313)
    - correct the order of picked package binary vs source in source
    - use SourceVersion instead of the BinaryVersion to get the source
      Patch by Matt Kraai, thanks! (Closes: #382826)
    - add pkg/archive and codename in source (Closes: #414105, #441178)
  * apt-pkg/contrib/strutl.cc:
    - enable thousand separator according to the current locale
      (by Luca Bruno, Closes: #223712)
  * doc/apt.conf.5.xml:
    - mention the apt.conf.d dir (by Vincent McIntyre, Closes: #520831)
  * apt-inst/contrib/arfile.cc:
    - use sizeof instead strlen (by Marius Vollmer, Closes: #504325)
  * doc/apt-mark.8.xml:
    - improve manpage based on patch by Carl Chenet (Closes: #510286)
  * apt-pkg/acquire-item.cc:
    - use configsettings for dynamic compression type use and order.
      Based on a patch by Jyrki Muukkonen, thanks! (LP: #71746)
  * apt-pkg/aptconfiguration.cc:
    - add default configuration for compression types and add lzma
      support. Order is now bzip2, lzma, gzip, none (Closes: #510526)
  * ftparchive/writer.cc:
    - add lzma support also here, patch for this (and inspiration for
      the one above) by Robert Millan, thanks!
  * apt-pkg/depcache.cc:
    - restore the --ignore-hold effect in the Is{Delete,Install}Ok hooks
  * doc/apt-get.8.xml:
    - update the source description to reflect what it actually does
      and how it can be used. (Closes: #413021)
  * methods/http.cc:
    - allow empty Reason-Phase in Status-Line to please squid,
      thanks Modestas Vainius for noticing! (Closes: #531157, LP: #411435)

  [ George Danchev ]
  * cmdline/apt-cache.cc:
    - fix a memory leak in the xvcg method (Closes: #511557)
  * apt-pkg/indexcopy.cc:
    - fix a memory leak then the Release file not exists (Closes: #511556)

 -- Michael Vogt <mvo@debian.org>  Thu, 27 Aug 2009 14:44:39 +0200

apt (0.7.22.2) unstable; urgency=low

  * debian/apt.cron.daily:
    - Make sure that VERBOSE is always set (Closes: #539366)
    - Script can be disabled by APT::Periodic::Enable=0 (Closes: #485476)
    - Support using debdelta to download packages (Closes: #532079)

 -- Julian Andres Klode <jak@debian.org>  Thu, 06 Aug 2009 12:17:19 +0200

apt (0.7.22.1) unstable; urgency=low

  [ Michael Vogt ]
  * cmdline/apt-get.cc:
    - honor APT::Get::Only-Source properly in FindSrc() (thanks to
      Martin Pitt for reporting the problem), also Closes: #535362.

  [ Julian Andres Klode ]
  * apt-pkg/contrib/mmap.cc:
    - Fix FTBFS on GNU/kFreeBSD by disabling DynamicMMap::Grow() on
      non-Linux architectures as it uses mremap (Closes: #539742).
  * apt-pkg/sourcelist.cc:
    - Only warn about missing sources.list if there is no sources.list.d
      and vice versa as only one of them is needed (Closes: #539731).
  * debian/control:
    - Add myself to Uploaders.
    - Increase Standards-Version to 3.8.2.0.

 -- Julian Andres Klode <jak@debian.org>  Mon, 03 Aug 2009 12:48:31 +0200

apt (0.7.22) unstable; urgency=low

  [ Christian Perrier ]
  * Documentation translations:
    - Fix a typo in apt-get(8) French translation. Closes: #525043
      Thanks to Guillaume Delacour for spotting it.
    - Updated apt.conf(5) manpgae French translation.
      Thanks to Aurélien Couderc.
  * Translations:
    - fr.po
    - sk.po. Closes: #525857 
    - ru.po. Closes: #526816
    - eu.po. Closes: #528985
    - zh_CN.po. Closes: #531390
    - fr.po
    - it.po. Closes: #531758
    - ca.po. Closes: #531921
    - de.po. Closes: #536430
  * Added translations
    - ast.po (Asturian by Marcos Alvareez Costales).
      Closes: #529007, #529730, #535328
  
  [ David Kalnischkies ]
  * [ABI break] support '#' in apt.conf and /etc/apt/preferences
    (closes: #189866)
  * [ABI break] Allow pinning by codename (closes: #97564)
  * support running "--simulate" as user
  * add depth information to the debug output and show what depends
    type triggers a autoinst (closes: #458389)
  * add Debug::pkgDepCache::Marker with more detailed debug output 
    (closes: #87520)
  * add Debug::pkgProblemResolver::ShowScores and make the scores
    adjustable
  * do not write state file in simulate mode (closes: #433007)
  * add hook for MarkInstall and MarkDelete (closes: #470035)
  * fix typo in apt-pkg/acquire.cc which prevents Dl-Limit to work
    correctly when downloading from multiple sites (Closes: #534752)
  * add the various foldmarkers in apt-pkg & cmdline (no code change)
  * versions with a pin of -1 shouldn't be a candidate (Closes: #355237)
  * prefer mmap as memory allocator in MMap instead of a static char
    array which can (at least in theory) grow dynamic
  * eliminate (hopefully all) segfaults in pkgcachegen.cc and mmap.cc
    which can arise if cache doesn't fit into the mmap (Closes: #535218)
  * display warnings instead of errors if the parts dirs doesn't exist

  [ Michael Vogt ]
  * honor the dpkg hold state in new Marker hooks (closes: #64141)
  * debian/apt.cron.daily:
    - if the timestamp is too far in the future, delete it
  * apt-pkg/acquire.cc:
    - make the max pipeline depth of the acquire queue configurable
      via Acquire::Max-Pipeline-Depth
  * apt-pkg/deb/dpkgpm.cc:
    - add Dpkg::UseIoNice boolean option to run dpkg with ionice -c3
      (off by default)
    - send "dpkg-exec" message on the status fd when dpkg is run
    - provide DPkg::Chroot-Directory config option (useful for testing)
    - fix potential hang when in a background process group
  * apt-pkg/algorithms.cc:
    - consider recommends when making the scores for the problem 
      resolver
  * apt-pkg/acquire-worker.cc:
    - show error details of failed methods
  * apt-pkg/contrib/fileutl.cc:
    - if a process aborts with signal, show signal number
  * methods/http.cc:
    - ignore SIGPIPE, we deal with EPIPE from write in 
      HttpMethod::ServerDie() (LP: #385144)
  * Only run Download-Upgradable and Unattended-Upgrades if the initial
    update was successful Closes: #341970
  * apt-pkg/indexcopy.cc:
    - support having CDs with no Packages file (just a Packages.gz)
      by not forcing a verification on non-existing files
     (LP: #255545)
    - remove the gettext from a string that consists entirely 
      of variables (LP: #56792)
  * apt-pkg/cacheiterators.h:
    - add missing checks for Owner == 0 in end()
  * apt-pkg/indexrecords.cc:
    - fix some i18n issues
  * apt-pkg/contrib/strutl.h:
    - add new strprintf() function to make i18n strings easier
    - fix compiler warning
  * apt-pkg/deb/debsystem.cc:
    - make strings i18n able 
  * fix problematic use of tolower() when calculating the version 
    hash by using locale independent tolower_ascii() function. 
    Thanks to M. Vefa Bicakci (LP: #80248)
  * build fixes for g++-4.4
  * cmdline/apt-mark:
    - add "showauto" option to show automatically installed packages
  * document --install-recommends and --no-install-recommends
    (thanks to Dereck Wonnacott, LP: #126180)
  * doc/apt.conf.5.xml:
    - merged patch from Aurélien Couderc to improve the text
      (thanks!)
  * [ABI] merged the libudev-dlopen branch, this allows to pass
    "apt-udev-auto" to Acquire::Cdrom::mount and the cdrom method will  
    dynamically find/mount the cdrom device (if libhal is available)

  [ Julian Andres Klode ]
  * apt-pkg/contrib/configuration.cc: Fix a small memory leak in
    ReadConfigFile.
  * Introduce support for the Enhances field. (Closes: #137583) 
  * Support /etc/apt/preferences.d, by adding ReadPinDir() (Closes: #535512)
  * configure-index: document Dir::Etc::SourceParts and some other options
    (Closes: #459605)
  * Remove Eugene V. Lyubimkin from uploaders as requested.
  * apt-pkg/contrib/hashes.cc, apt-pkg/contrib/md5.cc:
    - Support reading until EOF if Size=0 to match behaviour of
      SHA1Summation and SHA256Summation

  [ Osamu Aoki ]
  * Updated cron script to support backups by hardlinks and 
    verbose levels.  All features turned off by default. 
  * Added more error handlings.  Closes: #438803, #462734, #454989
  * Documented all cron script related configuration items in 
    configure-index.

  [ Dereck Wonnacott ]
  * apt-ftparchive might write corrupt Release files (LP: #46439)
  * Apply --important option to apt-cache depends (LP: #16947) 

  [ Otavio Salvador ]
  * Apply patch from Sami Liedes <sliedes@cc.hut.fi> to reduce the
    number of times we call progress bar updating and debugging
    configuration settings.
  * Apply patch from Sami Liedes <sliedes@cc.hut.fi> to avoid unecessary
    temporary allocations.

 -- Michael Vogt <mvo@debian.org>  Wed, 29 Jul 2009 19:16:22 +0200

apt (0.7.21ubuntu1) karmic; urgency=low

  * merged from the debian-sid bzr branch
  
  [ Christian Perrier ]
  * Documentation translations:
    - Fix a typo in apt-get(8) French translation. Closes: #525043
      Thanks to Guillaume Delacour for spotting it.
  * Translations:
    - fr.po
    - sk.po. Closes: #525857
    - ru.po. Closes: #526816
    - eu.po. Closes: #528985
    - zh_CN.po. Closes: #531390
    - fr.po
    - it.po. Closes: #531758
    - ca.po. Closes: #531921
  * Added translations
    - ast.po (Asturian by Marcos Alvareez Costales).
      Closes: #529007, #529730

  [ Michael Vogt ]
  * apt-pkg/acquire.cc:
    - make the (internal) max pipeline depth of the acquire queue
      configurable via Acquire::Max-Pipeline-Depth

 -- Michael Vogt <michael.vogt@ubuntu.com>  Tue, 09 Jun 2009 15:49:07 +0200

apt (0.7.21) unstable; urgency=low

  [ Christian Perrier ]
  * Translations:
    - bg.po. Closes: #513211
    - zh_TW.po. Closes: #513311
    - nb.po. Closes: #513843
    - fr.po. Closes: #520430
    - sv.po. Closes: #518070
    - sk.po. Closes: #520403
    - it.po. Closes: #522222
    - sk.po. Closes: #520403
  
  [ Jamie Strandboge ]
  * apt.cron.daily: catch invalid dates due to DST time changes
    in the stamp files

  [ Michael Vogt ]
  * methods/gpgv.cc:
    - properly check for expired and revoked keys (closes: #433091)
  * apt-pkg/contrib/strutl.cc:
    - fix TimeToStr i18n (LP: #289807)
  * [ABI break] merge support for http redirects, thanks to
    Jeff Licquia and Anthony Towns
  * [ABI break] use int for the package IDs (thanks to Steve Cotton)
  * apt-pkg/pkgcache.cc:
    - do not run "dpkg --configure pkg" if pkg is in trigger-awaited
      state (LP: #322955)
  * methods/https.cc:
    - add Acquire::https::AllowRedirect support
  * Clarify the --help for 'purge' (LP: #243948)
  * cmdline/apt-get.cc
    - fix "apt-get source pkg" if there is a binary package and
      a source package of the same name but from different 
      packages (LP: #330103)

  [ Colin Watson ]
  * cmdline/acqprogress.cc:
    - Call pkgAcquireStatus::Pulse even if quiet, so that we still get
      dlstatus messages on the status-fd (LP: #290234).

 -- Michael Vogt <mvo@debian.org>  Tue, 14 Apr 2009 14:12:51 +0200

apt (0.7.20.2ubuntu7) karmic; urgency=low

  * fix problematic use of tolower() when calculating the version 
    hash by using locale independant tolower_ascii() function. 
    Thanks to M. Vefa Bicakci (LP: #80248)
  * build fixes for g++-4.4
  * include dmesg output in apport package failures
  * include apt ordering into apport package failures

 -- Michael Vogt <michael.vogt@ubuntu.com>  Fri, 24 Apr 2009 10:14:01 +0200

apt (0.7.20.2ubuntu6) jaunty; urgency=low

  [ Jamie Strandboge ]
  * apt.cron.daily: catch invalid dates due to DST time changes
    in the stamp files (LP: #354793)

  [ Michael Vogt ]
  * methods/gpgv.cc:
    - properly check for expired and revoked keys (closes: #433091)
      LP: #356012

 -- Michael Vogt <michael.vogt@ubuntu.com>  Wed, 08 Apr 2009 22:39:50 +0200

apt (0.7.20.2ubuntu5) jaunty; urgency=low

  [ Colin Watson ]
  * cmdline/acqprogress.cc:
    - Call pkgAcquireStatus::Pulse even if quiet, so that we still get
      dlstatus messages on the status-fd (LP: #290234).
  
  [ Michael Vogt ]
  * debian/apt.cron.daily:
    - do not clutter cron mail with bogus gconftool messages 
      (LP: #223502)
    - merge fix for cache locking from debian (closes: #459344)
    - run update-apt-xapian-index (with ionice) to ensure that
      the index is up-to-date when synaptic is run (LP: #288797)

 -- Michael Vogt <michael.vogt@ubuntu.com>  Mon, 30 Mar 2009 13:22:28 +0200

apt (0.7.20.2ubuntu4) jaunty; urgency=low

  * ftparchive/cachedb.cc:
    - when apt-ftparchive clean is used, compact the database
      at the end (thanks to cprov)

 -- Michael Vogt <michael.vogt@ubuntu.com>  Thu, 26 Mar 2009 13:43:59 +0100

apt (0.7.20.2ubuntu3) jaunty; urgency=low

  * methods/mirror.cc:
    - when download the mirror file and the server is down,
      return a propper error message (LP: #278635)

 -- Michael Vogt <michael.vogt@ubuntu.com>  Thu, 19 Mar 2009 15:42:15 +0100

apt (0.7.20.2ubuntu2) jaunty; urgency=low

  * apt-pkg/deb/dpkgpm.cc:
    - revert termios patch (LP: #338514)
  * cmdline/apt-get.cc
    - fix "apt-get source pkg" if there is a binary package and
      a source package of the same name but from different 
      packages (LP: #330103)

 -- Michael Vogt <michael.vogt@ubuntu.com>  Mon, 09 Mar 2009 16:33:28 +0100

apt (0.7.20.2ubuntu1) jaunty; urgency=low

  [ Christian Perrier ]
  * Translations:
    - bg.po. Closes: #513211
    - zh_TW.po. Closes: #513311
    - nb.po. Closes: #513843
  
  [ Michael Vogt ]
  * merged from the debian-sid branch
  * [ABI break] merge support for http redirects, thanks to
    Jeff Licquia and Anthony Towns
  * [ABI break] use int for the package IDs (thanks to Steve Cotton)
  * apt-pkg/contrib/strutl.cc:
    - fix TimeToStr i18n (LP: #289807)
  * debian/apt.conf.autoremove:
    - readd "linux-image" (and friends) to the auto-remove
     blacklist
  * fix some i18n issues (thanks to  Gabor Kelemen)
    LP: #263089
  * apt-pkg/deb/dpkgpm.cc:
    - filter "ENOMEM" errors when creating apport reports 
  * cmdline/apt-get.cc:
    - fix "apt-get source pkg=ver" if binary name != source name
      (LP: #202219)
  * apt-pkg/indexrecords.cc:
    - fix some i18n issues
  * apt-pkg/contrib/strutl.h:
    - add new strprintf() function to make i18n strings easier
  * apt-pkg/dev/debsystem.cc:
    - add missing apti18n.h header
  * cmdline/apt-get.cc:
    - default to "false" for the "APT::Get::Build-Dep-Automatic"
      option (follow debian here)
  * apt-pkg/pkgcache.cc:
    - do not run "dpkg --configure pkg" if pkg is in trigger-awaited
      state (LP: #322955)
  * methods/https.cc:
    - add Acquire::https::AllowRedirect support
    - do not unlink files in partial/ (thanks to robbiew)

  [ Dereck Wonnacott ]
  * Clarify the --help for 'purge' (LP: #243948)

  [ Ian Weisser ]
  * /apt-pkg/deb/debsystem.cc:
    - add 'sudo' to the error message to "run 'dpkg --configure -a'"
      (LP: #52697)

 -- Michael Vogt <michael.vogt@ubuntu.com>  Mon, 09 Feb 2009 14:21:05 +0100

apt (0.7.20.2) unstable; urgency=medium

  [ Eugene V. Lyubimkin ]
  * Urgency set to medium due to RC bug fix.
  * doc/apt.ent, apt-get.8.xml:
    - Fix invalid XML entities. (Closes: #514402)

 -- Eugene V. Lyubimkin <jackyf.devel@gmail.com>  Sat, 07 Feb 2009 16:48:21 +0200

apt (0.7.20.1) unstable; urgency=low

  [ Michael Vogt ]
  * apt-pkg/pkgcachegen.cc:
    - fix apt-cache search for localized description 
      (closes: #512110)
  
  [ Christian Perrier ]
  * Translations:
    - fr.po: fix spelling error to "défectueux". Thanks to Thomas Péteul.

 -- Michael Vogt <mvo@debian.org>  Tue, 20 Jan 2009 09:35:05 +0100

apt (0.7.20) unstable; urgency=low

  [ Eugene V. Lyubimkin ]
  * debian/changelog:
    - Fixed place of 'merged install-recommends and install-task branches'
      from 0.6.46.1 to 0.7.0. (Closes: #439866)
  * buildlib/config.{sub,guess}:
    - Renewed. This fixes lintian errors.
  * doc/apt.conf.5.xml, debian/apt-transport-https:
    - Documented briefly 'Acquire::https' group of options. (Closes: #507398)
    - Applied patch from Daniel Burrows to document 'Debug' group of options.
      (Closes: #457265)
    - Mentioned 'APT::Periodic' and 'APT::Archives' groups of options.
      (Closes: #438559)
    - Mentioned '/* ... */' comments. (Closes: #507601)
  * doc/examples/sources.list:
    - Removed obsolete commented non-us deb-src entry, replaced it with
      'deb-src security.debian.org' one. (Closes: #411298)
  * apt-pkg/contrib/mmap.cc:
    - Added instruction how to work around MMap error in MMap error message.
      (Closes: #385674, 436028)
  * COPYING:
    - Actualized. Removed obsolete Qt section, added GPLv2 clause.
      (Closes: #440049, #509337)

  [ Michael Vogt ]
  * add option to "apt-get build-dep" to mark the needed 
    build-dep packages as automatic installed. 
    This is controlled via the value of
    APT::Get::Build-Dep-Automatic and is set "false" by default.  
    Thanks to Aaron Haviland, closes: #448743
  * apt-inst/contrib/arfile.cc:
    - support members ending with '/' as well (thanks to Michal Cihr,
      closes: #500988)

  [ Christian Perrier ]
  * Translations:
    - Finnish updated. Closes: #508449 
    - Galician updated. Closes: #509151
    - Catalan updated. Closes: #509375
    - Vietnamese updated. Closes: #509422
    - Traditional Chinese added. Closes: #510664
    - French corrected (remove awful use of first person) 

 -- Michael Vogt <mvo@debian.org>  Mon, 05 Jan 2009 08:59:20 +0100

apt (0.7.19ubuntu1) jaunty; urgency=low

  * merge from debian

 -- Michael Vogt <michael.vogt@ubuntu.com>  Mon, 24 Nov 2008 10:52:20 +0100

apt (0.7.19) unstable; urgency=low

  [ Eugene V. Lyubimkin ]
  * doc/sources.list.5.xml:
    - Mentioned allowed characters in file names in /etc/apt/sources.list.d.
      Thanks to Matthias Urlichs. (Closes: #426913)
  * doc/apt-get.8.xml:
    - Explicitly say that 'dist-upgrade' command may remove packages.
    - Included '-v'/'--version' as a command to synopsis.
  * cmdline/apt-cache.cc:
    - Advanced built-in help. Patch by Andre Felipe Machado. (Closes: #286061)
    - Fixed typo 'GraphVis' -> 'GraphViz'. (Closes: #349038)
    - Removed asking to file a release-critical bug against a package if there
      is a request to install only one package and it is not installable.
      (Closes: #419521)

  [ Michael Vogt ]
    - fix SIGHUP handling (closes: #463030)

  [ Christian Perrier ]
  * Translations:
    - French updated
    - Bulgarian updated. Closes: #505476
    - Slovak updated. Closes: #505483
    - Swedish updated. Closes: #505491
    - Japanese updated. Closes: #505495
    - Korean updated. Closes: #505506
    - Catalan updated. Closes: #505513
    - British English updated. Closes: #505539
    - Italian updated. Closes: #505518, #505683
    - Polish updated. Closes: #505569
    - German updated. Closes: #505614
    - Spanish updated. Closes: #505757
    - Romanian updated. Closes: #505762
    - Simplified Chinese updated. Closes: #505727
    - Portuguese updated. Closes: #505902
    - Czech updated. Closes: #505909
    - Norwegian Bokmål updated. Closes: #505934
    - Brazilian Portuguese updated. Closes: #505949
    - Basque updated. Closes: #506085
    - Russian updated. Closes: #506452 
    - Marathi updated. 
    - Ukrainian updated. Closes: #506545 

 -- Michael Vogt <mvo@debian.org>  Mon, 24 Nov 2008 10:33:54 +0100

apt (0.7.18) unstable; urgency=low

  [ Christian Perrier ]
  * Translations:
    - French updated
    - Thai updated. Closes: #505067

  [ Eugene V. Lyubimkin ]
  * doc/examples/configure-index:
    - Removed obsoleted header line. (Closes: #417638)
    - Changed 'linux-kernel' to 'linux-image'.
  * doc/sources.list.5.xml:
    - Fixed typo and grammar in 'sources.list.d' section. Thanks to
      Timothy G Abbott <tabbott@MIT.EDU>. (Closes: #478098)
  * doc/apt-get.8.xml:
    - Advanced descriptions for 'remove' and 'purge' options.
      (Closes: #274283)
  * debian/rules:
    - Target 'apt' need to depend on 'build-doc'. Thanks for Peter Green.
      Fixes FTBFS. (Closes: #504181)

  [ Michael Vogt ]
  * fix depend on libdb4.4 (closes: #501253)

 -- Michael Vogt <mvo@debian.org>  Fri, 07 Nov 2008 22:13:39 +0100

apt (0.7.17) unstable; urgency=low

  [ Eugene V. Lyubimkin ]
  * debian/control:
    - 'Vcs-Bzr' field is official, used it.
    - Bumped 'Standards-Version' to 3.8.0, no changes needed.
    - Actualized 'Uploaders' field.
  * doc/:
    - Substituded 'apt-archive' with 'apt-ftparchive' in docs.
      Patch based on work of Andre Felipe Machado. (Closes: #350865)
    - Mentioned '/<release>' and '=<version>' for 'apt-get install' and
      '=<version>' for 'apt-get source' in apt-get manpage. Patch based on
      work of Andre Felipe Machado. (Closes: #399673)
    - Mentioned more short options in the apt-get manpage. Documented 'xvcg'
      option in the apt-cache manpage. The part of patch by Andre Felipe
      Machado. (Closes: #176106, #355945)
    - Documented that 'apt-get install' command should be used for upgrading
      some of installed packages. Based on patch by Nori Heikkinen and
      Andre Felipe Machado. (Closes: #267087)
    - Mentioned 'apt_preferences(5)' in apt manpage. (Closes: #274295)
    - Documented 'APT::Default-Release' in apt.conf manpage. (Closes: #430399)
    - APT::Install-Recommends is now true by default, mentioned this in
      configure-index example. (Closes: #463268)
    - Added 'APT::Get::AllowUnauthenticated' to configure-index example.
      (Closes: #320225)
    - Documented '--no-install-recommends' option in apt-get manpage.
      (Closes: #462962)
    - Documented 'Acquire::PDiffs' in apt.conf manpage. (Closes: #376029)
    - Added 'copy', 'rsh', 'ssh' to the list of recognized URI schemes in
      sources.list manpage, as they are already described under in the manpage.
    - Removed notice that ssh/rsh access cannot use password authentication
      from sources.list manpage. Thanks to Steffen Joeris. (Closes: #434894)
    - Added '(x)' to some referrings to manpages in apt-get manpage. Patch by
      Andre Felipe Machado. (Closes: #309893)
    - Added 'dist-upgrade' apt-get synopsis in apt-get manpage.
      (Closes: #323866)

 -- Michael Vogt <mvo@debian.org>  Wed, 05 Nov 2008 13:14:56 +0100

apt (0.7.17~exp4) experimental; urgency=low

  * debian/rules:
    - Fixed lintian warnings "debian/rules ignores make errors".
  * debian/control:
    - Substituted outdated "Source-Version" fields with "binary:Version".
    - Added 'python-apt' to Suggests, as apt-mark need it for work.
    - Drop Debian revision from 'doc-base' build dependency, this fixes
      appropriate lintian warning.
  * debian/libapt-pkg-doc.doc-base.*:
    - Changed section: from old 'Devel' to 'Debian'. This fixes appropriate
      lintian warnings.
  * debian/{postrm,prerm,preinst}:
    - Added 'set -e', fixes lintian warnings
      'maintainer-script-ignores-error'.
  * dselect/makefile:
    - Removed unneeded 'LOCAL' entry. This allows cleaning rule to run smoothly.
  * share/lintian-overrides:
    - Added with override of 'apt must depend on python'. Script 'apt-mark'
      needs apt-python for working and checks this on fly. We don't want
      python in most cases.
  * cmdline/apt-key:
    - Added 'unset GREP_OPTIONS' to the script. This prevents 'apt-key update'
      failure when GREP_OPTIONS contains options that modify grep output.
      (Closes: #428752)

 -- Eugene V. Lyubimkin <jackyf.devel@gmail.com>  Fri, 31 Oct 2008 23:45:17 +0300

apt (0.7.17~exp3) experimental; urgency=low

  * apt-pkg/acquire-item.cc:
    - fix a merge mistake that prevents the fallback to the 
      uncompressed 'Packages' to work correctly (closes: #409284)

 -- Michael Vogt <mvo@debian.org>  Wed, 29 Oct 2008 09:36:24 +0100

apt (0.7.17~exp2) experimental; urgency=low

  [ Eugene V. Lyubimkin ]
  * apt-pkg/acquire-item.cc:
    - Added fallback to uncompressed 'Packages' if neither 'bz2' nor 'gz'
      available. (Closes: #409284)
  * apt-pkg/algorithm.cc:
    - Strip username and password from source URL in error message.
      (Closes: #425150)
  
  [ Michael Vogt ]
  * fix various -Wall warnings

 -- Michael Vogt <mvo@debian.org>  Tue, 28 Oct 2008 18:06:38 +0100

apt (0.7.17~exp1) experimental; urgency=low

  [ Luca Bruno ]
  * Fix typos:
    - apt-pkg/depcache.cc
  * Fix compilation warnings:
    - apt-pkg/acquire.cc
    - apt-pkg/versionmatch.cc
  * Compilation fixes and portability improvement for compiling APT against non-GNU libc
    (thanks to Martin Koeppe, closes: #392063):
    - buildlib/apti18n.h.in:
      + textdomain() and bindtextdomain() must not be visible when --disable-nls
    - buildlib/inttypes.h.in: undefine standard int*_t types
    - Append INTLLIBS to SLIBS:
      + cmdline/makefile
      + ftparchive/makefile
      + methods/makefile
  * doc/apt.conf.5.xml:
    - clarify whether configuration items of apt.conf are case-sensitive
      (thanks to Vincent McIntyre, closes: #345901)

 -- Luca Bruno <lethalman88@gmail.com>  Sat, 11 Oct 2008 09:17:46 +0200

apt (0.7.16) unstable; urgency=low

  [ Luca Bruno ]
  * doc/apt-cache.8.xml:
    - search command uses POSIX regex, and searches for virtual packages too
      (closes: #277536)
  * doc/offline.sgml: clarify remote and target hosts
    (thanks to Nikolaus Schulz, closes: #175940)
  * Fix several typos in docs, translations and debian/changelog
    (thanks to timeless, Nicolas Bonifas and Josh Triplett,
    closes: #368665, #298821, #411532, #431636, #461458)
  * Document apt-key finger and adv commands
    (thanks to Stefan Schmidt, closes: #350575)
  * Better documentation for apt-get --option
    (thanks to Tomas Pospisek, closes: #386579)
  * Retitle the apt-mark.8 manpage (thanks to Justin Pryzby, closes: #471276)
  * Better documentation on using both APT::Default-Release and
    /etc/apt/preferences (thanks to Ingo Saitz, closes: #145575)
  
  [ Michael Vogt ]
  * doc/apt-cache.8.xml:
    - add missing citerefentry

 -- Michael Vogt <mvo@debian.org>  Fri, 10 Oct 2008 23:44:50 +0200

apt (0.7.15) unstable; urgency=low

  * Upload to unstable

 -- Michael Vogt <mvo@debian.org>  Sun, 05 Oct 2008 13:23:47 +0200

apt (0.7.15~exp3) experimental; urgency=low

  [Daniel Burrows]
  * apt-pkg/deb/dpkgpm.cc:
    - Store the trigger state descriptions in a way that does not break
      the ABI.  The approach taken makes the search for a string O(n) rather
      than O(lg(n)), but since n == 4, I do not consider this a major
      concern.  If it becomes a concern, we can sort the static array and
      use std::equal_range().  (Closes: #499322)

  [ Michael Vogt ]
  * apt-pkg/packagemanager.cc, apt-pkg/deb/dpkgpm.cc:
    - move the state file writting into the Go() implementation
      of dpkgpm (closes: #498799)
  * apt-pkg/algorithms.cc:
    - fix simulation performance drop (thanks to Ferenc Wagner
      for reporting the issue)

 -- Michael Vogt <mvo@debian.org>  Wed, 01 Oct 2008 18:09:49 +0200

apt (0.7.15~exp2) experimental; urgency=low

  [ Michael Vogt ]
  * apt-pkg/pkgcachegen.cc:
    - do not add multiple identical descriptions for the same 
      language (closes: #400768)

  [ Program translations ]
  * Catalan updated. Closes: #499462

 -- Michael Vogt <mvo@debian.org>  Tue, 23 Sep 2008 07:29:59 +0200

apt (0.7.15~exp1) experimental; urgency=low

  [ Christian Perrier ]
  * Fix typo in cron.daily script. Closes: #486179

  [ Program translations ]
  * Traditional Chinese updated. Closes: #488526
  * German corrected and completed. Closes: #490532, #480002, #498018
  * French completed
  * Bulgarian updated. Closes: #492473
  * Slovak updated. Closes: #492475
  * Galician updated. Closes: #492794
  * Japanese updated. Closes: #492975
  * Fix missing space in Greek translation. Closes: #493922
  * Greek updated.
  * Brazilian Portuguese updated.
  * Basque updated. Closes: #496754
  * Romanian updated. Closes: #492773, #488361
  * Portuguese updated. Closes: #491790
  * Simplified Chinese updated. Closes: #489344
  * Norwegian Bokmål updated. Closes: #480022
  * Czech updated. Closes: #479628, #497277
  * Korean updated. Closes: #464515
  * Spanish updated. Closes: #457706
  * Lithuanian added. Closes: #493328
  * Swedish updated. Closes: #497496
  * Vietnamese updated. Closes: #497893
  * Portuguese updated. Closes: #498411
  * Greek updated. Closes: #498687
  * Polish updated.

  [ Michael Vogt ]
  * merge patch that enforces stricter https server certificate
    checking (thanks to Arnaud Ebalard, closes: #485960)
  * allow per-mirror specific https settings
    (thanks to Arnaud Ebalard, closes: #485965)
  * add doc/examples/apt-https-method-example.cof
    (thanks to Arnaud Ebalard, closes: #485964)
  * apt-pkg/depcache.cc:
    - when checking for new important deps, skip critical ones
      (closes: #485943)
  * improve apt progress reporting, display trigger actions
  * add DPkg::NoTriggers option so that applications that call
    apt/aptitude (like the installer) defer trigger processing
    (thanks to Joey Hess)
  * doc/makefile:
    - add examples/apt-https-method-example.conf
  
 -- Michael Vogt <mvo@debian.org>  Tue, 16 Sep 2008 21:27:03 +0200

apt (0.7.14ubuntu7) jaunty; urgency=low

  * cmdline/apt-cache.cc:
    - remove the gettext from a string that consists entirely 
      of variables (LP: #56792)
  * apt-pkg/deb/dpkgpm.cc:
    - fix potential hang when in a backgroud process group

 -- Michael Vogt <michael.vogt@ubuntu.com>  Tue, 28 Oct 2008 21:09:12 +0100

apt (0.7.14ubuntu6) intrepid; urgency=low

  * debian/apt.conf.autoremove:
    - remove "linux-image" (and friends) from the auto-remove
      blacklist. we have the kernel fallback infrastructure now
      in intrepid (thanks to BenC)
  * apt-pkg/indexcopy.cc:
    - support having CDs with no Packages file (just a Packages.gz)
      by not forcing a verification on non-existing files
     (LP: #255545)
  * apt-pkg/deb/dpkgpm.cc:
    - improve the filtering for duplicated apport reports (thanks
      to seb128 for pointing that problem out)
    - do not report disk full errors from dpkg via apport

 -- Michael Vogt <michael.vogt@ubuntu.com>  Thu, 07 Aug 2008 16:28:05 +0200

apt (0.7.14ubuntu5) intrepid; urgency=low

  * fix various -Wall warnings
  * make "apt-get build-dep" installed packages marked automatic
    by default. This can be changed by setting the value of
    APT::Get::Build-Dep-Automatic to false (thanks to Aaron 
    Haviland, closes: #44874, LP: #248268)

 -- Michael Vogt <michael.vogt@ubuntu.com>  Wed, 06 Aug 2008 14:00:51 +0200

apt (0.7.14ubuntu4) intrepid; urgency=low

  [ Michael Vogt ]
  * apt-pkg/deb/dpkgpm.cc:
    - fix uninitialized variable that caused no apport reports
      to be written sometimes (thanks to Matt Zimmerman)
  * merge patch that enforces stricter https server certificate
    checking (thanks to Arnaud Ebalard, closes: #485960)
  * allow per-mirror specific https settings
    (thanks to Arnaud Ebalard, closes: #485965)
  * add doc/examples/apt-https-method-example.cof
    (thanks to Arnaud Ebalard, closes: #485964)
  * add DPkg::NoTriggers option so that applications that call
    apt/aptitude (like the installer) defer trigger processing
    (thanks to Joey Hess) 
  * document --install-recommends and --no-install-recommends
    (thanks to Dereck Wonnacott, LP: #126180)
  
  [ Dereck Wonnacott ]
  * apt-ftparchive might write corrupt Release files (LP: #46439)
  * Apply --important option to apt-cache depends (LP: #16947) 

 -- Michael Vogt <michael.vogt@ubuntu.com>  Tue, 05 Aug 2008 10:10:49 +0200

apt (0.7.14ubuntu3) intrepid; urgency=low

  [ Otavio Salvador ]
  * Apply patch to avoid truncating of arbitrary files. Thanks to Bryan
    Donlan <bdonlan@fushizen.net> for the patch. Closes: #482476
  * Avoid using dbus if dbus-daemon isn't running. Closes: #438803

  [ Michael Vogt ]
  * apt-pkg/deb/dpkgpm.cc:
    - improve apt progress reporting, display trigger actions
  * apt-pkg/depcache.cc:
    - when checking for new important deps, skip critical ones
      (LP: #236360)
  
 -- Michael Vogt <michael.vogt@ubuntu.com>  Tue, 03 Jun 2008 17:27:07 +0200

apt (0.7.14ubuntu2) intrepid; urgency=low

  * debian/control:
    - fix FTBFS by adding missing intltool dependency 

 -- Michael Vogt <michael.vogt@ubuntu.com>  Fri, 09 May 2008 13:50:22 +0200

apt (0.7.14) unstable; urgency=low

  [ Christian Perrier ]
  * Mark a message from dselect backend as translatable
    Thanks to Frédéric Bothamy for the patch
    Closes: #322470

  [ Program translations ]
  * Simplified Chinese updated. Closes: #473360
  * Catalan fixes. Closes: #387141
  * Typo fix in Greek translation. Closes: #479122
  * French updated.
  * Thai updated. Closes: #479313
  * Italian updated. Closes: #479326
  * Polish updated. Closes: #479342
  * Bulgarian updated. Closes: #479379
  * Finnish updated. Closes: #479403
  * Korean updated. Closes: #479426
  * Basque updated. Closes: #479452
  * Vietnamese updated. Closes: #479748
  * Russian updated. Closes: #479777, #499029
  * Galician updated. Closes: #479792
  * Portuguese updated. Closes: #479847
  * Swedish updated. Closes: #479871
  * Dutch updated. Closes: #480125
  * Kurdish added. Closes: #480150
  * Brazilian Portuguese updated. Closes: #480561
  * Hungarian updated. Closes: #480662

  [ Otavio Salvador ]
  * Apply patch to avoid truncating of arbitrary files. Thanks to Bryan
    Donlan <bdonlan@fushizen.net> for the patch. Closes: #482476
  * Avoid using dbus if dbus-daemon isn't running. Closes: #438803
  
  [ Michael Vogt ]
  * debian/apt.cron.daily:
    - apply patch based on the ideas of Francesco Poli for better 
      behavior when the cache can not be locked (closes: #459344)

 -- Michael Vogt <mvo@debian.org>  Wed, 28 May 2008 15:19:12 +0200

apt (0.7.13) unstable; urgency=low

  [ Otavio Salvador ]
  * Add missing build-depends back from build-depends-indep field.
    Closes: #478231
  * Make cron script quiet if cache is locked. Thanks to Ted Percival
    <ted@midg3t.net> for the patch. Closes: #459344
  * Add timeout support for https. Thanks to Andrew Martens
    <andrew.martens@strangeloopnetworks.com> for the patch.

  [ Goswin von Brederlow ]
  * Add support for --no-download on apt-get update. Closes: #478517
  
  [ Program translations ]
    - Vietnamese updated. Closes: #479008
    
 -- Otavio Salvador <otavio@debian.org>  Fri, 02 May 2008 14:46:00 -0300

apt (0.7.12) unstable; urgency=low

  [ Michael Vogt ]
  * cmdline/apt-key:
    - add support for a master-keyring that contains signing keys
      that can be used to sign the archive signing keys. This should
      make key-rollover easier.
  * apt-pkg/deb/dpkgpm.cc:
    - merged patch from Kees Cook to fix anoying upper-case display
      on amd64 in sbuild
  * apt-pkg/algorithms.cc: 
    - add APT::Update::Post-Invoke-Success script slot
    - Make the breaks handling use the kill list. This means, that a
      Breaks: Pkg (<< version) may put Pkg onto the remove list.
  * apt-pkg/deb/debmetaindex.cc:
    - add missing "Release" file uri when apt-get update --print-uris
      is run
  * methods/connect.cc:
    - remember hosts with Resolve failures or connect Timeouts
  * cmdline/apt-get.cc:
    - fix incorrect help output for -f (LP: #57487)
    - do two passes when installing tasks, first ignoring dependencies,
      then resolving them and run the problemResolver at the end
      so that it can correct any missing dependencies
  * debian/apt.cron.daily:
    - sleep random amount of time (default within 0-30min) before
      starting the upate to hit the mirrors less hard
  * doc/apt_preferences.5.xml:
    - fix typo
  * added debian/README.source

  [ Christian Perrier ]
  * Fix typos in manpages. Thanks to Daniel Leidert for the fixes
    Closes: #444922
  * Fix syntax/copitalisation in some messages. Thanks to Jens Seidel
    for pointing this and providing the patch.
    Closes: #466845
  * Fix Polish offline translation. Thanks to Robert Luberda for the patch
    and apologies for applying it very lately. Closes: #337758
  * Fix typo in offline.sgml. Closes: #412900

  [ Program translations ]
    - German updated. Closes: #466842
    - Swedish updated.
    - Polish updated. Closes: #469581
    - Slovak updated. Closes: #471341
    - French updated.
    - Bulgarian updated. Closes: #448492
    - Galician updated. Closes: #476839
  
  [ Daniel Burrows ]
  * apt-pkg/depcache.cc:
    - Patch MarkInstall to follow currently satisfied Recommends even
      if they aren't "new", so that we automatically force upgrades
      when the version of a Recommends has been tightened.  (Closes: #470115)
    - Enable more complete debugging information when Debug::pkgAutoRemove
      is set.
  * apt-pkg/contrib/configuration.cc
    - Lift the 1024-byte limit on lines in configuration files.
      (Closes: #473710, #473874)
  * apt-pkg/contrib/strutl.cc:
    - Lift the 64000-byte limit on individual messages parsed by ReadMessages.
      (Closes: #474065)
  * debian/rules:
    - Add missing Build-Depends-Indep on xsltproc, docbook-xsl, and xmlto.

 -- Daniel Burrows <dburrows@debian.org>  Sat, 26 Apr 2008 12:24:35 -0700

apt (0.7.11) unstable; urgency=critical
  
  [ Raise urgency to critical since it fixes a critical but for Debian
    Installer Lenny Beta1 release ]

  [ Program translations ]
    - Vietnamese updated. Closes: #460825
    - Basque updated. Closes: #461166
    - Galician updated. Closes: #461468
    - Portuguese updated. Closes: #464575
    - Korean updated. Closes: #448430
    - Simplified Chinese updated. Closes: #465866

  [ Otavio Salvador ]
  * Applied patch from Robert Millan <rmh@aybabtu.com> to fix the error
    message when gpgv isn't installed, closes: #452640.
  * Fix regression about APT::Get::List-Cleanup setting being ignored,
    closes: #466052.

 -- Otavio Salvador <otavio@debian.org>  Thu, 17 Jan 2008 22:36:46 -0200

apt (0.7.10) unstable; urgency=low

  [ Otavio Salvador ]
  * Applied patch from Mike O'Connor <stew@vireo.org> to add a manpage to
    apt-mark, closes: #430207.
  * Applied patch from Andrei Popescu <andreimpopescu@gmail.com> to add a
    note about some frontends in apt.8 manpage, closes: #438545.
  * Applied patch from Aurelien Jarno <aurel32@debian.org> to avoid CPU
    getting crazy when /dev/null is redirected to stdin (which breaks
    buildds), closes: #452858.
  * Applied patch from Aurelien Jarno <aurel32@debian.org> to fix building
    with newest dpkg-shlibdeps changing the packaging building order and a
    patch from Robert Millan <rmh@aybabtu.com> to fix parallel building,
    closes: #452862.
  * Applied patch from Alexander Winston <alexander.winston@comcast.net>
    to use 'min' as symbol for minute, closes: #219034.
  * Applied patch from Amos Waterland <apw@us.ibm.com> to allow apt to
    work properly in initramfs, closes: #448316.
  * Applied patch from Robert Millan <rmh@aybabtu.com> to make apt-key and
    apt-get to ignore time conflicts, closes: #451328.
  * Applied patch from Peter Eisentraut <peter_e@gmx.net> to fix a
    grammatical error ("manual installed" -> "manually installed"),
    closes: #438136.
  * Fix cron.daily job to not call fail if apt isn't installed, closes:
    #443286.
  * Fix compilation warnings in apt-pkg/cdrom.cc and
    apt-pkg/contrib/configuration.cc.
  * Fix typo in debian/copyright file ("licened" instead of "licensed"),
    closes: #458966.

  [ Program translations ]
    - Basque updated. Closes: #453088
    - Vietnamese updated. Closes: #453774, #459013
    - Japanese updated. Closes: #456909
    - Simplified Chinese updated. Closes: #458039
    - French updated.
    - Norwegian Bokmål updated. Closes: #457917

  [ Michael Vogt ]
  * debian/rules
    - fix https install location
  * debian/apt.conf.daily:
    - print warning if the cache can not be locked (closes: #454561),
      thanks to Bastian Kleineidam
  * methods/gpgv.cc:
    - remove cruft code that caused timestamp/I-M-S issues
  * ftparchive/contents.cc:
    - fix error output
  * apt-pkg/acquire-item.{cc,h}:
    - make the authentication download code more robust against
      servers/proxies with broken If-Range implementations
  * apt-pkg/packagemanager.{cc,h}:
    - propergate the Immediate flag to make hitting the 
      "E: Internal Error, Could not perform immediate configuration (2)"
      harder
  * debian/control:
    - build against libdb-dev (instead of libdb4.4-dev)
  * merged the apt--DoListUpdate branch, this provides a common interface
    for "apt-get update" like operations for the frontends and also provides
    hooks to run stuff in APT::Update::{Pre,Post}-Invoke

  [ Chris Cheney ]
  * ftparchive/contents.cc:
    - support lzma data members
  * ftparchive/multicompress.cc:
    - support lzma output
  
  [ Daniel Burrows ]
  * apt-pkg/contrib/configuration.cc:
    - if RootDir is set, then FindFile and FindDir will return paths
      relative to the directory stored in RootDir, closes: #456457.

  [ Christian Perrier ]
  * Fix wording for "After unpacking...". Thanks to Michael Gilbert
    for the patch. Closes: #260825

 -- Michael Vogt <mvo@debian.org>  Mon, 07 Jan 2008 21:40:47 +0100

apt (0.7.9ubuntu17) hardy-proposed; urgency=low

  * apt-pkg/acquire-item.cc:
    - fix signaure removal on transient network failures LP: #220627
      (thanks to Scott James Remnant)

 -- Michael Vogt <michael.vogt@ubuntu.com>  Tue, 22 Apr 2008 16:32:49 +0200

apt (0.7.9ubuntu16) hardy; urgency=low

  * cmdline/apt-key:
    - only check against master-keys in net-update to not break
      custom CDs (thanks to Colin Watson)

 -- Michael Vogt <michael.vogt@ubuntu.com>  Tue, 08 Apr 2008 14:17:14 +0200

apt (0.7.9ubuntu15) hardy; urgency=low

  * cmdline/apt-get.cc:
    - do two passes when installing tasks, first ignoring dependencies,
      then resolving them and run the problemResolver at the end
      so that it can correct any missing dependencies. This should
      fix livecd building for kubuntu (thanks to Jonathan Riddell 
      for reporting the problem)

 -- Michael Vogt <michael.vogt@ubuntu.com>  Thu, 13 Mar 2008 23:25:45 +0100

apt (0.7.9ubuntu14) hardy; urgency=low

  * cmdline/apt-get.cc:
    - fix incorrect help output for -f (LP: #57487)
    - run the problemResolver after a task was installed
      so that it can correct any missing dependencies
  * typo fixes (LP: #107960)

 -- Michael Vogt <michael.vogt@ubuntu.com>  Tue, 11 Mar 2008 21:46:07 +0100

apt (0.7.9ubuntu13) hardy; urgency=low

  [ Lionel Porcheron ]
  * debian/apt.cron.daily:
    - only call gconftool if gcontool is installed (LP: #194281)

  [ Michael Vogt ]
  * doc/apt_preferences.5.xml:
    - fix typo (LP: #150900)
  * doc/example/sources.list:
    - updated for hardy (LP: #195879)
  * debian/apt.cron.daily:
    - sleep random amount of time (default within 0-30min) before
      starting the upate to hit the mirrors less hard

 -- Michael Vogt <michael.vogt@ubuntu.com>  Tue, 04 Mar 2008 15:35:09 +0100

apt (0.7.9ubuntu12) hardy; urgency=low

  * debian/apt.cron.daily:
    - use admin user proxy settings
  * cmdline/apt-get.cc:
    - fix task installation (thanks to Colin Watson)

 -- Michael Vogt <michael.vogt@ubuntu.com>  Thu, 21 Feb 2008 15:07:44 +0100

apt (0.7.9ubuntu11) hardy; urgency=low

  * apt-pkg/algorithms.cc: 
    - add APT::Update::Post-Invoke-Success script slot
      (LP: #188127)

 -- Michael Vogt <michael.vogt@ubuntu.com>  Thu, 10 Jan 2008 12:06:12 +0100

apt (0.7.9ubuntu10) hardy; urgency=low

  * cmdline/apt-key:
    - add "net-update" command that fetches the 
      ubuntu-archive-keyring.gpg and add keys from it that are 
      signed by the ubuntu-master-keyring.gpg 
      (apt-archive-key-signatures spec)
  * debian/apt.cron.daily:
    - add apt-key net-update to the nightly cron job

 -- Michael Vogt <michael.vogt@ubuntu.com>  Wed, 13 Feb 2008 15:50:28 +0100

apt (0.7.9ubuntu9) hardy; urgency=low

  * fix FTBFS due to incorrect intltool build-depends

 -- Michael Vogt <michael.vogt@ubuntu.com>  Mon, 11 Feb 2008 16:04:37 +0100

apt (0.7.9ubuntu8) hardy; urgency=low

  * share/apt-auth-failure.note:
    - show update-notifier note if the nightly update fails with a
      authentication failure (apt-authentication-reliability spec)

 -- Michael Vogt <michael.vogt@ubuntu.com>  Mon, 11 Feb 2008 14:04:56 +0100

apt (0.7.9ubuntu7) hardy; urgency=low

  * methods/connect.cc:
    - remember hosts with Resolve failures or connect Timeouts
      see https://wiki.ubuntu.com/NetworklessInstallationFixes
  * cmdlines/apt-key:
    - fix bug in the new apt-key update code that imports only
      keys signed with the master key (thanks to cjwatson)

 -- Michael Vogt <michael.vogt@ubuntu.com>  Fri, 08 Feb 2008 11:38:35 +0100

apt (0.7.9ubuntu6) hardy; urgency=low

  * cmdline/apt-key:
    - add support for a master-keyring that contains signing keys
      that can be used to sign the archive signing keys. This should
      make key-rollover easier.
  * apt-pkg/deb/dpkgpm.cc:
    - merged patch from Kees Cook to fix anoying upper-case display
      on amd64 in sbuild
  * apt-pkg/algorithms.cc: 
    - add APT::Update::Post-Invoke-Success script slot
    - Make the breaks handling use the kill list. This means, that a
      Breaks: Pkg (<< version) may put Pkg onto the remove list.
  * apt-pkg/deb/dpkgpm.cc:
    - add APT::Apport::MaxReports to limit the maximum number
      of reports generated in a single run (default to 3)
  * apt-pkg/deb/debmetaindex.cc:
    - add missing "Release" file uri when apt-get update --print-uris
      is run

 -- Michael Vogt <michael.vogt@ubuntu.com>  Mon, 04 Feb 2008 14:28:02 +0100

apt (0.7.9ubuntu5) hardy; urgency=low

  * Merged apt-authentication-reliabilty branch. This means
    that apt will refuse to update and use the old lists if
    the authentication of a repository that used to be 
    authenticated fails. See
    https://wiki.ubuntu.com/AptAuthenticationReliability
    for more details.

 -- Michael Vogt <michael.vogt@ubuntu.com>  Wed, 16 Jan 2008 10:36:10 +0100

apt (0.7.9ubuntu4) hardy; urgency=low

  * apt-pkg/algorithms.cc:
    - Since APT::Get::List-Cleanup and APT::List-Cleanup both default to
      true, the effect of the compatibility code was to require both of them
      to be set to false in order to disable list cleanup; this broke the
      installer. Instead, disable list cleanup if either of them is set to
      false.

 -- Colin Watson <cjwatson@ubuntu.com>  Wed, 09 Jan 2008 22:34:37 +0000

apt (0.7.9ubuntu3) hardy; urgency=low

  * merged the apt--DoListUpdate branch, this provides a common interface
    for "apt-get update" like operations for the frontends and also provides
    hooks to run stuff in APT::Update::{Pre,Post}-Invoke

 -- Michael Vogt <michael.vogt@ubuntu.com>  Mon, 07 Jan 2008 19:02:11 +0100

apt (0.7.9ubuntu2) hardy; urgency=low

  [ Otavio Salvador ]
  * Applied patch from Aurelien Jarno <aurel32@debian.org> to fix building
    with newest dpkg-shlibdeps changing the packaging building order and a
    patch from Robert Millan <rmh@aybabtu.com> to fix parallel building,
    closes: #452862.
  * Applied patch from Alexander Winston <alexander.winston@comcast.net>
    to use 'min' as symbol for minute, closes: #219034.
  * Applied patch from Amos Waterland <apw@us.ibm.com> to allow apt to
    work properly in initramfs, closes: #448316.
  * Applied patch from Robert Millan <rmh@aybabtu.com> to make apt-key and
    apt-get to ignore time conflicts, closes: #451328.
  * Applied patch from Peter Eisentraut <peter_e@gmx.net> to fix a
    grammatical error ("manual installed" -> "manually installed"),
    closes: #438136.
  * Fix cron.daily job to not call fail if apt isn't installed, closes:
    #443286.
  
  [ Daniel Burrows ]
  * apt-pkg/contrib/configuration.cc:
    - if RootDir is set, then FindFile and FindDir will return paths
      relative to the directory stored in RootDir, closes: #456457.

  [ Christian Perrier ]
  * Fix wording for "After unpacking...". Thans to Michael Gilbert
    for the patch. Closes: #260825

  [ Program translations ]
    - Vietnamese updated. Closes: #453774
    - Japanese updated. Closes: #456909
    - French updated.

  [ Michael Vogt ]
  * apt-pkg/packagemanager.{cc,h}:
    - propergate the Immediate flag to make hitting the 
      "E: Internal Error, Could not perform immediate configuration (2)"
      harder. (LP: #179247)
  * debian/apt.conf.daily:
    - print warning if the cache can not be locked (closes: #454561),
      thanks to Bastian Kleineidam
  * debian/control:
    - build against libdb-dev (instead of libdb4.4-dev)

 -- Michael Vogt <michael.vogt@ubuntu.com>  Thu, 03 Jan 2008 11:31:45 +0100

apt (0.7.9ubuntu1) hardy; urgency=low

  * merged from http://bzr.debian.org/apt/apt/debian-sid/, remaining
    changes:
    - mirror download method (pending merge with debian)
    - no pdiff download by default (unsuitable for ubuntu)
    - no recommends-by-default yet
    - add "Original-Maintainer" field to tagfile
    - show warning on apt-get source if the package is maintained
      in a VCS (pedinging merge with debian)
    - use ubuntu-archive keyring instead of debians one
    - support metapackages section for autoremoval
    - debian maintainer field change
    - send ubuntu string in user-agent
  
  * Changes from the debian-sid bzr branch (but not uploaded to debian
    yet):
  
  [ Otavio Salvador ]
  * Applied patch from Mike O'Connor <stew@vireo.org> to add a manpage to
    apt-mark, closes: #430207.
  * Applied patch from Andrei Popescu <andreimpopescu@gmail.com> to add a
    note about some frontends in apt.8 manpage, closes: #438545.
  * Applied patch from Aurelien Jarno <aurel32@debian.org> to avoid CPU
    getting crazy when /dev/null is redirected to stdin (which breaks
    buildds), closes: #452858.

  [ Program translations ]
    - Basque updated. Closes: #453088

  [ Michael Vogt ]
  * debian/rules
    - fix https install location
  * methods/gpgv.cc:
    - remove cruft code that caused timestamp/I-M-S issues
  * ftparchive/contents.cc:
    - fix error output
  * methods/mirror.{cc,h}:
    - only update mirror list on IndexFile updates 
  * apt-pkg/acquire-item.{cc,h}:
    - make the authentication download code more robust against
      servers/proxies with broken If-Range implementations
  * debian/control:
    - build against libdb-dev (instead of libdb4.4-dev)
  * merged the apt--DoListUpdate branch, this provides a common interface
    for "apt-get update" like operations for the frontends and also provides
    hooks to run stuff in APT::Update::{Pre,Post}-Invoke

  [ Chris Cheney ]
  * ftparchive/contents.cc:
    - support lzma data members
  * ftparchive/multicompress.cc:
    - support lzma output

 -- Michael Vogt <michael.vogt@ubuntu.com>  Thu, 13 Dec 2007 14:46:27 +0100

apt (0.7.9) unstable; urgency=low

  [ Christian Perrier ]
  * Add several languages to LINGUAS and, therefore, really ship the relevant
    translation:
    Arabic, Dzongkha, Khmer, Marathi, Nepali, Thai
    Thanks to Theppitak Karoonboonyanan for checking this out. Closes: #448321

  [ Program translations ]
    - Korean updated. Closes: #448430
    - Galician updated. Closes: #448497
    - Swedish updated.

  [ Otavio Salvador ]
  * Fix configure script to check for CURL library and headers presense.
  * Applied patch from Brian M. Carlson <sandals@crustytoothpaste.ath.cx>
    to add backward support for arches that lacks pselect support,
    closes: #448406.
  * Umount CD-ROM when calling apt-cdrom ident, except when called with
    -m, closes: #448521.

 -- Otavio Salvador <otavio@debian.org>  Wed, 31 Oct 2007 13:37:26 -0200

apt (0.7.8) unstable; urgency=low

  * Applied patch from Daniel Leidert <daniel.leidert@wgdd.de> to fix
    APT::Acquire::Translation "none" support, closes: #437523.
  * Applied patch from Daniel Burrows <dburrows@debian.org> to add support
    for the Homepage field (ABI break), closes: #447970.
  * Applied patch from Frans Pop <elendil@planet.nl> to fix a trailing
    space after cd label, closes: #448187.

 -- Otavio Salvador <otavio@debian.org>  Fri, 26 Oct 2007 18:20:13 -0200

apt (0.7.7) unstable; urgency=low

  [ Michael Vogt ]
  * apt-inst/contrib/extracttar.cc:
    - fix fd leak for zero size files (thanks to Bill Broadley for
      reporting this bug)
  * apt-pkg/acquire-item.cc:
    - remove zero size files on I-M-S hit
  * methods/https.cc:
    - only send LastModified if we actually have a file
    - send range request with if-range 
    - delete failed downloads
    - delete zero size I-M-S hits
  * apt-pkg/deb/dpkgpm.{cc,h}:
    - merged dpkg-log branch, this lets you specify a 
      Dir::Log::Terminal file to log dpkg output to
      (ABI break)
    - fix parse error when dpkg sends unexpected data
  * merged apt--sha256 branch to fully support the new
    sha256 checksums in the Packages and Release files
    (ABI break)
  * apt-pkg/pkgcachegen.cc:
    - increase default mmap size
  * tests/local-repo:
    - added local repository testcase
  * apt-pkg/acquire.cc:
    - increase MaxPipeDepth for the internal worker<->method
      communication to 1000 for the debtorrent backend
  * make apt build with g++ 4.3
  * fix missing SetExecClose() call when the status-fd is used
  * debian/apt.cron.daily:
    - move unattended-upgrade before apt-get autoclean
  * fix "purge" commandline argument, closes: #133421
    (thanks to Julien Danjou for the patch)
  * cmdline/apt-get.cc:
    - do not change the auto-installed information if a package
      is reinstalled
  * apt-pkg/acquire-item.cc:
    - fix crash in diff acquire code
  * cmdline/apt-mark:
    - Fix chmoding after have renamed the extended-states file (LP: #140019)
      (thanks to Laurent Bigonville)
  * apt-pkg/depcache.cc:
    - set "APT::Install-Recommends" to true by default (OMG!)
  * debian/apt.cron.daily:
    - only run the cron job if apt-get check succeeds (LP: #131719)
  
  [ Program translations ]
    - French updated
    - Basque updated. Closes: #436425
    - Fix the zh_CN translator's name in debian/changelog for 0.7.2
      Closes: #423272
    - Vietnamese updated. Closes: #440611
    - Danish updated. Closes: #441102
    - Thai added. Closes: #442833
    - Swedish updated.
    - Galician updated. Closes: #446626

  [ Otavio Salvador ]
  * Add hash support to copy method. Thanks Anders Kaseorg by the patch
    (closes: #436055)
  * Reset curl options and timestamp between downloaded files. Thanks to
    Ryan Murray <rmurray@debian.org> for the patch (closes: #437150)
  * Add support to apt-key to export keys to stdout. Thanks to "Dwayne
    C. Litzenberger" <dlitz@dlitz.net> for the patch (closes: #441942)
  * Fix compilation warnings:
    - apt-pkg/indexfile.cc: conversion from string constant to 'char*';
    - apt-pkg/acquire-item.cc: likewise;
    - apt-pkg/cdrom.cc: '%lu' expects 'long unsigned int', but argument
      has type 'size_t';
    - apt-pkg/deb/dpkgpm.cc: initialization order and conversion from
      string constant to 'char*';
    - methods/gpgv.cc: conversion from string constant to 'char*';
    - methods/ftp.cc: likewise;
    - cmdline/apt-extracttemplates.cc: likewise;
    - apt-pkg/deb/debmetaindex.cc: comparison with string literal results
      in unspecified behaviour;
  * cmdline/apt-get.cc: adds 'autoremove' as a valid comment to usage
    statement of apt-get (closes: #445468).
  * cmdline/apt-get.cc: really applies Julien Danjou <acid@debian.org>
    patch to add 'purge' command line argument (closes: #133421).

  [ Ian Jackson ]
  * dpkg-triggers: Deal properly with new package states.

  [ Colin Watson ]
  * apt-pkg/contrib/mmap.cc:
    - don't fail if msync() returns > 0
 
 -- Michael Vogt <mvo@debian.org>  Tue, 23 Oct 2007 14:58:03 +0200

apt (0.7.6ubuntu14.1) gutsy-proposed; urgency=low

  [ Michael Vogt ]
  * apt-pkg/deb/dpkgpm.{cc,h}:
    - give up timeslice on EIO error in read from master terminal
  * debian/apt.cron.daily:
    - only run the cron job if apt-get check succeeds (LP: #131719)

  [ Martin Emrich ]  
  * apt-pkg/deb/dpkgpm.{cc,h}:
    - rewrite dpkgpm.cc to use pselect() instead of select()
      to block signals during select() (LP: #134858)
 
 -- Michael Vogt <michael.vogt@ubuntu.com>  Sat, 20 Oct 2007 07:51:12 +0200

apt (0.7.6ubuntu14) gutsy; urgency=low

  * apt-pkg/deb/dpkgpm.cc:
    - fix resource leak (LP: #148806) 

 -- Michael Vogt <michael.vogt@ubuntu.com>  Mon, 15 Oct 2007 20:57:44 +0200

apt (0.7.6ubuntu13) gutsy; urgency=low

  * apt-pkg/deb/dpkgpm.cc:
    - fix crash in WriteApportReport (LP: #144537)
  * apt-pkg/acquire-item.cc
    - fix disappearing local Packages.gz file (LP: #131166)
  * methods/https.cc:
    - fix off-by-one error I-M-S handling
    - cleanup after I-M-S hit

 -- Michael Vogt <michael.vogt@ubuntu.com>  Tue, 09 Oct 2007 01:48:26 +0200

apt (0.7.6ubuntu12) gutsy; urgency=low

  [ Michael Vogt ]
  * cmdline/apt-mark:
    - Fix chmoding after have renamed the extended-states file
      (thanks to Laurent Bigonville, LP: #140019)
  * apt-pkg/deb/debmetaindex.cc: comparison with string literal results
      in unspecified behaviour;
  * Reset curl options and timestamp between downloaded files. Thanks to
    Ryan Murray <rmurray@debian.org> for the patch

  [Paul Sladen]
  * Have 'cron.daily/apt' send D-Bus doesn't exist error messages
    to the bit bucket.  Thanks to 'dasdda'.  (LP: #115397)

 -- Michael Vogt <michael.vogt@ubuntu.com>  Wed, 03 Oct 2007 02:17:45 +0200

apt (0.7.6ubuntu11) gutsy; urgency=low

  * apt-pkg/contrib/mmap.cc:
    - don't fail if msync() returns > 0 (LP: #144001)

 -- Colin Watson <cjwatson@ubuntu.com>  Sat, 22 Sep 2007 21:39:29 +0100

apt (0.7.6ubuntu10) gutsy; urgency=low

  * apt-pkg/deb/dpkgpm.cc:
    - fix parse error when dpkg sends unexpected data

 -- Michael Vogt <michael.vogt@ubuntu.com>  Tue, 18 Sep 2007 17:25:09 +0100

apt (0.7.6ubuntu9) gutsy; urgency=low

  * apt-pkg/deb/dpkgpm.cc:
    - fix progress reporting precent calculation (LP: #137798)
  * make apt build with g++ 4.3
  * fix missing SetExecClose() call when the status-fd is used
    (LP: #136767)
  * debian/apt.cron.daily:
    - move unattended-upgrade before apt-get autoclean
  * fix "purge" commandline argument, closes LP: #125733
    (thanks to Julien Danjou for the patch)
  * cmdline/apt-get.cc:
    - do not change the auto-installed information if a package
      is reinstalled (LP: #139448)
  
 -- Michael Vogt <michael.vogt@ubuntu.com>  Tue, 11 Sep 2007 20:55:00 +0200

apt (0.7.6ubuntu8) gutsy; urgency=low

  * apt-pkg/deb/dpkgpm.{cc,h}:
    - fix bug in dpkg log writing when a signal is caught during
      select() (LP: #134858)
    - write end marker in the log as well

 -- Michael Vogt <michael.vogt@ubuntu.com>  Wed, 05 Sep 2007 15:03:46 +0200

apt (0.7.6ubuntu7) gutsy; urgency=low

  * reupload to fix FTBFS

 -- Michael Vogt <michael.vogt@ubuntu.com>  Thu, 16 Aug 2007 19:44:20 +0200

apt (0.7.6ubuntu6) gutsy; urgency=low

  * dpkg-triggers: Deal properly with new package states.

 -- Ian Jackson <iwj@ubuntu.com>  Wed, 15 Aug 2007 20:44:37 +0100

apt (0.7.6ubuntu5) UNRELEASED; urgency=low

  * apt-pkg/acquire-item.cc:
    - fix file removal on local repo i-m-s hit (LP: #131166)
  * tests/local-repo:
    - added regression test for this bug

 -- Michael Vogt <michael.vogt@ubuntu.com>  Thu, 09 Aug 2007 12:34:07 +0200

apt (0.7.6ubuntu4) gutsy; urgency=low

  * cmdline/apt-get.cc:
    - remove YnPrompt when a XS-Vcs- tag is found, improve the
      notice (LP: #129575)
  * methods/copy.cc:
    - take hashes here too
  * apt-pkg/acquire-worker.cc:
    - only pass on computed hash if we recived one from the method

 -- Michael Vogt <michael.vogt@ubuntu.com>  Wed, 08 Aug 2007 19:30:29 +0200

apt (0.7.6ubuntu3) gutsy; urgency=low

  * apt-pkg/deb/dpkgpm.cc:
    - fix packagename extraction when writting apport reports
  * apt-pkg/pkgcachegen.cc:
    - increase default mmap size (LP: #125640)

 -- Michael Vogt <michael.vogt@ubuntu.com>  Tue, 07 Aug 2007 09:52:00 +0200

apt (0.7.6ubuntu2) gutsy; urgency=low

  * doc/examples/sources.list:
    - change example source to gutsy
  * apt-pkg/deb/dpkgpm.cc:
    - do not break if no /dev/pts is available

 -- Michael Vogt <michael.vogt@ubuntu.com>  Mon, 06 Aug 2007 15:17:57 +0200

apt (0.7.6ubuntu1) gutsy; urgency=low

  [ Michael Vogt ]
  * apt-inst/contrib/extracttar.cc:
    - fix fd leak for zero size files (thanks to Bill Broadley for
      reporting this bug)
  * apt-pkg/acquire-item.cc:
    - remove zero size files on I-M-S hit
  * methods/https.cc:
    - only send LastModified if we actually have a file
    - send range request with if-range 
    - delete failed downloads
    (thanks to Thom May for his help here)
    - delete zero size I-M-S hits
  * apt-pkg/deb/dpkgpm.{cc,h}:
    - merged dpkg-log branch, this lets you specify a 
      Dir::Log::Terminal file to log dpkg output to
    (ABI break)
    - when writting apport reports, attach the dpkg
      terminal log too
  * merged apt--sha256 branch to fully support the new
    sha256 checksums in the Packages and Release files
    (ABI break)
  * apt-pkg/pkgcachegen.cc:
    - increase default mmap size
  * tests/local-repo:
    - added local repository testcase
  * make apt build with g++ 4.3
  * fix missing SetExecClose() call when the status-fd is used
  * debian/apt.cron.daily:
    - move unattended-upgrade before apt-get autoclean
  * fix "purge" commandline argument, closes: #133421
    (thanks to Julien Danjou for the patch)
  * cmdline/apt-get.cc:
    - do not change the auto-installed information if a package
      is reinstalled
  * cmdline/apt-mark:
    - Fix chmoding after have renamed the extended-states file (LP: #140019)
      (thanks to Laurent Bigonville)

  [ Ian Jackson ]
  * dpkg-triggers: Deal properly with new package states.

 -- Michael Vogt <michael.vogt@ubuntu.com>  Thu, 02 Aug 2007 11:55:54 +0200

apt (0.7.6) unstable; urgency=low

  * Applied patch from Aurelien Jarno <aurel32@debian.org> to fix wrong
    directory downloading on non-linux architectures (closes: #435597)

 -- Otavio Salvador <otavio@debian.org>  Wed, 01 Aug 2007 19:49:51 -0300

apt (0.7.5) unstable; urgency=low

  [ Otavio Salvador ]
  * Applied patch from Guillem Jover <guillem@debian.org> to use
    dpkg-architecture to get the host architecture (closes: #407187)
  * Applied patch from Guillem Jover <guillem@debian.org> to add
    support to add lzma support (closes: #408201)

  [ Michael Vogt ]
  * apt-pkg/depcache.cc:
    - support a list of sections for:
      APT::Install-Recommends-Sections
      APT::Never-MarkAuto-Sections
  * methods/makefile:
    - install lzma symlink method (for full lzma support)
  * debian/control:
    - suggest "lzma"

 -- Otavio Salvador <otavio@ossystems.com.br>  Wed, 25 Jul 2007 20:16:46 -0300

apt (0.7.4ubuntu1) gutsy; urgency=low

  * debian/apt.conf.ubuntu, apt.conf.autoremove:
    - Change metapackages to {restricted,universe,multiverse}/metapackages 
      in Install-Recommends-Sections and Never-MarkAuto-Sections

 -- Michael Vogt <michael.vogt@ubuntu.com>  Thu, 26 Jul 2007 10:42:29 +0200

apt (0.7.4) unstable; urgency=low

  [ Michael Vogt ]
  * cmdline/apt-get.cc:
    - fix in the task-install code regexp (thanks to Adam Conrad and
      Colin Watson)
    - support task removal too: apt-get remove taskname^
      (thanks to Matt Zimmerman reporting this problem)

  [ Otavio Salvador ]
  * Fix a typo on 0.7.3 changelog entry about g++ (7.3 to 4.3)
  * Fix compilation warnings:
    - apt-pkg/contrib/configuration.cc: wrong argument type;
    - apt-pkg/deb/dpkgpm.cc: wrong signess;
    - apt-pkg-acquire-item.cc: wrong signess and orderned initializers;
    - methods/https.cc:
      - type conversion;
      - unused variable;
      - changed SetupProxy() method to void;
  * Simplified HttpMethod::Fetch on http.cc removing Tail variable;
  * Fix pipeline handling on http.cc (closes: #413324)
  * Fix building to properly support binNMUs. Thanks to Daniel Schepler
    <schepler@math.unipd.it> by the patch (closes: #359634)
  * Fix example for Install-{Recommends,Suggests} options on
    configure-index example file. Thanks to Peter Eisentraut
    <peter_e@gmx.net> by the patch (closes: #432223)

  [ Christian Perrier ]
  * Basque translation update. Closes: ##423766
  * Unfuzzy formerly complete translations
  * French translation update
  * Re-generate PO(T) files
  * Spanish translation update
  * Swedish translation update

 -- Otavio Salvador <otavio@debian.org>  Tue, 24 Jul 2007 09:55:50 -0300

apt (0.7.3) unstable; urgency=low

  * fixed compile errors with g++ 4.3 (thanks to 
    Daniel Burrows, closes: #429378)
  * fixes in the auto-mark code (thanks to Daniel
    Burrows)
  * fix FTBFS by changing build-depends to
    libcurl4-gnutls-dev (closes: #428363)
  * cmdline/apt-get.cc:
    - fix InstallTask code when a pkgRecord ends 
      with a single '\n' (thanks to Soren Hansen for reporting)
  * merged from Christian Perrier:
        * vi.po: completed to 532t, again. Closes: #429899
        * gl.po: completed to 532t. Closes: #429506
        * vi.po: completed to 532t. Closes: #428672
        * Update all PO and the POT. Gives 514t14f4u for formerly
          complete translations
        * fr.po: completed to 532t
        * ku.po, uk.po, LINGUAS: reintegrate those translations
          which disappeared from the BZR repositories

 -- Michael Vogt <mvo@debian.org>  Sun, 01 Jul 2007 12:31:29 +0200

apt (0.7.2ubuntu7) gutsy; urgency=low

  * fix build-dependencies 
  * fixes in the auto-mark code (thanks to Daniel
    Burrows)

 -- Michael Vogt <michael.vogt@ubuntu.com>  Mon,  9 Jul 2007 19:02:54 +0200

apt (0.7.2ubuntu6) gutsy; urgency=low

  [ Michael Vogt]
  * cmdline/apt-get.cc:
    - make the XS-Vcs-$foo warning more copy'n'paste
      friendly (thanks to Matt Zimmerman)
    - ignore the Vcs-Browser tag (Fixes LP: #121770)
  * debian/apt.conf.autoremove:
    - added "linux-ubuntu-modules" to APT::NeverAutoRemove

  [ Sarah Hobbs ]
  * Change metapackages to *metapackages in Install-Recommends-Section
    and Never-MarkAuto-Section of debian/apt.conf.autoremove, so that
    the Recommends of metapackages in universe and multiverse will get
    installed.
  * Also make this change in doc/examples/configure-index.
  * Added a Build Dependancies of automake, docbook-xsl, xsltproc, xmlto,
    docbook to fix FTBFS.
  * Added in previous changelog entries, as those who uploaded did not
    actually commit to Bzr.

 -- Sarah Hobbs <hobbsee@ubuntu.com>  Mon, 09 Jul 2007 01:15:57 +1000

apt (0.7.2ubuntu5) gutsy; urgency=low

  * Rerun autoconf to fix the FTBFS.

 -- Michael Bienia <geser@ubuntu.com>  Fri, 06 Jul 2007 19:17:33 +0200

apt (0.7.2ubuntu4) gutsy; urgency=low

  * Rebuild for the libcurl4 -> libcurl3 transition mess.

 -- Steve Kowalik <stevenk@ubuntu.com>  Fri,  6 Jul 2007 12:44:05 +1000

apt (0.7.2ubuntu3) gutsy; urgency=low

  * cmdline/apt-get.cc:
    - fix InstallTask code when a pkgRecord ends 
      with a single '\n' (thanks to Soren Hansen for reporting)

 -- Michael Vogt <michael.vogt@ubuntu.com>  Wed, 27 Jun 2007 13:33:38 +0200

apt (0.7.2ubuntu2) gutsy; urgency=low

  * fixed compile errors with g++ 4.3 (thanks to 
    Daniel Burrows, closes: #429378)
  * fix FTFBFS by changing build-depends to
    libcurl4-gnutls-dev (closes: #428363)

 -- Michael Vogt <michael.vogt@ubuntu.com>  Tue, 19 Jun 2007 13:47:03 +0200

apt (0.7.2ubuntu1) gutsy; urgency=low

  * apt-pkg/deb/dpkgpm.cc:
    - apport integration added, this means that a apport
      report is written on dpkg failures
  * cmdline/apt-get.cc:
    - merged http://people.ubuntu.com/~mvo/bzr/apt/xs-vcs-bzr/
      this will warn when Vcs- headers are found on apt-get source
      (Fixes LP:#115959)
  * merged from debian/unstable, remaining changes:
    - maintainer field changed
    - merged the apt--mirror branch 
      http://people.ubuntu.com/~mvo/bzr/apt/apt--mirror/
    - apport reporting on package install/upgrade/remove failure
    - support for "Originial-Maintainer" field
    - merged apt--xs-vcs-bzr branch
      (http://people.ubuntu.com/~mvo/bzr/apt/xs-vcs-bzr/)
    - use ubuntu archive keyring by default
    - debian/apt.conf.autoremove
      + install recommands for section "metapackages"
      + do not mark direct dependencies of "metapackages" as autoremoved

 -- Michael Vogt <michael.vogt@ubuntu.com>  Thu, 14 Jun 2007 10:38:36 +0200

apt (0.7.2-0.1) unstable; urgency=low

  * Non-maintainer upload.
  * Build-depend on libcurl4-gnutls-dev instead of the obsolete
    libcurl3-gnutls-dev.  Closes: #428363.

 -- Steve Langasek <vorlon@debian.org>  Thu, 28 Jun 2007 18:46:53 -0700

apt (0.7.2) unstable; urgency=low
  
  * merged the debian/experimental changes back
    into the debian/sid branch
  * merged from Christian Perrier:
    * mr.po: New Marathi translation  Closes: #416806
    * zh_CN.po: Updated by Kov Chai  Closes: #416822
    * tl.po: Updated by Eric Pareja   Closes: #416638
    * gl.po: Updated by Jacobo Tarrio
	     Closes: #412828
    * da.po: Updated by Claus Hindsgaul
	     Closes: #409483
    * fr.po: Remove a non-breakable space for usability
	     issues. Closes: #408877
    * ru.po: Updated Russian translation. Closes: #405476
    * *.po: Unfuzzy after upstream typo corrections
  * buildlib/archtable:
    - added support for sh3/sh4 (closes: #424870)
    - added support for m32r (closes: #394096)
  * buildlib/systemtable:
    - added support for lpia
  * configure.in:
    - check systemtable for architecture mapping too
  * fix error in AutocleanInterval, closes: #319339
    (thanks to Israel G. Lugo for the patch)
  * add "purge" commandline argument, closes: #133421)
    (thanks to Julien Danjou for the patch)
  * add "purge" commandline argument, closes: #133421)
    (thanks to Julien Danjou for the patch)
  * fix FTBFS with gcc 4.3, closes: #417090
    (thanks to Martin Michlmayr for the patch)
  * add --dsc-only option, thanks to K. Richard Pixley
  * Removed the more leftover #pragma interface/implementation
    closes: #306937 (thanks to Andreas Henriksson for the patch)
  
 -- Michael Vogt <mvo@debian.org>  Wed, 06 Jun 2007 23:19:50 +0200

apt (0.7.1) experimental; urgency=low

  * ABI library name change because it's built against
    new glibc
  * implement SourceVer() in pkgRecords 
     (thanks to Daniel Burrows for the patch!)
  * apt-pkg/algorithm.cc:
    - use clog for all debugging
    - only increase the score of installed applications if they 
      are not obsolete 
    - fix resolver bug on removal triggered by weak-dependencies 
      with or-groups
  * methods/http.cc:
    - send apt version in User-Agent
  * apt-pkg/deb/debrecords.cc:
    - fix SHA1Hash() return value
  * apt-pkg/cdrom.cc:
    - only unmount if APT::CDROM::NoMount is false
  * methods/cdrom.cc:  
    - only umount if it was mounted by the method before
  * po/gl.po:
    - fix error translation that causes trouble to lsb_release
  * apt-pkg/acquire-item.cc:
    - if decompression of a index fails, delete the index 
  * apt-pkg/acquire.{cc,h}:
    - deal better with duplicated sources.list entries (avoid
      double queuing of  URLs) - this fixes hangs in bzip/gzip
  * merged from Christian Perrier:
    * mr.po: New Marathi translation  Closes: #416806
    * zh_CN.po: Updated by Eric Pareja  Closes: #416822
    * tl.po: Updated by Eric Pareja   Closes: #416638
    * gl.po: Updated by Jacobo Tarrio
             Closes: #412828
    * da.po: Updated by Claus Hindsgaul
             Closes: #409483
    * fr.po: Remove a non-breakable space for usability
             issues. Closes: #408877
    * ru.po: Updated Russian translation. Closes: #405476
    * *.po: Unfuzzy after upstream typo corrections
    * vi.po: Updated to 515t. Closes: #426976
    * eu.po: Updated to 515t. Closes: #423766
    * pt.po: 515t. Closes: #423111
    * fr.po: Updated by Christian Perrier
    * Update all PO and the POT. Gives 513t2f for formerly
      complete translations
  * apt-pkg/policy.cc:
    - allow multiple packages (thanks to David Foerster)

 -- Michael Vogt <mvo@debian.org>  Wed,  2 May 2007 13:43:44 +0200

apt (0.7.0) experimental; urgency=low

  * Package that contains all the new features
  * Removed all #pragma interface/implementation
  * Branch that contains all the new features:
  * translated package descriptions
  * task install support
  * automatic dependency removal (thanks to Daniel Burrows)
  * merged support for the new dpkg "Breaks" field 
    (thanks to Ian Jackson)
  * handle network failures more gracefully on "update"
  * support for unattended-upgrades (via unattended-upgrades
    package)
  * added apt-transport-https method
  * merged "install-recommends" branch (ABI break): 
    - new "--install-recommends"
    - install new recommends on "upgrade" if --install-recommends is 
      given
    - new "--fix-policy" option to install all packages with unmet
      important dependencies (usefull with --install-recommends to
      see what not-installed recommends are on the system)
    - fix of recommended packages display (only show CandidateVersion
      fix or-group handling)
  * merged "install-task" branch (use with "apt-get install taskname^")

 -- Michael Vogt <mvo@debian.org>  Fri, 12 Jan 2007 20:48:07 +0100

apt (0.6.46.4ubuntu10) feisty; urgency=low

  * apt-pkg/depcache.cc:
    - added "APT::Never-MarkAuto-Section" and consider dependencies 
      of packages in this section manual (LP#59893)
    - ensure proper permissions in the extended_state file (LP#67037)
  * debian/apt.conf.ubuntu:
    - added APT::Never-MarkAuto-Section "metapackages" (LP#59893)
  * cmdline/apt-get.cc:
    - "apt-get install foo" on a already installed package foo will
      clean the automatic installed flag (LP#72007)
    - do not show packages already marked for removal as auto-installed
      (LP#64493)
    - applied patch to (optionally) hide the auto-remove information
      (thanks to Frode M. Døving) (LP#69148)

 -- Michael Vogt <michael.vogt@ubuntu.com>  Wed, 14 Mar 2007 13:32:32 +0100

apt (0.6.46.4ubuntu9) feisty; urgency=low

  * debian/control:
    - set XS-Vcs-Bzr header
    - Set Ubuntu maintainer address
  * apt-pkg/cdrom.cc:
    - only unmount if APT::CDROM::NoMount is false
    - only umount if it was mounted by the method before
  * cmdline/apt-get.cc:
    - fix version output in autoremove list (LP#68941)
  * apt-pkg/packagemanager.cc:
    - do not spin 100% cpu in FixMissing() (LP#84476)
  * apt-pkg/indexfile.cc:
    - fix problem overwriting APT::Acquire::Translation
  * doc/examples/configure-index:
    - document APT::Acquire::Translation
  
 -- Michael Vogt <michael.vogt@ubuntu.com>  Tue, 13 Mar 2007 15:24:39 +0100

apt (0.6.46.4ubuntu8) feisty; urgency=low

  * fix segfault in the pkgRecords destructor
  * Bump ABI version
  * debian/control:
    - make the libcurl3-gnutls-dev versionized (LP#86614)

 -- Michael Vogt <michael.vogt@ubuntu.com>  Mon, 26 Feb 2007 14:26:33 +0100

apt (0.6.46.4ubuntu7) feisty; urgency=low

  * Merged the apt--mirror branch. This means that a new 'mirror' 
    method is available that will allow dynamic mirror updates.
    The sources.list entry looks something like this:
    "deb mirror://mirrors.lp.net/get_mirror feisty main restricted"

    It also supports error reporting to a configurable url for mirror
    problems/failures.
  * Bump ABI version

 -- Michael Vogt <michael.vogt@ubuntu.com>  Tue,  6 Feb 2007 11:38:06 +0100

apt (0.6.46.4ubuntu6) feisty; urgency=low

  * methods/http.cc:
    - send apt version in User-Agent
  * apt-pkg/deb/debrecords.cc:
    - fix SHA1Hash() return value
  * apt-pkg/algorithms.cc:
    - fix resolver bug on removal triggered by weak-dependencies 
      with or-groups
    - fix segfault (lp: #76530)

 -- Michael Vogt <michael.vogt@ubuntu.com>  Wed, 20 Dec 2006 11:04:36 +0100

apt (0.6.46.4ubuntu5) feisty; urgency=low

  * added apt-transport-https package to provide a optional
    https transport (apt-https spec)

 -- Michael Vogt <michael.vogt@ubuntu.com>  Tue, 19 Dec 2006 16:23:43 +0100

apt (0.6.46.4ubuntu4) feisty; urgency=low
  
  * apt-pkg/algorithms.cc:
    - only increase the score of installed applications if they 
      are not obsolete 

 -- Michael Vogt <michael.vogt@ubuntu.com>  Mon, 18 Dec 2006 19:39:05 +0100

apt (0.6.46.4ubuntu3) feisty; urgency=low

  * apt-pkg/algorithm.cc:
    - use clog for all debugging
  * apt-pkg/depcache.cc:
    - never mark Required package for autoremoval (lp: #75882)

 -- Michael Vogt <michael.vogt@ubuntu.com>  Mon, 18 Dec 2006 11:56:05 +0100

apt (0.6.46.4ubuntu2) feisty; urgency=low

  * apt-pkg/algorithms.cc: add missing call to MarkKeep
    so that dist-upgrade isn't broken by unsatisfiable Breaks.
    (thanks to Ian Jackson)

 -- Michael Vogt <michael.vogt@ubuntu.com>  Thu,  7 Dec 2006 23:07:24 +0100

apt (0.6.46.4ubuntu1) feisty; urgency=low

  * merged with debian

 -- Michael Vogt <michael.vogt@ubuntu.com>  Thu,  7 Dec 2006 12:13:14 +0100

apt (0.6.46.4-0.1) unstable; urgency=emergency
  
  * NMU
  * Fix broken use of awk in apt-key that caused removal of the wrong keys
    from the keyring. Closes: #412572

 -- Joey Hess <joeyh@debian.org>  Mon, 26 Feb 2007 16:00:22 -0500

apt (0.6.46.4) unstable; urgency=high

  * ack NMU (closes: #401017)
  * added apt-secure.8 to "See also" section
  * apt-pkg/deb/dpkgpm.cc:
    - added "Dpkg::StopOnError" variable that controls if apt
      will abort on errors from dpkg
  * apt-pkg/deb/debsrcrecords.{cc,h}:
    - make the Buffer grow dynmaically (closes: #400874)
  * Merged from Christian Perrier bzr branch:
    - uk.po: New Ukrainian translation: 483t28f3u
    - el.po: Update to 503t9f2u
    - de.po: Updates and corrections.
  * apt-pkg/contrib/progress.cc:
    - OpProgress::CheckChange optimized, thanks to Paul Brook
      (closes: #398381)
  * apt-pkg/contrib/sha256.cc:
    - fix building with noopt

 -- Michael Vogt <mvo@debian.org>  Thu,  7 Dec 2006 10:49:50 +0100

apt (0.6.46.3ubuntu2) feisty; urgency=low

  * apt-pkg/algorithms.cc: add missing call to MarkKeep
    so that dist-upgrade isn't broken by unsatisfiable Breaks.

 -- Ian Jackson <iwj@ubuntu.com>  Thu,  7 Dec 2006 15:46:52 +0000

apt (0.6.46.3ubuntu1) feisty; urgency=low

  * doc/apt-get.8.xml:
    - documented autoremove, thanks to Vladimír Lapá%GÄ%@ek 
      (lp: #62919)
  * fix broken i18n in the dpkg progress reporting, thanks to 
    Frans Pop and Steinar Gunderson. (closes: #389261)
  * po/en_GB.po:
    - typo (lp: #61270)
  * add apt-secure.8 to "See also" section

 -- Michael Vogt <michael.vogt@ubuntu.com>  Thu, 23 Nov 2006 07:24:12 +0100

apt (0.6.46.3-0.2) unstable; urgency=high

  * Non-maintainer upload with permission of Michael Vogt.
  * Fix FTBFS on most arches (regression from the fix of #400874)

 -- Andreas Barth <aba@not.so.argh.org>  Tue,  5 Dec 2006 15:51:22 +0000 
  
apt (0.6.46.3-0.1) unstable; urgency=high

  * Non-maintainer upload with permission of Michael Vogt.
  * Fix segfault at apt-get source. Closes: #400874
  * Add apt-key update in postinst, so that debian-archive-keyring doesn't
    need to depend on apt >= 0.6. Closes: #401114
  * Don't double-queue pdiff files. Closes: #401017
  
 -- Andreas Barth <aba@not.so.argh.org>  Tue,  5 Dec 2006 10:34:56 +0000

apt (0.6.46.3) unstable; urgency=low

  * apt-pkg/deb/dpkgpm.cc:
    - make progress reporting robust against multiline error
      messages 

  * Merged from Christian Perrier bzr branch:
    - ca.po: Updated to 514t
    - be.po: Updated to 514t
    - it.po: Updated to 514t
    - hu.po: Updated to 514t
    - zh_TW.po: Updated to 514t
    - ar.po: Updated to 293t221u.
    - ru.po: Updated to 514t. Closes: #392466
    - nb.po: Updated to 514t. Closes: #392466
    - pt.po: Updated to 514t. Closes: #393199
    - fr.po: One spelling error corrected: s/accÃ¨der/accÃ©der
    - km.po: Updated to 514t.
    - ko.po: Updated to 514t.
    - bg.po: Updated to 514t.
    - de.po: Updated to 514t.
    - en_GB.po: Updated to 514t.

 -- Michael Vogt <mvo@debian.org>  Thu,  2 Nov 2006 11:37:58 +0100

apt (0.6.46.2) unstable; urgency=low

  * debian/control:
    - depend on debian-archive-keyring to offer clean upgrade path 
      (closes: #386800)
  * Merged from Christian Perrier bzr branch:
    - es.po: Updated to 514t. Closes: #391661
    - da.po: Updated to 514t. Closes: #391424
    - cs.po: Updated. Closes: #391064
    - es.po: Updated to 514t. Closes: #391661
    - da.po: Updated to 514t. Closes: #391424

 -- Michael Vogt <mvo@debian.org>  Wed, 11 Oct 2006 09:03:15 +0200

apt (0.6.46.1) unstable; urgency=low

  * methods/gzip.cc:
    - deal with empty files 
  * Applied patch from Daniel Schepler to make apt bin-NMU able.
    (closes: bug#359634)
  * rebuild against current g++ because of:
    http://gcc.gnu.org/bugzilla/show_bug.cgi?id=29289
    (closes: #390189)
  * fix broken i18n in the dpkg progress reporting, thanks to 
    Frans Pop and Steinar Gunderson. (closes: #389261)
  * Merged from Christian Perrier bzr branch:
    * fi.po: Updated to 514t. Closes: #390149
    * eu.po: Updated to 514t. Closes: #389725
    * vi.po: Updated to 514t. Closes: #388555
  * make the internal buffer in pkgTagFile grow dynamically
    (closes: #388708)
  
 -- Michael Vogt <mvo@debian.org>  Mon,  2 Oct 2006 20:42:20 +0200

apt (0.6.46) unstable; urgency=low

  * debian/control:
    - switched to libdb4.4 for building (closes: #381019)
  * cmdline/apt-get.cc:
    - show only the recommends/suggests for the candidate-version, not for all
      versions of the package (closes: #257054)
    - properly handle recommends/suggests or-groups when printing the list of
      suggested/recommends packages (closes: #311619)
  * methods/http.cc:
    - check more careful for incorrect proxy settings (closes: #378868)
  * methods/gzip.cc:
    - don't hang when /var is full (closes: #341537), thanks to
      Luis Rodrigo Gallardo Cruz for the patch
  * doc/examples/sources.list:
    - removed non-us.debian.org from the example (closes: #380030,#316196)
  * Merged from Christian Perrier bzr branch:
    * ro.po: Updated to 514t. Closes: #388402
    * dz.po: Updated to 514t. Closes: #388184
    * it.po: Fixed typos. Closes: #387812
    * ku.po: New kurdish translation. Closes: #387766
    * sk.po: Updated to 514t. Closes: #386851
    * ja.po: Updated to 514t. Closes: #386537
    * gl.po: Updated to 514t. Closes: #386397
    * fr.po: Updated to 516t.
    * fi.po: Updated to 512t. Closes: #382702
  * share/archive-archive.gpg:
    - removed the outdated amd64 and debian-2004 keys
  * apt-pkg/tagfile.cc:
    - applied patch from Jeroen van Wolffelaar to make the tags
      caseinsensitive (closes: #384182)
    - reverted MMap use in the tagfile because it does not work 
      across pipes (closes: #383487) 
  
 -- Michael Vogt <mvo@debian.org>  Thu, 21 Sep 2006 10:25:03 +0200

apt (0.6.45ubuntu14) edgy; urgency=low

  * cmdline/apt-get.cc:
    - fix in the TryInstallTask() code to make sure that all package
      there are marked manual install (lp: #61684)

 -- Michael Vogt <michael.vogt@ubuntu.com>  Thu, 28 Sep 2006 00:34:20 +0200

apt (0.6.45ubuntu13) edgy; urgency=low

  * no-changes upload to make apt rebuild against latest g++ and
    fix synaptic FTBFS (see bug: #62461 for details)

 -- Michael Vogt <michael.vogt@ubuntu.com>  Tue, 26 Sep 2006 22:33:10 +0200

apt (0.6.45ubuntu12) edgy; urgency=low

  * apt-pkg/depcache.cc:
    - fix in the sweep() code, set garbage flag for packages scheduled 
      for removal too
    - do not change the autoFlag in MarkKeep(), this can lead to suprising
      side effects

 -- Michael Vogt <michael.vogt@ubuntu.com>  Thu, 21 Sep 2006 00:58:24 +0200

apt (0.6.45ubuntu11) edgy; urgency=low

  * removed "installtask" and change it so that tasknames can be given
    with "apt-get install taskname^"
  * improve the writeStateFile() code

 -- Michael Vogt <michael.vogt@ubuntu.com>  Wed, 20 Sep 2006 14:14:24 +0200

apt (0.6.45ubuntu10) edgy; urgency=low

  * methods/http.cc:
    - check more careful for incorrect proxy settings (closes: #378868)
  * methods/gzip.cc:
    - don't hang when /var is full (closes: #341537), thanks to
      Luis Rodrigo Gallardo Cruz for the patch
  * doc/examples/sources.list:
    - removed non-us.debian.org from the example (closes: #380030,#316196)
  * Merged from Christian Perrier bzr branch:
    * ro.po: Updated to 514t. Closes: #388402
    * dz.po: Updated to 514t. Closes: #388184
    * it.po: Fixed typos. Closes: #387812
    * ku.po: New kurdish translation. Closes: #387766
    * sk.po: Updated to 514t. Closes: #386851
    * ja.po: Updated to 514t. Closes: #386537
    * gl.po: Updated to 514t. Closes: #386397
    * fr.po: Updated to 516t.
    * fi.po: Updated to 512t. Closes: #382702
  * share/archive-archive.gpg:
    - removed the outdated amd64 and debian-2004 keys
  * apt-pkg/tagfile.cc:
    - applied patch from Jeroen van Wolffelaar to make the tags
      caseinsensitive (closes: #384182)
    - reverted MMap use in the tagfile because it does not work 
      across pipes (closes: #383487) 
  * added "installtask" command
  * added new ubuntu specific rewrite rule for "Original-Maintainer"
  
 -- Michael Vogt <michael.vogt@ubuntu.com>  Tue, 19 Sep 2006 15:07:51 +0200

apt (0.6.45ubuntu9) edgy; urgency=low

  * cmdline/apt-get.cc:
    - if --no-remove is given, do not run the AutoRemove code 

 -- Michael Vogt <michael.vogt@ubuntu.com>  Wed, 13 Sep 2006 11:54:20 +0200

apt (0.6.45ubuntu8) edgy; urgency=low

  * apt-pkg/algorithm.cc:
    - fix pkgProblemResolver.InstallProtect() to preserve the auto-install
      information (lp: #59457)
  * cmdline/apt-get.cc:
    - fix typo in autoremove information (lp: #59420)
  * install apt-mark to modify the automatically install information for
    packages

 -- Michael Vogt <michael.vogt@ubuntu.com>  Fri,  8 Sep 2006 20:07:22 +0200

apt (0.6.45ubuntu7) edgy; urgency=low

  * apt-pkg/depcache.cc:
    - fix a bug in the install-recommends-section code

 -- Michael Vogt <michael.vogt@ubuntu.com>  Thu,  7 Sep 2006 18:22:38 +0200

apt (0.6.45ubuntu6) edgy; urgency=low

  [Michael Vogt]
  * cmdline/apt-get.cc:
    - always show auto-removable packages and give a hint how to remove 
      them
  * debian/apt.conf.ubuntu:
    - exlucde linux-image and linux-restricted-modules from ever being 
      auto-removed
    - added "metapackages" as the section we want to install recommends
      by default
  * apt-pkg/depcache.cc:
    - added support to turn install-recommends selectively on/off by
      section
  [Ian Jackson]
  * Tests pass without code changes!  Except that we need this:
  * Bump cache file major version to force rebuild so that Breaks
    dependencies are included.
  * Don't depend on or suggest any particular dpkg or dpkg-dev versions;
    --auto-deconfigure is very very old and dpkg-dev's Breaks support
    is more or less orthogonal.
  * Initial draft of `Breaks' implementation.  Appears to compile,
    but as yet *completely untested*.

 -- Michael Vogt <michael.vogt@ubuntu.com>  Thu,  7 Sep 2006 11:50:52 +0200

apt (0.6.45ubuntu5) edgy; urgency=low

  * apt-pkg/pkgcachegen.cc:
    - increase the APT::Cache-Limit to deal with the increased demand due
      to the translated descriptions
  * apt-pkg/deb/dpkgpm.cc:
    - pass "--auto-deconfigure" to dpkg on install to support the
      new "breaks" in dpkg

 -- Michael Vogt <michael.vogt@ubuntu.com>  Tue, 15 Aug 2006 12:06:26 +0200

apt (0.6.45ubuntu4) edgy; urgency=low

  * cmdline/apt-get.cc:
    - fix in the new --fix-polciy code

 -- Michael Vogt <michael.vogt@ubuntu.com>  Mon, 14 Aug 2006 21:08:11 +0200

apt (0.6.45ubuntu3) edgy; urgency=low

  * ABI break
  * merged latest apt--install-recommends (closes: #559000)
  * added "--fix-policy" option to can be used as "--fix-broken" and
    will install missing weak depends (recommends, and/or suggests 
    depending on the settings)
  * merged the apt--ddtp branch

 -- Michael Vogt <michael.vogt@ubuntu.com>  Fri, 11 Aug 2006 12:53:23 +0200

apt (0.6.45ubuntu2) edgy; urgency=low

  * debian/control:
    - switched to libdb4.4 for building (closes: #381019)
  * cmdline/apt-get.cc:
    - show only the recommends/suggests for the candidate-version, not for all
      versions of the package (closes: #257054)
    - properly handle recommends/suggests or-groups when printing the list of
      suggested/recommends packages (closes: #311619)
  * merged "apt--install-recommends" branch:
    - added "{no-}install-recommends" commandline option
    - added APT::Install-{Recommends,Suggests} option
    - currently Install-Recommends defaults to "False" 

 -- Michael Vogt <michael.vogt@ubuntu.com>  Wed,  9 Aug 2006 23:38:46 +0200

apt (0.6.45ubuntu1) edgy; urgency=low

  * merged with debian/unstable

 -- Michael Vogt <michael.vogt@ubuntu.com>  Tue,  1 Aug 2006 15:43:22 +0200

apt (0.6.45) unstable; urgency=low

  * apt-pkg/contrib/sha256.cc:
    - fixed the sha256 generation (closes: #378183)
  * ftparchive/cachedb.cc:
    - applied patch from Anthony Towns to fix Clean() function
      (closes: #379576)
  * doc/apt-get.8.xml:
    - fix path to the apt user build (Closes: #375640)
  * doc/apt-cache.8.xml:
    - typo (Closes: #376408)
  * apt-pkg/deb/dpkgpm.cc:
    - make progress reporting more robust against multiline error
      messages (first half of a fix for #374195)
  * doc/examples/configure-index:
    - document Debug::pkgAcquire::Auth     
  * methods/gpgv.cc:
    - deal with gpg error "NODATA". Closes: #296103, Thanks to 
      Luis Rodrigo Gallardo Cruz for the patch
  * apt-inst/contrib/extracttar.cc:
    - fix for string mangling, closes: #373864
  * apt-pkg/acquire-item.cc:
    - check for bzip2 in /bin (closes: #377391)
  * apt-pkg/tagfile.cc:
    - make it work on non-mapable files again, thanks 
      to James Troup for confirming the fix (closes: #376777)
  * Merged from Christian Perrier bzr branch:
    * ko.po: Updated to 512t. Closes: #378901
    * hu.po: Updated to 512t. Closes: #376330
    * km.po: New Khmer translation: 506t6f. Closes: #375068
    * ne.po: New Nepali translation: 512t. Closes: #373729
    * vi.po: Updated to 512t. Closes: #368038
    * zh_TW.po: Remove an extra %s in one string. Closes: #370551
    * dz.po: New Dzongkha translation: 512t
    * ro.po: Updated to 512t
    * eu.po: Updated
    * eu.po: Updated
  * fix apt-get dist-upgrade
  * fix warning if no /var/lib/apt/extended_states is present
  * don't download Translations for deb-src sources.list lines
  * apt-pkg/tagfile.cc:
    - support not-mmapable files again

 -- Michael Vogt <mvo@debian.org>  Thu, 27 Jul 2006 00:52:05 +0200

apt (0.6.44.2ubuntu4) edgy; urgency=low

  * Make apt-get dselect-upgrade happy again

 -- Michael Vogt <michael.vogt@ubuntu.com>  Fri, 21 Jul 2006 11:03:02 +0200

apt (0.6.44.2ubuntu3) edgy; urgency=low

  * Close extended_states file after writing it.

 -- Colin Watson <cjwatson@ubuntu.com>  Tue, 18 Jul 2006 00:12:13 +0100

apt (0.6.44.2ubuntu2) edgy; urgency=low

  * create a empty extended_states file if none exists already

 -- Michael Vogt <michael.vogt@ubuntu.com>  Tue,  4 Jul 2006 09:23:03 +0200

apt (0.6.44.2ubuntu1) edgy; urgency=low

  * merged with debian/unstable
  * merged the "auto-mark" branch to support aptitude like
    marking of automatically installed dependencies and added
    "apt-get remove --auto-remove" to remove unused auto-installed
    packages again
  * changed library version from 3.11 to 3.50 to make it clearly 
    different from the debian version (we are ABI incompatible because
    of the auto-mark patch)

 -- Michael Vogt <michael.vogt@ubuntu.com>  Mon,  3 Jul 2006 18:30:46 +0200

apt (0.6.44.2exp1) experimental; urgency=low

  * added support for i18n of the package descriptions
  * added support for aptitude like auto-install tracking (a HUGE
    HUGE thanks to Daniel Burrows who made this possible) 
  * synced with the http://people.debian.org/~mvo/bzr/apt/debian-sid branch
  * build from http://people.debian.org/~mvo/bzr/apt/debian-experimental

 -- Michael Vogt <mvo@debian.org>  Mon,  3 Jul 2006 21:50:31 +0200

apt (0.6.44.2) unstable; urgency=low

  * apt-pkg/depcache.cc:
    - added Debug::pkgDepCache::AutoInstall (thanks to infinity)
  * apt-pkg/acquire-item.cc:
    - fix missing chmod() in the new aquire code 
      (thanks to Bastian Blank, Closes: #367425)
  * merged from 
    http://www.perrier.eu.org/debian/packages/d-i/level4/apt-main:
    * sk.po: Completed to 512t
    * eu.po: Completed to 512t
    * fr.po: Completed to 512t
    * sv.po: Completed to 512t
    * Update all PO and the POT. Gives 506t6f for formerly
      complete translations

 -- Michael Vogt <mvo@debian.org>  Wed, 14 Jun 2006 12:00:57 +0200

apt (0.6.44.1-0.1) unstable; urgency=low

  * Non-maintainer upload.
  * Don't give an error when parsing empty Packages/Sources files.
    (Closes: #366931, #367086, #370160)

 -- Steinar H. Gunderson <sesse@debian.org>  Fri,  9 Jun 2006 00:52:21 +0200

apt (0.6.44.1) unstable; urgency=low

  * apt-pkg/acquire-item.cc:
    - fix reversed logic of the "Acquire::PDiffs" option
  * merged from 
    http://www.perrier.eu.org/debian/packages/d-i/level4/apt-main:
    - po/LINGUAS: added "bg" Closes: #360262
    - po/gl.po: Galician translation update. Closes: #366849
    - po/hu.po: Hungarian translation update. Closes: #365448
    - po/cs.po: Czech translation updated. Closes: #367244
  * apt-pkg/contrib/sha256.cc:
    - applied patch to fix unaligned access problem. Closes: #367417
      (thanks to David Mosberger)

 -- Michael Vogt <mvo@debian.org>  Tue, 16 May 2006 21:51:16 +0200

apt (0.6.44) unstable; urgency=low

  * apt-pkg/acquire.cc: don't show ETA if it is 0 or absurdely large
  * apt-pkg/contrib/sha256.{cc,h},hashes.{cc,h}: support for sha256 
    (thanks to Anthony Towns)
  * ftparchive/cachedb.{cc,h},writer.{cc,h}: optimizations 
    (thanks to Anthony Towns)
  * apt pdiff support from experimental merged
  * apt-pkg/deb/dpkgpm.cc: wording fixes (thanks to Matt Zimmerman)
  * apt-pkg/deb/dpkgpm.cc: 
    - wording fixes (thanks to Matt Zimmerman)
    - fix error in dpkg interaction (closes: #364513, thanks to Martin Dickopp)
  * apt-pkg/tagfile.{cc,h}:
    - use MMap to read the entries (thanks to Zephaniah E. Hull for the
      patch) Closes: #350025
  * Merge from http://www.perrier.eu.org/debian/packages/d-i/level4/apt-main:
  	* bg.po: Added, complete to 512t. Closes: #360262
  * doc/apt-ftparchive.1.xml:
    - fix documentation for "SrcPackages" -> "Sources" 
      (thanks to Bart Martens for the patch, closes: #307756)
  * debian/libapt-pkg-doc.doc-base.cache:
    - remove broken charackter from description (closes: #361129)
  * apt-inst/deb/dpkgdb.cc, methods/gpgv.cc: 
    - i18n fixes (closes: #349298)
  * debian/postinst: dont fail on not available
    /usr/share/doc/apt/examples/sources.list (closes: #361130)
  * methods/ftp.cc:
    - unlink empty file in partial if the download failed because
      the file is missing on the server (closes: #316337)
  * apt-pkg/deb/debversion.cc:
    - treats a version string with explicit zero epoch equal
      than the same without epoch (Policy 5.6.12, closes: #363358)
      Thanks to Lionel Elie Mamane for the patch
  
 -- Michael Vogt <mvo@debian.org>  Mon,  8 May 2006 22:28:53 +0200

apt (0.6.43.3ubuntu3) dapper; urgency=low

  * methods/http.cc:
    - fix the user-agent string

 -- Michael Vogt <michael.vogt@ubuntu.com>  Fri, 26 May 2006 18:09:32 +0200

apt (0.6.43.3ubuntu2) dapper; urgency=low

  * apt-pkg/deb/dpkgpm.cc: wording fixes (thanks to Matt Zimmerman)

 -- Michael Vogt <michael.vogt@ubuntu.com>  Tue, 18 Apr 2006 13:24:40 +0200

apt (0.6.43.3ubuntu1) dapper; urgency=low

  * apt-pkg/acquire.cc: don't show ETA if it is 0 or absurdely large in 
    the status-fd (ubuntu #28954)

 -- Michael Vogt <michael.vogt@ubuntu.com>  Tue, 28 Mar 2006 20:34:46 +0200

apt (0.6.43.3) unstable; urgency=low

  * Merge bubulle@debian.org--2005/apt--main--0 up to patch-186:
    * ca.po: Completed to 512t. Closes: #351592
    * eu.po: Completed to 512t. Closes: #350483
    * ja.po: Completed to 512t. Closes: #349806
    * pl.po: Completed to 512t. Closes: #349514
    * sk.po: Completed to 512t. Closes: #349474
    * gl.po: Completed to 512 strings Closes: #349407
    * sv.po: Completed to 512 strings Closes: #349210
    * ru.po: Completed to 512 strings Closes: #349154
    * da.po: Completed to 512 strings Closes: #349084
    * fr.po: Completed to 512 strings
    * vi.po: Completed to 511 strings  Closes: #348968
    * zh_CN.po: Completed to 512t. Closes: #353936
    * it.po: Completed to 512t. Closes: #352803
    * pt_BR.po: Completed to 512t. Closes: #352419
    * LINGUAS: Add Welsh
    * *.po: Updated from sources (512 strings)
  * apt-pkg/deb/deblistparser.cc:
    - don't explode on a DepCompareOp in a Provides line, but warn about
      it and ignore it otherwise (thanks to James Troup for reporting it)
  * cmdline/apt-get.cc:
    - don't lock the lists directory in DoInstall, breaks --print-uri 
      (thanks to James Troup for reporting it)
  * debian/apt.dirs: create /etc/apt/sources.list.d 
  * make apt-cache madison work without deb-src entries (#352583)
  * cmdline/apt-get.cc: only run the list-cleaner if a update was 
    successfull

 -- Michael Vogt <mvo@debian.org>  Wed, 22 Feb 2006 10:13:04 +0100

apt (0.6.43.2ubuntu1) dapper; urgency=low

  * Merge bubulle@debian.org--2005/apt--main--0 up to patch-182:
  * ca.po: Completed to 512t. Closes: #351592
    * eu.po: Completed to 512t. Closes: #350483
    * ja.po: Completed to 512t. Closes: #349806
    * pl.po: Completed to 512t. Closes: #349514
    * sk.po: Completed to 512t. Closes: #349474
    * gl.po: Completed to 512 strings Closes: #349407
    * vi.po: Completed to 512 strings
    * sv.po: Completed to 512 strings Closes: #349210
    * ru.po: Completed to 512 strings Closes: #349154
    * da.po: Completed to 512 strings Closes: #349084
    * fr.po: Completed to 512 strings
    * LINGUAS: Add Welsh
    * *.po: Updated from sources (512 strings)
    * vi.po: Completed to 511 strings  Closes: #348968
  * apt-pkg/deb/deblistparser.cc:
    - don't explode on a DepCompareOp in a Provides line, but warn about
      it and ignore it otherwise (thanks to James Troup for reporting it)
  * cmdline/apt-get.cc:
    - don't lock the lists directory in DoInstall, breaks --print-uri 
      (thanks to James Troup for reporting it)
  * debian/apt.dirs: create /etc/apt/sources.list.d 
  * make apt-cache madison work without deb-src entries (#352583)
  * cmdline/apt-get.cc: only run the list-cleaner if a update was 
    successfull
  * apt-get update errors are only warnings nowdays
  * be more careful with the signature file on network failures

 -- Michael Vogt <michael.vogt@ubuntu.com>  Mon, 20 Feb 2006 22:27:48 +0100

apt (0.6.43.2) unstable; urgency=low

  * Merge bubulle@debian.org--2005/apt--main--0 up to patch-166:
    - en_GB.po, de.po: fix spaces errors in "Ign " translations Closes: #347258
    - makefile: make update-po a pre-requisite of clean target so
    	        that POT and PO files are always up-to-date
    - sv.po: Completed to 511t. Closes: #346450
    - sk.po: Completed to 511t. Closes: #346369
    - fr.po: Completed to 511t
    - *.po: Updated from sources (511 strings)
    - el.po: Completed to 511 strings Closes: #344642
    - da.po: Completed to 511 strings Closes: #348574
    - es.po: Updated to 510t1f Closes: #348158
    - gl.po: Completed to 511 strings Closes: #347729
    - it.po: Yet another update Closes: #347435
  * added debian-archive-keyring to the Recommends (closes: #347970)
  * fixed message in apt-key to install debian-archive-keyring 
  * typos fixed in apt-cache.8 (closes: #348348, #347349)
  * add patch to fix http download corruption problem (thanks to
    Petr Vandrovec, closes: #280844, #290694)

 -- Michael Vogt <mvo@debian.org>  Thu, 19 Jan 2006 00:06:33 +0100

apt (0.6.43.1ubuntu1) dapper; urgency=low

  * Merge bubulle@debian.org--2005/apt--main--0 up to patch-159:
    - en_GB.po, de.po: fix spaces errors in "Ign " translations
      Closes: #347258
    - makefile: make update-po a pre-requisite of clean target so
	        that POT and PO files are always up-to-date
    - sv.po: Completed to 511t. Closes: #346450
    - sk.po: Completed to 511t. Closes: #346369
    - fr.po: Completed to 511t
    - *.po: Updated from sources (511 strings)
  * add patch to fix http download corruption problem (thanks to
    Petr Vandrovec, closes: #280844, #290694)
  * added APT::Periodic::Unattended-Upgrade (requires the package
    "unattended-upgrade")

 -- Michael Vogt <michael.vogt@ubuntu.com>  Tue, 10 Jan 2006 17:09:31 +0100

apt (0.6.43.1) unstable; urgency=low

  * Merge bubulle@debian.org--2005/apt--main--0 up to patch-148:
    * fr.po: Completed to 510 strings
    * it.po: Completed to 510t
    * en_GB.po: Completed to 510t
    * cs.po: Completed to 510t
    * zh_CN.po: Completed to 510t
    * el.po: Updated to 510t
    * vi.po: Updated to 383t93f34u
    * tl.po: Completed to 510 strings (Closes: #344306)
    * sv.po: Completed to 510 strings (Closes: #344056)
    * LINGUAS: disabled Hebrew translation. (Closes: #313283)
    * eu.po: Completed to 510 strings (Closes: #342091)
  * apt-get source won't download already downloaded files again
    (closes: #79277)
  * share/debian-archive.gpg: new 2006 ftp-archive signing key added
    (#345891)
  * redownload the Release file if IMS-Hit and gpg failure
  * deal with multiple signatures on a Release file

 -- Michael Vogt <mvo@debian.org>  Fri,  6 Jan 2006 01:17:08 +0100

apt (0.6.43ubuntu2) dapper; urgency=low

  * merged some missing bits that wheren't merged by baz in the previous
    upload (*grumble*)

 -- Michael Vogt <michael.vogt@ubuntu.com>  Thu,  8 Dec 2005 18:35:58 +0100

apt (0.6.43ubuntu1) dapper; urgency=low

  * merged with debian

 -- Michael Vogt <michael.vogt@ubuntu.com>  Fri, 25 Nov 2005 11:36:29 +0100

apt (0.6.43) unstable; urgency=medium

  * Merge bubulle@debian.org--2005/apt--main--0 up to patch-132:  
    * zh_CN.po: Completed to 510 strings(Closes: #338267)
    * gl.po: Completed to 510 strings (Closes: #338356)
  * added support for "/etc/apt/sources.list.d" directory 
    (closes: #66325)
  * make pkgDirStream (a bit) more complete
  * fix bug in pkgCache::VerIterator::end() (thanks to Daniel Burrows)
    (closes: #339533)
  * pkgAcqFile is more flexible now (closes: #57091)
  * support a download rate limit for http (closes: #146877)
  * included lots of the speedup changes from #319377
  * add stdint.h to contrib/md5.h (closes: #340448)
  * ABI change, library name changed (closes: #339147)
  * Fix GNU/kFreeBSD crash on non-existing server file (closes: #317718)
  * switch to libdb4.3 in build-depends
  
 -- Michael Vogt <mvo@debian.org>  Tue, 29 Nov 2005 00:17:07 +0100

apt (0.6.42.3ubuntu2) dapper; urgency=low

  * Merge bubulle@debian.org--2005/apt--main--0 up to patch-131:  
    * zh_CN.po: Completed to 507 strings(Closes: #338267)
    * gl.po: Completed to 510 strings (Closes: #338356)
  * added support for "/etc/apt/sources.list.d" directory 
    (closes: #66325)
  
 -- Michael Vogt <michael.vogt@ubuntu.com>  Mon, 14 Nov 2005 15:30:12 +0100

apt (0.6.42.3ubuntu1) dapper; urgency=low

  * synced with debian

 -- Michael Vogt <michael.vogt@ubuntu.com>  Thu, 10 Nov 2005 05:05:56 +0100

apt (0.6.42.3) unstable; urgency=low

  * Merge bubulle@debian.org--2005/apt--main--0 up to patch-129:
    - patch-118: Russian translation update by Yuri Kozlov (closes: #335164)
    - patch-119: add update-po as a pre-req for binary (closes: #329910)
    - patch-121: Complete French translation
    - patch-125: Fixed localization of y/n questions in German translation 
                 (closes: #337078)
    - patch-126: Swedish translation update (closes: #337163)
    - patch-127: Complete Tagalog translation (closes: #337306)
    - patch-128: Danish translation update (closes: #337949)
    - patch-129: Basque translation update (closes: #338101)
  * cmdline/apt-get.cc:
    - bufix in FindSrc  (closes: #335213, #337910)
  * added armeb to archtable (closes: #333599)
  * with --allow-unauthenticated use the old fallback behaviour for
    sources (closes: #335112)
   
 -- Michael Vogt <mvo@debian.org>  Wed,  9 Nov 2005 07:22:31 +0100

apt (0.6.42.2) unstable; urgency=high

  * NMU (approved by maintainer)
  * Add AMD64 archive signing key to debian-archive.gpg (closes: #336500).
  * Add big-endian arm (armeb) support (closes: #333599).
  * Priority high to get the AMD key into testing ASAP.

 -- Frans Pop <fjp@debian.org>  Sun, 30 Oct 2005 21:29:11 +0100
 
apt (0.6.42.1) unstable; urgency=low

  * fix a incorrect example in the apt_prefrences man page
    (thanks to Filipus Klutiero, closes: #282918)
  * apt-pkg/pkgrecords.cc:
    - revert patch from last version, it causes trouble on alpha 
      and ia64 (closes: #335102, #335103)
  * cmdline/apt-get.cc:
    - be extra carefull in FindSrc (closes: #335213)

 -- Michael Vogt <mvo@debian.org>  Sat, 22 Oct 2005 23:44:35 +0200

apt (0.6.42) unstable; urgency=low

  * apt-pkg/cdrom.cc:
    - unmount the cdrom when apt failed to locate any package files
  * allow cdrom failures and fallback to other sources in that case
    (closes: #44135)
  * better error text when dpkg-source fails 
  * Merge bubulle@debian.org--2005/apt--main--0 up to patch-115:
    - patch-99: Added Galician translation
    - patch-100: Completed Danish translation (Closes: #325686)
    - patch-104: French translation completed
    - patch-109: Italian translation completed
    - patch-112: Swedish translation update 
    - patch-115: Basque translation completed (Closes: #333299)
  * applied french man-page update (thanks to Philippe Batailler)
    (closes: #316638, #327456)
  * fix leak in the mmap code, thanks to Daniel Burrows for the
    patch (closes: #250583)
  * support for apt-get [build-dep|source] -t (closes: #152129)
  * added "APT::Authentication::TrustCDROM" option to make the life
    for the installer people easier (closes: #334656)
  * fix crash in apt-ftparchive (thanks to Bastian Blank for the patch)
    (closes: #334671)
  * apt-pkg/contrib/md5.cc:
    - fix a alignment problem on sparc64 that gives random bus errors
      (thanks to Fabbione for providing a test-case)
  * init the default ScreenWidth to 79 columns by default 
    (Closes: #324921)
  * cmdline/apt-cdrom.cc: 
    - fix some missing gettext() calls (closes: #334539)
  * doc/apt-cache.8.xml: fix typo (closes: #334714)

 -- Michael Vogt <mvo@debian.org>  Wed, 19 Oct 2005 22:02:09 +0200

apt (0.6.41) unstable; urgency=low

  * improved the support for "error" and "conffile" reporting from
    dpkg, added the format to README.progress-reporting
  * added README.progress-reporting to the apt-doc package
  * improved the network timeout handling, if a index file from a 
    sources.list times out or EAI_AGAIN is returned from getaddrinfo, 
    don't try to get the other files from that entry
  * Support architecture-specific extra overrides
    (closes: #225947). Thanks to  Anthony Towns for idea and
    the patch, thanks to Colin Watson for testing it.
  * Javier Fernandez-Sanguino Pen~a:
    - Added a first version of an apt-secure.8 manpage, and modified
      apt-key and apt.end accordingly. Also added the 'update'
      argument to apt-key which was previously not documented 
      (Closes: #322120)
  * Andreas Pakulat:
    - added example apt-ftparchive.conf file to doc/examples 
      (closes: #322483)
  * Fix a incorrect example in the man-page (closes: #282918)
  * Fix a bug for very long lines in the apt-cdrom code (closes: #280356)
  * Fix a manual page bug (closes: #316314)
  * Do md5sum checking for file and cdrom method (closes: #319142)
  * Change pkgPolicy::Pin from private to protected to let subclasses
    access it too (closes: #321799)
  * add default constructor for PrvIterator (closes: #322267)
  * Reread status configuration on debSystem::Initialize() 
    (needed for apt-proxy, thanks to Otavio for this patch)
  
 -- Michael Vogt <mvo@debian.org>  Mon,  5 Sep 2005 22:59:03 +0200

apt (0.6.40.1ubuntu8) breezy; urgency=low

  * Cherry picked michael.vogt@ubuntu.com--2005/apt--mvo--0--patch-62:
    - fix for a bad memory/file leak in the mmap code (ubuntu #15603)
  * po/de.po, po/fr.po: 
    - updated the translations
  * po/makefile:
    - create a single pot file in each domain dir to make rosetta happy

 -- Michael Vogt <michael.vogt@ubuntu.com>  Wed, 28 Sep 2005 10:16:06 +0200

apt (0.6.40.1ubuntu7) breezy; urgency=low

  * updated the pot/po files , no code changes

 -- Michael Vogt <michael.vogt@ubuntu.com>  Tue, 27 Sep 2005 18:38:16 +0200

apt (0.6.40.1ubuntu6) breezy; urgency=low

  * Cherry picked michael.vogt@ubuntu.com--2005/apt--mvo--0--patch-56:
    - make it possible for apt to handle a failed MediaChange event and
      fall back to other sources (ubuntu #13713)

 -- Michael Vogt <michael.vogt@ubuntu.com>  Tue, 13 Sep 2005 22:09:50 +0200

apt (0.6.40.1ubuntu5) breezy; urgency=low

  * Cherry picked michael.vogt@ubuntu.com--2005/apt--mvo--0--patch-{50,51}.
    This adds media-change reporting to the apt status-fd (ubuntu #15213)
  * Cherry picked michael.vogt@ubuntu.com--2005/apt--mvo--0--patch-55:
    apt-pkg/cdrom.cc:
    - unmount the cdrom when apt failed to locate any package files

 -- Michael Vogt <michael.vogt@ubuntu.com>  Mon, 12 Sep 2005 15:44:26 +0200

apt (0.6.40.1ubuntu4) breezy; urgency=low

  * debian/apt.cron.daily:
    - fix a embarrassing typo
  
 -- Michael Vogt <michael.vogt@ubuntu.com>  Wed,  7 Sep 2005 10:10:37 +0200

apt (0.6.40.1ubuntu3) breezy; urgency=low

  * debian/apt.cron.daily:
    - use the ctime as well when figuring what packages need to
      be removed. This fixes the problem that packages copied with    
      "cp -a" (e.g. from the installer) have old mtimes (ubuntu #14504)

 -- Michael Vogt <michael.vogt@ubuntu.com>  Tue,  6 Sep 2005 18:30:46 +0200

apt (0.6.40.1ubuntu2) breezy; urgency=low

  * improved the support for "error" and "conffile" reporting from
    dpkg, added the format to README.progress-reporting
  * added README.progress-reporting to the apt-doc package
  * Do md5sum checking for file and cdrom method (closes: #319142)
  * Change pkgPolicy::Pin from private to protected to let subclasses
    access it too (closes: #321799)
  * methods/connect.cc:
    - send failure reason for EAI_AGAIN (TmpResolveFailure) to acuire-item
  * apt-pkg/acquire-item.cc:
    - fail early if a FailReason is TmpResolveFailure (avoids hangs during
      the install when no network is available)
  * merged michael.vogt@ubuntu.com--2005/apt--trust-cdrom--0

 -- Michael Vogt <michael.vogt@ubuntu.com>  Tue, 23 Aug 2005 19:44:55 +0200

apt (0.6.40.1ubuntu1) breezy; urgency=low

  * Synchronize with Debian

 -- Michael Vogt <michael.vogt@ubuntu.com>  Fri,  5 Aug 2005 14:20:56 +0200

apt (0.6.40.1) unstable; urgency=low

  * bugfix in the parsing code for the apt<->dpkg communication. apt 
    crashed when dpkg sends the same state more than once under certain
    conditions
  * 0.6.40 breaks the ABI but I accidentally didn't change the soname :/

 -- Michael Vogt <mvo@debian.org>  Fri,  5 Aug 2005 13:24:58 +0200

apt (0.6.40ubuntu1) breezy; urgency=low

  * Synchronize with Debian

 -- Matt Zimmerman <mdz@ubuntu.com>  Thu,  4 Aug 2005 15:53:22 -0700

apt (0.6.40) unstable; urgency=low

  * Patch from Jordi Mallach to mark some additional strings for translation
  * Updated Catalan translation from Jordi Mallach
  * Merge from bubulle@debian.org--2005/apt--main--0:
    - Update pot and merge with *.po
    - Updated French translation, including apt-key.fr.8
  * Restore changelog entries from the 0.6.x series that went to Debian
    experimental
  * Merge michael.vogt@ubuntu.com--2005/apt--progress-reporting--0
    - Provide an interface for progress reporting which can be used by
      (e.g.) base-config

 -- Matt Zimmerman <mdz@debian.org>  Thu, 28 Jul 2005 11:57:32 -0700

apt (0.6.39ubuntu4) breezy; urgency=low

  * Fix keyring paths in apt-key, apt.postinst (I swear I remember doing this
    before...)

 -- Matt Zimmerman <mdz@ubuntu.com>  Wed, 29 Jun 2005 08:39:17 -0700

apt (0.6.39ubuntu3) breezy; urgency=low

  * Fix keyring locations for Ubuntu in apt-key too.

 -- Colin Watson <cjwatson@ubuntu.com>  Wed, 29 Jun 2005 14:45:36 +0100

apt (0.6.39ubuntu2) breezy; urgency=low

  * Install ubuntu-archive.gpg rather than debian-archive.gpg as
    /etc/apt/trusted.gpg.

 -- Colin Watson <cjwatson@ubuntu.com>  Wed, 29 Jun 2005 11:53:34 +0100

apt (0.6.39ubuntu1) breezy; urgency=low

  * Michael Vogt
    - Change debian/bugscript to use #!/bin/bash (Closes: #313402)
    - Fix a incorrect example in the man-page (closes: #282918)
    - Support architecture-specific extra overrides
      (closes: #225947). Thanks to  Anthony Towns for idea and
      the patch, thanks to Colin Watson for testing it.
    - better report network timeouts from the methods to the acuire code,
      only timeout once per sources.list line

 -- Matt Zimmerman <mdz@ubuntu.com>  Tue, 28 Jun 2005 11:52:24 -0700

apt (0.6.39) unstable; urgency=low

  * Welsh translation update: daf@muse.19inch.net--2005/apt--main--0--patch-6
  * Merge mvo's changes from 0.6.36ubuntu1:
    michael.vogt@ubuntu.com--2005/apt--mvo--0--patch-32
  * Merge aggregated translation updates:
    bubulle@debian.org--2005/apt--main--0
  * Update priority of apt-utils to important, to match the override file
  * Install only one keyring on each branch (Closes: #316119)

 -- Matt Zimmerman <mdz@debian.org>  Tue, 28 Jun 2005 11:51:09 -0700

apt (0.6.38ubuntu1) breezy; urgency=low

  * First release from Ubuntu branch
  * Merge with --main--0, switch back to Ubuntu keyring

 -- Matt Zimmerman <mdz@ubuntu.com>  Sat, 25 Jun 2005 16:52:41 -0700

apt (0.6.38) unstable; urgency=low

  * Merge michael.vogt@ubuntu.com--2005/apt--fixes--0--patch-6, a workaround
    for the French man pages' failure to build
  * Branch Debian and Ubuntu
    - apt.postinst, apt-key: use the appropriate keyring
    - debian/rules: install all keyrings
  * Add the current Debian archive signing key (4F368D5D) to
    debian-archive.gpg
  * make pinning on the "component" work again (using the section of the 
    archive, we don't use per-section Release files anymore with apt-0.6)
    (closes ubuntu #9935)
  
 -- Matt Zimmerman <mdz@debian.org>  Sat, 25 Jun 2005 09:51:00 -0700

apt (0.6.37) breezy; urgency=low

  * Merge bubulle@debian.org--2005/apt--main--0 up to patch-81
    - patch-66: Italian update
    - patch-71: French update
    - patch-73: Basque update
    - patch-74: Hebrew update
    - patch-76: Correct Hebrew translation (Closes: #306658)
    - patch-77: French man page update
    - patch-79: Correct syntax errors in Hebrew translation
    - patch-81: Portuguese update
  * Fix build of French man pages (now using XML, not SGML)
  * Add Welsh translation from Dafydd Harries
    (daf@muse.19inch.net--2005/apt--main--0--patch-1)
  * Change debian/bugscript to use #!/bin/bash (Closes: #313402)
  * Fix a incorrect example in the man-page (closes: #282918)

 -- Matt Zimmerman <mdz@ubuntu.com>  Tue, 24 May 2005 14:38:25 -0700

apt (0.6.36ubuntu1) breezy; urgency=low

  * make it possible to write a cache-control: no-cache header even if
    no proxy is set to support transparent proxies (closes ubuntu: #10773)

  * Merge otavio@debian.org--2005/apt--fixes--0.6:
    - Fix comment about the need of xmlto while building from Arch;
    - Fix StatStore struct on cachedb.h to use time_t and then fix a compile
      warning;
    - Lock database at start of DoInstall routine to avoid concurrent
      runs of install/remove and update commands (Closes: #194467)
    - Fix warnings while compiling with GCC 4.0 compiler  

 -- Michael Vogt <michael.vogt@ubuntu.com>  Mon, 23 May 2005 11:57:53 +0200

apt (0.6.36) experimental; urgency=low

  * Merge apt--mvo--0:
    - apt-pkg/acquire-item.cc:
      added "Acquire::BrokenProxy" that will force apt to always 
      re-get the Release.gpg file (for broken proxies)
    - debian/apt.cron.daily:
      MinAge is defaulting to 2 days now to prevent over-aggresive removal 
    - apt-pkg/cdrom.cc:
      honor "Acquire::gpgv::Options" when verifying the signature (Ubuntu #8496)
 
 -- Michael Vogt <mvo@debian.org>  Thu, 31 Mar 2005 20:37:11 +0200

apt (0.6.35) hoary; urgency=low

  * Merge apt--mvo--0 (incorporates 0.6.34ubuntu1):
    - Implement MaxSize and MaxAge in apt.cron.daily, to prevent the cache
      from growing too large (Ubuntu #6761)
    - some comments about the pkgAcqMetaSig::Custom600Headers() added
    - use gpg --with-colons
    - commented the ftp no_proxy unseting in methods/ftp.cc
    - added support for "Acquire::gpgv::options" in methods/gpgv.cc
  * Merge bubulle@debian.org--2005/apt--main--0
    - Make capitalization more consistent
    - Un-fuzzy translations resulting from capitalization changes
    - Italian translation update

 -- Matt Zimmerman <mdz@ubuntu.com>  Mon,  7 Mar 2005 20:08:33 -0800

apt (0.6.34) hoary; urgency=low

  * Add missing semicolon to configure-index (Closes: #295773)
  * Update build-depends on gettext to 0.12 (Closes: #295077)
  * Merge from bubulle@debian.org--2005/apt--main--0 to get
    translation updates

 -- Matt Zimmerman <mdz@ubuntu.com>  Fri,  4 Mar 2005 16:13:15 -0800

apt (0.6.33) hoary; urgency=low

  * Merge michael.vogt@ubuntu.com--2005/apt--mvo--0 (through patch-6)
    - patch-1: cosmetic changes (whitespace, "Apt::GPGV->APT::GPGV")
    - patch-2: (doc) documentation for gpgv
    - patch-3: (doc) new config variables added configure-index
    - patch-4: pkgAcquire::Run() pulse intervall can be configured
    - patch-5: fix for apt-get update removing Release.gpg files (#6865)
    - patch-6: change the path scoring in apt-cdrom, prefer pathes without
      symlinks

 -- Matt Zimmerman <mdz@ubuntu.com>  Sat, 26 Feb 2005 15:21:17 -0800

apt (0.6.32) hoary; urgency=low

  * Merge michael.vogt@ubuntu.com--2005/apt--mvo--0 (patch-1)
    - Implement Acquire::gpgv::options (Ubuntu bug#6283)

 -- Matt Zimmerman <mdz@ubuntu.com>  Tue,  8 Feb 2005 19:31:15 -0800

apt (0.6.31) hoary; urgency=low

  * Matt Zimmerman
    - Remove debugging output from apt.cron.daily (no one noticed?)
    - Apply patch from Anthony Towns to allow SHA1Summation to process a file
      descriptor until EOF, rather than requiring that the length of input be
      specified (Closes: #291338)
    - Fix build/install of Polish offline documentation, based on patch from
      Christian Perrier (Closes: #270404)
  * Michael Vogt
    - apt-cdrom.cc seperated into frontend (cmdline/apt-cdrom.cc and library
      apt-pkg/cdrom.{cc,h}) (Ubuntu #5668)

 -- Matt Zimmerman <mdz@ubuntu.com>  Fri,  4 Feb 2005 10:23:01 -0800

apt (0.6.30) unstable; urgency=low

  * Add ppc64 to buildlib/archtable
  * Merge michael.vogt@canonical.com--2004/apt--status-fd--0
    - Support preserving dpkg status file descriptor, to support
      better integration with synaptic
  
 -- Matt Zimmerman <mdz@ubuntu.com>  Wed, 19 Jan 2005 00:26:01 -0800

apt (0.6.29) hoary; urgency=low

  * Merge apt--mvo--0 (0.6.27ubuntu4)
  

 -- Matt Zimmerman <mdz@canonical.com>  Tue, 28 Dec 2004 17:18:02 -0800

apt (0.6.28) hoary; urgency=low

  * Merge apt--mvo--0
  * Rebuild source to get rid of arch metadata and temporary files in
    0.6.27ubuntu3

 -- Matt Zimmerman <mdz@canonical.com>  Thu, 23 Dec 2004 18:53:16 -0800

apt (0.6.27ubuntu4) hoary; urgency=low

  * remove old sig-file in partial/ before starting to fetch a new sig-file
    (see ubuntu #4769 for the rational)
  * added apt-key update method (uses ubuntu-keyring)
  * documented the "--allow-unauthenticated" switch
  * added DEB_BUILD_PROG_OPTS to debian/rules (additonal options can be 
    passed to DEB_BUILD_PROG like "-S")

 -- Michael Vogt <mvo@debian.org>  Thu, 23 Dec 2004 11:12:51 +0100

apt (0.6.27ubuntu3) hoary; urgency=low

  * added a exact dependency from libapt-pkg-dev to the apt version it was
    build with

 -- Michael Vogt <mvo@debian.org>  Wed, 15 Dec 2004 09:56:32 +0100

apt (0.6.27ubuntu2) hoary; urgency=low

  * fixed a bug in the rule file that happend during the big 0.5->0.6 merge

 -- Michael Vogt <mvo@debian.org>  Tue, 14 Dec 2004 12:14:25 +0100

apt (0.6.27ubuntu1) hoary; urgency=low

  * chmod 755 /usr/bin/apt-key
  * don't display a error when a apt-get update don't find a 
    Packages.bz2/Sources.bz2 file

 -- Michael Vogt <mvo@debian.org>  Mon, 13 Dec 2004 18:40:21 +0100

apt (0.6.27) hoary; urgency=low

  * Merge apt--authentication--0 branch
    - Implement gpg authentication for package repositories (Closes: #203741)
    - Also includes Michael Vogt's fixes
  * Merge apt--misc-abi-changes--0 branch
    - Use pid_t throughout to hold process IDs (Closes: #226701)
    - Import patch from Debian bug #195510: (Closes: #195510)
      - Make Simulate::Describe and Simulate::ShortBreaks private member
        functions
      - Add a parameter (Candidate) to Describe to control whether the
        candidate version is displayed
      - Pass an appropriate value for Candidate everywhere Describe is called

 -- Matt Zimmerman <mdz@canonical.com>  Mon, 13 Dec 2004 01:03:11 -0800

apt (0.6.25) experimental; urgency=low

  * Fix handling of two-part sources for sources.list deb-src entries in
    the same way that deb entries were fixed

 -- Matt Zimmerman <mdz@debian.org>  Wed,  9 Jun 2004 05:29:50 -0700

apt (0.6.24) experimental; urgency=low

  * YnPrompt fixes were inadvertently left out, include them (Closes:
    #249251)

 -- Matt Zimmerman <mdz@debian.org>  Sun, 16 May 2004 14:18:53 -0700

apt (0.6.23) experimental; urgency=low

  * Remove obsolete pkgIterator::TargetVer() (Closes: #230159)
  * Reverse test in CheckAuth to match new prompt (Closes: #248211)

 -- Matt Zimmerman <mdz@debian.org>  Sun,  9 May 2004 21:01:58 -0700

apt (0.6.22) experimental; urgency=low

  * Merge 0.5.25
  * Make the unauthenticated packages prompt more intuitive (yes to
    continue, default no), but require --force-yes in addition to
    --assume-yes in order to override

 -- Matt Zimmerman <mdz@debian.org>  Fri, 19 Mar 2004 13:55:35 -0800

apt (0.6.21) experimental; urgency=low

  * Merge 0.5.24

 -- Matt Zimmerman <mdz@debian.org>  Tue, 16 Mar 2004 22:52:34 -0800

apt (0.6.20) experimental; urgency=low

  * Merge 0.5.23

 -- Matt Zimmerman <mdz@debian.org>  Thu, 26 Feb 2004 17:17:02 -0800

apt (0.6.19) experimental; urgency=low

  * Merge 0.5.22
  * Convert apt-key(8) to docbook XML

 -- Matt Zimmerman <mdz@debian.org>  Mon,  9 Feb 2004 15:44:49 -0800

apt (0.6.18) experimental; urgency=low

  * Add new Debian Archive Automatic Signing Key to the default keyring
    (existing keyrings are not updated; do that yourself)

 -- Matt Zimmerman <mdz@debian.org>  Sat, 17 Jan 2004 17:04:30 -0800

apt (0.6.17) experimental; urgency=low

  * Merge 0.5.21
  * Handle more IMS stuff correctly

 -- Matt Zimmerman <mdz@debian.org>  Fri, 16 Jan 2004 10:54:25 -0800

apt (0.6.16) experimental; urgency=low

  * Fix some cases where the .gpg file could be left in place when it is
    invalid

 -- Matt Zimmerman <mdz@debian.org>  Fri,  9 Jan 2004 09:22:15 -0800

apt (0.6.15) experimental; urgency=low

  * s/Debug::Acquire::gpg/&v/
  * Honor the [vendor] syntax in sources.list again (though it is not
    presently used for anything)
  * Don't ship vendors.list(5) since it isn't used yet
  * Revert change from 0.6.10; it was right in the first place and the
    problem was apparently something else.  Archive = Suite.

 -- Matt Zimmerman <mdz@debian.org>  Mon,  5 Jan 2004 17:43:01 -0800

apt (0.6.14) experimental; urgency=low

  * Merge 0.5.20

 -- Matt Zimmerman <mdz@debian.org>  Sun,  4 Jan 2004 11:09:21 -0800

apt (0.6.13) experimental; urgency=low

  * Merge 0.5.19

 -- Matt Zimmerman <mdz@debian.org>  Sat,  3 Jan 2004 16:22:31 -0800

apt (0.6.12) experimental; urgency=low

  * Have pkgAcquireIndex calculate an MD5 sum if one is not provided by
    the method (as with file: and copy:).  Local repositories
  * Fix warning about dist name mismatch to actually print what it was
    expecting
  * Don't expect any particular distribution name for two-part
    sources.list entries
  * Merge 0.5.18

 -- Matt Zimmerman <mdz@debian.org>  Fri,  2 Jan 2004 13:59:00 -0800

apt (0.6.11) experimental; urgency=low

  * Support IMS requests of Release.gpg and Release
  * This required API changes, bump the libapt-pkg version
  * Copy local Release files into Dir::State::Lists
  * Set IndexFile attribute when retrieving Release and Release.gpg so
    that the appropriate Cache-Control headers are sent

 -- Matt Zimmerman <mdz@debian.org>  Fri,  2 Jan 2004 10:46:17 -0800

apt (0.6.10) experimental; urgency=low

  * Use "Codename" (woody, sarge, etc.) to supply the value of the
    "Archive" package file attribute, used to match "release a=" type
    pins, rather than "Suite" (stable, testing, etc.)

 -- Matt Zimmerman <mdz@debian.org>  Thu,  1 Jan 2004 16:56:47 -0800

apt (0.6.9) experimental; urgency=low

  * Another tagfile workaround

 -- Matt Zimmerman <mdz@debian.org>  Thu,  1 Jan 2004 13:56:08 -0800

apt (0.6.8) experimental; urgency=low

  * Add a config option and corresponding command line option
    (--allow-unauthenticated) to apt-get, to make buildd operators happy
    (Closes: #225648)

 -- Matt Zimmerman <mdz@debian.org>  Wed, 31 Dec 2003 08:28:04 -0800

apt (0.6.7) experimental; urgency=low

  * Forgot to revert part of the changes to tagfile in 0.6.4.  Hopefully
    will fix segfaults for some folks.

 -- Matt Zimmerman <mdz@debian.org>  Wed, 31 Dec 2003 08:01:28 -0800

apt (0.6.6) experimental; urgency=low

  * Restore the ugly hack I removed from indexRecords::Load which set the
    pkgTagFile buffer size to (file size)+256.  This is concealing a bug,
    but I can't fix it right now.  This should fix the segfaults that
    folks are seeing with 0.6.[45].

 -- Matt Zimmerman <mdz@debian.org>  Mon, 29 Dec 2003 18:11:13 -0800

apt (0.6.5) experimental; urgency=low

  * Move the authentication check into a separate function in apt-get
  * Fix display of unauthenticated packages when they are in the cache
    (Closes: #225336)

 -- Matt Zimmerman <mdz@debian.org>  Sun, 28 Dec 2003 16:47:57 -0800

apt (0.6.4) experimental; urgency=low

  * Use the top-level Release file in LoadReleaseInfo, rather than looking
    for the per-section ones (which aren't downloaded anymore).  This
    unbreaks release pinning, including the NotAutomatic bit used by
    project/experimental
  * Use FileFd::Size() rather than a separate stat() call in
    LoadReleaseInfo
  * Fix pkgTagFile to leave a little extra room at the end of the buffer
    to append the record separator if it isn't present
  * Change LoadReleaseInfo to use "Suite" rather than "Archive", to match
    the Debian archive's dist-level Release files

 -- Matt Zimmerman <mdz@debian.org>  Sun, 28 Dec 2003 15:55:55 -0800

apt (0.6.3) experimental; urgency=low

  * Fix MetaIndexURI for flat ("foo/") sources

 -- Matt Zimmerman <mdz@debian.org>  Sun, 28 Dec 2003 12:11:56 -0800

apt (0.6.2) experimental; urgency=low

  * Add space between package names when multiple unauthenticated packages
    are being installed (Closes: #225212)
  * Provide apt-key with a secret keyring and a trustdb, even though we
    would never use them, because it blows up if it doesn't have them
  * Fix typo in apt-key(8) (standard input is '-', not '/')

 -- Matt Zimmerman <mdz@debian.org>  Sat, 27 Dec 2003 13:01:40 -0800

apt (0.6.1) experimental; urgency=low

  * Merge apt 0.5.17
  * Rearrange Release file authentication code to be more clear
  * If Release is present, but Release.gpg is not, don't forget to still
    queue Packages files
  * Convert distribution "../project/experimental" to "experimental" for
    comparison purposes
  * Make a number of Release file errors into warnings; for now, it is OK
    not to have a codename, for example.  We mostly care about checksums
    for now

 -- Matt Zimmerman <mdz@debian.org>  Fri, 26 Dec 2003 15:12:47 -0800

apt (0.6.0) experimental; urgency=low

  * Signature verification support patch ("apt-secure") from Colin Walters
    <walters@debian.org> and Isaac Jones <ijones@syntaxpolice.org>.  This
    implements:
     - Release signature verification (Release.gpg)
     - Packages, Sources md5sum verification against Release
     - Closes: #203741
  * Make some modifications to signature verification support:
    - Release.gpg is always retrieved and verified if present, rather than
      requiring that sources be configured as secure
    - Print a hint about installing gnupg if exec(gpgv) fails
    - Remove obsolete pkgAcqIndexRel
    - Move vendors.list stuff into a separate module (vendorlist.{h,cc})
    - If any files about to be retrieved are not authenticated, issue a
      warning to the user and require confirmation
    - Fix a heap corruption bug in pkgSrcRecords::pkgSrcRecords()
  * Suggests: gnupg
  * Install a keyring in /usr/share/apt/debian-archive.gpg containing an
    initial set of Debian archive signing keys to seed /etc/apt/trusted.gpg
  * Add a new tool, apt-key(8) used to manage the keyring

 -- Matt Zimmerman <mdz@debian.org>  Fri, 26 Dec 2003 08:27:19 -0800

apt (0.5.32) hoary; urgency=low

  * Call setlocale in the methods, so that the messages are properly
    localised (Closes: #282700)
  * Implement support for bzip2-compressed debs (data.tar.bz2)

 -- Matt Zimmerman <mdz@canonical.com>  Sat, 11 Dec 2004 09:05:52 -0800

apt (0.5.31) unstable; urgency=low

  * New Romanian translation from Sorin Batariuc <sorin@bonbon.net>
    (Closes: #281458)
  * Merge changes from Hoary (0.5.30,0.5.30ubuntu2]
  * Fix the example in apt_preferences(5) to match the text
    (Closes: #222267)
  * Add APT::Periodic::Autoclean setting, to allow "apt-get autoclean" to
    be run periodically.  This is useful with
    APT::Periodic::Download-Upgradeable-Packages, and defaults to the same
    value, so that the cache size is bounded

 -- Matt Zimmerman <mdz@debian.org>  Tue, 23 Nov 2004 12:53:04 -0800

apt (0.5.30ubuntu2) hoary; urgency=low

  * bzip2 is now "Suggested" and it will detect if bzip2 is installed 
    and only then trying to get Packages.bz2

 -- Michael Vogt <mvo@debian.org>  Fri, 19 Nov 2004 12:00:39 +0100

apt (0.5.30ubuntu1) hoary; urgency=low

  * Need to Depend: bzip2 or Packages.bz2 fail.

 -- LaMont Jones <lamont@canonical.com>  Thu, 18 Nov 2004 12:51:05 -0700

apt (0.5.30) hoary; urgency=low

  * Patch from Michael Vogt to enable Packages.bz2 use, with a fallback to
    Packages.gz if it is not present (Closes: #37525)

 -- Matt Zimmerman <mdz@debian.org>  Mon, 15 Nov 2004 12:57:28 -0800

apt (0.5.29) unstable; urgency=low

  * Don't hardcode paths in apt.cron.daily
  * Add to apt.cron.daily the capability to pre-download upgradeable
    packages
  * Place timestamp files in /var/lib/apt/periodic, rather than
    /var/lib/apt itself
  * Standardize debhelper files a bit
    - Create all directories in debian/dirs rather than creating some on
      the dh_installdirs command line
    - Rename debian/dirs to debian/apt.dirs, debian/examples to
      debian/apt.examples

 -- Matt Zimmerman <mdz@debian.org>  Sat, 13 Nov 2004 17:58:07 -0800

apt (0.5.28) hoary; urgency=low

  * Translation updates:
    - Updated Hungarian from Kelemen Gábor <kelemeng@gnome.hu> (Closes: #263436)
    - Updated Greek from George Papamichelakis (Closes: #265004)
    - Updated Simplified Chinese from Tchaikov (Closes: #265190)
    - Updated French by Christian Perrier (Closes: #265816)
    - Updated Japanese by Kenshi Muto (Closes: #265630)
    - Updated Catalan from Jordi Mallach
    - Updated Dutch from Bart Cornelis (Closes: #268258, #278697)
    - Updated Portuguese from Miguel Figueiredo (Closes: #268265)
    - Updated Polish from Robert Luberda <robert@debian.org> (Closes: #268451)
    - Updated Danish from Claus Hindsgaul (Closes: #269417)
    - Updated Norwegian Nynorsk from Håvard Korsvoll <korsvoll@skulelinux.no>
      (Closes: #269965)
    - Updated Russian from Yuri Kozlov <yuray@id.ru> (Closes: #271104)
    - Updated Italian from Samuele Giovanni Tonon <samu@debian.org>
      (Closes: #275083)
    - Updated Brazilian Portuguese from Andre Luis Lopes (Closes: #273944)
    - Updated Slovak from Peter Mann (Closes: #279481)
  * APT::Get::APT::Get::No-List-Cleanup -> APT::Get::List-Cleanup in apt-get.cc
    (Closes: #267266)
  * Merge Ubuntu changes:
    - Set default Dpkg::MaxArgs to 1024, and Dpkg::MaxArgBytes to 32k.
      Needed to work around ordering bugs when installing a large number of
      packages
    - Patch from Michael Vogt to add an optional cron job which
      can run apt-get update periodically
  * Add arch-build target to debian/rules

 -- Matt Zimmerman <mdz@debian.org>  Sat, 13 Nov 2004 15:52:20 -0800

apt (0.5.27) unstable; urgency=high

  * Sneak in a bunch of updated translations before the freeze
    (no code changes)
  * Translation updates:
    - New Finnish translation from Tapio Lehtonen <tale@debian.org>
      (Closes: #258999)
    - New Bosnian translation from Safir Šećerović <sapphire@linux.org.ba>
      (Closes: #254201)
    - Fix Italian incontrario (Closes: #217277)
    - Updated Spanish from Ruben Porras (Closes: #260483)
    - Updated Danish from Claus Hindsgaul (Closes: #260569)
    - Updated Slovak from Peter Mann (Closes: #260627)
    - Updated Portuguese from Miguel Figueiredo (Closes: #261423)
  * Bring configure-index up to date with documented options, patch from
    Uwe Zeisberger <zeisberg@informatik.uni-freiburg.de> (Closes: #259540)
  * Note in apt.conf(5) that configure-index does not contain strictly
    default values, but also examples
  * Add Polish translation of offline.sgml (Closes: #259229)

 -- Matt Zimmerman <mdz@debian.org>  Thu, 29 Jul 2004 09:30:12 -0700

apt (0.5.26) unstable; urgency=low

  * Translation updates:
    - Spanish update from Ruben Porras <nahoo82@telefonica.net> (Closes: #248214)
    - Sync Spanish apt(8) (Closes: #249241)
    - French update from Christian Perrier <bubulle@debian.org> (Closes: #248614)
    - New Slovak translation from Peter Mann <Peter.Mann@tuke.sk> (Closes: #251676)
    - Czech update from Miroslav Kure <kurem@upcase.inf.upol.cz> (Closes: #251682)
    - pt_BR update from Andre Luis Lopes <andrelop@debian.org> (Closes: #251961)
    - German translation of apt(8) from Helge Kreutzmann <kreutzm@itp.uni-hannover.de>
      (Closes: #249453)
    - pt update from Miguel Figueiredo <elmig@debianpt.org> (Closes: #252700)
    - New Hebrew translation from Lior Kaplan <webmaster@guides.co.il>
      (Closes: #253182)
    - New Basque translation from Piarres Beobide Egaña <pi@beobide.net>
      (Vasco - Euskara - difficult language, Closes: #254407) and already a
      correction (Closes: #255760)
    - Updated Brazilian Portuguese translation from
      Guilherme de S. Pastore <gpastore@colband.com.br> (Closes: #256396)
    - Updated Greek translation (complete now) from
      George Papamichelakis <george@step.gr> (Closes: #256797)
    - New Korean translation from Changwoo Ryu <cwryu@debian.org>
      (Closes: #257143)
    - German translation now available in two flavours: with Unicode usage and
      without (related to #228486, #235759)
  * Update apt-get(8) to reflect the fact that APT::Get::Only-Source will
    affect apt-get build-dep as well as apt-get source
  * Remove aborted remnants of a different method of implementing DEB_BUILD_OPTIONS
    from debian/rules
  * Fix typo in error message when encountering unknown type in source list
    (Closes: #253217)
  * Update k*bsd-gnu arch names in buildlib/ostable (Closes: #253532)
  * Add amd64 to buildlib/archtable (Closes: #240896)
  * Have configure output a more useful error message if the architecture
    isn't in archtable

 -- Matt Zimmerman <mdz@debian.org>  Thu,  8 Jul 2004 15:53:28 -0700

apt (0.5.25) unstable; urgency=low

  * Patch from Jason Gunthorpe to remove arbitrary length limit on Binary
    field in SourcesWriter::DoPackage
  * Fix typo in apt-cache(8) (Closes: #238578)
  * Fix obsolete reference to bug(1) in stub apt(8) man page
    (Closes: #245923)
  * Fix typo in configure-index (RecruseDepends -> RecurseDepends)
    (Closes: #246550)
  * Support DEB_BUILD_OPTIONS=noopt in debian/rules
    (Closes: #244293)
  * Increase length of line buffer in ReadConfigFile to 1024 chars;
    detect if a line is longer than that and error out
    (Closes: #244835)
  * Suppress a signed/unsigned warning in apt-cache.cc:DisplayRecord
  * Build apt-ftparchive with libdb4.2 rather than libdb2
    - Patch from Clint Adams to do most of the work
    - Build-Depends: s/libdb2-dev/libdb4.2-dev/
    - Add AC_PREREQ(2.50) to configure.in
    - Use db_strerror(err) rather than GlobalError::Errno (which uses strerror)
    - Add note to NEWS.Debian about upgrading old databases
  * Attempt to fix problems with chunked encoding by stripping only a single CR
    (Closes: #152711)
  * Modify debian/rules cvs-build to use cvs export, to avoid picking up
    junk files from the working directory
  * Add lang=fr attribute to refentry section of
    apt-extracttemplates.fr.1.sgml and apt-sortpkgs.fr.1.sgml so they are
    correctly built
  * Remove extraneous '\' characters from <command> tags in
    apt_preferences.fr.5.sgml
  * Translation updates:
    - Updated Swedish translation from Peter Karlsson <peter@softwolves.pp.se>
      (Closes: #238943)
    - New Slovenian translation from Jure Čuhalev <gandalf@owca.info>
      (closes: #239785)
    - New Portuguese translation from Miguel Figueiredo <elmig@debianpt.org>
      (closes: #240074)
    - Updated Spanish translation from Ruben Porras <nahoo82@telefonica.net>
    - Updated Spanish translation of man pages from Ruben Porras
      <nahoo82@telefonica.net>
    - Updated Simplified Chinese translation from "Carlos Z.F. Liu" <carlos_liu@yahoo.com>
      (Closes: #241971)
    - Updated Russian translation from Dmitry Astapov <adept@despammed.com>
      (Closes: #243959)
    - Updated Polish translation from Marcin Owsiany <porridge@debian.org>
      (Closes: #242388)
    - Updated Czech translation from Miroslav Kure <kurem@upcase.inf.upol.cz>
      (Closes: #244369)
    - Updated Japanese translation from Kenshi Muto <kmuto@debian.org>
      (Closes: #244176)
    - Run make -C po update-po to update .po files
    - Updated French translation from Christian Perrier <bubulle@debian.org>
      (Closes: #246925)
    - Updated Danish translation from Claus Hindsgaul <claus_h@image.dk>
      (Closes: #247311)

 -- Matt Zimmerman <mdz@debian.org>  Sat,  8 May 2004 12:52:20 -0700

apt (0.5.24) unstable; urgency=low

  * Updated Czech translation from Miroslav Kure <kurem@upcase.inf.upol.cz>
    (Closes: #235822)
  * Updated French translation from Christian Perrier <bubulle@debian.org>
    (Closes: #237403)
  * Updates to XML man pages from richard.bos@xs4all.nl
  * Updated Danish translation from Claus Hindsgaul <claus_h@image.dk>
    (Closes: #237771)
  * Updated Greek translation from Konstantinos Margaritis
    <markos@debian.org>
    (Closes: #237806)
  * Updated Spanish translation from Ruben Porras <nahoo82@telefonica.net>
    (Closes: #237863)
  * Updated pt_BR translation from Andre Luis Lopes <andrelop@debian.org>
    (Closes: #237960)
  * Regenerate .pot file (Closes: #237892)
  * Updated Polish translation from Marcin Owsiany <porridge@debian.org>
    (Closes: #238333)
  * In pkgAcquire::Shutdown(), set the status of fetching items to
    StatError to avoid a sometimes large batch of error messages
    (Closes: #234685)
  * Implement an ugly workaround for the 10000-character limit on the
    Binaries field in debSrcRecordParser, until such time as some things
    can be converted over to use STL data types (ABI change) (Closes: #236688)
  * Increase default tagfile buffer from 32k to 128k; this arbitrary limit
    should also be removed someday (Closes: #174945)
  * Checked against Standards-Version 3.6.1 (no changes)

 -- Matt Zimmerman <mdz@debian.org>  Tue, 16 Mar 2004 22:47:55 -0800

apt (0.5.23) unstable; urgency=low

  * Cosmetic updates to XML man pages from Richard Bos <radoeka@xs4all.nl>
  * Use the 'binary' target rather than 'all' so that the ssh and bzip2
    symlinks are created correctly (thanks to Adam Heath)
    (Closes: #214842)
  * Updated Simplified Chinese translation of message catalog from Tchaikov
    <chaisave@263.net> (Closes: #234186)
  * Change default for Acquire::http::max-age to 0 to prevent index files
    being out of sync with each other (important with Release.gpg)
  * Add an assert() to make sure that we don't overflow a fixed-size
    buffer in the very unlikely event that someone adds 10 packaging
    systems to apt (Closes: #233678)
  * Fix whitespace in French translation of "Yes, do as I say!", which
    made it tricky to type, again.  Thanks to Sylvain Pasche
    <sylvain.pasche@switzerland.org> (Closes: #234494)
  * Print a slightly clearer error message if no packaging systems are
    available (Closes: #233681)
  * Point to Build-Depends in COMPILING (Closes: #233669)
  * Make debian/rules a bit more consistent in a few places.
    Specifically, always use -p$@ rather than an explicit package name,
    and always specify it first, and use dh_shlibdeps -l uniformly rather
    than sometimes changing LD_LIBRARY_PATH directly
  * Document unit for Cache-Limit (bytes) (Closes: #234737)
  * Don't translate "Yes, do as I say!" in Chinese locales, because it can
    be difficult to input (Closes: #234886)

 -- Matt Zimmerman <mdz@debian.org>  Thu, 26 Feb 2004 17:08:14 -0800

apt (0.5.22) unstable; urgency=low

  * Updated French translation of man pages from Philippe Batailler
    <philippe.batailler@free.fr> (Closes: #203119)
  * Initialize StatusFile in debSystem (Closes: #229791)
  * Fix apt-get's suggests/recommends printing, which was skipping every
    other dependency due to both using GlobOr and incrementing the DepIterator
    (Closes: #229722)
  * Restore SIGINT/SIGQUIT handlers to their old values (rather than
    SIG_DFL) after invoking dpkg (Closes: #229854)
  * Updated Dutch translation of message catalog from cobaco
    <cobaco@linux.be> (Closes: #229601)
  * Catalan translation from Antoni Bella, Matt Bonner and Jordi Mallach
    (Closes: #230102)
  * Simplified Chinese translation of message catalog from "Carlos
    Z.F. Liu" <carlos_liu@yahoo.com> (Closes: #230960)
  * Replace SGML manpages with XML man pages from richard.bos@xs4all.nl
    (Closes: #230687)
  * Updated Spanish translation of man pages from Ruben Porras
    <nahoo82@telefonica.net> (Closes: #231539)
  * New Czech translation of message catalog from Miroslav Kure
    <kurem@upcase.inf.upol.cz> (Closes: #231921)

 -- Matt Zimmerman <mdz@debian.org>  Mon,  9 Feb 2004 12:44:54 -0800

apt (0.5.21) unstable; urgency=low

  * Patch from Eric Wong <normalperson@yhbt.net> to include apt18n.h after
    other headers to avoid breaking locale.h when setlocale() is defined
    as an empty macro.  This was not a problem on Debian, but broke
    compilation on Solaris. (Closes: #226509)
  * Updated French translation from Pierre Machard <pmachard@debian.org>
    (Closes: #226886)
  * Add colons to apt-get's "kept back"/"upgraded"/"downgraded" messages
    (Closes: #226813)
  * Fix typo in apt-cache(8) (Closes: #226351)
  * Clearer error message in place of "...has no available version, but
    exists in the database" (Closes: #212203)
  * Patch from Oliver Kurth <oku@masqmail.cx> to use AC_CACHE_VAL for
    GLIBC_VER to make cross-compilation easier (Closes: #221528)
  * Add example preferences file (Closes: #220799)
  * Updated Greek translation from Konstantinos Margaritis <markos@debian.org>
    (Closes: #227205)
  * Updated Spanish translation of man pages from Ruben Porras
    <nahoo82@telefonica.net> (Closes: #227729)

 -- Matt Zimmerman <mdz@debian.org>  Fri, 16 Jan 2004 10:54:39 -0800

apt (0.5.20) unstable; urgency=low

  * Fixed German translations of "Suggested" from Christian Garbs
    <debian@cgarbs.de> (Closes: #197960)
  * Add an "apt-cache madison" command with an output format similar to
    the katie tool of the same name (but less functionality)
  * Fix debSourcesIndex::Describe() to correctly say "Sources" rather than
    "Packages"

 -- Matt Zimmerman <mdz@debian.org>  Sat,  3 Jan 2004 23:42:50 -0800

apt (0.5.19) unstable; urgency=low

  * Fix Packages::Extensions support in apt-ftparchive generate
    (Closes: #225453)

 -- Matt Zimmerman <mdz@debian.org>  Sat,  3 Jan 2004 16:20:31 -0800

apt (0.5.18) unstable; urgency=low

  * New no_NO.po file from Tollef Fog Heen <tfheen@debian.org> to fix
    encoding problems (Closes: #225602)
  * Have "apt-ftparchive release" strip the leading path component from
    the checksum entries

 -- Matt Zimmerman <mdz@debian.org>  Fri,  2 Jan 2004 11:24:35 -0800

apt (0.5.17) unstable; urgency=low

  * Enable apt-ftparchive to generate Release files.  Hopefully this will
    make it easier for folks to secure their apt-able packages

 -- Matt Zimmerman <mdz@debian.org>  Fri, 26 Dec 2003 12:53:21 -0800

apt (0.5.16) unstable; urgency=low

  * po/de.po update from Michael Karcher <karcher@physik.fu-berlin.de>
    (Closes: #222560)
  * Update config.guess and config.sub from autotools-dev 20031007.1
  * Add knetbsd to buildlib/ostable (Closes: #212344)
  * Don't suggest apt-get -f install to correct broken build-deps; broken
    installed packages are rarely the cause (Closes: #220858)
  * Avoid clobbering configure.in if sed fails

 -- Matt Zimmerman <mdz@debian.org>  Wed, 24 Dec 2003 14:54:40 -0800

apt (0.5.15) unstable; urgency=low

  * Spanish man pages, patch from Ruben Porras <nahoo82@telefonica.net>
    (Closes: #195444)
    - apt.es.8 wasn't included in the patch, but was referenced.  Fetched
      version 1.3 from debian-doc cvs
    - Create doc/es/.cvsignore
  * Patch from Koblinger Egmont <egmont@uhulinux.hu> to fix
    pkgCache::PkgFileIterator::Label() to correctly refer to File->Label
    rather than File->Origin (Closes: #213311)
  * Add missing comma and space to German translation of "downgraded"
    (Closes: #213975)
  * Add missing comma in apt_preferences(5) (Closes: #215362)
  * Fix whitespace in French translation of "Yes, do as I say!", which
    made it tricky to type.  Thanks to Sylvain Pasche
    <sylvain.pasche@switzerland.org> (Closes: #217152)
  * Let apt-get build-dep try alternatives if the installed package
    doesn't meet version requirements (Closes: #214736)
  * Fix version display for recommends (Closes: #219900)
  * Use isatty rather than ttyname for checking if stdin is a terminal.
    isatty has the advantage of not requiring /proc under Linux, and thus
    Closes: #221728
  * Correctly implement -n as a synonym for --names-only (Closes: #224515)
  * Update apt-cache(8)
    - Document --installed
    - --recursive applies to both depends and rdepends
  * Japanese translation of documentation from Kurasawa Nozomu <nabetaro@slug.jp>
    (Closes: #186235)
  * Clarify documentation of --no-upgrade in apt-get(8) (Closes: #219743)
  * Clean up and simplify some of the suggests/recommends display in apt-get
  * Use cvs update -d in debian/rules cvs-build rather than just update
  * Pass --preserve-envvar PATH --preserve-envvar CCACHE_DIR to debuild.  apt
    takes a long time to build, and ccache helps

 -- Matt Zimmerman <mdz@debian.org>  Sat, 20 Dec 2003 16:34:30 -0800

apt (0.5.14) unstable; urgency=low

  * apt-get build-dep, when trying to skip over the remaining elements of
    an or-expression, would accidentally inherit the version requirements of a
    later item in the or-expression.  Fixed it.
  * Let apt-get build-dep try alternatives if the first dependency in an
    or-expression is not available
  * Add a Debug::BuildDeps to generate some trace output
  * Help apt-get build-dep produce more useful error messages
  * Process build-dependencies in forward rather than reverse order
  * Error out if an installed package is too new for a << or <=
    build-dependency
  * apt-get build-dep should now be able to handle almost any package with
    correct build-depends.  The primary exception is build-dependencies on
    virtual packages with more than one provider, and these are
    discouraged for automated processing (but still common,
    unfortunately).

 -- Matt Zimmerman <mdz@debian.org>  Tue, 23 Sep 2003 22:57:31 -0400

apt (0.5.13) unstable; urgency=medium

  * Document configuration file comment syntax in apt.conf(5)
    (Closes: #211262)
  * s/removed/installed/ in a comment in apt-get.cc
  * Move comment for ListParser::ParseDepends into the right place
  * Don't preserve ownership when copying config.guess and config.sub.
    This broke builds where the clean target was run with different
    privileges than the rest of the build (i.e., root) (Closes: #212183)
  * On second thought, don't copy config.guess and config.sub at all.  I'd
    rather they always match what is in CVS.

 -- Matt Zimmerman <mdz@debian.org>  Mon, 22 Sep 2003 10:28:17 -0400

apt (0.5.12) unstable; urgency=low

  * Exclude subdirectories named 'debian-installer' from the apt-cdrom
    search (Closes: #210485 -- release-critical)

 -- Matt Zimmerman <mdz@debian.org>  Thu, 11 Sep 2003 21:48:14 -0400

apt (0.5.11) unstable; urgency=low

  * Updated pt_BR translations from Andre Luis Lopes <andrelop@debian.org>
    (Closes: #208302)
  * In apt.conf(5), give the fully qualified name of Dir::Bin::Methods,
    rather than just "methods"
  * Add new nb and nn translations from Petter Reinholdtsen <pere@hungry.com>
  * Clean up reportbug script a bit, and extend it to distinguish between a
    configuration file not existing and the user declining to submit it with
    the report
  * Add #include <langinfo.h> to cmdline/apt-get.cc.  This apparently gets
    pulled in by something else with recent g++ and/or glibc, but is
    required when building on, e.g., stable
  * Patch from Koblinger Egmont <egmont@uhulinux.hu> to fix version
    comparisons with '~' (Closes: #205960)
  * Disable Russian translation until someone can review it
    (Closes: #207690)

 -- Matt Zimmerman <mdz@debian.org>  Wed, 10 Sep 2003 19:41:28 -0400

apt (0.5.10) unstable; urgency=low

  * Correct the section in apt_preferences(5) on interpreting priorities
    to show that zero is not a valid priority, and print a warning if such
    a pin is encountered in the preferences file (Closes: #204971)
  * Regenerate French man pages from sgml source (Closes: #205886)
  * Get self-tests compiling again, updated for latest library API
    and g++ 3.3
  * Add version comparison tests for #194327 and #205960
  * Fix error message in version test to output versions in the order in
    which they were compared when the reverse comparison fails
  * Reference the source package bug page rather than the one for the
    binary package 'apt' in the man pages (Closes: #205290)
  * Updated Polish po file from Marcin Owsiany <porridge@debian.org>
    (Closes: #205950)
  * Mention some of the available frontends in apt-get(8) (Closes: #205829)
  * Add apt-config to SEE ALSO section of apt-get (Closes: #205036)
  * Add missing "lang" attributes to refentry tags in French man pages
    (apt-cdrom, apt-extracttemplates, apt-sortpkgs)
  * Change upgraded/newly installed/not fully installed or removed
    messages to be consistent and somewhat shorter (some translations
    exceeded 80 characters even in the simplest case)
  * Make APT::Get::Show-Upgraded (aka apt-get -u) default to true.
  * Updates to Dutch translation from Bart Cornelis <cobaco@linux.be>
    (Closes: #207656)

 -- Matt Zimmerman <mdz@debian.org>  Sun, 31 Aug 2003 21:12:39 -0400

apt (0.5.9) unstable; urgency=low

  * Oh well, apt isn't going to make it into testing anytime soon due to
    new glibc and gcc deps, so we might as well fix more bugs
  * Fix typo in example ftp-archive.conf (Closes: #203295)
  * Mention default setting for --all-versions (Closes: #203298)
  * Patch from Otavio Salvador <otavio@debian.org> to have --version
    only print the version (and not usage as well) (Closes: #203418)
  * Patch from Otavio Salvador <otavio@debian.org> to switch from
    dh_installmanpages to dh_installman.  Fixes the problem where the
    pt_BR man page was installed in the wrong location (Closes: #194558)
  * Move the French apt-ftparchive man page into apt-utils where it
    belongs.  apt-utils Replaces: apt (<< 0.5.9)
  * Write records from "apt-cache show" using fwrite(3) rather than
    write(2), in case for some reason the entire record doesn't get
    written by a single write(2)
  * Add new French man pages to doc/fr/.cvsignore
  * Add freebsd to buildlib/ostable (Closes: #193430)
  * Avoid segfault if a package name is specified which consists
    entirely of characters which look like end tags ('+', '-')
    (Closes: #200425)
  * Patch from Otavio Salvador <otavio@debian.org> to avoid listing
    suggests/recommends for packages which are selected for installation
    at the same time as the package which suggests/recommends them
    (Closes: #200102)
  * Patch from Otavio Salvador <otavio@debian.org> to avoid listing
    suggests/recommends which are Provided by a package which is already
    installed (Closes: #200395)
  * Patch to update pt_BR man page for apt_preferences(5) from Andre Luis
    Lopes <andrelop@debian.org> (Closes: #202245)
  * Use nl_langinfo(YESEXPR) rather than comparing to the translated
    string "Y".  Closes: #200953 and should make the prompting generally
    more robust in the face of i18n.  In the particular case of #200953,
    it was being fooled because of signedness issues with toupper(3)
    (Closes: #194614)
  * apt Suggests: aptitude | synaptic | gnome-apt | wajig
    (Closes: #146667)
  * Clean up whitespace in translated strings in ru.po, which messed up
    indentation (some other translations probably have similar problems)
    (Closes: #194282)
  * Run ispell -h over the man page sources and fix a bunch of typos
  * Use debian/compat rather than DH_COMPAT
  * Update to debhelper compatibility level 3
    - remove ldconfig calls from debian/{postinst,postrm} as dh_makeshlibs
      will add them
    - echo 3 > debian/compat
    - Build-Depends: debhelper (>= 3)
  * Exclude '.#*' from cvs-build
  * Let the ftp method work with ftp servers which do not require a
    password (Closes: #199425)
  * Build-depend on debhelper >= 4.1.62, because we need the fix for
    #204731 in order for dh_installman to work correctly
    with our SGML man pages
  * Move dh_makeshlibs ahead of dh_installdeb so that its postinst
    fragments are properly substituted

 -- Matt Zimmerman <mdz@debian.org>  Sun, 10 Aug 2003 19:54:39 -0400

apt (0.5.8) unstable; urgency=medium

  * urgency=medium because the changes since 0.5.5.1 are pretty safe as
    far as core functionality, 0.5.5.1 survived unstable for 10 days, and
    I don't want to delay apt's progress into testing any further.  It's
    decidedly better than 0.5.4.
  * Clarify the meaning of the only-source option in apt-get(8)
    (Closes: #177258)
  * Updated French man pages from Philippe Batailler
    <philippe.batailler@free.fr> (Closes: #182194)
  * Give a warning if an illegal type abbreviation is used when looking up a
    configuration item (Closes: #168453)
  * Improve build-depends handling of virtual packages even further, so that
    it will now also try to satisfy build-depends on virtual packages if they
    are not installed.  Note that this only works if there is only one
    package providing the virtual package, as in other cases (Closes: #165404)
  * Update config.guess and config.sub from autotools-dev 20030717.1
  * Tweak SGML in apt-extracttemplates.1.sgml so that literal '>' doesn't end
    up in output
  * Document SrcDirectory in apt-ftparchive.1.sgml (Closes: #156370)
  * Support TMPDIR in apt-extracttemplates (Closes: #191656)
  * Fix ru.po to use a capital letter for the translation of 'Y' so that
    YnPrompt works correctly (Closes: #200953).  No other translations seem
    to have this problem
  * Regenerate POT file and sync .po files
  * Only try to clear stdin if it is a tty, to avoid looping if there is
    lots of stuff (perhaps an infinite amount) to read (Closes: #192228)

 -- Matt Zimmerman <mdz@debian.org>  Fri, 25 Jul 2003 20:21:53 -0400

apt (0.5.7) unstable; urgency=low

  * Update control file to match overrides (apt priority important,
    libapt-pkg-dev section libdevel)
  * Silence the essential packages check if we are only downloading
    archives and not changing the system (Closes: #190862)
  * Skip version check if a build-dependency is provided by an installed package
    (Closes: #126938)
  * Have apt-cache show exit with an error if it cannot find any of the
    specified packages (Closes: #101490)

 -- Matt Zimmerman <mdz@debian.org>  Mon, 21 Jul 2003 23:43:24 -0400

apt (0.5.6) unstable; urgency=low

  * Adam Heath <doogie@debian.org>
    - Fix segfault when handling /etc/apt/preferences.  Closes: #192409.
  * Matt Zimmerman <mdz@debian.org>
    - Clean up some string handling, patch from Peter Lundkvist
      <p.lundkvist@telia.com> (Closes: #192225)
    - Don't fall off the end of the buffer when comparing versions.
      Patch from Koblinger Egmont <egmont@uhulinux.hu> (Closes: #194327)
    - Minor fixes to apt-ftparchive(1) (Closes: #118156)
    - Fix typo in apt-ftparchive help text (Closes: #119072)
    - More typos in apt-ftparchive help text (Closes: #190936)
    - Update config.guess, config.sub to latest versions
    - Modify the description for apt-utils to reflect the fact that it is not
      (any longer) infrequently used (Closes: #138045)
    - Make setup script for dselect method more explicit about
      overwriting sources.list (Closes: #151727)
    - Fix typo in apt-cache(8) (Closes: #161243)
    - Remove duplicate 'showpkg' from synopsis on apt-cache(8)
      (Closes: #175611)
    - Document in apt-get(8) the meaning of the '*' in ShowList, which is that
      the package is being purged (Closes: #182369)
    - Fix extra "/" character in apt.conf(5) (Closes: #185545)
    - Fix typo in tar error message (Closes: #191424)
    - Clarify description of 'search' on apt-cache(8) (Closes: #192216)
    - Fix incorrect path for 'partial' directory on apt-get(8)
      (Closes: #192933)
    - Fixes to pt_BR translation from Andre Luis Lopes <andrelop@ig.com.br>
      (Closes: #196669)
    - Updated apt_preferences(5) man page with many corrections and
      clarifications from Thomas Hood <jdthood@yahoo.co.uk>
      (Closes: #193336)
    - Fix SGML validation errors in apt-cache.8.sgml introduced in 0.5.5 or so
    - Add a simple example to apt-ftparchive(1) (Closes: #95257)
    - Add bug script for collecting configuration info (Closes: #176482)

 -- Matt Zimmerman <mdz@debian.org>  Mon, 21 Jul 2003 01:59:43 -0400

apt (0.5.5.1) unstable; urgency=low

  * Move the target of the example docs from doc to binary.  Closes:
    #192331
  * Fix api breakage that broke apt-ftparchive and apt-cache dumpavail, by
    backing out change that incorretly attempted to handle Package sections
    larger than 32k.  Closes: #192373
  * Fix never-ending loop with apt-get install -V.  Closes: #192355.

 -- Adam Heath <doogie@debian.org>  Mon, 19 May 2003 12:30:16 -0500

apt (0.5.5) unstable; urgency=low

  * New deb version compare function, that has no integer limits, and
    supports pre-versions using ~.  Code ported from dpkg.
  * Fix handling of [!arch] for build-dependencies. Closes: #88798, #149595
  * Fix handling of build-deps on unknown packages. Closes: #88664, #153307
  * "apt-get --arch-only build-dep" to install only architecture-
    dependent build dependencies. Bump minor shared lib number to reflect
    small change in BuildDepend API.
  * APT::Build-Essential configuration option (defaults to "build-essential")
    so that "apt-get build-dep" will ensure build essential packages are
    installed prior to installing other build-dependencies. Closes: #148879
  * LD_LIBRARY_PATH thing. Closes: #109430, #147529
  * /usr/doc reference in postinst. Closes: #126189
  * Doc updates. Closes: #120689
  * Possible apt-cache segfault. Closes: #120311, #118431, #117915, #135295,
          #131062, #136749
  * Print special message for EAI_AGAIN. Closes: #131397
  * libapt-pkg-dev needs to bring in the apt-inst library if linking
    is to work. Closes: #133943
  * Typos, Doc Stuff. Closes: #132772, #129970, #123642, #114892, #113786,
         #109591, #105920, #103678, #139752, #138186, #138054, #138050,
	 #139994, #142955, #151654, #151834, #147611, #154268, #173971
  * Fix possibility for tag file parsing to fail in some unlikely situations.
    Closes: #139328
  * Use std C++ names for some header files. Closes: #128741
  * Do not check for free space if --no-download. Closes: #117856
  * Actually implement or group handling for 'upgrade'. Closes: #133950
  * "Internal Error, Couldn't configure pre-depend" is not actually an
    internal error, it is a packaging error and now it says so, and
    pinpoints the problem dependency. Closes: #155621
  * Allows failure to write to a pipe for post-invoke stuff. Closes: #89830
  * Use usr/share/doc for dhelp. Closes: #115701
  * --print-uris works with 'update'. Closes: #57070
  * Options Dpkg::MaxArgs,Dpkg::MaxArgBytes to allow a much longer dpkg
    command line.
  * Fixed 2 little OR group bugs, thanks to Yann Dirson. Closes: #143995,
    #142298
  * Allow an uninstalled package to be marked for removal on an install
    line (meaning not to automatically install it), also fix some dodgy
    handling of protected packages. Closes: #92287, #116011
  * Fix errant prefix matching in version selection. Closes: #105968
  * Ensure that all files needed to run APT as a user are readable and
    ignore roots umask for these files. Closes: #108801
  * Support larger config spaces. Closes: #111914
  * 'apt-get update' no longer does 'Building Dependency Tree'.
  * When matching regexs allways print a message. Change regex activation
    charset. Closes: #147817
  * Don't die if lines in sources.list are too long. Closes: #146846
  * Show file name on apt-extracttemplate error messges. Closes: #151835
  * i18n gettext stuff, based on work from Michael Piefel: Closes: #95933
  * Some highly unlikely memory faults. Closes: #155842
  * C++ stuff for G++3.2. Closes: #162617, #165515,
  * apt-config dumps sends to stdout not stderr now.  Closes: #146294
  * Fix segfault in FindAny when /i is used, and there is no default.
    Closes: #165891
  * Add s390x to archtable.  Closese: #160992.
  * Update config.sub/config.guess in cvs, and add support to debian/rules
    to update them from /usr/share/misc if they exist.  Closes: #155014
  * Remove 'Sorry' from messages.  Closes: #148824.
  * Change wording of 'additional disk space usage' message.  Closes:
    #135021.
  * apt-extracttemplates now prepends the package name when extracting
    files.  Closes: #132776
  * Add -n synonym for --names-only for apt-cache.  Closes: #130689
  * Display both current version and new version in apt-get -s.  Closes:
    #92358
  * Add an options and timeout config item to ssh/rsh.  Closes: #90654
  * libapt-pkg-dev now depends on apt-utils.  Closes: #133942.
  * Change verbose logging output of apt-ftparchive to go to stderr,
    instead of stdout.  Also, errors that occur no longer go to stdout,
    but stderr.  Closes: #161592
  * Test for timegm in configure.  Closes: #165516.
  * s/st_mtime/mtime/ on our local stat structure in apt-ftparchive, to
    support compliation on platforms where st_mtime is a macro.  Closes:
    #165518
  * Check the currently mounted cdrom, to see if it's the one we are
    interested in.  Closes: #154602
  * Refer to reportbug instead of bug in the man pages. Closes: #173745
  * Link apt-inst to apt-pkg. Closes: #175055
  * New apt_preferences man page from Thomas Hood, Susan Kleinmann,
    and others.
  * Fix > 300 col screen segfault. Closes: #176052
  * Rebuild with gcc-3.2. Closes: #177752, #178008.
  * Fix build-dep handling of | dependencies.
    Closes: #98640, #145997, #158896, #172901
  * Double default value of APT::Cache-Limit, until such time as it
    can be made more dynamic.  Closes: #178623.
  * Report uris with '.gz' when there are errors.  Closes: #178435.
  * When installing build-deps, make sure the new version will
    satisfy build requirements. Closes: #178121
  * Split offline and guide documentation into apt-doc.  This was done so
    that binary-arch builds do not require documention deps.  Note, that 
    apt-doc is not installed on upgrades.
  * Use doc-base, instead of dhelp directly.  Closes: #110389
  * Change http message 'Waiting for file' to 'Waiting for headers'.
    Closes: #178537
  * Remove trailing lines on package lists in apt-get.  Closes: #178736.
  * Fix origin pins for file:// uris.  Closes: #189014.
  * Apply typo and syntax patch from bug to apt-cache.8.sgml.  Closes:
    #155194
  * s/dpkg-preconfig/dpkg-preconfigure/ in examples/configure-index.
    Closes: #153734.
  * Fix some typos in the apt-get manual.  Closes: #163932.
  * Apply patch from bug, to change frozen to testing, and then do it
    everywhere else.  Closes: #165085.
  * Update es.po.  Closes: #183111.
  * Add pt_BR translation of apt_preferences(5).  Also, build fr manpages.
    Closes: #183904.
  * Add a vcg command to apt-cache, similiar to dotty.  Closes: #150512.
  * Add option to apt-get to show versions of packages being
    upgraded/installed.
  * Be quiet in apt.post{inst,rm}.  Closes: #70685.
  * apt-get now prints out suggested and recommended packages.  Closes:
    #54982.
  * Insert some newlines in the cdrom change media message.  Closes:
    #154601.
  * Add a rdepends command to apt-cache.  Closes: #159864.
  * When building the dpkg command line, allow for 8192 chars to be used,
    instead of only 1024.
  * APT::Immediate-Configure had inverted semantics(false meant it was
    enabled).  Closes: #173619.
  * Fix status file parser so that if a record is larger than 32k, the
    buffer size will be doubled, and the read attempted again.  Closes:
    #174945.

 -- Adam Heath <doogie@debian.org>  Sun, 27 Apr 2003 01:23:12 -0500

apt (0.5.4) unstable; urgency=low

  * M68k config.guess patch. Closes: #88913
  * Bi-yearly test on OpenBSD and Solaris
  * Doc updates. Closes: #89121, #89854, #99671, #98353, #95823, #93057,
          #97520, #102867, #101071, #102421, #101565, #98272, #106914,
          #105606, #105377
  * Various cosmetic code updates. Closes: #89066, #89066, #89152
  * Add "pre-auto" as an option for DSelect::Clean (run autoclean after
    update).
  * More patches from Alfredo for Vendors and more SHA-1 stuff
  * Fix for AJ's 'desire to remove perl-5.005' and possibly other
    similar situations. Closes: #56708, #59432
  * no_proxy and ftp. Closes: #89671
  * Philippe Batailler's man page patches.
  * Fix for display bug. Closes: #92033, #93652, #98468
  * Use more than 16bits for the dep ID. Some people ran out..
    Closes: #103020, #97809, #102951, #99974, #107362, #107395, #107362,
            #106911, #107395, #108968
  * Reordered some things to make dante and FTP happier. Closes: #92757
  * James R. Van Zandt's guide.sgml updates. Closes: #90027
  * apt-ftparchive copes with no uncompressed package files + contents.
  * French man pages from philippe batailler - well sort of. They
    don't build yet..
  * run-parts. Closes: #94286
  * 'apt-cache policy' preferences debug tool.
  * Whatever. Closes: #89762
  * libstdc++ and HURD. Closes: #92025
  * More apt-utils verbage. Closes: #86954
  * Fliped comparision operator. Closes: #94618
  * Used the right copyright file. Closes: #65691
  * Randolph's G++3 patches.
  * Fixed no_proxy tokanizing. Closes: #100046
  * Strip Config-Version when copying status to available. Closes: #97520
  * Segfault with missing source files. Closes: #100325
  * EINTR check. Closes: #102293
  * Various changes to the locking metholodgy for --print-uris.
    Closes: #100590
  * Lame LD_LIBRARY_PATH thing. Closes: #98928
  * apt-cache search searchs provide names too now. Closes: #98695
  * Checksum and long lines problem. Closes: #106591
  * .aptignr and empty files are just a warning. Closes: #97364

 -- Jason Gunthorpe <jgg@debian.org>  Sat, 18 Aug 2001 17:21:59 -0500

apt (0.5.3) unstable; urgency=low

  * JoeyH's dpkg::preconfig not working. Closes: #88675
  * Fixed apt override disparity
  * Alfredo's SHA-1 and related patches

 -- Jason Gunthorpe <jgg@debian.org>  Sun,  4 Mar 2001 15:39:43 -0700

apt (0.5.2) unstable; urgency=low

  * Fixed mention of /usr/doc in the long description
  * JoeyH's downgrade bug -- don't use 0.5.1
  * Doc bug. Closes: #88538
  * Fault in building release strings. Closes: #88533

 -- Jason Gunthorpe <jgg@debian.org>  Sun,  4 Mar 2001 15:39:43 -0700

apt (0.5.1) unstable; urgency=low

  * Fixed #82894 again, or should be and.
  * Process the option string right. Closes: #86921
  * Don't eat the last command for pipes. Closes: #86923
  * Ignore .* for configuration directory processing. Closes: #86923
  * Alfredo's no_proxy patch
  * Documentation fixes. Closes: #87091
  * JoeyH's double slash bug. Closes: #87266
  * Unintitialized buffer and apt-ftparchive contents generation.
     Closes: #87612
  * Build-deps on virtual packages. Closes: #87639
  * Fixes glibc/libstdc++ symbol dependencies by including glibc and
    libstdc++ version info in the library soname and in the package
    provides. Closes: #87426
  * Updated soname version to 0.3.2
  * apt-extracttemplates moved from debconf into apt-utils
  * s390 archtable entry. Closes: #88232
  * Dan's segfault
  * Some instances where the status file can source a package in a
    non-sensical way. Closes: #87390
  * Work better if there are duplicate sources.list entries.
  * Fixed the resetting of Dir with "dir {};". Closes: #87323

 -- Randolph Chung <tausq@debian.org>  Sat, 3 Mar 2001 15:37:38 -0700

apt (0.5.0) unstable; urgency=low

  * Fixed an obscure bug with missing final double new lines in
    package files
  * Changed the apt-cdrom index copy routine to use the new section
    rewriter
  * Added a package file sorter, apt-sortpkgs
  * Parse obsolete Optional dependencies.
  * Added Ben's rsh method. Closes: #57794
  * Added IPv6 FTP support and better DNS rotation support.
  * Include the server IP in error messages when using a DNS rotation.
    Closes: #64895
  * Made most of the byte counters into doubles to prevent 32bit overflow.
    Closes: #65349
  * HTTP Authorization. Closes: #61158
  * Ability to parse and return source index build depends from Randolph.
  * new 'apt-get build-dep' command from Randolph. Closes: #63982
  * Added apt-ftparchive the all dancing all singing FTP archive
    maintinance program
  * Allow version specifications with =1.2.4-3 and /2.2 or /stable postfixes
    in apt-get.
  * Removed useless internal cruft including the xstatus file.
  * Fixed config parser bugs. Closes: #67848, #71108
  * Brain Damanged apt-get config options changed, does not change the command
    line interface, except to allow --enable-* to undo a configuration
    option:
      No-Remove -> Remove
      No-Download -> Download
      No-Upgrade -> Upgrade
  * Made this fix configable (DSelect::CheckDir) and default to disabled:
     * No remove prompt if the archives dir has not changed. Closes: #55709
    Because it is stupid in the case where no files were downloaded due to
    a resumed-aborted install, or a full cache! Closes: #65952
  * Obscure divide by zero problem. Closes: #64394
  * Update sizetable for mips. Closes: #62288
  * Fixed a bug with passive FTP connections
  * Has sizetable entry for sparc64. Closes: #64869
  * Escape special characters in the ::Label section of the cdroms.lst
  * Created apt-utils and python-apt packages
  * Due to the new policy engine, the available file may contain entries
    from the status file. These are generated if the package is not obsolete
    but the policy engine prohibits using the version from the package files.
    They can be identified by the lack of a Filename field.
  * The new policy engine. Closes: #66509, #66944, #45122, #45094, #40006,
    #36223, #33468, #22551
  * Fixed deb-src line for non-us. Closes: #71501, #71601
  * Fixes for G++ 2.96, s/friend/friend class/
  * Fixed mis doc of APT::Get::Fix-Missing. Closes: #69269
  * Confirmed fix for missing new line problem. Closes: #69386
  * Fixed up dhelp files. Closes: #71312
  * Added some notes about dselect and offline usage. Closes: #66473, #38316
  * Lock files on read only file systems are ignored w/ warning.
    Closes: #61701
  * apt-get update foo now gives an error! Closes: #42891
  * Added test for shlibs on hurd. Closes: #71499
  * Clarified apt-cache document. Closes: #71934
  * DocBook SGML man pages and some improvements in the text..
  * sigwinch thing. Closes: #72382
  * Caching can be turned off by setting the cache file names blank.
  * Ignores arches it does not know about when autocleaning. Closes: #72862
  * New function in apt-config to return dirs, files, bools and integers.
  * Fixed an odd litle bug in MarkInstall and fixed it up to handle
    complex cases involving OR groups and provides.
    68754 describes confusing messages which are the result of this..
    Closes: #63149, #69394, #68754, #77683, #66806, #81486, #78712
  * Speeling mistake and return code for the 'wicked' resolver error
    Closes: #72621, #75226, #77464
  * Solved unable to upgrade libc6 from potato to woody due to 3 package
    libc6 dependency loop problem.
  * Leading sources.list spaces. Closes: #76010
  * Removed a possible infinite loop while processing installations.
  * Man page updates. Closes: #75411, #75560, #64292, #78469
  * ReduceSourceList bug. Closes: #76027
  * --only-source option. Closes: #76320
  * Typos. Closes: #77812, #77999
  * Different status messages. Closes: #76652, #78353
  * /etc/apt/apt.conf.d/ directory for Joey and Matt and pipe protocol 2
  * OS detection an support for the new pseduo standard of os-arch for the
    Architecture string. Also uses regexing.. Closes: #39227, #72349
  * Various i18n stuff. Note that this still needs some i18n wizard
    to do the last gettextization right. Closes: #62386
  * Fixed a problem with some odd http servers/proxies that did not return
    the content size in the header. Closes: #79878, #44379
  * Little acquire bugs. Closes: #77029, #55820
  * _POSIX_THREADS may not be defined to anything, just defined..
    Closes: #78996
  * Spelling of Ignore-Hold correctly. Closes: #78042
  * Unlock the dpkg db if in download only mode. Closes: #84851
  * Brendan O'Dea's dselect admindir stuff. Closes: #62811
  * Patch from BenC. Closes: #80810
  * Single output of some names in lists. Closes: #80498, #43286
  * Nice message for people who can't read syserror output. Closes: #84734
  * OR search function. Closes: #82894
  * User's guide updates. Closes: #82469
  * The AJ/JoeyH var/state to var/lib transition patch. Closes: #59094
  * Various CD bugs, again thanks to Greenbush
    Closes: #80946, #76547, #71810, #70049, #69482
  * Using potato debhelper. Closes: #57977
  * I cannot self-terminate. Closes: #74928

 -- Jason Gunthorpe <jgg@debian.org>  Wed, 21 Feb 2001 00:39:15 -0500

apt (0.3.19) frozen unstable; urgency=low

  * Updates to apt-cdrom to support integrated non-us nicely, thanks to
    Paul Wade.
  * Fixed that apt-get/cdrom deadlock thing. Closes: #59853, #62945, #61976
  * Fixed hardcoded path. Closes: #59743
  * Fixed Jay's relative path bug
  * Allowed source only CDs. Closes: #58952
  * Space check is supressed if --print-uris is given. Closes: #58965
  * Clarified the documenation examples for non-us. Closes: #58646
  * Typo in the package description. Closes: #60230
  * Man Page typo. Closes: #60347
  * Typo in Algorithms.cc. Closes: #63577
  * Evil dotty function in apt-cache for generating dependency graphs
    with the as-yet-unpackaged GraphVis.
  * Appears to have been fixed in Janurary.. Closes: #57981
  * New config.guess/sub for the new archs. Closes: #60874
  * Fixed error reporting for certain kinds of resolution failures.
    Closes: #61327
  * Made autoclean respect 'q' settings. Closes: #63023
  * Fixed up the example sources.list. Closes: #63676
  * Added DPkg::FlushSTDIN to control the flushing of stdin before
    forking dpkg. Closes: #63991

 -- Ben Gertzfield <che@debian.org>  Fri, 12 May 2000 21:10:54 -0700

apt (0.3.18) frozen unstable; urgency=low

  * Changes in the postinst script. Closes: #56855, #57237
  * Fixed bashism. Closes: #57216, #57335
  * Doc updates. Closes: #57772, #57069, #57331, #57833, #57896

 -- Ben Gertzfield <che@debian.org>  Sun, 13 Feb 2000 01:52:31 -0800

apt (0.3.17) unstable; urgency=low

  * RFC 2732 usage for CDROM URIs and fixes to apt-cdrom
  * Fixed the configuration parser to not blow up if ; is in the config
    string
  * Applied visual patch to dselect install script . Closes #55214
  * Included the configure-index example
  * Minimal CD swaps
  * Library soname has increased
  * Fixed default sources.list to have correct URLs for potato when it
    becomes stable
  * Added a message about erasing sources.list to dselect setup script
    Closes: #55755
  * No remove prompt if the archives dir has not changed. Closes: #55709
  * Fixed inclusion of 2nd sample config file. Closes: #55374
  * Made file mtimes of 0 not confuse the methods If-Modifed-Since check.
    Closes: #55991

 -- Ben Gertzfield <che@debian.org>  Mon, 31 Jan 2000 12:12:40 -0800

apt (0.3.16) unstable; urgency=low

  * Made --no-download work. Closes: #52993
  * Now compiles on OpenBSD, Solaris and HP-UX
  * Clarify segfault errors
  * More debhelper fixes. Closes: #52662, #54566, #52090, #53531, #54769
  * Fix for Joel's discovery of glibc removal behavoir.
  * Fix for Ben Collins file: uri from slink upgrade.
  * Fixed resume code in FTP. Closes: #54323
  * Take more precautions to prevent the corruption Joey Hess saw.
  * Fixed --no-list-cleanup
  * RFC 2732 URI parsing ([] for hostnames).
  * Typo in apt-cache man page. Closes: #54949

 -- Ben Gertzfield <che@debian.org>  Fri, 14 Jan 2000 08:04:15 -0800

apt (0.3.15) unstable; urgency=low

  * Added DSelect::WaitAfterDownload Closes: #49549
  * Fixed cast error in byteswap macro and supporting code. Closes: #50093
  * Fixed buffer overflow for wide terminal sizes. Closes: #50295
  * Made -s and clean not do anything. Closes: #50238
  * Problem with Protected packages and the new OR code.
  * /usr/share/doc stuff. Closes: #51017, #50228, #51141
  * Remove doesn't require a package to be installable. Closes: #51175
  * FTP proxy touch ups in the mabn page. Closes: #51315, #51314

 -- Ben Gertzfield <che@debian.org>  Sat,  4 Dec 1999 21:17:24 -0800

apt (0.3.14) unstable; urgency=low

  * Fix Perl or group pre-depends thing Closes: #46091, #46096, #46233, #45901
  * Fix handling of dpkg's conversions from < -> <= Closes: #46094, #47088
  * Make unparsable priorities non-fatal Closes: #46266, #46267, #46293, #46298
  * Fix handling of '/' for the dist name. Closes: #43830, #45640, #45692
  * Fixed 'Method gave a blank filename' error from IMS queries onto CDs.
    Closes: #45034, #45695, #46537
  * Made OR group handling in the problem resolver more elaborate. Closes: #45646
  * Added APT::Clean-Installed option. Closes: #45973
  * Moves the free space check to after the calculated size is printed.
    Closes: #46639, #47498
  * mipsel arch Closes: #47614
  * Beautified URI printing to not include passwords Closes: #46857
  * Fixed little problem with --no-download Closes: #47557
  * Tweaked Dselect 'update' script to re-gen the avail file even in the
    event of a failure Closes: #47112
  * Retries for source archives too Closes: #47529
  * Unmounts CDROMs iff it mounted them Closes: #45299
  * Checks for the partial directories before doing downloads Closes: #47392
  * no_proxy environment variable (http only!) Closes: #43476
  * apt-cache showsrc Closes: #45799
  * De-Refs Single Pure virtual packages. Closes: #42437, #43555
  * Regexs for install. Closes: #35304, #38835
  * Dependency reports now show OR group relations
  * Re-Install feature. Cloes: #46961, #37393, #38919
  * Locks archive directory on clean (woops)
  * Remove is not 'sticky'. Closes: #48392
  * Slightly more accurate 'can not find package' message. Closes: #48311
  * --trivial-only and --no-remove. Closes: #48518
  * Increased the cache size. Closes: #47648
  * Comment woopsie. Closes: #48789
  * Removes existing links when linking sources. Closes: #48775
  * Problem resolver does not install all virtual packages. Closes: #48591, #49252
  * Clearer usage message about 'source' Closes: #48858
  * Immediate configure internal error Closes: #49062, #48884

 -- Ben Gertzfield <che@debian.org>  Sun,  7 Nov 1999 20:21:25 -0800

apt (0.3.13) unstable; urgency=low

  * Fix timestamp miss in FTP. Closes: #44363
  * Fix sorting of Kept packages. Closes: #44377
  * Fix Segfault for dselect-upgrade. Closes: #44436
  * Fix handling of '/' for the dist name. Closes #43830
  * Added APT::Get::Diff-Only and Tar-Only options. Closes #44384
  * Add commented-out deb-src URI to default sources.list file.

 -- Ben Gertzfield <che@debian.org>  Sun, 19 Sep 1999 18:54:20 -0700

apt (0.3.12) unstable; urgency=low

  * Fix for typo in the dhelp index. Closes: #40377
  * Multiple media swap support
  * Purge support. Closes: #33291, #40694
  * Better handling of - remove notation. Closes: #41024
  * Purge support. Closes: #33291, #40694
  * Error code on failed update. Closes: #41053
  * apt-cdrom adds entries for source directories. Closes: #41231
  * Sorts the output of any list. Closes: #41107
  * Fixes the looping problem. Closes: #41784, #42414, #44022
  * Fixes the CRC mechanism to lowercase all strings. Closes: #41839
  * More checks to keep the display sane. Particularly when fail-over is
    used with local mirrors and CD-Roms. Closes: #42127, #43130, #43668
  * PThread lockup problem on certain sparc/m68k. Closes: #40628
  * apt-cdrom understands .gz Package files too. Closes: #42779
  * Spelling error in dselect method description. Closes: #43251
  * Added security to the default source list. Closes: #43356

 -- Ben Gertzfield <che@debian.org>  Fri,  3 Sep 1999 09:04:28 -0700

apt (0.3.11) unstable; urgency=low

  * Fix for mis-parsed file: URIs. Closes: #40373, #40366, #40230
  * Fix for properly upgrading the system from perl 5.004 to 5.005

 -- Ben Gertzfield <che@debian.org>  Mon, 28 Jun 1999 21:06:44 -0700

apt (0.3.9) unstable; urgency=low

  * Spelling error in cachefile.cc. Closes: #39885
  * Trailing slash in dselect install if you try to use the
    default config file. Closes: #40011
  * Simulate works for autoclean. Closes: #39141
  * Fixed spelling errors. Closes: #39673
  * Changed url parsing a bit. Closes: #40070, #40069
  * Version 0.3.8 will be for slink/hamm (GNU libc 2).

 -- Ben Gertzfield <che@debian.org>  Thu, 24 Jun 1999 18:02:52 -0700

apt (0.3.7) unstable; urgency=low

  * Fixed missing text in the apt-get(8) page. Closes: #37596
  * Made --simulate and friends work with apt-get source. Closes: #37597, #37656
  * Fixed inclusion of man pages in the -doc/-dev package. Closes: #37633, #38651
  * Fixed handling of the -q option with not-entirely integer arguments
    Closes: #37499
  * Man page typo Closes: #37762
  * Fixed parsing of the Source: line. Closes: #37679
  * Dpkg/dpkg-hurd source bug. Closes: #38004, #38032
  * Added a check for an empty cache directory. Closes: #37963
  * Return a failure code if -d is given and packages fail to download.
    Closes: #38127
  * Arranged for an ftp proxy specifing an http server to work. See the
    important note in the sources.list man page.
  * Accounted for resumed files in the cps calculation. Closes: #36787
  * Deal with duplicate same version different packages. Closes: #30237
  * Added --no-download. Closes: #38095
  * Order of apt-cdrom dist detection. Closes: #38139
  * Fix apt-cdrom chop handling and missing lines. Closes: #37276
  * IPv6 http support
  * Suggests dpkg-dev for apt-get source. Closes: #38158
  * Fixed typo in apt-get help. Closes: #38712
  * Improved the error message in the case of broken held package. Closes: #38777
  * Fixed handling of MD5 failures
  * Documented list notation Closes: #39008
  * Change the 'b' to 'B'. Closes: #39007

 -- Ben Gertzfield <che@debian.org>  Sun, 20 Jun 1999 18:36:20 -0700

apt (0.3.6) unstable; urgency=low

  * Note that 0.3.5 never made it out the door..
  * Fix for apt-cdrom and unusual disk label locations. Closes: #35571
  * Made APT print numbers in decimal. Closes: #35617, #37319
  * Buffer munching fix for FTP. Closes: #35868
  * Typo in sample config file. Closes: #35907
  * Fixed whitespace in version compares. Closes: #35968, #36283, #37051
  * Changed installed size counter to only count unpacked packages.
    Closes: #36201
  * apt-get source support. Closes: #23934, #27190
  * Renames .debs that fail MD5 checking, provides automatic corruption
    recovery. Closes: #35931
  * Fixed autoconf verison. Closes: #37305
  * Random Segfaulting. Closes: #37312, #37530
  * Fixed apt-cache man page. Closes: #36904
  * Added a newline to apt-cache showpkg. Closes: #36903

 -- Ben Gertzfield <che@debian.org>  Wed, 12 May 1999 09:18:49 -0700

apt (0.3.4) unstable; urgency=low

  * Release for Ben while he is out of town.
  * Checked the size of partial files. Closes: #33705
  * apt-get should not print progress on non-tty. Closes: #34944
  * s/guide.text.gz/users-guide.txt.gz/ debian/control: Closes: #35207
  * Applied cdrom patches from Torsten.  Closes: #35140, #35141
  * smbmounted cdrom fix. Closes: #35470
  * Changed ie to eg.  Closes: #35196

 -- Adam Heath <doogie@debian.org>  Sun,  4 Apr 1999 18:26:44 -0500

apt (0.3.3) unstable; urgency=low

  * Fixes bug with file:/ URIs and multi-CD handling. Closes: #34923

 -- Ben Gertzfield <che@debian.org>  Tue, 23 Mar 1999 12:15:44 -0800

apt (0.3.2) unstable; urgency=low

  * Major release into unstable of v3
  * These bugs have been fixed, explanations are in the bug system, read
    the man pages as well..
    Closes: #21113, #22507, #22675, #22836, #22892, #32883, #33006, #34121,
    	    #23984, #24685, #24799, #25001, #25019, #34223, #34296, #34355,
	    #24021, #25022, #25026, #25104, #25176, #31557, #31691, #31853,
    	    #25458, #26019, #26433, #26592, #26670, #27100, #27100, #27601,
    	    #28184, #28391, #28778, #29293, #29351, #27841, #28172, #30260,
    	    #29382, #29441, #29903, #29920, #29983, #30027, #30076, #30112,
    	    #31009, #31155, #31381, #31883, #32140, #32395, #32584. #34465,
    	    #30383, #30441, #30472, #30643, #30827, #30324, #36425, #34596

 -- Ben Gertzfield <che@debian.org>  Mon, 15 Mar 1999 19:14:25 -0800

apt (0.3.1) experimental; urgency=low

  * Minor release of cvs version.
  * Added virtual package libapt-pkgx.x

 -- Mitch Blevins <mblevin@debian.org>  Wed, 10 Mar 1999 07:52:44 -0500

apt (0.3.0) experimental; urgency=low

  * New experimental version.

 -- Ben Gertzfield <che@debian.org>  Tue, 15 Dec 1998 12:53:21 -0800

apt (0.1.9) frozen unstable; urgency=low

  * Return to the wacky numbering for when we build 0.1.8 for hamm
  * Important bug related to APT on the Alpha fixed
  * apt-get dist-upgrade problems fixed
  * tiny patch for http method to fix an endless loop
  * nice fix from /usr/doc/lintian/ to remove rpath nastiness from
    libtool and add proper shared lib dependancies
  * now dh_shlibdeps is called with LD_LIBRARY_PATH=debian/tmp/usr/lib
    in case an old libpkg is installed while building APT to prevent
    spurious dependancies

 -- Ben Gertzfield <che@debian.org>  Thu,  5 Nov 1998 17:43:25 -0800

apt (0.1.7) unstable; urgency=low

  * New build with libstdc++2.9.
  * Various fixes; read the Changelog.

 -- Ben Gertzfield <che@debian.org>  Thu, 15 Oct 1998 18:29:18 -0700

apt (0.1.6) unstable; urgency=low

  * Various fixes in the FTP method for error checking. Fixes: #26188.
  * Spelling corrections in dselect method. Fixes: #25884
  * Fixes for compilation on alpha/ppc. Fixes: #25313, #26108.
  * No more bo releases: we're using a normal numbering system now.

 -- Ben Gertzfield <che@debian.org>  Tue,  8 Sep 1998 19:27:13 -0700

apt (0.1.5) unstable; urgency=low

  * Changed sources.list to point to 'unstable' by default, as
    'frozen' no longer exists!

 -- Ben Gertzfield <che@debian.org>  Thu, 23 Jul 1998 22:00:18 -0700

apt (0.1.3) unstable; urgency=low

  * New upstreamish version.
  * ftp method rewritten in C. Removes dependancies on all perl/perl
    related modules. This fixes many of the ftp method bugs.

 -- Ben Gertzfield <che@debian.org>  Thu, 16 Jul 1998 22:19:00 -0700

apt (0.1.1) unstable; urgency=low

  * Release for unstable.

 -- Ben Gertzfield <che@debian.org>  Tue, 30 Jun 1998 20:48:30 -0700

apt (0.1) unstable; urgency=low

  * Kludge to fix problem in libnet-perl with illegal anonymous
    FTP passwords.
  * Moved to unstable; apt is in a useable state now.
  * Fixed version numbering. From now on, numbering will be:
    0.1 (no actual release) -> 0.1.0bo (release for libc5) ->
    0.1.1 (release for unstable). Thanks, Manoj.

 -- Ben Gertzfield <che@debian.org>  Tue, 30 Jun 1998 20:40:58 -0700

apt (0.0.17-1) experimental; urgency=low

  * Fixed problem with libc6 version compare
  * Scott's away for a while, so I'll be packaging apt for the time
    being.

 -- Ben Gertzfield <che@debian.org>  Thu, 25 Jun 1998 19:02:03 -0700

apt (0.0.16-1) experimental; urgency=low

  * Modifications to make apt-get more friendly when backgrounded.
  * Updated documentation.
  * Updates to graphic widgets

 -- Scott K. Ellis <scott@debian.org>  Mon,  8 Jun 1998 11:22:02 -0400

apt (0.0.15-0.2bo) experimental; urgency=low

  * Bo compilation
  * Bob Hilliards crash

 -- Jason Gunthorpe <jgg@debian.org>  Sun, 31 May 1998 20:18:35 -0600

apt (0.0.15-0.1bo) experimental; urgency=low

  * Bo compilation
  * libstdc++272 patch

 -- Jason Gunthorpe <jgg@debian.org>  Sun, 31 May 1998 20:18:35 -0600

apt (0.0.15) experimental; urgency=low

  * Clean up source tarball (no user-visible changes)

 -- Scott K. Ellis <scott@debian.org>  Tue, 26 May 1998 12:23:53 -0400

apt (0.0.14) experimental; urgency=low

  * Updates in ordering code to make sure certain upgrades work correctly.
  * Made dselect/setup understand ftp as well as http

 -- Scott K. Ellis <scott@debian.org>  Wed, 20 May 1998 13:33:32 -0400

apt (0.0.13-bo1) experimental; urgency=low

  * Bo compilation

 -- Jason Gunthorpe <jgg@debian.org>  Mon, 18 May 1998 15:10:49 -0600

apt (0.0.13) experimental; urgency=low

  * Remove hardcoded egcc from debian/rules (#21575)
  * Fixes for ordering logic when system has a number of unpacked
    but unconfigured packages installed.
  * Spelling fix in dselect install method (#22556)

 -- Scott K. Ellis <scott@debian.org>  Sun, 17 May 1998 20:08:33 -0400

apt (0.0.12) experimental; urgency=low

  * Fixed problems with package cache corruption.
  * Made to depend on libc6 >= 2.0.7pre1 due to timezone problems with
    earlier versions.
  * Interface and documentation improvements.

 -- Scott K. Ellis <scott@debian.org>  Sat, 16 May 1998 23:17:32 -0400

apt (0.0.11) experimental; urgency=low

  * Change dependancies to pre-depends since breaking your packaging tools
    in the middle of an installation isn't very good.
  * Bug fixes to ftp method and general apt-get code

 -- Scott K. Ellis <scott@debian.org>  Fri, 15 May 1998 08:57:38 -0400

apt (0.0.10) experimental; urgency=low

  * Run "dpkg --configure -a" after an aborted dselect install
  * Fixed problem with install looping
  * Support for authenticating proxys: (note this isn't terribly secure)
    http_proxy="http://user:pass@firewall:port/"
  * Substitute $ARCH in sources.list
  * Fixes in the resumption code for ftp

 -- Scott K. Ellis <scott@debian.org>  Tue, 12 May 1998 09:14:41 -0400

apt (0.0.9) experimental; urgency=low

  * Added ftp support.
  * Various other less visible bug fixes.
  * Fixed problem with segfault when apt-get invoked in a non-existant
    directory (Bug #21863)
  * Bumped policy to 2.4.1

 -- Scott K. Ellis <scott@debian.org>  Fri,  1 May 1998 09:18:19 -0400

apt (0.0.8) experimental; urgency=low

  * Fixed generated available file (Bug #21836)
  * Added download ETA (Bug #21774).
  * Fixed hardcoded ARCH (Bug #21751).
  * Fixed check on http_proxy (Bug #21795).
  * Added download speed indicator.

 -- Scott K. Ellis <scott@debian.org>  Mon, 27 Apr 1998 10:58:32 -0400

apt (0.0.7) experimental; urgency=low

  * Remove libdeity and apt from package for now, since only apt-get and
    apt-cache are actually useful right now.
  * Clean up handling of package installation errors.
  * Added timeout to http transfers (#21269)
  * Updated setup for dselect/apt method.
  * Updated man pages
  * Long options (added in 0.0.6)

 -- Scott K. Ellis <scott@debian.org>  Tue, 21 Apr 1998 09:06:49 -0400

apt (0.0.6) experimental; urgency=low

  * Spelling changes.
  * Revamped download status display.
  * Call apt-get clean after successful install in dselect.
  * Added "apt-get clean" which deletes package files from /var/cache/apt

 -- Scott K. Ellis <scott@debian.org>  Thu,  9 Apr 1998 15:13:59 -0400

apt (0.0.5) experimental; urgency=low

  * Ignore signals while dpkg is running so we don't leave dpkg running in
    the background (#20804)
  * Check Packages as well as Packages.gz for file URIs (#20784)
  * Spelling cleanup (#20800)
  * Added -m option to permit upgrade to go on in the case of a bad mirror.
    This option may result in incomplete upgrades when used with -f.

 -- Scott K. Ellis <scott@debian.org>  Tue,  7 Apr 1998 12:40:29 -0400

apt (0.0.4) experimental; urgency=low

  * New usage guide.
  * Various documentation updates and cleanup.
  * Added '-f' option to apt-get attempt to fix broken dependancies.

 -- Scott K. Ellis <scott@debian.org>  Sat,  4 Apr 1998 14:36:00 -0500

apt (0.0.3) experimental; urgency=low

  * Added a shlibs.local file to prevent apt from depending on itself.
  * Updates to how apt-get handles bad states in installed packages.
  * Updated rules to make sure build works from a freshly checked out source
    archive.  Building from CVS needs libtool/automake/autoconf, builds from
    the distributed source package should have no such dependancy.

 -- Scott K. Ellis <scott@debian.org>  Fri,  3 Apr 1998 11:49:47 -0500

apt (0.0.2) unstable; urgency=low

  * Updates to apt-get and http binding for dselect method (apt).
  * Updating version number from 0.0.1, which was released only on IRC.

 -- Scott K. Ellis <scott@debian.org>  Fri,  3 Apr 1998 00:35:18 -0500

apt (0.0.1) unstable; urgency=low

  * Initial Release.

 -- Scott K. Ellis <scott@debian.org>  Tue, 31 Mar 1998 12:49:28 -0500<|MERGE_RESOLUTION|>--- conflicted
+++ resolved
@@ -1,10 +1,4 @@
-apt (0.8.11.5ubuntu3) UNRELEASED; urgency=low
-
-  * cherry pick cdrom mount fixes from lp:~mvo/apt/mvo
-
- -- Michael Vogt <michael.vogt@ubuntu.com>  Wed, 09 Mar 2011 12:16:32 +0100
-
-apt (0.8.11.5ubuntu2) natty; urgency=low
+apt (0.8.12) UNRELEASED; urgency=low
 
   [ Michael Vogt ]
   * apt-pkg/deb/debindexfile.cc:
@@ -55,7 +49,23 @@
     the native arch, except where the Arch: all package is declared
     Multi-Arch: foreign.  (Closes: #613584)
 
-<<<<<<< HEAD
+ -- David Kalnischkies <kalnischkies@gmail.com>  Tue, 08 Mar 2011 19:20:56 +0100
+
+apt (0.8.11.5ubuntu3) UNRELEASED; urgency=low
+
+  * cherry pick cdrom mount fixes from lp:~mvo/apt/mvo
+
+ -- Michael Vogt <michael.vogt@ubuntu.com>  Wed, 09 Mar 2011 12:16:32 +0100
+
+apt (0.8.11.5ubuntu2) natty; urgency=low
+
+  [ Michael Vogt ]
+  * apt-pkg/deb/debindexfile.cc:
+    - ignore missing deb-src files in /var/lib/apt/lists, thanks
+      to Thorsten Spindler (LP: #85590)
+  * apt-pkg/contrib/fileutl.cc, apt-pkg/deb/dpkgpm.cc:
+    - honor Dpkg::Chroot-Directory in the RunScripts*() methods
+
  -- Michael Vogt <michael.vogt@ubuntu.com>  Thu, 03 Mar 2011 17:39:30 +0100
 
 apt (0.8.11.5ubuntu1) natty; urgency=low
@@ -110,56 +120,6 @@
 
 apt (0.8.11.2) unstable; urgency=low
 
-=======
- -- David Kalnischkies <kalnischkies@gmail.com>  Tue, 08 Mar 2011 19:20:56 +0100
-
-apt (0.8.11.5) unstable; urgency=low
-
-  [ Christian Perrier ]
-  * Add missing dot in French translation of manpages. Merci, Olivier
-    Humbert.
-  * French translation update
-  * French manpages translation update
-
-  [ David Kalnischkies ]
-  * apt-pkg/depcache.cc:
-    - party revert fix in 0.8.11.2 which marked all packages as manual
-      installed if the FromUser bit is set in the MarkInstall call.
-      The default for this bit is true and aptitude depends on the old
-      behavior so the package is only marked as manual if its not marked
-      ("old" behavior) or if automatic installation is enabled - which
-      aptitude disables always (see also #613775)
-
- -- David Kalnischkies <kalnischkies@gmail.com>  Thu, 17 Feb 2011 15:16:31 +0100
-
-apt (0.8.11.4) unstable; urgency=low
-
-  [ David Kalnischkies ]
-  * apt-pkg/contrib/error.cc:
-    - ensure that va_list is not invalid in second try
-  * cmdline/apt-get.cc:
-    - don't remove new dependencies of garbage packages (Closes: #613420)
-  
-  [ Michael Vogt ]
-  * test/integration/*
-    - fix dashish in the integration tests
-
- -- Michael Vogt <mvo@debian.org>  Wed, 16 Feb 2011 14:36:03 +0100
-
-apt (0.8.11.3) unstable; urgency=low
-
-  * apt-pkg/contrib/fileutl.cc:
-    - really detect bigendian machines by including config.h,
-      so we can really (Closes: #612986)
-  * apt-pkg/contrib/mmap.cc:
-    - Base has as 'valid' failure states 0 and -1 so add a simple
-      validData method to check for failure states
-
- -- David Kalnischkies <kalnischkies@gmail.com>  Mon, 14 Feb 2011 16:58:03 +0100
-
-apt (0.8.11.2) unstable; urgency=low
-
->>>>>>> ed0dc138
   [ Michael Vogt ]
   * merged lp:~evfool/apt/fix641673:
     - String-fix in the source and the translations for the grammatical 
