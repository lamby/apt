apt (0.8.15.4) unstable; urgency=low

  [ David Miller ]
  * apt-pkg/contrib/sha1.cc:
    - fix illegally casts of on-stack buffer to a type requiring more
      alignment than it has resulting in segfaults on sparc (Closes: #634696)

 -- David Kalnischkies <kalnischkies@gmail.com>  Tue, 26 Jul 2011 08:26:53 +0200

apt (0.8.15.3) unstable; urgency=low

  [ Michael Vogt ]
  * apt-pkg/acquire-item.cc:
    - improve error message for a expired Release file
  * apt-pkg/algorithms.cc:
    - Hold back packages that would enter "policy-broken" state on upgrade
      when doing a "apt-get upgrade"
  * cmdline/apt-get.cc:
    - fix missing download progress in apt-get download

  [ David Kalnischkies ]
  * apt-pkg/pkgcachegen.cc:
    - fallback to memory if file is not writeable even if access()
      told us the opposite before (e.g. in fakeroot 1.16) (Closes: #630591)
  * doc/sources.list.5.xml:
    - document available [options] for sources.list entries (Closes: 632441)
  * doc/apt.conf.5.xml:
    - document APT::Architectures list (Closes: #612102)
  * cmdline/apt-get.cc:
    - restore all important dependencies for garbage packages (LP: #806274)
    - do not require unused partial dirs in 'source' (Closes: #633510)
    - buildconflicts effect all architectures
    - implement MultiarchCross for build-dep and source (Closes: #632221)
  * apt-pkg/init.cc:
    - use CndSet in pkgInitConfig (Closes: #629617)
  * apt-pkg/depcache.cc:
    - change default of APT::AutoRemove::SuggestsImportant to true
  * cmdline/apt-key:
    - use a tmpfile instead of /etc/apt/secring.gpg (Closes: #632596)
  * debian/apt.postinst:
    - remove /etc/apt/secring.gpg if it is an empty file
  * doc/apt-cache.8.xml:
    - apply madison typofix from John Feuerstein, thanks! (Closes: #633455)
  * apt-pkg/policy.cc:
    - emit an error on unknown APT::Default-Release value (Closes: #407511)
  * apt-pkg/aptconfiguration.cc:
    - ensure that native architecture is if not specified otherwise the
      first architecture in the Architectures vector
  * apt-pkg/deb/deblistparser.cc:
    - Strip only :any and :native if MultiArch should be stripped as it is
      save to ignore them in non-MultiArch contexts but if the dependency
      is a specific architecture (and not the native) do not strip

 -- Michael Vogt <mvo@debian.org>  Mon, 25 Jul 2011 15:04:43 +0200

apt (0.8.15.2) unstable; urgency=high

  * fix from David Kalnischkies for the InRelease gpg verification 
    code (LP: #784473)
<<<<<<< HEAD
=======
  * cmdline/apt-get.cc:
    - fix missing download progress in apt-get download
  * apt-pkg/contrib/cdromutl.cc:
    - fix escape problem when looking for the mounted devices
  * apt-pkg/contrib/strutl.{h,cc}, test/libapt/strutil_test.cc:
    - add new DeEscapeString() similar to DeQuoteString but
      unescape character escapes like \0XX and \xXX (plus added
      test)
>>>>>>> cca2efe6

 -- Michael Vogt <mvo@debian.org>  Tue, 12 Jul 2011 11:54:47 +0200

apt (0.8.15.1) unstable; urgency=low

  [ David Kalnischkies ]
  * doc/makefile:
    - create doxygen directory to avoid depending on magic (Closes: #628799)
  * cmdline/apt-key:
    - explicitly state that net-update is not supported if no url is set
    - require to be root for add, rm, update and net-update
    - clarify update vs. net-update in different distros (Closes: #632043)
  * debian/apt.symbols:
    - forgot 'mips' in the list for all architecture dependent symbols
    - comment out gcc-4.5 specific symbols as gcc-4.6 is now default
    - the symbol for PrintStatus() is architecture dependent
  * apt-pkg/policy.cc:
    - do not segfault in pinning if a package with this name doesn't exist.
      Thanks to Ferdinand Thommes for the report!
    - Defaults is a vector of Pin not of PkgPin
    - ensure that only the first specific stanza for a package is used
    - save all stanzas which had no effect in Unmatched
    - allow package:architecure in Package:

 -- Michael Vogt <mvo@debian.org>  Thu, 30 Jun 2011 10:05:36 +0200

apt (0.8.15) unstable; urgency=low

  [ Julian Andres Klode ]
  * apt-pkg/depcache.cc:
    - Really release action groups only once (Closes: #622744)
    - Make purge work again for config-files (LP: #244598) (Closes: #150831)
  * apt-pkg/acquire-item.cc:
    - Reject files known to be invalid (LP: #346386) (Closes: #627642)
  * debian/apt.cron.daily:
    - Check power after wait, patch by manuel-soto (LP: #705269)
  * debian/control:
    - Move ${shlibs:Depends} to Pre-Depends, as we do not want APT
      unpacked if a library is too old and thus break upgrades
  * doc/apt-key.8.xml:
    - Document apt-key net-update (LP: #192810)

  [ Christian Perrier ]
  * Galician translation update (Miguel Anxo Bouzada). Closes: #626505
  * Italian translation update (Milo Casagrande). Closes: #627834
  * German documentation translation update (Chris Leick). Closes: #629949
  * Catalan translation update (Jordi Mallach). Closes: #630657

  [ David Kalnischkies ]
  * fix a bunch of cppcheck warnings/errors based on a patch by
    Niels Thykier, thanks! (Closes: #622805)
  * apt-pkg/depcache.cc:
    - really include 'rc' packages in the delete count by fixing a
      typo which exists since 1999 in the source… (LP: #761175)
    - if critical or-group can't be satisfied, exit directly.
  * apt-pkg/acquire-method.cc:
    - write directly to stdout instead of creating the message in
      memory first before writing to avoid hitting limits
    - fix order of CurrentURI and UsedMirror in Status() and Log()
  * apt-pkg/orderlist.cc:
    - let VisitRProvides report if the calls were successful
  * apt-pkg/deb/dpkgpm.cc:
    - replace obsolete usleep with nanosleep
    - remove invalid pkgcache.bin and rebuild it if possible
    - log reinstall commands in history.log
  * debian/apt{,-utils}.symbols:
    - update both experimental symbol-files to reflect 0.8.14 state
  * debian/rules:
    - remove unused embedded jquery by doxygen from libapt-pkg-doc
  * cmdline/apt-mark.cc:
    - reimplement apt-mark in c++
    - provide a 'showmanual' command (Closes: #582791)
    - provide a 'dpkg --set-selections' wrapper to set/release holds
  * cmdline/apt-get.cc:
    - deprecate mostly undocumented 'markauto' in favor of 'apt-mark'
  * cmdline/apt-cache.cc:
    - deprecate mostly undocumented 'showauto' in favor of 'apt-mark'
  * apt-pkg/pkgcache.cc:
    - really ignore :arch in FindPkg() in non-multiarch environment
  * doc/po/de.po:
    - undo the translation of the command 'dump' in manpage of apt-config
      as report by Burghard Grossmann on debian-l10n-german, thanks!
  * apt-pkg/deb/debmetaindex.cc:
    - do not download TranslationIndex if no Translation-* will be
      downloaded later on anyway (Closes: #624218)
  * test/versions.lst:
    - disable obscure version number tests with versions dpkg doesn't
      allow any more as they don't start with a number
  * apt-pkg/acquire-worker.cc:
    - print filename in the unmatching size warning (Closes: #623137)
  * apt-pkg/acquire-item.cc:
    - apply fix for poorly worded 'locate file' error message from
      Ben Finney, thanks! (Closes: #623171)
  * methods/http.cc:
    - add config option to ignore a closed stdin to be able to easily
      use the method as a simple standalone downloader
    - Location header in redirects should be absolute URI, but some
      servers just send an absolute path so still deal with it properly
    - dequote URL taken from Location in redirects as we will otherwise
      quote an already quoted string in the request later (Closes: #602412)
  * apt-pkg/contrib/netrc.cc:
    - replace non-posix gnu-extension strdupa with strdup
  * apt-pkg/packagemanager.cc:
    - ensure for Multi-Arch:same packages that they are unpacked in
      lock step even in immediate configuration (Closes: #618288)
  * apt-pkg/init.cc:
    - don't set deprecated APT::Acquire::Translation, thanks Jörg Sommer!
  * cmdline/apt-config.cc:
    - show Acquire::Languages and APT::Architectures settings
      in 'dump' (Closes: 626739)
  * apt-pkg/orderlist.cc:
    - ensure that an old version of a package with a provides can
      never satisfy a dependency of a newer version of this package

  [ Michael Vogt ]
  * methods/mirror.cc:
    - ignore lines starting with "#" in the mirror file
    - ignore non http urls in the mirrors
    - append the dist (e.g. sid, wheezy) as a query string when
      asking for a suitable mirror 
  * apt-pkg/deb/deblistparser.cc:
    - include all known languages when building the apt cache
      (LP: #794907)
  * apt-pkg/deb/debindexfile.cc:
    - remove some no longer valid checks for "TranslationsAvailable()"

  [ Kenneth Solbø Andersen ]
  * apt-pkg/deb/dpkgpm.cc:
    - set permissions of term.log to root.adm and 644 (LP: #404724)
  
  [ Chris Leick ]
  * various typo and syntax corrections in doc/*.xml

 -- Michael Vogt <mvo@debian.org>  Tue, 28 Jun 2011 18:00:48 +0200

apt (0.8.14.1) unstable; urgency=low

  * apt-pkg/acquire-item.cc:
    - Only try to rename existing Release files (Closes: #622912)

 -- Julian Andres Klode <jak@debian.org>  Sat, 16 Apr 2011 14:36:10 +0200

apt (0.8.14) unstable; urgency=low

  [ Julian Andres Klode ]
  * apt-pkg/indexcopy.cc:
    - Use RealFileExists() instead of FileExists(), allows amongst other
      things a directory named Sources to exist on a CD-ROM (LP: #750694).
  * apt-pkg/acquire-item.cc:
    - Use Release files even if they cannot be verified (LP: #704595)
  * cmdline/apt-get.cc:
    - Do not install recommends for build-dep (Closes: #454479) (LP: #245273)
  * apt-pkg/deb/deblistparser.cc:
    - Handle no space before "[" in build-dependencies (LP: #72344)
  * apt-pkg/policy.cc:
    - Allow pinning by glob() expressions, and regular expressions
      surrounded by slashes (the "/" character) (LP: #399474)
      (Closes: #121132)
  * debian/control:
    - Set Standards-Version to 3.9.2
  
  [ Michael Vogt ]
  * mirror method:
    - do not crash if the mirror file fails to download
  * apt-pkg/aptconfiguration.cc:
    - fix comparing for a empty string
  * debian/apt.cron.daily:
    - run unattended-upgrades even if there was a error during
      the apt-get update (LP: #676295)

  [ David Kalnischkies ]
  * apt-pkg/pkgcache.cc:
    - use the native Architecture stored in the cache header instead of
      loading it from configuration as suggested by Julian Andres Klode

 -- Julian Andres Klode <jak@debian.org>  Fri, 15 Apr 2011 14:28:15 +0200

apt (0.8.13.2) unstable; urgency=low

  [ David Kalnischkies ]
  * apt-pkg/deb/dpkgpm.cc:
    - skip --configure if all packages disappeared
  * apt-pkg/vendor.cc, apt-pkg/vendorlist.cc:
    - mark them as deprecated as they are unused
  * apt-pkg/deb/deblistparser.h:
    - enable StripMultiArch by default for ParseDepends
  * debian/apt.conf.autoremove:
    - adapt to new gnumach kernel package naming (Closes: #619337)
  * doc/apt_preferences.5.xml:
    - correct typo spotted by Charles Plessy (Closes: #619088)
    - document ButAutomaticUpgrades together with NotAutomatic
      as suggested by Charles Plessy (Closes: #619083)
  * apt-pkg/depcache.cc:
    - remove pseudo handling leftover from SetReInstall
    - do not change protected packages in autoinstall (Closes: #618848)
  * apt-pkg/pkgcachegen.cc:
    - make "all"->"native" an implementation detail of NewPackage
      rather than rewrite it in higher methods
  * apt-pkg/cacheiterator.h:
    - return "all" instead of native architecture without breaking the abi
      (too much) by extending enum instead of using bitflags (LP: #733741)
  * apt-pkg/aptconfiguration.cc:
    - use dpkg --print-foreign-architectures to get multiarch configuration
      if non is specified with APT::Architectures (Closes: #612958)
  * cmdline/apt-get.cc:
    - do not show simulation notice for non-root commands (Closes: #619072)
    - be able to disable resolver with APT::Get::CallResolver and disable
      auto installation with APT::Get::AutoSolving
  * apt-pkg/deb/deblistparser.cc:
    - create foo:any provides for all architectures for an allowed package

 -- Michael Vogt <mvo@debian.org>  Tue, 05 Apr 2011 09:40:28 +0200

apt (0.8.13.1) unstable; urgency=low

  * apt-pkg/acquire-item.cc: Use stat buffer if stat was
    successful, not if it failed (Closes: #620546)

 -- Julian Andres Klode <jak@debian.org>  Sat, 02 Apr 2011 20:55:35 +0200

apt (0.8.13) unstable; urgency=low

  [ Thorsten Spindler ]
  * methods/rsh.cc
    - fix rsh/ssh option parsing (LP: #678080), thanks to
      Ville Mattila 
  
  [ Michael Vogt ]
  * apt-pkg/acquire-item.cc:
    - mark pkgAcqIndexTrans as Index-File to avoid asking the
      user to insert the CD on each apt-get update
  * po/sl.po:
    - updated, thanks to Andrej Znidarsic
  * mirror method:
    - when downloading data, show the mirror being used
    - randomize mirror list after download in a host specific way
      to ensure that the load is evenly spreaded accross the mirrors
    - fix some missing "Fail-Ignore"

 -- Michael Vogt <mvo@debian.org>  Wed, 16 Mar 2011 08:04:42 +0100

apt (0.8.12) unstable; urgency=low

  [ Michael Vogt ]
  * apt-pkg/deb/debindexfile.cc:
    - ignore missing deb-src files in /var/lib/apt/lists, thanks
      to Thorsten Spindler (LP: #85590)
  * apt-pkg/contrib/fileutl.cc, apt-pkg/deb/dpkgpm.cc:
    - honor Dpkg::Chroot-Directory in the RunScripts*() methods
  * apt-pkg/contrib/cdromutl.{cc,h}, apt-pkg/cdrom.{cc,h}:
    - deal with missing FSTAB_DIR when using libudev to discover cdrom
    - add experimental APT::cdrom::CdromOnly option (on by default). 
      When this is set to false apt-cdrom will handle any removable
      deivce (like a usb-stick) as a "cdrom/dvd" source

  [ Christian Perrier ]
  * Fix error in French translation of manpages (apt_preferences(5)).
    Merci, Rémi Vanicat. Closes: #613689
  * Complete French manpage translation
  * Italian translation update (Milo Casagrande). Closes: #614395

  [ David Kalnischkies ]
  * ftparchive/multicompress.cc, apt-inst/deb/debfile.cc:
    - support xz compressor to create xz-compressed Indexes and be able
      to open data.tar.xz files
    - load the supported compressors from configuration
  * ftparchive/writer.cc:
    - ensure that Date and Valid-Until time strings are not localised
    - add options to disable specific checksums for Indexes
    - include xz-compressed Packages and Sources files in Release file
  * apt-pkg/aptconfiguration.cc:
    - support download of xz-compressed indexes files
    - support adding new compressors by configuration
  * apt-pkg/deb/debsrcrecords.cc:
    - support xz-compressed source v3 debian.tar files
    - support every compression we have a compressor configured
  * ftparchive/contents.cc:
    - remove ExtractArchive codecopy from apt-inst/deb/debfile.cc
  * apt-inst/deb/debfile.cc:
    - support data.tar's compressed with any configured compressor
  * cmdline/apt-get.cc:
    - reinstall dependencies of reinstalled "garbage" (Closes: #617257)

  [ Steve Langasek ]
  * apt-pkg/deb/dpkgpm.cc:
    - make sure that for multiarch packages, we are passing the full
      qualified package name to dpkg for removals. (Closes: #614298)
  * Remove the "pseudopackage" handling of Architecture: all packages for
    Multi-Arch; instead, Arch: all packages only satisfy dependencies for
    the native arch, except where the Arch: all package is declared
    Multi-Arch: foreign.  (Closes: #613584)

 -- Michael Vogt <mvo@debian.org>  Thu, 10 Mar 2011 14:46:48 +0100

apt (0.8.11.5) unstable; urgency=low

  [ Christian Perrier ]
  * Add missing dot in French translation of manpages. Merci, Olivier
    Humbert.
  * French translation update
  * French manpages translation update

  [ David Kalnischkies ]
  * apt-pkg/depcache.cc:
    - party revert fix in 0.8.11.2 which marked all packages as manual
      installed if the FromUser bit is set in the MarkInstall call.
      The default for this bit is true and aptitude depends on the old
      behavior so the package is only marked as manual if its not marked
      ("old" behavior) or if automatic installation is enabled - which
      aptitude disables always (see also #613775)

 -- David Kalnischkies <kalnischkies@gmail.com>  Thu, 17 Feb 2011 15:16:31 +0100

apt (0.8.11.4) unstable; urgency=low

  [ David Kalnischkies ]
  * apt-pkg/contrib/error.cc:
    - ensure that va_list is not invalid in second try
  * cmdline/apt-get.cc:
    - don't remove new dependencies of garbage packages (Closes: #613420)
  
  [ Michael Vogt ]
  * test/integration/*
    - fix dashish in the integration tests

 -- Michael Vogt <mvo@debian.org>  Wed, 16 Feb 2011 14:36:03 +0100

apt (0.8.11.3) unstable; urgency=low

  * apt-pkg/contrib/fileutl.cc:
    - really detect bigendian machines by including config.h,
      so we can really (Closes: #612986)
  * apt-pkg/contrib/mmap.cc:
    - Base has as 'valid' failure states 0 and -1 so add a simple
      validData method to check for failure states

 -- David Kalnischkies <kalnischkies@gmail.com>  Mon, 14 Feb 2011 16:58:03 +0100

apt (0.8.11.2) unstable; urgency=low

  [ Michael Vogt ]
  * merged lp:~evfool/apt/fix641673:
    - String-fix in the source and the translations for the grammatical 
      mistake reported in bug LP: #641673, thanks to Robert Roth
  * merged lp:~evfool/apt/fix418552:
    - Grammar fix for bug LP: #418552, thanks to Robert Roth
  
  [ David Kalnischkies ]
  * cmdline/apt-get.cc:
    - add --install-suggests option (Closes: #473089)
  * apt-pkg/depcache.cc:
    - mark a package which was requested to be installed on commandline
      always as manual regardless if it is already marked or not as the
      marker could be lost later by the removal of rdepends (Closes: #612557)
  * methods/rred.cc:
    - read patch into MMap only if we work on uncompressed patches
    - update size of dynamic MMap as we write in from the outside
  * apt-pkg/contrib/mmap.cc:
    - do not try to free the mapping if its is unset
  * apt-pkg/contrib/fileutl.cc:
    - reorder the loaded filesize bytes for big endian (Closes: #612986)
      Thanks to Jörg Sommer for the detailed analyse!

 -- Michael Vogt <mvo@debian.org>  Mon, 14 Feb 2011 12:07:18 +0100

apt (0.8.11.1) unstable; urgency=low

  [ Stefan Lippers-Hollmann ]
  * cmdline/apt-key:
    - fix root test which prevented setting of trustdb-name
      which lets gpg fail if it adds/remove keys from trusted.gpg
      as it tries to open the (maybe) not existent /root/.gnupg

  [ David Kalnischkies ]
  * debian/apt.symbols:
    - add more arch dependent symbols

 -- Michael Vogt <mvo@debian.org>  Wed, 09 Feb 2011 17:49:59 +0100

apt (0.8.11) unstable; urgency=low

  [ David Kalnischkies ]
  * apt-pkg/depcache.cc:
    - add SetCandidateRelease() to set a candidate version and
      the candidates of dependencies if needed to a specified
      release (Closes: #572709)
    - allow conflicts in the same group again (Closes: #612099)
  * cmdline/apt-get.cc:
    - if --print-uris is used don't setup downloader as we don't need
      progress, lock nor the directories it would create otherwise
    - show dependencies of essential packages which are going to remove
      only if they cause the remove of this essential (Closes: #601961)
    - keep not installed garbage packages uninstalled instead of showing
      in the autoremove section and installing those (Closes: #604222)
    - change pkg/release behavior to use the new SetCandidateRelease
      so installing packages from experimental or backports is easier
    - really do not show packages in the extra section if they were
      requested on the commandline, e.g. with a modifier (Closes: #184730)
    - always do removes first and set not installed remove packages
      on hold to prevent temporary installation later (Closes: #549968)
  * debian/control:
    - add Vcs-Browser now that loggerhead works again (Closes: #511168)
    - depend on debhelper 7 to raise compat level
    - depend on dpkg-dev (>= 1.15.8) to have c++ symbol mangling
  * apt-pkg/contrib/fileutl.cc:
    - add a RealFileExists method and check that your configuration files
      are real files to avoid endless loops if not (Closes: #604401)
    - ignore non-regular files in GetListOfFilesInDir (Closes: #594694)
  * apt-pkg/contrib/weakptr.h:
    - include stddefs.h to fix compile error (undefined NULL) with gcc-4.6
  * methods/https.cc:
    - fix CURLOPT_SSL_VERIFYHOST by really passing 2 to it if enabled
  * deb/dpkgpm.cc:
    - fix popen/fclose mismatch reported by cppcheck. Thanks to Petter
      Reinholdtsen for report and patch! (Closes: #607803)
  * doc/apt.conf.5.xml:
    - fix multipl{y,e} spelling error reported by Jakub Wilk (Closes: #607636)
  * apt-inst/contrib/extracttar.cc:
    - let apt-utils work with encoded tar headers if uid/gid are large.
      Thanks to Nobuhiro Hayashi for the patch! (Closes: #330162)
  * apt-pkg/cacheiterator.h:
    - do not segfault if cache is not build (Closes: #254770)
  * doc/apt-get.8.xml:
    - remove duplicated mentioning of --install-recommends
  * doc/sources.list.5.xml:
    - remove obsolete references to non-us (Closes: #594495)
    - a notice is printed for ignored files (Closes: #597615)
  * debian/rules:
    - use -- instead of deprecated -u for dh_gencontrol
    - remove shlibs.local creation and usage
    - show differences in the symbol files, but never fail
  * pre-build.sh:
    - remove as it is not needed for a working 'bzr bd'
  * debian/{apt,apt-utils}.symbols:
    - ship experimental unmangled c++ symbol files
  * methods/rred.cc:
    - operate optional on gzip compressed pdiffs
  * apt-pkg/acquire-item.cc:
    - don't uncompress downloaded pdiff files before feeding it to rred
    - try downloading clearsigned InRelease before trying Release.gpg
    - change the internal handling of Extensions in pkgAcqIndex
    - add a special uncompressed compression type to prefer those files
    - download and use i18n/Index to choose which Translations to download
  * cmdline/apt-key:
    - don't set trustdb-name as non-root so 'list' and 'finger'
      can be used without being root (Closes: #393005, #592107)
  * apt-pkg/deb/deblistparser.cc:
    - rewrite LoadReleaseInfo to cope with clearsigned Releasefiles
  * ftparchive/writer.cc:
    - add config option to search for more patterns in release command
    - include Index files by default in the Release file
  * methods/{gzip,bzip}.cc:
    - print a good error message if FileSize() is zero
  * apt-pkg/aptconfiguration.cc:
    - remove the inbuilt Translation files whitelist
  * cmdline/apt-cache.cc:
    - remove not implemented 'apt-cache add' command
  * doc/apt-cache.8.xml:
    - describe reality as apt-cache just queries and doesn't manipulate
      the caches. Thanks to Enrico Zini for spotting it! (Closes: #612009)
  * apt-pkg/algorithms.cc:
    - mark pseudo packages of installed all packages as configured
      in the simulation as we don't call configure for these packages
  * apt-pkg/pkgcachegen.cc:
    - in multiarch, let :all packages conflict with :any packages
      with a different version to be sure
  * apt-pkg/contrib/error.cc:
    - remove 400 char size limit of error messages (LP: #365611)

  [ Michael Vogt ]
  * methods/http.cc:
    - do not hang if Acquire::http::ProxyAutoDetect can not be
      executed or returns no data (LP: #654393)
  * debian/apt.conf.autoremove:
    - never autoremove the GNU/Hurd kernel (closes: #588423), thanks
      to Guillem Jover
  * apt-pkg/cdrom.cc, apt-pkg/init.cc, methods/cdrom.cc:
    - use /media/cdrom as default mountoint (closes: #611569)
  * cmdline/apt-get.cc:
    - add apt-get changelog (closes: #526990)
    - add apt-get download (closes: #82738)

  [ Martin Pitt ]
  * test/integration/test-compressed-indexes, test/test-indexes.sh:
    - Explicitly disable compressed indexes at the start. This ensures that we
      will actually test uncompressed indexes regardless of the internal
      default value of Acquire::GzipIndexes.

 -- Michael Vogt <mvo@debian.org>  Tue, 08 Feb 2011 12:58:12 +0100

apt (0.8.10.3) unstable; urgency=low

  [ Programs translations ]
  * po/es.po: Updated, plus fixes encoding issues and fixes two fuzzy
    strings, thanks to Javier Fernandez-Sanguino (closes: #610692)

 -- Michael Vogt <mvo@debian.org>  Tue, 25 Jan 2011 11:51:42 +0100

apt (0.8.10.2) unstable; urgency=low

  [ David Kalnischkies ]
  * ftparchive/apt-ftparchive.cc:
    - fix endless loop for multiple TranslationsWriters

 -- Michael Vogt <mvo@debian.org>  Tue, 25 Jan 2011 10:26:15 +0100

apt (0.8.10.1) unstable; urgency=low

  [ Christian Perrier ]
  * Fix encoding for Slovenian translation. PO file switched
    to UTF-8. Closes: #609957

  [ Julian Andres Klode ]
  * cmdline/apt-cache.cc: Create an error for apt-cache depends
    if packages could not found (LP: #647045)

  [ Programs translations ]
  * Spanish update by Javier Fernández-Sanguino Peña. Closes: #607145 

  [ Manpages translations ]
  * Correct a typo and an error in French manpages translation.
    Closes: # 607170

 -- Michael Vogt <mvo@debian.org>  Mon, 17 Jan 2011 13:41:04 +0100

apt (0.8.10) unstable; urgency=low

  [ Programs translations ]
  * Czech by Miroslav Kure. Closes: #605107

  [ Martin Pitt ]
  * test/integration/test-compressed-indexes, test/test-indexes.sh:
    - Explicitly disable compressed indexes at the start. This ensures that we
      will actually test uncompressed indexes regardless of the internal
      default value of Acquire::GzipIndexes.

  [ David Kalnischkies ]
  * apt-pkg/algorithms.cc:
    - mark all installed packages first without auto installation in
      a dist-upgrade to prefer upgrading packages instead of installing
      new packages in versioned or-groups (Closes: #605394)

 -- Michael Vogt <mvo@debian.org>  Tue, 30 Nov 2010 10:42:17 +0100

apt (0.8.9) unstable; urgency=low

  [ Christian Perrier ]
  * Fix "typos" in French manpages translations. Thanks to
    Cyril Brulebois for bashing me.
  * Drop useless untranslatable sections from apt.8

  [ Programs translations ]
  * Slovenian update by Andrej Žnidaršič and Rosetta Slovenian team
  * German update by Holger Wansing. Closes: #603619

  [ David Kalnischkies ]
  * apt-pkg/aptconfiguration.cc:
    - evaluate Acquire::Languages= before LANG= (Closes: #602573)
  * apt-pkg/orderlist.cc:
    - try fixing before removing even if the fix is hidden in
      a provides, hidden in the #590438 testcase
  * apt-pkg/algorithms.cc:
    - if the package was explicitly marked as ToRemove don't
      consider it as a candidate for FixByInstall
  * apt-pkg/depcache.cc:
    - don't install previously not installed providers in a try
      to statisfy a "Breaks: provides" dependency by upgrade
  * cmdline/acqprogress.cc:
    - don't ask the user for media change if quiet >= 2, stdout is not
      a tty and assume-yes, force-yes or trivial-only option is set to
      avoid cpu eating endless loops in unattended runs like apt.cron
      (Closes: #602354, LP: #665580)

 -- Michael Vogt <mvo@debian.org>  Thu, 18 Nov 2010 09:25:04 +0100

apt (0.8.8) unstable; urgency=low

  [ David Kalnischkies ]
  * apt-pkg/contrib/fileutl.cc:
    - Add a FileFd::FileSize() method to get the size of the underlying
      file and not the size of the content in the file as FileFd::Size()
      does - the sizes can differ since the direct gzip integration
  * methods/{gzip,bzip2}.cc:
    - use FileSize() to determine if the file is invalid (Closes: #600852)
  * apt-pkg/pkgcache.cc:
    - fallback always to a suitable description (Closes: #601016)

  [ Michael Vogt ]
  * apt-pkg/deb/dpkgpm.cc:
    - ensure that history.log gets closed to avoid leaking a FD
      (closes: #601649)

 -- Michael Vogt <mvo@debian.org>  Thu, 28 Oct 2010 21:22:21 +0200

apt (0.8.7) unstable; urgency=low

  [ Manpages translations ]
  * Typo fixed in French (extra "Z"). Thanks to Florentin Duneau.
  * Another typo fixed in French ("Anfin"). Thanks to bubulle
  * Wrong translation for "showauto" fixed. Thanks to Raphaël Hertzog
    Closes: #599265

  [ Michael Vogt ]
  * debian/apt.cron.daily:
    - source /etc/default/locale (if available) so that the
      apt-get update cron job fetches the right translated package
      descriptions
  * fix test failure on amd64
  * apt-pkg/deb/debsystem.cc:
    - fix issues with dir::state::status and dir::state::extended_states
      when alternative rootdirs are used

  [ Martin Pitt ]
  * apt-pkg/deb/debindexfile.cc:
    - Use FileFd::Size() instead of stat()ing the sources/binary/translations
      indexes directly, so that we have transparent handling of gzipped
      indexes.
  * apt-pkg/contrib/fileutl.cc:
    - Fix FileFd::Size() for gzipped files to give the size of the
      uncompressed data. This fixes cache building progress going way
      over 100%.

  [ David Kalnischkies ]
  * apt-pkg/deb/deblistparser.cc:
    - support ArmHardFloat port in CompleteArch, thanks to Sebastian
      Andrzej Siewior for the patch!
  * doc/apt.ent:
    - move some strings into apt-verbatim.ent to avoid showing them in
      apt-doc.pot as they are untranslatable anyway (e.g. manpage references)
  * doc/apt-verbatim.ent:
    - change the codenames to reflect the situation after squeeze release
  * doc/examples/apt-https-method-example.conf:
    - apply various typo fixes by Olly Betts, thanks! (Closes: #600249)

 -- Michael Vogt <mvo@debian.org>  Fri, 15 Oct 2010 18:16:10 +0200

apt (0.8.6) unstable; urgency=low

  [ Programs translations ]
  * Vietnamese update by Clytie Siddall (Closes: #598489)
  * Asturian update by Maacub (Closes: #599057)

  [ David Kalnischkies ]
  * cmdline/apt-cache.cc:
    - use the TranslatedDescription for searching and not the first
      available one as it is maybe not an expected language (Closes: #597925)
  * apt-pkg/contrib/strutl.cc:
    - add a space between number and unit as required by SI (Closes: #598352)
  * apt-pkg/depcache.cc:
    - do not check endpointer packages instead of only those which prevented
      NeverAutoRemove settings from having an effect (Closes: #598452)
    - do not remove packages which the user requested for installation
      explicitly while satisfying other install requests (Closes: #598669)
  * apt-pkg/packagemanager.cc:
    - Add a space between period and 'Please' and unfuzzy all translations
  * doc/po/de.po:
    - remove the duplicated "angefertigt" in translation-holder string

 -- Michael Vogt <mvo@debian.org>  Mon, 04 Oct 2010 11:52:19 +0200

apt (0.8.5) unstable; urgency=low

  [ Manpages translations ]
  * German (Chris Leick). Closes: #597163

  [ Michael Vogt ]
  * merged lp:~mvo/apt/conflicts-on-virtuals to better deal with
    conflicts/breaks against virtual packages (LP: #614993)

  [ David Kalnischkies ]
  * apt-pkg/policy.cc:
    - support 100-pinning in Release file with ButAutomaticUpgrades
      as requested by the backports crew (Closes: #596097)
  * apt-pkg/deb/deblistparser.cc:
    - overrule NotAutomatic in case of ButAutomaticUpgrades
  * debian/apt.cron.daily:
    - handle absolut directory paths correctly by loading directories
      directly instead of building the paths on our own (Closes: #596421)
  * debian/control:
    - build-depend on docbook-xml to ensure that the xml DTDs are always
      available on the buildds (Closes: #597145)
  * buildlib/debiandoc.mak, buildlib/po4a_manpage.mak:
    - ensure that the build fails if documentation building fails
  * doc/po/fr.po:
    - correct two syntax issues to ensure we can build fine

 -- Michael Vogt <mvo@debian.org>  Fri, 17 Sep 2010 22:05:06 +0200

apt (0.8.4) unstable; urgency=low

  [ Michael vogt ]
  * ftparchive/writer.cc:
    - write out {Files,Checksum-Sha1,Checksum-Sha256} only if
      available LP: #633967. Thanks to Colin Watson
  * apt-pkg/contrib/cdromutl.cc:
    - if apt-cdrom is used on writable media (like usb-sticks), do
      not use the root directory to identify the medium (as all 
      changes there change the ident id). Use the .disk directory 
      instead 

  [ David Kalnischkies ]
  * ftparchive/writer.cc:
    - null the valid string instead of the date if Valid-Until is not set
  * apt-pkg/acquire-item.cc:
    - use also unsigned Release files again (Closes: #596189)

  [ Christian Perrier ]
  * Fix missing space after dot in a message from apt-pkg
    Translations unfuzzied. Thanks to Holger Wansing.

 -- Michael Vogt <mvo@debian.org>  Fri, 10 Sep 2010 20:45:15 +0200

apt (0.8.3) unstable; urgency=low

  [ Programs translations ]
  * German (Holger Wansing). Closes: #596141

  [ Manpages translations ]
  * Japanese (KURASAWA Nozomu). Closes: #595862

  [ Michael Vogt ]
  * apt-pkg/indexcopy.cc:
    - only use trusted.gpg.d directory if it exists
    - do not replace /dev/null when running in APT::CDROM::NoAct
      mode (LP: #612666), thanks to Colin Watson

  [ David Kalnischkies ]
  * ftparchive/apt-ftparchive.cc:
    - ensure that BinDirectory as well as Tree settings get
      the correct default FileMode setting (Closes: #595922)

 -- Michael Vogt <mvo@debian.org>  Tue, 07 Sep 2010 15:28:41 +0200

apt (0.8.2) unstable; urgency=low

  [ Manpages translations ]
  * Spanish (Omar Campagne). Closes: #595557

  [ David Kalnischkies ]
  * apt-pkg/versionmatch.cc:
    - do not accept 'Pin: origin "' (missing closing ") as a valid
      way to pin a local archive: either "" or none…
  * apt-pkg/deb/dpkgpm.cc:
    - create Dir::Log if needed to support /var/log as tmpfs or similar,
      inspired by Thomas Bechtold, thanks! (Closes: #523919, LP: #220239)
  * apt-pkg/indexcopy.cc:
    - support really still the APT::GPGV::TrustedKeyring setting,
      as it breaks d-i badly otherwise (Closes: #595428)
  * cmdline/apt-key:
    - support also Dir::Etc::Trusted so that apt-key works in the same
      way as the library part which works with the trusted files
  * methods/{gzip,bzip2}.cc:
    - empty files can never be valid archives (Closes: #595691)

 -- Michael Vogt <mvo@debian.org>  Mon, 06 Sep 2010 18:10:06 +0200

apt (0.8.1) unstable; urgency=low

  [ Programs translations ]
  * Thai (Theppitak Karoonboonyanan). Closes: #592695
  * Russian (Yuri Kozlov). Closes: #594232
  * Slovak (Ivan Masár). Closes: #594255
  * Swedish (Daniel Nylander). Closes: #594241
  * Japanese (Kenshi Muto, Osamu Aoki). Closes: #594265
  * Italian (Milo Casagrande). Closes: #594238
  * Asturian (maacub). Closes: #594303
  * Simplified Chinese (Aron Xu). Closes: #594458
  * Bulgarian (Damyan Ivanov). Closes: #594627
  * Portuguese (Miguel Figueiredo). Closes: #594668
  * Korean (Changwoo Ryu). Closes: #594809
  * Norwegian Bokmål (Hans Nordhaug). Closes: #595182
  * Danish (Joe Hansen). Closes: #595176
  * Catalan (Agustí Grau). Closes: #595234

  [ Christian Perrier ]
  * Fix spelling error in cmdline/apt-get.cc. Thanks to Osamu Aoki
    Closes: #594211

  [ Manpages translations ]
  * Portuguese (Américo Monteiro)

  [ David Kalnischkies ]
  * cmdline/apt-cache.cc:
    - show in madison command again also source packages (LP: #614589)
    - remove useless GetInitialize method
  * cmdline/apt-get.cc:
    - remove direct calls of ReadMainList and use the wrapper instead
      to protect us from useless re-reads and two-times notice display
    - remove death code by removing unused GetInitialize
  * apt-pkg/depcache.cc:
    - now that apt-get purge works on 'rc' packages let the MarkDelete
      pass this purge forward to the non-pseudo package for pseudos
  * apt-pkg/contrib/fileutl.cc:
    - apply SilentlyIgnore also on files without an extension
  * apt-pkg/contrib/configuration.cc:
    - fix autoremove by using correct config-option name and
      don't make faulty assumptions in error handling (Closes: #594689)
  * apt-pkg/versionmatch.cc:
    - let the pin origin actually work as advertised in the manpage
      which means "" are optional and pinning a local archive does
      work - even if it is a non-flat archive (Closes: #594435)

 -- Michael Vogt <mvo@debian.org>  Fri, 03 Sep 2010 18:36:11 +0200

apt (0.8.0) unstable; urgency=low

  [ Michael Vogt ]
  * merge of the debian-expermental-ma branch
  * refresh po/pot files in doc/ and po/

  [ Programs translations ]
  * Swedish (Daniel Nylander). Closes: #592366
  * French (Christian Perrier)

  [ Manpages translations ]
  * French (Christian Perrier)

 -- Michael Vogt <mvo@debian.org>  Tue, 24 Aug 2010 16:32:19 +0200

apt (0.8.0~pre2) experimental; urgency=low

  [ David Kalnischkies ]
  * apt-pkg/contrib/strutl.cc:
    - fix error checking for vsnprintf in its safe variant
  * methods/bzip2.cc:
    - fix error checking for read in case of failing bzip2/lzma/whatever
  * debian/apt.cron.daily:
    - create backups for our extended_states file (Closes: #593430)
  * apt-pkg/init.cc:
    - set the default values for dir::etc::trusted options correctly
  * ftparchive/writer.cc:
    - init valid-until correctly to prevent garbage entering Release file
  * apt-pkg/deb/debsystem.cc:
    - set dir::state::status based at least on dir
  * apt-pkg/deb/dpkgpm.cc:
    - use the InstVer instead of the CurrentVer for the autobit transfer
  * methods/http.cc:
    - some http servers violate HTTP1.1 by not issuing a Reason-Phrase
      (or at least a space after the code) especially for 200, but lets
      be nice and ignore it as we don't need the reason in general
  * apt-pkg/acquire-item.cc:
    - don't use ReadOnlyGzip mode for PDiffs as this mode doesn't work
      in combination with the AddFd methods of our hashclasses

 -- Michael Vogt <mvo@debian.org>  Mon, 23 Aug 2010 19:09:08 +0200

apt (0.8.0~pre1) experimental; urgency=low

  [ Programs translations ]
  * Swedish translation update. Closes: #592366

  [ Michael Vogt ]
  * merge of the debian-expermental-ma branch
  * refresh po/pot files in doc/ and po/
  * apt-pkg/pkgcache.cc:
    - re-evaluate the architectures cache when the cache is (re)opened

  [ Colin Watson ]
  * apt-pkg/cdrom.cc:
    - fix off-by-one error in DropBinaryArch

  [ Julian Andres Klode ]
  * apt-pkg/contrib/fileutl.cc:
    - Add WriteAtomic mode.
    - Revert WriteEmpty to old behavior (LP: #613211)
  * apt-pkg, methods:
    - Convert users of WriteEmpty to WriteAtomic.
  * apt-pkg/depcache.cc:
    - Only try upgrade for Breaks if there is a newer version, otherwise
      handle it as Conflicts (by removing it) (helps for #591882).
  * debian/control:
    - Add dependency on gnupg to apt, apt-key uses it.

  [ David Kalnischkies ]
  * apt-pkg/algorithms.cc:
    - let the problem resolver install packages to fix or-groups
      as a needed remove nuked another or-member (helps for #591882)
    - change the debug outputs to display also arch of the
      package and version dependencies information
  * cmdline/apt-get.cc:
    - let APT::Get::Arch-Only in build-dep default to false again
      (Closes: #592628) Thanks Mohamed Amine IL Idrissi for report!
    - purge packages in 'rc' state, thanks Rogier! (Closes: #150831)
  * apt-pkg/pkgcache.cc:
    - fix LongDesc handling in LANG=C environment

 -- Michael Vogt <mvo@debian.org>  Fri, 13 Aug 2010 17:00:49 +0200

apt (0.7.26~exp12) experimental; urgency=low

  [ Michael Vogt ]
  * debian/control:
    - add dependency on zlib-dev for libapt-pkg-dev

  [ David Kalnischkies ]
  * apt-pkg/cacheset.cc:
    - [ABI BREAK] add an ErrorType option to CacheSetHelper
  * cmdline/apt-cache.cc:
    - use Notice instead of Error in the CacheSetHelper messages
      for compat reasons. Otherwise tools like sbuild blow up
    - return success in show if a virtual package was given
  * debian/control:
    - remove libcurl3-gnutls-dev alternative as the package is gone
    - increase needed version of libcurl4-gnutls-dev to >= 7.19.0
      as we use CURLOPT_{ISSUERCERT,CRLFILE} (Closes: #589642)

 -- Michael Vogt <mvo@debian.org>  Fri, 30 Jul 2010 11:55:48 +0200

apt (0.7.26~exp11) experimental; urgency=low

  [ Julian Andres Klode ]
  * apt-pkg/deb/dpkgpm.cc:
    - Write architecture information to history file.
    - Add to history whether a change was automatic or not.
  * apt-pkg/contrib/fileutl.cc:
    - Add FileFd::OpenDescriptor() (needed for python-apt's #383617).
  * cmdline/apt-get.cc:
    - Support large filesystems by using statvfs64() instead of statvfs()
      and statfs64() instead of statfs() (Closes: #590513).
  * apt-pkg/cdrom.cc:
    - Use link() instead of rename() for creating the CD database backup;
      otherwise there would be a short time without any database.

  [ David Kalnischkies ]
  * apt-pkg/depcache.cc:
    - handle "circular" conflicts for "all" packages correctly
  * cmdline/apt-cache.cc:
    - be able to omit dependency types in (r)depends (Closes: #319006)
    - show in (r)depends the canidate per default instead of newest
    - share the (r)depends code instead of codecopy
  * apt-pkg/cacheset.cc:
    - move them back to the library as they look stable now
    - add a 'newest' pseudo target release as in pkg/newest
  * apt-pkg/pkgcache.cc:
    - prefer non-virtual packages in FindPreferredPkg (Closes: #590041)
  * test/integration/*:
    - add with bug#590041 testcase a small test "framework"
  * apt-pkg/orderlist.cc:
    - try to install another or-group member in DepRemove before
      breaking the or group (Closes: #590438)
    - configure also the replacement before remove by adding Immediate flag
  
  [ Michael Vogt ]
  * apt-pkg/contrib/error.{cc,h}
    - docstring cleanup
    - add inline DumpError() to avoid subtle API break

 -- Michael Vogt <mvo@debian.org>  Thu, 29 Jul 2010 16:40:58 +0200

apt (0.7.26~exp10) experimental; urgency=low

  [ David Kalnischkies ]
  * apt-pkg/contrib/error.{cc,h}:
    - remove constness of va_list parameter to fix build on amd64 and co
      Thanks Eric Valette! (Closes: #588610)
  * apt-pkg/deb/debmetaindex.cc:
    - do not query each architecture for flat file archives
    - fix typo preventing display of architecture in Info()
  * methods/bzip2.cc:
    - add a copycat of the old gzip.cc as we need it for bzip2 and lzma

  [ Martin Pitt ]
  * debian/rules:
    - Make DEB_BUILD_OPTIONS=noopt actually work by passing the right
      CXXFLAGS.
  * apt-pkg/contrib/fileutl.{h,cc}:
    - Add support for reading of gzipped files with the new "ReadOnlyGzip"
      OpenMode. (Closes: #188407)
    - Link against zlib (in apt-pkg/makefile) and add zlib build dependency.
    - [ABI BREAK] This adds a new private member to FileFd, but its
      initialization is in the public header file.
  * configure.in:
    - Check for zlib library and headers.
  * apt-pkg/acquire-item.cc, apt-pkg/deb/debindexfile.cc,
    apt-pkg/deb/debrecords.cc, apt-pkg/deb/debsrcrecords.h,
    cmdline/apt-cache.cc:
    - Open Packages, Sources, and Translations indexes in "ReadOnlyGzip" mode.
  * apt-pkg/deb/debindexfile.cc:
    - If we do not find uncompressed package/source/translation indexes, look
      for gzip compressed ones.
  * apt-pkg/acquire-item.cc:
    - If the Acquire::GzipIndexes option is true and we download a gzipped
      index file, keep it as it is (and rename to .gz) instead of
      uncompressing it.
  * doc/apt.conf.5.xml:
    - Document the new Acquire::GzipIndexes option.
  * doc/po/apt-doc.pot, doc/po/de.po:
    - German translation of new Acquire::GzipIndexes option.
  * Add test/test-indexes.sh:
    - Test behaviour of index retrieval and usage, in particular with
      uncompressed and gzip compressed indexes.
  * methods/gzip.cc: With FileFd now being able to read gzipped files, there
    is no need for the gzip method any more to spawn an external gzip process.
    Rewrite it to use FileFd directly, which makes the code a lot simpler, and
    also using less memory and overhead.

 -- Michael Vogt <mvo@debian.org>  Mon, 12 Jul 2010 11:41:01 +0200

apt (0.7.26~exp9) experimental; urgency=low

  [ David Kalnischkies ]
  * doc/apt.conf.5.xml:
    - add and document APT::Cache-{Start,Grow,Limit} options for mmap control
  * apt-pkg/contrib/fileutl.cc:
    - do not fail von double close()

 -- Michael Vogt <mvo@debian.org>  Fri, 09 Jul 2010 21:51:55 +0200

apt (0.7.26~exp8) experimental; urgency=low

  [ David Kalnischkies ]
  * cmdline/cacheset.cc:
    - doesn't include it in the library for now as it is too volatile
    - get the candidate either from an already built depcache
      or use the policy which is a bit faster than depcache generation
    - get packages by task^ with FromTask()
    - only print errors if all tries to get a package by string failed
    - factor out code to get a single package FromName()
    - check in Grouped* first without modifier interpretation
  * cmdline/apt-get.cc:
    - use the cachsets in the install commands
    - make the specify order of packages irrelevant (Closes: #196021)
  * apt-pkg/orderlist.cc:
    - untouched packages are never missing
  * apt-pkg/packagemanager.cc:
    - packages that are not touched doesn't need to be unpacked
  * debian/control:
    - remove intltool's dependency as it is an ubuntu artefact
  * apt-pkg/depcache.cc:
    - SetCandidateVer for all pseudo packages
    - SetReInstall for the "all" package of a pseudo package
    - use the new MatchAgainstConfig for the DefaultRootSetFunc
    - always mark the all package if a pseudo package is marked for install
  * apt-pkg/contrib/error.{cc,h}:
    - complete rewrite but use the same API
    - add NOTICE and DEBUG as new types of a message
    - add a simple stack handling to be able to delay error handling
  * apt-pkg/aptconfiguration.cc:
    - show a deprecation notice for APT::Acquire::Translation
  * apt-pkg/contrib/configuration.{cc,h}:
    - add a wrapper to match strings against configurable regex patterns
  * apt-pkg/contrib/fileutl.cc:
    - show notice about ignored file instead of being always silent
    - add a Dir::Ignore-Files-Silently list option to control the notice
  * apt-pkg/policy.h:
    - add another round of const& madness as the previous round accidentally
      NOT overrides the virtual GetCandidateVer() method (Closes: #587725)
  * apt-pkg/pkgcachegen.{cc,h}:
    - make the used MMap moveable (and therefore dynamic resizeable) by
      applying (some) mad pointer magic (Closes: #195018)

  [ Michael Vogt ]
  * apt-pkg/deb/dpkgpm.cc:
    - make the apt/term.log output unbuffered (thanks to Matt Zimmerman)

  [ Julian Andres Klode ]
  * methods/ftp.h:
    - Handle different logins on the same server (Closes: #586904).
  * apt-pkg/deb/deblistparser.cc:
    - Handle architecture wildcards (Closes: #547724).
  * apt-pkg/versionmatch.cc:
    - Support matching pins by regular expressions or glob() like patterns,
      regular expressions have to be put between to slashes; for example,
      /.*/.
  * apt-pkg/contrib/fileutl.cc:
    - Make FileFd replace files atomically in WriteTemp mode (for cache, etc).
  * debian/control:
    - Set Standards-Version to 3.9.0

 -- Michael Vogt <mvo@debian.org>  Fri, 09 Jul 2010 19:16:20 +0200

apt (0.7.26~exp7) experimental; urgency=low

  * apt-pkg/cachefile.h:
    - make pkgPolicy public again, libapt-pkg-perl (and probably
      others) get unhappy without that

 -- Michael Vogt <mvo@debian.org>  Thu, 10 Jun 2010 15:33:24 +0200

apt (0.7.26~exp6) experimental; urgency=low

  [ Michael Vogt ]
  * merge the remaining Ubuntu change:
    - on gpg verification failure warn and restore the last known
      good state
    - on failure display the IP of the server (useful for servers
      that use round robin DNS)
    - support Original-Maintainer in RewritePackageOrder
    - enable cdrom autodetection via libudev by default
    - show message about Vcs in use when apt-get source is run for
      packages maintained in a Vcs
    - better support transitional packages with mark auto-installed. 
      when the transitional package is in "oldlibs" the new package
      is not marked auto installed (same is true for section
      metapackages)
    - provide new "deb mirror://archive.foo/mirrors.list sid main"
      method expects a list of mirrors (generated on the server e.g.
      via geoip) and will use that, including cycle on failure
    - write apport crash file on package failure (disabled by default
      on debian until apport is available)
    - support mirror failure reporting (disabled by default on debian)
  
  [ David Kalnischkies ]
  * apt-pkg/deb/dpkgpm.cc:
    - write Disappeared also to the history.log
    - forward manual-installed bit on package disappearance
  * apt-pkg/deb/debsystem.cc:
    - add better config item for extended_states file
  * apt-pkg/pkgcache.h:
    - switch {,Install-}Size to unsigned long long
  * apt-pkg/depcache.cc:
    - do the autoremove mark process also for required packages to handle
      these illegally depending on lower priority packages (Closes: #583517)
    - try harder to find the other pseudo versions for autoremove multiarch
    - correct "Dangerous iterator usage" pointed out by cppcheck
    - deal with long long, not with int to remove 2GB Limit (LP: #250909)
    - deprecate AddSize with Multiplier as it is unused and switch to
      boolean instead to handle the sizes more gracefully.
    - switch i{Download,Usr}Size from double to (un)signed long long
  * apt-pkg/aptconfiguration.cc:
    - remove duplicate architectures in getArchitectures()
  * apt-pkg/indexrecords.{cc,h}:
    - backport forgotten Valid-Until patch from the obsolete experimental
      branch to prevent replay attacks better, thanks to Thomas Viehmann
      for the initial patch! (Closes: #499897)
    - add a constant Exists check for MetaKeys
  * apt-pkg/acquire-item.cc:
    - do not try PDiff if it is not listed in the Meta file
    - sent Last-Modified header also for Translation files
  * apt-pkg/cacheiterator.h:
    - let pkgCache::Iterator inherent std::iterator
  * ftparchive/writer.h:
    - add a virtual destructor to FTWScanner class (for cppcheck)
  * apt-pkg/cacheset.{cc,h}:
    - add simple wrapper around std::set for cache structures
    - move regex magic from apt-get to new FromRegEx method
    - move cmdline parsing from apt-cache to new FromCommandLine method
    - support special release-modifier 'installed' and 'candidate'
  * apt-pkg/contrib/cmdline.cc:
    - fix segfault in SaveInConfig caused by writing over char[] sizes
  * apt-pkg/pkgcache.cc:
    - get the best matching arch package from a group with FindPreferredPkg
  * cmdline/apt-cache.cc:
    - make the search multiarch compatible by using GrpIterator instead
    - use pkgCacheFile and the new CacheSets all over the place
    - add --target-release option (Closes: #115520)
    - accept pkg/release and pkg=version in show and co. (Closes: #236270)
    - accept package versions in the unmet command
  * cmdline/apt-get.cc:
    - use unsigned long long instead of double to store values it gets
  * apt-pkg/cachefile.{cc,h}:
    - split Open() into submethods to be able to build only parts
    - make the OpProgress optional in the Cache buildprocess
    - store also the SourceList we use internally for export
  * doc/apt.conf.5.xml:
    - document the new Valid-Until related options
  * apt-pkg/contrib/strutl.cc:
    - split StrToTime() into HTTP1.1 and FTP date parser methods and
      use strptime() instead of some self-made scanf mangling
    - use the portable timegm shown in his manpage instead of a strange
      looking code copycat from wget
  * ftparchive/writer.cc:
    - add ValidTime option to generate a Valid-Until header in Release file
  * apt-pkg/policy.cc:
    - get the candidate right for a not-installed pseudo package if
      his non-pseudo friend is installed
  * apt-pkg/indexcopy.cc:
    - move the gpg codecopy to a new method and use it also in methods/gpgv.cc

 -- Michael Vogt <mvo@debian.org>  Thu, 10 Jun 2010 14:02:22 +0200

apt (0.7.26~exp5) experimental; urgency=low

  [ David Kalnischkies ]
  * cmdline/apt-get.cc:
    - rerun dpkg-source in source if --fix-broken is given (Closes: #576752)
    - don't suggest held packages as they are installed (Closes: #578135)
    - handle multiple --{tar,diff,dsc}-only options correctly
    - show at the end of the install process a list of disappeared packages
  * cmdline/apt-cache.cc:
    - use GroupCount for package names in stats and add a package struct line
  * methods/rred.cc:
    - use the patchfile modification time instead of the one from the
      "old" file - thanks to Philipp Weis for noticing! (Closes: #571541)
  * debian/rules:
    - remove targets referring to CVS or arch as they are useless
    - use $(CURDIR) instead of $(pwd)
    - use dpkg-buildflags if available for CXXFLAGS
  * README.arch:
    - remove the file completely as it has no use nowadays
  * apt-pkg/depcache.cc:
    - be doublesure that the killer query is empty before starting reinstall
  * methods/gpgv.cc:
    - remove the keyrings count limit by using vector magic
  * contrib/mmap.cc:
    - clarify "MMap reached size limit" error message, thanks Ivan Masár!
  * doc/apt.ent
    - add entities for the current oldstable/stable/testing codenames
  * doc/sources.list.5.xml:
    - use stable-codename instead of stable in the examples (Closes: #531492)
  * doc/apt_preferences.5.xml:
    - adapt some examples here to use current codenames as well
    - add "NotAutomatic: yes" handling, thanks Osamu Aoki (Closes: #490347)
  * debian/libapt-pkg-doc.doc-base.cache:
    - remove yet another reference to the removed cache.sgml
  * doc/apt-get.8.xml:
    - do not say explicit target_release_{name,version,codename}, it should
      be clear by itself and 'man' can break lines again (Closes: #566166)
    - remove the gnome-apt reference as it is removed from unstable
  * apt-pkg/deb/dpkgpm.cc:
    - add 'disappear' to the known processing states, thanks Jonathan Nieder
  * apt-pkg/packagemanager.h:
    - export info about disappeared packages with GetDisappearedPackages()

  [ Michael Vogt ]
  * methods/http.{cc,h}:
    - code cleanup, use enums instead of magic ints
  
  [ Jari Aalto ]
  * debian/rules:
    - spell out some less known options to reduce manpage consultation-rate
    - Use POSIX command substitution: $(<command sequence>)
    - Remove EOL whitespace (Closes: #577804)

  [ Julian Andres Klode ]
  * apt-pkg/acquire-item.cc:
    - Fix pkgAcqFile::Custom600Headers() to always return something.
  

  [ Christian Perrier ]
  * Slovak translation update. Closes: #581159
  * Italian translation update. Closes: #581742
  * Swedish translation update. Closes: #592366

 -- Michael Vogt <mvo@debian.org>  Tue, 25 May 2010 16:01:42 +0200

apt (0.7.26~exp4) experimental; urgency=low

  [ David Kalnischkies ]
  * apt-pkg/depcache.cc:
    - rewrite the pseudo package reinstaller to be more intelligent
      in his package choices
  * apt-pkg/packagemanager.cc:
    - don't try to "unpack" pseudo packages twice
  * apt-pkg/contrib/fileutl.cc:
    - add a parent-guarded "mkdir -p" as CreateDirectory()
  * apt-pkg/acquire.{cc,h}:
    - add a delayed constructor with Setup() for success reporting
    - check for and create directories in Setup if needed instead of
      error out unfriendly in the Constructor (Closes: #523920, #525783)
    - optional handle a lock file in Setup()
  * apt-pkg/acquire-item.cc:
    - Acquire::ForceHash to force method for expected hash
  * cmdline/apt-get.cc:
    - remove the lock file handling and let Acquire take care of it instead
    - display MD5Sum in --print-uris if not forced to use another method
      instead of displaying the strongest available (Closes: #576420)
    - regex for package names executed on Grp- not PkgIterator
    - show non-candidates as fallback for virtual packages (Closes: #578385)
    - set also "all" to this version for pseudo packages in TryToChangeVer
  * apt-pkg/deb/dpkgpm.cc:
    - remove Chroot-Directory from files passed to install commands.
      Thanks to Kel Modderman for report & patch! (Closes: #577226)
  * ftparchive/writer.cc:
    - remove 999 chars Files and Checksums rewrite limit (Closes: #577759)
  * cmdline/apt-cache.cc:
    - align Installed and Candidate Version in policy so they can be compared
      easier, thanks Ralf Gesellensetter for the pointer! (Closes: #578657)
  * doc/apt.ent:
    - Add a note about APT_CONFIG in the -c description (Closes: #578267)
  * doc/po/de.po:
    - correct typos in german apt_preferences manpage, thanks Chris Leick!
  * apt-pkg/sourcelist.cc:
    - be less strict and accept [option=value] as well
  * apt-pkg/contrib/configuration.cc:
    - error out if #clear directive has no argument
  * doc/files.sgml:
    - sync documentation with status quo, regarding files/directories in
      use, extended_states and uri schemes.
  * doc/cache.sgml:
    - drop the file in favor of inplace documentation with doxygen
  * apt-pkg/pkgcache.h:
    - enhance the Groups ABI by providing a ID as the other structs does
    - check also the size of the Group struct then checking for the others

  [ Jari Aalto ]
  * cmdline/apt-get.cc:
    - replace backticks with single quotes around fix-broken command
      in the broken packages message. (Closes: #577168)
  * dselect/install:
    - modernize if-statements not to use 'x' (Closes: #577117)
    - replace backticks with POSIX $() (Closes: #577116)

  [ Michael Vogt ]
  * [ Abi break ] apt-pkg/acquire-item.{cc,h}:
    - add "IsIndexFile" to constructor of pkgAcqFile so that it sends
      the right cache control headers
  * cmdline/apt-get.cc:
    - fix crash when pkg.VersionList() is empty
  * apt-pkg/depcache.cc:
    - fix incorrect std::cout usage for debug output
  * test/libapt/getlanguages_test.cc:
    - Add test for Esperanto that has nocounty associated with them
      (LP: #560956)
  * apt-pkg/deb/debrecords.cc:
    - fix max tag buffer size (LP: #545336, closes: #578959)
  * debian/rules:
    - install html doxygen in libapt-pkg-doc 
  * debian/control:
    - build-depend on doxygen

  [ Julian Andres Klode ]
  * apt-pkg/contrib/weakptr.h:
    - add a class WeakPointable which allows one to register weak pointers to
      an object which will be set to NULL when the object is deallocated.
  * [ABI break] apt-pkg/acquire{-worker,-item,}.h:
    - subclass pkgAcquire::{Worker,Item,ItemDesc} from WeakPointable.
  * apt-pkg/pkgcache.cc:
    - Merge fix from David to correct handling in single-arch environments.
  * cmdline/apt-cache.cc:
    - Add a showauto command to apt-cache.
  * cmdline/apt-get.cc:
    - Add apt-get markauto and unmarkauto commands.

 -- Michael Vogt <mvo@debian.org>  Thu, 06 May 2010 09:32:54 +0200

apt (0.7.26~exp3) experimental; urgency=low

  [ Christian Perrier ]
  * German translation update. Closes: #571037
  * Spanish manpages translation update. Closes: #573293
  * Dutch translation update. Closes: #573946
  * Polish manpages translation update. Closes: #574558
  * Add "manpages-pl (<< 20060617-3~)" to avoid file conflicts with
    that package that was providing some manpages for APT utilities.

  [ David Kalnischkies ]
  * [BREAK] merge MultiArch-ABI. We don't support MultiArch,
    but we support the usage of the new ABI so libapt users
    can start to prepare for MultiArch (Closes: #536029)
  * Ignore :qualifiers after package name in build dependencies
    in the library by default, but try to honour them in apt-get
    as we have some sort of MultiArch support ready (Closes: #558103)
  * add translation of the manpages to PT (portuguese)
    Thanks to Américo Monteiro!
  * Switch to dpkg-source 3.0 (native) format
  * apt-pkg/depcache.cc:
    - remove Auto-Installed information from extended_states
      together with the package itself (Closes: #572364)
  * cmdline/apt-mark:
    - don't crash if no arguments are given (Closes: #570962)
  * debian/control:
    - remove some years old and obsolete Replaces
    - add automake/conf build-depends/conflicts as recommend by
      the autotools-dev README (Closes: #572615)
  * apt-pkg/contrib/mmap.{h,cc}:
    - add char[] fallback for filesystems without shared writable
      mmap() like JFFS2. Thanks to Marius Vollmer for writing
      and to Loïc Minier for pointing to the patch! (Closes: #314334)
  * doc/apt_preferences.5.xml:
    - fix two typos and be more verbose in the novice warning.
      Thanks to Osamu Aoki for pointing it out! (Closes: #567669)
    - fix a=sid vs. n=sid typo, thanks Ansgar Burchardt!
    - origin can be used to match a hostname (Closes: #352667)
    - remove wrong pin-priority is optional remark (Closes: #574944)
  * apt-pkg/deb/dpkgpm.cc:
    - fix error message construction in OpenLog()
    - if available store the Commandline in the history
  * cmdline/apt-get.cc:
    - add a --only-upgrade flag to install command (Closes: #572259)
    - fix memory leaks in error conditions in DoSource()
    - try version match in FindSrc first exact than fuzzy (LP: #551178)
  * apt-pkg/contrib/cmndline.cc:
    - save Commandline in Commandline::AsString for logging
  * apt-pkg/deb/debversion.cc:
    - consider absent of debian revision equivalent to 0 (Closes: #573592)
  * doc/makefile, doc/*:
    - generate subdirectories for building the manpages in on the fly
      depending on the po files we have.
  * apt-pkg/pkgcachegen.cc:
    - merge versions correctly even if multiple different versions
      with the same version number are available.
      Thanks to Magnus Holmgren for the patch! (Closes: #351056)
  * ftparchive/writer.cc:
    - write LongDescriptions if they shouldn't be included in Packages
      file into i18n/Translation-en by default.
  * doc/po/de.po:
    - correct a few typos in the german manpage translation.
      Thanks to Chris Leick and Georg Koppen! (Closes: #574962)
  * apt-pkg/contrib/strutl.cc:
    - convert all toupper calls to tolower_ascii for a little speedup

  [ Jean-Baptiste Lallement ]
  * apt-pkg/contrib/strutl.cc:
    - always escape '%' (LP: #130289) (Closes: #500560)
    - unescape '%' sequence only if followed by 2 hex digit
    - username/password are urlencoded in proxy string (RFC 3986)

  [ Julian Andres Klode ]
  * cmdline/apt-cache.cc:
    - Change behavior of showsrc to match the one of show (Closes: #512046).
  * cmdline/apt-key:
    - Honor Apt::GPGV::TrustedKeyring (Closes: #316390)
  * cmdline/apt-mark:
    - Use the new python-apt API (and conflict with python-apt << 0.7.93.2).
  * apt-inst/contrib/arfile.h:
    - Add public ARArchive::Members() which returns the list of members.
  * apt-pkg/policy.cc:
    - Always return a candidate if there is at least one version pinned > 0
      (Closes: #512318)
  * ftparchive/apt-ftparchive.cc:
    - Read default configuration (Closes: #383257)
  * debian/rules:
    - Fix the libraries name to be e.g. libapt-pkg4.9 instead of
      libapt-pkg-4.9.

  [ Michael Vogt ]
  * apt-pkg/deb/dpkgpm.cc:
    - fix backgrounding when dpkg runs (closes: #486222)
  * cmdline/apt-mark:
    - show error on incorrect aguments (LP: #517917), thanks to
      Torsten Spindler
  * cmdline/apt-get.cc:
    - if apt-get source foo=version or foo/distro can not be found,
      error out (LP: #502641)
  * apt-pkg/packagemanager.cc:
    - better debug output 
  * doc/examples/configure-index:
    - add missing Debug::pkgPackageManager option

 -- Michael Vogt <mvo@debian.org>  Thu, 01 Apr 2010 17:30:43 +0200

apt (0.7.26~exp2) experimental; urgency=low

  * fix crash when LANGUAGE is not set

 -- Michael Vogt <mvo@debian.org>  Thu, 18 Feb 2010 22:07:23 +0100

apt (0.7.26~exp1) experimental; urgency=low

  [ David Kalnischkies ]
  * [BREAK] add possibility to download and use multiply
    Translation files, configurable with Acquire::Translation
    (Closes: #444222, #448216, #550564)
  * Ignore :qualifiers after package name in build dependencies
    for now as long we don't understand them (Closes: #558103)
  * apt-pkg/contrib/mmap.{cc,h}:
    - extend it to have a growable flag - unused now but maybe...
  * apt-pkg/pkgcache.h:
    - use long instead of short for {Ver,Desc}File size,
      patch from Víctor Manuel Jáquez Leal, thanks! (Closes: #538917)
  * apt-pkg/acquire-item.cc:
    - allow also to skip the last patch if target is reached,
      thanks Bernhard R. Link! (Closes: #545699)
  * ftparchive/writer.{cc,h}:
    - add --arch option for packages and contents commands
    - if an arch is given accept only *_all.deb and *_arch.deb instead
      of *.deb. Thanks Stephan Bosch for the patch! (Closes: #319710)
    - add APT::FTPArchive::AlwaysStat to disable the too aggressive
      caching if versions are build multiply times (not recommend)
      Patch by Christoph Goehre, thanks! (Closes: #463260)
  * apt-pkg/deb/dpkgpm.cc:
    - stdin redirected to /dev/null takes all CPU (Closes: #569488)
      Thanks to Aurelien Jarno for providing (again) a patch!
  * buildlib/apti18n.h.in, po/makefile:
    - add ngettext support with P_()
  * aptconfiguration.cc:
    - include all existing Translation files in the Cache (Closes: 564137)
  * debian/control:
    - update with no changes to debian policy 3.8.4
  * doc/apt_preferences.5.xml:
    - explicitly warn against careless use (Closes: #567669)
  * debian/rules:
    - remove creation of empty dir /usr/share/apt
  * doc/apt-cdrom.8.xml:
    - fix typo spotted by lintian: proc(c)eed

  [ Ivan Masár ]
  * Slovak translation update. Closes: #568294
  
  [ Michael Vogt ]
  * [BREAK] merged lp:~mvo/apt/history
    - this writes a /var/log/apt/history tagfile that contains details
      from the transaction (complements term.log)
  * methods/http.cc:
    - add cache-control headers even if no cache is given to allow
      adding options for intercepting proxies
    - add Acquire::http::ProxyAutoDetect configuration that 
      can be used to call a external helper to figure out the 
      proxy configuration and return it to apt via stdout
      (this is a step towards WPAD and zeroconf/avahi support)
  * abicheck/
    - add new abitest tester using the ABI Compliance Checker from
      http://ispras.linuxfoundation.org/index.php/ABI_compliance_checker

  [ Robert Collins ]
  * Change the package index Info methods to allow apt-cache policy to be
    useful when using several different archives on the same host.
    (Closes: #329814, LP: #22354)

 -- Michael Vogt <mvo@debian.org>  Thu, 18 Feb 2010 16:11:39 +0100

apt (0.7.25.3) unstable; urgency=low

  [ Christian Perrier ]
  * Italian translation update. Closes: #567532

  [ David Kalnischkies ]
  * apt-pkg/contrib/macros.h:
    - install the header system.h with a new name to be able to use
      it in other headers (Closes: #567662)
  * cmdline/acqprogress.cc:
    - Set Mode to Medium so that the correct prefix is used.
      Thanks Stefan Haller for the patch! (Closes: #567304 LP: #275243)
  * ftparchive/writer.cc:
    - generate sha1 and sha256 checksums for dsc (Closes: #567343)
  * cmdline/apt-get.cc:
    - don't mark as manually if in download only (Closes: #468180)

 -- Michael Vogt <mvo@debian.org>  Mon, 01 Feb 2010 18:41:15 +0100

apt (0.7.25.2) unstable; urgency=low

  [ Michael Vogt ]
  * apt-pkg/contrib/cdromutl.cc:
    - fix UnmountCdrom() fails, give it a bit more time and try
      the umount again
  * apt-pkg/cdrom.cc:
    - fix crash in pkgUdevCdromDevices
  * methods/cdrom.cc:
    - fixes in multi cdrom setup code (closes: #549312)
    - add new "Acquire::cdrom::AutoDetect" config that enables/disables
      the dlopen of libudev for automatic cdrom detection. Off by default
      currently, feedback/testing welcome
  * cmdline/apt-cdrom.cc:
    - add new --auto-detect option that uses libudev to figure out
      the cdrom/mount-point
  * cmdline/apt-mark:
    - merge fix from Gene Cash that supports markauto for
      packages that are not in the extended_states file yet
      (closes: #534920)
  * ftparchive/writer.{cc,h}:
    - merge crash fix for apt-ftparchive on hurd, thanks to
      Samuel Thibault for the patch (closes: #566664)

  [ David Kalnischkies ]
  * apt-pkg/contrib/fileutl.cc:
    - Fix the newly introduced method GetListOfFilesInDir to not
      accept every file if no extension is enforced
      (= restore old behaviour). (Closes: #565213)
  * apt-pkg/policy.cc:
    - accept also partfiles with "pref" file extension as valid
  * apt-pkg/contrib/configuration.cc:
    - accept also partfiles with "conf" file extension as valid
  * doc/apt.conf.5.xml:
    - reorder description and split out syntax
    - add partfile name convention (Closes: #558348)
  * doc/apt_preferences.conf.5.xml:
    - describe partfile name convention also here
  * apt-pkg/deb/dpkgpm.cc:
    - don't segfault if term.log file can't be opened.
      Thanks Sam Brightman for the patch! (Closes: #475770)
  * doc/*:
    - replace the per language addendum with a global addendum
    - add a explanation why translations include (maybe) english
      parts to the new global addendum (Closes: #561636)
  * apt-pkg/contrib/strutl.cc:
    - fix malloc asseration fail with ja_JP.eucJP locale in
      apt-cache search. Thanks Kusanagi Kouichi! (Closes: #548884)

  [ Christian Perrier ]
  * French translation update

 -- Michael Vogt <mvo@debian.org>  Wed, 27 Jan 2010 16:16:10 +0100

apt (0.7.25.1) unstable; urgency=low

  [ Christian Perrier ]
  * French manpage translation update
  * Russian translation update by Yuri Kozlov
    Closes: #564171

  [Chris Leick]
  * spot & fix various typos in all manpages
  * German manpage translation update

  [ David Kalnischkies ]
  * cmdline/apt-cache.cc:
    - remove translatable marker from the "%4i %s\n" string
  * buildlib/po4a_manpage.mak:
    - instruct debiandoc to build files with utf-8 encoding
  * buildlib/tools.m4:
    - fix some warning from the buildtools
  * apt-pkg/acquire-item.cc:
    - add configuration PDiffs::Limit-options to not download
      too many or too big patches (Closes: #554349)
  * debian/control:
    - let all packages depend on ${misc:Depends}
  * share/*-archive.gpg:
    - remove the horrible outdated files. We already depend on
      the keyring so we don't need to ship our own version
  * cmdline/apt-key:
    - errors out if wget is not installed (Closes: #545754)
    - add --keyring option as we have now possibly many
  * methods/gpgv.cc:
    - pass all keyrings (TrustedParts) to gpgv instead of
      using only one trusted.gpg keyring (Closes: #304846)
  * methods/https.cc:
    - finally merge the rest of the patchset from Arnaud Ebalard
      with the CRL and Issuers options, thanks! (Closes: #485963)
  * apt-pkg/deb/debindexfile.cc, apt-pkg/pkgcachegen.cc:
    - add debug option Debug::pkgCacheGen

  [ Michael Vogt ]
  * cmdline/apt-get.cc:
    - merge fix for apt-get source pkg=version regression
      (closes: #561971)
  * po/ru.po:
    - merged updated ru.po, thanks to Yuri Kozlov (closes: #564171)

 -- Michael Vogt <mvo@debian.org>  Sat, 09 Jan 2010 21:52:36 +0100

apt (0.7.25) unstable; urgency=low

  [ Christian Perrier ]
  * Fix apt-ftparchive(1) wrt description of the "-o" option.
    Thanks to Dann Frazier for the patch. Closes: #273100
  * po/LINGUAS. Re-disable Hebrew. Closes: #534992
  * po/LINGUAS. Enable Asturian and Lithuanian
  * Fix typo in apt-cache.8.xml: nessasarily
  * Fix "with with" in apt-get.8.xml
  * Fix some of the typos mentioned by the german team
    Closes: #479997
  * Polish translation update by Wiktor Wandachowicz
    Closes: #548571
  * German translation update by Holger Wansing
    Closes: #551534
  * Italian translation update by Milo Casagrande
    Closes: #555797
  * Simplified Chinese translation update by Aron Xu 
    Closes: #558737
  * Slovak translation update by Ivan Masár
    Closes: #559277
  
  [ Michael Vogt ]
  * apt-pkg/packagemanager.cc:
    - add output about pre-depends configuring when debug::pkgPackageManager
      is used
  * methods/https.cc:
    - fix incorrect use of CURLOPT_TIMEOUT, closes: #497983, LP: #354972
      thanks to Brian Thomason for the patch
  * merge lp:~mvo/apt/netrc branch, this adds support for a
    /etc/apt/auth.conf that can be used to store username/passwords
    in a "netrc" style file (with the extension that it supports "/"
    in a machine definition). Based on the maemo git branch (Closes: #518473)
    (thanks also to Jussi Hakala and Julian Andres Klode)
  * apt-pkg/deb/dpkgpm.cc:
    - add "purge" to list of known actions
  * apt-pkg/init.h:
    - add compatibility with old ABI name until the next ABI break
  * merge segfault fix from Mario Sanchez Prada, many thanks
    (closes: #561109)

  [ Brian Murray ]
  * apt-pkg/depcache.cc, apt-pkg/indexcopy.cc:
    - typo fix (LP: #462328)
  
  [ Loïc Minier ]
  * cmdline/apt-key:
    - Emit a warning if removed keys keyring is missing and skip associated
      checks (LP: #218971)

  [ David Kalnischkies ]
  * apt-pkg/packagemanager.cc:
    - better debug output for ImmediateAdd with depth and why
    - improve the message shown for failing immediate configuration
  * doc/guide.it.sgml: moved to doc/it/guide.it.sgml
  * doc/po4a.conf: activate translation of guide.sgml and offline.sgml
  * doc/apt.conf.5.xml:
    - provide a few more details about APT::Immediate-Configure
    - briefly document the behaviour of the new https options
  * doc/sources.list.5.xml:
    - add note about additional apt-transport-methods
  * doc/apt-mark.8.xml:
    - correct showauto synopsis, thanks Andrew Schulman (Closes: #551440)
  * cmdline/apt-get.cc:
    - source should display his final pkg pick (Closes: #249383, #550952)
    - source doesn't need the complete version for match (Closes: #245250)
    - source ignores versions/releases if not available (Closes: #377424)
    - only warn if (free) space overflows (Closes: #522238)
    - add --debian-only as alias for --diff-only
  * methods/connect.cc:
    - display also strerror of "wicked" getaddrinfo errors
    - add AI_ADDRCONFIG to ai_flags as suggested by Aurelien Jarno
      in response to Bernhard R. Link, thanks! (Closes: #505020)
  * buildlib/configure.mak, buildlib/config.{sub,guess}:
    - remove (outdated) config.{sub,guess} and use the ones provided
      by the new added build-dependency autotools-dev instead
  * configure.in, buildlib/{xml,yodl,sgml}_manpage.mak:
    - remove the now obsolete manpage buildsystems
  * doc/{pl,pt_BR,es,it}/*.{sgml,xml}:
    - convert all remaining translation to the po4a system
  * debian/control:
    - drop build-dependency on docbook-utils and xmlto
    - add build-dependency on autotools-dev
    - bump policy to 3.8.3 as we have no outdated manpages anymore
  * debian/NEWS:
    - fix a typo in 0.7.24: Allready -> Already (Closes: #557674)
  * ftparchive/writer.{cc,h}:
    - add APT::FTPArchive::LongDescription to be able to disable them
  * apt-pkg/deb/debsrcrecords.cc:
    - use "diff" filetype for .debian.tar.* files (Closes: #554898)
  * methods/rred.cc:
    - rewrite to be able to handle even big patch files
    - adopt optional mmap+iovec patch from Morten Hustveit
      (Closes: #463354) which should speed up a bit. Thanks!
  * methods/http{,s}.cc
    - add config setting for User-Agent to the Acquire group,
      thanks Timothy J. Miller! (Closes: #355782)
    - add https options which default to http ones (Closes: #557085)
  * debian/apt.cron.daily:
    - check cache size even if we do nothing else otherwise, thanks
      Francesco Poli for patch(s) and patience! (Closes: #459344)
  * ftparchive/*:
    - fix a few typos in strings, comments and manpage,
      thanks Karl Goetz! (Closes: #558757)

  [ Carl Chenet ]
  * cmdline/apt-mark:
    - print an error if a new state file can't be created
      (Closes: #521289) and
    - exit nicely if python-apt is not installed (Closes: #521284)

  [ Chris Leick ]
  * doc/de: German translation of manpages (Closes: #552606)
  * doc/ various manpages:
    - correct various errors, typos and oddities (Closes: #552535)
  * doc/apt-secure.8.xml:
    - replace literal with emphasis tags in Archive configuration
  * doc/apt-ftparchive.1.xml:
    - remove informalexample tag which hides the programlisting
  * doc/apt-get.8.xml:
    - change equivalent "for" to "to the" (purge command)
    - clarify --fix-broken sentence about specifying packages

  [ Eugene V. Lyubimkin ]
  * apt-pkg/contib/strutl.h
    - Avoid extra inner copy in APT_MKSTRCMP and APT_MKSTRCMP2.
  * build infrastructure:
    - Bumped libapt version, excluded eglibc from SONAME. (Closes: #448249)

  [ Julian Andres Klode ]
  * doc/apt.conf.5.xml:
    - Deprecate unquoted values, string concatenation and explain what should
      not be written inside a value (quotes,backslash).
    - Restrict option names to alphanumerical characters and "/-:._+".
    - Deprecate #include, we have apt.conf.d nowadays which should be
      sufficient.
  * ftparchive/apt-ftparchive.cc:
    - Call setlocale() so translations are actually used.
  * debian/apt.conf.autoremove:
    - Add kfreebsd-image-* to the list (Closes: #558803)

 -- Michael Vogt <mvo@debian.org>  Tue, 15 Dec 2009 09:21:55 +0100

apt (0.7.24) unstable; urgency=low

  [ Nicolas François ]
  * Cleaned up the first patch draft from KURASAWA Nozomu to finally
    get po4a support for translating the man pages.
    Many thanks to both for this excellent work! (Closes: #441608)
  * doc/ja/*, doc/po/ja.po:
    - remove the old ja man page translation and replace it with
      the new po4a-powered translation by KURASAWA Nozomu.
  * doc/*.?.xml (manpages):
    - add contrib to author tags and also add refmiscinfo to fix warnings
  * doc/style.txt, buildlib/defaults.mak, buildlib/manpage.mak:
    - fix a few typos in the comments of this files

  [ Michael Vogt ]
  * apt-pkg/deb/dpkgpm.cc:
    - when tcgetattr() returns non-zero skip all pty magic 
      (thanks to Simon Richter, closes: #509866)
  * apt-inst/contrib/arfile.cc:
    - show propper error message for Invalid archive members

  [ David Kalnischkies ]
  * doc/Doxyfile.in:
    - update file with doxygen 1.6.1 (current unstable)
    - activate DOT_MULTI_TARGETS, it is default on since doxygen 1.5.9
  * buildlib/po4a_manpage.mak, doc/makefile, configure:
    - simplify the makefiles needed for po4a manpages
  * apt-pkg/contrib/configuration.cc:
    - add a helper to easily get a vector of strings from the config
  * apt-pkg/contrib/strutl.cc:
    - replace unknown multibytes with ? in UTF8ToCharset (Closes: #545208)
  * doc/apt-get.8.xml:
    - fix two little typos in the --simulate description. (Closes: #545059)
  * apt-pkg/aptconfiguration.cc, doc/apt.conf.5.xml:
    - add an order subgroup to the compression types to simplify reordering
      a bit and improve the documentation for this option group.
  * doc/apt.conf.5.xml:
    - document the Acquire::http::Dl-Limit option
    - try to be crystal clear about the usage of :: and {} (Closes: #503481)
  * doc/apt-cache.8.xml:
    - clarify the note for the pkgnames command (Closes: #547599)
  * doc/apt.ent, all man pages:
    - move the description of files to globally usable entities
  * doc/apt_preferences.5.xml:
    - document the new preferences.d folder (Closes: #544017)
  * methods/rred.cc:
    - add at the top without failing (by Bernhard R. Link, Closes: #545694)
  * buildlib/sizetable:
    - add amd64 for cross building (by Mikhail Gusarov, Closes: #513058)
  * debian/prerm:
    - remove file as nobody will upgrade from 0.4.10 anymore
  * debian/control:
    - remove gnome-apt suggestion as it was removed from debian
  * apt-pkg/deb/dpkgpm.cc, apt-pkg/packagemanager.cc, apt-pkg/orderlist.cc:
    - add and document _experimental_ options to make (aggressive)
      use of dpkg's trigger and configuration handling (Closes: #473461)
  * cmdline/apt-get.cc:
    - ignore versions that are not candidates when selecting a package
      instead of a virtual one (by Marius Vollmer, Closes: #547788)

  [ Christian Perrier ]
  * doc/fr/*, doc/po/fr.po:
    - remove the old fr man page translation and replace it with
      the new po4a-powered translation
  * doc/de: dropped (translation is too incomplete to be useful in
      the transition to the po4a-powered translations)

 -- Michael Vogt <mvo@debian.org>  Fri, 25 Sep 2009 19:57:25 +0200

apt (0.7.23.1) unstable; urgency=low

  [ Michael Vogt ]
  * apt-pkg/pkgcache.cc:
    - do not set internel "needs-configure" state for packages in 
      triggers-pending state. dpkg will deal with the trigger and
      it if does it before we trigger it, dpkg will error out
      (LP: #414631)
  * apt-pkg/acquire-item.cc:
    - do not segfault on invalid items (closes: #544080)

 -- Michael Vogt <mvo@debian.org>  Fri, 28 Aug 2009 21:53:20 +0200

apt (0.7.23) unstable; urgency=low

  [ Eugene V. Lyubimkin ]
  * methods/{http,https,ftp}, doc/apt.conf.5.xml:
    - Changed and unified the code that determines which proxy to use. Now
      'Acquire::{http,ftp}::Proxy[::<host>]' options have the highest priority,
      and '{http,ftp}_proxy' environment variables are used only if options
      mentioned above are not specified.
      (Closes: #445985, #157759, #320184, #365880, #479617)
  
  [ David Kalnischkies ]
  * cmdline/apt-get.cc:
    - add APT::Get::HideAutoRemove=small to display only a short line
      instead of the full package list. (Closes: #537450)
    - ShowBroken() in build-dep (by Mike O'Connor, Closes: #145916)
    - check for statfs.f_type (by Robert Millan, Closes: #509313)
    - correct the order of picked package binary vs source in source
    - use SourceVersion instead of the BinaryVersion to get the source
      Patch by Matt Kraai, thanks! (Closes: #382826)
    - add pkg/archive and codename in source (Closes: #414105, #441178)
  * apt-pkg/contrib/strutl.cc:
    - enable thousand separator according to the current locale
      (by Luca Bruno, Closes: #223712)
  * doc/apt.conf.5.xml:
    - mention the apt.conf.d dir (by Vincent McIntyre, Closes: #520831)
  * apt-inst/contrib/arfile.cc:
    - use sizeof instead strlen (by Marius Vollmer, Closes: #504325)
  * doc/apt-mark.8.xml:
    - improve manpage based on patch by Carl Chenet (Closes: #510286)
  * apt-pkg/acquire-item.cc:
    - use configsettings for dynamic compression type use and order.
      Based on a patch by Jyrki Muukkonen, thanks! (LP: #71746)
  * apt-pkg/aptconfiguration.cc:
    - add default configuration for compression types and add lzma
      support. Order is now bzip2, lzma, gzip, none (Closes: #510526)
  * ftparchive/writer.cc:
    - add lzma support also here, patch for this (and inspiration for
      the one above) by Robert Millan, thanks!
  * apt-pkg/depcache.cc:
    - restore the --ignore-hold effect in the Is{Delete,Install}Ok hooks
  * doc/apt-get.8.xml:
    - update the source description to reflect what it actually does
      and how it can be used. (Closes: #413021)
  * methods/http.cc:
    - allow empty Reason-Phase in Status-Line to please squid,
      thanks Modestas Vainius for noticing! (Closes: #531157, LP: #411435)

  [ George Danchev ]
  * cmdline/apt-cache.cc:
    - fix a memory leak in the xvcg method (Closes: #511557)
  * apt-pkg/indexcopy.cc:
    - fix a memory leak then the Release file not exists (Closes: #511556)

 -- Michael Vogt <mvo@debian.org>  Thu, 27 Aug 2009 14:44:39 +0200

apt (0.7.22.2) unstable; urgency=low

  * debian/apt.cron.daily:
    - Make sure that VERBOSE is always set (Closes: #539366)
    - Script can be disabled by APT::Periodic::Enable=0 (Closes: #485476)
    - Support using debdelta to download packages (Closes: #532079)

 -- Julian Andres Klode <jak@debian.org>  Thu, 06 Aug 2009 12:17:19 +0200

apt (0.7.22.1) unstable; urgency=low

  [ Michael Vogt ]
  * cmdline/apt-get.cc:
    - honor APT::Get::Only-Source properly in FindSrc() (thanks to
      Martin Pitt for reporting the problem), also Closes: #535362.

  [ Julian Andres Klode ]
  * apt-pkg/contrib/mmap.cc:
    - Fix FTBFS on GNU/kFreeBSD by disabling DynamicMMap::Grow() on
      non-Linux architectures as it uses mremap (Closes: #539742).
  * apt-pkg/sourcelist.cc:
    - Only warn about missing sources.list if there is no sources.list.d
      and vice versa as only one of them is needed (Closes: #539731).
  * debian/control:
    - Add myself to Uploaders.
    - Increase Standards-Version to 3.8.2.0.

 -- Julian Andres Klode <jak@debian.org>  Mon, 03 Aug 2009 12:48:31 +0200

apt (0.7.22) unstable; urgency=low

  [ Christian Perrier ]
  * Documentation translations:
    - Fix a typo in apt-get(8) French translation. Closes: #525043
      Thanks to Guillaume Delacour for spotting it.
    - Updated apt.conf(5) manpgae French translation.
      Thanks to Aurélien Couderc.
  * Translations:
    - fr.po
    - sk.po. Closes: #525857 
    - ru.po. Closes: #526816
    - eu.po. Closes: #528985
    - zh_CN.po. Closes: #531390
    - fr.po
    - it.po. Closes: #531758
    - ca.po. Closes: #531921
    - de.po. Closes: #536430
  * Added translations
    - ast.po (Asturian by Marcos Alvareez Costales).
      Closes: #529007, #529730, #535328
  
  [ David Kalnischkies ]
  * [ABI break] support '#' in apt.conf and /etc/apt/preferences
    (closes: #189866)
  * [ABI break] Allow pinning by codename (closes: #97564)
  * support running "--simulate" as user
  * add depth information to the debug output and show what depends
    type triggers a autoinst (closes: #458389)
  * add Debug::pkgDepCache::Marker with more detailed debug output 
    (closes: #87520)
  * add Debug::pkgProblemResolver::ShowScores and make the scores
    adjustable
  * do not write state file in simulate mode (closes: #433007)
  * add hook for MarkInstall and MarkDelete (closes: #470035)
  * fix typo in apt-pkg/acquire.cc which prevents Dl-Limit to work
    correctly when downloading from multiple sites (Closes: #534752)
  * add the various foldmarkers in apt-pkg & cmdline (no code change)
  * versions with a pin of -1 shouldn't be a candidate (Closes: #355237)
  * prefer mmap as memory allocator in MMap instead of a static char
    array which can (at least in theory) grow dynamic
  * eliminate (hopefully all) segfaults in pkgcachegen.cc and mmap.cc
    which can arise if cache doesn't fit into the mmap (Closes: #535218)
  * display warnings instead of errors if the parts dirs doesn't exist

  [ Michael Vogt ]
  * honor the dpkg hold state in new Marker hooks (closes: #64141)
  * debian/apt.cron.daily:
    - if the timestamp is too far in the future, delete it
  * apt-pkg/acquire.cc:
    - make the max pipeline depth of the acquire queue configurable
      via Acquire::Max-Pipeline-Depth
  * apt-pkg/deb/dpkgpm.cc:
    - add Dpkg::UseIoNice boolean option to run dpkg with ionice -c3
      (off by default)
    - send "dpkg-exec" message on the status fd when dpkg is run
    - provide DPkg::Chroot-Directory config option (useful for testing)
    - fix potential hang when in a background process group
  * apt-pkg/algorithms.cc:
    - consider recommends when making the scores for the problem 
      resolver
  * apt-pkg/acquire-worker.cc:
    - show error details of failed methods
  * apt-pkg/contrib/fileutl.cc:
    - if a process aborts with signal, show signal number
  * methods/http.cc:
    - ignore SIGPIPE, we deal with EPIPE from write in 
      HttpMethod::ServerDie() (LP: #385144)
  * Only run Download-Upgradable and Unattended-Upgrades if the initial
    update was successful Closes: #341970
  * apt-pkg/indexcopy.cc:
    - support having CDs with no Packages file (just a Packages.gz)
      by not forcing a verification on non-existing files
     (LP: #255545)
    - remove the gettext from a string that consists entirely 
      of variables (LP: #56792)
  * apt-pkg/cacheiterators.h:
    - add missing checks for Owner == 0 in end()
  * apt-pkg/indexrecords.cc:
    - fix some i18n issues
  * apt-pkg/contrib/strutl.h:
    - add new strprintf() function to make i18n strings easier
    - fix compiler warning
  * apt-pkg/deb/debsystem.cc:
    - make strings i18n able 
  * fix problematic use of tolower() when calculating the version 
    hash by using locale independent tolower_ascii() function. 
    Thanks to M. Vefa Bicakci (LP: #80248)
  * build fixes for g++-4.4
  * cmdline/apt-mark:
    - add "showauto" option to show automatically installed packages
  * document --install-recommends and --no-install-recommends
    (thanks to Dereck Wonnacott, LP: #126180)
  * doc/apt.conf.5.xml:
    - merged patch from Aurélien Couderc to improve the text
      (thanks!)
  * [ABI] merged the libudev-dlopen branch, this allows to pass
    "apt-udev-auto" to Acquire::Cdrom::mount and the cdrom method will  
    dynamically find/mount the cdrom device (if libhal is available)

  [ Julian Andres Klode ]
  * apt-pkg/contrib/configuration.cc: Fix a small memory leak in
    ReadConfigFile.
  * Introduce support for the Enhances field. (Closes: #137583) 
  * Support /etc/apt/preferences.d, by adding ReadPinDir() (Closes: #535512)
  * configure-index: document Dir::Etc::SourceParts and some other options
    (Closes: #459605)
  * Remove Eugene V. Lyubimkin from uploaders as requested.
  * apt-pkg/contrib/hashes.cc, apt-pkg/contrib/md5.cc:
    - Support reading until EOF if Size=0 to match behaviour of
      SHA1Summation and SHA256Summation

  [ Osamu Aoki ]
  * Updated cron script to support backups by hardlinks and 
    verbose levels.  All features turned off by default. 
  * Added more error handlings.  Closes: #438803, #462734, #454989
  * Documented all cron script related configuration items in 
    configure-index.

  [ Dereck Wonnacott ]
  * apt-ftparchive might write corrupt Release files (LP: #46439)
  * Apply --important option to apt-cache depends (LP: #16947) 

  [ Otavio Salvador ]
  * Apply patch from Sami Liedes <sliedes@cc.hut.fi> to reduce the
    number of times we call progress bar updating and debugging
    configuration settings.
  * Apply patch from Sami Liedes <sliedes@cc.hut.fi> to avoid unecessary
    temporary allocations.

 -- Michael Vogt <mvo@debian.org>  Wed, 29 Jul 2009 19:16:22 +0200

apt (0.7.21) unstable; urgency=low

  [ Christian Perrier ]
  * Translations:
    - bg.po. Closes: #513211
    - zh_TW.po. Closes: #513311
    - nb.po. Closes: #513843
    - fr.po. Closes: #520430
    - sv.po. Closes: #518070
    - sk.po. Closes: #520403
    - it.po. Closes: #522222
    - sk.po. Closes: #520403
  
  [ Jamie Strandboge ]
  * apt.cron.daily: catch invalid dates due to DST time changes
    in the stamp files

  [ Michael Vogt ]
  * methods/gpgv.cc:
    - properly check for expired and revoked keys (closes: #433091)
  * apt-pkg/contrib/strutl.cc:
    - fix TimeToStr i18n (LP: #289807)
  * [ABI break] merge support for http redirects, thanks to
    Jeff Licquia and Anthony Towns
  * [ABI break] use int for the package IDs (thanks to Steve Cotton)
  * apt-pkg/pkgcache.cc:
    - do not run "dpkg --configure pkg" if pkg is in trigger-awaited
      state (LP: #322955)
  * methods/https.cc:
    - add Acquire::https::AllowRedirect support
  * Clarify the --help for 'purge' (LP: #243948)
  * cmdline/apt-get.cc
    - fix "apt-get source pkg" if there is a binary package and
      a source package of the same name but from different 
      packages (LP: #330103)

  [ Colin Watson ]
  * cmdline/acqprogress.cc:
    - Call pkgAcquireStatus::Pulse even if quiet, so that we still get
      dlstatus messages on the status-fd (LP: #290234).

 -- Michael Vogt <mvo@debian.org>  Tue, 14 Apr 2009 14:12:51 +0200

apt (0.7.20.2) unstable; urgency=medium

  [ Eugene V. Lyubimkin ]
  * Urgency set to medium due to RC bug fix.
  * doc/apt.ent, apt-get.8.xml:
    - Fix invalid XML entities. (Closes: #514402)

 -- Eugene V. Lyubimkin <jackyf.devel@gmail.com>  Sat, 07 Feb 2009 16:48:21 +0200

apt (0.7.20.1) unstable; urgency=low

  [ Michael Vogt ]
  * apt-pkg/pkgcachegen.cc:
    - fix apt-cache search for localized description 
      (closes: #512110)
  
  [ Christian Perrier ]
  * Translations:
    - fr.po: fix spelling error to "défectueux". Thanks to Thomas Péteul.

 -- Michael Vogt <mvo@debian.org>  Tue, 20 Jan 2009 09:35:05 +0100

apt (0.7.20) unstable; urgency=low

  [ Eugene V. Lyubimkin ]
  * debian/changelog:
    - Fixed place of 'merged install-recommends and install-task branches'
      from 0.6.46.1 to 0.7.0. (Closes: #439866)
  * buildlib/config.{sub,guess}:
    - Renewed. This fixes lintian errors.
  * doc/apt.conf.5.xml, debian/apt-transport-https:
    - Documented briefly 'Acquire::https' group of options. (Closes: #507398)
    - Applied patch from Daniel Burrows to document 'Debug' group of options.
      (Closes: #457265)
    - Mentioned 'APT::Periodic' and 'APT::Archives' groups of options.
      (Closes: #438559)
    - Mentioned '/* ... */' comments. (Closes: #507601)
  * doc/examples/sources.list:
    - Removed obsolete commented non-us deb-src entry, replaced it with
      'deb-src security.debian.org' one. (Closes: #411298)
  * apt-pkg/contrib/mmap.cc:
    - Added instruction how to work around MMap error in MMap error message.
      (Closes: #385674, 436028)
  * COPYING:
    - Actualized. Removed obsolete Qt section, added GPLv2 clause.
      (Closes: #440049, #509337)

  [ Michael Vogt ]
  * add option to "apt-get build-dep" to mark the needed 
    build-dep packages as automatic installed. 
    This is controlled via the value of
    APT::Get::Build-Dep-Automatic and is set "false" by default.  
    Thanks to Aaron Haviland, closes: #448743
  * apt-inst/contrib/arfile.cc:
    - support members ending with '/' as well (thanks to Michal Cihr,
      closes: #500988)

  [ Christian Perrier ]
  * Translations:
    - Finnish updated. Closes: #508449 
    - Galician updated. Closes: #509151
    - Catalan updated. Closes: #509375
    - Vietnamese updated. Closes: #509422
    - Traditional Chinese added. Closes: #510664
    - French corrected (remove awful use of first person) 

 -- Michael Vogt <mvo@debian.org>  Mon, 05 Jan 2009 08:59:20 +0100

apt (0.7.19) unstable; urgency=low

  [ Eugene V. Lyubimkin ]
  * doc/sources.list.5.xml:
    - Mentioned allowed characters in file names in /etc/apt/sources.list.d.
      Thanks to Matthias Urlichs. (Closes: #426913)
  * doc/apt-get.8.xml:
    - Explicitly say that 'dist-upgrade' command may remove packages.
    - Included '-v'/'--version' as a command to synopsis.
  * cmdline/apt-cache.cc:
    - Advanced built-in help. Patch by Andre Felipe Machado. (Closes: #286061)
    - Fixed typo 'GraphVis' -> 'GraphViz'. (Closes: #349038)
    - Removed asking to file a release-critical bug against a package if there
      is a request to install only one package and it is not installable.
      (Closes: #419521)

  [ Michael Vogt ]
    - fix SIGHUP handling (closes: #463030)

  [ Christian Perrier ]
  * Translations:
    - French updated
    - Bulgarian updated. Closes: #505476
    - Slovak updated. Closes: #505483
    - Swedish updated. Closes: #505491
    - Japanese updated. Closes: #505495
    - Korean updated. Closes: #505506
    - Catalan updated. Closes: #505513
    - British English updated. Closes: #505539
    - Italian updated. Closes: #505518, #505683
    - Polish updated. Closes: #505569
    - German updated. Closes: #505614
    - Spanish updated. Closes: #505757
    - Romanian updated. Closes: #505762
    - Simplified Chinese updated. Closes: #505727
    - Portuguese updated. Closes: #505902
    - Czech updated. Closes: #505909
    - Norwegian Bokmål updated. Closes: #505934
    - Brazilian Portuguese updated. Closes: #505949
    - Basque updated. Closes: #506085
    - Russian updated. Closes: #506452 
    - Marathi updated. 
    - Ukrainian updated. Closes: #506545 

 -- Michael Vogt <mvo@debian.org>  Mon, 24 Nov 2008 10:33:54 +0100

apt (0.7.18) unstable; urgency=low

  [ Christian Perrier ]
  * Translations:
    - French updated
    - Thai updated. Closes: #505067

  [ Eugene V. Lyubimkin ]
  * doc/examples/configure-index:
    - Removed obsoleted header line. (Closes: #417638)
    - Changed 'linux-kernel' to 'linux-image'.
  * doc/sources.list.5.xml:
    - Fixed typo and grammar in 'sources.list.d' section. Thanks to
      Timothy G Abbott <tabbott@MIT.EDU>. (Closes: #478098)
  * doc/apt-get.8.xml:
    - Advanced descriptions for 'remove' and 'purge' options.
      (Closes: #274283)
  * debian/rules:
    - Target 'apt' need to depend on 'build-doc'. Thanks for Peter Green.
      Fixes FTBFS. (Closes: #504181)

  [ Michael Vogt ]
  * fix depend on libdb4.4 (closes: #501253)

 -- Michael Vogt <mvo@debian.org>  Fri, 07 Nov 2008 22:13:39 +0100

apt (0.7.17) unstable; urgency=low

  [ Eugene V. Lyubimkin ]
  * debian/control:
    - 'Vcs-Bzr' field is official, used it.
    - Bumped 'Standards-Version' to 3.8.0, no changes needed.
    - Actualized 'Uploaders' field.
  * doc/:
    - Substituded 'apt-archive' with 'apt-ftparchive' in docs.
      Patch based on work of Andre Felipe Machado. (Closes: #350865)
    - Mentioned '/<release>' and '=<version>' for 'apt-get install' and
      '=<version>' for 'apt-get source' in apt-get manpage. Patch based on
      work of Andre Felipe Machado. (Closes: #399673)
    - Mentioned more short options in the apt-get manpage. Documented 'xvcg'
      option in the apt-cache manpage. The part of patch by Andre Felipe
      Machado. (Closes: #176106, #355945)
    - Documented that 'apt-get install' command should be used for upgrading
      some of installed packages. Based on patch by Nori Heikkinen and
      Andre Felipe Machado. (Closes: #267087)
    - Mentioned 'apt_preferences(5)' in apt manpage. (Closes: #274295)
    - Documented 'APT::Default-Release' in apt.conf manpage. (Closes: #430399)
    - APT::Install-Recommends is now true by default, mentioned this in
      configure-index example. (Closes: #463268)
    - Added 'APT::Get::AllowUnauthenticated' to configure-index example.
      (Closes: #320225)
    - Documented '--no-install-recommends' option in apt-get manpage.
      (Closes: #462962)
    - Documented 'Acquire::PDiffs' in apt.conf manpage. (Closes: #376029)
    - Added 'copy', 'rsh', 'ssh' to the list of recognized URI schemes in
      sources.list manpage, as they are already described under in the manpage.
    - Removed notice that ssh/rsh access cannot use password authentication
      from sources.list manpage. Thanks to Steffen Joeris. (Closes: #434894)
    - Added '(x)' to some referrings to manpages in apt-get manpage. Patch by
      Andre Felipe Machado. (Closes: #309893)
    - Added 'dist-upgrade' apt-get synopsis in apt-get manpage.
      (Closes: #323866)

 -- Michael Vogt <mvo@debian.org>  Wed, 05 Nov 2008 13:14:56 +0100

apt (0.7.17~exp4) experimental; urgency=low

  * debian/rules:
    - Fixed lintian warnings "debian/rules ignores make errors".
  * debian/control:
    - Substituted outdated "Source-Version" fields with "binary:Version".
    - Added 'python-apt' to Suggests, as apt-mark need it for work.
    - Drop Debian revision from 'doc-base' build dependency, this fixes
      appropriate lintian warning.
  * debian/libapt-pkg-doc.doc-base.*:
    - Changed section: from old 'Devel' to 'Debian'. This fixes appropriate
      lintian warnings.
  * debian/{postrm,prerm,preinst}:
    - Added 'set -e', fixes lintian warnings
      'maintainer-script-ignores-error'.
  * dselect/makefile:
    - Removed unneeded 'LOCAL' entry. This allows cleaning rule to run smoothly.
  * share/lintian-overrides:
    - Added with override of 'apt must depend on python'. Script 'apt-mark'
      needs apt-python for working and checks this on fly. We don't want
      python in most cases.
  * cmdline/apt-key:
    - Added 'unset GREP_OPTIONS' to the script. This prevents 'apt-key update'
      failure when GREP_OPTIONS contains options that modify grep output.
      (Closes: #428752)

 -- Eugene V. Lyubimkin <jackyf.devel@gmail.com>  Fri, 31 Oct 2008 23:45:17 +0300

apt (0.7.17~exp3) experimental; urgency=low

  * apt-pkg/acquire-item.cc:
    - fix a merge mistake that prevents the fallback to the 
      uncompressed 'Packages' to work correctly (closes: #409284)

 -- Michael Vogt <mvo@debian.org>  Wed, 29 Oct 2008 09:36:24 +0100

apt (0.7.17~exp2) experimental; urgency=low

  [ Eugene V. Lyubimkin ]
  * apt-pkg/acquire-item.cc:
    - Added fallback to uncompressed 'Packages' if neither 'bz2' nor 'gz'
      available. (Closes: #409284)
  * apt-pkg/algorithm.cc:
    - Strip username and password from source URL in error message.
      (Closes: #425150)
  
  [ Michael Vogt ]
  * fix various -Wall warnings

 -- Michael Vogt <mvo@debian.org>  Tue, 28 Oct 2008 18:06:38 +0100

apt (0.7.17~exp1) experimental; urgency=low

  [ Luca Bruno ]
  * Fix typos:
    - apt-pkg/depcache.cc
  * Fix compilation warnings:
    - apt-pkg/acquire.cc
    - apt-pkg/versionmatch.cc
  * Compilation fixes and portability improvement for compiling APT against non-GNU libc
    (thanks to Martin Koeppe, closes: #392063):
    - buildlib/apti18n.h.in:
      + textdomain() and bindtextdomain() must not be visible when --disable-nls
    - buildlib/inttypes.h.in: undefine standard int*_t types
    - Append INTLLIBS to SLIBS:
      + cmdline/makefile
      + ftparchive/makefile
      + methods/makefile
  * doc/apt.conf.5.xml:
    - clarify whether configuration items of apt.conf are case-sensitive
      (thanks to Vincent McIntyre, closes: #345901)

 -- Luca Bruno <lethalman88@gmail.com>  Sat, 11 Oct 2008 09:17:46 +0200

apt (0.7.16) unstable; urgency=low

  [ Luca Bruno ]
  * doc/apt-cache.8.xml:
    - search command uses POSIX regex, and searches for virtual packages too
      (closes: #277536)
  * doc/offline.sgml: clarify remote and target hosts
    (thanks to Nikolaus Schulz, closes: #175940)
  * Fix several typos in docs, translations and debian/changelog
    (thanks to timeless, Nicolas Bonifas and Josh Triplett,
    closes: #368665, #298821, #411532, #431636, #461458)
  * Document apt-key finger and adv commands
    (thanks to Stefan Schmidt, closes: #350575)
  * Better documentation for apt-get --option
    (thanks to Tomas Pospisek, closes: #386579)
  * Retitle the apt-mark.8 manpage (thanks to Justin Pryzby, closes: #471276)
  * Better documentation on using both APT::Default-Release and
    /etc/apt/preferences (thanks to Ingo Saitz, closes: #145575)
  
  [ Michael Vogt ]
  * doc/apt-cache.8.xml:
    - add missing citerefentry

 -- Michael Vogt <mvo@debian.org>  Fri, 10 Oct 2008 23:44:50 +0200

apt (0.7.15) unstable; urgency=low

  * Upload to unstable

 -- Michael Vogt <mvo@debian.org>  Sun, 05 Oct 2008 13:23:47 +0200

apt (0.7.15~exp3) experimental; urgency=low

  [Daniel Burrows]
  * apt-pkg/deb/dpkgpm.cc:
    - Store the trigger state descriptions in a way that does not break
      the ABI.  The approach taken makes the search for a string O(n) rather
      than O(lg(n)), but since n == 4, I do not consider this a major
      concern.  If it becomes a concern, we can sort the static array and
      use std::equal_range().  (Closes: #499322)

  [ Michael Vogt ]
  * apt-pkg/packagemanager.cc, apt-pkg/deb/dpkgpm.cc:
    - move the state file writting into the Go() implementation
      of dpkgpm (closes: #498799)
  * apt-pkg/algorithms.cc:
    - fix simulation performance drop (thanks to Ferenc Wagner
      for reporting the issue)

 -- Michael Vogt <mvo@debian.org>  Wed, 01 Oct 2008 18:09:49 +0200

apt (0.7.15~exp2) experimental; urgency=low

  [ Michael Vogt ]
  * apt-pkg/pkgcachegen.cc:
    - do not add multiple identical descriptions for the same 
      language (closes: #400768)

  [ Program translations ]
  * Catalan updated. Closes: #499462

 -- Michael Vogt <mvo@debian.org>  Tue, 23 Sep 2008 07:29:59 +0200

apt (0.7.15~exp1) experimental; urgency=low

  [ Christian Perrier ]
  * Fix typo in cron.daily script. Closes: #486179

  [ Program translations ]
  * Traditional Chinese updated. Closes: #488526
  * German corrected and completed. Closes: #490532, #480002, #498018
  * French completed
  * Bulgarian updated. Closes: #492473
  * Slovak updated. Closes: #492475
  * Galician updated. Closes: #492794
  * Japanese updated. Closes: #492975
  * Fix missing space in Greek translation. Closes: #493922
  * Greek updated.
  * Brazilian Portuguese updated.
  * Basque updated. Closes: #496754
  * Romanian updated. Closes: #492773, #488361
  * Portuguese updated. Closes: #491790
  * Simplified Chinese updated. Closes: #489344
  * Norwegian Bokmål updated. Closes: #480022
  * Czech updated. Closes: #479628, #497277
  * Korean updated. Closes: #464515
  * Spanish updated. Closes: #457706
  * Lithuanian added. Closes: #493328
  * Swedish updated. Closes: #497496
  * Vietnamese updated. Closes: #497893
  * Portuguese updated. Closes: #498411
  * Greek updated. Closes: #498687
  * Polish updated.

  [ Michael Vogt ]
  * merge patch that enforces stricter https server certificate
    checking (thanks to Arnaud Ebalard, closes: #485960)
  * allow per-mirror specific https settings
    (thanks to Arnaud Ebalard, closes: #485965)
  * add doc/examples/apt-https-method-example.cof
    (thanks to Arnaud Ebalard, closes: #485964)
  * apt-pkg/depcache.cc:
    - when checking for new important deps, skip critical ones
      (closes: #485943)
  * improve apt progress reporting, display trigger actions
  * add DPkg::NoTriggers option so that applications that call
    apt/aptitude (like the installer) defer trigger processing
    (thanks to Joey Hess)
  * doc/makefile:
    - add examples/apt-https-method-example.conf
  
 -- Michael Vogt <mvo@debian.org>  Tue, 16 Sep 2008 21:27:03 +0200

apt (0.7.14) unstable; urgency=low

  [ Christian Perrier ]
  * Mark a message from dselect backend as translatable
    Thanks to Frédéric Bothamy for the patch
    Closes: #322470

  [ Program translations ]
  * Simplified Chinese updated. Closes: #473360
  * Catalan fixes. Closes: #387141
  * Typo fix in Greek translation. Closes: #479122
  * French updated.
  * Thai updated. Closes: #479313
  * Italian updated. Closes: #479326
  * Polish updated. Closes: #479342
  * Bulgarian updated. Closes: #479379
  * Finnish updated. Closes: #479403
  * Korean updated. Closes: #479426
  * Basque updated. Closes: #479452
  * Vietnamese updated. Closes: #479748
  * Russian updated. Closes: #479777, #499029
  * Galician updated. Closes: #479792
  * Portuguese updated. Closes: #479847
  * Swedish updated. Closes: #479871
  * Dutch updated. Closes: #480125
  * Kurdish added. Closes: #480150
  * Brazilian Portuguese updated. Closes: #480561
  * Hungarian updated. Closes: #480662

  [ Otavio Salvador ]
  * Apply patch to avoid truncating of arbitrary files. Thanks to Bryan
    Donlan <bdonlan@fushizen.net> for the patch. Closes: #482476
  * Avoid using dbus if dbus-daemon isn't running. Closes: #438803
  
  [ Michael Vogt ]
  * debian/apt.cron.daily:
    - apply patch based on the ideas of Francesco Poli for better 
      behavior when the cache can not be locked (closes: #459344)

 -- Michael Vogt <mvo@debian.org>  Wed, 28 May 2008 15:19:12 +0200

apt (0.7.13) unstable; urgency=low

  [ Otavio Salvador ]
  * Add missing build-depends back from build-depends-indep field.
    Closes: #478231
  * Make cron script quiet if cache is locked. Thanks to Ted Percival
    <ted@midg3t.net> for the patch. Closes: #459344
  * Add timeout support for https. Thanks to Andrew Martens
    <andrew.martens@strangeloopnetworks.com> for the patch.

  [ Goswin von Brederlow ]
  * Add support for --no-download on apt-get update. Closes: #478517
  
  [ Program translations ]
    - Vietnamese updated. Closes: #479008
    
 -- Otavio Salvador <otavio@debian.org>  Fri, 02 May 2008 14:46:00 -0300

apt (0.7.12) unstable; urgency=low

  [ Michael Vogt ]
  * cmdline/apt-key:
    - add support for a master-keyring that contains signing keys
      that can be used to sign the archive signing keys. This should
      make key-rollover easier.
  * apt-pkg/deb/dpkgpm.cc:
    - merged patch from Kees Cook to fix anoying upper-case display
      on amd64 in sbuild
  * apt-pkg/algorithms.cc: 
    - add APT::Update::Post-Invoke-Success script slot
    - Make the breaks handling use the kill list. This means, that a
      Breaks: Pkg (<< version) may put Pkg onto the remove list.
  * apt-pkg/deb/debmetaindex.cc:
    - add missing "Release" file uri when apt-get update --print-uris
      is run
  * methods/connect.cc:
    - remember hosts with Resolve failures or connect Timeouts
  * cmdline/apt-get.cc:
    - fix incorrect help output for -f (LP: #57487)
    - do two passes when installing tasks, first ignoring dependencies,
      then resolving them and run the problemResolver at the end
      so that it can correct any missing dependencies
  * debian/apt.cron.daily:
    - sleep random amount of time (default within 0-30min) before
      starting the upate to hit the mirrors less hard
  * doc/apt_preferences.5.xml:
    - fix typo
  * added debian/README.source

  [ Christian Perrier ]
  * Fix typos in manpages. Thanks to Daniel Leidert for the fixes
    Closes: #444922
  * Fix syntax/copitalisation in some messages. Thanks to Jens Seidel
    for pointing this and providing the patch.
    Closes: #466845
  * Fix Polish offline translation. Thanks to Robert Luberda for the patch
    and apologies for applying it very lately. Closes: #337758
  * Fix typo in offline.sgml. Closes: #412900

  [ Program translations ]
    - German updated. Closes: #466842
    - Swedish updated.
    - Polish updated. Closes: #469581
    - Slovak updated. Closes: #471341
    - French updated.
    - Bulgarian updated. Closes: #448492
    - Galician updated. Closes: #476839
  
  [ Daniel Burrows ]
  * apt-pkg/depcache.cc:
    - Patch MarkInstall to follow currently satisfied Recommends even
      if they aren't "new", so that we automatically force upgrades
      when the version of a Recommends has been tightened.  (Closes: #470115)
    - Enable more complete debugging information when Debug::pkgAutoRemove
      is set.
  * apt-pkg/contrib/configuration.cc
    - Lift the 1024-byte limit on lines in configuration files.
      (Closes: #473710, #473874)
  * apt-pkg/contrib/strutl.cc:
    - Lift the 64000-byte limit on individual messages parsed by ReadMessages.
      (Closes: #474065)
  * debian/rules:
    - Add missing Build-Depends-Indep on xsltproc, docbook-xsl, and xmlto.

 -- Daniel Burrows <dburrows@debian.org>  Sat, 26 Apr 2008 12:24:35 -0700

apt (0.7.11) unstable; urgency=critical
  
  [ Raise urgency to critical since it fixes a critical but for Debian
    Installer Lenny Beta1 release ]

  [ Program translations ]
    - Vietnamese updated. Closes: #460825
    - Basque updated. Closes: #461166
    - Galician updated. Closes: #461468
    - Portuguese updated. Closes: #464575
    - Korean updated. Closes: #448430
    - Simplified Chinese updated. Closes: #465866

  [ Otavio Salvador ]
  * Applied patch from Robert Millan <rmh@aybabtu.com> to fix the error
    message when gpgv isn't installed, closes: #452640.
  * Fix regression about APT::Get::List-Cleanup setting being ignored,
    closes: #466052.

 -- Otavio Salvador <otavio@debian.org>  Thu, 17 Jan 2008 22:36:46 -0200

apt (0.7.10) unstable; urgency=low

  [ Otavio Salvador ]
  * Applied patch from Mike O'Connor <stew@vireo.org> to add a manpage to
    apt-mark, closes: #430207.
  * Applied patch from Andrei Popescu <andreimpopescu@gmail.com> to add a
    note about some frontends in apt.8 manpage, closes: #438545.
  * Applied patch from Aurelien Jarno <aurel32@debian.org> to avoid CPU
    getting crazy when /dev/null is redirected to stdin (which breaks
    buildds), closes: #452858.
  * Applied patch from Aurelien Jarno <aurel32@debian.org> to fix building
    with newest dpkg-shlibdeps changing the packaging building order and a
    patch from Robert Millan <rmh@aybabtu.com> to fix parallel building,
    closes: #452862.
  * Applied patch from Alexander Winston <alexander.winston@comcast.net>
    to use 'min' as symbol for minute, closes: #219034.
  * Applied patch from Amos Waterland <apw@us.ibm.com> to allow apt to
    work properly in initramfs, closes: #448316.
  * Applied patch from Robert Millan <rmh@aybabtu.com> to make apt-key and
    apt-get to ignore time conflicts, closes: #451328.
  * Applied patch from Peter Eisentraut <peter_e@gmx.net> to fix a
    grammatical error ("manual installed" -> "manually installed"),
    closes: #438136.
  * Fix cron.daily job to not call fail if apt isn't installed, closes:
    #443286.
  * Fix compilation warnings in apt-pkg/cdrom.cc and
    apt-pkg/contrib/configuration.cc.
  * Fix typo in debian/copyright file ("licened" instead of "licensed"),
    closes: #458966.

  [ Program translations ]
    - Basque updated. Closes: #453088
    - Vietnamese updated. Closes: #453774, #459013
    - Japanese updated. Closes: #456909
    - Simplified Chinese updated. Closes: #458039
    - French updated.
    - Norwegian Bokmål updated. Closes: #457917

  [ Michael Vogt ]
  * debian/rules
    - fix https install location
  * debian/apt.conf.daily:
    - print warning if the cache can not be locked (closes: #454561),
      thanks to Bastian Kleineidam
  * methods/gpgv.cc:
    - remove cruft code that caused timestamp/I-M-S issues
  * ftparchive/contents.cc:
    - fix error output
  * apt-pkg/acquire-item.{cc,h}:
    - make the authentication download code more robust against
      servers/proxies with broken If-Range implementations
  * apt-pkg/packagemanager.{cc,h}:
    - propergate the Immediate flag to make hitting the 
      "E: Internal Error, Could not perform immediate configuration (2)"
      harder
  * debian/control:
    - build against libdb-dev (instead of libdb4.4-dev)
  * merged the apt--DoListUpdate branch, this provides a common interface
    for "apt-get update" like operations for the frontends and also provides
    hooks to run stuff in APT::Update::{Pre,Post}-Invoke

  [ Chris Cheney ]
  * ftparchive/contents.cc:
    - support lzma data members
  * ftparchive/multicompress.cc:
    - support lzma output
  
  [ Daniel Burrows ]
  * apt-pkg/contrib/configuration.cc:
    - if RootDir is set, then FindFile and FindDir will return paths
      relative to the directory stored in RootDir, closes: #456457.

  [ Christian Perrier ]
  * Fix wording for "After unpacking...". Thanks to Michael Gilbert
    for the patch. Closes: #260825

 -- Michael Vogt <mvo@debian.org>  Mon, 07 Jan 2008 21:40:47 +0100

apt (0.7.9) unstable; urgency=low

  [ Christian Perrier ]
  * Add several languages to LINGUAS and, therefore, really ship the relevant
    translation:
    Arabic, Dzongkha, Khmer, Marathi, Nepali, Thai
    Thanks to Theppitak Karoonboonyanan for checking this out. Closes: #448321

  [ Program translations ]
    - Korean updated. Closes: #448430
    - Galician updated. Closes: #448497
    - Swedish updated.

  [ Otavio Salvador ]
  * Fix configure script to check for CURL library and headers presense.
  * Applied patch from Brian M. Carlson <sandals@crustytoothpaste.ath.cx>
    to add backward support for arches that lacks pselect support,
    closes: #448406.
  * Umount CD-ROM when calling apt-cdrom ident, except when called with
    -m, closes: #448521.

 -- Otavio Salvador <otavio@debian.org>  Wed, 31 Oct 2007 13:37:26 -0200

apt (0.7.8) unstable; urgency=low

  * Applied patch from Daniel Leidert <daniel.leidert@wgdd.de> to fix
    APT::Acquire::Translation "none" support, closes: #437523.
  * Applied patch from Daniel Burrows <dburrows@debian.org> to add support
    for the Homepage field (ABI break), closes: #447970.
  * Applied patch from Frans Pop <elendil@planet.nl> to fix a trailing
    space after cd label, closes: #448187.

 -- Otavio Salvador <otavio@debian.org>  Fri, 26 Oct 2007 18:20:13 -0200

apt (0.7.7) unstable; urgency=low

  [ Michael Vogt ]
  * apt-inst/contrib/extracttar.cc:
    - fix fd leak for zero size files (thanks to Bill Broadley for
      reporting this bug)
  * apt-pkg/acquire-item.cc:
    - remove zero size files on I-M-S hit
  * methods/https.cc:
    - only send LastModified if we actually have a file
    - send range request with if-range 
    - delete failed downloads
    - delete zero size I-M-S hits
  * apt-pkg/deb/dpkgpm.{cc,h}:
    - merged dpkg-log branch, this lets you specify a 
      Dir::Log::Terminal file to log dpkg output to
      (ABI break)
    - fix parse error when dpkg sends unexpected data
  * merged apt--sha256 branch to fully support the new
    sha256 checksums in the Packages and Release files
    (ABI break)
  * apt-pkg/pkgcachegen.cc:
    - increase default mmap size
  * tests/local-repo:
    - added local repository testcase
  * apt-pkg/acquire.cc:
    - increase MaxPipeDepth for the internal worker<->method
      communication to 1000 for the debtorrent backend
  * make apt build with g++ 4.3
  * fix missing SetExecClose() call when the status-fd is used
  * debian/apt.cron.daily:
    - move unattended-upgrade before apt-get autoclean
  * fix "purge" commandline argument, closes: #133421
    (thanks to Julien Danjou for the patch)
  * cmdline/apt-get.cc:
    - do not change the auto-installed information if a package
      is reinstalled
  * apt-pkg/acquire-item.cc:
    - fix crash in diff acquire code
  * cmdline/apt-mark:
    - Fix chmoding after have renamed the extended-states file (LP: #140019)
      (thanks to Laurent Bigonville)
  * apt-pkg/depcache.cc:
    - set "APT::Install-Recommends" to true by default (OMG!)
  * debian/apt.cron.daily:
    - only run the cron job if apt-get check succeeds (LP: #131719)
  
  [ Program translations ]
    - French updated
    - Basque updated. Closes: #436425
    - Fix the zh_CN translator's name in debian/changelog for 0.7.2
      Closes: #423272
    - Vietnamese updated. Closes: #440611
    - Danish updated. Closes: #441102
    - Thai added. Closes: #442833
    - Swedish updated.
    - Galician updated. Closes: #446626

  [ Otavio Salvador ]
  * Add hash support to copy method. Thanks Anders Kaseorg by the patch
    (closes: #436055)
  * Reset curl options and timestamp between downloaded files. Thanks to
    Ryan Murray <rmurray@debian.org> for the patch (closes: #437150)
  * Add support to apt-key to export keys to stdout. Thanks to "Dwayne
    C. Litzenberger" <dlitz@dlitz.net> for the patch (closes: #441942)
  * Fix compilation warnings:
    - apt-pkg/indexfile.cc: conversion from string constant to 'char*';
    - apt-pkg/acquire-item.cc: likewise;
    - apt-pkg/cdrom.cc: '%lu' expects 'long unsigned int', but argument
      has type 'size_t';
    - apt-pkg/deb/dpkgpm.cc: initialization order and conversion from
      string constant to 'char*';
    - methods/gpgv.cc: conversion from string constant to 'char*';
    - methods/ftp.cc: likewise;
    - cmdline/apt-extracttemplates.cc: likewise;
    - apt-pkg/deb/debmetaindex.cc: comparison with string literal results
      in unspecified behaviour;
  * cmdline/apt-get.cc: adds 'autoremove' as a valid comment to usage
    statement of apt-get (closes: #445468).
  * cmdline/apt-get.cc: really applies Julien Danjou <acid@debian.org>
    patch to add 'purge' command line argument (closes: #133421).

  [ Ian Jackson ]
  * dpkg-triggers: Deal properly with new package states.

  [ Colin Watson ]
  * apt-pkg/contrib/mmap.cc:
    - don't fail if msync() returns > 0
 
 -- Michael Vogt <mvo@debian.org>  Tue, 23 Oct 2007 14:58:03 +0200

apt (0.7.6) unstable; urgency=low

  * Applied patch from Aurelien Jarno <aurel32@debian.org> to fix wrong
    directory downloading on non-linux architectures (closes: #435597)

 -- Otavio Salvador <otavio@debian.org>  Wed, 01 Aug 2007 19:49:51 -0300

apt (0.7.5) unstable; urgency=low

  [ Otavio Salvador ]
  * Applied patch from Guillem Jover <guillem@debian.org> to use
    dpkg-architecture to get the host architecture (closes: #407187)
  * Applied patch from Guillem Jover <guillem@debian.org> to add
    support to add lzma support (closes: #408201)

  [ Michael Vogt ]
  * apt-pkg/depcache.cc:
    - support a list of sections for:
      APT::Install-Recommends-Sections
      APT::Never-MarkAuto-Sections
  * methods/makefile:
    - install lzma symlink method (for full lzma support)
  * debian/control:
    - suggest "lzma"

 -- Otavio Salvador <otavio@ossystems.com.br>  Wed, 25 Jul 2007 20:16:46 -0300

apt (0.7.4) unstable; urgency=low

  [ Michael Vogt ]
  * cmdline/apt-get.cc:
    - fix in the task-install code regexp (thanks to Adam Conrad and
      Colin Watson)
    - support task removal too: apt-get remove taskname^
      (thanks to Matt Zimmerman reporting this problem)

  [ Otavio Salvador ]
  * Fix a typo on 0.7.3 changelog entry about g++ (7.3 to 4.3)
  * Fix compilation warnings:
    - apt-pkg/contrib/configuration.cc: wrong argument type;
    - apt-pkg/deb/dpkgpm.cc: wrong signess;
    - apt-pkg-acquire-item.cc: wrong signess and orderned initializers;
    - methods/https.cc:
      - type conversion;
      - unused variable;
      - changed SetupProxy() method to void;
  * Simplified HttpMethod::Fetch on http.cc removing Tail variable;
  * Fix pipeline handling on http.cc (closes: #413324)
  * Fix building to properly support binNMUs. Thanks to Daniel Schepler
    <schepler@math.unipd.it> by the patch (closes: #359634)
  * Fix example for Install-{Recommends,Suggests} options on
    configure-index example file. Thanks to Peter Eisentraut
    <peter_e@gmx.net> by the patch (closes: #432223)

  [ Christian Perrier ]
  * Basque translation update. Closes: ##423766
  * Unfuzzy formerly complete translations
  * French translation update
  * Re-generate PO(T) files
  * Spanish translation update
  * Swedish translation update

 -- Otavio Salvador <otavio@debian.org>  Tue, 24 Jul 2007 09:55:50 -0300

apt (0.7.3) unstable; urgency=low

  * fixed compile errors with g++ 4.3 (thanks to 
    Daniel Burrows, closes: #429378)
  * fixes in the auto-mark code (thanks to Daniel
    Burrows)
  * fix FTBFS by changing build-depends to
    libcurl4-gnutls-dev (closes: #428363)
  * cmdline/apt-get.cc:
    - fix InstallTask code when a pkgRecord ends 
      with a single '\n' (thanks to Soren Hansen for reporting)
  * merged from Christian Perrier:
        * vi.po: completed to 532t, again. Closes: #429899
        * gl.po: completed to 532t. Closes: #429506
        * vi.po: completed to 532t. Closes: #428672
        * Update all PO and the POT. Gives 514t14f4u for formerly
          complete translations
        * fr.po: completed to 532t
        * ku.po, uk.po, LINGUAS: reintegrate those translations
          which disappeared from the BZR repositories

 -- Michael Vogt <mvo@debian.org>  Sun, 01 Jul 2007 12:31:29 +0200

apt (0.7.2-0.1) unstable; urgency=low

  * Non-maintainer upload.
  * Build-depend on libcurl4-gnutls-dev instead of the obsolete
    libcurl3-gnutls-dev.  Closes: #428363.

 -- Steve Langasek <vorlon@debian.org>  Thu, 28 Jun 2007 18:46:53 -0700

apt (0.7.2) unstable; urgency=low
  
  * merged the debian/experimental changes back
    into the debian/sid branch
  * merged from Christian Perrier:
    * mr.po: New Marathi translation  Closes: #416806
    * zh_CN.po: Updated by Kov Chai  Closes: #416822
    * tl.po: Updated by Eric Pareja   Closes: #416638
    * gl.po: Updated by Jacobo Tarrio
	     Closes: #412828
    * da.po: Updated by Claus Hindsgaul
	     Closes: #409483
    * fr.po: Remove a non-breakable space for usability
	     issues. Closes: #408877
    * ru.po: Updated Russian translation. Closes: #405476
    * *.po: Unfuzzy after upstream typo corrections
  * buildlib/archtable:
    - added support for sh3/sh4 (closes: #424870)
    - added support for m32r (closes: #394096)
  * buildlib/systemtable:
    - added support for lpia
  * configure.in:
    - check systemtable for architecture mapping too
  * fix error in AutocleanInterval, closes: #319339
    (thanks to Israel G. Lugo for the patch)
  * add "purge" commandline argument, closes: #133421)
    (thanks to Julien Danjou for the patch)
  * add "purge" commandline argument, closes: #133421)
    (thanks to Julien Danjou for the patch)
  * fix FTBFS with gcc 4.3, closes: #417090
    (thanks to Martin Michlmayr for the patch)
  * add --dsc-only option, thanks to K. Richard Pixley
  * Removed the more leftover #pragma interface/implementation
    closes: #306937 (thanks to Andreas Henriksson for the patch)
  
 -- Michael Vogt <mvo@debian.org>  Wed, 06 Jun 2007 23:19:50 +0200

apt (0.7.1) experimental; urgency=low

  * ABI library name change because it's built against
    new glibc
  * implement SourceVer() in pkgRecords 
     (thanks to Daniel Burrows for the patch!)
  * apt-pkg/algorithm.cc:
    - use clog for all debugging
    - only increase the score of installed applications if they 
      are not obsolete 
    - fix resolver bug on removal triggered by weak-dependencies 
      with or-groups
  * methods/http.cc:
    - send apt version in User-Agent
  * apt-pkg/deb/debrecords.cc:
    - fix SHA1Hash() return value
  * apt-pkg/cdrom.cc:
    - only unmount if APT::CDROM::NoMount is false
  * methods/cdrom.cc:  
    - only umount if it was mounted by the method before
  * po/gl.po:
    - fix error translation that causes trouble to lsb_release
  * apt-pkg/acquire-item.cc:
    - if decompression of a index fails, delete the index 
  * apt-pkg/acquire.{cc,h}:
    - deal better with duplicated sources.list entries (avoid
      double queuing of  URLs) - this fixes hangs in bzip/gzip
  * merged from Christian Perrier:
    * mr.po: New Marathi translation  Closes: #416806
    * zh_CN.po: Updated by Eric Pareja  Closes: #416822
    * tl.po: Updated by Eric Pareja   Closes: #416638
    * gl.po: Updated by Jacobo Tarrio
             Closes: #412828
    * da.po: Updated by Claus Hindsgaul
             Closes: #409483
    * fr.po: Remove a non-breakable space for usability
             issues. Closes: #408877
    * ru.po: Updated Russian translation. Closes: #405476
    * *.po: Unfuzzy after upstream typo corrections
    * vi.po: Updated to 515t. Closes: #426976
    * eu.po: Updated to 515t. Closes: #423766
    * pt.po: 515t. Closes: #423111
    * fr.po: Updated by Christian Perrier
    * Update all PO and the POT. Gives 513t2f for formerly
      complete translations
  * apt-pkg/policy.cc:
    - allow multiple packages (thanks to David Foerster)

 -- Michael Vogt <mvo@debian.org>  Wed,  2 May 2007 13:43:44 +0200

apt (0.7.0) experimental; urgency=low

  * Package that contains all the new features
  * Removed all #pragma interface/implementation
  * Branch that contains all the new features:
  * translated package descriptions
  * task install support
  * automatic dependency removal (thanks to Daniel Burrows)
  * merged support for the new dpkg "Breaks" field 
    (thanks to Ian Jackson)
  * handle network failures more gracefully on "update"
  * support for unattended-upgrades (via unattended-upgrades
    package)
  * added apt-transport-https method
  * merged "install-recommends" branch (ABI break): 
    - new "--install-recommends"
    - install new recommends on "upgrade" if --install-recommends is 
      given
    - new "--fix-policy" option to install all packages with unmet
      important dependencies (usefull with --install-recommends to
      see what not-installed recommends are on the system)
    - fix of recommended packages display (only show CandidateVersion
      fix or-group handling)
  * merged "install-task" branch (use with "apt-get install taskname^")

 -- Michael Vogt <mvo@debian.org>  Fri, 12 Jan 2007 20:48:07 +0100

apt (0.6.46.4-0.1) unstable; urgency=emergency
  
  * NMU
  * Fix broken use of awk in apt-key that caused removal of the wrong keys
    from the keyring. Closes: #412572

 -- Joey Hess <joeyh@debian.org>  Mon, 26 Feb 2007 16:00:22 -0500

apt (0.6.46.4) unstable; urgency=high

  * ack NMU (closes: #401017)
  * added apt-secure.8 to "See also" section
  * apt-pkg/deb/dpkgpm.cc:
    - added "Dpkg::StopOnError" variable that controls if apt
      will abort on errors from dpkg
  * apt-pkg/deb/debsrcrecords.{cc,h}:
    - make the Buffer grow dynmaically (closes: #400874)
  * Merged from Christian Perrier bzr branch:
    - uk.po: New Ukrainian translation: 483t28f3u
    - el.po: Update to 503t9f2u
    - de.po: Updates and corrections.
  * apt-pkg/contrib/progress.cc:
    - OpProgress::CheckChange optimized, thanks to Paul Brook
      (closes: #398381)
  * apt-pkg/contrib/sha256.cc:
    - fix building with noopt

 -- Michael Vogt <mvo@debian.org>  Thu,  7 Dec 2006 10:49:50 +0100

apt (0.6.46.3-0.2) unstable; urgency=high

  * Non-maintainer upload with permission of Michael Vogt.
  * Fix FTBFS on most arches (regression from the fix of #400874)

 -- Andreas Barth <aba@not.so.argh.org>  Tue,  5 Dec 2006 15:51:22 +0000 
  
apt (0.6.46.3-0.1) unstable; urgency=high

  * Non-maintainer upload with permission of Michael Vogt.
  * Fix segfault at apt-get source. Closes: #400874
  * Add apt-key update in postinst, so that debian-archive-keyring doesn't
    need to depend on apt >= 0.6. Closes: #401114
  * Don't double-queue pdiff files. Closes: #401017
  
 -- Andreas Barth <aba@not.so.argh.org>  Tue,  5 Dec 2006 10:34:56 +0000

apt (0.6.46.3) unstable; urgency=low

  * apt-pkg/deb/dpkgpm.cc:
    - make progress reporting robust against multiline error
      messages 

  * Merged from Christian Perrier bzr branch:
    - ca.po: Updated to 514t
    - be.po: Updated to 514t
    - it.po: Updated to 514t
    - hu.po: Updated to 514t
    - zh_TW.po: Updated to 514t
    - ar.po: Updated to 293t221u.
    - ru.po: Updated to 514t. Closes: #392466
    - nb.po: Updated to 514t. Closes: #392466
    - pt.po: Updated to 514t. Closes: #393199
    - fr.po: One spelling error corrected: s/accÃ¨der/accÃ©der
    - km.po: Updated to 514t.
    - ko.po: Updated to 514t.
    - bg.po: Updated to 514t.
    - de.po: Updated to 514t.
    - en_GB.po: Updated to 514t.

 -- Michael Vogt <mvo@debian.org>  Thu,  2 Nov 2006 11:37:58 +0100

apt (0.6.46.2) unstable; urgency=low

  * debian/control:
    - depend on debian-archive-keyring to offer clean upgrade path 
      (closes: #386800)
  * Merged from Christian Perrier bzr branch:
    - es.po: Updated to 514t. Closes: #391661
    - da.po: Updated to 514t. Closes: #391424
    - cs.po: Updated. Closes: #391064
    - es.po: Updated to 514t. Closes: #391661
    - da.po: Updated to 514t. Closes: #391424

 -- Michael Vogt <mvo@debian.org>  Wed, 11 Oct 2006 09:03:15 +0200

apt (0.6.46.1) unstable; urgency=low

  * methods/gzip.cc:
    - deal with empty files 
  * Applied patch from Daniel Schepler to make apt bin-NMU able.
    (closes: bug#359634)
  * rebuild against current g++ because of:
    http://gcc.gnu.org/bugzilla/show_bug.cgi?id=29289
    (closes: #390189)
  * fix broken i18n in the dpkg progress reporting, thanks to 
    Frans Pop and Steinar Gunderson. (closes: #389261)
  * Merged from Christian Perrier bzr branch:
    * fi.po: Updated to 514t. Closes: #390149
    * eu.po: Updated to 514t. Closes: #389725
    * vi.po: Updated to 514t. Closes: #388555
  * make the internal buffer in pkgTagFile grow dynamically
    (closes: #388708)
  
 -- Michael Vogt <mvo@debian.org>  Mon,  2 Oct 2006 20:42:20 +0200

apt (0.6.46) unstable; urgency=low

  * debian/control:
    - switched to libdb4.4 for building (closes: #381019)
  * cmdline/apt-get.cc:
    - show only the recommends/suggests for the candidate-version, not for all
      versions of the package (closes: #257054)
    - properly handle recommends/suggests or-groups when printing the list of
      suggested/recommends packages (closes: #311619)
  * methods/http.cc:
    - check more careful for incorrect proxy settings (closes: #378868)
  * methods/gzip.cc:
    - don't hang when /var is full (closes: #341537), thanks to
      Luis Rodrigo Gallardo Cruz for the patch
  * doc/examples/sources.list:
    - removed non-us.debian.org from the example (closes: #380030,#316196)
  * Merged from Christian Perrier bzr branch:
    * ro.po: Updated to 514t. Closes: #388402
    * dz.po: Updated to 514t. Closes: #388184
    * it.po: Fixed typos. Closes: #387812
    * ku.po: New kurdish translation. Closes: #387766
    * sk.po: Updated to 514t. Closes: #386851
    * ja.po: Updated to 514t. Closes: #386537
    * gl.po: Updated to 514t. Closes: #386397
    * fr.po: Updated to 516t.
    * fi.po: Updated to 512t. Closes: #382702
  * share/archive-archive.gpg:
    - removed the outdated amd64 and debian-2004 keys
  * apt-pkg/tagfile.cc:
    - applied patch from Jeroen van Wolffelaar to make the tags
      caseinsensitive (closes: #384182)
    - reverted MMap use in the tagfile because it does not work 
      across pipes (closes: #383487) 
  
 -- Michael Vogt <mvo@debian.org>  Thu, 21 Sep 2006 10:25:03 +0200

apt (0.6.45) unstable; urgency=low

  * apt-pkg/contrib/sha256.cc:
    - fixed the sha256 generation (closes: #378183)
  * ftparchive/cachedb.cc:
    - applied patch from Anthony Towns to fix Clean() function
      (closes: #379576)
  * doc/apt-get.8.xml:
    - fix path to the apt user build (Closes: #375640)
  * doc/apt-cache.8.xml:
    - typo (Closes: #376408)
  * apt-pkg/deb/dpkgpm.cc:
    - make progress reporting more robust against multiline error
      messages (first half of a fix for #374195)
  * doc/examples/configure-index:
    - document Debug::pkgAcquire::Auth     
  * methods/gpgv.cc:
    - deal with gpg error "NODATA". Closes: #296103, Thanks to 
      Luis Rodrigo Gallardo Cruz for the patch
  * apt-inst/contrib/extracttar.cc:
    - fix for string mangling, closes: #373864
  * apt-pkg/acquire-item.cc:
    - check for bzip2 in /bin (closes: #377391)
  * apt-pkg/tagfile.cc:
    - make it work on non-mapable files again, thanks 
      to James Troup for confirming the fix (closes: #376777)
  * Merged from Christian Perrier bzr branch:
    * ko.po: Updated to 512t. Closes: #378901
    * hu.po: Updated to 512t. Closes: #376330
    * km.po: New Khmer translation: 506t6f. Closes: #375068
    * ne.po: New Nepali translation: 512t. Closes: #373729
    * vi.po: Updated to 512t. Closes: #368038
    * zh_TW.po: Remove an extra %s in one string. Closes: #370551
    * dz.po: New Dzongkha translation: 512t
    * ro.po: Updated to 512t
    * eu.po: Updated
    * eu.po: Updated
  * fix apt-get dist-upgrade
  * fix warning if no /var/lib/apt/extended_states is present
  * don't download Translations for deb-src sources.list lines
  * apt-pkg/tagfile.cc:
    - support not-mmapable files again

 -- Michael Vogt <mvo@debian.org>  Thu, 27 Jul 2006 00:52:05 +0200

apt (0.6.44.2exp1) experimental; urgency=low

  * added support for i18n of the package descriptions
  * added support for aptitude like auto-install tracking (a HUGE
    HUGE thanks to Daniel Burrows who made this possible) 
  * synced with the http://people.debian.org/~mvo/bzr/apt/debian-sid branch
  * build from http://people.debian.org/~mvo/bzr/apt/debian-experimental

 -- Michael Vogt <mvo@debian.org>  Mon,  3 Jul 2006 21:50:31 +0200

apt (0.6.44.2) unstable; urgency=low

  * apt-pkg/depcache.cc:
    - added Debug::pkgDepCache::AutoInstall (thanks to infinity)
  * apt-pkg/acquire-item.cc:
    - fix missing chmod() in the new aquire code 
      (thanks to Bastian Blank, Closes: #367425)
  * merged from 
    http://www.perrier.eu.org/debian/packages/d-i/level4/apt-main:
    * sk.po: Completed to 512t
    * eu.po: Completed to 512t
    * fr.po: Completed to 512t
    * sv.po: Completed to 512t
    * Update all PO and the POT. Gives 506t6f for formerly
      complete translations

 -- Michael Vogt <mvo@debian.org>  Wed, 14 Jun 2006 12:00:57 +0200

apt (0.6.44.1-0.1) unstable; urgency=low

  * Non-maintainer upload.
  * Don't give an error when parsing empty Packages/Sources files.
    (Closes: #366931, #367086, #370160)

 -- Steinar H. Gunderson <sesse@debian.org>  Fri,  9 Jun 2006 00:52:21 +0200

apt (0.6.44.1) unstable; urgency=low

  * apt-pkg/acquire-item.cc:
    - fix reversed logic of the "Acquire::PDiffs" option
  * merged from 
    http://www.perrier.eu.org/debian/packages/d-i/level4/apt-main:
    - po/LINGUAS: added "bg" Closes: #360262
    - po/gl.po: Galician translation update. Closes: #366849
    - po/hu.po: Hungarian translation update. Closes: #365448
    - po/cs.po: Czech translation updated. Closes: #367244
  * apt-pkg/contrib/sha256.cc:
    - applied patch to fix unaligned access problem. Closes: #367417
      (thanks to David Mosberger)

 -- Michael Vogt <mvo@debian.org>  Tue, 16 May 2006 21:51:16 +0200

apt (0.6.44) unstable; urgency=low

  * apt-pkg/acquire.cc: don't show ETA if it is 0 or absurdely large
  * apt-pkg/contrib/sha256.{cc,h},hashes.{cc,h}: support for sha256 
    (thanks to Anthony Towns)
  * ftparchive/cachedb.{cc,h},writer.{cc,h}: optimizations 
    (thanks to Anthony Towns)
  * apt pdiff support from experimental merged
  * apt-pkg/deb/dpkgpm.cc: wording fixes (thanks to Matt Zimmerman)
  * apt-pkg/deb/dpkgpm.cc: 
    - wording fixes (thanks to Matt Zimmerman)
    - fix error in dpkg interaction (closes: #364513, thanks to Martin Dickopp)
  * apt-pkg/tagfile.{cc,h}:
    - use MMap to read the entries (thanks to Zephaniah E. Hull for the
      patch) Closes: #350025
  * Merge from http://www.perrier.eu.org/debian/packages/d-i/level4/apt-main:
  	* bg.po: Added, complete to 512t. Closes: #360262
  * doc/apt-ftparchive.1.xml:
    - fix documentation for "SrcPackages" -> "Sources" 
      (thanks to Bart Martens for the patch, closes: #307756)
  * debian/libapt-pkg-doc.doc-base.cache:
    - remove broken charackter from description (closes: #361129)
  * apt-inst/deb/dpkgdb.cc, methods/gpgv.cc: 
    - i18n fixes (closes: #349298)
  * debian/postinst: dont fail on not available
    /usr/share/doc/apt/examples/sources.list (closes: #361130)
  * methods/ftp.cc:
    - unlink empty file in partial if the download failed because
      the file is missing on the server (closes: #316337)
  * apt-pkg/deb/debversion.cc:
    - treats a version string with explicit zero epoch equal
      than the same without epoch (Policy 5.6.12, closes: #363358)
      Thanks to Lionel Elie Mamane for the patch
  
 -- Michael Vogt <mvo@debian.org>  Mon,  8 May 2006 22:28:53 +0200

apt (0.6.43.3) unstable; urgency=low

  * Merge bubulle@debian.org--2005/apt--main--0 up to patch-186:
    * ca.po: Completed to 512t. Closes: #351592
    * eu.po: Completed to 512t. Closes: #350483
    * ja.po: Completed to 512t. Closes: #349806
    * pl.po: Completed to 512t. Closes: #349514
    * sk.po: Completed to 512t. Closes: #349474
    * gl.po: Completed to 512 strings Closes: #349407
    * sv.po: Completed to 512 strings Closes: #349210
    * ru.po: Completed to 512 strings Closes: #349154
    * da.po: Completed to 512 strings Closes: #349084
    * fr.po: Completed to 512 strings
    * vi.po: Completed to 511 strings  Closes: #348968
    * zh_CN.po: Completed to 512t. Closes: #353936
    * it.po: Completed to 512t. Closes: #352803
    * pt_BR.po: Completed to 512t. Closes: #352419
    * LINGUAS: Add Welsh
    * *.po: Updated from sources (512 strings)
  * apt-pkg/deb/deblistparser.cc:
    - don't explode on a DepCompareOp in a Provides line, but warn about
      it and ignore it otherwise (thanks to James Troup for reporting it)
  * cmdline/apt-get.cc:
    - don't lock the lists directory in DoInstall, breaks --print-uri 
      (thanks to James Troup for reporting it)
  * debian/apt.dirs: create /etc/apt/sources.list.d 
  * make apt-cache madison work without deb-src entries (#352583)
  * cmdline/apt-get.cc: only run the list-cleaner if a update was 
    successfull

 -- Michael Vogt <mvo@debian.org>  Wed, 22 Feb 2006 10:13:04 +0100

apt (0.6.43.2) unstable; urgency=low

  * Merge bubulle@debian.org--2005/apt--main--0 up to patch-166:
    - en_GB.po, de.po: fix spaces errors in "Ign " translations Closes: #347258
    - makefile: make update-po a pre-requisite of clean target so
    	        that POT and PO files are always up-to-date
    - sv.po: Completed to 511t. Closes: #346450
    - sk.po: Completed to 511t. Closes: #346369
    - fr.po: Completed to 511t
    - *.po: Updated from sources (511 strings)
    - el.po: Completed to 511 strings Closes: #344642
    - da.po: Completed to 511 strings Closes: #348574
    - es.po: Updated to 510t1f Closes: #348158
    - gl.po: Completed to 511 strings Closes: #347729
    - it.po: Yet another update Closes: #347435
  * added debian-archive-keyring to the Recommends (closes: #347970)
  * fixed message in apt-key to install debian-archive-keyring 
  * typos fixed in apt-cache.8 (closes: #348348, #347349)
  * add patch to fix http download corruption problem (thanks to
    Petr Vandrovec, closes: #280844, #290694)

 -- Michael Vogt <mvo@debian.org>  Thu, 19 Jan 2006 00:06:33 +0100

apt (0.6.43.1) unstable; urgency=low

  * Merge bubulle@debian.org--2005/apt--main--0 up to patch-148:
    * fr.po: Completed to 510 strings
    * it.po: Completed to 510t
    * en_GB.po: Completed to 510t
    * cs.po: Completed to 510t
    * zh_CN.po: Completed to 510t
    * el.po: Updated to 510t
    * vi.po: Updated to 383t93f34u
    * tl.po: Completed to 510 strings (Closes: #344306)
    * sv.po: Completed to 510 strings (Closes: #344056)
    * LINGUAS: disabled Hebrew translation. (Closes: #313283)
    * eu.po: Completed to 510 strings (Closes: #342091)
  * apt-get source won't download already downloaded files again
    (closes: #79277)
  * share/debian-archive.gpg: new 2006 ftp-archive signing key added
    (#345891)
  * redownload the Release file if IMS-Hit and gpg failure
  * deal with multiple signatures on a Release file

 -- Michael Vogt <mvo@debian.org>  Fri,  6 Jan 2006 01:17:08 +0100

apt (0.6.43) unstable; urgency=medium

  * Merge bubulle@debian.org--2005/apt--main--0 up to patch-132:  
    * zh_CN.po: Completed to 510 strings(Closes: #338267)
    * gl.po: Completed to 510 strings (Closes: #338356)
  * added support for "/etc/apt/sources.list.d" directory 
    (closes: #66325)
  * make pkgDirStream (a bit) more complete
  * fix bug in pkgCache::VerIterator::end() (thanks to Daniel Burrows)
    (closes: #339533)
  * pkgAcqFile is more flexible now (closes: #57091)
  * support a download rate limit for http (closes: #146877)
  * included lots of the speedup changes from #319377
  * add stdint.h to contrib/md5.h (closes: #340448)
  * ABI change, library name changed (closes: #339147)
  * Fix GNU/kFreeBSD crash on non-existing server file (closes: #317718)
  * switch to libdb4.3 in build-depends
  
 -- Michael Vogt <mvo@debian.org>  Tue, 29 Nov 2005 00:17:07 +0100

apt (0.6.42.3) unstable; urgency=low

  * Merge bubulle@debian.org--2005/apt--main--0 up to patch-129:
    - patch-118: Russian translation update by Yuri Kozlov (closes: #335164)
    - patch-119: add update-po as a pre-req for binary (closes: #329910)
    - patch-121: Complete French translation
    - patch-125: Fixed localization of y/n questions in German translation 
                 (closes: #337078)
    - patch-126: Swedish translation update (closes: #337163)
    - patch-127: Complete Tagalog translation (closes: #337306)
    - patch-128: Danish translation update (closes: #337949)
    - patch-129: Basque translation update (closes: #338101)
  * cmdline/apt-get.cc:
    - bufix in FindSrc  (closes: #335213, #337910)
  * added armeb to archtable (closes: #333599)
  * with --allow-unauthenticated use the old fallback behaviour for
    sources (closes: #335112)
   
 -- Michael Vogt <mvo@debian.org>  Wed,  9 Nov 2005 07:22:31 +0100

apt (0.6.42.2) unstable; urgency=high

  * NMU (approved by maintainer)
  * Add AMD64 archive signing key to debian-archive.gpg (closes: #336500).
  * Add big-endian arm (armeb) support (closes: #333599).
  * Priority high to get the AMD key into testing ASAP.

 -- Frans Pop <fjp@debian.org>  Sun, 30 Oct 2005 21:29:11 +0100
 
apt (0.6.42.1) unstable; urgency=low

  * fix a incorrect example in the apt_prefrences man page
    (thanks to Filipus Klutiero, closes: #282918)
  * apt-pkg/pkgrecords.cc:
    - revert patch from last version, it causes trouble on alpha 
      and ia64 (closes: #335102, #335103)
  * cmdline/apt-get.cc:
    - be extra carefull in FindSrc (closes: #335213)

 -- Michael Vogt <mvo@debian.org>  Sat, 22 Oct 2005 23:44:35 +0200

apt (0.6.42) unstable; urgency=low

  * apt-pkg/cdrom.cc:
    - unmount the cdrom when apt failed to locate any package files
  * allow cdrom failures and fallback to other sources in that case
    (closes: #44135)
  * better error text when dpkg-source fails 
  * Merge bubulle@debian.org--2005/apt--main--0 up to patch-115:
    - patch-99: Added Galician translation
    - patch-100: Completed Danish translation (Closes: #325686)
    - patch-104: French translation completed
    - patch-109: Italian translation completed
    - patch-112: Swedish translation update 
    - patch-115: Basque translation completed (Closes: #333299)
  * applied french man-page update (thanks to Philippe Batailler)
    (closes: #316638, #327456)
  * fix leak in the mmap code, thanks to Daniel Burrows for the
    patch (closes: #250583)
  * support for apt-get [build-dep|source] -t (closes: #152129)
  * added "APT::Authentication::TrustCDROM" option to make the life
    for the installer people easier (closes: #334656)
  * fix crash in apt-ftparchive (thanks to Bastian Blank for the patch)
    (closes: #334671)
  * apt-pkg/contrib/md5.cc:
    - fix a alignment problem on sparc64 that gives random bus errors
      (thanks to Fabbione for providing a test-case)
  * init the default ScreenWidth to 79 columns by default 
    (Closes: #324921)
  * cmdline/apt-cdrom.cc: 
    - fix some missing gettext() calls (closes: #334539)
  * doc/apt-cache.8.xml: fix typo (closes: #334714)

 -- Michael Vogt <mvo@debian.org>  Wed, 19 Oct 2005 22:02:09 +0200

apt (0.6.41) unstable; urgency=low

  * improved the support for "error" and "conffile" reporting from
    dpkg, added the format to README.progress-reporting
  * added README.progress-reporting to the apt-doc package
  * improved the network timeout handling, if a index file from a 
    sources.list times out or EAI_AGAIN is returned from getaddrinfo, 
    don't try to get the other files from that entry
  * Support architecture-specific extra overrides
    (closes: #225947). Thanks to  Anthony Towns for idea and
    the patch, thanks to Colin Watson for testing it.
  * Javier Fernandez-Sanguino Pen~a:
    - Added a first version of an apt-secure.8 manpage, and modified
      apt-key and apt.end accordingly. Also added the 'update'
      argument to apt-key which was previously not documented 
      (Closes: #322120)
  * Andreas Pakulat:
    - added example apt-ftparchive.conf file to doc/examples 
      (closes: #322483)
  * Fix a incorrect example in the man-page (closes: #282918)
  * Fix a bug for very long lines in the apt-cdrom code (closes: #280356)
  * Fix a manual page bug (closes: #316314)
  * Do md5sum checking for file and cdrom method (closes: #319142)
  * Change pkgPolicy::Pin from private to protected to let subclasses
    access it too (closes: #321799)
  * add default constructor for PrvIterator (closes: #322267)
  * Reread status configuration on debSystem::Initialize() 
    (needed for apt-proxy, thanks to Otavio for this patch)
  
 -- Michael Vogt <mvo@debian.org>  Mon,  5 Sep 2005 22:59:03 +0200

apt (0.6.40.1) unstable; urgency=low

  * bugfix in the parsing code for the apt<->dpkg communication. apt 
    crashed when dpkg sends the same state more than once under certain
    conditions
  * 0.6.40 breaks the ABI but I accidentally didn't change the soname :/

 -- Michael Vogt <mvo@debian.org>  Fri,  5 Aug 2005 13:24:58 +0200

apt (0.6.40) unstable; urgency=low

  * Patch from Jordi Mallach to mark some additional strings for translation
  * Updated Catalan translation from Jordi Mallach
  * Merge from bubulle@debian.org--2005/apt--main--0:
    - Update pot and merge with *.po
    - Updated French translation, including apt-key.fr.8
  * Restore changelog entries from the 0.6.x series that went to Debian
    experimental
  * Merge michael.vogt@ubuntu.com--2005/apt--progress-reporting--0
    - Provide an interface for progress reporting which can be used by
      (e.g.) base-config

 -- Matt Zimmerman <mdz@debian.org>  Thu, 28 Jul 2005 11:57:32 -0700

apt (0.6.39) unstable; urgency=low

  * Welsh translation update: daf@muse.19inch.net--2005/apt--main--0--patch-6
  * Merge mvo's changes from 0.6.36ubuntu1:
    michael.vogt@ubuntu.com--2005/apt--mvo--0--patch-32
  * Merge aggregated translation updates:
    bubulle@debian.org--2005/apt--main--0
  * Update priority of apt-utils to important, to match the override file
  * Install only one keyring on each branch (Closes: #316119)

 -- Matt Zimmerman <mdz@debian.org>  Tue, 28 Jun 2005 11:51:09 -0700

apt (0.6.38) unstable; urgency=low

  * Merge michael.vogt@ubuntu.com--2005/apt--fixes--0--patch-6, a workaround
    for the French man pages' failure to build
  * Branch Debian and Ubuntu
    - apt.postinst, apt-key: use the appropriate keyring
    - debian/rules: install all keyrings
  * Add the current Debian archive signing key (4F368D5D) to
    debian-archive.gpg
  * make pinning on the "component" work again (using the section of the 
    archive, we don't use per-section Release files anymore with apt-0.6)
    (closes ubuntu #9935)
  
 -- Matt Zimmerman <mdz@debian.org>  Sat, 25 Jun 2005 09:51:00 -0700

apt (0.6.37) breezy; urgency=low

  * Merge bubulle@debian.org--2005/apt--main--0 up to patch-81
    - patch-66: Italian update
    - patch-71: French update
    - patch-73: Basque update
    - patch-74: Hebrew update
    - patch-76: Correct Hebrew translation (Closes: #306658)
    - patch-77: French man page update
    - patch-79: Correct syntax errors in Hebrew translation
    - patch-81: Portuguese update
  * Fix build of French man pages (now using XML, not SGML)
  * Add Welsh translation from Dafydd Harries
    (daf@muse.19inch.net--2005/apt--main--0--patch-1)
  * Change debian/bugscript to use #!/bin/bash (Closes: #313402)
  * Fix a incorrect example in the man-page (closes: #282918)

 -- Matt Zimmerman <mdz@ubuntu.com>  Tue, 24 May 2005 14:38:25 -0700

apt (0.6.36ubuntu1) breezy; urgency=low

  * make it possible to write a cache-control: no-cache header even if
    no proxy is set to support transparent proxies (closes ubuntu: #10773)

  * Merge otavio@debian.org--2005/apt--fixes--0.6:
    - Fix comment about the need of xmlto while building from Arch;
    - Fix StatStore struct on cachedb.h to use time_t and then fix a compile
      warning;
    - Lock database at start of DoInstall routine to avoid concurrent
      runs of install/remove and update commands (Closes: #194467)
    - Fix warnings while compiling with GCC 4.0 compiler  

 -- Michael Vogt <michael.vogt@ubuntu.com>  Mon, 23 May 2005 11:57:53 +0200

apt (0.6.36) experimental; urgency=low

  * Merge apt--mvo--0:
    - apt-pkg/acquire-item.cc:
      added "Acquire::BrokenProxy" that will force apt to always 
      re-get the Release.gpg file (for broken proxies)
    - debian/apt.cron.daily:
      MinAge is defaulting to 2 days now to prevent over-aggresive removal 
    - apt-pkg/cdrom.cc:
      honor "Acquire::gpgv::Options" when verifying the signature (Ubuntu #8496)
 
 -- Michael Vogt <mvo@debian.org>  Thu, 31 Mar 2005 20:37:11 +0200

apt (0.6.35) hoary; urgency=low

  * Merge apt--mvo--0 (incorporates 0.6.34ubuntu1):
    - Implement MaxSize and MaxAge in apt.cron.daily, to prevent the cache
      from growing too large (Ubuntu #6761)
    - some comments about the pkgAcqMetaSig::Custom600Headers() added
    - use gpg --with-colons
    - commented the ftp no_proxy unseting in methods/ftp.cc
    - added support for "Acquire::gpgv::options" in methods/gpgv.cc
  * Merge bubulle@debian.org--2005/apt--main--0
    - Make capitalization more consistent
    - Un-fuzzy translations resulting from capitalization changes
    - Italian translation update

 -- Matt Zimmerman <mdz@ubuntu.com>  Mon,  7 Mar 2005 20:08:33 -0800

apt (0.6.34) hoary; urgency=low

  * Add missing semicolon to configure-index (Closes: #295773)
  * Update build-depends on gettext to 0.12 (Closes: #295077)
  * Merge from bubulle@debian.org--2005/apt--main--0 to get
    translation updates

 -- Matt Zimmerman <mdz@ubuntu.com>  Fri,  4 Mar 2005 16:13:15 -0800

apt (0.6.33) hoary; urgency=low

  * Merge michael.vogt@ubuntu.com--2005/apt--mvo--0 (through patch-6)
    - patch-1: cosmetic changes (whitespace, "Apt::GPGV->APT::GPGV")
    - patch-2: (doc) documentation for gpgv
    - patch-3: (doc) new config variables added configure-index
    - patch-4: pkgAcquire::Run() pulse intervall can be configured
    - patch-5: fix for apt-get update removing Release.gpg files (#6865)
    - patch-6: change the path scoring in apt-cdrom, prefer pathes without
      symlinks

 -- Matt Zimmerman <mdz@ubuntu.com>  Sat, 26 Feb 2005 15:21:17 -0800

apt (0.6.32) hoary; urgency=low

  * Merge michael.vogt@ubuntu.com--2005/apt--mvo--0 (patch-1)
    - Implement Acquire::gpgv::options (Ubuntu bug#6283)

 -- Matt Zimmerman <mdz@ubuntu.com>  Tue,  8 Feb 2005 19:31:15 -0800

apt (0.6.31) hoary; urgency=low

  * Matt Zimmerman
    - Remove debugging output from apt.cron.daily (no one noticed?)
    - Apply patch from Anthony Towns to allow SHA1Summation to process a file
      descriptor until EOF, rather than requiring that the length of input be
      specified (Closes: #291338)
    - Fix build/install of Polish offline documentation, based on patch from
      Christian Perrier (Closes: #270404)
  * Michael Vogt
    - apt-cdrom.cc seperated into frontend (cmdline/apt-cdrom.cc and library
      apt-pkg/cdrom.{cc,h}) (Ubuntu #5668)

 -- Matt Zimmerman <mdz@ubuntu.com>  Fri,  4 Feb 2005 10:23:01 -0800

apt (0.6.30) unstable; urgency=low

  * Add ppc64 to buildlib/archtable
  * Merge michael.vogt@canonical.com--2004/apt--status-fd--0
    - Support preserving dpkg status file descriptor, to support
      better integration with synaptic
  
 -- Matt Zimmerman <mdz@ubuntu.com>  Wed, 19 Jan 2005 00:26:01 -0800

apt (0.6.29) hoary; urgency=low

  * Merge apt--mvo--0 (0.6.27ubuntu4)
  

 -- Matt Zimmerman <mdz@canonical.com>  Tue, 28 Dec 2004 17:18:02 -0800

apt (0.6.28) hoary; urgency=low

  * Merge apt--mvo--0
  * Rebuild source to get rid of arch metadata and temporary files in
    0.6.27ubuntu3

 -- Matt Zimmerman <mdz@canonical.com>  Thu, 23 Dec 2004 18:53:16 -0800

apt (0.6.27ubuntu4) hoary; urgency=low

  * remove old sig-file in partial/ before starting to fetch a new sig-file
    (see ubuntu #4769 for the rational)
  * added apt-key update method (uses ubuntu-keyring)
  * documented the "--allow-unauthenticated" switch
  * added DEB_BUILD_PROG_OPTS to debian/rules (additonal options can be 
    passed to DEB_BUILD_PROG like "-S")

 -- Michael Vogt <mvo@debian.org>  Thu, 23 Dec 2004 11:12:51 +0100

apt (0.6.27ubuntu3) hoary; urgency=low

  * added a exact dependency from libapt-pkg-dev to the apt version it was
    build with

 -- Michael Vogt <mvo@debian.org>  Wed, 15 Dec 2004 09:56:32 +0100

apt (0.6.27ubuntu2) hoary; urgency=low

  * fixed a bug in the rule file that happend during the big 0.5->0.6 merge

 -- Michael Vogt <mvo@debian.org>  Tue, 14 Dec 2004 12:14:25 +0100

apt (0.6.27ubuntu1) hoary; urgency=low

  * chmod 755 /usr/bin/apt-key
  * don't display a error when a apt-get update don't find a 
    Packages.bz2/Sources.bz2 file

 -- Michael Vogt <mvo@debian.org>  Mon, 13 Dec 2004 18:40:21 +0100

apt (0.6.27) hoary; urgency=low

  * Merge apt--authentication--0 branch
    - Implement gpg authentication for package repositories (Closes: #203741)
    - Also includes Michael Vogt's fixes
  * Merge apt--misc-abi-changes--0 branch
    - Use pid_t throughout to hold process IDs (Closes: #226701)
    - Import patch from Debian bug #195510: (Closes: #195510)
      - Make Simulate::Describe and Simulate::ShortBreaks private member
        functions
      - Add a parameter (Candidate) to Describe to control whether the
        candidate version is displayed
      - Pass an appropriate value for Candidate everywhere Describe is called

 -- Matt Zimmerman <mdz@canonical.com>  Mon, 13 Dec 2004 01:03:11 -0800

apt (0.6.25) experimental; urgency=low

  * Fix handling of two-part sources for sources.list deb-src entries in
    the same way that deb entries were fixed

 -- Matt Zimmerman <mdz@debian.org>  Wed,  9 Jun 2004 05:29:50 -0700

apt (0.6.24) experimental; urgency=low

  * YnPrompt fixes were inadvertently left out, include them (Closes:
    #249251)

 -- Matt Zimmerman <mdz@debian.org>  Sun, 16 May 2004 14:18:53 -0700

apt (0.6.23) experimental; urgency=low

  * Remove obsolete pkgIterator::TargetVer() (Closes: #230159)
  * Reverse test in CheckAuth to match new prompt (Closes: #248211)

 -- Matt Zimmerman <mdz@debian.org>  Sun,  9 May 2004 21:01:58 -0700

apt (0.6.22) experimental; urgency=low

  * Merge 0.5.25
  * Make the unauthenticated packages prompt more intuitive (yes to
    continue, default no), but require --force-yes in addition to
    --assume-yes in order to override

 -- Matt Zimmerman <mdz@debian.org>  Fri, 19 Mar 2004 13:55:35 -0800

apt (0.6.21) experimental; urgency=low

  * Merge 0.5.24

 -- Matt Zimmerman <mdz@debian.org>  Tue, 16 Mar 2004 22:52:34 -0800

apt (0.6.20) experimental; urgency=low

  * Merge 0.5.23

 -- Matt Zimmerman <mdz@debian.org>  Thu, 26 Feb 2004 17:17:02 -0800

apt (0.6.19) experimental; urgency=low

  * Merge 0.5.22
  * Convert apt-key(8) to docbook XML

 -- Matt Zimmerman <mdz@debian.org>  Mon,  9 Feb 2004 15:44:49 -0800

apt (0.6.18) experimental; urgency=low

  * Add new Debian Archive Automatic Signing Key to the default keyring
    (existing keyrings are not updated; do that yourself)

 -- Matt Zimmerman <mdz@debian.org>  Sat, 17 Jan 2004 17:04:30 -0800

apt (0.6.17) experimental; urgency=low

  * Merge 0.5.21
  * Handle more IMS stuff correctly

 -- Matt Zimmerman <mdz@debian.org>  Fri, 16 Jan 2004 10:54:25 -0800

apt (0.6.16) experimental; urgency=low

  * Fix some cases where the .gpg file could be left in place when it is
    invalid

 -- Matt Zimmerman <mdz@debian.org>  Fri,  9 Jan 2004 09:22:15 -0800

apt (0.6.15) experimental; urgency=low

  * s/Debug::Acquire::gpg/&v/
  * Honor the [vendor] syntax in sources.list again (though it is not
    presently used for anything)
  * Don't ship vendors.list(5) since it isn't used yet
  * Revert change from 0.6.10; it was right in the first place and the
    problem was apparently something else.  Archive = Suite.

 -- Matt Zimmerman <mdz@debian.org>  Mon,  5 Jan 2004 17:43:01 -0800

apt (0.6.14) experimental; urgency=low

  * Merge 0.5.20

 -- Matt Zimmerman <mdz@debian.org>  Sun,  4 Jan 2004 11:09:21 -0800

apt (0.6.13) experimental; urgency=low

  * Merge 0.5.19

 -- Matt Zimmerman <mdz@debian.org>  Sat,  3 Jan 2004 16:22:31 -0800

apt (0.6.12) experimental; urgency=low

  * Have pkgAcquireIndex calculate an MD5 sum if one is not provided by
    the method (as with file: and copy:).  Local repositories
  * Fix warning about dist name mismatch to actually print what it was
    expecting
  * Don't expect any particular distribution name for two-part
    sources.list entries
  * Merge 0.5.18

 -- Matt Zimmerman <mdz@debian.org>  Fri,  2 Jan 2004 13:59:00 -0800

apt (0.6.11) experimental; urgency=low

  * Support IMS requests of Release.gpg and Release
  * This required API changes, bump the libapt-pkg version
  * Copy local Release files into Dir::State::Lists
  * Set IndexFile attribute when retrieving Release and Release.gpg so
    that the appropriate Cache-Control headers are sent

 -- Matt Zimmerman <mdz@debian.org>  Fri,  2 Jan 2004 10:46:17 -0800

apt (0.6.10) experimental; urgency=low

  * Use "Codename" (woody, sarge, etc.) to supply the value of the
    "Archive" package file attribute, used to match "release a=" type
    pins, rather than "Suite" (stable, testing, etc.)

 -- Matt Zimmerman <mdz@debian.org>  Thu,  1 Jan 2004 16:56:47 -0800

apt (0.6.9) experimental; urgency=low

  * Another tagfile workaround

 -- Matt Zimmerman <mdz@debian.org>  Thu,  1 Jan 2004 13:56:08 -0800

apt (0.6.8) experimental; urgency=low

  * Add a config option and corresponding command line option
    (--allow-unauthenticated) to apt-get, to make buildd operators happy
    (Closes: #225648)

 -- Matt Zimmerman <mdz@debian.org>  Wed, 31 Dec 2003 08:28:04 -0800

apt (0.6.7) experimental; urgency=low

  * Forgot to revert part of the changes to tagfile in 0.6.4.  Hopefully
    will fix segfaults for some folks.

 -- Matt Zimmerman <mdz@debian.org>  Wed, 31 Dec 2003 08:01:28 -0800

apt (0.6.6) experimental; urgency=low

  * Restore the ugly hack I removed from indexRecords::Load which set the
    pkgTagFile buffer size to (file size)+256.  This is concealing a bug,
    but I can't fix it right now.  This should fix the segfaults that
    folks are seeing with 0.6.[45].

 -- Matt Zimmerman <mdz@debian.org>  Mon, 29 Dec 2003 18:11:13 -0800

apt (0.6.5) experimental; urgency=low

  * Move the authentication check into a separate function in apt-get
  * Fix display of unauthenticated packages when they are in the cache
    (Closes: #225336)

 -- Matt Zimmerman <mdz@debian.org>  Sun, 28 Dec 2003 16:47:57 -0800

apt (0.6.4) experimental; urgency=low

  * Use the top-level Release file in LoadReleaseInfo, rather than looking
    for the per-section ones (which aren't downloaded anymore).  This
    unbreaks release pinning, including the NotAutomatic bit used by
    project/experimental
  * Use FileFd::Size() rather than a separate stat() call in
    LoadReleaseInfo
  * Fix pkgTagFile to leave a little extra room at the end of the buffer
    to append the record separator if it isn't present
  * Change LoadReleaseInfo to use "Suite" rather than "Archive", to match
    the Debian archive's dist-level Release files

 -- Matt Zimmerman <mdz@debian.org>  Sun, 28 Dec 2003 15:55:55 -0800

apt (0.6.3) experimental; urgency=low

  * Fix MetaIndexURI for flat ("foo/") sources

 -- Matt Zimmerman <mdz@debian.org>  Sun, 28 Dec 2003 12:11:56 -0800

apt (0.6.2) experimental; urgency=low

  * Add space between package names when multiple unauthenticated packages
    are being installed (Closes: #225212)
  * Provide apt-key with a secret keyring and a trustdb, even though we
    would never use them, because it blows up if it doesn't have them
  * Fix typo in apt-key(8) (standard input is '-', not '/')

 -- Matt Zimmerman <mdz@debian.org>  Sat, 27 Dec 2003 13:01:40 -0800

apt (0.6.1) experimental; urgency=low

  * Merge apt 0.5.17
  * Rearrange Release file authentication code to be more clear
  * If Release is present, but Release.gpg is not, don't forget to still
    queue Packages files
  * Convert distribution "../project/experimental" to "experimental" for
    comparison purposes
  * Make a number of Release file errors into warnings; for now, it is OK
    not to have a codename, for example.  We mostly care about checksums
    for now

 -- Matt Zimmerman <mdz@debian.org>  Fri, 26 Dec 2003 15:12:47 -0800

apt (0.6.0) experimental; urgency=low

  * Signature verification support patch ("apt-secure") from Colin Walters
    <walters@debian.org> and Isaac Jones <ijones@syntaxpolice.org>.  This
    implements:
     - Release signature verification (Release.gpg)
     - Packages, Sources md5sum verification against Release
     - Closes: #203741
  * Make some modifications to signature verification support:
    - Release.gpg is always retrieved and verified if present, rather than
      requiring that sources be configured as secure
    - Print a hint about installing gnupg if exec(gpgv) fails
    - Remove obsolete pkgAcqIndexRel
    - Move vendors.list stuff into a separate module (vendorlist.{h,cc})
    - If any files about to be retrieved are not authenticated, issue a
      warning to the user and require confirmation
    - Fix a heap corruption bug in pkgSrcRecords::pkgSrcRecords()
  * Suggests: gnupg
  * Install a keyring in /usr/share/apt/debian-archive.gpg containing an
    initial set of Debian archive signing keys to seed /etc/apt/trusted.gpg
  * Add a new tool, apt-key(8) used to manage the keyring

 -- Matt Zimmerman <mdz@debian.org>  Fri, 26 Dec 2003 08:27:19 -0800

apt (0.5.32) hoary; urgency=low

  * Call setlocale in the methods, so that the messages are properly
    localised (Closes: #282700)
  * Implement support for bzip2-compressed debs (data.tar.bz2)

 -- Matt Zimmerman <mdz@canonical.com>  Sat, 11 Dec 2004 09:05:52 -0800

apt (0.5.31) unstable; urgency=low

  * New Romanian translation from Sorin Batariuc <sorin@bonbon.net>
    (Closes: #281458)
  * Merge changes from Hoary (0.5.30,0.5.30ubuntu2]
  * Fix the example in apt_preferences(5) to match the text
    (Closes: #222267)
  * Add APT::Periodic::Autoclean setting, to allow "apt-get autoclean" to
    be run periodically.  This is useful with
    APT::Periodic::Download-Upgradeable-Packages, and defaults to the same
    value, so that the cache size is bounded

 -- Matt Zimmerman <mdz@debian.org>  Tue, 23 Nov 2004 12:53:04 -0800

apt (0.5.30ubuntu2) hoary; urgency=low

  * bzip2 is now "Suggested" and it will detect if bzip2 is installed 
    and only then trying to get Packages.bz2

 -- Michael Vogt <mvo@debian.org>  Fri, 19 Nov 2004 12:00:39 +0100

apt (0.5.30ubuntu1) hoary; urgency=low

  * Need to Depend: bzip2 or Packages.bz2 fail.

 -- LaMont Jones <lamont@canonical.com>  Thu, 18 Nov 2004 12:51:05 -0700

apt (0.5.30) hoary; urgency=low

  * Patch from Michael Vogt to enable Packages.bz2 use, with a fallback to
    Packages.gz if it is not present (Closes: #37525)

 -- Matt Zimmerman <mdz@debian.org>  Mon, 15 Nov 2004 12:57:28 -0800

apt (0.5.29) unstable; urgency=low

  * Don't hardcode paths in apt.cron.daily
  * Add to apt.cron.daily the capability to pre-download upgradeable
    packages
  * Place timestamp files in /var/lib/apt/periodic, rather than
    /var/lib/apt itself
  * Standardize debhelper files a bit
    - Create all directories in debian/dirs rather than creating some on
      the dh_installdirs command line
    - Rename debian/dirs to debian/apt.dirs, debian/examples to
      debian/apt.examples

 -- Matt Zimmerman <mdz@debian.org>  Sat, 13 Nov 2004 17:58:07 -0800

apt (0.5.28) hoary; urgency=low

  * Translation updates:
    - Updated Hungarian from Kelemen Gábor <kelemeng@gnome.hu> (Closes: #263436)
    - Updated Greek from George Papamichelakis (Closes: #265004)
    - Updated Simplified Chinese from Tchaikov (Closes: #265190)
    - Updated French by Christian Perrier (Closes: #265816)
    - Updated Japanese by Kenshi Muto (Closes: #265630)
    - Updated Catalan from Jordi Mallach
    - Updated Dutch from Bart Cornelis (Closes: #268258, #278697)
    - Updated Portuguese from Miguel Figueiredo (Closes: #268265)
    - Updated Polish from Robert Luberda <robert@debian.org> (Closes: #268451)
    - Updated Danish from Claus Hindsgaul (Closes: #269417)
    - Updated Norwegian Nynorsk from Håvard Korsvoll <korsvoll@skulelinux.no>
      (Closes: #269965)
    - Updated Russian from Yuri Kozlov <yuray@id.ru> (Closes: #271104)
    - Updated Italian from Samuele Giovanni Tonon <samu@debian.org>
      (Closes: #275083)
    - Updated Brazilian Portuguese from Andre Luis Lopes (Closes: #273944)
    - Updated Slovak from Peter Mann (Closes: #279481)
  * APT::Get::APT::Get::No-List-Cleanup -> APT::Get::List-Cleanup in apt-get.cc
    (Closes: #267266)
  * Merge Ubuntu changes:
    - Set default Dpkg::MaxArgs to 1024, and Dpkg::MaxArgBytes to 32k.
      Needed to work around ordering bugs when installing a large number of
      packages
    - Patch from Michael Vogt to add an optional cron job which
      can run apt-get update periodically
  * Add arch-build target to debian/rules

 -- Matt Zimmerman <mdz@debian.org>  Sat, 13 Nov 2004 15:52:20 -0800

apt (0.5.27) unstable; urgency=high

  * Sneak in a bunch of updated translations before the freeze
    (no code changes)
  * Translation updates:
    - New Finnish translation from Tapio Lehtonen <tale@debian.org>
      (Closes: #258999)
    - New Bosnian translation from Safir Šećerović <sapphire@linux.org.ba>
      (Closes: #254201)
    - Fix Italian incontrario (Closes: #217277)
    - Updated Spanish from Ruben Porras (Closes: #260483)
    - Updated Danish from Claus Hindsgaul (Closes: #260569)
    - Updated Slovak from Peter Mann (Closes: #260627)
    - Updated Portuguese from Miguel Figueiredo (Closes: #261423)
  * Bring configure-index up to date with documented options, patch from
    Uwe Zeisberger <zeisberg@informatik.uni-freiburg.de> (Closes: #259540)
  * Note in apt.conf(5) that configure-index does not contain strictly
    default values, but also examples
  * Add Polish translation of offline.sgml (Closes: #259229)

 -- Matt Zimmerman <mdz@debian.org>  Thu, 29 Jul 2004 09:30:12 -0700

apt (0.5.26) unstable; urgency=low

  * Translation updates:
    - Spanish update from Ruben Porras <nahoo82@telefonica.net> (Closes: #248214)
    - Sync Spanish apt(8) (Closes: #249241)
    - French update from Christian Perrier <bubulle@debian.org> (Closes: #248614)
    - New Slovak translation from Peter Mann <Peter.Mann@tuke.sk> (Closes: #251676)
    - Czech update from Miroslav Kure <kurem@upcase.inf.upol.cz> (Closes: #251682)
    - pt_BR update from Andre Luis Lopes <andrelop@debian.org> (Closes: #251961)
    - German translation of apt(8) from Helge Kreutzmann <kreutzm@itp.uni-hannover.de>
      (Closes: #249453)
    - pt update from Miguel Figueiredo <elmig@debianpt.org> (Closes: #252700)
    - New Hebrew translation from Lior Kaplan <webmaster@guides.co.il>
      (Closes: #253182)
    - New Basque translation from Piarres Beobide Egaña <pi@beobide.net>
      (Vasco - Euskara - difficult language, Closes: #254407) and already a
      correction (Closes: #255760)
    - Updated Brazilian Portuguese translation from
      Guilherme de S. Pastore <gpastore@colband.com.br> (Closes: #256396)
    - Updated Greek translation (complete now) from
      George Papamichelakis <george@step.gr> (Closes: #256797)
    - New Korean translation from Changwoo Ryu <cwryu@debian.org>
      (Closes: #257143)
    - German translation now available in two flavours: with Unicode usage and
      without (related to #228486, #235759)
  * Update apt-get(8) to reflect the fact that APT::Get::Only-Source will
    affect apt-get build-dep as well as apt-get source
  * Remove aborted remnants of a different method of implementing DEB_BUILD_OPTIONS
    from debian/rules
  * Fix typo in error message when encountering unknown type in source list
    (Closes: #253217)
  * Update k*bsd-gnu arch names in buildlib/ostable (Closes: #253532)
  * Add amd64 to buildlib/archtable (Closes: #240896)
  * Have configure output a more useful error message if the architecture
    isn't in archtable

 -- Matt Zimmerman <mdz@debian.org>  Thu,  8 Jul 2004 15:53:28 -0700

apt (0.5.25) unstable; urgency=low

  * Patch from Jason Gunthorpe to remove arbitrary length limit on Binary
    field in SourcesWriter::DoPackage
  * Fix typo in apt-cache(8) (Closes: #238578)
  * Fix obsolete reference to bug(1) in stub apt(8) man page
    (Closes: #245923)
  * Fix typo in configure-index (RecruseDepends -> RecurseDepends)
    (Closes: #246550)
  * Support DEB_BUILD_OPTIONS=noopt in debian/rules
    (Closes: #244293)
  * Increase length of line buffer in ReadConfigFile to 1024 chars;
    detect if a line is longer than that and error out
    (Closes: #244835)
  * Suppress a signed/unsigned warning in apt-cache.cc:DisplayRecord
  * Build apt-ftparchive with libdb4.2 rather than libdb2
    - Patch from Clint Adams to do most of the work
    - Build-Depends: s/libdb2-dev/libdb4.2-dev/
    - Add AC_PREREQ(2.50) to configure.in
    - Use db_strerror(err) rather than GlobalError::Errno (which uses strerror)
    - Add note to NEWS.Debian about upgrading old databases
  * Attempt to fix problems with chunked encoding by stripping only a single CR
    (Closes: #152711)
  * Modify debian/rules cvs-build to use cvs export, to avoid picking up
    junk files from the working directory
  * Add lang=fr attribute to refentry section of
    apt-extracttemplates.fr.1.sgml and apt-sortpkgs.fr.1.sgml so they are
    correctly built
  * Remove extraneous '\' characters from <command> tags in
    apt_preferences.fr.5.sgml
  * Translation updates:
    - Updated Swedish translation from Peter Karlsson <peter@softwolves.pp.se>
      (Closes: #238943)
    - New Slovenian translation from Jure Čuhalev <gandalf@owca.info>
      (closes: #239785)
    - New Portuguese translation from Miguel Figueiredo <elmig@debianpt.org>
      (closes: #240074)
    - Updated Spanish translation from Ruben Porras <nahoo82@telefonica.net>
    - Updated Spanish translation of man pages from Ruben Porras
      <nahoo82@telefonica.net>
    - Updated Simplified Chinese translation from "Carlos Z.F. Liu" <carlos_liu@yahoo.com>
      (Closes: #241971)
    - Updated Russian translation from Dmitry Astapov <adept@despammed.com>
      (Closes: #243959)
    - Updated Polish translation from Marcin Owsiany <porridge@debian.org>
      (Closes: #242388)
    - Updated Czech translation from Miroslav Kure <kurem@upcase.inf.upol.cz>
      (Closes: #244369)
    - Updated Japanese translation from Kenshi Muto <kmuto@debian.org>
      (Closes: #244176)
    - Run make -C po update-po to update .po files
    - Updated French translation from Christian Perrier <bubulle@debian.org>
      (Closes: #246925)
    - Updated Danish translation from Claus Hindsgaul <claus_h@image.dk>
      (Closes: #247311)

 -- Matt Zimmerman <mdz@debian.org>  Sat,  8 May 2004 12:52:20 -0700

apt (0.5.24) unstable; urgency=low

  * Updated Czech translation from Miroslav Kure <kurem@upcase.inf.upol.cz>
    (Closes: #235822)
  * Updated French translation from Christian Perrier <bubulle@debian.org>
    (Closes: #237403)
  * Updates to XML man pages from richard.bos@xs4all.nl
  * Updated Danish translation from Claus Hindsgaul <claus_h@image.dk>
    (Closes: #237771)
  * Updated Greek translation from Konstantinos Margaritis
    <markos@debian.org>
    (Closes: #237806)
  * Updated Spanish translation from Ruben Porras <nahoo82@telefonica.net>
    (Closes: #237863)
  * Updated pt_BR translation from Andre Luis Lopes <andrelop@debian.org>
    (Closes: #237960)
  * Regenerate .pot file (Closes: #237892)
  * Updated Polish translation from Marcin Owsiany <porridge@debian.org>
    (Closes: #238333)
  * In pkgAcquire::Shutdown(), set the status of fetching items to
    StatError to avoid a sometimes large batch of error messages
    (Closes: #234685)
  * Implement an ugly workaround for the 10000-character limit on the
    Binaries field in debSrcRecordParser, until such time as some things
    can be converted over to use STL data types (ABI change) (Closes: #236688)
  * Increase default tagfile buffer from 32k to 128k; this arbitrary limit
    should also be removed someday (Closes: #174945)
  * Checked against Standards-Version 3.6.1 (no changes)

 -- Matt Zimmerman <mdz@debian.org>  Tue, 16 Mar 2004 22:47:55 -0800

apt (0.5.23) unstable; urgency=low

  * Cosmetic updates to XML man pages from Richard Bos <radoeka@xs4all.nl>
  * Use the 'binary' target rather than 'all' so that the ssh and bzip2
    symlinks are created correctly (thanks to Adam Heath)
    (Closes: #214842)
  * Updated Simplified Chinese translation of message catalog from Tchaikov
    <chaisave@263.net> (Closes: #234186)
  * Change default for Acquire::http::max-age to 0 to prevent index files
    being out of sync with each other (important with Release.gpg)
  * Add an assert() to make sure that we don't overflow a fixed-size
    buffer in the very unlikely event that someone adds 10 packaging
    systems to apt (Closes: #233678)
  * Fix whitespace in French translation of "Yes, do as I say!", which
    made it tricky to type, again.  Thanks to Sylvain Pasche
    <sylvain.pasche@switzerland.org> (Closes: #234494)
  * Print a slightly clearer error message if no packaging systems are
    available (Closes: #233681)
  * Point to Build-Depends in COMPILING (Closes: #233669)
  * Make debian/rules a bit more consistent in a few places.
    Specifically, always use -p$@ rather than an explicit package name,
    and always specify it first, and use dh_shlibdeps -l uniformly rather
    than sometimes changing LD_LIBRARY_PATH directly
  * Document unit for Cache-Limit (bytes) (Closes: #234737)
  * Don't translate "Yes, do as I say!" in Chinese locales, because it can
    be difficult to input (Closes: #234886)

 -- Matt Zimmerman <mdz@debian.org>  Thu, 26 Feb 2004 17:08:14 -0800

apt (0.5.22) unstable; urgency=low

  * Updated French translation of man pages from Philippe Batailler
    <philippe.batailler@free.fr> (Closes: #203119)
  * Initialize StatusFile in debSystem (Closes: #229791)
  * Fix apt-get's suggests/recommends printing, which was skipping every
    other dependency due to both using GlobOr and incrementing the DepIterator
    (Closes: #229722)
  * Restore SIGINT/SIGQUIT handlers to their old values (rather than
    SIG_DFL) after invoking dpkg (Closes: #229854)
  * Updated Dutch translation of message catalog from cobaco
    <cobaco@linux.be> (Closes: #229601)
  * Catalan translation from Antoni Bella, Matt Bonner and Jordi Mallach
    (Closes: #230102)
  * Simplified Chinese translation of message catalog from "Carlos
    Z.F. Liu" <carlos_liu@yahoo.com> (Closes: #230960)
  * Replace SGML manpages with XML man pages from richard.bos@xs4all.nl
    (Closes: #230687)
  * Updated Spanish translation of man pages from Ruben Porras
    <nahoo82@telefonica.net> (Closes: #231539)
  * New Czech translation of message catalog from Miroslav Kure
    <kurem@upcase.inf.upol.cz> (Closes: #231921)

 -- Matt Zimmerman <mdz@debian.org>  Mon,  9 Feb 2004 12:44:54 -0800

apt (0.5.21) unstable; urgency=low

  * Patch from Eric Wong <normalperson@yhbt.net> to include apt18n.h after
    other headers to avoid breaking locale.h when setlocale() is defined
    as an empty macro.  This was not a problem on Debian, but broke
    compilation on Solaris. (Closes: #226509)
  * Updated French translation from Pierre Machard <pmachard@debian.org>
    (Closes: #226886)
  * Add colons to apt-get's "kept back"/"upgraded"/"downgraded" messages
    (Closes: #226813)
  * Fix typo in apt-cache(8) (Closes: #226351)
  * Clearer error message in place of "...has no available version, but
    exists in the database" (Closes: #212203)
  * Patch from Oliver Kurth <oku@masqmail.cx> to use AC_CACHE_VAL for
    GLIBC_VER to make cross-compilation easier (Closes: #221528)
  * Add example preferences file (Closes: #220799)
  * Updated Greek translation from Konstantinos Margaritis <markos@debian.org>
    (Closes: #227205)
  * Updated Spanish translation of man pages from Ruben Porras
    <nahoo82@telefonica.net> (Closes: #227729)

 -- Matt Zimmerman <mdz@debian.org>  Fri, 16 Jan 2004 10:54:39 -0800

apt (0.5.20) unstable; urgency=low

  * Fixed German translations of "Suggested" from Christian Garbs
    <debian@cgarbs.de> (Closes: #197960)
  * Add an "apt-cache madison" command with an output format similar to
    the katie tool of the same name (but less functionality)
  * Fix debSourcesIndex::Describe() to correctly say "Sources" rather than
    "Packages"

 -- Matt Zimmerman <mdz@debian.org>  Sat,  3 Jan 2004 23:42:50 -0800

apt (0.5.19) unstable; urgency=low

  * Fix Packages::Extensions support in apt-ftparchive generate
    (Closes: #225453)

 -- Matt Zimmerman <mdz@debian.org>  Sat,  3 Jan 2004 16:20:31 -0800

apt (0.5.18) unstable; urgency=low

  * New no_NO.po file from Tollef Fog Heen <tfheen@debian.org> to fix
    encoding problems (Closes: #225602)
  * Have "apt-ftparchive release" strip the leading path component from
    the checksum entries

 -- Matt Zimmerman <mdz@debian.org>  Fri,  2 Jan 2004 11:24:35 -0800

apt (0.5.17) unstable; urgency=low

  * Enable apt-ftparchive to generate Release files.  Hopefully this will
    make it easier for folks to secure their apt-able packages

 -- Matt Zimmerman <mdz@debian.org>  Fri, 26 Dec 2003 12:53:21 -0800

apt (0.5.16) unstable; urgency=low

  * po/de.po update from Michael Karcher <karcher@physik.fu-berlin.de>
    (Closes: #222560)
  * Update config.guess and config.sub from autotools-dev 20031007.1
  * Add knetbsd to buildlib/ostable (Closes: #212344)
  * Don't suggest apt-get -f install to correct broken build-deps; broken
    installed packages are rarely the cause (Closes: #220858)
  * Avoid clobbering configure.in if sed fails

 -- Matt Zimmerman <mdz@debian.org>  Wed, 24 Dec 2003 14:54:40 -0800

apt (0.5.15) unstable; urgency=low

  * Spanish man pages, patch from Ruben Porras <nahoo82@telefonica.net>
    (Closes: #195444)
    - apt.es.8 wasn't included in the patch, but was referenced.  Fetched
      version 1.3 from debian-doc cvs
    - Create doc/es/.cvsignore
  * Patch from Koblinger Egmont <egmont@uhulinux.hu> to fix
    pkgCache::PkgFileIterator::Label() to correctly refer to File->Label
    rather than File->Origin (Closes: #213311)
  * Add missing comma and space to German translation of "downgraded"
    (Closes: #213975)
  * Add missing comma in apt_preferences(5) (Closes: #215362)
  * Fix whitespace in French translation of "Yes, do as I say!", which
    made it tricky to type.  Thanks to Sylvain Pasche
    <sylvain.pasche@switzerland.org> (Closes: #217152)
  * Let apt-get build-dep try alternatives if the installed package
    doesn't meet version requirements (Closes: #214736)
  * Fix version display for recommends (Closes: #219900)
  * Use isatty rather than ttyname for checking if stdin is a terminal.
    isatty has the advantage of not requiring /proc under Linux, and thus
    Closes: #221728
  * Correctly implement -n as a synonym for --names-only (Closes: #224515)
  * Update apt-cache(8)
    - Document --installed
    - --recursive applies to both depends and rdepends
  * Japanese translation of documentation from Kurasawa Nozomu <nabetaro@slug.jp>
    (Closes: #186235)
  * Clarify documentation of --no-upgrade in apt-get(8) (Closes: #219743)
  * Clean up and simplify some of the suggests/recommends display in apt-get
  * Use cvs update -d in debian/rules cvs-build rather than just update
  * Pass --preserve-envvar PATH --preserve-envvar CCACHE_DIR to debuild.  apt
    takes a long time to build, and ccache helps

 -- Matt Zimmerman <mdz@debian.org>  Sat, 20 Dec 2003 16:34:30 -0800

apt (0.5.14) unstable; urgency=low

  * apt-get build-dep, when trying to skip over the remaining elements of
    an or-expression, would accidentally inherit the version requirements of a
    later item in the or-expression.  Fixed it.
  * Let apt-get build-dep try alternatives if the first dependency in an
    or-expression is not available
  * Add a Debug::BuildDeps to generate some trace output
  * Help apt-get build-dep produce more useful error messages
  * Process build-dependencies in forward rather than reverse order
  * Error out if an installed package is too new for a << or <=
    build-dependency
  * apt-get build-dep should now be able to handle almost any package with
    correct build-depends.  The primary exception is build-dependencies on
    virtual packages with more than one provider, and these are
    discouraged for automated processing (but still common,
    unfortunately).

 -- Matt Zimmerman <mdz@debian.org>  Tue, 23 Sep 2003 22:57:31 -0400

apt (0.5.13) unstable; urgency=medium

  * Document configuration file comment syntax in apt.conf(5)
    (Closes: #211262)
  * s/removed/installed/ in a comment in apt-get.cc
  * Move comment for ListParser::ParseDepends into the right place
  * Don't preserve ownership when copying config.guess and config.sub.
    This broke builds where the clean target was run with different
    privileges than the rest of the build (i.e., root) (Closes: #212183)
  * On second thought, don't copy config.guess and config.sub at all.  I'd
    rather they always match what is in CVS.

 -- Matt Zimmerman <mdz@debian.org>  Mon, 22 Sep 2003 10:28:17 -0400

apt (0.5.12) unstable; urgency=low

  * Exclude subdirectories named 'debian-installer' from the apt-cdrom
    search (Closes: #210485 -- release-critical)

 -- Matt Zimmerman <mdz@debian.org>  Thu, 11 Sep 2003 21:48:14 -0400

apt (0.5.11) unstable; urgency=low

  * Updated pt_BR translations from Andre Luis Lopes <andrelop@debian.org>
    (Closes: #208302)
  * In apt.conf(5), give the fully qualified name of Dir::Bin::Methods,
    rather than just "methods"
  * Add new nb and nn translations from Petter Reinholdtsen <pere@hungry.com>
  * Clean up reportbug script a bit, and extend it to distinguish between a
    configuration file not existing and the user declining to submit it with
    the report
  * Add #include <langinfo.h> to cmdline/apt-get.cc.  This apparently gets
    pulled in by something else with recent g++ and/or glibc, but is
    required when building on, e.g., stable
  * Patch from Koblinger Egmont <egmont@uhulinux.hu> to fix version
    comparisons with '~' (Closes: #205960)
  * Disable Russian translation until someone can review it
    (Closes: #207690)

 -- Matt Zimmerman <mdz@debian.org>  Wed, 10 Sep 2003 19:41:28 -0400

apt (0.5.10) unstable; urgency=low

  * Correct the section in apt_preferences(5) on interpreting priorities
    to show that zero is not a valid priority, and print a warning if such
    a pin is encountered in the preferences file (Closes: #204971)
  * Regenerate French man pages from sgml source (Closes: #205886)
  * Get self-tests compiling again, updated for latest library API
    and g++ 3.3
  * Add version comparison tests for #194327 and #205960
  * Fix error message in version test to output versions in the order in
    which they were compared when the reverse comparison fails
  * Reference the source package bug page rather than the one for the
    binary package 'apt' in the man pages (Closes: #205290)
  * Updated Polish po file from Marcin Owsiany <porridge@debian.org>
    (Closes: #205950)
  * Mention some of the available frontends in apt-get(8) (Closes: #205829)
  * Add apt-config to SEE ALSO section of apt-get (Closes: #205036)
  * Add missing "lang" attributes to refentry tags in French man pages
    (apt-cdrom, apt-extracttemplates, apt-sortpkgs)
  * Change upgraded/newly installed/not fully installed or removed
    messages to be consistent and somewhat shorter (some translations
    exceeded 80 characters even in the simplest case)
  * Make APT::Get::Show-Upgraded (aka apt-get -u) default to true.
  * Updates to Dutch translation from Bart Cornelis <cobaco@linux.be>
    (Closes: #207656)

 -- Matt Zimmerman <mdz@debian.org>  Sun, 31 Aug 2003 21:12:39 -0400

apt (0.5.9) unstable; urgency=low

  * Oh well, apt isn't going to make it into testing anytime soon due to
    new glibc and gcc deps, so we might as well fix more bugs
  * Fix typo in example ftp-archive.conf (Closes: #203295)
  * Mention default setting for --all-versions (Closes: #203298)
  * Patch from Otavio Salvador <otavio@debian.org> to have --version
    only print the version (and not usage as well) (Closes: #203418)
  * Patch from Otavio Salvador <otavio@debian.org> to switch from
    dh_installmanpages to dh_installman.  Fixes the problem where the
    pt_BR man page was installed in the wrong location (Closes: #194558)
  * Move the French apt-ftparchive man page into apt-utils where it
    belongs.  apt-utils Replaces: apt (<< 0.5.9)
  * Write records from "apt-cache show" using fwrite(3) rather than
    write(2), in case for some reason the entire record doesn't get
    written by a single write(2)
  * Add new French man pages to doc/fr/.cvsignore
  * Add freebsd to buildlib/ostable (Closes: #193430)
  * Avoid segfault if a package name is specified which consists
    entirely of characters which look like end tags ('+', '-')
    (Closes: #200425)
  * Patch from Otavio Salvador <otavio@debian.org> to avoid listing
    suggests/recommends for packages which are selected for installation
    at the same time as the package which suggests/recommends them
    (Closes: #200102)
  * Patch from Otavio Salvador <otavio@debian.org> to avoid listing
    suggests/recommends which are Provided by a package which is already
    installed (Closes: #200395)
  * Patch to update pt_BR man page for apt_preferences(5) from Andre Luis
    Lopes <andrelop@debian.org> (Closes: #202245)
  * Use nl_langinfo(YESEXPR) rather than comparing to the translated
    string "Y".  Closes: #200953 and should make the prompting generally
    more robust in the face of i18n.  In the particular case of #200953,
    it was being fooled because of signedness issues with toupper(3)
    (Closes: #194614)
  * apt Suggests: aptitude | synaptic | gnome-apt | wajig
    (Closes: #146667)
  * Clean up whitespace in translated strings in ru.po, which messed up
    indentation (some other translations probably have similar problems)
    (Closes: #194282)
  * Run ispell -h over the man page sources and fix a bunch of typos
  * Use debian/compat rather than DH_COMPAT
  * Update to debhelper compatibility level 3
    - remove ldconfig calls from debian/{postinst,postrm} as dh_makeshlibs
      will add them
    - echo 3 > debian/compat
    - Build-Depends: debhelper (>= 3)
  * Exclude '.#*' from cvs-build
  * Let the ftp method work with ftp servers which do not require a
    password (Closes: #199425)
  * Build-depend on debhelper >= 4.1.62, because we need the fix for
    #204731 in order for dh_installman to work correctly
    with our SGML man pages
  * Move dh_makeshlibs ahead of dh_installdeb so that its postinst
    fragments are properly substituted

 -- Matt Zimmerman <mdz@debian.org>  Sun, 10 Aug 2003 19:54:39 -0400

apt (0.5.8) unstable; urgency=medium

  * urgency=medium because the changes since 0.5.5.1 are pretty safe as
    far as core functionality, 0.5.5.1 survived unstable for 10 days, and
    I don't want to delay apt's progress into testing any further.  It's
    decidedly better than 0.5.4.
  * Clarify the meaning of the only-source option in apt-get(8)
    (Closes: #177258)
  * Updated French man pages from Philippe Batailler
    <philippe.batailler@free.fr> (Closes: #182194)
  * Give a warning if an illegal type abbreviation is used when looking up a
    configuration item (Closes: #168453)
  * Improve build-depends handling of virtual packages even further, so that
    it will now also try to satisfy build-depends on virtual packages if they
    are not installed.  Note that this only works if there is only one
    package providing the virtual package, as in other cases (Closes: #165404)
  * Update config.guess and config.sub from autotools-dev 20030717.1
  * Tweak SGML in apt-extracttemplates.1.sgml so that literal '>' doesn't end
    up in output
  * Document SrcDirectory in apt-ftparchive.1.sgml (Closes: #156370)
  * Support TMPDIR in apt-extracttemplates (Closes: #191656)
  * Fix ru.po to use a capital letter for the translation of 'Y' so that
    YnPrompt works correctly (Closes: #200953).  No other translations seem
    to have this problem
  * Regenerate POT file and sync .po files
  * Only try to clear stdin if it is a tty, to avoid looping if there is
    lots of stuff (perhaps an infinite amount) to read (Closes: #192228)

 -- Matt Zimmerman <mdz@debian.org>  Fri, 25 Jul 2003 20:21:53 -0400

apt (0.5.7) unstable; urgency=low

  * Update control file to match overrides (apt priority important,
    libapt-pkg-dev section libdevel)
  * Silence the essential packages check if we are only downloading
    archives and not changing the system (Closes: #190862)
  * Skip version check if a build-dependency is provided by an installed package
    (Closes: #126938)
  * Have apt-cache show exit with an error if it cannot find any of the
    specified packages (Closes: #101490)

 -- Matt Zimmerman <mdz@debian.org>  Mon, 21 Jul 2003 23:43:24 -0400

apt (0.5.6) unstable; urgency=low

  * Adam Heath <doogie@debian.org>
    - Fix segfault when handling /etc/apt/preferences.  Closes: #192409.
  * Matt Zimmerman <mdz@debian.org>
    - Clean up some string handling, patch from Peter Lundkvist
      <p.lundkvist@telia.com> (Closes: #192225)
    - Don't fall off the end of the buffer when comparing versions.
      Patch from Koblinger Egmont <egmont@uhulinux.hu> (Closes: #194327)
    - Minor fixes to apt-ftparchive(1) (Closes: #118156)
    - Fix typo in apt-ftparchive help text (Closes: #119072)
    - More typos in apt-ftparchive help text (Closes: #190936)
    - Update config.guess, config.sub to latest versions
    - Modify the description for apt-utils to reflect the fact that it is not
      (any longer) infrequently used (Closes: #138045)
    - Make setup script for dselect method more explicit about
      overwriting sources.list (Closes: #151727)
    - Fix typo in apt-cache(8) (Closes: #161243)
    - Remove duplicate 'showpkg' from synopsis on apt-cache(8)
      (Closes: #175611)
    - Document in apt-get(8) the meaning of the '*' in ShowList, which is that
      the package is being purged (Closes: #182369)
    - Fix extra "/" character in apt.conf(5) (Closes: #185545)
    - Fix typo in tar error message (Closes: #191424)
    - Clarify description of 'search' on apt-cache(8) (Closes: #192216)
    - Fix incorrect path for 'partial' directory on apt-get(8)
      (Closes: #192933)
    - Fixes to pt_BR translation from Andre Luis Lopes <andrelop@ig.com.br>
      (Closes: #196669)
    - Updated apt_preferences(5) man page with many corrections and
      clarifications from Thomas Hood <jdthood@yahoo.co.uk>
      (Closes: #193336)
    - Fix SGML validation errors in apt-cache.8.sgml introduced in 0.5.5 or so
    - Add a simple example to apt-ftparchive(1) (Closes: #95257)
    - Add bug script for collecting configuration info (Closes: #176482)

 -- Matt Zimmerman <mdz@debian.org>  Mon, 21 Jul 2003 01:59:43 -0400

apt (0.5.5.1) unstable; urgency=low

  * Move the target of the example docs from doc to binary.  Closes:
    #192331
  * Fix api breakage that broke apt-ftparchive and apt-cache dumpavail, by
    backing out change that incorretly attempted to handle Package sections
    larger than 32k.  Closes: #192373
  * Fix never-ending loop with apt-get install -V.  Closes: #192355.

 -- Adam Heath <doogie@debian.org>  Mon, 19 May 2003 12:30:16 -0500

apt (0.5.5) unstable; urgency=low

  * New deb version compare function, that has no integer limits, and
    supports pre-versions using ~.  Code ported from dpkg.
  * Fix handling of [!arch] for build-dependencies. Closes: #88798, #149595
  * Fix handling of build-deps on unknown packages. Closes: #88664, #153307
  * "apt-get --arch-only build-dep" to install only architecture-
    dependent build dependencies. Bump minor shared lib number to reflect
    small change in BuildDepend API.
  * APT::Build-Essential configuration option (defaults to "build-essential")
    so that "apt-get build-dep" will ensure build essential packages are
    installed prior to installing other build-dependencies. Closes: #148879
  * LD_LIBRARY_PATH thing. Closes: #109430, #147529
  * /usr/doc reference in postinst. Closes: #126189
  * Doc updates. Closes: #120689
  * Possible apt-cache segfault. Closes: #120311, #118431, #117915, #135295,
          #131062, #136749
  * Print special message for EAI_AGAIN. Closes: #131397
  * libapt-pkg-dev needs to bring in the apt-inst library if linking
    is to work. Closes: #133943
  * Typos, Doc Stuff. Closes: #132772, #129970, #123642, #114892, #113786,
         #109591, #105920, #103678, #139752, #138186, #138054, #138050,
	 #139994, #142955, #151654, #151834, #147611, #154268, #173971
  * Fix possibility for tag file parsing to fail in some unlikely situations.
    Closes: #139328
  * Use std C++ names for some header files. Closes: #128741
  * Do not check for free space if --no-download. Closes: #117856
  * Actually implement or group handling for 'upgrade'. Closes: #133950
  * "Internal Error, Couldn't configure pre-depend" is not actually an
    internal error, it is a packaging error and now it says so, and
    pinpoints the problem dependency. Closes: #155621
  * Allows failure to write to a pipe for post-invoke stuff. Closes: #89830
  * Use usr/share/doc for dhelp. Closes: #115701
  * --print-uris works with 'update'. Closes: #57070
  * Options Dpkg::MaxArgs,Dpkg::MaxArgBytes to allow a much longer dpkg
    command line.
  * Fixed 2 little OR group bugs, thanks to Yann Dirson. Closes: #143995,
    #142298
  * Allow an uninstalled package to be marked for removal on an install
    line (meaning not to automatically install it), also fix some dodgy
    handling of protected packages. Closes: #92287, #116011
  * Fix errant prefix matching in version selection. Closes: #105968
  * Ensure that all files needed to run APT as a user are readable and
    ignore roots umask for these files. Closes: #108801
  * Support larger config spaces. Closes: #111914
  * 'apt-get update' no longer does 'Building Dependency Tree'.
  * When matching regexs allways print a message. Change regex activation
    charset. Closes: #147817
  * Don't die if lines in sources.list are too long. Closes: #146846
  * Show file name on apt-extracttemplate error messges. Closes: #151835
  * i18n gettext stuff, based on work from Michael Piefel: Closes: #95933
  * Some highly unlikely memory faults. Closes: #155842
  * C++ stuff for G++3.2. Closes: #162617, #165515,
  * apt-config dumps sends to stdout not stderr now.  Closes: #146294
  * Fix segfault in FindAny when /i is used, and there is no default.
    Closes: #165891
  * Add s390x to archtable.  Closese: #160992.
  * Update config.sub/config.guess in cvs, and add support to debian/rules
    to update them from /usr/share/misc if they exist.  Closes: #155014
  * Remove 'Sorry' from messages.  Closes: #148824.
  * Change wording of 'additional disk space usage' message.  Closes:
    #135021.
  * apt-extracttemplates now prepends the package name when extracting
    files.  Closes: #132776
  * Add -n synonym for --names-only for apt-cache.  Closes: #130689
  * Display both current version and new version in apt-get -s.  Closes:
    #92358
  * Add an options and timeout config item to ssh/rsh.  Closes: #90654
  * libapt-pkg-dev now depends on apt-utils.  Closes: #133942.
  * Change verbose logging output of apt-ftparchive to go to stderr,
    instead of stdout.  Also, errors that occur no longer go to stdout,
    but stderr.  Closes: #161592
  * Test for timegm in configure.  Closes: #165516.
  * s/st_mtime/mtime/ on our local stat structure in apt-ftparchive, to
    support compliation on platforms where st_mtime is a macro.  Closes:
    #165518
  * Check the currently mounted cdrom, to see if it's the one we are
    interested in.  Closes: #154602
  * Refer to reportbug instead of bug in the man pages. Closes: #173745
  * Link apt-inst to apt-pkg. Closes: #175055
  * New apt_preferences man page from Thomas Hood, Susan Kleinmann,
    and others.
  * Fix > 300 col screen segfault. Closes: #176052
  * Rebuild with gcc-3.2. Closes: #177752, #178008.
  * Fix build-dep handling of | dependencies.
    Closes: #98640, #145997, #158896, #172901
  * Double default value of APT::Cache-Limit, until such time as it
    can be made more dynamic.  Closes: #178623.
  * Report uris with '.gz' when there are errors.  Closes: #178435.
  * When installing build-deps, make sure the new version will
    satisfy build requirements. Closes: #178121
  * Split offline and guide documentation into apt-doc.  This was done so
    that binary-arch builds do not require documention deps.  Note, that 
    apt-doc is not installed on upgrades.
  * Use doc-base, instead of dhelp directly.  Closes: #110389
  * Change http message 'Waiting for file' to 'Waiting for headers'.
    Closes: #178537
  * Remove trailing lines on package lists in apt-get.  Closes: #178736.
  * Fix origin pins for file:// uris.  Closes: #189014.
  * Apply typo and syntax patch from bug to apt-cache.8.sgml.  Closes:
    #155194
  * s/dpkg-preconfig/dpkg-preconfigure/ in examples/configure-index.
    Closes: #153734.
  * Fix some typos in the apt-get manual.  Closes: #163932.
  * Apply patch from bug, to change frozen to testing, and then do it
    everywhere else.  Closes: #165085.
  * Update es.po.  Closes: #183111.
  * Add pt_BR translation of apt_preferences(5).  Also, build fr manpages.
    Closes: #183904.
  * Add a vcg command to apt-cache, similiar to dotty.  Closes: #150512.
  * Add option to apt-get to show versions of packages being
    upgraded/installed.
  * Be quiet in apt.post{inst,rm}.  Closes: #70685.
  * apt-get now prints out suggested and recommended packages.  Closes:
    #54982.
  * Insert some newlines in the cdrom change media message.  Closes:
    #154601.
  * Add a rdepends command to apt-cache.  Closes: #159864.
  * When building the dpkg command line, allow for 8192 chars to be used,
    instead of only 1024.
  * APT::Immediate-Configure had inverted semantics(false meant it was
    enabled).  Closes: #173619.
  * Fix status file parser so that if a record is larger than 32k, the
    buffer size will be doubled, and the read attempted again.  Closes:
    #174945.

 -- Adam Heath <doogie@debian.org>  Sun, 27 Apr 2003 01:23:12 -0500

apt (0.5.4) unstable; urgency=low

  * M68k config.guess patch. Closes: #88913
  * Bi-yearly test on OpenBSD and Solaris
  * Doc updates. Closes: #89121, #89854, #99671, #98353, #95823, #93057,
          #97520, #102867, #101071, #102421, #101565, #98272, #106914,
          #105606, #105377
  * Various cosmetic code updates. Closes: #89066, #89066, #89152
  * Add "pre-auto" as an option for DSelect::Clean (run autoclean after
    update).
  * More patches from Alfredo for Vendors and more SHA-1 stuff
  * Fix for AJ's 'desire to remove perl-5.005' and possibly other
    similar situations. Closes: #56708, #59432
  * no_proxy and ftp. Closes: #89671
  * Philippe Batailler's man page patches.
  * Fix for display bug. Closes: #92033, #93652, #98468
  * Use more than 16bits for the dep ID. Some people ran out..
    Closes: #103020, #97809, #102951, #99974, #107362, #107395, #107362,
            #106911, #107395, #108968
  * Reordered some things to make dante and FTP happier. Closes: #92757
  * James R. Van Zandt's guide.sgml updates. Closes: #90027
  * apt-ftparchive copes with no uncompressed package files + contents.
  * French man pages from philippe batailler - well sort of. They
    don't build yet..
  * run-parts. Closes: #94286
  * 'apt-cache policy' preferences debug tool.
  * Whatever. Closes: #89762
  * libstdc++ and HURD. Closes: #92025
  * More apt-utils verbage. Closes: #86954
  * Fliped comparision operator. Closes: #94618
  * Used the right copyright file. Closes: #65691
  * Randolph's G++3 patches.
  * Fixed no_proxy tokanizing. Closes: #100046
  * Strip Config-Version when copying status to available. Closes: #97520
  * Segfault with missing source files. Closes: #100325
  * EINTR check. Closes: #102293
  * Various changes to the locking metholodgy for --print-uris.
    Closes: #100590
  * Lame LD_LIBRARY_PATH thing. Closes: #98928
  * apt-cache search searchs provide names too now. Closes: #98695
  * Checksum and long lines problem. Closes: #106591
  * .aptignr and empty files are just a warning. Closes: #97364

 -- Jason Gunthorpe <jgg@debian.org>  Sat, 18 Aug 2001 17:21:59 -0500

apt (0.5.3) unstable; urgency=low

  * JoeyH's dpkg::preconfig not working. Closes: #88675
  * Fixed apt override disparity
  * Alfredo's SHA-1 and related patches

 -- Jason Gunthorpe <jgg@debian.org>  Sun,  4 Mar 2001 15:39:43 -0700

apt (0.5.2) unstable; urgency=low

  * Fixed mention of /usr/doc in the long description
  * JoeyH's downgrade bug -- don't use 0.5.1
  * Doc bug. Closes: #88538
  * Fault in building release strings. Closes: #88533

 -- Jason Gunthorpe <jgg@debian.org>  Sun,  4 Mar 2001 15:39:43 -0700

apt (0.5.1) unstable; urgency=low

  * Fixed #82894 again, or should be and.
  * Process the option string right. Closes: #86921
  * Don't eat the last command for pipes. Closes: #86923
  * Ignore .* for configuration directory processing. Closes: #86923
  * Alfredo's no_proxy patch
  * Documentation fixes. Closes: #87091
  * JoeyH's double slash bug. Closes: #87266
  * Unintitialized buffer and apt-ftparchive contents generation.
     Closes: #87612
  * Build-deps on virtual packages. Closes: #87639
  * Fixes glibc/libstdc++ symbol dependencies by including glibc and
    libstdc++ version info in the library soname and in the package
    provides. Closes: #87426
  * Updated soname version to 0.3.2
  * apt-extracttemplates moved from debconf into apt-utils
  * s390 archtable entry. Closes: #88232
  * Dan's segfault
  * Some instances where the status file can source a package in a
    non-sensical way. Closes: #87390
  * Work better if there are duplicate sources.list entries.
  * Fixed the resetting of Dir with "dir {};". Closes: #87323

 -- Randolph Chung <tausq@debian.org>  Sat, 3 Mar 2001 15:37:38 -0700

apt (0.5.0) unstable; urgency=low

  * Fixed an obscure bug with missing final double new lines in
    package files
  * Changed the apt-cdrom index copy routine to use the new section
    rewriter
  * Added a package file sorter, apt-sortpkgs
  * Parse obsolete Optional dependencies.
  * Added Ben's rsh method. Closes: #57794
  * Added IPv6 FTP support and better DNS rotation support.
  * Include the server IP in error messages when using a DNS rotation.
    Closes: #64895
  * Made most of the byte counters into doubles to prevent 32bit overflow.
    Closes: #65349
  * HTTP Authorization. Closes: #61158
  * Ability to parse and return source index build depends from Randolph.
  * new 'apt-get build-dep' command from Randolph. Closes: #63982
  * Added apt-ftparchive the all dancing all singing FTP archive
    maintinance program
  * Allow version specifications with =1.2.4-3 and /2.2 or /stable postfixes
    in apt-get.
  * Removed useless internal cruft including the xstatus file.
  * Fixed config parser bugs. Closes: #67848, #71108
  * Brain Damanged apt-get config options changed, does not change the command
    line interface, except to allow --enable-* to undo a configuration
    option:
      No-Remove -> Remove
      No-Download -> Download
      No-Upgrade -> Upgrade
  * Made this fix configable (DSelect::CheckDir) and default to disabled:
     * No remove prompt if the archives dir has not changed. Closes: #55709
    Because it is stupid in the case where no files were downloaded due to
    a resumed-aborted install, or a full cache! Closes: #65952
  * Obscure divide by zero problem. Closes: #64394
  * Update sizetable for mips. Closes: #62288
  * Fixed a bug with passive FTP connections
  * Has sizetable entry for sparc64. Closes: #64869
  * Escape special characters in the ::Label section of the cdroms.lst
  * Created apt-utils and python-apt packages
  * Due to the new policy engine, the available file may contain entries
    from the status file. These are generated if the package is not obsolete
    but the policy engine prohibits using the version from the package files.
    They can be identified by the lack of a Filename field.
  * The new policy engine. Closes: #66509, #66944, #45122, #45094, #40006,
    #36223, #33468, #22551
  * Fixed deb-src line for non-us. Closes: #71501, #71601
  * Fixes for G++ 2.96, s/friend/friend class/
  * Fixed mis doc of APT::Get::Fix-Missing. Closes: #69269
  * Confirmed fix for missing new line problem. Closes: #69386
  * Fixed up dhelp files. Closes: #71312
  * Added some notes about dselect and offline usage. Closes: #66473, #38316
  * Lock files on read only file systems are ignored w/ warning.
    Closes: #61701
  * apt-get update foo now gives an error! Closes: #42891
  * Added test for shlibs on hurd. Closes: #71499
  * Clarified apt-cache document. Closes: #71934
  * DocBook SGML man pages and some improvements in the text..
  * sigwinch thing. Closes: #72382
  * Caching can be turned off by setting the cache file names blank.
  * Ignores arches it does not know about when autocleaning. Closes: #72862
  * New function in apt-config to return dirs, files, bools and integers.
  * Fixed an odd litle bug in MarkInstall and fixed it up to handle
    complex cases involving OR groups and provides.
    68754 describes confusing messages which are the result of this..
    Closes: #63149, #69394, #68754, #77683, #66806, #81486, #78712
  * Speeling mistake and return code for the 'wicked' resolver error
    Closes: #72621, #75226, #77464
  * Solved unable to upgrade libc6 from potato to woody due to 3 package
    libc6 dependency loop problem.
  * Leading sources.list spaces. Closes: #76010
  * Removed a possible infinite loop while processing installations.
  * Man page updates. Closes: #75411, #75560, #64292, #78469
  * ReduceSourceList bug. Closes: #76027
  * --only-source option. Closes: #76320
  * Typos. Closes: #77812, #77999
  * Different status messages. Closes: #76652, #78353
  * /etc/apt/apt.conf.d/ directory for Joey and Matt and pipe protocol 2
  * OS detection an support for the new pseduo standard of os-arch for the
    Architecture string. Also uses regexing.. Closes: #39227, #72349
  * Various i18n stuff. Note that this still needs some i18n wizard
    to do the last gettextization right. Closes: #62386
  * Fixed a problem with some odd http servers/proxies that did not return
    the content size in the header. Closes: #79878, #44379
  * Little acquire bugs. Closes: #77029, #55820
  * _POSIX_THREADS may not be defined to anything, just defined..
    Closes: #78996
  * Spelling of Ignore-Hold correctly. Closes: #78042
  * Unlock the dpkg db if in download only mode. Closes: #84851
  * Brendan O'Dea's dselect admindir stuff. Closes: #62811
  * Patch from BenC. Closes: #80810
  * Single output of some names in lists. Closes: #80498, #43286
  * Nice message for people who can't read syserror output. Closes: #84734
  * OR search function. Closes: #82894
  * User's guide updates. Closes: #82469
  * The AJ/JoeyH var/state to var/lib transition patch. Closes: #59094
  * Various CD bugs, again thanks to Greenbush
    Closes: #80946, #76547, #71810, #70049, #69482
  * Using potato debhelper. Closes: #57977
  * I cannot self-terminate. Closes: #74928

 -- Jason Gunthorpe <jgg@debian.org>  Wed, 21 Feb 2001 00:39:15 -0500

apt (0.3.19) frozen unstable; urgency=low

  * Updates to apt-cdrom to support integrated non-us nicely, thanks to
    Paul Wade.
  * Fixed that apt-get/cdrom deadlock thing. Closes: #59853, #62945, #61976
  * Fixed hardcoded path. Closes: #59743
  * Fixed Jay's relative path bug
  * Allowed source only CDs. Closes: #58952
  * Space check is supressed if --print-uris is given. Closes: #58965
  * Clarified the documenation examples for non-us. Closes: #58646
  * Typo in the package description. Closes: #60230
  * Man Page typo. Closes: #60347
  * Typo in Algorithms.cc. Closes: #63577
  * Evil dotty function in apt-cache for generating dependency graphs
    with the as-yet-unpackaged GraphVis.
  * Appears to have been fixed in Janurary.. Closes: #57981
  * New config.guess/sub for the new archs. Closes: #60874
  * Fixed error reporting for certain kinds of resolution failures.
    Closes: #61327
  * Made autoclean respect 'q' settings. Closes: #63023
  * Fixed up the example sources.list. Closes: #63676
  * Added DPkg::FlushSTDIN to control the flushing of stdin before
    forking dpkg. Closes: #63991

 -- Ben Gertzfield <che@debian.org>  Fri, 12 May 2000 21:10:54 -0700

apt (0.3.18) frozen unstable; urgency=low

  * Changes in the postinst script. Closes: #56855, #57237
  * Fixed bashism. Closes: #57216, #57335
  * Doc updates. Closes: #57772, #57069, #57331, #57833, #57896

 -- Ben Gertzfield <che@debian.org>  Sun, 13 Feb 2000 01:52:31 -0800

apt (0.3.17) unstable; urgency=low

  * RFC 2732 usage for CDROM URIs and fixes to apt-cdrom
  * Fixed the configuration parser to not blow up if ; is in the config
    string
  * Applied visual patch to dselect install script . Closes #55214
  * Included the configure-index example
  * Minimal CD swaps
  * Library soname has increased
  * Fixed default sources.list to have correct URLs for potato when it
    becomes stable
  * Added a message about erasing sources.list to dselect setup script
    Closes: #55755
  * No remove prompt if the archives dir has not changed. Closes: #55709
  * Fixed inclusion of 2nd sample config file. Closes: #55374
  * Made file mtimes of 0 not confuse the methods If-Modifed-Since check.
    Closes: #55991

 -- Ben Gertzfield <che@debian.org>  Mon, 31 Jan 2000 12:12:40 -0800

apt (0.3.16) unstable; urgency=low

  * Made --no-download work. Closes: #52993
  * Now compiles on OpenBSD, Solaris and HP-UX
  * Clarify segfault errors
  * More debhelper fixes. Closes: #52662, #54566, #52090, #53531, #54769
  * Fix for Joel's discovery of glibc removal behavoir.
  * Fix for Ben Collins file: uri from slink upgrade.
  * Fixed resume code in FTP. Closes: #54323
  * Take more precautions to prevent the corruption Joey Hess saw.
  * Fixed --no-list-cleanup
  * RFC 2732 URI parsing ([] for hostnames).
  * Typo in apt-cache man page. Closes: #54949

 -- Ben Gertzfield <che@debian.org>  Fri, 14 Jan 2000 08:04:15 -0800

apt (0.3.15) unstable; urgency=low

  * Added DSelect::WaitAfterDownload Closes: #49549
  * Fixed cast error in byteswap macro and supporting code. Closes: #50093
  * Fixed buffer overflow for wide terminal sizes. Closes: #50295
  * Made -s and clean not do anything. Closes: #50238
  * Problem with Protected packages and the new OR code.
  * /usr/share/doc stuff. Closes: #51017, #50228, #51141
  * Remove doesn't require a package to be installable. Closes: #51175
  * FTP proxy touch ups in the mabn page. Closes: #51315, #51314

 -- Ben Gertzfield <che@debian.org>  Sat,  4 Dec 1999 21:17:24 -0800

apt (0.3.14) unstable; urgency=low

  * Fix Perl or group pre-depends thing Closes: #46091, #46096, #46233, #45901
  * Fix handling of dpkg's conversions from < -> <= Closes: #46094, #47088
  * Make unparsable priorities non-fatal Closes: #46266, #46267, #46293, #46298
  * Fix handling of '/' for the dist name. Closes: #43830, #45640, #45692
  * Fixed 'Method gave a blank filename' error from IMS queries onto CDs.
    Closes: #45034, #45695, #46537
  * Made OR group handling in the problem resolver more elaborate. Closes: #45646
  * Added APT::Clean-Installed option. Closes: #45973
  * Moves the free space check to after the calculated size is printed.
    Closes: #46639, #47498
  * mipsel arch Closes: #47614
  * Beautified URI printing to not include passwords Closes: #46857
  * Fixed little problem with --no-download Closes: #47557
  * Tweaked Dselect 'update' script to re-gen the avail file even in the
    event of a failure Closes: #47112
  * Retries for source archives too Closes: #47529
  * Unmounts CDROMs iff it mounted them Closes: #45299
  * Checks for the partial directories before doing downloads Closes: #47392
  * no_proxy environment variable (http only!) Closes: #43476
  * apt-cache showsrc Closes: #45799
  * De-Refs Single Pure virtual packages. Closes: #42437, #43555
  * Regexs for install. Closes: #35304, #38835
  * Dependency reports now show OR group relations
  * Re-Install feature. Cloes: #46961, #37393, #38919
  * Locks archive directory on clean (woops)
  * Remove is not 'sticky'. Closes: #48392
  * Slightly more accurate 'can not find package' message. Closes: #48311
  * --trivial-only and --no-remove. Closes: #48518
  * Increased the cache size. Closes: #47648
  * Comment woopsie. Closes: #48789
  * Removes existing links when linking sources. Closes: #48775
  * Problem resolver does not install all virtual packages. Closes: #48591, #49252
  * Clearer usage message about 'source' Closes: #48858
  * Immediate configure internal error Closes: #49062, #48884

 -- Ben Gertzfield <che@debian.org>  Sun,  7 Nov 1999 20:21:25 -0800

apt (0.3.13) unstable; urgency=low

  * Fix timestamp miss in FTP. Closes: #44363
  * Fix sorting of Kept packages. Closes: #44377
  * Fix Segfault for dselect-upgrade. Closes: #44436
  * Fix handling of '/' for the dist name. Closes #43830
  * Added APT::Get::Diff-Only and Tar-Only options. Closes #44384
  * Add commented-out deb-src URI to default sources.list file.

 -- Ben Gertzfield <che@debian.org>  Sun, 19 Sep 1999 18:54:20 -0700

apt (0.3.12) unstable; urgency=low

  * Fix for typo in the dhelp index. Closes: #40377
  * Multiple media swap support
  * Purge support. Closes: #33291, #40694
  * Better handling of - remove notation. Closes: #41024
  * Purge support. Closes: #33291, #40694
  * Error code on failed update. Closes: #41053
  * apt-cdrom adds entries for source directories. Closes: #41231
  * Sorts the output of any list. Closes: #41107
  * Fixes the looping problem. Closes: #41784, #42414, #44022
  * Fixes the CRC mechanism to lowercase all strings. Closes: #41839
  * More checks to keep the display sane. Particularly when fail-over is
    used with local mirrors and CD-Roms. Closes: #42127, #43130, #43668
  * PThread lockup problem on certain sparc/m68k. Closes: #40628
  * apt-cdrom understands .gz Package files too. Closes: #42779
  * Spelling error in dselect method description. Closes: #43251
  * Added security to the default source list. Closes: #43356

 -- Ben Gertzfield <che@debian.org>  Fri,  3 Sep 1999 09:04:28 -0700

apt (0.3.11) unstable; urgency=low

  * Fix for mis-parsed file: URIs. Closes: #40373, #40366, #40230
  * Fix for properly upgrading the system from perl 5.004 to 5.005

 -- Ben Gertzfield <che@debian.org>  Mon, 28 Jun 1999 21:06:44 -0700

apt (0.3.9) unstable; urgency=low

  * Spelling error in cachefile.cc. Closes: #39885
  * Trailing slash in dselect install if you try to use the
    default config file. Closes: #40011
  * Simulate works for autoclean. Closes: #39141
  * Fixed spelling errors. Closes: #39673
  * Changed url parsing a bit. Closes: #40070, #40069
  * Version 0.3.8 will be for slink/hamm (GNU libc 2).

 -- Ben Gertzfield <che@debian.org>  Thu, 24 Jun 1999 18:02:52 -0700

apt (0.3.7) unstable; urgency=low

  * Fixed missing text in the apt-get(8) page. Closes: #37596
  * Made --simulate and friends work with apt-get source. Closes: #37597, #37656
  * Fixed inclusion of man pages in the -doc/-dev package. Closes: #37633, #38651
  * Fixed handling of the -q option with not-entirely integer arguments
    Closes: #37499
  * Man page typo Closes: #37762
  * Fixed parsing of the Source: line. Closes: #37679
  * Dpkg/dpkg-hurd source bug. Closes: #38004, #38032
  * Added a check for an empty cache directory. Closes: #37963
  * Return a failure code if -d is given and packages fail to download.
    Closes: #38127
  * Arranged for an ftp proxy specifing an http server to work. See the
    important note in the sources.list man page.
  * Accounted for resumed files in the cps calculation. Closes: #36787
  * Deal with duplicate same version different packages. Closes: #30237
  * Added --no-download. Closes: #38095
  * Order of apt-cdrom dist detection. Closes: #38139
  * Fix apt-cdrom chop handling and missing lines. Closes: #37276
  * IPv6 http support
  * Suggests dpkg-dev for apt-get source. Closes: #38158
  * Fixed typo in apt-get help. Closes: #38712
  * Improved the error message in the case of broken held package. Closes: #38777
  * Fixed handling of MD5 failures
  * Documented list notation Closes: #39008
  * Change the 'b' to 'B'. Closes: #39007

 -- Ben Gertzfield <che@debian.org>  Sun, 20 Jun 1999 18:36:20 -0700

apt (0.3.6) unstable; urgency=low

  * Note that 0.3.5 never made it out the door..
  * Fix for apt-cdrom and unusual disk label locations. Closes: #35571
  * Made APT print numbers in decimal. Closes: #35617, #37319
  * Buffer munching fix for FTP. Closes: #35868
  * Typo in sample config file. Closes: #35907
  * Fixed whitespace in version compares. Closes: #35968, #36283, #37051
  * Changed installed size counter to only count unpacked packages.
    Closes: #36201
  * apt-get source support. Closes: #23934, #27190
  * Renames .debs that fail MD5 checking, provides automatic corruption
    recovery. Closes: #35931
  * Fixed autoconf verison. Closes: #37305
  * Random Segfaulting. Closes: #37312, #37530
  * Fixed apt-cache man page. Closes: #36904
  * Added a newline to apt-cache showpkg. Closes: #36903

 -- Ben Gertzfield <che@debian.org>  Wed, 12 May 1999 09:18:49 -0700

apt (0.3.4) unstable; urgency=low

  * Release for Ben while he is out of town.
  * Checked the size of partial files. Closes: #33705
  * apt-get should not print progress on non-tty. Closes: #34944
  * s/guide.text.gz/users-guide.txt.gz/ debian/control: Closes: #35207
  * Applied cdrom patches from Torsten.  Closes: #35140, #35141
  * smbmounted cdrom fix. Closes: #35470
  * Changed ie to eg.  Closes: #35196

 -- Adam Heath <doogie@debian.org>  Sun,  4 Apr 1999 18:26:44 -0500

apt (0.3.3) unstable; urgency=low

  * Fixes bug with file:/ URIs and multi-CD handling. Closes: #34923

 -- Ben Gertzfield <che@debian.org>  Tue, 23 Mar 1999 12:15:44 -0800

apt (0.3.2) unstable; urgency=low

  * Major release into unstable of v3
  * These bugs have been fixed, explanations are in the bug system, read
    the man pages as well..
    Closes: #21113, #22507, #22675, #22836, #22892, #32883, #33006, #34121,
    	    #23984, #24685, #24799, #25001, #25019, #34223, #34296, #34355,
	    #24021, #25022, #25026, #25104, #25176, #31557, #31691, #31853,
    	    #25458, #26019, #26433, #26592, #26670, #27100, #27100, #27601,
    	    #28184, #28391, #28778, #29293, #29351, #27841, #28172, #30260,
    	    #29382, #29441, #29903, #29920, #29983, #30027, #30076, #30112,
    	    #31009, #31155, #31381, #31883, #32140, #32395, #32584. #34465,
    	    #30383, #30441, #30472, #30643, #30827, #30324, #36425, #34596

 -- Ben Gertzfield <che@debian.org>  Mon, 15 Mar 1999 19:14:25 -0800

apt (0.3.1) experimental; urgency=low

  * Minor release of cvs version.
  * Added virtual package libapt-pkgx.x

 -- Mitch Blevins <mblevin@debian.org>  Wed, 10 Mar 1999 07:52:44 -0500

apt (0.3.0) experimental; urgency=low

  * New experimental version.

 -- Ben Gertzfield <che@debian.org>  Tue, 15 Dec 1998 12:53:21 -0800

apt (0.1.9) frozen unstable; urgency=low

  * Return to the wacky numbering for when we build 0.1.8 for hamm
  * Important bug related to APT on the Alpha fixed
  * apt-get dist-upgrade problems fixed
  * tiny patch for http method to fix an endless loop
  * nice fix from /usr/doc/lintian/ to remove rpath nastiness from
    libtool and add proper shared lib dependancies
  * now dh_shlibdeps is called with LD_LIBRARY_PATH=debian/tmp/usr/lib
    in case an old libpkg is installed while building APT to prevent
    spurious dependancies

 -- Ben Gertzfield <che@debian.org>  Thu,  5 Nov 1998 17:43:25 -0800

apt (0.1.7) unstable; urgency=low

  * New build with libstdc++2.9.
  * Various fixes; read the Changelog.

 -- Ben Gertzfield <che@debian.org>  Thu, 15 Oct 1998 18:29:18 -0700

apt (0.1.6) unstable; urgency=low

  * Various fixes in the FTP method for error checking. Fixes: #26188.
  * Spelling corrections in dselect method. Fixes: #25884
  * Fixes for compilation on alpha/ppc. Fixes: #25313, #26108.
  * No more bo releases: we're using a normal numbering system now.

 -- Ben Gertzfield <che@debian.org>  Tue,  8 Sep 1998 19:27:13 -0700

apt (0.1.5) unstable; urgency=low

  * Changed sources.list to point to 'unstable' by default, as
    'frozen' no longer exists!

 -- Ben Gertzfield <che@debian.org>  Thu, 23 Jul 1998 22:00:18 -0700

apt (0.1.3) unstable; urgency=low

  * New upstreamish version.
  * ftp method rewritten in C. Removes dependancies on all perl/perl
    related modules. This fixes many of the ftp method bugs.

 -- Ben Gertzfield <che@debian.org>  Thu, 16 Jul 1998 22:19:00 -0700

apt (0.1.1) unstable; urgency=low

  * Release for unstable.

 -- Ben Gertzfield <che@debian.org>  Tue, 30 Jun 1998 20:48:30 -0700

apt (0.1) unstable; urgency=low

  * Kludge to fix problem in libnet-perl with illegal anonymous
    FTP passwords.
  * Moved to unstable; apt is in a useable state now.
  * Fixed version numbering. From now on, numbering will be:
    0.1 (no actual release) -> 0.1.0bo (release for libc5) ->
    0.1.1 (release for unstable). Thanks, Manoj.

 -- Ben Gertzfield <che@debian.org>  Tue, 30 Jun 1998 20:40:58 -0700

apt (0.0.17-1) experimental; urgency=low

  * Fixed problem with libc6 version compare
  * Scott's away for a while, so I'll be packaging apt for the time
    being.

 -- Ben Gertzfield <che@debian.org>  Thu, 25 Jun 1998 19:02:03 -0700

apt (0.0.16-1) experimental; urgency=low

  * Modifications to make apt-get more friendly when backgrounded.
  * Updated documentation.
  * Updates to graphic widgets

 -- Scott K. Ellis <scott@debian.org>  Mon,  8 Jun 1998 11:22:02 -0400

apt (0.0.15-0.2bo) experimental; urgency=low

  * Bo compilation
  * Bob Hilliards crash

 -- Jason Gunthorpe <jgg@debian.org>  Sun, 31 May 1998 20:18:35 -0600

apt (0.0.15-0.1bo) experimental; urgency=low

  * Bo compilation
  * libstdc++272 patch

 -- Jason Gunthorpe <jgg@debian.org>  Sun, 31 May 1998 20:18:35 -0600

apt (0.0.15) experimental; urgency=low

  * Clean up source tarball (no user-visible changes)

 -- Scott K. Ellis <scott@debian.org>  Tue, 26 May 1998 12:23:53 -0400

apt (0.0.14) experimental; urgency=low

  * Updates in ordering code to make sure certain upgrades work correctly.
  * Made dselect/setup understand ftp as well as http

 -- Scott K. Ellis <scott@debian.org>  Wed, 20 May 1998 13:33:32 -0400

apt (0.0.13-bo1) experimental; urgency=low

  * Bo compilation

 -- Jason Gunthorpe <jgg@debian.org>  Mon, 18 May 1998 15:10:49 -0600

apt (0.0.13) experimental; urgency=low

  * Remove hardcoded egcc from debian/rules (#21575)
  * Fixes for ordering logic when system has a number of unpacked
    but unconfigured packages installed.
  * Spelling fix in dselect install method (#22556)

 -- Scott K. Ellis <scott@debian.org>  Sun, 17 May 1998 20:08:33 -0400

apt (0.0.12) experimental; urgency=low

  * Fixed problems with package cache corruption.
  * Made to depend on libc6 >= 2.0.7pre1 due to timezone problems with
    earlier versions.
  * Interface and documentation improvements.

 -- Scott K. Ellis <scott@debian.org>  Sat, 16 May 1998 23:17:32 -0400

apt (0.0.11) experimental; urgency=low

  * Change dependancies to pre-depends since breaking your packaging tools
    in the middle of an installation isn't very good.
  * Bug fixes to ftp method and general apt-get code

 -- Scott K. Ellis <scott@debian.org>  Fri, 15 May 1998 08:57:38 -0400

apt (0.0.10) experimental; urgency=low

  * Run "dpkg --configure -a" after an aborted dselect install
  * Fixed problem with install looping
  * Support for authenticating proxys: (note this isn't terribly secure)
    http_proxy="http://user:pass@firewall:port/"
  * Substitute $ARCH in sources.list
  * Fixes in the resumption code for ftp

 -- Scott K. Ellis <scott@debian.org>  Tue, 12 May 1998 09:14:41 -0400

apt (0.0.9) experimental; urgency=low

  * Added ftp support.
  * Various other less visible bug fixes.
  * Fixed problem with segfault when apt-get invoked in a non-existant
    directory (Bug #21863)
  * Bumped policy to 2.4.1

 -- Scott K. Ellis <scott@debian.org>  Fri,  1 May 1998 09:18:19 -0400

apt (0.0.8) experimental; urgency=low

  * Fixed generated available file (Bug #21836)
  * Added download ETA (Bug #21774).
  * Fixed hardcoded ARCH (Bug #21751).
  * Fixed check on http_proxy (Bug #21795).
  * Added download speed indicator.

 -- Scott K. Ellis <scott@debian.org>  Mon, 27 Apr 1998 10:58:32 -0400

apt (0.0.7) experimental; urgency=low

  * Remove libdeity and apt from package for now, since only apt-get and
    apt-cache are actually useful right now.
  * Clean up handling of package installation errors.
  * Added timeout to http transfers (#21269)
  * Updated setup for dselect/apt method.
  * Updated man pages
  * Long options (added in 0.0.6)

 -- Scott K. Ellis <scott@debian.org>  Tue, 21 Apr 1998 09:06:49 -0400

apt (0.0.6) experimental; urgency=low

  * Spelling changes.
  * Revamped download status display.
  * Call apt-get clean after successful install in dselect.
  * Added "apt-get clean" which deletes package files from /var/cache/apt

 -- Scott K. Ellis <scott@debian.org>  Thu,  9 Apr 1998 15:13:59 -0400

apt (0.0.5) experimental; urgency=low

  * Ignore signals while dpkg is running so we don't leave dpkg running in
    the background (#20804)
  * Check Packages as well as Packages.gz for file URIs (#20784)
  * Spelling cleanup (#20800)
  * Added -m option to permit upgrade to go on in the case of a bad mirror.
    This option may result in incomplete upgrades when used with -f.

 -- Scott K. Ellis <scott@debian.org>  Tue,  7 Apr 1998 12:40:29 -0400

apt (0.0.4) experimental; urgency=low

  * New usage guide.
  * Various documentation updates and cleanup.
  * Added '-f' option to apt-get attempt to fix broken dependancies.

 -- Scott K. Ellis <scott@debian.org>  Sat,  4 Apr 1998 14:36:00 -0500

apt (0.0.3) experimental; urgency=low

  * Added a shlibs.local file to prevent apt from depending on itself.
  * Updates to how apt-get handles bad states in installed packages.
  * Updated rules to make sure build works from a freshly checked out source
    archive.  Building from CVS needs libtool/automake/autoconf, builds from
    the distributed source package should have no such dependancy.

 -- Scott K. Ellis <scott@debian.org>  Fri,  3 Apr 1998 11:49:47 -0500

apt (0.0.2) unstable; urgency=low

  * Updates to apt-get and http binding for dselect method (apt).
  * Updating version number from 0.0.1, which was released only on IRC.

 -- Scott K. Ellis <scott@debian.org>  Fri,  3 Apr 1998 00:35:18 -0500

apt (0.0.1) unstable; urgency=low

  * Initial Release.

 -- Scott K. Ellis <scott@debian.org>  Tue, 31 Mar 1998 12:49:28 -0500<|MERGE_RESOLUTION|>--- conflicted
+++ resolved
@@ -1,11 +1,19 @@
-apt (0.8.15.4) unstable; urgency=low
+apt (0.8.15.4) UNRELEASEDunstable; urgency=low
 
   [ David Miller ]
   * apt-pkg/contrib/sha1.cc:
     - fix illegally casts of on-stack buffer to a type requiring more
       alignment than it has resulting in segfaults on sparc (Closes: #634696)
 
- -- David Kalnischkies <kalnischkies@gmail.com>  Tue, 26 Jul 2011 08:26:53 +0200
+  [ Michael Vogt ]
+  * apt-pkg/contrib/cdromutl.cc:
+    - fix escape problem when looking for the mounted devices
+  * apt-pkg/contrib/strutl.{h,cc}, test/libapt/strutil_test.cc:
+    - add new DeEscapeString() similar to DeQuoteString but
+      unescape character escapes like \0XX and \xXX (plus added
+      test)
+  
+ -- Michael Vogt <mvo@debian.org>  Tue, 26 Jul 2011 11:58:27 +0200
 
 apt (0.8.15.3) unstable; urgency=low
 
@@ -57,17 +65,6 @@
 
   * fix from David Kalnischkies for the InRelease gpg verification 
     code (LP: #784473)
-<<<<<<< HEAD
-=======
-  * cmdline/apt-get.cc:
-    - fix missing download progress in apt-get download
-  * apt-pkg/contrib/cdromutl.cc:
-    - fix escape problem when looking for the mounted devices
-  * apt-pkg/contrib/strutl.{h,cc}, test/libapt/strutil_test.cc:
-    - add new DeEscapeString() similar to DeQuoteString but
-      unescape character escapes like \0XX and \xXX (plus added
-      test)
->>>>>>> cca2efe6
 
  -- Michael Vogt <mvo@debian.org>  Tue, 12 Jul 2011 11:54:47 +0200
 
