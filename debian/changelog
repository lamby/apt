<<<<<<< HEAD
apt (0.8.11.6) UNRELEASED; urgency=low
=======
apt (0.8.10.3+squeeze1) UNRELEASED; urgency=low

  [ Michael Vogt ]
  * debian/control:
    - make Vcs-Bzr point to http://bzr.debian.org/apt/apt/debian-squeeze
      branch
>>>>>>> cd5b597c

  [ Christian Perrier ]
  * Fix error in French translation of manpages (apt_preferences(5)).
    Merci, Rémi Vanicat. Closes: #613689
<<<<<<< HEAD
  * Complete French manpage translation

  [ David Kalnischkies ]
  * ftparchive/writer.cc:
    - ensure that Date and Valid-Until time strings are not localised
    - add options to disable specific checksums for Indexes

 -- David Kalnischkies <kalnischkies@gmail.com>  Tue, 22 Feb 2011 14:48:21 +0100

apt (0.8.11.5) unstable; urgency=low

  [ Christian Perrier ]
  * Add missing dot in French translation of manpages. Merci, Olivier
    Humbert.
  * French translation update
  * French manpages translation update

  [ David Kalnischkies ]
  * apt-pkg/depcache.cc:
    - party revert fix in 0.8.11.2 which marked all packages as manual
      installed if the FromUser bit is set in the MarkInstall call.
      The default for this bit is true and aptitude depends on the old
      behavior so the package is only marked as manual if its not marked
      ("old" behavior) or if automatic installation is enabled - which
      aptitude disables always (see also #613775)

 -- David Kalnischkies <kalnischkies@gmail.com>  Thu, 17 Feb 2011 15:16:31 +0100

apt (0.8.11.4) unstable; urgency=low

  [ David Kalnischkies ]
  * apt-pkg/contrib/error.cc:
    - ensure that va_list is not invalid in second try
  * cmdline/apt-get.cc:
    - don't remove new dependencies of garbage packages (Closes: #613420)
  
  [ Michael Vogt ]
  * test/integration/*
    - fix dashish in the integration tests

 -- Michael Vogt <mvo@debian.org>  Wed, 16 Feb 2011 14:36:03 +0100

apt (0.8.11.3) unstable; urgency=low

  * apt-pkg/contrib/fileutl.cc:
    - really detect bigendian machines by including config.h,
      so we can really (Closes: #612986)
  * apt-pkg/contrib/mmap.cc:
    - Base has as 'valid' failure states 0 and -1 so add a simple
      validData method to check for failure states

 -- David Kalnischkies <kalnischkies@gmail.com>  Mon, 14 Feb 2011 16:58:03 +0100

apt (0.8.11.2) unstable; urgency=low

  [ Michael Vogt ]
  * merged lp:~evfool/apt/fix641673:
    - String-fix in the source and the translations for the grammatical 
      mistake reported in bug LP: #641673, thanks to Robert Roth
  * merged lp:~evfool/apt/fix418552:
    - Grammar fix for bug LP: #418552, thanks to Robert Roth
  
  [ David Kalnischkies ]
  * cmdline/apt-get.cc:
    - add --install-suggests option (Closes: #473089)
  * apt-pkg/depcache.cc:
    - mark a package which was requested to be installed on commandline
      always as manual regardless if it is already marked or not as the
      marker could be lost later by the removal of rdepends (Closes: #612557)
  * methods/rred.cc:
    - read patch into MMap only if we work on uncompressed patches
    - update size of dynamic MMap as we write in from the outside
  * apt-pkg/contrib/mmap.cc:
    - do not try to free the mapping if its is unset
  * apt-pkg/contrib/fileutl.cc:
    - reorder the loaded filesize bytes for big endian (Closes: #612986)
      Thanks to Jörg Sommer for the detailed analyse!

 -- Michael Vogt <mvo@debian.org>  Mon, 14 Feb 2011 12:07:18 +0100

apt (0.8.11.1) unstable; urgency=low

  [ Stefan Lippers-Hollmann ]
  * cmdline/apt-key:
    - fix root test which prevented setting of trustdb-name
      which lets gpg fail if it adds/remove keys from trusted.gpg
      as it tries to open the (maybe) not existent /root/.gnupg

  [ David Kalnischkies ]
  * debian/apt.symbols:
    - add more arch dependent symbols

 -- Michael Vogt <mvo@debian.org>  Wed, 09 Feb 2011 17:49:59 +0100

apt (0.8.11) unstable; urgency=low

  [ David Kalnischkies ]
  * apt-pkg/depcache.cc:
    - add SetCandidateRelease() to set a candidate version and
      the candidates of dependencies if needed to a specified
      release (Closes: #572709)
    - allow conflicts in the same group again (Closes: #612099)
  * cmdline/apt-get.cc:
    - if --print-uris is used don't setup downloader as we don't need
      progress, lock nor the directories it would create otherwise
    - show dependencies of essential packages which are going to remove
      only if they cause the remove of this essential (Closes: #601961)
    - keep not installed garbage packages uninstalled instead of showing
      in the autoremove section and installing those (Closes: #604222)
    - change pkg/release behavior to use the new SetCandidateRelease
      so installing packages from experimental or backports is easier
    - really do not show packages in the extra section if they were
      requested on the commandline, e.g. with a modifier (Closes: #184730)
    - always do removes first and set not installed remove packages
      on hold to prevent temporary installation later (Closes: #549968)
  * debian/control:
    - add Vcs-Browser now that loggerhead works again (Closes: #511168)
    - depend on debhelper 7 to raise compat level
    - depend on dpkg-dev (>= 1.15.8) to have c++ symbol mangling
  * apt-pkg/contrib/fileutl.cc:
    - add a RealFileExists method and check that your configuration files
      are real files to avoid endless loops if not (Closes: #604401)
    - ignore non-regular files in GetListOfFilesInDir (Closes: #594694)
  * apt-pkg/contrib/weakptr.h:
    - include stddefs.h to fix compile error (undefined NULL) with gcc-4.6
  * methods/https.cc:
    - fix CURLOPT_SSL_VERIFYHOST by really passing 2 to it if enabled
  * deb/dpkgpm.cc:
    - fix popen/fclose mismatch reported by cppcheck. Thanks to Petter
      Reinholdtsen for report and patch! (Closes: #607803)
  * doc/apt.conf.5.xml:
    - fix multipl{y,e} spelling error reported by Jakub Wilk (Closes: #607636)
  * apt-inst/contrib/extracttar.cc:
    - let apt-utils work with encoded tar headers if uid/gid are large.
      Thanks to Nobuhiro Hayashi for the patch! (Closes: #330162)
  * apt-pkg/cacheiterator.h:
    - do not segfault if cache is not build (Closes: #254770)
  * doc/apt-get.8.xml:
    - remove duplicated mentioning of --install-recommends
  * doc/sources.list.5.xml:
    - remove obsolete references to non-us (Closes: #594495)
    - a notice is printed for ignored files (Closes: #597615)
  * debian/rules:
    - use -- instead of deprecated -u for dh_gencontrol
    - remove shlibs.local creation and usage
    - show differences in the symbol files, but never fail
  * pre-build.sh:
    - remove as it is not needed for a working 'bzr bd'
  * debian/{apt,apt-utils}.symbols:
    - ship experimental unmangled c++ symbol files
  * methods/rred.cc:
    - operate optional on gzip compressed pdiffs
  * apt-pkg/acquire-item.cc:
    - don't uncompress downloaded pdiff files before feeding it to rred
    - try downloading clearsigned InRelease before trying Release.gpg
    - change the internal handling of Extensions in pkgAcqIndex
    - add a special uncompressed compression type to prefer those files
    - download and use i18n/Index to choose which Translations to download
  * cmdline/apt-key:
    - don't set trustdb-name as non-root so 'list' and 'finger'
      can be used without being root (Closes: #393005, #592107)
  * apt-pkg/deb/deblistparser.cc:
    - rewrite LoadReleaseInfo to cope with clearsigned Releasefiles
  * ftparchive/writer.cc:
    - add config option to search for more patterns in release command
    - include Index files by default in the Release file
  * methods/{gzip,bzip}.cc:
    - print a good error message if FileSize() is zero
  * apt-pkg/aptconfiguration.cc:
    - remove the inbuilt Translation files whitelist
  * cmdline/apt-cache.cc:
    - remove not implemented 'apt-cache add' command
  * doc/apt-cache.8.xml:
    - describe reality as apt-cache just queries and doesn't manipulate
      the caches. Thanks to Enrico Zini for spotting it! (Closes: #612009)
  * apt-pkg/algorithms.cc:
    - mark pseudo packages of installed all packages as configured
      in the simulation as we don't call configure for these packages
  * apt-pkg/pkgcachegen.cc:
    - in multiarch, let :all packages conflict with :any packages
      with a different version to be sure
  * apt-pkg/contrib/error.cc:
    - remove 400 char size limit of error messages (LP: #365611)

  [ Michael Vogt ]
  * methods/http.cc:
    - do not hang if Acquire::http::ProxyAutoDetect can not be
      executed or returns no data (LP: #654393)
  * debian/apt.conf.autoremove:
    - never autoremove the GNU/Hurd kernel (closes: #588423), thanks
      to Guillem Jover
  * apt-pkg/cdrom.cc, apt-pkg/init.cc, methods/cdrom.cc:
    - use /media/cdrom as default mountoint (closes: #611569)
  * cmdline/apt-get.cc:
    - add apt-get changelog (closes: #526990)
    - add apt-get download (closes: #82738)

  [ Martin Pitt ]
  * test/integration/test-compressed-indexes, test/test-indexes.sh:
    - Explicitly disable compressed indexes at the start. This ensures that we
      will actually test uncompressed indexes regardless of the internal
      default value of Acquire::GzipIndexes.

 -- Michael Vogt <mvo@debian.org>  Tue, 08 Feb 2011 12:58:12 +0100
=======

  [ David Kalnischkies ]
  * apt-pkg/contrib/fileutl.cc:
    - reorder the loaded filesize bytes for big endian (Closes: #612986)
      Thanks to Jörg Sommer for the detailed analyse!
  * ftparchive/multicompress.cc, apt-inst/deb/debfile.cc:
    - support xz compressor to create xz-compressed Indexes and be able
      to open data.tar.xz files
  * ftparchive/writer.cc:
    - include xz-compressed Packages and Sources files in Release file

 -- David Kalnischkies <kalnischkies@gmail.com>  Tue, 22 Feb 2011 14:51:32 +0100
>>>>>>> cd5b597c

apt (0.8.10.3) unstable; urgency=low

  [ Programs translations ]
  * po/es.po: Updated, plus fixes encoding issues and fixes two fuzzy
    strings, thanks to Javier Fernandez-Sanguino (closes: #610692)

 -- Michael Vogt <mvo@debian.org>  Tue, 25 Jan 2011 11:51:42 +0100

apt (0.8.10.2) unstable; urgency=low

  [ David Kalnischkies ]
  * ftparchive/apt-ftparchive.cc:
    - fix endless loop for multiple TranslationsWriters

 -- Michael Vogt <mvo@debian.org>  Tue, 25 Jan 2011 10:26:15 +0100

apt (0.8.10.1) unstable; urgency=low

  [ Christian Perrier ]
  * Fix encoding for Slovenian translation. PO file switched
    to UTF-8. Closes: #609957

  [ Julian Andres Klode ]
  * cmdline/apt-cache.cc: Create an error for apt-cache depends
    if packages could not found (LP: #647045)

  [ Programs translations ]
  * Spanish update by Javier Fernández-Sanguino Peña. Closes: #607145 

  [ Manpages translations ]
  * Correct a typo and an error in French manpages translation.
    Closes: # 607170

 -- Michael Vogt <mvo@debian.org>  Mon, 17 Jan 2011 13:41:04 +0100

apt (0.8.10) unstable; urgency=low

  [ Programs translations ]
  * Czech by Miroslav Kure. Closes: #605107

  [ Martin Pitt ]
  * test/integration/test-compressed-indexes, test/test-indexes.sh:
    - Explicitly disable compressed indexes at the start. This ensures that we
      will actually test uncompressed indexes regardless of the internal
      default value of Acquire::GzipIndexes.

  [ David Kalnischkies ]
  * apt-pkg/algorithms.cc:
    - mark all installed packages first without auto installation in
      a dist-upgrade to prefer upgrading packages instead of installing
      new packages in versioned or-groups (Closes: #605394)

 -- Michael Vogt <mvo@debian.org>  Tue, 30 Nov 2010 10:42:17 +0100

apt (0.8.9) unstable; urgency=low

  [ Christian Perrier ]
  * Fix "typos" in French manpages translations. Thanks to
    Cyril Brulebois for bashing me.
  * Drop useless untranslatable sections from apt.8

  [ Programs translations ]
  * Slovenian update by Andrej Žnidaršič and Rosetta Slovenian team
  * German update by Holger Wansing. Closes: #603619

  [ David Kalnischkies ]
  * apt-pkg/aptconfiguration.cc:
    - evaluate Acquire::Languages= before LANG= (Closes: #602573)
  * apt-pkg/orderlist.cc:
    - try fixing before removing even if the fix is hidden in
      a provides, hidden in the #590438 testcase
  * apt-pkg/algorithms.cc:
    - if the package was explicitly marked as ToRemove don't
      consider it as a candidate for FixByInstall
  * apt-pkg/depcache.cc:
    - don't install previously not installed providers in a try
      to statisfy a "Breaks: provides" dependency by upgrade
  * cmdline/acqprogress.cc:
    - don't ask the user for media change if quiet >= 2, stdout is not
      a tty and assume-yes, force-yes or trivial-only option is set to
      avoid cpu eating endless loops in unattended runs like apt.cron
      (Closes: #602354, LP: #665580)

 -- Michael Vogt <mvo@debian.org>  Thu, 18 Nov 2010 09:25:04 +0100

apt (0.8.8) unstable; urgency=low

  [ David Kalnischkies ]
  * apt-pkg/contrib/fileutl.cc:
    - Add a FileFd::FileSize() method to get the size of the underlying
      file and not the size of the content in the file as FileFd::Size()
      does - the sizes can differ since the direct gzip integration
  * methods/{gzip,bzip2}.cc:
    - use FileSize() to determine if the file is invalid (Closes: #600852)
  * apt-pkg/pkgcache.cc:
    - fallback always to a suitable description (Closes: #601016)

  [ Michael Vogt ]
  * apt-pkg/deb/dpkgpm.cc:
    - ensure that history.log gets closed to avoid leaking a FD
      (closes: #601649)

 -- Michael Vogt <mvo@debian.org>  Thu, 28 Oct 2010 21:22:21 +0200

apt (0.8.7) unstable; urgency=low

  [ Manpages translations ]
  * Typo fixed in French (extra "Z"). Thanks to Florentin Duneau.
  * Another typo fixed in French ("Anfin"). Thanks to bubulle
  * Wrong translation for "showauto" fixed. Thanks to Raphaël Hertzog
    Closes: #599265

  [ Michael Vogt ]
  * debian/apt.cron.daily:
    - source /etc/default/locale (if available) so that the
      apt-get update cron job fetches the right translated package
      descriptions
  * fix test failure on amd64
  * apt-pkg/deb/debsystem.cc:
    - fix issues with dir::state::status and dir::state::extended_states
      when alternative rootdirs are used

  [ Martin Pitt ]
  * apt-pkg/deb/debindexfile.cc:
    - Use FileFd::Size() instead of stat()ing the sources/binary/translations
      indexes directly, so that we have transparent handling of gzipped
      indexes.
  * apt-pkg/contrib/fileutl.cc:
    - Fix FileFd::Size() for gzipped files to give the size of the
      uncompressed data. This fixes cache building progress going way
      over 100%.

  [ David Kalnischkies ]
  * apt-pkg/deb/deblistparser.cc:
    - support ArmHardFloat port in CompleteArch, thanks to Sebastian
      Andrzej Siewior for the patch!
  * doc/apt.ent:
    - move some strings into apt-verbatim.ent to avoid showing them in
      apt-doc.pot as they are untranslatable anyway (e.g. manpage references)
  * doc/apt-verbatim.ent:
    - change the codenames to reflect the situation after squeeze release
  * doc/examples/apt-https-method-example.conf:
    - apply various typo fixes by Olly Betts, thanks! (Closes: #600249)

 -- Michael Vogt <mvo@debian.org>  Fri, 15 Oct 2010 18:16:10 +0200

apt (0.8.6) unstable; urgency=low

  [ Programs translations ]
  * Vietnamese update by Clytie Siddall (Closes: #598489)
  * Asturian update by Maacub (Closes: #599057)

  [ David Kalnischkies ]
  * cmdline/apt-cache.cc:
    - use the TranslatedDescription for searching and not the first
      available one as it is maybe not an expected language (Closes: #597925)
  * apt-pkg/contrib/strutl.cc:
    - add a space between number and unit as required by SI (Closes: #598352)
  * apt-pkg/depcache.cc:
    - do not check endpointer packages instead of only those which prevented
      NeverAutoRemove settings from having an effect (Closes: #598452)
    - do not remove packages which the user requested for installation
      explicitly while satisfying other install requests (Closes: #598669)
  * apt-pkg/packagemanager.cc:
    - Add a space between period and 'Please' and unfuzzy all translations
  * doc/po/de.po:
    - remove the duplicated "angefertigt" in translation-holder string

 -- Michael Vogt <mvo@debian.org>  Mon, 04 Oct 2010 11:52:19 +0200

apt (0.8.5) unstable; urgency=low

  [ Manpages translations ]
  * German (Chris Leick). Closes: #597163

  [ Michael Vogt ]
  * merged lp:~mvo/apt/conflicts-on-virtuals to better deal with
    conflicts/breaks against virtual packages (LP: #614993)

  [ David Kalnischkies ]
  * apt-pkg/policy.cc:
    - support 100-pinning in Release file with ButAutomaticUpgrades
      as requested by the backports crew (Closes: #596097)
  * apt-pkg/deb/deblistparser.cc:
    - overrule NotAutomatic in case of ButAutomaticUpgrades
  * debian/apt.cron.daily:
    - handle absolut directory paths correctly by loading directories
      directly instead of building the paths on our own (Closes: #596421)
  * debian/control:
    - build-depend on docbook-xml to ensure that the xml DTDs are always
      available on the buildds (Closes: #597145)
  * buildlib/debiandoc.mak, buildlib/po4a_manpage.mak:
    - ensure that the build fails if documentation building fails
  * doc/po/fr.po:
    - correct two syntax issues to ensure we can build fine

 -- Michael Vogt <mvo@debian.org>  Fri, 17 Sep 2010 22:05:06 +0200

apt (0.8.4) unstable; urgency=low

  [ Michael vogt ]
  * ftparchive/writer.cc:
    - write out {Files,Checksum-Sha1,Checksum-Sha256} only if
      available LP: #633967. Thanks to Colin Watson
  * apt-pkg/contrib/cdromutl.cc:
    - if apt-cdrom is used on writable media (like usb-sticks), do
      not use the root directory to identify the medium (as all 
      changes there change the ident id). Use the .disk directory 
      instead 

  [ David Kalnischkies ]
  * ftparchive/writer.cc:
    - null the valid string instead of the date if Valid-Until is not set
  * apt-pkg/acquire-item.cc:
    - use also unsigned Release files again (Closes: #596189)

  [ Christian Perrier ]
  * Fix missing space after dot in a message from apt-pkg
    Translations unfuzzied. Thanks to Holger Wansing.

 -- Michael Vogt <mvo@debian.org>  Fri, 10 Sep 2010 20:45:15 +0200

apt (0.8.3) unstable; urgency=low

  [ Programs translations ]
  * German (Holger Wansing). Closes: #596141

  [ Manpages translations ]
  * Japanese (KURASAWA Nozomu). Closes: #595862

  [ Michael Vogt ]
  * apt-pkg/indexcopy.cc:
    - only use trusted.gpg.d directory if it exists
    - do not replace /dev/null when running in APT::CDROM::NoAct
      mode (LP: #612666), thanks to Colin Watson

  [ David Kalnischkies ]
  * ftparchive/apt-ftparchive.cc:
    - ensure that BinDirectory as well as Tree settings get
      the correct default FileMode setting (Closes: #595922)

 -- Michael Vogt <mvo@debian.org>  Tue, 07 Sep 2010 15:28:41 +0200

apt (0.8.2) unstable; urgency=low

  [ Manpages translations ]
  * Spanish (Omar Campagne). Closes: #595557

  [ David Kalnischkies ]
  * apt-pkg/versionmatch.cc:
    - do not accept 'Pin: origin "' (missing closing ") as a valid
      way to pin a local archive: either "" or none…
  * apt-pkg/deb/dpkgpm.cc:
    - create Dir::Log if needed to support /var/log as tmpfs or similar,
      inspired by Thomas Bechtold, thanks! (Closes: #523919, LP: #220239)
  * apt-pkg/indexcopy.cc:
    - support really still the APT::GPGV::TrustedKeyring setting,
      as it breaks d-i badly otherwise (Closes: #595428)
  * cmdline/apt-key:
    - support also Dir::Etc::Trusted so that apt-key works in the same
      way as the library part which works with the trusted files
  * methods/{gzip,bzip2}.cc:
    - empty files can never be valid archives (Closes: #595691)

 -- Michael Vogt <mvo@debian.org>  Mon, 06 Sep 2010 18:10:06 +0200

apt (0.8.1) unstable; urgency=low

  [ Programs translations ]
  * Thai (Theppitak Karoonboonyanan). Closes: #592695
  * Russian (Yuri Kozlov). Closes: #594232
  * Slovak (Ivan Masár). Closes: #594255
  * Swedish (Daniel Nylander). Closes: #594241
  * Japanese (Kenshi Muto, Osamu Aoki). Closes: #594265
  * Italian (Milo Casagrande). Closes: #594238
  * Asturian (maacub). Closes: #594303
  * Simplified Chinese (Aron Xu). Closes: #594458
  * Bulgarian (Damyan Ivanov). Closes: #594627
  * Portuguese (Miguel Figueiredo). Closes: #594668
  * Korean (Changwoo Ryu). Closes: #594809
  * Norwegian Bokmål (Hans Nordhaug). Closes: #595182
  * Danish (Joe Hansen). Closes: #595176
  * Catalan (Agustí Grau). Closes: #595234

  [ Christian Perrier ]
  * Fix spelling error in cmdline/apt-get.cc. Thanks to Osamu Aoki
    Closes: #594211

  [ Manpages translations ]
  * Portuguese (Américo Monteiro)

  [ David Kalnischkies ]
  * cmdline/apt-cache.cc:
    - show in madison command again also source packages (LP: #614589)
    - remove useless GetInitialize method
  * cmdline/apt-get.cc:
    - remove direct calls of ReadMainList and use the wrapper instead
      to protect us from useless re-reads and two-times notice display
    - remove death code by removing unused GetInitialize
  * apt-pkg/depcache.cc:
    - now that apt-get purge works on 'rc' packages let the MarkDelete
      pass this purge forward to the non-pseudo package for pseudos
  * apt-pkg/contrib/fileutl.cc:
    - apply SilentlyIgnore also on files without an extension
  * apt-pkg/contrib/configuration.cc:
    - fix autoremove by using correct config-option name and
      don't make faulty assumptions in error handling (Closes: #594689)
  * apt-pkg/versionmatch.cc:
    - let the pin origin actually work as advertised in the manpage
      which means "" are optional and pinning a local archive does
      work - even if it is a non-flat archive (Closes: #594435)

 -- Michael Vogt <mvo@debian.org>  Fri, 03 Sep 2010 18:36:11 +0200

apt (0.8.0) unstable; urgency=low

  [ Michael Vogt ]
  * merge of the debian-expermental-ma branch
  * refresh po/pot files in doc/ and po/

  [ Programs translations ]
  * Swedish (Daniel Nylander). Closes: #592366
  * French (Christian Perrier)

  [ Manpages translations ]
  * French (Christian Perrier)

 -- Michael Vogt <mvo@debian.org>  Tue, 24 Aug 2010 16:32:19 +0200

apt (0.8.0~pre2) experimental; urgency=low

  [ David Kalnischkies ]
  * apt-pkg/contrib/strutl.cc:
    - fix error checking for vsnprintf in its safe variant
  * methods/bzip2.cc:
    - fix error checking for read in case of failing bzip2/lzma/whatever
  * debian/apt.cron.daily:
    - create backups for our extended_states file (Closes: #593430)
  * apt-pkg/init.cc:
    - set the default values for dir::etc::trusted options correctly
  * ftparchive/writer.cc:
    - init valid-until correctly to prevent garbage entering Release file
  * apt-pkg/deb/debsystem.cc:
    - set dir::state::status based at least on dir
  * apt-pkg/deb/dpkgpm.cc:
    - use the InstVer instead of the CurrentVer for the autobit transfer
  * methods/http.cc:
    - some http servers violate HTTP1.1 by not issuing a Reason-Phrase
      (or at least a space after the code) especially for 200, but lets
      be nice and ignore it as we don't need the reason in general
  * apt-pkg/acquire-item.cc:
    - don't use ReadOnlyGzip mode for PDiffs as this mode doesn't work
      in combination with the AddFd methods of our hashclasses

 -- Michael Vogt <mvo@debian.org>  Mon, 23 Aug 2010 19:09:08 +0200

apt (0.8.0~pre1) experimental; urgency=low

  [ Programs translations ]
  * Swedish translation update. Closes: #592366

  [ Michael Vogt ]
  * merge of the debian-expermental-ma branch
  * refresh po/pot files in doc/ and po/
  * apt-pkg/pkgcache.cc:
    - re-evaluate the architectures cache when the cache is (re)opened

  [ Colin Watson ]
  * apt-pkg/cdrom.cc:
    - fix off-by-one error in DropBinaryArch

  [ Julian Andres Klode ]
  * apt-pkg/contrib/fileutl.cc:
    - Add WriteAtomic mode.
    - Revert WriteEmpty to old behavior (LP: #613211)
  * apt-pkg, methods:
    - Convert users of WriteEmpty to WriteAtomic.
  * apt-pkg/depcache.cc:
    - Only try upgrade for Breaks if there is a newer version, otherwise
      handle it as Conflicts (by removing it) (helps for #591882).
  * debian/control:
    - Add dependency on gnupg to apt, apt-key uses it.

  [ David Kalnischkies ]
  * apt-pkg/algorithms.cc:
    - let the problem resolver install packages to fix or-groups
      as a needed remove nuked another or-member (helps for #591882)
    - change the debug outputs to display also arch of the
      package and version dependencies information
  * cmdline/apt-get.cc:
    - let APT::Get::Arch-Only in build-dep default to false again
      (Closes: #592628) Thanks Mohamed Amine IL Idrissi for report!
    - purge packages in 'rc' state, thanks Rogier! (Closes: #150831)
  * apt-pkg/pkgcache.cc:
    - fix LongDesc handling in LANG=C environment

 -- Michael Vogt <mvo@debian.org>  Fri, 13 Aug 2010 17:00:49 +0200

apt (0.7.26~exp12) experimental; urgency=low

  [ Michael Vogt ]
  * debian/control:
    - add dependency on zlib-dev for libapt-pkg-dev

  [ David Kalnischkies ]
  * apt-pkg/cacheset.cc:
    - [ABI BREAK] add an ErrorType option to CacheSetHelper
  * cmdline/apt-cache.cc:
    - use Notice instead of Error in the CacheSetHelper messages
      for compat reasons. Otherwise tools like sbuild blow up
    - return success in show if a virtual package was given
  * debian/control:
    - remove libcurl3-gnutls-dev alternative as the package is gone
    - increase needed version of libcurl4-gnutls-dev to >= 7.19.0
      as we use CURLOPT_{ISSUERCERT,CRLFILE} (Closes: #589642)

 -- Michael Vogt <mvo@debian.org>  Fri, 30 Jul 2010 11:55:48 +0200

apt (0.7.26~exp11) experimental; urgency=low

  [ Julian Andres Klode ]
  * apt-pkg/deb/dpkgpm.cc:
    - Write architecture information to history file.
    - Add to history whether a change was automatic or not.
  * apt-pkg/contrib/fileutl.cc:
    - Add FileFd::OpenDescriptor() (needed for python-apt's #383617).
  * cmdline/apt-get.cc:
    - Support large filesystems by using statvfs64() instead of statvfs()
      and statfs64() instead of statfs() (Closes: #590513).
  * apt-pkg/cdrom.cc:
    - Use link() instead of rename() for creating the CD database backup;
      otherwise there would be a short time without any database.

  [ David Kalnischkies ]
  * apt-pkg/depcache.cc:
    - handle "circular" conflicts for "all" packages correctly
  * cmdline/apt-cache.cc:
    - be able to omit dependency types in (r)depends (Closes: #319006)
    - show in (r)depends the canidate per default instead of newest
    - share the (r)depends code instead of codecopy
  * apt-pkg/cacheset.cc:
    - move them back to the library as they look stable now
    - add a 'newest' pseudo target release as in pkg/newest
  * apt-pkg/pkgcache.cc:
    - prefer non-virtual packages in FindPreferredPkg (Closes: #590041)
  * test/integration/*:
    - add with bug#590041 testcase a small test "framework"
  * apt-pkg/orderlist.cc:
    - try to install another or-group member in DepRemove before
      breaking the or group (Closes: #590438)
    - configure also the replacement before remove by adding Immediate flag
  
  [ Michael Vogt ]
  * apt-pkg/contrib/error.{cc,h}
    - docstring cleanup
    - add inline DumpError() to avoid subtle API break

 -- Michael Vogt <mvo@debian.org>  Thu, 29 Jul 2010 16:40:58 +0200

apt (0.7.26~exp10) experimental; urgency=low

  [ David Kalnischkies ]
  * apt-pkg/contrib/error.{cc,h}:
    - remove constness of va_list parameter to fix build on amd64 and co
      Thanks Eric Valette! (Closes: #588610)
  * apt-pkg/deb/debmetaindex.cc:
    - do not query each architecture for flat file archives
    - fix typo preventing display of architecture in Info()
  * methods/bzip2.cc:
    - add a copycat of the old gzip.cc as we need it for bzip2 and lzma

  [ Martin Pitt ]
  * debian/rules:
    - Make DEB_BUILD_OPTIONS=noopt actually work by passing the right
      CXXFLAGS.
  * apt-pkg/contrib/fileutl.{h,cc}:
    - Add support for reading of gzipped files with the new "ReadOnlyGzip"
      OpenMode. (Closes: #188407)
    - Link against zlib (in apt-pkg/makefile) and add zlib build dependency.
    - [ABI BREAK] This adds a new private member to FileFd, but its
      initialization is in the public header file.
  * configure.in:
    - Check for zlib library and headers.
  * apt-pkg/acquire-item.cc, apt-pkg/deb/debindexfile.cc,
    apt-pkg/deb/debrecords.cc, apt-pkg/deb/debsrcrecords.h,
    cmdline/apt-cache.cc:
    - Open Packages, Sources, and Translations indexes in "ReadOnlyGzip" mode.
  * apt-pkg/deb/debindexfile.cc:
    - If we do not find uncompressed package/source/translation indexes, look
      for gzip compressed ones.
  * apt-pkg/acquire-item.cc:
    - If the Acquire::GzipIndexes option is true and we download a gzipped
      index file, keep it as it is (and rename to .gz) instead of
      uncompressing it.
  * doc/apt.conf.5.xml:
    - Document the new Acquire::GzipIndexes option.
  * doc/po/apt-doc.pot, doc/po/de.po:
    - German translation of new Acquire::GzipIndexes option.
  * Add test/test-indexes.sh:
    - Test behaviour of index retrieval and usage, in particular with
      uncompressed and gzip compressed indexes.
  * methods/gzip.cc: With FileFd now being able to read gzipped files, there
    is no need for the gzip method any more to spawn an external gzip process.
    Rewrite it to use FileFd directly, which makes the code a lot simpler, and
    also using less memory and overhead.

 -- Michael Vogt <mvo@debian.org>  Mon, 12 Jul 2010 11:41:01 +0200

apt (0.7.26~exp9) experimental; urgency=low

  [ David Kalnischkies ]
  * doc/apt.conf.5.xml:
    - add and document APT::Cache-{Start,Grow,Limit} options for mmap control
  * apt-pkg/contrib/fileutl.cc:
    - do not fail von double close()

 -- Michael Vogt <mvo@debian.org>  Fri, 09 Jul 2010 21:51:55 +0200

apt (0.7.26~exp8) experimental; urgency=low

  [ David Kalnischkies ]
  * cmdline/cacheset.cc:
    - doesn't include it in the library for now as it is too volatile
    - get the candidate either from an already built depcache
      or use the policy which is a bit faster than depcache generation
    - get packages by task^ with FromTask()
    - only print errors if all tries to get a package by string failed
    - factor out code to get a single package FromName()
    - check in Grouped* first without modifier interpretation
  * cmdline/apt-get.cc:
    - use the cachsets in the install commands
    - make the specify order of packages irrelevant (Closes: #196021)
  * apt-pkg/orderlist.cc:
    - untouched packages are never missing
  * apt-pkg/packagemanager.cc:
    - packages that are not touched doesn't need to be unpacked
  * debian/control:
    - remove intltool's dependency as it is an ubuntu artefact
  * apt-pkg/depcache.cc:
    - SetCandidateVer for all pseudo packages
    - SetReInstall for the "all" package of a pseudo package
    - use the new MatchAgainstConfig for the DefaultRootSetFunc
    - always mark the all package if a pseudo package is marked for install
  * apt-pkg/contrib/error.{cc,h}:
    - complete rewrite but use the same API
    - add NOTICE and DEBUG as new types of a message
    - add a simple stack handling to be able to delay error handling
  * apt-pkg/aptconfiguration.cc:
    - show a deprecation notice for APT::Acquire::Translation
  * apt-pkg/contrib/configuration.{cc,h}:
    - add a wrapper to match strings against configurable regex patterns
  * apt-pkg/contrib/fileutl.cc:
    - show notice about ignored file instead of being always silent
    - add a Dir::Ignore-Files-Silently list option to control the notice
  * apt-pkg/policy.h:
    - add another round of const& madness as the previous round accidentally
      NOT overrides the virtual GetCandidateVer() method (Closes: #587725)
  * apt-pkg/pkgcachegen.{cc,h}:
    - make the used MMap moveable (and therefore dynamic resizeable) by
      applying (some) mad pointer magic (Closes: #195018)

  [ Michael Vogt ]
  * apt-pkg/deb/dpkgpm.cc:
    - make the apt/term.log output unbuffered (thanks to Matt Zimmerman)

  [ Julian Andres Klode ]
  * methods/ftp.h:
    - Handle different logins on the same server (Closes: #586904).
  * apt-pkg/deb/deblistparser.cc:
    - Handle architecture wildcards (Closes: #547724).
  * apt-pkg/versionmatch.cc:
    - Support matching pins by regular expressions or glob() like patterns,
      regular expressions have to be put between to slashes; for example,
      /.*/.
  * apt-pkg/contrib/fileutl.cc:
    - Make FileFd replace files atomically in WriteTemp mode (for cache, etc).
  * debian/control:
    - Set Standards-Version to 3.9.0

 -- Michael Vogt <mvo@debian.org>  Fri, 09 Jul 2010 19:16:20 +0200

apt (0.7.26~exp7) experimental; urgency=low

  * apt-pkg/cachefile.h:
    - make pkgPolicy public again, libapt-pkg-perl (and probably
      others) get unhappy without that

 -- Michael Vogt <mvo@debian.org>  Thu, 10 Jun 2010 15:33:24 +0200

apt (0.7.26~exp6) experimental; urgency=low

  [ Michael Vogt ]
  * merge the remaining Ubuntu change:
    - on gpg verification failure warn and restore the last known
      good state
    - on failure display the IP of the server (useful for servers
      that use round robin DNS)
    - support Original-Maintainer in RewritePackageOrder
    - enable cdrom autodetection via libudev by default
    - show message about Vcs in use when apt-get source is run for
      packages maintained in a Vcs
    - better support transitional packages with mark auto-installed. 
      when the transitional package is in "oldlibs" the new package
      is not marked auto installed (same is true for section
      metapackages)
    - provide new "deb mirror://archive.foo/mirrors.list sid main"
      method expects a list of mirrors (generated on the server e.g.
      via geoip) and will use that, including cycle on failure
    - write apport crash file on package failure (disabled by default
      on debian until apport is available)
    - support mirror failure reporting (disabled by default on debian)
  
  [ David Kalnischkies ]
  * apt-pkg/deb/dpkgpm.cc:
    - write Disappeared also to the history.log
    - forward manual-installed bit on package disappearance
  * apt-pkg/deb/debsystem.cc:
    - add better config item for extended_states file
  * apt-pkg/pkgcache.h:
    - switch {,Install-}Size to unsigned long long
  * apt-pkg/depcache.cc:
    - do the autoremove mark process also for required packages to handle
      these illegally depending on lower priority packages (Closes: #583517)
    - try harder to find the other pseudo versions for autoremove multiarch
    - correct "Dangerous iterator usage" pointed out by cppcheck
    - deal with long long, not with int to remove 2GB Limit (LP: #250909)
    - deprecate AddSize with Multiplier as it is unused and switch to
      boolean instead to handle the sizes more gracefully.
    - switch i{Download,Usr}Size from double to (un)signed long long
  * apt-pkg/aptconfiguration.cc:
    - remove duplicate architectures in getArchitectures()
  * apt-pkg/indexrecords.{cc,h}:
    - backport forgotten Valid-Until patch from the obsolete experimental
      branch to prevent replay attacks better, thanks to Thomas Viehmann
      for the initial patch! (Closes: #499897)
    - add a constant Exists check for MetaKeys
  * apt-pkg/acquire-item.cc:
    - do not try PDiff if it is not listed in the Meta file
    - sent Last-Modified header also for Translation files
  * apt-pkg/cacheiterator.h:
    - let pkgCache::Iterator inherent std::iterator
  * ftparchive/writer.h:
    - add a virtual destructor to FTWScanner class (for cppcheck)
  * apt-pkg/cacheset.{cc,h}:
    - add simple wrapper around std::set for cache structures
    - move regex magic from apt-get to new FromRegEx method
    - move cmdline parsing from apt-cache to new FromCommandLine method
    - support special release-modifier 'installed' and 'candidate'
  * apt-pkg/contrib/cmdline.cc:
    - fix segfault in SaveInConfig caused by writing over char[] sizes
  * apt-pkg/pkgcache.cc:
    - get the best matching arch package from a group with FindPreferredPkg
  * cmdline/apt-cache.cc:
    - make the search multiarch compatible by using GrpIterator instead
    - use pkgCacheFile and the new CacheSets all over the place
    - add --target-release option (Closes: #115520)
    - accept pkg/release and pkg=version in show and co. (Closes: #236270)
    - accept package versions in the unmet command
  * cmdline/apt-get.cc:
    - use unsigned long long instead of double to store values it gets
  * apt-pkg/cachefile.{cc,h}:
    - split Open() into submethods to be able to build only parts
    - make the OpProgress optional in the Cache buildprocess
    - store also the SourceList we use internally for export
  * doc/apt.conf.5.xml:
    - document the new Valid-Until related options
  * apt-pkg/contrib/strutl.cc:
    - split StrToTime() into HTTP1.1 and FTP date parser methods and
      use strptime() instead of some self-made scanf mangling
    - use the portable timegm shown in his manpage instead of a strange
      looking code copycat from wget
  * ftparchive/writer.cc:
    - add ValidTime option to generate a Valid-Until header in Release file
  * apt-pkg/policy.cc:
    - get the candidate right for a not-installed pseudo package if
      his non-pseudo friend is installed
  * apt-pkg/indexcopy.cc:
    - move the gpg codecopy to a new method and use it also in methods/gpgv.cc

 -- Michael Vogt <mvo@debian.org>  Thu, 10 Jun 2010 14:02:22 +0200

apt (0.7.26~exp5) experimental; urgency=low

  [ David Kalnischkies ]
  * cmdline/apt-get.cc:
    - rerun dpkg-source in source if --fix-broken is given (Closes: #576752)
    - don't suggest held packages as they are installed (Closes: #578135)
    - handle multiple --{tar,diff,dsc}-only options correctly
    - show at the end of the install process a list of disappeared packages
  * cmdline/apt-cache.cc:
    - use GroupCount for package names in stats and add a package struct line
  * methods/rred.cc:
    - use the patchfile modification time instead of the one from the
      "old" file - thanks to Philipp Weis for noticing! (Closes: #571541)
  * debian/rules:
    - remove targets referring to CVS or arch as they are useless
    - use $(CURDIR) instead of $(pwd)
    - use dpkg-buildflags if available for CXXFLAGS
  * README.arch:
    - remove the file completely as it has no use nowadays
  * apt-pkg/depcache.cc:
    - be doublesure that the killer query is empty before starting reinstall
  * methods/gpgv.cc:
    - remove the keyrings count limit by using vector magic
  * contrib/mmap.cc:
    - clarify "MMap reached size limit" error message, thanks Ivan Masár!
  * doc/apt.ent
    - add entities for the current oldstable/stable/testing codenames
  * doc/sources.list.5.xml:
    - use stable-codename instead of stable in the examples (Closes: #531492)
  * doc/apt_preferences.5.xml:
    - adapt some examples here to use current codenames as well
    - add "NotAutomatic: yes" handling, thanks Osamu Aoki (Closes: #490347)
  * debian/libapt-pkg-doc.doc-base.cache:
    - remove yet another reference to the removed cache.sgml
  * doc/apt-get.8.xml:
    - do not say explicit target_release_{name,version,codename}, it should
      be clear by itself and 'man' can break lines again (Closes: #566166)
    - remove the gnome-apt reference as it is removed from unstable
  * apt-pkg/deb/dpkgpm.cc:
    - add 'disappear' to the known processing states, thanks Jonathan Nieder
  * apt-pkg/packagemanager.h:
    - export info about disappeared packages with GetDisappearedPackages()

  [ Michael Vogt ]
  * methods/http.{cc,h}:
    - code cleanup, use enums instead of magic ints
  
  [ Jari Aalto ]
  * debian/rules:
    - spell out some less known options to reduce manpage consultation-rate
    - Use POSIX command substitution: $(<command sequence>)
    - Remove EOL whitespace (Closes: #577804)

  [ Julian Andres Klode ]
  * apt-pkg/acquire-item.cc:
    - Fix pkgAcqFile::Custom600Headers() to always return something.
  

  [ Christian Perrier ]
  * Slovak translation update. Closes: #581159
  * Italian translation update. Closes: #581742
  * Swedish translation update. Closes: #592366

 -- Michael Vogt <mvo@debian.org>  Tue, 25 May 2010 16:01:42 +0200

apt (0.7.26~exp4) experimental; urgency=low

  [ David Kalnischkies ]
  * apt-pkg/depcache.cc:
    - rewrite the pseudo package reinstaller to be more intelligent
      in his package choices
  * apt-pkg/packagemanager.cc:
    - don't try to "unpack" pseudo packages twice
  * apt-pkg/contrib/fileutl.cc:
    - add a parent-guarded "mkdir -p" as CreateDirectory()
  * apt-pkg/acquire.{cc,h}:
    - add a delayed constructor with Setup() for success reporting
    - check for and create directories in Setup if needed instead of
      error out unfriendly in the Constructor (Closes: #523920, #525783)
    - optional handle a lock file in Setup()
  * apt-pkg/acquire-item.cc:
    - Acquire::ForceHash to force method for expected hash
  * cmdline/apt-get.cc:
    - remove the lock file handling and let Acquire take care of it instead
    - display MD5Sum in --print-uris if not forced to use another method
      instead of displaying the strongest available (Closes: #576420)
    - regex for package names executed on Grp- not PkgIterator
    - show non-candidates as fallback for virtual packages (Closes: #578385)
    - set also "all" to this version for pseudo packages in TryToChangeVer
  * apt-pkg/deb/dpkgpm.cc:
    - remove Chroot-Directory from files passed to install commands.
      Thanks to Kel Modderman for report & patch! (Closes: #577226)
  * ftparchive/writer.cc:
    - remove 999 chars Files and Checksums rewrite limit (Closes: #577759)
  * cmdline/apt-cache.cc:
    - align Installed and Candidate Version in policy so they can be compared
      easier, thanks Ralf Gesellensetter for the pointer! (Closes: #578657)
  * doc/apt.ent:
    - Add a note about APT_CONFIG in the -c description (Closes: #578267)
  * doc/po/de.po:
    - correct typos in german apt_preferences manpage, thanks Chris Leick!
  * apt-pkg/sourcelist.cc:
    - be less strict and accept [option=value] as well
  * apt-pkg/contrib/configuration.cc:
    - error out if #clear directive has no argument
  * doc/files.sgml:
    - sync documentation with status quo, regarding files/directories in
      use, extended_states and uri schemes.
  * doc/cache.sgml:
    - drop the file in favor of inplace documentation with doxygen
  * apt-pkg/pkgcache.h:
    - enhance the Groups ABI by providing a ID as the other structs does
    - check also the size of the Group struct then checking for the others

  [ Jari Aalto ]
  * cmdline/apt-get.cc:
    - replace backticks with single quotes around fix-broken command
      in the broken packages message. (Closes: #577168)
  * dselect/install:
    - modernize if-statements not to use 'x' (Closes: #577117)
    - replace backticks with POSIX $() (Closes: #577116)

  [ Michael Vogt ]
  * [ Abi break ] apt-pkg/acquire-item.{cc,h}:
    - add "IsIndexFile" to constructor of pkgAcqFile so that it sends
      the right cache control headers
  * cmdline/apt-get.cc:
    - fix crash when pkg.VersionList() is empty
  * apt-pkg/depcache.cc:
    - fix incorrect std::cout usage for debug output
  * test/libapt/getlanguages_test.cc:
    - Add test for Esperanto that has nocounty associated with them
      (LP: #560956)
  * apt-pkg/deb/debrecords.cc:
    - fix max tag buffer size (LP: #545336, closes: #578959)
  * debian/rules:
    - install html doxygen in libapt-pkg-doc 
  * debian/control:
    - build-depend on doxygen

  [ Julian Andres Klode ]
  * apt-pkg/contrib/weakptr.h:
    - add a class WeakPointable which allows one to register weak pointers to
      an object which will be set to NULL when the object is deallocated.
  * [ABI break] apt-pkg/acquire{-worker,-item,}.h:
    - subclass pkgAcquire::{Worker,Item,ItemDesc} from WeakPointable.
  * apt-pkg/pkgcache.cc:
    - Merge fix from David to correct handling in single-arch environments.
  * cmdline/apt-cache.cc:
    - Add a showauto command to apt-cache.
  * cmdline/apt-get.cc:
    - Add apt-get markauto and unmarkauto commands.

 -- Michael Vogt <mvo@debian.org>  Thu, 06 May 2010 09:32:54 +0200

apt (0.7.26~exp3) experimental; urgency=low

  [ Christian Perrier ]
  * German translation update. Closes: #571037
  * Spanish manpages translation update. Closes: #573293
  * Dutch translation update. Closes: #573946
  * Polish manpages translation update. Closes: #574558
  * Add "manpages-pl (<< 20060617-3~)" to avoid file conflicts with
    that package that was providing some manpages for APT utilities.

  [ David Kalnischkies ]
  * [BREAK] merge MultiArch-ABI. We don't support MultiArch,
    but we support the usage of the new ABI so libapt users
    can start to prepare for MultiArch (Closes: #536029)
  * Ignore :qualifiers after package name in build dependencies
    in the library by default, but try to honour them in apt-get
    as we have some sort of MultiArch support ready (Closes: #558103)
  * add translation of the manpages to PT (portuguese)
    Thanks to Américo Monteiro!
  * Switch to dpkg-source 3.0 (native) format
  * apt-pkg/depcache.cc:
    - remove Auto-Installed information from extended_states
      together with the package itself (Closes: #572364)
  * cmdline/apt-mark:
    - don't crash if no arguments are given (Closes: #570962)
  * debian/control:
    - remove some years old and obsolete Replaces
    - add automake/conf build-depends/conflicts as recommend by
      the autotools-dev README (Closes: #572615)
  * apt-pkg/contrib/mmap.{h,cc}:
    - add char[] fallback for filesystems without shared writable
      mmap() like JFFS2. Thanks to Marius Vollmer for writing
      and to Loïc Minier for pointing to the patch! (Closes: #314334)
  * doc/apt_preferences.5.xml:
    - fix two typos and be more verbose in the novice warning.
      Thanks to Osamu Aoki for pointing it out! (Closes: #567669)
    - fix a=sid vs. n=sid typo, thanks Ansgar Burchardt!
    - origin can be used to match a hostname (Closes: #352667)
    - remove wrong pin-priority is optional remark (Closes: #574944)
  * apt-pkg/deb/dpkgpm.cc:
    - fix error message construction in OpenLog()
    - if available store the Commandline in the history
  * cmdline/apt-get.cc:
    - add a --only-upgrade flag to install command (Closes: #572259)
    - fix memory leaks in error conditions in DoSource()
    - try version match in FindSrc first exact than fuzzy (LP: #551178)
  * apt-pkg/contrib/cmndline.cc:
    - save Commandline in Commandline::AsString for logging
  * apt-pkg/deb/debversion.cc:
    - consider absent of debian revision equivalent to 0 (Closes: #573592)
  * doc/makefile, doc/*:
    - generate subdirectories for building the manpages in on the fly
      depending on the po files we have.
  * apt-pkg/pkgcachegen.cc:
    - merge versions correctly even if multiple different versions
      with the same version number are available.
      Thanks to Magnus Holmgren for the patch! (Closes: #351056)
  * ftparchive/writer.cc:
    - write LongDescriptions if they shouldn't be included in Packages
      file into i18n/Translation-en by default.
  * doc/po/de.po:
    - correct a few typos in the german manpage translation.
      Thanks to Chris Leick and Georg Koppen! (Closes: #574962)
  * apt-pkg/contrib/strutl.cc:
    - convert all toupper calls to tolower_ascii for a little speedup

  [ Jean-Baptiste Lallement ]
  * apt-pkg/contrib/strutl.cc:
    - always escape '%' (LP: #130289) (Closes: #500560)
    - unescape '%' sequence only if followed by 2 hex digit
    - username/password are urlencoded in proxy string (RFC 3986)

  [ Julian Andres Klode ]
  * cmdline/apt-cache.cc:
    - Change behavior of showsrc to match the one of show (Closes: #512046).
  * cmdline/apt-key:
    - Honor Apt::GPGV::TrustedKeyring (Closes: #316390)
  * cmdline/apt-mark:
    - Use the new python-apt API (and conflict with python-apt << 0.7.93.2).
  * apt-inst/contrib/arfile.h:
    - Add public ARArchive::Members() which returns the list of members.
  * apt-pkg/policy.cc:
    - Always return a candidate if there is at least one version pinned > 0
      (Closes: #512318)
  * ftparchive/apt-ftparchive.cc:
    - Read default configuration (Closes: #383257)
  * debian/rules:
    - Fix the libraries name to be e.g. libapt-pkg4.9 instead of
      libapt-pkg-4.9.

  [ Michael Vogt ]
  * apt-pkg/deb/dpkgpm.cc:
    - fix backgrounding when dpkg runs (closes: #486222)
  * cmdline/apt-mark:
    - show error on incorrect aguments (LP: #517917), thanks to
      Torsten Spindler
  * cmdline/apt-get.cc:
    - if apt-get source foo=version or foo/distro can not be found,
      error out (LP: #502641)
  * apt-pkg/packagemanager.cc:
    - better debug output 
  * doc/examples/configure-index:
    - add missing Debug::pkgPackageManager option

 -- Michael Vogt <mvo@debian.org>  Thu, 01 Apr 2010 17:30:43 +0200

apt (0.7.26~exp2) experimental; urgency=low

  * fix crash when LANGUAGE is not set

 -- Michael Vogt <mvo@debian.org>  Thu, 18 Feb 2010 22:07:23 +0100

apt (0.7.26~exp1) experimental; urgency=low

  [ David Kalnischkies ]
  * [BREAK] add possibility to download and use multiply
    Translation files, configurable with Acquire::Translation
    (Closes: #444222, #448216, #550564)
  * Ignore :qualifiers after package name in build dependencies
    for now as long we don't understand them (Closes: #558103)
  * apt-pkg/contrib/mmap.{cc,h}:
    - extend it to have a growable flag - unused now but maybe...
  * apt-pkg/pkgcache.h:
    - use long instead of short for {Ver,Desc}File size,
      patch from Víctor Manuel Jáquez Leal, thanks! (Closes: #538917)
  * apt-pkg/acquire-item.cc:
    - allow also to skip the last patch if target is reached,
      thanks Bernhard R. Link! (Closes: #545699)
  * ftparchive/writer.{cc,h}:
    - add --arch option for packages and contents commands
    - if an arch is given accept only *_all.deb and *_arch.deb instead
      of *.deb. Thanks Stephan Bosch for the patch! (Closes: #319710)
    - add APT::FTPArchive::AlwaysStat to disable the too aggressive
      caching if versions are build multiply times (not recommend)
      Patch by Christoph Goehre, thanks! (Closes: #463260)
  * apt-pkg/deb/dpkgpm.cc:
    - stdin redirected to /dev/null takes all CPU (Closes: #569488)
      Thanks to Aurelien Jarno for providing (again) a patch!
  * buildlib/apti18n.h.in, po/makefile:
    - add ngettext support with P_()
  * aptconfiguration.cc:
    - include all existing Translation files in the Cache (Closes: 564137)
  * debian/control:
    - update with no changes to debian policy 3.8.4
  * doc/apt_preferences.5.xml:
    - explicitly warn against careless use (Closes: #567669)
  * debian/rules:
    - remove creation of empty dir /usr/share/apt
  * doc/apt-cdrom.8.xml:
    - fix typo spotted by lintian: proc(c)eed

  [ Ivan Masár ]
  * Slovak translation update. Closes: #568294
  
  [ Michael Vogt ]
  * [BREAK] merged lp:~mvo/apt/history
    - this writes a /var/log/apt/history tagfile that contains details
      from the transaction (complements term.log)
  * methods/http.cc:
    - add cache-control headers even if no cache is given to allow
      adding options for intercepting proxies
    - add Acquire::http::ProxyAutoDetect configuration that 
      can be used to call a external helper to figure out the 
      proxy configuration and return it to apt via stdout
      (this is a step towards WPAD and zeroconf/avahi support)
  * abicheck/
    - add new abitest tester using the ABI Compliance Checker from
      http://ispras.linuxfoundation.org/index.php/ABI_compliance_checker

  [ Robert Collins ]
  * Change the package index Info methods to allow apt-cache policy to be
    useful when using several different archives on the same host.
    (Closes: #329814, LP: #22354)

 -- Michael Vogt <mvo@debian.org>  Thu, 18 Feb 2010 16:11:39 +0100

apt (0.7.25.3) unstable; urgency=low

  [ Christian Perrier ]
  * Italian translation update. Closes: #567532

  [ David Kalnischkies ]
  * apt-pkg/contrib/macros.h:
    - install the header system.h with a new name to be able to use
      it in other headers (Closes: #567662)
  * cmdline/acqprogress.cc:
    - Set Mode to Medium so that the correct prefix is used.
      Thanks Stefan Haller for the patch! (Closes: #567304 LP: #275243)
  * ftparchive/writer.cc:
    - generate sha1 and sha256 checksums for dsc (Closes: #567343)
  * cmdline/apt-get.cc:
    - don't mark as manually if in download only (Closes: #468180)

 -- Michael Vogt <mvo@debian.org>  Mon, 01 Feb 2010 18:41:15 +0100

apt (0.7.25.2) unstable; urgency=low

  [ Michael Vogt ]
  * apt-pkg/contrib/cdromutl.cc:
    - fix UnmountCdrom() fails, give it a bit more time and try
      the umount again
  * apt-pkg/cdrom.cc:
    - fix crash in pkgUdevCdromDevices
  * methods/cdrom.cc:
    - fixes in multi cdrom setup code (closes: #549312)
    - add new "Acquire::cdrom::AutoDetect" config that enables/disables
      the dlopen of libudev for automatic cdrom detection. Off by default
      currently, feedback/testing welcome
  * cmdline/apt-cdrom.cc:
    - add new --auto-detect option that uses libudev to figure out
      the cdrom/mount-point
  * cmdline/apt-mark:
    - merge fix from Gene Cash that supports markauto for
      packages that are not in the extended_states file yet
      (closes: #534920)
  * ftparchive/writer.{cc,h}:
    - merge crash fix for apt-ftparchive on hurd, thanks to
      Samuel Thibault for the patch (closes: #566664)

  [ David Kalnischkies ]
  * apt-pkg/contrib/fileutl.cc:
    - Fix the newly introduced method GetListOfFilesInDir to not
      accept every file if no extension is enforced
      (= restore old behaviour). (Closes: #565213)
  * apt-pkg/policy.cc:
    - accept also partfiles with "pref" file extension as valid
  * apt-pkg/contrib/configuration.cc:
    - accept also partfiles with "conf" file extension as valid
  * doc/apt.conf.5.xml:
    - reorder description and split out syntax
    - add partfile name convention (Closes: #558348)
  * doc/apt_preferences.conf.5.xml:
    - describe partfile name convention also here
  * apt-pkg/deb/dpkgpm.cc:
    - don't segfault if term.log file can't be opened.
      Thanks Sam Brightman for the patch! (Closes: #475770)
  * doc/*:
    - replace the per language addendum with a global addendum
    - add a explanation why translations include (maybe) english
      parts to the new global addendum (Closes: #561636)
  * apt-pkg/contrib/strutl.cc:
    - fix malloc asseration fail with ja_JP.eucJP locale in
      apt-cache search. Thanks Kusanagi Kouichi! (Closes: #548884)

  [ Christian Perrier ]
  * French translation update

 -- Michael Vogt <mvo@debian.org>  Wed, 27 Jan 2010 16:16:10 +0100

apt (0.7.25.1) unstable; urgency=low

  [ Christian Perrier ]
  * French manpage translation update
  * Russian translation update by Yuri Kozlov
    Closes: #564171

  [Chris Leick]
  * spot & fix various typos in all manpages
  * German manpage translation update

  [ David Kalnischkies ]
  * cmdline/apt-cache.cc:
    - remove translatable marker from the "%4i %s\n" string
  * buildlib/po4a_manpage.mak:
    - instruct debiandoc to build files with utf-8 encoding
  * buildlib/tools.m4:
    - fix some warning from the buildtools
  * apt-pkg/acquire-item.cc:
    - add configuration PDiffs::Limit-options to not download
      too many or too big patches (Closes: #554349)
  * debian/control:
    - let all packages depend on ${misc:Depends}
  * share/*-archive.gpg:
    - remove the horrible outdated files. We already depend on
      the keyring so we don't need to ship our own version
  * cmdline/apt-key:
    - errors out if wget is not installed (Closes: #545754)
    - add --keyring option as we have now possibly many
  * methods/gpgv.cc:
    - pass all keyrings (TrustedParts) to gpgv instead of
      using only one trusted.gpg keyring (Closes: #304846)
  * methods/https.cc:
    - finally merge the rest of the patchset from Arnaud Ebalard
      with the CRL and Issuers options, thanks! (Closes: #485963)
  * apt-pkg/deb/debindexfile.cc, apt-pkg/pkgcachegen.cc:
    - add debug option Debug::pkgCacheGen

  [ Michael Vogt ]
  * cmdline/apt-get.cc:
    - merge fix for apt-get source pkg=version regression
      (closes: #561971)
  * po/ru.po:
    - merged updated ru.po, thanks to Yuri Kozlov (closes: #564171)

 -- Michael Vogt <mvo@debian.org>  Sat, 09 Jan 2010 21:52:36 +0100

apt (0.7.25) unstable; urgency=low

  [ Christian Perrier ]
  * Fix apt-ftparchive(1) wrt description of the "-o" option.
    Thanks to Dann Frazier for the patch. Closes: #273100
  * po/LINGUAS. Re-disable Hebrew. Closes: #534992
  * po/LINGUAS. Enable Asturian and Lithuanian
  * Fix typo in apt-cache.8.xml: nessasarily
  * Fix "with with" in apt-get.8.xml
  * Fix some of the typos mentioned by the german team
    Closes: #479997
  * Polish translation update by Wiktor Wandachowicz
    Closes: #548571
  * German translation update by Holger Wansing
    Closes: #551534
  * Italian translation update by Milo Casagrande
    Closes: #555797
  * Simplified Chinese translation update by Aron Xu 
    Closes: #558737
  * Slovak translation update by Ivan Masár
    Closes: #559277
  
  [ Michael Vogt ]
  * apt-pkg/packagemanager.cc:
    - add output about pre-depends configuring when debug::pkgPackageManager
      is used
  * methods/https.cc:
    - fix incorrect use of CURLOPT_TIMEOUT, closes: #497983, LP: #354972
      thanks to Brian Thomason for the patch
  * merge lp:~mvo/apt/netrc branch, this adds support for a
    /etc/apt/auth.conf that can be used to store username/passwords
    in a "netrc" style file (with the extension that it supports "/"
    in a machine definition). Based on the maemo git branch (Closes: #518473)
    (thanks also to Jussi Hakala and Julian Andres Klode)
  * apt-pkg/deb/dpkgpm.cc:
    - add "purge" to list of known actions
  * apt-pkg/init.h:
    - add compatibility with old ABI name until the next ABI break
  * merge segfault fix from Mario Sanchez Prada, many thanks
    (closes: #561109)

  [ Brian Murray ]
  * apt-pkg/depcache.cc, apt-pkg/indexcopy.cc:
    - typo fix (LP: #462328)
  
  [ Loïc Minier ]
  * cmdline/apt-key:
    - Emit a warning if removed keys keyring is missing and skip associated
      checks (LP: #218971)

  [ David Kalnischkies ]
  * apt-pkg/packagemanager.cc:
    - better debug output for ImmediateAdd with depth and why
    - improve the message shown for failing immediate configuration
  * doc/guide.it.sgml: moved to doc/it/guide.it.sgml
  * doc/po4a.conf: activate translation of guide.sgml and offline.sgml
  * doc/apt.conf.5.xml:
    - provide a few more details about APT::Immediate-Configure
    - briefly document the behaviour of the new https options
  * doc/sources.list.5.xml:
    - add note about additional apt-transport-methods
  * doc/apt-mark.8.xml:
    - correct showauto synopsis, thanks Andrew Schulman (Closes: #551440)
  * cmdline/apt-get.cc:
    - source should display his final pkg pick (Closes: #249383, #550952)
    - source doesn't need the complete version for match (Closes: #245250)
    - source ignores versions/releases if not available (Closes: #377424)
    - only warn if (free) space overflows (Closes: #522238)
    - add --debian-only as alias for --diff-only
  * methods/connect.cc:
    - display also strerror of "wicked" getaddrinfo errors
    - add AI_ADDRCONFIG to ai_flags as suggested by Aurelien Jarno
      in response to Bernhard R. Link, thanks! (Closes: #505020)
  * buildlib/configure.mak, buildlib/config.{sub,guess}:
    - remove (outdated) config.{sub,guess} and use the ones provided
      by the new added build-dependency autotools-dev instead
  * configure.in, buildlib/{xml,yodl,sgml}_manpage.mak:
    - remove the now obsolete manpage buildsystems
  * doc/{pl,pt_BR,es,it}/*.{sgml,xml}:
    - convert all remaining translation to the po4a system
  * debian/control:
    - drop build-dependency on docbook-utils and xmlto
    - add build-dependency on autotools-dev
    - bump policy to 3.8.3 as we have no outdated manpages anymore
  * debian/NEWS:
    - fix a typo in 0.7.24: Allready -> Already (Closes: #557674)
  * ftparchive/writer.{cc,h}:
    - add APT::FTPArchive::LongDescription to be able to disable them
  * apt-pkg/deb/debsrcrecords.cc:
    - use "diff" filetype for .debian.tar.* files (Closes: #554898)
  * methods/rred.cc:
    - rewrite to be able to handle even big patch files
    - adopt optional mmap+iovec patch from Morten Hustveit
      (Closes: #463354) which should speed up a bit. Thanks!
  * methods/http{,s}.cc
    - add config setting for User-Agent to the Acquire group,
      thanks Timothy J. Miller! (Closes: #355782)
    - add https options which default to http ones (Closes: #557085)
  * debian/apt.cron.daily:
    - check cache size even if we do nothing else otherwise, thanks
      Francesco Poli for patch(s) and patience! (Closes: #459344)
  * ftparchive/*:
    - fix a few typos in strings, comments and manpage,
      thanks Karl Goetz! (Closes: #558757)

  [ Carl Chenet ]
  * cmdline/apt-mark:
    - print an error if a new state file can't be created
      (Closes: #521289) and
    - exit nicely if python-apt is not installed (Closes: #521284)

  [ Chris Leick ]
  * doc/de: German translation of manpages (Closes: #552606)
  * doc/ various manpages:
    - correct various errors, typos and oddities (Closes: #552535)
  * doc/apt-secure.8.xml:
    - replace literal with emphasis tags in Archive configuration
  * doc/apt-ftparchive.1.xml:
    - remove informalexample tag which hides the programlisting
  * doc/apt-get.8.xml:
    - change equivalent "for" to "to the" (purge command)
    - clarify --fix-broken sentence about specifying packages

  [ Eugene V. Lyubimkin ]
  * apt-pkg/contib/strutl.h
    - Avoid extra inner copy in APT_MKSTRCMP and APT_MKSTRCMP2.
  * build infrastructure:
    - Bumped libapt version, excluded eglibc from SONAME. (Closes: #448249)

  [ Julian Andres Klode ]
  * doc/apt.conf.5.xml:
    - Deprecate unquoted values, string concatenation and explain what should
      not be written inside a value (quotes,backslash).
    - Restrict option names to alphanumerical characters and "/-:._+".
    - Deprecate #include, we have apt.conf.d nowadays which should be
      sufficient.
  * ftparchive/apt-ftparchive.cc:
    - Call setlocale() so translations are actually used.
  * debian/apt.conf.autoremove:
    - Add kfreebsd-image-* to the list (Closes: #558803)

 -- Michael Vogt <mvo@debian.org>  Tue, 15 Dec 2009 09:21:55 +0100

apt (0.7.24) unstable; urgency=low

  [ Nicolas François ]
  * Cleaned up the first patch draft from KURASAWA Nozomu to finally
    get po4a support for translating the man pages.
    Many thanks to both for this excellent work! (Closes: #441608)
  * doc/ja/*, doc/po/ja.po:
    - remove the old ja man page translation and replace it with
      the new po4a-powered translation by KURASAWA Nozomu.
  * doc/*.?.xml (manpages):
    - add contrib to author tags and also add refmiscinfo to fix warnings
  * doc/style.txt, buildlib/defaults.mak, buildlib/manpage.mak:
    - fix a few typos in the comments of this files

  [ Michael Vogt ]
  * apt-pkg/deb/dpkgpm.cc:
    - when tcgetattr() returns non-zero skip all pty magic 
      (thanks to Simon Richter, closes: #509866)
  * apt-inst/contrib/arfile.cc:
    - show propper error message for Invalid archive members

  [ David Kalnischkies ]
  * doc/Doxyfile.in:
    - update file with doxygen 1.6.1 (current unstable)
    - activate DOT_MULTI_TARGETS, it is default on since doxygen 1.5.9
  * buildlib/po4a_manpage.mak, doc/makefile, configure:
    - simplify the makefiles needed for po4a manpages
  * apt-pkg/contrib/configuration.cc:
    - add a helper to easily get a vector of strings from the config
  * apt-pkg/contrib/strutl.cc:
    - replace unknown multibytes with ? in UTF8ToCharset (Closes: #545208)
  * doc/apt-get.8.xml:
    - fix two little typos in the --simulate description. (Closes: #545059)
  * apt-pkg/aptconfiguration.cc, doc/apt.conf.5.xml:
    - add an order subgroup to the compression types to simplify reordering
      a bit and improve the documentation for this option group.
  * doc/apt.conf.5.xml:
    - document the Acquire::http::Dl-Limit option
    - try to be crystal clear about the usage of :: and {} (Closes: #503481)
  * doc/apt-cache.8.xml:
    - clarify the note for the pkgnames command (Closes: #547599)
  * doc/apt.ent, all man pages:
    - move the description of files to globally usable entities
  * doc/apt_preferences.5.xml:
    - document the new preferences.d folder (Closes: #544017)
  * methods/rred.cc:
    - add at the top without failing (by Bernhard R. Link, Closes: #545694)
  * buildlib/sizetable:
    - add amd64 for cross building (by Mikhail Gusarov, Closes: #513058)
  * debian/prerm:
    - remove file as nobody will upgrade from 0.4.10 anymore
  * debian/control:
    - remove gnome-apt suggestion as it was removed from debian
  * apt-pkg/deb/dpkgpm.cc, apt-pkg/packagemanager.cc, apt-pkg/orderlist.cc:
    - add and document _experimental_ options to make (aggressive)
      use of dpkg's trigger and configuration handling (Closes: #473461)
  * cmdline/apt-get.cc:
    - ignore versions that are not candidates when selecting a package
      instead of a virtual one (by Marius Vollmer, Closes: #547788)

  [ Christian Perrier ]
  * doc/fr/*, doc/po/fr.po:
    - remove the old fr man page translation and replace it with
      the new po4a-powered translation
  * doc/de: dropped (translation is too incomplete to be useful in
      the transition to the po4a-powered translations)

 -- Michael Vogt <mvo@debian.org>  Fri, 25 Sep 2009 19:57:25 +0200

apt (0.7.23.1) unstable; urgency=low

  [ Michael Vogt ]
  * apt-pkg/pkgcache.cc:
    - do not set internel "needs-configure" state for packages in 
      triggers-pending state. dpkg will deal with the trigger and
      it if does it before we trigger it, dpkg will error out
      (LP: #414631)
  * apt-pkg/acquire-item.cc:
    - do not segfault on invalid items (closes: #544080)

 -- Michael Vogt <mvo@debian.org>  Fri, 28 Aug 2009 21:53:20 +0200

apt (0.7.23) unstable; urgency=low

  [ Eugene V. Lyubimkin ]
  * methods/{http,https,ftp}, doc/apt.conf.5.xml:
    - Changed and unified the code that determines which proxy to use. Now
      'Acquire::{http,ftp}::Proxy[::<host>]' options have the highest priority,
      and '{http,ftp}_proxy' environment variables are used only if options
      mentioned above are not specified.
      (Closes: #445985, #157759, #320184, #365880, #479617)
  
  [ David Kalnischkies ]
  * cmdline/apt-get.cc:
    - add APT::Get::HideAutoRemove=small to display only a short line
      instead of the full package list. (Closes: #537450)
    - ShowBroken() in build-dep (by Mike O'Connor, Closes: #145916)
    - check for statfs.f_type (by Robert Millan, Closes: #509313)
    - correct the order of picked package binary vs source in source
    - use SourceVersion instead of the BinaryVersion to get the source
      Patch by Matt Kraai, thanks! (Closes: #382826)
    - add pkg/archive and codename in source (Closes: #414105, #441178)
  * apt-pkg/contrib/strutl.cc:
    - enable thousand separator according to the current locale
      (by Luca Bruno, Closes: #223712)
  * doc/apt.conf.5.xml:
    - mention the apt.conf.d dir (by Vincent McIntyre, Closes: #520831)
  * apt-inst/contrib/arfile.cc:
    - use sizeof instead strlen (by Marius Vollmer, Closes: #504325)
  * doc/apt-mark.8.xml:
    - improve manpage based on patch by Carl Chenet (Closes: #510286)
  * apt-pkg/acquire-item.cc:
    - use configsettings for dynamic compression type use and order.
      Based on a patch by Jyrki Muukkonen, thanks! (LP: #71746)
  * apt-pkg/aptconfiguration.cc:
    - add default configuration for compression types and add lzma
      support. Order is now bzip2, lzma, gzip, none (Closes: #510526)
  * ftparchive/writer.cc:
    - add lzma support also here, patch for this (and inspiration for
      the one above) by Robert Millan, thanks!
  * apt-pkg/depcache.cc:
    - restore the --ignore-hold effect in the Is{Delete,Install}Ok hooks
  * doc/apt-get.8.xml:
    - update the source description to reflect what it actually does
      and how it can be used. (Closes: #413021)
  * methods/http.cc:
    - allow empty Reason-Phase in Status-Line to please squid,
      thanks Modestas Vainius for noticing! (Closes: #531157, LP: #411435)

  [ George Danchev ]
  * cmdline/apt-cache.cc:
    - fix a memory leak in the xvcg method (Closes: #511557)
  * apt-pkg/indexcopy.cc:
    - fix a memory leak then the Release file not exists (Closes: #511556)

 -- Michael Vogt <mvo@debian.org>  Thu, 27 Aug 2009 14:44:39 +0200

apt (0.7.22.2) unstable; urgency=low

  * debian/apt.cron.daily:
    - Make sure that VERBOSE is always set (Closes: #539366)
    - Script can be disabled by APT::Periodic::Enable=0 (Closes: #485476)
    - Support using debdelta to download packages (Closes: #532079)

 -- Julian Andres Klode <jak@debian.org>  Thu, 06 Aug 2009 12:17:19 +0200

apt (0.7.22.1) unstable; urgency=low

  [ Michael Vogt ]
  * cmdline/apt-get.cc:
    - honor APT::Get::Only-Source properly in FindSrc() (thanks to
      Martin Pitt for reporting the problem), also Closes: #535362.

  [ Julian Andres Klode ]
  * apt-pkg/contrib/mmap.cc:
    - Fix FTBFS on GNU/kFreeBSD by disabling DynamicMMap::Grow() on
      non-Linux architectures as it uses mremap (Closes: #539742).
  * apt-pkg/sourcelist.cc:
    - Only warn about missing sources.list if there is no sources.list.d
      and vice versa as only one of them is needed (Closes: #539731).
  * debian/control:
    - Add myself to Uploaders.
    - Increase Standards-Version to 3.8.2.0.

 -- Julian Andres Klode <jak@debian.org>  Mon, 03 Aug 2009 12:48:31 +0200

apt (0.7.22) unstable; urgency=low

  [ Christian Perrier ]
  * Documentation translations:
    - Fix a typo in apt-get(8) French translation. Closes: #525043
      Thanks to Guillaume Delacour for spotting it.
    - Updated apt.conf(5) manpgae French translation.
      Thanks to Aurélien Couderc.
  * Translations:
    - fr.po
    - sk.po. Closes: #525857 
    - ru.po. Closes: #526816
    - eu.po. Closes: #528985
    - zh_CN.po. Closes: #531390
    - fr.po
    - it.po. Closes: #531758
    - ca.po. Closes: #531921
    - de.po. Closes: #536430
  * Added translations
    - ast.po (Asturian by Marcos Alvareez Costales).
      Closes: #529007, #529730, #535328
  
  [ David Kalnischkies ]
  * [ABI break] support '#' in apt.conf and /etc/apt/preferences
    (closes: #189866)
  * [ABI break] Allow pinning by codename (closes: #97564)
  * support running "--simulate" as user
  * add depth information to the debug output and show what depends
    type triggers a autoinst (closes: #458389)
  * add Debug::pkgDepCache::Marker with more detailed debug output 
    (closes: #87520)
  * add Debug::pkgProblemResolver::ShowScores and make the scores
    adjustable
  * do not write state file in simulate mode (closes: #433007)
  * add hook for MarkInstall and MarkDelete (closes: #470035)
  * fix typo in apt-pkg/acquire.cc which prevents Dl-Limit to work
    correctly when downloading from multiple sites (Closes: #534752)
  * add the various foldmarkers in apt-pkg & cmdline (no code change)
  * versions with a pin of -1 shouldn't be a candidate (Closes: #355237)
  * prefer mmap as memory allocator in MMap instead of a static char
    array which can (at least in theory) grow dynamic
  * eliminate (hopefully all) segfaults in pkgcachegen.cc and mmap.cc
    which can arise if cache doesn't fit into the mmap (Closes: #535218)
  * display warnings instead of errors if the parts dirs doesn't exist

  [ Michael Vogt ]
  * honor the dpkg hold state in new Marker hooks (closes: #64141)
  * debian/apt.cron.daily:
    - if the timestamp is too far in the future, delete it
  * apt-pkg/acquire.cc:
    - make the max pipeline depth of the acquire queue configurable
      via Acquire::Max-Pipeline-Depth
  * apt-pkg/deb/dpkgpm.cc:
    - add Dpkg::UseIoNice boolean option to run dpkg with ionice -c3
      (off by default)
    - send "dpkg-exec" message on the status fd when dpkg is run
    - provide DPkg::Chroot-Directory config option (useful for testing)
    - fix potential hang when in a background process group
  * apt-pkg/algorithms.cc:
    - consider recommends when making the scores for the problem 
      resolver
  * apt-pkg/acquire-worker.cc:
    - show error details of failed methods
  * apt-pkg/contrib/fileutl.cc:
    - if a process aborts with signal, show signal number
  * methods/http.cc:
    - ignore SIGPIPE, we deal with EPIPE from write in 
      HttpMethod::ServerDie() (LP: #385144)
  * Only run Download-Upgradable and Unattended-Upgrades if the initial
    update was successful Closes: #341970
  * apt-pkg/indexcopy.cc:
    - support having CDs with no Packages file (just a Packages.gz)
      by not forcing a verification on non-existing files
     (LP: #255545)
    - remove the gettext from a string that consists entirely 
      of variables (LP: #56792)
  * apt-pkg/cacheiterators.h:
    - add missing checks for Owner == 0 in end()
  * apt-pkg/indexrecords.cc:
    - fix some i18n issues
  * apt-pkg/contrib/strutl.h:
    - add new strprintf() function to make i18n strings easier
    - fix compiler warning
  * apt-pkg/deb/debsystem.cc:
    - make strings i18n able 
  * fix problematic use of tolower() when calculating the version 
    hash by using locale independent tolower_ascii() function. 
    Thanks to M. Vefa Bicakci (LP: #80248)
  * build fixes for g++-4.4
  * cmdline/apt-mark:
    - add "showauto" option to show automatically installed packages
  * document --install-recommends and --no-install-recommends
    (thanks to Dereck Wonnacott, LP: #126180)
  * doc/apt.conf.5.xml:
    - merged patch from Aurélien Couderc to improve the text
      (thanks!)
  * [ABI] merged the libudev-dlopen branch, this allows to pass
    "apt-udev-auto" to Acquire::Cdrom::mount and the cdrom method will  
    dynamically find/mount the cdrom device (if libhal is available)

  [ Julian Andres Klode ]
  * apt-pkg/contrib/configuration.cc: Fix a small memory leak in
    ReadConfigFile.
  * Introduce support for the Enhances field. (Closes: #137583) 
  * Support /etc/apt/preferences.d, by adding ReadPinDir() (Closes: #535512)
  * configure-index: document Dir::Etc::SourceParts and some other options
    (Closes: #459605)
  * Remove Eugene V. Lyubimkin from uploaders as requested.
  * apt-pkg/contrib/hashes.cc, apt-pkg/contrib/md5.cc:
    - Support reading until EOF if Size=0 to match behaviour of
      SHA1Summation and SHA256Summation

  [ Osamu Aoki ]
  * Updated cron script to support backups by hardlinks and 
    verbose levels.  All features turned off by default. 
  * Added more error handlings.  Closes: #438803, #462734, #454989
  * Documented all cron script related configuration items in 
    configure-index.

  [ Dereck Wonnacott ]
  * apt-ftparchive might write corrupt Release files (LP: #46439)
  * Apply --important option to apt-cache depends (LP: #16947) 

  [ Otavio Salvador ]
  * Apply patch from Sami Liedes <sliedes@cc.hut.fi> to reduce the
    number of times we call progress bar updating and debugging
    configuration settings.
  * Apply patch from Sami Liedes <sliedes@cc.hut.fi> to avoid unecessary
    temporary allocations.

 -- Michael Vogt <mvo@debian.org>  Wed, 29 Jul 2009 19:16:22 +0200

apt (0.7.21) unstable; urgency=low

  [ Christian Perrier ]
  * Translations:
    - bg.po. Closes: #513211
    - zh_TW.po. Closes: #513311
    - nb.po. Closes: #513843
    - fr.po. Closes: #520430
    - sv.po. Closes: #518070
    - sk.po. Closes: #520403
    - it.po. Closes: #522222
    - sk.po. Closes: #520403
  
  [ Jamie Strandboge ]
  * apt.cron.daily: catch invalid dates due to DST time changes
    in the stamp files

  [ Michael Vogt ]
  * methods/gpgv.cc:
    - properly check for expired and revoked keys (closes: #433091)
  * apt-pkg/contrib/strutl.cc:
    - fix TimeToStr i18n (LP: #289807)
  * [ABI break] merge support for http redirects, thanks to
    Jeff Licquia and Anthony Towns
  * [ABI break] use int for the package IDs (thanks to Steve Cotton)
  * apt-pkg/pkgcache.cc:
    - do not run "dpkg --configure pkg" if pkg is in trigger-awaited
      state (LP: #322955)
  * methods/https.cc:
    - add Acquire::https::AllowRedirect support
  * Clarify the --help for 'purge' (LP: #243948)
  * cmdline/apt-get.cc
    - fix "apt-get source pkg" if there is a binary package and
      a source package of the same name but from different 
      packages (LP: #330103)

  [ Colin Watson ]
  * cmdline/acqprogress.cc:
    - Call pkgAcquireStatus::Pulse even if quiet, so that we still get
      dlstatus messages on the status-fd (LP: #290234).

 -- Michael Vogt <mvo@debian.org>  Tue, 14 Apr 2009 14:12:51 +0200

apt (0.7.20.2) unstable; urgency=medium

  [ Eugene V. Lyubimkin ]
  * Urgency set to medium due to RC bug fix.
  * doc/apt.ent, apt-get.8.xml:
    - Fix invalid XML entities. (Closes: #514402)

 -- Eugene V. Lyubimkin <jackyf.devel@gmail.com>  Sat, 07 Feb 2009 16:48:21 +0200

apt (0.7.20.1) unstable; urgency=low

  [ Michael Vogt ]
  * apt-pkg/pkgcachegen.cc:
    - fix apt-cache search for localized description 
      (closes: #512110)
  
  [ Christian Perrier ]
  * Translations:
    - fr.po: fix spelling error to "défectueux". Thanks to Thomas Péteul.

 -- Michael Vogt <mvo@debian.org>  Tue, 20 Jan 2009 09:35:05 +0100

apt (0.7.20) unstable; urgency=low

  [ Eugene V. Lyubimkin ]
  * debian/changelog:
    - Fixed place of 'merged install-recommends and install-task branches'
      from 0.6.46.1 to 0.7.0. (Closes: #439866)
  * buildlib/config.{sub,guess}:
    - Renewed. This fixes lintian errors.
  * doc/apt.conf.5.xml, debian/apt-transport-https:
    - Documented briefly 'Acquire::https' group of options. (Closes: #507398)
    - Applied patch from Daniel Burrows to document 'Debug' group of options.
      (Closes: #457265)
    - Mentioned 'APT::Periodic' and 'APT::Archives' groups of options.
      (Closes: #438559)
    - Mentioned '/* ... */' comments. (Closes: #507601)
  * doc/examples/sources.list:
    - Removed obsolete commented non-us deb-src entry, replaced it with
      'deb-src security.debian.org' one. (Closes: #411298)
  * apt-pkg/contrib/mmap.cc:
    - Added instruction how to work around MMap error in MMap error message.
      (Closes: #385674, 436028)
  * COPYING:
    - Actualized. Removed obsolete Qt section, added GPLv2 clause.
      (Closes: #440049, #509337)

  [ Michael Vogt ]
  * add option to "apt-get build-dep" to mark the needed 
    build-dep packages as automatic installed. 
    This is controlled via the value of
    APT::Get::Build-Dep-Automatic and is set "false" by default.  
    Thanks to Aaron Haviland, closes: #448743
  * apt-inst/contrib/arfile.cc:
    - support members ending with '/' as well (thanks to Michal Cihr,
      closes: #500988)

  [ Christian Perrier ]
  * Translations:
    - Finnish updated. Closes: #508449 
    - Galician updated. Closes: #509151
    - Catalan updated. Closes: #509375
    - Vietnamese updated. Closes: #509422
    - Traditional Chinese added. Closes: #510664
    - French corrected (remove awful use of first person) 

 -- Michael Vogt <mvo@debian.org>  Mon, 05 Jan 2009 08:59:20 +0100

apt (0.7.19) unstable; urgency=low

  [ Eugene V. Lyubimkin ]
  * doc/sources.list.5.xml:
    - Mentioned allowed characters in file names in /etc/apt/sources.list.d.
      Thanks to Matthias Urlichs. (Closes: #426913)
  * doc/apt-get.8.xml:
    - Explicitly say that 'dist-upgrade' command may remove packages.
    - Included '-v'/'--version' as a command to synopsis.
  * cmdline/apt-cache.cc:
    - Advanced built-in help. Patch by Andre Felipe Machado. (Closes: #286061)
    - Fixed typo 'GraphVis' -> 'GraphViz'. (Closes: #349038)
    - Removed asking to file a release-critical bug against a package if there
      is a request to install only one package and it is not installable.
      (Closes: #419521)

  [ Michael Vogt ]
    - fix SIGHUP handling (closes: #463030)

  [ Christian Perrier ]
  * Translations:
    - French updated
    - Bulgarian updated. Closes: #505476
    - Slovak updated. Closes: #505483
    - Swedish updated. Closes: #505491
    - Japanese updated. Closes: #505495
    - Korean updated. Closes: #505506
    - Catalan updated. Closes: #505513
    - British English updated. Closes: #505539
    - Italian updated. Closes: #505518, #505683
    - Polish updated. Closes: #505569
    - German updated. Closes: #505614
    - Spanish updated. Closes: #505757
    - Romanian updated. Closes: #505762
    - Simplified Chinese updated. Closes: #505727
    - Portuguese updated. Closes: #505902
    - Czech updated. Closes: #505909
    - Norwegian Bokmål updated. Closes: #505934
    - Brazilian Portuguese updated. Closes: #505949
    - Basque updated. Closes: #506085
    - Russian updated. Closes: #506452 
    - Marathi updated. 
    - Ukrainian updated. Closes: #506545 

 -- Michael Vogt <mvo@debian.org>  Mon, 24 Nov 2008 10:33:54 +0100

apt (0.7.18) unstable; urgency=low

  [ Christian Perrier ]
  * Translations:
    - French updated
    - Thai updated. Closes: #505067

  [ Eugene V. Lyubimkin ]
  * doc/examples/configure-index:
    - Removed obsoleted header line. (Closes: #417638)
    - Changed 'linux-kernel' to 'linux-image'.
  * doc/sources.list.5.xml:
    - Fixed typo and grammar in 'sources.list.d' section. Thanks to
      Timothy G Abbott <tabbott@MIT.EDU>. (Closes: #478098)
  * doc/apt-get.8.xml:
    - Advanced descriptions for 'remove' and 'purge' options.
      (Closes: #274283)
  * debian/rules:
    - Target 'apt' need to depend on 'build-doc'. Thanks for Peter Green.
      Fixes FTBFS. (Closes: #504181)

  [ Michael Vogt ]
  * fix depend on libdb4.4 (closes: #501253)

 -- Michael Vogt <mvo@debian.org>  Fri, 07 Nov 2008 22:13:39 +0100

apt (0.7.17) unstable; urgency=low

  [ Eugene V. Lyubimkin ]
  * debian/control:
    - 'Vcs-Bzr' field is official, used it.
    - Bumped 'Standards-Version' to 3.8.0, no changes needed.
    - Actualized 'Uploaders' field.
  * doc/:
    - Substituded 'apt-archive' with 'apt-ftparchive' in docs.
      Patch based on work of Andre Felipe Machado. (Closes: #350865)
    - Mentioned '/<release>' and '=<version>' for 'apt-get install' and
      '=<version>' for 'apt-get source' in apt-get manpage. Patch based on
      work of Andre Felipe Machado. (Closes: #399673)
    - Mentioned more short options in the apt-get manpage. Documented 'xvcg'
      option in the apt-cache manpage. The part of patch by Andre Felipe
      Machado. (Closes: #176106, #355945)
    - Documented that 'apt-get install' command should be used for upgrading
      some of installed packages. Based on patch by Nori Heikkinen and
      Andre Felipe Machado. (Closes: #267087)
    - Mentioned 'apt_preferences(5)' in apt manpage. (Closes: #274295)
    - Documented 'APT::Default-Release' in apt.conf manpage. (Closes: #430399)
    - APT::Install-Recommends is now true by default, mentioned this in
      configure-index example. (Closes: #463268)
    - Added 'APT::Get::AllowUnauthenticated' to configure-index example.
      (Closes: #320225)
    - Documented '--no-install-recommends' option in apt-get manpage.
      (Closes: #462962)
    - Documented 'Acquire::PDiffs' in apt.conf manpage. (Closes: #376029)
    - Added 'copy', 'rsh', 'ssh' to the list of recognized URI schemes in
      sources.list manpage, as they are already described under in the manpage.
    - Removed notice that ssh/rsh access cannot use password authentication
      from sources.list manpage. Thanks to Steffen Joeris. (Closes: #434894)
    - Added '(x)' to some referrings to manpages in apt-get manpage. Patch by
      Andre Felipe Machado. (Closes: #309893)
    - Added 'dist-upgrade' apt-get synopsis in apt-get manpage.
      (Closes: #323866)

 -- Michael Vogt <mvo@debian.org>  Wed, 05 Nov 2008 13:14:56 +0100

apt (0.7.17~exp4) experimental; urgency=low

  * debian/rules:
    - Fixed lintian warnings "debian/rules ignores make errors".
  * debian/control:
    - Substituted outdated "Source-Version" fields with "binary:Version".
    - Added 'python-apt' to Suggests, as apt-mark need it for work.
    - Drop Debian revision from 'doc-base' build dependency, this fixes
      appropriate lintian warning.
  * debian/libapt-pkg-doc.doc-base.*:
    - Changed section: from old 'Devel' to 'Debian'. This fixes appropriate
      lintian warnings.
  * debian/{postrm,prerm,preinst}:
    - Added 'set -e', fixes lintian warnings
      'maintainer-script-ignores-error'.
  * dselect/makefile:
    - Removed unneeded 'LOCAL' entry. This allows cleaning rule to run smoothly.
  * share/lintian-overrides:
    - Added with override of 'apt must depend on python'. Script 'apt-mark'
      needs apt-python for working and checks this on fly. We don't want
      python in most cases.
  * cmdline/apt-key:
    - Added 'unset GREP_OPTIONS' to the script. This prevents 'apt-key update'
      failure when GREP_OPTIONS contains options that modify grep output.
      (Closes: #428752)

 -- Eugene V. Lyubimkin <jackyf.devel@gmail.com>  Fri, 31 Oct 2008 23:45:17 +0300

apt (0.7.17~exp3) experimental; urgency=low

  * apt-pkg/acquire-item.cc:
    - fix a merge mistake that prevents the fallback to the 
      uncompressed 'Packages' to work correctly (closes: #409284)

 -- Michael Vogt <mvo@debian.org>  Wed, 29 Oct 2008 09:36:24 +0100

apt (0.7.17~exp2) experimental; urgency=low

  [ Eugene V. Lyubimkin ]
  * apt-pkg/acquire-item.cc:
    - Added fallback to uncompressed 'Packages' if neither 'bz2' nor 'gz'
      available. (Closes: #409284)
  * apt-pkg/algorithm.cc:
    - Strip username and password from source URL in error message.
      (Closes: #425150)
  
  [ Michael Vogt ]
  * fix various -Wall warnings

 -- Michael Vogt <mvo@debian.org>  Tue, 28 Oct 2008 18:06:38 +0100

apt (0.7.17~exp1) experimental; urgency=low

  [ Luca Bruno ]
  * Fix typos:
    - apt-pkg/depcache.cc
  * Fix compilation warnings:
    - apt-pkg/acquire.cc
    - apt-pkg/versionmatch.cc
  * Compilation fixes and portability improvement for compiling APT against non-GNU libc
    (thanks to Martin Koeppe, closes: #392063):
    - buildlib/apti18n.h.in:
      + textdomain() and bindtextdomain() must not be visible when --disable-nls
    - buildlib/inttypes.h.in: undefine standard int*_t types
    - Append INTLLIBS to SLIBS:
      + cmdline/makefile
      + ftparchive/makefile
      + methods/makefile
  * doc/apt.conf.5.xml:
    - clarify whether configuration items of apt.conf are case-sensitive
      (thanks to Vincent McIntyre, closes: #345901)

 -- Luca Bruno <lethalman88@gmail.com>  Sat, 11 Oct 2008 09:17:46 +0200

apt (0.7.16) unstable; urgency=low

  [ Luca Bruno ]
  * doc/apt-cache.8.xml:
    - search command uses POSIX regex, and searches for virtual packages too
      (closes: #277536)
  * doc/offline.sgml: clarify remote and target hosts
    (thanks to Nikolaus Schulz, closes: #175940)
  * Fix several typos in docs, translations and debian/changelog
    (thanks to timeless, Nicolas Bonifas and Josh Triplett,
    closes: #368665, #298821, #411532, #431636, #461458)
  * Document apt-key finger and adv commands
    (thanks to Stefan Schmidt, closes: #350575)
  * Better documentation for apt-get --option
    (thanks to Tomas Pospisek, closes: #386579)
  * Retitle the apt-mark.8 manpage (thanks to Justin Pryzby, closes: #471276)
  * Better documentation on using both APT::Default-Release and
    /etc/apt/preferences (thanks to Ingo Saitz, closes: #145575)
  
  [ Michael Vogt ]
  * doc/apt-cache.8.xml:
    - add missing citerefentry

 -- Michael Vogt <mvo@debian.org>  Fri, 10 Oct 2008 23:44:50 +0200

apt (0.7.15) unstable; urgency=low

  * Upload to unstable

 -- Michael Vogt <mvo@debian.org>  Sun, 05 Oct 2008 13:23:47 +0200

apt (0.7.15~exp3) experimental; urgency=low

  [Daniel Burrows]
  * apt-pkg/deb/dpkgpm.cc:
    - Store the trigger state descriptions in a way that does not break
      the ABI.  The approach taken makes the search for a string O(n) rather
      than O(lg(n)), but since n == 4, I do not consider this a major
      concern.  If it becomes a concern, we can sort the static array and
      use std::equal_range().  (Closes: #499322)

  [ Michael Vogt ]
  * apt-pkg/packagemanager.cc, apt-pkg/deb/dpkgpm.cc:
    - move the state file writting into the Go() implementation
      of dpkgpm (closes: #498799)
  * apt-pkg/algorithms.cc:
    - fix simulation performance drop (thanks to Ferenc Wagner
      for reporting the issue)

 -- Michael Vogt <mvo@debian.org>  Wed, 01 Oct 2008 18:09:49 +0200

apt (0.7.15~exp2) experimental; urgency=low

  [ Michael Vogt ]
  * apt-pkg/pkgcachegen.cc:
    - do not add multiple identical descriptions for the same 
      language (closes: #400768)

  [ Program translations ]
  * Catalan updated. Closes: #499462

 -- Michael Vogt <mvo@debian.org>  Tue, 23 Sep 2008 07:29:59 +0200

apt (0.7.15~exp1) experimental; urgency=low

  [ Christian Perrier ]
  * Fix typo in cron.daily script. Closes: #486179

  [ Program translations ]
  * Traditional Chinese updated. Closes: #488526
  * German corrected and completed. Closes: #490532, #480002, #498018
  * French completed
  * Bulgarian updated. Closes: #492473
  * Slovak updated. Closes: #492475
  * Galician updated. Closes: #492794
  * Japanese updated. Closes: #492975
  * Fix missing space in Greek translation. Closes: #493922
  * Greek updated.
  * Brazilian Portuguese updated.
  * Basque updated. Closes: #496754
  * Romanian updated. Closes: #492773, #488361
  * Portuguese updated. Closes: #491790
  * Simplified Chinese updated. Closes: #489344
  * Norwegian Bokmål updated. Closes: #480022
  * Czech updated. Closes: #479628, #497277
  * Korean updated. Closes: #464515
  * Spanish updated. Closes: #457706
  * Lithuanian added. Closes: #493328
  * Swedish updated. Closes: #497496
  * Vietnamese updated. Closes: #497893
  * Portuguese updated. Closes: #498411
  * Greek updated. Closes: #498687
  * Polish updated.

  [ Michael Vogt ]
  * merge patch that enforces stricter https server certificate
    checking (thanks to Arnaud Ebalard, closes: #485960)
  * allow per-mirror specific https settings
    (thanks to Arnaud Ebalard, closes: #485965)
  * add doc/examples/apt-https-method-example.cof
    (thanks to Arnaud Ebalard, closes: #485964)
  * apt-pkg/depcache.cc:
    - when checking for new important deps, skip critical ones
      (closes: #485943)
  * improve apt progress reporting, display trigger actions
  * add DPkg::NoTriggers option so that applications that call
    apt/aptitude (like the installer) defer trigger processing
    (thanks to Joey Hess)
  * doc/makefile:
    - add examples/apt-https-method-example.conf
  
 -- Michael Vogt <mvo@debian.org>  Tue, 16 Sep 2008 21:27:03 +0200

apt (0.7.14) unstable; urgency=low

  [ Christian Perrier ]
  * Mark a message from dselect backend as translatable
    Thanks to Frédéric Bothamy for the patch
    Closes: #322470

  [ Program translations ]
  * Simplified Chinese updated. Closes: #473360
  * Catalan fixes. Closes: #387141
  * Typo fix in Greek translation. Closes: #479122
  * French updated.
  * Thai updated. Closes: #479313
  * Italian updated. Closes: #479326
  * Polish updated. Closes: #479342
  * Bulgarian updated. Closes: #479379
  * Finnish updated. Closes: #479403
  * Korean updated. Closes: #479426
  * Basque updated. Closes: #479452
  * Vietnamese updated. Closes: #479748
  * Russian updated. Closes: #479777, #499029
  * Galician updated. Closes: #479792
  * Portuguese updated. Closes: #479847
  * Swedish updated. Closes: #479871
  * Dutch updated. Closes: #480125
  * Kurdish added. Closes: #480150
  * Brazilian Portuguese updated. Closes: #480561
  * Hungarian updated. Closes: #480662

  [ Otavio Salvador ]
  * Apply patch to avoid truncating of arbitrary files. Thanks to Bryan
    Donlan <bdonlan@fushizen.net> for the patch. Closes: #482476
  * Avoid using dbus if dbus-daemon isn't running. Closes: #438803
  
  [ Michael Vogt ]
  * debian/apt.cron.daily:
    - apply patch based on the ideas of Francesco Poli for better 
      behavior when the cache can not be locked (closes: #459344)

 -- Michael Vogt <mvo@debian.org>  Wed, 28 May 2008 15:19:12 +0200

apt (0.7.13) unstable; urgency=low

  [ Otavio Salvador ]
  * Add missing build-depends back from build-depends-indep field.
    Closes: #478231
  * Make cron script quiet if cache is locked. Thanks to Ted Percival
    <ted@midg3t.net> for the patch. Closes: #459344
  * Add timeout support for https. Thanks to Andrew Martens
    <andrew.martens@strangeloopnetworks.com> for the patch.

  [ Goswin von Brederlow ]
  * Add support for --no-download on apt-get update. Closes: #478517
  
  [ Program translations ]
    - Vietnamese updated. Closes: #479008
    
 -- Otavio Salvador <otavio@debian.org>  Fri, 02 May 2008 14:46:00 -0300

apt (0.7.12) unstable; urgency=low

  [ Michael Vogt ]
  * cmdline/apt-key:
    - add support for a master-keyring that contains signing keys
      that can be used to sign the archive signing keys. This should
      make key-rollover easier.
  * apt-pkg/deb/dpkgpm.cc:
    - merged patch from Kees Cook to fix anoying upper-case display
      on amd64 in sbuild
  * apt-pkg/algorithms.cc: 
    - add APT::Update::Post-Invoke-Success script slot
    - Make the breaks handling use the kill list. This means, that a
      Breaks: Pkg (<< version) may put Pkg onto the remove list.
  * apt-pkg/deb/debmetaindex.cc:
    - add missing "Release" file uri when apt-get update --print-uris
      is run
  * methods/connect.cc:
    - remember hosts with Resolve failures or connect Timeouts
  * cmdline/apt-get.cc:
    - fix incorrect help output for -f (LP: #57487)
    - do two passes when installing tasks, first ignoring dependencies,
      then resolving them and run the problemResolver at the end
      so that it can correct any missing dependencies
  * debian/apt.cron.daily:
    - sleep random amount of time (default within 0-30min) before
      starting the upate to hit the mirrors less hard
  * doc/apt_preferences.5.xml:
    - fix typo
  * added debian/README.source

  [ Christian Perrier ]
  * Fix typos in manpages. Thanks to Daniel Leidert for the fixes
    Closes: #444922
  * Fix syntax/copitalisation in some messages. Thanks to Jens Seidel
    for pointing this and providing the patch.
    Closes: #466845
  * Fix Polish offline translation. Thanks to Robert Luberda for the patch
    and apologies for applying it very lately. Closes: #337758
  * Fix typo in offline.sgml. Closes: #412900

  [ Program translations ]
    - German updated. Closes: #466842
    - Swedish updated.
    - Polish updated. Closes: #469581
    - Slovak updated. Closes: #471341
    - French updated.
    - Bulgarian updated. Closes: #448492
    - Galician updated. Closes: #476839
  
  [ Daniel Burrows ]
  * apt-pkg/depcache.cc:
    - Patch MarkInstall to follow currently satisfied Recommends even
      if they aren't "new", so that we automatically force upgrades
      when the version of a Recommends has been tightened.  (Closes: #470115)
    - Enable more complete debugging information when Debug::pkgAutoRemove
      is set.
  * apt-pkg/contrib/configuration.cc
    - Lift the 1024-byte limit on lines in configuration files.
      (Closes: #473710, #473874)
  * apt-pkg/contrib/strutl.cc:
    - Lift the 64000-byte limit on individual messages parsed by ReadMessages.
      (Closes: #474065)
  * debian/rules:
    - Add missing Build-Depends-Indep on xsltproc, docbook-xsl, and xmlto.

 -- Daniel Burrows <dburrows@debian.org>  Sat, 26 Apr 2008 12:24:35 -0700

apt (0.7.11) unstable; urgency=critical
  
  [ Raise urgency to critical since it fixes a critical but for Debian
    Installer Lenny Beta1 release ]

  [ Program translations ]
    - Vietnamese updated. Closes: #460825
    - Basque updated. Closes: #461166
    - Galician updated. Closes: #461468
    - Portuguese updated. Closes: #464575
    - Korean updated. Closes: #448430
    - Simplified Chinese updated. Closes: #465866

  [ Otavio Salvador ]
  * Applied patch from Robert Millan <rmh@aybabtu.com> to fix the error
    message when gpgv isn't installed, closes: #452640.
  * Fix regression about APT::Get::List-Cleanup setting being ignored,
    closes: #466052.

 -- Otavio Salvador <otavio@debian.org>  Thu, 17 Jan 2008 22:36:46 -0200

apt (0.7.10) unstable; urgency=low

  [ Otavio Salvador ]
  * Applied patch from Mike O'Connor <stew@vireo.org> to add a manpage to
    apt-mark, closes: #430207.
  * Applied patch from Andrei Popescu <andreimpopescu@gmail.com> to add a
    note about some frontends in apt.8 manpage, closes: #438545.
  * Applied patch from Aurelien Jarno <aurel32@debian.org> to avoid CPU
    getting crazy when /dev/null is redirected to stdin (which breaks
    buildds), closes: #452858.
  * Applied patch from Aurelien Jarno <aurel32@debian.org> to fix building
    with newest dpkg-shlibdeps changing the packaging building order and a
    patch from Robert Millan <rmh@aybabtu.com> to fix parallel building,
    closes: #452862.
  * Applied patch from Alexander Winston <alexander.winston@comcast.net>
    to use 'min' as symbol for minute, closes: #219034.
  * Applied patch from Amos Waterland <apw@us.ibm.com> to allow apt to
    work properly in initramfs, closes: #448316.
  * Applied patch from Robert Millan <rmh@aybabtu.com> to make apt-key and
    apt-get to ignore time conflicts, closes: #451328.
  * Applied patch from Peter Eisentraut <peter_e@gmx.net> to fix a
    grammatical error ("manual installed" -> "manually installed"),
    closes: #438136.
  * Fix cron.daily job to not call fail if apt isn't installed, closes:
    #443286.
  * Fix compilation warnings in apt-pkg/cdrom.cc and
    apt-pkg/contrib/configuration.cc.
  * Fix typo in debian/copyright file ("licened" instead of "licensed"),
    closes: #458966.

  [ Program translations ]
    - Basque updated. Closes: #453088
    - Vietnamese updated. Closes: #453774, #459013
    - Japanese updated. Closes: #456909
    - Simplified Chinese updated. Closes: #458039
    - French updated.
    - Norwegian Bokmål updated. Closes: #457917

  [ Michael Vogt ]
  * debian/rules
    - fix https install location
  * debian/apt.conf.daily:
    - print warning if the cache can not be locked (closes: #454561),
      thanks to Bastian Kleineidam
  * methods/gpgv.cc:
    - remove cruft code that caused timestamp/I-M-S issues
  * ftparchive/contents.cc:
    - fix error output
  * apt-pkg/acquire-item.{cc,h}:
    - make the authentication download code more robust against
      servers/proxies with broken If-Range implementations
  * apt-pkg/packagemanager.{cc,h}:
    - propergate the Immediate flag to make hitting the 
      "E: Internal Error, Could not perform immediate configuration (2)"
      harder
  * debian/control:
    - build against libdb-dev (instead of libdb4.4-dev)
  * merged the apt--DoListUpdate branch, this provides a common interface
    for "apt-get update" like operations for the frontends and also provides
    hooks to run stuff in APT::Update::{Pre,Post}-Invoke

  [ Chris Cheney ]
  * ftparchive/contents.cc:
    - support lzma data members
  * ftparchive/multicompress.cc:
    - support lzma output
  
  [ Daniel Burrows ]
  * apt-pkg/contrib/configuration.cc:
    - if RootDir is set, then FindFile and FindDir will return paths
      relative to the directory stored in RootDir, closes: #456457.

  [ Christian Perrier ]
  * Fix wording for "After unpacking...". Thanks to Michael Gilbert
    for the patch. Closes: #260825

 -- Michael Vogt <mvo@debian.org>  Mon, 07 Jan 2008 21:40:47 +0100

apt (0.7.9) unstable; urgency=low

  [ Christian Perrier ]
  * Add several languages to LINGUAS and, therefore, really ship the relevant
    translation:
    Arabic, Dzongkha, Khmer, Marathi, Nepali, Thai
    Thanks to Theppitak Karoonboonyanan for checking this out. Closes: #448321

  [ Program translations ]
    - Korean updated. Closes: #448430
    - Galician updated. Closes: #448497
    - Swedish updated.

  [ Otavio Salvador ]
  * Fix configure script to check for CURL library and headers presense.
  * Applied patch from Brian M. Carlson <sandals@crustytoothpaste.ath.cx>
    to add backward support for arches that lacks pselect support,
    closes: #448406.
  * Umount CD-ROM when calling apt-cdrom ident, except when called with
    -m, closes: #448521.

 -- Otavio Salvador <otavio@debian.org>  Wed, 31 Oct 2007 13:37:26 -0200

apt (0.7.8) unstable; urgency=low

  * Applied patch from Daniel Leidert <daniel.leidert@wgdd.de> to fix
    APT::Acquire::Translation "none" support, closes: #437523.
  * Applied patch from Daniel Burrows <dburrows@debian.org> to add support
    for the Homepage field (ABI break), closes: #447970.
  * Applied patch from Frans Pop <elendil@planet.nl> to fix a trailing
    space after cd label, closes: #448187.

 -- Otavio Salvador <otavio@debian.org>  Fri, 26 Oct 2007 18:20:13 -0200

apt (0.7.7) unstable; urgency=low

  [ Michael Vogt ]
  * apt-inst/contrib/extracttar.cc:
    - fix fd leak for zero size files (thanks to Bill Broadley for
      reporting this bug)
  * apt-pkg/acquire-item.cc:
    - remove zero size files on I-M-S hit
  * methods/https.cc:
    - only send LastModified if we actually have a file
    - send range request with if-range 
    - delete failed downloads
    - delete zero size I-M-S hits
  * apt-pkg/deb/dpkgpm.{cc,h}:
    - merged dpkg-log branch, this lets you specify a 
      Dir::Log::Terminal file to log dpkg output to
      (ABI break)
    - fix parse error when dpkg sends unexpected data
  * merged apt--sha256 branch to fully support the new
    sha256 checksums in the Packages and Release files
    (ABI break)
  * apt-pkg/pkgcachegen.cc:
    - increase default mmap size
  * tests/local-repo:
    - added local repository testcase
  * apt-pkg/acquire.cc:
    - increase MaxPipeDepth for the internal worker<->method
      communication to 1000 for the debtorrent backend
  * make apt build with g++ 4.3
  * fix missing SetExecClose() call when the status-fd is used
  * debian/apt.cron.daily:
    - move unattended-upgrade before apt-get autoclean
  * fix "purge" commandline argument, closes: #133421
    (thanks to Julien Danjou for the patch)
  * cmdline/apt-get.cc:
    - do not change the auto-installed information if a package
      is reinstalled
  * apt-pkg/acquire-item.cc:
    - fix crash in diff acquire code
  * cmdline/apt-mark:
    - Fix chmoding after have renamed the extended-states file (LP: #140019)
      (thanks to Laurent Bigonville)
  * apt-pkg/depcache.cc:
    - set "APT::Install-Recommends" to true by default (OMG!)
  * debian/apt.cron.daily:
    - only run the cron job if apt-get check succeeds (LP: #131719)
  
  [ Program translations ]
    - French updated
    - Basque updated. Closes: #436425
    - Fix the zh_CN translator's name in debian/changelog for 0.7.2
      Closes: #423272
    - Vietnamese updated. Closes: #440611
    - Danish updated. Closes: #441102
    - Thai added. Closes: #442833
    - Swedish updated.
    - Galician updated. Closes: #446626

  [ Otavio Salvador ]
  * Add hash support to copy method. Thanks Anders Kaseorg by the patch
    (closes: #436055)
  * Reset curl options and timestamp between downloaded files. Thanks to
    Ryan Murray <rmurray@debian.org> for the patch (closes: #437150)
  * Add support to apt-key to export keys to stdout. Thanks to "Dwayne
    C. Litzenberger" <dlitz@dlitz.net> for the patch (closes: #441942)
  * Fix compilation warnings:
    - apt-pkg/indexfile.cc: conversion from string constant to 'char*';
    - apt-pkg/acquire-item.cc: likewise;
    - apt-pkg/cdrom.cc: '%lu' expects 'long unsigned int', but argument
      has type 'size_t';
    - apt-pkg/deb/dpkgpm.cc: initialization order and conversion from
      string constant to 'char*';
    - methods/gpgv.cc: conversion from string constant to 'char*';
    - methods/ftp.cc: likewise;
    - cmdline/apt-extracttemplates.cc: likewise;
    - apt-pkg/deb/debmetaindex.cc: comparison with string literal results
      in unspecified behaviour;
  * cmdline/apt-get.cc: adds 'autoremove' as a valid comment to usage
    statement of apt-get (closes: #445468).
  * cmdline/apt-get.cc: really applies Julien Danjou <acid@debian.org>
    patch to add 'purge' command line argument (closes: #133421).

  [ Ian Jackson ]
  * dpkg-triggers: Deal properly with new package states.

  [ Colin Watson ]
  * apt-pkg/contrib/mmap.cc:
    - don't fail if msync() returns > 0
 
 -- Michael Vogt <mvo@debian.org>  Tue, 23 Oct 2007 14:58:03 +0200

apt (0.7.6) unstable; urgency=low

  * Applied patch from Aurelien Jarno <aurel32@debian.org> to fix wrong
    directory downloading on non-linux architectures (closes: #435597)

 -- Otavio Salvador <otavio@debian.org>  Wed, 01 Aug 2007 19:49:51 -0300

apt (0.7.5) unstable; urgency=low

  [ Otavio Salvador ]
  * Applied patch from Guillem Jover <guillem@debian.org> to use
    dpkg-architecture to get the host architecture (closes: #407187)
  * Applied patch from Guillem Jover <guillem@debian.org> to add
    support to add lzma support (closes: #408201)

  [ Michael Vogt ]
  * apt-pkg/depcache.cc:
    - support a list of sections for:
      APT::Install-Recommends-Sections
      APT::Never-MarkAuto-Sections
  * methods/makefile:
    - install lzma symlink method (for full lzma support)
  * debian/control:
    - suggest "lzma"

 -- Otavio Salvador <otavio@ossystems.com.br>  Wed, 25 Jul 2007 20:16:46 -0300

apt (0.7.4) unstable; urgency=low

  [ Michael Vogt ]
  * cmdline/apt-get.cc:
    - fix in the task-install code regexp (thanks to Adam Conrad and
      Colin Watson)
    - support task removal too: apt-get remove taskname^
      (thanks to Matt Zimmerman reporting this problem)

  [ Otavio Salvador ]
  * Fix a typo on 0.7.3 changelog entry about g++ (7.3 to 4.3)
  * Fix compilation warnings:
    - apt-pkg/contrib/configuration.cc: wrong argument type;
    - apt-pkg/deb/dpkgpm.cc: wrong signess;
    - apt-pkg-acquire-item.cc: wrong signess and orderned initializers;
    - methods/https.cc:
      - type conversion;
      - unused variable;
      - changed SetupProxy() method to void;
  * Simplified HttpMethod::Fetch on http.cc removing Tail variable;
  * Fix pipeline handling on http.cc (closes: #413324)
  * Fix building to properly support binNMUs. Thanks to Daniel Schepler
    <schepler@math.unipd.it> by the patch (closes: #359634)
  * Fix example for Install-{Recommends,Suggests} options on
    configure-index example file. Thanks to Peter Eisentraut
    <peter_e@gmx.net> by the patch (closes: #432223)

  [ Christian Perrier ]
  * Basque translation update. Closes: ##423766
  * Unfuzzy formerly complete translations
  * French translation update
  * Re-generate PO(T) files
  * Spanish translation update
  * Swedish translation update

 -- Otavio Salvador <otavio@debian.org>  Tue, 24 Jul 2007 09:55:50 -0300

apt (0.7.3) unstable; urgency=low

  * fixed compile errors with g++ 4.3 (thanks to 
    Daniel Burrows, closes: #429378)
  * fixes in the auto-mark code (thanks to Daniel
    Burrows)
  * fix FTBFS by changing build-depends to
    libcurl4-gnutls-dev (closes: #428363)
  * cmdline/apt-get.cc:
    - fix InstallTask code when a pkgRecord ends 
      with a single '\n' (thanks to Soren Hansen for reporting)
  * merged from Christian Perrier:
        * vi.po: completed to 532t, again. Closes: #429899
        * gl.po: completed to 532t. Closes: #429506
        * vi.po: completed to 532t. Closes: #428672
        * Update all PO and the POT. Gives 514t14f4u for formerly
          complete translations
        * fr.po: completed to 532t
        * ku.po, uk.po, LINGUAS: reintegrate those translations
          which disappeared from the BZR repositories

 -- Michael Vogt <mvo@debian.org>  Sun, 01 Jul 2007 12:31:29 +0200

apt (0.7.2-0.1) unstable; urgency=low

  * Non-maintainer upload.
  * Build-depend on libcurl4-gnutls-dev instead of the obsolete
    libcurl3-gnutls-dev.  Closes: #428363.

 -- Steve Langasek <vorlon@debian.org>  Thu, 28 Jun 2007 18:46:53 -0700

apt (0.7.2) unstable; urgency=low
  
  * merged the debian/experimental changes back
    into the debian/sid branch
  * merged from Christian Perrier:
    * mr.po: New Marathi translation  Closes: #416806
    * zh_CN.po: Updated by Kov Chai  Closes: #416822
    * tl.po: Updated by Eric Pareja   Closes: #416638
    * gl.po: Updated by Jacobo Tarrio
	     Closes: #412828
    * da.po: Updated by Claus Hindsgaul
	     Closes: #409483
    * fr.po: Remove a non-breakable space for usability
	     issues. Closes: #408877
    * ru.po: Updated Russian translation. Closes: #405476
    * *.po: Unfuzzy after upstream typo corrections
  * buildlib/archtable:
    - added support for sh3/sh4 (closes: #424870)
    - added support for m32r (closes: #394096)
  * buildlib/systemtable:
    - added support for lpia
  * configure.in:
    - check systemtable for architecture mapping too
  * fix error in AutocleanInterval, closes: #319339
    (thanks to Israel G. Lugo for the patch)
  * add "purge" commandline argument, closes: #133421)
    (thanks to Julien Danjou for the patch)
  * add "purge" commandline argument, closes: #133421)
    (thanks to Julien Danjou for the patch)
  * fix FTBFS with gcc 4.3, closes: #417090
    (thanks to Martin Michlmayr for the patch)
  * add --dsc-only option, thanks to K. Richard Pixley
  * Removed the more leftover #pragma interface/implementation
    closes: #306937 (thanks to Andreas Henriksson for the patch)
  
 -- Michael Vogt <mvo@debian.org>  Wed, 06 Jun 2007 23:19:50 +0200

apt (0.7.1) experimental; urgency=low

  * ABI library name change because it's built against
    new glibc
  * implement SourceVer() in pkgRecords 
     (thanks to Daniel Burrows for the patch!)
  * apt-pkg/algorithm.cc:
    - use clog for all debugging
    - only increase the score of installed applications if they 
      are not obsolete 
    - fix resolver bug on removal triggered by weak-dependencies 
      with or-groups
  * methods/http.cc:
    - send apt version in User-Agent
  * apt-pkg/deb/debrecords.cc:
    - fix SHA1Hash() return value
  * apt-pkg/cdrom.cc:
    - only unmount if APT::CDROM::NoMount is false
  * methods/cdrom.cc:  
    - only umount if it was mounted by the method before
  * po/gl.po:
    - fix error translation that causes trouble to lsb_release
  * apt-pkg/acquire-item.cc:
    - if decompression of a index fails, delete the index 
  * apt-pkg/acquire.{cc,h}:
    - deal better with duplicated sources.list entries (avoid
      double queuing of  URLs) - this fixes hangs in bzip/gzip
  * merged from Christian Perrier:
    * mr.po: New Marathi translation  Closes: #416806
    * zh_CN.po: Updated by Eric Pareja  Closes: #416822
    * tl.po: Updated by Eric Pareja   Closes: #416638
    * gl.po: Updated by Jacobo Tarrio
             Closes: #412828
    * da.po: Updated by Claus Hindsgaul
             Closes: #409483
    * fr.po: Remove a non-breakable space for usability
             issues. Closes: #408877
    * ru.po: Updated Russian translation. Closes: #405476
    * *.po: Unfuzzy after upstream typo corrections
    * vi.po: Updated to 515t. Closes: #426976
    * eu.po: Updated to 515t. Closes: #423766
    * pt.po: 515t. Closes: #423111
    * fr.po: Updated by Christian Perrier
    * Update all PO and the POT. Gives 513t2f for formerly
      complete translations
  * apt-pkg/policy.cc:
    - allow multiple packages (thanks to David Foerster)

 -- Michael Vogt <mvo@debian.org>  Wed,  2 May 2007 13:43:44 +0200

apt (0.7.0) experimental; urgency=low

  * Package that contains all the new features
  * Removed all #pragma interface/implementation
  * Branch that contains all the new features:
  * translated package descriptions
  * task install support
  * automatic dependency removal (thanks to Daniel Burrows)
  * merged support for the new dpkg "Breaks" field 
    (thanks to Ian Jackson)
  * handle network failures more gracefully on "update"
  * support for unattended-upgrades (via unattended-upgrades
    package)
  * added apt-transport-https method
  * merged "install-recommends" branch (ABI break): 
    - new "--install-recommends"
    - install new recommends on "upgrade" if --install-recommends is 
      given
    - new "--fix-policy" option to install all packages with unmet
      important dependencies (usefull with --install-recommends to
      see what not-installed recommends are on the system)
    - fix of recommended packages display (only show CandidateVersion
      fix or-group handling)
  * merged "install-task" branch (use with "apt-get install taskname^")

 -- Michael Vogt <mvo@debian.org>  Fri, 12 Jan 2007 20:48:07 +0100

apt (0.6.46.4-0.1) unstable; urgency=emergency
  
  * NMU
  * Fix broken use of awk in apt-key that caused removal of the wrong keys
    from the keyring. Closes: #412572

 -- Joey Hess <joeyh@debian.org>  Mon, 26 Feb 2007 16:00:22 -0500

apt (0.6.46.4) unstable; urgency=high

  * ack NMU (closes: #401017)
  * added apt-secure.8 to "See also" section
  * apt-pkg/deb/dpkgpm.cc:
    - added "Dpkg::StopOnError" variable that controls if apt
      will abort on errors from dpkg
  * apt-pkg/deb/debsrcrecords.{cc,h}:
    - make the Buffer grow dynmaically (closes: #400874)
  * Merged from Christian Perrier bzr branch:
    - uk.po: New Ukrainian translation: 483t28f3u
    - el.po: Update to 503t9f2u
    - de.po: Updates and corrections.
  * apt-pkg/contrib/progress.cc:
    - OpProgress::CheckChange optimized, thanks to Paul Brook
      (closes: #398381)
  * apt-pkg/contrib/sha256.cc:
    - fix building with noopt

 -- Michael Vogt <mvo@debian.org>  Thu,  7 Dec 2006 10:49:50 +0100

apt (0.6.46.3-0.2) unstable; urgency=high

  * Non-maintainer upload with permission of Michael Vogt.
  * Fix FTBFS on most arches (regression from the fix of #400874)

 -- Andreas Barth <aba@not.so.argh.org>  Tue,  5 Dec 2006 15:51:22 +0000 
  
apt (0.6.46.3-0.1) unstable; urgency=high

  * Non-maintainer upload with permission of Michael Vogt.
  * Fix segfault at apt-get source. Closes: #400874
  * Add apt-key update in postinst, so that debian-archive-keyring doesn't
    need to depend on apt >= 0.6. Closes: #401114
  * Don't double-queue pdiff files. Closes: #401017
  
 -- Andreas Barth <aba@not.so.argh.org>  Tue,  5 Dec 2006 10:34:56 +0000

apt (0.6.46.3) unstable; urgency=low

  * apt-pkg/deb/dpkgpm.cc:
    - make progress reporting robust against multiline error
      messages 

  * Merged from Christian Perrier bzr branch:
    - ca.po: Updated to 514t
    - be.po: Updated to 514t
    - it.po: Updated to 514t
    - hu.po: Updated to 514t
    - zh_TW.po: Updated to 514t
    - ar.po: Updated to 293t221u.
    - ru.po: Updated to 514t. Closes: #392466
    - nb.po: Updated to 514t. Closes: #392466
    - pt.po: Updated to 514t. Closes: #393199
    - fr.po: One spelling error corrected: s/accÃ¨der/accÃ©der
    - km.po: Updated to 514t.
    - ko.po: Updated to 514t.
    - bg.po: Updated to 514t.
    - de.po: Updated to 514t.
    - en_GB.po: Updated to 514t.

 -- Michael Vogt <mvo@debian.org>  Thu,  2 Nov 2006 11:37:58 +0100

apt (0.6.46.2) unstable; urgency=low

  * debian/control:
    - depend on debian-archive-keyring to offer clean upgrade path 
      (closes: #386800)
  * Merged from Christian Perrier bzr branch:
    - es.po: Updated to 514t. Closes: #391661
    - da.po: Updated to 514t. Closes: #391424
    - cs.po: Updated. Closes: #391064
    - es.po: Updated to 514t. Closes: #391661
    - da.po: Updated to 514t. Closes: #391424

 -- Michael Vogt <mvo@debian.org>  Wed, 11 Oct 2006 09:03:15 +0200

apt (0.6.46.1) unstable; urgency=low

  * methods/gzip.cc:
    - deal with empty files 
  * Applied patch from Daniel Schepler to make apt bin-NMU able.
    (closes: bug#359634)
  * rebuild against current g++ because of:
    http://gcc.gnu.org/bugzilla/show_bug.cgi?id=29289
    (closes: #390189)
  * fix broken i18n in the dpkg progress reporting, thanks to 
    Frans Pop and Steinar Gunderson. (closes: #389261)
  * Merged from Christian Perrier bzr branch:
    * fi.po: Updated to 514t. Closes: #390149
    * eu.po: Updated to 514t. Closes: #389725
    * vi.po: Updated to 514t. Closes: #388555
  * make the internal buffer in pkgTagFile grow dynamically
    (closes: #388708)
  
 -- Michael Vogt <mvo@debian.org>  Mon,  2 Oct 2006 20:42:20 +0200

apt (0.6.46) unstable; urgency=low

  * debian/control:
    - switched to libdb4.4 for building (closes: #381019)
  * cmdline/apt-get.cc:
    - show only the recommends/suggests for the candidate-version, not for all
      versions of the package (closes: #257054)
    - properly handle recommends/suggests or-groups when printing the list of
      suggested/recommends packages (closes: #311619)
  * methods/http.cc:
    - check more careful for incorrect proxy settings (closes: #378868)
  * methods/gzip.cc:
    - don't hang when /var is full (closes: #341537), thanks to
      Luis Rodrigo Gallardo Cruz for the patch
  * doc/examples/sources.list:
    - removed non-us.debian.org from the example (closes: #380030,#316196)
  * Merged from Christian Perrier bzr branch:
    * ro.po: Updated to 514t. Closes: #388402
    * dz.po: Updated to 514t. Closes: #388184
    * it.po: Fixed typos. Closes: #387812
    * ku.po: New kurdish translation. Closes: #387766
    * sk.po: Updated to 514t. Closes: #386851
    * ja.po: Updated to 514t. Closes: #386537
    * gl.po: Updated to 514t. Closes: #386397
    * fr.po: Updated to 516t.
    * fi.po: Updated to 512t. Closes: #382702
  * share/archive-archive.gpg:
    - removed the outdated amd64 and debian-2004 keys
  * apt-pkg/tagfile.cc:
    - applied patch from Jeroen van Wolffelaar to make the tags
      caseinsensitive (closes: #384182)
    - reverted MMap use in the tagfile because it does not work 
      across pipes (closes: #383487) 
  
 -- Michael Vogt <mvo@debian.org>  Thu, 21 Sep 2006 10:25:03 +0200

apt (0.6.45) unstable; urgency=low

  * apt-pkg/contrib/sha256.cc:
    - fixed the sha256 generation (closes: #378183)
  * ftparchive/cachedb.cc:
    - applied patch from Anthony Towns to fix Clean() function
      (closes: #379576)
  * doc/apt-get.8.xml:
    - fix path to the apt user build (Closes: #375640)
  * doc/apt-cache.8.xml:
    - typo (Closes: #376408)
  * apt-pkg/deb/dpkgpm.cc:
    - make progress reporting more robust against multiline error
      messages (first half of a fix for #374195)
  * doc/examples/configure-index:
    - document Debug::pkgAcquire::Auth     
  * methods/gpgv.cc:
    - deal with gpg error "NODATA". Closes: #296103, Thanks to 
      Luis Rodrigo Gallardo Cruz for the patch
  * apt-inst/contrib/extracttar.cc:
    - fix for string mangling, closes: #373864
  * apt-pkg/acquire-item.cc:
    - check for bzip2 in /bin (closes: #377391)
  * apt-pkg/tagfile.cc:
    - make it work on non-mapable files again, thanks 
      to James Troup for confirming the fix (closes: #376777)
  * Merged from Christian Perrier bzr branch:
    * ko.po: Updated to 512t. Closes: #378901
    * hu.po: Updated to 512t. Closes: #376330
    * km.po: New Khmer translation: 506t6f. Closes: #375068
    * ne.po: New Nepali translation: 512t. Closes: #373729
    * vi.po: Updated to 512t. Closes: #368038
    * zh_TW.po: Remove an extra %s in one string. Closes: #370551
    * dz.po: New Dzongkha translation: 512t
    * ro.po: Updated to 512t
    * eu.po: Updated
    * eu.po: Updated
  * fix apt-get dist-upgrade
  * fix warning if no /var/lib/apt/extended_states is present
  * don't download Translations for deb-src sources.list lines
  * apt-pkg/tagfile.cc:
    - support not-mmapable files again

 -- Michael Vogt <mvo@debian.org>  Thu, 27 Jul 2006 00:52:05 +0200

apt (0.6.44.2exp1) experimental; urgency=low

  * added support for i18n of the package descriptions
  * added support for aptitude like auto-install tracking (a HUGE
    HUGE thanks to Daniel Burrows who made this possible) 
  * synced with the http://people.debian.org/~mvo/bzr/apt/debian-sid branch
  * build from http://people.debian.org/~mvo/bzr/apt/debian-experimental

 -- Michael Vogt <mvo@debian.org>  Mon,  3 Jul 2006 21:50:31 +0200

apt (0.6.44.2) unstable; urgency=low

  * apt-pkg/depcache.cc:
    - added Debug::pkgDepCache::AutoInstall (thanks to infinity)
  * apt-pkg/acquire-item.cc:
    - fix missing chmod() in the new aquire code 
      (thanks to Bastian Blank, Closes: #367425)
  * merged from 
    http://www.perrier.eu.org/debian/packages/d-i/level4/apt-main:
    * sk.po: Completed to 512t
    * eu.po: Completed to 512t
    * fr.po: Completed to 512t
    * sv.po: Completed to 512t
    * Update all PO and the POT. Gives 506t6f for formerly
      complete translations

 -- Michael Vogt <mvo@debian.org>  Wed, 14 Jun 2006 12:00:57 +0200

apt (0.6.44.1-0.1) unstable; urgency=low

  * Non-maintainer upload.
  * Don't give an error when parsing empty Packages/Sources files.
    (Closes: #366931, #367086, #370160)

 -- Steinar H. Gunderson <sesse@debian.org>  Fri,  9 Jun 2006 00:52:21 +0200

apt (0.6.44.1) unstable; urgency=low

  * apt-pkg/acquire-item.cc:
    - fix reversed logic of the "Acquire::PDiffs" option
  * merged from 
    http://www.perrier.eu.org/debian/packages/d-i/level4/apt-main:
    - po/LINGUAS: added "bg" Closes: #360262
    - po/gl.po: Galician translation update. Closes: #366849
    - po/hu.po: Hungarian translation update. Closes: #365448
    - po/cs.po: Czech translation updated. Closes: #367244
  * apt-pkg/contrib/sha256.cc:
    - applied patch to fix unaligned access problem. Closes: #367417
      (thanks to David Mosberger)

 -- Michael Vogt <mvo@debian.org>  Tue, 16 May 2006 21:51:16 +0200

apt (0.6.44) unstable; urgency=low

  * apt-pkg/acquire.cc: don't show ETA if it is 0 or absurdely large
  * apt-pkg/contrib/sha256.{cc,h},hashes.{cc,h}: support for sha256 
    (thanks to Anthony Towns)
  * ftparchive/cachedb.{cc,h},writer.{cc,h}: optimizations 
    (thanks to Anthony Towns)
  * apt pdiff support from experimental merged
  * apt-pkg/deb/dpkgpm.cc: wording fixes (thanks to Matt Zimmerman)
  * apt-pkg/deb/dpkgpm.cc: 
    - wording fixes (thanks to Matt Zimmerman)
    - fix error in dpkg interaction (closes: #364513, thanks to Martin Dickopp)
  * apt-pkg/tagfile.{cc,h}:
    - use MMap to read the entries (thanks to Zephaniah E. Hull for the
      patch) Closes: #350025
  * Merge from http://www.perrier.eu.org/debian/packages/d-i/level4/apt-main:
  	* bg.po: Added, complete to 512t. Closes: #360262
  * doc/apt-ftparchive.1.xml:
    - fix documentation for "SrcPackages" -> "Sources" 
      (thanks to Bart Martens for the patch, closes: #307756)
  * debian/libapt-pkg-doc.doc-base.cache:
    - remove broken charackter from description (closes: #361129)
  * apt-inst/deb/dpkgdb.cc, methods/gpgv.cc: 
    - i18n fixes (closes: #349298)
  * debian/postinst: dont fail on not available
    /usr/share/doc/apt/examples/sources.list (closes: #361130)
  * methods/ftp.cc:
    - unlink empty file in partial if the download failed because
      the file is missing on the server (closes: #316337)
  * apt-pkg/deb/debversion.cc:
    - treats a version string with explicit zero epoch equal
      than the same without epoch (Policy 5.6.12, closes: #363358)
      Thanks to Lionel Elie Mamane for the patch
  
 -- Michael Vogt <mvo@debian.org>  Mon,  8 May 2006 22:28:53 +0200

apt (0.6.43.3) unstable; urgency=low

  * Merge bubulle@debian.org--2005/apt--main--0 up to patch-186:
    * ca.po: Completed to 512t. Closes: #351592
    * eu.po: Completed to 512t. Closes: #350483
    * ja.po: Completed to 512t. Closes: #349806
    * pl.po: Completed to 512t. Closes: #349514
    * sk.po: Completed to 512t. Closes: #349474
    * gl.po: Completed to 512 strings Closes: #349407
    * sv.po: Completed to 512 strings Closes: #349210
    * ru.po: Completed to 512 strings Closes: #349154
    * da.po: Completed to 512 strings Closes: #349084
    * fr.po: Completed to 512 strings
    * vi.po: Completed to 511 strings  Closes: #348968
    * zh_CN.po: Completed to 512t. Closes: #353936
    * it.po: Completed to 512t. Closes: #352803
    * pt_BR.po: Completed to 512t. Closes: #352419
    * LINGUAS: Add Welsh
    * *.po: Updated from sources (512 strings)
  * apt-pkg/deb/deblistparser.cc:
    - don't explode on a DepCompareOp in a Provides line, but warn about
      it and ignore it otherwise (thanks to James Troup for reporting it)
  * cmdline/apt-get.cc:
    - don't lock the lists directory in DoInstall, breaks --print-uri 
      (thanks to James Troup for reporting it)
  * debian/apt.dirs: create /etc/apt/sources.list.d 
  * make apt-cache madison work without deb-src entries (#352583)
  * cmdline/apt-get.cc: only run the list-cleaner if a update was 
    successfull

 -- Michael Vogt <mvo@debian.org>  Wed, 22 Feb 2006 10:13:04 +0100

apt (0.6.43.2) unstable; urgency=low

  * Merge bubulle@debian.org--2005/apt--main--0 up to patch-166:
    - en_GB.po, de.po: fix spaces errors in "Ign " translations Closes: #347258
    - makefile: make update-po a pre-requisite of clean target so
    	        that POT and PO files are always up-to-date
    - sv.po: Completed to 511t. Closes: #346450
    - sk.po: Completed to 511t. Closes: #346369
    - fr.po: Completed to 511t
    - *.po: Updated from sources (511 strings)
    - el.po: Completed to 511 strings Closes: #344642
    - da.po: Completed to 511 strings Closes: #348574
    - es.po: Updated to 510t1f Closes: #348158
    - gl.po: Completed to 511 strings Closes: #347729
    - it.po: Yet another update Closes: #347435
  * added debian-archive-keyring to the Recommends (closes: #347970)
  * fixed message in apt-key to install debian-archive-keyring 
  * typos fixed in apt-cache.8 (closes: #348348, #347349)
  * add patch to fix http download corruption problem (thanks to
    Petr Vandrovec, closes: #280844, #290694)

 -- Michael Vogt <mvo@debian.org>  Thu, 19 Jan 2006 00:06:33 +0100

apt (0.6.43.1) unstable; urgency=low

  * Merge bubulle@debian.org--2005/apt--main--0 up to patch-148:
    * fr.po: Completed to 510 strings
    * it.po: Completed to 510t
    * en_GB.po: Completed to 510t
    * cs.po: Completed to 510t
    * zh_CN.po: Completed to 510t
    * el.po: Updated to 510t
    * vi.po: Updated to 383t93f34u
    * tl.po: Completed to 510 strings (Closes: #344306)
    * sv.po: Completed to 510 strings (Closes: #344056)
    * LINGUAS: disabled Hebrew translation. (Closes: #313283)
    * eu.po: Completed to 510 strings (Closes: #342091)
  * apt-get source won't download already downloaded files again
    (closes: #79277)
  * share/debian-archive.gpg: new 2006 ftp-archive signing key added
    (#345891)
  * redownload the Release file if IMS-Hit and gpg failure
  * deal with multiple signatures on a Release file

 -- Michael Vogt <mvo@debian.org>  Fri,  6 Jan 2006 01:17:08 +0100

apt (0.6.43) unstable; urgency=medium

  * Merge bubulle@debian.org--2005/apt--main--0 up to patch-132:  
    * zh_CN.po: Completed to 510 strings(Closes: #338267)
    * gl.po: Completed to 510 strings (Closes: #338356)
  * added support for "/etc/apt/sources.list.d" directory 
    (closes: #66325)
  * make pkgDirStream (a bit) more complete
  * fix bug in pkgCache::VerIterator::end() (thanks to Daniel Burrows)
    (closes: #339533)
  * pkgAcqFile is more flexible now (closes: #57091)
  * support a download rate limit for http (closes: #146877)
  * included lots of the speedup changes from #319377
  * add stdint.h to contrib/md5.h (closes: #340448)
  * ABI change, library name changed (closes: #339147)
  * Fix GNU/kFreeBSD crash on non-existing server file (closes: #317718)
  * switch to libdb4.3 in build-depends
  
 -- Michael Vogt <mvo@debian.org>  Tue, 29 Nov 2005 00:17:07 +0100

apt (0.6.42.3) unstable; urgency=low

  * Merge bubulle@debian.org--2005/apt--main--0 up to patch-129:
    - patch-118: Russian translation update by Yuri Kozlov (closes: #335164)
    - patch-119: add update-po as a pre-req for binary (closes: #329910)
    - patch-121: Complete French translation
    - patch-125: Fixed localization of y/n questions in German translation 
                 (closes: #337078)
    - patch-126: Swedish translation update (closes: #337163)
    - patch-127: Complete Tagalog translation (closes: #337306)
    - patch-128: Danish translation update (closes: #337949)
    - patch-129: Basque translation update (closes: #338101)
  * cmdline/apt-get.cc:
    - bufix in FindSrc  (closes: #335213, #337910)
  * added armeb to archtable (closes: #333599)
  * with --allow-unauthenticated use the old fallback behaviour for
    sources (closes: #335112)
   
 -- Michael Vogt <mvo@debian.org>  Wed,  9 Nov 2005 07:22:31 +0100

apt (0.6.42.2) unstable; urgency=high

  * NMU (approved by maintainer)
  * Add AMD64 archive signing key to debian-archive.gpg (closes: #336500).
  * Add big-endian arm (armeb) support (closes: #333599).
  * Priority high to get the AMD key into testing ASAP.

 -- Frans Pop <fjp@debian.org>  Sun, 30 Oct 2005 21:29:11 +0100
 
apt (0.6.42.1) unstable; urgency=low

  * fix a incorrect example in the apt_prefrences man page
    (thanks to Filipus Klutiero, closes: #282918)
  * apt-pkg/pkgrecords.cc:
    - revert patch from last version, it causes trouble on alpha 
      and ia64 (closes: #335102, #335103)
  * cmdline/apt-get.cc:
    - be extra carefull in FindSrc (closes: #335213)

 -- Michael Vogt <mvo@debian.org>  Sat, 22 Oct 2005 23:44:35 +0200

apt (0.6.42) unstable; urgency=low

  * apt-pkg/cdrom.cc:
    - unmount the cdrom when apt failed to locate any package files
  * allow cdrom failures and fallback to other sources in that case
    (closes: #44135)
  * better error text when dpkg-source fails 
  * Merge bubulle@debian.org--2005/apt--main--0 up to patch-115:
    - patch-99: Added Galician translation
    - patch-100: Completed Danish translation (Closes: #325686)
    - patch-104: French translation completed
    - patch-109: Italian translation completed
    - patch-112: Swedish translation update 
    - patch-115: Basque translation completed (Closes: #333299)
  * applied french man-page update (thanks to Philippe Batailler)
    (closes: #316638, #327456)
  * fix leak in the mmap code, thanks to Daniel Burrows for the
    patch (closes: #250583)
  * support for apt-get [build-dep|source] -t (closes: #152129)
  * added "APT::Authentication::TrustCDROM" option to make the life
    for the installer people easier (closes: #334656)
  * fix crash in apt-ftparchive (thanks to Bastian Blank for the patch)
    (closes: #334671)
  * apt-pkg/contrib/md5.cc:
    - fix a alignment problem on sparc64 that gives random bus errors
      (thanks to Fabbione for providing a test-case)
  * init the default ScreenWidth to 79 columns by default 
    (Closes: #324921)
  * cmdline/apt-cdrom.cc: 
    - fix some missing gettext() calls (closes: #334539)
  * doc/apt-cache.8.xml: fix typo (closes: #334714)

 -- Michael Vogt <mvo@debian.org>  Wed, 19 Oct 2005 22:02:09 +0200

apt (0.6.41) unstable; urgency=low

  * improved the support for "error" and "conffile" reporting from
    dpkg, added the format to README.progress-reporting
  * added README.progress-reporting to the apt-doc package
  * improved the network timeout handling, if a index file from a 
    sources.list times out or EAI_AGAIN is returned from getaddrinfo, 
    don't try to get the other files from that entry
  * Support architecture-specific extra overrides
    (closes: #225947). Thanks to  Anthony Towns for idea and
    the patch, thanks to Colin Watson for testing it.
  * Javier Fernandez-Sanguino Pen~a:
    - Added a first version of an apt-secure.8 manpage, and modified
      apt-key and apt.end accordingly. Also added the 'update'
      argument to apt-key which was previously not documented 
      (Closes: #322120)
  * Andreas Pakulat:
    - added example apt-ftparchive.conf file to doc/examples 
      (closes: #322483)
  * Fix a incorrect example in the man-page (closes: #282918)
  * Fix a bug for very long lines in the apt-cdrom code (closes: #280356)
  * Fix a manual page bug (closes: #316314)
  * Do md5sum checking for file and cdrom method (closes: #319142)
  * Change pkgPolicy::Pin from private to protected to let subclasses
    access it too (closes: #321799)
  * add default constructor for PrvIterator (closes: #322267)
  * Reread status configuration on debSystem::Initialize() 
    (needed for apt-proxy, thanks to Otavio for this patch)
  
 -- Michael Vogt <mvo@debian.org>  Mon,  5 Sep 2005 22:59:03 +0200

apt (0.6.40.1) unstable; urgency=low

  * bugfix in the parsing code for the apt<->dpkg communication. apt 
    crashed when dpkg sends the same state more than once under certain
    conditions
  * 0.6.40 breaks the ABI but I accidentally didn't change the soname :/

 -- Michael Vogt <mvo@debian.org>  Fri,  5 Aug 2005 13:24:58 +0200

apt (0.6.40) unstable; urgency=low

  * Patch from Jordi Mallach to mark some additional strings for translation
  * Updated Catalan translation from Jordi Mallach
  * Merge from bubulle@debian.org--2005/apt--main--0:
    - Update pot and merge with *.po
    - Updated French translation, including apt-key.fr.8
  * Restore changelog entries from the 0.6.x series that went to Debian
    experimental
  * Merge michael.vogt@ubuntu.com--2005/apt--progress-reporting--0
    - Provide an interface for progress reporting which can be used by
      (e.g.) base-config

 -- Matt Zimmerman <mdz@debian.org>  Thu, 28 Jul 2005 11:57:32 -0700

apt (0.6.39) unstable; urgency=low

  * Welsh translation update: daf@muse.19inch.net--2005/apt--main--0--patch-6
  * Merge mvo's changes from 0.6.36ubuntu1:
    michael.vogt@ubuntu.com--2005/apt--mvo--0--patch-32
  * Merge aggregated translation updates:
    bubulle@debian.org--2005/apt--main--0
  * Update priority of apt-utils to important, to match the override file
  * Install only one keyring on each branch (Closes: #316119)

 -- Matt Zimmerman <mdz@debian.org>  Tue, 28 Jun 2005 11:51:09 -0700

apt (0.6.38) unstable; urgency=low

  * Merge michael.vogt@ubuntu.com--2005/apt--fixes--0--patch-6, a workaround
    for the French man pages' failure to build
  * Branch Debian and Ubuntu
    - apt.postinst, apt-key: use the appropriate keyring
    - debian/rules: install all keyrings
  * Add the current Debian archive signing key (4F368D5D) to
    debian-archive.gpg
  * make pinning on the "component" work again (using the section of the 
    archive, we don't use per-section Release files anymore with apt-0.6)
    (closes ubuntu #9935)
  
 -- Matt Zimmerman <mdz@debian.org>  Sat, 25 Jun 2005 09:51:00 -0700

apt (0.6.37) breezy; urgency=low

  * Merge bubulle@debian.org--2005/apt--main--0 up to patch-81
    - patch-66: Italian update
    - patch-71: French update
    - patch-73: Basque update
    - patch-74: Hebrew update
    - patch-76: Correct Hebrew translation (Closes: #306658)
    - patch-77: French man page update
    - patch-79: Correct syntax errors in Hebrew translation
    - patch-81: Portuguese update
  * Fix build of French man pages (now using XML, not SGML)
  * Add Welsh translation from Dafydd Harries
    (daf@muse.19inch.net--2005/apt--main--0--patch-1)
  * Change debian/bugscript to use #!/bin/bash (Closes: #313402)
  * Fix a incorrect example in the man-page (closes: #282918)

 -- Matt Zimmerman <mdz@ubuntu.com>  Tue, 24 May 2005 14:38:25 -0700

apt (0.6.36ubuntu1) breezy; urgency=low

  * make it possible to write a cache-control: no-cache header even if
    no proxy is set to support transparent proxies (closes ubuntu: #10773)

  * Merge otavio@debian.org--2005/apt--fixes--0.6:
    - Fix comment about the need of xmlto while building from Arch;
    - Fix StatStore struct on cachedb.h to use time_t and then fix a compile
      warning;
    - Lock database at start of DoInstall routine to avoid concurrent
      runs of install/remove and update commands (Closes: #194467)
    - Fix warnings while compiling with GCC 4.0 compiler  

 -- Michael Vogt <michael.vogt@ubuntu.com>  Mon, 23 May 2005 11:57:53 +0200

apt (0.6.36) experimental; urgency=low

  * Merge apt--mvo--0:
    - apt-pkg/acquire-item.cc:
      added "Acquire::BrokenProxy" that will force apt to always 
      re-get the Release.gpg file (for broken proxies)
    - debian/apt.cron.daily:
      MinAge is defaulting to 2 days now to prevent over-aggresive removal 
    - apt-pkg/cdrom.cc:
      honor "Acquire::gpgv::Options" when verifying the signature (Ubuntu #8496)
 
 -- Michael Vogt <mvo@debian.org>  Thu, 31 Mar 2005 20:37:11 +0200

apt (0.6.35) hoary; urgency=low

  * Merge apt--mvo--0 (incorporates 0.6.34ubuntu1):
    - Implement MaxSize and MaxAge in apt.cron.daily, to prevent the cache
      from growing too large (Ubuntu #6761)
    - some comments about the pkgAcqMetaSig::Custom600Headers() added
    - use gpg --with-colons
    - commented the ftp no_proxy unseting in methods/ftp.cc
    - added support for "Acquire::gpgv::options" in methods/gpgv.cc
  * Merge bubulle@debian.org--2005/apt--main--0
    - Make capitalization more consistent
    - Un-fuzzy translations resulting from capitalization changes
    - Italian translation update

 -- Matt Zimmerman <mdz@ubuntu.com>  Mon,  7 Mar 2005 20:08:33 -0800

apt (0.6.34) hoary; urgency=low

  * Add missing semicolon to configure-index (Closes: #295773)
  * Update build-depends on gettext to 0.12 (Closes: #295077)
  * Merge from bubulle@debian.org--2005/apt--main--0 to get
    translation updates

 -- Matt Zimmerman <mdz@ubuntu.com>  Fri,  4 Mar 2005 16:13:15 -0800

apt (0.6.33) hoary; urgency=low

  * Merge michael.vogt@ubuntu.com--2005/apt--mvo--0 (through patch-6)
    - patch-1: cosmetic changes (whitespace, "Apt::GPGV->APT::GPGV")
    - patch-2: (doc) documentation for gpgv
    - patch-3: (doc) new config variables added configure-index
    - patch-4: pkgAcquire::Run() pulse intervall can be configured
    - patch-5: fix for apt-get update removing Release.gpg files (#6865)
    - patch-6: change the path scoring in apt-cdrom, prefer pathes without
      symlinks

 -- Matt Zimmerman <mdz@ubuntu.com>  Sat, 26 Feb 2005 15:21:17 -0800

apt (0.6.32) hoary; urgency=low

  * Merge michael.vogt@ubuntu.com--2005/apt--mvo--0 (patch-1)
    - Implement Acquire::gpgv::options (Ubuntu bug#6283)

 -- Matt Zimmerman <mdz@ubuntu.com>  Tue,  8 Feb 2005 19:31:15 -0800

apt (0.6.31) hoary; urgency=low

  * Matt Zimmerman
    - Remove debugging output from apt.cron.daily (no one noticed?)
    - Apply patch from Anthony Towns to allow SHA1Summation to process a file
      descriptor until EOF, rather than requiring that the length of input be
      specified (Closes: #291338)
    - Fix build/install of Polish offline documentation, based on patch from
      Christian Perrier (Closes: #270404)
  * Michael Vogt
    - apt-cdrom.cc seperated into frontend (cmdline/apt-cdrom.cc and library
      apt-pkg/cdrom.{cc,h}) (Ubuntu #5668)

 -- Matt Zimmerman <mdz@ubuntu.com>  Fri,  4 Feb 2005 10:23:01 -0800

apt (0.6.30) unstable; urgency=low

  * Add ppc64 to buildlib/archtable
  * Merge michael.vogt@canonical.com--2004/apt--status-fd--0
    - Support preserving dpkg status file descriptor, to support
      better integration with synaptic
  
 -- Matt Zimmerman <mdz@ubuntu.com>  Wed, 19 Jan 2005 00:26:01 -0800

apt (0.6.29) hoary; urgency=low

  * Merge apt--mvo--0 (0.6.27ubuntu4)
  

 -- Matt Zimmerman <mdz@canonical.com>  Tue, 28 Dec 2004 17:18:02 -0800

apt (0.6.28) hoary; urgency=low

  * Merge apt--mvo--0
  * Rebuild source to get rid of arch metadata and temporary files in
    0.6.27ubuntu3

 -- Matt Zimmerman <mdz@canonical.com>  Thu, 23 Dec 2004 18:53:16 -0800

apt (0.6.27ubuntu4) hoary; urgency=low

  * remove old sig-file in partial/ before starting to fetch a new sig-file
    (see ubuntu #4769 for the rational)
  * added apt-key update method (uses ubuntu-keyring)
  * documented the "--allow-unauthenticated" switch
  * added DEB_BUILD_PROG_OPTS to debian/rules (additonal options can be 
    passed to DEB_BUILD_PROG like "-S")

 -- Michael Vogt <mvo@debian.org>  Thu, 23 Dec 2004 11:12:51 +0100

apt (0.6.27ubuntu3) hoary; urgency=low

  * added a exact dependency from libapt-pkg-dev to the apt version it was
    build with

 -- Michael Vogt <mvo@debian.org>  Wed, 15 Dec 2004 09:56:32 +0100

apt (0.6.27ubuntu2) hoary; urgency=low

  * fixed a bug in the rule file that happend during the big 0.5->0.6 merge

 -- Michael Vogt <mvo@debian.org>  Tue, 14 Dec 2004 12:14:25 +0100

apt (0.6.27ubuntu1) hoary; urgency=low

  * chmod 755 /usr/bin/apt-key
  * don't display a error when a apt-get update don't find a 
    Packages.bz2/Sources.bz2 file

 -- Michael Vogt <mvo@debian.org>  Mon, 13 Dec 2004 18:40:21 +0100

apt (0.6.27) hoary; urgency=low

  * Merge apt--authentication--0 branch
    - Implement gpg authentication for package repositories (Closes: #203741)
    - Also includes Michael Vogt's fixes
  * Merge apt--misc-abi-changes--0 branch
    - Use pid_t throughout to hold process IDs (Closes: #226701)
    - Import patch from Debian bug #195510: (Closes: #195510)
      - Make Simulate::Describe and Simulate::ShortBreaks private member
        functions
      - Add a parameter (Candidate) to Describe to control whether the
        candidate version is displayed
      - Pass an appropriate value for Candidate everywhere Describe is called

 -- Matt Zimmerman <mdz@canonical.com>  Mon, 13 Dec 2004 01:03:11 -0800

apt (0.6.25) experimental; urgency=low

  * Fix handling of two-part sources for sources.list deb-src entries in
    the same way that deb entries were fixed

 -- Matt Zimmerman <mdz@debian.org>  Wed,  9 Jun 2004 05:29:50 -0700

apt (0.6.24) experimental; urgency=low

  * YnPrompt fixes were inadvertently left out, include them (Closes:
    #249251)

 -- Matt Zimmerman <mdz@debian.org>  Sun, 16 May 2004 14:18:53 -0700

apt (0.6.23) experimental; urgency=low

  * Remove obsolete pkgIterator::TargetVer() (Closes: #230159)
  * Reverse test in CheckAuth to match new prompt (Closes: #248211)

 -- Matt Zimmerman <mdz@debian.org>  Sun,  9 May 2004 21:01:58 -0700

apt (0.6.22) experimental; urgency=low

  * Merge 0.5.25
  * Make the unauthenticated packages prompt more intuitive (yes to
    continue, default no), but require --force-yes in addition to
    --assume-yes in order to override

 -- Matt Zimmerman <mdz@debian.org>  Fri, 19 Mar 2004 13:55:35 -0800

apt (0.6.21) experimental; urgency=low

  * Merge 0.5.24

 -- Matt Zimmerman <mdz@debian.org>  Tue, 16 Mar 2004 22:52:34 -0800

apt (0.6.20) experimental; urgency=low

  * Merge 0.5.23

 -- Matt Zimmerman <mdz@debian.org>  Thu, 26 Feb 2004 17:17:02 -0800

apt (0.6.19) experimental; urgency=low

  * Merge 0.5.22
  * Convert apt-key(8) to docbook XML

 -- Matt Zimmerman <mdz@debian.org>  Mon,  9 Feb 2004 15:44:49 -0800

apt (0.6.18) experimental; urgency=low

  * Add new Debian Archive Automatic Signing Key to the default keyring
    (existing keyrings are not updated; do that yourself)

 -- Matt Zimmerman <mdz@debian.org>  Sat, 17 Jan 2004 17:04:30 -0800

apt (0.6.17) experimental; urgency=low

  * Merge 0.5.21
  * Handle more IMS stuff correctly

 -- Matt Zimmerman <mdz@debian.org>  Fri, 16 Jan 2004 10:54:25 -0800

apt (0.6.16) experimental; urgency=low

  * Fix some cases where the .gpg file could be left in place when it is
    invalid

 -- Matt Zimmerman <mdz@debian.org>  Fri,  9 Jan 2004 09:22:15 -0800

apt (0.6.15) experimental; urgency=low

  * s/Debug::Acquire::gpg/&v/
  * Honor the [vendor] syntax in sources.list again (though it is not
    presently used for anything)
  * Don't ship vendors.list(5) since it isn't used yet
  * Revert change from 0.6.10; it was right in the first place and the
    problem was apparently something else.  Archive = Suite.

 -- Matt Zimmerman <mdz@debian.org>  Mon,  5 Jan 2004 17:43:01 -0800

apt (0.6.14) experimental; urgency=low

  * Merge 0.5.20

 -- Matt Zimmerman <mdz@debian.org>  Sun,  4 Jan 2004 11:09:21 -0800

apt (0.6.13) experimental; urgency=low

  * Merge 0.5.19

 -- Matt Zimmerman <mdz@debian.org>  Sat,  3 Jan 2004 16:22:31 -0800

apt (0.6.12) experimental; urgency=low

  * Have pkgAcquireIndex calculate an MD5 sum if one is not provided by
    the method (as with file: and copy:).  Local repositories
  * Fix warning about dist name mismatch to actually print what it was
    expecting
  * Don't expect any particular distribution name for two-part
    sources.list entries
  * Merge 0.5.18

 -- Matt Zimmerman <mdz@debian.org>  Fri,  2 Jan 2004 13:59:00 -0800

apt (0.6.11) experimental; urgency=low

  * Support IMS requests of Release.gpg and Release
  * This required API changes, bump the libapt-pkg version
  * Copy local Release files into Dir::State::Lists
  * Set IndexFile attribute when retrieving Release and Release.gpg so
    that the appropriate Cache-Control headers are sent

 -- Matt Zimmerman <mdz@debian.org>  Fri,  2 Jan 2004 10:46:17 -0800

apt (0.6.10) experimental; urgency=low

  * Use "Codename" (woody, sarge, etc.) to supply the value of the
    "Archive" package file attribute, used to match "release a=" type
    pins, rather than "Suite" (stable, testing, etc.)

 -- Matt Zimmerman <mdz@debian.org>  Thu,  1 Jan 2004 16:56:47 -0800

apt (0.6.9) experimental; urgency=low

  * Another tagfile workaround

 -- Matt Zimmerman <mdz@debian.org>  Thu,  1 Jan 2004 13:56:08 -0800

apt (0.6.8) experimental; urgency=low

  * Add a config option and corresponding command line option
    (--allow-unauthenticated) to apt-get, to make buildd operators happy
    (Closes: #225648)

 -- Matt Zimmerman <mdz@debian.org>  Wed, 31 Dec 2003 08:28:04 -0800

apt (0.6.7) experimental; urgency=low

  * Forgot to revert part of the changes to tagfile in 0.6.4.  Hopefully
    will fix segfaults for some folks.

 -- Matt Zimmerman <mdz@debian.org>  Wed, 31 Dec 2003 08:01:28 -0800

apt (0.6.6) experimental; urgency=low

  * Restore the ugly hack I removed from indexRecords::Load which set the
    pkgTagFile buffer size to (file size)+256.  This is concealing a bug,
    but I can't fix it right now.  This should fix the segfaults that
    folks are seeing with 0.6.[45].

 -- Matt Zimmerman <mdz@debian.org>  Mon, 29 Dec 2003 18:11:13 -0800

apt (0.6.5) experimental; urgency=low

  * Move the authentication check into a separate function in apt-get
  * Fix display of unauthenticated packages when they are in the cache
    (Closes: #225336)

 -- Matt Zimmerman <mdz@debian.org>  Sun, 28 Dec 2003 16:47:57 -0800

apt (0.6.4) experimental; urgency=low

  * Use the top-level Release file in LoadReleaseInfo, rather than looking
    for the per-section ones (which aren't downloaded anymore).  This
    unbreaks release pinning, including the NotAutomatic bit used by
    project/experimental
  * Use FileFd::Size() rather than a separate stat() call in
    LoadReleaseInfo
  * Fix pkgTagFile to leave a little extra room at the end of the buffer
    to append the record separator if it isn't present
  * Change LoadReleaseInfo to use "Suite" rather than "Archive", to match
    the Debian archive's dist-level Release files

 -- Matt Zimmerman <mdz@debian.org>  Sun, 28 Dec 2003 15:55:55 -0800

apt (0.6.3) experimental; urgency=low

  * Fix MetaIndexURI for flat ("foo/") sources

 -- Matt Zimmerman <mdz@debian.org>  Sun, 28 Dec 2003 12:11:56 -0800

apt (0.6.2) experimental; urgency=low

  * Add space between package names when multiple unauthenticated packages
    are being installed (Closes: #225212)
  * Provide apt-key with a secret keyring and a trustdb, even though we
    would never use them, because it blows up if it doesn't have them
  * Fix typo in apt-key(8) (standard input is '-', not '/')

 -- Matt Zimmerman <mdz@debian.org>  Sat, 27 Dec 2003 13:01:40 -0800

apt (0.6.1) experimental; urgency=low

  * Merge apt 0.5.17
  * Rearrange Release file authentication code to be more clear
  * If Release is present, but Release.gpg is not, don't forget to still
    queue Packages files
  * Convert distribution "../project/experimental" to "experimental" for
    comparison purposes
  * Make a number of Release file errors into warnings; for now, it is OK
    not to have a codename, for example.  We mostly care about checksums
    for now

 -- Matt Zimmerman <mdz@debian.org>  Fri, 26 Dec 2003 15:12:47 -0800

apt (0.6.0) experimental; urgency=low

  * Signature verification support patch ("apt-secure") from Colin Walters
    <walters@debian.org> and Isaac Jones <ijones@syntaxpolice.org>.  This
    implements:
     - Release signature verification (Release.gpg)
     - Packages, Sources md5sum verification against Release
     - Closes: #203741
  * Make some modifications to signature verification support:
    - Release.gpg is always retrieved and verified if present, rather than
      requiring that sources be configured as secure
    - Print a hint about installing gnupg if exec(gpgv) fails
    - Remove obsolete pkgAcqIndexRel
    - Move vendors.list stuff into a separate module (vendorlist.{h,cc})
    - If any files about to be retrieved are not authenticated, issue a
      warning to the user and require confirmation
    - Fix a heap corruption bug in pkgSrcRecords::pkgSrcRecords()
  * Suggests: gnupg
  * Install a keyring in /usr/share/apt/debian-archive.gpg containing an
    initial set of Debian archive signing keys to seed /etc/apt/trusted.gpg
  * Add a new tool, apt-key(8) used to manage the keyring

 -- Matt Zimmerman <mdz@debian.org>  Fri, 26 Dec 2003 08:27:19 -0800

apt (0.5.32) hoary; urgency=low

  * Call setlocale in the methods, so that the messages are properly
    localised (Closes: #282700)
  * Implement support for bzip2-compressed debs (data.tar.bz2)

 -- Matt Zimmerman <mdz@canonical.com>  Sat, 11 Dec 2004 09:05:52 -0800

apt (0.5.31) unstable; urgency=low

  * New Romanian translation from Sorin Batariuc <sorin@bonbon.net>
    (Closes: #281458)
  * Merge changes from Hoary (0.5.30,0.5.30ubuntu2]
  * Fix the example in apt_preferences(5) to match the text
    (Closes: #222267)
  * Add APT::Periodic::Autoclean setting, to allow "apt-get autoclean" to
    be run periodically.  This is useful with
    APT::Periodic::Download-Upgradeable-Packages, and defaults to the same
    value, so that the cache size is bounded

 -- Matt Zimmerman <mdz@debian.org>  Tue, 23 Nov 2004 12:53:04 -0800

apt (0.5.30ubuntu2) hoary; urgency=low

  * bzip2 is now "Suggested" and it will detect if bzip2 is installed 
    and only then trying to get Packages.bz2

 -- Michael Vogt <mvo@debian.org>  Fri, 19 Nov 2004 12:00:39 +0100

apt (0.5.30ubuntu1) hoary; urgency=low

  * Need to Depend: bzip2 or Packages.bz2 fail.

 -- LaMont Jones <lamont@canonical.com>  Thu, 18 Nov 2004 12:51:05 -0700

apt (0.5.30) hoary; urgency=low

  * Patch from Michael Vogt to enable Packages.bz2 use, with a fallback to
    Packages.gz if it is not present (Closes: #37525)

 -- Matt Zimmerman <mdz@debian.org>  Mon, 15 Nov 2004 12:57:28 -0800

apt (0.5.29) unstable; urgency=low

  * Don't hardcode paths in apt.cron.daily
  * Add to apt.cron.daily the capability to pre-download upgradeable
    packages
  * Place timestamp files in /var/lib/apt/periodic, rather than
    /var/lib/apt itself
  * Standardize debhelper files a bit
    - Create all directories in debian/dirs rather than creating some on
      the dh_installdirs command line
    - Rename debian/dirs to debian/apt.dirs, debian/examples to
      debian/apt.examples

 -- Matt Zimmerman <mdz@debian.org>  Sat, 13 Nov 2004 17:58:07 -0800

apt (0.5.28) hoary; urgency=low

  * Translation updates:
    - Updated Hungarian from Kelemen Gábor <kelemeng@gnome.hu> (Closes: #263436)
    - Updated Greek from George Papamichelakis (Closes: #265004)
    - Updated Simplified Chinese from Tchaikov (Closes: #265190)
    - Updated French by Christian Perrier (Closes: #265816)
    - Updated Japanese by Kenshi Muto (Closes: #265630)
    - Updated Catalan from Jordi Mallach
    - Updated Dutch from Bart Cornelis (Closes: #268258, #278697)
    - Updated Portuguese from Miguel Figueiredo (Closes: #268265)
    - Updated Polish from Robert Luberda <robert@debian.org> (Closes: #268451)
    - Updated Danish from Claus Hindsgaul (Closes: #269417)
    - Updated Norwegian Nynorsk from Håvard Korsvoll <korsvoll@skulelinux.no>
      (Closes: #269965)
    - Updated Russian from Yuri Kozlov <yuray@id.ru> (Closes: #271104)
    - Updated Italian from Samuele Giovanni Tonon <samu@debian.org>
      (Closes: #275083)
    - Updated Brazilian Portuguese from Andre Luis Lopes (Closes: #273944)
    - Updated Slovak from Peter Mann (Closes: #279481)
  * APT::Get::APT::Get::No-List-Cleanup -> APT::Get::List-Cleanup in apt-get.cc
    (Closes: #267266)
  * Merge Ubuntu changes:
    - Set default Dpkg::MaxArgs to 1024, and Dpkg::MaxArgBytes to 32k.
      Needed to work around ordering bugs when installing a large number of
      packages
    - Patch from Michael Vogt to add an optional cron job which
      can run apt-get update periodically
  * Add arch-build target to debian/rules

 -- Matt Zimmerman <mdz@debian.org>  Sat, 13 Nov 2004 15:52:20 -0800

apt (0.5.27) unstable; urgency=high

  * Sneak in a bunch of updated translations before the freeze
    (no code changes)
  * Translation updates:
    - New Finnish translation from Tapio Lehtonen <tale@debian.org>
      (Closes: #258999)
    - New Bosnian translation from Safir Šećerović <sapphire@linux.org.ba>
      (Closes: #254201)
    - Fix Italian incontrario (Closes: #217277)
    - Updated Spanish from Ruben Porras (Closes: #260483)
    - Updated Danish from Claus Hindsgaul (Closes: #260569)
    - Updated Slovak from Peter Mann (Closes: #260627)
    - Updated Portuguese from Miguel Figueiredo (Closes: #261423)
  * Bring configure-index up to date with documented options, patch from
    Uwe Zeisberger <zeisberg@informatik.uni-freiburg.de> (Closes: #259540)
  * Note in apt.conf(5) that configure-index does not contain strictly
    default values, but also examples
  * Add Polish translation of offline.sgml (Closes: #259229)

 -- Matt Zimmerman <mdz@debian.org>  Thu, 29 Jul 2004 09:30:12 -0700

apt (0.5.26) unstable; urgency=low

  * Translation updates:
    - Spanish update from Ruben Porras <nahoo82@telefonica.net> (Closes: #248214)
    - Sync Spanish apt(8) (Closes: #249241)
    - French update from Christian Perrier <bubulle@debian.org> (Closes: #248614)
    - New Slovak translation from Peter Mann <Peter.Mann@tuke.sk> (Closes: #251676)
    - Czech update from Miroslav Kure <kurem@upcase.inf.upol.cz> (Closes: #251682)
    - pt_BR update from Andre Luis Lopes <andrelop@debian.org> (Closes: #251961)
    - German translation of apt(8) from Helge Kreutzmann <kreutzm@itp.uni-hannover.de>
      (Closes: #249453)
    - pt update from Miguel Figueiredo <elmig@debianpt.org> (Closes: #252700)
    - New Hebrew translation from Lior Kaplan <webmaster@guides.co.il>
      (Closes: #253182)
    - New Basque translation from Piarres Beobide Egaña <pi@beobide.net>
      (Vasco - Euskara - difficult language, Closes: #254407) and already a
      correction (Closes: #255760)
    - Updated Brazilian Portuguese translation from
      Guilherme de S. Pastore <gpastore@colband.com.br> (Closes: #256396)
    - Updated Greek translation (complete now) from
      George Papamichelakis <george@step.gr> (Closes: #256797)
    - New Korean translation from Changwoo Ryu <cwryu@debian.org>
      (Closes: #257143)
    - German translation now available in two flavours: with Unicode usage and
      without (related to #228486, #235759)
  * Update apt-get(8) to reflect the fact that APT::Get::Only-Source will
    affect apt-get build-dep as well as apt-get source
  * Remove aborted remnants of a different method of implementing DEB_BUILD_OPTIONS
    from debian/rules
  * Fix typo in error message when encountering unknown type in source list
    (Closes: #253217)
  * Update k*bsd-gnu arch names in buildlib/ostable (Closes: #253532)
  * Add amd64 to buildlib/archtable (Closes: #240896)
  * Have configure output a more useful error message if the architecture
    isn't in archtable

 -- Matt Zimmerman <mdz@debian.org>  Thu,  8 Jul 2004 15:53:28 -0700

apt (0.5.25) unstable; urgency=low

  * Patch from Jason Gunthorpe to remove arbitrary length limit on Binary
    field in SourcesWriter::DoPackage
  * Fix typo in apt-cache(8) (Closes: #238578)
  * Fix obsolete reference to bug(1) in stub apt(8) man page
    (Closes: #245923)
  * Fix typo in configure-index (RecruseDepends -> RecurseDepends)
    (Closes: #246550)
  * Support DEB_BUILD_OPTIONS=noopt in debian/rules
    (Closes: #244293)
  * Increase length of line buffer in ReadConfigFile to 1024 chars;
    detect if a line is longer than that and error out
    (Closes: #244835)
  * Suppress a signed/unsigned warning in apt-cache.cc:DisplayRecord
  * Build apt-ftparchive with libdb4.2 rather than libdb2
    - Patch from Clint Adams to do most of the work
    - Build-Depends: s/libdb2-dev/libdb4.2-dev/
    - Add AC_PREREQ(2.50) to configure.in
    - Use db_strerror(err) rather than GlobalError::Errno (which uses strerror)
    - Add note to NEWS.Debian about upgrading old databases
  * Attempt to fix problems with chunked encoding by stripping only a single CR
    (Closes: #152711)
  * Modify debian/rules cvs-build to use cvs export, to avoid picking up
    junk files from the working directory
  * Add lang=fr attribute to refentry section of
    apt-extracttemplates.fr.1.sgml and apt-sortpkgs.fr.1.sgml so they are
    correctly built
  * Remove extraneous '\' characters from <command> tags in
    apt_preferences.fr.5.sgml
  * Translation updates:
    - Updated Swedish translation from Peter Karlsson <peter@softwolves.pp.se>
      (Closes: #238943)
    - New Slovenian translation from Jure Čuhalev <gandalf@owca.info>
      (closes: #239785)
    - New Portuguese translation from Miguel Figueiredo <elmig@debianpt.org>
      (closes: #240074)
    - Updated Spanish translation from Ruben Porras <nahoo82@telefonica.net>
    - Updated Spanish translation of man pages from Ruben Porras
      <nahoo82@telefonica.net>
    - Updated Simplified Chinese translation from "Carlos Z.F. Liu" <carlos_liu@yahoo.com>
      (Closes: #241971)
    - Updated Russian translation from Dmitry Astapov <adept@despammed.com>
      (Closes: #243959)
    - Updated Polish translation from Marcin Owsiany <porridge@debian.org>
      (Closes: #242388)
    - Updated Czech translation from Miroslav Kure <kurem@upcase.inf.upol.cz>
      (Closes: #244369)
    - Updated Japanese translation from Kenshi Muto <kmuto@debian.org>
      (Closes: #244176)
    - Run make -C po update-po to update .po files
    - Updated French translation from Christian Perrier <bubulle@debian.org>
      (Closes: #246925)
    - Updated Danish translation from Claus Hindsgaul <claus_h@image.dk>
      (Closes: #247311)

 -- Matt Zimmerman <mdz@debian.org>  Sat,  8 May 2004 12:52:20 -0700

apt (0.5.24) unstable; urgency=low

  * Updated Czech translation from Miroslav Kure <kurem@upcase.inf.upol.cz>
    (Closes: #235822)
  * Updated French translation from Christian Perrier <bubulle@debian.org>
    (Closes: #237403)
  * Updates to XML man pages from richard.bos@xs4all.nl
  * Updated Danish translation from Claus Hindsgaul <claus_h@image.dk>
    (Closes: #237771)
  * Updated Greek translation from Konstantinos Margaritis
    <markos@debian.org>
    (Closes: #237806)
  * Updated Spanish translation from Ruben Porras <nahoo82@telefonica.net>
    (Closes: #237863)
  * Updated pt_BR translation from Andre Luis Lopes <andrelop@debian.org>
    (Closes: #237960)
  * Regenerate .pot file (Closes: #237892)
  * Updated Polish translation from Marcin Owsiany <porridge@debian.org>
    (Closes: #238333)
  * In pkgAcquire::Shutdown(), set the status of fetching items to
    StatError to avoid a sometimes large batch of error messages
    (Closes: #234685)
  * Implement an ugly workaround for the 10000-character limit on the
    Binaries field in debSrcRecordParser, until such time as some things
    can be converted over to use STL data types (ABI change) (Closes: #236688)
  * Increase default tagfile buffer from 32k to 128k; this arbitrary limit
    should also be removed someday (Closes: #174945)
  * Checked against Standards-Version 3.6.1 (no changes)

 -- Matt Zimmerman <mdz@debian.org>  Tue, 16 Mar 2004 22:47:55 -0800

apt (0.5.23) unstable; urgency=low

  * Cosmetic updates to XML man pages from Richard Bos <radoeka@xs4all.nl>
  * Use the 'binary' target rather than 'all' so that the ssh and bzip2
    symlinks are created correctly (thanks to Adam Heath)
    (Closes: #214842)
  * Updated Simplified Chinese translation of message catalog from Tchaikov
    <chaisave@263.net> (Closes: #234186)
  * Change default for Acquire::http::max-age to 0 to prevent index files
    being out of sync with each other (important with Release.gpg)
  * Add an assert() to make sure that we don't overflow a fixed-size
    buffer in the very unlikely event that someone adds 10 packaging
    systems to apt (Closes: #233678)
  * Fix whitespace in French translation of "Yes, do as I say!", which
    made it tricky to type, again.  Thanks to Sylvain Pasche
    <sylvain.pasche@switzerland.org> (Closes: #234494)
  * Print a slightly clearer error message if no packaging systems are
    available (Closes: #233681)
  * Point to Build-Depends in COMPILING (Closes: #233669)
  * Make debian/rules a bit more consistent in a few places.
    Specifically, always use -p$@ rather than an explicit package name,
    and always specify it first, and use dh_shlibdeps -l uniformly rather
    than sometimes changing LD_LIBRARY_PATH directly
  * Document unit for Cache-Limit (bytes) (Closes: #234737)
  * Don't translate "Yes, do as I say!" in Chinese locales, because it can
    be difficult to input (Closes: #234886)

 -- Matt Zimmerman <mdz@debian.org>  Thu, 26 Feb 2004 17:08:14 -0800

apt (0.5.22) unstable; urgency=low

  * Updated French translation of man pages from Philippe Batailler
    <philippe.batailler@free.fr> (Closes: #203119)
  * Initialize StatusFile in debSystem (Closes: #229791)
  * Fix apt-get's suggests/recommends printing, which was skipping every
    other dependency due to both using GlobOr and incrementing the DepIterator
    (Closes: #229722)
  * Restore SIGINT/SIGQUIT handlers to their old values (rather than
    SIG_DFL) after invoking dpkg (Closes: #229854)
  * Updated Dutch translation of message catalog from cobaco
    <cobaco@linux.be> (Closes: #229601)
  * Catalan translation from Antoni Bella, Matt Bonner and Jordi Mallach
    (Closes: #230102)
  * Simplified Chinese translation of message catalog from "Carlos
    Z.F. Liu" <carlos_liu@yahoo.com> (Closes: #230960)
  * Replace SGML manpages with XML man pages from richard.bos@xs4all.nl
    (Closes: #230687)
  * Updated Spanish translation of man pages from Ruben Porras
    <nahoo82@telefonica.net> (Closes: #231539)
  * New Czech translation of message catalog from Miroslav Kure
    <kurem@upcase.inf.upol.cz> (Closes: #231921)

 -- Matt Zimmerman <mdz@debian.org>  Mon,  9 Feb 2004 12:44:54 -0800

apt (0.5.21) unstable; urgency=low

  * Patch from Eric Wong <normalperson@yhbt.net> to include apt18n.h after
    other headers to avoid breaking locale.h when setlocale() is defined
    as an empty macro.  This was not a problem on Debian, but broke
    compilation on Solaris. (Closes: #226509)
  * Updated French translation from Pierre Machard <pmachard@debian.org>
    (Closes: #226886)
  * Add colons to apt-get's "kept back"/"upgraded"/"downgraded" messages
    (Closes: #226813)
  * Fix typo in apt-cache(8) (Closes: #226351)
  * Clearer error message in place of "...has no available version, but
    exists in the database" (Closes: #212203)
  * Patch from Oliver Kurth <oku@masqmail.cx> to use AC_CACHE_VAL for
    GLIBC_VER to make cross-compilation easier (Closes: #221528)
  * Add example preferences file (Closes: #220799)
  * Updated Greek translation from Konstantinos Margaritis <markos@debian.org>
    (Closes: #227205)
  * Updated Spanish translation of man pages from Ruben Porras
    <nahoo82@telefonica.net> (Closes: #227729)

 -- Matt Zimmerman <mdz@debian.org>  Fri, 16 Jan 2004 10:54:39 -0800

apt (0.5.20) unstable; urgency=low

  * Fixed German translations of "Suggested" from Christian Garbs
    <debian@cgarbs.de> (Closes: #197960)
  * Add an "apt-cache madison" command with an output format similar to
    the katie tool of the same name (but less functionality)
  * Fix debSourcesIndex::Describe() to correctly say "Sources" rather than
    "Packages"

 -- Matt Zimmerman <mdz@debian.org>  Sat,  3 Jan 2004 23:42:50 -0800

apt (0.5.19) unstable; urgency=low

  * Fix Packages::Extensions support in apt-ftparchive generate
    (Closes: #225453)

 -- Matt Zimmerman <mdz@debian.org>  Sat,  3 Jan 2004 16:20:31 -0800

apt (0.5.18) unstable; urgency=low

  * New no_NO.po file from Tollef Fog Heen <tfheen@debian.org> to fix
    encoding problems (Closes: #225602)
  * Have "apt-ftparchive release" strip the leading path component from
    the checksum entries

 -- Matt Zimmerman <mdz@debian.org>  Fri,  2 Jan 2004 11:24:35 -0800

apt (0.5.17) unstable; urgency=low

  * Enable apt-ftparchive to generate Release files.  Hopefully this will
    make it easier for folks to secure their apt-able packages

 -- Matt Zimmerman <mdz@debian.org>  Fri, 26 Dec 2003 12:53:21 -0800

apt (0.5.16) unstable; urgency=low

  * po/de.po update from Michael Karcher <karcher@physik.fu-berlin.de>
    (Closes: #222560)
  * Update config.guess and config.sub from autotools-dev 20031007.1
  * Add knetbsd to buildlib/ostable (Closes: #212344)
  * Don't suggest apt-get -f install to correct broken build-deps; broken
    installed packages are rarely the cause (Closes: #220858)
  * Avoid clobbering configure.in if sed fails

 -- Matt Zimmerman <mdz@debian.org>  Wed, 24 Dec 2003 14:54:40 -0800

apt (0.5.15) unstable; urgency=low

  * Spanish man pages, patch from Ruben Porras <nahoo82@telefonica.net>
    (Closes: #195444)
    - apt.es.8 wasn't included in the patch, but was referenced.  Fetched
      version 1.3 from debian-doc cvs
    - Create doc/es/.cvsignore
  * Patch from Koblinger Egmont <egmont@uhulinux.hu> to fix
    pkgCache::PkgFileIterator::Label() to correctly refer to File->Label
    rather than File->Origin (Closes: #213311)
  * Add missing comma and space to German translation of "downgraded"
    (Closes: #213975)
  * Add missing comma in apt_preferences(5) (Closes: #215362)
  * Fix whitespace in French translation of "Yes, do as I say!", which
    made it tricky to type.  Thanks to Sylvain Pasche
    <sylvain.pasche@switzerland.org> (Closes: #217152)
  * Let apt-get build-dep try alternatives if the installed package
    doesn't meet version requirements (Closes: #214736)
  * Fix version display for recommends (Closes: #219900)
  * Use isatty rather than ttyname for checking if stdin is a terminal.
    isatty has the advantage of not requiring /proc under Linux, and thus
    Closes: #221728
  * Correctly implement -n as a synonym for --names-only (Closes: #224515)
  * Update apt-cache(8)
    - Document --installed
    - --recursive applies to both depends and rdepends
  * Japanese translation of documentation from Kurasawa Nozomu <nabetaro@slug.jp>
    (Closes: #186235)
  * Clarify documentation of --no-upgrade in apt-get(8) (Closes: #219743)
  * Clean up and simplify some of the suggests/recommends display in apt-get
  * Use cvs update -d in debian/rules cvs-build rather than just update
  * Pass --preserve-envvar PATH --preserve-envvar CCACHE_DIR to debuild.  apt
    takes a long time to build, and ccache helps

 -- Matt Zimmerman <mdz@debian.org>  Sat, 20 Dec 2003 16:34:30 -0800

apt (0.5.14) unstable; urgency=low

  * apt-get build-dep, when trying to skip over the remaining elements of
    an or-expression, would accidentally inherit the version requirements of a
    later item in the or-expression.  Fixed it.
  * Let apt-get build-dep try alternatives if the first dependency in an
    or-expression is not available
  * Add a Debug::BuildDeps to generate some trace output
  * Help apt-get build-dep produce more useful error messages
  * Process build-dependencies in forward rather than reverse order
  * Error out if an installed package is too new for a << or <=
    build-dependency
  * apt-get build-dep should now be able to handle almost any package with
    correct build-depends.  The primary exception is build-dependencies on
    virtual packages with more than one provider, and these are
    discouraged for automated processing (but still common,
    unfortunately).

 -- Matt Zimmerman <mdz@debian.org>  Tue, 23 Sep 2003 22:57:31 -0400

apt (0.5.13) unstable; urgency=medium

  * Document configuration file comment syntax in apt.conf(5)
    (Closes: #211262)
  * s/removed/installed/ in a comment in apt-get.cc
  * Move comment for ListParser::ParseDepends into the right place
  * Don't preserve ownership when copying config.guess and config.sub.
    This broke builds where the clean target was run with different
    privileges than the rest of the build (i.e., root) (Closes: #212183)
  * On second thought, don't copy config.guess and config.sub at all.  I'd
    rather they always match what is in CVS.

 -- Matt Zimmerman <mdz@debian.org>  Mon, 22 Sep 2003 10:28:17 -0400

apt (0.5.12) unstable; urgency=low

  * Exclude subdirectories named 'debian-installer' from the apt-cdrom
    search (Closes: #210485 -- release-critical)

 -- Matt Zimmerman <mdz@debian.org>  Thu, 11 Sep 2003 21:48:14 -0400

apt (0.5.11) unstable; urgency=low

  * Updated pt_BR translations from Andre Luis Lopes <andrelop@debian.org>
    (Closes: #208302)
  * In apt.conf(5), give the fully qualified name of Dir::Bin::Methods,
    rather than just "methods"
  * Add new nb and nn translations from Petter Reinholdtsen <pere@hungry.com>
  * Clean up reportbug script a bit, and extend it to distinguish between a
    configuration file not existing and the user declining to submit it with
    the report
  * Add #include <langinfo.h> to cmdline/apt-get.cc.  This apparently gets
    pulled in by something else with recent g++ and/or glibc, but is
    required when building on, e.g., stable
  * Patch from Koblinger Egmont <egmont@uhulinux.hu> to fix version
    comparisons with '~' (Closes: #205960)
  * Disable Russian translation until someone can review it
    (Closes: #207690)

 -- Matt Zimmerman <mdz@debian.org>  Wed, 10 Sep 2003 19:41:28 -0400

apt (0.5.10) unstable; urgency=low

  * Correct the section in apt_preferences(5) on interpreting priorities
    to show that zero is not a valid priority, and print a warning if such
    a pin is encountered in the preferences file (Closes: #204971)
  * Regenerate French man pages from sgml source (Closes: #205886)
  * Get self-tests compiling again, updated for latest library API
    and g++ 3.3
  * Add version comparison tests for #194327 and #205960
  * Fix error message in version test to output versions in the order in
    which they were compared when the reverse comparison fails
  * Reference the source package bug page rather than the one for the
    binary package 'apt' in the man pages (Closes: #205290)
  * Updated Polish po file from Marcin Owsiany <porridge@debian.org>
    (Closes: #205950)
  * Mention some of the available frontends in apt-get(8) (Closes: #205829)
  * Add apt-config to SEE ALSO section of apt-get (Closes: #205036)
  * Add missing "lang" attributes to refentry tags in French man pages
    (apt-cdrom, apt-extracttemplates, apt-sortpkgs)
  * Change upgraded/newly installed/not fully installed or removed
    messages to be consistent and somewhat shorter (some translations
    exceeded 80 characters even in the simplest case)
  * Make APT::Get::Show-Upgraded (aka apt-get -u) default to true.
  * Updates to Dutch translation from Bart Cornelis <cobaco@linux.be>
    (Closes: #207656)

 -- Matt Zimmerman <mdz@debian.org>  Sun, 31 Aug 2003 21:12:39 -0400

apt (0.5.9) unstable; urgency=low

  * Oh well, apt isn't going to make it into testing anytime soon due to
    new glibc and gcc deps, so we might as well fix more bugs
  * Fix typo in example ftp-archive.conf (Closes: #203295)
  * Mention default setting for --all-versions (Closes: #203298)
  * Patch from Otavio Salvador <otavio@debian.org> to have --version
    only print the version (and not usage as well) (Closes: #203418)
  * Patch from Otavio Salvador <otavio@debian.org> to switch from
    dh_installmanpages to dh_installman.  Fixes the problem where the
    pt_BR man page was installed in the wrong location (Closes: #194558)
  * Move the French apt-ftparchive man page into apt-utils where it
    belongs.  apt-utils Replaces: apt (<< 0.5.9)
  * Write records from "apt-cache show" using fwrite(3) rather than
    write(2), in case for some reason the entire record doesn't get
    written by a single write(2)
  * Add new French man pages to doc/fr/.cvsignore
  * Add freebsd to buildlib/ostable (Closes: #193430)
  * Avoid segfault if a package name is specified which consists
    entirely of characters which look like end tags ('+', '-')
    (Closes: #200425)
  * Patch from Otavio Salvador <otavio@debian.org> to avoid listing
    suggests/recommends for packages which are selected for installation
    at the same time as the package which suggests/recommends them
    (Closes: #200102)
  * Patch from Otavio Salvador <otavio@debian.org> to avoid listing
    suggests/recommends which are Provided by a package which is already
    installed (Closes: #200395)
  * Patch to update pt_BR man page for apt_preferences(5) from Andre Luis
    Lopes <andrelop@debian.org> (Closes: #202245)
  * Use nl_langinfo(YESEXPR) rather than comparing to the translated
    string "Y".  Closes: #200953 and should make the prompting generally
    more robust in the face of i18n.  In the particular case of #200953,
    it was being fooled because of signedness issues with toupper(3)
    (Closes: #194614)
  * apt Suggests: aptitude | synaptic | gnome-apt | wajig
    (Closes: #146667)
  * Clean up whitespace in translated strings in ru.po, which messed up
    indentation (some other translations probably have similar problems)
    (Closes: #194282)
  * Run ispell -h over the man page sources and fix a bunch of typos
  * Use debian/compat rather than DH_COMPAT
  * Update to debhelper compatibility level 3
    - remove ldconfig calls from debian/{postinst,postrm} as dh_makeshlibs
      will add them
    - echo 3 > debian/compat
    - Build-Depends: debhelper (>= 3)
  * Exclude '.#*' from cvs-build
  * Let the ftp method work with ftp servers which do not require a
    password (Closes: #199425)
  * Build-depend on debhelper >= 4.1.62, because we need the fix for
    #204731 in order for dh_installman to work correctly
    with our SGML man pages
  * Move dh_makeshlibs ahead of dh_installdeb so that its postinst
    fragments are properly substituted

 -- Matt Zimmerman <mdz@debian.org>  Sun, 10 Aug 2003 19:54:39 -0400

apt (0.5.8) unstable; urgency=medium

  * urgency=medium because the changes since 0.5.5.1 are pretty safe as
    far as core functionality, 0.5.5.1 survived unstable for 10 days, and
    I don't want to delay apt's progress into testing any further.  It's
    decidedly better than 0.5.4.
  * Clarify the meaning of the only-source option in apt-get(8)
    (Closes: #177258)
  * Updated French man pages from Philippe Batailler
    <philippe.batailler@free.fr> (Closes: #182194)
  * Give a warning if an illegal type abbreviation is used when looking up a
    configuration item (Closes: #168453)
  * Improve build-depends handling of virtual packages even further, so that
    it will now also try to satisfy build-depends on virtual packages if they
    are not installed.  Note that this only works if there is only one
    package providing the virtual package, as in other cases (Closes: #165404)
  * Update config.guess and config.sub from autotools-dev 20030717.1
  * Tweak SGML in apt-extracttemplates.1.sgml so that literal '>' doesn't end
    up in output
  * Document SrcDirectory in apt-ftparchive.1.sgml (Closes: #156370)
  * Support TMPDIR in apt-extracttemplates (Closes: #191656)
  * Fix ru.po to use a capital letter for the translation of 'Y' so that
    YnPrompt works correctly (Closes: #200953).  No other translations seem
    to have this problem
  * Regenerate POT file and sync .po files
  * Only try to clear stdin if it is a tty, to avoid looping if there is
    lots of stuff (perhaps an infinite amount) to read (Closes: #192228)

 -- Matt Zimmerman <mdz@debian.org>  Fri, 25 Jul 2003 20:21:53 -0400

apt (0.5.7) unstable; urgency=low

  * Update control file to match overrides (apt priority important,
    libapt-pkg-dev section libdevel)
  * Silence the essential packages check if we are only downloading
    archives and not changing the system (Closes: #190862)
  * Skip version check if a build-dependency is provided by an installed package
    (Closes: #126938)
  * Have apt-cache show exit with an error if it cannot find any of the
    specified packages (Closes: #101490)

 -- Matt Zimmerman <mdz@debian.org>  Mon, 21 Jul 2003 23:43:24 -0400

apt (0.5.6) unstable; urgency=low

  * Adam Heath <doogie@debian.org>
    - Fix segfault when handling /etc/apt/preferences.  Closes: #192409.
  * Matt Zimmerman <mdz@debian.org>
    - Clean up some string handling, patch from Peter Lundkvist
      <p.lundkvist@telia.com> (Closes: #192225)
    - Don't fall off the end of the buffer when comparing versions.
      Patch from Koblinger Egmont <egmont@uhulinux.hu> (Closes: #194327)
    - Minor fixes to apt-ftparchive(1) (Closes: #118156)
    - Fix typo in apt-ftparchive help text (Closes: #119072)
    - More typos in apt-ftparchive help text (Closes: #190936)
    - Update config.guess, config.sub to latest versions
    - Modify the description for apt-utils to reflect the fact that it is not
      (any longer) infrequently used (Closes: #138045)
    - Make setup script for dselect method more explicit about
      overwriting sources.list (Closes: #151727)
    - Fix typo in apt-cache(8) (Closes: #161243)
    - Remove duplicate 'showpkg' from synopsis on apt-cache(8)
      (Closes: #175611)
    - Document in apt-get(8) the meaning of the '*' in ShowList, which is that
      the package is being purged (Closes: #182369)
    - Fix extra "/" character in apt.conf(5) (Closes: #185545)
    - Fix typo in tar error message (Closes: #191424)
    - Clarify description of 'search' on apt-cache(8) (Closes: #192216)
    - Fix incorrect path for 'partial' directory on apt-get(8)
      (Closes: #192933)
    - Fixes to pt_BR translation from Andre Luis Lopes <andrelop@ig.com.br>
      (Closes: #196669)
    - Updated apt_preferences(5) man page with many corrections and
      clarifications from Thomas Hood <jdthood@yahoo.co.uk>
      (Closes: #193336)
    - Fix SGML validation errors in apt-cache.8.sgml introduced in 0.5.5 or so
    - Add a simple example to apt-ftparchive(1) (Closes: #95257)
    - Add bug script for collecting configuration info (Closes: #176482)

 -- Matt Zimmerman <mdz@debian.org>  Mon, 21 Jul 2003 01:59:43 -0400

apt (0.5.5.1) unstable; urgency=low

  * Move the target of the example docs from doc to binary.  Closes:
    #192331
  * Fix api breakage that broke apt-ftparchive and apt-cache dumpavail, by
    backing out change that incorretly attempted to handle Package sections
    larger than 32k.  Closes: #192373
  * Fix never-ending loop with apt-get install -V.  Closes: #192355.

 -- Adam Heath <doogie@debian.org>  Mon, 19 May 2003 12:30:16 -0500

apt (0.5.5) unstable; urgency=low

  * New deb version compare function, that has no integer limits, and
    supports pre-versions using ~.  Code ported from dpkg.
  * Fix handling of [!arch] for build-dependencies. Closes: #88798, #149595
  * Fix handling of build-deps on unknown packages. Closes: #88664, #153307
  * "apt-get --arch-only build-dep" to install only architecture-
    dependent build dependencies. Bump minor shared lib number to reflect
    small change in BuildDepend API.
  * APT::Build-Essential configuration option (defaults to "build-essential")
    so that "apt-get build-dep" will ensure build essential packages are
    installed prior to installing other build-dependencies. Closes: #148879
  * LD_LIBRARY_PATH thing. Closes: #109430, #147529
  * /usr/doc reference in postinst. Closes: #126189
  * Doc updates. Closes: #120689
  * Possible apt-cache segfault. Closes: #120311, #118431, #117915, #135295,
          #131062, #136749
  * Print special message for EAI_AGAIN. Closes: #131397
  * libapt-pkg-dev needs to bring in the apt-inst library if linking
    is to work. Closes: #133943
  * Typos, Doc Stuff. Closes: #132772, #129970, #123642, #114892, #113786,
         #109591, #105920, #103678, #139752, #138186, #138054, #138050,
	 #139994, #142955, #151654, #151834, #147611, #154268, #173971
  * Fix possibility for tag file parsing to fail in some unlikely situations.
    Closes: #139328
  * Use std C++ names for some header files. Closes: #128741
  * Do not check for free space if --no-download. Closes: #117856
  * Actually implement or group handling for 'upgrade'. Closes: #133950
  * "Internal Error, Couldn't configure pre-depend" is not actually an
    internal error, it is a packaging error and now it says so, and
    pinpoints the problem dependency. Closes: #155621
  * Allows failure to write to a pipe for post-invoke stuff. Closes: #89830
  * Use usr/share/doc for dhelp. Closes: #115701
  * --print-uris works with 'update'. Closes: #57070
  * Options Dpkg::MaxArgs,Dpkg::MaxArgBytes to allow a much longer dpkg
    command line.
  * Fixed 2 little OR group bugs, thanks to Yann Dirson. Closes: #143995,
    #142298
  * Allow an uninstalled package to be marked for removal on an install
    line (meaning not to automatically install it), also fix some dodgy
    handling of protected packages. Closes: #92287, #116011
  * Fix errant prefix matching in version selection. Closes: #105968
  * Ensure that all files needed to run APT as a user are readable and
    ignore roots umask for these files. Closes: #108801
  * Support larger config spaces. Closes: #111914
  * 'apt-get update' no longer does 'Building Dependency Tree'.
  * When matching regexs allways print a message. Change regex activation
    charset. Closes: #147817
  * Don't die if lines in sources.list are too long. Closes: #146846
  * Show file name on apt-extracttemplate error messges. Closes: #151835
  * i18n gettext stuff, based on work from Michael Piefel: Closes: #95933
  * Some highly unlikely memory faults. Closes: #155842
  * C++ stuff for G++3.2. Closes: #162617, #165515,
  * apt-config dumps sends to stdout not stderr now.  Closes: #146294
  * Fix segfault in FindAny when /i is used, and there is no default.
    Closes: #165891
  * Add s390x to archtable.  Closese: #160992.
  * Update config.sub/config.guess in cvs, and add support to debian/rules
    to update them from /usr/share/misc if they exist.  Closes: #155014
  * Remove 'Sorry' from messages.  Closes: #148824.
  * Change wording of 'additional disk space usage' message.  Closes:
    #135021.
  * apt-extracttemplates now prepends the package name when extracting
    files.  Closes: #132776
  * Add -n synonym for --names-only for apt-cache.  Closes: #130689
  * Display both current version and new version in apt-get -s.  Closes:
    #92358
  * Add an options and timeout config item to ssh/rsh.  Closes: #90654
  * libapt-pkg-dev now depends on apt-utils.  Closes: #133942.
  * Change verbose logging output of apt-ftparchive to go to stderr,
    instead of stdout.  Also, errors that occur no longer go to stdout,
    but stderr.  Closes: #161592
  * Test for timegm in configure.  Closes: #165516.
  * s/st_mtime/mtime/ on our local stat structure in apt-ftparchive, to
    support compliation on platforms where st_mtime is a macro.  Closes:
    #165518
  * Check the currently mounted cdrom, to see if it's the one we are
    interested in.  Closes: #154602
  * Refer to reportbug instead of bug in the man pages. Closes: #173745
  * Link apt-inst to apt-pkg. Closes: #175055
  * New apt_preferences man page from Thomas Hood, Susan Kleinmann,
    and others.
  * Fix > 300 col screen segfault. Closes: #176052
  * Rebuild with gcc-3.2. Closes: #177752, #178008.
  * Fix build-dep handling of | dependencies.
    Closes: #98640, #145997, #158896, #172901
  * Double default value of APT::Cache-Limit, until such time as it
    can be made more dynamic.  Closes: #178623.
  * Report uris with '.gz' when there are errors.  Closes: #178435.
  * When installing build-deps, make sure the new version will
    satisfy build requirements. Closes: #178121
  * Split offline and guide documentation into apt-doc.  This was done so
    that binary-arch builds do not require documention deps.  Note, that 
    apt-doc is not installed on upgrades.
  * Use doc-base, instead of dhelp directly.  Closes: #110389
  * Change http message 'Waiting for file' to 'Waiting for headers'.
    Closes: #178537
  * Remove trailing lines on package lists in apt-get.  Closes: #178736.
  * Fix origin pins for file:// uris.  Closes: #189014.
  * Apply typo and syntax patch from bug to apt-cache.8.sgml.  Closes:
    #155194
  * s/dpkg-preconfig/dpkg-preconfigure/ in examples/configure-index.
    Closes: #153734.
  * Fix some typos in the apt-get manual.  Closes: #163932.
  * Apply patch from bug, to change frozen to testing, and then do it
    everywhere else.  Closes: #165085.
  * Update es.po.  Closes: #183111.
  * Add pt_BR translation of apt_preferences(5).  Also, build fr manpages.
    Closes: #183904.
  * Add a vcg command to apt-cache, similiar to dotty.  Closes: #150512.
  * Add option to apt-get to show versions of packages being
    upgraded/installed.
  * Be quiet in apt.post{inst,rm}.  Closes: #70685.
  * apt-get now prints out suggested and recommended packages.  Closes:
    #54982.
  * Insert some newlines in the cdrom change media message.  Closes:
    #154601.
  * Add a rdepends command to apt-cache.  Closes: #159864.
  * When building the dpkg command line, allow for 8192 chars to be used,
    instead of only 1024.
  * APT::Immediate-Configure had inverted semantics(false meant it was
    enabled).  Closes: #173619.
  * Fix status file parser so that if a record is larger than 32k, the
    buffer size will be doubled, and the read attempted again.  Closes:
    #174945.

 -- Adam Heath <doogie@debian.org>  Sun, 27 Apr 2003 01:23:12 -0500

apt (0.5.4) unstable; urgency=low

  * M68k config.guess patch. Closes: #88913
  * Bi-yearly test on OpenBSD and Solaris
  * Doc updates. Closes: #89121, #89854, #99671, #98353, #95823, #93057,
          #97520, #102867, #101071, #102421, #101565, #98272, #106914,
          #105606, #105377
  * Various cosmetic code updates. Closes: #89066, #89066, #89152
  * Add "pre-auto" as an option for DSelect::Clean (run autoclean after
    update).
  * More patches from Alfredo for Vendors and more SHA-1 stuff
  * Fix for AJ's 'desire to remove perl-5.005' and possibly other
    similar situations. Closes: #56708, #59432
  * no_proxy and ftp. Closes: #89671
  * Philippe Batailler's man page patches.
  * Fix for display bug. Closes: #92033, #93652, #98468
  * Use more than 16bits for the dep ID. Some people ran out..
    Closes: #103020, #97809, #102951, #99974, #107362, #107395, #107362,
            #106911, #107395, #108968
  * Reordered some things to make dante and FTP happier. Closes: #92757
  * James R. Van Zandt's guide.sgml updates. Closes: #90027
  * apt-ftparchive copes with no uncompressed package files + contents.
  * French man pages from philippe batailler - well sort of. They
    don't build yet..
  * run-parts. Closes: #94286
  * 'apt-cache policy' preferences debug tool.
  * Whatever. Closes: #89762
  * libstdc++ and HURD. Closes: #92025
  * More apt-utils verbage. Closes: #86954
  * Fliped comparision operator. Closes: #94618
  * Used the right copyright file. Closes: #65691
  * Randolph's G++3 patches.
  * Fixed no_proxy tokanizing. Closes: #100046
  * Strip Config-Version when copying status to available. Closes: #97520
  * Segfault with missing source files. Closes: #100325
  * EINTR check. Closes: #102293
  * Various changes to the locking metholodgy for --print-uris.
    Closes: #100590
  * Lame LD_LIBRARY_PATH thing. Closes: #98928
  * apt-cache search searchs provide names too now. Closes: #98695
  * Checksum and long lines problem. Closes: #106591
  * .aptignr and empty files are just a warning. Closes: #97364

 -- Jason Gunthorpe <jgg@debian.org>  Sat, 18 Aug 2001 17:21:59 -0500

apt (0.5.3) unstable; urgency=low

  * JoeyH's dpkg::preconfig not working. Closes: #88675
  * Fixed apt override disparity
  * Alfredo's SHA-1 and related patches

 -- Jason Gunthorpe <jgg@debian.org>  Sun,  4 Mar 2001 15:39:43 -0700

apt (0.5.2) unstable; urgency=low

  * Fixed mention of /usr/doc in the long description
  * JoeyH's downgrade bug -- don't use 0.5.1
  * Doc bug. Closes: #88538
  * Fault in building release strings. Closes: #88533

 -- Jason Gunthorpe <jgg@debian.org>  Sun,  4 Mar 2001 15:39:43 -0700

apt (0.5.1) unstable; urgency=low

  * Fixed #82894 again, or should be and.
  * Process the option string right. Closes: #86921
  * Don't eat the last command for pipes. Closes: #86923
  * Ignore .* for configuration directory processing. Closes: #86923
  * Alfredo's no_proxy patch
  * Documentation fixes. Closes: #87091
  * JoeyH's double slash bug. Closes: #87266
  * Unintitialized buffer and apt-ftparchive contents generation.
     Closes: #87612
  * Build-deps on virtual packages. Closes: #87639
  * Fixes glibc/libstdc++ symbol dependencies by including glibc and
    libstdc++ version info in the library soname and in the package
    provides. Closes: #87426
  * Updated soname version to 0.3.2
  * apt-extracttemplates moved from debconf into apt-utils
  * s390 archtable entry. Closes: #88232
  * Dan's segfault
  * Some instances where the status file can source a package in a
    non-sensical way. Closes: #87390
  * Work better if there are duplicate sources.list entries.
  * Fixed the resetting of Dir with "dir {};". Closes: #87323

 -- Randolph Chung <tausq@debian.org>  Sat, 3 Mar 2001 15:37:38 -0700

apt (0.5.0) unstable; urgency=low

  * Fixed an obscure bug with missing final double new lines in
    package files
  * Changed the apt-cdrom index copy routine to use the new section
    rewriter
  * Added a package file sorter, apt-sortpkgs
  * Parse obsolete Optional dependencies.
  * Added Ben's rsh method. Closes: #57794
  * Added IPv6 FTP support and better DNS rotation support.
  * Include the server IP in error messages when using a DNS rotation.
    Closes: #64895
  * Made most of the byte counters into doubles to prevent 32bit overflow.
    Closes: #65349
  * HTTP Authorization. Closes: #61158
  * Ability to parse and return source index build depends from Randolph.
  * new 'apt-get build-dep' command from Randolph. Closes: #63982
  * Added apt-ftparchive the all dancing all singing FTP archive
    maintinance program
  * Allow version specifications with =1.2.4-3 and /2.2 or /stable postfixes
    in apt-get.
  * Removed useless internal cruft including the xstatus file.
  * Fixed config parser bugs. Closes: #67848, #71108
  * Brain Damanged apt-get config options changed, does not change the command
    line interface, except to allow --enable-* to undo a configuration
    option:
      No-Remove -> Remove
      No-Download -> Download
      No-Upgrade -> Upgrade
  * Made this fix configable (DSelect::CheckDir) and default to disabled:
     * No remove prompt if the archives dir has not changed. Closes: #55709
    Because it is stupid in the case where no files were downloaded due to
    a resumed-aborted install, or a full cache! Closes: #65952
  * Obscure divide by zero problem. Closes: #64394
  * Update sizetable for mips. Closes: #62288
  * Fixed a bug with passive FTP connections
  * Has sizetable entry for sparc64. Closes: #64869
  * Escape special characters in the ::Label section of the cdroms.lst
  * Created apt-utils and python-apt packages
  * Due to the new policy engine, the available file may contain entries
    from the status file. These are generated if the package is not obsolete
    but the policy engine prohibits using the version from the package files.
    They can be identified by the lack of a Filename field.
  * The new policy engine. Closes: #66509, #66944, #45122, #45094, #40006,
    #36223, #33468, #22551
  * Fixed deb-src line for non-us. Closes: #71501, #71601
  * Fixes for G++ 2.96, s/friend/friend class/
  * Fixed mis doc of APT::Get::Fix-Missing. Closes: #69269
  * Confirmed fix for missing new line problem. Closes: #69386
  * Fixed up dhelp files. Closes: #71312
  * Added some notes about dselect and offline usage. Closes: #66473, #38316
  * Lock files on read only file systems are ignored w/ warning.
    Closes: #61701
  * apt-get update foo now gives an error! Closes: #42891
  * Added test for shlibs on hurd. Closes: #71499
  * Clarified apt-cache document. Closes: #71934
  * DocBook SGML man pages and some improvements in the text..
  * sigwinch thing. Closes: #72382
  * Caching can be turned off by setting the cache file names blank.
  * Ignores arches it does not know about when autocleaning. Closes: #72862
  * New function in apt-config to return dirs, files, bools and integers.
  * Fixed an odd litle bug in MarkInstall and fixed it up to handle
    complex cases involving OR groups and provides.
    68754 describes confusing messages which are the result of this..
    Closes: #63149, #69394, #68754, #77683, #66806, #81486, #78712
  * Speeling mistake and return code for the 'wicked' resolver error
    Closes: #72621, #75226, #77464
  * Solved unable to upgrade libc6 from potato to woody due to 3 package
    libc6 dependency loop problem.
  * Leading sources.list spaces. Closes: #76010
  * Removed a possible infinite loop while processing installations.
  * Man page updates. Closes: #75411, #75560, #64292, #78469
  * ReduceSourceList bug. Closes: #76027
  * --only-source option. Closes: #76320
  * Typos. Closes: #77812, #77999
  * Different status messages. Closes: #76652, #78353
  * /etc/apt/apt.conf.d/ directory for Joey and Matt and pipe protocol 2
  * OS detection an support for the new pseduo standard of os-arch for the
    Architecture string. Also uses regexing.. Closes: #39227, #72349
  * Various i18n stuff. Note that this still needs some i18n wizard
    to do the last gettextization right. Closes: #62386
  * Fixed a problem with some odd http servers/proxies that did not return
    the content size in the header. Closes: #79878, #44379
  * Little acquire bugs. Closes: #77029, #55820
  * _POSIX_THREADS may not be defined to anything, just defined..
    Closes: #78996
  * Spelling of Ignore-Hold correctly. Closes: #78042
  * Unlock the dpkg db if in download only mode. Closes: #84851
  * Brendan O'Dea's dselect admindir stuff. Closes: #62811
  * Patch from BenC. Closes: #80810
  * Single output of some names in lists. Closes: #80498, #43286
  * Nice message for people who can't read syserror output. Closes: #84734
  * OR search function. Closes: #82894
  * User's guide updates. Closes: #82469
  * The AJ/JoeyH var/state to var/lib transition patch. Closes: #59094
  * Various CD bugs, again thanks to Greenbush
    Closes: #80946, #76547, #71810, #70049, #69482
  * Using potato debhelper. Closes: #57977
  * I cannot self-terminate. Closes: #74928

 -- Jason Gunthorpe <jgg@debian.org>  Wed, 21 Feb 2001 00:39:15 -0500

apt (0.3.19) frozen unstable; urgency=low

  * Updates to apt-cdrom to support integrated non-us nicely, thanks to
    Paul Wade.
  * Fixed that apt-get/cdrom deadlock thing. Closes: #59853, #62945, #61976
  * Fixed hardcoded path. Closes: #59743
  * Fixed Jay's relative path bug
  * Allowed source only CDs. Closes: #58952
  * Space check is supressed if --print-uris is given. Closes: #58965
  * Clarified the documenation examples for non-us. Closes: #58646
  * Typo in the package description. Closes: #60230
  * Man Page typo. Closes: #60347
  * Typo in Algorithms.cc. Closes: #63577
  * Evil dotty function in apt-cache for generating dependency graphs
    with the as-yet-unpackaged GraphVis.
  * Appears to have been fixed in Janurary.. Closes: #57981
  * New config.guess/sub for the new archs. Closes: #60874
  * Fixed error reporting for certain kinds of resolution failures.
    Closes: #61327
  * Made autoclean respect 'q' settings. Closes: #63023
  * Fixed up the example sources.list. Closes: #63676
  * Added DPkg::FlushSTDIN to control the flushing of stdin before
    forking dpkg. Closes: #63991

 -- Ben Gertzfield <che@debian.org>  Fri, 12 May 2000 21:10:54 -0700

apt (0.3.18) frozen unstable; urgency=low

  * Changes in the postinst script. Closes: #56855, #57237
  * Fixed bashism. Closes: #57216, #57335
  * Doc updates. Closes: #57772, #57069, #57331, #57833, #57896

 -- Ben Gertzfield <che@debian.org>  Sun, 13 Feb 2000 01:52:31 -0800

apt (0.3.17) unstable; urgency=low

  * RFC 2732 usage for CDROM URIs and fixes to apt-cdrom
  * Fixed the configuration parser to not blow up if ; is in the config
    string
  * Applied visual patch to dselect install script . Closes #55214
  * Included the configure-index example
  * Minimal CD swaps
  * Library soname has increased
  * Fixed default sources.list to have correct URLs for potato when it
    becomes stable
  * Added a message about erasing sources.list to dselect setup script
    Closes: #55755
  * No remove prompt if the archives dir has not changed. Closes: #55709
  * Fixed inclusion of 2nd sample config file. Closes: #55374
  * Made file mtimes of 0 not confuse the methods If-Modifed-Since check.
    Closes: #55991

 -- Ben Gertzfield <che@debian.org>  Mon, 31 Jan 2000 12:12:40 -0800

apt (0.3.16) unstable; urgency=low

  * Made --no-download work. Closes: #52993
  * Now compiles on OpenBSD, Solaris and HP-UX
  * Clarify segfault errors
  * More debhelper fixes. Closes: #52662, #54566, #52090, #53531, #54769
  * Fix for Joel's discovery of glibc removal behavoir.
  * Fix for Ben Collins file: uri from slink upgrade.
  * Fixed resume code in FTP. Closes: #54323
  * Take more precautions to prevent the corruption Joey Hess saw.
  * Fixed --no-list-cleanup
  * RFC 2732 URI parsing ([] for hostnames).
  * Typo in apt-cache man page. Closes: #54949

 -- Ben Gertzfield <che@debian.org>  Fri, 14 Jan 2000 08:04:15 -0800

apt (0.3.15) unstable; urgency=low

  * Added DSelect::WaitAfterDownload Closes: #49549
  * Fixed cast error in byteswap macro and supporting code. Closes: #50093
  * Fixed buffer overflow for wide terminal sizes. Closes: #50295
  * Made -s and clean not do anything. Closes: #50238
  * Problem with Protected packages and the new OR code.
  * /usr/share/doc stuff. Closes: #51017, #50228, #51141
  * Remove doesn't require a package to be installable. Closes: #51175
  * FTP proxy touch ups in the mabn page. Closes: #51315, #51314

 -- Ben Gertzfield <che@debian.org>  Sat,  4 Dec 1999 21:17:24 -0800

apt (0.3.14) unstable; urgency=low

  * Fix Perl or group pre-depends thing Closes: #46091, #46096, #46233, #45901
  * Fix handling of dpkg's conversions from < -> <= Closes: #46094, #47088
  * Make unparsable priorities non-fatal Closes: #46266, #46267, #46293, #46298
  * Fix handling of '/' for the dist name. Closes: #43830, #45640, #45692
  * Fixed 'Method gave a blank filename' error from IMS queries onto CDs.
    Closes: #45034, #45695, #46537
  * Made OR group handling in the problem resolver more elaborate. Closes: #45646
  * Added APT::Clean-Installed option. Closes: #45973
  * Moves the free space check to after the calculated size is printed.
    Closes: #46639, #47498
  * mipsel arch Closes: #47614
  * Beautified URI printing to not include passwords Closes: #46857
  * Fixed little problem with --no-download Closes: #47557
  * Tweaked Dselect 'update' script to re-gen the avail file even in the
    event of a failure Closes: #47112
  * Retries for source archives too Closes: #47529
  * Unmounts CDROMs iff it mounted them Closes: #45299
  * Checks for the partial directories before doing downloads Closes: #47392
  * no_proxy environment variable (http only!) Closes: #43476
  * apt-cache showsrc Closes: #45799
  * De-Refs Single Pure virtual packages. Closes: #42437, #43555
  * Regexs for install. Closes: #35304, #38835
  * Dependency reports now show OR group relations
  * Re-Install feature. Cloes: #46961, #37393, #38919
  * Locks archive directory on clean (woops)
  * Remove is not 'sticky'. Closes: #48392
  * Slightly more accurate 'can not find package' message. Closes: #48311
  * --trivial-only and --no-remove. Closes: #48518
  * Increased the cache size. Closes: #47648
  * Comment woopsie. Closes: #48789
  * Removes existing links when linking sources. Closes: #48775
  * Problem resolver does not install all virtual packages. Closes: #48591, #49252
  * Clearer usage message about 'source' Closes: #48858
  * Immediate configure internal error Closes: #49062, #48884

 -- Ben Gertzfield <che@debian.org>  Sun,  7 Nov 1999 20:21:25 -0800

apt (0.3.13) unstable; urgency=low

  * Fix timestamp miss in FTP. Closes: #44363
  * Fix sorting of Kept packages. Closes: #44377
  * Fix Segfault for dselect-upgrade. Closes: #44436
  * Fix handling of '/' for the dist name. Closes #43830
  * Added APT::Get::Diff-Only and Tar-Only options. Closes #44384
  * Add commented-out deb-src URI to default sources.list file.

 -- Ben Gertzfield <che@debian.org>  Sun, 19 Sep 1999 18:54:20 -0700

apt (0.3.12) unstable; urgency=low

  * Fix for typo in the dhelp index. Closes: #40377
  * Multiple media swap support
  * Purge support. Closes: #33291, #40694
  * Better handling of - remove notation. Closes: #41024
  * Purge support. Closes: #33291, #40694
  * Error code on failed update. Closes: #41053
  * apt-cdrom adds entries for source directories. Closes: #41231
  * Sorts the output of any list. Closes: #41107
  * Fixes the looping problem. Closes: #41784, #42414, #44022
  * Fixes the CRC mechanism to lowercase all strings. Closes: #41839
  * More checks to keep the display sane. Particularly when fail-over is
    used with local mirrors and CD-Roms. Closes: #42127, #43130, #43668
  * PThread lockup problem on certain sparc/m68k. Closes: #40628
  * apt-cdrom understands .gz Package files too. Closes: #42779
  * Spelling error in dselect method description. Closes: #43251
  * Added security to the default source list. Closes: #43356

 -- Ben Gertzfield <che@debian.org>  Fri,  3 Sep 1999 09:04:28 -0700

apt (0.3.11) unstable; urgency=low

  * Fix for mis-parsed file: URIs. Closes: #40373, #40366, #40230
  * Fix for properly upgrading the system from perl 5.004 to 5.005

 -- Ben Gertzfield <che@debian.org>  Mon, 28 Jun 1999 21:06:44 -0700

apt (0.3.9) unstable; urgency=low

  * Spelling error in cachefile.cc. Closes: #39885
  * Trailing slash in dselect install if you try to use the
    default config file. Closes: #40011
  * Simulate works for autoclean. Closes: #39141
  * Fixed spelling errors. Closes: #39673
  * Changed url parsing a bit. Closes: #40070, #40069
  * Version 0.3.8 will be for slink/hamm (GNU libc 2).

 -- Ben Gertzfield <che@debian.org>  Thu, 24 Jun 1999 18:02:52 -0700

apt (0.3.7) unstable; urgency=low

  * Fixed missing text in the apt-get(8) page. Closes: #37596
  * Made --simulate and friends work with apt-get source. Closes: #37597, #37656
  * Fixed inclusion of man pages in the -doc/-dev package. Closes: #37633, #38651
  * Fixed handling of the -q option with not-entirely integer arguments
    Closes: #37499
  * Man page typo Closes: #37762
  * Fixed parsing of the Source: line. Closes: #37679
  * Dpkg/dpkg-hurd source bug. Closes: #38004, #38032
  * Added a check for an empty cache directory. Closes: #37963
  * Return a failure code if -d is given and packages fail to download.
    Closes: #38127
  * Arranged for an ftp proxy specifing an http server to work. See the
    important note in the sources.list man page.
  * Accounted for resumed files in the cps calculation. Closes: #36787
  * Deal with duplicate same version different packages. Closes: #30237
  * Added --no-download. Closes: #38095
  * Order of apt-cdrom dist detection. Closes: #38139
  * Fix apt-cdrom chop handling and missing lines. Closes: #37276
  * IPv6 http support
  * Suggests dpkg-dev for apt-get source. Closes: #38158
  * Fixed typo in apt-get help. Closes: #38712
  * Improved the error message in the case of broken held package. Closes: #38777
  * Fixed handling of MD5 failures
  * Documented list notation Closes: #39008
  * Change the 'b' to 'B'. Closes: #39007

 -- Ben Gertzfield <che@debian.org>  Sun, 20 Jun 1999 18:36:20 -0700

apt (0.3.6) unstable; urgency=low

  * Note that 0.3.5 never made it out the door..
  * Fix for apt-cdrom and unusual disk label locations. Closes: #35571
  * Made APT print numbers in decimal. Closes: #35617, #37319
  * Buffer munching fix for FTP. Closes: #35868
  * Typo in sample config file. Closes: #35907
  * Fixed whitespace in version compares. Closes: #35968, #36283, #37051
  * Changed installed size counter to only count unpacked packages.
    Closes: #36201
  * apt-get source support. Closes: #23934, #27190
  * Renames .debs that fail MD5 checking, provides automatic corruption
    recovery. Closes: #35931
  * Fixed autoconf verison. Closes: #37305
  * Random Segfaulting. Closes: #37312, #37530
  * Fixed apt-cache man page. Closes: #36904
  * Added a newline to apt-cache showpkg. Closes: #36903

 -- Ben Gertzfield <che@debian.org>  Wed, 12 May 1999 09:18:49 -0700

apt (0.3.4) unstable; urgency=low

  * Release for Ben while he is out of town.
  * Checked the size of partial files. Closes: #33705
  * apt-get should not print progress on non-tty. Closes: #34944
  * s/guide.text.gz/users-guide.txt.gz/ debian/control: Closes: #35207
  * Applied cdrom patches from Torsten.  Closes: #35140, #35141
  * smbmounted cdrom fix. Closes: #35470
  * Changed ie to eg.  Closes: #35196

 -- Adam Heath <doogie@debian.org>  Sun,  4 Apr 1999 18:26:44 -0500

apt (0.3.3) unstable; urgency=low

  * Fixes bug with file:/ URIs and multi-CD handling. Closes: #34923

 -- Ben Gertzfield <che@debian.org>  Tue, 23 Mar 1999 12:15:44 -0800

apt (0.3.2) unstable; urgency=low

  * Major release into unstable of v3
  * These bugs have been fixed, explanations are in the bug system, read
    the man pages as well..
    Closes: #21113, #22507, #22675, #22836, #22892, #32883, #33006, #34121,
    	    #23984, #24685, #24799, #25001, #25019, #34223, #34296, #34355,
	    #24021, #25022, #25026, #25104, #25176, #31557, #31691, #31853,
    	    #25458, #26019, #26433, #26592, #26670, #27100, #27100, #27601,
    	    #28184, #28391, #28778, #29293, #29351, #27841, #28172, #30260,
    	    #29382, #29441, #29903, #29920, #29983, #30027, #30076, #30112,
    	    #31009, #31155, #31381, #31883, #32140, #32395, #32584. #34465,
    	    #30383, #30441, #30472, #30643, #30827, #30324, #36425, #34596

 -- Ben Gertzfield <che@debian.org>  Mon, 15 Mar 1999 19:14:25 -0800

apt (0.3.1) experimental; urgency=low

  * Minor release of cvs version.
  * Added virtual package libapt-pkgx.x

 -- Mitch Blevins <mblevin@debian.org>  Wed, 10 Mar 1999 07:52:44 -0500

apt (0.3.0) experimental; urgency=low

  * New experimental version.

 -- Ben Gertzfield <che@debian.org>  Tue, 15 Dec 1998 12:53:21 -0800

apt (0.1.9) frozen unstable; urgency=low

  * Return to the wacky numbering for when we build 0.1.8 for hamm
  * Important bug related to APT on the Alpha fixed
  * apt-get dist-upgrade problems fixed
  * tiny patch for http method to fix an endless loop
  * nice fix from /usr/doc/lintian/ to remove rpath nastiness from
    libtool and add proper shared lib dependancies
  * now dh_shlibdeps is called with LD_LIBRARY_PATH=debian/tmp/usr/lib
    in case an old libpkg is installed while building APT to prevent
    spurious dependancies

 -- Ben Gertzfield <che@debian.org>  Thu,  5 Nov 1998 17:43:25 -0800

apt (0.1.7) unstable; urgency=low

  * New build with libstdc++2.9.
  * Various fixes; read the Changelog.

 -- Ben Gertzfield <che@debian.org>  Thu, 15 Oct 1998 18:29:18 -0700

apt (0.1.6) unstable; urgency=low

  * Various fixes in the FTP method for error checking. Fixes: #26188.
  * Spelling corrections in dselect method. Fixes: #25884
  * Fixes for compilation on alpha/ppc. Fixes: #25313, #26108.
  * No more bo releases: we're using a normal numbering system now.

 -- Ben Gertzfield <che@debian.org>  Tue,  8 Sep 1998 19:27:13 -0700

apt (0.1.5) unstable; urgency=low

  * Changed sources.list to point to 'unstable' by default, as
    'frozen' no longer exists!

 -- Ben Gertzfield <che@debian.org>  Thu, 23 Jul 1998 22:00:18 -0700

apt (0.1.3) unstable; urgency=low

  * New upstreamish version.
  * ftp method rewritten in C. Removes dependancies on all perl/perl
    related modules. This fixes many of the ftp method bugs.

 -- Ben Gertzfield <che@debian.org>  Thu, 16 Jul 1998 22:19:00 -0700

apt (0.1.1) unstable; urgency=low

  * Release for unstable.

 -- Ben Gertzfield <che@debian.org>  Tue, 30 Jun 1998 20:48:30 -0700

apt (0.1) unstable; urgency=low

  * Kludge to fix problem in libnet-perl with illegal anonymous
    FTP passwords.
  * Moved to unstable; apt is in a useable state now.
  * Fixed version numbering. From now on, numbering will be:
    0.1 (no actual release) -> 0.1.0bo (release for libc5) ->
    0.1.1 (release for unstable). Thanks, Manoj.

 -- Ben Gertzfield <che@debian.org>  Tue, 30 Jun 1998 20:40:58 -0700

apt (0.0.17-1) experimental; urgency=low

  * Fixed problem with libc6 version compare
  * Scott's away for a while, so I'll be packaging apt for the time
    being.

 -- Ben Gertzfield <che@debian.org>  Thu, 25 Jun 1998 19:02:03 -0700

apt (0.0.16-1) experimental; urgency=low

  * Modifications to make apt-get more friendly when backgrounded.
  * Updated documentation.
  * Updates to graphic widgets

 -- Scott K. Ellis <scott@debian.org>  Mon,  8 Jun 1998 11:22:02 -0400

apt (0.0.15-0.2bo) experimental; urgency=low

  * Bo compilation
  * Bob Hilliards crash

 -- Jason Gunthorpe <jgg@debian.org>  Sun, 31 May 1998 20:18:35 -0600

apt (0.0.15-0.1bo) experimental; urgency=low

  * Bo compilation
  * libstdc++272 patch

 -- Jason Gunthorpe <jgg@debian.org>  Sun, 31 May 1998 20:18:35 -0600

apt (0.0.15) experimental; urgency=low

  * Clean up source tarball (no user-visible changes)

 -- Scott K. Ellis <scott@debian.org>  Tue, 26 May 1998 12:23:53 -0400

apt (0.0.14) experimental; urgency=low

  * Updates in ordering code to make sure certain upgrades work correctly.
  * Made dselect/setup understand ftp as well as http

 -- Scott K. Ellis <scott@debian.org>  Wed, 20 May 1998 13:33:32 -0400

apt (0.0.13-bo1) experimental; urgency=low

  * Bo compilation

 -- Jason Gunthorpe <jgg@debian.org>  Mon, 18 May 1998 15:10:49 -0600

apt (0.0.13) experimental; urgency=low

  * Remove hardcoded egcc from debian/rules (#21575)
  * Fixes for ordering logic when system has a number of unpacked
    but unconfigured packages installed.
  * Spelling fix in dselect install method (#22556)

 -- Scott K. Ellis <scott@debian.org>  Sun, 17 May 1998 20:08:33 -0400

apt (0.0.12) experimental; urgency=low

  * Fixed problems with package cache corruption.
  * Made to depend on libc6 >= 2.0.7pre1 due to timezone problems with
    earlier versions.
  * Interface and documentation improvements.

 -- Scott K. Ellis <scott@debian.org>  Sat, 16 May 1998 23:17:32 -0400

apt (0.0.11) experimental; urgency=low

  * Change dependancies to pre-depends since breaking your packaging tools
    in the middle of an installation isn't very good.
  * Bug fixes to ftp method and general apt-get code

 -- Scott K. Ellis <scott@debian.org>  Fri, 15 May 1998 08:57:38 -0400

apt (0.0.10) experimental; urgency=low

  * Run "dpkg --configure -a" after an aborted dselect install
  * Fixed problem with install looping
  * Support for authenticating proxys: (note this isn't terribly secure)
    http_proxy="http://user:pass@firewall:port/"
  * Substitute $ARCH in sources.list
  * Fixes in the resumption code for ftp

 -- Scott K. Ellis <scott@debian.org>  Tue, 12 May 1998 09:14:41 -0400

apt (0.0.9) experimental; urgency=low

  * Added ftp support.
  * Various other less visible bug fixes.
  * Fixed problem with segfault when apt-get invoked in a non-existant
    directory (Bug #21863)
  * Bumped policy to 2.4.1

 -- Scott K. Ellis <scott@debian.org>  Fri,  1 May 1998 09:18:19 -0400

apt (0.0.8) experimental; urgency=low

  * Fixed generated available file (Bug #21836)
  * Added download ETA (Bug #21774).
  * Fixed hardcoded ARCH (Bug #21751).
  * Fixed check on http_proxy (Bug #21795).
  * Added download speed indicator.

 -- Scott K. Ellis <scott@debian.org>  Mon, 27 Apr 1998 10:58:32 -0400

apt (0.0.7) experimental; urgency=low

  * Remove libdeity and apt from package for now, since only apt-get and
    apt-cache are actually useful right now.
  * Clean up handling of package installation errors.
  * Added timeout to http transfers (#21269)
  * Updated setup for dselect/apt method.
  * Updated man pages
  * Long options (added in 0.0.6)

 -- Scott K. Ellis <scott@debian.org>  Tue, 21 Apr 1998 09:06:49 -0400

apt (0.0.6) experimental; urgency=low

  * Spelling changes.
  * Revamped download status display.
  * Call apt-get clean after successful install in dselect.
  * Added "apt-get clean" which deletes package files from /var/cache/apt

 -- Scott K. Ellis <scott@debian.org>  Thu,  9 Apr 1998 15:13:59 -0400

apt (0.0.5) experimental; urgency=low

  * Ignore signals while dpkg is running so we don't leave dpkg running in
    the background (#20804)
  * Check Packages as well as Packages.gz for file URIs (#20784)
  * Spelling cleanup (#20800)
  * Added -m option to permit upgrade to go on in the case of a bad mirror.
    This option may result in incomplete upgrades when used with -f.

 -- Scott K. Ellis <scott@debian.org>  Tue,  7 Apr 1998 12:40:29 -0400

apt (0.0.4) experimental; urgency=low

  * New usage guide.
  * Various documentation updates and cleanup.
  * Added '-f' option to apt-get attempt to fix broken dependancies.

 -- Scott K. Ellis <scott@debian.org>  Sat,  4 Apr 1998 14:36:00 -0500

apt (0.0.3) experimental; urgency=low

  * Added a shlibs.local file to prevent apt from depending on itself.
  * Updates to how apt-get handles bad states in installed packages.
  * Updated rules to make sure build works from a freshly checked out source
    archive.  Building from CVS needs libtool/automake/autoconf, builds from
    the distributed source package should have no such dependancy.

 -- Scott K. Ellis <scott@debian.org>  Fri,  3 Apr 1998 11:49:47 -0500

apt (0.0.2) unstable; urgency=low

  * Updates to apt-get and http binding for dselect method (apt).
  * Updating version number from 0.0.1, which was released only on IRC.

 -- Scott K. Ellis <scott@debian.org>  Fri,  3 Apr 1998 00:35:18 -0500

apt (0.0.1) unstable; urgency=low

  * Initial Release.

 -- Scott K. Ellis <scott@debian.org>  Tue, 31 Mar 1998 12:49:28 -0500<|MERGE_RESOLUTION|>--- conflicted
+++ resolved
@@ -1,26 +1,20 @@
-<<<<<<< HEAD
 apt (0.8.11.6) UNRELEASED; urgency=low
-=======
-apt (0.8.10.3+squeeze1) UNRELEASED; urgency=low
-
-  [ Michael Vogt ]
-  * debian/control:
-    - make Vcs-Bzr point to http://bzr.debian.org/apt/apt/debian-squeeze
-      branch
->>>>>>> cd5b597c
 
   [ Christian Perrier ]
   * Fix error in French translation of manpages (apt_preferences(5)).
     Merci, Rémi Vanicat. Closes: #613689
-<<<<<<< HEAD
   * Complete French manpage translation
 
   [ David Kalnischkies ]
+  * ftparchive/multicompress.cc, apt-inst/deb/debfile.cc:
+    - support xz compressor to create xz-compressed Indexes and be able
+      to open data.tar.xz files
   * ftparchive/writer.cc:
     - ensure that Date and Valid-Until time strings are not localised
     - add options to disable specific checksums for Indexes
-
- -- David Kalnischkies <kalnischkies@gmail.com>  Tue, 22 Feb 2011 14:48:21 +0100
+    - include xz-compressed Packages and Sources files in Release file
+
+ -- David Kalnischkies <kalnischkies@gmail.com>  Tue, 22 Feb 2011 14:59:51 +0100
 
 apt (0.8.11.5) unstable; urgency=low
 
@@ -217,20 +211,6 @@
       default value of Acquire::GzipIndexes.
 
  -- Michael Vogt <mvo@debian.org>  Tue, 08 Feb 2011 12:58:12 +0100
-=======
-
-  [ David Kalnischkies ]
-  * apt-pkg/contrib/fileutl.cc:
-    - reorder the loaded filesize bytes for big endian (Closes: #612986)
-      Thanks to Jörg Sommer for the detailed analyse!
-  * ftparchive/multicompress.cc, apt-inst/deb/debfile.cc:
-    - support xz compressor to create xz-compressed Indexes and be able
-      to open data.tar.xz files
-  * ftparchive/writer.cc:
-    - include xz-compressed Packages and Sources files in Release file
-
- -- David Kalnischkies <kalnischkies@gmail.com>  Tue, 22 Feb 2011 14:51:32 +0100
->>>>>>> cd5b597c
 
 apt (0.8.10.3) unstable; urgency=low
 
