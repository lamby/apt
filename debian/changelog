--- conflicted
+++ resolved
@@ -1,4 +1,3 @@
-<<<<<<< HEAD
 apt (1.1~exp3) experimental; urgency=medium
 
   [ Michael Vogt ]
@@ -87,7 +86,7 @@
     - add regression test for LP: #34638
 
  -- Michael Vogt <mvo@debian.org>  Thu, 19 Jun 2014 12:01:48 +0200
-=======
+
 apt (1.0.9.2) unstable; urgency=medium
 
   [ Michael Vogt ]
@@ -115,7 +114,6 @@
     (closes: #763780)
 
  -- Michael Vogt <mvo@debian.org>  Thu, 02 Oct 2014 22:05:39 +0200
->>>>>>> 536fdb88
 
 apt (1.0.9.1) unstable; urgency=high
 
