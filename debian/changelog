--- conflicted
+++ resolved
@@ -1,5 +1,11 @@
-<<<<<<< HEAD
-apt (0.8.15.2) unstable; urgency=low
+apt (0.8.15.3) UNRELEASED; urgency=low
+
+  [ Michael Vogt ]
+  * apt-pkg/acquire-item.cc:
+    - improve error message for a expired Release file
+  * apt-pkg/algorithms.cc:
+    - Hold back packages that would enter "policy-broken" state on upgrade
+      when doing a "apt-get upgrade"
 
   [ David Kalnischkies ]
   * apt-pkg/pkgcachegen.cc:
@@ -14,17 +20,7 @@
   * apt-pkg/init.cc:
     - use CndSet in pkgInitConfig (Closes: #629617)
 
- -- David Kalnischkies <kalnischkies@gmail.com>  Wed, 06 Jul 2011 13:29:52 +0200
-=======
-apt (0.8.15.3) UNRELEASED; urgency=low
-
-  * apt-pkg/acquire-item.cc:
-    - improve error message for a expired Release file
-  * apt-pkg/algorithms.cc:
-    - Hold back packages that would enter "policy-broken" state on upgrade
-      when doing a "apt-get upgrade"
-
- -- Michael Vogt <michael.vogt@ubuntu.com>  Thu, 14 Jul 2011 11:22:54 +0200
+ -- David Kalnischkies <kalnischkies@gmail.com>  Thu, 14 Jul 2011 21:26:09 +0200
 
 apt (0.8.15.2) unstable; urgency=high
 
@@ -32,7 +28,6 @@
     code (LP: #784473)
 
  -- Michael Vogt <mvo@debian.org>  Tue, 12 Jul 2011 11:54:47 +0200
->>>>>>> 118192bf
 
 apt (0.8.15.1) unstable; urgency=low
 
