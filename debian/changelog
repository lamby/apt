--- conflicted
+++ resolved
@@ -1,3 +1,19 @@
+apt (0.8.15.4ubuntu2) UNRELEASED; urgency=low
+
+  * apt-pkg/contrib/fileutl.{cc,h}:
+    - add GetModificationTime() helper
+  * apt-pkg/pkgcachegen.cc:
+    - regenerate the cache if the sources.list changes to ensure
+      that changes in the ordering there will be honored by apt
+  * apt-pkg/sourcelist.{cc,h}:
+    - add pkgSourceList::GetLastModifiedTime() helper
+  * apt-pkg/pkgcachegen.{cc,h}:
+    - use ref-to-ptr semantic in NewDepends() to ensure that the   
+      libapt does not segfault if the cache is remapped in between
+      (LP: #812862)
+
+ -- Michael Vogt <mvo@debian.org>  Tue, 12 Jul 2011 11:54:47 +0200
+
 apt (0.8.15.4ubuntu1) oneiric; urgency=low
 
   * merged from debian-sid
@@ -18,7 +34,6 @@
     - add new DeEscapeString() similar to DeQuoteString but
       unescape character escapes like \0XX and \xXX (plus added
       test)
-<<<<<<< HEAD
   * refresh po/*
   
  -- Michael Vogt <mvo@debian.org>  Tue, 26 Jul 2011 12:12:27 +0200
@@ -106,19 +121,6 @@
 
   * fix from David Kalnischkies for the InRelease gpg verification 
     code (LP: #784473)
-=======
-  * apt-pkg/contrib/fileutl.{cc,h}:
-    - add GetModificationTime() helper
-  * apt-pkg/pkgcachegen.cc:
-    - regenerate the cache if the sources.list changes to ensure
-      that changes in the ordering there will be honored by apt
-  * apt-pkg/sourcelist.{cc,h}:
-    - add pkgSourceList::GetLastModifiedTime() helper
-  * apt-pkg/pkgcachegen.{cc,h}:
-    - use ref-to-ptr semantic in NewDepends() to ensure that the   
-      libapt does not segfault if the cache is remapped in between
-      (LP: #812862)
->>>>>>> 64dda04b
 
  -- Michael Vogt <mvo@debian.org>  Tue, 12 Jul 2011 11:54:47 +0200
 
