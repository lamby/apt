apt (0.7.25ubuntu3) UNRELEASED; urgency=low

  * cmdline/apt-get.cc:
    - fix apt-get source pkg=version regression (closes: #561971)
  * apt-pkg/contrib/cdromutl.cc:
    - fix UnmountCdrom() fails, give it a bit more time and try
      the umount again
  * apt-pkg/cdrom.cc:
    - fix crash in pkgUdevCdromDevices
  * methods/cdrom.cc:
    - fixes in multi cdrom setup code
    - add new "Acquire::cdrom::AutoDetect" variable that enables/disables
      the dlopen of libudev for automatic cdrom detection
  * cmdline/apt-cdrom.cc:
<<<<<<< HEAD
    - add new --auto-detect option
=======
    - add new --auto-detect option that uses libudev to figure out
      the cdrom/mount-point
>>>>>>> 58106839

 -- Michael Vogt <michael.vogt@ubuntu.com>  Tue, 26 Jan 2010 12:01:36 +0100

apt (0.7.25ubuntu2) lucid; urgency=low

  * Change history branch so that it does not break the 
    apt ABI for the pkgPackageManager interface
    (can be reverted on the next ABI break)

 -- Michael Vogt <michael.vogt@ubuntu.com>  Wed, 23 Dec 2009 10:14:16 +0100

apt (0.7.25ubuntu1) lucid; urgency=low

  * Merged from the mvo branch
  * merged from the lp:~mvo/apt/history branch

 -- Michael Vogt <michael.vogt@ubuntu.com>  Tue, 22 Dec 2009 09:44:08 +0100

apt (0.7.25) unstable; urgency=low

  [ Christian Perrier ]
  * Fix apt-ftparchive(1) wrt description of the "-o" option.
    Thanks to Dann Frazier for the patch. Closes: #273100
  * po/LINGUAS. Re-disable Hebrew. Closes: #534992
  * po/LINGUAS. Enable Asturian and Lithuanian
  * Fix typo in apt-cache.8.xml: nessasarily
  * Fix "with with" in apt-get.8.xml
  * Fix some of the typos mentioned by the german team
    Closes: #479997
  * Polish translation update by Wiktor Wandachowicz
    Closes: #548571
  * German translation update by Holger Wansing
    Closes: #551534
  * Italian translation update by Milo Casagrande
    Closes: #555797
  * Simplified Chinese translation update by Aron Xu 
    Closes: #558737
  * Slovak translation update by Ivan Masár
    Closes: #559277
  
  [ Michael Vogt ]
  * apt-pkg/packagemanager.cc:
    - add output about pre-depends configuring when debug::pkgPackageManager
      is used
  * methods/https.cc:
    - fix incorrect use of CURLOPT_TIMEOUT, closes: #497983, LP: #354972
      thanks to Brian Thomason for the patch
  * merge lp:~mvo/apt/netrc branch, this adds support for a
    /etc/apt/auth.conf that can be used to store username/passwords
    in a "netrc" style file (with the extension that it supports "/"
    in a machine definition). Based on the maemo git branch (Closes: #518473)
    (thanks also to Jussi Hakala and Julian Andres Klode)
  * apt-pkg/deb/dpkgpm.cc:
    - add "purge" to list of known actions
  * apt-pkg/init.h:
    - add compatibility with old ABI name until the next ABI break
  * merge segfault fix from Mario Sanchez Prada, many thanks
    (closes: #561109)

  [ Brian Murray ]
  * apt-pkg/depcache.cc, apt-pkg/indexcopy.cc:
    - typo fix (LP: #462328)
  
  [ Loïc Minier ]
  * cmdline/apt-key:
    - Emit a warning if removed keys keyring is missing and skip associated
      checks (LP: #218971)

  [ David Kalnischkies ]
  * apt-pkg/packagemanager.cc:
    - better debug output for ImmediateAdd with depth and why
    - improve the message shown for failing immediate configuration
  * doc/guide.it.sgml: moved to doc/it/guide.it.sgml
  * doc/po4a.conf: activate translation of guide.sgml and offline.sgml
  * doc/apt.conf.5.xml:
    - provide a few more details about APT::Immediate-Configure
    - briefly document the behaviour of the new https options
  * doc/sources.list.5.xml:
    - add note about additional apt-transport-methods
  * doc/apt-mark.8.xml:
    - correct showauto synopsis, thanks Andrew Schulman (Closes: #551440)
  * cmdline/apt-get.cc:
    - source should display his final pkg pick (Closes: #249383, #550952)
    - source doesn't need the complete version for match (Closes: #245250)
    - source ignores versions/releases if not available (Closes: #377424)
    - only warn if (free) space overflows (Closes: #522238)
    - add --debian-only as alias for --diff-only
  * methods/connect.cc:
    - display also strerror of "wicked" getaddrinfo errors
    - add AI_ADDRCONFIG to ai_flags as suggested by Aurelien Jarno
      in response to Bernhard R. Link, thanks! (Closes: #505020)
  * buildlib/configure.mak, buildlib/config.{sub,guess}:
    - remove (outdated) config.{sub,guess} and use the ones provided
      by the new added build-dependency autotools-dev instead
  * configure.in, buildlib/{xml,yodl,sgml}_manpage.mak:
    - remove the now obsolete manpage buildsystems
  * doc/{pl,pt_BR,es,it}/*.{sgml,xml}:
    - convert all remaining translation to the po4a system
  * debian/control:
    - drop build-dependency on docbook-utils and xmlto
    - add build-dependency on autotools-dev
    - bump policy to 3.8.3 as we have no outdated manpages anymore
  * debian/NEWS:
    - fix a typo in 0.7.24: Allready -> Already (Closes: #557674)
  * ftparchive/writer.{cc,h}:
    - add APT::FTPArchive::LongDescription to be able to disable them
  * apt-pkg/deb/debsrcrecords.cc:
    - use "diff" filetype for .debian.tar.* files (Closes: #554898)
  * methods/rred.cc:
    - rewrite to be able to handle even big patch files
    - adopt optional mmap+iovec patch from Morten Hustveit
      (Closes: #463354) which should speed up a bit. Thanks!
  * methods/http{,s}.cc
    - add config setting for User-Agent to the Acquire group,
      thanks Timothy J. Miller! (Closes: #355782)
    - add https options which default to http ones (Closes: #557085)
  * debian/apt.cron.daily:
    - check cache size even if we do nothing else otherwise, thanks
      Francesco Poli for patch(s) and patience! (Closes: #459344)
  * ftparchive/*:
    - fix a few typos in strings, comments and manpage,
      thanks Karl Goetz! (Closes: #558757)

  [ Carl Chenet ]
  * cmdline/apt-mark:
    - print an error if a new state file can't be created
      (Closes: #521289) and
    - exit nicely if python-apt is not installed (Closes: #521284)

  [ Chris Leick ]
  * doc/de: German translation of manpages (Closes: #552606)
  * doc/ various manpages:
    - correct various errors, typos and oddities (Closes: #552535)
  * doc/apt-secure.8.xml:
    - replace literal with emphasis tags in Archive configuration
  * doc/apt-ftparchive.1.xml:
    - remove informalexample tag which hides the programlisting
  * doc/apt-get.8.xml:
    - change equivalent "for" to "to the" (purge command)
    - clarify --fix-broken sentence about specifying packages

  [ Eugene V. Lyubimkin ]
  * apt-pkg/contib/strutl.h
    - Avoid extra inner copy in APT_MKSTRCMP and APT_MKSTRCMP2.
  * build infrastructure:
    - Bumped libapt version, excluded eglibc from SONAME. (Closes: #448249)

  [ Julian Andres Klode ]
  * doc/apt.conf.5.xml:
    - Deprecate unquoted values, string concatenation and explain what should
      not be written inside a value (quotes,backslash).
    - Restrict option names to alphanumerical characters and "/-:._+".
    - Deprecate #include, we have apt.conf.d nowadays which should be
      sufficient.
  * ftparchive/apt-ftparchive.cc:
    - Call setlocale() so translations are actually used.
  * debian/apt.conf.autoremove:
    - Add kfreebsd-image-* to the list (Closes: #558803)

 -- Michael Vogt <mvo@debian.org>  Tue, 15 Dec 2009 09:21:55 +0100

apt (0.7.24ubuntu1) lucid; urgency=low

  [ Michael Vogt ]
  * apt-pkg/deb/dpkgpm.cc:
    - include df -l output in the apport log as well (thanks to
      tjaalton)
  * apt-pkg/packagemanager.cc:
    - add output about pre-depends configuring when debug::pkgPackageManager
      is used
  * methods/https.cc:
    - fix incorrect use of CURLOPT_TIMEOUT, closes: #497983, LP: #354972
      thanks to Brian Thomason for the patch
  * merge lp:~mvo/apt/netrc branch, this adds support for a
    /etc/apt/auth.conf that can be used to store username/passwords
    in a "netrc" style file (with the extension that it supports "/"
    in a machine definition). Based on the maemo git branch.

  [ Brian Murray ]
  * apt-pkg/depcache.cc, apt-pkg/indexcopy.cc:
    - typo fix (LP: #462328)
  
 -- Michael Vogt <michael.vogt@ubuntu.com>  Mon, 14 Dec 2009 09:27:26 +0100

apt (0.7.24) unstable; urgency=low

  [ Nicolas François ]
  * Cleaned up the first patch draft from KURASAWA Nozomu to finally
    get po4a support for translating the man pages.
    Many thanks to both for this excellent work! (Closes: #441608)
  * doc/ja/*, doc/po/ja.po:
    - remove the old ja man page translation and replace it with
      the new po4a-powered translation by KURASAWA Nozomu.
  * doc/*.?.xml (manpages):
    - add contrib to author tags and also add refmiscinfo to fix warnings
  * doc/style.txt, buildlib/defaults.mak, buildlib/manpage.mak:
    - fix a few typos in the comments of this files

  [ Michael Vogt ]
  * apt-pkg/deb/dpkgpm.cc:
    - when tcgetattr() returns non-zero skip all pty magic 
      (thanks to Simon Richter, closes: #509866)
  * apt-inst/contrib/arfile.cc:
    - show propper error message for Invalid archive members

  [ David Kalnischkies ]
  * doc/Doxyfile.in:
    - update file with doxygen 1.6.1 (current unstable)
    - activate DOT_MULTI_TARGETS, it is default on since doxygen 1.5.9
  * buildlib/po4a_manpage.mak, doc/makefile, configure:
    - simplify the makefiles needed for po4a manpages
  * apt-pkg/contrib/configuration.cc:
    - add a helper to easily get a vector of strings from the config
  * apt-pkg/contrib/strutl.cc:
    - replace unknown multibytes with ? in UTF8ToCharset (Closes: #545208)
  * doc/apt-get.8.xml:
    - fix two little typos in the --simulate description. (Closes: #545059)
  * apt-pkg/aptconfiguration.cc, doc/apt.conf.5.xml:
    - add an order subgroup to the compression types to simplify reordering
      a bit and improve the documentation for this option group.
  * doc/apt.conf.5.xml:
    - document the Acquire::http::Dl-Limit option
    - try to be crystal clear about the usage of :: and {} (Closes: #503481)
  * doc/apt-cache.8.xml:
    - clarify the note for the pkgnames command (Closes: #547599)
  * doc/apt.ent, all man pages:
    - move the description of files to globally usable entities
  * doc/apt_preferences.5.xml:
    - document the new preferences.d folder (Closes: #544017)
  * methods/rred.cc:
    - add at the top without failing (by Bernhard R. Link, Closes: #545694)
  * buildlib/sizetable:
    - add amd64 for cross building (by Mikhail Gusarov, Closes: #513058)
  * debian/prerm:
    - remove file as nobody will upgrade from 0.4.10 anymore
  * debian/control:
    - remove gnome-apt suggestion as it was removed from debian
  * apt-pkg/deb/dpkgpm.cc, apt-pkg/packagemanager.cc, apt-pkg/orderlist.cc:
    - add and document _experimental_ options to make (aggressive)
      use of dpkg's trigger and configuration handling (Closes: #473461)
  * cmdline/apt-get.cc:
    - ignore versions that are not candidates when selecting a package
      instead of a virtual one (by Marius Vollmer, Closes: #547788)

  [ Christian Perrier ]
  * doc/fr/*, doc/po/fr.po:
    - remove the old fr man page translation and replace it with
      the new po4a-powered translation
  * doc/de: dropped (translation is too incomplete to be useful in
      the transition to the po4a-powered translations)

 -- Michael Vogt <mvo@debian.org>  Fri, 25 Sep 2009 19:57:25 +0200

apt (0.7.23.1ubuntu2) karmic; urgency=low

  [ Michael Vogt ]
  * debian/control:
    - fix Vcr-Bzr header

  [ Kees Cook ]
  * debian/apt.cron.daily:
    - fix quotes for use with "eval", thanks to Lars Ljung (LP: #449535).

 -- Michael Vogt <michael.vogt@ubuntu.com>  Thu, 15 Oct 2009 19:05:19 +0200

apt (0.7.23.1ubuntu1) karmic; urgency=low

  [ Matt Zimmerman ]
  * apt-pkg/deb/dpkgpm.cc:
    - Suppress apport reports on dpkg short reads (these I/O errors are not 
      generally indicative of a bug in the packaging)

  [ Loïc Minier ]
  * cmdline/apt-key:
    - Emit a warning if removed keys keyring is missing and skip associated
      checks (LP: #218971)

  [ Brian Murray ]
  * cmdline/apt-get.cc:
    - typo fix (LP: #370094)

  [ Michael Vogt ]
  * apt-pkg/deb/dpkgpm.cc:
    - when tcgetattr() returns non-zero skip all pty magic 
      (thanks to Simon Richter, closes: #509866)
  * apt-inst/contrib/arfile.cc:
    - show propper error message for Invalid archive members
  * apt-pkg/acquire-worker.cc:
    - show error details of failed methods
  * apt-pkg/contrib/fileutl.cc:
    - if a process aborts with signal, show signal number
  * methods/http.cc:
    - ignore SIGPIPE, we deal with EPIPE from write in 
      HttpMethod::ServerDie() (LP: #385144)
  * debian/apt.cron.daily:
    - if the timestamp is too far in the future, delete it 
      (LP: #135262)
  
  [ Merge ]
  * merged from debian, reverted the libdlopen-udev branch
    because its too late in the release process for this now
  * not merged the proxy behaviour change from 0.7.23 (that will
    be part of lucid)

 -- Michael Vogt <michael.vogt@ubuntu.com>  Wed, 23 Sep 2009 18:15:10 +0200

apt (0.7.23.1) unstable; urgency=low

  [ Michael Vogt ]
  * apt-pkg/pkgcache.cc:
    - do not set internel "needs-configure" state for packages in 
      triggers-pending state. dpkg will deal with the trigger and
      it if does it before we trigger it, dpkg will error out
      (LP: #414631)
  * apt-pkg/acquire-item.cc:
    - do not segfault on invalid items (closes: #544080)

 -- Michael Vogt <mvo@debian.org>  Fri, 28 Aug 2009 21:53:20 +0200

apt (0.7.23) unstable; urgency=low

  [ Eugene V. Lyubimkin ]
  * methods/{http,https,ftp}, doc/apt.conf.5.xml:
    - Changed and unified the code that determines which proxy to use. Now
      'Acquire::{http,ftp}::Proxy[::<host>]' options have the highest priority,
      and '{http,ftp}_proxy' environment variables are used only if options
      mentioned above are not specified.
      (Closes: #445985, #157759, #320184, #365880, #479617)
  
  [ David Kalnischkies ]
  * cmdline/apt-get.cc:
    - add APT::Get::HideAutoRemove=small to display only a short line
      instead of the full package list. (Closes: #537450)
    - ShowBroken() in build-dep (by Mike O'Connor, Closes: #145916)
    - check for statfs.f_type (by Robert Millan, Closes: #509313)
    - correct the order of picked package binary vs source in source
    - use SourceVersion instead of the BinaryVersion to get the source
      Patch by Matt Kraai, thanks! (Closes: #382826)
    - add pkg/archive and codename in source (Closes: #414105, #441178)
  * apt-pkg/contrib/strutl.cc:
    - enable thousand separator according to the current locale
      (by Luca Bruno, Closes: #223712)
  * doc/apt.conf.5.xml:
    - mention the apt.conf.d dir (by Vincent McIntyre, Closes: #520831)
  * apt-inst/contrib/arfile.cc:
    - use sizeof instead strlen (by Marius Vollmer, Closes: #504325)
  * doc/apt-mark.8.xml:
    - improve manpage based on patch by Carl Chenet (Closes: #510286)
  * apt-pkg/acquire-item.cc:
    - use configsettings for dynamic compression type use and order.
      Based on a patch by Jyrki Muukkonen, thanks! (LP: #71746)
  * apt-pkg/aptconfiguration.cc:
    - add default configuration for compression types and add lzma
      support. Order is now bzip2, lzma, gzip, none (Closes: #510526)
  * ftparchive/writer.cc:
    - add lzma support also here, patch for this (and inspiration for
      the one above) by Robert Millan, thanks!
  * apt-pkg/depcache.cc:
    - restore the --ignore-hold effect in the Is{Delete,Install}Ok hooks
  * doc/apt-get.8.xml:
    - update the source description to reflect what it actually does
      and how it can be used. (Closes: #413021)
  * methods/http.cc:
    - allow empty Reason-Phase in Status-Line to please squid,
      thanks Modestas Vainius for noticing! (Closes: #531157, LP: #411435)

  [ George Danchev ]
  * cmdline/apt-cache.cc:
    - fix a memory leak in the xvcg method (Closes: #511557)
  * apt-pkg/indexcopy.cc:
    - fix a memory leak then the Release file not exists (Closes: #511556)

 -- Michael Vogt <mvo@debian.org>  Thu, 27 Aug 2009 14:44:39 +0200

apt (0.7.22.2) unstable; urgency=low

  * debian/apt.cron.daily:
    - Make sure that VERBOSE is always set (Closes: #539366)
    - Script can be disabled by APT::Periodic::Enable=0 (Closes: #485476)
    - Support using debdelta to download packages (Closes: #532079)

 -- Julian Andres Klode <jak@debian.org>  Thu, 06 Aug 2009 12:17:19 +0200

apt (0.7.22.1) unstable; urgency=low

  [ Michael Vogt ]
  * cmdline/apt-get.cc:
    - honor APT::Get::Only-Source properly in FindSrc() (thanks to
      Martin Pitt for reporting the problem), also Closes: #535362.

  [ Julian Andres Klode ]
  * apt-pkg/contrib/mmap.cc:
    - Fix FTBFS on GNU/kFreeBSD by disabling DynamicMMap::Grow() on
      non-Linux architectures as it uses mremap (Closes: #539742).
  * apt-pkg/sourcelist.cc:
    - Only warn about missing sources.list if there is no sources.list.d
      and vice versa as only one of them is needed (Closes: #539731).
  * debian/control:
    - Add myself to Uploaders.
    - Increase Standards-Version to 3.8.2.0.

 -- Julian Andres Klode <jak@debian.org>  Mon, 03 Aug 2009 12:48:31 +0200

apt (0.7.22) unstable; urgency=low


  [ Christian Perrier ]
  * Documentation translations:
    - Fix a typo in apt-get(8) French translation. Closes: #525043
      Thanks to Guillaume Delacour for spotting it.
    - Updated apt.conf(5) manpgae French translation.
      Thanks to Aurélien Couderc.
  * Translations:
    - fr.po
    - sk.po. Closes: #525857
    - ru.po. Closes: #526816
    - eu.po. Closes: #528985
    - zh_CN.po. Closes: #531390
    - fr.po
    - it.po. Closes: #531758
    - ca.po. Closes: #531921
    - de.po. Closes: #536430
  * Added translations
    - ast.po (Asturian by Marcos Alvareez Costales).
      Closes: #529007, #529730, #535328
  
  [ David Kalnischkies ]
  * [ABI break] support '#' in apt.conf and /etc/apt/preferences
    (closes: #189866)
  * [ABI break] Allow pinning by codename (closes: #97564)
  * support running "--simulate" as user
  * add depth information to the debug output and show what depends
    type triggers a autoinst (closes: #458389)
  * add Debug::pkgDepCache::Marker with more detailed debug output 
    (closes: #87520)
  * add Debug::pkgProblemResolver::ShowScores and make the scores
    adjustable
  * do not write state file in simulate mode (closes: #433007)
  * add hook for MarkInstall and MarkDelete (closes: #470035)
  * fix typo in apt-pkg/acquire.cc which prevents Dl-Limit to work
    correctly when downloading from multiple sites (Closes: #534752)
  * add the various foldmarkers in apt-pkg & cmdline (no code change)
  * versions with a pin of -1 shouldn't be a candidate (Closes: #355237)
  * prefer mmap as memory allocator in MMap instead of a static char
    array which can (at least in theory) grow dynamic
  * eliminate (hopefully all) segfaults in pkgcachegen.cc and mmap.cc
    which can arise if cache doesn't fit into the mmap (Closes: #535218)
  * display warnings instead of errors if the parts dirs doesn't exist


  [ Michael Vogt ]
  * honor the dpkg hold state in new Marker hooks (closes: #64141)
  * debian/apt.cron.daily:
    - if the timestamp is too far in the future, delete it
  * apt-pkg/acquire.cc:
    - make the max pipeline depth of the acquire queue configurable
      via Acquire::Max-Pipeline-Depth
  * apt-pkg/deb/dpkgpm.cc:
    - add Dpkg::UseIoNice boolean option to run dpkg with ionice -c3
      (off by default)
    - send "dpkg-exec" message on the status fd when dpkg is run
    - provide DPkg::Chroot-Directory config option (useful for testing)
    - fix potential hang when in a background process group
  * apt-pkg/algorithms.cc:
    - consider recommends when making the scores for the problem 
      resolver
  * apt-pkg/acquire-worker.cc:
    - show error details of failed methods
  * apt-pkg/contrib/fileutl.cc:
    - if a process aborts with signal, show signal number
  * methods/http.cc:
    - ignore SIGPIPE, we deal with EPIPE from write in 
      HttpMethod::ServerDie() (LP: #385144)
  * Only run Download-Upgradable and Unattended-Upgrades if the initial
    update was successful Closes: #341970
  * apt-pkg/indexcopy.cc:
    - support having CDs with no Packages file (just a Packages.gz)
      by not forcing a verification on non-existing files
     (LP: #255545)
    - remove the gettext from a string that consists entirely 
      of variables (LP: #56792)
  * apt-pkg/cacheiterators.h:
    - add missing checks for Owner == 0 in end()
  * apt-pkg/indexrecords.cc:
    - fix some i18n issues
  * apt-pkg/contrib/strutl.h:
    - add new strprintf() function to make i18n strings easier
    - fix compiler warning
  * apt-pkg/deb/debsystem.cc:
    - make strings i18n able 
  * fix problematic use of tolower() when calculating the version 
    hash by using locale independent tolower_ascii() function. 
    Thanks to M. Vefa Bicakci (LP: #80248)
  * build fixes for g++-4.4
  * cmdline/apt-mark:
    - add "showauto" option to show automatically installed packages
  * document --install-recommends and --no-install-recommends
    (thanks to Dereck Wonnacott, LP: #126180)
  * doc/apt.conf.5.xml:
    - merged patch from Aurélien Couderc to improve the text
      (thanks!)
  * [ABI] merged the libudev-dlopen branch, this allows to pass
    "apt-udev-auto" to Acquire::Cdrom::mount and the cdrom method will  
    dynamically find/mount the cdrom device (if libhal is available)

  [ Julian Andres Klode ]
  * apt-pkg/contrib/configuration.cc: Fix a small memory leak in
    ReadConfigFile.
  * Introduce support for the Enhances field. (Closes: #137583) 
  * Support /etc/apt/preferences.d, by adding ReadPinDir() (Closes: #535512)
  * configure-index: document Dir::Etc::SourceParts and some other options
    (Closes: #459605)
  * Remove Eugene V. Lyubimkin from uploaders as requested.
  * apt-pkg/contrib/hashes.cc, apt-pkg/contrib/md5.cc:
    - Support reading until EOF if Size=0 to match behaviour of
      SHA1Summation and SHA256Summation

  [ Osamu Aoki ]
  * Updated cron script to support backups by hardlinks and 
    verbose levels.  All features turned off by default. 
  * Added more error handlings.  Closes: #438803, #462734, #454989
  * Documented all cron script related configuration items in 
    configure-index.

  [ Dereck Wonnacott ]
  * apt-ftparchive might write corrupt Release files (LP: #46439)
  * Apply --important option to apt-cache depends (LP: #16947) 

  [ Otavio Salvador ]
  * Apply patch from Sami Liedes <sliedes@cc.hut.fi> to reduce the
    number of times we call progress bar updating and debugging
    configuration settings.
  * Apply patch from Sami Liedes <sliedes@cc.hut.fi> to avoid unecessary
    temporary allocations.

 -- Michael Vogt <mvo@debian.org>  Wed, 29 Jul 2009 19:16:22 +0200

apt (0.7.21ubuntu1) karmic; urgency=low

  * merged from the debian-sid bzr branch
  
  [ Christian Perrier ]
  * Documentation translations:
    - Fix a typo in apt-get(8) French translation. Closes: #525043
      Thanks to Guillaume Delacour for spotting it.
  * Translations:
    - fr.po
    - sk.po. Closes: #525857
    - ru.po. Closes: #526816
    - eu.po. Closes: #528985
    - zh_CN.po. Closes: #531390
    - fr.po
    - it.po. Closes: #531758
    - ca.po. Closes: #531921
  * Added translations
    - ast.po (Asturian by Marcos Alvareez Costales).
      Closes: #529007, #529730

  [ Michael Vogt ]
  * apt-pkg/acquire.cc:
    - make the (internal) max pipeline depth of the acquire queue
      configurable via Acquire::Max-Pipeline-Depth

 -- Michael Vogt <michael.vogt@ubuntu.com>  Tue, 09 Jun 2009 15:49:07 +0200

apt (0.7.21) unstable; urgency=low

  [ Christian Perrier ]
  * Translations:
    - bg.po. Closes: #513211
    - zh_TW.po. Closes: #513311
    - nb.po. Closes: #513843
    - fr.po. Closes: #520430
    - sv.po. Closes: #518070
    - sk.po. Closes: #520403
    - it.po. Closes: #522222
    - sk.po. Closes: #520403

  [ Jamie Strandboge ]
  * apt.cron.daily: catch invalid dates due to DST time changes
    in the stamp files

  [ Michael Vogt ]
  * methods/gpgv.cc:
    - properly check for expired and revoked keys (closes: #433091)
  * apt-pkg/contrib/strutl.cc:
    - fix TimeToStr i18n (LP: #289807)
  * [ABI break] merge support for http redirects, thanks to
    Jeff Licquia and Anthony Towns
  * [ABI break] use int for the package IDs (thanks to Steve Cotton)
  * apt-pkg/pkgcache.cc:
    - do not run "dpkg --configure pkg" if pkg is in trigger-awaited
      state (LP: #322955)
  * methods/https.cc:
    - add Acquire::https::AllowRedirect support
  * Clarify the --help for 'purge' (LP: #243948)
  * cmdline/apt-get.cc
    - fix "apt-get source pkg" if there is a binary package and
      a source package of the same name but from different
      packages (LP: #330103)

  [ Colin Watson ]
  * cmdline/acqprogress.cc:
    - Call pkgAcquireStatus::Pulse even if quiet, so that we still get
      dlstatus messages on the status-fd (LP: #290234).

 -- Michael Vogt <mvo@debian.org>  Tue, 14 Apr 2009 14:12:51 +0200

apt (0.7.20.2ubuntu7) karmic; urgency=low

  * fix problematic use of tolower() when calculating the version 
    hash by using locale independant tolower_ascii() function. 
    Thanks to M. Vefa Bicakci (LP: #80248)
  * build fixes for g++-4.4
  * include dmesg output in apport package failures
  * include apt ordering into apport package failures

 -- Michael Vogt <michael.vogt@ubuntu.com>  Fri, 24 Apr 2009 10:14:01 +0200

apt (0.7.20.2ubuntu6) jaunty; urgency=low

  [ Jamie Strandboge ]
  * apt.cron.daily: catch invalid dates due to DST time changes
    in the stamp files (LP: #354793)

  [ Michael Vogt ]
  * methods/gpgv.cc:
    - properly check for expired and revoked keys (closes: #433091)
      LP: #356012

 -- Michael Vogt <michael.vogt@ubuntu.com>  Wed, 08 Apr 2009 22:39:50 +0200

apt (0.7.20.2ubuntu5) jaunty; urgency=low

  [ Colin Watson ]
  * cmdline/acqprogress.cc:
    - Call pkgAcquireStatus::Pulse even if quiet, so that we still get
      dlstatus messages on the status-fd (LP: #290234).
  
  [ Michael Vogt ]
  * debian/apt.cron.daily:
    - do not clutter cron mail with bogus gconftool messages 
      (LP: #223502)
    - merge fix for cache locking from debian (closes: #459344)
    - run update-apt-xapian-index (with ionice) to ensure that
      the index is up-to-date when synaptic is run (LP: #288797)

 -- Michael Vogt <michael.vogt@ubuntu.com>  Mon, 30 Mar 2009 13:22:28 +0200

apt (0.7.20.2ubuntu4) jaunty; urgency=low

  * ftparchive/cachedb.cc:
    - when apt-ftparchive clean is used, compact the database
      at the end (thanks to cprov)

 -- Michael Vogt <michael.vogt@ubuntu.com>  Thu, 26 Mar 2009 13:43:59 +0100

apt (0.7.20.2ubuntu3) jaunty; urgency=low

  * methods/mirror.cc:
    - when download the mirror file and the server is down,
      return a propper error message (LP: #278635)

 -- Michael Vogt <michael.vogt@ubuntu.com>  Thu, 19 Mar 2009 15:42:15 +0100

apt (0.7.20.2ubuntu2) jaunty; urgency=low

  * apt-pkg/deb/dpkgpm.cc:
    - revert termios patch (LP: #338514)
  * cmdline/apt-get.cc
    - fix "apt-get source pkg" if there is a binary package and
      a source package of the same name but from different 
      packages (LP: #330103)

 -- Michael Vogt <michael.vogt@ubuntu.com>  Mon, 09 Mar 2009 16:33:28 +0100

apt (0.7.20.2ubuntu1) jaunty; urgency=low

  [ Christian Perrier ]
  * Translations:
    - bg.po. Closes: #513211
    - zh_TW.po. Closes: #513311
    - nb.po. Closes: #513843
  
  [ Michael Vogt ]
  * merged from the debian-sid branch
  * [ABI break] merge support for http redirects, thanks to
    Jeff Licquia and Anthony Towns
  * [ABI break] use int for the package IDs (thanks to Steve Cotton)
  * apt-pkg/contrib/strutl.cc:
    - fix TimeToStr i18n (LP: #289807)
  * debian/apt.conf.autoremove:
    - readd "linux-image" (and friends) to the auto-remove
     blacklist
  * fix some i18n issues (thanks to  Gabor Kelemen)
    LP: #263089
  * apt-pkg/deb/dpkgpm.cc:
    - filter "ENOMEM" errors when creating apport reports 
  * cmdline/apt-get.cc:
    - fix "apt-get source pkg=ver" if binary name != source name
      (LP: #202219)
  * apt-pkg/indexrecords.cc:
    - fix some i18n issues
  * apt-pkg/contrib/strutl.h:
    - add new strprintf() function to make i18n strings easier
  * apt-pkg/dev/debsystem.cc:
    - add missing apti18n.h header
  * cmdline/apt-get.cc:
    - default to "false" for the "APT::Get::Build-Dep-Automatic"
      option (follow debian here)
  * apt-pkg/pkgcache.cc:
    - do not run "dpkg --configure pkg" if pkg is in trigger-awaited
      state (LP: #322955)
  * methods/https.cc:
    - add Acquire::https::AllowRedirect support
    - do not unlink files in partial/ (thanks to robbiew)

  [ Dereck Wonnacott ]
  * Clarify the --help for 'purge' (LP: #243948)

  [ Ian Weisser ]
  * /apt-pkg/deb/debsystem.cc:
    - add 'sudo' to the error message to "run 'dpkg --configure -a'"
      (LP: #52697)

 -- Michael Vogt <michael.vogt@ubuntu.com>  Mon, 09 Feb 2009 14:21:05 +0100

apt (0.7.20.2) unstable; urgency=medium

  [ Eugene V. Lyubimkin ]
  * Urgency set to medium due to RC bug fix.
  * doc/apt.ent, apt-get.8.xml:
    - Fix invalid XML entities. (Closes: #514402)

 -- Eugene V. Lyubimkin <jackyf.devel@gmail.com>  Sat, 07 Feb 2009 16:48:21 +0200

apt (0.7.20.1) unstable; urgency=low

  [ Michael Vogt ]
  * apt-pkg/pkgcachegen.cc:
    - fix apt-cache search for localized description 
      (closes: #512110)
  
  [ Christian Perrier ]
  * Translations:
    - fr.po: fix spelling error to "défectueux". Thanks to Thomas Péteul.

 -- Michael Vogt <mvo@debian.org>  Tue, 20 Jan 2009 09:35:05 +0100

apt (0.7.20) unstable; urgency=low

  [ Eugene V. Lyubimkin ]
  * debian/changelog:
    - Fixed place of 'merged install-recommends and install-task branches'
      from 0.6.46.1 to 0.7.0. (Closes: #439866)
  * buildlib/config.{sub,guess}:
    - Renewed. This fixes lintian errors.
  * doc/apt.conf.5.xml, debian/apt-transport-https:
    - Documented briefly 'Acquire::https' group of options. (Closes: #507398)
    - Applied patch from Daniel Burrows to document 'Debug' group of options.
      (Closes: #457265)
    - Mentioned 'APT::Periodic' and 'APT::Archives' groups of options.
      (Closes: #438559)
    - Mentioned '/* ... */' comments. (Closes: #507601)
  * doc/examples/sources.list:
    - Removed obsolete commented non-us deb-src entry, replaced it with
      'deb-src security.debian.org' one. (Closes: #411298)
  * apt-pkg/contrib/mmap.cc:
    - Added instruction how to work around MMap error in MMap error message.
      (Closes: #385674, 436028)
  * COPYING:
    - Actualized. Removed obsolete Qt section, added GPLv2 clause.
      (Closes: #440049, #509337)

  [ Michael Vogt ]
  * add option to "apt-get build-dep" to mark the needed
    build-dep packages as automatic installed.
    This is controlled via the value of
    APT::Get::Build-Dep-Automatic and is set "false" by default.
    Thanks to Aaron Haviland, closes: #448743
  * apt-inst/contrib/arfile.cc:
    - support members ending with '/' as well (thanks to Michal Cihr,
      closes: #500988)

  [ Christian Perrier ]
  * Translations:
    - Finnish updated. Closes: #508449
    - Galician updated. Closes: #509151
    - Catalan updated. Closes: #509375
    - Vietnamese updated. Closes: #509422
    - Traditional Chinese added. Closes: #510664
    - French corrected (remove awful use of first person)

 -- Michael Vogt <mvo@debian.org>  Mon, 05 Jan 2009 08:59:20 +0100

apt (0.7.19ubuntu1) jaunty; urgency=low

  * merge from debian

 -- Michael Vogt <michael.vogt@ubuntu.com>  Mon, 24 Nov 2008 10:52:20 +0100

apt (0.7.19) unstable; urgency=low

  [ Eugene V. Lyubimkin ]
  * doc/sources.list.5.xml:
    - Mentioned allowed characters in file names in /etc/apt/sources.list.d.
      Thanks to Matthias Urlichs. (Closes: #426913)
  * doc/apt-get.8.xml:
    - Explicitly say that 'dist-upgrade' command may remove packages.
    - Included '-v'/'--version' as a command to synopsis.
  * cmdline/apt-cache.cc:
    - Advanced built-in help. Patch by Andre Felipe Machado. (Closes: #286061)
    - Fixed typo 'GraphVis' -> 'GraphViz'. (Closes: #349038)
    - Removed asking to file a release-critical bug against a package if there
      is a request to install only one package and it is not installable.
      (Closes: #419521)

  [ Michael Vogt ]
  * doc/makefile:
    - add examples/apt-https-method-example.conf
    - fix SIGHUP handling (closes: #463030)

  [ Christian Perrier ]
  * Translations:
    - French updated
    - Bulgarian updated. Closes: #505476
    - Slovak updated. Closes: #505483
    - Swedish updated. Closes: #505491
    - Japanese updated. Closes: #505495
    - Korean updated. Closes: #505506
    - Catalan updated. Closes: #505513
    - British English updated. Closes: #505539
    - Italian updated. Closes: #505518, #505683
    - Polish updated. Closes: #505569
    - German updated. Closes: #505614
    - Spanish updated. Closes: #505757
    - Romanian updated. Closes: #505762
    - Simplified Chinese updated. Closes: #505727
    - Portuguese updated. Closes: #505902
    - Czech updated. Closes: #505909
    - Norwegian Bokmål updated. Closes: #505934
    - Brazilian Portuguese updated. Closes: #505949
    - Basque updated. Closes: #506085
    - Russian updated. Closes: #506452 
    - Marathi updated. 
    - Ukrainian updated. Closes: #506545 

 -- Michael Vogt <mvo@debian.org>  Mon, 24 Nov 2008 10:33:54 +0100

apt (0.7.18) unstable; urgency=low

  [ Christian Perrier ]
  * Translations:
    - French updated
    - Thai updated. Closes: #505067

  [ Eugene V. Lyubimkin ]
  * doc/examples/configure-index:
    - Removed obsoleted header line. (Closes: #417638)
    - Changed 'linux-kernel' to 'linux-image'.
  * doc/sources.list.5.xml:
    - Fixed typo and grammar in 'sources.list.d' section. Thanks to
      Timothy G Abbott <tabbott@MIT.EDU>. (Closes: #478098)
  * doc/apt-get.8.xml:
    - Advanced descriptions for 'remove' and 'purge' options.
      (Closes: #274283)
  * debian/rules:
    - Target 'apt' need to depend on 'build-doc'. Thanks for Peter Green.
      Fixes FTBFS. (Closes: #504181)

  [ Michael Vogt ]
  * fix depend on libdb4.4 (closes: #501253)

 -- Michael Vogt <mvo@debian.org>  Fri, 07 Nov 2008 22:13:39 +0100

apt (0.7.17) unstable; urgency=low

  [ Eugene V. Lyubimkin ]
  * debian/control:
    - 'Vcs-Bzr' field is official, used it.
    - Bumped 'Standards-Version' to 3.8.0, no changes needed.
    - Actualized 'Uploaders' field.
  * doc/:
    - Substituded 'apt-archive' with 'apt-ftparchive' in docs.
      Patch based on work of Andre Felipe Machado. (Closes: #350865)
    - Mentioned '/<release>' and '=<version>' for 'apt-get install' and
      '=<version>' for 'apt-get source' in apt-get manpage. Patch based on
      work of Andre Felipe Machado. (Closes: #399673)
    - Mentioned more short options in the apt-get manpage. Documented 'xvcg'
      option in the apt-cache manpage. The part of patch by Andre Felipe
      Machado. (Closes: #176106, #355945)
    - Documented that 'apt-get install' command should be used for upgrading
      some of installed packages. Based on patch by Nori Heikkinen and
      Andre Felipe Machado. (Closes: #267087)
    - Mentioned 'apt_preferences(5)' in apt manpage. (Closes: #274295)
    - Documented 'APT::Default-Release' in apt.conf manpage. (Closes: #430399)
    - APT::Install-Recommends is now true by default, mentioned this in
      configure-index example. (Closes: #463268)
    - Added 'APT::Get::AllowUnauthenticated' to configure-index example.
      (Closes: #320225)
    - Documented '--no-install-recommends' option in apt-get manpage.
      (Closes: #462962)
    - Documented 'Acquire::PDiffs' in apt.conf manpage. (Closes: #376029)
    - Added 'copy', 'rsh', 'ssh' to the list of recognized URI schemes in
      sources.list manpage, as they are already described under in the manpage.
    - Removed notice that ssh/rsh access cannot use password authentication
      from sources.list manpage. Thanks to Steffen Joeris. (Closes: #434894)
    - Added '(x)' to some referrings to manpages in apt-get manpage. Patch by
      Andre Felipe Machado. (Closes: #309893)
    - Added 'dist-upgrade' apt-get synopsis in apt-get manpage.
      (Closes: #323866)

 -- Michael Vogt <mvo@debian.org>  Wed, 05 Nov 2008 13:14:56 +0100

apt (0.7.17~exp4) experimental; urgency=low

  * debian/rules:
    - Fixed lintian warnings "debian/rules ignores make errors".
  * debian/control:
    - Substituted outdated "Source-Version" fields with "binary:Version".
    - Added 'python-apt' to Suggests, as apt-mark need it for work.
    - Drop Debian revision from 'doc-base' build dependency, this fixes
      appropriate lintian warning.
  * debian/libapt-pkg-doc.doc-base.*:
    - Changed section: from old 'Devel' to 'Debian'. This fixes appropriate
      lintian warnings.
  * debian/{postrm,prerm,preinst}:
    - Added 'set -e', fixes lintian warnings
      'maintainer-script-ignores-error'.
  * dselect/makefile:
    - Removed unneeded 'LOCAL' entry. This allows cleaning rule to run smoothly.
  * share/lintian-overrides:
    - Added with override of 'apt must depend on python'. Script 'apt-mark'
      needs apt-python for working and checks this on fly. We don't want
      python in most cases.
  * cmdline/apt-key:
    - Added 'unset GREP_OPTIONS' to the script. This prevents 'apt-key update'
      failure when GREP_OPTIONS contains options that modify grep output.
      (Closes: #428752)

 -- Eugene V. Lyubimkin <jackyf.devel@gmail.com>  Fri, 31 Oct 2008 23:45:17 +0300

apt (0.7.17~exp3) experimental; urgency=low

  * apt-pkg/acquire-item.cc:
    - fix a merge mistake that prevents the fallback to the 
      uncompressed 'Packages' to work correctly (closes: #409284)

 -- Michael Vogt <mvo@debian.org>  Wed, 29 Oct 2008 09:36:24 +0100

apt (0.7.17~exp2) experimental; urgency=low

  [ Eugene V. Lyubimkin ]
  * apt-pkg/acquire-item.cc:
    - Added fallback to uncompressed 'Packages' if neither 'bz2' nor 'gz'
      available. (Closes: #409284)
  * apt-pkg/algorithm.cc:
    - Strip username and password from source URL in error message.
      (Closes: #425150)
  
  [ Michael Vogt ]
  * fix various -Wall warnings

 -- Michael Vogt <mvo@debian.org>  Tue, 28 Oct 2008 18:06:38 +0100

apt (0.7.17~exp1) experimental; urgency=low

  [ Luca Bruno ]
  * Fix typos:
    - apt-pkg/depcache.cc
  * Fix compilation warnings:
    - apt-pkg/acquire.cc
    - apt-pkg/versionmatch.cc
  * Compilation fixes and portability improvement for compiling APT against non-GNU libc
    (thanks to Martin Koeppe, closes: #392063):
    - buildlib/apti18n.h.in:
      + textdomain() and bindtextdomain() must not be visible when --disable-nls
    - buildlib/inttypes.h.in: undefine standard int*_t types
    - Append INTLLIBS to SLIBS:
      + cmdline/makefile
      + ftparchive/makefile
      + methods/makefile
  * doc/apt.conf.5.xml:
    - clarify whether configuration items of apt.conf are case-sensitive
      (thanks to Vincent McIntyre, closes: #345901)

 -- Luca Bruno <lethalman88@gmail.com>  Sat, 11 Oct 2008 09:17:46 +0200

apt (0.7.16) unstable; urgency=low

  [ Luca Bruno ]
  * doc/apt-cache.8.xml:
    - search command uses POSIX regex, and searches for virtual packages too
      (closes: #277536)
  * doc/offline.sgml: clarify remote and target hosts
    (thanks to Nikolaus Schulz, closes: #175940)
  * Fix several typos in docs, translations and debian/changelog
    (thanks to timeless, Nicolas Bonifas and Josh Triplett,
    closes: #368665, #298821, #411532, #431636, #461458)
  * Document apt-key finger and adv commands
    (thanks to Stefan Schmidt, closes: #350575)
  * Better documentation for apt-get --option
    (thanks to Tomas Pospisek, closes: #386579)
  * Retitle the apt-mark.8 manpage (thanks to Justin Pryzby, closes: #471276)
  * Better documentation on using both APT::Default-Release and
    /etc/apt/preferences (thanks to Ingo Saitz, closes: #145575)
  
  [ Michael Vogt ]
  * doc/apt-cache.8.xml:
    - add missing citerefentry

 -- Michael Vogt <mvo@debian.org>  Fri, 10 Oct 2008 23:44:50 +0200

apt (0.7.15) unstable; urgency=low

  * Upload to unstable

 -- Michael Vogt <mvo@debian.org>  Sun, 05 Oct 2008 13:23:47 +0200

apt (0.7.15~exp3) experimental; urgency=low

  [Daniel Burrows]
  * apt-pkg/deb/dpkgpm.cc:
    - Store the trigger state descriptions in a way that does not break
      the ABI.  The approach taken makes the search for a string O(n) rather
      than O(lg(n)), but since n == 4, I do not consider this a major
      concern.  If it becomes a concern, we can sort the static array and
      use std::equal_range().  (Closes: #499322)

  [ Michael Vogt ]
  * apt-pkg/packagemanager.cc, apt-pkg/deb/dpkgpm.cc:
    - move the state file writting into the Go() implementation
      of dpkgpm (closes: #498799)
  * apt-pkg/algorithms.cc:
    - fix simulation performance drop (thanks to Ferenc Wagner
      for reporting the issue)

 -- Michael Vogt <mvo@debian.org>  Wed, 01 Oct 2008 18:09:49 +0200

apt (0.7.15~exp2) experimental; urgency=low

  [ Michael Vogt ]
  * apt-pkg/pkgcachegen.cc:
    - do not add multiple identical descriptions for the same 
      language (closes: #400768)

  [ Program translations ]
  * Catalan updated. Closes: #499462

 -- Michael Vogt <mvo@debian.org>  Tue, 23 Sep 2008 07:29:59 +0200

apt (0.7.15~exp1) experimental; urgency=low

  [ Christian Perrier ]
  * Fix typo in cron.daily script. Closes: #486179

  [ Program translations ]
  * Traditional Chinese updated. Closes: #488526
  * German corrected and completed. Closes: #490532, #480002, #498018
  * French completed
  * Bulgarian updated. Closes: #492473
  * Slovak updated. Closes: #492475
  * Galician updated. Closes: #492794
  * Japanese updated. Closes: #492975
  * Fix missing space in Greek translation. Closes: #493922
  * Greek updated.
  * Brazilian Portuguese updated.
  * Basque updated. Closes: #496754
  * Romanian updated. Closes: #492773, #488361
  * Portuguese updated. Closes: #491790
  * Simplified Chinese updated. Closes: #489344
  * Norwegian Bokmål updated. Closes: #480022
  * Czech updated. Closes: #479628, #497277
  * Korean updated. Closes: #464515
  * Spanish updated. Closes: #457706
  * Lithuanian added. Closes: #493328
  * Swedish updated. Closes: #497496
  * Vietnamese updated. Closes: #497893
  * Portuguese updated. Closes: #498411
  * Greek updated. Closes: #498687
  * Polish updated.

  [ Michael Vogt ]
  * merge patch that enforces stricter https server certificate
    checking (thanks to Arnaud Ebalard, closes: #485960)
  * allow per-mirror specific https settings
    (thanks to Arnaud Ebalard, closes: #485965)
  * add doc/examples/apt-https-method-example.cof
    (thanks to Arnaud Ebalard, closes: #485964)
  * apt-pkg/depcache.cc:
    - when checking for new important deps, skip critical ones
      (closes: #485943)
  * improve apt progress reporting, display trigger actions
  * add DPkg::NoTriggers option so that applications that call
    apt/aptitude (like the installer) defer trigger processing
    (thanks to Joey Hess)
  * doc/makefile:
    - add examples/apt-https-method-example.conf
  
 -- Michael Vogt <mvo@debian.org>  Tue, 16 Sep 2008 21:27:03 +0200

apt (0.7.14ubuntu7) jaunty; urgency=low

  * cmdline/apt-cache.cc:
    - remove the gettext from a string that consists entirely 
      of variables (LP: #56792)
  * apt-pkg/deb/dpkgpm.cc:
    - fix potential hang when in a backgroud process group

 -- Michael Vogt <michael.vogt@ubuntu.com>  Tue, 28 Oct 2008 21:09:12 +0100

apt (0.7.14ubuntu6) intrepid; urgency=low

  * debian/apt.conf.autoremove:
    - remove "linux-image" (and friends) from the auto-remove
      blacklist. we have the kernel fallback infrastructure now
      in intrepid (thanks to BenC)
  * apt-pkg/indexcopy.cc:
    - support having CDs with no Packages file (just a Packages.gz)
      by not forcing a verification on non-existing files
     (LP: #255545)
  * apt-pkg/deb/dpkgpm.cc:
    - improve the filtering for duplicated apport reports (thanks
      to seb128 for pointing that problem out)
    - do not report disk full errors from dpkg via apport

 -- Michael Vogt <michael.vogt@ubuntu.com>  Thu, 07 Aug 2008 16:28:05 +0200

apt (0.7.14ubuntu5) intrepid; urgency=low

  * fix various -Wall warnings
  * make "apt-get build-dep" installed packages marked automatic
    by default. This can be changed by setting the value of
    APT::Get::Build-Dep-Automatic to false (thanks to Aaron 
    Haviland, closes: #44874, LP: #248268)

 -- Michael Vogt <michael.vogt@ubuntu.com>  Wed, 06 Aug 2008 14:00:51 +0200

apt (0.7.14ubuntu4) intrepid; urgency=low

  [ Michael Vogt ]
  * apt-pkg/deb/dpkgpm.cc:
    - fix uninitialized variable that caused no apport reports
      to be written sometimes (thanks to Matt Zimmerman)
  * merge patch that enforces stricter https server certificate
    checking (thanks to Arnaud Ebalard, closes: #485960)
  * allow per-mirror specific https settings
    (thanks to Arnaud Ebalard, closes: #485965)
  * add doc/examples/apt-https-method-example.cof
    (thanks to Arnaud Ebalard, closes: #485964)
  * add DPkg::NoTriggers option so that applications that call
    apt/aptitude (like the installer) defer trigger processing
    (thanks to Joey Hess) 
  * document --install-recommends and --no-install-recommends
    (thanks to Dereck Wonnacott, LP: #126180)
  
  [ Dereck Wonnacott ]
  * apt-ftparchive might write corrupt Release files (LP: #46439)
  * Apply --important option to apt-cache depends (LP: #16947) 

 -- Michael Vogt <michael.vogt@ubuntu.com>  Tue, 05 Aug 2008 10:10:49 +0200

apt (0.7.14ubuntu3) intrepid; urgency=low

  [ Otavio Salvador ]
  * Apply patch to avoid truncating of arbitrary files. Thanks to Bryan
    Donlan <bdonlan@fushizen.net> for the patch. Closes: #482476
  * Avoid using dbus if dbus-daemon isn't running. Closes: #438803

  [ Michael Vogt ]
  * apt-pkg/deb/dpkgpm.cc:
    - improve apt progress reporting, display trigger actions
  * apt-pkg/depcache.cc:
    - when checking for new important deps, skip critical ones
      (LP: #236360)
  
 -- Michael Vogt <michael.vogt@ubuntu.com>  Tue, 03 Jun 2008 17:27:07 +0200

apt (0.7.14ubuntu2) intrepid; urgency=low

  * debian/control:
    - fix FTBFS by adding missing intltool dependency 

 -- Michael Vogt <michael.vogt@ubuntu.com>  Fri, 09 May 2008 13:50:22 +0200

apt (0.7.14ubuntu1) intrepid; urgency=low

  [ Michael Vogt ]
  * enable installation of recommends by default
  * debian/apt.conf.ubuntu:
    - remove APT::Install-Recommends-Sections (no longer needed)
  * merged from debian/sid, remaining changes:
    - authentication-reliable branch (to be merged into debian soon)
    - mirror:// uri branch (breaks ABI in debian, not merged yet)
    - apport failure reporting
    - show warning on apt-get source with 'Vcs-' header
    - proxy detection from gconf in apt.cron
  
apt (0.7.14) unstable; urgency=low

  [ Christian Perrier ]
  * Mark a message from dselect backend as translatable
    Thanks to Frédéric Bothamy for the patch
    Closes: #322470

  [ Program translations ]
  * Simplified Chinese updated. Closes: #473360
  * Catalan fixes. Closes: #387141
  * Typo fix in Greek translation. Closes: #479122
  * French updated.
  * Thai updated. Closes: #479313
  * Italian updated. Closes: #479326
  * Polish updated. Closes: #479342
  * Bulgarian updated. Closes: #479379
  * Finnish updated. Closes: #479403
  * Korean updated. Closes: #479426
  * Basque updated. Closes: #479452
  * Vietnamese updated. Closes: #479748
  * Russian updated. Closes: #479777, #499029
  * Galician updated. Closes: #479792
  * Portuguese updated. Closes: #479847
  * Swedish updated. Closes: #479871
  * Dutch updated. Closes: #480125
  * Kurdish added. Closes: #480150
  * Brazilian Portuguese updated. Closes: #480561
  * Hungarian updated. Closes: #480662

  [ Otavio Salvador ]
  * Apply patch to avoid truncating of arbitrary files. Thanks to Bryan
    Donlan <bdonlan@fushizen.net> for the patch. Closes: #482476
  * Avoid using dbus if dbus-daemon isn't running. Closes: #438803
  
  [ Michael Vogt ]
  * debian/apt.cron.daily:
    - apply patch based on the ideas of Francesco Poli for better 
      behavior when the cache can not be locked (closes: #459344)

 -- Michael Vogt <mvo@debian.org>  Wed, 28 May 2008 15:19:12 +0200

apt (0.7.13) unstable; urgency=low

  [ Otavio Salvador ]
  * Add missing build-depends back from build-depends-indep field.
    Closes: #478231
  * Make cron script quiet if cache is locked. Thanks to Ted Percival
    <ted@midg3t.net> for the patch. Closes: #459344
  * Add timeout support for https. Thanks to Andrew Martens
    <andrew.martens@strangeloopnetworks.com> for the patch.

  [ Goswin von Brederlow ]
  * Add support for --no-download on apt-get update. Closes: #478517
  
  [ Program translations ]
    - Vietnamese updated. Closes: #479008
    
 -- Otavio Salvador <otavio@debian.org>  Fri, 02 May 2008 14:46:00 -0300

apt (0.7.12) unstable; urgency=low

  [ Michael Vogt ]
  * cmdline/apt-key:
    - add support for a master-keyring that contains signing keys
      that can be used to sign the archive signing keys. This should
      make key-rollover easier.
  * apt-pkg/deb/dpkgpm.cc:
    - merged patch from Kees Cook to fix anoying upper-case display
      on amd64 in sbuild
  * apt-pkg/algorithms.cc:
    - add APT::Update::Post-Invoke-Success script slot
    - Make the breaks handling use the kill list. This means, that a
      Breaks: Pkg (<< version) may put Pkg onto the remove list.
  * apt-pkg/deb/debmetaindex.cc:
    - add missing "Release" file uri when apt-get update --print-uris
      is run
  * methods/connect.cc:
    - remember hosts with Resolve failures or connect Timeouts
  * cmdline/apt-get.cc:
    - fix incorrect help output for -f (LP: #57487)
    - do two passes when installing tasks, first ignoring dependencies,
      then resolving them and run the problemResolver at the end
      so that it can correct any missing dependencies
  * debian/apt.cron.daily:
    - sleep random amount of time (default within 0-30min) before
      starting the upate to hit the mirrors less hard
  * doc/apt_preferences.5.xml:
    - fix typo
  * added debian/README.source

  [ Christian Perrier ]
  * Fix typos in manpages. Thanks to Daniel Leidert for the fixes
    Closes: #444922
  * Fix syntax/copitalisation in some messages. Thanks to Jens Seidel
    for pointing this and providing the patch.
    Closes: #466845
  * Fix Polish offline translation. Thanks to Robert Luberda for the patch
    and apologies for applying it very lately. Closes: #337758
  * Fix typo in offline.sgml. Closes: #412900

  [ Program translations ]
    - German updated. Closes: #466842
    - Swedish updated.
    - Polish updated. Closes: #469581
    - Slovak updated. Closes: #471341
    - French updated.
    - Bulgarian updated. Closes: #448492
    - Galician updated. Closes: #476839

  [ Daniel Burrows ]
  * apt-pkg/depcache.cc:
    - Patch MarkInstall to follow currently satisfied Recommends even
      if they aren't "new", so that we automatically force upgrades
      when the version of a Recommends has been tightened.  (Closes: #470115)
    - Enable more complete debugging information when Debug::pkgAutoRemove
      is set.
  * apt-pkg/contrib/configuration.cc
    - Lift the 1024-byte limit on lines in configuration files.
      (Closes: #473710, #473874)
  * apt-pkg/contrib/strutl.cc:
    - Lift the 64000-byte limit on individual messages parsed by ReadMessages.
      (Closes: #474065)
  * debian/rules:
    - Add missing Build-Depends-Indep on xsltproc, docbook-xsl, and xmlto.

 -- Daniel Burrows <dburrows@debian.org>  Sat, 26 Apr 2008 12:24:35 -0700
  
apt (0.7.11) unstable; urgency=critical
  
  [ Raise urgency to critical since it fixes a critical but for Debian
    Installer Lenny Beta1 release ]

  [ Program translations ]
    - Vietnamese updated. Closes: #460825
    - Basque updated. Closes: #461166
    - Galician updated. Closes: #461468
    - Portuguese updated. Closes: #464575
    - Korean updated. Closes: #448430
    - Simplified Chinese updated. Closes: #465866

  [ Otavio Salvador ]
  * Applied patch from Robert Millan <rmh@aybabtu.com> to fix the error
    message when gpgv isn't installed, closes: #452640.
  * Fix regression about APT::Get::List-Cleanup setting being ignored,
    closes: #466052.

 -- Otavio Salvador <otavio@debian.org>  Thu, 17 Jan 2008 22:36:46 -0200

apt (0.7.10) unstable; urgency=low

  [ Otavio Salvador ]
  * Applied patch from Mike O'Connor <stew@vireo.org> to add a manpage to
    apt-mark, closes: #430207.
  * Applied patch from Andrei Popescu <andreimpopescu@gmail.com> to add a
    note about some frontends in apt.8 manpage, closes: #438545.
  * Applied patch from Aurelien Jarno <aurel32@debian.org> to avoid CPU
    getting crazy when /dev/null is redirected to stdin (which breaks
    buildds), closes: #452858.
  * Applied patch from Aurelien Jarno <aurel32@debian.org> to fix building
    with newest dpkg-shlibdeps changing the packaging building order and a
    patch from Robert Millan <rmh@aybabtu.com> to fix parallel building,
    closes: #452862.
  * Applied patch from Alexander Winston <alexander.winston@comcast.net>
    to use 'min' as symbol for minute, closes: #219034.
  * Applied patch from Amos Waterland <apw@us.ibm.com> to allow apt to
    work properly in initramfs, closes: #448316.
  * Applied patch from Robert Millan <rmh@aybabtu.com> to make apt-key and
    apt-get to ignore time conflicts, closes: #451328.
  * Applied patch from Peter Eisentraut <peter_e@gmx.net> to fix a
    grammatical error ("manual installed" -> "manually installed"),
    closes: #438136.
  * Fix cron.daily job to not call fail if apt isn't installed, closes:
    #443286.
  * Fix compilation warnings in apt-pkg/cdrom.cc and
    apt-pkg/contrib/configuration.cc.
  * Fix typo in debian/copyright file ("licened" instead of "licensed"),
    closes: #458966.

  [ Program translations ]
    - Basque updated. Closes: #453088
    - Vietnamese updated. Closes: #453774, #459013
    - Japanese updated. Closes: #456909
    - Simplified Chinese updated. Closes: #458039
    - French updated.
    - Norwegian Bokmål updated. Closes: #457917
  [ Michael Vogt ]
  * debian/rules
    - fix https install location
  * debian/apt.conf.daily:
    - print warning if the cache can not be locked (closes: #454561),
      thanks to Bastian Kleineidam
  * methods/gpgv.cc:
    - remove cruft code that caused timestamp/I-M-S issues
  * ftparchive/contents.cc:
    - fix error output
  * apt-pkg/acquire-item.{cc,h}:
    - make the authentication download code more robust against
      servers/proxies with broken If-Range implementations
  * apt-pkg/packagemanager.{cc,h}:
    - propergate the Immediate flag to make hitting the
      "E: Internal Error, Could not perform immediate configuration (2)"
      harder
  * debian/control:
    - build against libdb-dev (instead of libdb4.4-dev)
  * merged the apt--DoListUpdate branch, this provides a common interface
    for "apt-get update" like operations for the frontends and also provides
    hooks to run stuff in APT::Update::{Pre,Post}-Invoke

  [ Chris Cheney ]
  * ftparchive/contents.cc:
    - support lzma data members
  * ftparchive/multicompress.cc:
    - support lzma output

  [ Daniel Burrows ]
  * apt-pkg/contrib/configuration.cc:
    - if RootDir is set, then FindFile and FindDir will return paths
      relative to the directory stored in RootDir, closes: #456457.

  [ Christian Perrier ]
  * Fix wording for "After unpacking...". Thanks to Michael Gilbert
    for the patch. Closes: #260825
  
 -- Michael Vogt <michael.vogt@ubuntu.com>  Thu, 03 Jan 2008 11:31:45 +0100

apt (0.7.9ubuntu17) hardy-proposed; urgency=low

  * apt-pkg/acquire-item.cc:
    - fix signaure removal on transient network failures LP: #220627
      (thanks to Scott James Remnant)

 -- Michael Vogt <michael.vogt@ubuntu.com>  Tue, 22 Apr 2008 16:32:49 +0200

apt (0.7.9ubuntu16) hardy; urgency=low

  * cmdline/apt-key:
    - only check against master-keys in net-update to not break
      custom CDs (thanks to Colin Watson)

 -- Michael Vogt <michael.vogt@ubuntu.com>  Tue, 08 Apr 2008 14:17:14 +0200

apt (0.7.9ubuntu15) hardy; urgency=low

  * cmdline/apt-get.cc:
    - do two passes when installing tasks, first ignoring dependencies,
      then resolving them and run the problemResolver at the end
      so that it can correct any missing dependencies. This should
      fix livecd building for kubuntu (thanks to Jonathan Riddell 
      for reporting the problem)

 -- Michael Vogt <michael.vogt@ubuntu.com>  Thu, 13 Mar 2008 23:25:45 +0100

apt (0.7.9ubuntu14) hardy; urgency=low

  * cmdline/apt-get.cc:
    - fix incorrect help output for -f (LP: #57487)
    - run the problemResolver after a task was installed
      so that it can correct any missing dependencies
  * typo fixes (LP: #107960)

 -- Michael Vogt <michael.vogt@ubuntu.com>  Tue, 11 Mar 2008 21:46:07 +0100

apt (0.7.9ubuntu13) hardy; urgency=low

  [ Lionel Porcheron ]
  * debian/apt.cron.daily:
    - only call gconftool if gcontool is installed (LP: #194281)

  [ Michael Vogt ]
  * doc/apt_preferences.5.xml:
    - fix typo (LP: #150900)
  * doc/example/sources.list:
    - updated for hardy (LP: #195879)
  * debian/apt.cron.daily:
    - sleep random amount of time (default within 0-30min) before
      starting the upate to hit the mirrors less hard

 -- Michael Vogt <michael.vogt@ubuntu.com>  Tue, 04 Mar 2008 15:35:09 +0100

apt (0.7.9ubuntu12) hardy; urgency=low

  * debian/apt.cron.daily:
    - use admin user proxy settings
  * cmdline/apt-get.cc:
    - fix task installation (thanks to Colin Watson)

 -- Michael Vogt <michael.vogt@ubuntu.com>  Thu, 21 Feb 2008 15:07:44 +0100

apt (0.7.9ubuntu11) hardy; urgency=low

  * apt-pkg/algorithms.cc: 
    - add APT::Update::Post-Invoke-Success script slot
      (LP: #188127)

 -- Michael Vogt <michael.vogt@ubuntu.com>  Thu, 10 Jan 2008 12:06:12 +0100

apt (0.7.9ubuntu10) hardy; urgency=low

  * cmdline/apt-key:
    - add "net-update" command that fetches the 
      ubuntu-archive-keyring.gpg and add keys from it that are 
      signed by the ubuntu-master-keyring.gpg 
      (apt-archive-key-signatures spec)
  * debian/apt.cron.daily:
    - add apt-key net-update to the nightly cron job

 -- Michael Vogt <michael.vogt@ubuntu.com>  Wed, 13 Feb 2008 15:50:28 +0100

apt (0.7.9ubuntu9) hardy; urgency=low

  * fix FTBFS due to incorrect intltool build-depends

 -- Michael Vogt <michael.vogt@ubuntu.com>  Mon, 11 Feb 2008 16:04:37 +0100

apt (0.7.9ubuntu8) hardy; urgency=low

  * share/apt-auth-failure.note:
    - show update-notifier note if the nightly update fails with a
      authentication failure (apt-authentication-reliability spec)

 -- Michael Vogt <michael.vogt@ubuntu.com>  Mon, 11 Feb 2008 14:04:56 +0100

apt (0.7.9ubuntu7) hardy; urgency=low

  * methods/connect.cc:
    - remember hosts with Resolve failures or connect Timeouts
      see https://wiki.ubuntu.com/NetworklessInstallationFixes
  * cmdlines/apt-key:
    - fix bug in the new apt-key update code that imports only
      keys signed with the master key (thanks to cjwatson)

 -- Michael Vogt <michael.vogt@ubuntu.com>  Fri, 08 Feb 2008 11:38:35 +0100

apt (0.7.9ubuntu6) hardy; urgency=low

  * cmdline/apt-key:
    - add support for a master-keyring that contains signing keys
      that can be used to sign the archive signing keys. This should
      make key-rollover easier.
  * apt-pkg/deb/dpkgpm.cc:
    - merged patch from Kees Cook to fix anoying upper-case display
      on amd64 in sbuild
  * apt-pkg/algorithms.cc: 
    - add APT::Update::Post-Invoke-Success script slot
    - Make the breaks handling use the kill list. This means, that a
      Breaks: Pkg (<< version) may put Pkg onto the remove list.
  * apt-pkg/deb/dpkgpm.cc:
    - add APT::Apport::MaxReports to limit the maximum number
      of reports generated in a single run (default to 3)
  * apt-pkg/deb/debmetaindex.cc:
    - add missing "Release" file uri when apt-get update --print-uris
      is run

 -- Michael Vogt <michael.vogt@ubuntu.com>  Mon, 04 Feb 2008 14:28:02 +0100

apt (0.7.9ubuntu5) hardy; urgency=low

  * Merged apt-authentication-reliabilty branch. This means
    that apt will refuse to update and use the old lists if
    the authentication of a repository that used to be 
    authenticated fails. See
    https://wiki.ubuntu.com/AptAuthenticationReliability
    for more details.

 -- Michael Vogt <michael.vogt@ubuntu.com>  Wed, 16 Jan 2008 10:36:10 +0100

apt (0.7.9ubuntu4) hardy; urgency=low

  * apt-pkg/algorithms.cc:
    - Since APT::Get::List-Cleanup and APT::List-Cleanup both default to
      true, the effect of the compatibility code was to require both of them
      to be set to false in order to disable list cleanup; this broke the
      installer. Instead, disable list cleanup if either of them is set to
      false.

 -- Colin Watson <cjwatson@ubuntu.com>  Wed, 09 Jan 2008 22:34:37 +0000

apt (0.7.9ubuntu3) hardy; urgency=low

  * merged the apt--DoListUpdate branch, this provides a common interface
    for "apt-get update" like operations for the frontends and also provides
    hooks to run stuff in APT::Update::{Pre,Post}-Invoke

 -- Michael Vogt <michael.vogt@ubuntu.com>  Mon, 07 Jan 2008 19:02:11 +0100

apt (0.7.9ubuntu2) hardy; urgency=low

  [ Otavio Salvador ]
  * Applied patch from Aurelien Jarno <aurel32@debian.org> to fix building
    with newest dpkg-shlibdeps changing the packaging building order and a
    patch from Robert Millan <rmh@aybabtu.com> to fix parallel building,
    closes: #452862.
  * Applied patch from Alexander Winston <alexander.winston@comcast.net>
    to use 'min' as symbol for minute, closes: #219034.
  * Applied patch from Amos Waterland <apw@us.ibm.com> to allow apt to
    work properly in initramfs, closes: #448316.
  * Applied patch from Robert Millan <rmh@aybabtu.com> to make apt-key and
    apt-get to ignore time conflicts, closes: #451328.
  * Applied patch from Peter Eisentraut <peter_e@gmx.net> to fix a
    grammatical error ("manual installed" -> "manually installed"),
    closes: #438136.
  * Fix cron.daily job to not call fail if apt isn't installed, closes:
    #443286.
  
  [ Daniel Burrows ]
  * apt-pkg/contrib/configuration.cc:
    - if RootDir is set, then FindFile and FindDir will return paths
      relative to the directory stored in RootDir, closes: #456457.

  [ Christian Perrier ]
  * Fix wording for "After unpacking...". Thans to Michael Gilbert
    for the patch. Closes: #260825

  [ Program translations ]
    - Vietnamese updated. Closes: #453774
    - Japanese updated. Closes: #456909
    - French updated.

  [ Michael Vogt ]
  * apt-pkg/packagemanager.{cc,h}:
    - propergate the Immediate flag to make hitting the 
      "E: Internal Error, Could not perform immediate configuration (2)"
      harder. (LP: #179247)
  * debian/apt.conf.daily:
    - print warning if the cache can not be locked (closes: #454561),
      thanks to Bastian Kleineidam
  * debian/control:
    - build against libdb-dev (instead of libdb4.4-dev)

 -- Michael Vogt <michael.vogt@ubuntu.com>  Thu, 03 Jan 2008 11:31:45 +0100

apt (0.7.9ubuntu1) hardy; urgency=low

  * merged from http://bzr.debian.org/apt/apt/debian-sid/, remaining
    changes:
    - mirror download method (pending merge with debian)
    - no pdiff download by default (unsuitable for ubuntu)
    - no recommends-by-default yet
    - add "Original-Maintainer" field to tagfile
    - show warning on apt-get source if the package is maintained
      in a VCS (pedinging merge with debian)
    - use ubuntu-archive keyring instead of debians one
    - support metapackages section for autoremoval
    - debian maintainer field change
    - send ubuntu string in user-agent
  
  * Changes from the debian-sid bzr branch (but not uploaded to debian
    yet):
  
  [ Otavio Salvador ]
  * Applied patch from Mike O'Connor <stew@vireo.org> to add a manpage to
    apt-mark, closes: #430207.
  * Applied patch from Andrei Popescu <andreimpopescu@gmail.com> to add a
    note about some frontends in apt.8 manpage, closes: #438545.
  * Applied patch from Aurelien Jarno <aurel32@debian.org> to avoid CPU
    getting crazy when /dev/null is redirected to stdin (which breaks
    buildds), closes: #452858.

  [ Program translations ]
    - Basque updated. Closes: #453088

  [ Michael Vogt ]
  * debian/rules
    - fix https install location
  * methods/gpgv.cc:
    - remove cruft code that caused timestamp/I-M-S issues
  * ftparchive/contents.cc:
    - fix error output
  * methods/mirror.{cc,h}:
    - only update mirror list on IndexFile updates 
  * apt-pkg/acquire-item.{cc,h}:
    - make the authentication download code more robust against
      servers/proxies with broken If-Range implementations
  * debian/control:
    - build against libdb-dev (instead of libdb4.4-dev)
  * merged the apt--DoListUpdate branch, this provides a common interface
    for "apt-get update" like operations for the frontends and also provides
    hooks to run stuff in APT::Update::{Pre,Post}-Invoke

  [ Chris Cheney ]
  * ftparchive/contents.cc:
    - support lzma data members
  * ftparchive/multicompress.cc:
    - support lzma output

 -- Michael Vogt <michael.vogt@ubuntu.com>  Thu, 13 Dec 2007 14:46:27 +0100

apt (0.7.9) unstable; urgency=low

  [ Christian Perrier ]
  * Add several languages to LINGUAS and, therefore, really ship the relevant
    translation:
    Arabic, Dzongkha, Khmer, Marathi, Nepali, Thai
    Thanks to Theppitak Karoonboonyanan for checking this out. Closes: #448321

  [ Program translations ]
    - Korean updated. Closes: #448430
    - Galician updated. Closes: #448497
    - Swedish updated.

  [ Otavio Salvador ]
  * Fix configure script to check for CURL library and headers presense.
  * Applied patch from Brian M. Carlson <sandals@crustytoothpaste.ath.cx>
    to add backward support for arches that lacks pselect support,
    closes: #448406.
  * Umount CD-ROM when calling apt-cdrom ident, except when called with
    -m, closes: #448521.

 -- Otavio Salvador <otavio@debian.org>  Wed, 31 Oct 2007 13:37:26 -0200

apt (0.7.8) unstable; urgency=low

  * Applied patch from Daniel Leidert <daniel.leidert@wgdd.de> to fix
    APT::Acquire::Translation "none" support, closes: #437523.
  * Applied patch from Daniel Burrows <dburrows@debian.org> to add support
    for the Homepage field (ABI break), closes: #447970.
  * Applied patch from Frans Pop <elendil@planet.nl> to fix a trailing
    space after cd label, closes: #448187.

 -- Otavio Salvador <otavio@debian.org>  Fri, 26 Oct 2007 18:20:13 -0200

apt (0.7.7) unstable; urgency=low

  [ Michael Vogt ]
  * apt-inst/contrib/extracttar.cc:
    - fix fd leak for zero size files (thanks to Bill Broadley for
      reporting this bug)
  * apt-pkg/acquire-item.cc:
    - remove zero size files on I-M-S hit
  * methods/https.cc:
    - only send LastModified if we actually have a file
    - send range request with if-range 
    - delete failed downloads
    - delete zero size I-M-S hits
  * apt-pkg/deb/dpkgpm.{cc,h}:
    - merged dpkg-log branch, this lets you specify a 
      Dir::Log::Terminal file to log dpkg output to
      (ABI break)
    - fix parse error when dpkg sends unexpected data
  * merged apt--sha256 branch to fully support the new
    sha256 checksums in the Packages and Release files
    (ABI break)
  * apt-pkg/pkgcachegen.cc:
    - increase default mmap size
  * tests/local-repo:
    - added local repository testcase
  * apt-pkg/acquire.cc:
    - increase MaxPipeDepth for the internal worker<->method
      communication to 1000 for the debtorrent backend
  * make apt build with g++ 4.3
  * fix missing SetExecClose() call when the status-fd is used
  * debian/apt.cron.daily:
    - move unattended-upgrade before apt-get autoclean
  * fix "purge" commandline argument, closes: #133421
    (thanks to Julien Danjou for the patch)
  * cmdline/apt-get.cc:
    - do not change the auto-installed information if a package
      is reinstalled
  * apt-pkg/acquire-item.cc:
    - fix crash in diff acquire code
  * cmdline/apt-mark:
    - Fix chmoding after have renamed the extended-states file (LP: #140019)
      (thanks to Laurent Bigonville)
  * apt-pkg/depcache.cc:
    - set "APT::Install-Recommends" to true by default (OMG!)
  * debian/apt.cron.daily:
    - only run the cron job if apt-get check succeeds (LP: #131719)
  
  [ Program translations ]
    - French updated
    - Basque updated. Closes: #436425
    - Fix the zh_CN translator's name in debian/changelog for 0.7.2
      Closes: #423272
    - Vietnamese updated. Closes: #440611
    - Danish updated. Closes: #441102
    - Thai added. Closes: #442833
    - Swedish updated.
    - Galician updated. Closes: #446626

  [ Otavio Salvador ]
  * Add hash support to copy method. Thanks Anders Kaseorg by the patch
    (closes: #436055)
  * Reset curl options and timestamp between downloaded files. Thanks to
    Ryan Murray <rmurray@debian.org> for the patch (closes: #437150)
  * Add support to apt-key to export keys to stdout. Thanks to "Dwayne
    C. Litzenberger" <dlitz@dlitz.net> for the patch (closes: #441942)
  * Fix compilation warnings:
    - apt-pkg/indexfile.cc: conversion from string constant to 'char*';
    - apt-pkg/acquire-item.cc: likewise;
    - apt-pkg/cdrom.cc: '%lu' expects 'long unsigned int', but argument
      has type 'size_t';
    - apt-pkg/deb/dpkgpm.cc: initialization order and conversion from
      string constant to 'char*';
    - methods/gpgv.cc: conversion from string constant to 'char*';
    - methods/ftp.cc: likewise;
    - cmdline/apt-extracttemplates.cc: likewise;
    - apt-pkg/deb/debmetaindex.cc: comparison with string literal results
      in unspecified behaviour;
  * cmdline/apt-get.cc: adds 'autoremove' as a valid comment to usage
    statement of apt-get (closes: #445468).
  * cmdline/apt-get.cc: really applies Julien Danjou <acid@debian.org>
    patch to add 'purge' command line argument (closes: #133421).

  [ Ian Jackson ]
  * dpkg-triggers: Deal properly with new package states.

  [ Colin Watson ]
  * apt-pkg/contrib/mmap.cc:
    - don't fail if msync() returns > 0
 
 -- Michael Vogt <mvo@debian.org>  Tue, 23 Oct 2007 14:58:03 +0200

apt (0.7.6ubuntu14.1) gutsy-proposed; urgency=low

  [ Michael Vogt ]
  * apt-pkg/deb/dpkgpm.{cc,h}:
    - give up timeslice on EIO error in read from master terminal
  * debian/apt.cron.daily:
    - only run the cron job if apt-get check succeeds (LP: #131719)

  [ Martin Emrich ]  
  * apt-pkg/deb/dpkgpm.{cc,h}:
    - rewrite dpkgpm.cc to use pselect() instead of select()
      to block signals during select() (LP: #134858)
 
 -- Michael Vogt <michael.vogt@ubuntu.com>  Sat, 20 Oct 2007 07:51:12 +0200

apt (0.7.6ubuntu14) gutsy; urgency=low

  * apt-pkg/deb/dpkgpm.cc:
    - fix resource leak (LP: #148806) 

 -- Michael Vogt <michael.vogt@ubuntu.com>  Mon, 15 Oct 2007 20:57:44 +0200

apt (0.7.6ubuntu13) gutsy; urgency=low

  * apt-pkg/deb/dpkgpm.cc:
    - fix crash in WriteApportReport (LP: #144537)
  * apt-pkg/acquire-item.cc
    - fix disappearing local Packages.gz file (LP: #131166)
  * methods/https.cc:
    - fix off-by-one error I-M-S handling
    - cleanup after I-M-S hit

 -- Michael Vogt <michael.vogt@ubuntu.com>  Tue, 09 Oct 2007 01:48:26 +0200

apt (0.7.6ubuntu12) gutsy; urgency=low

  [ Michael Vogt ]
  * cmdline/apt-mark:
    - Fix chmoding after have renamed the extended-states file
      (thanks to Laurent Bigonville, LP: #140019)
  * apt-pkg/deb/debmetaindex.cc: comparison with string literal results
      in unspecified behaviour;
  * Reset curl options and timestamp between downloaded files. Thanks to
    Ryan Murray <rmurray@debian.org> for the patch

  [Paul Sladen]
  * Have 'cron.daily/apt' send D-Bus doesn't exist error messages
    to the bit bucket.  Thanks to 'dasdda'.  (LP: #115397)

 -- Michael Vogt <michael.vogt@ubuntu.com>  Wed, 03 Oct 2007 02:17:45 +0200

apt (0.7.6ubuntu11) gutsy; urgency=low

  * apt-pkg/contrib/mmap.cc:
    - don't fail if msync() returns > 0 (LP: #144001)

 -- Colin Watson <cjwatson@ubuntu.com>  Sat, 22 Sep 2007 21:39:29 +0100

apt (0.7.6ubuntu10) gutsy; urgency=low

  * apt-pkg/deb/dpkgpm.cc:
    - fix parse error when dpkg sends unexpected data

 -- Michael Vogt <michael.vogt@ubuntu.com>  Tue, 18 Sep 2007 17:25:09 +0100

apt (0.7.6ubuntu9) gutsy; urgency=low

  * apt-pkg/deb/dpkgpm.cc:
    - fix progress reporting precent calculation (LP: #137798)
  * make apt build with g++ 4.3
  * fix missing SetExecClose() call when the status-fd is used
    (LP: #136767)
  * debian/apt.cron.daily:
    - move unattended-upgrade before apt-get autoclean
  * fix "purge" commandline argument, closes LP: #125733
    (thanks to Julien Danjou for the patch)
  * cmdline/apt-get.cc:
    - do not change the auto-installed information if a package
      is reinstalled (LP: #139448)
  
 -- Michael Vogt <michael.vogt@ubuntu.com>  Tue, 11 Sep 2007 20:55:00 +0200

apt (0.7.6ubuntu8) gutsy; urgency=low

  * apt-pkg/deb/dpkgpm.{cc,h}:
    - fix bug in dpkg log writing when a signal is caught during
      select() (LP: #134858)
    - write end marker in the log as well

 -- Michael Vogt <michael.vogt@ubuntu.com>  Wed, 05 Sep 2007 15:03:46 +0200

apt (0.7.6ubuntu7) gutsy; urgency=low

  * reupload to fix FTBFS

 -- Michael Vogt <michael.vogt@ubuntu.com>  Thu, 16 Aug 2007 19:44:20 +0200

apt (0.7.6ubuntu6) gutsy; urgency=low

  * dpkg-triggers: Deal properly with new package states.

 -- Ian Jackson <iwj@ubuntu.com>  Wed, 15 Aug 2007 20:44:37 +0100

apt (0.7.6ubuntu5) UNRELEASED; urgency=low

  * apt-pkg/acquire-item.cc:
    - fix file removal on local repo i-m-s hit (LP: #131166)
  * tests/local-repo:
    - added regression test for this bug

 -- Michael Vogt <michael.vogt@ubuntu.com>  Thu, 09 Aug 2007 12:34:07 +0200

apt (0.7.6ubuntu4) gutsy; urgency=low

  * cmdline/apt-get.cc:
    - remove YnPrompt when a XS-Vcs- tag is found, improve the
      notice (LP: #129575)
  * methods/copy.cc:
    - take hashes here too
  * apt-pkg/acquire-worker.cc:
    - only pass on computed hash if we recived one from the method

 -- Michael Vogt <michael.vogt@ubuntu.com>  Wed, 08 Aug 2007 19:30:29 +0200

apt (0.7.6ubuntu3) gutsy; urgency=low

  * apt-pkg/deb/dpkgpm.cc:
    - fix packagename extraction when writting apport reports
  * apt-pkg/pkgcachegen.cc:
    - increase default mmap size (LP: #125640)

 -- Michael Vogt <michael.vogt@ubuntu.com>  Tue, 07 Aug 2007 09:52:00 +0200

apt (0.7.6ubuntu2) gutsy; urgency=low

  * doc/examples/sources.list:
    - change example source to gutsy
  * apt-pkg/deb/dpkgpm.cc:
    - do not break if no /dev/pts is available

 -- Michael Vogt <michael.vogt@ubuntu.com>  Mon, 06 Aug 2007 15:17:57 +0200

apt (0.7.6ubuntu1) gutsy; urgency=low

  [ Michael Vogt ]
  * apt-inst/contrib/extracttar.cc:
    - fix fd leak for zero size files (thanks to Bill Broadley for
      reporting this bug)
  * apt-pkg/acquire-item.cc:
    - remove zero size files on I-M-S hit
  * methods/https.cc:
    - only send LastModified if we actually have a file
    - send range request with if-range 
    - delete failed downloads
    (thanks to Thom May for his help here)
    - delete zero size I-M-S hits
  * apt-pkg/deb/dpkgpm.{cc,h}:
    - merged dpkg-log branch, this lets you specify a 
      Dir::Log::Terminal file to log dpkg output to
    (ABI break)
    - when writting apport reports, attach the dpkg
      terminal log too
  * merged apt--sha256 branch to fully support the new
    sha256 checksums in the Packages and Release files
    (ABI break)
  * apt-pkg/pkgcachegen.cc:
    - increase default mmap size
  * tests/local-repo:
    - added local repository testcase
  * make apt build with g++ 4.3
  * fix missing SetExecClose() call when the status-fd is used
  * debian/apt.cron.daily:
    - move unattended-upgrade before apt-get autoclean
  * fix "purge" commandline argument, closes: #133421
    (thanks to Julien Danjou for the patch)
  * cmdline/apt-get.cc:
    - do not change the auto-installed information if a package
      is reinstalled
  * cmdline/apt-mark:
    - Fix chmoding after have renamed the extended-states file (LP: #140019)
      (thanks to Laurent Bigonville)

  [ Ian Jackson ]
  * dpkg-triggers: Deal properly with new package states.

 -- Michael Vogt <michael.vogt@ubuntu.com>  Thu, 02 Aug 2007 11:55:54 +0200

apt (0.7.6) unstable; urgency=low

  * Applied patch from Aurelien Jarno <aurel32@debian.org> to fix wrong
    directory downloading on non-linux architectures (closes: #435597)

 -- Otavio Salvador <otavio@debian.org>  Wed, 01 Aug 2007 19:49:51 -0300

apt (0.7.5) unstable; urgency=low

  [ Otavio Salvador ]
  * Applied patch from Guillem Jover <guillem@debian.org> to use
    dpkg-architecture to get the host architecture (closes: #407187)
  * Applied patch from Guillem Jover <guillem@debian.org> to add
    support to add lzma support (closes: #408201)

  [ Michael Vogt ]
  * apt-pkg/depcache.cc:
    - support a list of sections for:
      APT::Install-Recommends-Sections
      APT::Never-MarkAuto-Sections
  * methods/makefile:
    - install lzma symlink method (for full lzma support)
  * debian/control:
    - suggest "lzma"

 -- Otavio Salvador <otavio@ossystems.com.br>  Wed, 25 Jul 2007 20:16:46 -0300

apt (0.7.4ubuntu1) gutsy; urgency=low

  * debian/apt.conf.ubuntu, apt.conf.autoremove:
    - Change metapackages to {restricted,universe,multiverse}/metapackages 
      in Install-Recommends-Sections and Never-MarkAuto-Sections

 -- Michael Vogt <michael.vogt@ubuntu.com>  Thu, 26 Jul 2007 10:42:29 +0200

apt (0.7.4) unstable; urgency=low

  [ Michael Vogt ]
  * cmdline/apt-get.cc:
    - fix in the task-install code regexp (thanks to Adam Conrad and
      Colin Watson)
    - support task removal too: apt-get remove taskname^
      (thanks to Matt Zimmerman reporting this problem)

  [ Otavio Salvador ]
  * Fix a typo on 0.7.3 changelog entry about g++ (7.3 to 4.3)
  * Fix compilation warnings:
    - apt-pkg/contrib/configuration.cc: wrong argument type;
    - apt-pkg/deb/dpkgpm.cc: wrong signess;
    - apt-pkg-acquire-item.cc: wrong signess and orderned initializers;
    - methods/https.cc:
      - type conversion;
      - unused variable;
      - changed SetupProxy() method to void;
  * Simplified HttpMethod::Fetch on http.cc removing Tail variable;
  * Fix pipeline handling on http.cc (closes: #413324)
  * Fix building to properly support binNMUs. Thanks to Daniel Schepler
    <schepler@math.unipd.it> by the patch (closes: #359634)
  * Fix example for Install-{Recommends,Suggests} options on
    configure-index example file. Thanks to Peter Eisentraut
    <peter_e@gmx.net> by the patch (closes: #432223)

  [ Christian Perrier ]
  * Basque translation update. Closes: ##423766
  * Unfuzzy formerly complete translations
  * French translation update
  * Re-generate PO(T) files
  * Spanish translation update
  * Swedish translation update

 -- Otavio Salvador <otavio@debian.org>  Tue, 24 Jul 2007 09:55:50 -0300

apt (0.7.3) unstable; urgency=low

  * fixed compile errors with g++ 4.3 (thanks to 
    Daniel Burrows, closes: #429378)
  * fixes in the auto-mark code (thanks to Daniel
    Burrows)
  * fix FTBFS by changing build-depends to
    libcurl4-gnutls-dev (closes: #428363)
  * cmdline/apt-get.cc:
    - fix InstallTask code when a pkgRecord ends 
      with a single '\n' (thanks to Soren Hansen for reporting)
  * merged from Christian Perrier:
        * vi.po: completed to 532t, again. Closes: #429899
        * gl.po: completed to 532t. Closes: #429506
        * vi.po: completed to 532t. Closes: #428672
        * Update all PO and the POT. Gives 514t14f4u for formerly
          complete translations
        * fr.po: completed to 532t
        * ku.po, uk.po, LINGUAS: reintegrate those translations
          which disappeared from the BZR repositories

 -- Michael Vogt <mvo@debian.org>  Sun, 01 Jul 2007 12:31:29 +0200
  
apt (0.7.2ubuntu7) gutsy; urgency=low

  * fix build-dependencies 
  * fixes in the auto-mark code (thanks to Daniel
    Burrows)

 -- Michael Vogt <michael.vogt@ubuntu.com>  Mon,  9 Jul 2007 19:02:54 +0200

apt (0.7.2ubuntu6) gutsy; urgency=low

  [ Michael Vogt]
  * cmdline/apt-get.cc:
    - make the XS-Vcs-$foo warning more copy'n'paste
      friendly (thanks to Matt Zimmerman)
    - ignore the Vcs-Browser tag (Fixes LP: #121770)
  * debian/apt.conf.autoremove:
    - added "linux-ubuntu-modules" to APT::NeverAutoRemove

  [ Sarah Hobbs ]
  * Change metapackages to *metapackages in Install-Recommends-Section
    and Never-MarkAuto-Section of debian/apt.conf.autoremove, so that
    the Recommends of metapackages in universe and multiverse will get
    installed.
  * Also make this change in doc/examples/configure-index.
  * Added a Build Dependancies of automake, docbook-xsl, xsltproc, xmlto,
    docbook to fix FTBFS.
  * Added in previous changelog entries, as those who uploaded did not
    actually commit to Bzr.

 -- Sarah Hobbs <hobbsee@ubuntu.com>  Mon, 09 Jul 2007 01:15:57 +1000

apt (0.7.2ubuntu5) gutsy; urgency=low

  * Rerun autoconf to fix the FTBFS.

 -- Michael Bienia <geser@ubuntu.com>  Fri, 06 Jul 2007 19:17:33 +0200

apt (0.7.2ubuntu4) gutsy; urgency=low

  * Rebuild for the libcurl4 -> libcurl3 transition mess.

 -- Steve Kowalik <stevenk@ubuntu.com>  Fri,  6 Jul 2007 12:44:05 +1000

apt (0.7.2ubuntu3) gutsy; urgency=low

  * cmdline/apt-get.cc:
    - fix InstallTask code when a pkgRecord ends 
      with a single '\n' (thanks to Soren Hansen for reporting)

 -- Michael Vogt <michael.vogt@ubuntu.com>  Wed, 27 Jun 2007 13:33:38 +0200

apt (0.7.2ubuntu2) gutsy; urgency=low

  * fixed compile errors with g++ 4.3 (thanks to 
    Daniel Burrows, closes: #429378)
  * fix FTFBFS by changing build-depends to
    libcurl4-gnutls-dev (closes: #428363)

 -- Michael Vogt <michael.vogt@ubuntu.com>  Tue, 19 Jun 2007 13:47:03 +0200

apt (0.7.2ubuntu1) gutsy; urgency=low

  * apt-pkg/deb/dpkgpm.cc:
    - apport integration added, this means that a apport
      report is written on dpkg failures
  * cmdline/apt-get.cc:
    - merged http://people.ubuntu.com/~mvo/bzr/apt/xs-vcs-bzr/
      this will warn when Vcs- headers are found on apt-get source
      (Fixes LP:#115959)
  * merged from debian/unstable, remaining changes:
    - maintainer field changed
    - merged the apt--mirror branch 
      http://people.ubuntu.com/~mvo/bzr/apt/apt--mirror/
    - apport reporting on package install/upgrade/remove failure
    - support for "Originial-Maintainer" field
    - merged apt--xs-vcs-bzr branch
      (http://people.ubuntu.com/~mvo/bzr/apt/xs-vcs-bzr/)
    - use ubuntu archive keyring by default
    - debian/apt.conf.autoremove
      + install recommands for section "metapackages"
      + do not mark direct dependencies of "metapackages" as autoremoved

 -- Michael Vogt <michael.vogt@ubuntu.com>  Thu, 14 Jun 2007 10:38:36 +0200

apt (0.7.2-0.1) unstable; urgency=low

  * Non-maintainer upload.
  * Build-depend on libcurl4-gnutls-dev instead of the obsolete
    libcurl3-gnutls-dev.  Closes: #428363.

 -- Steve Langasek <vorlon@debian.org>  Thu, 28 Jun 2007 18:46:53 -0700

apt (0.7.2) unstable; urgency=low
  
  * merged the debian/experimental changes back
    into the debian/sid branch
  * merged from Christian Perrier:
    * mr.po: New Marathi translation  Closes: #416806
    * zh_CN.po: Updated by Kov Chai  Closes: #416822
    * tl.po: Updated by Eric Pareja   Closes: #416638
    * gl.po: Updated by Jacobo Tarrio
	     Closes: #412828
    * da.po: Updated by Claus Hindsgaul
	     Closes: #409483
    * fr.po: Remove a non-breakable space for usability
	     issues. Closes: #408877
    * ru.po: Updated Russian translation. Closes: #405476
    * *.po: Unfuzzy after upstream typo corrections
  * buildlib/archtable:
    - added support for sh3/sh4 (closes: #424870)
    - added support for m32r (closes: #394096)
  * buildlib/systemtable:
    - added support for lpia
  * configure.in:
    - check systemtable for architecture mapping too
  * fix error in AutocleanInterval, closes: #319339
    (thanks to Israel G. Lugo for the patch)
  * add "purge" commandline argument, closes: #133421)
    (thanks to Julien Danjou for the patch)
  * add "purge" commandline argument, closes: #133421)
    (thanks to Julien Danjou for the patch)
  * fix FTBFS with gcc 4.3, closes: #417090
    (thanks to Martin Michlmayr for the patch)
  * add --dsc-only option, thanks to K. Richard Pixley
  * Removed the more leftover #pragma interface/implementation
    closes: #306937 (thanks to Andreas Henriksson for the patch)
  
 -- Michael Vogt <mvo@debian.org>  Wed, 06 Jun 2007 23:19:50 +0200

apt (0.7.1) experimental; urgency=low

  * ABI library name change because it's built against
    new glibc
  * implement SourceVer() in pkgRecords 
     (thanks to Daniel Burrows for the patch!)
  * apt-pkg/algorithm.cc:
    - use clog for all debugging
    - only increase the score of installed applications if they 
      are not obsolete 
    - fix resolver bug on removal triggered by weak-dependencies 
      with or-groups
  * methods/http.cc:
    - send apt version in User-Agent
  * apt-pkg/deb/debrecords.cc:
    - fix SHA1Hash() return value
  * apt-pkg/cdrom.cc:
    - only unmount if APT::CDROM::NoMount is false
  * methods/cdrom.cc:  
    - only umount if it was mounted by the method before
  * po/gl.po:
    - fix error in translation that causes trouble to lsb_release 
      (LP#79165)
  * apt-pkg/acquire-item.cc:
    - if decompression of a index fails, delete the index 
  * apt-pkg/acquire.{cc,h}:
    - deal better with duplicated sources.list entries (avoid
      double queuing of  URLs) - this fixes hangs in bzip/gzip
      (LP#102511)
  * Fix broken use of awk in apt-key that caused removal of the wrong keys
    from the keyring. Closes: #412572
  * merged from Christian Perrier:
    * mr.po: New Marathi translation  Closes: #416806
    * zh_CN.po: Updated by Eric Pareja  Closes: #416822
    * tl.po: Updated by Eric Pareja   Closes: #416638
    * gl.po: Updated by Jacobo Tarrio
             Closes: #412828
    * da.po: Updated by Claus Hindsgaul
             Closes: #409483
    * fr.po: Remove a non-breakable space for usability
             issues. Closes: #408877
    * ru.po: Updated Russian translation. Closes: #405476
    * *.po: Unfuzzy after upstream typo corrections
    * vi.po: Updated to 515t. Closes: #426976
    * eu.po: Updated to 515t. Closes: #423766
    * pt.po: 515t. Closes: #423111
    * fr.po: Updated by Christian Perrier
    * Update all PO and the POT. Gives 513t2f for formerly
      complete translations
  * apt-pkg/policy.cc:
    - allow multiple packages (thanks to David Foerster)

 -- Michael Vogt <mvo@debian.org>  Wed,  2 May 2007 13:43:44 +0200

apt (0.6.46.4ubuntu10) feisty; urgency=low

  * apt-pkg/depcache.cc:
    - added "APT::Never-MarkAuto-Section" and consider dependencies 
      of packages in this section manual (LP#59893)
    - ensure proper permissions in the extended_state file (LP#67037)
  * debian/apt.conf.ubuntu:
    - added APT::Never-MarkAuto-Section "metapackages" (LP#59893)
  * cmdline/apt-get.cc:
    - "apt-get install foo" on a already installed package foo will
      clean the automatic installed flag (LP#72007)
    - do not show packages already marked for removal as auto-installed
      (LP#64493)
    - applied patch to (optionally) hide the auto-remove information
      (thanks to Frode M. Døving) (LP#69148)

 -- Michael Vogt <michael.vogt@ubuntu.com>  Wed, 14 Mar 2007 13:32:32 +0100

apt (0.6.46.4ubuntu9) feisty; urgency=low

  * debian/control:
    - set XS-Vcs-Bzr header
    - Set Ubuntu maintainer address
  * apt-pkg/cdrom.cc:
    - only unmount if APT::CDROM::NoMount is false
    - only umount if it was mounted by the method before
  * cmdline/apt-get.cc:
    - fix version output in autoremove list (LP#68941)
  * apt-pkg/packagemanager.cc:
    - do not spin 100% cpu in FixMissing() (LP#84476)
  * apt-pkg/indexfile.cc:
    - fix problem overwriting APT::Acquire::Translation
  * doc/examples/configure-index:
    - document APT::Acquire::Translation
  
 -- Michael Vogt <michael.vogt@ubuntu.com>  Tue, 13 Mar 2007 15:24:39 +0100

apt (0.6.46.4ubuntu8) feisty; urgency=low

  * fix segfault in the pkgRecords destructor
  * Bump ABI version
  * debian/control:
    - make the libcurl3-gnutls-dev versionized (LP#86614)

 -- Michael Vogt <michael.vogt@ubuntu.com>  Mon, 26 Feb 2007 14:26:33 +0100

apt (0.6.46.4ubuntu7) feisty; urgency=low

  * Merged the apt--mirror branch. This means that a new 'mirror' 
    method is available that will allow dynamic mirror updates.
    The sources.list entry looks something like this:
    "deb mirror://mirrors.lp.net/get_mirror feisty main restricted"

    It also supports error reporting to a configurable url for mirror
    problems/failures.
  * Bump ABI version

 -- Michael Vogt <michael.vogt@ubuntu.com>  Tue,  6 Feb 2007 11:38:06 +0100

apt (0.6.46.4ubuntu6) feisty; urgency=low

  * methods/http.cc:
    - send apt version in User-Agent
  * apt-pkg/deb/debrecords.cc:
    - fix SHA1Hash() return value
  * apt-pkg/algorithms.cc:
    - fix resolver bug on removal triggered by weak-dependencies 
      with or-groups
    - fix segfault (lp: #76530)

 -- Michael Vogt <michael.vogt@ubuntu.com>  Wed, 20 Dec 2006 11:04:36 +0100

apt (0.6.46.4ubuntu5) feisty; urgency=low

  * added apt-transport-https package to provide a optional
    https transport (apt-https spec)

 -- Michael Vogt <michael.vogt@ubuntu.com>  Tue, 19 Dec 2006 16:23:43 +0100

apt (0.6.46.4ubuntu4) feisty; urgency=low
  
  * apt-pkg/algorithms.cc:
    - only increase the score of installed applications if they 
      are not obsolete 

 -- Michael Vogt <michael.vogt@ubuntu.com>  Mon, 18 Dec 2006 19:39:05 +0100

apt (0.7.0) experimental; urgency=low

  * Package that contains all the new features
  * Removed all #pragma interface/implementation
  * Branch that contains all the new features:
  * translated package descriptions
  * task install support
  * automatic dependency removal (thanks to Daniel Burrows)
  * merged support for the new dpkg "Breaks" field 
    (thanks to Ian Jackson)
  * handle network failures more gracefully on "update"
  * support for unattended-upgrades (via unattended-upgrades
    package)
  * added apt-transport-https method
  * merged "install-recommends" branch (ABI break): 
    - new "--install-recommends"
    - install new recommends on "upgrade" if --install-recommends is 
      given
    - new "--fix-policy" option to install all packages with unmet
      important dependencies (usefull with --install-recommends to
      see what not-installed recommends are on the system)
    - fix of recommended packages display (only show CandidateVersion
      fix or-group handling)
  * merged "install-task" branch (use with "apt-get install taskname^")

 -- Michael Vogt <mvo@debian.org>  Fri, 12 Jan 2007 20:48:07 +0100

apt (0.6.46.4ubuntu3) feisty; urgency=low

  * apt-pkg/algorithm.cc:
    - use clog for all debugging
  * apt-pkg/depcache.cc:
    - never mark Required package for autoremoval (lp: #75882)

 -- Michael Vogt <michael.vogt@ubuntu.com>  Mon, 18 Dec 2006 11:56:05 +0100

apt (0.6.46.4ubuntu2) feisty; urgency=low

  * apt-pkg/algorithms.cc: add missing call to MarkKeep
    so that dist-upgrade isn't broken by unsatisfiable Breaks.
    (thanks to Ian Jackson)

 -- Michael Vogt <michael.vogt@ubuntu.com>  Thu,  7 Dec 2006 23:07:24 +0100

apt (0.6.46.4ubuntu1) feisty; urgency=low

  * merged with debian

 -- Michael Vogt <michael.vogt@ubuntu.com>  Thu,  7 Dec 2006 12:13:14 +0100

apt (0.6.46.4-0.1) unstable; urgency=emergency
  
  * NMU
  * Fix broken use of awk in apt-key that caused removal of the wrong keys
    from the keyring. Closes: #412572

 -- Joey Hess <joeyh@debian.org>  Mon, 26 Feb 2007 16:00:22 -0500

apt (0.6.46.4) unstable; urgency=high

  * ack NMU (closes: #401017)
  * added apt-secure.8 to "See also" section
  * apt-pkg/deb/dpkgpm.cc:
    - added "Dpkg::StopOnError" variable that controls if apt
      will abort on errors from dpkg
  * apt-pkg/deb/debsrcrecords.{cc,h}:
    - make the Buffer grow dynmaically (closes: #400874)
  * Merged from Christian Perrier bzr branch:
    - uk.po: New Ukrainian translation: 483t28f3u
    - el.po: Update to 503t9f2u
    - de.po: Updates and corrections.
  * apt-pkg/contrib/progress.cc:
    - OpProgress::CheckChange optimized, thanks to Paul Brook
      (closes: #398381)
  * apt-pkg/contrib/sha256.cc:
    - fix building with noopt

 -- Michael Vogt <mvo@debian.org>  Thu,  7 Dec 2006 10:49:50 +0100

apt (0.6.46.3-0.2) unstable; urgency=high

  * Non-maintainer upload with permission of Michael Vogt.
  * Fix FTBFS on most arches (regression from the fix of #400874)

 -- Andreas Barth <aba@not.so.argh.org>  Tue,  5 Dec 2006 15:51:22 +0000 
  
apt (0.6.46.3-0.1) unstable; urgency=high

  * Non-maintainer upload with permission of Michael Vogt.
  * Fix segfault at apt-get source. Closes: #400874
  * Add apt-key update in postinst, so that debian-archive-keyring doesn't
    need to depend on apt >= 0.6. Closes: #401114
  * Don't double-queue pdiff files. Closes: #401017
  
 -- Andreas Barth <aba@not.so.argh.org>  Tue,  5 Dec 2006 10:34:56 +0000

apt (0.6.46.3ubuntu2) feisty; urgency=low

  * apt-pkg/algorithms.cc: add missing call to MarkKeep
    so that dist-upgrade isn't broken by unsatisfiable Breaks.

 -- Ian Jackson <iwj@ubuntu.com>  Thu,  7 Dec 2006 15:46:52 +0000

apt (0.6.46.3ubuntu1) feisty; urgency=low

  * doc/apt-get.8.xml:
    - documented autoremove, thanks to Vladimír Lapá%GÄ%@ek 
      (lp: #62919)
  * fix broken i18n in the dpkg progress reporting, thanks to 
    Frans Pop and Steinar Gunderson. (closes: #389261)
  * po/en_GB.po:
    - typo (lp: #61270)
  * add apt-secure.8 to "See also" section

 -- Michael Vogt <michael.vogt@ubuntu.com>  Thu, 23 Nov 2006 07:24:12 +0100

apt (0.6.46.3) unstable; urgency=low

  * apt-pkg/deb/dpkgpm.cc:
    - make progress reporting robust against multiline error
      messages 

  * Merged from Christian Perrier bzr branch:
    - ca.po: Updated to 514t
    - be.po: Updated to 514t
    - it.po: Updated to 514t
    - hu.po: Updated to 514t
    - zh_TW.po: Updated to 514t
    - ar.po: Updated to 293t221u.
    - ru.po: Updated to 514t. Closes: #392466
    - nb.po: Updated to 514t. Closes: #392466
    - pt.po: Updated to 514t. Closes: #393199
    - fr.po: One spelling error corrected: s/accÃ¨der/accÃ©der
    - km.po: Updated to 514t.
    - ko.po: Updated to 514t.
    - bg.po: Updated to 514t.
    - de.po: Updated to 514t.
    - en_GB.po: Updated to 514t.

 -- Michael Vogt <mvo@debian.org>  Thu,  2 Nov 2006 11:37:58 +0100

apt (0.6.46.2) unstable; urgency=low

  * debian/control:
    - depend on debian-archive-keyring to offer clean upgrade path 
      (closes: #386800)
  * Merged from Christian Perrier bzr branch:
    - es.po: Updated to 514t. Closes: #391661
    - da.po: Updated to 514t. Closes: #391424
    - cs.po: Updated. Closes: #391064
    - es.po: Updated to 514t. Closes: #391661
    - da.po: Updated to 514t. Closes: #391424

 -- Michael Vogt <mvo@debian.org>  Wed, 11 Oct 2006 09:03:15 +0200

apt (0.6.46.1) unstable; urgency=low

  * methods/gzip.cc:
    - deal with empty files 
  * Applied patch from Daniel Schepler to make apt bin-NMU able.
    (closes: bug#359634)
  * rebuild against current g++ because of:
    http://gcc.gnu.org/bugzilla/show_bug.cgi?id=29289
    (closes: #390189)
  * fix broken i18n in the dpkg progress reporting, thanks to 
    Frans Pop and Steinar Gunderson. (closes: #389261)
  * Merged from Christian Perrier bzr branch:
    * fi.po: Updated to 514t. Closes: #390149
    * eu.po: Updated to 514t. Closes: #389725
    * vi.po: Updated to 514t. Closes: #388555
  * make the internal buffer in pkgTagFile grow dynamically
    (closes: #388708)
  
 -- Michael Vogt <mvo@debian.org>  Mon,  2 Oct 2006 20:42:20 +0200

apt (0.6.46) unstable; urgency=low

  * debian/control:
    - switched to libdb4.4 for building (closes: #381019)
  * cmdline/apt-get.cc:
    - fix in the TryInstallTask() code to make sure that all package
      there are marked manual install (lp: #61684)

 -- Michael Vogt <michael.vogt@ubuntu.com>  Thu, 28 Sep 2006 00:34:20 +0200

apt (0.6.45ubuntu14) edgy; urgency=low

  * cmdline/apt-get.cc:
    - fix in the TryInstallTask() code to make sure that all package
      there are marked manual install (lp: #61684)

 -- Michael Vogt <michael.vogt@ubuntu.com>  Thu, 28 Sep 2006 00:34:20 +0200

apt (0.6.45ubuntu13) edgy; urgency=low

  * no-changes upload to make apt rebuild against latest g++ and
    fix synaptic FTBFS (see bug: #62461 for details)

 -- Michael Vogt <michael.vogt@ubuntu.com>  Tue, 26 Sep 2006 22:33:10 +0200

apt (0.6.45ubuntu12) edgy; urgency=low

  * apt-pkg/depcache.cc:
    - fix in the sweep() code, set garbage flag for packages scheduled 
      for removal too
    - do not change the autoFlag in MarkKeep(), this can lead to suprising
      side effects

 -- Michael Vogt <michael.vogt@ubuntu.com>  Thu, 21 Sep 2006 00:58:24 +0200

apt (0.6.45ubuntu11) edgy; urgency=low

  * removed "installtask" and change it so that tasknames can be given
    with "apt-get install taskname^"
  * improve the writeStateFile() code

 -- Michael Vogt <michael.vogt@ubuntu.com>  Wed, 20 Sep 2006 14:14:24 +0200

apt (0.6.45ubuntu10) edgy; urgency=low

  * methods/http.cc:
    - check more careful for incorrect proxy settings (closes: #378868)
  * methods/gzip.cc:
    - don't hang when /var is full (closes: #341537), thanks to
      Luis Rodrigo Gallardo Cruz for the patch
  * doc/examples/sources.list:
    - removed non-us.debian.org from the example (closes: #380030,#316196)
  * Merged from Christian Perrier bzr branch:
    * ro.po: Updated to 514t. Closes: #388402
    * dz.po: Updated to 514t. Closes: #388184
    * it.po: Fixed typos. Closes: #387812
    * ku.po: New kurdish translation. Closes: #387766
    * sk.po: Updated to 514t. Closes: #386851
    * ja.po: Updated to 514t. Closes: #386537
    * gl.po: Updated to 514t. Closes: #386397
    * fr.po: Updated to 516t.
    * fi.po: Updated to 512t. Closes: #382702
  * share/archive-archive.gpg:
    - removed the outdated amd64 and debian-2004 keys
  * apt-pkg/tagfile.cc:
    - applied patch from Jeroen van Wolffelaar to make the tags
      caseinsensitive (closes: #384182)
    - reverted MMap use in the tagfile because it does not work 
      across pipes (closes: #383487) 
  * added "installtask" command
  * added new ubuntu specific rewrite rule for "Original-Maintainer"
  
 -- Michael Vogt <michael.vogt@ubuntu.com>  Tue, 19 Sep 2006 15:07:51 +0200

apt (0.6.45ubuntu9) edgy; urgency=low

  * cmdline/apt-get.cc:
    - if --no-remove is given, do not run the AutoRemove code 

 -- Michael Vogt <michael.vogt@ubuntu.com>  Wed, 13 Sep 2006 11:54:20 +0200

apt (0.6.45ubuntu8) edgy; urgency=low

  * apt-pkg/algorithm.cc:
    - fix pkgProblemResolver.InstallProtect() to preserve the auto-install
      information (lp: #59457)
  * cmdline/apt-get.cc:
    - fix typo in autoremove information (lp: #59420)
  * install apt-mark to modify the automatically install information for
    packages

 -- Michael Vogt <michael.vogt@ubuntu.com>  Fri,  8 Sep 2006 20:07:22 +0200

apt (0.6.45ubuntu7) edgy; urgency=low

  * apt-pkg/depcache.cc:
    - fix a bug in the install-recommends-section code

 -- Michael Vogt <michael.vogt@ubuntu.com>  Thu,  7 Sep 2006 18:22:38 +0200

apt (0.6.45ubuntu6) edgy; urgency=low

  [Michael Vogt]
  * cmdline/apt-get.cc:
    - always show auto-removable packages and give a hint how to remove 
      them
  * debian/apt.conf.ubuntu:
    - exlucde linux-image and linux-restricted-modules from ever being 
      auto-removed
    - added "metapackages" as the section we want to install recommends
      by default
  * apt-pkg/depcache.cc:
    - added support to turn install-recommends selectively on/off by
      section
  [Ian Jackson]
  * Tests pass without code changes!  Except that we need this:
  * Bump cache file major version to force rebuild so that Breaks
    dependencies are included.
  * Don't depend on or suggest any particular dpkg or dpkg-dev versions;
    --auto-deconfigure is very very old and dpkg-dev's Breaks support
    is more or less orthogonal.
  * Initial draft of `Breaks' implementation.  Appears to compile,
    but as yet *completely untested*.

 -- Michael Vogt <michael.vogt@ubuntu.com>  Thu,  7 Sep 2006 11:50:52 +0200

apt (0.6.45ubuntu5) edgy; urgency=low

  * apt-pkg/pkgcachegen.cc:
    - increase the APT::Cache-Limit to deal with the increased demand due
      to the translated descriptions
  * apt-pkg/deb/dpkgpm.cc:
    - pass "--auto-deconfigure" to dpkg on install to support the
      new "breaks" in dpkg

 -- Michael Vogt <michael.vogt@ubuntu.com>  Tue, 15 Aug 2006 12:06:26 +0200

apt (0.6.45ubuntu4) edgy; urgency=low

  * cmdline/apt-get.cc:
    - fix in the new --fix-polciy code

 -- Michael Vogt <michael.vogt@ubuntu.com>  Mon, 14 Aug 2006 21:08:11 +0200

apt (0.6.45ubuntu3) edgy; urgency=low

  * ABI break
  * merged latest apt--install-recommends (closes: #559000)
  * added "--fix-policy" option to can be used as "--fix-broken" and
    will install missing weak depends (recommends, and/or suggests 
    depending on the settings)
  * merged the apt--ddtp branch

 -- Michael Vogt <michael.vogt@ubuntu.com>  Fri, 11 Aug 2006 12:53:23 +0200

apt (0.6.45ubuntu2) edgy; urgency=low

  * debian/control:
    - switched to libdb4.4 for building (closes: #381019)
  * cmdline/apt-get.cc:
    - show only the recommends/suggests for the candidate-version, not for all
      versions of the package (closes: #257054)
    - properly handle recommends/suggests or-groups when printing the list of
      suggested/recommends packages (closes: #311619)
  * merged "apt--install-recommends" branch:
    - added "{no-}install-recommends" commandline option
    - added APT::Install-{Recommends,Suggests} option
    - currently Install-Recommends defaults to "False" 

 -- Michael Vogt <michael.vogt@ubuntu.com>  Wed,  9 Aug 2006 23:38:46 +0200

apt (0.6.45ubuntu1) edgy; urgency=low

  * merged with debian/unstable

 -- Michael Vogt <michael.vogt@ubuntu.com>  Tue,  1 Aug 2006 15:43:22 +0200

apt (0.6.45) unstable; urgency=low

  * apt-pkg/contrib/sha256.cc:
    - fixed the sha256 generation (closes: #378183)
  * ftparchive/cachedb.cc:
    - applied patch from Anthony Towns to fix Clean() function
      (closes: #379576)
  * doc/apt-get.8.xml:
    - fix path to the apt user build (Closes: #375640)
  * doc/apt-cache.8.xml:
    - typo (Closes: #376408)
  * apt-pkg/deb/dpkgpm.cc:
    - make progress reporting more robust against multiline error
      messages (first half of a fix for #374195)
  * doc/examples/configure-index:
    - document Debug::pkgAcquire::Auth     
  * methods/gpgv.cc:
    - deal with gpg error "NODATA". Closes: #296103, Thanks to 
      Luis Rodrigo Gallardo Cruz for the patch
  * apt-inst/contrib/extracttar.cc:
    - fix for string mangling, closes: #373864
  * apt-pkg/acquire-item.cc:
    - check for bzip2 in /bin (closes: #377391)
  * apt-pkg/tagfile.cc:
    - make it work on non-mapable files again, thanks 
      to James Troup for confirming the fix (closes: #376777)
  * Merged from Christian Perrier bzr branch:
    * ko.po: Updated to 512t. Closes: #378901
    * hu.po: Updated to 512t. Closes: #376330
    * km.po: New Khmer translation: 506t6f. Closes: #375068
    * ne.po: New Nepali translation: 512t. Closes: #373729
    * vi.po: Updated to 512t. Closes: #368038
    * zh_TW.po: Remove an extra %s in one string. Closes: #370551
    * dz.po: New Dzongkha translation: 512t
    * ro.po: Updated to 512t
    * eu.po: Updated

 -- Michael Vogt <mvo@debian.org>  Thu, 27 Jul 2006 00:52:05 +0200

apt (0.6.44.2ubuntu4) edgy; urgency=low

  * Make apt-get dselect-upgrade happy again

 -- Michael Vogt <michael.vogt@ubuntu.com>  Fri, 21 Jul 2006 11:03:02 +0200

apt (0.6.44.2ubuntu3) edgy; urgency=low

  * Close extended_states file after writing it.

 -- Colin Watson <cjwatson@ubuntu.com>  Tue, 18 Jul 2006 00:12:13 +0100

apt (0.6.44.2ubuntu2) edgy; urgency=low

  * create a empty extended_states file if none exists already

 -- Michael Vogt <michael.vogt@ubuntu.com>  Tue,  4 Jul 2006 09:23:03 +0200

apt (0.6.44.2ubuntu1) edgy; urgency=low

  * merged with debian/unstable
  * merged the "auto-mark" branch to support aptitude like
    marking of automatically installed dependencies and added
    "apt-get remove --auto-remove" to remove unused auto-installed
    packages again
  * changed library version from 3.11 to 3.50 to make it clearly 
    different from the debian version (we are ABI incompatible because
    of the auto-mark patch)

 -- Michael Vogt <michael.vogt@ubuntu.com>  Mon,  3 Jul 2006 18:30:46 +0200

apt (0.6.44.2) unstable; urgency=low
  
   * apt-pkg/depcache.cc:
     - added Debug::pkgDepCache::AutoInstall (thanks to infinity)
   * apt-pkg/acquire-item.cc:
     - fix missing chmod() in the new aquire code
       (thanks to Bastian Blank, Closes: #367425)
   * merged from
     http://www.perrier.eu.org/debian/packages/d-i/level4/apt-main:
     * sk.po: Completed to 512t
     * eu.po: Completed to 512t
     * fr.po: Completed to 512t
     * sv.po: Completed to 512t
     * Update all PO and the POT. Gives 506t6f for formerly
       complete translations

 -- Michael Vogt <mvo@debian.org>  Wed, 14 Jun 2006 12:00:57 +0200 

apt (0.6.44.1-0.1) unstable; urgency=low

  * Non-maintainer upload.
  * Don't give an error when parsing empty Packages/Sources files.
    (Closes: #366931, #367086, #370160)

 -- Steinar H. Gunderson <sesse@debian.org>  Fri,  9 Jun 2006 00:52:21 +0200

apt (0.6.44.1) unstable; urgency=low

  * apt-pkg/acquire-item.cc:
    - fix reversed logic of the "Acquire::PDiffs" option
  * merged from 
    http://www.perrier.eu.org/debian/packages/d-i/level4/apt-main:
    - po/LINGUAS: added "bg" Closes: #360262
    - po/gl.po: Galician translation update. Closes: #366849
    - po/hu.po: Hungarian translation update. Closes: #365448
    - po/cs.po: Czech translation updated. Closes: #367244
  * apt-pkg/contrib/sha256.cc:
    - applied patch to fix unaligned access problem. Closes: #367417
      (thanks to David Mosberger)

 -- Michael Vogt <mvo@debian.org>  Tue, 16 May 2006 21:51:16 +0200

apt (0.6.44) unstable; urgency=low

  * apt-pkg/acquire.cc: don't show ETA if it is 0 or absurdely large
  * apt-pkg/contrib/sha256.{cc,h},hashes.{cc,h}: support for sha256 
    (thanks to Anthony Towns)
  * ftparchive/cachedb.{cc,h},writer.{cc,h}: optimizations 
    (thanks to Anthony Towns)
  * apt pdiff support from experimental merged
  * apt-pkg/deb/dpkgpm.cc: wording fixes (thanks to Matt Zimmerman)
  * apt-pkg/deb/dpkgpm.cc: 
    - wording fixes (thanks to Matt Zimmerman)
    - fix error in dpkg interaction (closes: #364513, thanks to Martin Dickopp)
  * apt-pkg/tagfile.{cc,h}:
    - use MMap to read the entries (thanks to Zephaniah E. Hull for the
      patch) Closes: #350025
  * Merge from http://www.perrier.eu.org/debian/packages/d-i/level4/apt-main:
  	* bg.po: Added, complete to 512t. Closes: #360262
  * doc/apt-ftparchive.1.xml:
    - fix documentation for "SrcPackages" -> "Sources" 
      (thanks to Bart Martens for the patch, closes: #307756)
  * debian/libapt-pkg-doc.doc-base.cache:
    - remove broken charackter from description (closes: #361129)
  * apt-inst/deb/dpkgdb.cc, methods/gpgv.cc: 
    - i18n fixes (closes: #349298)
  * debian/postinst: dont fail on not available
    /usr/share/doc/apt/examples/sources.list (closes: #361130)
  * methods/ftp.cc:
    - unlink empty file in partial if the download failed because
      the file is missing on the server (closes: #316337)
  * apt-pkg/deb/debversion.cc:
    - treats a version string with explicit zero epoch equal
      than the same without epoch (Policy 5.6.12, closes: #363358)
      Thanks to Lionel Elie Mamane for the patch
  
 -- Michael Vogt <mvo@debian.org>  Mon,  8 May 2006 22:28:53 +0200

apt (0.6.43.3ubuntu3) dapper; urgency=low

  * methods/http.cc:
    - fix the user-agent string

 -- Michael Vogt <michael.vogt@ubuntu.com>  Fri, 26 May 2006 18:09:32 +0200

apt (0.6.43.3ubuntu2) dapper; urgency=low

  * apt-pkg/deb/dpkgpm.cc: wording fixes (thanks to Matt Zimmerman)

 -- Michael Vogt <michael.vogt@ubuntu.com>  Tue, 18 Apr 2006 13:24:40 +0200

apt (0.6.43.3ubuntu1) dapper; urgency=low

  * apt-pkg/acquire.cc: don't show ETA if it is 0 or absurdely large in 
    the status-fd (ubuntu #28954)

 -- Michael Vogt <michael.vogt@ubuntu.com>  Tue, 28 Mar 2006 20:34:46 +0200

apt (0.6.43.3) unstable; urgency=low

  * Merge bubulle@debian.org--2005/apt--main--0 up to patch-186:
    * ca.po: Completed to 512t. Closes: #351592
    * eu.po: Completed to 512t. Closes: #350483
    * ja.po: Completed to 512t. Closes: #349806
    * pl.po: Completed to 512t. Closes: #349514
    * sk.po: Completed to 512t. Closes: #349474
    * gl.po: Completed to 512 strings Closes: #349407
    * vi.po: Completed to 512 strings
    * sv.po: Completed to 512 strings Closes: #349210
    * ru.po: Completed to 512 strings Closes: #349154
    * da.po: Completed to 512 strings Closes: #349084
    * fr.po: Completed to 512 strings
    * LINGUAS: Add Welsh
    * *.po: Updated from sources (512 strings)
    * vi.po: Completed to 511 strings  Closes: #348968
  * apt-pkg/deb/deblistparser.cc:
    - don't explode on a DepCompareOp in a Provides line, but warn about
      it and ignore it otherwise (thanks to James Troup for reporting it)
  * cmdline/apt-get.cc:
    - don't lock the lists directory in DoInstall, breaks --print-uri 
      (thanks to James Troup for reporting it)
  * debian/apt.dirs: create /etc/apt/sources.list.d 
  * make apt-cache madison work without deb-src entries (#352583)
  * cmdline/apt-get.cc: only run the list-cleaner if a update was 
    successfull
  * apt-get update errors are only warnings nowdays
  * be more careful with the signature file on network failures

 --  Michael Vogt <mvo@debian.org>  Wed, 22 Feb 2006 10:13:04 +0100

apt (0.6.43.2ubuntu1) dapper; urgency=low

  * Merge bubulle@debian.org--2005/apt--main--0 up to patch-182:
  * ca.po: Completed to 512t. Closes: #351592
    * eu.po: Completed to 512t. Closes: #350483
    * ja.po: Completed to 512t. Closes: #349806
    * pl.po: Completed to 512t. Closes: #349514
    * sk.po: Completed to 512t. Closes: #349474
    * gl.po: Completed to 512 strings Closes: #349407
    * vi.po: Completed to 512 strings
    * sv.po: Completed to 512 strings Closes: #349210
    * ru.po: Completed to 512 strings Closes: #349154
    * da.po: Completed to 512 strings Closes: #349084
    * fr.po: Completed to 512 strings
    * LINGUAS: Add Welsh
    * *.po: Updated from sources (512 strings)
    * vi.po: Completed to 511 strings  Closes: #348968
  * apt-pkg/deb/deblistparser.cc:
    - don't explode on a DepCompareOp in a Provides line, but warn about
      it and ignore it otherwise (thanks to James Troup for reporting it)
  * cmdline/apt-get.cc:
    - don't lock the lists directory in DoInstall, breaks --print-uri 
      (thanks to James Troup for reporting it)
  * debian/apt.dirs: create /etc/apt/sources.list.d 
  * make apt-cache madison work without deb-src entries (#352583)
  * cmdline/apt-get.cc: only run the list-cleaner if a update was 
    successfull
  * apt-get update errors are only warnings nowdays
  * be more careful with the signature file on network failures

 -- Michael Vogt <michael.vogt@ubuntu.com>  Mon, 20 Feb 2006 22:27:48 +0100

apt (0.6.43.2) unstable; urgency=low

  * Merge bubulle@debian.org--2005/apt--main--0 up to patch-166:
    - en_GB.po, de.po: fix spaces errors in "Ign " translations Closes: #347258
    - makefile: make update-po a pre-requisite of clean target so
    	        that POT and PO files are always up-to-date
    - sv.po: Completed to 511t. Closes: #346450
    - sk.po: Completed to 511t. Closes: #346369
    - fr.po: Completed to 511t
    - *.po: Updated from sources (511 strings)
    - el.po: Completed to 511 strings Closes: #344642
    - da.po: Completed to 511 strings Closes: #348574
    - es.po: Updated to 510t1f Closes: #348158
    - gl.po: Completed to 511 strings Closes: #347729
    - it.po: Yet another update Closes: #347435
  * added debian-archive-keyring to the Recommends (closes: #347970)
  * fixed message in apt-key to install debian-archive-keyring 
  * typos fixed in apt-cache.8 (closes: #348348, #347349)
  * add patch to fix http download corruption problem (thanks to
    Petr Vandrovec, closes: #280844, #290694)

 -- Michael Vogt <mvo@debian.org>  Thu, 19 Jan 2006 00:06:33 +0100

apt (0.6.43.1ubuntu1) dapper; urgency=low

  * Merge bubulle@debian.org--2005/apt--main--0 up to patch-159:
    - en_GB.po, de.po: fix spaces errors in "Ign " translations
      Closes: #347258
    - makefile: make update-po a pre-requisite of clean target so
	        that POT and PO files are always up-to-date
    - sv.po: Completed to 511t. Closes: #346450
    - sk.po: Completed to 511t. Closes: #346369
    - fr.po: Completed to 511t
    - *.po: Updated from sources (511 strings)
  * add patch to fix http download corruption problem (thanks to
    Petr Vandrovec, closes: #280844, #290694)
  * added APT::Periodic::Unattended-Upgrade (requires the package
    "unattended-upgrade")

 -- Michael Vogt <michael.vogt@ubuntu.com>  Tue, 10 Jan 2006 17:09:31 +0100

apt (0.6.43.1) unstable; urgency=low
  
  * Merge bubulle@debian.org--2005/apt--main--0 up to patch-148:
    * fr.po: Completed to 510 strings
    * it.po: Completed to 510t
    * en_GB.po: Completed to 510t
    * cs.po: Completed to 510t
    * zh_CN.po: Completed to 510t
    * el.po: Updated to 510t
    * vi.po: Updated to 383t93f34u
    * tl.po: Completed to 510 strings (Closes: #344306)
    * sv.po: Completed to 510 strings (Closes: #344056)
    * LINGUAS: disabled Hebrew translation. (Closes: #313283)
    * eu.po: Completed to 510 strings (Closes: #342091)
  * apt-get source won't download already downloaded files again
    (closes: #79277)
  * share/debian-archive.gpg: new 2006 ftp-archive signing key added
    (#345891)
  * redownload the Release file if IMS-Hit and gpg failure
  * deal with multiple signatures on a Release file

 -- Michael Vogt <mvo@debian.org>  Fri,  6 Jan 2006 01:17:08 +0100

apt (0.6.43ubuntu2) dapper; urgency=low

  * merged some missing bits that wheren't merged by baz in the previous
    upload (*grumble*)

 -- Michael Vogt <michael.vogt@ubuntu.com>  Thu,  8 Dec 2005 18:35:58 +0100

apt (0.6.43ubuntu1) dapper; urgency=low

  * merged with debian

 -- Michael Vogt <michael.vogt@ubuntu.com>  Fri, 25 Nov 2005 11:36:29 +0100

apt (0.6.43) unstable; urgency=medium

  * Merge bubulle@debian.org--2005/apt--main--0 up to patch-132:  
    * zh_CN.po: Completed to 510 strings(Closes: #338267)
    * gl.po: Completed to 510 strings (Closes: #338356)
  * added support for "/etc/apt/sources.list.d" directory 
    (closes: #66325)
  * make pkgDirStream (a bit) more complete
  * fix bug in pkgCache::VerIterator::end() (thanks to Daniel Burrows)
    (closes: #339533)
  * pkgAcqFile is more flexible now (closes: #57091)
  * support a download rate limit for http (closes: #146877)
  * included lots of the speedup changes from #319377
  * add stdint.h to contrib/md5.h (closes: #340448)
  * ABI change, library name changed (closes: #339147)
  * Fix GNU/kFreeBSD crash on non-existing server file (closes: #317718)
  * switch to libdb4.3 in build-depends
  
 -- Michael Vogt <mvo@debian.org>  Tue, 29 Nov 2005 00:17:07 +0100

apt (0.6.42.3ubuntu2) dapper; urgency=low

  * Merge bubulle@debian.org--2005/apt--main--0 up to patch-131:  
    * zh_CN.po: Completed to 507 strings(Closes: #338267)
    * gl.po: Completed to 510 strings (Closes: #338356)
  * added support for "/etc/apt/sources.list.d" directory 
    (closes: #66325)
  
 -- Michael Vogt <michael.vogt@ubuntu.com>  Mon, 14 Nov 2005 15:30:12 +0100

apt (0.6.42.3ubuntu1) dapper; urgency=low

  * synced with debian

 -- Michael Vogt <michael.vogt@ubuntu.com>  Thu, 10 Nov 2005 05:05:56 +0100

apt (0.6.42.3) unstable; urgency=low

  * Merge bubulle@debian.org--2005/apt--main--0 up to patch-129:
    - patch-118: Russian translation update by Yuri Kozlov (closes: #335164)
    - patch-119: add update-po as a pre-req for binary (closes: #329910)
    - patch-121: Complete French translation
    - patch-125: Fixed localization of y/n questions in German translation 
                 (closes: #337078)
    - patch-126: Swedish translation update (closes: #337163)
    - patch-127: Complete Tagalog translation (closes: #337306)
    - patch-128: Danish translation update (closes: #337949)
    - patch-129: Basque translation update (closes: #338101)
  * cmdline/apt-get.cc:
    - bufix in FindSrc  (closes: #335213, #337910)
  * added armeb to archtable (closes: #333599)
  * with --allow-unauthenticated use the old fallback behaviour for
    sources (closes: #335112)
   
 -- Michael Vogt <mvo@debian.org>  Wed,  9 Nov 2005 07:22:31 +0100

apt (0.6.42.2) unstable; urgency=high

  * NMU (approved by maintainer)
  * Add AMD64 archive signing key to debian-archive.gpg (closes: #336500).
  * Add big-endian arm (armeb) support (closes: #333599).
  * Priority high to get the AMD key into testing ASAP.

 -- Frans Pop <fjp@debian.org>  Sun, 30 Oct 2005 21:29:11 +0100
 
apt (0.6.42.1) unstable; urgency=low

  * fix a incorrect example in the apt_prefrences man page
    (thanks to Filipus Klutiero, closes: #282918)
  * apt-pkg/pkgrecords.cc:
    - revert patch from last version, it causes trouble on alpha 
      and ia64 (closes: #335102, #335103)
  * cmdline/apt-get.cc:
    - be extra carefull in FindSrc (closes: #335213)

 -- Michael Vogt <mvo@debian.org>  Sat, 22 Oct 2005 23:44:35 +0200

apt (0.6.42) unstable; urgency=low

  * apt-pkg/cdrom.cc:
    - unmount the cdrom when apt failed to locate any package files
  * allow cdrom failures and fallback to other sources in that case
    (closes: #44135)
  * better error text when dpkg-source fails
  * Merge bubulle@debian.org--2005/apt--main--0 up to patch-115:
    - patch-99: Added Galician translation
    - patch-100: Completed Danish translation (Closes: #325686)
    - patch-104: French translation completed
    - patch-109: Italian translation completed
    - patch-112: Swedish translation update
    - patch-115: Basque translation completed (Closes: #333299)
  * applied french man-page update (thanks to Philippe Batailler)
    (closes: #316638, #327456)
  * fix leak in the mmap code, thanks to Daniel Burrows for the
    patch (closes: #250583)
  * support for apt-get [build-dep|source] -t (closes: #152129)
  * added "APT::Authentication::TrustCDROM" option to make the life
    for the installer people easier (closes: #334656)
  * fix crash in apt-ftparchive (thanks to Bastian Blank for the patch)
    (closes: #334671)
  * apt-pkg/contrib/md5.cc:
    - fix a alignment problem on sparc64 that gives random bus errors
      (thanks to Fabbione for providing a test-case)
  * init the default ScreenWidth to 79 columns by default
    (Closes: #324921)
  * cmdline/apt-cdrom.cc:
    - fix some missing gettext() calls (closes: #334539)
  * doc/apt-cache.8.xml: fix typo (closes: #334714)

 -- Michael Vogt <mvo@debian.org>  Wed, 19 Oct 2005 22:02:09 +0200

apt (0.6.41) unstable; urgency=low

  * improved the support for "error" and "conffile" reporting from
    dpkg, added the format to README.progress-reporting
  * added README.progress-reporting to the apt-doc package
  * improved the network timeout handling, if a index file from a
    sources.list times out or EAI_AGAIN is returned from getaddrinfo,
    don't try to get the other files from that entry
  * Support architecture-specific extra overrides
    (closes: #225947). Thanks to  Anthony Towns for idea and
    the patch, thanks to Colin Watson for testing it.
  * Javier Fernandez-Sanguino Pen~a:
    - Added a first version of an apt-secure.8 manpage, and modified
      apt-key and apt.end accordingly. Also added the 'update'
      argument to apt-key which was previously not documented
      (Closes: #322120)
  * Andreas Pakulat:
    - added example apt-ftparchive.conf file to doc/examples
      (closes: #322483)
  * Fix a incorrect example in the man-page (closes: #282918)
  * Fix a bug for very long lines in the apt-cdrom code (closes: #280356)
  * Fix a manual page bug (closes: #316314)
  * Do md5sum checking for file and cdrom method (closes: #319142)
  * Change pkgPolicy::Pin from private to protected to let subclasses
    access it too (closes: #321799)
  * add default constructor for PrvIterator (closes: #322267)
  * Reread status configuration on debSystem::Initialize()
    (needed for apt-proxy, thanks to Otavio for this patch)

 -- Michael Vogt <mvo@debian.org>  Mon,  5 Sep 2005 22:59:03 +0200
  
apt (0.6.40.1ubuntu8) breezy; urgency=low

  * Cherry picked michael.vogt@ubuntu.com--2005/apt--mvo--0--patch-62:
    - fix for a bad memory/file leak in the mmap code (ubuntu #15603)
  * po/de.po, po/fr.po: 
    - updated the translations
  * po/makefile:
    - create a single pot file in each domain dir to make rosetta happy

 -- Michael Vogt <michael.vogt@ubuntu.com>  Wed, 28 Sep 2005 10:16:06 +0200

apt (0.6.40.1ubuntu7) breezy; urgency=low

  * updated the pot/po files , no code changes

 -- Michael Vogt <michael.vogt@ubuntu.com>  Tue, 27 Sep 2005 18:38:16 +0200

apt (0.6.40.1ubuntu6) breezy; urgency=low

  * Cherry picked michael.vogt@ubuntu.com--2005/apt--mvo--0--patch-56:
    - make it possible for apt to handle a failed MediaChange event and
      fall back to other sources (ubuntu #13713)

 -- Michael Vogt <michael.vogt@ubuntu.com>  Tue, 13 Sep 2005 22:09:50 +0200

apt (0.6.40.1ubuntu5) breezy; urgency=low

  * Cherry picked michael.vogt@ubuntu.com--2005/apt--mvo--0--patch-{50,51}.
    This adds media-change reporting to the apt status-fd (ubuntu #15213)
  * Cherry picked michael.vogt@ubuntu.com--2005/apt--mvo--0--patch-55:
    apt-pkg/cdrom.cc:
    - unmount the cdrom when apt failed to locate any package files

 -- Michael Vogt <michael.vogt@ubuntu.com>  Mon, 12 Sep 2005 15:44:26 +0200

apt (0.6.40.1ubuntu4) breezy; urgency=low

  * debian/apt.cron.daily:
    - fix a embarrassing typo
  
 -- Michael Vogt <michael.vogt@ubuntu.com>  Wed,  7 Sep 2005 10:10:37 +0200

apt (0.6.40.1ubuntu3) breezy; urgency=low

  * debian/apt.cron.daily:
    - use the ctime as well when figuring what packages need to
      be removed. This fixes the problem that packages copied with    
      "cp -a" (e.g. from the installer) have old mtimes (ubuntu #14504)

 -- Michael Vogt <michael.vogt@ubuntu.com>  Tue,  6 Sep 2005 18:30:46 +0200

apt (0.6.40.1ubuntu2) breezy; urgency=low

  * improved the support for "error" and "conffile" reporting from
    dpkg, added the format to README.progress-reporting
  * added README.progress-reporting to the apt-doc package
  * Do md5sum checking for file and cdrom method (closes: #319142)
  * Change pkgPolicy::Pin from private to protected to let subclasses
    access it too (closes: #321799)
  * methods/connect.cc:
    - send failure reason for EAI_AGAIN (TmpResolveFailure) to acuire-item
  * apt-pkg/acquire-item.cc:
    - fail early if a FailReason is TmpResolveFailure (avoids hangs during
      the install when no network is available)
  * merged michael.vogt@ubuntu.com--2005/apt--trust-cdrom--0

 -- Michael Vogt <michael.vogt@ubuntu.com>  Tue, 23 Aug 2005 19:44:55 +0200

apt (0.6.40.1ubuntu1) breezy; urgency=low

  * Synchronize with Debian

 -- Michael Vogt <michael.vogt@ubuntu.com>  Fri,  5 Aug 2005 14:20:56 +0200

apt (0.6.40.1) unstable; urgency=low

  * bugfix in the parsing code for the apt<->dpkg communication. apt 
    crashed when dpkg sends the same state more than once under certain
    conditions
  * 0.6.40 breaks the ABI but I accidentally didn't change the soname :/

 -- Michael Vogt <mvo@debian.org>  Fri,  5 Aug 2005 13:24:58 +0200

apt (0.6.40ubuntu1) breezy; urgency=low

  * Synchronize with Debian

 -- Matt Zimmerman <mdz@ubuntu.com>  Thu,  4 Aug 2005 15:53:22 -0700

apt (0.6.40) unstable; urgency=low

  * Patch from Jordi Mallach to mark some additional strings for translation
  * Updated Catalan translation from Jordi Mallach
  * Merge from bubulle@debian.org--2005/apt--main--0:
    - Update pot and merge with *.po
    - Updated French translation, including apt-key.fr.8
  * Restore changelog entries from the 0.6.x series that went to Debian
    experimental
  * Merge michael.vogt@ubuntu.com--2005/apt--progress-reporting--0
    - Provide an interface for progress reporting which can be used by
      (e.g.) base-config

 -- Matt Zimmerman <mdz@debian.org>  Thu, 28 Jul 2005 11:57:32 -0700

apt (0.6.39ubuntu4) breezy; urgency=low

  * Fix keyring paths in apt-key, apt.postinst (I swear I remember doing this
    before...)

 -- Matt Zimmerman <mdz@ubuntu.com>  Wed, 29 Jun 2005 08:39:17 -0700

apt (0.6.39ubuntu3) breezy; urgency=low

  * Fix keyring locations for Ubuntu in apt-key too.

 -- Colin Watson <cjwatson@ubuntu.com>  Wed, 29 Jun 2005 14:45:36 +0100

apt (0.6.39ubuntu2) breezy; urgency=low

  * Install ubuntu-archive.gpg rather than debian-archive.gpg as
    /etc/apt/trusted.gpg.

 -- Colin Watson <cjwatson@ubuntu.com>  Wed, 29 Jun 2005 11:53:34 +0100

apt (0.6.39ubuntu1) breezy; urgency=low

  * Michael Vogt
    - Change debian/bugscript to use #!/bin/bash (Closes: #313402)
    - Fix a incorrect example in the man-page (closes: #282918)
    - Support architecture-specific extra overrides
      (closes: #225947). Thanks to  Anthony Towns for idea and
      the patch, thanks to Colin Watson for testing it.
    - better report network timeouts from the methods to the acuire code,
      only timeout once per sources.list line

 -- Matt Zimmerman <mdz@ubuntu.com>  Tue, 28 Jun 2005 11:52:24 -0700

apt (0.6.39) unstable; urgency=low

  * Welsh translation update: daf@muse.19inch.net--2005/apt--main--0--patch-6
  * Merge mvo's changes from 0.6.36ubuntu1:
    michael.vogt@ubuntu.com--2005/apt--mvo--0--patch-32
  * Merge aggregated translation updates:
    bubulle@debian.org--2005/apt--main--0
  * Update priority of apt-utils to important, to match the override file
  * Install only one keyring on each branch (Closes: #316119)

 -- Matt Zimmerman <mdz@debian.org>  Tue, 28 Jun 2005 11:35:21 -0700

apt (0.6.38ubuntu1) breezy; urgency=low

  * First release from Ubuntu branch
  * Merge with --main--0, switch back to Ubuntu keyring

 -- Matt Zimmerman <mdz@ubuntu.com>  Sat, 25 Jun 2005 16:52:41 -0700

apt (0.6.38) unstable; urgency=low

  * Merge michael.vogt@ubuntu.com--2005/apt--fixes--0--patch-6, a workaround
    for the French man pages' failure to build
  * Branch Debian and Ubuntu
    - apt.postinst, apt-key: use the appropriate keyring
    - debian/rules: install all keyrings
  * Add the current Debian archive signing key (4F368D5D) to
    debian-archive.gpg
  * make pinning on the "component" work again (using the section of the 
    archive, we don't use per-section Release files anymore with apt-0.6)
    (closes ubuntu #9935)
  
 -- Matt Zimmerman <mdz@debian.org>  Sat, 25 Jun 2005 09:51:00 -0700

apt (0.6.37) breezy; urgency=low

  * Merge bubulle@debian.org--2005/apt--main--0 up to patch-81
    - patch-66: Italian update
    - patch-71: French update
    - patch-73: Basque update
    - patch-74: Hebrew update
    - patch-76: Correct Hebrew translation (Closes: #306658)
    - patch-77: French man page update
    - patch-79: Correct syntax errors in Hebrew translation
    - patch-81: Portuguese update
  * Fix build of French man pages (now using XML, not SGML)
  * Add Welsh translation from Dafydd Harries
    (daf@muse.19inch.net--2005/apt--main--0--patch-1)
  * Change debian/bugscript to use #!/bin/bash (Closes: #313402)
  * Fix a incorrect example in the man-page (closes: #282918)

 -- Matt Zimmerman <mdz@ubuntu.com>  Tue, 24 May 2005 14:38:25 -0700

apt (0.6.36ubuntu1) breezy; urgency=low

  * make it possible to write a cache-control: no-cache header even if
    no proxy is set to support transparent proxies (closes ubuntu: #10773)

  * Merge otavio@debian.org--2005/apt--fixes--0.6:
    - Fix comment about the need of xmlto while building from Arch;
    - Fix StatStore struct on cachedb.h to use time_t and then fix a compile
      warning;
    - Lock database at start of DoInstall routine to avoid concurrent
      runs of install/remove and update commands (Closes: #194467)
    - Fix warnings while compiling with GCC 4.0 compiler  

 -- Michael Vogt <michael.vogt@ubuntu.com>  Mon, 23 May 2005 11:57:53 +0200

apt (0.6.36) experimental; urgency=low

  * Merge apt--mvo--0:
    - apt-pkg/acquire-item.cc:
      added "Acquire::BrokenProxy" that will force apt to always 
      re-get the Release.gpg file (for broken proxies)
    - debian/apt.cron.daily:
      MinAge is defaulting to 2 days now to prevent over-aggresive removal 
    - apt-pkg/cdrom.cc:
      honor "Acquire::gpgv::Options" when verifying the signature (Ubuntu #8496)
 
 -- Michael Vogt <mvo@debian.org>  Thu, 31 Mar 2005 20:37:11 +0200

apt (0.6.35) hoary; urgency=low

  * Merge apt--mvo--0 (incorporates 0.6.34ubuntu1):
    - Implement MaxSize and MaxAge in apt.cron.daily, to prevent the cache
      from growing too large (Ubuntu #6761)
    - some comments about the pkgAcqMetaSig::Custom600Headers() added
    - use gpg --with-colons
    - commented the ftp no_proxy unseting in methods/ftp.cc
    - added support for "Acquire::gpgv::options" in methods/gpgv.cc
  * Merge bubulle@debian.org--2005/apt--main--0
    - Make capitalization more consistent
    - Un-fuzzy translations resulting from capitalization changes
    - Italian translation update

 -- Matt Zimmerman <mdz@ubuntu.com>  Mon,  7 Mar 2005 20:08:33 -0800

apt (0.6.34) hoary; urgency=low

  * Add missing semicolon to configure-index (Closes: #295773)
  * Update build-depends on gettext to 0.12 (Closes: #295077)
  * Merge from bubulle@debian.org--2005/apt--main--0 to get
    translation updates

 -- Matt Zimmerman <mdz@ubuntu.com>  Fri,  4 Mar 2005 16:13:15 -0800

apt (0.6.33) hoary; urgency=low

  * Merge michael.vogt@ubuntu.com--2005/apt--mvo--0 (through patch-6)
    - patch-1: cosmetic changes (whitespace, "Apt::GPGV->APT::GPGV")
    - patch-2: (doc) documentation for gpgv
    - patch-3: (doc) new config variables added configure-index
    - patch-4: pkgAcquire::Run() pulse intervall can be configured
    - patch-5: fix for apt-get update removing Release.gpg files (#6865)
    - patch-6: change the path scoring in apt-cdrom, prefer pathes without
      symlinks

 -- Matt Zimmerman <mdz@ubuntu.com>  Sat, 26 Feb 2005 15:21:17 -0800

apt (0.6.32) hoary; urgency=low

  * Merge michael.vogt@ubuntu.com--2005/apt--mvo--0 (patch-1)
    - Implement Acquire::gpgv::options (Ubuntu bug#6283)

 -- Matt Zimmerman <mdz@ubuntu.com>  Tue,  8 Feb 2005 19:31:15 -0800

apt (0.6.31) hoary; urgency=low

  * Matt Zimmerman
    - Remove debugging output from apt.cron.daily (no one noticed?)
    - Apply patch from Anthony Towns to allow SHA1Summation to process a file
      descriptor until EOF, rather than requiring that the length of input be
      specified (Closes: #291338)
    - Fix build/install of Polish offline documentation, based on patch from
      Christian Perrier (Closes: #270404)
  * Michael Vogt
    - apt-cdrom.cc seperated into frontend (cmdline/apt-cdrom.cc and library
      apt-pkg/cdrom.{cc,h}) (Ubuntu #5668)

 -- Matt Zimmerman <mdz@ubuntu.com>  Fri,  4 Feb 2005 10:23:01 -0800

apt (0.6.30) unstable; urgency=low

  * Add ppc64 to buildlib/archtable
  * Merge michael.vogt@canonical.com--2004/apt--status-fd--0
    - Support preserving dpkg status file descriptor, to support
      better integration with synaptic
  
 -- Matt Zimmerman <mdz@ubuntu.com>  Wed, 19 Jan 2005 00:26:01 -0800

apt (0.6.29) hoary; urgency=low

  * Merge apt--mvo--0 (0.6.27ubuntu4)
  

 -- Matt Zimmerman <mdz@canonical.com>  Tue, 28 Dec 2004 17:18:02 -0800

apt (0.6.28) hoary; urgency=low

  * Merge apt--mvo--0
  * Rebuild source to get rid of arch metadata and temporary files in
    0.6.27ubuntu3

 -- Matt Zimmerman <mdz@canonical.com>  Thu, 23 Dec 2004 18:53:16 -0800

apt (0.6.27ubuntu4) hoary; urgency=low

  * remove old sig-file in partial/ before starting to fetch a new sig-file
    (see ubuntu #4769 for the rational)
  * added apt-key update method (uses ubuntu-keyring)
  * documented the "--allow-unauthenticated" switch
  * added DEB_BUILD_PROG_OPTS to debian/rules (additonal options can be 
    passed to DEB_BUILD_PROG like "-S")

 -- Michael Vogt <mvo@debian.org>  Thu, 23 Dec 2004 11:12:51 +0100

apt (0.6.27ubuntu3) hoary; urgency=low

  * added a exact dependency from libapt-pkg-dev to the apt version it was
    build with

 -- Michael Vogt <mvo@debian.org>  Wed, 15 Dec 2004 09:56:32 +0100

apt (0.6.27ubuntu2) hoary; urgency=low

  * fixed a bug in the rule file that happend during the big 0.5->0.6 merge

 -- Michael Vogt <mvo@debian.org>  Tue, 14 Dec 2004 12:14:25 +0100

apt (0.6.27ubuntu1) hoary; urgency=low

  * chmod 755 /usr/bin/apt-key
  * don't display a error when a apt-get update don't find a 
    Packages.bz2/Sources.bz2 file

 -- Michael Vogt <mvo@debian.org>  Mon, 13 Dec 2004 18:40:21 +0100

apt (0.6.27) hoary; urgency=low

  * Merge apt--authentication--0 branch
    - Implement gpg authentication for package repositories (Closes: #203741)
    - Also includes Michael Vogt's fixes
  * Merge apt--misc-abi-changes--0 branch
    - Use pid_t throughout to hold process IDs (Closes: #226701)
    - Import patch from Debian bug #195510: (Closes: #195510)
      - Make Simulate::Describe and Simulate::ShortBreaks private member
        functions
      - Add a parameter (Candidate) to Describe to control whether the
        candidate version is displayed
      - Pass an appropriate value for Candidate everywhere Describe is called

 -- Matt Zimmerman <mdz@canonical.com>  Mon, 13 Dec 2004 01:03:11 -0800

apt (0.6.25) experimental; urgency=low

  * Fix handling of two-part sources for sources.list deb-src entries in
    the same way that deb entries were fixed

 -- Matt Zimmerman <mdz@debian.org>  Wed,  9 Jun 2004 05:29:50 -0700

apt (0.6.24) experimental; urgency=low

  * YnPrompt fixes were inadvertently left out, include them (Closes:
    #249251)

 -- Matt Zimmerman <mdz@debian.org>  Sun, 16 May 2004 14:18:53 -0700

apt (0.6.23) experimental; urgency=low

  * Remove obsolete pkgIterator::TargetVer() (Closes: #230159)
  * Reverse test in CheckAuth to match new prompt (Closes: #248211)

 -- Matt Zimmerman <mdz@debian.org>  Sun,  9 May 2004 21:01:58 -0700

apt (0.6.22) experimental; urgency=low

  * Merge 0.5.25
  * Make the unauthenticated packages prompt more intuitive (yes to
    continue, default no), but require --force-yes in addition to
    --assume-yes in order to override

 -- Matt Zimmerman <mdz@debian.org>  Fri, 19 Mar 2004 13:55:35 -0800

apt (0.6.21) experimental; urgency=low

  * Merge 0.5.24

 -- Matt Zimmerman <mdz@debian.org>  Tue, 16 Mar 2004 22:52:34 -0800

apt (0.6.20) experimental; urgency=low

  * Merge 0.5.23

 -- Matt Zimmerman <mdz@debian.org>  Thu, 26 Feb 2004 17:17:02 -0800

apt (0.6.19) experimental; urgency=low

  * Merge 0.5.22
  * Convert apt-key(8) to docbook XML

 -- Matt Zimmerman <mdz@debian.org>  Mon,  9 Feb 2004 15:44:49 -0800

apt (0.6.18) experimental; urgency=low

  * Add new Debian Archive Automatic Signing Key to the default keyring
    (existing keyrings are not updated; do that yourself)

 -- Matt Zimmerman <mdz@debian.org>  Sat, 17 Jan 2004 17:04:30 -0800

apt (0.6.17) experimental; urgency=low

  * Merge 0.5.21
  * Handle more IMS stuff correctly

 -- Matt Zimmerman <mdz@debian.org>  Fri, 16 Jan 2004 10:54:25 -0800

apt (0.6.16) experimental; urgency=low

  * Fix some cases where the .gpg file could be left in place when it is
    invalid

 -- Matt Zimmerman <mdz@debian.org>  Fri,  9 Jan 2004 09:22:15 -0800

apt (0.6.15) experimental; urgency=low

  * s/Debug::Acquire::gpg/&v/
  * Honor the [vendor] syntax in sources.list again (though it is not
    presently used for anything)
  * Don't ship vendors.list(5) since it isn't used yet
  * Revert change from 0.6.10; it was right in the first place and the
    problem was apparently something else.  Archive = Suite.

 -- Matt Zimmerman <mdz@debian.org>  Mon,  5 Jan 2004 17:43:01 -0800

apt (0.6.14) experimental; urgency=low

  * Merge 0.5.20

 -- Matt Zimmerman <mdz@debian.org>  Sun,  4 Jan 2004 11:09:21 -0800

apt (0.6.13) experimental; urgency=low

  * Merge 0.5.19

 -- Matt Zimmerman <mdz@debian.org>  Sat,  3 Jan 2004 16:22:31 -0800

apt (0.6.12) experimental; urgency=low

  * Have pkgAcquireIndex calculate an MD5 sum if one is not provided by
    the method (as with file: and copy:).  Local repositories
  * Fix warning about dist name mismatch to actually print what it was
    expecting
  * Don't expect any particular distribution name for two-part
    sources.list entries
  * Merge 0.5.18

 -- Matt Zimmerman <mdz@debian.org>  Fri,  2 Jan 2004 13:59:00 -0800

apt (0.6.11) experimental; urgency=low

  * Support IMS requests of Release.gpg and Release
  * This required API changes, bump the libapt-pkg version
  * Copy local Release files into Dir::State::Lists
  * Set IndexFile attribute when retrieving Release and Release.gpg so
    that the appropriate Cache-Control headers are sent

 -- Matt Zimmerman <mdz@debian.org>  Fri,  2 Jan 2004 10:46:17 -0800

apt (0.6.10) experimental; urgency=low

  * Use "Codename" (woody, sarge, etc.) to supply the value of the
    "Archive" package file attribute, used to match "release a=" type
    pins, rather than "Suite" (stable, testing, etc.)

 -- Matt Zimmerman <mdz@debian.org>  Thu,  1 Jan 2004 16:56:47 -0800

apt (0.6.9) experimental; urgency=low

  * Another tagfile workaround

 -- Matt Zimmerman <mdz@debian.org>  Thu,  1 Jan 2004 13:56:08 -0800

apt (0.6.8) experimental; urgency=low

  * Add a config option and corresponding command line option
    (--allow-unauthenticated) to apt-get, to make buildd operators happy
    (Closes: #225648)

 -- Matt Zimmerman <mdz@debian.org>  Wed, 31 Dec 2003 08:28:04 -0800

apt (0.6.7) experimental; urgency=low

  * Forgot to revert part of the changes to tagfile in 0.6.4.  Hopefully
    will fix segfaults for some folks.

 -- Matt Zimmerman <mdz@debian.org>  Wed, 31 Dec 2003 08:01:28 -0800

apt (0.6.6) experimental; urgency=low

  * Restore the ugly hack I removed from indexRecords::Load which set the
    pkgTagFile buffer size to (file size)+256.  This is concealing a bug,
    but I can't fix it right now.  This should fix the segfaults that
    folks are seeing with 0.6.[45].

 -- Matt Zimmerman <mdz@debian.org>  Mon, 29 Dec 2003 18:11:13 -0800

apt (0.6.5) experimental; urgency=low

  * Move the authentication check into a separate function in apt-get
  * Fix display of unauthenticated packages when they are in the cache
    (Closes: #225336)

 -- Matt Zimmerman <mdz@debian.org>  Sun, 28 Dec 2003 16:47:57 -0800

apt (0.6.4) experimental; urgency=low

  * Use the top-level Release file in LoadReleaseInfo, rather than looking
    for the per-section ones (which aren't downloaded anymore).  This
    unbreaks release pinning, including the NotAutomatic bit used by
    project/experimental
  * Use FileFd::Size() rather than a separate stat() call in
    LoadReleaseInfo
  * Fix pkgTagFile to leave a little extra room at the end of the buffer
    to append the record separator if it isn't present
  * Change LoadReleaseInfo to use "Suite" rather than "Archive", to match
    the Debian archive's dist-level Release files

 -- Matt Zimmerman <mdz@debian.org>  Sun, 28 Dec 2003 15:55:55 -0800

apt (0.6.3) experimental; urgency=low

  * Fix MetaIndexURI for flat ("foo/") sources

 -- Matt Zimmerman <mdz@debian.org>  Sun, 28 Dec 2003 12:11:56 -0800

apt (0.6.2) experimental; urgency=low

  * Add space between package names when multiple unauthenticated packages
    are being installed (Closes: #225212)
  * Provide apt-key with a secret keyring and a trustdb, even though we
    would never use them, because it blows up if it doesn't have them
  * Fix typo in apt-key(8) (standard input is '-', not '/')

 -- Matt Zimmerman <mdz@debian.org>  Sat, 27 Dec 2003 13:01:40 -0800

apt (0.6.1) experimental; urgency=low

  * Merge apt 0.5.17
  * Rearrange Release file authentication code to be more clear
  * If Release is present, but Release.gpg is not, don't forget to still
    queue Packages files
  * Convert distribution "../project/experimental" to "experimental" for
    comparison purposes
  * Make a number of Release file errors into warnings; for now, it is OK
    not to have a codename, for example.  We mostly care about checksums
    for now

 -- Matt Zimmerman <mdz@debian.org>  Fri, 26 Dec 2003 15:12:47 -0800

apt (0.6.0) experimental; urgency=low

  * Signature verification support patch ("apt-secure") from Colin Walters
    <walters@debian.org> and Isaac Jones <ijones@syntaxpolice.org>.  This
    implements:
     - Release signature verification (Release.gpg)
     - Packages, Sources md5sum verification against Release
     - Closes: #203741
  * Make some modifications to signature verification support:
    - Release.gpg is always retrieved and verified if present, rather than
      requiring that sources be configured as secure
    - Print a hint about installing gnupg if exec(gpgv) fails
    - Remove obsolete pkgAcqIndexRel
    - Move vendors.list stuff into a separate module (vendorlist.{h,cc})
    - If any files about to be retrieved are not authenticated, issue a
      warning to the user and require confirmation
    - Fix a heap corruption bug in pkgSrcRecords::pkgSrcRecords()
  * Suggests: gnupg
  * Install a keyring in /usr/share/apt/debian-archive.gpg containing an
    initial set of Debian archive signing keys to seed /etc/apt/trusted.gpg
  * Add a new tool, apt-key(8) used to manage the keyring

 -- Matt Zimmerman <mdz@debian.org>  Fri, 26 Dec 2003 08:27:19 -0800

apt (0.5.32) hoary; urgency=low

  * Call setlocale in the methods, so that the messages are properly
    localised (Closes: #282700)
  * Implement support for bzip2-compressed debs (data.tar.bz2)

 -- Matt Zimmerman <mdz@canonical.com>  Sat, 11 Dec 2004 09:05:52 -0800

apt (0.5.31) unstable; urgency=low

  * New Romanian translation from Sorin Batariuc <sorin@bonbon.net>
    (Closes: #281458)
  * Merge changes from Hoary (0.5.30,0.5.30ubuntu2]
  * Fix the example in apt_preferences(5) to match the text
    (Closes: #222267)
  * Add APT::Periodic::Autoclean setting, to allow "apt-get autoclean" to
    be run periodically.  This is useful with
    APT::Periodic::Download-Upgradeable-Packages, and defaults to the same
    value, so that the cache size is bounded

 -- Matt Zimmerman <mdz@debian.org>  Tue, 23 Nov 2004 12:53:04 -0800

apt (0.5.30ubuntu2) hoary; urgency=low

  * bzip2 is now "Suggested" and it will detect if bzip2 is installed 
    and only then trying to get Packages.bz2

 -- Michael Vogt <mvo@debian.org>  Fri, 19 Nov 2004 12:00:39 +0100

apt (0.5.30ubuntu1) hoary; urgency=low

  * Need to Depend: bzip2 or Packages.bz2 fail.

 -- LaMont Jones <lamont@canonical.com>  Thu, 18 Nov 2004 12:51:05 -0700

apt (0.5.30) hoary; urgency=low

  * Patch from Michael Vogt to enable Packages.bz2 use, with a fallback to
    Packages.gz if it is not present (Closes: #37525)

 -- Matt Zimmerman <mdz@debian.org>  Mon, 15 Nov 2004 12:57:28 -0800

apt (0.5.29) unstable; urgency=low

  * Don't hardcode paths in apt.cron.daily
  * Add to apt.cron.daily the capability to pre-download upgradeable
    packages
  * Place timestamp files in /var/lib/apt/periodic, rather than
    /var/lib/apt itself
  * Standardize debhelper files a bit
    - Create all directories in debian/dirs rather than creating some on
      the dh_installdirs command line
    - Rename debian/dirs to debian/apt.dirs, debian/examples to
      debian/apt.examples

 -- Matt Zimmerman <mdz@debian.org>  Sat, 13 Nov 2004 17:58:07 -0800

apt (0.5.28) hoary; urgency=low

  * Translation updates:
    - Updated Hungarian from Kelemen Gábor <kelemeng@gnome.hu> (Closes: #263436)
    - Updated Greek from George Papamichelakis (Closes: #265004)
    - Updated Simplified Chinese from Tchaikov (Closes: #265190)
    - Updated French by Christian Perrier (Closes: #265816)
    - Updated Japanese by Kenshi Muto (Closes: #265630)
    - Updated Catalan from Jordi Mallach
    - Updated Dutch from Bart Cornelis (Closes: #268258, #278697)
    - Updated Portuguese from Miguel Figueiredo (Closes: #268265)
    - Updated Polish from Robert Luberda <robert@debian.org> (Closes: #268451)
    - Updated Danish from Claus Hindsgaul (Closes: #269417)
    - Updated Norwegian Nynorsk from Håvard Korsvoll <korsvoll@skulelinux.no>
      (Closes: #269965)
    - Updated Russian from Yuri Kozlov <yuray@id.ru> (Closes: #271104)
    - Updated Italian from Samuele Giovanni Tonon <samu@debian.org>
      (Closes: #275083)
    - Updated Brazilian Portuguese from Andre Luis Lopes (Closes: #273944)
    - Updated Slovak from Peter Mann (Closes: #279481)
  * APT::Get::APT::Get::No-List-Cleanup -> APT::Get::List-Cleanup in apt-get.cc
    (Closes: #267266)
  * Merge Ubuntu changes:
    - Set default Dpkg::MaxArgs to 1024, and Dpkg::MaxArgBytes to 32k.
      Needed to work around ordering bugs when installing a large number of
      packages
    - Patch from Michael Vogt to add an optional cron job which
      can run apt-get update periodically
  * Add arch-build target to debian/rules

 -- Matt Zimmerman <mdz@debian.org>  Sat, 13 Nov 2004 15:52:20 -0800

apt (0.5.27) unstable; urgency=high

  * Sneak in a bunch of updated translations before the freeze
    (no code changes)
  * Translation updates:
    - New Finnish translation from Tapio Lehtonen <tale@debian.org>
      (Closes: #258999)
    - New Bosnian translation from Safir Šećerović <sapphire@linux.org.ba>
      (Closes: #254201)
    - Fix Italian incontrario (Closes: #217277)
    - Updated Spanish from Ruben Porras (Closes: #260483)
    - Updated Danish from Claus Hindsgaul (Closes: #260569)
    - Updated Slovak from Peter Mann (Closes: #260627)
    - Updated Portuguese from Miguel Figueiredo (Closes: #261423)
  * Bring configure-index up to date with documented options, patch from
    Uwe Zeisberger <zeisberg@informatik.uni-freiburg.de> (Closes: #259540)
  * Note in apt.conf(5) that configure-index does not contain strictly
    default values, but also examples
  * Add Polish translation of offline.sgml (Closes: #259229)

 -- Matt Zimmerman <mdz@debian.org>  Thu, 29 Jul 2004 09:30:12 -0700

apt (0.5.26) unstable; urgency=low

  * Translation updates:
    - Spanish update from Ruben Porras <nahoo82@telefonica.net> (Closes: #248214)
    - Sync Spanish apt(8) (Closes: #249241)
    - French update from Christian Perrier <bubulle@debian.org> (Closes: #248614)
    - New Slovak translation from Peter Mann <Peter.Mann@tuke.sk> (Closes: #251676)
    - Czech update from Miroslav Kure <kurem@upcase.inf.upol.cz> (Closes: #251682)
    - pt_BR update from Andre Luis Lopes <andrelop@debian.org> (Closes: #251961)
    - German translation of apt(8) from Helge Kreutzmann <kreutzm@itp.uni-hannover.de>
      (Closes: #249453)
    - pt update from Miguel Figueiredo <elmig@debianpt.org> (Closes: #252700)
    - New Hebrew translation from Lior Kaplan <webmaster@guides.co.il>
      (Closes: #253182)
    - New Basque translation from Piarres Beobide Egaña <pi@beobide.net>
      (Vasco - Euskara - difficult language, Closes: #254407) and already a
      correction (Closes: #255760)
    - Updated Brazilian Portuguese translation from
      Guilherme de S. Pastore <gpastore@colband.com.br> (Closes: #256396)
    - Updated Greek translation (complete now) from
      George Papamichelakis <george@step.gr> (Closes: #256797)
    - New Korean translation from Changwoo Ryu <cwryu@debian.org>
      (Closes: #257143)
    - German translation now available in two flavours: with Unicode usage and
      without (related to #228486, #235759)
  * Update apt-get(8) to reflect the fact that APT::Get::Only-Source will
    affect apt-get build-dep as well as apt-get source
  * Remove aborted remnants of a different method of implementing DEB_BUILD_OPTIONS
    from debian/rules
  * Fix typo in error message when encountering unknown type in source list
    (Closes: #253217)
  * Update k*bsd-gnu arch names in buildlib/ostable (Closes: #253532)
  * Add amd64 to buildlib/archtable (Closes: #240896)
  * Have configure output a more useful error message if the architecture
    isn't in archtable

 -- Matt Zimmerman <mdz@debian.org>  Thu,  8 Jul 2004 15:53:28 -0700

apt (0.5.25) unstable; urgency=low

  * Patch from Jason Gunthorpe to remove arbitrary length limit on Binary
    field in SourcesWriter::DoPackage
  * Fix typo in apt-cache(8) (Closes: #238578)
  * Fix obsolete reference to bug(1) in stub apt(8) man page
    (Closes: #245923)
  * Fix typo in configure-index (RecruseDepends -> RecurseDepends)
    (Closes: #246550)
  * Support DEB_BUILD_OPTIONS=noopt in debian/rules
    (Closes: #244293)
  * Increase length of line buffer in ReadConfigFile to 1024 chars;
    detect if a line is longer than that and error out
    (Closes: #244835)
  * Suppress a signed/unsigned warning in apt-cache.cc:DisplayRecord
  * Build apt-ftparchive with libdb4.2 rather than libdb2
    - Patch from Clint Adams to do most of the work
    - Build-Depends: s/libdb2-dev/libdb4.2-dev/
    - Add AC_PREREQ(2.50) to configure.in
    - Use db_strerror(err) rather than GlobalError::Errno (which uses strerror)
    - Add note to NEWS.Debian about upgrading old databases
  * Attempt to fix problems with chunked encoding by stripping only a single CR
    (Closes: #152711)
  * Modify debian/rules cvs-build to use cvs export, to avoid picking up
    junk files from the working directory
  * Add lang=fr attribute to refentry section of
    apt-extracttemplates.fr.1.sgml and apt-sortpkgs.fr.1.sgml so they are
    correctly built
  * Remove extraneous '\' characters from <command> tags in
    apt_preferences.fr.5.sgml
  * Translation updates:
    - Updated Swedish translation from Peter Karlsson <peter@softwolves.pp.se>
      (Closes: #238943)
    - New Slovenian translation from Jure Čuhalev <gandalf@owca.info>
      (closes: #239785)
    - New Portuguese translation from Miguel Figueiredo <elmig@debianpt.org>
      (closes: #240074)
    - Updated Spanish translation from Ruben Porras <nahoo82@telefonica.net>
    - Updated Spanish translation of man pages from Ruben Porras
      <nahoo82@telefonica.net>
    - Updated Simplified Chinese translation from "Carlos Z.F. Liu" <carlos_liu@yahoo.com>
      (Closes: #241971)
    - Updated Russian translation from Dmitry Astapov <adept@despammed.com>
      (Closes: #243959)
    - Updated Polish translation from Marcin Owsiany <porridge@debian.org>
      (Closes: #242388)
    - Updated Czech translation from Miroslav Kure <kurem@upcase.inf.upol.cz>
      (Closes: #244369)
    - Updated Japanese translation from Kenshi Muto <kmuto@debian.org>
      (Closes: #244176)
    - Run make -C po update-po to update .po files
    - Updated French translation from Christian Perrier <bubulle@debian.org>
      (Closes: #246925)
    - Updated Danish translation from Claus Hindsgaul <claus_h@image.dk>
      (Closes: #247311)

 -- Matt Zimmerman <mdz@debian.org>  Sat,  8 May 2004 12:52:20 -0700

apt (0.5.24) unstable; urgency=low

  * Updated Czech translation from Miroslav Kure <kurem@upcase.inf.upol.cz>
    (Closes: #235822)
  * Updated French translation from Christian Perrier <bubulle@debian.org>
    (Closes: #237403)
  * Updates to XML man pages from richard.bos@xs4all.nl
  * Updated Danish translation from Claus Hindsgaul <claus_h@image.dk>
    (Closes: #237771)
  * Updated Greek translation from Konstantinos Margaritis
    <markos@debian.org>
    (Closes: #237806)
  * Updated Spanish translation from Ruben Porras <nahoo82@telefonica.net>
    (Closes: #237863)
  * Updated pt_BR translation from Andre Luis Lopes <andrelop@debian.org>
    (Closes: #237960)
  * Regenerate .pot file (Closes: #237892)
  * Updated Polish translation from Marcin Owsiany <porridge@debian.org>
    (Closes: #238333)
  * In pkgAcquire::Shutdown(), set the status of fetching items to
    StatError to avoid a sometimes large batch of error messages
    (Closes: #234685)
  * Implement an ugly workaround for the 10000-character limit on the
    Binaries field in debSrcRecordParser, until such time as some things
    can be converted over to use STL data types (ABI change) (Closes: #236688)
  * Increase default tagfile buffer from 32k to 128k; this arbitrary limit
    should also be removed someday (Closes: #174945)
  * Checked against Standards-Version 3.6.1 (no changes)

 -- Matt Zimmerman <mdz@debian.org>  Tue, 16 Mar 2004 22:47:55 -0800

apt (0.5.23) unstable; urgency=low

  * Cosmetic updates to XML man pages from Richard Bos <radoeka@xs4all.nl>
  * Use the 'binary' target rather than 'all' so that the ssh and bzip2
    symlinks are created correctly (thanks to Adam Heath)
    (Closes: #214842)
  * Updated Simplified Chinese translation of message catalog from Tchaikov
    <chaisave@263.net> (Closes: #234186)
  * Change default for Acquire::http::max-age to 0 to prevent index files
    being out of sync with each other (important with Release.gpg)
  * Add an assert() to make sure that we don't overflow a fixed-size
    buffer in the very unlikely event that someone adds 10 packaging
    systems to apt (Closes: #233678)
  * Fix whitespace in French translation of "Yes, do as I say!", which
    made it tricky to type, again.  Thanks to Sylvain Pasche
    <sylvain.pasche@switzerland.org> (Closes: #234494)
  * Print a slightly clearer error message if no packaging systems are
    available (Closes: #233681)
  * Point to Build-Depends in COMPILING (Closes: #233669)
  * Make debian/rules a bit more consistent in a few places.
    Specifically, always use -p$@ rather than an explicit package name,
    and always specify it first, and use dh_shlibdeps -l uniformly rather
    than sometimes changing LD_LIBRARY_PATH directly
  * Document unit for Cache-Limit (bytes) (Closes: #234737)
  * Don't translate "Yes, do as I say!" in Chinese locales, because it can
    be difficult to input (Closes: #234886)

 -- Matt Zimmerman <mdz@debian.org>  Thu, 26 Feb 2004 17:08:14 -0800

apt (0.5.22) unstable; urgency=low

  * Updated French translation of man pages from Philippe Batailler
    <philippe.batailler@free.fr> (Closes: #203119)
  * Initialize StatusFile in debSystem (Closes: #229791)
  * Fix apt-get's suggests/recommends printing, which was skipping every
    other dependency due to both using GlobOr and incrementing the DepIterator
    (Closes: #229722)
  * Restore SIGINT/SIGQUIT handlers to their old values (rather than
    SIG_DFL) after invoking dpkg (Closes: #229854)
  * Updated Dutch translation of message catalog from cobaco
    <cobaco@linux.be> (Closes: #229601)
  * Catalan translation from Antoni Bella, Matt Bonner and Jordi Mallach
    (Closes: #230102)
  * Simplified Chinese translation of message catalog from "Carlos
    Z.F. Liu" <carlos_liu@yahoo.com> (Closes: #230960)
  * Replace SGML manpages with XML man pages from richard.bos@xs4all.nl
    (Closes: #230687)
  * Updated Spanish translation of man pages from Ruben Porras
    <nahoo82@telefonica.net> (Closes: #231539)
  * New Czech translation of message catalog from Miroslav Kure
    <kurem@upcase.inf.upol.cz> (Closes: #231921)

 -- Matt Zimmerman <mdz@debian.org>  Mon,  9 Feb 2004 12:44:54 -0800

apt (0.5.21) unstable; urgency=low

  * Patch from Eric Wong <normalperson@yhbt.net> to include apt18n.h after
    other headers to avoid breaking locale.h when setlocale() is defined
    as an empty macro.  This was not a problem on Debian, but broke
    compilation on Solaris. (Closes: #226509)
  * Updated French translation from Pierre Machard <pmachard@debian.org>
    (Closes: #226886)
  * Add colons to apt-get's "kept back"/"upgraded"/"downgraded" messages
    (Closes: #226813)
  * Fix typo in apt-cache(8) (Closes: #226351)
  * Clearer error message in place of "...has no available version, but
    exists in the database" (Closes: #212203)
  * Patch from Oliver Kurth <oku@masqmail.cx> to use AC_CACHE_VAL for
    GLIBC_VER to make cross-compilation easier (Closes: #221528)
  * Add example preferences file (Closes: #220799)
  * Updated Greek translation from Konstantinos Margaritis <markos@debian.org>
    (Closes: #227205)
  * Updated Spanish translation of man pages from Ruben Porras
    <nahoo82@telefonica.net> (Closes: #227729)

 -- Matt Zimmerman <mdz@debian.org>  Fri, 16 Jan 2004 10:54:39 -0800

apt (0.5.20) unstable; urgency=low

  * Fixed German translations of "Suggested" from Christian Garbs
    <debian@cgarbs.de> (Closes: #197960)
  * Add an "apt-cache madison" command with an output format similar to
    the katie tool of the same name (but less functionality)
  * Fix debSourcesIndex::Describe() to correctly say "Sources" rather than
    "Packages"

 -- Matt Zimmerman <mdz@debian.org>  Sat,  3 Jan 2004 23:42:50 -0800

apt (0.5.19) unstable; urgency=low

  * Fix Packages::Extensions support in apt-ftparchive generate
    (Closes: #225453)

 -- Matt Zimmerman <mdz@debian.org>  Sat,  3 Jan 2004 16:20:31 -0800

apt (0.5.18) unstable; urgency=low

  * New no_NO.po file from Tollef Fog Heen <tfheen@debian.org> to fix
    encoding problems (Closes: #225602)
  * Have "apt-ftparchive release" strip the leading path component from
    the checksum entries

 -- Matt Zimmerman <mdz@debian.org>  Fri,  2 Jan 2004 11:24:35 -0800

apt (0.5.17) unstable; urgency=low

  * Enable apt-ftparchive to generate Release files.  Hopefully this will
    make it easier for folks to secure their apt-able packages

 -- Matt Zimmerman <mdz@debian.org>  Fri, 26 Dec 2003 12:53:21 -0800

apt (0.5.16) unstable; urgency=low

  * po/de.po update from Michael Karcher <karcher@physik.fu-berlin.de>
    (Closes: #222560)
  * Update config.guess and config.sub from autotools-dev 20031007.1
  * Add knetbsd to buildlib/ostable (Closes: #212344)
  * Don't suggest apt-get -f install to correct broken build-deps; broken
    installed packages are rarely the cause (Closes: #220858)
  * Avoid clobbering configure.in if sed fails

 -- Matt Zimmerman <mdz@debian.org>  Wed, 24 Dec 2003 14:54:40 -0800

apt (0.5.15) unstable; urgency=low

  * Spanish man pages, patch from Ruben Porras <nahoo82@telefonica.net>
    (Closes: #195444)
    - apt.es.8 wasn't included in the patch, but was referenced.  Fetched
      version 1.3 from debian-doc cvs
    - Create doc/es/.cvsignore
  * Patch from Koblinger Egmont <egmont@uhulinux.hu> to fix
    pkgCache::PkgFileIterator::Label() to correctly refer to File->Label
    rather than File->Origin (Closes: #213311)
  * Add missing comma and space to German translation of "downgraded"
    (Closes: #213975)
  * Add missing comma in apt_preferences(5) (Closes: #215362)
  * Fix whitespace in French translation of "Yes, do as I say!", which
    made it tricky to type.  Thanks to Sylvain Pasche
    <sylvain.pasche@switzerland.org> (Closes: #217152)
  * Let apt-get build-dep try alternatives if the installed package
    doesn't meet version requirements (Closes: #214736)
  * Fix version display for recommends (Closes: #219900)
  * Use isatty rather than ttyname for checking if stdin is a terminal.
    isatty has the advantage of not requiring /proc under Linux, and thus
    Closes: #221728
  * Correctly implement -n as a synonym for --names-only (Closes: #224515)
  * Update apt-cache(8)
    - Document --installed
    - --recursive applies to both depends and rdepends
  * Japanese translation of documentation from Kurasawa Nozomu <nabetaro@slug.jp>
    (Closes: #186235)
  * Clarify documentation of --no-upgrade in apt-get(8) (Closes: #219743)
  * Clean up and simplify some of the suggests/recommends display in apt-get
  * Use cvs update -d in debian/rules cvs-build rather than just update
  * Pass --preserve-envvar PATH --preserve-envvar CCACHE_DIR to debuild.  apt
    takes a long time to build, and ccache helps

 -- Matt Zimmerman <mdz@debian.org>  Sat, 20 Dec 2003 16:34:30 -0800

apt (0.5.14) unstable; urgency=low

  * apt-get build-dep, when trying to skip over the remaining elements of
    an or-expression, would accidentally inherit the version requirements of a
    later item in the or-expression.  Fixed it.
  * Let apt-get build-dep try alternatives if the first dependency in an
    or-expression is not available
  * Add a Debug::BuildDeps to generate some trace output
  * Help apt-get build-dep produce more useful error messages
  * Process build-dependencies in forward rather than reverse order
  * Error out if an installed package is too new for a << or <=
    build-dependency
  * apt-get build-dep should now be able to handle almost any package with
    correct build-depends.  The primary exception is build-dependencies on
    virtual packages with more than one provider, and these are
    discouraged for automated processing (but still common,
    unfortunately).

 -- Matt Zimmerman <mdz@debian.org>  Tue, 23 Sep 2003 22:57:31 -0400

apt (0.5.13) unstable; urgency=medium

  * Document configuration file comment syntax in apt.conf(5)
    (Closes: #211262)
  * s/removed/installed/ in a comment in apt-get.cc
  * Move comment for ListParser::ParseDepends into the right place
  * Don't preserve ownership when copying config.guess and config.sub.
    This broke builds where the clean target was run with different
    privileges than the rest of the build (i.e., root) (Closes: #212183)
  * On second thought, don't copy config.guess and config.sub at all.  I'd
    rather they always match what is in CVS.

 -- Matt Zimmerman <mdz@debian.org>  Mon, 22 Sep 2003 10:28:17 -0400

apt (0.5.12) unstable; urgency=low

  * Exclude subdirectories named 'debian-installer' from the apt-cdrom
    search (Closes: #210485 -- release-critical)

 -- Matt Zimmerman <mdz@debian.org>  Thu, 11 Sep 2003 21:48:14 -0400

apt (0.5.11) unstable; urgency=low

  * Updated pt_BR translations from Andre Luis Lopes <andrelop@debian.org>
    (Closes: #208302)
  * In apt.conf(5), give the fully qualified name of Dir::Bin::Methods,
    rather than just "methods"
  * Add new nb and nn translations from Petter Reinholdtsen <pere@hungry.com>
  * Clean up reportbug script a bit, and extend it to distinguish between a
    configuration file not existing and the user declining to submit it with
    the report
  * Add #include <langinfo.h> to cmdline/apt-get.cc.  This apparently gets
    pulled in by something else with recent g++ and/or glibc, but is
    required when building on, e.g., stable
  * Patch from Koblinger Egmont <egmont@uhulinux.hu> to fix version
    comparisons with '~' (Closes: #205960)
  * Disable Russian translation until someone can review it
    (Closes: #207690)

 -- Matt Zimmerman <mdz@debian.org>  Wed, 10 Sep 2003 19:41:28 -0400

apt (0.5.10) unstable; urgency=low

  * Correct the section in apt_preferences(5) on interpreting priorities
    to show that zero is not a valid priority, and print a warning if such
    a pin is encountered in the preferences file (Closes: #204971)
  * Regenerate French man pages from sgml source (Closes: #205886)
  * Get self-tests compiling again, updated for latest library API
    and g++ 3.3
  * Add version comparison tests for #194327 and #205960
  * Fix error message in version test to output versions in the order in
    which they were compared when the reverse comparison fails
  * Reference the source package bug page rather than the one for the
    binary package 'apt' in the man pages (Closes: #205290)
  * Updated Polish po file from Marcin Owsiany <porridge@debian.org>
    (Closes: #205950)
  * Mention some of the available frontends in apt-get(8) (Closes: #205829)
  * Add apt-config to SEE ALSO section of apt-get (Closes: #205036)
  * Add missing "lang" attributes to refentry tags in French man pages
    (apt-cdrom, apt-extracttemplates, apt-sortpkgs)
  * Change upgraded/newly installed/not fully installed or removed
    messages to be consistent and somewhat shorter (some translations
    exceeded 80 characters even in the simplest case)
  * Make APT::Get::Show-Upgraded (aka apt-get -u) default to true.
  * Updates to Dutch translation from Bart Cornelis <cobaco@linux.be>
    (Closes: #207656)

 -- Matt Zimmerman <mdz@debian.org>  Sun, 31 Aug 2003 21:12:39 -0400

apt (0.5.9) unstable; urgency=low

  * Oh well, apt isn't going to make it into testing anytime soon due to
    new glibc and gcc deps, so we might as well fix more bugs
  * Fix typo in example ftp-archive.conf (Closes: #203295)
  * Mention default setting for --all-versions (Closes: #203298)
  * Patch from Otavio Salvador <otavio@debian.org> to have --version
    only print the version (and not usage as well) (Closes: #203418)
  * Patch from Otavio Salvador <otavio@debian.org> to switch from
    dh_installmanpages to dh_installman.  Fixes the problem where the
    pt_BR man page was installed in the wrong location (Closes: #194558)
  * Move the French apt-ftparchive man page into apt-utils where it
    belongs.  apt-utils Replaces: apt (<< 0.5.9)
  * Write records from "apt-cache show" using fwrite(3) rather than
    write(2), in case for some reason the entire record doesn't get
    written by a single write(2)
  * Add new French man pages to doc/fr/.cvsignore
  * Add freebsd to buildlib/ostable (Closes: #193430)
  * Avoid segfault if a package name is specified which consists
    entirely of characters which look like end tags ('+', '-')
    (Closes: #200425)
  * Patch from Otavio Salvador <otavio@debian.org> to avoid listing
    suggests/recommends for packages which are selected for installation
    at the same time as the package which suggests/recommends them
    (Closes: #200102)
  * Patch from Otavio Salvador <otavio@debian.org> to avoid listing
    suggests/recommends which are Provided by a package which is already
    installed (Closes: #200395)
  * Patch to update pt_BR man page for apt_preferences(5) from Andre Luis
    Lopes <andrelop@debian.org> (Closes: #202245)
  * Use nl_langinfo(YESEXPR) rather than comparing to the translated
    string "Y".  Closes: #200953 and should make the prompting generally
    more robust in the face of i18n.  In the particular case of #200953,
    it was being fooled because of signedness issues with toupper(3)
    (Closes: #194614)
  * apt Suggests: aptitude | synaptic | gnome-apt | wajig
    (Closes: #146667)
  * Clean up whitespace in translated strings in ru.po, which messed up
    indentation (some other translations probably have similar problems)
    (Closes: #194282)
  * Run ispell -h over the man page sources and fix a bunch of typos
  * Use debian/compat rather than DH_COMPAT
  * Update to debhelper compatibility level 3
    - remove ldconfig calls from debian/{postinst,postrm} as dh_makeshlibs
      will add them
    - echo 3 > debian/compat
    - Build-Depends: debhelper (>= 3)
  * Exclude '.#*' from cvs-build
  * Let the ftp method work with ftp servers which do not require a
    password (Closes: #199425)
  * Build-depend on debhelper >= 4.1.62, because we need the fix for
    #204731 in order for dh_installman to work correctly
    with our SGML man pages
  * Move dh_makeshlibs ahead of dh_installdeb so that its postinst
    fragments are properly substituted

 -- Matt Zimmerman <mdz@debian.org>  Sun, 10 Aug 2003 19:54:39 -0400

apt (0.5.8) unstable; urgency=medium

  * urgency=medium because the changes since 0.5.5.1 are pretty safe as
    far as core functionality, 0.5.5.1 survived unstable for 10 days, and
    I don't want to delay apt's progress into testing any further.  It's
    decidedly better than 0.5.4.
  * Clarify the meaning of the only-source option in apt-get(8)
    (Closes: #177258)
  * Updated French man pages from Philippe Batailler
    <philippe.batailler@free.fr> (Closes: #182194)
  * Give a warning if an illegal type abbreviation is used when looking up a
    configuration item (Closes: #168453)
  * Improve build-depends handling of virtual packages even further, so that
    it will now also try to satisfy build-depends on virtual packages if they
    are not installed.  Note that this only works if there is only one
    package providing the virtual package, as in other cases (Closes: #165404)
  * Update config.guess and config.sub from autotools-dev 20030717.1
  * Tweak SGML in apt-extracttemplates.1.sgml so that literal '>' doesn't end
    up in output
  * Document SrcDirectory in apt-ftparchive.1.sgml (Closes: #156370)
  * Support TMPDIR in apt-extracttemplates (Closes: #191656)
  * Fix ru.po to use a capital letter for the translation of 'Y' so that
    YnPrompt works correctly (Closes: #200953).  No other translations seem
    to have this problem
  * Regenerate POT file and sync .po files
  * Only try to clear stdin if it is a tty, to avoid looping if there is
    lots of stuff (perhaps an infinite amount) to read (Closes: #192228)

 -- Matt Zimmerman <mdz@debian.org>  Fri, 25 Jul 2003 20:21:53 -0400

apt (0.5.7) unstable; urgency=low

  * Update control file to match overrides (apt priority important,
    libapt-pkg-dev section libdevel)
  * Silence the essential packages check if we are only downloading
    archives and not changing the system (Closes: #190862)
  * Skip version check if a build-dependency is provided by an installed package
    (Closes: #126938)
  * Have apt-cache show exit with an error if it cannot find any of the
    specified packages (Closes: #101490)

 -- Matt Zimmerman <mdz@debian.org>  Mon, 21 Jul 2003 23:43:24 -0400

apt (0.5.6) unstable; urgency=low

  * Adam Heath <doogie@debian.org>
    - Fix segfault when handling /etc/apt/preferences.  Closes: #192409.
  * Matt Zimmerman <mdz@debian.org>
    - Clean up some string handling, patch from Peter Lundkvist
      <p.lundkvist@telia.com> (Closes: #192225)
    - Don't fall off the end of the buffer when comparing versions.
      Patch from Koblinger Egmont <egmont@uhulinux.hu> (Closes: #194327)
    - Minor fixes to apt-ftparchive(1) (Closes: #118156)
    - Fix typo in apt-ftparchive help text (Closes: #119072)
    - More typos in apt-ftparchive help text (Closes: #190936)
    - Update config.guess, config.sub to latest versions
    - Modify the description for apt-utils to reflect the fact that it is not
      (any longer) infrequently used (Closes: #138045)
    - Make setup script for dselect method more explicit about
      overwriting sources.list (Closes: #151727)
    - Fix typo in apt-cache(8) (Closes: #161243)
    - Remove duplicate 'showpkg' from synopsis on apt-cache(8)
      (Closes: #175611)
    - Document in apt-get(8) the meaning of the '*' in ShowList, which is that
      the package is being purged (Closes: #182369)
    - Fix extra "/" character in apt.conf(5) (Closes: #185545)
    - Fix typo in tar error message (Closes: #191424)
    - Clarify description of 'search' on apt-cache(8) (Closes: #192216)
    - Fix incorrect path for 'partial' directory on apt-get(8)
      (Closes: #192933)
    - Fixes to pt_BR translation from Andre Luis Lopes <andrelop@ig.com.br>
      (Closes: #196669)
    - Updated apt_preferences(5) man page with many corrections and
      clarifications from Thomas Hood <jdthood@yahoo.co.uk>
      (Closes: #193336)
    - Fix SGML validation errors in apt-cache.8.sgml introduced in 0.5.5 or so
    - Add a simple example to apt-ftparchive(1) (Closes: #95257)
    - Add bug script for collecting configuration info (Closes: #176482)

 -- Matt Zimmerman <mdz@debian.org>  Mon, 21 Jul 2003 01:59:43 -0400

apt (0.5.5.1) unstable; urgency=low

  * Move the target of the example docs from doc to binary.  Closes:
    #192331
  * Fix api breakage that broke apt-ftparchive and apt-cache dumpavail, by
    backing out change that incorretly attempted to handle Package sections
    larger than 32k.  Closes: #192373
  * Fix never-ending loop with apt-get install -V.  Closes: #192355.

 -- Adam Heath <doogie@debian.org>  Mon, 19 May 2003 12:30:16 -0500

apt (0.5.5) unstable; urgency=low

  * New deb version compare function, that has no integer limits, and
    supports pre-versions using ~.  Code ported from dpkg.
  * Fix handling of [!arch] for build-dependencies. Closes: #88798, #149595
  * Fix handling of build-deps on unknown packages. Closes: #88664, #153307
  * "apt-get --arch-only build-dep" to install only architecture-
    dependent build dependencies. Bump minor shared lib number to reflect
    small change in BuildDepend API.
  * APT::Build-Essential configuration option (defaults to "build-essential")
    so that "apt-get build-dep" will ensure build essential packages are
    installed prior to installing other build-dependencies. Closes: #148879
  * LD_LIBRARY_PATH thing. Closes: #109430, #147529
  * /usr/doc reference in postinst. Closes: #126189
  * Doc updates. Closes: #120689
  * Possible apt-cache segfault. Closes: #120311, #118431, #117915, #135295,
          #131062, #136749
  * Print special message for EAI_AGAIN. Closes: #131397
  * libapt-pkg-dev needs to bring in the apt-inst library if linking
    is to work. Closes: #133943
  * Typos, Doc Stuff. Closes: #132772, #129970, #123642, #114892, #113786,
         #109591, #105920, #103678, #139752, #138186, #138054, #138050,
	 #139994, #142955, #151654, #151834, #147611, #154268, #173971
  * Fix possibility for tag file parsing to fail in some unlikely situations.
    Closes: #139328
  * Use std C++ names for some header files. Closes: #128741
  * Do not check for free space if --no-download. Closes: #117856
  * Actually implement or group handling for 'upgrade'. Closes: #133950
  * "Internal Error, Couldn't configure pre-depend" is not actually an
    internal error, it is a packaging error and now it says so, and
    pinpoints the problem dependency. Closes: #155621
  * Allows failure to write to a pipe for post-invoke stuff. Closes: #89830
  * Use usr/share/doc for dhelp. Closes: #115701
  * --print-uris works with 'update'. Closes: #57070
  * Options Dpkg::MaxArgs,Dpkg::MaxArgBytes to allow a much longer dpkg
    command line.
  * Fixed 2 little OR group bugs, thanks to Yann Dirson. Closes: #143995,
    #142298
  * Allow an uninstalled package to be marked for removal on an install
    line (meaning not to automatically install it), also fix some dodgy
    handling of protected packages. Closes: #92287, #116011
  * Fix errant prefix matching in version selection. Closes: #105968
  * Ensure that all files needed to run APT as a user are readable and
    ignore roots umask for these files. Closes: #108801
  * Support larger config spaces. Closes: #111914
  * 'apt-get update' no longer does 'Building Dependency Tree'.
  * When matching regexs allways print a message. Change regex activation
    charset. Closes: #147817
  * Don't die if lines in sources.list are too long. Closes: #146846
  * Show file name on apt-extracttemplate error messges. Closes: #151835
  * i18n gettext stuff, based on work from Michael Piefel: Closes: #95933
  * Some highly unlikely memory faults. Closes: #155842
  * C++ stuff for G++3.2. Closes: #162617, #165515,
  * apt-config dumps sends to stdout not stderr now.  Closes: #146294
  * Fix segfault in FindAny when /i is used, and there is no default.
    Closes: #165891
  * Add s390x to archtable.  Closese: #160992.
  * Update config.sub/config.guess in cvs, and add support to debian/rules
    to update them from /usr/share/misc if they exist.  Closes: #155014
  * Remove 'Sorry' from messages.  Closes: #148824.
  * Change wording of 'additional disk space usage' message.  Closes:
    #135021.
  * apt-extracttemplates now prepends the package name when extracting
    files.  Closes: #132776
  * Add -n synonym for --names-only for apt-cache.  Closes: #130689
  * Display both current version and new version in apt-get -s.  Closes:
    #92358
  * Add an options and timeout config item to ssh/rsh.  Closes: #90654
  * libapt-pkg-dev now depends on apt-utils.  Closes: #133942.
  * Change verbose logging output of apt-ftparchive to go to stderr,
    instead of stdout.  Also, errors that occur no longer go to stdout,
    but stderr.  Closes: #161592
  * Test for timegm in configure.  Closes: #165516.
  * s/st_mtime/mtime/ on our local stat structure in apt-ftparchive, to
    support compliation on platforms where st_mtime is a macro.  Closes:
    #165518
  * Check the currently mounted cdrom, to see if it's the one we are
    interested in.  Closes: #154602
  * Refer to reportbug instead of bug in the man pages. Closes: #173745
  * Link apt-inst to apt-pkg. Closes: #175055
  * New apt_preferences man page from Thomas Hood, Susan Kleinmann,
    and others.
  * Fix > 300 col screen segfault. Closes: #176052
  * Rebuild with gcc-3.2. Closes: #177752, #178008.
  * Fix build-dep handling of | dependencies.
    Closes: #98640, #145997, #158896, #172901
  * Double default value of APT::Cache-Limit, until such time as it
    can be made more dynamic.  Closes: #178623.
  * Report uris with '.gz' when there are errors.  Closes: #178435.
  * When installing build-deps, make sure the new version will
    satisfy build requirements. Closes: #178121
  * Split offline and guide documentation into apt-doc.  This was done so
    that binary-arch builds do not require documention deps.  Note, that 
    apt-doc is not installed on upgrades.
  * Use doc-base, instead of dhelp directly.  Closes: #110389
  * Change http message 'Waiting for file' to 'Waiting for headers'.
    Closes: #178537
  * Remove trailing lines on package lists in apt-get.  Closes: #178736.
  * Fix origin pins for file:// uris.  Closes: #189014.
  * Apply typo and syntax patch from bug to apt-cache.8.sgml.  Closes:
    #155194
  * s/dpkg-preconfig/dpkg-preconfigure/ in examples/configure-index.
    Closes: #153734.
  * Fix some typos in the apt-get manual.  Closes: #163932.
  * Apply patch from bug, to change frozen to testing, and then do it
    everywhere else.  Closes: #165085.
  * Update es.po.  Closes: #183111.
  * Add pt_BR translation of apt_preferences(5).  Also, build fr manpages.
    Closes: #183904.
  * Add a vcg command to apt-cache, similiar to dotty.  Closes: #150512.
  * Add option to apt-get to show versions of packages being
    upgraded/installed.
  * Be quiet in apt.post{inst,rm}.  Closes: #70685.
  * apt-get now prints out suggested and recommended packages.  Closes:
    #54982.
  * Insert some newlines in the cdrom change media message.  Closes:
    #154601.
  * Add a rdepends command to apt-cache.  Closes: #159864.
  * When building the dpkg command line, allow for 8192 chars to be used,
    instead of only 1024.
  * APT::Immediate-Configure had inverted semantics(false meant it was
    enabled).  Closes: #173619.
  * Fix status file parser so that if a record is larger than 32k, the
    buffer size will be doubled, and the read attempted again.  Closes:
    #174945.

 -- Adam Heath <doogie@debian.org>  Sun, 27 Apr 2003 01:23:12 -0500

apt (0.5.4) unstable; urgency=low

  * M68k config.guess patch. Closes: #88913
  * Bi-yearly test on OpenBSD and Solaris
  * Doc updates. Closes: #89121, #89854, #99671, #98353, #95823, #93057,
          #97520, #102867, #101071, #102421, #101565, #98272, #106914,
          #105606, #105377
  * Various cosmetic code updates. Closes: #89066, #89066, #89152
  * Add "pre-auto" as an option for DSelect::Clean (run autoclean after
    update).
  * More patches from Alfredo for Vendors and more SHA-1 stuff
  * Fix for AJ's 'desire to remove perl-5.005' and possibly other
    similar situations. Closes: #56708, #59432
  * no_proxy and ftp. Closes: #89671
  * Philippe Batailler's man page patches.
  * Fix for display bug. Closes: #92033, #93652, #98468
  * Use more than 16bits for the dep ID. Some people ran out..
    Closes: #103020, #97809, #102951, #99974, #107362, #107395, #107362,
            #106911, #107395, #108968
  * Reordered some things to make dante and FTP happier. Closes: #92757
  * James R. Van Zandt's guide.sgml updates. Closes: #90027
  * apt-ftparchive copes with no uncompressed package files + contents.
  * French man pages from philippe batailler - well sort of. They
    don't build yet..
  * run-parts. Closes: #94286
  * 'apt-cache policy' preferences debug tool.
  * Whatever. Closes: #89762
  * libstdc++ and HURD. Closes: #92025
  * More apt-utils verbage. Closes: #86954
  * Fliped comparision operator. Closes: #94618
  * Used the right copyright file. Closes: #65691
  * Randolph's G++3 patches.
  * Fixed no_proxy tokanizing. Closes: #100046
  * Strip Config-Version when copying status to available. Closes: #97520
  * Segfault with missing source files. Closes: #100325
  * EINTR check. Closes: #102293
  * Various changes to the locking metholodgy for --print-uris.
    Closes: #100590
  * Lame LD_LIBRARY_PATH thing. Closes: #98928
  * apt-cache search searchs provide names too now. Closes: #98695
  * Checksum and long lines problem. Closes: #106591
  * .aptignr and empty files are just a warning. Closes: #97364

 -- Jason Gunthorpe <jgg@debian.org>  Sat, 18 Aug 2001 17:21:59 -0500

apt (0.5.3) unstable; urgency=low

  * JoeyH's dpkg::preconfig not working. Closes: #88675
  * Fixed apt override disparity
  * Alfredo's SHA-1 and related patches

 -- Jason Gunthorpe <jgg@debian.org>  Sun,  4 Mar 2001 15:39:43 -0700

apt (0.5.2) unstable; urgency=low

  * Fixed mention of /usr/doc in the long description
  * JoeyH's downgrade bug -- don't use 0.5.1
  * Doc bug. Closes: #88538
  * Fault in building release strings. Closes: #88533

 -- Jason Gunthorpe <jgg@debian.org>  Sun,  4 Mar 2001 15:39:43 -0700

apt (0.5.1) unstable; urgency=low

  * Fixed #82894 again, or should be and.
  * Process the option string right. Closes: #86921
  * Don't eat the last command for pipes. Closes: #86923
  * Ignore .* for configuration directory processing. Closes: #86923
  * Alfredo's no_proxy patch
  * Documentation fixes. Closes: #87091
  * JoeyH's double slash bug. Closes: #87266
  * Unintitialized buffer and apt-ftparchive contents generation.
     Closes: #87612
  * Build-deps on virtual packages. Closes: #87639
  * Fixes glibc/libstdc++ symbol dependencies by including glibc and
    libstdc++ version info in the library soname and in the package
    provides. Closes: #87426
  * Updated soname version to 0.3.2
  * apt-extracttemplates moved from debconf into apt-utils
  * s390 archtable entry. Closes: #88232
  * Dan's segfault
  * Some instances where the status file can source a package in a
    non-sensical way. Closes: #87390
  * Work better if there are duplicate sources.list entries.
  * Fixed the resetting of Dir with "dir {};". Closes: #87323

 -- Randolph Chung <tausq@debian.org>  Sat, 3 Mar 2001 15:37:38 -0700

apt (0.5.0) unstable; urgency=low

  * Fixed an obscure bug with missing final double new lines in
    package files
  * Changed the apt-cdrom index copy routine to use the new section
    rewriter
  * Added a package file sorter, apt-sortpkgs
  * Parse obsolete Optional dependencies.
  * Added Ben's rsh method. Closes: #57794
  * Added IPv6 FTP support and better DNS rotation support.
  * Include the server IP in error messages when using a DNS rotation.
    Closes: #64895
  * Made most of the byte counters into doubles to prevent 32bit overflow.
    Closes: #65349
  * HTTP Authorization. Closes: #61158
  * Ability to parse and return source index build depends from Randolph.
  * new 'apt-get build-dep' command from Randolph. Closes: #63982
  * Added apt-ftparchive the all dancing all singing FTP archive
    maintinance program
  * Allow version specifications with =1.2.4-3 and /2.2 or /stable postfixes
    in apt-get.
  * Removed useless internal cruft including the xstatus file.
  * Fixed config parser bugs. Closes: #67848, #71108
  * Brain Damanged apt-get config options changed, does not change the command
    line interface, except to allow --enable-* to undo a configuration
    option:
      No-Remove -> Remove
      No-Download -> Download
      No-Upgrade -> Upgrade
  * Made this fix configable (DSelect::CheckDir) and default to disabled:
     * No remove prompt if the archives dir has not changed. Closes: #55709
    Because it is stupid in the case where no files were downloaded due to
    a resumed-aborted install, or a full cache! Closes: #65952
  * Obscure divide by zero problem. Closes: #64394
  * Update sizetable for mips. Closes: #62288
  * Fixed a bug with passive FTP connections
  * Has sizetable entry for sparc64. Closes: #64869
  * Escape special characters in the ::Label section of the cdroms.lst
  * Created apt-utils and python-apt packages
  * Due to the new policy engine, the available file may contain entries
    from the status file. These are generated if the package is not obsolete
    but the policy engine prohibits using the version from the package files.
    They can be identified by the lack of a Filename field.
  * The new policy engine. Closes: #66509, #66944, #45122, #45094, #40006,
    #36223, #33468, #22551
  * Fixed deb-src line for non-us. Closes: #71501, #71601
  * Fixes for G++ 2.96, s/friend/friend class/
  * Fixed mis doc of APT::Get::Fix-Missing. Closes: #69269
  * Confirmed fix for missing new line problem. Closes: #69386
  * Fixed up dhelp files. Closes: #71312
  * Added some notes about dselect and offline usage. Closes: #66473, #38316
  * Lock files on read only file systems are ignored w/ warning.
    Closes: #61701
  * apt-get update foo now gives an error! Closes: #42891
  * Added test for shlibs on hurd. Closes: #71499
  * Clarified apt-cache document. Closes: #71934
  * DocBook SGML man pages and some improvements in the text..
  * sigwinch thing. Closes: #72382
  * Caching can be turned off by setting the cache file names blank.
  * Ignores arches it does not know about when autocleaning. Closes: #72862
  * New function in apt-config to return dirs, files, bools and integers.
  * Fixed an odd litle bug in MarkInstall and fixed it up to handle
    complex cases involving OR groups and provides.
    68754 describes confusing messages which are the result of this..
    Closes: #63149, #69394, #68754, #77683, #66806, #81486, #78712
  * Speeling mistake and return code for the 'wicked' resolver error
    Closes: #72621, #75226, #77464
  * Solved unable to upgrade libc6 from potato to woody due to 3 package
    libc6 dependency loop problem.
  * Leading sources.list spaces. Closes: #76010
  * Removed a possible infinite loop while processing installations.
  * Man page updates. Closes: #75411, #75560, #64292, #78469
  * ReduceSourceList bug. Closes: #76027
  * --only-source option. Closes: #76320
  * Typos. Closes: #77812, #77999
  * Different status messages. Closes: #76652, #78353
  * /etc/apt/apt.conf.d/ directory for Joey and Matt and pipe protocol 2
  * OS detection an support for the new pseduo standard of os-arch for the
    Architecture string. Also uses regexing.. Closes: #39227, #72349
  * Various i18n stuff. Note that this still needs some i18n wizard
    to do the last gettextization right. Closes: #62386
  * Fixed a problem with some odd http servers/proxies that did not return
    the content size in the header. Closes: #79878, #44379
  * Little acquire bugs. Closes: #77029, #55820
  * _POSIX_THREADS may not be defined to anything, just defined..
    Closes: #78996
  * Spelling of Ignore-Hold correctly. Closes: #78042
  * Unlock the dpkg db if in download only mode. Closes: #84851
  * Brendan O'Dea's dselect admindir stuff. Closes: #62811
  * Patch from BenC. Closes: #80810
  * Single output of some names in lists. Closes: #80498, #43286
  * Nice message for people who can't read syserror output. Closes: #84734
  * OR search function. Closes: #82894
  * User's guide updates. Closes: #82469
  * The AJ/JoeyH var/state to var/lib transition patch. Closes: #59094
  * Various CD bugs, again thanks to Greenbush
    Closes: #80946, #76547, #71810, #70049, #69482
  * Using potato debhelper. Closes: #57977
  * I cannot self-terminate. Closes: #74928

 -- Jason Gunthorpe <jgg@debian.org>  Wed, 21 Feb 2001 00:39:15 -0500

apt (0.3.19) frozen unstable; urgency=low

  * Updates to apt-cdrom to support integrated non-us nicely, thanks to
    Paul Wade.
  * Fixed that apt-get/cdrom deadlock thing. Closes: #59853, #62945, #61976
  * Fixed hardcoded path. Closes: #59743
  * Fixed Jay's relative path bug
  * Allowed source only CDs. Closes: #58952
  * Space check is supressed if --print-uris is given. Closes: #58965
  * Clarified the documenation examples for non-us. Closes: #58646
  * Typo in the package description. Closes: #60230
  * Man Page typo. Closes: #60347
  * Typo in Algorithms.cc. Closes: #63577
  * Evil dotty function in apt-cache for generating dependency graphs
    with the as-yet-unpackaged GraphVis.
  * Appears to have been fixed in Janurary.. Closes: #57981
  * New config.guess/sub for the new archs. Closes: #60874
  * Fixed error reporting for certain kinds of resolution failures.
    Closes: #61327
  * Made autoclean respect 'q' settings. Closes: #63023
  * Fixed up the example sources.list. Closes: #63676
  * Added DPkg::FlushSTDIN to control the flushing of stdin before
    forking dpkg. Closes: #63991

 -- Ben Gertzfield <che@debian.org>  Fri, 12 May 2000 21:10:54 -0700

apt (0.3.18) frozen unstable; urgency=low

  * Changes in the postinst script. Closes: #56855, #57237
  * Fixed bashism. Closes: #57216, #57335
  * Doc updates. Closes: #57772, #57069, #57331, #57833, #57896

 -- Ben Gertzfield <che@debian.org>  Sun, 13 Feb 2000 01:52:31 -0800

apt (0.3.17) unstable; urgency=low

  * RFC 2732 usage for CDROM URIs and fixes to apt-cdrom
  * Fixed the configuration parser to not blow up if ; is in the config
    string
  * Applied visual patch to dselect install script . Closes #55214
  * Included the configure-index example
  * Minimal CD swaps
  * Library soname has increased
  * Fixed default sources.list to have correct URLs for potato when it
    becomes stable
  * Added a message about erasing sources.list to dselect setup script
    Closes: #55755
  * No remove prompt if the archives dir has not changed. Closes: #55709
  * Fixed inclusion of 2nd sample config file. Closes: #55374
  * Made file mtimes of 0 not confuse the methods If-Modifed-Since check.
    Closes: #55991

 -- Ben Gertzfield <che@debian.org>  Mon, 31 Jan 2000 12:12:40 -0800

apt (0.3.16) unstable; urgency=low

  * Made --no-download work. Closes: #52993
  * Now compiles on OpenBSD, Solaris and HP-UX
  * Clarify segfault errors
  * More debhelper fixes. Closes: #52662, #54566, #52090, #53531, #54769
  * Fix for Joel's discovery of glibc removal behavoir.
  * Fix for Ben Collins file: uri from slink upgrade.
  * Fixed resume code in FTP. Closes: #54323
  * Take more precautions to prevent the corruption Joey Hess saw.
  * Fixed --no-list-cleanup
  * RFC 2732 URI parsing ([] for hostnames).
  * Typo in apt-cache man page. Closes: #54949

 -- Ben Gertzfield <che@debian.org>  Fri, 14 Jan 2000 08:04:15 -0800

apt (0.3.15) unstable; urgency=low

  * Added DSelect::WaitAfterDownload Closes: #49549
  * Fixed cast error in byteswap macro and supporting code. Closes: #50093
  * Fixed buffer overflow for wide terminal sizes. Closes: #50295
  * Made -s and clean not do anything. Closes: #50238
  * Problem with Protected packages and the new OR code.
  * /usr/share/doc stuff. Closes: #51017, #50228, #51141
  * Remove doesn't require a package to be installable. Closes: #51175
  * FTP proxy touch ups in the mabn page. Closes: #51315, #51314

 -- Ben Gertzfield <che@debian.org>  Sat,  4 Dec 1999 21:17:24 -0800

apt (0.3.14) unstable; urgency=low

  * Fix Perl or group pre-depends thing Closes: #46091, #46096, #46233, #45901
  * Fix handling of dpkg's conversions from < -> <= Closes: #46094, #47088
  * Make unparsable priorities non-fatal Closes: #46266, #46267, #46293, #46298
  * Fix handling of '/' for the dist name. Closes: #43830, #45640, #45692
  * Fixed 'Method gave a blank filename' error from IMS queries onto CDs.
    Closes: #45034, #45695, #46537
  * Made OR group handling in the problem resolver more elaborate. Closes: #45646
  * Added APT::Clean-Installed option. Closes: #45973
  * Moves the free space check to after the calculated size is printed.
    Closes: #46639, #47498
  * mipsel arch Closes: #47614
  * Beautified URI printing to not include passwords Closes: #46857
  * Fixed little problem with --no-download Closes: #47557
  * Tweaked Dselect 'update' script to re-gen the avail file even in the
    event of a failure Closes: #47112
  * Retries for source archives too Closes: #47529
  * Unmounts CDROMs iff it mounted them Closes: #45299
  * Checks for the partial directories before doing downloads Closes: #47392
  * no_proxy environment variable (http only!) Closes: #43476
  * apt-cache showsrc Closes: #45799
  * De-Refs Single Pure virtual packages. Closes: #42437, #43555
  * Regexs for install. Closes: #35304, #38835
  * Dependency reports now show OR group relations
  * Re-Install feature. Cloes: #46961, #37393, #38919
  * Locks archive directory on clean (woops)
  * Remove is not 'sticky'. Closes: #48392
  * Slightly more accurate 'can not find package' message. Closes: #48311
  * --trivial-only and --no-remove. Closes: #48518
  * Increased the cache size. Closes: #47648
  * Comment woopsie. Closes: #48789
  * Removes existing links when linking sources. Closes: #48775
  * Problem resolver does not install all virtual packages. Closes: #48591, #49252
  * Clearer usage message about 'source' Closes: #48858
  * Immediate configure internal error Closes: #49062, #48884

 -- Ben Gertzfield <che@debian.org>  Sun,  7 Nov 1999 20:21:25 -0800

apt (0.3.13) unstable; urgency=low

  * Fix timestamp miss in FTP. Closes: #44363
  * Fix sorting of Kept packages. Closes: #44377
  * Fix Segfault for dselect-upgrade. Closes: #44436
  * Fix handling of '/' for the dist name. Closes #43830
  * Added APT::Get::Diff-Only and Tar-Only options. Closes #44384
  * Add commented-out deb-src URI to default sources.list file.

 -- Ben Gertzfield <che@debian.org>  Sun, 19 Sep 1999 18:54:20 -0700

apt (0.3.12) unstable; urgency=low

  * Fix for typo in the dhelp index. Closes: #40377
  * Multiple media swap support
  * Purge support. Closes: #33291, #40694
  * Better handling of - remove notation. Closes: #41024
  * Purge support. Closes: #33291, #40694
  * Error code on failed update. Closes: #41053
  * apt-cdrom adds entries for source directories. Closes: #41231
  * Sorts the output of any list. Closes: #41107
  * Fixes the looping problem. Closes: #41784, #42414, #44022
  * Fixes the CRC mechanism to lowercase all strings. Closes: #41839
  * More checks to keep the display sane. Particularly when fail-over is
    used with local mirrors and CD-Roms. Closes: #42127, #43130, #43668
  * PThread lockup problem on certain sparc/m68k. Closes: #40628
  * apt-cdrom understands .gz Package files too. Closes: #42779
  * Spelling error in dselect method description. Closes: #43251
  * Added security to the default source list. Closes: #43356

 -- Ben Gertzfield <che@debian.org>  Fri,  3 Sep 1999 09:04:28 -0700

apt (0.3.11) unstable; urgency=low

  * Fix for mis-parsed file: URIs. Closes: #40373, #40366, #40230
  * Fix for properly upgrading the system from perl 5.004 to 5.005

 -- Ben Gertzfield <che@debian.org>  Mon, 28 Jun 1999 21:06:44 -0700

apt (0.3.9) unstable; urgency=low

  * Spelling error in cachefile.cc. Closes: #39885
  * Trailing slash in dselect install if you try to use the
    default config file. Closes: #40011
  * Simulate works for autoclean. Closes: #39141
  * Fixed spelling errors. Closes: #39673
  * Changed url parsing a bit. Closes: #40070, #40069
  * Version 0.3.8 will be for slink/hamm (GNU libc 2).

 -- Ben Gertzfield <che@debian.org>  Thu, 24 Jun 1999 18:02:52 -0700

apt (0.3.7) unstable; urgency=low

  * Fixed missing text in the apt-get(8) page. Closes: #37596
  * Made --simulate and friends work with apt-get source. Closes: #37597, #37656
  * Fixed inclusion of man pages in the -doc/-dev package. Closes: #37633, #38651
  * Fixed handling of the -q option with not-entirely integer arguments
    Closes: #37499
  * Man page typo Closes: #37762
  * Fixed parsing of the Source: line. Closes: #37679
  * Dpkg/dpkg-hurd source bug. Closes: #38004, #38032
  * Added a check for an empty cache directory. Closes: #37963
  * Return a failure code if -d is given and packages fail to download.
    Closes: #38127
  * Arranged for an ftp proxy specifing an http server to work. See the
    important note in the sources.list man page.
  * Accounted for resumed files in the cps calculation. Closes: #36787
  * Deal with duplicate same version different packages. Closes: #30237
  * Added --no-download. Closes: #38095
  * Order of apt-cdrom dist detection. Closes: #38139
  * Fix apt-cdrom chop handling and missing lines. Closes: #37276
  * IPv6 http support
  * Suggests dpkg-dev for apt-get source. Closes: #38158
  * Fixed typo in apt-get help. Closes: #38712
  * Improved the error message in the case of broken held package. Closes: #38777
  * Fixed handling of MD5 failures
  * Documented list notation Closes: #39008
  * Change the 'b' to 'B'. Closes: #39007

 -- Ben Gertzfield <che@debian.org>  Sun, 20 Jun 1999 18:36:20 -0700

apt (0.3.6) unstable; urgency=low

  * Note that 0.3.5 never made it out the door..
  * Fix for apt-cdrom and unusual disk label locations. Closes: #35571
  * Made APT print numbers in decimal. Closes: #35617, #37319
  * Buffer munching fix for FTP. Closes: #35868
  * Typo in sample config file. Closes: #35907
  * Fixed whitespace in version compares. Closes: #35968, #36283, #37051
  * Changed installed size counter to only count unpacked packages.
    Closes: #36201
  * apt-get source support. Closes: #23934, #27190
  * Renames .debs that fail MD5 checking, provides automatic corruption
    recovery. Closes: #35931
  * Fixed autoconf verison. Closes: #37305
  * Random Segfaulting. Closes: #37312, #37530
  * Fixed apt-cache man page. Closes: #36904
  * Added a newline to apt-cache showpkg. Closes: #36903

 -- Ben Gertzfield <che@debian.org>  Wed, 12 May 1999 09:18:49 -0700

apt (0.3.4) unstable; urgency=low

  * Release for Ben while he is out of town.
  * Checked the size of partial files. Closes: #33705
  * apt-get should not print progress on non-tty. Closes: #34944
  * s/guide.text.gz/users-guide.txt.gz/ debian/control: Closes: #35207
  * Applied cdrom patches from Torsten.  Closes: #35140, #35141
  * smbmounted cdrom fix. Closes: #35470
  * Changed ie to eg.  Closes: #35196

 -- Adam Heath <doogie@debian.org>  Sun,  4 Apr 1999 18:26:44 -0500

apt (0.3.3) unstable; urgency=low

  * Fixes bug with file:/ URIs and multi-CD handling. Closes: #34923

 -- Ben Gertzfield <che@debian.org>  Tue, 23 Mar 1999 12:15:44 -0800

apt (0.3.2) unstable; urgency=low

  * Major release into unstable of v3
  * These bugs have been fixed, explanations are in the bug system, read
    the man pages as well..
    Closes: #21113, #22507, #22675, #22836, #22892, #32883, #33006, #34121,
    	    #23984, #24685, #24799, #25001, #25019, #34223, #34296, #34355,
	    #24021, #25022, #25026, #25104, #25176, #31557, #31691, #31853,
    	    #25458, #26019, #26433, #26592, #26670, #27100, #27100, #27601,
    	    #28184, #28391, #28778, #29293, #29351, #27841, #28172, #30260,
    	    #29382, #29441, #29903, #29920, #29983, #30027, #30076, #30112,
    	    #31009, #31155, #31381, #31883, #32140, #32395, #32584. #34465,
    	    #30383, #30441, #30472, #30643, #30827, #30324, #36425, #34596

 -- Ben Gertzfield <che@debian.org>  Mon, 15 Mar 1999 19:14:25 -0800

apt (0.3.1) experimental; urgency=low

  * Minor release of cvs version.
  * Added virtual package libapt-pkgx.x

 -- Mitch Blevins <mblevin@debian.org>  Wed, 10 Mar 1999 07:52:44 -0500

apt (0.3.0) experimental; urgency=low

  * New experimental version.

 -- Ben Gertzfield <che@debian.org>  Tue, 15 Dec 1998 12:53:21 -0800

apt (0.1.9) frozen unstable; urgency=low

  * Return to the wacky numbering for when we build 0.1.8 for hamm
  * Important bug related to APT on the Alpha fixed
  * apt-get dist-upgrade problems fixed
  * tiny patch for http method to fix an endless loop
  * nice fix from /usr/doc/lintian/ to remove rpath nastiness from
    libtool and add proper shared lib dependancies
  * now dh_shlibdeps is called with LD_LIBRARY_PATH=debian/tmp/usr/lib
    in case an old libpkg is installed while building APT to prevent
    spurious dependancies

 -- Ben Gertzfield <che@debian.org>  Thu,  5 Nov 1998 17:43:25 -0800

apt (0.1.7) unstable; urgency=low

  * New build with libstdc++2.9.
  * Various fixes; read the Changelog.

 -- Ben Gertzfield <che@debian.org>  Thu, 15 Oct 1998 18:29:18 -0700

apt (0.1.6) unstable; urgency=low

  * Various fixes in the FTP method for error checking. Fixes: #26188.
  * Spelling corrections in dselect method. Fixes: #25884
  * Fixes for compilation on alpha/ppc. Fixes: #25313, #26108.
  * No more bo releases: we're using a normal numbering system now.

 -- Ben Gertzfield <che@debian.org>  Tue,  8 Sep 1998 19:27:13 -0700

apt (0.1.5) unstable; urgency=low

  * Changed sources.list to point to 'unstable' by default, as
    'frozen' no longer exists!

 -- Ben Gertzfield <che@debian.org>  Thu, 23 Jul 1998 22:00:18 -0700

apt (0.1.3) unstable; urgency=low

  * New upstreamish version.
  * ftp method rewritten in C. Removes dependancies on all perl/perl
    related modules. This fixes many of the ftp method bugs.

 -- Ben Gertzfield <che@debian.org>  Thu, 16 Jul 1998 22:19:00 -0700

apt (0.1.1) unstable; urgency=low

  * Release for unstable.

 -- Ben Gertzfield <che@debian.org>  Tue, 30 Jun 1998 20:48:30 -0700

apt (0.1) unstable; urgency=low

  * Kludge to fix problem in libnet-perl with illegal anonymous
    FTP passwords.
  * Moved to unstable; apt is in a useable state now.
  * Fixed version numbering. From now on, numbering will be:
    0.1 (no actual release) -> 0.1.0bo (release for libc5) ->
    0.1.1 (release for unstable). Thanks, Manoj.

 -- Ben Gertzfield <che@debian.org>  Tue, 30 Jun 1998 20:40:58 -0700

apt (0.0.17-1) experimental; urgency=low

  * Fixed problem with libc6 version compare
  * Scott's away for a while, so I'll be packaging apt for the time
    being.

 -- Ben Gertzfield <che@debian.org>  Thu, 25 Jun 1998 19:02:03 -0700

apt (0.0.16-1) experimental; urgency=low

  * Modifications to make apt-get more friendly when backgrounded.
  * Updated documentation.
  * Updates to graphic widgets

 -- Scott K. Ellis <scott@debian.org>  Mon,  8 Jun 1998 11:22:02 -0400

apt (0.0.15-0.2bo) experimental; urgency=low

  * Bo compilation
  * Bob Hilliards crash

 -- Jason Gunthorpe <jgg@debian.org>  Sun, 31 May 1998 20:18:35 -0600

apt (0.0.15-0.1bo) experimental; urgency=low

  * Bo compilation
  * libstdc++272 patch

 -- Jason Gunthorpe <jgg@debian.org>  Sun, 31 May 1998 20:18:35 -0600

apt (0.0.15) experimental; urgency=low

  * Clean up source tarball (no user-visible changes)

 -- Scott K. Ellis <scott@debian.org>  Tue, 26 May 1998 12:23:53 -0400

apt (0.0.14) experimental; urgency=low

  * Updates in ordering code to make sure certain upgrades work correctly.
  * Made dselect/setup understand ftp as well as http

 -- Scott K. Ellis <scott@debian.org>  Wed, 20 May 1998 13:33:32 -0400

apt (0.0.13-bo1) experimental; urgency=low

  * Bo compilation

 -- Jason Gunthorpe <jgg@debian.org>  Mon, 18 May 1998 15:10:49 -0600

apt (0.0.13) experimental; urgency=low

  * Remove hardcoded egcc from debian/rules (#21575)
  * Fixes for ordering logic when system has a number of unpacked
    but unconfigured packages installed.
  * Spelling fix in dselect install method (#22556)

 -- Scott K. Ellis <scott@debian.org>  Sun, 17 May 1998 20:08:33 -0400

apt (0.0.12) experimental; urgency=low

  * Fixed problems with package cache corruption.
  * Made to depend on libc6 >= 2.0.7pre1 due to timezone problems with
    earlier versions.
  * Interface and documentation improvements.

 -- Scott K. Ellis <scott@debian.org>  Sat, 16 May 1998 23:17:32 -0400

apt (0.0.11) experimental; urgency=low

  * Change dependancies to pre-depends since breaking your packaging tools
    in the middle of an installation isn't very good.
  * Bug fixes to ftp method and general apt-get code

 -- Scott K. Ellis <scott@debian.org>  Fri, 15 May 1998 08:57:38 -0400

apt (0.0.10) experimental; urgency=low

  * Run "dpkg --configure -a" after an aborted dselect install
  * Fixed problem with install looping
  * Support for authenticating proxys: (note this isn't terribly secure)
    http_proxy="http://user:pass@firewall:port/"
  * Substitute $ARCH in sources.list
  * Fixes in the resumption code for ftp

 -- Scott K. Ellis <scott@debian.org>  Tue, 12 May 1998 09:14:41 -0400

apt (0.0.9) experimental; urgency=low

  * Added ftp support.
  * Various other less visible bug fixes.
  * Fixed problem with segfault when apt-get invoked in a non-existant
    directory (Bug #21863)
  * Bumped policy to 2.4.1

 -- Scott K. Ellis <scott@debian.org>  Fri,  1 May 1998 09:18:19 -0400

apt (0.0.8) experimental; urgency=low

  * Fixed generated available file (Bug #21836)
  * Added download ETA (Bug #21774).
  * Fixed hardcoded ARCH (Bug #21751).
  * Fixed check on http_proxy (Bug #21795).
  * Added download speed indicator.

 -- Scott K. Ellis <scott@debian.org>  Mon, 27 Apr 1998 10:58:32 -0400

apt (0.0.7) experimental; urgency=low

  * Remove libdeity and apt from package for now, since only apt-get and
    apt-cache are actually useful right now.
  * Clean up handling of package installation errors.
  * Added timeout to http transfers (#21269)
  * Updated setup for dselect/apt method.
  * Updated man pages
  * Long options (added in 0.0.6)

 -- Scott K. Ellis <scott@debian.org>  Tue, 21 Apr 1998 09:06:49 -0400

apt (0.0.6) experimental; urgency=low

  * Spelling changes.
  * Revamped download status display.
  * Call apt-get clean after successful install in dselect.
  * Added "apt-get clean" which deletes package files from /var/cache/apt

 -- Scott K. Ellis <scott@debian.org>  Thu,  9 Apr 1998 15:13:59 -0400

apt (0.0.5) experimental; urgency=low

  * Ignore signals while dpkg is running so we don't leave dpkg running in
    the background (#20804)
  * Check Packages as well as Packages.gz for file URIs (#20784)
  * Spelling cleanup (#20800)
  * Added -m option to permit upgrade to go on in the case of a bad mirror.
    This option may result in incomplete upgrades when used with -f.

 -- Scott K. Ellis <scott@debian.org>  Tue,  7 Apr 1998 12:40:29 -0400

apt (0.0.4) experimental; urgency=low

  * New usage guide.
  * Various documentation updates and cleanup.
  * Added '-f' option to apt-get attempt to fix broken dependancies.

 -- Scott K. Ellis <scott@debian.org>  Sat,  4 Apr 1998 14:36:00 -0500

apt (0.0.3) experimental; urgency=low

  * Added a shlibs.local file to prevent apt from depending on itself.
  * Updates to how apt-get handles bad states in installed packages.
  * Updated rules to make sure build works from a freshly checked out source
    archive.  Building from CVS needs libtool/automake/autoconf, builds from
    the distributed source package should have no such dependancy.

 -- Scott K. Ellis <scott@debian.org>  Fri,  3 Apr 1998 11:49:47 -0500

apt (0.0.2) unstable; urgency=low

  * Updates to apt-get and http binding for dselect method (apt).
  * Updating version number from 0.0.1, which was released only on IRC.

 -- Scott K. Ellis <scott@debian.org>  Fri,  3 Apr 1998 00:35:18 -0500

apt (0.0.1) unstable; urgency=low

  * Initial Release.

 -- Scott K. Ellis <scott@debian.org>  Tue, 31 Mar 1998 12:49:28 -0500<|MERGE_RESOLUTION|>--- conflicted
+++ resolved
@@ -12,14 +12,10 @@
     - add new "Acquire::cdrom::AutoDetect" variable that enables/disables
       the dlopen of libudev for automatic cdrom detection
   * cmdline/apt-cdrom.cc:
-<<<<<<< HEAD
-    - add new --auto-detect option
-=======
     - add new --auto-detect option that uses libudev to figure out
       the cdrom/mount-point
->>>>>>> 58106839
-
- -- Michael Vogt <michael.vogt@ubuntu.com>  Tue, 26 Jan 2010 12:01:36 +0100
+
+ -- Michael Vogt <michael.vogt@ubuntu.com>  Wed, 27 Jan 2010 12:12:16 +0100
 
 apt (0.7.25ubuntu2) lucid; urgency=low
 
