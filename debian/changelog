--- conflicted
+++ resolved
@@ -1,7 +1,4 @@
-<<<<<<< HEAD
-apt (0.7.4ubuntu1) gutsy; urgency=low
-=======
-apt (0.7.7) UNRELEASED; urgency=low
+apt (0.7.6ubuntu1) gutsy; urgency=low
 
   * apt-inst/contrib/extracttar.cc:
     - fix fd leak for zero size files (thanks to Bill Broadley for
@@ -30,7 +27,6 @@
  -- Otavio Salvador <otavio@debian.org>  Wed, 01 Aug 2007 19:49:51 -0300
 
 apt (0.7.5) unstable; urgency=low
->>>>>>> c3279b9d
 
   [ Otavio Salvador ]
   * Applied patch from Guillem Jover <guillem@debian.org> to use
@@ -43,16 +39,18 @@
     - support a list of sections for:
       APT::Install-Recommends-Sections
       APT::Never-MarkAuto-Sections
-<<<<<<< HEAD
-  * debian/apt.conf.ubuntu, apt.conf.autoremove:
-    - Change metapackages to {restricted,universe,multiverse}/metapackages 
-      in Install-Recommends-Sections and Never-MarkAuto-Sections
-=======
   * methods/makefile:
     - install lzma symlink method (for full lzma support)
   * debian/control:
     - suggest "lzma"
->>>>>>> c3279b9d
+
+ -- Otavio Salvador <otavio@ossystems.com.br>  Wed, 25 Jul 2007 20:16:46 -0300
+
+apt (0.7.4ubuntu1) gutsy; urgency=low
+
+  * debian/apt.conf.ubuntu, apt.conf.autoremove:
+    - Change metapackages to {restricted,universe,multiverse}/metapackages 
+      in Install-Recommends-Sections and Never-MarkAuto-Sections
 
  -- Michael Vogt <michael.vogt@ubuntu.com>  Thu, 26 Jul 2007 10:42:29 +0200
 
@@ -75,6 +73,13 @@
       - type conversion;
       - unused variable;
       - changed SetupProxy() method to void;
+  * Simplified HttpMethod::Fetch on http.cc removing Tail variable;
+  * Fix pipeline handling on http.cc (closes: #413324)
+  * Fix building to properly support binNMUs. Thanks to Daniel Schepler
+    <schepler@math.unipd.it> by the patch (closes: #359634)
+  * Fix example for Install-{Recommends,Suggests} options on
+    configure-index example file. Thanks to Peter Eisentraut
+    <peter_e@gmx.net> by the patch (closes: #432223)
 
   [ Christian Perrier ]
   * Basque translation update. Closes: ##423766
@@ -86,6 +91,29 @@
 
  -- Otavio Salvador <otavio@debian.org>  Tue, 24 Jul 2007 09:55:50 -0300
 
+apt (0.7.3) unstable; urgency=low
+
+  * fixed compile errors with g++ 4.3 (thanks to 
+    Daniel Burrows, closes: #429378)
+  * fixes in the auto-mark code (thanks to Daniel
+    Burrows)
+  * fix FTFBFS by changing build-depends to
+    libcurl4-gnutls-dev (closes: #428363)
+  * cmdline/apt-get.cc:
+    - fix InstallTask code when a pkgRecord ends 
+      with a single '\n' (thanks to Soren Hansen for reporting)
+  * merged from Christian Perrier:
+        * vi.po: completed to 532t, again. Closes: #429899
+        * gl.po: completed to 532t. Closes: #429506
+        * vi.po: completed to 532t. Closes: #428672
+        * Update all PO and the POT. Gives 514t14f4u for formerly
+          complete translations
+        * fr.po: completed to 532t
+        * ku.po, uk.po, LINGUAS: reintegrate those translations
+          which disappeared from the BZR repositories
+
+ -- Michael Vogt <mvo@debian.org>  Sun, 01 Jul 2007 12:31:29 +0200
+  
 apt (0.7.2ubuntu7) gutsy; urgency=low
 
   * fix build-dependencies 
@@ -267,7 +295,7 @@
   * apt-pkg/policy.cc:
     - allow multiple packages (thanks to David Foerster)
 
- -- Michael Vogt <michael.vogt@ubuntu.com>  Tue, 17 Apr 2007 15:53:37 +0200
+ -- Michael Vogt <mvo@debian.org>  Wed,  2 May 2007 13:43:44 +0200
 
 apt (0.6.46.4ubuntu10) feisty; urgency=low
 
