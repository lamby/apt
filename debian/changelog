--- conflicted
+++ resolved
@@ -1,6 +1,9 @@
 apt (0.6.46.3) unstable; urgency=low
 
-<<<<<<< HEAD
+  * apt-pkg/deb/dpkgpm.cc:
+    - make progress reporting robust against multiline error
+      messages 
+
   * Merged from Christian Perrier bzr branch:
     - ca.po: Updated to 514t
     - be.po: Updated to 514t
@@ -19,13 +22,6 @@
     - en_GB.po: Updated to 514t.
 
  -- Michael Vogt <mvo@debian.org>  Mon, 30 Oct 2006 08:51:14 +0100
-=======
-  * apt-pkg/deb/dpkgpm.cc:
-    - make progress reporting robust against multiline error
-      messages 
-
- --
->>>>>>> 7993c148
 
 apt (0.6.46.2) unstable; urgency=low
 
@@ -38,11 +34,7 @@
     - cs.po: Updated. Closes: #391064
     - es.po: Updated to 514t. Closes: #391661
     - da.po: Updated to 514t. Closes: #391424
-<<<<<<< HEAD
-
-=======
-  
->>>>>>> 7993c148
+
  -- Michael Vogt <mvo@debian.org>  Wed, 11 Oct 2006 09:03:15 +0200
 
 apt (0.6.46.1) unstable; urgency=low
