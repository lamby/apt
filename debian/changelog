--- conflicted
+++ resolved
@@ -1,17 +1,22 @@
 apt (0.7.26~exp6) UNRELEASED; urgency=low
 
   [ David Kalnischkies ]
-<<<<<<< HEAD
   * apt-pkg/deb/dpkgpm.cc:
     - write Disappeared also to the history.log
     - forward manual-installed bit on package disappearance
   * apt-pkg/deb/debsystem.cc:
     - add better config item for extended_states file
+  * apt-pkg/pkgcache.h:
+    - switch {,Install-}Size to unsigned long long
   * apt-pkg/depcache.cc:
     - do the autoremove mark process also for required packages to handle
       these illegally depending on lower priority packages (Closes: #583517)
     - try harder to find the other pseudo versions for autoremove multiarch
     - correct "Dangerous iterator usage" pointed out by cppcheck
+    - deal with long long, not with int to remove 2GB Limit (LP: #250909)
+    - deprecate AddSize with Multiplier as it is unused and switch to
+      boolean instead to handle the sizes more gracefully.
+    - switch i{Download,Usr}Size from double to (un)signed long long
   * apt-pkg/aptconfiguration.cc:
     - remove duplicate architectures in getArchitectures()
   * apt-pkg/indexrecords.{cc,h}:
@@ -37,25 +42,14 @@
     - add --target-release option (Closes: #115520)
     - accept pkg/release and pkg=version in show and co. (Closes: #236270)
     - accept package versions in the unmet command
+  * cmdline/apt-get.cc:
+    - use unsigned long long instead of double to store values it gets
   * apt-pkg/cachefile.{cc,h}:
     - split Open() into submethods to be able to build only parts
     - make the OpProgress optional in the Cache buildprocess
     - store also the SourceList we use internally for export
 
- -- David Kalnischkies <kalnischkies@gmail.com>  Sat, 05 Jun 2010 14:39:58 +0200
-=======
-  * apt-pkg/pkgcache.h:
-    - switch {,Install-}Size to unsigned long long
-  * apt-pkg/depcache.cc:
-    - deal with long long, not with int to remove 2GB Limit (LP: #250909)
-    - deprecate AddSize with Multiplier as it is unused and switch to
-      boolean instead to handle the sizes more gracefully.
-    - switch i{Download,Usr}Size from double to (un)signed long long
-  * cmdline/apt-get.cc:
-    - use unsigned long long instead of double to store values it gets
-
- -- David Kalnischkies <kalnischkies@gmail.com>  Thu, 03 Jun 2010 10:46:46 +0200
->>>>>>> 3a882565
+ -- David Kalnischkies <kalnischkies@gmail.com>  Wed, 09 Jun 2010 10:50:12 +0200
 
 apt (0.7.26~exp5) experimental; urgency=low
 
