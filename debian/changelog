--- conflicted
+++ resolved
@@ -1,37 +1,26 @@
-<<<<<<< HEAD
-apt (0.9.13.1~ubuntu2) UNRELEASED; urgency=low
-
+apt (0.9.13.1ubuntu1) UNRELEASED; urgency=low
+
+  * Merged from debian/sid
+
+ -- Michael Vogt <michael.vogt@ubuntu.com>  Fri, 29 Nov 2013 22:59:22 +0100
+
+apt (0.9.13.1) unstable; urgency=low
+
+  [ Colin Watson ]
+  * fix "apt-get  --purge build-dep" (closes: #720597)
+  * fix regression that APT::Keep-Fds is not honored (closes: #730490)
+  
+  [ Michael Vogt ]
+  * add "-f" option to "build-dep" as sbuild is using it to fix 
+    regression with cross-building (LP: #1255806)
   * add autopkgtest support for the integration testsuite
-  * merge mvo/feature/edit-sources  
-  * merge mvo/feature/edit-sources
-  * fix segfault in pkgDepCache::SetCandidateRelease() (closes: #709560)
-  * reset terminal on error (closes: #730795)
+  * merge mvo/feature/short-list
   * merge mvo/feature/edit-sources
   * fix segfault in pkgDepCache::SetCandidateRelease() (closes: #709560)
   * reset terminal on error (closes: #730795)
   * fix apport report writing (LP: #1254499)
 
- -- Michael Vogt <michael.vogt@ubuntu.com>  Fri, 29 Nov 2013 14:37:36 +0100
-
-apt (0.9.13.1~ubuntu1) trusty; urgency=low
-=======
-apt (0.9.13.1) unstable; urgency=low
->>>>>>> 80cc2c37
-
-  [ Colin Watson ]
-  * fix "apt-get  --purge build-dep" (closes: #720597)
-  * fix regression that APT::Keep-Fds is not honored (closes: #730490)
-  
-  [ Michael Vogt ]
-  * add "-f" option to "build-dep" as sbuild is using it to fix 
-    regression with cross-building (LP: #1255806)
-  * merge mvo/feature/short-list
-
-<<<<<<< HEAD
- -- Michael Vogt <michael.vogt@ubuntu.com>  Thu, 28 Nov 2013 21:17:43 +0100
-=======
  -- Michael Vogt <mvo@debian.org>  Fri, 29 Nov 2013 20:50:17 +0100
->>>>>>> 80cc2c37
 
 apt (0.9.13) unstable; urgency=low
 
