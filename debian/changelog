--- conflicted
+++ resolved
@@ -1,5 +1,4 @@
-<<<<<<< HEAD
-apt (0.8.16~exp8ubuntu1) UNRELEASED; urgency=low
+apt (0.8.16~exp9ubuntu1) UNRELEASED; urgency=low
 
   * merge from debian/experimental:
     - new ABI
@@ -7,7 +6,7 @@
   * DO NOT UPLOAD YET; THERE IS ANOTHER ABI BREAK COMMING SOON
 
  -- Michael Vogt <michael.vogt@ubuntu.com>  Thu, 10 Nov 2011 16:51:36 +0100
-=======
+
 apt (0.8.16~exp9) UNRELEASED; urgency=low
 
   [ Julian Andres Klode ]
@@ -23,7 +22,6 @@
     - set libapt-pkg-dev to multi-arch: same too
 
  -- Julian Andres Klode <jak@debian.org>  Mon, 21 Nov 2011 18:46:36 +0100
->>>>>>> 879daf17
 
 apt (0.8.16~exp8) experimental; urgency=low
 
