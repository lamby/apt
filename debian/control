--- conflicted
+++ resolved
@@ -13,10 +13,7 @@
 Package: apt
 Architecture: any
 Depends: ${shlibs:Depends}, debian-archive-keyring, ${misc:Depends}
-<<<<<<< HEAD
-=======
-Replaces: libapt-pkg-doc (<< 0.3.7), libapt-pkg-dev (<< 0.3.7), manpages-pl (<< 20060617-3~)
->>>>>>> 9f240996
+Replaces: manpages-pl (<< 20060617-3~)
 Provides: ${libapt-pkg:provides}
 Conflicts: python-apt (<< 0.7.93.2~)
 Suggests: aptitude | synaptic | wajig, dpkg-dev, apt-doc, bzip2, lzma, python-apt
