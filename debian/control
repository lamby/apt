Source: apt
Section: admin
Priority: important
Maintainer: Ubuntu Core Developers <ubuntu-devel-discuss@lists.ubuntu.com>
XSBC-Original-Maintainer: APT Development Team <deity@lists.debian.org>
Uploaders: Jason Gunthorpe <jgg@debian.org>, Adam Heath <doogie@debian.org>, Matt Zimmerman <mdz@debian.org>, Michael Vogt <mvo@debian.org>, Otavio Salvador <otavio@debian.org>
Standards-Version: 3.7.2.2
Build-Depends: debhelper (>= 5.0), libdb4.4-dev, gettext (>= 0.12), libcurl4-gnutls-dev | libcurl3-gnutls-dev (>= 7.15.5)
Build-Depends-Indep: debiandoc-sgml, docbook-utils (>= 0.6.12-1)
XS-Vcs-Bzr: http://code.launchpad.net/~ubuntu-core-dev/apt/ubuntu

Package: apt
Architecture: any
Depends: ${shlibs:Depends}
Priority: important
Replaces: libapt-pkg-doc (<< 0.3.7), libapt-pkg-dev (<< 0.3.7)
Provides: ${libapt-pkg:provides}
<<<<<<< HEAD
Recommends: ubuntu-keyring
Suggests: aptitude | synaptic | gnome-apt | wajig, dpkg-dev, apt-doc, bzip2, gnupg
=======
Suggests: aptitude | synaptic | gnome-apt | wajig, dpkg-dev, apt-doc, bzip2, lzma
>>>>>>> c3279b9d
Section: admin
Description: Advanced front-end for dpkg
 This is Debian's next generation front-end for the dpkg package manager.
 It provides the apt-get utility and APT dselect method that provides a 
 simpler, safer way to install and upgrade packages.
 .
 APT features complete installation ordering, multiple source capability
 and several other unique features, see the Users Guide in apt-doc.

Package: apt-doc
Architecture: all
Priority: optional
Replaces: apt (<< 0.5.4.9)
Section: doc
Description: Documentation for APT
 This package contains the user guide and offline guide, for APT, an
 Advanced Package Tool.

Package: libapt-pkg-dev
Architecture: any
Priority: optional
Depends: apt (= ${Source-Version}), apt-utils (= ${Source-Version}), ${libapt-pkg:provides}, ${libapt-inst:provides}
Section: libdevel
Description: Development files for APT's libapt-pkg and libapt-inst
 This package contains the header files and libraries for
 developing with APT's libapt-pkg Debian package manipulation
 library and the libapt-inst deb/tar/ar library.

Package: libapt-pkg-doc
Architecture: all
Priority: optional
Section: doc
Description: Documentation for APT development
 This package contains documentation for development of the APT
 Debian package manipulation program and its libraries.

Package: apt-utils
Architecture: any
Depends: ${shlibs:Depends}
Priority: important
Provides: ${libapt-inst:provides}
Replaces: apt (<< 0.5.9)
Section: admin
Description: APT utility programs
 This package contains some APT utility programs such as apt-ftparchive,
 apt-sortpkgs and apt-extracttemplates.
 .
 apt-extracttemplates is used by debconf to prompt for configuration 
 questions before installation. apt-ftparchive is used to create Package
 and other index files. apt-sortpkgs is a Package/Source file normalizer.

Package: apt-transport-https
Architecture: any
Depends: ${shlibs:Depends}
Priority: optional
Section: admin
Description: APT https transport
 This package contains a APT https transport. It makes it possible to
 use 'deb https://foo distro main' lines in the sources.list.<|MERGE_RESOLUTION|>--- conflicted
+++ resolved
@@ -15,12 +15,8 @@
 Priority: important
 Replaces: libapt-pkg-doc (<< 0.3.7), libapt-pkg-dev (<< 0.3.7)
 Provides: ${libapt-pkg:provides}
-<<<<<<< HEAD
 Recommends: ubuntu-keyring
-Suggests: aptitude | synaptic | gnome-apt | wajig, dpkg-dev, apt-doc, bzip2, gnupg
-=======
-Suggests: aptitude | synaptic | gnome-apt | wajig, dpkg-dev, apt-doc, bzip2, lzma
->>>>>>> c3279b9d
+Suggests: aptitude | synaptic | gnome-apt | wajig, dpkg-dev, apt-doc, bzip2, gnupg, lzma
 Section: admin
 Description: Advanced front-end for dpkg
  This is Debian's next generation front-end for the dpkg package manager.
