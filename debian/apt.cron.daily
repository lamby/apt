--- conflicted
+++ resolved
@@ -360,11 +360,7 @@
 fi
 
 # check if we can lock the cache and if the cache is clean
-<<<<<<< HEAD
-if which apt-get >/dev/null && ! apt-get check $XAPTOPT $XSTDERR ; then
-=======
 if which apt-get >/dev/null && ! eval apt-get check -f $XAPTOPT $XSTDERR ; then
->>>>>>> aff278bf
     debug_echo "error encountered in cron job with \"apt-get check\"."
     exit 0
 fi
