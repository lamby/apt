--- conflicted
+++ resolved
@@ -74,7 +74,6 @@
 {
     # min-age in days
     MaxAge=0
-<<<<<<< HEAD
     MaxSize=0
     CacheDir="var/cache/apt"
     CacheArchive="archives/"
@@ -120,10 +119,7 @@
 {
     # min-age in days
     MaxAge=0
-    MinAge=1
-=======
     MinAge=2
->>>>>>> ea870488
     MaxSize=0
     CacheDir="var/cache/apt"
     CacheArchive="archives/"
