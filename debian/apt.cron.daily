--- conflicted
+++ resolved
@@ -75,12 +75,7 @@
     fi
 
     if [ ! -f $stamp ]; then
-<<<<<<< HEAD
-    	update_stamp $stamp
-	debug_echo "check_stamp: missing time stamp file: $stamp"
-=======
 	debug_echo "check_stamp: missing time stamp file: $stamp."
->>>>>>> c98870b0
 	# treat as enough time has passed
         return 0
     fi
@@ -317,12 +312,7 @@
     fi
 }
 
-<<<<<<< HEAD
-
-# ----------------- main ----------------
-=======
 # ------------------------ main ----------------------------
->>>>>>> c98870b0
 
 # check apt-config exstance
 if ! which apt-config >/dev/null ; then
@@ -361,17 +351,10 @@
     on_ac_power
     POWER=$?
     if [ $POWER -eq 1 ]; then
-<<<<<<< HEAD
-	debug_echo "exit: system NOT on main power."
-	exit 0
-    elif [ $POWER -ne 0 ]; then
-	debug_echo "power status ($POWER) undetermined."
-=======
 	debug_echo "exit: system NOT on main power"
 	exit 0
     elif [ $POWER -ne 0 ]; then
 	debug_echo "power status ($POWER) undetermined, continuing"
->>>>>>> c98870b0
     fi
     debug_echo "system is on main power."
 fi
@@ -385,47 +368,6 @@
 # Global current time in seconds since 1970-01-01 00:00:00 UTC
 now=$(date +%s)
 
-<<<<<<< HEAD
-# Set default values and normalize
-Dir="/"
-eval $(apt-config shell Dir Dir)
-Dir=${Dir%/}
-
-CacheDir="var/cache/apt/"
-eval $(apt-config shell CacheDir Dir::Cache)
-CacheDir=${CacheDir%/}
-if [ -z "$CacheDir" ]; then
-    debug_echo "practically empty Dir::Cache, exiting"
-    exit 0
-fi
-
-CacheArchive="archives/"
-eval $(apt-config shell CacheArchive Dir::Cache::Archives)
-CacheArchive=${CacheArchive%/}
-if [ -z "$CacheArchive" ]; then
-    debug_echo "practically empty Dir::Cache::archives, exiting"
-    exit 0
-fi
-
-BackupArchiveInterval=0
-eval $(apt-config shell BackupArchiveInterval APT::Periodic::BackupArchiveInterval)
-
-BackupLevel=3
-eval $(apt-config shell BackupLevel APT::Periodic::BackupLevel)
-if [ $BackupLevel -le 1 ]; then 
-    BackupLevel=2 ; 
-fi
-
-CacheBackup="backup/"
-eval $(apt-config shell CacheBackup Dir::Cache::Backup)
-CacheBackup=${CacheBackup%/}
-if [ -z "$CacheBackup" ]; then
-    echo "empty Dir::Cache::Backup, using default" 1>&2
-    CacheBackup="backup/"
-fi
-
-=======
->>>>>>> c98870b0
 # Support old Archive for compatibility.
 # Document only Periodic for all controling parameters of this script.
 
@@ -453,14 +395,8 @@
     exit 0
 fi
 
-<<<<<<< HEAD
-# sleep random amount of time to avoid hitting the 
-# mirrors at the same time
-random_sleep
-=======
 # deal with BackupArchiveInterval
 do_cache_backup $BackupArchiveInterval
->>>>>>> c98870b0
 
 # sleep random amount of time to avoid hitting the 
 # mirrors at the same time
