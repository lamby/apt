--- conflicted
+++ resolved
@@ -69,20 +69,19 @@
     interval="$2"
 
     if [ $interval -eq 0 ]; then
-	debug_echo "check_stamp: interval=0."
+	debug_echo "check_stamp: interval=0"
 	# treat as no time has passed
         return 1
     fi
 
     if [ ! -f $stamp ]; then
     	update_stamp $stamp
-	debug_echo "check_stamp: missing time stamp file: $stamp."
+	debug_echo "check_stamp: missing time stamp file: $stamp"
 	# treat as enough time has passed
         return 0
     fi
 
     # compare midnight today to midnight the day the stamp was updated
-<<<<<<< HEAD
     stamp_file="$stamp"
     stamp=$(date --date=$(date -r $stamp_file --iso-8601) +%s 2>/dev/null)
     if [ "$?" != "0" ]; then
@@ -102,9 +101,6 @@
         return 0
     fi
 
-=======
-    stamp=$(date -r $stamp '+%s')
->>>>>>> 4b7cfe96
     delta=$(($now-$stamp))
 
     # intervall is in days, convert to sec.
@@ -229,7 +225,8 @@
     fi
 }
 
-# main
+
+# ----------------- main ----------------
 
 # check apt-config exstance
 if ! which apt-config >/dev/null ; then
@@ -267,17 +264,16 @@
     on_ac_power
     POWER=$?
     if [ $POWER -eq 1 ]; then
-	debug_echo "exit: system on main power."
+	debug_echo "exit: system NOT on main power."
 	exit 0
     elif [ $POWER -ne 0 ]; then
-	debug_echo "exit: power status ($POWER) undetermined."
-	exit 0
+	debug_echo "power status ($POWER) undetermined."
     fi
     debug_echo "system is on main power."
 fi
 
 # check if we can lock the cache and if the cache is clean
-if which apt-get >/dev/null && ! eval apt-get check $XAPTOPT $XSTDERR ; then
+if which apt-get >/dev/null && ! apt-get check $XAPTOPT $XSTDERR ; then
     debug_echo "error encountered in cron job with \"apt-get check\"."
     exit 0
 fi
@@ -312,14 +308,16 @@
 
 BackupLevel=3
 eval $(apt-config shell BackupLevel APT::Periodic::BackupLevel)
-if [ $BackupLevel -le 1 ]; then BackupLevel=2 ; fi
+if [ $BackupLevel -le 1 ]; then 
+    BackupLevel=2 ; 
+fi
 
 CacheBackup="backup/"
 eval $(apt-config shell CacheBackup Dir::Cache::Backup)
 CacheBackup=${CacheBackup%/}
 if [ -z "$CacheBackup" ]; then
-    echo "practically empty Dir::Cache::Backup, exiting" 1>&2
-    exit 0
+    echo "empty Dir::Cache::Backup, using default" 1>&2
+    CacheBackup="backup/"
 fi
 
 # Support old Archive for compatibility.
@@ -364,6 +362,9 @@
     exit 0
 fi
 
+# sleep random amount of time to avoid hitting the 
+# mirrors at the same time
+random_sleep
 
 # backup after n-days if archive contents changed.
 # (This uses hardlink to save disk space)
