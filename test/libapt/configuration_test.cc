#include <apt-pkg/configuration.h>

#include <string>
#include <vector>

#include "assert.h"

int main(int argc,const char *argv[]) {
	Configuration Cnf;
	std::vector<std::string> fds;

	Cnf.Set("APT::Keep-Fds::",28);
	Cnf.Set("APT::Keep-Fds::",17);
	Cnf.Set("APT::Keep-Fds::2",47);
	Cnf.Set("APT::Keep-Fds::","broken");
	fds = Cnf.FindVector("APT::Keep-Fds");
	equals(fds[0], "28");
	equals(fds[1], "17");
	equals(fds[2], "47");
	equals(fds[3], "broken");
	equals(fds.size(), 4);
	equals(Cnf.Exists("APT::Keep-Fds::2"), true);
	equals(Cnf.Find("APT::Keep-Fds::2"), "47");
	equals(Cnf.FindI("APT::Keep-Fds::2"), 47);
	equals(Cnf.Exists("APT::Keep-Fds::3"), false);
	equals(Cnf.Find("APT::Keep-Fds::3"), "");
	equals(Cnf.FindI("APT::Keep-Fds::3", 56), 56);
	equals(Cnf.Find("APT::Keep-Fds::3", "not-set"), "not-set");

	Cnf.Clear("APT::Keep-Fds::2");
	fds = Cnf.FindVector("APT::Keep-Fds");
	equals(fds[0], "28");
	equals(fds[1], "17");
	equals(fds[2], "");
	equals(fds[3], "broken");
	equals(fds.size(), 4);
	equals(Cnf.Exists("APT::Keep-Fds::2"), true);

	Cnf.Clear("APT::Keep-Fds",28);
	fds = Cnf.FindVector("APT::Keep-Fds");
	equals(fds[0], "17");
	equals(fds[1], "");
	equals(fds[2], "broken");
	equals(fds.size(), 3);

	Cnf.Clear("APT::Keep-Fds","");
	equals(Cnf.Exists("APT::Keep-Fds::2"), false);

	Cnf.Clear("APT::Keep-Fds",17);
	Cnf.Clear("APT::Keep-Fds","broken");
	fds = Cnf.FindVector("APT::Keep-Fds");
	equals(fds.empty(), true);

	Cnf.Set("APT::Keep-Fds::",21);
	Cnf.Set("APT::Keep-Fds::",42);
	fds = Cnf.FindVector("APT::Keep-Fds");
	equals(fds[0], "21");
	equals(fds[1], "42");
	equals(fds.size(), 2);

	Cnf.Clear("APT::Keep-Fds");
	fds = Cnf.FindVector("APT::Keep-Fds");
	equals(fds.empty(), true);

	Cnf.CndSet("APT::Version", 42);
	Cnf.CndSet("APT::Version", "66");
	equals(Cnf.Find("APT::Version"), "42");
	equals(Cnf.FindI("APT::Version"), 42);
	equals(Cnf.Find("APT::Version", "33"), "42");
	equals(Cnf.FindI("APT::Version", 33), 42);
	equals(Cnf.Find("APT2::Version", "33"), "33");
	equals(Cnf.FindI("APT2::Version", 33), 33);

	equals(Cnf.FindFile("Dir::State"), "");
	equals(Cnf.FindFile("Dir::Aptitude::State"), "");
	Cnf.Set("Dir", "/srv/sid");
	equals(Cnf.FindFile("Dir::State"), "");
	Cnf.Set("Dir::State", "var/lib/apt");
	Cnf.Set("Dir::Aptitude::State", "var/lib/aptitude");
	equals(Cnf.FindFile("Dir::State"), "/srv/sid/var/lib/apt");
	equals(Cnf.FindFile("Dir::Aptitude::State"), "/srv/sid/var/lib/aptitude");

<<<<<<< HEAD
	Cnf.Set("RootDir", "/");
	equals(Cnf.FindFile("Dir::State"), "/srv/sid/var/lib/apt");
	equals(Cnf.FindFile("Dir::Aptitude::State"), "/srv/sid/var/lib/aptitude");
	Cnf.Set("RootDir", "//./////.////");
	equals(Cnf.FindFile("Dir::State"), "/srv/sid/var/lib/apt");
	equals(Cnf.FindFile("Dir::Aptitude::State"), "/srv/sid/var/lib/aptitude");
	Cnf.Set("RootDir", "/rootdir");
	equals(Cnf.FindFile("Dir::State"), "/rootdir/srv/sid/var/lib/apt");
	equals(Cnf.FindFile("Dir::Aptitude::State"), "/rootdir/srv/sid/var/lib/aptitude");
	Cnf.Set("RootDir", "/rootdir/");
	equals(Cnf.FindFile("Dir::State"), "/rootdir/srv/sid/var/lib/apt");
	equals(Cnf.FindFile("Dir::Aptitude::State"), "/rootdir/srv/sid/var/lib/aptitude");

	Cnf.Set("Dir::State", "/dev/null");
	Cnf.Set("Dir::State::lists", "lists/");
	equals(Cnf.FindDir("Dir::State"), "/rootdir/dev/null");
	equals(Cnf.FindDir("Dir::State::lists"), "/rootdir/dev/null");
=======
        Cnf.Set("Moo::Bar", "1");
        Cnf.Clear();
        equals(Cnf.Find("Moo::Bar"), "");
>>>>>>> 62b66f25

	//FIXME: Test for configuration file parsing;
	// currently only integration/ tests test them implicitly

	return 0;
}<|MERGE_RESOLUTION|>--- conflicted
+++ resolved
@@ -80,7 +80,6 @@
 	equals(Cnf.FindFile("Dir::State"), "/srv/sid/var/lib/apt");
 	equals(Cnf.FindFile("Dir::Aptitude::State"), "/srv/sid/var/lib/aptitude");
 
-<<<<<<< HEAD
 	Cnf.Set("RootDir", "/");
 	equals(Cnf.FindFile("Dir::State"), "/srv/sid/var/lib/apt");
 	equals(Cnf.FindFile("Dir::Aptitude::State"), "/srv/sid/var/lib/aptitude");
@@ -98,11 +97,10 @@
 	Cnf.Set("Dir::State::lists", "lists/");
 	equals(Cnf.FindDir("Dir::State"), "/rootdir/dev/null");
 	equals(Cnf.FindDir("Dir::State::lists"), "/rootdir/dev/null");
-=======
+
         Cnf.Set("Moo::Bar", "1");
         Cnf.Clear();
         equals(Cnf.Find("Moo::Bar"), "");
->>>>>>> 62b66f25
 
 	//FIXME: Test for configuration file parsing;
 	// currently only integration/ tests test them implicitly
