--- conflicted
+++ resolved
@@ -224,8 +224,6 @@
    if (old_tmpdir.empty() == false)
       setenv("TMPDIR", old_tmpdir.c_str(), 1);
 }
-<<<<<<< HEAD
-
 TEST(FileUtlTest, Popen)
 {
    FileFd Fd;
@@ -272,12 +270,11 @@
    Fd.Write(s.c_str(), s.size());
    Fd.Close();
    ExecWait(Child, "PopenWrite");
-=======
+}
 TEST(FileUtlTest, flAbsPath)
 {
    int res = chdir("/bin/");
    EXPECT_EQ(res, 0);
    std::string p = flAbsPath("ls");
    EXPECT_EQ(p, "/bin/ls");
->>>>>>> 53ac87ac
 }