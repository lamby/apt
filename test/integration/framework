#!/bin/sh -- # no runable script, just for vi

# we all like colorful messages
if expr match "$(readlink -f /proc/$$/fd/1)" '/dev/pts/[0-9]\+' > /dev/null && \
   expr match "$(readlink -f /proc/$$/fd/2)" '/dev/pts/[0-9]\+' > /dev/null; then
	CERROR="[1;31m" # red
	CWARNING="[1;33m" # yellow
	CMSG="[1;32m" # green
	CINFO="[1;96m" # light blue
	CDEBUG="[1;94m" # blue
	CNORMAL="[0;39m" # default system console color
	CDONE="[1;32m" # green
	CPASS="[1;32m" # green
	CFAIL="[1;31m" # red
	CCMD="[1;35m" # pink
fi

msgdie() { echo "${CERROR}E: $1${CNORMAL}" >&2; exit 1; }
msgwarn() { echo "${CWARNING}W: $1${CNORMAL}" >&2; }
msgmsg() { echo "${CMSG}$1${CNORMAL}" >&2; }
msginfo() { echo "${CINFO}I: $1${CNORMAL}" >&2; }
msgdebug() { echo "${CDEBUG}D: $1${CNORMAL}" >&2; }
msgdone() { echo "${CDONE}DONE${CNORMAL}" >&2; }
msgnwarn() { echo -n "${CWARNING}W: $1${CNORMAL}" >&2; }
msgnmsg() { echo -n "${CMSG}$1${CNORMAL}" >&2; }
msgninfo() { echo -n "${CINFO}I: $1${CNORMAL}" >&2; }
msgndebug() { echo -n "${CDEBUG}D: $1${CNORMAL}" >&2; }
msgtest() { echo -n "${CINFO}$1 ${CCMD}$(echo "$2" | sed -e 's/^aptc/apt-c/' -e 's/^aptg/apt-g/' -e 's/^aptf/apt-f/')${CINFO} …${CNORMAL} " >&2; }
msgpass() { echo "${CPASS}PASS${CNORMAL}" >&2; }
msgskip() { echo "${CWARNING}SKIP${CNORMAL}" >&2; }
msgfail() { echo "${CFAIL}FAIL${CNORMAL}" >&2; }

# enable / disable Debugging
MSGLEVEL=${MSGLEVEL:-3}
if [ $MSGLEVEL -le 0 ]; then
	msgdie() { true; }
fi
if [ $MSGLEVEL -le 1 ]; then
	msgwarn() { true; }
	msgnwarn() { true; }
fi
if [ $MSGLEVEL -le 2 ]; then
	msgmsg() { true; }
	msgnmsg() { true; }
	msgtest() { true; }
	msgpass() { echo -n " ${CPASS}P${CNORMAL}" >&2; }
	msgskip() { echo -n " ${CWARNING}S${CNORMAL}" >&2; }
	if [ -n "$CFAIL" ]; then
		msgfail() { echo -n " ${CFAIL}FAIL${CNORMAL}" >&2; }
	else
		msgfail() { echo -n " ###FAILED###" >&2; }
	fi
fi
if [ $MSGLEVEL -le 3 ]; then
	msginfo() { true; }
	msgninfo() { true; }
fi
if [ $MSGLEVEL -le 4 ]; then
	msgdebug() { true; }
	msgndebug() { true; }
fi
msgdone() {
	if [ "$1" = "debug" -a $MSGLEVEL -le 4 ] ||
	   [ "$1" = "info" -a $MSGLEVEL -le 3 ] ||
	   [ "$1" = "msg" -a $MSGLEVEL -le 2 ] ||
	   [ "$1" = "warn" -a $MSGLEVEL -le 1 ] ||
	   [ "$1" = "die" -a $MSGLEVEL -le 0 ]; then
		true;
	else
		echo "${CDONE}DONE${CNORMAL}" >&2;
	fi
}

runapt() {
	msgdebug "Executing: ${CCMD}$*${CDEBUG} "
	if [ -f ./aptconfig.conf ]; then
		APT_CONFIG=aptconfig.conf LD_LIBRARY_PATH=${BUILDDIRECTORY} ${BUILDDIRECTORY}/$*
        elif [ -f ../aptconfig.conf ]; then
                APT_CONFIG=../aptconfig.conf LD_LIBRARY_PATH=${BUILDDIRECTORY} ${BUILDDIRECTORY}/$*
	else
		LD_LIBRARY_PATH=${BUILDDIRECTORY} ${BUILDDIRECTORY}/$*
	fi
}
aptconfig() { runapt apt-config $*; }
aptcache() { runapt apt-cache $*; }
aptget() { runapt apt-get $*; }
aptftparchive() { runapt apt-ftparchive $*; }
aptkey() { runapt apt-key $*; }
aptmark() { runapt apt-mark $*; }
dpkg() {
	$(which dpkg) --root=${TMPWORKINGDIRECTORY}/rootdir --force-not-root --force-bad-path --log=${TMPWORKINGDIRECTORY}/rootdir/var/log/dpkg.log $*
}
aptitude() {
	if [ -f ./aptconfig.conf ]; then
		APT_CONFIG=aptconfig.conf LD_LIBRARY_PATH=${BUILDDIRECTORY}  $(which aptitude) $*
	elif [ -f ../aptconfig.conf ]; then
		APT_CONFIG=../aptconfig.conf LD_LIBRARY_PATH=${BUILDDIRECTORY} $(which aptitude) $*
	else
		LD_LIBRARY_PATH=${BUILDDIRECTORY}  $(which aptitude) $*
	fi
}

addtrap() {
	CURRENTTRAP="$CURRENTTRAP $1"
	trap "$CURRENTTRAP" 0 HUP INT QUIT ILL ABRT FPE SEGV PIPE TERM
}

setupenvironment() {
	TMPWORKINGDIRECTORY=$(mktemp -d)
	local TESTDIR=$(readlink -f $(dirname $0))
	msgninfo "Preparing environment for ${CCMD}$(basename $0)${CINFO} in ${TMPWORKINGDIRECTORY}… "
	BUILDDIRECTORY="${TESTDIR}/../../build/bin"
	test -x "${BUILDDIRECTORY}/apt-get" || msgdie "You need to build tree first"
	local OLDWORKINGDIRECTORY=$(pwd)
	addtrap "cd /; rm -rf $TMPWORKINGDIRECTORY; cd $OLDWORKINGDIRECTORY;"
	cd $TMPWORKINGDIRECTORY
	mkdir rootdir aptarchive keys
	cd rootdir
	mkdir -p etc/apt/apt.conf.d etc/apt/sources.list.d etc/apt/trusted.gpg.d etc/apt/preferences.d
	mkdir -p var/cache var/lib var/log
	mkdir -p var/lib/dpkg/info var/lib/dpkg/updates var/lib/dpkg/triggers
	local STATUSFILE=$(echo "$(basename $0)" | sed -e 's/^test-/status-/' -e 's/^skip-/status-/')
	if [ -f "${TESTDIR}/${STATUSFILE}" ]; then
		cp "${TESTDIR}/${STATUSFILE}" var/lib/dpkg/status
	else
		touch var/lib/dpkg/status
	fi
	touch var/lib/dpkg/available
	mkdir -p usr/lib/apt
	ln -s ${BUILDDIRECTORY}/methods usr/lib/apt/methods
	cd ..
	local PACKAGESFILE=$(echo "$(basename $0)" | sed -e 's/^test-/Packages-/' -e 's/^skip-/Packages-/')
	if [ -f "${TESTDIR}/${PACKAGESFILE}" ]; then
		cp "${TESTDIR}/${PACKAGESFILE}" aptarchive/Packages
	fi
	local SOURCESSFILE=$(echo "$(basename $0)" | sed -e 's/^test-/Sources-/' -e 's/^skip-/Sources-/')
	if [ -f "${TESTDIR}/${SOURCESSFILE}" ]; then
		cp "${TESTDIR}/${SOURCESSFILE}" aptarchive/Sources
	fi
	cp $(find $TESTDIR -name '*.pub' -o -name '*.sec') keys/
	ln -s ${TMPWORKINGDIRECTORY}/keys/joesixpack.pub rootdir/etc/apt/trusted.gpg.d/joesixpack.gpg
	echo "Dir \"${TMPWORKINGDIRECTORY}/rootdir\";" > aptconfig.conf
	echo "Dir::state::status \"${TMPWORKINGDIRECTORY}/rootdir/var/lib/dpkg/status\";" >> aptconfig.conf
	echo "Debug::NoLocking \"true\";" >> aptconfig.conf
	echo "APT::Get::Show-User-Simulation-Note \"false\";" >> aptconfig.conf
	echo "Dir::Bin::Methods \"${BUILDDIRECTORY}/methods\";" >> aptconfig.conf
	echo "Dir::Bin::dpkg \"fakeroot\";" >> aptconfig.conf
	echo "DPKG::options:: \"dpkg\";" >> aptconfig.conf
	echo "DPKG::options:: \"--root=${TMPWORKINGDIRECTORY}/rootdir\";" >> aptconfig.conf
	echo "DPKG::options:: \"--force-not-root\";" >> aptconfig.conf
	echo "DPKG::options:: \"--force-bad-path\";" >> aptconfig.conf
	echo "DPKG::options:: \"--force-architecture\";" >> aptconfig.conf # Added to test multiarch before dpkg is ready for it…
	echo "DPKG::options:: \"--log=${TMPWORKINGDIRECTORY}/rootdir/var/log/dpkg.log\";" >> aptconfig.conf
	echo 'quiet::NoUpdate "true";' >> aptconfig.conf
	export LC_ALL=C
	export PATH="${PATH}:/usr/local/sbin:/usr/sbin:/sbin"
	msgdone "info"
}

getarchitecture() {
	if [ "$1" = "native" -o -z "$1" ]; then
		eval `aptconfig shell ARCH APT::Architecture`
		if [ -n "$ARCH" ]; then
			echo $ARCH
		else
			dpkg-architecture -qDEB_BUILD_ARCH
		fi
	else
		echo $1
	fi
}

configarchitecture() {
	local CONFFILE=rootdir/etc/apt/apt.conf.d/01multiarch.conf
	rm -f $CONFFILE
	echo "APT::Architecture \"$(getarchitecture $1)\";" > $CONFFILE
	shift
	while [ -n "$1" ]; do
		echo "APT::Architectures:: \"$(getarchitecture $1)\";" >> $CONFFILE
		shift
	done
}

setupsimplenativepackage() {
	local NAME="$1"
	local ARCH="$2"
	local VERSION="$3"
	local RELEASE="${4:-unstable}"
	local DEPENDENCIES="$5"
	local DESCRIPTION="$6"
	local SECTION="${7:-others}"
	local DISTSECTION
	if [ "$SECTION" = "$(echo "$SECTION" | cut -d'/' -f 2)" ]; then
		DISTSECTION="main"
	else
		DISTSECTION="$(echo "$SECTION" | cut -d'/' -f 1)"
	fi
	local BUILDDIR=incoming/${NAME}-${VERSION}
	mkdir -p ${BUILDDIR}/debian/source
	cd ${BUILDDIR}
	echo "* most suckless software product ever" > FEATURES
	test -e debian/copyright || echo "Copyleft by Joe Sixpack $(date +%Y)" > debian/copyright
	test -e debian/changelog || echo "$NAME ($VERSION) $RELEASE; urgency=low

  * Initial release

 -- Joe Sixpack <joe@example.org>  $(date -R)" > debian/changelog
	test -e debian/control || echo "Source: $NAME
Section: $SECTION
Priority: optional
Maintainer: Joe Sixpack <joe@example.org>
Build-Depends: debhelper (>= 7)
Standards-Version: 3.9.1

Package: $NAME" > debian/control
	if [ "$ARCH" = 'all' ]; then
		echo "Architecture: all" >> debian/control
	else
		echo "Architecture: any" >> debian/control
	fi
	test -z "$DEPENDENCIES" || echo "$DEPENDENCIES" >> debian/control
	if [ -z "$DESCRIPTION" ]; then
		echo "Description: an autogenerated dummy ${NAME}=${VERSION}/${RELEASE}
 If you find such a package installed on your system,
 YOU did something horribly wrong! They are autogenerated
 und used only by testcases for APT and surf no other propose…" >> debian/control
	else
		echo "Description: $DESCRIPTION" >> debian/control
	fi
	test -e debian/compat || echo "7" > debian/compat
	test -e debian/source/format || echo "3.0 (native)" > debian/source/format
	test -e debian/rules || cp /usr/share/doc/debhelper/examples/rules.tiny debian/rules
	cd - > /dev/null
}

buildsimplenativepackage() {
	local NAME="$1"
	local ARCH="$2"
	local VERSION="$3"
	local RELEASE="${4:-unstable}"
	local DEPENDENCIES="$5"
	local DESCRIPTION="$6"
	local SECTION="${7:-others}"
	local PRIORITY="${8:-optional}"
	local DISTSECTION
	if [ "$SECTION" = "$(echo "$SECTION" | cut -d'/' -f 2)" ]; then
		DISTSECTION="main"
	else
		DISTSECTION="$(echo "$SECTION" | cut -d'/' -f 1)"
	fi
	local BUILDDIR=${TMPWORKINGDIRECTORY}/incoming/${NAME}-${VERSION}

	msgninfo "Build package ${NAME} in ${VERSION} for ${RELEASE} in ${DISTSECTION}… "
	mkdir -p $BUILDDIR/debian/source
	echo "* most suckless software product ever" > ${BUILDDIR}/FEATURES
	echo "#!/bin/sh
echo '$NAME says \"Hello!\"'" > ${BUILDDIR}/${NAME}

	echo "Copyleft by Joe Sixpack $(date +%Y)" > ${BUILDDIR}/debian/copyright
	echo "$NAME ($VERSION) $RELEASE; urgency=low

  * Initial release

 -- Joe Sixpack <joe@example.org>  $(date -R)" > ${BUILDDIR}/debian/changelog
	echo "Source: $NAME
Section: $SECTION
Priority: $PRIORITY
Maintainer: Joe Sixpack <joe@example.org>
Standards-Version: 3.9.1

Package: $NAME" > ${BUILDDIR}/debian/control
	if [ "$ARCH" = 'all' ]; then
		echo "Architecture: all" >> ${BUILDDIR}/debian/control
	else
		echo "Architecture: any" >> ${BUILDDIR}/debian/control
	fi
	test -z "$DEPENDENCIES" || echo "$DEPENDENCIES" >> ${BUILDDIR}/debian/control
	if [ -z "$DESCRIPTION" ]; then
		echo "Description: an autogenerated dummy ${NAME}=${VERSION}/${RELEASE}
 If you find such a package installed on your system,
 YOU did something horribly wrong! They are autogenerated
 und used only by testcases for APT and surf no other propose…" >> ${BUILDDIR}/debian/control
	else
		echo "Description: $DESCRIPTION" >> ${BUILDIR}/debian/control
	fi
	echo '3.0 (native)' > ${BUILDDIR}/debian/source/format
	local SRCS="$( (cd ${BUILDDIR}/..; dpkg-source -b ${NAME}-${VERSION} 2>&1) | grep '^dpkg-source: info: building' | grep -o '[a-z0-9._+~-]*$')"
	for SRC in $SRCS; do
		echo "pool/${SRC}" >> ${BUILDDIR}/../${RELEASE}.${DISTSECTION}.srclist
	done

	for arch in $(echo "$ARCH" | sed -e 's#,#\n#g' | sed -e "s#^native\$#$(getarchitecture 'native')#"); do
		rm -rf ${BUILDDIR}/debian/tmp
		mkdir -p ${BUILDDIR}/debian/tmp/DEBIAN ${BUILDDIR}/debian/tmp/usr/share/doc/${NAME} ${BUILDDIR}/debian/tmp/usr/bin
		cp ${BUILDDIR}/debian/copyright ${BUILDDIR}/debian/changelog ${BUILDDIR}/FEATURES ${BUILDDIR}/debian/tmp/usr/share/doc/${NAME}
		cp ${BUILDDIR}/${NAME} ${BUILDDIR}/debian/tmp/usr/bin/${NAME}-${arch}
		(cd ${BUILDDIR}; dpkg-gencontrol -DArchitecture=$arch)
		(cd ${BUILDDIR}/debian/tmp; md5sum $(find usr/ -type f) > DEBIAN/md5sums)

		dpkg-deb --build ${BUILDDIR}/debian/tmp ${BUILDDIR}/.. 2> /dev/null > /dev/null
		echo "pool/${NAME}_${VERSION}_${arch}.deb" >> ${BUILDDIR}/../${RELEASE}.${DISTSECTION}.pkglist
	done

	mkdir -p ${BUILDDIR}/../${NAME}_${VERSION}
	cp ${BUILDDIR}/debian/changelog ${BUILDDIR}/../${NAME}_${VERSION}/
	cp ${BUILDDIR}/debian/changelog ${BUILDDIR}/../${NAME}_${VERSION}.changelog
	rm -rf "${BUILDDIR}"
	msgdone "info"
}

buildpackage() {
	local BUILDDIR=$1
	local RELEASE=$2
	local SECTION=$3
	local ARCH=$(getarchitecture $4)
	msgninfo "Build package $(echo "$BUILDDIR" | grep -o '[^/]*$') for ${RELEASE} in ${SECTION}… "
	cd $BUILDDIR
	if [ "$ARCH" = "all" ]; then
		ARCH="$(dpkg-architecture -qDEB_HOST_ARCH 2> /dev/null)"
	fi
	local BUILT="$(dpkg-buildpackage -uc -us -a$ARCH 2> /dev/null)"
	local PKGS="$( echo "$BUILT" | grep '^dpkg-deb: building package' | cut -d'/' -f 2 | sed -e "s#'\.##")"
	local SRCS="$( echo "$BUILT" | grep '^dpkg-source: info: building' | grep -o '[a-z0-9._+~-]*$')"
	cd - > /dev/null
	for PKG in $PKGS; do
		echo "pool/${PKG}" >> ${TMPWORKINGDIRECTORY}/incoming/${RELEASE}.${SECTION}.pkglist
	done
	for SRC in $SRCS; do
		echo "pool/${SRC}" >> ${TMPWORKINGDIRECTORY}/incoming/${RELEASE}.${SECTION}.srclist
	done
	msgdone "info"
}

buildaptarchive() {
	if [ -d incoming ]; then
		buildaptarchivefromincoming $*
	else
		buildaptarchivefromfiles $*
	fi
}

createaptftparchiveconfig() {
	local ARCHS="$(find pool/ -name '*.deb' | grep -oE '_[a-z0-9-]+\.deb$' | sort | uniq | sed -e '/^_all.deb$/ d' -e 's#^_\([a-z0-9-]*\)\.deb$#\1#' | tr '\n' ' ')"
	if [ -z "$ARCHS" ]; then
		# the pool is empty, so we will operate on faked packages - let us use the configured archs
		ARCHS="$(aptconfig dump | grep APT::Architecture | cut -d'"' -f 2 | sed '/^$/ d' | sort | uniq | tr '\n' ' ')"
	fi
	echo -n 'Dir {
	ArchiveDir "' >> ftparchive.conf
	echo -n $(readlink -f .) >> ftparchive.conf
	echo -n '";
	CacheDir "' >> ftparchive.conf
	echo -n $(readlink -f ..) >> ftparchive.conf
	echo -n '";
	FileListDir "' >> ftparchive.conf
	echo -n $(readlink -f pool/) >> ftparchive.conf
	echo -n '";
};
Default {
	Packages::Compress ". gzip bzip2 lzma xz";
	Sources::Compress ". gzip bzip2 lzma xz";
	Contents::Compress ". gzip bzip2 lzma xz";
	Translation::Compress ". gzip bzip2 lzma xz";
	LongDescription "false";
};
TreeDefault {
	Directory "pool/";
	SrcDirectory "pool/";
};
APT {
	FTPArchive {
		Release {
			Origin "joesixpack";
			Label "apttestcases";
			Suite "unstable";
			Description "repository with dummy packages";
			Architectures "' >> ftparchive.conf
	echo -n "$ARCHS" >> ftparchive.conf
	echo 'source";
		};
	};
};' >> ftparchive.conf
	for DIST in $(find ./pool/ -maxdepth 1 -name '*.pkglist' -type f | cut -d'/' -f 3 | cut -d'.' -f 1 | sort | uniq); do
		echo -n 'tree "dists/' >> ftparchive.conf
		echo -n "$DIST" >> ftparchive.conf
		echo -n '" {
	Architectures "' >> ftparchive.conf
		echo -n "$ARCHS" >> ftparchive.conf
		echo -n 'source";
	FileList "' >> ftparchive.conf
		echo -n "${DIST}.\$(SECTION).pkglist" >> ftparchive.conf
		echo -n '";
	SourceFileList "' >> ftparchive.conf
		echo -n "${DIST}.\$(SECTION).srclist" >> ftparchive.conf
		echo -n '";
	Sections "' >> ftparchive.conf
		echo -n "$(find ./pool/ -maxdepth 1 -name "${DIST}.*.pkglist" -type f | cut -d'/' -f 3 | cut -d'.' -f 2 | sort | uniq | tr '\n' ' ')" >> ftparchive.conf
		echo '";
};' >> ftparchive.conf
	done
}

buildaptftparchivedirectorystructure() {
	local DISTS="$(grep -i '^tree ' ftparchive.conf | cut -d'/' -f 2 | sed -e 's#".*##')"
	for DIST in $DISTS; do
		local SECTIONS="$(grep -i -A 5 "dists/$DIST" ftparchive.conf | grep -i 'Sections' | cut -d'"' -f 2)"
		for SECTION in $SECTIONS; do
			local ARCHS="$(grep -A 5 "dists/$DIST" ftparchive.conf | grep Architectures | cut -d'"' -f 2 | sed -e 's#source##')"
			for ARCH in $ARCHS; do
				mkdir -p dists/${DIST}/${SECTION}/binary-${ARCH}
			done
			mkdir -p dists/${DIST}/${SECTION}/source
			mkdir -p dists/${DIST}/${SECTION}/i18n
		done
	done
}

insertpackage() {
	local RELEASE="$1"
	local NAME="$2"
	local ARCH="$3"
	local VERSION="$4"
	local DEPENDENCIES="$5"
	local PRIORITY="${6:-optional}"
	local ARCHS=""
	for arch in $(echo "$ARCH" | sed -e 's#,#\n#g' | sed -e "s#^native\$#$(getarchitecture 'native')#"); do
		if [ "$arch" = "all" ]; then
			ARCHS="$(aptconfig dump | grep APT::Architecture | cut -d'"' -f 2 | sed '/^$/ d' | sort | uniq | tr '\n' ' ')"
		else
			ARCHS="$arch"
		fi
		for BUILDARCH in $ARCHS; do
			local PPATH="aptarchive/dists/${RELEASE}/main/binary-${BUILDARCH}"
			mkdir -p $PPATH aptarchive/dists/${RELEASE}/main/source
			touch aptarchive/dists/${RELEASE}/main/source/Sources
			local FILE="${PPATH}/Packages"
			echo "Package: $NAME
Priority: $PRIORITY
Section: other
Installed-Size: 42
Maintainer: Joe Sixpack <joe@example.org>
Architecture: $arch
Version: $VERSION
Filename: pool/main/${NAME}/${NAME}_${VERSION}_${arch}.deb" >> $FILE
			test -z "$DEPENDENCIES" || echo "$DEPENDENCIES" >> $FILE
			echo "Description: an autogenerated dummy ${NAME}=${VERSION}/${RELEASE}
 If you find such a package installed on your system,
 YOU did something horribly wrong! They are autogenerated
 und used only by testcases for APT and surf no other propose…
" >> $FILE
		done
	done
}

insertsource() {
	local RELEASE="$1"
	local NAME="$2"
	local ARCH="$3"
	local VERSION="$4"
	local DEPENDENCIES="$5"
	local ARCHS=""
	local SPATH="aptarchive/dists/${RELEASE}/main/source"
	mkdir -p $SPATH
	local FILE="${SPATH}/Sources"
	echo "Package: $NAME
Binary: $NAME
Version: $VERSION
Maintainer: Joe Sixpack <joe@example.org>
Architecture: $ARCH" >> $FILE
	test -z "$DEPENDENCIES" || echo "$DEPENDENCIES" >> $FILE
	echo "Files:
 d41d8cd98f00b204e9800998ecf8427e 0 ${NAME}_${VERSION}.dsc
 d41d8cd98f00b204e9800998ecf8427e 0 ${NAME}_${VERSION}.tar.gz" >> $FILE
}

insertinstalledpackage() {
	local NAME="$1"
	local ARCH="$2"
	local VERSION="$3"
	local DEPENDENCIES="$4"
	local PRIORITY="${5:-optional}"
	local FILE="rootdir/var/lib/dpkg/status"
	for arch in $(echo "$ARCH" | sed -e 's#,#\n#g' | sed -e "s#^native\$#$(getarchitecture 'native')#"); do
		echo "Package: $NAME
Status: install ok installed
Priority: $PRIORITY
Section: other
Installed-Size: 42
Maintainer: Joe Sixpack <joe@example.org>
Architecture: $arch
Version: $VERSION" >> $FILE
		test -z "$DEPENDENCIES" || echo "$DEPENDENCIES" >> $FILE
		echo "Description: an autogenerated dummy ${NAME}=${VERSION}/installed
 If you find such a package installed on your system,
 YOU did something horribly wrong! They are autogenerated
 und used only by testcases for APT and surf no other propose…
" >> $FILE
	done
}


buildaptarchivefromincoming() {
	msginfo "Build APT archive for ${CCMD}$(basename $0)${CINFO} based on incoming packages…"
	cd aptarchive
	[ -e pool ] || ln -s ../incoming pool
	[ -e ftparchive.conf ] || createaptftparchiveconfig
	[ -e dists ] || buildaptftparchivedirectorystructure
	msgninfo "\tGenerate Packages, Sources and Contents files… "
	aptftparchive -qq generate ftparchive.conf
	cd - > /dev/null
	msgdone "info"
	generatereleasefiles
}

buildaptarchivefromfiles() {
	msginfo "Build APT archive for ${CCMD}$(basename $0)${CINFO} based on prebuild files…"
	find aptarchive -name 'Packages' -o -name 'Sources' | while read line; do
		msgninfo "\t${line} file… "
		cat ${line} | gzip > ${line}.gz
		cat ${line} | bzip2 > ${line}.bz2
		cat ${line} | lzma > ${line}.lzma
		cat ${line} | xz > ${line}.xz
		msgdone "info"
	done
	generatereleasefiles
}

# can be overridden by testcases for their pleasure
getcodenamefromsuite() { echo -n "$1"; }
getreleaseversionfromsuite() { true; }
getlabelfromsuite() { true; }

generatereleasefiles() {
	# $1 is the Date header and $2 is the ValidUntil header to be set
	# both should be given in notation date/touch can understand
	msgninfo "\tGenerate Release files… "
	if [ -e aptarchive/dists ]; then
		for dir in $(find ./aptarchive/dists -mindepth 3 -maxdepth 3 -type d -name 'i18n'); do
			aptftparchive -qq release $dir -o APT::FTPArchive::Release::Patterns::='Translation-*' > $dir/Index
		done
		for dir in $(find ./aptarchive/dists -mindepth 1 -maxdepth 1 -type d); do
			local SUITE="$(echo "$dir" | cut -d'/' -f 4)"
			local CODENAME="$(getcodenamefromsuite $SUITE)"
			local VERSION="$(getreleaseversionfromsuite $SUITE)"
<<<<<<< HEAD
			if [ -n "$VERSION" ]; then
				VERSION="-o APT::FTPArchive::Release::Version='${VERSION}'"
			fi
			aptftparchive -qq release $dir \
				-o APT::FTPArchive::Release::Suite="${SUITE}" \
				-o APT::FTPArchive::Release::Codename="${CODENAME}" \
				-o APT::FTPArchive::Release::Label="Testcases" \
=======
			local LABEL="$(getlabelfromsuite $SUITE)"
			if [ -n "$VERSION" ]; then
				VERSION="-o APT::FTPArchive::Release::Version=${VERSION}"
			fi
			if [ -n "$LABEL" ]; then
				LABEL="-o APT::FTPArchive::Release::Label=${LABEL}"
			fi
			aptftparchive -qq release $dir \
				-o APT::FTPArchive::Release::Suite="${SUITE}" \
				-o APT::FTPArchive::Release::Codename="${CODENAME}" \
				${LABEL} \
>>>>>>> 71ecaad2
				${VERSION} \
					| sed -e '/0 Release$/ d' > $dir/Release # remove the self reference
			if [ "$SUITE" = "experimental" -o "$SUITE" = "experimental2" ]; then
				sed -i '/^Date: / a\
NotAutomatic: yes' $dir/Release
			fi
			if [ -n "$1" -a "$1" != "now" ]; then
				sed -i "s/^Date: .*$/Date: $(date -d "$1" '+%a, %d %b %Y %H:%M:%S %Z')/" $dir/Release
			fi
			if [ -n "$2" ]; then
				sed -i "/^Date: / a\
Valid-Until: $(date -d "$2" '+%a, %d %b %Y %H:%M:%S %Z')" $dir/Release
			fi
		done
	else
		aptftparchive -qq release ./aptarchive | sed -e '/0 Release$/ d' > aptarchive/Release # remove the self reference
	fi
	if [ -n "$1" -a "$1" != "now" ]; then
		for release in $(find ./aptarchive -name 'Release'); do
			touch -d "$1" $release
		done
	fi
	msgdone "info"
}

setupdistsaptarchive() {
	local APTARCHIVE=$(readlink -f ./aptarchive)
	rm -f root/etc/apt/sources.list.d/apt-test-*-deb.list
	rm -f root/etc/apt/sources.list.d/apt-test-*-deb-src.list
	for DISTS in $(find ./aptarchive/dists/ -mindepth 1 -maxdepth 1 -type d | cut -d'/' -f 4); do
		SECTIONS=$(find ./aptarchive/dists/${DISTS}/ -mindepth 1 -maxdepth 1 -type d | cut -d'/' -f 5 | tr '\n' ' ')
		msgninfo "\tadd deb and deb-src sources.list lines for ${CCMD}${DISTS} ${SECTIONS}${CINFO}… "
		echo "deb file://$APTARCHIVE $DISTS $SECTIONS" > rootdir/etc/apt/sources.list.d/apt-test-${DISTS}-deb.list
		echo "deb-src file://$APTARCHIVE $DISTS $SECTIONS" > rootdir/etc/apt/sources.list.d/apt-test-${DISTS}-deb-src.list
		msgdone "info"
	done
}

setupflataptarchive() {
	local APTARCHIVE=$(readlink -f ./aptarchive)
	if [ -f ${APTARCHIVE}/Packages ]; then
		msgninfo "\tadd deb sources.list line… "
		echo "deb file://$APTARCHIVE /" > rootdir/etc/apt/sources.list.d/apt-test-archive-deb.list
		msgdone "info"
	else
		rm -f rootdir/etc/apt/sources.list.d/apt-test-archive-deb.list
	fi
	if [ -f ${APTARCHIVE}/Sources ]; then
		msgninfo "\tadd deb-src sources.list line… "
		echo "deb-src file://$APTARCHIVE /" > rootdir/etc/apt/sources.list.d/apt-test-archive-deb-src.list
		msgdone "info"
	else
		rm -f rootdir/etc/apt/sources.list.d/apt-test-archive-deb-src.list
	fi
}

setupaptarchive() {
	buildaptarchive
	if [ -e aptarchive/dists ]; then
		setupdistsaptarchive
	else
		setupflataptarchive
	fi
	signreleasefiles
	msgninfo "\tSync APT's cache with the archive… "
	aptget update -qq
	msgdone "info"
}

signreleasefiles() {
	local SIGNER="${1:-Joe Sixpack}"
	msgninfo "\tSign archive with $SIGNER key… "
	local SECKEYS=""
	for KEY in $(find keys/ -name '*.sec'); do
		SECKEYS="$SECKEYS --secret-keyring $KEY"
	done
	local PUBKEYS=""
	for KEY in $(find keys/ -name '*.pub'); do
		PUBKEYS="$PUBKEYS --keyring $KEY"
	done
	for RELEASE in $(find aptarchive/ -name Release); do
		gpg --yes --no-default-keyring $SECKEYS $PUBKEYS --default-key "$SIGNER" -abs -o ${RELEASE}.gpg ${RELEASE}
		gpg --yes --no-default-keyring $SECKEYS $PUBKEYS --default-key "$SIGNER" --clearsign -o "$(echo "${RELEASE}" | sed 's#/Release$#/InRelease#')" $RELEASE
	done
	msgdone "info"
}

changetowebserver() {
	if which weborf > /dev/null; then
		weborf -xb aptarchive/ 2>&1 > /dev/null &
		addtrap "kill $!;"
	elif which gatling > /dev/null; then
		cd aptarchive
		gatling -p 8080 -F -S 2>&1 > /dev/null &
		addtrap "kill $!;"
		cd - > /dev/null
	elif which lighttpd > /dev/null; then
		echo "server.document-root = \"$(readlink -f ./aptarchive)\"
server.port = 8080
server.stat-cache-engine = \"disable\"" > lighttpd.conf
		lighttpd -t -f lighttpd.conf >/dev/null || msgdie 'Can not change to webserver: our lighttpd config is invalid'
		lighttpd -D -f lighttpd.conf 2>/dev/null >/dev/null &
		addtrap "kill $!;"
	else
		msgdie 'You have to install weborf or lighttpd first'
		return 1
	fi
	local APTARCHIVE="file://$(readlink -f ./aptarchive)"
	for LIST in $(find rootdir/etc/apt/sources.list.d/ -name 'apt-test-*.list'); do
		sed -i $LIST -e "s#$APTARCHIVE#http://localhost:8080/#"
	done
	return 0
}

checkdiff() {
	local DIFFTEXT="$($(which diff) -u $* | sed -e '/^---/ d' -e '/^+++/ d' -e '/^@@/ d')"
	if [ -n "$DIFFTEXT" ]; then
		echo
		echo "$DIFFTEXT"
		return 1
	else
		return 0
	fi
}

testfileequal() {
	local FILE="$1"
	shift
	msgtest "Test for correctness of file" "$FILE"
	if [ -z "$*" ]; then
		echo -n "" | checkdiff $FILE - && msgpass || msgfail
	else
		echo "$*" | checkdiff $FILE - && msgpass || msgfail
	fi
}

testequal() {
	local COMPAREFILE=$(mktemp)
	addtrap "rm $COMPAREFILE;"
	echo "$1" > $COMPAREFILE
	shift
	msgtest "Test for equality of" "$*"
	$* 2>&1 | checkdiff $COMPAREFILE - && msgpass || msgfail
}

testequalor2() {
	local COMPAREFILE1=$(mktemp)
	local COMPAREFILE2=$(mktemp)
	local COMPAREAGAINST=$(mktemp)
	addtrap "rm $COMPAREFILE1 $COMPAREFILE2 $COMPAREAGAINST;"
	echo "$1" > $COMPAREFILE1
	echo "$2" > $COMPAREFILE2
	shift 2
	msgtest "Test for equality OR of" "$*"
	$* 2>&1 1> $COMPAREAGAINST
	(checkdiff $COMPAREFILE1 $COMPAREAGAINST 1> /dev/null ||
		checkdiff $COMPAREFILE2 $COMPAREAGAINST 1> /dev/null) && msgpass ||
		( echo "\n${CINFO}Diff against OR 1${CNORMAL}" "$(checkdiff $COMPAREFILE1 $COMPAREAGAINST)" \
		       "\n${CINFO}Diff against OR 2${CNORMAL}" "$(checkdiff $COMPAREFILE2 $COMPAREAGAINST)" &&
		  msgfail )
}

testshowvirtual() {
	local VIRTUAL="N: Can't select versions from package '$1' as it is purely virtual"
	local PACKAGE="$1"
	shift
	while [ -n "$1" ]; do
		VIRTUAL="${VIRTUAL}
N: Can't select versions from package '$1' as it is purely virtual"
		PACKAGE="${PACKAGE} $1"
		shift
	done
	msgtest "Test for virtual packages" "apt-cache show $PACKAGE"
	VIRTUAL="${VIRTUAL}
N: No packages found"
	local COMPAREFILE=$(mktemp)
	addtrap "rm $COMPAREFILE;"
	local ARCH="$(getarchitecture 'native')"
	echo "$VIRTUAL" | sed -e "s/:$ARCH//" -e 's/:all//' > $COMPAREFILE
	aptcache show -q=0 $PACKAGE 2>&1 | checkdiff $COMPAREFILE - && msgpass || msgfail
}

testnopackage() {
	msgtest "Test for non-existent packages" "apt-cache show $*"
	local SHOWPKG="$(aptcache show $* 2>&1 | grep '^Package: ')"
	if [ -n "$SHOWPKG" ]; then
		echo
		echo "$SHOWPKG"
		msgfail
		return 1
	fi
	msgpass
}

testdpkginstalled() {
	msgtest "Test for correctly installed package(s) with" "dpkg -l $*"
	local PKGS="$(dpkg -l $* | grep '^i' | wc -l)"
	if [ "$PKGS" != $# ]; then
		echo $PKGS
		dpkg -l $* | grep '^[a-z]'
		msgfail
		return 1
	fi
	msgpass
}

testdpkgnotinstalled() {
	msgtest "Test for correctly not-installed package(s) with" "dpkg -l $*"
	local PKGS="$(dpkg -l $* 2> /dev/null | grep '^i' | wc -l)"
	if [ "$PKGS" != 0 ]; then
		echo
		dpkg -l $* | grep '^[a-z]'
		msgfail
		return 1
	fi
	msgpass
}

testmarkedauto() {
	local COMPAREFILE=$(mktemp)
	addtrap "rm $COMPAREFILE;"
	if [ -n "$1" ]; then
		msgtest 'Test for correctly marked as auto-installed' "$*"
		while [ -n "$1" ]; do echo "$1"; shift; done | sort > $COMPAREFILE
	else
		msgtest 'Test for correctly marked as auto-installed' 'no package'
		echo -n > $COMPAREFILE
	fi
	aptmark showauto 2>&1 | checkdiff $COMPAREFILE - && msgpass || msgfail
}

pause() {
	echo "STOPPED execution. Press enter to continue"
	local IGNORE
	read IGNORE
}<|MERGE_RESOLUTION|>--- conflicted
+++ resolved
@@ -542,15 +542,6 @@
 			local SUITE="$(echo "$dir" | cut -d'/' -f 4)"
 			local CODENAME="$(getcodenamefromsuite $SUITE)"
 			local VERSION="$(getreleaseversionfromsuite $SUITE)"
-<<<<<<< HEAD
-			if [ -n "$VERSION" ]; then
-				VERSION="-o APT::FTPArchive::Release::Version='${VERSION}'"
-			fi
-			aptftparchive -qq release $dir \
-				-o APT::FTPArchive::Release::Suite="${SUITE}" \
-				-o APT::FTPArchive::Release::Codename="${CODENAME}" \
-				-o APT::FTPArchive::Release::Label="Testcases" \
-=======
 			local LABEL="$(getlabelfromsuite $SUITE)"
 			if [ -n "$VERSION" ]; then
 				VERSION="-o APT::FTPArchive::Release::Version=${VERSION}"
@@ -562,7 +553,6 @@
 				-o APT::FTPArchive::Release::Suite="${SUITE}" \
 				-o APT::FTPArchive::Release::Codename="${CODENAME}" \
 				${LABEL} \
->>>>>>> 71ecaad2
 				${VERSION} \
 					| sed -e '/0 Release$/ d' > $dir/Release # remove the self reference
 			if [ "$SUITE" = "experimental" -o "$SUITE" = "experimental2" ]; then
