#!/bin/sh -- # no runable script, just for vi

EXIT_CODE=0

# we all like colorful messages
if [ "$MSGCOLOR" != 'NO' ]; then
	if ! expr match "$(readlink -f /proc/$$/fd/1)" '/dev/pts/[0-9]\+' > /dev/null; then
		export MSGCOLOR='NO'
	fi
fi


if [ "$MSGCOLOR" != 'NO' ]; then
	CERROR="\033[1;31m" # red
	CWARNING="\033[1;33m" # yellow
	CMSG="\033[1;32m" # green
	CINFO="\033[1;96m" # light blue
	CDEBUG="\033[1;94m" # blue
	CNORMAL="\033[0;39m" # default system console color
	CDONE="\033[1;32m" # green
	CPASS="\033[1;32m" # green
	CFAIL="\033[1;31m" # red
	CCMD="\033[1;35m" # pink
fi

msgdie() { echo "${CERROR}E: $1${CNORMAL}" >&2; exit 1; }
msgwarn() { echo "${CWARNING}W: $1${CNORMAL}" >&2; }
msgmsg() { echo "${CMSG}$1${CNORMAL}"; }
msginfo() { echo "${CINFO}I: $1${CNORMAL}"; }
msgdebug() { echo "${CDEBUG}D: $1${CNORMAL}"; }
msgdone() { echo "${CDONE}DONE${CNORMAL}"; }
msgnwarn() { echo -n "${CWARNING}W: $1${CNORMAL}" >&2; }
msgnmsg() { echo -n "${CMSG}$1${CNORMAL}"; }
msgninfo() { echo -n "${CINFO}I: $1${CNORMAL}"; }
msgndebug() { echo -n "${CDEBUG}D: $1${CNORMAL}"; }
msgtest() {
	while [ -n "$1" ]; do
		echo -n "${CINFO}$1${CCMD} "
		echo -n "$(echo "$2" | sed -e 's/^aptc/apt-c/' -e 's/^aptg/apt-g/' -e 's/^aptf/apt-f/')${CINFO} "
		shift
		if [ -n "$1" ]; then shift; else break; fi
	done
	echo -n "…${CNORMAL} "
}
msgpass() { echo "${CPASS}PASS${CNORMAL}"; }
msgskip() { echo "${CWARNING}SKIP${CNORMAL}" >&2; }
msgfail() {
	if [ $# -gt 0 ]; then echo "${CFAIL}FAIL: $*${CNORMAL}" >&2;
	else echo "${CFAIL}FAIL${CNORMAL}" >&2; fi
	EXIT_CODE=$((EXIT_CODE+1));
}

# enable / disable Debugging
MSGLEVEL=${MSGLEVEL:-3}
if [ $MSGLEVEL -le 0 ]; then
	msgdie() { true; }
fi
if [ $MSGLEVEL -le 1 ]; then
	msgwarn() { true; }
	msgnwarn() { true; }
fi
if [ $MSGLEVEL -le 2 ]; then
	msgmsg() { true; }
	msgnmsg() { true; }
	msgtest() { true; }
	msgpass() { echo -n " ${CPASS}P${CNORMAL}"; }
	msgskip() { echo -n " ${CWARNING}S${CNORMAL}" >&2; }
	if [ -n "$CFAIL" ]; then
		msgfail() { echo -n " ${CFAIL}FAIL${CNORMAL}" >&2; EXIT_CODE=$((EXIT_CODE+1)); }
	else
		msgfail() { echo -n " ###FAILED###" >&2; EXIT_CODE=$((EXIT_CODE+1)); }
	fi
fi
if [ $MSGLEVEL -le 3 ]; then
	msginfo() { true; }
	msgninfo() { true; }
fi
if [ $MSGLEVEL -le 4 ]; then
	msgdebug() { true; }
	msgndebug() { true; }
fi
msgdone() {
	if [ "$1" = "debug" -a $MSGLEVEL -le 4 ] ||
	   [ "$1" = "info" -a $MSGLEVEL -le 3 ] ||
	   [ "$1" = "msg" -a $MSGLEVEL -le 2 ] ||
	   [ "$1" = "warn" -a $MSGLEVEL -le 1 ] ||
	   [ "$1" = "die" -a $MSGLEVEL -le 0 ]; then
		true;
	else
		echo "${CDONE}DONE${CNORMAL}";
	fi
}
getaptconfig() {
	if [ -f ./aptconfig.conf ]; then
            echo "./aptconfig.conf"
	elif [ -f ../aptconfig.conf ]; then
            echo "../aptconfig.conf"
        fi
}
runapt() {
	msgdebug "Executing: ${CCMD}$*${CDEBUG} "
	local CMD="$1"
	shift
<<<<<<< HEAD
	MALLOC_PERTURB_=21 MALLOC_CHECK_=2 APT_CONFIG="$(getaptconfig)" LD_LIBRARY_PATH=${BUILDDIRECTORY} ${BUILDDIRECTORY}/$CMD "$@"
=======
	case $CMD in
	sh|aptitude|*/*) ;;
	*) CMD="${BUILDDIRECTORY}/$CMD";;
	esac
	if [ -f ./aptconfig.conf ]; then
		MALLOC_PERTURB_=21 MALLOC_CHECK_=2 APT_CONFIG=aptconfig.conf LD_LIBRARY_PATH=${LIBRARYPATH} $CMD "$@"
	elif [ -f ../aptconfig.conf ]; then
		MALLOC_PERTURB_=21 MALLOC_CHECK_=2 APT_CONFIG=../aptconfig.conf LD_LIBRARY_PATH=${LIBRARYPATH} $CMD "$@"
	else
		MALLOC_PERTURB_=21 MALLOC_CHECK_=2 LD_LIBRARY_PATH=${LIBRARYPATH} $CMD "$@"
	fi
>>>>>>> 40f8a8ba
}
aptconfig() { runapt apt-config "$@"; }
aptcache() { runapt apt-cache "$@"; }
aptcdrom() { runapt apt-cdrom "$@"; }
aptget() { runapt apt-get "$@"; }
aptftparchive() { runapt apt-ftparchive "$@"; }
aptkey() { runapt apt-key "$@"; }
aptmark() { runapt apt-mark "$@"; }
apt() { runapt apt "$@"; }
<<<<<<< HEAD
apthelper() { 
  APT_CONFIG="$(getaptconfig)" LD_LIBRARY_PATH=${APTHELPERBINDIR} ${APTHELPERBINDIR}/apt-helper "$@";
}
aptwebserver() {
  LD_LIBRARY_PATH=${APTWEBSERVERBINDIR} ${APTWEBSERVERBINDIR}/aptwebserver "$@";
}
dpkg() {
	command dpkg --root=${TMPWORKINGDIRECTORY}/rootdir --force-not-root --force-bad-path --log=${TMPWORKINGDIRECTORY}/rootdir/var/log/dpkg.log "$@"
}
aptitude() {
	APT_CONFIG="$(getaptconfig)" LD_LIBRARY_PATH=${BUILDDIRECTORY}  command aptitude "$@"
}
gdb() {
	echo "gdb: run »$*«"
	APT_CONFIG="$(getaptconfig)" LD_LIBRARY_PATH=${BUILDDIRECTORY} command gdb ${BUILDDIRECTORY}/$1 --args "$@"
}
http() {
	LD_LIBRARY_PATH=${BUILDDIRECTORY} ${BUILDDIRECTORY}/methods/http
=======
apthelper() { runapt "${APTHELPERBINDIR}/apt-helper" "$@"; }
aptwebserver() { runapt "${APTWEBSERVERBINDIR}/aptwebserver" "$@"; }
aptitude() { runapt aptitude "$@"; }

dpkg() {
	command dpkg --root=${TMPWORKINGDIRECTORY}/rootdir --force-not-root --force-bad-path --log=${TMPWORKINGDIRECTORY}/rootdir/var/log/dpkg.log "$@"
}
dpkgcheckbuilddeps() {
	command dpkg-checkbuilddeps --admindir=${TMPWORKINGDIRECTORY}/rootdir/var/lib/dpkg "$@"
}
gdb() {
	echo "gdb: run »$*«"
	APT_CONFIG=aptconfig.conf LD_LIBRARY_PATH=${LIBRARYPATH} command gdb ${BUILDDIRECTORY}/$1 --args "$@"
>>>>>>> 40f8a8ba
}
gpg() {
	# see apt-key for the whole trickery. Setup is done in setupenvironment
	command gpg --ignore-time-conflict --no-options --no-default-keyring \
		--homedir "${TMPWORKINGDIRECTORY}/gnupghome" \
		--no-auto-check-trustdb --trust-model always \
		"$@"
}

exitwithstatus() {
        # error if we about to overflow, but ...
        #   "255 failures ought to be enough for everybody"
        if [ $EXIT_CODE -gt 255 ]; then
            msgdie "Total failure count $EXIT_CODE too big"
        fi
        exit $((EXIT_CODE <= 255 ? EXIT_CODE : 255));
}

shellsetedetector() {
	local exit_status=$?
	if [ "$exit_status" != '0' ]; then
		echo >&2 "${CERROR}E: Looks like the testcases ended prematurely with exitcode: ${exit_status}${CNORMAL}"
		if [ "$EXIT_CODE" = '0' ]; then
			EXIT_CODE="$exit_status"
		fi
	fi
}

addtrap() {
	if [ "$1" = 'prefix' ]; then
		CURRENTTRAP="$2 $CURRENTTRAP"
	else
		CURRENTTRAP="$CURRENTTRAP $1"
	fi
	trap "shellsetedetector; $CURRENTTRAP exitwithstatus;" 0 HUP INT QUIT ILL ABRT FPE SEGV PIPE TERM
}

setupenvironment() {
	TMPWORKINGDIRECTORY=$(mktemp -d)
	TESTDIRECTORY=$(readlink -f $(dirname $0))
	msgninfo "Preparing environment for ${CCMD}$(basename $0)${CINFO} in ${TMPWORKINGDIRECTORY}… "

        # allow overriding the default BUILDDIR location
	BUILDDIRECTORY=${APT_INTEGRATION_TESTS_BUILD_DIR:-"${TESTDIRECTORY}/../../build/bin"}
	LIBRARYPATH=${APT_INTEGRATION_TESTS_LIBRARY_PATH:-"${BUILDDIRECTORY}"}
        METHODSDIR=${APT_INTEGRATION_TESTS_METHODS_DIR:-"${BUILDDIRECTORY}/methods"}
        APTHELPERBINDIR=${APT_INTEGRATION_TESTS_LIBEXEC_DIR:-"${BUILDDIRECTORY}"}
        APTWEBSERVERBINDIR=${APT_INTEGRATION_TESTS_WEBSERVER_BIN_DIR:-"${BUILDDIRECTORY}"}
	test -x "${BUILDDIRECTORY}/apt-get" || msgdie "You need to build tree first"
        # -----

	addtrap "cd /; rm -rf $TMPWORKINGDIRECTORY;"
	cd $TMPWORKINGDIRECTORY
	mkdir rootdir aptarchive keys
	cd rootdir
	mkdir -p etc/apt/apt.conf.d etc/apt/sources.list.d etc/apt/trusted.gpg.d etc/apt/preferences.d
	mkdir -p var/cache var/lib/apt var/log tmp
	mkdir -p var/lib/dpkg/info var/lib/dpkg/updates var/lib/dpkg/triggers
	touch var/lib/dpkg/available
	mkdir -p usr/lib/apt
	ln -s ${METHODSDIR} usr/lib/apt/methods
	ln -s ${BUILDDIRECTORY}/../../debian/apt.conf.autoremove etc/apt/apt.conf.d/01autoremove
	cd ..
	local PACKAGESFILE=$(echo "$(basename $0)" | sed -e 's/^test-/Packages-/' -e 's/^skip-/Packages-/')
	if [ -f "${TESTDIRECTORY}/${PACKAGESFILE}" ]; then
		cp "${TESTDIRECTORY}/${PACKAGESFILE}" aptarchive/Packages
	fi
	local SOURCESSFILE=$(echo "$(basename $0)" | sed -e 's/^test-/Sources-/' -e 's/^skip-/Sources-/')
	if [ -f "${TESTDIRECTORY}/${SOURCESSFILE}" ]; then
		cp "${TESTDIRECTORY}/${SOURCESSFILE}" aptarchive/Sources
	fi
	cp $(find $TESTDIRECTORY -name '*.pub' -o -name '*.sec') keys/
	ln -s ${TMPWORKINGDIRECTORY}/keys/joesixpack.pub rootdir/etc/apt/trusted.gpg.d/joesixpack.gpg
	echo "Dir \"${TMPWORKINGDIRECTORY}/rootdir\";" > aptconfig.conf
	echo "Dir::state::status \"${TMPWORKINGDIRECTORY}/rootdir/var/lib/dpkg/status\";" >> aptconfig.conf
	echo "Debug::NoLocking \"true\";" >> aptconfig.conf
	echo "APT::Get::Show-User-Simulation-Note \"false\";" >> aptconfig.conf
	echo "Dir::Bin::Methods \"${METHODSDIR}\";" >> aptconfig.conf
	echo "Dir::Bin::dpkg \"fakeroot\";" >> aptconfig.conf
	echo "DPKG::options:: \"dpkg\";" >> aptconfig.conf
	echo "DPKG::options:: \"--root=${TMPWORKINGDIRECTORY}/rootdir\";" >> aptconfig.conf
	echo "DPKG::options:: \"--force-not-root\";" >> aptconfig.conf
	echo "DPKG::options:: \"--force-bad-path\";" >> aptconfig.conf
	if ! command dpkg --assert-multi-arch >/dev/null 2>&1; then
		echo "DPKG::options:: \"--force-architecture\";" >> aptconfig.conf # Added to test multiarch before dpkg is ready for it…
	fi
	echo "DPKG::options:: \"--log=${TMPWORKINGDIRECTORY}/rootdir/var/log/dpkg.log\";" >> aptconfig.conf
	echo 'quiet::NoUpdate "true";' >> aptconfig.conf
	echo "Acquire::https::CaInfo \"${TESTDIR}/apt.pem\";" > rootdir/etc/apt/apt.conf.d/99https
        echo "Apt::Cmd::Disable-Script-Warning \"1\";" > rootdir/etc/apt/apt.conf.d/apt-binary
	configcompression '.' 'gz' #'bz2' 'lzma' 'xz'

	# gpg needs a trustdb to function, but it can't be invalid (not even empty)
	# see also apt-key where this trickery comes from:
	local TRUSTDBDIR="${TMPWORKINGDIRECTORY}/gnupghome"
	mkdir "$TRUSTDBDIR"
	chmod 700 "$TRUSTDBDIR"
	# We also don't use a secret keyring, of course, but gpg panics and
	# implodes if there isn't one available - and writeable for imports
	local SECRETKEYRING="${TRUSTDBDIR}/secring.gpg"
	touch $SECRETKEYRING
	# now create the trustdb with an (empty) dummy keyring
	# newer gpg versions are fine without it, but play it safe for now
	gpg --quiet --check-trustdb --secret-keyring $SECRETKEYRING --keyring $SECRETKEYRING >/dev/null 2>&1

	# cleanup the environment a bit
	export PATH="${PATH}:/usr/local/sbin:/usr/sbin:/sbin"
	export LC_ALL=C.UTF-8
	unset LANGUAGE APT_CONFIG
	unset GREP_OPTIONS DEB_BUILD_PROFILES

	msgdone "info"
}

getarchitecture() {
	if [ "$1" = "native" -o -z "$1" ]; then
		eval `aptconfig shell ARCH APT::Architecture`
		if [ -n "$ARCH" ]; then
			echo $ARCH
		else
			dpkg --print-architecture
		fi
	else
		echo $1
	fi
}

getarchitectures() {
	echo "$(aptconfig dump | grep APT::Architecture | cut -d'"' -f 2 | sed '/^$/ d' | sort | uniq | tr '\n' ' ')"
}

getarchitecturesfromcommalist() {
	echo "$1" | sed -e 's#,#\n#g' | sed -e "s/^native\$/$(getarchitecture 'native')/"
}

configarchitecture() {
	{
		echo "APT::Architecture \"$(getarchitecture $1)\";"
		while [ -n "$1" ]; do
			echo "APT::Architectures:: \"$(getarchitecture $1)\";"
			shift
		done
	} >rootdir/etc/apt/apt.conf.d/01multiarch.conf
	configdpkg
}

configdpkg() {
	if [ ! -e rootdir/var/lib/dpkg/status ]; then
		local STATUSFILE=$(echo "$(basename $0)" | sed -e 's/^test-/status-/' -e 's/^skip-/status-/')
		if [ -f "${TESTDIRECTORY}/${STATUSFILE}" ]; then
			cp "${TESTDIRECTORY}/${STATUSFILE}" rootdir/var/lib/dpkg/status
		else
			echo -n > rootdir/var/lib/dpkg/status
		fi
	fi
	rm -f rootdir/etc/apt/apt.conf.d/00foreigndpkg
	if command dpkg --assert-multi-arch >/dev/null 2>&1 ; then
		local ARCHS="$(getarchitectures)"
		if echo "$ARCHS" | grep -E -q '[^ ]+ [^ ]+'; then
			DPKGARCH="$(dpkg --print-architecture)"
			for ARCH in ${ARCHS}; do
				if [ "${ARCH}" != "${DPKGARCH}" ]; then
					if ! dpkg --add-architecture ${ARCH} >/dev/null 2>&1; then
						# old-style used e.g. in Ubuntu-P – and as it seems travis
						echo "DPKG::options:: \"--foreign-architecture\";" >> rootdir/etc/apt/apt.conf.d/00foreigndpkg
						echo "DPKG::options:: \"${ARCH}\";"  >> rootdir/etc/apt/apt.conf.d/00foreigndpkg
					fi
				fi
			done
			if [ "0" = "$(dpkg -l dpkg 2> /dev/null | grep '^i' | wc -l)" ]; then
				# dpkg doesn't really check the version as long as it is fully installed,
				# but just to be sure we choose one above the required version
				insertinstalledpackage 'dpkg' "all" '1.16.2+fake'
			fi
		fi
	fi
}

configcompression() {
	while [ -n "$1" ]; do
		case "$1" in
		'.') echo ".\t.\tcat";;
		'gz') echo "gzip\tgz\tgzip";;
		'bz2') echo "bzip2\tbz2\tbzip2";;
		'lzma') echo "lzma\tlzma\txz --format=lzma";;
		'xz') echo "xz\txz\txz";;
		*) echo "$1\t$1\t$1";;
		esac
		shift
	done > ${TMPWORKINGDIRECTORY}/rootdir/etc/testcase-compressor.conf
}

setupsimplenativepackage() {
	local NAME="$1"
	local ARCH="$2"
	local VERSION="$3"
	local RELEASE="${4:-unstable}"
	local DEPENDENCIES="$5"
	local DESCRIPTION="${6:-"an autogenerated dummy ${NAME}=${VERSION}/${RELEASE}
 If you find such a package installed on your system,
 something went horribly wrong! They are autogenerated
 und used only by testcases and surf no other propose…"}"

	local SECTION="${7:-others}"
	local DISTSECTION
	if [ "$SECTION" = "$(echo "$SECTION" | cut -d'/' -f 2)" ]; then
		DISTSECTION="main"
	else
		DISTSECTION="$(echo "$SECTION" | cut -d'/' -f 1)"
	fi
	local BUILDDIR=incoming/${NAME}-${VERSION}
	mkdir -p ${BUILDDIR}/debian/source
	cd ${BUILDDIR}
	echo "* most suckless software product ever" > FEATURES
	test -e debian/copyright || echo "Copyleft by Joe Sixpack $(date +%Y)" > debian/copyright
	test -e debian/changelog || echo "$NAME ($VERSION) $RELEASE; urgency=low

  * Initial release

 -- Joe Sixpack <joe@example.org>  $(date -R)" > debian/changelog
	test -e debian/control || echo "Source: $NAME
Section: $SECTION
Priority: optional
Maintainer: Joe Sixpack <joe@example.org>
Build-Depends: debhelper (>= 7)
Standards-Version: 3.9.1

Package: $NAME" > debian/control
	if [ "$ARCH" = 'all' ]; then
		echo "Architecture: all" >> debian/control
	else
		echo "Architecture: any" >> debian/control
	fi
	test -z "$DEPENDENCIES" || echo "$DEPENDENCIES" >> debian/control
	echo "Description: $DESCRIPTION" >> debian/control

	test -e debian/compat || echo "7" > debian/compat
	test -e debian/source/format || echo "3.0 (native)" > debian/source/format
	test -e debian/rules || cp /usr/share/doc/debhelper/examples/rules.tiny debian/rules
	cd - > /dev/null
}

buildsimplenativepackage() {
	local NAME="$1"
	local ARCH="$2"
	local VERSION="$3"
	local RELEASE="${4:-unstable}"
	local DEPENDENCIES="$5"
	local DESCRIPTION="${6:-"an autogenerated dummy ${NAME}=${VERSION}/${RELEASE}
 If you find such a package installed on your system,
 something went horribly wrong! They are autogenerated
 und used only by testcases and surf no other propose…"}"

	local SECTION="${7:-others}"
	local PRIORITY="${8:-optional}"
        local FILE_TREE="$9"
        local COMPRESS_TYPE="${10:-gzip}"
	local DISTSECTION
	if [ "$SECTION" = "$(echo "$SECTION" | cut -d'/' -f 2)" ]; then
		DISTSECTION="main"
	else
		DISTSECTION="$(echo "$SECTION" | cut -d'/' -f 1)"
	fi
	local BUILDDIR=${TMPWORKINGDIRECTORY}/incoming/${NAME}-${VERSION}

	msgninfo "Build package ${NAME} in ${VERSION} for ${RELEASE} in ${DISTSECTION}… "
	mkdir -p $BUILDDIR/debian/source
	echo "* most suckless software product ever" > ${BUILDDIR}/FEATURES
	echo "#!/bin/sh
echo '$NAME says \"Hello!\"'" > ${BUILDDIR}/${NAME}

	echo "Copyleft by Joe Sixpack $(date +%Y)" > ${BUILDDIR}/debian/copyright
	echo "$NAME ($VERSION) $RELEASE; urgency=low

  * Initial release

 -- Joe Sixpack <joe@example.org>  $(date -R)" > ${BUILDDIR}/debian/changelog
	echo "Source: $NAME
Section: $SECTION
Priority: $PRIORITY
Maintainer: Joe Sixpack <joe@example.org>
Standards-Version: 3.9.3" > ${BUILDDIR}/debian/control
	local BUILDDEPS="$(echo "$DEPENDENCIES" | grep '^Build-')"
	test -z "$BUILDDEPS" || echo "$BUILDDEPS" >> ${BUILDDIR}/debian/control
	echo "
Package: $NAME" >> ${BUILDDIR}/debian/control

	if [ "$ARCH" = 'all' ]; then
		echo "Architecture: all" >> ${BUILDDIR}/debian/control
	else
		echo "Architecture: any" >> ${BUILDDIR}/debian/control
	fi
	local DEPS="$(echo "$DEPENDENCIES" | grep -v '^Build-')"
	test -z "$DEPS" || echo "$DEPS" >> ${BUILDDIR}/debian/control
	echo "Description: $DESCRIPTION" >> ${BUILDDIR}/debian/control

	echo '3.0 (native)' > ${BUILDDIR}/debian/source/format
	(cd ${BUILDDIR}/..; dpkg-source -b ${NAME}-${VERSION} 2>&1) | sed -n 's#^dpkg-source: info: building [^ ]\+ in ##p' \
		| while read SRC; do
		echo "pool/${SRC}" >> ${BUILDDIR}/../${RELEASE}.${DISTSECTION}.srclist
#		if expr match "${SRC}" '.*\.dsc' >/dev/null 2>&1; then
#			gpg --yes --secret-keyring ./keys/joesixpack.sec \
#				--keyring ./keys/joesixpack.pub --default-key 'Joe Sixpack' \
#				--clearsign -o "${BUILDDIR}/../${SRC}.sign" "${BUILDDIR}/../$SRC"
#			mv "${BUILDDIR}/../${SRC}.sign" "${BUILDDIR}/../$SRC"
#		fi
	done

	for arch in $(getarchitecturesfromcommalist "$ARCH"); do
		rm -rf ${BUILDDIR}/debian/tmp
		mkdir -p ${BUILDDIR}/debian/tmp/DEBIAN ${BUILDDIR}/debian/tmp/usr/share/doc/${NAME} ${BUILDDIR}/debian/tmp/usr/bin
		cp ${BUILDDIR}/debian/copyright ${BUILDDIR}/debian/changelog ${BUILDDIR}/FEATURES ${BUILDDIR}/debian/tmp/usr/share/doc/${NAME}
		cp ${BUILDDIR}/${NAME} ${BUILDDIR}/debian/tmp/usr/bin/${NAME}-${arch}
                if [ -n "$FILE_TREE" ]; then
                    cp -ar "$FILE_TREE" ${BUILDDIR}/debian/tmp
                fi

		(cd ${BUILDDIR}; dpkg-gencontrol -DArchitecture=$arch)
		(cd ${BUILDDIR}/debian/tmp; md5sum $(find usr/ -type f) > DEBIAN/md5sums)
		local LOG="${BUILDDIR}/../${NAME}_${VERSION}_${arch}.dpkg-deb.log"
		# ensure the right permissions as dpkg-deb ensists
		chmod 755 ${BUILDDIR}/debian/tmp/DEBIAN
		if ! dpkg-deb -Z${COMPRESS_TYPE} --build ${BUILDDIR}/debian/tmp ${BUILDDIR}/.. >$LOG 2>&1; then
			cat $LOG
			false
		fi
		rm $LOG
		echo "pool/${NAME}_${VERSION}_${arch}.deb" >> ${BUILDDIR}/../${RELEASE}.${DISTSECTION}.pkglist
	done

	mkdir -p ${BUILDDIR}/../${NAME}_${VERSION}
	cp ${BUILDDIR}/debian/changelog ${BUILDDIR}/../${NAME}_${VERSION}/
	cp ${BUILDDIR}/debian/changelog ${BUILDDIR}/../${NAME}_${VERSION}.changelog
	rm -rf "${BUILDDIR}"
	msgdone "info"
}

buildpackage() {
	local BUILDDIR=$1
	local RELEASE=$2
	local SECTION=$3
	local ARCH=$(getarchitecture $4)
	local PKGNAME="$(echo "$BUILDDIR" | grep -o '[^/]*$')"
	local BUILDLOG="$(readlink -f "${BUILDDIR}/../${PKGNAME}_${RELEASE}_${SECTION}.dpkg-bp.log")"
	msgninfo "Build package ${PKGNAME} for ${RELEASE} in ${SECTION}… "
	cd $BUILDDIR
	if [ "$ARCH" = "all" ]; then
		ARCH="$(dpkg-architecture -qDEB_HOST_ARCH 2> /dev/null)"
	fi
	if ! dpkg-buildpackage -uc -us -a$ARCH >$BUILDLOG 2>&1 ; then
		cat $BUILDLOG
		false
	fi
	local PKGS="$(grep '^dpkg-deb: building package' $BUILDLOG | cut -d'/' -f 2 | sed -e "s#'\.##")"
	local SRCS="$(grep '^dpkg-source: info: building' $BUILDLOG | grep -o '[a-z0-9._+~-]*$')"
	cd - > /dev/null
	for PKG in $PKGS; do
		echo "pool/${PKG}" >> ${TMPWORKINGDIRECTORY}/incoming/${RELEASE}.${SECTION}.pkglist
	done
	for SRC in $SRCS; do
		echo "pool/${SRC}" >> ${TMPWORKINGDIRECTORY}/incoming/${RELEASE}.${SECTION}.srclist
	done
	msgdone "info"
}

buildaptarchive() {
	if [ -d incoming ]; then
		buildaptarchivefromincoming "$@"
	else
		buildaptarchivefromfiles "$@"
	fi
}

createaptftparchiveconfig() {
	local COMPRESSORS="$(cut -d'	' -f 1 ${TMPWORKINGDIRECTORY}/rootdir/etc/testcase-compressor.conf | tr '\n' ' ')"
	COMPRESSORS="${COMPRESSORS%* }"
	local ARCHS="$(find pool/ -name '*.deb' | grep -oE '_[a-z0-9-]+\.deb$' | sort | uniq | sed -e '/^_all.deb$/ d' -e 's#^_\([a-z0-9-]*\)\.deb$#\1#' | tr '\n' ' ')"
	if [ -z "$ARCHS" ]; then
		# the pool is empty, so we will operate on faked packages - let us use the configured archs
		ARCHS="$(getarchitectures)"
	fi
	echo -n 'Dir {
	ArchiveDir "' >> ftparchive.conf
	echo -n $(readlink -f .) >> ftparchive.conf
	echo -n '";
	CacheDir "' >> ftparchive.conf
	echo -n $(readlink -f ..) >> ftparchive.conf
	echo -n '";
	FileListDir "' >> ftparchive.conf
	echo -n $(readlink -f pool/) >> ftparchive.conf
	echo -n '";
};
Default {
	Packages::Compress "'"$COMPRESSORS"'";
	Sources::Compress "'"$COMPRESSORS"'";
	Contents::Compress "'"$COMPRESSORS"'";
	Translation::Compress "'"$COMPRESSORS"'";
	LongDescription "false";
};
TreeDefault {
	Directory "pool/";
	SrcDirectory "pool/";
};
APT {
	FTPArchive {
		Release {
			Origin "joesixpack";
			Label "apttestcases";
			Suite "unstable";
			Description "repository with dummy packages";
			Architectures "' >> ftparchive.conf
	echo -n "$ARCHS" >> ftparchive.conf
	echo 'source";
		};
	};
};' >> ftparchive.conf
	for DIST in $(find ./pool/ -maxdepth 1 -name '*.pkglist' -type f | cut -d'/' -f 3 | cut -d'.' -f 1 | sort | uniq); do
		echo -n 'tree "dists/' >> ftparchive.conf
		echo -n "$DIST" >> ftparchive.conf
		echo -n '" {
	Architectures "' >> ftparchive.conf
		echo -n "$ARCHS" >> ftparchive.conf
		echo -n 'source";
	FileList "' >> ftparchive.conf
		echo -n "${DIST}.\$(SECTION).pkglist" >> ftparchive.conf
		echo -n '";
	SourceFileList "' >> ftparchive.conf
		echo -n "${DIST}.\$(SECTION).srclist" >> ftparchive.conf
		echo -n '";
	Sections "' >> ftparchive.conf
		echo -n "$(find ./pool/ -maxdepth 1 -name "${DIST}.*.pkglist" -type f | cut -d'/' -f 3 | cut -d'.' -f 2 | sort | uniq | tr '\n' ' ')" >> ftparchive.conf
		echo '";
};' >> ftparchive.conf
	done
}

buildaptftparchivedirectorystructure() {
	local DISTS="$(grep -i '^tree ' ftparchive.conf | cut -d'/' -f 2 | sed -e 's#".*##')"
	for DIST in $DISTS; do
		local SECTIONS="$(grep -i -A 5 "dists/$DIST" ftparchive.conf | grep -i 'Sections' | cut -d'"' -f 2)"
		for SECTION in $SECTIONS; do
			local ARCHS="$(grep -A 5 "dists/$DIST" ftparchive.conf | grep Architectures | cut -d'"' -f 2 | sed -e 's#source##')"
			for ARCH in $ARCHS; do
				mkdir -p dists/${DIST}/${SECTION}/binary-${ARCH}
			done
			mkdir -p dists/${DIST}/${SECTION}/source
			mkdir -p dists/${DIST}/${SECTION}/i18n
		done
	done
}

insertpackage() {
	local RELEASE="$1"
	local NAME="$2"
	local ARCH="$3"
	local VERSION="$4"
	local DEPENDENCIES="$5"
	local PRIORITY="${6:-optional}"
	local DESCRIPTION="${7:-"an autogenerated dummy ${NAME}=${VERSION}/${RELEASE}
 If you find such a package installed on your system,
 something went horribly wrong! They are autogenerated
 und used only by testcases and surf no other propose…"}"
	local ARCHS=""
	for arch in $(getarchitecturesfromcommalist "$ARCH"); do
		if [ "$arch" = 'all' -o "$arch" = 'none' ]; then
			ARCHS="$(getarchitectures)"
		else
			ARCHS="$arch"
		fi
		for BUILDARCH in $ARCHS; do
			local PPATH="aptarchive/dists/${RELEASE}/main/binary-${BUILDARCH}"
			mkdir -p $PPATH aptarchive/dists/${RELEASE}/main/source
			touch aptarchive/dists/${RELEASE}/main/source/Sources
			local FILE="${PPATH}/Packages"
			echo "Package: $NAME
Priority: $PRIORITY
Section: other
Installed-Size: 42
Maintainer: Joe Sixpack <joe@example.org>" >> $FILE
			test "$arch" = 'none' || echo "Architecture: $arch" >> $FILE
			echo "Version: $VERSION
Filename: pool/main/${NAME}/${NAME}_${VERSION}_${arch}.deb" >> $FILE
			test -z "$DEPENDENCIES" || echo "$DEPENDENCIES" >> $FILE
			echo "Description: $DESCRIPTION" >> $FILE
			echo >> $FILE
		done
	done
}

insertsource() {
	local RELEASE="$1"
	local NAME="$2"
	local ARCH="$3"
	local VERSION="$4"
	local DEPENDENCIES="$5"
	local ARCHS=""
	local SPATH="aptarchive/dists/${RELEASE}/main/source"
	mkdir -p $SPATH
	local FILE="${SPATH}/Sources"
	echo "Package: $NAME
Binary: $NAME
Version: $VERSION
Maintainer: Joe Sixpack <joe@example.org>
Architecture: $ARCH" >> $FILE
	test -z "$DEPENDENCIES" || echo "$DEPENDENCIES" >> $FILE
	echo "Files:
 d41d8cd98f00b204e9800998ecf8427e 0 ${NAME}_${VERSION}.dsc
 d41d8cd98f00b204e9800998ecf8427e 0 ${NAME}_${VERSION}.tar.gz
" >> $FILE
}

insertinstalledpackage() {
	local NAME="$1"
	local ARCH="$2"
	local VERSION="$3"
	local DEPENDENCIES="$4"
	local PRIORITY="${5:-optional}"
	local STATUS="${6:-install ok installed}"
	local DESCRIPTION="${7:-"an autogenerated dummy ${NAME}=${VERSION}/installed
 If you find such a package installed on your system,
 something went horribly wrong! They are autogenerated
 und used only by testcases and surf no other propose…"}"

	local FILE='rootdir/var/lib/dpkg/status'
	local INFO='rootdir/var/lib/dpkg/info'
	for arch in $(getarchitecturesfromcommalist "$ARCH"); do
		echo "Package: $NAME
Status: $STATUS
Priority: $PRIORITY
Section: other
Installed-Size: 42
Maintainer: Joe Sixpack <joe@example.org>
Version: $VERSION" >> $FILE
		test "$arch" = 'none' || echo "Architecture: $arch" >> $FILE
		test -z "$DEPENDENCIES" || echo "$DEPENDENCIES" >> $FILE
		echo "Description: $DESCRIPTION" >> $FILE
		echo >> $FILE
		if [ "$(dpkg-query -W --showformat='${Multi-Arch}')" = 'same' ]; then
			echo -n > ${INFO}/${NAME}:${arch}.list
		else
			echo -n > ${INFO}/${NAME}.list
		fi
	done
}


buildaptarchivefromincoming() {
	msginfo "Build APT archive for ${CCMD}$(basename $0)${CINFO} based on incoming packages…"
	cd aptarchive
	[ -e pool ] || ln -s ../incoming pool
	[ -e ftparchive.conf ] || createaptftparchiveconfig
	[ -e dists ] || buildaptftparchivedirectorystructure
	msgninfo "\tGenerate Packages, Sources and Contents files… "
	aptftparchive -qq generate ftparchive.conf
	cd - > /dev/null
	msgdone "info"
	generatereleasefiles
}

buildaptarchivefromfiles() {
	msginfo "Build APT archive for ${CCMD}$(basename $0)${CINFO} based on prebuild files…"
	find aptarchive -name 'Packages' -o -name 'Sources' | while read line; do
		msgninfo "\t${line} file… "
		compressfile "$line" "$1"
		msgdone "info"
	done
	generatereleasefiles "$@"
}

compressfile() {
	cat ${TMPWORKINGDIRECTORY}/rootdir/etc/testcase-compressor.conf | while read compressor extension command; do
		if [ "$compressor" = '.' ]; then
			if [ -n "$2" ]; then
				touch -d "$2" "$1"
			fi
			continue
		fi
		cat "$1" | $command > "${1}.${extension}"
		if [ -n "$2" ]; then
			touch -d "$2" "${1}.${extension}"
		fi
	done
}

# can be overridden by testcases for their pleasure
getcodenamefromsuite() {
	case "$1" in
	unstable) echo 'sid';;
	*) echo -n "$1";;
	esac
}
getreleaseversionfromsuite() { true; }
getlabelfromsuite() { true; }

generatereleasefiles() {
	# $1 is the Date header and $2 is the ValidUntil header to be set
	# both should be given in notation date/touch can understand
	msgninfo "\tGenerate Release files… "
	if [ -e aptarchive/dists ]; then
		for dir in $(find ./aptarchive/dists -mindepth 1 -maxdepth 1 -type d); do
			local SUITE="$(echo "$dir" | cut -d'/' -f 4)"
			local CODENAME="$(getcodenamefromsuite $SUITE)"
			local VERSION="$(getreleaseversionfromsuite $SUITE)"
			local LABEL="$(getlabelfromsuite $SUITE)"
			if [ -n "$VERSION" ]; then
				VERSION="-o APT::FTPArchive::Release::Version=${VERSION}"
			fi
			if [ -n "$LABEL" ]; then
				LABEL="-o APT::FTPArchive::Release::Label=${LABEL}"
			fi
			aptftparchive -qq release $dir \
				-o APT::FTPArchive::Release::Suite="${SUITE}" \
				-o APT::FTPArchive::Release::Codename="${CODENAME}" \
				${LABEL} \
				${VERSION} \
					| sed -e '/0 Release$/ d' > $dir/Release # remove the self reference
			if [ "$SUITE" = "experimental" -o "$SUITE" = "experimental2" ]; then
				sed -i '/^Date: / a\
NotAutomatic: yes' $dir/Release
			fi
			if [ -n "$1" -a "$1" != "now" ]; then
				sed -i "s/^Date: .*$/Date: $(date -d "$1" '+%a, %d %b %Y %H:%M:%S %Z')/" $dir/Release
			fi
			if [ -n "$2" ]; then
				sed -i "/^Date: / a\
Valid-Until: $(date -d "$2" '+%a, %d %b %Y %H:%M:%S %Z')" $dir/Release
			fi
		done
	else
		aptftparchive -qq release ./aptarchive | sed -e '/0 Release$/ d' > aptarchive/Release # remove the self reference
	fi
	if [ -n "$1" -a "$1" != "now" ]; then
		for release in $(find ./aptarchive -name 'Release'); do
			touch -d "$1" $release
		done
	fi
	msgdone "info"
}

setupdistsaptarchive() {
	local APTARCHIVE=$(readlink -f ./aptarchive)
	rm -f root/etc/apt/sources.list.d/apt-test-*-deb.list
	rm -f root/etc/apt/sources.list.d/apt-test-*-deb-src.list
	for DISTS in $(find ./aptarchive/dists/ -mindepth 1 -maxdepth 1 -type d | cut -d'/' -f 4); do
		SECTIONS=$(find ./aptarchive/dists/${DISTS}/ -mindepth 1 -maxdepth 1 -type d | cut -d'/' -f 5 | tr '\n' ' ')
		msgninfo "\tadd deb and deb-src sources.list lines for ${CCMD}${DISTS} ${SECTIONS}${CINFO}… "
		echo "deb file://$APTARCHIVE $DISTS $SECTIONS" > rootdir/etc/apt/sources.list.d/apt-test-${DISTS}-deb.list
		echo "deb-src file://$APTARCHIVE $DISTS $SECTIONS" > rootdir/etc/apt/sources.list.d/apt-test-${DISTS}-deb-src.list
		msgdone "info"
	done
}

setupflataptarchive() {
	local APTARCHIVE=$(readlink -f ./aptarchive)
	if [ -f ${APTARCHIVE}/Packages ]; then
		msgninfo "\tadd deb sources.list line… "
		echo "deb file://$APTARCHIVE /" > rootdir/etc/apt/sources.list.d/apt-test-archive-deb.list
		msgdone "info"
	else
		rm -f rootdir/etc/apt/sources.list.d/apt-test-archive-deb.list
	fi
	if [ -f ${APTARCHIVE}/Sources ]; then
		msgninfo "\tadd deb-src sources.list line… "
		echo "deb-src file://$APTARCHIVE /" > rootdir/etc/apt/sources.list.d/apt-test-archive-deb-src.list
		msgdone "info"
	else
		rm -f rootdir/etc/apt/sources.list.d/apt-test-archive-deb-src.list
	fi
}

setupaptarchive() {
	buildaptarchive
	if [ -e aptarchive/dists ]; then
		setupdistsaptarchive
	else
		setupflataptarchive
	fi
	signreleasefiles
	if [ "$1" != '--no-update' ]; then
		msgninfo "\tSync APT's cache with the archive… "
		aptget update -qq
		msgdone "info"
	fi
}

signreleasefiles() {
	local SIGNER="${1:-Joe Sixpack}"
	local GPG="gpg --batch --yes"
	msgninfo "\tSign archive with $SIGNER key… "
	local REXKEY='keys/rexexpired'
	local SECEXPIREBAK="${REXKEY}.sec.bak"
	local PUBEXPIREBAK="${REXKEY}.pub.bak"
	if [ "${SIGNER}" = 'Rex Expired' ]; then
		# the key is expired, so gpg doesn't allow to sign with and the --faked-system-time
		# option doesn't exist anymore (and using faketime would add a new obscure dependency)
		# therefore we 'temporary' make the key not expired and restore a backup after signing
		cp ${REXKEY}.sec $SECEXPIREBAK
		cp ${REXKEY}.pub $PUBEXPIREBAK
		local SECUNEXPIRED="${REXKEY}.sec.unexpired"
		local PUBUNEXPIRED="${REXKEY}.pub.unexpired"
		if [ -f "$SECUNEXPIRED" ] && [ -f "$PUBUNEXPIRED" ]; then
			cp $SECUNEXPIRED ${REXKEY}.sec
			cp $PUBUNEXPIRED ${REXKEY}.pub
		else
			printf "expire\n1w\nsave\n" | $GPG --keyring ${REXKEY}.pub --secret-keyring ${REXKEY}.sec --command-fd 0 --edit-key "${SIGNER}" >/dev/null 2>&1 || true
			cp ${REXKEY}.sec $SECUNEXPIRED
			cp ${REXKEY}.pub $PUBUNEXPIRED
		fi
	fi
	for KEY in $(find keys/ -name '*.sec'); do
		GPG="$GPG --secret-keyring $KEY"
	done
	for KEY in $(find keys/ -name '*.pub'); do
		GPG="$GPG --keyring $KEY"
	done
	for RELEASE in $(find aptarchive/ -name Release); do
		$GPG --default-key "$SIGNER" --armor --detach-sign --sign --output ${RELEASE}.gpg ${RELEASE}
		local INRELEASE="$(echo "${RELEASE}" | sed 's#/Release$#/InRelease#')"
		$GPG --default-key "$SIGNER" --clearsign --output $INRELEASE $RELEASE
		# we might have set a specific date for the Release file, so copy it
		touch -d "$(stat --format "%y" ${RELEASE})" ${RELEASE}.gpg ${INRELEASE}
	done
	if [ -f "$SECEXPIREBAK" ] && [ -f "$PUBEXPIREBAK" ]; then
		mv -f $SECEXPIREBAK ${REXKEY}.sec
		mv -f $PUBEXPIREBAK ${REXKEY}.pub
	fi
	msgdone "info"
}

webserverconfig() {
	msgtest "Set webserver config option '${1}' to" "$2"
	local DOWNLOG='rootdir/tmp/download-testfile.log'
	local STATUS='rootdir/tmp/webserverconfig.status'
	rm -f "$STATUS" "$DOWNLOG"
	if downloadfile "http://localhost:8080/_config/set/${1}/${2}" "$STATUS" > "$DOWNLOG"; then
		msgpass
	else
		cat "$DOWNLOG" "$STATUS"
		msgfail
	fi
	testwebserverlaststatuscode '200'
}

rewritesourceslist() {
	local APTARCHIVE="file://$(readlink -f "${TMPWORKINGDIRECTORY}/aptarchive")"
	for LIST in $(find rootdir/etc/apt/sources.list.d/ -name 'apt-test-*.list'); do
		sed -i $LIST -e "s#$APTARCHIVE#${1}#" -e "s#http://localhost:8080/#${1}#" -e "s#http://localhost:4433/#${1}#"
	done
}

changetowebserver() {
	if [ "$1" != '--no-rewrite' ]; then
		rewritesourceslist 'http://localhost:8080/'
	else
		shift
	fi
	if test -x ${APTWEBSERVERBINDIR}/aptwebserver; then
		cd aptarchive
		local LOG="webserver.log"
		if ! aptwebserver -o aptwebserver::fork=1 "$@" >$LOG 2>&1 ; then
			cat $LOG
			false
		fi
		local PID="$(cat aptwebserver.pid)"
		if [ -z "$PID" ]; then
			msgdie 'Could not fork aptwebserver successfully'
		fi
		addtrap "kill $PID;"
		cd - > /dev/null
	else
		msgdie 'You have to build aptwerbserver or install a webserver'
	fi
}

changetohttpswebserver() {
	if ! which stunnel4 >/dev/null; then
		msgdie 'You need to install stunnel4 for https testcases'
	fi
	if [ ! -e "${TMPWORKINGDIRECTORY}/aptarchive/aptwebserver.pid" ]; then
		changetowebserver --no-rewrite "$@"
	fi
	echo "pid = ${TMPWORKINGDIRECTORY}/aptarchive/stunnel.pid
cert = ${TESTDIRECTORY}/apt.pem
output = /dev/null

[https]
accept = 4433
connect = 8080
" > ${TMPWORKINGDIRECTORY}/stunnel.conf
	stunnel4 "${TMPWORKINGDIRECTORY}/stunnel.conf"
	local PID="$(cat ${TMPWORKINGDIRECTORY}/aptarchive/stunnel.pid)"
	addtrap 'prefix' "kill ${PID};"
	rewritesourceslist 'https://localhost:4433/'
}

changetocdrom() {
	mkdir -p rootdir/media/cdrom/.disk
	local CD="$(readlink -f rootdir/media/cdrom)"
	echo "acquire::cdrom::mount \"${CD}\";
acquire::cdrom::${CD}/::mount \"mv ${CD}-unmounted ${CD}\";
acquire::cdrom::${CD}/::umount \"mv ${CD} ${CD}-unmounted\";
acquire::cdrom::autodetect 0;" > rootdir/etc/apt/apt.conf.d/00cdrom
	echo -n "$1" > ${CD}/.disk/info
	if [ ! -d aptarchive/dists ]; then
		msgdie 'Flat file archive cdroms can not be created currently'
		return 1
	fi
	mv aptarchive/dists "$CD"
	ln -s "$(readlink -f ./incoming)" $CD/pool
	find rootdir/etc/apt/sources.list.d/ -name 'apt-test-*.list' -delete
	# start with an unmounted disk
	mv "${CD}" "${CD}-unmounted"
	# we don't want the disk to be modifiable
	addtrap 'prefix' "chmod -f -R +w $PWD/rootdir/media/cdrom/dists/ $PWD/rootdir/media/cdrom-unmounted/dists/ || true;"
	chmod -R -w rootdir/media/cdrom-unmounted/dists
}

downloadfile() {
	local PROTO="$(echo "$1" | cut -d':' -f 1 )"
	apthelper -o Debug::Acquire::${PROTO}=1 \
		download-file "$1" "$2" 2>&1 || true
	# only if the file exists the download was successful
	if [ -e "$2" ]; then
		return 0
	else
		return 1
	fi
}

checkdiff() {
	local DIFFTEXT="$(command diff -u "$@" | sed -e '/^---/ d' -e '/^+++/ d' -e '/^@@/ d')"
	if [ -n "$DIFFTEXT" ]; then
		echo >&2
		echo >&2 "$DIFFTEXT"
		return 1
	else
		return 0
	fi
}

testfileequal() {
	local FILE="$1"
	shift
	msgtest "Test for correctness of file" "$FILE"
	if [ -z "$*" ]; then
		echo -n "" | checkdiff $FILE - && msgpass || msgfail
	else
		echo "$*" | checkdiff $FILE - && msgpass || msgfail
	fi
}

testempty() {
	msgtest "Test for no output of" "$*"
	test -z "$($* 2>&1)" && msgpass || msgfail
}

testequal() {
	local MSG='Test of equality of'
	if [ "$1" = '--nomsg' ]; then
		MSG=''
		shift
	fi

	local COMPAREFILE="${TMPWORKINGDIRECTORY}/rootdir/tmp/testequal.comparefile"
	echo "$1" > $COMPAREFILE
	shift

	if [ -n "$MSG" ]; then
		msgtest "$MSG" "$*"
	fi
	$* 2>&1 | checkdiff $COMPAREFILE - && msgpass || msgfail
}

testequalor2() {
	local COMPAREFILE1="${TMPWORKINGDIRECTORY}/rootdir/tmp/testequalor2.comparefile1"
	local COMPAREFILE2="${TMPWORKINGDIRECTORY}/rootdir/tmp/testequalor2.comparefile2"
	local COMPAREAGAINST="${TMPWORKINGDIRECTORY}/rootdir/tmp/testequalor2.compareagainst"
	echo "$1" > $COMPAREFILE1
	echo "$2" > $COMPAREFILE2
	shift 2
	msgtest "Test for equality OR of" "$*"
	$* >$COMPAREAGAINST 2>&1 || true
	if checkdiff $COMPAREFILE1 $COMPAREAGAINST >/dev/null 2>&1 || \
		checkdiff $COMPAREFILE2 $COMPAREAGAINST >/dev/null 2>&1
	then
		msgpass
	else
		echo -n "\n${CINFO}Diff against OR 1${CNORMAL}"
		checkdiff $COMPAREFILE1 $COMPAREAGAINST || true
		echo -n "${CINFO}Diff against OR 2${CNORMAL}"
		checkdiff $COMPAREFILE2 $COMPAREAGAINST || true
		msgfail
	fi
}

testshowvirtual() {
	local VIRTUAL="N: Can't select versions from package '$1' as it is purely virtual"
	local PACKAGE="$1"
	shift
	while [ -n "$1" ]; do
		VIRTUAL="${VIRTUAL}
N: Can't select versions from package '$1' as it is purely virtual"
		PACKAGE="${PACKAGE} $1"
		shift
	done
	msgtest "Test for virtual packages" "apt-cache show $PACKAGE"
	VIRTUAL="${VIRTUAL}
N: No packages found"
	local COMPAREFILE="${TMPWORKINGDIRECTORY}/rootdir/tmp/testshowvirtual.comparefile"
	local ARCH="$(getarchitecture 'native')"
	echo "$VIRTUAL" | sed -e "s/:$ARCH//" -e 's/:all//' > $COMPAREFILE
	aptcache show -q=0 $PACKAGE 2>&1 | checkdiff $COMPAREFILE - && msgpass || msgfail
}

testnopackage() {
	msgtest "Test for non-existent packages" "apt-cache show $*"
	local SHOWPKG="$(aptcache show "$@" 2>&1 | grep '^Package: ')"
	if [ -n "$SHOWPKG" ]; then
		echo >&2
		echo >&2 "$SHOWPKG"
		msgfail
	else
		msgpass
	fi
}

testdpkginstalled() {
	msgtest "Test for correctly installed package(s) with" "dpkg -l $*"
	local PKGS="$(dpkg -l "$@" 2>/dev/null | grep '^i' | wc -l)"
	if [ "$PKGS" != $# ]; then
		echo >&2 $PKGS
		dpkg -l "$@" | grep '^[a-z]' >&2
		msgfail
	else
		msgpass
	fi
}

testdpkgnotinstalled() {
	msgtest "Test for correctly not-installed package(s) with" "dpkg -l $*"
	local PKGS="$(dpkg -l "$@" 2> /dev/null | grep '^i' | wc -l)"
	if [ "$PKGS" != 0 ]; then
		echo
		dpkg -l "$@" | grep '^[a-z]' >&2
		msgfail
	else
		msgpass
	fi
}

testmarkedauto() {
	local COMPAREFILE="${TMPWORKINGDIRECTORY}/rootdir/tmp/testmarkedauto.comparefile"
	if [ -n "$1" ]; then
		msgtest 'Test for correctly marked as auto-installed' "$*"
		while [ -n "$1" ]; do echo "$1"; shift; done | sort > $COMPAREFILE
	else
		msgtest 'Test for correctly marked as auto-installed' 'no package'
		echo -n > $COMPAREFILE
	fi
	aptmark showauto 2>&1 | checkdiff $COMPAREFILE - && msgpass || msgfail
}

testsuccess() {
	if [ "$1" = '--nomsg' ]; then
		shift
	else
		msgtest 'Test for successful execution of' "$*"
	fi
	local OUTPUT="${TMPWORKINGDIRECTORY}/rootdir/tmp/testsuccess.output"
	if $@ >${OUTPUT} 2>&1; then
		msgpass
	else
		echo >&2
		cat >&2 $OUTPUT
		msgfail
	fi
}

testfailure() {
	if [ "$1" = '--nomsg' ]; then
		shift
	else
		msgtest 'Test for failure in execution of' "$*"
	fi
	local OUTPUT="${TMPWORKINGDIRECTORY}/rootdir/tmp/testfailure.output"
	if $@ >${OUTPUT} 2>&1; then
		echo >&2
		cat >&2 $OUTPUT
		msgfail
	else
		msgpass
	fi
}

testwebserverlaststatuscode() {
	local DOWNLOG='rootdir/tmp/webserverstatus-testfile.log'
	local STATUS='rootdir/tmp/webserverstatus-statusfile.log'
	rm -f "$DOWNLOG" "$STATUS"
	msgtest 'Test last status code from the webserver was' "$1"
	downloadfile "http://localhost:8080/_config/find/aptwebserver::last-status-code" "$STATUS" > "$DOWNLOG"
	if [ "$(cat "$STATUS")" = "$1" ]; then
		msgpass
	else
		echo >&2
		if [ -n "$2" ]; then
			shift
			echo >&2 '#### Additionally provided output files contain:'
			cat >&2 "$@"
		fi
		echo >&2 '#### Download log of the status code:'
		cat >&2 "$DOWNLOG"
		msgfail "Status was $(cat "$STATUS")"
	fi
}

pause() {
	echo "STOPPED execution. Press enter to continue"
	local IGNORE
	read IGNORE
}<|MERGE_RESOLUTION|>--- conflicted
+++ resolved
@@ -101,21 +101,11 @@
 	msgdebug "Executing: ${CCMD}$*${CDEBUG} "
 	local CMD="$1"
 	shift
-<<<<<<< HEAD
-	MALLOC_PERTURB_=21 MALLOC_CHECK_=2 APT_CONFIG="$(getaptconfig)" LD_LIBRARY_PATH=${BUILDDIRECTORY} ${BUILDDIRECTORY}/$CMD "$@"
-=======
 	case $CMD in
 	sh|aptitude|*/*) ;;
 	*) CMD="${BUILDDIRECTORY}/$CMD";;
 	esac
-	if [ -f ./aptconfig.conf ]; then
-		MALLOC_PERTURB_=21 MALLOC_CHECK_=2 APT_CONFIG=aptconfig.conf LD_LIBRARY_PATH=${LIBRARYPATH} $CMD "$@"
-	elif [ -f ../aptconfig.conf ]; then
-		MALLOC_PERTURB_=21 MALLOC_CHECK_=2 APT_CONFIG=../aptconfig.conf LD_LIBRARY_PATH=${LIBRARYPATH} $CMD "$@"
-	else
-		MALLOC_PERTURB_=21 MALLOC_CHECK_=2 LD_LIBRARY_PATH=${LIBRARYPATH} $CMD "$@"
-	fi
->>>>>>> 40f8a8ba
+	MALLOC_PERTURB_=21 MALLOC_CHECK_=2 APT_CONFIG="$(getaptconfig)" LD_LIBRARY_PATH=${BUILDDIRECTORY} $CMD "$@"
 }
 aptconfig() { runapt apt-config "$@"; }
 aptcache() { runapt apt-cache "$@"; }
@@ -125,26 +115,6 @@
 aptkey() { runapt apt-key "$@"; }
 aptmark() { runapt apt-mark "$@"; }
 apt() { runapt apt "$@"; }
-<<<<<<< HEAD
-apthelper() { 
-  APT_CONFIG="$(getaptconfig)" LD_LIBRARY_PATH=${APTHELPERBINDIR} ${APTHELPERBINDIR}/apt-helper "$@";
-}
-aptwebserver() {
-  LD_LIBRARY_PATH=${APTWEBSERVERBINDIR} ${APTWEBSERVERBINDIR}/aptwebserver "$@";
-}
-dpkg() {
-	command dpkg --root=${TMPWORKINGDIRECTORY}/rootdir --force-not-root --force-bad-path --log=${TMPWORKINGDIRECTORY}/rootdir/var/log/dpkg.log "$@"
-}
-aptitude() {
-	APT_CONFIG="$(getaptconfig)" LD_LIBRARY_PATH=${BUILDDIRECTORY}  command aptitude "$@"
-}
-gdb() {
-	echo "gdb: run »$*«"
-	APT_CONFIG="$(getaptconfig)" LD_LIBRARY_PATH=${BUILDDIRECTORY} command gdb ${BUILDDIRECTORY}/$1 --args "$@"
-}
-http() {
-	LD_LIBRARY_PATH=${BUILDDIRECTORY} ${BUILDDIRECTORY}/methods/http
-=======
 apthelper() { runapt "${APTHELPERBINDIR}/apt-helper" "$@"; }
 aptwebserver() { runapt "${APTWEBSERVERBINDIR}/aptwebserver" "$@"; }
 aptitude() { runapt aptitude "$@"; }
@@ -158,7 +128,6 @@
 gdb() {
 	echo "gdb: run »$*«"
 	APT_CONFIG=aptconfig.conf LD_LIBRARY_PATH=${LIBRARYPATH} command gdb ${BUILDDIRECTORY}/$1 --args "$@"
->>>>>>> 40f8a8ba
 }
 gpg() {
 	# see apt-key for the whole trickery. Setup is done in setupenvironment
