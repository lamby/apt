#!/bin/sh -- # no runable script, just for vi

# we all like colorful messages
CERROR="[1;31m" # red
CWARNING="[1;33m" # yellow
CMSG="[1;32m" # green
CINFO="[1;96m" # light blue
CDEBUG="[1;94m" # blue
CNORMAL="[0;39m" # default system console color
CDONE="[1;32m" # green
CPASS="[1;32m" # green
CFAIL="[1;31m" # red
CCMD="[1;35m" # pink

msgdie() { echo "${CERROR}E: $1${CNORMAL}" >&2; exit 1; }
msgwarn() { echo "${CWARNING}W: $1${CNORMAL}" >&2; }
msgmsg() { echo "${CMSG}$1${CNORMAL}" >&2; }
msginfo() { echo "${CINFO}I: $1${CNORMAL}" >&2; }
msgdebug() { echo "${CDEBUG}D: $1${CNORMAL}" >&2; }
msgdone() { echo "${CDONE}DONE${CNORMAL}" >&2; }
msgnwarn() { echo -n "${CWARNING}W: $1${CNORMAL}" >&2; }
msgnmsg() { echo -n "${CMSG}$1${CNORMAL}" >&2; }
msgninfo() { echo -n "${CINFO}I: $1${CNORMAL}" >&2; }
msgndebug() { echo -n "${CDEBUG}D: $1${CNORMAL}" >&2; }
msgtest() { echo -n "${CINFO}$1 ${CCMD}$(echo "$2" | sed -e 's/^aptc/apt-c/' -e 's/^aptg/apt-g/' -e 's/^aptf/apt-f/')${CINFO} …${CNORMAL} " >&2; }
msgpass() { echo "${CPASS}PASS${CNORMAL}" >&2; }
msgskip() { echo "${CWARNING}SKIP${CNORMAL}" >&2; }
msgfail() { echo "${CFAIL}FAIL${CNORMAL}" >&2; }

# enable / disable Debugging
MSGLEVEL=${MSGLEVEL:-3}
if [ $MSGLEVEL -le 0 ]; then
	msgdie() { true; }
fi
if [ $MSGLEVEL -le 1 ]; then
	msgwarn() { true; }
	msgnwarn() { true; }
fi
if [ $MSGLEVEL -le 2 ]; then
	msgmsg() { true; }
	msgnmsg() { true; }
	msgtest() { true; }
	msgpass() { echo -n " ${CPASS}P${CNORMAL}" >&2; }
	msgskip() { echo -n " ${CWARNING}S${CNORMAL}" >&2; }
	msgfail() { echo -n " ${CFAIL}FAIL${CNORMAL}" >&2; }
fi
if [ $MSGLEVEL -le 3 ]; then
	msginfo() { true; }
	msgninfo() { true; }
fi
if [ $MSGLEVEL -le 4 ]; then
	msgdebug() { true; }
	msgndebug() { true; }
fi
msgdone() {
	if [ "$1" = "debug" -a $MSGLEVEL -le 4 ] ||
	   [ "$1" = "info" -a $MSGLEVEL -le 3 ] ||
	   [ "$1" = "msg" -a $MSGLEVEL -le 2 ] ||
	   [ "$1" = "warn" -a $MSGLEVEL -le 1 ] ||
	   [ "$1" = "die" -a $MSGLEVEL -le 0 ]; then
		true;
	else
		echo "${CDONE}DONE${CNORMAL}" >&2;
	fi
}

runapt() {
	msgdebug "Executing: ${CCMD}$*${CDEBUG} "
	if [ -f ./aptconfig.conf ]; then
		APT_CONFIG=aptconfig.conf LD_LIBRARY_PATH=${BUILDDIRECTORY} ${BUILDDIRECTORY}/$*
        elif [ -f ../aptconfig.conf ]; then
                APT_CONFIG=../aptconfig.conf LD_LIBRARY_PATH=${BUILDDIRECTORY} ${BUILDDIRECTORY}/$*
	else
		LD_LIBRARY_PATH=${BUILDDIRECTORY} ${BUILDDIRECTORY}/$*
	fi
}
aptconfig() { runapt apt-config $*; }
aptcache() { runapt apt-cache $*; }
aptget() { runapt apt-get $*; }
aptftparchive() { runapt apt-ftparchive $*; }
aptkey() { runapt apt-key $*; }
aptmark() { runapt apt-mark $*; }
dpkg() {
	$(which dpkg) --root=${TMPWORKINGDIRECTORY}/rootdir --force-not-root --force-bad-path --log=${TMPWORKINGDIRECTORY}/rootdir/var/log/dpkg.log $*
}
aptitude() {
	if [ -f ./aptconfig.conf ]; then
		APT_CONFIG=aptconfig.conf LD_LIBRARY_PATH=${BUILDDIRECTORY}  $(which aptitude) $*
	elif [ -f ../aptconfig.conf ]; then
		APT_CONFIG=../aptconfig.conf LD_LIBRARY_PATH=${BUILDDIRECTORY} $(which aptitude) $*
	else
		LD_LIBRARY_PATH=${BUILDDIRECTORY}  $(which aptitude) $*
	fi
}

addtrap() {
	CURRENTTRAP="$CURRENTTRAP $1"
	trap "$CURRENTTRAP" 0 HUP INT QUIT ILL ABRT FPE SEGV PIPE TERM
}

setupenvironment() {
	TMPWORKINGDIRECTORY=$(mktemp -d)
	local TESTDIR=$(readlink -f $(dirname $0))
	msgninfo "Preparing environment for ${CCMD}$(basename $0)${CINFO} in ${TMPWORKINGDIRECTORY}… "
	BUILDDIRECTORY="${TESTDIR}/../../build/bin"
	test -x "${BUILDDIRECTORY}/apt-get" || msgdie "You need to build tree first"
	local OLDWORKINGDIRECTORY=$(pwd)
	addtrap "cd /; rm -rf $TMPWORKINGDIRECTORY; cd $OLDWORKINGDIRECTORY;"
	cd $TMPWORKINGDIRECTORY
	mkdir rootdir aptarchive keys
	cd rootdir
	mkdir -p etc/apt/apt.conf.d etc/apt/sources.list.d etc/apt/trusted.gpg.d etc/apt/preferences.d
	mkdir -p var/cache var/lib var/log
	mkdir -p var/lib/dpkg/info var/lib/dpkg/updates var/lib/dpkg/triggers
	local STATUSFILE=$(echo "$(basename $0)" | sed -e 's/^test-/status-/' -e 's/^skip-/status-/')
	if [ -f "${TESTDIR}/${STATUSFILE}" ]; then
		cp "${TESTDIR}/${STATUSFILE}" var/lib/dpkg/status
	else
		touch var/lib/dpkg/status
	fi
	touch var/lib/dpkg/available
	mkdir -p usr/lib/apt
	ln -s ${BUILDDIRECTORY}/methods usr/lib/apt/methods
	cd ..
	local PACKAGESFILE=$(echo "$(basename $0)" | sed -e 's/^test-/Packages-/' -e 's/^skip-/Packages-/')
	if [ -f "${TESTDIR}/${PACKAGESFILE}" ]; then
		cp "${TESTDIR}/${PACKAGESFILE}" aptarchive/Packages
	fi
	local SOURCESSFILE=$(echo "$(basename $0)" | sed -e 's/^test-/Sources-/' -e 's/^skip-/Sources-/')
	if [ -f "${TESTDIR}/${SOURCESSFILE}" ]; then
		cp "${TESTDIR}/${SOURCESSFILE}" aptarchive/Sources
	fi
	cp $(find $TESTDIR -name '*.pub' -o -name '*.sec') keys/
	ln -s ${TMPWORKINGDIRECTORY}/keys/joesixpack.pub rootdir/etc/apt/trusted.gpg.d/joesixpack.gpg
	echo "Dir \"${TMPWORKINGDIRECTORY}/rootdir\";" > aptconfig.conf
	echo "Dir::state::status \"${TMPWORKINGDIRECTORY}/rootdir/var/lib/dpkg/status\";" >> aptconfig.conf
	echo "Debug::NoLocking \"true\";" >> aptconfig.conf
	echo "APT::Get::Show-User-Simulation-Note \"false\";" >> aptconfig.conf
	echo "Dir::Bin::Methods \"${BUILDDIRECTORY}/methods\";" >> aptconfig.conf
	echo "Dir::Bin::dpkg \"fakeroot\";" >> aptconfig.conf
	echo "DPKG::options:: \"dpkg\";" >> aptconfig.conf
	echo "DPKG::options:: \"--root=${TMPWORKINGDIRECTORY}/rootdir\";" >> aptconfig.conf
	echo "DPKG::options:: \"--force-not-root\";" >> aptconfig.conf
	echo "DPKG::options:: \"--force-bad-path\";" >> aptconfig.conf
	echo "DPKG::options:: \"--log=${TMPWORKINGDIRECTORY}/rootdir/var/log/dpkg.log\";" >> aptconfig.conf
	echo 'quiet::NoUpdate "true";' >> aptconfig.conf
	export LC_ALL=C
	msgdone "info"
}

configarchitecture() {
	local CONFFILE=rootdir/etc/apt/apt.conf.d/01multiarch.conf
	echo "APT::Architecture \"$1\";" > $CONFFILE
	shift
	while [ -n "$1" ]; do
		echo "APT::Architectures:: \"$1\";" >> $CONFFILE
		shift
	done
}

setupsimplenativepackage() {
	local NAME="$1"
	local ARCH="$2"
	local VERSION="$3"
	local RELEASE="${4:-unstable}"
	local DEPENDENCIES="$5"
	local DESCRIPTION="$6"
	local SECTION="${7:-others}"
	local DISTSECTION
	if [ "$SECTION" = "$(echo "$SECTION" | cut -d'/' -f 2)" ]; then
		DISTSECTION="main"
	else
		DISTSECTION="$(echo "$SECTION" | cut -d'/' -f 1)"
	fi
	local BUILDDIR=incoming/${NAME}-${VERSION}
	mkdir -p ${BUILDDIR}/debian/source
	cd ${BUILDDIR}
	echo "* most suckless software product ever" > FEATURES
	test -e debian/copyright || echo "Copyleft by Joe Sixpack $(date +%Y)" > debian/copyright
	test -e debian/changelog || echo "$NAME ($VERSION) $RELEASE; urgency=low

  * Initial release

 -- Joe Sixpack <joe@example.org>  $(date -R)" > debian/changelog
	test -e debian/control || echo "Source: $NAME
Section: $SECTION
Priority: optional
Maintainer: Joe Sixpack <joe@example.org>
Build-Depends: debhelper (>= 7)
Standards-Version: 3.9.1

Package: $NAME" > debian/control
	if [ "$ARCH" = 'all' ]; then
		echo "Architecture: all" >> debian/control
	else
		echo "Architecture: any" >> debian/control
	fi
	test -z "$DEPENDENCIES" || echo "$DEPENDENCIES" >> debian/control
	if [ -z "$DESCRIPTION" ]; then
		echo "Description: an autogenerated dummy ${NAME}=${VERSION}/${RELEASE}
 If you find such a package installed on your system,
 YOU did something horribly wrong! They are autogenerated
 und used only by testcases for APT and surf no other propose…" >> debian/control
	else
		echo "Description: $DESCRIPTION" >> debian/control
	fi
	test -e debian/compat || echo "7" > debian/compat
	test -e debian/source/format || echo "3.0 (native)" > debian/source/format
	test -e debian/rules || cp /usr/share/doc/debhelper/examples/rules.tiny debian/rules
	cd - > /dev/null
}

buildsimplenativepackage() {
	local NAME="$1"
	local ARCH="$2"
	local VERSION="$3"
	local RELEASE="${4:-unstable}"
	local DEPENDENCIES="$5"
	local DESCRIPTION="$6"
	local SECTION="${7:-others}"
	local DISTSECTION
	if [ "$SECTION" = "$(echo "$SECTION" | cut -d'/' -f 2)" ]; then
		DISTSECTION="main"
	else
		DISTSECTION="$(echo "$SECTION" | cut -d'/' -f 1)"
	fi
	local BUILDDIR=${TMPWORKINGDIRECTORY}/incoming/${NAME}-${VERSION}

	msgninfo "Build package ${NAME} in ${VERSION} for ${RELEASE} in ${DISTSECTION}… "
	mkdir -p $BUILDDIR/debian/source
	echo "* most suckless software product ever" > ${BUILDDIR}/FEATURES
	echo "#!/bin/sh
echo '$NAME says \"Hello!\"'" > ${BUILDDIR}/${NAME}

	echo "Copyleft by Joe Sixpack $(date +%Y)" > ${BUILDDIR}/debian/copyright
	echo "$NAME ($VERSION) $RELEASE; urgency=low

  * Initial release

 -- Joe Sixpack <joe@example.org>  $(date -R)" > ${BUILDDIR}/debian/changelog
	echo "Source: $NAME
Section: $SECTION
Priority: optional
Maintainer: Joe Sixpack <joe@example.org>
Standards-Version: 3.9.1

Package: $NAME" > ${BUILDDIR}/debian/control
	if [ "$ARCH" = 'all' ]; then
		echo "Architecture: all" >> ${BUILDDIR}/debian/control
	else
		echo "Architecture: any" >> ${BUILDDIR}/debian/control
	fi
	test -z "$DEPENDENCIES" || echo "$DEPENDENCIES" >> ${BUILDDIR}/debian/control
	if [ -z "$DESCRIPTION" ]; then
		echo "Description: an autogenerated dummy ${NAME}=${VERSION}/${RELEASE}
 If you find such a package installed on your system,
 YOU did something horribly wrong! They are autogenerated
 und used only by testcases for APT and surf no other propose…" >> ${BUILDDIR}/debian/control
	else
		echo "Description: $DESCRIPTION" >> ${BUILDIR}/debian/control
	fi
	echo '3.0 (native)' > ${BUILDDIR}/debian/source/format
	local SRCS="$( (cd ${BUILDDIR}/..; dpkg-source -b ${NAME}-${VERSION} 2>&1) | grep '^dpkg-source: info: building' | grep -o '[a-z0-9._+~-]*$')"

	mkdir -p ${BUILDDIR}/debian/tmp/DEBIAN ${BUILDDIR}/debian/tmp/usr/share/doc/${NAME} ${BUILDDIR}/debian/tmp/usr/bin
	cp ${BUILDDIR}/debian/copyright ${BUILDDIR}/debian/changelog ${BUILDDIR}/FEATURES ${BUILDDIR}/debian/tmp/usr/share/doc/${NAME}
	cp ${BUILDDIR}/${NAME} ${BUILDDIR}/debian/tmp/usr/bin
	(cd ${BUILDDIR}; dpkg-gencontrol -DArchitecture=$ARCH)
	(cd ${BUILDDIR}/debian/tmp; md5sum $(find usr/ -type f) > DEBIAN/md5sums)

	dpkg-deb --build ${BUILDDIR}/debian/tmp ${BUILDDIR}/.. 2> /dev/null > /dev/null
	echo "pool/${NAME}_${VERSION}_${ARCH}.deb" >> ${BUILDDIR}/../${RELEASE}.${DISTSECTION}.pkglist
	for SRC in $SRCS; do
		echo "pool/${SRC}" >> ${BUILDDIR}/../${RELEASE}.${DISTSECTION}.srclist
	done
	mkdir -p ${BUILDDIR}/../${NAME}_${VERSION}
	cp ${BUILDDIR}/debian/changelog ${BUILDDIR}/../${NAME}_${VERSION}/
	cp ${BUILDDIR}/debian/changelog ${BUILDDIR}/../${NAME}_${VERSION}.changelog
	rm -rf "${BUILDDIR}"
	msgdone "info"
}

buildpackage() {
	local BUILDDIR=$1
	local RELEASE=$2
	local SECTION=$3
	msgninfo "Build package $(echo "$BUILDDIR" | grep -o '[^/]*$') for ${RELEASE} in ${SECTION}… "
	cd $BUILDDIR
	if [ "$ARCH" = "all" ]; then
		ARCH="$(dpkg-architecture -qDEB_HOST_ARCH 2> /dev/null)"
	fi
	local BUILT="$(dpkg-buildpackage -uc -us -a$ARCH 2> /dev/null)"
	local PKGS="$( echo "$BUILT" | grep '^dpkg-deb: building package' | cut -d'/' -f 2 | sed -e "s#'\.##")"
	local SRCS="$( echo "$BUILT" | grep '^dpkg-source: info: building' | grep -o '[a-z0-9._+~-]*$')"
	cd - > /dev/null
	for PKG in $PKGS; do
		echo "pool/${PKG}" >> ${TMPWORKINGDIRECTORY}/incoming/${RELEASE}.${SECTION}.pkglist
	done
	for SRC in $SRCS; do
		echo "pool/${SRC}" >> ${TMPWORKINGDIRECTORY}/incoming/${RELEASE}.${SECTION}.srclist
	done
	msgdone "info"
}

buildaptarchive() {
	if [ -d incoming ]; then
		buildaptarchivefromincoming $*
	else
		buildaptarchivefromfiles $*
	fi
}

createaptftparchiveconfig() {
	local ARCHS="$(find pool/ -name '*.deb' | grep -oE '_[a-z0-9-]+\.deb$' | sort | uniq | sed -e '/^_all.deb$/ d' -e 's#^_\([a-z0-9-]*\)\.deb$#\1#' | tr '\n' ' ')"
	if [ -z "$ARCHS" ]; then
		# the pool is empty, so we will operate on faked packages - let us use the configured archs
		ARCHS="$(aptconfig dump | grep APT::Architecture | cut -d'"' -f 2 | sed '/^$/ d' | sort | uniq | tr '\n' ' ')"
	fi
	echo -n 'Dir {
	ArchiveDir "' >> ftparchive.conf
	echo -n $(readlink -f .) >> ftparchive.conf
	echo -n '";
	CacheDir "' >> ftparchive.conf
	echo -n $(readlink -f ..) >> ftparchive.conf
	echo -n '";
	FileListDir "' >> ftparchive.conf
	echo -n $(readlink -f pool/) >> ftparchive.conf
	echo -n '";
};
Default {
<<<<<<< HEAD
	Packages::Compress ". gzip bzip2 lzma";
	Sources::Compress ". gzip bzip2 lzma";
	Contents::Compress ". gzip bzip2 lzma";
	Translation::Compress ". gzip bzip2 lzma";
	LongDescription "false";
=======
	Packages::Compress ". gzip bzip2 lzma xz";
	Sources::Compress ". gzip bzip2 lzma xz";
	Contents::Compress ". gzip bzip2 lzma xz";
>>>>>>> cd5b597c
};
TreeDefault {
	Directory "pool/";
	SrcDirectory "pool/";
};
APT {
	FTPArchive {
		Release {
			Origin "joesixpack";
			Label "apttestcases";
			Suite "unstable";
			Description "repository with dummy packages";
			Architectures "' >> ftparchive.conf
	echo -n "$ARCHS" >> ftparchive.conf
	echo 'source";
		};
	};
};' >> ftparchive.conf
	for DIST in $(find ./pool/ -maxdepth 1 -name '*.pkglist' -type f | cut -d'/' -f 3 | cut -d'.' -f 1 | sort | uniq); do
		echo -n 'tree "dists/' >> ftparchive.conf
		echo -n "$DIST" >> ftparchive.conf
		echo -n '" {
	Architectures "' >> ftparchive.conf
		echo -n "$ARCHS" >> ftparchive.conf
		echo -n 'source";
	FileList "' >> ftparchive.conf
		echo -n "${DIST}.\$(SECTION).pkglist" >> ftparchive.conf
		echo -n '";
	SourceFileList "' >> ftparchive.conf
		echo -n "${DIST}.\$(SECTION).srclist" >> ftparchive.conf
		echo -n '";
	Sections "' >> ftparchive.conf
		echo -n "$(find ./pool/ -maxdepth 1 -name "${DIST}.*.pkglist" -type f | cut -d'/' -f 3 | cut -d'.' -f 2 | sort | uniq | tr '\n' ' ')" >> ftparchive.conf
		echo '";
};' >> ftparchive.conf
	done
}

buildaptftparchivedirectorystructure() {
	local DISTS="$(grep -i '^tree ' ftparchive.conf | cut -d'/' -f 2 | sed -e 's#".*##')"
	for DIST in $DISTS; do
		local SECTIONS="$(grep -i -A 5 "dists/$DIST" ftparchive.conf | grep -i 'Sections' | cut -d'"' -f 2)"
		for SECTION in $SECTIONS; do
			local ARCHS="$(grep -A 5 "dists/$DIST" ftparchive.conf | grep Architectures | cut -d'"' -f 2 | sed -e 's#source##')"
			for ARCH in $ARCHS; do
				mkdir -p dists/${DIST}/${SECTION}/binary-${ARCH}
			done
			mkdir -p dists/${DIST}/${SECTION}/source
			mkdir -p dists/${DIST}/${SECTION}/i18n
		done
	done
}

insertpackage() {
	local RELEASE="$1"
	local NAME="$2"
	local ARCH="$3"
	local VERSION="$4"
	local DEPENDENCIES="$5"
	local ARCHS="$ARCH"
	if [ "$ARCHS" = "all" ]; then
		ARCHS="$(aptconfig dump | grep APT::Architecture | cut -d'"' -f 2 | sed '/^$/ d' | sort | uniq | tr '\n' ' ')"
	fi
	for BUILDARCH in $ARCHS; do
		local PPATH="aptarchive/dists/${RELEASE}/main/binary-${BUILDARCH}"
		mkdir -p $PPATH aptarchive/dists/${RELEASE}/main/source
		touch aptarchive/dists/${RELEASE}/main/source/Sources
		local FILE="${PPATH}/Packages"
		echo "Package: $NAME
Priority: optional
Section: other
Installed-Size: 42
Maintainer: Joe Sixpack <joe@example.org>
Architecture: $ARCH
Version: $VERSION
Filename: pool/main/${NAME}/${NAME}_${VERSION}_${ARCH}.deb" >> $FILE
		test -z "$DEPENDENCIES" || echo "$DEPENDENCIES" >> $FILE
		echo "Description: an autogenerated dummy ${NAME}=${VERSION}/${RELEASE}
 If you find such a package installed on your system,
 YOU did something horribly wrong! They are autogenerated
 und used only by testcases for APT and surf no other propose…
" >> $FILE
	done
}

buildaptarchivefromincoming() {
	msginfo "Build APT archive for ${CCMD}$(basename $0)${CINFO} based on incoming packages…"
	cd aptarchive
	[ -e pool ] || ln -s ../incoming pool
	[ -e ftparchive.conf ] || createaptftparchiveconfig
	[ -e dists ] || buildaptftparchivedirectorystructure
	msgninfo "\tGenerate Packages, Sources and Contents files… "
	aptftparchive -qq generate ftparchive.conf
	cd - > /dev/null
	msgdone "info"
	generatereleasefiles
}

buildaptarchivefromfiles() {
	msginfo "Build APT archive for ${CCMD}$(basename $0)${CINFO} based on prebuild files…"
<<<<<<< HEAD
	find aptarchive -name 'Packages' -o -name 'Sources' | while read line; do
		msgninfo "\t${line} file… "
		cat ${line} | gzip > ${line}.gz
		cat ${line} | bzip2 > ${line}.bz2
		cat ${line} | lzma > ${line}.lzma
=======
	cd aptarchive
	if [ -f Packages ]; then
		msgninfo "\tPackages file… "
		cat Packages | gzip > Packages.gz
		cat Packages | bzip2 > Packages.bz2
		cat Packages | lzma > Packages.lzma
		cat Packages | xz > Packages.xz
>>>>>>> cd5b597c
		msgdone "info"
	done
	generatereleasefiles
}

generatereleasefiles() {
	msgninfo "\tGenerate Release files… "
	local DATE="${1:-now}"
	if [ -e aptarchive/dists ]; then
		for dir in $(find ./aptarchive/dists -mindepth 3 -maxdepth 3 -type d -name 'i18n'); do
			aptftparchive -qq release $dir -o APT::FTPArchive::Release::Patterns::='Translation-*' > $dir/Index
		done
		for dir in $(find ./aptarchive/dists -mindepth 1 -maxdepth 1 -type d); do
			local CODENAME="$(echo "$dir" | cut -d'/' -f 4)"
			aptftparchive -qq release $dir -o APT::FTPArchive::Release::Suite="${CODENAME}" -o APT::FTPArchive::Release::Codename="${CODENAME}" | sed -e '/0 Release$/ d' > $dir/Release # remove the self reference
			if [ "$CODENAME" = "experimental" -o "$CODENAME" = "experimental2" ]; then
				sed -i '/^Date: / a\
NotAutomatic: yes' $dir/Release
			fi
		done
	else
		aptftparchive -qq release ./aptarchive | sed -e '/0 Release$/ d' > aptarchive/Release # remove the self reference
	fi
<<<<<<< HEAD
	if [ "$DATE" != "now" ]; then
		for release in $(find ./aptarchive -name 'Release'); do
			touch -d "$1" $release
		done
=======
	if [ -f Sources ]; then
		msgninfo "\tSources file… "
		cat Sources | gzip > Sources.gz
		cat Sources | bzip2 > Sources.bz2
		cat Sources | lzma > Sources.lzma
		cat Sources | xz > Sources.xz
		msgdone "info"
>>>>>>> cd5b597c
	fi
	msgdone "info"
}

setupdistsaptarchive() {
	local APTARCHIVE=$(readlink -f ./aptarchive)
	rm -f root/etc/apt/sources.list.d/apt-test-*-deb.list
	rm -f root/etc/apt/sources.list.d/apt-test-*-deb-src.list
	for DISTS in $(find ./aptarchive/dists/ -mindepth 1 -maxdepth 1 -type d | cut -d'/' -f 4); do
		SECTIONS=$(find ./aptarchive/dists/${DISTS}/ -mindepth 1 -maxdepth 1 -type d | cut -d'/' -f 5 | tr '\n' ' ')
		msgninfo "\tadd deb and deb-src sources.list lines for ${CCMD}${DISTS} ${SECTIONS}${CINFO}… "
		echo "deb file://$APTARCHIVE $DISTS $SECTIONS" > rootdir/etc/apt/sources.list.d/apt-test-${DISTS}-deb.list
		echo "deb-src file://$APTARCHIVE $DISTS $SECTIONS" > rootdir/etc/apt/sources.list.d/apt-test-${DISTS}-deb-src.list
		msgdone "info"
	done
}

setupflataptarchive() {
	local APTARCHIVE=$(readlink -f ./aptarchive)
	if [ -f ${APTARCHIVE}/Packages ]; then
		msgninfo "\tadd deb sources.list line… "
		echo "deb file://$APTARCHIVE /" > rootdir/etc/apt/sources.list.d/apt-test-archive-deb.list
		msgdone "info"
	else
		rm -f rootdir/etc/apt/sources.list.d/apt-test-archive-deb.list
	fi
	if [ -f ${APTARCHIVE}/Sources ]; then
		msgninfo "\tadd deb-src sources.list line… "
		echo "deb-src file://$APTARCHIVE /" > rootdir/etc/apt/sources.list.d/apt-test-archive-deb-src.list
		msgdone "info"
	else
		rm -f rootdir/etc/apt/sources.list.d/apt-test-archive-deb-src.list
	fi
}

setupaptarchive() {
	buildaptarchive
	if [ -e aptarchive/dists ]; then
		setupdistsaptarchive
	else
		setupflataptarchive
	fi
	signreleasefiles
	msgninfo "\tSync APT's cache with the archive… "
	aptget update -qq
	msgdone "info"
}

signreleasefiles() {
	local SIGNER="${1:-Joe Sixpack}"
	msgninfo "\tSign archive with $SIGNER key… "
	local SECKEYS=""
	for KEY in $(find keys/ -name '*.sec'); do
		SECKEYS="$SECKEYS --secret-keyring $KEY"
	done
	local PUBKEYS=""
	for KEY in $(find keys/ -name '*.pub'); do
		PUBKEYS="$PUBKEYS --keyring $KEY"
	done
	for RELEASE in $(find aptarchive/ -name Release); do
		gpg --yes --no-default-keyring $SECKEYS $PUBKEYS --default-key "$SIGNER" -abs -o ${RELEASE}.gpg ${RELEASE}
		gpg --yes --no-default-keyring $SECKEYS $PUBKEYS --default-key "$SIGNER" --clearsign -o "$(echo "${RELEASE}" | sed 's#/Release$#/InRelease#')" $RELEASE
	done
	msgdone "info"
}

changetowebserver() {
	if which weborf > /dev/null; then
		weborf -xb aptarchive/ 2>&1 > /dev/null &
		addtrap "kill $!;"
		local APTARCHIVE="file://$(readlink -f ./aptarchive)"
		for LIST in $(find rootdir/etc/apt/sources.list.d/ -name 'apt-test-*.list'); do
			sed -i $LIST -e "s#$APTARCHIVE#http://localhost:8080/#"
		done
		return 0
	fi
	return 1
}

checkdiff() {
	local DIFFTEXT="$($(which diff) -u $* | sed -e '/^---/ d' -e '/^+++/ d' -e '/^@@/ d')"
	if [ -n "$DIFFTEXT" ]; then
		echo
		echo "$DIFFTEXT"
		return 1
	else
		return 0
	fi
}

testfileequal() {
	local FILE="$1"
	shift
	msgtest "Test for correctness of file" "$FILE"
	if [ -z "$*" ]; then
		echo -n "" | checkdiff $FILE - && msgpass || msgfail
	else
		echo "$*" | checkdiff $FILE - && msgpass || msgfail
	fi
}

testequal() {
	local COMPAREFILE=$(mktemp)
	addtrap "rm $COMPAREFILE;"
	echo "$1" > $COMPAREFILE
	shift
	msgtest "Test for equality of" "$*"
	$* 2>&1 | checkdiff $COMPAREFILE - && msgpass || msgfail
}

testequalor2() {
	local COMPAREFILE1=$(mktemp)
	local COMPAREFILE2=$(mktemp)
	local COMPAREAGAINST=$(mktemp)
	addtrap "rm $COMPAREFILE1 $COMPAREFILE2 $COMPAREAGAINST;"
	echo "$1" > $COMPAREFILE1
	echo "$2" > $COMPAREFILE2
	shift 2
	msgtest "Test for equality OR of" "$*"
	$* 2>&1 1> $COMPAREAGAINST
	(checkdiff $COMPAREFILE1 $COMPAREAGAINST 1> /dev/null ||
		checkdiff $COMPAREFILE2 $COMPAREAGAINST 1> /dev/null) && msgpass ||
		( echo "\n${CINFO}Diff against OR 1${CNORMAL}" "$(checkdiff $COMPAREFILE1 $COMPAREAGAINST)" \
		       "\n${CINFO}Diff against OR 2${CNORMAL}" "$(checkdiff $COMPAREFILE2 $COMPAREAGAINST)" &&
		  msgfail )
}

testshowvirtual() {
	local VIRTUAL="N: Can't select versions from package '$1' as it is purely virtual"
	local PACKAGE="$1"
	shift
	while [ -n "$1" ]; do
		VIRTUAL="${VIRTUAL}
N: Can't select versions from package '$1' as it is purely virtual"
		PACKAGE="${PACKAGE} $1"
		shift
	done
	msgtest "Test for virtual packages" "apt-cache show $PACKAGE"
	VIRTUAL="${VIRTUAL}
N: No packages found"
	local COMPAREFILE=$(mktemp)
	addtrap "rm $COMPAREFILE;"
	local ARCH=$(dpkg-architecture -qDEB_HOST_ARCH_CPU)
	eval `apt-config shell ARCH APT::Architecture`
	echo "$VIRTUAL" | sed -e "s/:$ARCH//" -e 's/:all//' > $COMPAREFILE
	aptcache show -q=0 $PACKAGE 2>&1 | checkdiff $COMPAREFILE - && msgpass || msgfail
}

testnopackage() {
	msgtest "Test for non-existent packages" "apt-cache show $*"
	local SHOWPKG="$(aptcache show $* 2>&1 | grep '^Package: ')"
	if [ -n "$SHOWPKG" ]; then
		echo
		echo "$SHOWPKG"
		msgfail
		return 1
	fi
	msgpass
}

testdpkginstalled() {
	msgtest "Test for correctly installed package(s) with" "dpkg -l $*"
	local PKGS="$(dpkg -l $* | grep '^i' | wc -l)"
	if [ "$PKGS" != $# ]; then
		echo $PKGS
		dpkg -l $* | grep '^[a-z]'
		msgfail
		return 1
	fi
	msgpass
}

testdpkgnotinstalled() {
	msgtest "Test for correctly not-installed package(s) with" "dpkg -l $*"
	local PKGS="$(dpkg -l $* 2> /dev/null | grep '^i' | wc -l)"
	if [ "$PKGS" != 0 ]; then
		echo
		dpkg -l $* | grep '^[a-z]'
		msgfail
		return 1
	fi
	msgpass
}

testmarkedauto() {
	local COMPAREFILE=$(mktemp)
	addtrap "rm $COMPAREFILE;"
	if [ -n "$1" ]; then
		msgtest 'Test for correctly marked as auto-installed' "$*"
		while [ -n "$1" ]; do echo "$1"; shift; done | sort > $COMPAREFILE
	else
		msgtest 'Test for correctly marked as auto-installed' 'no package'
		echo > $COMPAREFILE
	fi
	aptmark showauto 2>&1 | checkdiff $COMPAREFILE - && msgpass || msgfail
}<|MERGE_RESOLUTION|>--- conflicted
+++ resolved
@@ -328,17 +328,11 @@
 	echo -n '";
 };
 Default {
-<<<<<<< HEAD
-	Packages::Compress ". gzip bzip2 lzma";
-	Sources::Compress ". gzip bzip2 lzma";
-	Contents::Compress ". gzip bzip2 lzma";
-	Translation::Compress ". gzip bzip2 lzma";
-	LongDescription "false";
-=======
 	Packages::Compress ". gzip bzip2 lzma xz";
 	Sources::Compress ". gzip bzip2 lzma xz";
 	Contents::Compress ". gzip bzip2 lzma xz";
->>>>>>> cd5b597c
+	Translation::Compress ". gzip bzip2 lzma xz";
+	LongDescription "false";
 };
 TreeDefault {
 	Directory "pool/";
@@ -439,21 +433,12 @@
 
 buildaptarchivefromfiles() {
 	msginfo "Build APT archive for ${CCMD}$(basename $0)${CINFO} based on prebuild files…"
-<<<<<<< HEAD
 	find aptarchive -name 'Packages' -o -name 'Sources' | while read line; do
 		msgninfo "\t${line} file… "
 		cat ${line} | gzip > ${line}.gz
 		cat ${line} | bzip2 > ${line}.bz2
 		cat ${line} | lzma > ${line}.lzma
-=======
-	cd aptarchive
-	if [ -f Packages ]; then
-		msgninfo "\tPackages file… "
-		cat Packages | gzip > Packages.gz
-		cat Packages | bzip2 > Packages.bz2
-		cat Packages | lzma > Packages.lzma
-		cat Packages | xz > Packages.xz
->>>>>>> cd5b597c
+		cat ${line} | xz > ${line}.xz
 		msgdone "info"
 	done
 	generatereleasefiles
@@ -477,20 +462,10 @@
 	else
 		aptftparchive -qq release ./aptarchive | sed -e '/0 Release$/ d' > aptarchive/Release # remove the self reference
 	fi
-<<<<<<< HEAD
 	if [ "$DATE" != "now" ]; then
 		for release in $(find ./aptarchive -name 'Release'); do
 			touch -d "$1" $release
 		done
-=======
-	if [ -f Sources ]; then
-		msgninfo "\tSources file… "
-		cat Sources | gzip > Sources.gz
-		cat Sources | bzip2 > Sources.bz2
-		cat Sources | lzma > Sources.lzma
-		cat Sources | xz > Sources.xz
-		msgdone "info"
->>>>>>> cd5b597c
 	fi
 	msgdone "info"
 }
