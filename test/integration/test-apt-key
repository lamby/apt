#!/bin/sh
set -e

TESTDIR=$(readlink -f $(dirname $0))
. $TESTDIR/framework

setupenvironment
configarchitecture 'amd64'

# start from a clean plate again
cleanplate() {
	rm -rf rootdir/etc/apt/trusted.gpg.d/ rootdir/etc/apt/trusted.gpg
	mkdir rootdir/etc/apt/trusted.gpg.d/
}

testaptkeys() {
	if ! aptkey list | grep '^pub' > aptkey.list; then
		echo -n > aptkey.list
	fi
	testfileequal './aptkey.list' "$1"
}

echo 'APT::Key::ArchiveKeyring "./keys/joesixpack.pub";
APT::Key::RemovedKeys "./keys/rexexpired.pub";' > rootdir/etc/apt/apt.conf.d/aptkey.conf

testrun() {
	cleanplate
	ln -sf ${TMPWORKINGDIRECTORY}/keys/joesixpack.pub rootdir/etc/apt/trusted.gpg.d/joesixpack.gpg

	msgtest 'Check that paths in list output are not' 'double-slashed'
	aptkey list 2>&1 | grep -q '//' && msgfail || msgpass

	msgtest 'Check that paths in finger output are not' 'double-slashed'
	aptkey finger 2>&1 | grep -q '//' && msgfail || msgpass

	testaptkeys 'pub   2048R/DBAC8DAE 2010-08-18'

	testsuccessequal 'gpg: key DBAC8DAE: "Joe Sixpack (APT Testcases Dummy) <joe@example.org>" not changed
gpg: Total number processed: 1
gpg:              unchanged: 1' aptkey --fakeroot update

	testaptkeys 'pub   2048R/DBAC8DAE 2010-08-18'

	testfailure test -e rootdir/etc/apt/trusted.gpg
	testsuccess aptkey --fakeroot add ./keys/rexexpired.pub
	msgtest 'Check if trusted.gpg is created with permissions set to' '0644'
	if [ "$(stat -c '%a' rootdir/etc/apt/trusted.gpg )" = '644' ]; then
		msgpass
	else
		msgfail
	fi

	testaptkeys 'pub   2048R/27CE74F9 2013-07-12 [expired: 2013-07-13]
pub   2048R/DBAC8DAE 2010-08-18'

	msgtest 'Check that Sixpack key can be' 'exported'
	aptkey export 'Sixpack' > aptkey.export
	aptkey --keyring rootdir/etc/apt/trusted.gpg.d/joesixpack.gpg exportall > aptkey.exportall
	testsuccess --nomsg cmp aptkey.export aptkey.exportall
	testsuccess test -s aptkey.export
	testsuccess test -s aptkey.exportall

	msgtest 'Execute update again to trigger removal of' 'Rex Expired key'
	testsuccess --nomsg aptkey --fakeroot update

	testaptkeys 'pub   2048R/DBAC8DAE 2010-08-18'

	msgtest "Try to remove a key which exists, but isn't in the" 'forced keyring'
	testsuccess --nomsg aptkey --fakeroot --keyring rootdir/etc/apt/trusted.gpg del DBAC8DAE

	testaptkeys 'pub   2048R/DBAC8DAE 2010-08-18'

	testsuccess aptkey --fakeroot del DBAC8DAE
	testempty aptkey list

	msgtest 'Test key removal with' 'single key in real file'
	cleanplate
	cp -a keys/joesixpack.pub rootdir/etc/apt/trusted.gpg.d/joesixpack.gpg
	testsuccess --nomsg aptkey --fakeroot del DBAC8DAE
	testempty aptkey list
	testfailure test -e rootdir/etc/apt/trusted.gpg.d/joesixpack.gpg
	testsuccess cmp keys/joesixpack.pub rootdir/etc/apt/trusted.gpg.d/joesixpack.gpg~

	msgtest 'Test key removal with' 'long key ID'
	cleanplate
	cp -a keys/joesixpack.pub rootdir/etc/apt/trusted.gpg.d/joesixpack.gpg
	testsuccess --nomsg aptkey --fakeroot del 5A90D141DBAC8DAE
	testempty aptkey list
	testfailure test -e rootdir/etc/apt/trusted.gpg.d/joesixpack.gpg
	testsuccess cmp keys/joesixpack.pub rootdir/etc/apt/trusted.gpg.d/joesixpack.gpg~

	msgtest 'Test key removal with' 'fingerprint'
	cleanplate
	cp -a keys/joesixpack.pub rootdir/etc/apt/trusted.gpg.d/joesixpack.gpg
	testsuccess --nomsg aptkey --fakeroot del 34A8E9D18DB320F367E8EAA05A90D141DBAC8DAE
	testempty aptkey list
	testfailure test -e rootdir/etc/apt/trusted.gpg.d/joesixpack.gpg
	testsuccess cmp keys/joesixpack.pub rootdir/etc/apt/trusted.gpg.d/joesixpack.gpg~

	msgtest 'Test key removal with' 'single key in softlink'
	cleanplate
	ln -s $(readlink -f ./keys/joesixpack.pub) rootdir/etc/apt/trusted.gpg.d/joesixpack.gpg
	testsuccess --nomsg aptkey --fakeroot del DBAC8DAE
	testempty aptkey list
	testfailure test -e rootdir/etc/apt/trusted.gpg.d/joesixpack.gpg
	testsuccess test -L rootdir/etc/apt/trusted.gpg.d/joesixpack.gpg~

	cleanplate
	testsuccess aptkey --fakeroot add ./keys/joesixpack.pub
	testsuccess aptkey --fakeroot add ./keys/marvinparanoid.pub
	testaptkeys 'pub   2048R/DBAC8DAE 2010-08-18
pub   2048R/528144E2 2011-01-16'
	cp -a rootdir/etc/apt/trusted.gpg keys/testcase-multikey.pub # store for reuse

	msgtest 'Test key removal with' 'multi key in real file'
	cleanplate
	cp -a keys/testcase-multikey.pub rootdir/etc/apt/trusted.gpg.d/multikey.gpg
	testsuccess --nomsg aptkey --fakeroot del DBAC8DAE
	testaptkeys 'pub   2048R/528144E2 2011-01-16'
	testsuccess cmp keys/testcase-multikey.pub rootdir/etc/apt/trusted.gpg.d/multikey.gpg~

	msgtest 'Test key removal with' 'multi key in softlink'
	cleanplate
	ln -s $(readlink -f ./keys/testcase-multikey.pub) rootdir/etc/apt/trusted.gpg.d/multikey.gpg
	testsuccess --nomsg aptkey --fakeroot del DBAC8DAE
	testaptkeys 'pub   2048R/528144E2 2011-01-16'
	testsuccess cmp keys/testcase-multikey.pub rootdir/etc/apt/trusted.gpg.d/multikey.gpg~
	testfailure test -L rootdir/etc/apt/trusted.gpg.d/multikey.gpg
	testsuccess test -L rootdir/etc/apt/trusted.gpg.d/multikey.gpg~

	msgtest 'Test key removal with' 'multiple files including key'
	cleanplate
	cp -a keys/joesixpack.pub rootdir/etc/apt/trusted.gpg.d/joesixpack.gpg
	cp -a keys/testcase-multikey.pub rootdir/etc/apt/trusted.gpg.d/multikey.gpg
	testsuccess --nomsg aptkey --fakeroot del DBAC8DAE
	testaptkeys 'pub   2048R/528144E2 2011-01-16'
	testfailure test -e rootdir/etc/apt/trusted.gpg.d/joesixpack.gpg
	testsuccess cmp keys/joesixpack.pub rootdir/etc/apt/trusted.gpg.d/joesixpack.gpg~
	testsuccess cmp keys/testcase-multikey.pub rootdir/etc/apt/trusted.gpg.d/multikey.gpg~

	cleanplate
	cp -a keys/joesixpack.pub rootdir/etc/apt/trusted.gpg.d/joesixpack.gpg
	cp -a keys/testcase-multikey.pub rootdir/etc/apt/trusted.gpg.d/multikey.gpg
	testaptkeys 'pub   2048R/DBAC8DAE 2010-08-18
pub   2048R/DBAC8DAE 2010-08-18
pub   2048R/528144E2 2011-01-16'
	msgtest 'Test merge-back of' 'added keys'
	testsuccess --nomsg aptkey adv --batch --yes --import keys/rexexpired.pub
	testaptkeys 'pub   2048R/27CE74F9 2013-07-12 [expired: 2013-07-13]
pub   2048R/DBAC8DAE 2010-08-18
pub   2048R/DBAC8DAE 2010-08-18
pub   2048R/528144E2 2011-01-16'

	msgtest 'Test merge-back of' 'removed keys'
	testsuccess --nomsg aptkey adv --batch --yes --delete-keys 27CE74F9
	testaptkeys 'pub   2048R/DBAC8DAE 2010-08-18
pub   2048R/DBAC8DAE 2010-08-18
pub   2048R/528144E2 2011-01-16'

	msgtest 'Test merge-back of' 'removed duplicate keys'
	testsuccess --nomsg aptkey adv --batch --yes --delete-keys DBAC8DAE
	testaptkeys 'pub   2048R/528144E2 2011-01-16'
}

setupgpgcommand() {
	echo "APT::Key::GPGCommand \"$1\";" > rootdir/etc/apt/apt.conf.d/00gpgcmd
	msgtest 'Test that apt-key uses for the following tests command' "$1"
	aptkey adv --version >aptkey.version 2>&1
	if grep -q "^Executing: $1 --" aptkey.version; then
		msgpass
	else
		cat aptkey.version
		msgfail
	fi
}

<<<<<<< HEAD
# run with default (whatever this is)
testrun
# run with …
setupgpgcommand 'gpg'
testrun
setupgpgcommand 'gpg2'
testrun
=======
msgtest 'Test key removal with' 'single key in real file'
cleanplate
cp -a keys/joesixpack.pub rootdir/etc/apt/trusted.gpg.d/joesixpack.gpg
testsuccess --nomsg aptkey --fakeroot del DBAC8DAE
testempty aptkey list
testsuccess test ! -e rootdir/etc/apt/trusted.gpg.d/joesixpack.gpg
testsuccess cmp keys/joesixpack.pub rootdir/etc/apt/trusted.gpg.d/joesixpack.gpg~

msgtest 'Test key removal with' 'single key in softlink'
cleanplate
ln -s $(readlink -f ./keys/joesixpack.pub) rootdir/etc/apt/trusted.gpg.d/joesixpack.gpg
testsuccess --nomsg aptkey --fakeroot del DBAC8DAE
testempty aptkey list
testsuccess test ! -e rootdir/etc/apt/trusted.gpg.d/joesixpack.gpg
testsuccess test -L rootdir/etc/apt/trusted.gpg.d/joesixpack.gpg~

cleanplate
testsuccess aptkey --fakeroot add ./keys/joesixpack.pub
testsuccess aptkey --fakeroot add ./keys/marvinparanoid.pub
aptkey list | grep '^pub' > aptkey.list
testfileequal ./aptkey.list 'pub   2048R/DBAC8DAE 2010-08-18
pub   2048R/528144E2 2011-01-16'
cp -a rootdir/etc/apt/trusted.gpg keys/testcase-multikey.pub # store for reuse

msgtest 'Test key removal with' 'multi key in real file'
cleanplate
cp -a keys/testcase-multikey.pub rootdir/etc/apt/trusted.gpg.d/multikey.gpg
testsuccess --nomsg aptkey --fakeroot del DBAC8DAE
aptkey list | grep '^pub' > aptkey.list
testfileequal ./aptkey.list 'pub   2048R/528144E2 2011-01-16'
testsuccess cmp keys/testcase-multikey.pub rootdir/etc/apt/trusted.gpg.d/multikey.gpg~

msgtest 'Test key removal with' 'multi key in softlink'
cleanplate
ln -s $(readlink -f ./keys/testcase-multikey.pub) rootdir/etc/apt/trusted.gpg.d/multikey.gpg
testsuccess --nomsg aptkey --fakeroot del DBAC8DAE
aptkey list | grep '^pub' > aptkey.list
testfileequal ./aptkey.list 'pub   2048R/528144E2 2011-01-16'
testsuccess cmp keys/testcase-multikey.pub rootdir/etc/apt/trusted.gpg.d/multikey.gpg~
testsuccess test ! -L rootdir/etc/apt/trusted.gpg.d/multikey.gpg
testsuccess test -L rootdir/etc/apt/trusted.gpg.d/multikey.gpg~

msgtest 'Test key removal with' 'multiple files including key'
cleanplate
cp -a keys/joesixpack.pub rootdir/etc/apt/trusted.gpg.d/joesixpack.gpg
cp -a keys/testcase-multikey.pub rootdir/etc/apt/trusted.gpg.d/multikey.gpg
testsuccess --nomsg aptkey --fakeroot del DBAC8DAE
aptkey list | grep '^pub' > aptkey.list
testfileequal ./aptkey.list 'pub   2048R/528144E2 2011-01-16'
testsuccess test ! -e rootdir/etc/apt/trusted.gpg.d/joesixpack.gpg
testsuccess cmp keys/joesixpack.pub rootdir/etc/apt/trusted.gpg.d/joesixpack.gpg~
testsuccess cmp keys/testcase-multikey.pub rootdir/etc/apt/trusted.gpg.d/multikey.gpg~

msgtest 'Test key removal with' '8 byte key ID'
cleanplate
cp -a keys/joesixpack.pub rootdir/etc/apt/trusted.gpg.d/joesixpack.gpg
testsuccess --nomsg aptkey --fakeroot del 5A90D141DBAC8DAE
testempty aptkey list

msgtest 'Test key removal with' 'lowercase key ID' #keylength somewher between 8byte and short
cleanplate
cp -a keys/joesixpack.pub rootdir/etc/apt/trusted.gpg.d/joesixpack.gpg
testsuccess --nomsg aptkey --fakeroot del d141dbac8dae
testempty aptkey list
>>>>>>> ae37ab01
<|MERGE_RESOLUTION|>--- conflicted
+++ resolved
@@ -71,6 +71,12 @@
 	testaptkeys 'pub   2048R/DBAC8DAE 2010-08-18'
 
 	testsuccess aptkey --fakeroot del DBAC8DAE
+	testempty aptkey list
+
+	msgtest 'Test key removal with' 'lowercase key ID' #keylength somewher between 8byte and short
+	cleanplate
+	cp -a keys/joesixpack.pub rootdir/etc/apt/trusted.gpg.d/joesixpack.gpg
+	testsuccess --nomsg aptkey --fakeroot del d141dbac8dae
 	testempty aptkey list
 
 	msgtest 'Test key removal with' 'single key in real file'
@@ -174,7 +180,6 @@
 	fi
 }
 
-<<<<<<< HEAD
 # run with default (whatever this is)
 testrun
 # run with …
@@ -182,69 +187,3 @@
 testrun
 setupgpgcommand 'gpg2'
 testrun
-=======
-msgtest 'Test key removal with' 'single key in real file'
-cleanplate
-cp -a keys/joesixpack.pub rootdir/etc/apt/trusted.gpg.d/joesixpack.gpg
-testsuccess --nomsg aptkey --fakeroot del DBAC8DAE
-testempty aptkey list
-testsuccess test ! -e rootdir/etc/apt/trusted.gpg.d/joesixpack.gpg
-testsuccess cmp keys/joesixpack.pub rootdir/etc/apt/trusted.gpg.d/joesixpack.gpg~
-
-msgtest 'Test key removal with' 'single key in softlink'
-cleanplate
-ln -s $(readlink -f ./keys/joesixpack.pub) rootdir/etc/apt/trusted.gpg.d/joesixpack.gpg
-testsuccess --nomsg aptkey --fakeroot del DBAC8DAE
-testempty aptkey list
-testsuccess test ! -e rootdir/etc/apt/trusted.gpg.d/joesixpack.gpg
-testsuccess test -L rootdir/etc/apt/trusted.gpg.d/joesixpack.gpg~
-
-cleanplate
-testsuccess aptkey --fakeroot add ./keys/joesixpack.pub
-testsuccess aptkey --fakeroot add ./keys/marvinparanoid.pub
-aptkey list | grep '^pub' > aptkey.list
-testfileequal ./aptkey.list 'pub   2048R/DBAC8DAE 2010-08-18
-pub   2048R/528144E2 2011-01-16'
-cp -a rootdir/etc/apt/trusted.gpg keys/testcase-multikey.pub # store for reuse
-
-msgtest 'Test key removal with' 'multi key in real file'
-cleanplate
-cp -a keys/testcase-multikey.pub rootdir/etc/apt/trusted.gpg.d/multikey.gpg
-testsuccess --nomsg aptkey --fakeroot del DBAC8DAE
-aptkey list | grep '^pub' > aptkey.list
-testfileequal ./aptkey.list 'pub   2048R/528144E2 2011-01-16'
-testsuccess cmp keys/testcase-multikey.pub rootdir/etc/apt/trusted.gpg.d/multikey.gpg~
-
-msgtest 'Test key removal with' 'multi key in softlink'
-cleanplate
-ln -s $(readlink -f ./keys/testcase-multikey.pub) rootdir/etc/apt/trusted.gpg.d/multikey.gpg
-testsuccess --nomsg aptkey --fakeroot del DBAC8DAE
-aptkey list | grep '^pub' > aptkey.list
-testfileequal ./aptkey.list 'pub   2048R/528144E2 2011-01-16'
-testsuccess cmp keys/testcase-multikey.pub rootdir/etc/apt/trusted.gpg.d/multikey.gpg~
-testsuccess test ! -L rootdir/etc/apt/trusted.gpg.d/multikey.gpg
-testsuccess test -L rootdir/etc/apt/trusted.gpg.d/multikey.gpg~
-
-msgtest 'Test key removal with' 'multiple files including key'
-cleanplate
-cp -a keys/joesixpack.pub rootdir/etc/apt/trusted.gpg.d/joesixpack.gpg
-cp -a keys/testcase-multikey.pub rootdir/etc/apt/trusted.gpg.d/multikey.gpg
-testsuccess --nomsg aptkey --fakeroot del DBAC8DAE
-aptkey list | grep '^pub' > aptkey.list
-testfileequal ./aptkey.list 'pub   2048R/528144E2 2011-01-16'
-testsuccess test ! -e rootdir/etc/apt/trusted.gpg.d/joesixpack.gpg
-testsuccess cmp keys/joesixpack.pub rootdir/etc/apt/trusted.gpg.d/joesixpack.gpg~
-testsuccess cmp keys/testcase-multikey.pub rootdir/etc/apt/trusted.gpg.d/multikey.gpg~
-
-msgtest 'Test key removal with' '8 byte key ID'
-cleanplate
-cp -a keys/joesixpack.pub rootdir/etc/apt/trusted.gpg.d/joesixpack.gpg
-testsuccess --nomsg aptkey --fakeroot del 5A90D141DBAC8DAE
-testempty aptkey list
-
-msgtest 'Test key removal with' 'lowercase key ID' #keylength somewher between 8byte and short
-cleanplate
-cp -a keys/joesixpack.pub rootdir/etc/apt/trusted.gpg.d/joesixpack.gpg
-testsuccess --nomsg aptkey --fakeroot del d141dbac8dae
-testempty aptkey list
->>>>>>> ae37ab01
