--- conflicted
+++ resolved
@@ -33,31 +33,6 @@
 
 testsuccessequal 'Reading package lists...
 Building dependency tree...
-<<<<<<< HEAD
-The following extra packages will be installed:
-  foo
-The following NEW packages will be installed:
-  cool-foo foo
-0 upgraded, 2 newly installed, 0 to remove and 0 not upgraded.
-Inst foo (1.0 unstable [amd64])
-Inst cool-foo (1.0 unstable [amd64])
-Conf foo (1.0 unstable [amd64])
-Conf cool-foo (1.0 unstable [amd64])' aptget install cool-foo:amd64 -s
-
-testsuccessequal 'Reading package lists...
-Building dependency tree...
-The following NEW packages will be installed:
-  cool-foo foo
-0 upgraded, 2 newly installed, 0 to remove and 0 not upgraded.
-Inst foo (1.0 unstable [amd64])
-Inst cool-foo (1.0 unstable [amd64])
-Conf foo (1.0 unstable [amd64])
-Conf cool-foo (1.0 unstable [amd64])' aptget install cool-foo:amd64 foo:amd64 -s
-
-testsuccessequal 'Reading package lists...
-Building dependency tree...
-=======
->>>>>>> ae37ab01
 The following NEW packages will be installed:
   cool-foo foo:i386
 0 upgraded, 2 newly installed, 0 to remove and 0 not upgraded.
@@ -76,15 +51,7 @@
 Conf foo:armel (1.0 unstable [armel])
 Conf cool-foo (1.0 unstable [amd64])' aptget install cool-foo:amd64 foo:armel -s
 
-<<<<<<< HEAD
-
-
-
-
-testsuccessequal 'Reading package lists...
-=======
-testequal 'Reading package lists...
->>>>>>> ae37ab01
+testsuccessequal 'Reading package lists...
 Building dependency tree...
 The following extra packages will be installed:
   bar
@@ -106,7 +73,7 @@
 Conf bar:i386 (1.0 unstable [i386])
 Conf cool-bar (1.0 unstable [amd64])' aptget install cool-bar:amd64 bar:i386 -s
 
-testequal 'Reading package lists...
+testsuccessequal 'Reading package lists...
 Building dependency tree...
 The following NEW packages will be installed:
   bar:armel cool-bar
@@ -116,7 +83,7 @@
 Conf bar:armel (1.0 unstable [armel])
 Conf cool-bar (1.0 unstable [amd64])' aptget install cool-bar:amd64 bar:armel -s
 
-testequal "Reading package lists...
+testsuccessequal "Reading package lists...
 Building dependency tree...
 Note, selecting 'bar:i386' instead of 'bar-provider:i386'
 The following NEW packages will be installed:
@@ -128,7 +95,7 @@
 Conf cool-bar (1.0 unstable [amd64])" aptget install cool-bar bar-provider:i386 -s -q=0
 
 satisfiable_in_singlearch() {
-	testequal 'Reading package lists...
+	testsuccessequal 'Reading package lists...
 Building dependency tree...
 The following extra packages will be installed:
   foo
@@ -140,7 +107,7 @@
 Conf foo (1.0 unstable [amd64])
 Conf cool-foo (1.0 unstable [amd64])' aptget install cool-foo:amd64 -s
 
-	testequal 'Reading package lists...
+	testsuccessequal 'Reading package lists...
 Building dependency tree...
 The following NEW packages will be installed:
   cool-foo foo
@@ -150,7 +117,7 @@
 Conf foo (1.0 unstable [amd64])
 Conf cool-foo (1.0 unstable [amd64])' aptget install cool-foo:amd64 foo:amd64 -s
 
-	testequal 'Reading package lists...
+	testsuccessequal 'Reading package lists...
 Building dependency tree...
 The following extra packages will be installed:
   bar
@@ -162,11 +129,7 @@
 Conf bar (1.0 unstable [amd64])
 Conf cool-bar (1.0 unstable [amd64])' aptget install cool-bar:amd64 -s
 
-<<<<<<< HEAD
-testsuccessequal 'Reading package lists...
-=======
-	testequal 'Reading package lists...
->>>>>>> ae37ab01
+	testsuccessequal 'Reading package lists...
 Building dependency tree...
 The following NEW packages will be installed:
   bar cool-bar
@@ -176,11 +139,7 @@
 Conf bar (1.0 unstable [amd64])
 Conf cool-bar (1.0 unstable [amd64])' aptget install cool-bar:amd64 bar:amd64 -s
 
-<<<<<<< HEAD
-testsuccessequal 'Reading package lists...
-=======
-	testequal "Reading package lists...
->>>>>>> ae37ab01
+	testsuccessequal "Reading package lists...
 Building dependency tree...
 Note, selecting 'bar' instead of 'bar-provider'
 The following NEW packages will be installed:
@@ -191,11 +150,7 @@
 Conf bar (1.0 unstable [amd64])
 Conf cool-bar (1.0 unstable [amd64])" aptget install cool-bar bar-provider -s -q=0
 
-<<<<<<< HEAD
-testsuccessequal 'Reading package lists...
-=======
-	testequal 'Reading package lists...
->>>>>>> ae37ab01
+	testsuccessequal 'Reading package lists...
 Building dependency tree...
 The following extra packages will be installed:
   foo
@@ -208,12 +163,8 @@
 Conf cool-foo-x64 (1.0 unstable [amd64])' aptget install cool-foo-x64 -s
 }
 
-<<<<<<< HEAD
-testsuccessequal "Reading package lists...
-=======
 #FIXME: do not work in single-arch as i386 isn't known at cache generation time
-	testequal 'Reading package lists...
->>>>>>> ae37ab01
+	testsuccessequal 'Reading package lists...
 Building dependency tree...
 The following extra packages will be installed:
   foo
@@ -225,7 +176,7 @@
 Conf foo (1.0 unstable [amd64])
 Conf cool-foo-x32 (1.0 unstable [amd64])' aptget install cool-foo-x32 -s
 
-	testequal 'Reading package lists...
+	testsuccessequal 'Reading package lists...
 Building dependency tree...
 The following extra packages will be installed:
   bar
@@ -237,11 +188,7 @@
 Conf bar (1.0 unstable [amd64])
 Conf cool-bar-x32 (1.0 unstable [amd64])' aptget install cool-bar-x32 -s -q=0
 
-<<<<<<< HEAD
-testsuccessequal "Reading package lists...
-=======
-	testequal 'Reading package lists...
->>>>>>> ae37ab01
+	testsuccessequal 'Reading package lists...
 Building dependency tree...
 The following extra packages will be installed:
   bar
