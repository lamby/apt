--- conflicted
+++ resolved
@@ -16,11 +16,7 @@
 msgstr ""
 "Project-Id-Version: apt_po_el\n"
 "Report-Msgid-Bugs-To: APT Development Team <deity@lists.debian.org>\n"
-<<<<<<< HEAD
-"POT-Creation-Date: 2014-06-11 14:52+0200\n"
-=======
 "POT-Creation-Date: 2014-09-09 20:35+0200\n"
->>>>>>> 7d8a4da7
 "PO-Revision-Date: 2008-08-26 18:25+0300\n"
 "Last-Translator: Θανάσης Νάτσης <natsisthanasis@gmail.com>\n"
 "Language-Team: Greek <debian-l10n-greek@lists.debian.org>\n"
@@ -169,13 +165,8 @@
 msgid "  Version table:"
 msgstr "  Πίνακας Έκδοσης:"
 
-<<<<<<< HEAD
-#: cmdline/apt-cache.cc:1742 cmdline/apt-cdrom.cc:207 cmdline/apt-config.cc:83
-#: cmdline/apt-get.cc:1589 cmdline/apt-helper.cc:59 cmdline/apt-mark.cc:388
-=======
 #: cmdline/apt-cache.cc:1743 cmdline/apt-cdrom.cc:207 cmdline/apt-config.cc:83
 #: cmdline/apt-get.cc:1587 cmdline/apt-helper.cc:73 cmdline/apt-mark.cc:388
->>>>>>> 7d8a4da7
 #: cmdline/apt.cc:42 cmdline/apt-extracttemplates.cc:217
 #: ftparchive/apt-ftparchive.cc:620 cmdline/apt-internal-solver.cc:45
 #: cmdline/apt-sortpkgs.cc:147
@@ -550,19 +541,11 @@
 msgid "Changelog for %s (%s)"
 msgstr "Changelog για %s (%s)"
 
-<<<<<<< HEAD
-#: cmdline/apt-get.cc:1594
-msgid "Supported modules:"
-msgstr "Υποστηριζόμενοι Οδηγοί:"
-
-#: cmdline/apt-get.cc:1635
-=======
 #: cmdline/apt-get.cc:1592
 msgid "Supported modules:"
 msgstr "Υποστηριζόμενοι Οδηγοί:"
 
 #: cmdline/apt-get.cc:1633
->>>>>>> 7d8a4da7
 #, fuzzy
 msgid ""
 "Usage: apt-get [options] command\n"
@@ -1147,13 +1130,6 @@
 msgid "Internal error"
 msgstr "Εσωτερικό Σφάλμα"
 
-<<<<<<< HEAD
-#: apt-private/private-cacheset.cc:35 apt-private/private-search.cc:47
-msgid "Sorting"
-msgstr ""
-
-#: apt-private/private-install.cc:81
-=======
 #: apt-private/acqprogress.cc:66
 msgid "Hit "
 msgstr "Hit "
@@ -1251,7 +1227,6 @@
 msgstr "Αποτυχία ανάκτησης του %s   %s\n"
 
 #: apt-private/private-install.cc:82
->>>>>>> 7d8a4da7
 msgid "Internal error, InstallPackages was called with broken packages!"
 msgstr "Εσωτερικό σφάλμα, έγινε κλήση του Install Packages με σπασμένα πακέτα!"
 
@@ -1493,34 +1468,33 @@
 msgid "%s is already the newest version.\n"
 msgstr "το %s είναι ήδη η τελευταία έκδοση.\n"
 
-<<<<<<< HEAD
-#: apt-private/private-install.cc:884
+#: apt-private/private-install.cc:894
 #, c-format
 msgid "Selected version '%s' (%s) for '%s'\n"
 msgstr "Επιλέχθηκε η έκδοση %s (%s) για το %s\n"
 
-#: apt-private/private-install.cc:889
+#: apt-private/private-install.cc:899
 #, c-format
 msgid "Selected version '%s' (%s) for '%s' because of '%s'\n"
 msgstr "Επιλέχθηκε η έκδοση %s (%s) για το %s λόγω του %s\n"
 
 #. TRANSLATORS: Note, this is not an interactive question
-#: apt-private/private-install.cc:931
+#: apt-private/private-install.cc:941
 #, c-format
 msgid "Package '%s' is not installed, so not removed. Did you mean '%s'?\n"
 msgstr ""
 "Το πακέτο %s δεν είναι εγκατεστημένο και δεν θα αφαιρεθεί. Εννοείτε '%s'?\n"
 
-#: apt-private/private-install.cc:937
+#: apt-private/private-install.cc:947
 #, c-format
 msgid "Package '%s' is not installed, so not removed\n"
 msgstr "Το πακέτο %s δεν είναι εγκατεστημένο και δεν θα αφαιρεθεί\n"
 
-#: apt-private/private-list.cc:131
+#: apt-private/private-list.cc:129
 msgid "Listing"
 msgstr ""
 
-#: apt-private/private-list.cc:164
+#: apt-private/private-list.cc:159
 #, c-format
 msgid "There is %i additional version. Please use the '-a' switch to see it"
 msgid_plural ""
@@ -1528,254 +1502,6 @@
 msgstr[0] ""
 msgstr[1] ""
 
-#: apt-private/private-cachefile.cc:93
-msgid "Correcting dependencies..."
-msgstr "Διόρθωση εξαρτήσεων..."
-
-#: apt-private/private-cachefile.cc:96
-msgid " failed."
-msgstr " απέτυχε."
-
-#: apt-private/private-cachefile.cc:99
-msgid "Unable to correct dependencies"
-msgstr "Αδύνατη η διόρθωση των εξαρτήσεων"
-
-#: apt-private/private-cachefile.cc:102
-msgid "Unable to minimize the upgrade set"
-msgstr "Αδύνατη η ελαχιστοποίηση του συνόλου αναβαθμίσεων"
-
-#: apt-private/private-cachefile.cc:104
-msgid " Done"
-msgstr " Ετοιμο"
-
-#: apt-private/private-cachefile.cc:108
-msgid "You might want to run 'apt-get -f install' to correct these."
-msgstr ""
-"Ίσως να πρέπει να τρέξετε apt-get -f install για να διορθώσετε αυτά τα "
-"προβλήματα."
-
-#: apt-private/private-cachefile.cc:111
-msgid "Unmet dependencies. Try using -f."
-msgstr "Ανεπίλυτες εξαρτήσεις. Δοκιμάστε με το -f."
-
-#: apt-private/private-output.cc:103 apt-private/private-show.cc:84
-#: apt-private/private-show.cc:89
-msgid "unknown"
-msgstr ""
-
-#: apt-private/private-output.cc:233
-#, fuzzy, c-format
-msgid "[installed,upgradable to: %s]"
-msgstr " [Εγκατεστημένα]"
-
-#: apt-private/private-output.cc:237
-#, fuzzy
-msgid "[installed,local]"
-msgstr " [Εγκατεστημένα]"
-
-#: apt-private/private-output.cc:240
-msgid "[installed,auto-removable]"
-msgstr ""
-
-#: apt-private/private-output.cc:242
-#, fuzzy
-msgid "[installed,automatic]"
-msgstr " [Εγκατεστημένα]"
-
-#: apt-private/private-output.cc:244
-#, fuzzy
-msgid "[installed]"
-msgstr " [Εγκατεστημένα]"
-
-#: apt-private/private-output.cc:248
-#, c-format
-msgid "[upgradable from: %s]"
-msgstr ""
-
-#: apt-private/private-output.cc:252
-msgid "[residual-config]"
-msgstr ""
-
-#: apt-private/private-output.cc:352
-msgid "The following packages have unmet dependencies:"
-msgstr "Τα ακόλουθα πακέτα έχουν ανεπίλυτες εξαρτήσεις:"
-
-#: apt-private/private-output.cc:442
-#, c-format
-msgid "but %s is installed"
-msgstr "αλλά το %s είναι εγκατεστημένο"
-
-#: apt-private/private-output.cc:444
-#, c-format
-msgid "but %s is to be installed"
-msgstr "αλλά το %s πρόκειται να εγκατασταθεί"
-
-#: apt-private/private-output.cc:451
-msgid "but it is not installable"
-msgstr "αλλά δεν είναι εγκαταστάσημο"
-
-#: apt-private/private-output.cc:453
-msgid "but it is a virtual package"
-msgstr "αλλά είναι ένα εικονικό πακέτο"
-
-#: apt-private/private-output.cc:456
-msgid "but it is not installed"
-msgstr "αλλά δεν είναι εγκατεστημένο"
-
-#: apt-private/private-output.cc:456
-msgid "but it is not going to be installed"
-msgstr "αλλά δεν πρόκειται να εγκατασταθεί"
-
-#: apt-private/private-output.cc:461
-msgid " or"
-msgstr " η"
-
-#: apt-private/private-output.cc:490
-msgid "The following NEW packages will be installed:"
-msgstr "Τα ακόλουθα ΝΕΑ πακέτα θα εγκατασταθούν:"
-
-#: apt-private/private-output.cc:516
-msgid "The following packages will be REMOVED:"
-msgstr "Τα ακόλουθα πακέτα θα ΑΦΑΙΡΕΘΟΥΝ:"
-
-#: apt-private/private-output.cc:538
-msgid "The following packages have been kept back:"
-msgstr "Τα ακόλουθα πακέτα θα μείνουν ως έχουν:"
-
-#: apt-private/private-output.cc:559
-msgid "The following packages will be upgraded:"
-msgstr "Τα ακόλουθα πακέτα θα αναβαθμιστούν:"
-
-#: apt-private/private-output.cc:580
-msgid "The following packages will be DOWNGRADED:"
-msgstr "Τα ακόλουθα πακέτα θα ΥΠΟΒΑΘΜΙΣΤΟΥΝ:"
-
-#: apt-private/private-output.cc:600
-msgid "The following held packages will be changed:"
-msgstr "Τα ακόλουθα κρατημένα πακέτα θα αλλαχθούν:"
-
-#: apt-private/private-output.cc:655
-#, c-format
-msgid "%s (due to %s) "
-msgstr "%s (λόγω του %s) "
-
-#: apt-private/private-output.cc:663
-msgid ""
-"WARNING: The following essential packages will be removed.\n"
-"This should NOT be done unless you know exactly what you are doing!"
-msgstr ""
-"ΠΡΟΕΙΔΟΠΟΙΗΣΗ: Τα ακόλουθα απαραίτητα πακέτα θα αφαιρεθούν\n"
-"Αυτό ΔΕΝ θα έπρεπε να συμβεί, εκτός αν ξέρετε τι ακριβώς κάνετε!"
-
-#: apt-private/private-output.cc:694
-#, c-format
-msgid "%lu upgraded, %lu newly installed, "
-msgstr "%lu αναβαθμίστηκαν, %lu νέο εγκατεστημένα, "
-
-#: apt-private/private-output.cc:698
-#, c-format
-msgid "%lu reinstalled, "
-msgstr "%lu επανεγκατεστημένα,"
-
-#: apt-private/private-output.cc:700
-#, c-format
-msgid "%lu downgraded, "
-msgstr "%lu υποβαθμισμένα, "
-
-#: apt-private/private-output.cc:702
-#, c-format
-msgid "%lu to remove and %lu not upgraded.\n"
-msgstr "%lu θα αφαιρεθούν και %lu δεν αναβαθμίζονται.\n"
-
-#: apt-private/private-output.cc:706
-#, c-format
-msgid "%lu not fully installed or removed.\n"
-msgstr "%lu μη πλήρως εγκατεστημένα ή αφαιρέθηκαν.\n"
-
-#. TRANSLATOR: Yes/No question help-text: defaulting to Y[es]
-#. e.g. "Do you want to continue? [Y/n] "
-#. The user has to answer with an input matching the
-#. YESEXPR/NOEXPR defined in your l10n.
-#: apt-private/private-output.cc:728
-msgid "[Y/n]"
-msgstr "[Ν/ο]"
-
-#. TRANSLATOR: Yes/No question help-text: defaulting to N[o]
-#. e.g. "Should this file be removed? [y/N] "
-#. The user has to answer with an input matching the
-#. YESEXPR/NOEXPR defined in your l10n.
-#: apt-private/private-output.cc:734
-msgid "[y/N]"
-msgstr "[ν/Ο]"
-
-#. TRANSLATOR: "Yes" answer printed for a yes/no question if --assume-yes is set
-#: apt-private/private-output.cc:745
-msgid "Y"
-msgstr ""
-
-#. TRANSLATOR: "No" answer printed for a yes/no question if --assume-no is set
-#: apt-private/private-output.cc:751
-msgid "N"
-msgstr ""
-
-#: apt-private/private-output.cc:773 apt-pkg/cachefilter.cc:35
-=======
-#: apt-private/private-install.cc:894
->>>>>>> 7d8a4da7
-#, c-format
-msgid "Regex compilation error - %s"
-msgstr "σφάλμα μεταγλωτισμου - %s"
-
-<<<<<<< HEAD
-#: apt-private/private-update.cc:31
-msgid "The update command takes no arguments"
-msgstr "Η εντολή update δεν παίρνει ορίσματα"
-
-#: apt-private/private-update.cc:90
-=======
-#: apt-private/private-install.cc:899
-#, c-format
-msgid "Selected version '%s' (%s) for '%s' because of '%s'\n"
-msgstr "Επιλέχθηκε η έκδοση %s (%s) για το %s λόγω του %s\n"
-
-#. TRANSLATORS: Note, this is not an interactive question
-#: apt-private/private-install.cc:941
->>>>>>> 7d8a4da7
-#, c-format
-msgid "%i package can be upgraded. Run 'apt list --upgradable' to see it.\n"
-msgid_plural ""
-"%i packages can be upgraded. Run 'apt list --upgradable' to see them.\n"
-msgstr[0] ""
-msgstr[1] ""
-
-<<<<<<< HEAD
-#: apt-private/private-show.cc:156
-=======
-#: apt-private/private-install.cc:947
->>>>>>> 7d8a4da7
-#, c-format
-msgid "There is %i additional record. Please use the '-a' switch to see it"
-msgid_plural ""
-"There are %i additional records. Please use the '-a' switch to see them."
-msgstr[0] ""
-msgstr[1] ""
-
-#: apt-private/private-show.cc:163
-msgid "not a real package (virtual)"
-msgstr ""
-
-#: apt-private/private-list.cc:129
-msgid "Listing"
-msgstr ""
-
-#: apt-private/private-list.cc:159
-#, c-format
-msgid "There is %i additional version. Please use the '-a' switch to see it"
-msgid_plural ""
-"There are %i additional versions. Please use the '-a' switch to see them."
-msgstr[0] ""
-msgstr[1] ""
-
 #: apt-private/private-main.cc:32
 msgid ""
 "NOTE: This is only a simulation!\n"
@@ -1822,29 +1548,10 @@
 msgid "[residual-config]"
 msgstr ""
 
-<<<<<<< HEAD
-#: apt-private/private-upgrade.cc:25
-msgid "Calculating upgrade... "
-msgstr "Υπολογισμός της αναβάθμισης... "
-
-#: apt-private/private-upgrade.cc:30
-#, fuzzy
-msgid "Internal error, Upgrade broke stuff"
-msgstr "Εσωτερικό Σφάλμα, η διαδικασία αναβάθμισης χάλασε"
-
-#: apt-private/private-upgrade.cc:32
-msgid "Done"
-msgstr "Ετοιμο"
-
-#: apt-private/acqprogress.cc:66
-msgid "Hit "
-msgstr "Hit "
-=======
 #: apt-private/private-output.cc:455
 #, c-format
 msgid "but %s is installed"
 msgstr "αλλά το %s είναι εγκατεστημένο"
->>>>>>> 7d8a4da7
 
 #: apt-private/private-output.cc:457
 #, c-format
@@ -2020,13 +1727,8 @@
 
 #. Only warn if there are no sources.list.d.
 #. Only warn if there is no sources.list file.
-<<<<<<< HEAD
-#: methods/mirror.cc:95 apt-inst/extract.cc:471 apt-pkg/init.cc:103
-#: apt-pkg/init.cc:111 apt-pkg/acquire.cc:491 apt-pkg/clean.cc:40
-=======
 #: methods/mirror.cc:95 apt-inst/extract.cc:471 apt-pkg/acquire.cc:494
 #: apt-pkg/clean.cc:43 apt-pkg/init.cc:103 apt-pkg/init.cc:111
->>>>>>> 7d8a4da7
 #: apt-pkg/policy.cc:381 apt-pkg/sourcelist.cc:280 apt-pkg/sourcelist.cc:286
 #: apt-pkg/contrib/cdromutl.cc:205 apt-pkg/contrib/fileutl.cc:368
 #: apt-pkg/contrib/fileutl.cc:481
@@ -2034,15 +1736,9 @@
 msgid "Unable to read %s"
 msgstr "Αδύνατη η ανάγνωση του %s"
 
-<<<<<<< HEAD
-#: methods/mirror.cc:101 methods/mirror.cc:130 apt-pkg/acquire.cc:497
-#: apt-pkg/acquire.cc:522 apt-pkg/clean.cc:46 apt-pkg/clean.cc:64
-#: apt-pkg/clean.cc:127 apt-pkg/contrib/cdromutl.cc:201
-=======
 #: methods/mirror.cc:101 methods/mirror.cc:130 apt-pkg/acquire.cc:500
 #: apt-pkg/acquire.cc:525 apt-pkg/clean.cc:49 apt-pkg/clean.cc:67
 #: apt-pkg/clean.cc:130 apt-pkg/contrib/cdromutl.cc:201
->>>>>>> 7d8a4da7
 #: apt-pkg/contrib/cdromutl.cc:235
 #, c-format
 msgid "Unable to change to %s"
@@ -2364,16 +2060,12 @@
 msgid "Failed to readlink %s"
 msgstr "Αποτυχία ανάγνωσης του %s"
 
-<<<<<<< HEAD
-#: apt-pkg/install-progress.cc:57
-=======
 #: ftparchive/writer.cc:290
 #, c-format
 msgid "Failed to unlink %s"
 msgstr "Αποτυχία αποσύνδεσης του %s"
 
 #: ftparchive/writer.cc:298
->>>>>>> 7d8a4da7
 #, c-format
 msgid "*** Failed to link %s to %s"
 msgstr "    Αποτυχία σύνδεσης του %s με το %s"
@@ -2423,12 +2115,6 @@
 msgid "Malformed override %s line %llu (%s)"
 msgstr "Κακογραμμένη παρακαμπτήρια %s γραμμή %lu #1"
 
-<<<<<<< HEAD
-#: apt-pkg/cachefile.cc:94
-msgid "The package lists or status file could not be parsed or opened."
-msgstr ""
-"Αδύνατο το άνοιγμα ή η ανάλυση των λιστών πακέτων ή του αρχείου κατάστασης."
-=======
 #: ftparchive/override.cc:127 ftparchive/override.cc:201
 #, c-format
 msgid "Failed to read the override file %s"
@@ -2458,7 +2144,6 @@
 #, c-format
 msgid "Compressed output %s needs a compression set"
 msgstr "Η συμπιεσμένη έξοδος του %s χρειάζεται καθορισμό συμπίεσης"
->>>>>>> 7d8a4da7
 
 #: ftparchive/multicompress.cc:192
 msgid "Failed to create FILE*"
@@ -2601,60 +2286,6 @@
 msgid "Overwrite package match with no version for %s"
 msgstr "Αντικατάσταση πακέτου χωρίς καμία έκδοση %s"
 
-<<<<<<< HEAD
-#: apt-pkg/acquire-worker.cc:116
-#, c-format
-msgid "The method driver %s could not be found."
-msgstr "Ο οδηγός μεθόδου %s δεν μπορεί να εντοπιστεί."
-
-#: apt-pkg/acquire-worker.cc:118
-#, fuzzy, c-format
-msgid "Is the package %s installed?"
-msgstr "Ελέγξτε αν είναι εγκαταστημένο το πακέτο 'dpkg-dev'.\n"
-
-#: apt-pkg/acquire-worker.cc:169
-#, c-format
-msgid "Method %s did not start correctly"
-msgstr "Η μέθοδος %s δεν εκκινήθηκε σωστά"
-
-#: apt-pkg/acquire-worker.cc:455
-#, c-format
-msgid "Please insert the disc labeled: '%s' in the drive '%s' and press enter."
-msgstr ""
-"Παρακαλώ εισάγετε το δίσκο με ετικέτα '%s' στη συσκευή '%s' και πατήστε "
-"enter."
-
-#: apt-pkg/pkgrecords.cc:38
-#, c-format
-msgid "Index file type '%s' is not supported"
-msgstr "Ο τύπος αρχείου ευρετηρίου '%s' δεν υποστηρίζεται"
-
-#: apt-pkg/depcache.cc:138 apt-pkg/depcache.cc:167
-msgid "Building dependency tree"
-msgstr "Κατασκευή Δένδρου Εξαρτήσεων"
-
-#: apt-pkg/depcache.cc:139
-msgid "Candidate versions"
-msgstr "Υποψήφιες Εκδόσεις"
-
-#: apt-pkg/depcache.cc:168
-msgid "Dependency generation"
-msgstr "Παραγωγή Εξαρτήσεων"
-
-#: apt-pkg/depcache.cc:188 apt-pkg/depcache.cc:221 apt-pkg/depcache.cc:225
-msgid "Reading state information"
-msgstr "Ανάγνωση περιγραφής της τρέχουσας κατάσταση"
-
-#: apt-pkg/depcache.cc:250
-#, c-format
-msgid "Failed to open StateFile %s"
-msgstr "Αποτυχία ανοίγματος του αρχείου κατάστασης %s"
-
-#: apt-pkg/depcache.cc:256
-#, c-format
-msgid "Failed to write temporary StateFile %s"
-msgstr "Αποτυχία εγγραφής του αρχείου κατάστασης %s"
-=======
 #: apt-inst/extract.cc:438
 #, c-format
 msgid "File %s/%s overwrites the one in the package %s"
@@ -2788,7 +2419,6 @@
 #, c-format
 msgid "Retrieving file %li of %li"
 msgstr "Λήψη αρχείου %li του %li"
->>>>>>> 7d8a4da7
 
 #: apt-pkg/acquire-item.cc:148 apt-pkg/contrib/fileutl.cc:2047
 #, c-format
@@ -2836,25 +2466,20 @@
 msgid "Conflicting distribution: %s (expected %s but got %s)"
 msgstr ""
 
-<<<<<<< HEAD
-#: apt-pkg/acquire-item.cc:1729
-=======
 #: apt-pkg/acquire-item.cc:1721
->>>>>>> 7d8a4da7
 #, c-format
 msgid ""
 "An error occurred during the signature verification. The repository is not "
 "updated and the previous index files will be used. GPG error: %s: %s\n"
-<<<<<<< HEAD
 msgstr ""
 
 #. Invalid signature file, reject (LP: #346386) (Closes: #627642)
-#: apt-pkg/acquire-item.cc:1739 apt-pkg/acquire-item.cc:1744
+#: apt-pkg/acquire-item.cc:1731 apt-pkg/acquire-item.cc:1736
 #, c-format
 msgid "GPG error: %s: %s"
 msgstr ""
 
-#: apt-pkg/acquire-item.cc:1867
+#: apt-pkg/acquire-item.cc:1859
 #, c-format
 msgid ""
 "I wasn't able to locate a file for the %s package. This might mean you need "
@@ -2863,18 +2488,436 @@
 "Αδύνατος ο εντοπισμός ενός αρχείου για το πακέτο %s. Αυτό ίσως σημαίνει ότι "
 "χρειάζεται να διορθώσετε χειροκίνητα το πακέτο. (λόγω χαμένου αρχείου)"
 
-#: apt-pkg/acquire-item.cc:1933
+#: apt-pkg/acquire-item.cc:1925
 #, c-format
 msgid "Can't find a source to download version '%s' of '%s'"
 msgstr ""
 
-#: apt-pkg/acquire-item.cc:1991
+#: apt-pkg/acquire-item.cc:1983
 #, c-format
 msgid ""
 "The package index files are corrupted. No Filename: field for package %s."
 msgstr ""
 "Κατεστραμμένα αρχεία ευρετηρίου πακέτων. Δεν υπάρχει πεδίο Filename: στο "
 "πακέτο %s."
+
+#: apt-pkg/acquire-worker.cc:116
+#, c-format
+msgid "The method driver %s could not be found."
+msgstr "Ο οδηγός μεθόδου %s δεν μπορεί να εντοπιστεί."
+
+#: apt-pkg/acquire-worker.cc:118
+#, fuzzy, c-format
+msgid "Is the package %s installed?"
+msgstr "Ελέγξτε αν είναι εγκαταστημένο το πακέτο 'dpkg-dev'.\n"
+
+#: apt-pkg/acquire-worker.cc:169
+#, c-format
+msgid "Method %s did not start correctly"
+msgstr "Η μέθοδος %s δεν εκκινήθηκε σωστά"
+
+#: apt-pkg/acquire-worker.cc:455
+#, c-format
+msgid "Please insert the disc labeled: '%s' in the drive '%s' and press enter."
+msgstr ""
+"Παρακαλώ εισάγετε το δίσκο με ετικέτα '%s' στη συσκευή '%s' και πατήστε "
+"enter."
+
+#: apt-pkg/algorithms.cc:265
+#, c-format
+msgid ""
+"The package %s needs to be reinstalled, but I can't find an archive for it."
+msgstr ""
+"Το πακέτο '%s' χρειάζεται να επανεγκατασταθεί, αλλά είναι αδύνατη η εύρεση "
+"κάποιας κατάλληλης αρχείοθήκης."
+
+#: apt-pkg/algorithms.cc:1086
+msgid ""
+"Error, pkgProblemResolver::Resolve generated breaks, this may be caused by "
+"held packages."
+msgstr ""
+"Σφάλμα, το pkgProblemResolver::Resolve παρήγαγε διακοπές, αυτό ίσως "
+"προκλήθηκε από κρατούμενα πακέτα."
+
+#: apt-pkg/algorithms.cc:1088
+msgid "Unable to correct problems, you have held broken packages."
+msgstr "Αδύνατη η διόρθωση προβλημάτων, έχετε κρατούμενα ελαττωματικά πακέτα."
+
+#: apt-pkg/cachefile.cc:94
+msgid "The package lists or status file could not be parsed or opened."
+msgstr ""
+"Αδύνατο το άνοιγμα ή η ανάλυση των λιστών πακέτων ή του αρχείου κατάστασης."
+
+#: apt-pkg/cachefile.cc:98
+msgid "You may want to run apt-get update to correct these problems"
+msgstr ""
+"Ίσως να πρέπει να τρέξετε apt-get update για να διορθώσετε αυτά τα προβλήματα"
+
+#: apt-pkg/cachefile.cc:116
+msgid "The list of sources could not be read."
+msgstr "Αδύνατη η ανάγνωση της λίστας πηγών."
+
+#: apt-pkg/cacheset.cc:489
+#, c-format
+msgid "Release '%s' for '%s' was not found"
+msgstr "Η έκδοση %s για το %s δεν βρέθηκε"
+
+#: apt-pkg/cacheset.cc:492
+#, c-format
+msgid "Version '%s' for '%s' was not found"
+msgstr "Η έκδοση %s για το %s δεν βρέθηκε"
+
+#: apt-pkg/cacheset.cc:603
+#, fuzzy, c-format
+msgid "Couldn't find task '%s'"
+msgstr "Αδύνατη η εύρεση του συνόλου πακέτων %s"
+
+#: apt-pkg/cacheset.cc:609
+#, fuzzy, c-format
+msgid "Couldn't find any package by regex '%s'"
+msgstr "Αδύνατη η εύρεση του πακέτου %s"
+
+#: apt-pkg/cacheset.cc:615
+#, fuzzy, c-format
+msgid "Couldn't find any package by glob '%s'"
+msgstr "Αδύνατη η εύρεση του πακέτου %s"
+
+#: apt-pkg/cacheset.cc:626
+#, c-format
+msgid "Can't select versions from package '%s' as it is purely virtual"
+msgstr ""
+
+#: apt-pkg/cacheset.cc:633 apt-pkg/cacheset.cc:640
+#, c-format
+msgid ""
+"Can't select installed nor candidate version from package '%s' as it has "
+"neither of them"
+msgstr ""
+
+#: apt-pkg/cacheset.cc:647
+#, c-format
+msgid "Can't select newest version from package '%s' as it is purely virtual"
+msgstr ""
+
+#: apt-pkg/cacheset.cc:655
+#, c-format
+msgid "Can't select candidate version from package %s as it has no candidate"
+msgstr ""
+
+#: apt-pkg/cacheset.cc:663
+#, c-format
+msgid "Can't select installed version from package %s as it is not installed"
+msgstr ""
+
+#: apt-pkg/cdrom.cc:497 apt-pkg/sourcelist.cc:347
+#, c-format
+msgid "Line %u too long in source list %s."
+msgstr "Η γραμμή %u έχει υπερβολικό μήκος στη λίστα πηγών %s."
+
+#: apt-pkg/cdrom.cc:571
+msgid "Unmounting CD-ROM...\n"
+msgstr "Αποπροσάρτηση του CD-ROM...\n"
+
+#: apt-pkg/cdrom.cc:586
+#, c-format
+msgid "Using CD-ROM mount point %s\n"
+msgstr "Χρησιμοποιείται το σημείο προσάρτησης %s\n"
+
+#: apt-pkg/cdrom.cc:599
+msgid "Waiting for disc...\n"
+msgstr "Αναμονή για δίσκο...\n"
+
+#: apt-pkg/cdrom.cc:609
+msgid "Mounting CD-ROM...\n"
+msgstr "Προσάρτηση του CD-ROM...\n"
+
+#: apt-pkg/cdrom.cc:620
+msgid "Identifying... "
+msgstr "Αναγνώριση..."
+
+#: apt-pkg/cdrom.cc:662
+#, c-format
+msgid "Stored label: %s\n"
+msgstr "Αποθήκευση Ετικέτας: %s \n"
+
+#: apt-pkg/cdrom.cc:680
+msgid "Scanning disc for index files...\n"
+msgstr "Σάρωση του δίσκου για περιεχόμενα...\n"
+
+#: apt-pkg/cdrom.cc:734
+#, c-format
+msgid ""
+"Found %zu package indexes, %zu source indexes, %zu translation indexes and "
+"%zu signatures\n"
+msgstr ""
+"Βρέθηκαν %zu κατάλογοι πακέτων, %zu κατάλογοι πηγαίων, %zu κατάλογοι "
+"μεταφράσεων και %zu υπογραφές\n"
+
+#: apt-pkg/cdrom.cc:744
+msgid ""
+"Unable to locate any package files, perhaps this is not a Debian Disc or the "
+"wrong architecture?"
+msgstr ""
+
+#: apt-pkg/cdrom.cc:771
+#, c-format
+msgid "Found label '%s'\n"
+msgstr "Εύρεση ετικέτας: %s \n"
+
+#: apt-pkg/cdrom.cc:800
+msgid "That is not a valid name, try again.\n"
+msgstr "Αυτό δεν είναι έγκυρο όνομα, προσπαθείστε ξανά. \n"
+
+#: apt-pkg/cdrom.cc:817
+#, c-format
+msgid ""
+"This disc is called: \n"
+"'%s'\n"
+msgstr ""
+"Ο δίσκος αυτός ονομάζεται: \n"
+"'%s'\n"
+
+#: apt-pkg/cdrom.cc:819
+msgid "Copying package lists..."
+msgstr "Αντιγραφή λιστών πακέτων..."
+
+#: apt-pkg/cdrom.cc:863
+msgid "Writing new source list\n"
+msgstr "Eγγραφή νέας λίστας πηγών\n"
+
+#: apt-pkg/cdrom.cc:874
+msgid "Source list entries for this disc are:\n"
+msgstr "Οι κατάλογοι με τις πηγές αυτού του δίσκου είναι: \n"
+
+#: apt-pkg/clean.cc:64
+#, c-format
+msgid "Unable to stat %s."
+msgstr "Αδύνατη η εύρεση της κατάστασης του %s."
+
+#: apt-pkg/depcache.cc:138 apt-pkg/depcache.cc:167
+msgid "Building dependency tree"
+msgstr "Κατασκευή Δένδρου Εξαρτήσεων"
+
+#: apt-pkg/depcache.cc:139
+msgid "Candidate versions"
+msgstr "Υποψήφιες Εκδόσεις"
+
+#: apt-pkg/depcache.cc:168
+msgid "Dependency generation"
+msgstr "Παραγωγή Εξαρτήσεων"
+
+#: apt-pkg/depcache.cc:188 apt-pkg/depcache.cc:221 apt-pkg/depcache.cc:225
+msgid "Reading state information"
+msgstr "Ανάγνωση περιγραφής της τρέχουσας κατάσταση"
+
+#: apt-pkg/depcache.cc:250
+#, c-format
+msgid "Failed to open StateFile %s"
+msgstr "Αποτυχία ανοίγματος του αρχείου κατάστασης %s"
+
+#: apt-pkg/depcache.cc:256
+#, c-format
+msgid "Failed to write temporary StateFile %s"
+msgstr "Αποτυχία εγγραφής του αρχείου κατάστασης %s"
+
+#: apt-pkg/edsp.cc:52 apt-pkg/edsp.cc:78
+msgid "Send scenario to solver"
+msgstr ""
+
+#: apt-pkg/edsp.cc:241
+msgid "Send request to solver"
+msgstr ""
+
+#: apt-pkg/edsp.cc:320
+msgid "Prepare for receiving solution"
+msgstr ""
+
+#: apt-pkg/edsp.cc:327
+msgid "External solver failed without a proper error message"
+msgstr ""
+
+#: apt-pkg/edsp.cc:619 apt-pkg/edsp.cc:622 apt-pkg/edsp.cc:627
+msgid "Execute external solver"
+msgstr ""
+
+#: apt-pkg/indexcopy.cc:236 apt-pkg/indexcopy.cc:773
+#, c-format
+msgid "Wrote %i records.\n"
+msgstr "Εγιναν %i εγγραφές.\n"
+
+#: apt-pkg/indexcopy.cc:238 apt-pkg/indexcopy.cc:775
+#, c-format
+msgid "Wrote %i records with %i missing files.\n"
+msgstr "Εγιναν %i εγγραφές με %i απώντα αρχεία.\n"
+
+#: apt-pkg/indexcopy.cc:241 apt-pkg/indexcopy.cc:778
+#, c-format
+msgid "Wrote %i records with %i mismatched files\n"
+msgstr "Εγιναν %i εγγραφές με %i ασύμβατα αρχεία.\n"
+
+#: apt-pkg/indexcopy.cc:244 apt-pkg/indexcopy.cc:781
+#, c-format
+msgid "Wrote %i records with %i missing files and %i mismatched files\n"
+msgstr "Εγιναν %i εγγραφές με %i απώντα αρχεία και %i ασύμβατα αρχεία\n"
+
+#: apt-pkg/indexcopy.cc:515
+#, c-format
+msgid "Can't find authentication record for: %s"
+msgstr ""
+
+#: apt-pkg/indexcopy.cc:521
+#, fuzzy, c-format
+msgid "Hash mismatch for: %s"
+msgstr "Ανόμοιο MD5Sum"
+
+#: apt-pkg/indexrecords.cc:78
+#, fuzzy, c-format
+msgid "Unable to parse Release file %s"
+msgstr "Αδύνατη η ανάλυση του αρχείου πακέτου %s (1)"
+
+#: apt-pkg/indexrecords.cc:86
+#, fuzzy, c-format
+msgid "No sections in Release file %s"
+msgstr "Σημείωση, επιλέχθηκε το %s αντί του%s\n"
+
+#: apt-pkg/indexrecords.cc:117
+#, c-format
+msgid "No Hash entry in Release file %s"
+msgstr ""
+
+#: apt-pkg/indexrecords.cc:130
+#, fuzzy, c-format
+msgid "Invalid 'Valid-Until' entry in Release file %s"
+msgstr "Μη έγκυρη γραμμή στο αρχείο παρακάμψεων: %s"
+
+#: apt-pkg/indexrecords.cc:149
+#, fuzzy, c-format
+msgid "Invalid 'Date' entry in Release file %s"
+msgstr "Αδύνατη η ανάλυση του αρχείου πακέτου %s (1)"
+
+#: apt-pkg/init.cc:146
+#, c-format
+msgid "Packaging system '%s' is not supported"
+msgstr "Το σύστημα συσκευασίας '%s' δεν υποστηρίζεται"
+
+#: apt-pkg/init.cc:162
+msgid "Unable to determine a suitable packaging system type"
+msgstr "Αδύνατος ο καθορισμός ενός κατάλληλου τύπου συστήματος πακέτων"
+
+#: apt-pkg/install-progress.cc:57
+#, c-format
+msgid "Progress: [%3i%%]"
+msgstr ""
+
+#: apt-pkg/install-progress.cc:91 apt-pkg/install-progress.cc:174
+msgid "Running dpkg"
+msgstr ""
+
+#: apt-pkg/packagemanager.cc:303 apt-pkg/packagemanager.cc:957
+#, c-format
+msgid ""
+"Could not perform immediate configuration on '%s'. Please see man 5 apt.conf "
+"under APT::Immediate-Configure for details. (%d)"
+msgstr ""
+
+#: apt-pkg/packagemanager.cc:550 apt-pkg/packagemanager.cc:580
+#, fuzzy, c-format
+msgid "Could not configure '%s'. "
+msgstr "Αδύνατο το άνοιγμα του αρχείου %s"
+
+#: apt-pkg/packagemanager.cc:630
+#, c-format
+msgid ""
+"This installation run will require temporarily removing the essential "
+"package %s due to a Conflicts/Pre-Depends loop. This is often bad, but if "
+"you really want to do it, activate the APT::Force-LoopBreak option."
+msgstr ""
+"Αυτή η προσπάθεια εγκατάστασης απαιτεί προσωρινή αφαίρεση του σημαντικού "
+"πακέτου %s λόγω ενός βρόγχου Ασυμβατότητας/ΠροΕξάρτησης. Αυτό συνήθως δεν "
+"είναι καλό, αλλά εάν πραγματικά θέλετε να συνεχίσετε ενεργοποιήστε την "
+"επιλογή APT::Force-LoopBreak option."
+
+#: apt-pkg/pkgcache.cc:155
+msgid "Empty package cache"
+msgstr "Άδειο cache πακέτων"
+
+#: apt-pkg/pkgcache.cc:161
+msgid "The package cache file is corrupted"
+msgstr "Το αρχείο cache των πακέτων είναι κατεστραμμένο"
+
+#: apt-pkg/pkgcache.cc:166
+msgid "The package cache file is an incompatible version"
+msgstr "Το αρχείο cache των πακέτων είναι ασύμβατης έκδοσης"
+
+#: apt-pkg/pkgcache.cc:169
+#, fuzzy
+msgid "The package cache file is corrupted, it is too small"
+msgstr "Το αρχείο cache των πακέτων είναι κατεστραμμένο"
+
+#: apt-pkg/pkgcache.cc:174
+#, c-format
+msgid "This APT does not support the versioning system '%s'"
+msgstr "Αυτό το APT δεν υποστηρίζει το Σύστημα Απόδοσης Έκδοσης '%s'"
+
+#: apt-pkg/pkgcache.cc:179
+msgid "The package cache was built for a different architecture"
+msgstr "Η cache πακέτων κατασκευάστηκε για μια διαφορετική αρχιτεκτονική"
+
+#: apt-pkg/pkgcache.cc:321
+msgid "Depends"
+msgstr "Εξαρτάται από"
+
+#: apt-pkg/pkgcache.cc:321
+msgid "PreDepends"
+msgstr "ΠροΕξαρτάται από"
+
+#: apt-pkg/pkgcache.cc:321
+msgid "Suggests"
+msgstr "Προτείνει"
+
+#: apt-pkg/pkgcache.cc:322
+msgid "Recommends"
+msgstr "Συστήνει"
+
+#: apt-pkg/pkgcache.cc:322
+msgid "Conflicts"
+msgstr "Ασύμβατο με"
+
+#: apt-pkg/pkgcache.cc:322
+msgid "Replaces"
+msgstr "Αντικαθιστά"
+
+#: apt-pkg/pkgcache.cc:323
+msgid "Obsoletes"
+msgstr "Απαρχαιώνει"
+
+#: apt-pkg/pkgcache.cc:323
+msgid "Breaks"
+msgstr "Χαλάει"
+
+#: apt-pkg/pkgcache.cc:323
+msgid "Enhances"
+msgstr ""
+
+#: apt-pkg/pkgcache.cc:334
+msgid "important"
+msgstr "σημαντικό"
+
+#: apt-pkg/pkgcache.cc:334
+msgid "required"
+msgstr "απαιτούμενο"
+
+#: apt-pkg/pkgcache.cc:334
+msgid "standard"
+msgstr "καθιερωμένο"
+
+#: apt-pkg/pkgcache.cc:335
+msgid "optional"
+msgstr "προαιρετικό"
+
+#: apt-pkg/pkgcache.cc:335
+msgid "extra"
+msgstr "επιπλέον"
 
 #: apt-pkg/pkgcachegen.cc:93
 msgid "Cache has an incompatible versioning system"
@@ -2907,42 +2950,24 @@
 
 #: apt-pkg/pkgcachegen.cc:263
 msgid "Wow, you exceeded the number of descriptions this APT is capable of."
-=======
->>>>>>> 7d8a4da7
 msgstr ""
 "Εκπληκτικό, υπερβήκατε τον αριθμό των περιγραφών που υποστηρίζει το APT."
 
-<<<<<<< HEAD
 #: apt-pkg/pkgcachegen.cc:266
 msgid "Wow, you exceeded the number of dependencies this APT is capable of."
-=======
-#. Invalid signature file, reject (LP: #346386) (Closes: #627642)
-#: apt-pkg/acquire-item.cc:1731 apt-pkg/acquire-item.cc:1736
-#, c-format
-msgid "GPG error: %s: %s"
->>>>>>> 7d8a4da7
 msgstr ""
 "Εκπληκτικό, υπερβήκατε τον αριθμό των εξαρτήσεων που υποστηρίζει το APT."
 
-<<<<<<< HEAD
 #: apt-pkg/pkgcachegen.cc:576
-=======
-#: apt-pkg/acquire-item.cc:1859
->>>>>>> 7d8a4da7
 #, c-format
 msgid "Package %s %s was not found while processing file dependencies"
 msgstr "Το πακέτο %s %s δε βρέθηκε κατά την επεξεργασία εξαρτήσεων του αρχείου"
 
-<<<<<<< HEAD
 #: apt-pkg/pkgcachegen.cc:1211
-=======
-#: apt-pkg/acquire-item.cc:1925
->>>>>>> 7d8a4da7
 #, c-format
 msgid "Couldn't stat source package list %s"
 msgstr "Αδύνατη η εύρεση της κατάστασης της λίστας πηγαίων πακέτων %s"
 
-<<<<<<< HEAD
 #: apt-pkg/pkgcachegen.cc:1299 apt-pkg/pkgcachegen.cc:1403
 #: apt-pkg/pkgcachegen.cc:1409 apt-pkg/pkgcachegen.cc:1566
 msgid "Reading package lists"
@@ -2952,569 +2977,10 @@
 msgid "Collecting File Provides"
 msgstr "Συλλογή Παροχών Αρχείου"
 
-#: apt-pkg/pkgcachegen.cc:1400 cmdline/apt-extracttemplates.cc:259
-=======
-#: apt-pkg/acquire-item.cc:1983
->>>>>>> 7d8a4da7
-#, c-format
-msgid "Unable to write to %s"
-msgstr "Αδύνατη η εγγραφή στο %s"
-
 #: apt-pkg/pkgcachegen.cc:1508 apt-pkg/pkgcachegen.cc:1515
 msgid "IO Error saving source cache"
 msgstr "Σφάλμα IO κατά την αποθήκευση της cache πηγών"
 
-#: apt-pkg/acquire-worker.cc:116
-#, c-format
-msgid "The method driver %s could not be found."
-msgstr "Ο οδηγός μεθόδου %s δεν μπορεί να εντοπιστεί."
-
-#: apt-pkg/acquire-worker.cc:118
-#, fuzzy, c-format
-msgid "Is the package %s installed?"
-msgstr "Ελέγξτε αν είναι εγκαταστημένο το πακέτο 'dpkg-dev'.\n"
-
-#: apt-pkg/acquire-worker.cc:169
-#, c-format
-msgid "Method %s did not start correctly"
-msgstr "Η μέθοδος %s δεν εκκινήθηκε σωστά"
-
-#: apt-pkg/acquire-worker.cc:455
-#, c-format
-msgid "Please insert the disc labeled: '%s' in the drive '%s' and press enter."
-msgstr ""
-"Παρακαλώ εισάγετε το δίσκο με ετικέτα '%s' στη συσκευή '%s' και πατήστε "
-"enter."
-
-<<<<<<< HEAD
-#: apt-pkg/clean.cc:61
-#, c-format
-msgid "Unable to stat %s."
-msgstr "Αδύνατη η εύρεση της κατάστασης του %s."
-
-#: apt-pkg/policy.cc:83
-=======
-#: apt-pkg/algorithms.cc:265
->>>>>>> 7d8a4da7
-#, c-format
-msgid ""
-"The package %s needs to be reinstalled, but I can't find an archive for it."
-msgstr ""
-"Το πακέτο '%s' χρειάζεται να επανεγκατασταθεί, αλλά είναι αδύνατη η εύρεση "
-"κάποιας κατάλληλης αρχείοθήκης."
-
-#: apt-pkg/algorithms.cc:1086
-msgid ""
-"Error, pkgProblemResolver::Resolve generated breaks, this may be caused by "
-"held packages."
-msgstr ""
-"Σφάλμα, το pkgProblemResolver::Resolve παρήγαγε διακοπές, αυτό ίσως "
-"προκλήθηκε από κρατούμενα πακέτα."
-
-#: apt-pkg/algorithms.cc:1088
-msgid "Unable to correct problems, you have held broken packages."
-msgstr "Αδύνατη η διόρθωση προβλημάτων, έχετε κρατούμενα ελαττωματικά πακέτα."
-
-#: apt-pkg/cachefile.cc:94
-msgid "The package lists or status file could not be parsed or opened."
-msgstr ""
-"Αδύνατο το άνοιγμα ή η ανάλυση των λιστών πακέτων ή του αρχείου κατάστασης."
-
-#: apt-pkg/cachefile.cc:98
-msgid "You may want to run apt-get update to correct these problems"
-msgstr ""
-"Ίσως να πρέπει να τρέξετε apt-get update για να διορθώσετε αυτά τα προβλήματα"
-
-#: apt-pkg/cachefile.cc:116
-msgid "The list of sources could not be read."
-msgstr "Αδύνατη η ανάγνωση της λίστας πηγών."
-
-#: apt-pkg/cacheset.cc:489
-#, c-format
-msgid "Release '%s' for '%s' was not found"
-msgstr "Η έκδοση %s για το %s δεν βρέθηκε"
-
-#: apt-pkg/cacheset.cc:492
-#, c-format
-msgid "Version '%s' for '%s' was not found"
-msgstr "Η έκδοση %s για το %s δεν βρέθηκε"
-
-#: apt-pkg/cacheset.cc:603
-#, fuzzy, c-format
-msgid "Couldn't find task '%s'"
-msgstr "Αδύνατη η εύρεση του συνόλου πακέτων %s"
-
-#: apt-pkg/cacheset.cc:609
-#, fuzzy, c-format
-msgid "Couldn't find any package by regex '%s'"
-msgstr "Αδύνατη η εύρεση του πακέτου %s"
-
-#: apt-pkg/cacheset.cc:615
-#, fuzzy, c-format
-msgid "Couldn't find any package by glob '%s'"
-msgstr "Αδύνατη η εύρεση του πακέτου %s"
-
-#: apt-pkg/cacheset.cc:626
-#, c-format
-msgid "Can't select versions from package '%s' as it is purely virtual"
-msgstr ""
-
-#: apt-pkg/cacheset.cc:633 apt-pkg/cacheset.cc:640
-#, c-format
-msgid ""
-"Can't select installed nor candidate version from package '%s' as it has "
-"neither of them"
-msgstr ""
-
-#: apt-pkg/cacheset.cc:647
-#, c-format
-msgid "Can't select newest version from package '%s' as it is purely virtual"
-msgstr ""
-
-#: apt-pkg/cacheset.cc:655
-#, c-format
-msgid "Can't select candidate version from package %s as it has no candidate"
-msgstr ""
-
-#: apt-pkg/cacheset.cc:663
-#, c-format
-msgid "Can't select installed version from package %s as it is not installed"
-msgstr ""
-
-#: apt-pkg/cdrom.cc:497 apt-pkg/sourcelist.cc:347
-#, c-format
-msgid "Line %u too long in source list %s."
-msgstr "Η γραμμή %u έχει υπερβολικό μήκος στη λίστα πηγών %s."
-
-#: apt-pkg/cdrom.cc:571
-msgid "Unmounting CD-ROM...\n"
-msgstr "Αποπροσάρτηση του CD-ROM...\n"
-
-#: apt-pkg/cdrom.cc:586
-#, c-format
-msgid "Using CD-ROM mount point %s\n"
-msgstr "Χρησιμοποιείται το σημείο προσάρτησης %s\n"
-
-#: apt-pkg/cdrom.cc:599
-msgid "Waiting for disc...\n"
-msgstr "Αναμονή για δίσκο...\n"
-
-#: apt-pkg/cdrom.cc:609
-msgid "Mounting CD-ROM...\n"
-msgstr "Προσάρτηση του CD-ROM...\n"
-
-#: apt-pkg/cdrom.cc:620
-msgid "Identifying... "
-msgstr "Αναγνώριση..."
-
-#: apt-pkg/cdrom.cc:662
-#, c-format
-msgid "Stored label: %s\n"
-msgstr "Αποθήκευση Ετικέτας: %s \n"
-
-#: apt-pkg/cdrom.cc:680
-msgid "Scanning disc for index files...\n"
-msgstr "Σάρωση του δίσκου για περιεχόμενα...\n"
-
-#: apt-pkg/cdrom.cc:734
-#, c-format
-msgid ""
-"Found %zu package indexes, %zu source indexes, %zu translation indexes and "
-"%zu signatures\n"
-msgstr ""
-"Βρέθηκαν %zu κατάλογοι πακέτων, %zu κατάλογοι πηγαίων, %zu κατάλογοι "
-"μεταφράσεων και %zu υπογραφές\n"
-
-#: apt-pkg/cdrom.cc:744
-msgid ""
-"Unable to locate any package files, perhaps this is not a Debian Disc or the "
-"wrong architecture?"
-msgstr ""
-
-#: apt-pkg/cdrom.cc:771
-#, c-format
-msgid "Found label '%s'\n"
-msgstr "Εύρεση ετικέτας: %s \n"
-
-#: apt-pkg/cdrom.cc:800
-msgid "That is not a valid name, try again.\n"
-msgstr "Αυτό δεν είναι έγκυρο όνομα, προσπαθείστε ξανά. \n"
-
-#: apt-pkg/cdrom.cc:817
-#, c-format
-msgid ""
-"This disc is called: \n"
-"'%s'\n"
-msgstr ""
-"Ο δίσκος αυτός ονομάζεται: \n"
-"'%s'\n"
-
-#: apt-pkg/cdrom.cc:819
-msgid "Copying package lists..."
-msgstr "Αντιγραφή λιστών πακέτων..."
-
-#: apt-pkg/cdrom.cc:863
-msgid "Writing new source list\n"
-msgstr "Eγγραφή νέας λίστας πηγών\n"
-
-#: apt-pkg/cdrom.cc:874
-msgid "Source list entries for this disc are:\n"
-msgstr "Οι κατάλογοι με τις πηγές αυτού του δίσκου είναι: \n"
-
-#: apt-pkg/clean.cc:64
-#, c-format
-msgid "Unable to stat %s."
-msgstr "Αδύνατη η εύρεση της κατάστασης του %s."
-
-#: apt-pkg/edsp.cc:51 apt-pkg/edsp.cc:71
-msgid "Send scenario to solver"
-msgstr ""
-
-#: apt-pkg/edsp.cc:234
-msgid "Send request to solver"
-msgstr ""
-
-#: apt-pkg/edsp.cc:313
-msgid "Prepare for receiving solution"
-msgstr ""
-
-#: apt-pkg/edsp.cc:320
-msgid "External solver failed without a proper error message"
-msgstr ""
-
-#: apt-pkg/edsp.cc:612 apt-pkg/edsp.cc:615 apt-pkg/edsp.cc:620
-msgid "Execute external solver"
-msgstr ""
-
-<<<<<<< HEAD
-#: apt-pkg/tagfile.cc:140
-#, c-format
-msgid "Unable to parse package file %s (1)"
-msgstr "Αδύνατη η ανάλυση του αρχείου πακέτου %s (1)"
-
-#: apt-pkg/tagfile.cc:237
-#, c-format
-msgid "Unable to parse package file %s (2)"
-msgstr "Αδύνατη η ανάλυση του αρχείου πακέτου %s (2)"
-=======
-#: apt-pkg/edsp.cc:52 apt-pkg/edsp.cc:78
-msgid "Send scenario to solver"
-msgstr ""
-
-#: apt-pkg/edsp.cc:241
-msgid "Send request to solver"
-msgstr ""
-
-#: apt-pkg/edsp.cc:320
-msgid "Prepare for receiving solution"
-msgstr ""
-
-#: apt-pkg/edsp.cc:327
-msgid "External solver failed without a proper error message"
-msgstr ""
-
-#: apt-pkg/edsp.cc:619 apt-pkg/edsp.cc:622 apt-pkg/edsp.cc:627
-msgid "Execute external solver"
-msgstr ""
-
-#: apt-pkg/indexcopy.cc:236 apt-pkg/indexcopy.cc:773
-#, c-format
-msgid "Wrote %i records.\n"
-msgstr "Εγιναν %i εγγραφές.\n"
-
-#: apt-pkg/indexcopy.cc:238 apt-pkg/indexcopy.cc:775
-#, c-format
-msgid "Wrote %i records with %i missing files.\n"
-msgstr "Εγιναν %i εγγραφές με %i απώντα αρχεία.\n"
-
-#: apt-pkg/indexcopy.cc:241 apt-pkg/indexcopy.cc:778
-#, c-format
-msgid "Wrote %i records with %i mismatched files\n"
-msgstr "Εγιναν %i εγγραφές με %i ασύμβατα αρχεία.\n"
-
-#: apt-pkg/indexcopy.cc:244 apt-pkg/indexcopy.cc:781
-#, c-format
-msgid "Wrote %i records with %i missing files and %i mismatched files\n"
-msgstr "Εγιναν %i εγγραφές με %i απώντα αρχεία και %i ασύμβατα αρχεία\n"
-
-#: apt-pkg/indexcopy.cc:515
-#, c-format
-msgid "Can't find authentication record for: %s"
-msgstr ""
-
-#: apt-pkg/indexcopy.cc:521
-#, fuzzy, c-format
-msgid "Hash mismatch for: %s"
-msgstr "Ανόμοιο MD5Sum"
->>>>>>> 7d8a4da7
-
-#: apt-pkg/indexrecords.cc:78
-#, fuzzy, c-format
-msgid "Unable to parse Release file %s"
-msgstr "Αδύνατη η ανάλυση του αρχείου πακέτου %s (1)"
-
-#: apt-pkg/indexrecords.cc:86
-#, fuzzy, c-format
-msgid "No sections in Release file %s"
-msgstr "Σημείωση, επιλέχθηκε το %s αντί του%s\n"
-
-#: apt-pkg/indexrecords.cc:117
-#, c-format
-msgid "No Hash entry in Release file %s"
-msgstr ""
-
-#: apt-pkg/indexrecords.cc:130
-#, fuzzy, c-format
-msgid "Invalid 'Valid-Until' entry in Release file %s"
-msgstr "Μη έγκυρη γραμμή στο αρχείο παρακάμψεων: %s"
-
-#: apt-pkg/indexrecords.cc:149
-#, fuzzy, c-format
-msgid "Invalid 'Date' entry in Release file %s"
-msgstr "Αδύνατη η ανάλυση του αρχείου πακέτου %s (1)"
-
-#: apt-pkg/init.cc:146
-#, c-format
-msgid "Packaging system '%s' is not supported"
-msgstr "Το σύστημα συσκευασίας '%s' δεν υποστηρίζεται"
-
-#: apt-pkg/init.cc:162
-msgid "Unable to determine a suitable packaging system type"
-msgstr "Αδύνατος ο καθορισμός ενός κατάλληλου τύπου συστήματος πακέτων"
-
-#: apt-pkg/install-progress.cc:57
-#, c-format
-msgid "Progress: [%3i%%]"
-msgstr ""
-
-#: apt-pkg/install-progress.cc:91 apt-pkg/install-progress.cc:174
-msgid "Running dpkg"
-msgstr ""
-
-#: apt-pkg/packagemanager.cc:303 apt-pkg/packagemanager.cc:957
-#, c-format
-msgid ""
-"Could not perform immediate configuration on '%s'. Please see man 5 apt.conf "
-"under APT::Immediate-Configure for details. (%d)"
-msgstr ""
-
-#: apt-pkg/packagemanager.cc:550 apt-pkg/packagemanager.cc:580
-#, fuzzy, c-format
-msgid "Could not configure '%s'. "
-msgstr "Αδύνατο το άνοιγμα του αρχείου %s"
-
-#: apt-pkg/packagemanager.cc:630
-#, c-format
-msgid ""
-"This installation run will require temporarily removing the essential "
-"package %s due to a Conflicts/Pre-Depends loop. This is often bad, but if "
-"you really want to do it, activate the APT::Force-LoopBreak option."
-msgstr ""
-"Αυτή η προσπάθεια εγκατάστασης απαιτεί προσωρινή αφαίρεση του σημαντικού "
-"πακέτου %s λόγω ενός βρόγχου Ασυμβατότητας/ΠροΕξάρτησης. Αυτό συνήθως δεν "
-"είναι καλό, αλλά εάν πραγματικά θέλετε να συνεχίσετε ενεργοποιήστε την "
-"επιλογή APT::Force-LoopBreak option."
-
-#: apt-pkg/pkgcache.cc:155
-msgid "Empty package cache"
-msgstr "Άδειο cache πακέτων"
-
-#: apt-pkg/pkgcache.cc:161
-msgid "The package cache file is corrupted"
-msgstr "Το αρχείο cache των πακέτων είναι κατεστραμμένο"
-
-#: apt-pkg/pkgcache.cc:166
-msgid "The package cache file is an incompatible version"
-msgstr "Το αρχείο cache των πακέτων είναι ασύμβατης έκδοσης"
-
-#: apt-pkg/pkgcache.cc:169
-#, fuzzy
-msgid "The package cache file is corrupted, it is too small"
-msgstr "Το αρχείο cache των πακέτων είναι κατεστραμμένο"
-
-<<<<<<< HEAD
-#: apt-pkg/cacheset.cc:489
-#, c-format
-msgid "Release '%s' for '%s' was not found"
-msgstr "Η έκδοση %s για το %s δεν βρέθηκε"
-
-#: apt-pkg/cacheset.cc:492
-#, c-format
-msgid "Version '%s' for '%s' was not found"
-msgstr "Η έκδοση %s για το %s δεν βρέθηκε"
-
-#: apt-pkg/cacheset.cc:603
-#, fuzzy, c-format
-msgid "Couldn't find task '%s'"
-msgstr "Αδύνατη η εύρεση του συνόλου πακέτων %s"
-
-#: apt-pkg/cacheset.cc:609
-#, fuzzy, c-format
-msgid "Couldn't find any package by regex '%s'"
-msgstr "Αδύνατη η εύρεση του πακέτου %s"
-
-#: apt-pkg/cacheset.cc:615
-#, fuzzy, c-format
-msgid "Couldn't find any package by glob '%s'"
-msgstr "Αδύνατη η εύρεση του πακέτου %s"
-
-#: apt-pkg/cacheset.cc:626
-#, c-format
-msgid "Can't select versions from package '%s' as it is purely virtual"
-msgstr ""
-
-#: apt-pkg/cacheset.cc:633 apt-pkg/cacheset.cc:640
-#, c-format
-msgid ""
-"Can't select installed nor candidate version from package '%s' as it has "
-"neither of them"
-msgstr ""
-
-#: apt-pkg/cacheset.cc:647
-#, c-format
-msgid "Can't select newest version from package '%s' as it is purely virtual"
-msgstr ""
-
-#: apt-pkg/cacheset.cc:655
-#, c-format
-msgid "Can't select candidate version from package %s as it has no candidate"
-msgstr ""
-
-#: apt-pkg/cacheset.cc:663
-#, c-format
-msgid "Can't select installed version from package %s as it is not installed"
-msgstr ""
-
-#: apt-pkg/deb/dpkgpm.cc:95
-=======
-#: apt-pkg/pkgcache.cc:174
->>>>>>> 7d8a4da7
-#, c-format
-msgid "This APT does not support the versioning system '%s'"
-msgstr "Αυτό το APT δεν υποστηρίζει το Σύστημα Απόδοσης Έκδοσης '%s'"
-
-#: apt-pkg/pkgcache.cc:179
-msgid "The package cache was built for a different architecture"
-msgstr "Η cache πακέτων κατασκευάστηκε για μια διαφορετική αρχιτεκτονική"
-
-#: apt-pkg/pkgcache.cc:321
-msgid "Depends"
-msgstr "Εξαρτάται από"
-
-#: apt-pkg/pkgcache.cc:321
-msgid "PreDepends"
-msgstr "ΠροΕξαρτάται από"
-
-#: apt-pkg/pkgcache.cc:321
-msgid "Suggests"
-msgstr "Προτείνει"
-
-#: apt-pkg/pkgcache.cc:322
-msgid "Recommends"
-msgstr "Συστήνει"
-
-#: apt-pkg/pkgcache.cc:322
-msgid "Conflicts"
-msgstr "Ασύμβατο με"
-
-#: apt-pkg/pkgcache.cc:322
-msgid "Replaces"
-msgstr "Αντικαθιστά"
-
-#: apt-pkg/pkgcache.cc:323
-msgid "Obsoletes"
-msgstr "Απαρχαιώνει"
-
-#: apt-pkg/pkgcache.cc:323
-msgid "Breaks"
-msgstr "Χαλάει"
-
-#: apt-pkg/pkgcache.cc:323
-msgid "Enhances"
-msgstr ""
-
-#: apt-pkg/pkgcache.cc:334
-msgid "important"
-msgstr "σημαντικό"
-
-#: apt-pkg/pkgcache.cc:334
-msgid "required"
-msgstr "απαιτούμενο"
-
-#: apt-pkg/pkgcache.cc:334
-msgid "standard"
-msgstr "καθιερωμένο"
-
-#: apt-pkg/pkgcache.cc:335
-msgid "optional"
-msgstr "προαιρετικό"
-
-#: apt-pkg/pkgcache.cc:335
-msgid "extra"
-msgstr "επιπλέον"
-
-#: apt-pkg/pkgcachegen.cc:93
-msgid "Cache has an incompatible versioning system"
-msgstr "Η cache έχει ασύμβατο σύστημα απόδοσης έκδοσης"
-
-#. TRANSLATOR: The first placeholder is a package name,
-#. the other two should be copied verbatim as they include debug info
-#: apt-pkg/pkgcachegen.cc:224 apt-pkg/pkgcachegen.cc:234
-#: apt-pkg/pkgcachegen.cc:300 apt-pkg/pkgcachegen.cc:327
-#: apt-pkg/pkgcachegen.cc:340 apt-pkg/pkgcachegen.cc:382
-#: apt-pkg/pkgcachegen.cc:386 apt-pkg/pkgcachegen.cc:403
-#: apt-pkg/pkgcachegen.cc:411 apt-pkg/pkgcachegen.cc:415
-#: apt-pkg/pkgcachegen.cc:419 apt-pkg/pkgcachegen.cc:440
-#: apt-pkg/pkgcachegen.cc:479 apt-pkg/pkgcachegen.cc:517
-#: apt-pkg/pkgcachegen.cc:524 apt-pkg/pkgcachegen.cc:555
-#: apt-pkg/pkgcachegen.cc:569
-#, fuzzy, c-format
-msgid "Error occurred while processing %s (%s%d)"
-msgstr "Προέκυψε σφάλμα κατά την επεξεργασία του %s (FindPkg)"
-
-#: apt-pkg/pkgcachegen.cc:257
-msgid "Wow, you exceeded the number of package names this APT is capable of."
-msgstr ""
-"Εκπληκτικό, υπερβήκατε τον αριθμό των ονομάτων πακέτων που υποστηρίζει το "
-"APT."
-
-#: apt-pkg/pkgcachegen.cc:260
-msgid "Wow, you exceeded the number of versions this APT is capable of."
-msgstr "Εκπληκτικό, υπερβήκατε τον αριθμό των εκδόσεων που υποστηρίζει το APT."
-
-#: apt-pkg/pkgcachegen.cc:263
-msgid "Wow, you exceeded the number of descriptions this APT is capable of."
-msgstr ""
-"Εκπληκτικό, υπερβήκατε τον αριθμό των περιγραφών που υποστηρίζει το APT."
-
-#: apt-pkg/pkgcachegen.cc:266
-msgid "Wow, you exceeded the number of dependencies this APT is capable of."
-msgstr ""
-"Εκπληκτικό, υπερβήκατε τον αριθμό των εξαρτήσεων που υποστηρίζει το APT."
-
-#: apt-pkg/pkgcachegen.cc:576
-#, c-format
-msgid "Package %s %s was not found while processing file dependencies"
-msgstr "Το πακέτο %s %s δε βρέθηκε κατά την επεξεργασία εξαρτήσεων του αρχείου"
-
-#: apt-pkg/pkgcachegen.cc:1211
-#, c-format
-msgid "Couldn't stat source package list %s"
-msgstr "Αδύνατη η εύρεση της κατάστασης της λίστας πηγαίων πακέτων %s"
-
-#: apt-pkg/pkgcachegen.cc:1299 apt-pkg/pkgcachegen.cc:1403
-#: apt-pkg/pkgcachegen.cc:1409 apt-pkg/pkgcachegen.cc:1566
-msgid "Reading package lists"
-msgstr "Ανάγνωση Λιστών Πακέτων"
-
-#: apt-pkg/pkgcachegen.cc:1316
-msgid "Collecting File Provides"
-msgstr "Συλλογή Παροχών Αρχείου"
-
-#: apt-pkg/pkgcachegen.cc:1508 apt-pkg/pkgcachegen.cc:1515
-msgid "IO Error saving source cache"
-msgstr "Σφάλμα IO κατά την αποθήκευση της cache πηγών"
-
 #: apt-pkg/pkgrecords.cc:38
 #, c-format
 msgid "Index file type '%s' is not supported"
@@ -3537,8 +3003,6 @@
 msgid "Did not understand pin type %s"
 msgstr "Αδύνατη η κατανόηση του τύπου καθήλωσης %s"
 
-<<<<<<< HEAD
-=======
 #: apt-pkg/policy.cc:452
 msgid "No priority (or zero) specified for pin"
 msgstr ""
@@ -3760,7 +3224,6 @@
 msgid "Syntax error %s:%u: Extra junk at end of file"
 msgstr "Συντακτικό σφάλμα %s:%u: Άχρηστοι χαρακτήρες στο τέλος του αρχείου"
 
->>>>>>> 7d8a4da7
 #: apt-pkg/contrib/fileutl.cc:190
 #, c-format
 msgid "Not using locking for read only lock file %s"
@@ -3882,35 +3345,6 @@
 #, fuzzy, c-format
 msgid "No keyring installed in %s."
 msgstr "Εγκατάλειψη της εγκατάστασης."
-
-#. d means days, h means hours, min means minutes, s means seconds
-#: apt-pkg/contrib/strutl.cc:406
-#, c-format
-msgid "%lid %lih %limin %lis"
-msgstr ""
-
-#. h means hours, min means minutes, s means seconds
-#: apt-pkg/contrib/strutl.cc:413
-#, c-format
-msgid "%lih %limin %lis"
-msgstr ""
-
-#. min means minutes, s means seconds
-#: apt-pkg/contrib/strutl.cc:420
-#, c-format
-msgid "%limin %lis"
-msgstr ""
-
-#. s means seconds
-#: apt-pkg/contrib/strutl.cc:425
-#, c-format
-msgid "%lis"
-msgstr ""
-
-#: apt-pkg/contrib/strutl.cc:1236
-#, c-format
-msgid "Selection %s not found"
-msgstr "Η επιλογή %s δε βρέθηκε"
 
 #: apt-pkg/contrib/mmap.cc:79
 msgid "Can't mmap an empty file"
