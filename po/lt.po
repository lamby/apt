# Lithuanian translation for apt
# Copyright (c) (c) 2006 Canonical Ltd, and Rosetta Contributors 2006
# This file is distributed under the same license as the apt package.
# Gintautas Miliauskas <gintas@akl.lt>, 2008.
# Andrius Kokiančiks <napalm@mintis.lt>, 2008.
#
msgid ""
msgstr ""
"Project-Id-Version: apt\n"
"Report-Msgid-Bugs-To: APT Development Team <deity@lists.debian.org>\n"
<<<<<<< HEAD
"POT-Creation-Date: 2014-06-11 14:52+0200\n"
=======
"POT-Creation-Date: 2014-09-09 20:35+0200\n"
>>>>>>> 7d8a4da7
"PO-Revision-Date: 2008-08-02 01:47-0400\n"
"Last-Translator: Gintautas Miliauskas <gintas@akl.lt>\n"
"Language-Team: Lithuanian <komp_lt@konferencijos.lt>\n"
"Language: lt\n"
"MIME-Version: 1.0\n"
"Content-Type: text/plain; charset=UTF-8\n"
"Content-Transfer-Encoding: 8bit\n"
"Plural-Forms: nplurals=3; plural=n%10==1 && n%100!=11 ? 0 : n%10>=2 && (n"
"%100<10 || n%100>=20) ? 1 : 2;\n"
"X-Launchpad-Export-Date: 2008-08-02 05:04+0000\n"

#: cmdline/apt-cache.cc:149
#, c-format
msgid "Package %s version %s has an unmet dep:\n"
msgstr "Paketas %s versijos numeriu %s turi netenkinamą priklausomybę:\n"

#: cmdline/apt-cache.cc:277
#, fuzzy
msgid "Total package names: "
msgstr "Visi paketų pavadinimai: "

#: cmdline/apt-cache.cc:279
#, fuzzy
msgid "Total package structures: "
msgstr "Visi paketų pavadinimai: "

#: cmdline/apt-cache.cc:319
msgid "  Normal packages: "
msgstr "  Normalūs paketai: "

#: cmdline/apt-cache.cc:320
msgid "  Pure virtual packages: "
msgstr "  Virtualūs paketai: "

#: cmdline/apt-cache.cc:321
msgid "  Single virtual packages: "
msgstr "  Pavieniai virtualūs paketai: "

#: cmdline/apt-cache.cc:322
msgid "  Mixed virtual packages: "
msgstr "  Mišrūs virtualūs paketai: "

#: cmdline/apt-cache.cc:323
msgid "  Missing: "
msgstr "  Trūksta: "

#: cmdline/apt-cache.cc:325
msgid "Total distinct versions: "
msgstr "Viso skirtingų versijų: "

#: cmdline/apt-cache.cc:327
#, fuzzy
msgid "Total distinct descriptions: "
msgstr "Viso skirtingų aprašymų: "

#: cmdline/apt-cache.cc:329
msgid "Total dependencies: "
msgstr "Viso priklausomybių: "

#: cmdline/apt-cache.cc:332
msgid "Total ver/file relations: "
msgstr "Viso versijų/failų santykių yra: "

#: cmdline/apt-cache.cc:334
msgid "Total Desc/File relations: "
msgstr "Viso aprašymų/failų santykių yra: "

#: cmdline/apt-cache.cc:336
msgid "Total Provides mappings: "
msgstr ""

#: cmdline/apt-cache.cc:348
msgid "Total globbed strings: "
msgstr ""

#: cmdline/apt-cache.cc:362
msgid "Total dependency version space: "
msgstr ""

#: cmdline/apt-cache.cc:367
msgid "Total slack space: "
msgstr ""

#: cmdline/apt-cache.cc:375
msgid "Total space accounted for: "
msgstr ""

#: cmdline/apt-cache.cc:506 cmdline/apt-cache.cc:1155
#: apt-private/private-show.cc:58
#, c-format
msgid "Package file %s is out of sync."
msgstr ""

#: cmdline/apt-cache.cc:584 cmdline/apt-cache.cc:1442
#: cmdline/apt-cache.cc:1444 cmdline/apt-cache.cc:1521 cmdline/apt-mark.cc:59
#: cmdline/apt-mark.cc:106 cmdline/apt-mark.cc:232
#: apt-private/private-show.cc:171 apt-private/private-show.cc:173
msgid "No packages found"
msgstr "Paketų nerasta"

#: cmdline/apt-cache.cc:1254 apt-private/private-search.cc:41
msgid "You must give at least one search pattern"
msgstr ""

#: cmdline/apt-cache.cc:1421
msgid "This command is deprecated. Please use 'apt-mark showauto' instead."
msgstr ""

#: cmdline/apt-cache.cc:1516 apt-pkg/cacheset.cc:596
#, c-format
msgid "Unable to locate package %s"
msgstr "Nepavyko rasti paketo %s"

#: cmdline/apt-cache.cc:1546
msgid "Package files:"
msgstr "Paketų failai:"

#: cmdline/apt-cache.cc:1553 cmdline/apt-cache.cc:1644
msgid "Cache is out of sync, can't x-ref a package file"
msgstr ""

#. Show any packages have explicit pins
#: cmdline/apt-cache.cc:1567
msgid "Pinned packages:"
msgstr "Surišti paketai:"

#: cmdline/apt-cache.cc:1579 cmdline/apt-cache.cc:1624
msgid "(not found)"
msgstr "(nerasta)"

#: cmdline/apt-cache.cc:1587
msgid "  Installed: "
msgstr "  Įdiegta: "

#: cmdline/apt-cache.cc:1588
msgid "  Candidate: "
msgstr "  Kandidatas: "

#: cmdline/apt-cache.cc:1606 cmdline/apt-cache.cc:1614
msgid "(none)"
msgstr "(nėra)"

#: cmdline/apt-cache.cc:1621
msgid "  Package pin: "
msgstr "  Paketo susiejimai: "

#. Show the priority tables
#: cmdline/apt-cache.cc:1630
msgid "  Version table:"
msgstr "  Versijų lentelė:"

<<<<<<< HEAD
#: cmdline/apt-cache.cc:1742 cmdline/apt-cdrom.cc:207 cmdline/apt-config.cc:83
#: cmdline/apt-get.cc:1589 cmdline/apt-helper.cc:59 cmdline/apt-mark.cc:388
=======
#: cmdline/apt-cache.cc:1743 cmdline/apt-cdrom.cc:207 cmdline/apt-config.cc:83
#: cmdline/apt-get.cc:1587 cmdline/apt-helper.cc:73 cmdline/apt-mark.cc:388
>>>>>>> 7d8a4da7
#: cmdline/apt.cc:42 cmdline/apt-extracttemplates.cc:217
#: ftparchive/apt-ftparchive.cc:620 cmdline/apt-internal-solver.cc:45
#: cmdline/apt-sortpkgs.cc:147
#, c-format
msgid "%s %s for %s compiled on %s %s\n"
msgstr ""

#: cmdline/apt-cache.cc:1750
msgid ""
"Usage: apt-cache [options] command\n"
"       apt-cache [options] showpkg pkg1 [pkg2 ...]\n"
"       apt-cache [options] showsrc pkg1 [pkg2 ...]\n"
"\n"
"apt-cache is a low-level tool used to query information\n"
"from APT's binary cache files\n"
"\n"
"Commands:\n"
"   gencaches - Build both the package and source cache\n"
"   showpkg - Show some general information for a single package\n"
"   showsrc - Show source records\n"
"   stats - Show some basic statistics\n"
"   dump - Show the entire file in a terse form\n"
"   dumpavail - Print an available file to stdout\n"
"   unmet - Show unmet dependencies\n"
"   search - Search the package list for a regex pattern\n"
"   show - Show a readable record for the package\n"
"   depends - Show raw dependency information for a package\n"
"   rdepends - Show reverse dependency information for a package\n"
"   pkgnames - List the names of all packages in the system\n"
"   dotty - Generate package graphs for GraphViz\n"
"   xvcg - Generate package graphs for xvcg\n"
"   policy - Show policy settings\n"
"\n"
"Options:\n"
"  -h   This help text.\n"
"  -p=? The package cache.\n"
"  -s=? The source cache.\n"
"  -q   Disable progress indicator.\n"
"  -i   Show only important deps for the unmet command.\n"
"  -c=? Read this configuration file\n"
"  -o=? Set an arbitrary configuration option, eg -o dir::cache=/tmp\n"
"See the apt-cache(8) and apt.conf(5) manual pages for more information.\n"
msgstr ""

#: cmdline/apt-cdrom.cc:76
msgid "Please provide a name for this Disc, such as 'Debian 5.0.3 Disk 1'"
msgstr ""

#: cmdline/apt-cdrom.cc:91
msgid "Please insert a Disc in the drive and press enter"
msgstr "Prašome įdėti diską į įrenginį ir paspausti Enter"

#: cmdline/apt-cdrom.cc:139
#, fuzzy, c-format
msgid "Failed to mount '%s' to '%s'"
msgstr "Nepavyko pervadinti %s į %s"

#: cmdline/apt-cdrom.cc:178
msgid ""
"No CD-ROM could be auto-detected or found using the default mount point.\n"
"You may try the --cdrom option to set the CD-ROM mount point.\n"
"See 'man apt-cdrom' for more information about the CD-ROM auto-detection and "
"mount point."
msgstr ""

#: cmdline/apt-cdrom.cc:182
msgid "Repeat this process for the rest of the CDs in your set."
msgstr "Pakartokite šitą procesą su kitais CD savo rinkinyje."

#: cmdline/apt-config.cc:48
msgid "Arguments not in pairs"
msgstr "Parametrai nurodyti ne poromis"

#: cmdline/apt-config.cc:89
msgid ""
"Usage: apt-config [options] command\n"
"\n"
"apt-config is a simple tool to read the APT config file\n"
"\n"
"Commands:\n"
"   shell - Shell mode\n"
"   dump - Show the configuration\n"
"\n"
"Options:\n"
"  -h   This help text.\n"
"  -c=? Read this configuration file\n"
"  -o=? Set an arbitrary configuration option, eg -o dir::cache=/tmp\n"
msgstr ""
"Panaudojimas: apt-config [parametrai] komanda\n"
"\n"
"apt-config yra paprastas įrankis nuskaityti APT konfigūracijos failui\n"
"\n"
"Komandos:\n"
"   shell - Shell rėžimas\n"
"   dump - Parodyti konfigūraciją\n"
"\n"
"Parinktys:\n"
"  -h Šis pagalbos ekranas.\n"
"  -c=? Nuskaityti pateiktą konfigūracijos failą\n"
"  -o=? Nurodyti tam tikrą konfigūracijos parametrą, pvz -o dir::cache=/tmp\n"

#: cmdline/apt-get.cc:245
#, fuzzy, c-format
msgid "Can not find a package for architecture '%s'"
msgstr "Nepavyko rasti paketo %s"

#: cmdline/apt-get.cc:327
#, fuzzy, c-format
msgid "Can not find a package '%s' with version '%s'"
msgstr "Nepavyko rasti paketo %s"

#: cmdline/apt-get.cc:330
#, fuzzy, c-format
msgid "Can not find a package '%s' with release '%s'"
msgstr "Nepavyko rasti paketo %s"

#: cmdline/apt-get.cc:367
#, c-format
msgid "Picking '%s' as source package instead of '%s'\n"
msgstr ""

#: cmdline/apt-get.cc:423
#, c-format
msgid "Can not find version '%s' of package '%s'"
msgstr ""

#: cmdline/apt-get.cc:454
#, c-format
msgid "Couldn't find package %s"
msgstr "Nepavyko rasti paketo %s"

#: cmdline/apt-get.cc:459 cmdline/apt-mark.cc:81
#: apt-private/private-install.cc:865
#, c-format
msgid "%s set to manually installed.\n"
msgstr "%s nustatytas kaip įdiegtas rankiniu būdu\n"

#: cmdline/apt-get.cc:461 cmdline/apt-mark.cc:83
#, fuzzy, c-format
msgid "%s set to automatically installed.\n"
msgstr "%s nustatytas kaip įdiegtas rankiniu būdu\n"

#: cmdline/apt-get.cc:469 cmdline/apt-mark.cc:127
msgid ""
"This command is deprecated. Please use 'apt-mark auto' and 'apt-mark manual' "
"instead."
msgstr ""

#: cmdline/apt-get.cc:538 cmdline/apt-get.cc:546
msgid "Internal error, problem resolver broke stuff"
msgstr "Vidinė klaida, problemos sprendimas kažką sugadino"

#: cmdline/apt-get.cc:574 cmdline/apt-get.cc:611
msgid "Unable to lock the download directory"
msgstr "Nepavyko užrakinti parsiuntimų aplanko"

#: cmdline/apt-get.cc:726
msgid "Must specify at least one package to fetch source for"
msgstr "Būtina nurodyti bent vieną paketą, kad parsiųsti jo išeities tekstą"

#: cmdline/apt-get.cc:766 cmdline/apt-get.cc:1067
#, c-format
msgid "Unable to find a source package for %s"
msgstr "Nepavyko surasti išeities teksto paketo, skirto %s"

#: cmdline/apt-get.cc:786
#, c-format
msgid ""
"NOTICE: '%s' packaging is maintained in the '%s' version control system at:\n"
"%s\n"
msgstr ""

#: cmdline/apt-get.cc:791
#, c-format
msgid ""
"Please use:\n"
"bzr branch %s\n"
"to retrieve the latest (possibly unreleased) updates to the package.\n"
msgstr ""

#: cmdline/apt-get.cc:843
#, c-format
msgid "Skipping already downloaded file '%s'\n"
msgstr "Praleidžiama jau parsiųsta byla „%s“\n"

#: cmdline/apt-get.cc:869 cmdline/apt-get.cc:872
#: apt-private/private-install.cc:187 apt-private/private-install.cc:190
#, c-format
msgid "Couldn't determine free space in %s"
msgstr "Nepavyko nustatyti %s laisvos vietos"

#: cmdline/apt-get.cc:882
#, c-format
msgid "You don't have enough free space in %s"
msgstr "Neturite pakankamai laisvos vietos %s"

#. TRANSLATOR: The required space between number and unit is already included
#. in the replacement strings, so %sB will be correctly translate in e.g. 1,5 MB
#: cmdline/apt-get.cc:891
#, c-format
msgid "Need to get %sB/%sB of source archives.\n"
msgstr "Reikia parsiųsti %sB/%sB išeities archyvų.\n"

#. TRANSLATOR: The required space between number and unit is already included
#. in the replacement string, so %sB will be correctly translate in e.g. 1,5 MB
#: cmdline/apt-get.cc:896
#, c-format
msgid "Need to get %sB of source archives.\n"
msgstr "Reikia parsiųsti %sB išeities archyvų.\n"

#: cmdline/apt-get.cc:902
#, c-format
msgid "Fetch source %s\n"
msgstr "Parsiunčiamas archyvas %s\n"

#: cmdline/apt-get.cc:920
msgid "Failed to fetch some archives."
msgstr "Nepavyko gauti kai kurių arhcyvų."

#: cmdline/apt-get.cc:925 apt-private/private-install.cc:314
msgid "Download complete and in download only mode"
msgstr "Pavyko parsiųsti tik parsiuntimo režime"

#: cmdline/apt-get.cc:950
#, c-format
msgid "Skipping unpack of already unpacked source in %s\n"
msgstr "Jau išpakuotas archyvas %s praleidžiama\n"

#: cmdline/apt-get.cc:963
#, c-format
msgid "Unpack command '%s' failed.\n"
msgstr "Nepavyko įvykdyti išpakavimo komandos „%s“\n"

#: cmdline/apt-get.cc:964
#, c-format
msgid "Check if the 'dpkg-dev' package is installed.\n"
msgstr "Patikrinkite, ar įdiegtas „dpkg-dev“ paketas.\n"

#: cmdline/apt-get.cc:992
#, c-format
msgid "Build command '%s' failed.\n"
msgstr "Nepavyko įvykdyti paketo kompiliavimo komandos „%s“\n"

#: cmdline/apt-get.cc:1011
msgid "Child process failed"
msgstr "Klaida procese-palikuonyje"

#: cmdline/apt-get.cc:1030
msgid "Must specify at least one package to check builddeps for"
msgstr "Būtina nurodyti bent vieną paketą, kuriam norite įvykdyti builddeps"

#: cmdline/apt-get.cc:1055
#, c-format
msgid ""
"No architecture information available for %s. See apt.conf(5) APT::"
"Architectures for setup"
msgstr ""

#: cmdline/apt-get.cc:1079 cmdline/apt-get.cc:1082
#, c-format
msgid "Unable to get build-dependency information for %s"
msgstr "Nepavyko gauti kūrimo-priklausomybių informacijos paketui %s"

#: cmdline/apt-get.cc:1102
#, c-format
msgid "%s has no build depends.\n"
msgstr ""

#: cmdline/apt-get.cc:1272
#, fuzzy, c-format
msgid ""
"%s dependency for %s can't be satisfied because %s is not allowed on '%s' "
"packages"
msgstr ""
"%s priklausomybė %s paketui negali būti patenkinama, nes paketas %s nerastas"

#: cmdline/apt-get.cc:1290
#, c-format
msgid ""
"%s dependency for %s cannot be satisfied because the package %s cannot be "
"found"
msgstr ""
"%s priklausomybė %s paketui negali būti patenkinama, nes paketas %s nerastas"

#: cmdline/apt-get.cc:1313
#, c-format
msgid "Failed to satisfy %s dependency for %s: Installed package %s is too new"
msgstr ""
"Nepavyko patenkinti %s priklausomybės %s paketui: Įdiegtas paketas %s yra "
"per naujas"

#: cmdline/apt-get.cc:1352
#, fuzzy, c-format
msgid ""
"%s dependency for %s cannot be satisfied because candidate version of "
"package %s can't satisfy version requirements"
msgstr ""
"%s priklausomybė %s paketui negali būti patenkinama, nes nėra tinkamos "
"versijos %s paketo"

#: cmdline/apt-get.cc:1358
#, fuzzy, c-format
msgid ""
"%s dependency for %s cannot be satisfied because package %s has no candidate "
"version"
msgstr ""
"%s priklausomybė %s paketui negali būti patenkinama, nes paketas %s nerastas"

#: cmdline/apt-get.cc:1381
#, c-format
msgid "Failed to satisfy %s dependency for %s: %s"
msgstr "Nepavyko patenkinti %s priklausomybės %s: %s"

#: cmdline/apt-get.cc:1396
#, c-format
msgid "Build-dependencies for %s could not be satisfied."
msgstr ""

#: cmdline/apt-get.cc:1401
msgid "Failed to process build dependencies"
msgstr ""

#: cmdline/apt-get.cc:1494 cmdline/apt-get.cc:1506
#, fuzzy, c-format
msgid "Changelog for %s (%s)"
msgstr "Jungiamasi prie %s (%s)"

<<<<<<< HEAD
#: cmdline/apt-get.cc:1594
msgid "Supported modules:"
msgstr "Palaikomi moduliai:"

#: cmdline/apt-get.cc:1635
=======
#: cmdline/apt-get.cc:1592
msgid "Supported modules:"
msgstr "Palaikomi moduliai:"

#: cmdline/apt-get.cc:1633
>>>>>>> 7d8a4da7
msgid ""
"Usage: apt-get [options] command\n"
"       apt-get [options] install|remove pkg1 [pkg2 ...]\n"
"       apt-get [options] source pkg1 [pkg2 ...]\n"
"\n"
"apt-get is a simple command line interface for downloading and\n"
"installing packages. The most frequently used commands are update\n"
"and install.\n"
"\n"
"Commands:\n"
"   update - Retrieve new lists of packages\n"
"   upgrade - Perform an upgrade\n"
"   install - Install new packages (pkg is libc6 not libc6.deb)\n"
"   remove - Remove packages\n"
"   autoremove - Remove automatically all unused packages\n"
"   purge - Remove packages and config files\n"
"   source - Download source archives\n"
"   build-dep - Configure build-dependencies for source packages\n"
"   dist-upgrade - Distribution upgrade, see apt-get(8)\n"
"   dselect-upgrade - Follow dselect selections\n"
"   clean - Erase downloaded archive files\n"
"   autoclean - Erase old downloaded archive files\n"
"   check - Verify that there are no broken dependencies\n"
"   changelog - Download and display the changelog for the given package\n"
"   download - Download the binary package into the current directory\n"
"\n"
"Options:\n"
"  -h  This help text.\n"
"  -q  Loggable output - no progress indicator\n"
"  -qq No output except for errors\n"
"  -d  Download only - do NOT install or unpack archives\n"
"  -s  No-act. Perform ordering simulation\n"
"  -y  Assume Yes to all queries and do not prompt\n"
"  -f  Attempt to correct a system with broken dependencies in place\n"
"  -m  Attempt to continue if archives are unlocatable\n"
"  -u  Show a list of upgraded packages as well\n"
"  -b  Build the source package after fetching it\n"
"  -V  Show verbose version numbers\n"
"  -c=? Read this configuration file\n"
"  -o=? Set an arbitrary configuration option, eg -o dir::cache=/tmp\n"
"See the apt-get(8), sources.list(5) and apt.conf(5) manual\n"
"pages for more information and options.\n"
"                       This APT has Super Cow Powers.\n"
msgstr ""

#: cmdline/apt-helper.cc:36
msgid "Need one URL as argument"
msgstr ""

#: cmdline/apt-helper.cc:49
#, fuzzy
msgid "Must specify at least one pair url/filename"
msgstr "Būtina nurodyti bent vieną paketą, kad parsiųsti jo išeities tekstą"

#: cmdline/apt-helper.cc:67
msgid "Download Failed"
msgstr ""

#: cmdline/apt-helper.cc:80
msgid ""
"Usage: apt-helper [options] command\n"
"       apt-helper [options] download-file uri target-path\n"
"\n"
"apt-helper is a internal helper for apt\n"
"\n"
"Commands:\n"
"   download-file - download the given uri to the target-path\n"
"   auto-detect-proxy - detect proxy using apt.conf\n"
"\n"
"                       This APT helper has Super Meep Powers.\n"
msgstr ""

#: cmdline/apt-mark.cc:68
#, fuzzy, c-format
msgid "%s can not be marked as it is not installed.\n"
msgstr "bet jis nėra įdiegtas"

#: cmdline/apt-mark.cc:74
#, fuzzy, c-format
msgid "%s was already set to manually installed.\n"
msgstr "%s nustatytas kaip įdiegtas rankiniu būdu\n"

#: cmdline/apt-mark.cc:76
#, fuzzy, c-format
msgid "%s was already set to automatically installed.\n"
msgstr "%s nustatytas kaip įdiegtas rankiniu būdu\n"

#: cmdline/apt-mark.cc:241
#, fuzzy, c-format
msgid "%s was already set on hold.\n"
msgstr "%s ir taip jau yra naujausias.\n"

#: cmdline/apt-mark.cc:243
#, fuzzy, c-format
msgid "%s was already not hold.\n"
msgstr "%s ir taip jau yra naujausias.\n"

#: cmdline/apt-mark.cc:258 cmdline/apt-mark.cc:339
#: apt-pkg/contrib/fileutl.cc:812 apt-pkg/contrib/gpgv.cc:219
#: apt-pkg/deb/dpkgpm.cc:1272
#, c-format
msgid "Waited for %s but it wasn't there"
msgstr ""

#: cmdline/apt-mark.cc:273 cmdline/apt-mark.cc:322
#, fuzzy, c-format
msgid "%s set on hold.\n"
msgstr "%s nustatytas kaip įdiegtas rankiniu būdu\n"

#: cmdline/apt-mark.cc:275 cmdline/apt-mark.cc:327
#, fuzzy, c-format
msgid "Canceled hold on %s.\n"
msgstr "Nepavyko atverti %s"

#: cmdline/apt-mark.cc:345
msgid "Executing dpkg failed. Are you root?"
msgstr ""

#: cmdline/apt-mark.cc:392
msgid ""
"Usage: apt-mark [options] {auto|manual} pkg1 [pkg2 ...]\n"
"\n"
"apt-mark is a simple command line interface for marking packages\n"
"as manually or automatically installed. It can also list marks.\n"
"\n"
"Commands:\n"
"   auto - Mark the given packages as automatically installed\n"
"   manual - Mark the given packages as manually installed\n"
"   hold - Mark a package as held back\n"
"   unhold - Unset a package set as held back\n"
"   showauto - Print the list of automatically installed packages\n"
"   showmanual - Print the list of manually installed packages\n"
"   showhold - Print the list of package on hold\n"
"\n"
"Options:\n"
"  -h  This help text.\n"
"  -q  Loggable output - no progress indicator\n"
"  -qq No output except for errors\n"
"  -s  No-act. Just prints what would be done.\n"
"  -f  read/write auto/manual marking in the given file\n"
"  -c=? Read this configuration file\n"
"  -o=? Set an arbitrary configuration option, eg -o dir::cache=/tmp\n"
"See the apt-mark(8) and apt.conf(5) manual pages for more information."
msgstr ""

#: cmdline/apt.cc:47
msgid ""
"Usage: apt [options] command\n"
"\n"
"CLI for apt.\n"
"Basic commands: \n"
" list - list packages based on package names\n"
" search - search in package descriptions\n"
" show - show package details\n"
"\n"
" update - update list of available packages\n"
"\n"
" install - install packages\n"
" remove  - remove packages\n"
"\n"
" upgrade - upgrade the system by installing/upgrading packages\n"
" full-upgrade - upgrade the system by removing/installing/upgrading "
"packages\n"
"\n"
" edit-sources - edit the source information file\n"
msgstr ""

#: methods/cdrom.cc:203
#, c-format
msgid "Unable to read the cdrom database %s"
msgstr "Nepavyko perskaityti cdrom duomenų bazės %s"

#: methods/cdrom.cc:212
msgid ""
"Please use apt-cdrom to make this CD-ROM recognized by APT. apt-get update "
"cannot be used to add new CD-ROMs"
msgstr ""

#: methods/cdrom.cc:222
msgid "Wrong CD-ROM"
msgstr "Klaidingas CD-ROM"

#: methods/cdrom.cc:249
#, c-format
msgid "Unable to unmount the CD-ROM in %s, it may still be in use."
msgstr "Nepavyko atjungti CD-ROM įrenginyje %s, galbūt jis vis dar naudojamas."

#: methods/cdrom.cc:254
msgid "Disk not found."
msgstr "Diskas nerastas."

#: methods/cdrom.cc:262 methods/file.cc:83 methods/rsh.cc:278
msgid "File not found"
msgstr "Failas nerastas"

#: methods/copy.cc:47 methods/gzip.cc:117 methods/rred.cc:598
#: methods/rred.cc:608
msgid "Failed to stat"
msgstr ""

#: methods/copy.cc:83 methods/gzip.cc:124 methods/rred.cc:605
msgid "Failed to set modification time"
msgstr ""

#: methods/file.cc:48
msgid "Invalid URI, local URIS must not start with //"
msgstr ""

#. Login must be before getpeername otherwise dante won't work.
#: methods/ftp.cc:177
msgid "Logging in"
msgstr "Jungiamasi"

#: methods/ftp.cc:183
msgid "Unable to determine the peer name"
msgstr ""

#: methods/ftp.cc:188
msgid "Unable to determine the local name"
msgstr ""

#: methods/ftp.cc:219 methods/ftp.cc:247
#, c-format
msgid "The server refused the connection and said: %s"
msgstr ""

#: methods/ftp.cc:225
#, c-format
msgid "USER failed, server said: %s"
msgstr ""

#: methods/ftp.cc:232
#, c-format
msgid "PASS failed, server said: %s"
msgstr ""

#: methods/ftp.cc:252
msgid ""
"A proxy server was specified but no login script, Acquire::ftp::ProxyLogin "
"is empty."
msgstr ""

#: methods/ftp.cc:280
#, c-format
msgid "Login script command '%s' failed, server said: %s"
msgstr ""

#: methods/ftp.cc:306
#, c-format
msgid "TYPE failed, server said: %s"
msgstr ""

#: methods/ftp.cc:344 methods/ftp.cc:456 methods/rsh.cc:195 methods/rsh.cc:240
msgid "Connection timeout"
msgstr "Jungiamasi per ilgai"

#: methods/ftp.cc:350
msgid "Server closed the connection"
msgstr ""

#: methods/ftp.cc:353 methods/rsh.cc:202 apt-pkg/contrib/fileutl.cc:1476
#: apt-pkg/contrib/fileutl.cc:1485 apt-pkg/contrib/fileutl.cc:1490
#: apt-pkg/contrib/fileutl.cc:1492
msgid "Read error"
msgstr "Skaitymo klaida"

#: methods/ftp.cc:360 methods/rsh.cc:209
msgid "A response overflowed the buffer."
msgstr ""

#: methods/ftp.cc:377 methods/ftp.cc:389
msgid "Protocol corruption"
msgstr ""

#: methods/ftp.cc:462 methods/rsh.cc:246 apt-pkg/contrib/fileutl.cc:872
#: apt-pkg/contrib/fileutl.cc:1598 apt-pkg/contrib/fileutl.cc:1607
#: apt-pkg/contrib/fileutl.cc:1612 apt-pkg/contrib/fileutl.cc:1614
#: apt-pkg/contrib/fileutl.cc:1639
msgid "Write error"
msgstr "Rašymo klaida"

#: methods/ftp.cc:701 methods/ftp.cc:707 methods/ftp.cc:742
msgid "Could not create a socket"
msgstr ""

#: methods/ftp.cc:712
msgid "Could not connect data socket, connection timed out"
msgstr ""

#: methods/ftp.cc:716 methods/connect.cc:116
msgid "Failed"
msgstr "Nepavyko"

#: methods/ftp.cc:718
msgid "Could not connect passive socket."
msgstr ""

#: methods/ftp.cc:735
msgid "getaddrinfo was unable to get a listening socket"
msgstr ""

#: methods/ftp.cc:749
msgid "Could not bind a socket"
msgstr ""

#: methods/ftp.cc:753
msgid "Could not listen on the socket"
msgstr ""

#: methods/ftp.cc:760
msgid "Could not determine the socket's name"
msgstr ""

#: methods/ftp.cc:792
msgid "Unable to send PORT command"
msgstr ""

#: methods/ftp.cc:802
#, c-format
msgid "Unknown address family %u (AF_*)"
msgstr ""

#: methods/ftp.cc:811
#, c-format
msgid "EPRT failed, server said: %s"
msgstr ""

#: methods/ftp.cc:831
msgid "Data socket connect timed out"
msgstr ""

#: methods/ftp.cc:838
msgid "Unable to accept connection"
msgstr ""

#: methods/ftp.cc:877 methods/server.cc:353 methods/rsh.cc:316
msgid "Problem hashing file"
msgstr ""

#: methods/ftp.cc:890
#, c-format
msgid "Unable to fetch file, server said '%s'"
msgstr "Nepavyko atsiųsti failo, serveris atsakė „%s“"

#: methods/ftp.cc:905 methods/rsh.cc:335
msgid "Data socket timed out"
msgstr ""

#: methods/ftp.cc:935
#, c-format
msgid "Data transfer failed, server said '%s'"
msgstr ""

#. Get the files information
#: methods/ftp.cc:1014
msgid "Query"
msgstr "Užklausti"

#: methods/ftp.cc:1128
msgid "Unable to invoke "
msgstr ""

#: methods/connect.cc:76
#, c-format
msgid "Connecting to %s (%s)"
msgstr "Jungiamasi prie %s (%s)"

#: methods/connect.cc:87
#, c-format
msgid "[IP: %s %s]"
msgstr "[IP: %s %s]"

#: methods/connect.cc:94
#, c-format
msgid "Could not create a socket for %s (f=%u t=%u p=%u)"
msgstr ""

#: methods/connect.cc:100
#, c-format
msgid "Cannot initiate the connection to %s:%s (%s)."
msgstr ""

#: methods/connect.cc:108
#, c-format
msgid "Could not connect to %s:%s (%s), connection timed out"
msgstr "Nepavyko prisijungti prie %s:%s (%s), prisijungimas per ilgai užtruko"

#: methods/connect.cc:126
#, c-format
msgid "Could not connect to %s:%s (%s)."
msgstr "Nepavyko prisijungti prie %s:%s (%s)."

#. We say this mainly because the pause here is for the
#. ssh connection that is still going
#: methods/connect.cc:154 methods/rsh.cc:439
#, c-format
msgid "Connecting to %s"
msgstr "Jungiamasi prie %s"

#: methods/connect.cc:180 methods/connect.cc:199
#, c-format
msgid "Could not resolve '%s'"
msgstr "Nepavyko surasti vardo „%s“"

#: methods/connect.cc:205
#, c-format
msgid "Temporary failure resolving '%s'"
msgstr "Laikinas sutrikimas ieškant vardo „%s“"

#: methods/connect.cc:209
#, fuzzy, c-format
msgid "System error resolving '%s:%s'"
msgstr "Laikinas sutrikimas ieškant vardo „%s“"

#: methods/connect.cc:211
#, c-format
msgid "Something wicked happened resolving '%s:%s' (%i - %s)"
msgstr ""

#: methods/connect.cc:258
#, fuzzy, c-format
msgid "Unable to connect to %s:%s:"
msgstr "Nepavyko prisijungti prie %s %s:"

#: methods/gpgv.cc:168
msgid ""
"Internal error: Good signature, but could not determine key fingerprint?!"
msgstr ""

#: methods/gpgv.cc:172
msgid "At least one invalid signature was encountered."
msgstr ""

#: methods/gpgv.cc:174
msgid "Could not execute 'gpgv' to verify signature (is gpgv installed?)"
msgstr ""

#. TRANSLATORS: %s is a single techy word like 'NODATA'
#: methods/gpgv.cc:180
#, c-format
msgid ""
"Clearsigned file isn't valid, got '%s' (does the network require "
"authentication?)"
msgstr ""

#: methods/gpgv.cc:184
msgid "Unknown error executing gpgv"
msgstr "Nežinoma klaida kviečiant gpgv"

#: methods/gpgv.cc:217 methods/gpgv.cc:224
msgid "The following signatures were invalid:\n"
msgstr "Šie parašai buvo nevalidūs:\n"

#: methods/gpgv.cc:231
msgid ""
"The following signatures couldn't be verified because the public key is not "
"available:\n"
msgstr "Šių parašų nebuvo galima patikrinti, nes nėra viešojo rakto:\n"

#: methods/gzip.cc:69
msgid "Empty files can't be valid archives"
msgstr ""

#: methods/http.cc:511
msgid "Error writing to the file"
msgstr ""

#: methods/http.cc:525
msgid "Error reading from server. Remote end closed connection"
msgstr ""

#: methods/http.cc:527
msgid "Error reading from server"
msgstr ""

#: methods/http.cc:563
msgid "Error writing to file"
msgstr "Klaida bandant rašyti į failą"

#: methods/http.cc:623
msgid "Select failed"
msgstr ""

#: methods/http.cc:628
msgid "Connection timed out"
msgstr "Prisijungimo laiko limitas baigėsi"

#: methods/http.cc:651
msgid "Error writing to output file"
msgstr ""

#: methods/server.cc:52
msgid "Waiting for headers"
msgstr "Laukiama antraščių"

#: methods/server.cc:110
msgid "Bad header line"
msgstr ""

#: methods/server.cc:135 methods/server.cc:142
msgid "The HTTP server sent an invalid reply header"
msgstr ""

#: methods/server.cc:172
msgid "The HTTP server sent an invalid Content-Length header"
msgstr ""

#: methods/server.cc:195
msgid "The HTTP server sent an invalid Content-Range header"
msgstr ""

#: methods/server.cc:197
msgid "This HTTP server has broken range support"
msgstr ""

#: methods/server.cc:221
msgid "Unknown date format"
msgstr ""

#: methods/server.cc:490
msgid "Bad header data"
msgstr ""

#: methods/server.cc:507 methods/server.cc:563
msgid "Connection failed"
msgstr "Prisijungti nepavyko"

#: methods/server.cc:655
msgid "Internal error"
msgstr "Vidinė klaida"

<<<<<<< HEAD
#: apt-private/private-cacheset.cc:35 apt-private/private-search.cc:47
msgid "Sorting"
msgstr ""

#: apt-private/private-install.cc:81
=======
#: apt-private/acqprogress.cc:66
msgid "Hit "
msgstr "Imamas "

#: apt-private/acqprogress.cc:90
msgid "Get:"
msgstr "Gauti:"

#: apt-private/acqprogress.cc:121
msgid "Ign "
msgstr "Ignoruotas "

#: apt-private/acqprogress.cc:125
msgid "Err "
msgstr "Klaida "

#: apt-private/acqprogress.cc:146
#, c-format
msgid "Fetched %sB in %s (%sB/s)\n"
msgstr "Parsiųsta %sB iš %s (%sB/s)\n"

#: apt-private/acqprogress.cc:236
#, c-format
msgid " [Working]"
msgstr " [Vykdoma]"

#: apt-private/acqprogress.cc:297
#, c-format
msgid ""
"Media change: please insert the disc labeled\n"
" '%s'\n"
"in the drive '%s' and press enter\n"
msgstr ""
"Laikmenos keitimas: įdėkite diską, pažymėtą\n"
" „%s“,\n"
"į įrenginį „%s“ ir paspauskite enter\n"

#: apt-private/private-cachefile.cc:93
msgid "Correcting dependencies..."
msgstr "Taisomos priklausomybės..."

#: apt-private/private-cachefile.cc:96
msgid " failed."
msgstr " nepavyko."

#: apt-private/private-cachefile.cc:99
msgid "Unable to correct dependencies"
msgstr "Nepavyko patenkinti priklausomybių"

#: apt-private/private-cachefile.cc:102
#, fuzzy
msgid "Unable to minimize the upgrade set"
msgstr "Nepavyko minimizuoti atnaujinimo rinkinio"

#: apt-private/private-cachefile.cc:104
msgid " Done"
msgstr " Įvykdyta"

#: apt-private/private-cachefile.cc:108
msgid "You might want to run 'apt-get -f install' to correct these."
msgstr "Įvykdykite „apt-get -f install“, jei norite ištaisyti šias klaidas."

#: apt-private/private-cachefile.cc:111
msgid "Unmet dependencies. Try using -f."
msgstr "Nepatenkintos priklausomybės. Bandykit naudoti -f."

#: apt-private/private-cacheset.cc:37 apt-private/private-search.cc:65
msgid "Sorting"
msgstr ""

#: apt-private/private-download.cc:36
msgid "WARNING: The following packages cannot be authenticated!"
msgstr "DĖMESIO: Šie paketai negali būti autentifikuoti!"

#: apt-private/private-download.cc:40
msgid "Authentication warning overridden.\n"
msgstr ""

#: apt-private/private-download.cc:45 apt-private/private-download.cc:52
msgid "Some packages could not be authenticated"
msgstr "Nepavyko autentikuoti kai kurių paketų"

#: apt-private/private-download.cc:50
msgid "Install these packages without verification?"
msgstr "Įdiegti šiuos paketus be patvirtinimo?"

#: apt-private/private-download.cc:59 apt-private/private-install.cc:210
msgid "There are problems and -y was used without --force-yes"
msgstr "Atsirado problemų ir -y buvo panaudotas be --force-yes"

#: apt-private/private-download.cc:91 apt-pkg/update.cc:77
#, c-format
msgid "Failed to fetch %s  %s\n"
msgstr "Nepavyko parsiųsti %s  %s\n"

#: apt-private/private-install.cc:82
>>>>>>> 7d8a4da7
msgid "Internal error, InstallPackages was called with broken packages!"
msgstr ""

#: apt-private/private-install.cc:91
msgid "Packages need to be removed but remove is disabled."
msgstr "Reikia pašalinti paketus, tačiau šalinimas išjungtas."

#: apt-private/private-install.cc:110
msgid "Internal error, Ordering didn't finish"
msgstr ""

#: apt-private/private-install.cc:148
msgid "How odd... The sizes didn't match, email apt@packages.debian.org"
msgstr "Keista... Dydis neatitinka, Parašykite laišką apt@packages.debian.org"

#. TRANSLATOR: The required space between number and unit is already included
#. in the replacement strings, so %sB will be correctly translate in e.g. 1,5 MB
#: apt-private/private-install.cc:155
#, c-format
msgid "Need to get %sB/%sB of archives.\n"
msgstr "Reikia parsiųsti %sB/%sB archyvų.\n"

#. TRANSLATOR: The required space between number and unit is already included
#. in the replacement string, so %sB will be correctly translate in e.g. 1,5 MB
#: apt-private/private-install.cc:160
#, c-format
msgid "Need to get %sB of archives.\n"
msgstr "Reikia parsiųsti %sB archyvų.\n"

#. TRANSLATOR: The required space between number and unit is already included
#. in the replacement string, so %sB will be correctly translate in e.g. 1,5 MB
#: apt-private/private-install.cc:167
#, c-format
msgid "After this operation, %sB of additional disk space will be used.\n"
msgstr "Po šios operacijos bus naudojama %sB papildomos disko vietos.\n"

#. TRANSLATOR: The required space between number and unit is already included
#. in the replacement string, so %sB will be correctly translate in e.g. 1,5 MB
#: apt-private/private-install.cc:172
#, c-format
msgid "After this operation, %sB disk space will be freed.\n"
msgstr "Po šios operacijos bus atlaisvinta %sB disko vietos.\n"

#: apt-private/private-install.cc:200
#, c-format
msgid "You don't have enough free space in %s."
msgstr "%s nėra pakankamai laisvos vietos."

#: apt-private/private-install.cc:216 apt-private/private-install.cc:238
msgid "Trivial Only specified but this is not a trivial operation."
msgstr ""

#. TRANSLATOR: This string needs to be typed by the user as a confirmation, so be
#. careful with hard to type or special characters (like non-breaking spaces)
#: apt-private/private-install.cc:220
msgid "Yes, do as I say!"
msgstr "Taip, daryk kaip liepiu!"

#: apt-private/private-install.cc:222
#, c-format
msgid ""
"You are about to do something potentially harmful.\n"
"To continue type in the phrase '%s'\n"
" ?] "
msgstr ""
"Bandote atlikti tikėtinai pavojingą veiksmą.\n"
"Jei norite tęsti, įveskite frazę „%s“\n"
" ?] "

#: apt-private/private-install.cc:228 apt-private/private-install.cc:246
msgid "Abort."
msgstr "Nutraukti."

#: apt-private/private-install.cc:243
msgid "Do you want to continue?"
msgstr "Ar norite tęsti?"

#: apt-private/private-install.cc:313
msgid "Some files failed to download"
msgstr "Nepavyko parsiųsti kai kurių failų"

#: apt-private/private-install.cc:320
msgid ""
"Unable to fetch some archives, maybe run apt-get update or try with --fix-"
"missing?"
msgstr ""
"Nepavyko parsiųsti kai kurių archyvų, pabandykite paleisti „apt-get update“ "
"arba pabandykite su parametru --fix-missing?"

#: apt-private/private-install.cc:324
msgid "--fix-missing and media swapping is not currently supported"
msgstr "--fix-missing bei laikmenų apkeitimas nepalaikomas"

#: apt-private/private-install.cc:329
msgid "Unable to correct missing packages."
msgstr "Nepavyko pataisyti dingusių paketų."

#: apt-private/private-install.cc:330
msgid "Aborting install."
msgstr "Diegimas nutraukiamas."

#: apt-private/private-install.cc:366
msgid ""
"The following package disappeared from your system as\n"
"all files have been overwritten by other packages:"
msgid_plural ""
"The following packages disappeared from your system as\n"
"all files have been overwritten by other packages:"
msgstr[0] ""
msgstr[1] ""

#: apt-private/private-install.cc:370
msgid "Note: This is done automatically and on purpose by dpkg."
msgstr ""

#: apt-private/private-install.cc:391
msgid "We are not supposed to delete stuff, can't start AutoRemover"
msgstr ""

#: apt-private/private-install.cc:499
msgid ""
"Hmm, seems like the AutoRemover destroyed something which really\n"
"shouldn't happen. Please file a bug report against apt."
msgstr ""

#.
#. if (Packages == 1)
#. {
#. c1out << std::endl;
#. c1out <<
#. _("Since you only requested a single operation it is extremely likely that\n"
#. "the package is simply not installable and a bug report against\n"
#. "that package should be filed.") << std::endl;
#. }
#.
#: apt-private/private-install.cc:502 apt-private/private-install.cc:653
msgid "The following information may help to resolve the situation:"
msgstr "Ši informacija gali padėti išspręsti šią situaciją:"

#: apt-private/private-install.cc:506
msgid "Internal Error, AutoRemover broke stuff"
msgstr ""

#: apt-private/private-install.cc:513
#, fuzzy
msgid ""
"The following package was automatically installed and is no longer required:"
msgid_plural ""
"The following packages were automatically installed and are no longer "
"required:"
msgstr[0] "Šie paketai buvo automatiškai įdiegti ir daugiau nebėra reikalingi:"
msgstr[1] "Šie paketai buvo automatiškai įdiegti ir daugiau nebėra reikalingi:"

#: apt-private/private-install.cc:517
#, fuzzy, c-format
msgid "%lu package was automatically installed and is no longer required.\n"
msgid_plural ""
"%lu packages were automatically installed and are no longer required.\n"
msgstr[0] "Šie paketai buvo automatiškai įdiegti ir daugiau nebėra reikalingi:"
msgstr[1] "Šie paketai buvo automatiškai įdiegti ir daugiau nebėra reikalingi:"

#: apt-private/private-install.cc:519
#, fuzzy
msgid "Use 'apt-get autoremove' to remove it."
msgid_plural "Use 'apt-get autoremove' to remove them."
msgstr[0] "Norėdami juos pašalinti, paleiskite „apt-get autoremove“"
msgstr[1] "Norėdami juos pašalinti, paleiskite „apt-get autoremove“"

#: apt-private/private-install.cc:612
msgid "You might want to run 'apt-get -f install' to correct these:"
msgstr "Jūs galite norėti paleisti 'apt-get -f install\" klaidų taisymui:"

#: apt-private/private-install.cc:614
msgid ""
"Unmet dependencies. Try 'apt-get -f install' with no packages (or specify a "
"solution)."
msgstr ""
"Nepatenkintos priklausomybės. Pabandykite įvykdyti 'apt-get -f install' be "
"nurodytų paketų (arba nurodykite išeitį)."

#: apt-private/private-install.cc:638
msgid ""
"Some packages could not be installed. This may mean that you have\n"
"requested an impossible situation or if you are using the unstable\n"
"distribution that some required packages have not yet been created\n"
"or been moved out of Incoming."
msgstr ""
"Nepavyko įdiegti kai kurių paketų. Tai gali reikšti, kad jūs\n"
"paprašėte neįmanomo dalyko, arba, jei jūs naudojate nestabilų\n"
"leidimą, kuomet kai kurie paketai dar nebuvo sukurti arba buvo\n"
"pašalinti iš \"Incoming\" aplanko."

#: apt-private/private-install.cc:659
msgid "Broken packages"
msgstr "Sugadinti paketai"

#: apt-private/private-install.cc:712
msgid "The following extra packages will be installed:"
msgstr "Bus įdiegti šie papildomi paketai:"

#: apt-private/private-install.cc:802
msgid "Suggested packages:"
msgstr "Siūlomi paketai:"

#: apt-private/private-install.cc:803
msgid "Recommended packages:"
msgstr "Rekomenduojami paketai:"

#: apt-private/private-install.cc:825
#, c-format
msgid "Skipping %s, it is already installed and upgrade is not set.\n"
msgstr ""
"Praleidžiamas %s, nes jis jau yra įdiegtas ir atnaujinimas nėra nurodytas.\n"

#: apt-private/private-install.cc:829
#, fuzzy, c-format
msgid "Skipping %s, it is not installed and only upgrades are requested.\n"
msgstr ""
"Praleidžiamas %s, nes jis jau yra įdiegtas ir atnaujinimas nėra nurodytas.\n"

#: apt-private/private-install.cc:841
#, c-format
msgid "Reinstallation of %s is not possible, it cannot be downloaded.\n"
msgstr "Pakartotinas %s įdiegimas neįmanomas, jo nepavyksta parsiųsti.\n"

<<<<<<< HEAD
#: apt-private/private-install.cc:836
#, c-format
msgid "%s is already the newest version.\n"
msgstr "%s ir taip jau yra naujausias.\n"

#: apt-private/private-install.cc:884
#, fuzzy, c-format
msgid "Selected version '%s' (%s) for '%s'\n"
msgstr "Pažymėta versija %s (%s) paketui %s\n"

#: apt-private/private-install.cc:889
#, fuzzy, c-format
msgid "Selected version '%s' (%s) for '%s' because of '%s'\n"
msgstr "Pažymėta versija %s (%s) paketui %s\n"

#. TRANSLATORS: Note, this is not an interactive question
#: apt-private/private-install.cc:931
#, fuzzy, c-format
msgid "Package '%s' is not installed, so not removed. Did you mean '%s'?\n"
msgstr "Paketas %s nėra įdiegtas, todėl nebuvo pašalintas\n"

#: apt-private/private-install.cc:937
#, fuzzy, c-format
msgid "Package '%s' is not installed, so not removed\n"
msgstr "Paketas %s nėra įdiegtas, todėl nebuvo pašalintas\n"

#: apt-private/private-list.cc:131
msgid "Listing"
msgstr ""

#: apt-private/private-list.cc:164
#, c-format
msgid "There is %i additional version. Please use the '-a' switch to see it"
msgid_plural ""
"There are %i additional versions. Please use the '-a' switch to see them."
msgstr[0] ""
msgstr[1] ""

#: apt-private/private-cachefile.cc:93
msgid "Correcting dependencies..."
msgstr "Taisomos priklausomybės..."

#: apt-private/private-cachefile.cc:96
msgid " failed."
msgstr " nepavyko."

#: apt-private/private-cachefile.cc:99
msgid "Unable to correct dependencies"
msgstr "Nepavyko patenkinti priklausomybių"

#: apt-private/private-cachefile.cc:102
#, fuzzy
msgid "Unable to minimize the upgrade set"
msgstr "Nepavyko minimizuoti atnaujinimo rinkinio"

#: apt-private/private-cachefile.cc:104
msgid " Done"
msgstr " Įvykdyta"

#: apt-private/private-cachefile.cc:108
msgid "You might want to run 'apt-get -f install' to correct these."
msgstr "Įvykdykite „apt-get -f install“, jei norite ištaisyti šias klaidas."

#: apt-private/private-cachefile.cc:111
msgid "Unmet dependencies. Try using -f."
msgstr "Nepatenkintos priklausomybės. Bandykit naudoti -f."

#: apt-private/private-output.cc:103 apt-private/private-show.cc:84
#: apt-private/private-show.cc:89
msgid "unknown"
msgstr ""

#: apt-private/private-output.cc:233
#, fuzzy, c-format
msgid "[installed,upgradable to: %s]"
msgstr " [Įdiegtas]"

#: apt-private/private-output.cc:237
#, fuzzy
msgid "[installed,local]"
msgstr " [Įdiegtas]"

#: apt-private/private-output.cc:240
msgid "[installed,auto-removable]"
msgstr ""

#: apt-private/private-output.cc:242
#, fuzzy
msgid "[installed,automatic]"
msgstr " [Įdiegtas]"

#: apt-private/private-output.cc:244
#, fuzzy
msgid "[installed]"
msgstr " [Įdiegtas]"

#: apt-private/private-output.cc:248
#, c-format
msgid "[upgradable from: %s]"
msgstr ""

#: apt-private/private-output.cc:252
msgid "[residual-config]"
msgstr ""

#: apt-private/private-output.cc:352
msgid "The following packages have unmet dependencies:"
msgstr "Šie paketai turi neįdiegtų priklausomybių:"

#: apt-private/private-output.cc:442
#, c-format
msgid "but %s is installed"
msgstr "bet %s yra įdiegtas"

#: apt-private/private-output.cc:444
#, c-format
msgid "but %s is to be installed"
msgstr "bet %s bus įdiegtas"

#: apt-private/private-output.cc:451
msgid "but it is not installable"
msgstr "tačiau jis negali būti įdiegtas"

#: apt-private/private-output.cc:453
msgid "but it is a virtual package"
msgstr "bet tai yra virtualus paketas"

#: apt-private/private-output.cc:456
msgid "but it is not installed"
msgstr "bet jis nėra įdiegtas"

#: apt-private/private-output.cc:456
msgid "but it is not going to be installed"
msgstr "bet jis nebus įdiegtas"

#: apt-private/private-output.cc:461
msgid " or"
msgstr " arba"

#: apt-private/private-output.cc:490
msgid "The following NEW packages will be installed:"
msgstr "Bus įdiegti šie NAUJI paketai:"

#: apt-private/private-output.cc:516
msgid "The following packages will be REMOVED:"
msgstr "Bus PAŠALINTI šie paketai:"

#: apt-private/private-output.cc:538
msgid "The following packages have been kept back:"
msgstr "Šių paketų atnaujinimas sulaikomas:"

#: apt-private/private-output.cc:559
msgid "The following packages will be upgraded:"
msgstr "Bus atnaujinti šie paketai:"

#: apt-private/private-output.cc:580
msgid "The following packages will be DOWNGRADED:"
msgstr "Bus PAKEISTI SENESNIAIS šie paketai:"

#: apt-private/private-output.cc:600
msgid "The following held packages will be changed:"
msgstr "Bus pakeisti šie sulaikyti paketai:"

#: apt-private/private-output.cc:655
#, c-format
msgid "%s (due to %s) "
msgstr "%s (dėl %s) "

#: apt-private/private-output.cc:663
msgid ""
"WARNING: The following essential packages will be removed.\n"
"This should NOT be done unless you know exactly what you are doing!"
msgstr ""
"Įspėjimas: Šie būtini paketai bus pašalinti.\n"
"Tai NETURĖTŲ būti daroma, kol tiksliai nežinote ką darote!"

#: apt-private/private-output.cc:694
#, c-format
msgid "%lu upgraded, %lu newly installed, "
msgstr "%lu atnaujinti, %lu naujai įdiegti, "

#: apt-private/private-output.cc:698
#, c-format
msgid "%lu reinstalled, "
msgstr "%lu įdiegti iš naujo, "

#: apt-private/private-output.cc:700
#, c-format
msgid "%lu downgraded, "
msgstr "%lu pasendinti, "

#: apt-private/private-output.cc:702
#, c-format
msgid "%lu to remove and %lu not upgraded.\n"
msgstr "%lu bus pašalinta ir %lu neatnaujinta.\n"

#: apt-private/private-output.cc:706
#, c-format
msgid "%lu not fully installed or removed.\n"
msgstr "%lu nepilnai įdiegti ar pašalinti.\n"

#. TRANSLATOR: Yes/No question help-text: defaulting to Y[es]
#. e.g. "Do you want to continue? [Y/n] "
#. The user has to answer with an input matching the
#. YESEXPR/NOEXPR defined in your l10n.
#: apt-private/private-output.cc:728
msgid "[Y/n]"
msgstr "[T/n]"

#. TRANSLATOR: Yes/No question help-text: defaulting to N[o]
#. e.g. "Should this file be removed? [y/N] "
#. The user has to answer with an input matching the
#. YESEXPR/NOEXPR defined in your l10n.
#: apt-private/private-output.cc:734
msgid "[y/N]"
msgstr "[t/N]"

#. TRANSLATOR: "Yes" answer printed for a yes/no question if --assume-yes is set
#: apt-private/private-output.cc:745
msgid "Y"
msgstr "T"

#. TRANSLATOR: "No" answer printed for a yes/no question if --assume-no is set
#: apt-private/private-output.cc:751
msgid "N"
msgstr ""

#: apt-private/private-output.cc:773 apt-pkg/cachefilter.cc:35
=======
#: apt-private/private-install.cc:846
>>>>>>> 7d8a4da7
#, c-format
msgid "Regex compilation error - %s"
msgstr ""

<<<<<<< HEAD
#: apt-private/private-update.cc:31
msgid "The update command takes no arguments"
msgstr "Atnaujinimo komandai argumentų nereikia"

#: apt-private/private-update.cc:90
#, c-format
msgid "%i package can be upgraded. Run 'apt list --upgradable' to see it.\n"
msgid_plural ""
"%i packages can be upgraded. Run 'apt list --upgradable' to see them.\n"
msgstr[0] ""
msgstr[1] ""

#: apt-private/private-show.cc:156
#, c-format
msgid "There is %i additional record. Please use the '-a' switch to see it"
msgid_plural ""
"There are %i additional records. Please use the '-a' switch to see them."
msgstr[0] ""
msgstr[1] ""

#: apt-private/private-show.cc:163
msgid "not a real package (virtual)"
msgstr ""
=======
#: apt-private/private-install.cc:894
#, fuzzy, c-format
msgid "Selected version '%s' (%s) for '%s'\n"
msgstr "Pažymėta versija %s (%s) paketui %s\n"

#: apt-private/private-install.cc:899
#, fuzzy, c-format
msgid "Selected version '%s' (%s) for '%s' because of '%s'\n"
msgstr "Pažymėta versija %s (%s) paketui %s\n"

#. TRANSLATORS: Note, this is not an interactive question
#: apt-private/private-install.cc:941
#, fuzzy, c-format
msgid "Package '%s' is not installed, so not removed. Did you mean '%s'?\n"
msgstr "Paketas %s nėra įdiegtas, todėl nebuvo pašalintas\n"

#: apt-private/private-install.cc:947
#, fuzzy, c-format
msgid "Package '%s' is not installed, so not removed\n"
msgstr "Paketas %s nėra įdiegtas, todėl nebuvo pašalintas\n"
>>>>>>> 7d8a4da7

#: apt-private/private-list.cc:129
msgid "Listing"
msgstr ""

#: apt-private/private-list.cc:159
#, c-format
msgid "There is %i additional version. Please use the '-a' switch to see it"
msgid_plural ""
"There are %i additional versions. Please use the '-a' switch to see them."
msgstr[0] ""
msgstr[1] ""

#: apt-private/private-main.cc:32
msgid ""
"NOTE: This is only a simulation!\n"
"      apt-get needs root privileges for real execution.\n"
"      Keep also in mind that locking is deactivated,\n"
"      so don't depend on the relevance to the real current situation!"
msgstr ""

#: apt-private/private-output.cc:103 apt-private/private-show.cc:84
#: apt-private/private-show.cc:89
msgid "unknown"
msgstr ""

#: apt-private/private-output.cc:265
#, fuzzy, c-format
msgid "[installed,upgradable to: %s]"
msgstr " [Įdiegtas]"

#: apt-private/private-output.cc:268
#, fuzzy
msgid "[installed,local]"
msgstr " [Įdiegtas]"

#: apt-private/private-output.cc:270
msgid "[installed,auto-removable]"
msgstr ""

#: apt-private/private-output.cc:272
#, fuzzy
msgid "[installed,automatic]"
msgstr " [Įdiegtas]"

#: apt-private/private-output.cc:274
#, fuzzy
msgid "[installed]"
msgstr " [Įdiegtas]"

#: apt-private/private-output.cc:277
#, c-format
msgid "[upgradable from: %s]"
msgstr ""

#: apt-private/private-output.cc:281
msgid "[residual-config]"
msgstr ""

<<<<<<< HEAD
#: apt-private/private-upgrade.cc:25
msgid "Calculating upgrade... "
msgstr "Skaičiuojami atnaujinimai... "

#: apt-private/private-upgrade.cc:30
#, fuzzy
msgid "Internal error, Upgrade broke stuff"
msgstr "Vidinė klaida, problemos sprendimas kažką sugadino"

#: apt-private/private-upgrade.cc:32
msgid "Done"
msgstr "Įvykdyta"

#: apt-private/acqprogress.cc:66
msgid "Hit "
msgstr "Imamas "
=======
#: apt-private/private-output.cc:455
#, c-format
msgid "but %s is installed"
msgstr "bet %s yra įdiegtas"
>>>>>>> 7d8a4da7

#: apt-private/private-output.cc:457
#, c-format
msgid "but %s is to be installed"
msgstr "bet %s bus įdiegtas"

#: apt-private/private-output.cc:464
msgid "but it is not installable"
msgstr "tačiau jis negali būti įdiegtas"

#: apt-private/private-output.cc:466
msgid "but it is a virtual package"
msgstr "bet tai yra virtualus paketas"

#: apt-private/private-output.cc:469
msgid "but it is not installed"
msgstr "bet jis nėra įdiegtas"

#: apt-private/private-output.cc:469
msgid "but it is not going to be installed"
msgstr "bet jis nebus įdiegtas"

#: apt-private/private-output.cc:474
msgid " or"
msgstr " arba"

#: apt-private/private-output.cc:488 apt-private/private-output.cc:500
msgid "The following packages have unmet dependencies:"
msgstr "Šie paketai turi neįdiegtų priklausomybių:"

#: apt-private/private-output.cc:523
msgid "The following NEW packages will be installed:"
msgstr "Bus įdiegti šie NAUJI paketai:"

#: apt-private/private-output.cc:549
msgid "The following packages will be REMOVED:"
msgstr "Bus PAŠALINTI šie paketai:"

#: apt-private/private-output.cc:571
msgid "The following packages have been kept back:"
msgstr "Šių paketų atnaujinimas sulaikomas:"

#: apt-private/private-output.cc:592
msgid "The following packages will be upgraded:"
msgstr "Bus atnaujinti šie paketai:"

#: apt-private/private-output.cc:613
msgid "The following packages will be DOWNGRADED:"
msgstr "Bus PAKEISTI SENESNIAIS šie paketai:"

#: apt-private/private-output.cc:633
msgid "The following held packages will be changed:"
msgstr "Bus pakeisti šie sulaikyti paketai:"

#: apt-private/private-output.cc:688
#, c-format
msgid "%s (due to %s) "
msgstr "%s (dėl %s) "

#: apt-private/private-output.cc:696
msgid ""
"WARNING: The following essential packages will be removed.\n"
"This should NOT be done unless you know exactly what you are doing!"
msgstr ""
"Įspėjimas: Šie būtini paketai bus pašalinti.\n"
"Tai NETURĖTŲ būti daroma, kol tiksliai nežinote ką darote!"

#: apt-private/private-output.cc:727
#, c-format
msgid "%lu upgraded, %lu newly installed, "
msgstr "%lu atnaujinti, %lu naujai įdiegti, "

#: apt-private/private-output.cc:731
#, c-format
msgid "%lu reinstalled, "
msgstr "%lu įdiegti iš naujo, "

#: apt-private/private-output.cc:733
#, c-format
msgid "%lu downgraded, "
msgstr "%lu pasendinti, "

#: apt-private/private-output.cc:735
#, c-format
msgid "%lu to remove and %lu not upgraded.\n"
msgstr "%lu bus pašalinta ir %lu neatnaujinta.\n"

#: apt-private/private-output.cc:739
#, c-format
msgid "%lu not fully installed or removed.\n"
msgstr "%lu nepilnai įdiegti ar pašalinti.\n"

#. TRANSLATOR: Yes/No question help-text: defaulting to Y[es]
#. e.g. "Do you want to continue? [Y/n] "
#. The user has to answer with an input matching the
#. YESEXPR/NOEXPR defined in your l10n.
#: apt-private/private-output.cc:761
msgid "[Y/n]"
msgstr "[T/n]"

#. TRANSLATOR: Yes/No question help-text: defaulting to N[o]
#. e.g. "Should this file be removed? [y/N] "
#. The user has to answer with an input matching the
#. YESEXPR/NOEXPR defined in your l10n.
#: apt-private/private-output.cc:767
msgid "[y/N]"
msgstr "[t/N]"

#. TRANSLATOR: "Yes" answer printed for a yes/no question if --assume-yes is set
#: apt-private/private-output.cc:778
msgid "Y"
msgstr "T"

#. TRANSLATOR: "No" answer printed for a yes/no question if --assume-no is set
#: apt-private/private-output.cc:784
msgid "N"
msgstr ""

#: apt-private/private-output.cc:806 apt-pkg/cachefilter.cc:35
#, c-format
msgid "Regex compilation error - %s"
msgstr ""

#: apt-private/private-search.cc:69
msgid "Full Text Search"
msgstr ""

#: apt-private/private-show.cc:156
#, c-format
msgid "There is %i additional record. Please use the '-a' switch to see it"
msgid_plural ""
"There are %i additional records. Please use the '-a' switch to see them."
msgstr[0] ""
msgstr[1] ""

#: apt-private/private-show.cc:163
msgid "not a real package (virtual)"
msgstr ""

#: apt-private/private-sources.cc:58
#, fuzzy, c-format
msgid "Failed to parse %s. Edit again? "
msgstr "Nepavyko pervadinti %s į %s"

#: apt-private/private-sources.cc:70
#, c-format
msgid "Your '%s' file changed, please run 'apt-get update'."
msgstr ""

#: apt-private/private-update.cc:31
msgid "The update command takes no arguments"
msgstr "Atnaujinimo komandai argumentų nereikia"

#: apt-private/private-update.cc:90
#, c-format
msgid "%i package can be upgraded. Run 'apt list --upgradable' to see it.\n"
msgid_plural ""
"%i packages can be upgraded. Run 'apt list --upgradable' to see them.\n"
msgstr[0] ""
msgstr[1] ""

#: apt-private/private-update.cc:94
msgid "All packages are up to date."
msgstr ""

#: apt-private/private-upgrade.cc:25
msgid "Calculating upgrade... "
msgstr "Skaičiuojami atnaujinimai... "

#: apt-private/private-upgrade.cc:28
msgid "Done"
msgstr "Įvykdyta"

#. Only warn if there are no sources.list.d.
#. Only warn if there is no sources.list file.
<<<<<<< HEAD
#: methods/mirror.cc:95 apt-inst/extract.cc:471 apt-pkg/init.cc:103
#: apt-pkg/init.cc:111 apt-pkg/acquire.cc:491 apt-pkg/clean.cc:40
=======
#: methods/mirror.cc:95 apt-inst/extract.cc:471 apt-pkg/acquire.cc:494
#: apt-pkg/clean.cc:43 apt-pkg/init.cc:103 apt-pkg/init.cc:111
>>>>>>> 7d8a4da7
#: apt-pkg/policy.cc:381 apt-pkg/sourcelist.cc:280 apt-pkg/sourcelist.cc:286
#: apt-pkg/contrib/cdromutl.cc:205 apt-pkg/contrib/fileutl.cc:368
#: apt-pkg/contrib/fileutl.cc:481
#, c-format
msgid "Unable to read %s"
msgstr "Nepavyko perskaityti %s"

<<<<<<< HEAD
#: methods/mirror.cc:101 methods/mirror.cc:130 apt-pkg/acquire.cc:497
#: apt-pkg/acquire.cc:522 apt-pkg/clean.cc:46 apt-pkg/clean.cc:64
#: apt-pkg/clean.cc:127 apt-pkg/contrib/cdromutl.cc:201
=======
#: methods/mirror.cc:101 methods/mirror.cc:130 apt-pkg/acquire.cc:500
#: apt-pkg/acquire.cc:525 apt-pkg/clean.cc:49 apt-pkg/clean.cc:67
#: apt-pkg/clean.cc:130 apt-pkg/contrib/cdromutl.cc:201
>>>>>>> 7d8a4da7
#: apt-pkg/contrib/cdromutl.cc:235
#, c-format
msgid "Unable to change to %s"
msgstr "Nepavyko pakeisti į %s"

#. FIXME: fallback to a default mirror here instead
#. and provide a config option to define that default
#: methods/mirror.cc:280
#, c-format
msgid "No mirror file '%s' found "
msgstr ""

#. FIXME: fallback to a default mirror here instead
#. and provide a config option to define that default
#: methods/mirror.cc:287
#, fuzzy, c-format
msgid "Can not read mirror file '%s'"
msgstr "Nepavyko atverti failo %s"

#: methods/mirror.cc:315
#, fuzzy, c-format
msgid "No entry found in mirror file '%s'"
msgstr "Nepavyko atverti failo %s"

#: methods/mirror.cc:445
#, c-format
msgid "[Mirror: %s]"
msgstr ""

#: methods/rsh.cc:102 ftparchive/multicompress.cc:171
msgid "Failed to create IPC pipe to subprocess"
msgstr "Nepavyko subprocesui sukurti IPC gijos"

#: methods/rsh.cc:343
msgid "Connection closed prematurely"
msgstr ""

#: dselect/install:33
msgid "Bad default setting!"
msgstr "Blogi standartiniai nustatymai!"

#: dselect/install:52 dselect/install:84 dselect/install:88 dselect/install:95
#: dselect/install:106 dselect/update:45
msgid "Press enter to continue."
msgstr "Jei norite tęsti, spauskite Enter."

#: dselect/install:92
msgid "Do you want to erase any previously downloaded .deb files?"
msgstr ""

#: dselect/install:102
#, fuzzy
msgid "Some errors occurred while unpacking. Packages that were installed"
msgstr "Išpakuojant įvyko klaidų. Bandysiu konfigūruoti"

#: dselect/install:103
#, fuzzy
msgid "will be configured. This may result in duplicate errors"
msgstr "paketus, kurie buvo įdiegti. Tai gali sukelti pasikartojančias klaidas"

#: dselect/install:104
msgid "or errors caused by missing dependencies. This is OK, only the errors"
msgstr ""
"arba klaidas, atsiradusias dėl trūkstamų priklausomybių. Viskas gerai, tik "
"klaidos,"

#: dselect/install:105
msgid ""
"above this message are important. Please fix them and run [I]nstall again"
msgstr ""
"esančios aukščiau šios žinutės, yra svarbios. Prašome jas ištaisyti ir vėl "
"paleisti [I]nstall"

#: dselect/update:30
msgid "Merging available information"
msgstr "Sujungiama turima informaija"

#: cmdline/apt-extracttemplates.cc:224
msgid ""
"Usage: apt-extracttemplates file1 [file2 ...]\n"
"\n"
"apt-extracttemplates is a tool to extract config and template info\n"
"from debian packages\n"
"\n"
"Options:\n"
"  -h   This help text\n"
"  -t   Set the temp dir\n"
"  -c=? Read this configuration file\n"
"  -o=? Set an arbitrary configuration option, eg -o dir::cache=/tmp\n"
msgstr ""
"Naudojimas: apt-extracttemplates failas1 [failas2 ...]\n"
"\n"
"apt-extracttemplates tai įrankis skirtas konfigūracijų, bei šablonų "
"informacijos išskleidimui\n"
"iš debian paketų\n"
"\n"
"Parametrai:\n"
"  -h Šis pagalbos tekstas\n"
"  -t Nustatyti laikinąjį aplanką\n"
"  -c=? Nuskaityti šį konfigūracijų failą\n"
"  -o=? Nustatyti savarankiškas nuostatas, pvz.: -o dir::cache=/tmp\n"

#: cmdline/apt-extracttemplates.cc:254
#, fuzzy, c-format
msgid "Unable to mkstemp %s"
msgstr "Nepavyko sukurti %s"

#: cmdline/apt-extracttemplates.cc:259 apt-pkg/pkgcachegen.cc:1400
#, c-format
msgid "Unable to write to %s"
msgstr "Nepavyko įrašyti į %s"

#: cmdline/apt-extracttemplates.cc:300
msgid "Cannot get debconf version. Is debconf installed?"
msgstr "Nepavyko sužinoti debconf versijos. Ar įdiegtas debconf?"

#: ftparchive/apt-ftparchive.cc:187 ftparchive/apt-ftparchive.cc:371
msgid "Package extension list is too long"
msgstr "Paketo plėtinių sąrašas yra per ilgas"

#: ftparchive/apt-ftparchive.cc:189 ftparchive/apt-ftparchive.cc:206
#: ftparchive/apt-ftparchive.cc:229 ftparchive/apt-ftparchive.cc:283
#: ftparchive/apt-ftparchive.cc:297 ftparchive/apt-ftparchive.cc:319
#, c-format
msgid "Error processing directory %s"
msgstr "Klaida apdorojant aplanką %s"

#: ftparchive/apt-ftparchive.cc:281
msgid "Source extension list is too long"
msgstr "Šaltinio plėtinys yra per ilgas"

#: ftparchive/apt-ftparchive.cc:401
msgid "Error writing header to contents file"
msgstr "Klaida įrašant antraštę į turinio failą"

#: ftparchive/apt-ftparchive.cc:431
#, c-format
msgid "Error processing contents %s"
msgstr "Klaida apdorojant turinį %s"

#: ftparchive/apt-ftparchive.cc:626
msgid ""
"Usage: apt-ftparchive [options] command\n"
"Commands: packages binarypath [overridefile [pathprefix]]\n"
"          sources srcpath [overridefile [pathprefix]]\n"
"          contents path\n"
"          release path\n"
"          generate config [groups]\n"
"          clean config\n"
"\n"
"apt-ftparchive generates index files for Debian archives. It supports\n"
"many styles of generation from fully automated to functional replacements\n"
"for dpkg-scanpackages and dpkg-scansources\n"
"\n"
"apt-ftparchive generates Package files from a tree of .debs. The\n"
"Package file contains the contents of all the control fields from\n"
"each package as well as the MD5 hash and filesize. An override file\n"
"is supported to force the value of Priority and Section.\n"
"\n"
"Similarly apt-ftparchive generates Sources files from a tree of .dscs.\n"
"The --source-override option can be used to specify a src override file\n"
"\n"
"The 'packages' and 'sources' command should be run in the root of the\n"
"tree. BinaryPath should point to the base of the recursive search and \n"
"override file should contain the override flags. Pathprefix is\n"
"appended to the filename fields if present. Example usage from the \n"
"Debian archive:\n"
"   apt-ftparchive packages dists/potato/main/binary-i386/ > \\\n"
"               dists/potato/main/binary-i386/Packages\n"
"\n"
"Options:\n"
"  -h    This help text\n"
"  --md5 Control MD5 generation\n"
"  -s=?  Source override file\n"
"  -q    Quiet\n"
"  -d=?  Select the optional caching database\n"
"  --no-delink Enable delinking debug mode\n"
"  --contents  Control contents file generation\n"
"  -c=?  Read this configuration file\n"
"  -o=?  Set an arbitrary configuration option"
msgstr ""
"Naudojimas: apt-ftparchive [parametrai] komanda\n"
"Komandos: dvejatainių paketų kelias [perrašomasfailas [keliopriešdėlis]]\n"
"          sources aplankas [perrašomasfailas [kelippriešdėlis]]\n"
"          contents kelias\n"
"          release kelias\n"
"          generate parametras [grupės]\n"
"          clean parametras\n"
"\n"
"apt-ftparchive generuoja indeksų failus, skirtus Debian archyvams. Palaikomi "
"keli \n"
"generavimo stiliai, įskaitant nuo pilnai automatizuoto iki funkcinių "
"pakeitimų\n"
"skirtų dpkg-scanpackages ir dpkg-scansources\n"
"\n"
"apt-ftparchive sugeneruoja paketų failus iš .debs medžio. Paketo failas turi "
"visus\n"
"kontrolinius kiekvieno paketo laukus, o taip pat ir MD5 hešą bei failų "
"dydžius. Perrašomasis\n"
"failas palaikomas tam, kad būtų priverstinai nustatytos Pirmenybių bei "
"Sekcijų reikšmės.\n"
"\n"
"Panašiai apt-ftparchive sugeneruoja ir Išeities failus iš .dscs medžio.\n"
"--source-override nuostata gali būti naudojama nustatant išeities "
"perrašomąjį failą\n"
"\n"
"\"Paketų\" bei \"Išeičių\" komandos turėtų būti paleistos failų medžio "
"šaknyje. BinaryPath turėtų\n"
"nurodyti kelią į rekursinės paieškos pagrindą bei perrašytas failas turėtų "
"turėti perrašymo žymes.\n"
"Keliopriešdėlis tai yra prirašomas prie failo vardų laikų jei tokių yra. "
"Vartosenos pavyzdys\n"
"naudojant Debian archyvą:\n"
"   apt-ftparchive packages dists/potato/main/binary-i386/ > \\\n"
"               dists/potato/main/binary-i386/Packages\n"
"\n"
"Nuostatos:\n"
"  -h Šis pagalbos tekstas\n"
"  --md5 Valdyti MD5 generavimą\n"
"  -s=? Šaltinio perrašomas failas\n"
"  -q Tylėti\n"
"  -d=? Pasirinkti papildomą kešo duomenų bazę\n"
"  --no-delink Įjungti atjungiamąjį derinimo rėžimą\n"
"  -c=? Perskaityti šį nuostatų failą\n"
"  -o=? Nustatyti savarankišką konfigūracijos nuostatą"

#: ftparchive/apt-ftparchive.cc:822
msgid "No selections matched"
msgstr "Nėra atitikmenų"

#: ftparchive/apt-ftparchive.cc:907
#, c-format
msgid "Some files are missing in the package file group `%s'"
msgstr "Kai kurių failų nėra paketų grupėje „%s“"

#: ftparchive/cachedb.cc:65
#, c-format
msgid "DB was corrupted, file renamed to %s.old"
msgstr "Duomenų bazė pažeista, failas pervardintas į %s.old"

#: ftparchive/cachedb.cc:83
#, c-format
msgid "DB is old, attempting to upgrade %s"
msgstr "Duomenų bazė yra sena, bandoma atnaujinti %s"

#: ftparchive/cachedb.cc:94
#, fuzzy
msgid ""
"DB format is invalid. If you upgraded from an older version of apt, please "
"remove and re-create the database."
msgstr ""
"Duomenų bazės formatas yra netinkamas. Jei jūs atsinaujinote iš senesnės "
"versijos, prašome pašalinkite ir perkurkite duomenų bazę."

#: ftparchive/cachedb.cc:99
#, c-format
msgid "Unable to open DB file %s: %s"
msgstr "Nepavyko atverti DB failo %s: %s"

#: ftparchive/cachedb.cc:182 apt-inst/extract.cc:186 apt-inst/extract.cc:199
#: apt-inst/extract.cc:216
#, c-format
msgid "Failed to stat %s"
msgstr "Nepavyko patikrinti %s"

#: ftparchive/cachedb.cc:332
#, fuzzy
msgid "Failed to read .dsc"
msgstr "Nepavyko nuskaityti nuorodos %s"

#: ftparchive/cachedb.cc:365
msgid "Archive has no control record"
msgstr ""

#: ftparchive/cachedb.cc:594
msgid "Unable to get a cursor"
msgstr ""

#: ftparchive/writer.cc:91
#, c-format
msgid "W: Unable to read directory %s\n"
msgstr "Į: Nepavyko perskaityti aplanko %s\n"

#: ftparchive/writer.cc:96
#, c-format
msgid "W: Unable to stat %s\n"
msgstr "Į: Nepavyko patikrinti %s\n"

#: ftparchive/writer.cc:152
msgid "E: "
msgstr "K: "

#: ftparchive/writer.cc:154
msgid "W: "
msgstr "Į: "

#: ftparchive/writer.cc:161
msgid "E: Errors apply to file "
msgstr "K: Klaidos failui "

#: ftparchive/writer.cc:179 ftparchive/writer.cc:211
#, c-format
msgid "Failed to resolve %s"
msgstr "Nepavyko išspręsti %s"

#: ftparchive/writer.cc:192
msgid "Tree walking failed"
msgstr "Judesys medyje nepavyko"

#: ftparchive/writer.cc:219
#, c-format
msgid "Failed to open %s"
msgstr "Nepavyko atverti %s"

#: ftparchive/writer.cc:278
#, c-format
msgid " DeLink %s [%s]\n"
msgstr ""

#: ftparchive/writer.cc:286
#, c-format
msgid "Failed to readlink %s"
msgstr "Nepavyko nuskaityti nuorodos %s"

#: ftparchive/writer.cc:290
#, c-format
msgid "Failed to unlink %s"
msgstr "Nepavyko atsieti nuorodos %s"

#: ftparchive/writer.cc:298
#, c-format
msgid "*** Failed to link %s to %s"
msgstr "*** Nepavyko susieti %s su %s"

#: ftparchive/writer.cc:308
#, c-format
msgid " DeLink limit of %sB hit.\n"
msgstr ""

#: ftparchive/writer.cc:417
msgid "Archive had no package field"
msgstr "Archyvas neturėjo paketo lauko"

#: ftparchive/writer.cc:425 ftparchive/writer.cc:692
#, c-format
msgid "  %s has no override entry\n"
msgstr "  %s neturi perrašymo įrašo\n"

#: ftparchive/writer.cc:493 ftparchive/writer.cc:848
#, c-format
msgid "  %s maintainer is %s not %s\n"
msgstr "  %s prižiūrėtojas yra %s, o ne %s\n"

#: ftparchive/writer.cc:706
#, c-format
msgid "  %s has no source override entry\n"
msgstr ""

#: ftparchive/writer.cc:710
#, c-format
msgid "  %s has no binary override entry either\n"
msgstr ""

#: ftparchive/contents.cc:351 ftparchive/contents.cc:382
msgid "realloc - Failed to allocate memory"
msgstr "realloc - Nepavyko išskirti atminties"

#: ftparchive/override.cc:38 ftparchive/override.cc:142
#, c-format
msgid "Unable to open %s"
msgstr "Nepavyko atverti %s"

#. skip spaces
#. find end of word
#: ftparchive/override.cc:68
#, fuzzy, c-format
msgid "Malformed override %s line %llu (%s)"
msgstr "Nekorektiškas perrašymas %s eilutėje %lu #1"

#: ftparchive/override.cc:127 ftparchive/override.cc:201
#, c-format
msgid "Failed to read the override file %s"
msgstr "Nepavyko nuskaityti perrašymo failo %s"

#: ftparchive/override.cc:166
#, fuzzy, c-format
msgid "Malformed override %s line %llu #1"
msgstr "Nekorektiškas perrašymas %s eilutėje %lu #1"

#: ftparchive/override.cc:178
#, fuzzy, c-format
msgid "Malformed override %s line %llu #2"
msgstr "Nekorektiškas perrašymas %s eilutėje %lu #2"

#: ftparchive/override.cc:191
#, fuzzy, c-format
msgid "Malformed override %s line %llu #3"
msgstr "Nekorektiškas perrašymas %s eilutėje %lu #3"

<<<<<<< HEAD
#: apt-pkg/install-progress.cc:57
=======
#: ftparchive/multicompress.cc:73
#, c-format
msgid "Unknown compression algorithm '%s'"
msgstr "Nežinomas suspaudimo algoritmas „%s“"

#: ftparchive/multicompress.cc:103
>>>>>>> 7d8a4da7
#, c-format
msgid "Compressed output %s needs a compression set"
msgstr "Suspaustai išvesčiai %s reikia suspaudimo rinkinio"

#: ftparchive/multicompress.cc:192
msgid "Failed to create FILE*"
msgstr "Nepavyko sukurti FILE*"

#: ftparchive/multicompress.cc:195
msgid "Failed to fork"
msgstr ""

#: ftparchive/multicompress.cc:209
msgid "Compress child"
msgstr ""

#: ftparchive/multicompress.cc:232
#, c-format
msgid "Internal error, failed to create %s"
msgstr "Vidinė klaida, nepavyko sukurti  %s"

#: ftparchive/multicompress.cc:305
msgid "IO to subprocess/file failed"
msgstr "Nepavyko Nusk/Įraš į subprocesą/failą"

#: ftparchive/multicompress.cc:343
msgid "Failed to read while computing MD5"
msgstr "Skaitymo klaida skaičiuojant MD5"

#: ftparchive/multicompress.cc:359
#, c-format
msgid "Problem unlinking %s"
msgstr ""

#: ftparchive/multicompress.cc:374 apt-inst/extract.cc:194
#, c-format
msgid "Failed to rename %s to %s"
msgstr "Nepavyko pervadinti %s į %s"

#: cmdline/apt-internal-solver.cc:49
#, fuzzy
msgid ""
"Usage: apt-internal-solver\n"
"\n"
"apt-internal-solver is an interface to use the current internal\n"
"like an external resolver for the APT family for debugging or alike\n"
"\n"
"Options:\n"
"  -h  This help text.\n"
"  -q  Loggable output - no progress indicator\n"
"  -c=? Read this configuration file\n"
"  -o=? Set an arbitrary configuration option, eg -o dir::cache=/tmp\n"
msgstr ""
"Naudojimas: apt-extracttemplates failas1 [failas2 ...]\n"
"\n"
"apt-extracttemplates tai įrankis skirtas konfigūracijų, bei šablonų "
"informacijos išskleidimui\n"
"iš debian paketų\n"
"\n"
"Parametrai:\n"
"  -h Šis pagalbos tekstas\n"
"  -t Nustatyti laikinąjį aplanką\n"
"  -c=? Nuskaityti šį konfigūracijų failą\n"
"  -o=? Nustatyti savarankiškas nuostatas, pvz.: -o dir::cache=/tmp\n"

#: cmdline/apt-sortpkgs.cc:89
msgid "Unknown package record!"
msgstr "Nežinomas paketo įrašas!"

#: cmdline/apt-sortpkgs.cc:153
msgid ""
"Usage: apt-sortpkgs [options] file1 [file2 ...]\n"
"\n"
"apt-sortpkgs is a simple tool to sort package files. The -s option is used\n"
"to indicate what kind of file it is.\n"
"\n"
"Options:\n"
"  -h   This help text\n"
"  -s   Use source file sorting\n"
"  -c=? Read this configuration file\n"
"  -o=? Set an arbitrary configuration option, eg -o dir::cache=/tmp\n"
msgstr ""
"Naudojimas: apt-sortpkgs [parametrai] byla1 [byla2 ...]\n"
"\n"
"apt-sortpkgs - tai paprastas įrankis skirtas paketų rūšiavimui. -s nuostata "
"naudojama\n"
"norint nusakyti bylos tipą.\n"
"\n"
"Parametrai:\n"
"  -h Šis pagalbos tekstas\n"
"  -s Naudoti išeities kodo bylos rūšiavimą\n"
"  -c=? Nuskaityti šią konfigūracijos bylą\n"
"  -o=? Nurodyti savarankiškas nuostatas, pvz.: -o dir::cache=/tmp\n"

#: apt-inst/dirstream.cc:42 apt-inst/dirstream.cc:49 apt-inst/dirstream.cc:54
#, c-format
msgid "Failed to write file %s"
msgstr ""

#: apt-inst/dirstream.cc:105
#, c-format
msgid "Failed to close file %s"
msgstr ""

#: apt-inst/extract.cc:101 apt-inst/extract.cc:172
#, c-format
msgid "The path %s is too long"
msgstr "Kelias %s per ilgas"

#: apt-inst/extract.cc:132
#, c-format
msgid "Unpacking %s more than once"
msgstr ""

#: apt-inst/extract.cc:142
#, c-format
msgid "The directory %s is diverted"
msgstr ""

#: apt-inst/extract.cc:152
#, c-format
msgid "The package is trying to write to the diversion target %s/%s"
msgstr ""

#: apt-inst/extract.cc:162 apt-inst/extract.cc:306
msgid "The diversion path is too long"
msgstr ""

<<<<<<< HEAD
#: apt-pkg/cachefile.cc:94
msgid "The package lists or status file could not be parsed or opened."
msgstr "Nepavyko perskaityti arba atverti paketų sąrašo arba būklės failo."
=======
#: apt-inst/extract.cc:249
#, c-format
msgid "The directory %s is being replaced by a non-directory"
msgstr ""

#: apt-inst/extract.cc:289
msgid "Failed to locate node in its hash bucket"
msgstr ""

#: apt-inst/extract.cc:293
msgid "The path is too long"
msgstr "Kelias per ilgas"

#: apt-inst/extract.cc:421
#, c-format
msgid "Overwrite package match with no version for %s"
msgstr ""

#: apt-inst/extract.cc:438
#, c-format
msgid "File %s/%s overwrites the one in the package %s"
msgstr ""

#: apt-inst/extract.cc:498
#, c-format
msgid "Unable to stat %s"
msgstr ""
>>>>>>> 7d8a4da7

#: apt-inst/filelist.cc:380
msgid "DropNode called on still linked node"
msgstr ""

#: apt-inst/filelist.cc:412
msgid "Failed to locate the hash element!"
msgstr ""

#: apt-inst/filelist.cc:459
msgid "Failed to allocate diversion"
msgstr ""

#: apt-inst/filelist.cc:464
msgid "Internal error in AddDiversion"
msgstr ""

#: apt-inst/filelist.cc:477
#, c-format
msgid "Trying to overwrite a diversion, %s -> %s and %s/%s"
msgstr ""

#: apt-inst/filelist.cc:506
#, c-format
msgid "Double add of diversion %s -> %s"
msgstr ""

#: apt-inst/filelist.cc:549
#, c-format
msgid "Duplicate conf file %s/%s"
msgstr ""

#: apt-inst/contrib/arfile.cc:76
msgid "Invalid archive signature"
msgstr ""

#: apt-inst/contrib/arfile.cc:84
msgid "Error reading archive member header"
msgstr ""

#: apt-inst/contrib/arfile.cc:96
#, c-format
msgid "Invalid archive member header %s"
msgstr ""

#: apt-inst/contrib/arfile.cc:108
msgid "Invalid archive member header"
msgstr ""

#: apt-inst/contrib/arfile.cc:137
msgid "Archive is too short"
msgstr "Archyvas per trumpas"

#: apt-inst/contrib/arfile.cc:141
msgid "Failed to read the archive headers"
msgstr "Nepavyko perskaityti archyvo antraščių"

#: apt-inst/contrib/extracttar.cc:124
msgid "Failed to create pipes"
msgstr ""

#: apt-inst/contrib/extracttar.cc:151
msgid "Failed to exec gzip "
msgstr ""

#: apt-inst/contrib/extracttar.cc:188 apt-inst/contrib/extracttar.cc:218
msgid "Corrupted archive"
msgstr "Sugadintas archyvas"

#: apt-inst/contrib/extracttar.cc:203
msgid "Tar checksum failed, archive corrupted"
msgstr "Tar kontrolinė suma klaidinga, archyvas sugadintas"

<<<<<<< HEAD
#: apt-pkg/acquire-worker.cc:116
#, c-format
msgid "The method driver %s could not be found."
msgstr ""

#: apt-pkg/acquire-worker.cc:118
#, fuzzy, c-format
msgid "Is the package %s installed?"
msgstr "Patikrinkite, ar įdiegtas „dpkg-dev“ paketas.\n"

#: apt-pkg/acquire-worker.cc:169
#, c-format
msgid "Method %s did not start correctly"
msgstr ""

#: apt-pkg/acquire-worker.cc:455
#, c-format
msgid "Please insert the disc labeled: '%s' in the drive '%s' and press enter."
msgstr "Įdėkite diską „%s“ į įrenginį „%s“ ir paspauskite Enter."

#: apt-pkg/pkgrecords.cc:38
#, c-format
msgid "Index file type '%s' is not supported"
msgstr ""

#: apt-pkg/depcache.cc:138 apt-pkg/depcache.cc:167
msgid "Building dependency tree"
msgstr "Konstruojamas priklausomybių medis"

#: apt-pkg/depcache.cc:139
msgid "Candidate versions"
msgstr "Galimos versijos"

#: apt-pkg/depcache.cc:168
msgid "Dependency generation"
msgstr "Priklausomybių generavimas"

#: apt-pkg/depcache.cc:188 apt-pkg/depcache.cc:221 apt-pkg/depcache.cc:225
msgid "Reading state information"
msgstr "Skaitoma būsenos informacija"

#: apt-pkg/depcache.cc:250
#, c-format
msgid "Failed to open StateFile %s"
msgstr ""

#: apt-pkg/depcache.cc:256
#, c-format
msgid "Failed to write temporary StateFile %s"
msgstr ""
=======
#: apt-inst/contrib/extracttar.cc:308
#, c-format
msgid "Unknown TAR header type %u, member %s"
msgstr "Nežinomas TAR antraštės tipas %u. narys %s"

#: apt-inst/deb/debfile.cc:47 apt-inst/deb/debfile.cc:54
#: apt-inst/deb/debfile.cc:63
#, c-format
msgid "This is not a valid DEB archive, missing '%s' member"
msgstr ""

#: apt-inst/deb/debfile.cc:132
#, c-format
msgid "Internal error, could not locate member %s"
msgstr "Vidinė klaida, nepavyko aptikti nario %s"

#: apt-inst/deb/debfile.cc:227
msgid "Unparsable control file"
msgstr ""

#: apt-pkg/acquire.cc:87 apt-pkg/cdrom.cc:829
#, fuzzy, c-format
msgid "List directory %spartial is missing."
msgstr "Trūksta aplanko „%s“"

#: apt-pkg/acquire.cc:91
#, fuzzy, c-format
msgid "Archives directory %spartial is missing."
msgstr "Trūksta aplanko „%s“"

#: apt-pkg/acquire.cc:99
#, fuzzy, c-format
msgid "Unable to lock directory %s"
msgstr "Nepavyko užrakinti sąrašo aplanko"

#: apt-pkg/acquire.cc:490 apt-pkg/clean.cc:39
#, c-format
msgid "Clean of %s is not supported"
msgstr ""

#. only show the ETA if it makes sense
#. two days
#: apt-pkg/acquire.cc:902
#, c-format
msgid "Retrieving file %li of %li (%s remaining)"
msgstr "Parsiunčiamas %li failas iš %li (liko %s)"

#: apt-pkg/acquire.cc:904
#, c-format
msgid "Retrieving file %li of %li"
msgstr "Parsiunčiamas %li failas iš %li"
>>>>>>> 7d8a4da7

#: apt-pkg/acquire-item.cc:148 apt-pkg/contrib/fileutl.cc:2047
#, c-format
msgid "rename failed, %s (%s -> %s)."
msgstr ""

#: apt-pkg/acquire-item.cc:163
msgid "Hash Sum mismatch"
msgstr "Maišos sumos nesutapimas"

#: apt-pkg/acquire-item.cc:168
msgid "Size mismatch"
msgstr "Neatitinka dydžiai"

#: apt-pkg/acquire-item.cc:173
#, fuzzy
msgid "Invalid file format"
msgstr "Klaidingas veiksmas %s"

#: apt-pkg/acquire-item.cc:1573
#, c-format
msgid ""
"Unable to find expected entry '%s' in Release file (Wrong sources.list entry "
"or malformed file)"
msgstr ""

<<<<<<< HEAD
#: apt-pkg/acquire-item.cc:1597
#, fuzzy, c-format
msgid "Unable to find hash sum for '%s' in Release file"
msgstr "Nepavyko atverti DB failo %s: %s"

#: apt-pkg/acquire-item.cc:1639
msgid "There is no public key available for the following key IDs:\n"
msgstr ""

#: apt-pkg/acquire-item.cc:1677
#, c-format
msgid ""
"Release file for %s is expired (invalid since %s). Updates for this "
"repository will not be applied."
msgstr ""

#: apt-pkg/acquire-item.cc:1699
#, c-format
msgid "Conflicting distribution: %s (expected %s but got %s)"
msgstr ""

#: apt-pkg/acquire-item.cc:1729
#, c-format
msgid ""
"An error occurred during the signature verification. The repository is not "
"updated and the previous index files will be used. GPG error: %s: %s\n"
msgstr ""

#. Invalid signature file, reject (LP: #346386) (Closes: #627642)
#: apt-pkg/acquire-item.cc:1739 apt-pkg/acquire-item.cc:1744
#, c-format
msgid "GPG error: %s: %s"
msgstr "GPG klaida: %s: %s"

#: apt-pkg/acquire-item.cc:1867
#, c-format
msgid ""
"I wasn't able to locate a file for the %s package. This might mean you need "
"to manually fix this package. (due to missing arch)"
msgstr ""

#: apt-pkg/acquire-item.cc:1933
#, c-format
msgid "Can't find a source to download version '%s' of '%s'"
msgstr ""

#: apt-pkg/acquire-item.cc:1991
#, c-format
msgid ""
"The package index files are corrupted. No Filename: field for package %s."
msgstr ""

#: apt-pkg/pkgcachegen.cc:93
msgid "Cache has an incompatible versioning system"
msgstr ""

#. TRANSLATOR: The first placeholder is a package name,
#. the other two should be copied verbatim as they include debug info
#: apt-pkg/pkgcachegen.cc:224 apt-pkg/pkgcachegen.cc:234
#: apt-pkg/pkgcachegen.cc:300 apt-pkg/pkgcachegen.cc:327
#: apt-pkg/pkgcachegen.cc:340 apt-pkg/pkgcachegen.cc:382
#: apt-pkg/pkgcachegen.cc:386 apt-pkg/pkgcachegen.cc:403
#: apt-pkg/pkgcachegen.cc:411 apt-pkg/pkgcachegen.cc:415
#: apt-pkg/pkgcachegen.cc:419 apt-pkg/pkgcachegen.cc:440
#: apt-pkg/pkgcachegen.cc:479 apt-pkg/pkgcachegen.cc:517
#: apt-pkg/pkgcachegen.cc:524 apt-pkg/pkgcachegen.cc:555
#: apt-pkg/pkgcachegen.cc:569
#, fuzzy, c-format
msgid "Error occurred while processing %s (%s%d)"
msgstr "Klaida apdorojant turinį %s"

#: apt-pkg/pkgcachegen.cc:257
msgid "Wow, you exceeded the number of package names this APT is capable of."
msgstr ""

#: apt-pkg/pkgcachegen.cc:260
msgid "Wow, you exceeded the number of versions this APT is capable of."
msgstr ""

#: apt-pkg/pkgcachegen.cc:263
msgid "Wow, you exceeded the number of descriptions this APT is capable of."
msgstr ""

#: apt-pkg/pkgcachegen.cc:266
msgid "Wow, you exceeded the number of dependencies this APT is capable of."
msgstr ""

#: apt-pkg/pkgcachegen.cc:576
=======
#: apt-pkg/acquire-item.cc:1589
#, fuzzy, c-format
msgid "Unable to find hash sum for '%s' in Release file"
msgstr "Nepavyko atverti DB failo %s: %s"

#: apt-pkg/acquire-item.cc:1631
msgid "There is no public key available for the following key IDs:\n"
msgstr ""

#: apt-pkg/acquire-item.cc:1669
#, c-format
msgid ""
"Release file for %s is expired (invalid since %s). Updates for this "
"repository will not be applied."
msgstr ""

#: apt-pkg/acquire-item.cc:1691
>>>>>>> 7d8a4da7
#, c-format
msgid "Package %s %s was not found while processing file dependencies"
msgstr ""

<<<<<<< HEAD
#: apt-pkg/pkgcachegen.cc:1211
=======
#: apt-pkg/acquire-item.cc:1721
>>>>>>> 7d8a4da7
#, c-format
msgid "Couldn't stat source package list %s"
msgstr ""

<<<<<<< HEAD
#: apt-pkg/pkgcachegen.cc:1299 apt-pkg/pkgcachegen.cc:1403
#: apt-pkg/pkgcachegen.cc:1409 apt-pkg/pkgcachegen.cc:1566
msgid "Reading package lists"
msgstr "Skaitomi paketų sąrašai"

#: apt-pkg/pkgcachegen.cc:1316
msgid "Collecting File Provides"
msgstr ""

#: apt-pkg/pkgcachegen.cc:1400 cmdline/apt-extracttemplates.cc:259
=======
#. Invalid signature file, reject (LP: #346386) (Closes: #627642)
#: apt-pkg/acquire-item.cc:1731 apt-pkg/acquire-item.cc:1736
#, c-format
msgid "GPG error: %s: %s"
msgstr "GPG klaida: %s: %s"

#: apt-pkg/acquire-item.cc:1859
#, c-format
msgid ""
"I wasn't able to locate a file for the %s package. This might mean you need "
"to manually fix this package. (due to missing arch)"
msgstr ""

#: apt-pkg/acquire-item.cc:1925
>>>>>>> 7d8a4da7
#, c-format
msgid "Unable to write to %s"
msgstr "Nepavyko įrašyti į %s"

<<<<<<< HEAD
#: apt-pkg/pkgcachegen.cc:1508 apt-pkg/pkgcachegen.cc:1515
msgid "IO Error saving source cache"
=======
#: apt-pkg/acquire-item.cc:1983
#, c-format
msgid ""
"The package index files are corrupted. No Filename: field for package %s."
>>>>>>> 7d8a4da7
msgstr ""

#: apt-pkg/acquire-worker.cc:116
#, c-format
msgid "The method driver %s could not be found."
msgstr ""

#: apt-pkg/acquire-worker.cc:118
#, fuzzy, c-format
msgid "Is the package %s installed?"
msgstr "Patikrinkite, ar įdiegtas „dpkg-dev“ paketas.\n"

#: apt-pkg/acquire-worker.cc:169
#, c-format
msgid "Method %s did not start correctly"
msgstr ""

#: apt-pkg/acquire-worker.cc:455
#, c-format
msgid "Please insert the disc labeled: '%s' in the drive '%s' and press enter."
msgstr "Įdėkite diską „%s“ į įrenginį „%s“ ir paspauskite Enter."

#: apt-pkg/algorithms.cc:265
#, c-format
msgid ""
"The package %s needs to be reinstalled, but I can't find an archive for it."
msgstr ""

#: apt-pkg/algorithms.cc:1086
msgid ""
"Error, pkgProblemResolver::Resolve generated breaks, this may be caused by "
"held packages."
msgstr ""

#: apt-pkg/algorithms.cc:1088
msgid "Unable to correct problems, you have held broken packages."
msgstr ""

<<<<<<< HEAD
#: apt-pkg/clean.cc:61
#, c-format
msgid "Unable to stat %s."
msgstr ""

#: apt-pkg/policy.cc:83
#, c-format
msgid ""
"The value '%s' is invalid for APT::Default-Release as such a release is not "
"available in the sources"
=======
#: apt-pkg/cachefile.cc:94
msgid "The package lists or status file could not be parsed or opened."
msgstr "Nepavyko perskaityti arba atverti paketų sąrašo arba būklės failo."

#: apt-pkg/cachefile.cc:98
msgid "You may want to run apt-get update to correct these problems"
>>>>>>> 7d8a4da7
msgstr ""
"Greičiausiai norėsite paleisti „apt-get update“, kad šios problemos būtų "
"ištaisytos"

#: apt-pkg/cachefile.cc:116
msgid "The list of sources could not be read."
msgstr "Nepavyko perskaityti šaltinių sąrašo."

#: apt-pkg/cacheset.cc:489
#, c-format
msgid "Release '%s' for '%s' was not found"
msgstr "Nebuvo rastas „%s“ leidimas paketui „%s“"

#: apt-pkg/cacheset.cc:492
#, c-format
msgid "Version '%s' for '%s' was not found"
msgstr "Nebuvo rasta „%s“ versija paketui „%s“"

#: apt-pkg/cacheset.cc:603
#, fuzzy, c-format
msgid "Couldn't find task '%s'"
msgstr "Nepavyko rasti užduoties %s"

#: apt-pkg/cacheset.cc:609
#, fuzzy, c-format
msgid "Couldn't find any package by regex '%s'"
msgstr "Nepavyko rasti paketo %s"

#: apt-pkg/cacheset.cc:615
#, fuzzy, c-format
msgid "Couldn't find any package by glob '%s'"
msgstr "Nepavyko rasti paketo %s"

#: apt-pkg/cacheset.cc:626
#, c-format
msgid "Can't select versions from package '%s' as it is purely virtual"
msgstr ""

#: apt-pkg/cacheset.cc:633 apt-pkg/cacheset.cc:640
#, c-format
msgid ""
"Can't select installed nor candidate version from package '%s' as it has "
"neither of them"
msgstr ""

#: apt-pkg/cacheset.cc:647
#, c-format
msgid "Can't select newest version from package '%s' as it is purely virtual"
msgstr ""

#: apt-pkg/cacheset.cc:655
#, c-format
msgid "Can't select candidate version from package %s as it has no candidate"
msgstr ""

#: apt-pkg/cacheset.cc:663
#, c-format
msgid "Can't select installed version from package %s as it is not installed"
msgstr ""

#: apt-pkg/cdrom.cc:497 apt-pkg/sourcelist.cc:347
#, c-format
msgid "Line %u too long in source list %s."
msgstr ""

#: apt-pkg/cdrom.cc:571
msgid "Unmounting CD-ROM...\n"
msgstr "Atjungiamas CD-ROM...\n"

#: apt-pkg/cdrom.cc:586
#, c-format
msgid "Using CD-ROM mount point %s\n"
msgstr "Naudojama CD-ROM prijungimo vieta %s\n"

#: apt-pkg/cdrom.cc:599
msgid "Waiting for disc...\n"
msgstr "Laukiama disko...\n"

#: apt-pkg/cdrom.cc:609
msgid "Mounting CD-ROM...\n"
msgstr "Prijungiamas CD-ROM...\n"

#: apt-pkg/cdrom.cc:620
msgid "Identifying... "
msgstr "Identifikuojama... "

#: apt-pkg/cdrom.cc:662
#, c-format
msgid "Stored label: %s\n"
msgstr ""

#: apt-pkg/cdrom.cc:680
msgid "Scanning disc for index files...\n"
msgstr ""

#: apt-pkg/cdrom.cc:734
#, c-format
msgid ""
"Found %zu package indexes, %zu source indexes, %zu translation indexes and "
"%zu signatures\n"
msgstr ""

#: apt-pkg/cdrom.cc:744
msgid ""
"Unable to locate any package files, perhaps this is not a Debian Disc or the "
"wrong architecture?"
msgstr ""

#: apt-pkg/cdrom.cc:771
#, c-format
msgid "Found label '%s'\n"
msgstr "Rasta žymė „%s“\n"

#: apt-pkg/cdrom.cc:800
msgid "That is not a valid name, try again.\n"
msgstr ""

#: apt-pkg/cdrom.cc:817
#, c-format
msgid ""
"This disc is called: \n"
"'%s'\n"
msgstr ""
"Šio disko pavadinimas: \n"
"„%s“\n"

#: apt-pkg/cdrom.cc:819
msgid "Copying package lists..."
msgstr "Kopijuojami paketų sąrašai..."

#: apt-pkg/cdrom.cc:863
msgid "Writing new source list\n"
msgstr "Rašomas naujas šaltinių sąrašas\n"

#: apt-pkg/cdrom.cc:874
msgid "Source list entries for this disc are:\n"
msgstr ""

#: apt-pkg/clean.cc:64
#, c-format
msgid "Unable to stat %s."
msgstr ""

#: apt-pkg/edsp.cc:51 apt-pkg/edsp.cc:71
msgid "Send scenario to solver"
msgstr ""

#: apt-pkg/edsp.cc:234
msgid "Send request to solver"
msgstr ""

#: apt-pkg/edsp.cc:313
msgid "Prepare for receiving solution"
msgstr ""

#: apt-pkg/edsp.cc:320
msgid "External solver failed without a proper error message"
msgstr ""

#: apt-pkg/edsp.cc:612 apt-pkg/edsp.cc:615 apt-pkg/edsp.cc:620
msgid "Execute external solver"
msgstr ""

#: apt-pkg/edsp.cc:52 apt-pkg/edsp.cc:78
msgid "Send scenario to solver"
msgstr ""

#: apt-pkg/edsp.cc:241
msgid "Send request to solver"
msgstr ""

<<<<<<< HEAD
=======
#: apt-pkg/edsp.cc:320
msgid "Prepare for receiving solution"
msgstr ""

#: apt-pkg/edsp.cc:327
msgid "External solver failed without a proper error message"
msgstr ""

#: apt-pkg/edsp.cc:619 apt-pkg/edsp.cc:622 apt-pkg/edsp.cc:627
msgid "Execute external solver"
msgstr ""

#: apt-pkg/indexcopy.cc:236 apt-pkg/indexcopy.cc:773
#, c-format
msgid "Wrote %i records.\n"
msgstr ""

#: apt-pkg/indexcopy.cc:238 apt-pkg/indexcopy.cc:775
#, c-format
msgid "Wrote %i records with %i missing files.\n"
msgstr ""

#: apt-pkg/indexcopy.cc:241 apt-pkg/indexcopy.cc:778
#, c-format
msgid "Wrote %i records with %i mismatched files\n"
msgstr ""

#: apt-pkg/indexcopy.cc:244 apt-pkg/indexcopy.cc:781
#, c-format
msgid "Wrote %i records with %i missing files and %i mismatched files\n"
msgstr ""

#: apt-pkg/indexcopy.cc:515
#, c-format
msgid "Can't find authentication record for: %s"
msgstr ""

#: apt-pkg/indexcopy.cc:521
#, fuzzy, c-format
msgid "Hash mismatch for: %s"
msgstr "Maišos sumos nesutapimas"

>>>>>>> 7d8a4da7
#: apt-pkg/indexrecords.cc:78
#, fuzzy, c-format
msgid "Unable to parse Release file %s"
msgstr "Nepavyko atverti DB failo %s: %s"

#: apt-pkg/indexrecords.cc:86
#, fuzzy, c-format
msgid "No sections in Release file %s"
msgstr "Pastaba: pažymimas %s vietoje %s\n"

#: apt-pkg/indexrecords.cc:117
#, c-format
msgid "No Hash entry in Release file %s"
msgstr ""

#: apt-pkg/indexrecords.cc:130
#, fuzzy, c-format
msgid "Invalid 'Valid-Until' entry in Release file %s"
msgstr "Pastaba: pažymimas %s vietoje %s\n"

#: apt-pkg/indexrecords.cc:149
#, fuzzy, c-format
msgid "Invalid 'Date' entry in Release file %s"
msgstr "Nepavyko atverti DB failo %s: %s"

#: apt-pkg/init.cc:146
#, c-format
msgid "Packaging system '%s' is not supported"
msgstr ""

#: apt-pkg/init.cc:162
msgid "Unable to determine a suitable packaging system type"
msgstr ""

#: apt-pkg/install-progress.cc:57
#, c-format
msgid "Progress: [%3i%%]"
msgstr ""

#: apt-pkg/install-progress.cc:91 apt-pkg/install-progress.cc:174
msgid "Running dpkg"
msgstr ""

#: apt-pkg/packagemanager.cc:303 apt-pkg/packagemanager.cc:957
#, c-format
msgid ""
"Could not perform immediate configuration on '%s'. Please see man 5 apt.conf "
"under APT::Immediate-Configure for details. (%d)"
msgstr ""

#: apt-pkg/packagemanager.cc:550 apt-pkg/packagemanager.cc:580
#, fuzzy, c-format
msgid "Could not configure '%s'. "
msgstr "Nepavyko atverti failo %s"

#: apt-pkg/packagemanager.cc:630
#, c-format
msgid ""
"This installation run will require temporarily removing the essential "
"package %s due to a Conflicts/Pre-Depends loop. This is often bad, but if "
"you really want to do it, activate the APT::Force-LoopBreak option."
msgstr ""

#: apt-pkg/pkgcache.cc:155
msgid "Empty package cache"
msgstr ""

#: apt-pkg/pkgcache.cc:161
msgid "The package cache file is corrupted"
msgstr ""

#: apt-pkg/pkgcache.cc:166
msgid "The package cache file is an incompatible version"
msgstr ""

#: apt-pkg/pkgcache.cc:169
msgid "The package cache file is corrupted, it is too small"
msgstr ""

#: apt-pkg/pkgcache.cc:174
#, c-format
msgid "This APT does not support the versioning system '%s'"
msgstr ""

#: apt-pkg/pkgcache.cc:179
msgid "The package cache was built for a different architecture"
msgstr ""

#: apt-pkg/pkgcache.cc:321
msgid "Depends"
msgstr "Priklauso"

<<<<<<< HEAD
#: apt-pkg/cacheset.cc:489
#, c-format
msgid "Release '%s' for '%s' was not found"
msgstr "Nebuvo rastas „%s“ leidimas paketui „%s“"

#: apt-pkg/cacheset.cc:492
#, c-format
msgid "Version '%s' for '%s' was not found"
msgstr "Nebuvo rasta „%s“ versija paketui „%s“"

#: apt-pkg/cacheset.cc:603
#, fuzzy, c-format
msgid "Couldn't find task '%s'"
msgstr "Nepavyko rasti užduoties %s"

#: apt-pkg/cacheset.cc:609
#, fuzzy, c-format
msgid "Couldn't find any package by regex '%s'"
msgstr "Nepavyko rasti paketo %s"

#: apt-pkg/cacheset.cc:615
#, fuzzy, c-format
msgid "Couldn't find any package by glob '%s'"
msgstr "Nepavyko rasti paketo %s"

#: apt-pkg/cacheset.cc:626
#, c-format
msgid "Can't select versions from package '%s' as it is purely virtual"
msgstr ""

#: apt-pkg/cacheset.cc:633 apt-pkg/cacheset.cc:640
#, c-format
msgid ""
"Can't select installed nor candidate version from package '%s' as it has "
"neither of them"
msgstr ""

#: apt-pkg/cacheset.cc:647
#, c-format
msgid "Can't select newest version from package '%s' as it is purely virtual"
msgstr ""

#: apt-pkg/cacheset.cc:655
#, c-format
msgid "Can't select candidate version from package %s as it has no candidate"
msgstr ""

#: apt-pkg/cacheset.cc:663
#, c-format
msgid "Can't select installed version from package %s as it is not installed"
msgstr ""

#: apt-pkg/deb/dpkgpm.cc:95
#, fuzzy, c-format
msgid "Installing %s"
msgstr "Įdiegta %s"
=======
#: apt-pkg/pkgcache.cc:321
msgid "PreDepends"
msgstr "Priešpriklauso"
>>>>>>> 7d8a4da7

#: apt-pkg/pkgcache.cc:321
msgid "Suggests"
msgstr "Siūlo"

#: apt-pkg/pkgcache.cc:322
msgid "Recommends"
msgstr "Rekomenduoja"

#: apt-pkg/pkgcache.cc:322
msgid "Conflicts"
msgstr "Konfliktuoja"

#: apt-pkg/pkgcache.cc:322
msgid "Replaces"
msgstr "Pakeičia"

#: apt-pkg/pkgcache.cc:323
msgid "Obsoletes"
msgstr "Pakeičia"

#: apt-pkg/pkgcache.cc:323
msgid "Breaks"
msgstr "Sugadina"

#: apt-pkg/pkgcache.cc:323
msgid "Enhances"
msgstr ""

#: apt-pkg/pkgcache.cc:334
msgid "important"
msgstr "Svarbu"

#: apt-pkg/pkgcache.cc:334
msgid "required"
msgstr "privaloma"

#: apt-pkg/pkgcache.cc:334
msgid "standard"
msgstr "standartinis"

#: apt-pkg/pkgcache.cc:335
msgid "optional"
msgstr "nebūtinas"

#: apt-pkg/pkgcache.cc:335
msgid "extra"
msgstr "papildomas"

#: apt-pkg/pkgcachegen.cc:93
msgid "Cache has an incompatible versioning system"
msgstr ""

#. TRANSLATOR: The first placeholder is a package name,
#. the other two should be copied verbatim as they include debug info
#: apt-pkg/pkgcachegen.cc:224 apt-pkg/pkgcachegen.cc:234
#: apt-pkg/pkgcachegen.cc:300 apt-pkg/pkgcachegen.cc:327
#: apt-pkg/pkgcachegen.cc:340 apt-pkg/pkgcachegen.cc:382
#: apt-pkg/pkgcachegen.cc:386 apt-pkg/pkgcachegen.cc:403
#: apt-pkg/pkgcachegen.cc:411 apt-pkg/pkgcachegen.cc:415
#: apt-pkg/pkgcachegen.cc:419 apt-pkg/pkgcachegen.cc:440
#: apt-pkg/pkgcachegen.cc:479 apt-pkg/pkgcachegen.cc:517
#: apt-pkg/pkgcachegen.cc:524 apt-pkg/pkgcachegen.cc:555
#: apt-pkg/pkgcachegen.cc:569
#, fuzzy, c-format
msgid "Error occurred while processing %s (%s%d)"
msgstr "Klaida apdorojant turinį %s"

#: apt-pkg/pkgcachegen.cc:257
msgid "Wow, you exceeded the number of package names this APT is capable of."
msgstr ""

#: apt-pkg/pkgcachegen.cc:260
msgid "Wow, you exceeded the number of versions this APT is capable of."
msgstr ""

#: apt-pkg/pkgcachegen.cc:263
msgid "Wow, you exceeded the number of descriptions this APT is capable of."
msgstr ""

#: apt-pkg/pkgcachegen.cc:266
msgid "Wow, you exceeded the number of dependencies this APT is capable of."
msgstr ""

#: apt-pkg/pkgcachegen.cc:576
#, c-format
msgid "Package %s %s was not found while processing file dependencies"
msgstr ""

#: apt-pkg/pkgcachegen.cc:1211
#, c-format
msgid "Couldn't stat source package list %s"
msgstr ""

#: apt-pkg/pkgcachegen.cc:1299 apt-pkg/pkgcachegen.cc:1403
#: apt-pkg/pkgcachegen.cc:1409 apt-pkg/pkgcachegen.cc:1566
msgid "Reading package lists"
msgstr "Skaitomi paketų sąrašai"

#: apt-pkg/pkgcachegen.cc:1316
msgid "Collecting File Provides"
msgstr ""

#: apt-pkg/pkgcachegen.cc:1508 apt-pkg/pkgcachegen.cc:1515
msgid "IO Error saving source cache"
msgstr ""

#: apt-pkg/pkgrecords.cc:38
#, c-format
msgid "Index file type '%s' is not supported"
msgstr ""

#: apt-pkg/policy.cc:83
#, c-format
msgid ""
"The value '%s' is invalid for APT::Default-Release as such a release is not "
"available in the sources"
msgstr ""

#: apt-pkg/policy.cc:422
#, c-format
msgid "Invalid record in the preferences file %s, no Package header"
msgstr ""

#: apt-pkg/policy.cc:444
#, c-format
msgid "Did not understand pin type %s"
msgstr ""

#: apt-pkg/policy.cc:452
msgid "No priority (or zero) specified for pin"
msgstr ""

<<<<<<< HEAD
#: apt-pkg/contrib/fileutl.cc:190
=======
#: apt-pkg/sourcelist.cc:127
#, c-format
msgid "Malformed stanza %u in source list %s (URI parse)"
msgstr ""

#: apt-pkg/sourcelist.cc:170
#, c-format
msgid "Malformed line %lu in source list %s ([option] unparseable)"
msgstr ""

#: apt-pkg/sourcelist.cc:173
#, c-format
msgid "Malformed line %lu in source list %s ([option] too short)"
msgstr ""

#: apt-pkg/sourcelist.cc:184
#, c-format
msgid "Malformed line %lu in source list %s ([%s] is not an assignment)"
msgstr ""

#: apt-pkg/sourcelist.cc:190
#, c-format
msgid "Malformed line %lu in source list %s ([%s] has no key)"
msgstr ""

#: apt-pkg/sourcelist.cc:193
>>>>>>> 7d8a4da7
#, c-format
msgid "Malformed line %lu in source list %s ([%s] key %s has no value)"
msgstr ""

#: apt-pkg/sourcelist.cc:206
#, c-format
msgid "Malformed line %lu in source list %s (URI)"
msgstr ""

#: apt-pkg/sourcelist.cc:208
#, c-format
msgid "Malformed line %lu in source list %s (dist)"
msgstr ""

#: apt-pkg/sourcelist.cc:211
#, c-format
msgid "Malformed line %lu in source list %s (URI parse)"
msgstr ""

#: apt-pkg/sourcelist.cc:217
#, c-format
msgid "Malformed line %lu in source list %s (absolute dist)"
msgstr ""

#: apt-pkg/sourcelist.cc:224
#, c-format
msgid "Malformed line %lu in source list %s (dist parse)"
msgstr ""

#: apt-pkg/sourcelist.cc:335
#, c-format
msgid "Opening %s"
msgstr "Atveriama %s"

#: apt-pkg/sourcelist.cc:371
#, c-format
msgid "Malformed line %u in source list %s (type)"
msgstr ""

#: apt-pkg/sourcelist.cc:375
#, c-format
msgid "Type '%s' is not known on line %u in source list %s"
msgstr ""

#: apt-pkg/sourcelist.cc:416
#, c-format
msgid "Type '%s' is not known on stanza %u in source list %s"
msgstr ""

#: apt-pkg/srcrecords.cc:52
msgid "You must put some 'source' URIs in your sources.list"
msgstr ""

#: apt-pkg/tagfile.cc:140
#, c-format
msgid "Unable to parse package file %s (1)"
msgstr ""

#: apt-pkg/tagfile.cc:237
#, c-format
msgid "Unable to parse package file %s (2)"
msgstr ""

#: apt-pkg/update.cc:103 apt-pkg/update.cc:105
#, fuzzy
msgid ""
"Some index files failed to download. They have been ignored, or old ones "
"used instead."
msgstr ""
"Kai kurių indeksų failų nepavyko parsiųsti, jie buvo ignoruoti arba vietoje "
"jų panaudoti seni."

#: apt-pkg/vendorlist.cc:85
#, c-format
msgid "Vendor block %s contains no fingerprint"
msgstr ""

#: apt-pkg/contrib/cdromutl.cc:65
#, c-format
msgid "Unable to stat the mount point %s"
msgstr ""

#: apt-pkg/contrib/cdromutl.cc:246
msgid "Failed to stat the cdrom"
msgstr ""

#: apt-pkg/contrib/cmndline.cc:121
#, c-format
msgid "Command line option '%c' [from %s] is not known."
msgstr ""

#: apt-pkg/contrib/cmndline.cc:146 apt-pkg/contrib/cmndline.cc:155
#: apt-pkg/contrib/cmndline.cc:163
#, c-format
msgid "Command line option %s is not understood"
msgstr ""

#: apt-pkg/contrib/cmndline.cc:168
#, c-format
msgid "Command line option %s is not boolean"
msgstr ""

#: apt-pkg/contrib/cmndline.cc:209 apt-pkg/contrib/cmndline.cc:230
#, c-format
msgid "Option %s requires an argument."
msgstr "Parametrui %s reikia argumento."

#: apt-pkg/contrib/cmndline.cc:243 apt-pkg/contrib/cmndline.cc:249
#, c-format
msgid "Option %s: Configuration item specification must have an =<val>."
msgstr ""

#: apt-pkg/contrib/cmndline.cc:278
#, c-format
msgid "Option %s requires an integer argument, not '%s'"
msgstr ""

<<<<<<< HEAD
#: apt-pkg/contrib/fileutl.cc:1951
msgid "Problem syncing the file"
msgstr "Klaida sinchronizuojant failą"

#: apt-pkg/contrib/progress.cc:148
#, c-format
msgid "%c%s... Error!"
msgstr "%c%s... Klaida!"

#: apt-pkg/contrib/progress.cc:150
#, c-format
msgid "%c%s... Done"
msgstr "%c%s... Baigta"

#: apt-pkg/contrib/progress.cc:181
msgid "..."
msgstr ""

#. Print the spinner
#: apt-pkg/contrib/progress.cc:197
#, fuzzy, c-format
msgid "%c%s... %u%%"
msgstr "%c%s... Baigta"

#. d means days, h means hours, min means minutes, s means seconds
#: apt-pkg/contrib/strutl.cc:406
#, c-format
msgid "%lid %lih %limin %lis"
msgstr ""

#. h means hours, min means minutes, s means seconds
#: apt-pkg/contrib/strutl.cc:413
#, c-format
msgid "%lih %limin %lis"
msgstr ""

#. min means minutes, s means seconds
#: apt-pkg/contrib/strutl.cc:420
#, c-format
msgid "%limin %lis"
msgstr ""

#. s means seconds
#: apt-pkg/contrib/strutl.cc:425
#, c-format
msgid "%lis"
msgstr ""

#: apt-pkg/contrib/strutl.cc:1236
#, c-format
msgid "Selection %s not found"
msgstr ""

#: apt-pkg/contrib/mmap.cc:79
msgid "Can't mmap an empty file"
msgstr ""

#: apt-pkg/contrib/mmap.cc:111
#, c-format
msgid "Couldn't duplicate file descriptor %i"
msgstr ""

#: apt-pkg/contrib/mmap.cc:119
#, c-format
msgid "Couldn't make mmap of %llu bytes"
msgstr ""

#: apt-pkg/contrib/mmap.cc:146
#, fuzzy
msgid "Unable to close mmap"
msgstr "Nepavyko atverti %s"

#: apt-pkg/contrib/mmap.cc:174 apt-pkg/contrib/mmap.cc:202
#, fuzzy
msgid "Unable to synchronize mmap"
msgstr "Nepavyko pakeisti į %s"

#: apt-pkg/contrib/mmap.cc:290
#, c-format
msgid "Couldn't make mmap of %lu bytes"
msgstr ""

#: apt-pkg/contrib/mmap.cc:322
#, fuzzy
msgid "Failed to truncate file"
msgstr "Nepavyko patikrinti %s"

#: apt-pkg/contrib/mmap.cc:341
=======
#: apt-pkg/contrib/cmndline.cc:309
>>>>>>> 7d8a4da7
#, c-format
msgid "Option '%s' is too long"
msgstr ""

#: apt-pkg/contrib/cmndline.cc:341
#, c-format
msgid "Sense %s is not understood, try true or false."
msgstr ""

#: apt-pkg/contrib/cmndline.cc:391
#, c-format
msgid "Invalid operation %s"
msgstr "Klaidingas veiksmas %s"

#: apt-pkg/contrib/configuration.cc:519
#, c-format
msgid "Unrecognized type abbreviation: '%c'"
msgstr ""

#: apt-pkg/contrib/configuration.cc:633
#, c-format
msgid "Opening configuration file %s"
msgstr ""

#: apt-pkg/contrib/configuration.cc:801
#, c-format
msgid "Syntax error %s:%u: Block starts with no name."
msgstr ""

#: apt-pkg/contrib/configuration.cc:820
#, c-format
msgid "Syntax error %s:%u: Malformed tag"
msgstr ""

#: apt-pkg/contrib/configuration.cc:837
#, c-format
msgid "Syntax error %s:%u: Extra junk after value"
msgstr ""

#: apt-pkg/contrib/configuration.cc:877
#, c-format
msgid "Syntax error %s:%u: Directives can only be done at the top level"
msgstr ""

#: apt-pkg/contrib/configuration.cc:884
#, c-format
msgid "Syntax error %s:%u: Too many nested includes"
msgstr ""

#: apt-pkg/contrib/configuration.cc:888 apt-pkg/contrib/configuration.cc:893
#, c-format
msgid "Syntax error %s:%u: Included from here"
msgstr ""

#: apt-pkg/contrib/configuration.cc:897
#, c-format
msgid "Syntax error %s:%u: Unsupported directive '%s'"
msgstr ""

#: apt-pkg/contrib/configuration.cc:900
#, c-format
msgid "Syntax error %s:%u: clear directive requires an option tree as argument"
msgstr ""

#: apt-pkg/contrib/configuration.cc:950
#, c-format
msgid "Syntax error %s:%u: Extra junk at end of file"
msgstr ""

#: apt-pkg/contrib/fileutl.cc:190
#, c-format
msgid "Not using locking for read only lock file %s"
msgstr ""

#: apt-pkg/contrib/fileutl.cc:195
#, c-format
msgid "Could not open lock file %s"
msgstr "Nepavyko atverti rakinimo failo %s"

#: apt-pkg/contrib/fileutl.cc:218
#, c-format
msgid "Not using locking for nfs mounted lock file %s"
msgstr ""

#: apt-pkg/contrib/fileutl.cc:223
#, c-format
msgid "Could not get lock %s"
msgstr "Nepavyko rezervuoti rakinimo failo %s"

#: apt-pkg/contrib/fileutl.cc:360 apt-pkg/contrib/fileutl.cc:474
#, c-format
msgid "List of files can't be created as '%s' is not a directory"
msgstr ""

#: apt-pkg/contrib/fileutl.cc:394
#, c-format
msgid "Ignoring '%s' in directory '%s' as it is not a regular file"
msgstr ""

#: apt-pkg/contrib/fileutl.cc:412
#, c-format
msgid "Ignoring file '%s' in directory '%s' as it has no filename extension"
msgstr ""

#: apt-pkg/contrib/fileutl.cc:421
#, c-format
msgid ""
"Ignoring file '%s' in directory '%s' as it has an invalid filename extension"
msgstr ""

#: apt-pkg/contrib/fileutl.cc:824
#, c-format
msgid "Sub-process %s received a segmentation fault."
msgstr "Procesas %s gavo segmentavimo klaidą"

#: apt-pkg/contrib/fileutl.cc:826
#, fuzzy, c-format
msgid "Sub-process %s received signal %u."
msgstr "Procesas %s gavo segmentavimo klaidą"

#: apt-pkg/contrib/fileutl.cc:830 apt-pkg/contrib/gpgv.cc:239
#, c-format
msgid "Sub-process %s returned an error code (%u)"
msgstr "Procesas %s grąžino klaidos kodą (%u)"

#: apt-pkg/contrib/fileutl.cc:832 apt-pkg/contrib/gpgv.cc:232
#, c-format
msgid "Sub-process %s exited unexpectedly"
msgstr "Procesas %s netikėtai išėjo"

#: apt-pkg/contrib/fileutl.cc:913
#, fuzzy, c-format
msgid "Problem closing the gzip file %s"
msgstr "Klaida užveriant failą"

#: apt-pkg/contrib/fileutl.cc:1101
#, c-format
msgid "Could not open file %s"
msgstr "Nepavyko atverti failo %s"

#: apt-pkg/contrib/fileutl.cc:1160 apt-pkg/contrib/fileutl.cc:1207
#, fuzzy, c-format
msgid "Could not open file descriptor %d"
msgstr "Nepavyko atverti failo %s"

#: apt-pkg/contrib/fileutl.cc:1315
msgid "Failed to create subprocess IPC"
msgstr "Nepavyko sukurti subproceso IPC"

#: apt-pkg/contrib/fileutl.cc:1373
msgid "Failed to exec compressor "
msgstr "Nepavyko paleisti suspaudėjo "

#: apt-pkg/contrib/fileutl.cc:1514
#, c-format
msgid "read, still have %llu to read but none left"
msgstr ""

#: apt-pkg/contrib/fileutl.cc:1627 apt-pkg/contrib/fileutl.cc:1649
#, c-format
msgid "write, still have %llu to write but couldn't"
msgstr ""

#: apt-pkg/contrib/fileutl.cc:1915
#, fuzzy, c-format
msgid "Problem closing the file %s"
msgstr "Klaida užveriant failą"

#: apt-pkg/contrib/fileutl.cc:1927
#, fuzzy, c-format
msgid "Problem renaming the file %s to %s"
msgstr "Klaida sinchronizuojant failą"

#: apt-pkg/contrib/fileutl.cc:1938
#, fuzzy, c-format
msgid "Problem unlinking the file %s"
msgstr "Klaida užveriant failą"

#: apt-pkg/contrib/fileutl.cc:1951
msgid "Problem syncing the file"
msgstr "Klaida sinchronizuojant failą"

#. TRANSLATOR: %s is the trusted keyring parts directory
#: apt-pkg/contrib/gpgv.cc:72
#, fuzzy, c-format
msgid "No keyring installed in %s."
msgstr "Diegimas nutraukiamas."

#: apt-pkg/contrib/mmap.cc:79
msgid "Can't mmap an empty file"
msgstr ""

#: apt-pkg/contrib/mmap.cc:111
#, c-format
msgid "Couldn't duplicate file descriptor %i"
msgstr ""

#: apt-pkg/contrib/mmap.cc:119
#, c-format
msgid "Couldn't make mmap of %llu bytes"
msgstr ""

#: apt-pkg/contrib/mmap.cc:146
#, fuzzy
msgid "Unable to close mmap"
msgstr "Nepavyko atverti %s"

#: apt-pkg/contrib/mmap.cc:174 apt-pkg/contrib/mmap.cc:202
#, fuzzy
msgid "Unable to synchronize mmap"
msgstr "Nepavyko pakeisti į %s"

#: apt-pkg/contrib/mmap.cc:290
#, c-format
msgid "Couldn't make mmap of %lu bytes"
msgstr ""

#: apt-pkg/contrib/mmap.cc:322
#, fuzzy
msgid "Failed to truncate file"
msgstr "Nepavyko patikrinti %s"

#: apt-pkg/contrib/mmap.cc:341
#, c-format
msgid ""
"Dynamic MMap ran out of room. Please increase the size of APT::Cache-Start. "
"Current value: %lu. (man 5 apt.conf)"
msgstr ""

#: apt-pkg/contrib/mmap.cc:446
#, c-format
msgid ""
"Unable to increase the size of the MMap as the limit of %lu bytes is already "
"reached."
msgstr ""

#: apt-pkg/contrib/mmap.cc:449
msgid ""
"Unable to increase size of the MMap as automatic growing is disabled by user."
msgstr ""

#: apt-pkg/contrib/progress.cc:148
#, c-format
msgid "%c%s... Error!"
msgstr "%c%s... Klaida!"

#: apt-pkg/contrib/progress.cc:150
#, c-format
msgid "%c%s... Done"
msgstr "%c%s... Baigta"

#: apt-pkg/contrib/progress.cc:181
msgid "..."
msgstr ""

#. Print the spinner
#: apt-pkg/contrib/progress.cc:197
#, fuzzy, c-format
msgid "%c%s... %u%%"
msgstr "%c%s... Baigta"

#. d means days, h means hours, min means minutes, s means seconds
#: apt-pkg/contrib/strutl.cc:418
#, c-format
msgid "%lid %lih %limin %lis"
msgstr ""

#. h means hours, min means minutes, s means seconds
#: apt-pkg/contrib/strutl.cc:425
#, c-format
msgid "%lih %limin %lis"
msgstr ""

#. min means minutes, s means seconds
#: apt-pkg/contrib/strutl.cc:432
#, c-format
msgid "%limin %lis"
msgstr ""

#. s means seconds
#: apt-pkg/contrib/strutl.cc:437
#, c-format
msgid "%lis"
msgstr ""

#: apt-pkg/contrib/strutl.cc:1258
#, c-format
msgid "Selection %s not found"
msgstr ""

#: apt-pkg/deb/debsystem.cc:91
#, c-format
msgid ""
"Unable to lock the administration directory (%s), is another process using "
"it?"
msgstr ""

#: apt-pkg/deb/debsystem.cc:94
#, fuzzy, c-format
msgid "Unable to lock the administration directory (%s), are you root?"
msgstr "Nepavyko užrakinti sąrašo aplanko"

#. TRANSLATORS: the %s contains the recovery command, usually
#. dpkg --configure -a
#: apt-pkg/deb/debsystem.cc:110
#, c-format
msgid ""
"dpkg was interrupted, you must manually run '%s' to correct the problem. "
msgstr ""

#: apt-pkg/deb/debsystem.cc:128
msgid "Not locked"
msgstr ""

#: apt-pkg/deb/dpkgpm.cc:95
#, fuzzy, c-format
msgid "Installing %s"
msgstr "Įdiegta %s"

#: apt-pkg/deb/dpkgpm.cc:96 apt-pkg/deb/dpkgpm.cc:999
#, c-format
msgid "Configuring %s"
msgstr "Konfigūruojamas %s"

#: apt-pkg/deb/dpkgpm.cc:97 apt-pkg/deb/dpkgpm.cc:1006
#, c-format
msgid "Removing %s"
msgstr "Šalinamas %s"

#: apt-pkg/deb/dpkgpm.cc:98
#, fuzzy, c-format
msgid "Completely removing %s"
msgstr "Visiškai pašalintas %s"

#: apt-pkg/deb/dpkgpm.cc:99
#, c-format
msgid "Noting disappearance of %s"
msgstr ""

#: apt-pkg/deb/dpkgpm.cc:100
#, c-format
msgid "Running post-installation trigger %s"
msgstr ""

#. FIXME: use a better string after freeze
#: apt-pkg/deb/dpkgpm.cc:830
#, c-format
msgid "Directory '%s' missing"
msgstr "Trūksta aplanko „%s“"

#: apt-pkg/deb/dpkgpm.cc:845 apt-pkg/deb/dpkgpm.cc:867
#, fuzzy, c-format
msgid "Could not open file '%s'"
msgstr "Nepavyko atverti failo %s"

#: apt-pkg/deb/dpkgpm.cc:992
#, c-format
msgid "Preparing %s"
msgstr "Ruošiamas %s"

#: apt-pkg/deb/dpkgpm.cc:993
#, c-format
msgid "Unpacking %s"
msgstr "Išpakuojamas %s"

#: apt-pkg/deb/dpkgpm.cc:998
#, c-format
msgid "Preparing to configure %s"
msgstr "Ruošiamasi konfigūruoti %s"

#: apt-pkg/deb/dpkgpm.cc:1000
#, c-format
msgid "Installed %s"
msgstr "Įdiegta %s"

#: apt-pkg/deb/dpkgpm.cc:1005
#, c-format
msgid "Preparing for removal of %s"
msgstr "Ruošiamasi %s pašalinimui"

#: apt-pkg/deb/dpkgpm.cc:1007
#, c-format
msgid "Removed %s"
msgstr "Pašalintas %s"

#: apt-pkg/deb/dpkgpm.cc:1012
#, c-format
msgid "Preparing to completely remove %s"
msgstr "Ruošiamasi visiškai pašalinti %s"

#: apt-pkg/deb/dpkgpm.cc:1013
#, c-format
msgid "Completely removed %s"
msgstr "Visiškai pašalintas %s"

#: apt-pkg/deb/dpkgpm.cc:1069 apt-pkg/deb/dpkgpm.cc:1124
#: apt-pkg/deb/dpkgpm.cc:1150
#, fuzzy, c-format
msgid "Can not write log (%s)"
msgstr "Nepavyko įrašyti į %s"

#: apt-pkg/deb/dpkgpm.cc:1069 apt-pkg/deb/dpkgpm.cc:1150
msgid "Is /dev/pts mounted?"
msgstr ""

#: apt-pkg/deb/dpkgpm.cc:1124
msgid "Is stdout a terminal?"
msgstr ""

#: apt-pkg/deb/dpkgpm.cc:1625
msgid "Operation was interrupted before it could finish"
msgstr ""

#: apt-pkg/deb/dpkgpm.cc:1687
msgid "No apport report written because MaxReports is reached already"
msgstr ""

#. check if its not a follow up error
#: apt-pkg/deb/dpkgpm.cc:1692
msgid "dependency problems - leaving unconfigured"
msgstr ""

#: apt-pkg/deb/dpkgpm.cc:1694
msgid ""
"No apport report written because the error message indicates its a followup "
"error from a previous failure."
msgstr ""

#: apt-pkg/deb/dpkgpm.cc:1700
msgid ""
"No apport report written because the error message indicates a disk full "
"error"
msgstr ""

#: apt-pkg/deb/dpkgpm.cc:1707
msgid ""
"No apport report written because the error message indicates a out of memory "
"error"
msgstr ""

#: apt-pkg/deb/dpkgpm.cc:1714 apt-pkg/deb/dpkgpm.cc:1720
msgid ""
"No apport report written because the error message indicates an issue on the "
"local system"
msgstr ""

#: apt-pkg/deb/dpkgpm.cc:1742
msgid ""
"No apport report written because the error message indicates a dpkg I/O error"
msgstr ""

#, fuzzy
#~ msgid "Internal error, Upgrade broke stuff"
#~ msgstr "Vidinė klaida, problemos sprendimas kažką sugadino"

#~ msgid "%s not a valid DEB package."
#~ msgstr "%s nėra tikras DEB paketas."

#, fuzzy
#~ msgid "Note, selecting '%s' for task '%s'\n"
#~ msgstr "Pastaba, žymima %s regex atitikimų formoje '%s'\n"

#, fuzzy
#~ msgid "Note, selecting '%s' for regex '%s'\n"
#~ msgstr "Pastaba, žymima %s regex atitikimų formoje '%s'\n"

#~ msgid "Package %s is a virtual package provided by:\n"
#~ msgstr "Paketas %s yra virtualus, pateiktas:\n"

#, fuzzy
#~ msgid " [Not candidate version]"
#~ msgstr "Galimos versijos"

#~ msgid "You should explicitly select one to install."
#~ msgstr "Reikia pažymėti įdiegimui bent vieną."

#~ msgid ""
#~ "Package %s is not available, but is referred to by another package.\n"
#~ "This may mean that the package is missing, has been obsoleted, or\n"
#~ "is only available from another source\n"
#~ msgstr ""
#~ "Paketo %s nėra, bet jis nurodytas prie kito paketo.\n"
#~ "Tai gali reikšti, kad paketas dingęs, nebenaudojamas \n"
#~ "arba prieinamas tik iš kitų šaltinių.\n"

#~ msgid "However the following packages replace it:"
#~ msgstr "Tačiau šie paketai jį pakeičia:"

#, fuzzy
#~ msgid "Package '%s' has no installation candidate"
#~ msgstr "Paketas %s neturi diegimo kandidatų"

#, fuzzy
#~ msgid "Note, selecting '%s' instead of '%s'\n"
#~ msgstr "Pastaba: pažymimas %s vietoje %s\n"

#~ msgid "MD5Sum mismatch"
#~ msgstr "MD5 sumos neatitikimas"

#, fuzzy
#~ msgid "Skipping nonexistent file %s"
#~ msgstr "Praleidžiama jau parsiųsta byla „%s“\n"

#~ msgid "Failed to remove %s"
#~ msgstr "Nepavyko pašalinti %s"

#~ msgid "Reading file listing"
#~ msgstr "Skaitomas failų sąrašas"

#, fuzzy
#~ msgid "Couldn't open pipe for %s"
#~ msgstr "Nepavyko atverti failo %s"

#~ msgid "Malformed override %s line %lu #1"
#~ msgstr "Nekorektiškas perrašymas %s eilutėje %lu #1"

#~ msgid "Malformed override %s line %lu #2"
#~ msgstr "Nekorektiškas perrašymas %s eilutėje %lu #2"

#~ msgid "Malformed override %s line %lu #3"
#~ msgstr "Nekorektiškas perrašymas %s eilutėje %lu #3"

#~ msgid "decompressor"
#~ msgstr "išskleidiklis"

#, fuzzy
#~| msgid "Could not open file %s"
#~ msgid "Could not patch file"
#~ msgstr "Nepavyko atverti failo %s"

#~ msgid "       %4i %s\n"
#~ msgstr "       %4i %s\n"

#~ msgid "%4i %s\n"
#~ msgstr "%4i %s\n"

#~ msgid "Processing triggers for %s"
#~ msgstr "Apdorojami %s trigeriai"

#~ msgid ""
#~ "Since you only requested a single operation it is extremely likely that\n"
#~ "the package is simply not installable and a bug report against\n"
#~ "that package should be filed."
#~ msgstr ""
#~ "Kadangi jūs paprašėte tik vienos operacijos, gan tikėtina, kad \n"
#~ "paketas tiesiog negali būti įdiegiamas, ir turėtų būti užpildytas "
#~ "klaidos\n"
#~ "pranešimas apie šį paketą."

#~ msgid "Line %d too long (max %u)"
#~ msgstr "Eilutė %d per ilga (leidžiama %u simbolių)"

#~ msgid "Apt Authentication issue"
#~ msgstr "Apt autentikacijos problema"

#~ msgid "Problem during package list update. "
#~ msgstr "Įvyko klaida atnaujinant paketų sąrašą. "<|MERGE_RESOLUTION|>--- conflicted
+++ resolved
@@ -8,11 +8,7 @@
 msgstr ""
 "Project-Id-Version: apt\n"
 "Report-Msgid-Bugs-To: APT Development Team <deity@lists.debian.org>\n"
-<<<<<<< HEAD
-"POT-Creation-Date: 2014-06-11 14:52+0200\n"
-=======
 "POT-Creation-Date: 2014-09-09 20:35+0200\n"
->>>>>>> 7d8a4da7
 "PO-Revision-Date: 2008-08-02 01:47-0400\n"
 "Last-Translator: Gintautas Miliauskas <gintas@akl.lt>\n"
 "Language-Team: Lithuanian <komp_lt@konferencijos.lt>\n"
@@ -164,13 +160,8 @@
 msgid "  Version table:"
 msgstr "  Versijų lentelė:"
 
-<<<<<<< HEAD
-#: cmdline/apt-cache.cc:1742 cmdline/apt-cdrom.cc:207 cmdline/apt-config.cc:83
-#: cmdline/apt-get.cc:1589 cmdline/apt-helper.cc:59 cmdline/apt-mark.cc:388
-=======
 #: cmdline/apt-cache.cc:1743 cmdline/apt-cdrom.cc:207 cmdline/apt-config.cc:83
 #: cmdline/apt-get.cc:1587 cmdline/apt-helper.cc:73 cmdline/apt-mark.cc:388
->>>>>>> 7d8a4da7
 #: cmdline/apt.cc:42 cmdline/apt-extracttemplates.cc:217
 #: ftparchive/apt-ftparchive.cc:620 cmdline/apt-internal-solver.cc:45
 #: cmdline/apt-sortpkgs.cc:147
@@ -498,19 +489,11 @@
 msgid "Changelog for %s (%s)"
 msgstr "Jungiamasi prie %s (%s)"
 
-<<<<<<< HEAD
-#: cmdline/apt-get.cc:1594
-msgid "Supported modules:"
-msgstr "Palaikomi moduliai:"
-
-#: cmdline/apt-get.cc:1635
-=======
 #: cmdline/apt-get.cc:1592
 msgid "Supported modules:"
 msgstr "Palaikomi moduliai:"
 
 #: cmdline/apt-get.cc:1633
->>>>>>> 7d8a4da7
 msgid ""
 "Usage: apt-get [options] command\n"
 "       apt-get [options] install|remove pkg1 [pkg2 ...]\n"
@@ -1042,13 +1025,6 @@
 msgid "Internal error"
 msgstr "Vidinė klaida"
 
-<<<<<<< HEAD
-#: apt-private/private-cacheset.cc:35 apt-private/private-search.cc:47
-msgid "Sorting"
-msgstr ""
-
-#: apt-private/private-install.cc:81
-=======
 #: apt-private/acqprogress.cc:66
 msgid "Hit "
 msgstr "Imamas "
@@ -1145,7 +1121,6 @@
 msgstr "Nepavyko parsiųsti %s  %s\n"
 
 #: apt-private/private-install.cc:82
->>>>>>> 7d8a4da7
 msgid "Internal error, InstallPackages was called with broken packages!"
 msgstr ""
 
@@ -1371,38 +1346,37 @@
 msgid "Reinstallation of %s is not possible, it cannot be downloaded.\n"
 msgstr "Pakartotinas %s įdiegimas neįmanomas, jo nepavyksta parsiųsti.\n"
 
-<<<<<<< HEAD
-#: apt-private/private-install.cc:836
+#: apt-private/private-install.cc:846
 #, c-format
 msgid "%s is already the newest version.\n"
 msgstr "%s ir taip jau yra naujausias.\n"
 
-#: apt-private/private-install.cc:884
+#: apt-private/private-install.cc:894
 #, fuzzy, c-format
 msgid "Selected version '%s' (%s) for '%s'\n"
 msgstr "Pažymėta versija %s (%s) paketui %s\n"
 
-#: apt-private/private-install.cc:889
+#: apt-private/private-install.cc:899
 #, fuzzy, c-format
 msgid "Selected version '%s' (%s) for '%s' because of '%s'\n"
 msgstr "Pažymėta versija %s (%s) paketui %s\n"
 
 #. TRANSLATORS: Note, this is not an interactive question
-#: apt-private/private-install.cc:931
+#: apt-private/private-install.cc:941
 #, fuzzy, c-format
 msgid "Package '%s' is not installed, so not removed. Did you mean '%s'?\n"
 msgstr "Paketas %s nėra įdiegtas, todėl nebuvo pašalintas\n"
 
-#: apt-private/private-install.cc:937
+#: apt-private/private-install.cc:947
 #, fuzzy, c-format
 msgid "Package '%s' is not installed, so not removed\n"
 msgstr "Paketas %s nėra įdiegtas, todėl nebuvo pašalintas\n"
 
-#: apt-private/private-list.cc:131
+#: apt-private/private-list.cc:129
 msgid "Listing"
 msgstr ""
 
-#: apt-private/private-list.cc:164
+#: apt-private/private-list.cc:159
 #, c-format
 msgid "There is %i additional version. Please use the '-a' switch to see it"
 msgid_plural ""
@@ -1410,262 +1384,6 @@
 msgstr[0] ""
 msgstr[1] ""
 
-#: apt-private/private-cachefile.cc:93
-msgid "Correcting dependencies..."
-msgstr "Taisomos priklausomybės..."
-
-#: apt-private/private-cachefile.cc:96
-msgid " failed."
-msgstr " nepavyko."
-
-#: apt-private/private-cachefile.cc:99
-msgid "Unable to correct dependencies"
-msgstr "Nepavyko patenkinti priklausomybių"
-
-#: apt-private/private-cachefile.cc:102
-#, fuzzy
-msgid "Unable to minimize the upgrade set"
-msgstr "Nepavyko minimizuoti atnaujinimo rinkinio"
-
-#: apt-private/private-cachefile.cc:104
-msgid " Done"
-msgstr " Įvykdyta"
-
-#: apt-private/private-cachefile.cc:108
-msgid "You might want to run 'apt-get -f install' to correct these."
-msgstr "Įvykdykite „apt-get -f install“, jei norite ištaisyti šias klaidas."
-
-#: apt-private/private-cachefile.cc:111
-msgid "Unmet dependencies. Try using -f."
-msgstr "Nepatenkintos priklausomybės. Bandykit naudoti -f."
-
-#: apt-private/private-output.cc:103 apt-private/private-show.cc:84
-#: apt-private/private-show.cc:89
-msgid "unknown"
-msgstr ""
-
-#: apt-private/private-output.cc:233
-#, fuzzy, c-format
-msgid "[installed,upgradable to: %s]"
-msgstr " [Įdiegtas]"
-
-#: apt-private/private-output.cc:237
-#, fuzzy
-msgid "[installed,local]"
-msgstr " [Įdiegtas]"
-
-#: apt-private/private-output.cc:240
-msgid "[installed,auto-removable]"
-msgstr ""
-
-#: apt-private/private-output.cc:242
-#, fuzzy
-msgid "[installed,automatic]"
-msgstr " [Įdiegtas]"
-
-#: apt-private/private-output.cc:244
-#, fuzzy
-msgid "[installed]"
-msgstr " [Įdiegtas]"
-
-#: apt-private/private-output.cc:248
-#, c-format
-msgid "[upgradable from: %s]"
-msgstr ""
-
-#: apt-private/private-output.cc:252
-msgid "[residual-config]"
-msgstr ""
-
-#: apt-private/private-output.cc:352
-msgid "The following packages have unmet dependencies:"
-msgstr "Šie paketai turi neįdiegtų priklausomybių:"
-
-#: apt-private/private-output.cc:442
-#, c-format
-msgid "but %s is installed"
-msgstr "bet %s yra įdiegtas"
-
-#: apt-private/private-output.cc:444
-#, c-format
-msgid "but %s is to be installed"
-msgstr "bet %s bus įdiegtas"
-
-#: apt-private/private-output.cc:451
-msgid "but it is not installable"
-msgstr "tačiau jis negali būti įdiegtas"
-
-#: apt-private/private-output.cc:453
-msgid "but it is a virtual package"
-msgstr "bet tai yra virtualus paketas"
-
-#: apt-private/private-output.cc:456
-msgid "but it is not installed"
-msgstr "bet jis nėra įdiegtas"
-
-#: apt-private/private-output.cc:456
-msgid "but it is not going to be installed"
-msgstr "bet jis nebus įdiegtas"
-
-#: apt-private/private-output.cc:461
-msgid " or"
-msgstr " arba"
-
-#: apt-private/private-output.cc:490
-msgid "The following NEW packages will be installed:"
-msgstr "Bus įdiegti šie NAUJI paketai:"
-
-#: apt-private/private-output.cc:516
-msgid "The following packages will be REMOVED:"
-msgstr "Bus PAŠALINTI šie paketai:"
-
-#: apt-private/private-output.cc:538
-msgid "The following packages have been kept back:"
-msgstr "Šių paketų atnaujinimas sulaikomas:"
-
-#: apt-private/private-output.cc:559
-msgid "The following packages will be upgraded:"
-msgstr "Bus atnaujinti šie paketai:"
-
-#: apt-private/private-output.cc:580
-msgid "The following packages will be DOWNGRADED:"
-msgstr "Bus PAKEISTI SENESNIAIS šie paketai:"
-
-#: apt-private/private-output.cc:600
-msgid "The following held packages will be changed:"
-msgstr "Bus pakeisti šie sulaikyti paketai:"
-
-#: apt-private/private-output.cc:655
-#, c-format
-msgid "%s (due to %s) "
-msgstr "%s (dėl %s) "
-
-#: apt-private/private-output.cc:663
-msgid ""
-"WARNING: The following essential packages will be removed.\n"
-"This should NOT be done unless you know exactly what you are doing!"
-msgstr ""
-"Įspėjimas: Šie būtini paketai bus pašalinti.\n"
-"Tai NETURĖTŲ būti daroma, kol tiksliai nežinote ką darote!"
-
-#: apt-private/private-output.cc:694
-#, c-format
-msgid "%lu upgraded, %lu newly installed, "
-msgstr "%lu atnaujinti, %lu naujai įdiegti, "
-
-#: apt-private/private-output.cc:698
-#, c-format
-msgid "%lu reinstalled, "
-msgstr "%lu įdiegti iš naujo, "
-
-#: apt-private/private-output.cc:700
-#, c-format
-msgid "%lu downgraded, "
-msgstr "%lu pasendinti, "
-
-#: apt-private/private-output.cc:702
-#, c-format
-msgid "%lu to remove and %lu not upgraded.\n"
-msgstr "%lu bus pašalinta ir %lu neatnaujinta.\n"
-
-#: apt-private/private-output.cc:706
-#, c-format
-msgid "%lu not fully installed or removed.\n"
-msgstr "%lu nepilnai įdiegti ar pašalinti.\n"
-
-#. TRANSLATOR: Yes/No question help-text: defaulting to Y[es]
-#. e.g. "Do you want to continue? [Y/n] "
-#. The user has to answer with an input matching the
-#. YESEXPR/NOEXPR defined in your l10n.
-#: apt-private/private-output.cc:728
-msgid "[Y/n]"
-msgstr "[T/n]"
-
-#. TRANSLATOR: Yes/No question help-text: defaulting to N[o]
-#. e.g. "Should this file be removed? [y/N] "
-#. The user has to answer with an input matching the
-#. YESEXPR/NOEXPR defined in your l10n.
-#: apt-private/private-output.cc:734
-msgid "[y/N]"
-msgstr "[t/N]"
-
-#. TRANSLATOR: "Yes" answer printed for a yes/no question if --assume-yes is set
-#: apt-private/private-output.cc:745
-msgid "Y"
-msgstr "T"
-
-#. TRANSLATOR: "No" answer printed for a yes/no question if --assume-no is set
-#: apt-private/private-output.cc:751
-msgid "N"
-msgstr ""
-
-#: apt-private/private-output.cc:773 apt-pkg/cachefilter.cc:35
-=======
-#: apt-private/private-install.cc:846
->>>>>>> 7d8a4da7
-#, c-format
-msgid "Regex compilation error - %s"
-msgstr ""
-
-<<<<<<< HEAD
-#: apt-private/private-update.cc:31
-msgid "The update command takes no arguments"
-msgstr "Atnaujinimo komandai argumentų nereikia"
-
-#: apt-private/private-update.cc:90
-#, c-format
-msgid "%i package can be upgraded. Run 'apt list --upgradable' to see it.\n"
-msgid_plural ""
-"%i packages can be upgraded. Run 'apt list --upgradable' to see them.\n"
-msgstr[0] ""
-msgstr[1] ""
-
-#: apt-private/private-show.cc:156
-#, c-format
-msgid "There is %i additional record. Please use the '-a' switch to see it"
-msgid_plural ""
-"There are %i additional records. Please use the '-a' switch to see them."
-msgstr[0] ""
-msgstr[1] ""
-
-#: apt-private/private-show.cc:163
-msgid "not a real package (virtual)"
-msgstr ""
-=======
-#: apt-private/private-install.cc:894
-#, fuzzy, c-format
-msgid "Selected version '%s' (%s) for '%s'\n"
-msgstr "Pažymėta versija %s (%s) paketui %s\n"
-
-#: apt-private/private-install.cc:899
-#, fuzzy, c-format
-msgid "Selected version '%s' (%s) for '%s' because of '%s'\n"
-msgstr "Pažymėta versija %s (%s) paketui %s\n"
-
-#. TRANSLATORS: Note, this is not an interactive question
-#: apt-private/private-install.cc:941
-#, fuzzy, c-format
-msgid "Package '%s' is not installed, so not removed. Did you mean '%s'?\n"
-msgstr "Paketas %s nėra įdiegtas, todėl nebuvo pašalintas\n"
-
-#: apt-private/private-install.cc:947
-#, fuzzy, c-format
-msgid "Package '%s' is not installed, so not removed\n"
-msgstr "Paketas %s nėra įdiegtas, todėl nebuvo pašalintas\n"
->>>>>>> 7d8a4da7
-
-#: apt-private/private-list.cc:129
-msgid "Listing"
-msgstr ""
-
-#: apt-private/private-list.cc:159
-#, c-format
-msgid "There is %i additional version. Please use the '-a' switch to see it"
-msgid_plural ""
-"There are %i additional versions. Please use the '-a' switch to see them."
-msgstr[0] ""
-msgstr[1] ""
-
 #: apt-private/private-main.cc:32
 msgid ""
 "NOTE: This is only a simulation!\n"
@@ -1712,29 +1430,10 @@
 msgid "[residual-config]"
 msgstr ""
 
-<<<<<<< HEAD
-#: apt-private/private-upgrade.cc:25
-msgid "Calculating upgrade... "
-msgstr "Skaičiuojami atnaujinimai... "
-
-#: apt-private/private-upgrade.cc:30
-#, fuzzy
-msgid "Internal error, Upgrade broke stuff"
-msgstr "Vidinė klaida, problemos sprendimas kažką sugadino"
-
-#: apt-private/private-upgrade.cc:32
-msgid "Done"
-msgstr "Įvykdyta"
-
-#: apt-private/acqprogress.cc:66
-msgid "Hit "
-msgstr "Imamas "
-=======
 #: apt-private/private-output.cc:455
 #, c-format
 msgid "but %s is installed"
 msgstr "bet %s yra įdiegtas"
->>>>>>> 7d8a4da7
 
 #: apt-private/private-output.cc:457
 #, c-format
@@ -1910,13 +1609,8 @@
 
 #. Only warn if there are no sources.list.d.
 #. Only warn if there is no sources.list file.
-<<<<<<< HEAD
-#: methods/mirror.cc:95 apt-inst/extract.cc:471 apt-pkg/init.cc:103
-#: apt-pkg/init.cc:111 apt-pkg/acquire.cc:491 apt-pkg/clean.cc:40
-=======
 #: methods/mirror.cc:95 apt-inst/extract.cc:471 apt-pkg/acquire.cc:494
 #: apt-pkg/clean.cc:43 apt-pkg/init.cc:103 apt-pkg/init.cc:111
->>>>>>> 7d8a4da7
 #: apt-pkg/policy.cc:381 apt-pkg/sourcelist.cc:280 apt-pkg/sourcelist.cc:286
 #: apt-pkg/contrib/cdromutl.cc:205 apt-pkg/contrib/fileutl.cc:368
 #: apt-pkg/contrib/fileutl.cc:481
@@ -1924,15 +1618,9 @@
 msgid "Unable to read %s"
 msgstr "Nepavyko perskaityti %s"
 
-<<<<<<< HEAD
-#: methods/mirror.cc:101 methods/mirror.cc:130 apt-pkg/acquire.cc:497
-#: apt-pkg/acquire.cc:522 apt-pkg/clean.cc:46 apt-pkg/clean.cc:64
-#: apt-pkg/clean.cc:127 apt-pkg/contrib/cdromutl.cc:201
-=======
 #: methods/mirror.cc:101 methods/mirror.cc:130 apt-pkg/acquire.cc:500
 #: apt-pkg/acquire.cc:525 apt-pkg/clean.cc:49 apt-pkg/clean.cc:67
 #: apt-pkg/clean.cc:130 apt-pkg/contrib/cdromutl.cc:201
->>>>>>> 7d8a4da7
 #: apt-pkg/contrib/cdromutl.cc:235
 #, c-format
 msgid "Unable to change to %s"
@@ -2332,16 +2020,12 @@
 msgid "Malformed override %s line %llu #3"
 msgstr "Nekorektiškas perrašymas %s eilutėje %lu #3"
 
-<<<<<<< HEAD
-#: apt-pkg/install-progress.cc:57
-=======
 #: ftparchive/multicompress.cc:73
 #, c-format
 msgid "Unknown compression algorithm '%s'"
 msgstr "Nežinomas suspaudimo algoritmas „%s“"
 
 #: ftparchive/multicompress.cc:103
->>>>>>> 7d8a4da7
 #, c-format
 msgid "Compressed output %s needs a compression set"
 msgstr "Suspaustai išvesčiai %s reikia suspaudimo rinkinio"
@@ -2470,11 +2154,6 @@
 msgid "The diversion path is too long"
 msgstr ""
 
-<<<<<<< HEAD
-#: apt-pkg/cachefile.cc:94
-msgid "The package lists or status file could not be parsed or opened."
-msgstr "Nepavyko perskaityti arba atverti paketų sąrašo arba būklės failo."
-=======
 #: apt-inst/extract.cc:249
 #, c-format
 msgid "The directory %s is being replaced by a non-directory"
@@ -2502,7 +2181,6 @@
 #, c-format
 msgid "Unable to stat %s"
 msgstr ""
->>>>>>> 7d8a4da7
 
 #: apt-inst/filelist.cc:380
 msgid "DropNode called on still linked node"
@@ -2576,58 +2254,6 @@
 msgid "Tar checksum failed, archive corrupted"
 msgstr "Tar kontrolinė suma klaidinga, archyvas sugadintas"
 
-<<<<<<< HEAD
-#: apt-pkg/acquire-worker.cc:116
-#, c-format
-msgid "The method driver %s could not be found."
-msgstr ""
-
-#: apt-pkg/acquire-worker.cc:118
-#, fuzzy, c-format
-msgid "Is the package %s installed?"
-msgstr "Patikrinkite, ar įdiegtas „dpkg-dev“ paketas.\n"
-
-#: apt-pkg/acquire-worker.cc:169
-#, c-format
-msgid "Method %s did not start correctly"
-msgstr ""
-
-#: apt-pkg/acquire-worker.cc:455
-#, c-format
-msgid "Please insert the disc labeled: '%s' in the drive '%s' and press enter."
-msgstr "Įdėkite diską „%s“ į įrenginį „%s“ ir paspauskite Enter."
-
-#: apt-pkg/pkgrecords.cc:38
-#, c-format
-msgid "Index file type '%s' is not supported"
-msgstr ""
-
-#: apt-pkg/depcache.cc:138 apt-pkg/depcache.cc:167
-msgid "Building dependency tree"
-msgstr "Konstruojamas priklausomybių medis"
-
-#: apt-pkg/depcache.cc:139
-msgid "Candidate versions"
-msgstr "Galimos versijos"
-
-#: apt-pkg/depcache.cc:168
-msgid "Dependency generation"
-msgstr "Priklausomybių generavimas"
-
-#: apt-pkg/depcache.cc:188 apt-pkg/depcache.cc:221 apt-pkg/depcache.cc:225
-msgid "Reading state information"
-msgstr "Skaitoma būsenos informacija"
-
-#: apt-pkg/depcache.cc:250
-#, c-format
-msgid "Failed to open StateFile %s"
-msgstr ""
-
-#: apt-pkg/depcache.cc:256
-#, c-format
-msgid "Failed to write temporary StateFile %s"
-msgstr ""
-=======
 #: apt-inst/contrib/extracttar.cc:308
 #, c-format
 msgid "Unknown TAR header type %u, member %s"
@@ -2679,7 +2305,6 @@
 #, c-format
 msgid "Retrieving file %li of %li"
 msgstr "Parsiunčiamas %li failas iš %li"
->>>>>>> 7d8a4da7
 
 #: apt-pkg/acquire-item.cc:148 apt-pkg/contrib/fileutl.cc:2047
 #, c-format
@@ -2706,29 +2331,28 @@
 "or malformed file)"
 msgstr ""
 
-<<<<<<< HEAD
-#: apt-pkg/acquire-item.cc:1597
+#: apt-pkg/acquire-item.cc:1589
 #, fuzzy, c-format
 msgid "Unable to find hash sum for '%s' in Release file"
 msgstr "Nepavyko atverti DB failo %s: %s"
 
-#: apt-pkg/acquire-item.cc:1639
+#: apt-pkg/acquire-item.cc:1631
 msgid "There is no public key available for the following key IDs:\n"
 msgstr ""
 
-#: apt-pkg/acquire-item.cc:1677
+#: apt-pkg/acquire-item.cc:1669
 #, c-format
 msgid ""
 "Release file for %s is expired (invalid since %s). Updates for this "
 "repository will not be applied."
 msgstr ""
 
-#: apt-pkg/acquire-item.cc:1699
+#: apt-pkg/acquire-item.cc:1691
 #, c-format
 msgid "Conflicting distribution: %s (expected %s but got %s)"
 msgstr ""
 
-#: apt-pkg/acquire-item.cc:1729
+#: apt-pkg/acquire-item.cc:1721
 #, c-format
 msgid ""
 "An error occurred during the signature verification. The repository is not "
@@ -2736,28 +2360,433 @@
 msgstr ""
 
 #. Invalid signature file, reject (LP: #346386) (Closes: #627642)
-#: apt-pkg/acquire-item.cc:1739 apt-pkg/acquire-item.cc:1744
+#: apt-pkg/acquire-item.cc:1731 apt-pkg/acquire-item.cc:1736
 #, c-format
 msgid "GPG error: %s: %s"
 msgstr "GPG klaida: %s: %s"
 
-#: apt-pkg/acquire-item.cc:1867
+#: apt-pkg/acquire-item.cc:1859
 #, c-format
 msgid ""
 "I wasn't able to locate a file for the %s package. This might mean you need "
 "to manually fix this package. (due to missing arch)"
 msgstr ""
 
-#: apt-pkg/acquire-item.cc:1933
+#: apt-pkg/acquire-item.cc:1925
 #, c-format
 msgid "Can't find a source to download version '%s' of '%s'"
 msgstr ""
 
-#: apt-pkg/acquire-item.cc:1991
+#: apt-pkg/acquire-item.cc:1983
 #, c-format
 msgid ""
 "The package index files are corrupted. No Filename: field for package %s."
 msgstr ""
+
+#: apt-pkg/acquire-worker.cc:116
+#, c-format
+msgid "The method driver %s could not be found."
+msgstr ""
+
+#: apt-pkg/acquire-worker.cc:118
+#, fuzzy, c-format
+msgid "Is the package %s installed?"
+msgstr "Patikrinkite, ar įdiegtas „dpkg-dev“ paketas.\n"
+
+#: apt-pkg/acquire-worker.cc:169
+#, c-format
+msgid "Method %s did not start correctly"
+msgstr ""
+
+#: apt-pkg/acquire-worker.cc:455
+#, c-format
+msgid "Please insert the disc labeled: '%s' in the drive '%s' and press enter."
+msgstr "Įdėkite diską „%s“ į įrenginį „%s“ ir paspauskite Enter."
+
+#: apt-pkg/algorithms.cc:265
+#, c-format
+msgid ""
+"The package %s needs to be reinstalled, but I can't find an archive for it."
+msgstr ""
+
+#: apt-pkg/algorithms.cc:1086
+msgid ""
+"Error, pkgProblemResolver::Resolve generated breaks, this may be caused by "
+"held packages."
+msgstr ""
+
+#: apt-pkg/algorithms.cc:1088
+msgid "Unable to correct problems, you have held broken packages."
+msgstr ""
+
+#: apt-pkg/cachefile.cc:94
+msgid "The package lists or status file could not be parsed or opened."
+msgstr "Nepavyko perskaityti arba atverti paketų sąrašo arba būklės failo."
+
+#: apt-pkg/cachefile.cc:98
+msgid "You may want to run apt-get update to correct these problems"
+msgstr ""
+"Greičiausiai norėsite paleisti „apt-get update“, kad šios problemos būtų "
+"ištaisytos"
+
+#: apt-pkg/cachefile.cc:116
+msgid "The list of sources could not be read."
+msgstr "Nepavyko perskaityti šaltinių sąrašo."
+
+#: apt-pkg/cacheset.cc:489
+#, c-format
+msgid "Release '%s' for '%s' was not found"
+msgstr "Nebuvo rastas „%s“ leidimas paketui „%s“"
+
+#: apt-pkg/cacheset.cc:492
+#, c-format
+msgid "Version '%s' for '%s' was not found"
+msgstr "Nebuvo rasta „%s“ versija paketui „%s“"
+
+#: apt-pkg/cacheset.cc:603
+#, fuzzy, c-format
+msgid "Couldn't find task '%s'"
+msgstr "Nepavyko rasti užduoties %s"
+
+#: apt-pkg/cacheset.cc:609
+#, fuzzy, c-format
+msgid "Couldn't find any package by regex '%s'"
+msgstr "Nepavyko rasti paketo %s"
+
+#: apt-pkg/cacheset.cc:615
+#, fuzzy, c-format
+msgid "Couldn't find any package by glob '%s'"
+msgstr "Nepavyko rasti paketo %s"
+
+#: apt-pkg/cacheset.cc:626
+#, c-format
+msgid "Can't select versions from package '%s' as it is purely virtual"
+msgstr ""
+
+#: apt-pkg/cacheset.cc:633 apt-pkg/cacheset.cc:640
+#, c-format
+msgid ""
+"Can't select installed nor candidate version from package '%s' as it has "
+"neither of them"
+msgstr ""
+
+#: apt-pkg/cacheset.cc:647
+#, c-format
+msgid "Can't select newest version from package '%s' as it is purely virtual"
+msgstr ""
+
+#: apt-pkg/cacheset.cc:655
+#, c-format
+msgid "Can't select candidate version from package %s as it has no candidate"
+msgstr ""
+
+#: apt-pkg/cacheset.cc:663
+#, c-format
+msgid "Can't select installed version from package %s as it is not installed"
+msgstr ""
+
+#: apt-pkg/cdrom.cc:497 apt-pkg/sourcelist.cc:347
+#, c-format
+msgid "Line %u too long in source list %s."
+msgstr ""
+
+#: apt-pkg/cdrom.cc:571
+msgid "Unmounting CD-ROM...\n"
+msgstr "Atjungiamas CD-ROM...\n"
+
+#: apt-pkg/cdrom.cc:586
+#, c-format
+msgid "Using CD-ROM mount point %s\n"
+msgstr "Naudojama CD-ROM prijungimo vieta %s\n"
+
+#: apt-pkg/cdrom.cc:599
+msgid "Waiting for disc...\n"
+msgstr "Laukiama disko...\n"
+
+#: apt-pkg/cdrom.cc:609
+msgid "Mounting CD-ROM...\n"
+msgstr "Prijungiamas CD-ROM...\n"
+
+#: apt-pkg/cdrom.cc:620
+msgid "Identifying... "
+msgstr "Identifikuojama... "
+
+#: apt-pkg/cdrom.cc:662
+#, c-format
+msgid "Stored label: %s\n"
+msgstr ""
+
+#: apt-pkg/cdrom.cc:680
+msgid "Scanning disc for index files...\n"
+msgstr ""
+
+#: apt-pkg/cdrom.cc:734
+#, c-format
+msgid ""
+"Found %zu package indexes, %zu source indexes, %zu translation indexes and "
+"%zu signatures\n"
+msgstr ""
+
+#: apt-pkg/cdrom.cc:744
+msgid ""
+"Unable to locate any package files, perhaps this is not a Debian Disc or the "
+"wrong architecture?"
+msgstr ""
+
+#: apt-pkg/cdrom.cc:771
+#, c-format
+msgid "Found label '%s'\n"
+msgstr "Rasta žymė „%s“\n"
+
+#: apt-pkg/cdrom.cc:800
+msgid "That is not a valid name, try again.\n"
+msgstr ""
+
+#: apt-pkg/cdrom.cc:817
+#, c-format
+msgid ""
+"This disc is called: \n"
+"'%s'\n"
+msgstr ""
+"Šio disko pavadinimas: \n"
+"„%s“\n"
+
+#: apt-pkg/cdrom.cc:819
+msgid "Copying package lists..."
+msgstr "Kopijuojami paketų sąrašai..."
+
+#: apt-pkg/cdrom.cc:863
+msgid "Writing new source list\n"
+msgstr "Rašomas naujas šaltinių sąrašas\n"
+
+#: apt-pkg/cdrom.cc:874
+msgid "Source list entries for this disc are:\n"
+msgstr ""
+
+#: apt-pkg/clean.cc:64
+#, c-format
+msgid "Unable to stat %s."
+msgstr ""
+
+#: apt-pkg/depcache.cc:138 apt-pkg/depcache.cc:167
+msgid "Building dependency tree"
+msgstr "Konstruojamas priklausomybių medis"
+
+#: apt-pkg/depcache.cc:139
+msgid "Candidate versions"
+msgstr "Galimos versijos"
+
+#: apt-pkg/depcache.cc:168
+msgid "Dependency generation"
+msgstr "Priklausomybių generavimas"
+
+#: apt-pkg/depcache.cc:188 apt-pkg/depcache.cc:221 apt-pkg/depcache.cc:225
+msgid "Reading state information"
+msgstr "Skaitoma būsenos informacija"
+
+#: apt-pkg/depcache.cc:250
+#, c-format
+msgid "Failed to open StateFile %s"
+msgstr ""
+
+#: apt-pkg/depcache.cc:256
+#, c-format
+msgid "Failed to write temporary StateFile %s"
+msgstr ""
+
+#: apt-pkg/edsp.cc:52 apt-pkg/edsp.cc:78
+msgid "Send scenario to solver"
+msgstr ""
+
+#: apt-pkg/edsp.cc:241
+msgid "Send request to solver"
+msgstr ""
+
+#: apt-pkg/edsp.cc:320
+msgid "Prepare for receiving solution"
+msgstr ""
+
+#: apt-pkg/edsp.cc:327
+msgid "External solver failed without a proper error message"
+msgstr ""
+
+#: apt-pkg/edsp.cc:619 apt-pkg/edsp.cc:622 apt-pkg/edsp.cc:627
+msgid "Execute external solver"
+msgstr ""
+
+#: apt-pkg/indexcopy.cc:236 apt-pkg/indexcopy.cc:773
+#, c-format
+msgid "Wrote %i records.\n"
+msgstr ""
+
+#: apt-pkg/indexcopy.cc:238 apt-pkg/indexcopy.cc:775
+#, c-format
+msgid "Wrote %i records with %i missing files.\n"
+msgstr ""
+
+#: apt-pkg/indexcopy.cc:241 apt-pkg/indexcopy.cc:778
+#, c-format
+msgid "Wrote %i records with %i mismatched files\n"
+msgstr ""
+
+#: apt-pkg/indexcopy.cc:244 apt-pkg/indexcopy.cc:781
+#, c-format
+msgid "Wrote %i records with %i missing files and %i mismatched files\n"
+msgstr ""
+
+#: apt-pkg/indexcopy.cc:515
+#, c-format
+msgid "Can't find authentication record for: %s"
+msgstr ""
+
+#: apt-pkg/indexcopy.cc:521
+#, fuzzy, c-format
+msgid "Hash mismatch for: %s"
+msgstr "Maišos sumos nesutapimas"
+
+#: apt-pkg/indexrecords.cc:78
+#, fuzzy, c-format
+msgid "Unable to parse Release file %s"
+msgstr "Nepavyko atverti DB failo %s: %s"
+
+#: apt-pkg/indexrecords.cc:86
+#, fuzzy, c-format
+msgid "No sections in Release file %s"
+msgstr "Pastaba: pažymimas %s vietoje %s\n"
+
+#: apt-pkg/indexrecords.cc:117
+#, c-format
+msgid "No Hash entry in Release file %s"
+msgstr ""
+
+#: apt-pkg/indexrecords.cc:130
+#, fuzzy, c-format
+msgid "Invalid 'Valid-Until' entry in Release file %s"
+msgstr "Pastaba: pažymimas %s vietoje %s\n"
+
+#: apt-pkg/indexrecords.cc:149
+#, fuzzy, c-format
+msgid "Invalid 'Date' entry in Release file %s"
+msgstr "Nepavyko atverti DB failo %s: %s"
+
+#: apt-pkg/init.cc:146
+#, c-format
+msgid "Packaging system '%s' is not supported"
+msgstr ""
+
+#: apt-pkg/init.cc:162
+msgid "Unable to determine a suitable packaging system type"
+msgstr ""
+
+#: apt-pkg/install-progress.cc:57
+#, c-format
+msgid "Progress: [%3i%%]"
+msgstr ""
+
+#: apt-pkg/install-progress.cc:91 apt-pkg/install-progress.cc:174
+msgid "Running dpkg"
+msgstr ""
+
+#: apt-pkg/packagemanager.cc:303 apt-pkg/packagemanager.cc:957
+#, c-format
+msgid ""
+"Could not perform immediate configuration on '%s'. Please see man 5 apt.conf "
+"under APT::Immediate-Configure for details. (%d)"
+msgstr ""
+
+#: apt-pkg/packagemanager.cc:550 apt-pkg/packagemanager.cc:580
+#, fuzzy, c-format
+msgid "Could not configure '%s'. "
+msgstr "Nepavyko atverti failo %s"
+
+#: apt-pkg/packagemanager.cc:630
+#, c-format
+msgid ""
+"This installation run will require temporarily removing the essential "
+"package %s due to a Conflicts/Pre-Depends loop. This is often bad, but if "
+"you really want to do it, activate the APT::Force-LoopBreak option."
+msgstr ""
+
+#: apt-pkg/pkgcache.cc:155
+msgid "Empty package cache"
+msgstr ""
+
+#: apt-pkg/pkgcache.cc:161
+msgid "The package cache file is corrupted"
+msgstr ""
+
+#: apt-pkg/pkgcache.cc:166
+msgid "The package cache file is an incompatible version"
+msgstr ""
+
+#: apt-pkg/pkgcache.cc:169
+msgid "The package cache file is corrupted, it is too small"
+msgstr ""
+
+#: apt-pkg/pkgcache.cc:174
+#, c-format
+msgid "This APT does not support the versioning system '%s'"
+msgstr ""
+
+#: apt-pkg/pkgcache.cc:179
+msgid "The package cache was built for a different architecture"
+msgstr ""
+
+#: apt-pkg/pkgcache.cc:321
+msgid "Depends"
+msgstr "Priklauso"
+
+#: apt-pkg/pkgcache.cc:321
+msgid "PreDepends"
+msgstr "Priešpriklauso"
+
+#: apt-pkg/pkgcache.cc:321
+msgid "Suggests"
+msgstr "Siūlo"
+
+#: apt-pkg/pkgcache.cc:322
+msgid "Recommends"
+msgstr "Rekomenduoja"
+
+#: apt-pkg/pkgcache.cc:322
+msgid "Conflicts"
+msgstr "Konfliktuoja"
+
+#: apt-pkg/pkgcache.cc:322
+msgid "Replaces"
+msgstr "Pakeičia"
+
+#: apt-pkg/pkgcache.cc:323
+msgid "Obsoletes"
+msgstr "Pakeičia"
+
+#: apt-pkg/pkgcache.cc:323
+msgid "Breaks"
+msgstr "Sugadina"
+
+#: apt-pkg/pkgcache.cc:323
+msgid "Enhances"
+msgstr ""
+
+#: apt-pkg/pkgcache.cc:334
+msgid "important"
+msgstr "Svarbu"
+
+#: apt-pkg/pkgcache.cc:334
+msgid "required"
+msgstr "privaloma"
+
+#: apt-pkg/pkgcache.cc:334
+msgid "standard"
+msgstr "standartinis"
+
+#: apt-pkg/pkgcache.cc:335
+msgid "optional"
+msgstr "nebūtinas"
+
+#: apt-pkg/pkgcache.cc:335
+msgid "extra"
+msgstr "papildomas"
 
 #: apt-pkg/pkgcachegen.cc:93
 msgid "Cache has an incompatible versioning system"
@@ -2795,39 +2824,15 @@
 msgstr ""
 
 #: apt-pkg/pkgcachegen.cc:576
-=======
-#: apt-pkg/acquire-item.cc:1589
-#, fuzzy, c-format
-msgid "Unable to find hash sum for '%s' in Release file"
-msgstr "Nepavyko atverti DB failo %s: %s"
-
-#: apt-pkg/acquire-item.cc:1631
-msgid "There is no public key available for the following key IDs:\n"
-msgstr ""
-
-#: apt-pkg/acquire-item.cc:1669
-#, c-format
-msgid ""
-"Release file for %s is expired (invalid since %s). Updates for this "
-"repository will not be applied."
-msgstr ""
-
-#: apt-pkg/acquire-item.cc:1691
->>>>>>> 7d8a4da7
 #, c-format
 msgid "Package %s %s was not found while processing file dependencies"
 msgstr ""
 
-<<<<<<< HEAD
 #: apt-pkg/pkgcachegen.cc:1211
-=======
-#: apt-pkg/acquire-item.cc:1721
->>>>>>> 7d8a4da7
 #, c-format
 msgid "Couldn't stat source package list %s"
 msgstr ""
 
-<<<<<<< HEAD
 #: apt-pkg/pkgcachegen.cc:1299 apt-pkg/pkgcachegen.cc:1403
 #: apt-pkg/pkgcachegen.cc:1409 apt-pkg/pkgcachegen.cc:1566
 msgid "Reading package lists"
@@ -2837,78 +2842,13 @@
 msgid "Collecting File Provides"
 msgstr ""
 
-#: apt-pkg/pkgcachegen.cc:1400 cmdline/apt-extracttemplates.cc:259
-=======
-#. Invalid signature file, reject (LP: #346386) (Closes: #627642)
-#: apt-pkg/acquire-item.cc:1731 apt-pkg/acquire-item.cc:1736
-#, c-format
-msgid "GPG error: %s: %s"
-msgstr "GPG klaida: %s: %s"
-
-#: apt-pkg/acquire-item.cc:1859
-#, c-format
-msgid ""
-"I wasn't able to locate a file for the %s package. This might mean you need "
-"to manually fix this package. (due to missing arch)"
-msgstr ""
-
-#: apt-pkg/acquire-item.cc:1925
->>>>>>> 7d8a4da7
-#, c-format
-msgid "Unable to write to %s"
-msgstr "Nepavyko įrašyti į %s"
-
-<<<<<<< HEAD
 #: apt-pkg/pkgcachegen.cc:1508 apt-pkg/pkgcachegen.cc:1515
 msgid "IO Error saving source cache"
-=======
-#: apt-pkg/acquire-item.cc:1983
-#, c-format
-msgid ""
-"The package index files are corrupted. No Filename: field for package %s."
->>>>>>> 7d8a4da7
-msgstr ""
-
-#: apt-pkg/acquire-worker.cc:116
-#, c-format
-msgid "The method driver %s could not be found."
-msgstr ""
-
-#: apt-pkg/acquire-worker.cc:118
-#, fuzzy, c-format
-msgid "Is the package %s installed?"
-msgstr "Patikrinkite, ar įdiegtas „dpkg-dev“ paketas.\n"
-
-#: apt-pkg/acquire-worker.cc:169
-#, c-format
-msgid "Method %s did not start correctly"
-msgstr ""
-
-#: apt-pkg/acquire-worker.cc:455
-#, c-format
-msgid "Please insert the disc labeled: '%s' in the drive '%s' and press enter."
-msgstr "Įdėkite diską „%s“ į įrenginį „%s“ ir paspauskite Enter."
-
-#: apt-pkg/algorithms.cc:265
-#, c-format
-msgid ""
-"The package %s needs to be reinstalled, but I can't find an archive for it."
-msgstr ""
-
-#: apt-pkg/algorithms.cc:1086
-msgid ""
-"Error, pkgProblemResolver::Resolve generated breaks, this may be caused by "
-"held packages."
-msgstr ""
-
-#: apt-pkg/algorithms.cc:1088
-msgid "Unable to correct problems, you have held broken packages."
-msgstr ""
-
-<<<<<<< HEAD
-#: apt-pkg/clean.cc:61
-#, c-format
-msgid "Unable to stat %s."
+msgstr ""
+
+#: apt-pkg/pkgrecords.cc:38
+#, c-format
+msgid "Index file type '%s' is not supported"
 msgstr ""
 
 #: apt-pkg/policy.cc:83
@@ -2916,501 +2856,6 @@
 msgid ""
 "The value '%s' is invalid for APT::Default-Release as such a release is not "
 "available in the sources"
-=======
-#: apt-pkg/cachefile.cc:94
-msgid "The package lists or status file could not be parsed or opened."
-msgstr "Nepavyko perskaityti arba atverti paketų sąrašo arba būklės failo."
-
-#: apt-pkg/cachefile.cc:98
-msgid "You may want to run apt-get update to correct these problems"
->>>>>>> 7d8a4da7
-msgstr ""
-"Greičiausiai norėsite paleisti „apt-get update“, kad šios problemos būtų "
-"ištaisytos"
-
-#: apt-pkg/cachefile.cc:116
-msgid "The list of sources could not be read."
-msgstr "Nepavyko perskaityti šaltinių sąrašo."
-
-#: apt-pkg/cacheset.cc:489
-#, c-format
-msgid "Release '%s' for '%s' was not found"
-msgstr "Nebuvo rastas „%s“ leidimas paketui „%s“"
-
-#: apt-pkg/cacheset.cc:492
-#, c-format
-msgid "Version '%s' for '%s' was not found"
-msgstr "Nebuvo rasta „%s“ versija paketui „%s“"
-
-#: apt-pkg/cacheset.cc:603
-#, fuzzy, c-format
-msgid "Couldn't find task '%s'"
-msgstr "Nepavyko rasti užduoties %s"
-
-#: apt-pkg/cacheset.cc:609
-#, fuzzy, c-format
-msgid "Couldn't find any package by regex '%s'"
-msgstr "Nepavyko rasti paketo %s"
-
-#: apt-pkg/cacheset.cc:615
-#, fuzzy, c-format
-msgid "Couldn't find any package by glob '%s'"
-msgstr "Nepavyko rasti paketo %s"
-
-#: apt-pkg/cacheset.cc:626
-#, c-format
-msgid "Can't select versions from package '%s' as it is purely virtual"
-msgstr ""
-
-#: apt-pkg/cacheset.cc:633 apt-pkg/cacheset.cc:640
-#, c-format
-msgid ""
-"Can't select installed nor candidate version from package '%s' as it has "
-"neither of them"
-msgstr ""
-
-#: apt-pkg/cacheset.cc:647
-#, c-format
-msgid "Can't select newest version from package '%s' as it is purely virtual"
-msgstr ""
-
-#: apt-pkg/cacheset.cc:655
-#, c-format
-msgid "Can't select candidate version from package %s as it has no candidate"
-msgstr ""
-
-#: apt-pkg/cacheset.cc:663
-#, c-format
-msgid "Can't select installed version from package %s as it is not installed"
-msgstr ""
-
-#: apt-pkg/cdrom.cc:497 apt-pkg/sourcelist.cc:347
-#, c-format
-msgid "Line %u too long in source list %s."
-msgstr ""
-
-#: apt-pkg/cdrom.cc:571
-msgid "Unmounting CD-ROM...\n"
-msgstr "Atjungiamas CD-ROM...\n"
-
-#: apt-pkg/cdrom.cc:586
-#, c-format
-msgid "Using CD-ROM mount point %s\n"
-msgstr "Naudojama CD-ROM prijungimo vieta %s\n"
-
-#: apt-pkg/cdrom.cc:599
-msgid "Waiting for disc...\n"
-msgstr "Laukiama disko...\n"
-
-#: apt-pkg/cdrom.cc:609
-msgid "Mounting CD-ROM...\n"
-msgstr "Prijungiamas CD-ROM...\n"
-
-#: apt-pkg/cdrom.cc:620
-msgid "Identifying... "
-msgstr "Identifikuojama... "
-
-#: apt-pkg/cdrom.cc:662
-#, c-format
-msgid "Stored label: %s\n"
-msgstr ""
-
-#: apt-pkg/cdrom.cc:680
-msgid "Scanning disc for index files...\n"
-msgstr ""
-
-#: apt-pkg/cdrom.cc:734
-#, c-format
-msgid ""
-"Found %zu package indexes, %zu source indexes, %zu translation indexes and "
-"%zu signatures\n"
-msgstr ""
-
-#: apt-pkg/cdrom.cc:744
-msgid ""
-"Unable to locate any package files, perhaps this is not a Debian Disc or the "
-"wrong architecture?"
-msgstr ""
-
-#: apt-pkg/cdrom.cc:771
-#, c-format
-msgid "Found label '%s'\n"
-msgstr "Rasta žymė „%s“\n"
-
-#: apt-pkg/cdrom.cc:800
-msgid "That is not a valid name, try again.\n"
-msgstr ""
-
-#: apt-pkg/cdrom.cc:817
-#, c-format
-msgid ""
-"This disc is called: \n"
-"'%s'\n"
-msgstr ""
-"Šio disko pavadinimas: \n"
-"„%s“\n"
-
-#: apt-pkg/cdrom.cc:819
-msgid "Copying package lists..."
-msgstr "Kopijuojami paketų sąrašai..."
-
-#: apt-pkg/cdrom.cc:863
-msgid "Writing new source list\n"
-msgstr "Rašomas naujas šaltinių sąrašas\n"
-
-#: apt-pkg/cdrom.cc:874
-msgid "Source list entries for this disc are:\n"
-msgstr ""
-
-#: apt-pkg/clean.cc:64
-#, c-format
-msgid "Unable to stat %s."
-msgstr ""
-
-#: apt-pkg/edsp.cc:51 apt-pkg/edsp.cc:71
-msgid "Send scenario to solver"
-msgstr ""
-
-#: apt-pkg/edsp.cc:234
-msgid "Send request to solver"
-msgstr ""
-
-#: apt-pkg/edsp.cc:313
-msgid "Prepare for receiving solution"
-msgstr ""
-
-#: apt-pkg/edsp.cc:320
-msgid "External solver failed without a proper error message"
-msgstr ""
-
-#: apt-pkg/edsp.cc:612 apt-pkg/edsp.cc:615 apt-pkg/edsp.cc:620
-msgid "Execute external solver"
-msgstr ""
-
-#: apt-pkg/edsp.cc:52 apt-pkg/edsp.cc:78
-msgid "Send scenario to solver"
-msgstr ""
-
-#: apt-pkg/edsp.cc:241
-msgid "Send request to solver"
-msgstr ""
-
-<<<<<<< HEAD
-=======
-#: apt-pkg/edsp.cc:320
-msgid "Prepare for receiving solution"
-msgstr ""
-
-#: apt-pkg/edsp.cc:327
-msgid "External solver failed without a proper error message"
-msgstr ""
-
-#: apt-pkg/edsp.cc:619 apt-pkg/edsp.cc:622 apt-pkg/edsp.cc:627
-msgid "Execute external solver"
-msgstr ""
-
-#: apt-pkg/indexcopy.cc:236 apt-pkg/indexcopy.cc:773
-#, c-format
-msgid "Wrote %i records.\n"
-msgstr ""
-
-#: apt-pkg/indexcopy.cc:238 apt-pkg/indexcopy.cc:775
-#, c-format
-msgid "Wrote %i records with %i missing files.\n"
-msgstr ""
-
-#: apt-pkg/indexcopy.cc:241 apt-pkg/indexcopy.cc:778
-#, c-format
-msgid "Wrote %i records with %i mismatched files\n"
-msgstr ""
-
-#: apt-pkg/indexcopy.cc:244 apt-pkg/indexcopy.cc:781
-#, c-format
-msgid "Wrote %i records with %i missing files and %i mismatched files\n"
-msgstr ""
-
-#: apt-pkg/indexcopy.cc:515
-#, c-format
-msgid "Can't find authentication record for: %s"
-msgstr ""
-
-#: apt-pkg/indexcopy.cc:521
-#, fuzzy, c-format
-msgid "Hash mismatch for: %s"
-msgstr "Maišos sumos nesutapimas"
-
->>>>>>> 7d8a4da7
-#: apt-pkg/indexrecords.cc:78
-#, fuzzy, c-format
-msgid "Unable to parse Release file %s"
-msgstr "Nepavyko atverti DB failo %s: %s"
-
-#: apt-pkg/indexrecords.cc:86
-#, fuzzy, c-format
-msgid "No sections in Release file %s"
-msgstr "Pastaba: pažymimas %s vietoje %s\n"
-
-#: apt-pkg/indexrecords.cc:117
-#, c-format
-msgid "No Hash entry in Release file %s"
-msgstr ""
-
-#: apt-pkg/indexrecords.cc:130
-#, fuzzy, c-format
-msgid "Invalid 'Valid-Until' entry in Release file %s"
-msgstr "Pastaba: pažymimas %s vietoje %s\n"
-
-#: apt-pkg/indexrecords.cc:149
-#, fuzzy, c-format
-msgid "Invalid 'Date' entry in Release file %s"
-msgstr "Nepavyko atverti DB failo %s: %s"
-
-#: apt-pkg/init.cc:146
-#, c-format
-msgid "Packaging system '%s' is not supported"
-msgstr ""
-
-#: apt-pkg/init.cc:162
-msgid "Unable to determine a suitable packaging system type"
-msgstr ""
-
-#: apt-pkg/install-progress.cc:57
-#, c-format
-msgid "Progress: [%3i%%]"
-msgstr ""
-
-#: apt-pkg/install-progress.cc:91 apt-pkg/install-progress.cc:174
-msgid "Running dpkg"
-msgstr ""
-
-#: apt-pkg/packagemanager.cc:303 apt-pkg/packagemanager.cc:957
-#, c-format
-msgid ""
-"Could not perform immediate configuration on '%s'. Please see man 5 apt.conf "
-"under APT::Immediate-Configure for details. (%d)"
-msgstr ""
-
-#: apt-pkg/packagemanager.cc:550 apt-pkg/packagemanager.cc:580
-#, fuzzy, c-format
-msgid "Could not configure '%s'. "
-msgstr "Nepavyko atverti failo %s"
-
-#: apt-pkg/packagemanager.cc:630
-#, c-format
-msgid ""
-"This installation run will require temporarily removing the essential "
-"package %s due to a Conflicts/Pre-Depends loop. This is often bad, but if "
-"you really want to do it, activate the APT::Force-LoopBreak option."
-msgstr ""
-
-#: apt-pkg/pkgcache.cc:155
-msgid "Empty package cache"
-msgstr ""
-
-#: apt-pkg/pkgcache.cc:161
-msgid "The package cache file is corrupted"
-msgstr ""
-
-#: apt-pkg/pkgcache.cc:166
-msgid "The package cache file is an incompatible version"
-msgstr ""
-
-#: apt-pkg/pkgcache.cc:169
-msgid "The package cache file is corrupted, it is too small"
-msgstr ""
-
-#: apt-pkg/pkgcache.cc:174
-#, c-format
-msgid "This APT does not support the versioning system '%s'"
-msgstr ""
-
-#: apt-pkg/pkgcache.cc:179
-msgid "The package cache was built for a different architecture"
-msgstr ""
-
-#: apt-pkg/pkgcache.cc:321
-msgid "Depends"
-msgstr "Priklauso"
-
-<<<<<<< HEAD
-#: apt-pkg/cacheset.cc:489
-#, c-format
-msgid "Release '%s' for '%s' was not found"
-msgstr "Nebuvo rastas „%s“ leidimas paketui „%s“"
-
-#: apt-pkg/cacheset.cc:492
-#, c-format
-msgid "Version '%s' for '%s' was not found"
-msgstr "Nebuvo rasta „%s“ versija paketui „%s“"
-
-#: apt-pkg/cacheset.cc:603
-#, fuzzy, c-format
-msgid "Couldn't find task '%s'"
-msgstr "Nepavyko rasti užduoties %s"
-
-#: apt-pkg/cacheset.cc:609
-#, fuzzy, c-format
-msgid "Couldn't find any package by regex '%s'"
-msgstr "Nepavyko rasti paketo %s"
-
-#: apt-pkg/cacheset.cc:615
-#, fuzzy, c-format
-msgid "Couldn't find any package by glob '%s'"
-msgstr "Nepavyko rasti paketo %s"
-
-#: apt-pkg/cacheset.cc:626
-#, c-format
-msgid "Can't select versions from package '%s' as it is purely virtual"
-msgstr ""
-
-#: apt-pkg/cacheset.cc:633 apt-pkg/cacheset.cc:640
-#, c-format
-msgid ""
-"Can't select installed nor candidate version from package '%s' as it has "
-"neither of them"
-msgstr ""
-
-#: apt-pkg/cacheset.cc:647
-#, c-format
-msgid "Can't select newest version from package '%s' as it is purely virtual"
-msgstr ""
-
-#: apt-pkg/cacheset.cc:655
-#, c-format
-msgid "Can't select candidate version from package %s as it has no candidate"
-msgstr ""
-
-#: apt-pkg/cacheset.cc:663
-#, c-format
-msgid "Can't select installed version from package %s as it is not installed"
-msgstr ""
-
-#: apt-pkg/deb/dpkgpm.cc:95
-#, fuzzy, c-format
-msgid "Installing %s"
-msgstr "Įdiegta %s"
-=======
-#: apt-pkg/pkgcache.cc:321
-msgid "PreDepends"
-msgstr "Priešpriklauso"
->>>>>>> 7d8a4da7
-
-#: apt-pkg/pkgcache.cc:321
-msgid "Suggests"
-msgstr "Siūlo"
-
-#: apt-pkg/pkgcache.cc:322
-msgid "Recommends"
-msgstr "Rekomenduoja"
-
-#: apt-pkg/pkgcache.cc:322
-msgid "Conflicts"
-msgstr "Konfliktuoja"
-
-#: apt-pkg/pkgcache.cc:322
-msgid "Replaces"
-msgstr "Pakeičia"
-
-#: apt-pkg/pkgcache.cc:323
-msgid "Obsoletes"
-msgstr "Pakeičia"
-
-#: apt-pkg/pkgcache.cc:323
-msgid "Breaks"
-msgstr "Sugadina"
-
-#: apt-pkg/pkgcache.cc:323
-msgid "Enhances"
-msgstr ""
-
-#: apt-pkg/pkgcache.cc:334
-msgid "important"
-msgstr "Svarbu"
-
-#: apt-pkg/pkgcache.cc:334
-msgid "required"
-msgstr "privaloma"
-
-#: apt-pkg/pkgcache.cc:334
-msgid "standard"
-msgstr "standartinis"
-
-#: apt-pkg/pkgcache.cc:335
-msgid "optional"
-msgstr "nebūtinas"
-
-#: apt-pkg/pkgcache.cc:335
-msgid "extra"
-msgstr "papildomas"
-
-#: apt-pkg/pkgcachegen.cc:93
-msgid "Cache has an incompatible versioning system"
-msgstr ""
-
-#. TRANSLATOR: The first placeholder is a package name,
-#. the other two should be copied verbatim as they include debug info
-#: apt-pkg/pkgcachegen.cc:224 apt-pkg/pkgcachegen.cc:234
-#: apt-pkg/pkgcachegen.cc:300 apt-pkg/pkgcachegen.cc:327
-#: apt-pkg/pkgcachegen.cc:340 apt-pkg/pkgcachegen.cc:382
-#: apt-pkg/pkgcachegen.cc:386 apt-pkg/pkgcachegen.cc:403
-#: apt-pkg/pkgcachegen.cc:411 apt-pkg/pkgcachegen.cc:415
-#: apt-pkg/pkgcachegen.cc:419 apt-pkg/pkgcachegen.cc:440
-#: apt-pkg/pkgcachegen.cc:479 apt-pkg/pkgcachegen.cc:517
-#: apt-pkg/pkgcachegen.cc:524 apt-pkg/pkgcachegen.cc:555
-#: apt-pkg/pkgcachegen.cc:569
-#, fuzzy, c-format
-msgid "Error occurred while processing %s (%s%d)"
-msgstr "Klaida apdorojant turinį %s"
-
-#: apt-pkg/pkgcachegen.cc:257
-msgid "Wow, you exceeded the number of package names this APT is capable of."
-msgstr ""
-
-#: apt-pkg/pkgcachegen.cc:260
-msgid "Wow, you exceeded the number of versions this APT is capable of."
-msgstr ""
-
-#: apt-pkg/pkgcachegen.cc:263
-msgid "Wow, you exceeded the number of descriptions this APT is capable of."
-msgstr ""
-
-#: apt-pkg/pkgcachegen.cc:266
-msgid "Wow, you exceeded the number of dependencies this APT is capable of."
-msgstr ""
-
-#: apt-pkg/pkgcachegen.cc:576
-#, c-format
-msgid "Package %s %s was not found while processing file dependencies"
-msgstr ""
-
-#: apt-pkg/pkgcachegen.cc:1211
-#, c-format
-msgid "Couldn't stat source package list %s"
-msgstr ""
-
-#: apt-pkg/pkgcachegen.cc:1299 apt-pkg/pkgcachegen.cc:1403
-#: apt-pkg/pkgcachegen.cc:1409 apt-pkg/pkgcachegen.cc:1566
-msgid "Reading package lists"
-msgstr "Skaitomi paketų sąrašai"
-
-#: apt-pkg/pkgcachegen.cc:1316
-msgid "Collecting File Provides"
-msgstr ""
-
-#: apt-pkg/pkgcachegen.cc:1508 apt-pkg/pkgcachegen.cc:1515
-msgid "IO Error saving source cache"
-msgstr ""
-
-#: apt-pkg/pkgrecords.cc:38
-#, c-format
-msgid "Index file type '%s' is not supported"
-msgstr ""
-
-#: apt-pkg/policy.cc:83
-#, c-format
-msgid ""
-"The value '%s' is invalid for APT::Default-Release as such a release is not "
-"available in the sources"
 msgstr ""
 
 #: apt-pkg/policy.cc:422
@@ -3427,9 +2872,6 @@
 msgid "No priority (or zero) specified for pin"
 msgstr ""
 
-<<<<<<< HEAD
-#: apt-pkg/contrib/fileutl.cc:190
-=======
 #: apt-pkg/sourcelist.cc:127
 #, c-format
 msgid "Malformed stanza %u in source list %s (URI parse)"
@@ -3456,7 +2898,6 @@
 msgstr ""
 
 #: apt-pkg/sourcelist.cc:193
->>>>>>> 7d8a4da7
 #, c-format
 msgid "Malformed line %lu in source list %s ([%s] key %s has no value)"
 msgstr ""
@@ -3574,98 +3015,7 @@
 msgid "Option %s requires an integer argument, not '%s'"
 msgstr ""
 
-<<<<<<< HEAD
-#: apt-pkg/contrib/fileutl.cc:1951
-msgid "Problem syncing the file"
-msgstr "Klaida sinchronizuojant failą"
-
-#: apt-pkg/contrib/progress.cc:148
-#, c-format
-msgid "%c%s... Error!"
-msgstr "%c%s... Klaida!"
-
-#: apt-pkg/contrib/progress.cc:150
-#, c-format
-msgid "%c%s... Done"
-msgstr "%c%s... Baigta"
-
-#: apt-pkg/contrib/progress.cc:181
-msgid "..."
-msgstr ""
-
-#. Print the spinner
-#: apt-pkg/contrib/progress.cc:197
-#, fuzzy, c-format
-msgid "%c%s... %u%%"
-msgstr "%c%s... Baigta"
-
-#. d means days, h means hours, min means minutes, s means seconds
-#: apt-pkg/contrib/strutl.cc:406
-#, c-format
-msgid "%lid %lih %limin %lis"
-msgstr ""
-
-#. h means hours, min means minutes, s means seconds
-#: apt-pkg/contrib/strutl.cc:413
-#, c-format
-msgid "%lih %limin %lis"
-msgstr ""
-
-#. min means minutes, s means seconds
-#: apt-pkg/contrib/strutl.cc:420
-#, c-format
-msgid "%limin %lis"
-msgstr ""
-
-#. s means seconds
-#: apt-pkg/contrib/strutl.cc:425
-#, c-format
-msgid "%lis"
-msgstr ""
-
-#: apt-pkg/contrib/strutl.cc:1236
-#, c-format
-msgid "Selection %s not found"
-msgstr ""
-
-#: apt-pkg/contrib/mmap.cc:79
-msgid "Can't mmap an empty file"
-msgstr ""
-
-#: apt-pkg/contrib/mmap.cc:111
-#, c-format
-msgid "Couldn't duplicate file descriptor %i"
-msgstr ""
-
-#: apt-pkg/contrib/mmap.cc:119
-#, c-format
-msgid "Couldn't make mmap of %llu bytes"
-msgstr ""
-
-#: apt-pkg/contrib/mmap.cc:146
-#, fuzzy
-msgid "Unable to close mmap"
-msgstr "Nepavyko atverti %s"
-
-#: apt-pkg/contrib/mmap.cc:174 apt-pkg/contrib/mmap.cc:202
-#, fuzzy
-msgid "Unable to synchronize mmap"
-msgstr "Nepavyko pakeisti į %s"
-
-#: apt-pkg/contrib/mmap.cc:290
-#, c-format
-msgid "Couldn't make mmap of %lu bytes"
-msgstr ""
-
-#: apt-pkg/contrib/mmap.cc:322
-#, fuzzy
-msgid "Failed to truncate file"
-msgstr "Nepavyko patikrinti %s"
-
-#: apt-pkg/contrib/mmap.cc:341
-=======
 #: apt-pkg/contrib/cmndline.cc:309
->>>>>>> 7d8a4da7
 #, c-format
 msgid "Option '%s' is too long"
 msgstr ""
