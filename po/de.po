# German messages for the apt suite.
# Copyright (C) 1997, 1998, 1999 Jason Gunthorpe and others.
# Holger Wansing <linux@wansing-online.de>, 2008, 2009, 2010, 2012.
# Jens Seidel <jensseidel@users.sf.net>, 2008.
# Michael Piefel <piefel@informatik.hu-berlin.de>, 2001, 2002, 2003, 2004, 2006.
# Rüdiger Kuhlmann <Uebersetzung@ruediger-kuhlmann.de>, 2002.
#
#
msgid ""
msgstr ""
"Project-Id-Version: apt 0.9.2\n"
"Report-Msgid-Bugs-To: APT Development Team <deity@lists.debian.org>\n"
<<<<<<< HEAD
"POT-Creation-Date: 2013-07-02 17:10+0200\n"
=======
"POT-Creation-Date: 2013-07-31 16:24+0200\n"
>>>>>>> c08cf1dc
"PO-Revision-Date: 2012-06-27 10:55+0200\n"
"Last-Translator: Holger Wansing <linux@wansing-online.de>\n"
"Language-Team: Debian German <debian-l10n-german@lists.debian.org>\n"
"Language: \n"
"MIME-Version: 1.0\n"
"Content-Type: text/plain; charset=UTF-8\n"
"Content-Transfer-Encoding: 8bit\n"
"Plural-Forms: nplurals=2; plural=n != 1;>\n"

#: cmdline/apt-cache.cc:158
#, c-format
msgid "Package %s version %s has an unmet dep:\n"
msgstr "Paket %s Version %s hat eine unerfüllte Abhängigkeit:\n"

#: cmdline/apt-cache.cc:286
msgid "Total package names: "
msgstr "Gesamtzahl an Paketnamen: "

#: cmdline/apt-cache.cc:288
msgid "Total package structures: "
msgstr "Gesamtzahl an Paketstrukturen: "

#: cmdline/apt-cache.cc:328
msgid "  Normal packages: "
msgstr "  davon gewöhnliche Pakete: "

#: cmdline/apt-cache.cc:329
msgid "  Pure virtual packages: "
msgstr "  davon rein virtuelle Pakete: "

#: cmdline/apt-cache.cc:330
msgid "  Single virtual packages: "
msgstr "  davon einzelne virtuelle Pakete: "

#: cmdline/apt-cache.cc:331
msgid "  Mixed virtual packages: "
msgstr "  davon gemischte virtuelle Pakete: "

#: cmdline/apt-cache.cc:332
msgid "  Missing: "
msgstr "  davon fehlend: "

#: cmdline/apt-cache.cc:334
msgid "Total distinct versions: "
msgstr "Gesamtzahl an unterschiedlichen Versionen: "

#: cmdline/apt-cache.cc:336
msgid "Total distinct descriptions: "
msgstr "Gesamtzahl an unterschiedlichen Beschreibungen: "

#: cmdline/apt-cache.cc:338
msgid "Total dependencies: "
msgstr "Gesamtzahl an Abhängigkeiten: "

#: cmdline/apt-cache.cc:341
msgid "Total ver/file relations: "
msgstr "Gesamtzahl an Version/Datei-Beziehungen: "

#: cmdline/apt-cache.cc:343
msgid "Total Desc/File relations: "
msgstr "Gesamtzahl an Beschreibung/Datei-Beziehungen: "

#: cmdline/apt-cache.cc:345
msgid "Total Provides mappings: "
msgstr "Gesamtzahl an Bereitstellungen: "

#: cmdline/apt-cache.cc:357
msgid "Total globbed strings: "
msgstr "Gesamtzahl an Mustern: "

#: cmdline/apt-cache.cc:371
msgid "Total dependency version space: "
msgstr "Gesamtmenge des Abhängigkeits-/Versionsspeichers: "

#: cmdline/apt-cache.cc:376
msgid "Total slack space: "
msgstr "Gesamtmenge an Slack: "

#: cmdline/apt-cache.cc:384
msgid "Total space accounted for: "
msgstr "Gesamtmenge an Speicher: "

#: cmdline/apt-cache.cc:515 cmdline/apt-cache.cc:1165
#, c-format
msgid "Package file %s is out of sync."
msgstr "Paketdatei %s ist nicht synchronisiert."

#: cmdline/apt-cache.cc:593 cmdline/apt-cache.cc:1452
#: cmdline/apt-cache.cc:1454 cmdline/apt-cache.cc:1531 cmdline/apt-mark.cc:46
#: cmdline/apt-mark.cc:93 cmdline/apt-mark.cc:219
msgid "No packages found"
msgstr "Keine Pakete gefunden"

#: cmdline/apt-cache.cc:1265
msgid "You must give at least one search pattern"
msgstr "Sie müssen mindestens ein Suchmuster angeben"

#: cmdline/apt-cache.cc:1431
msgid "This command is deprecated. Please use 'apt-mark showauto' instead."
msgstr ""
"Dieser Befehl ist überholt. Bitte verwenden Sie stattdessen »apt-mark "
"showauto«."

#: cmdline/apt-cache.cc:1526 apt-pkg/cacheset.cc:510
#, c-format
msgid "Unable to locate package %s"
msgstr "Paket %s kann nicht gefunden werden."

#: cmdline/apt-cache.cc:1556
msgid "Package files:"
msgstr "Paketdateien:"

#: cmdline/apt-cache.cc:1563 cmdline/apt-cache.cc:1654
msgid "Cache is out of sync, can't x-ref a package file"
msgstr ""
"Zwischenspeicher ist nicht synchron, Querverweisen einer Paketdatei nicht "
"möglich"

#. Show any packages have explicit pins
#: cmdline/apt-cache.cc:1577
msgid "Pinned packages:"
msgstr "Mit Pinning verwaltete Pakete:"

#: cmdline/apt-cache.cc:1589 cmdline/apt-cache.cc:1634
msgid "(not found)"
msgstr "(nicht gefunden)"

#: cmdline/apt-cache.cc:1597
msgid "  Installed: "
msgstr "  Installiert: "

#: cmdline/apt-cache.cc:1598
msgid "  Candidate: "
msgstr "  Installationskandidat: "

#: cmdline/apt-cache.cc:1616 cmdline/apt-cache.cc:1624
msgid "(none)"
msgstr "(keine)"

#: cmdline/apt-cache.cc:1631
msgid "  Package pin: "
msgstr "  Paket-Pinning: "

#. Show the priority tables
#: cmdline/apt-cache.cc:1640
msgid "  Version table:"
msgstr "  Versionstabelle:"

<<<<<<< HEAD
#: cmdline/apt-cache.cc:1723 cmdline/apt-cdrom.cc:206 cmdline/apt-config.cc:81
#: cmdline/apt-get.cc:3364 cmdline/apt-mark.cc:375
=======
#: cmdline/apt-cache.cc:1753 cmdline/apt-cdrom.cc:206 cmdline/apt-config.cc:81
#: cmdline/apt-get.cc:3392 cmdline/apt-mark.cc:375
>>>>>>> c08cf1dc
#: cmdline/apt-extracttemplates.cc:229 ftparchive/apt-ftparchive.cc:591
#: cmdline/apt-internal-solver.cc:33 cmdline/apt-sortpkgs.cc:147
#, c-format
msgid "%s %s for %s compiled on %s %s\n"
msgstr "%s %s für %s, kompiliert am %s %s\n"

#: cmdline/apt-cache.cc:1760
msgid ""
"Usage: apt-cache [options] command\n"
"       apt-cache [options] showpkg pkg1 [pkg2 ...]\n"
"       apt-cache [options] showsrc pkg1 [pkg2 ...]\n"
"\n"
"apt-cache is a low-level tool used to query information\n"
"from APT's binary cache files\n"
"\n"
"Commands:\n"
"   gencaches - Build both the package and source cache\n"
"   showpkg - Show some general information for a single package\n"
"   showsrc - Show source records\n"
"   stats - Show some basic statistics\n"
"   dump - Show the entire file in a terse form\n"
"   dumpavail - Print an available file to stdout\n"
"   unmet - Show unmet dependencies\n"
"   search - Search the package list for a regex pattern\n"
"   show - Show a readable record for the package\n"
"   depends - Show raw dependency information for a package\n"
"   rdepends - Show reverse dependency information for a package\n"
"   pkgnames - List the names of all packages in the system\n"
"   dotty - Generate package graphs for GraphViz\n"
"   xvcg - Generate package graphs for xvcg\n"
"   policy - Show policy settings\n"
"\n"
"Options:\n"
"  -h   This help text.\n"
"  -p=? The package cache.\n"
"  -s=? The source cache.\n"
"  -q   Disable progress indicator.\n"
"  -i   Show only important deps for the unmet command.\n"
"  -c=? Read this configuration file\n"
"  -o=? Set an arbitrary configuration option, eg -o dir::cache=/tmp\n"
"See the apt-cache(8) and apt.conf(5) manual pages for more information.\n"
msgstr ""
"Aufruf: apt-cache [Optionen] befehl\n"
"        apt-cache [Optionen] showpkg paket1 [paket2 ...]\n"
"        apt-cache [Optionen] showsrc paket1 [paket2 ...]\n"
"\n"
"apt-cache ist ein untergeordnetes Werkzeug, um Informationen aus den\n"
"binären Zwischenspeicher-Dateien von APT abzufragen.\n"
"\n"
"Befehle:\n"
"   gencaches – Paket- und Quell-Zwischenspeicher erzeugen\n"
"   showpkg   – grundsätzliche Informationen eines einzelnen Pakets ausgeben\n"
"   showsrc   – Aufzeichnungen zu Quellen ausgeben\n"
"   stats     – einige grundlegenden Statistiken ausgeben\n"
"   dump      – gesamte Datei in Kurzform ausgeben\n"
"   dumpavail – Datei verfügbarer Pakete nach stdout ausgeben\n"
"   unmet     – unerfüllte Abhängigkeiten ausgeben\n"
"   search    – die Paketliste mittels regulärem Ausdruck durchsuchen\n"
"   show      – einen lesbaren Datensatz für das Paket ausgeben\n"
"   depends   – rohe Abhängigkeitsinformationen eines Pakets ausgeben\n"
"   rdepends  – umgekehrte Abhängigkeitsinformationen eines Pakets ausgeben\n"
"   pkgnames  – die Namen aller Pakete im System auflisten\n"
"   dotty     – Paketgraph zur Verwendung mit GraphViz erzeugen\n"
"   xvcg      – Paketgraph zur Verwendung mit xvcg erzeugen\n"
"   policy    – Policy-Einstellungen ausgeben\n"
"\n"
"Optionen:\n"
"  -h   dieser Hilfe-Text\n"
"  -p=? der Paket-Zwischenspeicher\n"
"  -s=? der Quell-Zwischenspeicher\n"
"  -q   Fortschrittsanzeige abschalten\n"
"  -i   nur wichtige Abhängigkeiten für den »unmet«-Befehl ausgeben\n"
"  -c=? diese Konfigurationsdatei lesen\n"
"  -o=? eine beliebige Konfigurationsoption setzen, z.B. -o dir::cache=/tmp\n"
"Weitere Informationen finden Sie in den Handbuchseiten von apt-cache(8)\n"
"und apt.conf(5).\n"

#. }}}
#: cmdline/apt-cdrom.cc:43
msgid ""
"No CD-ROM could be auto-detected or found using the default mount point.\n"
"You may try the --cdrom option to set the CD-ROM mount point. See 'man apt-"
"cdrom' for more information about the CD-ROM auto-detection and mount point."
msgstr ""

#: cmdline/apt-cdrom.cc:85
msgid "Please provide a name for this Disc, such as 'Debian 5.0.3 Disk 1'"
msgstr ""
"Bitte geben Sie einen Namen für dieses Medium an, wie zum Beispiel »Debian "
"5.0.3 Disk 1«"

#: cmdline/apt-cdrom.cc:100
msgid "Please insert a Disc in the drive and press enter"
msgstr ""
"Bitte legen Sie ein Medium in das Laufwerk ein und drücken Sie die "
"Eingabetaste (Enter)."

#: cmdline/apt-cdrom.cc:135
#, c-format
msgid "Failed to mount '%s' to '%s'"
msgstr "»%s« konnte nicht in »%s« eingebunden werden."

#: cmdline/apt-cdrom.cc:170
msgid "Repeat this process for the rest of the CDs in your set."
msgstr ""
"Wiederholen Sie dieses Prozedere für die restlichen Disks Ihres Satzes."

#: cmdline/apt-config.cc:46
msgid "Arguments not in pairs"
msgstr "Argumente nicht paarweise"

#: cmdline/apt-config.cc:87
msgid ""
"Usage: apt-config [options] command\n"
"\n"
"apt-config is a simple tool to read the APT config file\n"
"\n"
"Commands:\n"
"   shell - Shell mode\n"
"   dump - Show the configuration\n"
"\n"
"Options:\n"
"  -h   This help text.\n"
"  -c=? Read this configuration file\n"
"  -o=? Set an arbitrary configuration option, eg -o dir::cache=/tmp\n"
msgstr ""
"Aufruf: apt-config [optionen] befehl\n"
"\n"
"apt-config ist ein einfaches Werkzeug, um die APT-Konfigurationsdatei zu "
"lesen.\n"
"\n"
"Befehle:\n"
"   shell – Shell-Modus\n"
"   dump  – Die Konfiguration ausgeben\n"
"\n"
"Optionen:\n"
"  -h    Dieser Hilfetext\n"
"  -c=?  Diese Konfigurationsdatei lesen\n"
"  -o=?  Eine beliebige Konfigurationsoption setzen, z.B. -o dir::cache=/tmp\n"

#. TRANSLATOR: Yes/No question help-text: defaulting to Y[es]
#. e.g. "Do you want to continue? [Y/n] "
#. The user has to answer with an input matching the
#. YESEXPR/NOEXPR defined in your l10n.
#: cmdline/apt-get.cc:146
msgid "[Y/n]"
msgstr "[J/n]"

#. TRANSLATOR: Yes/No question help-text: defaulting to N[o]
#. e.g. "Should this file be removed? [y/N] "
#. The user has to answer with an input matching the
#. YESEXPR/NOEXPR defined in your l10n.
#: cmdline/apt-get.cc:152
msgid "[y/N]"
msgstr "[j/N]"

#. TRANSLATOR: "Yes" answer printed for a yes/no question if --assume-yes is set
#: cmdline/apt-get.cc:163
msgid "Y"
msgstr "J"

#. TRANSLATOR: "No" answer printed for a yes/no question if --assume-no is set
#: cmdline/apt-get.cc:169
msgid "N"
msgstr "N"

#: cmdline/apt-get.cc:191 apt-pkg/cachefilter.cc:33
#, c-format
msgid "Regex compilation error - %s"
msgstr "Fehler beim Kompilieren eines regulären Ausdrucks - %s"

#: cmdline/apt-get.cc:289
msgid "The following packages have unmet dependencies:"
msgstr "Die folgenden Pakete haben unerfüllte Abhängigkeiten:"

#: cmdline/apt-get.cc:379
#, c-format
msgid "but %s is installed"
msgstr "aber %s ist installiert"

#: cmdline/apt-get.cc:381
#, c-format
msgid "but %s is to be installed"
msgstr "aber %s soll installiert werden"

#: cmdline/apt-get.cc:388
msgid "but it is not installable"
msgstr "ist aber nicht installierbar"

#: cmdline/apt-get.cc:390
msgid "but it is a virtual package"
msgstr "ist aber ein virtuelles Paket"

#: cmdline/apt-get.cc:393
msgid "but it is not installed"
msgstr "ist aber nicht installiert"

#: cmdline/apt-get.cc:393
msgid "but it is not going to be installed"
msgstr "soll aber nicht installiert werden"

#: cmdline/apt-get.cc:398
msgid " or"
msgstr " oder"

#: cmdline/apt-get.cc:427
msgid "The following NEW packages will be installed:"
msgstr "Die folgenden NEUEN Pakete werden installiert:"

#: cmdline/apt-get.cc:453
msgid "The following packages will be REMOVED:"
msgstr "Die folgenden Pakete werden ENTFERNT:"

#: cmdline/apt-get.cc:475
msgid "The following packages have been kept back:"
msgstr "Die folgenden Pakete sind zurückgehalten worden:"

#: cmdline/apt-get.cc:496
msgid "The following packages will be upgraded:"
msgstr "Die folgenden Pakete werden aktualisiert (Upgrade):"

#: cmdline/apt-get.cc:517
msgid "The following packages will be DOWNGRADED:"
msgstr ""
"Die folgenden Pakete werden durch eine ÄLTERE VERSION ERSETZT (Downgrade):"

#: cmdline/apt-get.cc:537
msgid "The following held packages will be changed:"
msgstr "Die folgenden zurückgehaltenen Pakete werden verändert:"

#: cmdline/apt-get.cc:592
#, c-format
msgid "%s (due to %s) "
msgstr "%s (wegen %s) "

#: cmdline/apt-get.cc:600
msgid ""
"WARNING: The following essential packages will be removed.\n"
"This should NOT be done unless you know exactly what you are doing!"
msgstr ""
"WARNUNG: Die folgenden essentiellen Pakete werden entfernt.\n"
"Dies sollte NICHT geschehen, außer Sie wissen genau, was Sie tun!"

#: cmdline/apt-get.cc:631
#, c-format
msgid "%lu upgraded, %lu newly installed, "
msgstr "%lu aktualisiert, %lu neu installiert, "

#: cmdline/apt-get.cc:635
#, c-format
msgid "%lu reinstalled, "
msgstr "%lu erneut installiert, "

#: cmdline/apt-get.cc:637
#, c-format
msgid "%lu downgraded, "
msgstr "%lu durch eine ältere Version ersetzt, "

#: cmdline/apt-get.cc:639
#, c-format
msgid "%lu to remove and %lu not upgraded.\n"
msgstr "%lu zu entfernen und %lu nicht aktualisiert.\n"

#: cmdline/apt-get.cc:643
#, c-format
msgid "%lu not fully installed or removed.\n"
msgstr "%lu nicht vollständig installiert oder entfernt.\n"

#: cmdline/apt-get.cc:664
#, c-format
msgid "Note, selecting '%s' for task '%s'\n"
msgstr "Hinweis: »%s« wird für Task »%s« gewählt.\n"

#: cmdline/apt-get.cc:669
#, c-format
msgid "Note, selecting '%s' for regex '%s'\n"
msgstr "Hinweis: »%s« wird für regulären Ausdruck »%s« gewählt.\n"

#: cmdline/apt-get.cc:686
#, c-format
msgid "Package %s is a virtual package provided by:\n"
msgstr "Paket %s ist ein virtuelles Paket, das bereitgestellt wird von:\n"

#: cmdline/apt-get.cc:697
msgid " [Installed]"
msgstr " [Installiert]"

#: cmdline/apt-get.cc:706
msgid " [Not candidate version]"
msgstr " [Nicht die Installationskandidat-Version]"

#: cmdline/apt-get.cc:708
msgid "You should explicitly select one to install."
msgstr "Sie sollten eines explizit zum Installieren auswählen."

#: cmdline/apt-get.cc:711
#, c-format
msgid ""
"Package %s is not available, but is referred to by another package.\n"
"This may mean that the package is missing, has been obsoleted, or\n"
"is only available from another source\n"
msgstr ""
"Paket %s ist nicht verfügbar, wird aber von einem anderen Paket\n"
"referenziert. Das kann heißen, dass das Paket fehlt, dass es abgelöst\n"
"wurde oder nur aus einer anderen Quelle verfügbar ist.\n"

#: cmdline/apt-get.cc:729
msgid "However the following packages replace it:"
msgstr "Doch die folgenden Pakete ersetzen es:"

#: cmdline/apt-get.cc:741
#, c-format
msgid "Package '%s' has no installation candidate"
msgstr "Für Paket »%s« existiert kein Installationskandidat."

#: cmdline/apt-get.cc:754
#, c-format
msgid "Virtual packages like '%s' can't be removed\n"
msgstr "Virtuelle Pakete wie »%s« können nicht entfernt werden.\n"

#. TRANSLATORS: Note, this is not an interactive question
#: cmdline/apt-get.cc:766 cmdline/apt-get.cc:969
#, c-format
msgid "Package '%s' is not installed, so not removed. Did you mean '%s'?\n"
msgstr ""
"Paket »%s« ist nicht installiert, wird also auch nicht entfernt. Meinten Sie "
"»%s«?\n"

#: cmdline/apt-get.cc:772 cmdline/apt-get.cc:975
#, c-format
msgid "Package '%s' is not installed, so not removed\n"
msgstr "Paket »%s« ist nicht installiert, wird also auch nicht entfernt.\n"

#: cmdline/apt-get.cc:817
#, c-format
msgid "Note, selecting '%s' instead of '%s'\n"
msgstr "Hinweis: »%s« wird an Stelle von »%s« gewählt.\n"

#: cmdline/apt-get.cc:847
#, c-format
msgid "Skipping %s, it is already installed and upgrade is not set.\n"
msgstr ""
"%s wird übersprungen; es ist schon installiert und ein Upgrade ist nicht "
"angefordert.\n"

#: cmdline/apt-get.cc:851
#, c-format
msgid "Skipping %s, it is not installed and only upgrades are requested.\n"
msgstr ""
"%s wird übersprungen; es ist nicht installiert und lediglich Upgrades sind "
"angefordert.\n"

#: cmdline/apt-get.cc:863
#, c-format
msgid "Reinstallation of %s is not possible, it cannot be downloaded.\n"
msgstr ""
"Erneute Installation von %s ist nicht möglich,\n"
"es kann nicht heruntergeladen werden.\n"

#: cmdline/apt-get.cc:868
#, c-format
msgid "%s is already the newest version.\n"
msgstr "%s ist schon die neueste Version.\n"

#: cmdline/apt-get.cc:887 cmdline/apt-get.cc:2187 cmdline/apt-mark.cc:68
#, c-format
msgid "%s set to manually installed.\n"
msgstr "%s wurde als manuell installiert festgelegt.\n"

#: cmdline/apt-get.cc:913
#, c-format
msgid "Selected version '%s' (%s) for '%s'\n"
msgstr "Version »%s« (%s) für »%s« gewählt.\n"

#: cmdline/apt-get.cc:918
#, c-format
msgid "Selected version '%s' (%s) for '%s' because of '%s'\n"
msgstr "Version »%s« (%s) für »%s« gewählt aufgrund von »%s«.\n"

#: cmdline/apt-get.cc:1054
msgid "Correcting dependencies..."
msgstr "Abhängigkeiten werden korrigiert ..."

#: cmdline/apt-get.cc:1057
msgid " failed."
msgstr " fehlgeschlagen."

#: cmdline/apt-get.cc:1060
msgid "Unable to correct dependencies"
msgstr "Abhängigkeiten konnten nicht korrigiert werden."

#: cmdline/apt-get.cc:1063
msgid "Unable to minimize the upgrade set"
msgstr "Menge der zu aktualisierenden Pakete konnte nicht minimiert werden."

#: cmdline/apt-get.cc:1065
msgid " Done"
msgstr " Fertig"

#: cmdline/apt-get.cc:1069
msgid "You might want to run 'apt-get -f install' to correct these."
msgstr "Probieren Sie »apt-get -f install«, um dies zu korrigieren."

#: cmdline/apt-get.cc:1072
msgid "Unmet dependencies. Try using -f."
msgstr "Unerfüllte Abhängigkeiten. Versuchen Sie, -f zu benutzen."

#: cmdline/apt-get.cc:1097
msgid "WARNING: The following packages cannot be authenticated!"
msgstr "WARNUNG: Die folgenden Pakete können nicht authentifiziert werden!"

#: cmdline/apt-get.cc:1101
msgid "Authentication warning overridden.\n"
msgstr "Authentifizierungswarnung überstimmt.\n"

#: cmdline/apt-get.cc:1108
msgid "Install these packages without verification?"
msgstr "Diese Pakete ohne Überprüfung installieren?"

#: cmdline/apt-get.cc:1110
msgid "Some packages could not be authenticated"
msgstr "Einige Pakete konnten nicht authentifiziert werden."

#: cmdline/apt-get.cc:1119 cmdline/apt-get.cc:1280
msgid "There are problems and -y was used without --force-yes"
msgstr "Es gab Probleme und -y wurde ohne --force-yes verwendet."

#: cmdline/apt-get.cc:1160
msgid "Internal error, InstallPackages was called with broken packages!"
msgstr "Interner Fehler, InstallPackages mit defekten Paketen aufgerufen!"

#: cmdline/apt-get.cc:1169
msgid "Packages need to be removed but remove is disabled."
msgstr "Pakete müssen entfernt werden, aber Entfernen ist abgeschaltet."

#: cmdline/apt-get.cc:1180
msgid "Internal error, Ordering didn't finish"
msgstr "Interner Fehler, Anordnung beendete nicht"

#: cmdline/apt-get.cc:1218
msgid "How odd.. The sizes didn't match, email apt@packages.debian.org"
msgstr ""
"Wie merkwürdig ... die Größen haben nicht übereingestimmt; schreiben Sie "
"eine E-Mail an apt@packages.debian.org (auf Englisch bitte)."

#. TRANSLATOR: The required space between number and unit is already included
#. in the replacement strings, so %sB will be correctly translate in e.g. 1,5 MB
#: cmdline/apt-get.cc:1225
#, c-format
msgid "Need to get %sB/%sB of archives.\n"
msgstr "Es müssen noch %sB von %sB an Archiven heruntergeladen werden.\n"

#. TRANSLATOR: The required space between number and unit is already included
#. in the replacement string, so %sB will be correctly translate in e.g. 1,5 MB
#: cmdline/apt-get.cc:1230
#, c-format
msgid "Need to get %sB of archives.\n"
msgstr "Es müssen %sB an Archiven heruntergeladen werden.\n"

#. TRANSLATOR: The required space between number and unit is already included
#. in the replacement string, so %sB will be correctly translate in e.g. 1,5 MB
#: cmdline/apt-get.cc:1237
#, c-format
msgid "After this operation, %sB of additional disk space will be used.\n"
msgstr "Nach dieser Operation werden %sB Plattenplatz zusätzlich benutzt.\n"

#. TRANSLATOR: The required space between number and unit is already included
#. in the replacement string, so %sB will be correctly translate in e.g. 1,5 MB
#: cmdline/apt-get.cc:1242
#, c-format
msgid "After this operation, %sB disk space will be freed.\n"
msgstr "Nach dieser Operation werden %sB Plattenplatz freigegeben.\n"

#: cmdline/apt-get.cc:1257 cmdline/apt-get.cc:1260 cmdline/apt-get.cc:2621
#: cmdline/apt-get.cc:2624
#, c-format
msgid "Couldn't determine free space in %s"
msgstr "Freier Platz in %s konnte nicht bestimmt werden."

#: cmdline/apt-get.cc:1270
#, c-format
msgid "You don't have enough free space in %s."
msgstr "Sie haben nicht genug Platz in %s."

#: cmdline/apt-get.cc:1286 cmdline/apt-get.cc:1308
msgid "Trivial Only specified but this is not a trivial operation."
msgstr "»Nur triviale« angegeben, aber dies ist keine triviale Operation."

#. TRANSLATOR: This string needs to be typed by the user as a confirmation, so be
#. careful with hard to type or special characters (like non-breaking spaces)
#: cmdline/apt-get.cc:1290
msgid "Yes, do as I say!"
msgstr "Ja, tue was ich sage!"

#: cmdline/apt-get.cc:1292
#, c-format
msgid ""
"You are about to do something potentially harmful.\n"
"To continue type in the phrase '%s'\n"
" ?] "
msgstr ""
"Sie sind im Begriff, etwas potentiell Schädliches zu tun.\n"
"Zum Fortfahren geben Sie bitte »%s« ein.\n"
" ?] "

#: cmdline/apt-get.cc:1298 cmdline/apt-get.cc:1317
msgid "Abort."
msgstr "Abbruch."

#: cmdline/apt-get.cc:1313
msgid "Do you want to continue?"
msgstr "Möchten Sie fortfahren?"

<<<<<<< HEAD
#: cmdline/apt-get.cc:1356 cmdline/apt-get.cc:2655 apt-pkg/algorithms.cc:1566
=======
#: cmdline/apt-get.cc:1385 cmdline/apt-get.cc:2686 apt-pkg/algorithms.cc:1566
>>>>>>> c08cf1dc
#, c-format
msgid "Failed to fetch %s  %s\n"
msgstr "Fehlschlag beim Holen von %s  %s\n"

#: cmdline/apt-get.cc:1403
msgid "Some files failed to download"
msgstr "Einige Dateien konnten nicht heruntergeladen werden."

#: cmdline/apt-get.cc:1404 cmdline/apt-get.cc:2698
msgid "Download complete and in download only mode"
msgstr "Herunterladen abgeschlossen; Nur-Herunterladen-Modus aktiv"

#: cmdline/apt-get.cc:1410
msgid ""
"Unable to fetch some archives, maybe run apt-get update or try with --fix-"
"missing?"
msgstr ""
"Einige Archive konnten nicht heruntergeladen werden; vielleicht »apt-get "
"update« ausführen oder mit »--fix-missing« probieren?"

#: cmdline/apt-get.cc:1414
msgid "--fix-missing and media swapping is not currently supported"
msgstr "--fix-missing und Wechselmedien werden derzeit nicht unterstützt."

#: cmdline/apt-get.cc:1419
msgid "Unable to correct missing packages."
msgstr "Fehlende Pakete konnten nicht korrigiert werden."

#: cmdline/apt-get.cc:1420
msgid "Aborting install."
msgstr "Installation abgebrochen."

#: cmdline/apt-get.cc:1448
msgid ""
"The following package disappeared from your system as\n"
"all files have been overwritten by other packages:"
msgid_plural ""
"The following packages disappeared from your system as\n"
"all files have been overwritten by other packages:"
msgstr[0] ""
"Das folgende Paket verschwand von Ihrem System, da alle\n"
"Dateien von anderen Paketen überschrieben wurden:"
msgstr[1] ""
"Die folgenden Pakete verschwanden von Ihrem System, da alle\n"
"Dateien von anderen Paketen überschrieben wurden:"

#: cmdline/apt-get.cc:1452
msgid "Note: This is done automatically and on purpose by dpkg."
msgstr "Hinweis: Dies wird automatisch und absichtlich von dpkg durchgeführt."

#: cmdline/apt-get.cc:1590
#, c-format
msgid "Ignore unavailable target release '%s' of package '%s'"
msgstr "Nicht verfügbare Veröffentlichung »%s« von Paket »%s« wird ignoriert."

#: cmdline/apt-get.cc:1622
#, c-format
msgid "Picking '%s' as source package instead of '%s'\n"
msgstr "Als Quellpaket wird »%s« statt »%s« gewählt.\n"

#. if (VerTag.empty() == false && Last == 0)
#: cmdline/apt-get.cc:1660
#, c-format
msgid "Ignore unavailable version '%s' of package '%s'"
msgstr "Nicht verfügbare Version »%s« von Paket »%s« wird ignoriert."

#: cmdline/apt-get.cc:1676
msgid "The update command takes no arguments"
msgstr "Der Befehl »update« akzeptiert keine Argumente."

#: cmdline/apt-get.cc:1742
msgid "We are not supposed to delete stuff, can't start AutoRemover"
msgstr ""
"Es soll nichts gelöscht werden, AutoRemover kann nicht gestartet werden."

#: cmdline/apt-get.cc:1846
msgid ""
"Hmm, seems like the AutoRemover destroyed something which really\n"
"shouldn't happen. Please file a bug report against apt."
msgstr ""
"Hmm, es sieht so aus, als ob der AutoRemover etwas beschädigt hat, was\n"
"wirklich nicht geschehen sollte. Bitte erstellen Sie einen Fehlerbericht\n"
"über apt."

#.
#. if (Packages == 1)
#. {
#. c1out << endl;
#. c1out <<
#. _("Since you only requested a single operation it is extremely likely that\n"
#. "the package is simply not installable and a bug report against\n"
#. "that package should be filed.") << endl;
#. }
#.
#: cmdline/apt-get.cc:1849 cmdline/apt-get.cc:2017
msgid "The following information may help to resolve the situation:"
msgstr ""
"Die folgenden Informationen helfen Ihnen vielleicht, die Situation zu lösen:"

#: cmdline/apt-get.cc:1853
msgid "Internal Error, AutoRemover broke stuff"
msgstr "Interner Fehler, AutoRemover hat etwas beschädigt."

#: cmdline/apt-get.cc:1860
msgid ""
"The following package was automatically installed and is no longer required:"
msgid_plural ""
"The following packages were automatically installed and are no longer "
"required:"
msgstr[0] ""
"Das folgende Paket wurde automatisch installiert und wird nicht mehr "
"benötigt:"
msgstr[1] ""
"Die folgenden Pakete wurden automatisch installiert und werden nicht mehr "
"benötigt:"

#: cmdline/apt-get.cc:1864
#, c-format
msgid "%lu package was automatically installed and is no longer required.\n"
msgid_plural ""
"%lu packages were automatically installed and are no longer required.\n"
msgstr[0] ""
"%lu Paket wurde automatisch installiert und wird nicht mehr benötigt.\n"
msgstr[1] ""
"%lu Pakete wurden automatisch installiert und werden nicht mehr benötigt.\n"

#: cmdline/apt-get.cc:1866
msgid "Use 'apt-get autoremove' to remove it."
msgid_plural "Use 'apt-get autoremove' to remove them."
msgstr[0] "Verwenden Sie »apt-get autoremove«, um es zu entfernen."
msgstr[1] "Verwenden Sie »apt-get autoremove«, um sie zu entfernen."

#: cmdline/apt-get.cc:1885
msgid "Internal error, AllUpgrade broke stuff"
msgstr "Interner Fehler, AllUpgrade hat etwas beschädigt."

#: cmdline/apt-get.cc:1984
msgid "You might want to run 'apt-get -f install' to correct these:"
msgstr "Probieren Sie »apt-get -f install«, um dies zu korrigieren:"

#: cmdline/apt-get.cc:1988
msgid ""
"Unmet dependencies. Try 'apt-get -f install' with no packages (or specify a "
"solution)."
msgstr ""
"Unerfüllte Abhängigkeiten. Versuchen Sie »apt-get -f install« ohne Angabe "
"eines Pakets (oder geben Sie eine Lösung an)."

#: cmdline/apt-get.cc:2002
msgid ""
"Some packages could not be installed. This may mean that you have\n"
"requested an impossible situation or if you are using the unstable\n"
"distribution that some required packages have not yet been created\n"
"or been moved out of Incoming."
msgstr ""
"Einige Pakete konnten nicht installiert werden. Das kann bedeuten, dass\n"
"Sie eine unmögliche Situation angefordert haben oder, wenn Sie die\n"
"Unstable-Distribution verwenden, dass einige erforderliche Pakete noch\n"
"nicht erstellt wurden oder Incoming noch nicht verlassen haben."

#: cmdline/apt-get.cc:2023
msgid "Broken packages"
msgstr "Beschädigte Pakete"

#: cmdline/apt-get.cc:2049
msgid "The following extra packages will be installed:"
msgstr "Die folgenden zusätzlichen Pakete werden installiert:"

#: cmdline/apt-get.cc:2139
msgid "Suggested packages:"
msgstr "Vorgeschlagene Pakete:"

#: cmdline/apt-get.cc:2140
msgid "Recommended packages:"
msgstr "Empfohlene Pakete:"

#: cmdline/apt-get.cc:2182
#, c-format
msgid "Couldn't find package %s"
msgstr "Paket %s konnte nicht gefunden werden"

#: cmdline/apt-get.cc:2189 cmdline/apt-mark.cc:70
#, c-format
msgid "%s set to automatically installed.\n"
msgstr "%s wurde als automatisch installiert festgelegt.\n"

#: cmdline/apt-get.cc:2197 cmdline/apt-mark.cc:114
msgid ""
"This command is deprecated. Please use 'apt-mark auto' and 'apt-mark manual' "
"instead."
msgstr ""
"Dieser Befehl ist überholt. Bitte verwenden Sie stattdessen »apt-mark auto« "
"und »apt-mark manual«."

#: cmdline/apt-get.cc:2213
msgid "Calculating upgrade... "
msgstr "Paketaktualisierung (Upgrade) wird berechnet... "

#: cmdline/apt-get.cc:2216 methods/ftp.cc:712 methods/connect.cc:116
msgid "Failed"
msgstr "Fehlgeschlagen"

#: cmdline/apt-get.cc:2221
msgid "Done"
msgstr "Fertig"

#: cmdline/apt-get.cc:2288 cmdline/apt-get.cc:2296
msgid "Internal error, problem resolver broke stuff"
msgstr "Interner Fehler, der Problemlöser hat etwas beschädigt."

#: cmdline/apt-get.cc:2324 cmdline/apt-get.cc:2361
msgid "Unable to lock the download directory"
msgstr "Das Downloadverzeichnis konnte nicht gesperrt werden."

#: cmdline/apt-get.cc:2418
#, c-format
msgid "Can't find a source to download version '%s' of '%s'"
msgstr ""
"Es konnte keine Quelle gefunden werden, um Version »%s« von »%s« "
"herunterzuladen."

#: cmdline/apt-get.cc:2423
#, c-format
msgid "Downloading %s %s"
msgstr "Herunterladen von %s %s"

#: cmdline/apt-get.cc:2483
msgid "Must specify at least one package to fetch source for"
msgstr ""
"Es muss mindestens ein Paket angegeben werden, dessen Quellen geholt werden "
"sollen."

#: cmdline/apt-get.cc:2523 cmdline/apt-get.cc:2835
#, c-format
msgid "Unable to find a source package for %s"
msgstr "Quellpaket für %s kann nicht gefunden werden."

#: cmdline/apt-get.cc:2540
#, c-format
msgid ""
"NOTICE: '%s' packaging is maintained in the '%s' version control system at:\n"
"%s\n"
msgstr ""
"HINWEIS: »%s«-Paketierung wird betreut im »%s«-Versionsverwaltungssystem "
"auf:\n"
"%s\n"

#: cmdline/apt-get.cc:2545
#, c-format
msgid ""
"Please use:\n"
"bzr branch %s\n"
"to retrieve the latest (possibly unreleased) updates to the package.\n"
msgstr ""
"Bitte verwenden Sie:\n"
"bzr branch %s\n"
"um die neuesten (möglicherweise noch unveröffentlichten) Aktualisierungen\n"
"für das Paket abzurufen.\n"

#: cmdline/apt-get.cc:2598
#, c-format
msgid "Skipping already downloaded file '%s'\n"
msgstr "Bereits heruntergeladene Datei »%s« wird übersprungen.\n"

#: cmdline/apt-get.cc:2635
#, c-format
msgid "You don't have enough free space in %s"
msgstr "Sie haben nicht genügend freien Speicherplatz in %s."

#. TRANSLATOR: The required space between number and unit is already included
#. in the replacement strings, so %sB will be correctly translate in e.g. 1,5 MB
#: cmdline/apt-get.cc:2644
#, c-format
msgid "Need to get %sB/%sB of source archives.\n"
msgstr "Es müssen noch %sB von %sB an Quellarchiven heruntergeladen werden.\n"

#. TRANSLATOR: The required space between number and unit is already included
#. in the replacement string, so %sB will be correctly translate in e.g. 1,5 MB
#: cmdline/apt-get.cc:2649
#, c-format
msgid "Need to get %sB of source archives.\n"
msgstr "Es müssen %sB an Quellarchiven heruntergeladen werden.\n"

#: cmdline/apt-get.cc:2655
#, c-format
msgid "Fetch source %s\n"
msgstr "Quelle %s wird heruntergeladen.\n"

#: cmdline/apt-get.cc:2693
msgid "Failed to fetch some archives."
msgstr "Einige Archive konnten nicht heruntergeladen werden."

#: cmdline/apt-get.cc:2724
#, c-format
msgid "Skipping unpack of already unpacked source in %s\n"
msgstr "Das Entpacken der bereits entpackten Quelle in %s wird übersprungen.\n"

#: cmdline/apt-get.cc:2736
#, c-format
msgid "Unpack command '%s' failed.\n"
msgstr "Entpackbefehl »%s« fehlgeschlagen.\n"

#: cmdline/apt-get.cc:2737
#, c-format
msgid "Check if the 'dpkg-dev' package is installed.\n"
msgstr "Überprüfen Sie, ob das Paket »dpkg-dev« installiert ist.\n"

#: cmdline/apt-get.cc:2759
#, c-format
msgid "Build command '%s' failed.\n"
msgstr "Build-Befehl »%s« fehlgeschlagen.\n"

#: cmdline/apt-get.cc:2779
msgid "Child process failed"
msgstr "Kindprozess fehlgeschlagen"

#: cmdline/apt-get.cc:2798
msgid "Must specify at least one package to check builddeps for"
msgstr ""
"Es muss mindestens ein Paket angegeben werden, dessen Bauabhängigkeiten "
"überprüft werden sollen."

#: cmdline/apt-get.cc:2823
#, c-format
msgid ""
"No architecture information available for %s. See apt.conf(5) APT::"
"Architectures for setup"
msgstr ""
"Keine Architekturinformation für %s verfügbar. Weiteres zur Einrichtung "
"finden Sie unter apt.conf(5) APT::Architectures."

#: cmdline/apt-get.cc:2847 cmdline/apt-get.cc:2850
#, c-format
msgid "Unable to get build-dependency information for %s"
msgstr ""
"Informationen zu Bauabhängigkeiten für %s konnten nicht gefunden werden."

#: cmdline/apt-get.cc:2870
#, c-format
msgid "%s has no build depends.\n"
msgstr "%s hat keine Bauabhängigkeiten.\n"

#: cmdline/apt-get.cc:3040
#, c-format
msgid ""
"%s dependency for %s can't be satisfied because %s is not allowed on '%s' "
"packages"
msgstr ""
"»%s«-Abhängigkeit für %s kann nicht erfüllt werden, da %s bei »%s«-Paketen "
"nicht erlaubt ist."

#: cmdline/apt-get.cc:3058
#, c-format
msgid ""
"%s dependency for %s cannot be satisfied because the package %s cannot be "
"found"
msgstr ""
"»%s«-Abhängigkeit für %s kann nicht erfüllt werden, da Paket %s nicht "
"gefunden werden kann."

#: cmdline/apt-get.cc:3081
#, c-format
msgid "Failed to satisfy %s dependency for %s: Installed package %s is too new"
msgstr ""
"»%s«-Abhängigkeit für %s kann nicht erfüllt werden: Installiertes Paket %s "
"ist zu neu."

#: cmdline/apt-get.cc:3120
#, c-format
msgid ""
"%s dependency for %s cannot be satisfied because candidate version of "
"package %s can't satisfy version requirements"
msgstr ""
"»%s«-Abhängigkeit für %s kann nicht erfüllt werden, da die Version des "
"Installationskandidaten für das Paket %s die Versionsanforderungen nicht "
"erfüllen kann."

#: cmdline/apt-get.cc:3126
#, c-format
msgid ""
"%s dependency for %s cannot be satisfied because package %s has no candidate "
"version"
msgstr ""
"»%s«-Abhängigkeit für %s kann nicht erfüllt werden, da für Paket %s kein "
"Installationskandidat existiert."

#: cmdline/apt-get.cc:3149
#, c-format
msgid "Failed to satisfy %s dependency for %s: %s"
msgstr "»%s«-Abhängigkeit für %s konnte nicht erfüllt werden: %s"

#: cmdline/apt-get.cc:3164
#, c-format
msgid "Build-dependencies for %s could not be satisfied."
msgstr "Bauabhängigkeiten für %s konnten nicht erfüllt werden."

#: cmdline/apt-get.cc:3169
msgid "Failed to process build dependencies"
msgstr "Verarbeitung der Bauabhängigkeiten fehlgeschlagen"

#: cmdline/apt-get.cc:3262 cmdline/apt-get.cc:3274
#, c-format
msgid "Changelog for %s (%s)"
msgstr "Änderungsprotokoll (Changelog) für %s (%s)"

<<<<<<< HEAD
#: cmdline/apt-get.cc:3369
msgid "Supported modules:"
msgstr "Unterstützte Module:"

#: cmdline/apt-get.cc:3410
=======
#: cmdline/apt-get.cc:3397
msgid "Supported modules:"
msgstr "Unterstützte Module:"

#: cmdline/apt-get.cc:3438
>>>>>>> c08cf1dc
msgid ""
"Usage: apt-get [options] command\n"
"       apt-get [options] install|remove pkg1 [pkg2 ...]\n"
"       apt-get [options] source pkg1 [pkg2 ...]\n"
"\n"
"apt-get is a simple command line interface for downloading and\n"
"installing packages. The most frequently used commands are update\n"
"and install.\n"
"\n"
"Commands:\n"
"   update - Retrieve new lists of packages\n"
"   upgrade - Perform an upgrade\n"
"   install - Install new packages (pkg is libc6 not libc6.deb)\n"
"   remove - Remove packages\n"
"   autoremove - Remove automatically all unused packages\n"
"   purge - Remove packages and config files\n"
"   source - Download source archives\n"
"   build-dep - Configure build-dependencies for source packages\n"
"   dist-upgrade - Distribution upgrade, see apt-get(8)\n"
"   dselect-upgrade - Follow dselect selections\n"
"   clean - Erase downloaded archive files\n"
"   autoclean - Erase old downloaded archive files\n"
"   check - Verify that there are no broken dependencies\n"
"   changelog - Download and display the changelog for the given package\n"
"   download - Download the binary package into the current directory\n"
"\n"
"Options:\n"
"  -h  This help text.\n"
"  -q  Loggable output - no progress indicator\n"
"  -qq No output except for errors\n"
"  -d  Download only - do NOT install or unpack archives\n"
"  -s  No-act. Perform ordering simulation\n"
"  -y  Assume Yes to all queries and do not prompt\n"
"  -f  Attempt to correct a system with broken dependencies in place\n"
"  -m  Attempt to continue if archives are unlocatable\n"
"  -u  Show a list of upgraded packages as well\n"
"  -b  Build the source package after fetching it\n"
"  -V  Show verbose version numbers\n"
"  -c=? Read this configuration file\n"
"  -o=? Set an arbitrary configuration option, eg -o dir::cache=/tmp\n"
"See the apt-get(8), sources.list(5) and apt.conf(5) manual\n"
"pages for more information and options.\n"
"                       This APT has Super Cow Powers.\n"
msgstr ""
"Aufruf: apt-get [Optionen] befehl\n"
"        apt-get [Optionen] install|remove paket1 [paket2 ...]\n"
"        apt-get [Optionen] source paket1 [paket2 ...]\n"
"\n"
"apt-get ist ein einfaches Befehlszeilenwerkzeug zum Herunterladen\n"
"und Installieren von Paketen. Die am häufigsten benutzten Befehle\n"
"sind update und install.\n"
"\n"
"Befehle:\n"
"  update          – neue Paketinformationen holen\n"
"  upgrade         – Upgrade (Paketaktualisierung) durchführen\n"
"  install         – neue Pakete installieren (paket ist libc6, nicht libc6."
"deb)\n"
"  remove          – Pakete entfernen\n"
"  autoremove      – alle nicht mehr verwendeten Pakete automatisch "
"entfernen\n"
"  purge           – Pakete vollständig entfernen (inkl. "
"Konfigurationsdateien)\n"
"  source          – Quellarchive herunterladen\n"
"  build-dep       – Bauabhängigkeiten für Quellpakete konfigurieren\n"
"  dist-upgrade    – Upgrade (Paketaktualisierung) für die komplette\n"
"                    Distribution durchführen, siehe apt-get(8)\n"
"  dselect-upgrade – der Auswahl von »dselect« folgen\n"
"  clean           – heruntergeladene Archive löschen\n"
"  autoclean       – veraltete heruntergeladene Archive löschen\n"
"  check           – überprüfen, ob es unerfüllte Abhängigkeiten gibt\n"
"  changelog       – Änderungsprotokoll für das angegebene Paket "
"herunterladen\n"
"                    und anzeigen\n"
"  download        – das Binärpaket in das aktuelle Verzeichnis "
"herunterladen\n"
"\n"
"Optionen:\n"
"  -h   dieser Hilfetext\n"
"  -q   protokollierbare Ausgabe – keine Fortschrittsanzeige\n"
"  -qq  keine Ausgabe, außer bei Fehlern\n"
"  -d   nur herunterladen – Archive NICHT installieren oder entpacken\n"
"  -s   nichts tun, nur eine Simulation der Aktionen durchführen\n"
"  -y   für alle Antworten »Ja« annehmen und nicht nachfragen\n"
"  -f   versuchen, ein System mit defekten Abhängigkeiten zu korrigieren\n"
"  -m   versuchen fortzufahren, wenn Archive nicht auffindbar sind\n"
"  -u   ebenfalls eine Liste der aktualisierten Pakete ausgeben\n"
"  -b   ein Quellpaket nach dem Herunterladen bauen\n"
"  -V   ausführliche Versionsnummern ausgeben\n"
"  -c=? Diese Konfigurationsdatei benutzen\n"
"  -o=? Beliebige Konfigurationsoption setzen, z.B. -o dir::cache=/tmp\n"
"Siehe auch die Handbuchseiten apt-get(8), sources.list(5) und apt.conf(5)\n"
"bezüglich weitergehender Informationen und Optionen.\n"
"                                    Dieses APT hat Super-Kuh-Kräfte.\n"

<<<<<<< HEAD
#: cmdline/apt-get.cc:3575
=======
#: cmdline/apt-get.cc:3603
>>>>>>> c08cf1dc
msgid ""
"NOTE: This is only a simulation!\n"
"      apt-get needs root privileges for real execution.\n"
"      Keep also in mind that locking is deactivated,\n"
"      so don't depend on the relevance to the real current situation!"
msgstr ""
"HINWEIS: Dies ist nur eine Simulation!\n"
"         apt-get benötigt root-Privilegien für die reale Ausführung.\n"
"         Behalten Sie ebenfalls in Hinterkopf, dass die Sperren deaktiviert\n"
"         sind, verlassen Sie sich also bezüglich des reellen aktuellen\n"
"         Status der Sperre nicht darauf!"

#: cmdline/acqprogress.cc:60
msgid "Hit "
msgstr "OK   "

#: cmdline/acqprogress.cc:84
msgid "Get:"
msgstr "Holen: "

#: cmdline/acqprogress.cc:115
msgid "Ign "
msgstr "Ign "

#: cmdline/acqprogress.cc:119
msgid "Err "
msgstr "Fehl "

#: cmdline/acqprogress.cc:140
#, c-format
msgid "Fetched %sB in %s (%sB/s)\n"
msgstr "Es wurden %sB in %s geholt (%sB/s).\n"

#: cmdline/acqprogress.cc:230
#, c-format
msgid " [Working]"
msgstr " [Wird verarbeitet]"

#: cmdline/acqprogress.cc:286
#, c-format
msgid ""
"Media change: please insert the disc labeled\n"
" '%s'\n"
"in the drive '%s' and press enter\n"
msgstr ""
"Medienwechsel: Bitte legen Sie das Medium mit dem Namen\n"
" »%s«\n"
"in Laufwerk »%s« ein und drücken Sie die Eingabetaste (Enter).\n"

#: cmdline/apt-mark.cc:55
#, c-format
msgid "%s can not be marked as it is not installed.\n"
msgstr ""
"Markierung für %s kann nicht gesetzt werden, da es nicht installiert ist.\n"

#: cmdline/apt-mark.cc:61
#, c-format
msgid "%s was already set to manually installed.\n"
msgstr "%s wurde bereits auf manuell installiert gesetzt.\n"

#: cmdline/apt-mark.cc:63
#, c-format
msgid "%s was already set to automatically installed.\n"
msgstr "%s wurde bereits auf automatisch installiert gesetzt.\n"

#: cmdline/apt-mark.cc:228
#, c-format
msgid "%s was already set on hold.\n"
msgstr "%s wurde bereits auf Halten gesetzt.\n"

#: cmdline/apt-mark.cc:230
#, c-format
msgid "%s was already not hold.\n"
msgstr "Die Halten-Markierung für %s wurde bereits entfernt.\n"

#: cmdline/apt-mark.cc:245 cmdline/apt-mark.cc:326
<<<<<<< HEAD
#: apt-pkg/contrib/fileutl.cc:829 apt-pkg/contrib/gpgv.cc:223
#: apt-pkg/deb/dpkgpm.cc:1001
=======
#: apt-pkg/contrib/fileutl.cc:832 apt-pkg/contrib/gpgv.cc:223
#: apt-pkg/deb/dpkgpm.cc:1032
>>>>>>> c08cf1dc
#, c-format
msgid "Waited for %s but it wasn't there"
msgstr "Es wurde auf %s gewartet, war jedoch nicht vorhanden"

#: cmdline/apt-mark.cc:260 cmdline/apt-mark.cc:309
#, c-format
msgid "%s set on hold.\n"
msgstr "%s auf Halten gesetzt.\n"

#: cmdline/apt-mark.cc:262 cmdline/apt-mark.cc:314
#, c-format
msgid "Canceled hold on %s.\n"
msgstr "Halten-Markierung für %s entfernt.\n"

#: cmdline/apt-mark.cc:332
msgid "Executing dpkg failed. Are you root?"
msgstr "Ausführen von dpkg fehlgeschlagen. Sind Sie root?"

#: cmdline/apt-mark.cc:379
msgid ""
"Usage: apt-mark [options] {auto|manual} pkg1 [pkg2 ...]\n"
"\n"
"apt-mark is a simple command line interface for marking packages\n"
"as manually or automatically installed. It can also list marks.\n"
"\n"
"Commands:\n"
"   auto - Mark the given packages as automatically installed\n"
"   manual - Mark the given packages as manually installed\n"
"\n"
"Options:\n"
"  -h  This help text.\n"
"  -q  Loggable output - no progress indicator\n"
"  -qq No output except for errors\n"
"  -s  No-act. Just prints what would be done.\n"
"  -f  read/write auto/manual marking in the given file\n"
"  -c=? Read this configuration file\n"
"  -o=? Set an arbitrary configuration option, eg -o dir::cache=/tmp\n"
"See the apt-mark(8) and apt.conf(5) manual pages for more information."
msgstr ""
"Aufruf: apt-mark [Optionen] {auto|manual} paket1 [paket2 ...]\n"
"\n"
"apt-mark ist ein einfaches Befehlszeilenprogramm, um Pakete als manuell\n"
"oder automatisch installiert zu markieren. Diese Markierungen können auch\n"
"aufgelistet werden.\n"
"\n"
"Befehle:\n"
"   auto   – das angegebene Paket als »Automatisch installiert« markieren\n"
"   manual – das angegebene Paket als »Manuell installiert« markieren\n"
"\n"
"Optionen:\n"
"  -h   dieser Hilfetext\n"
"  -q   protokollierbare Ausgabe – keine Fortschrittsanzeige\n"
"  -qq  keine Ausgabe, außer bei Fehlern\n"
"  -s   nichts tun, nur eine Simulation der Aktionen durchführen\n"
"  -f   Autom./Manuell-Markierung in der angegebenen Datei lesen/schreiben\n"
"  -c=? Diese Konfigurationsdatei benutzen\n"
"  -o=? Beliebige Konfigurationsoption setzen, z.B. -o dir::cache=/tmp\n"
"Siehe auch die Handbuchseiten apt-mark(8) und apt.conf(5) bezüglich\n"
"weitergehender Informationen und Optionen."

#: methods/cdrom.cc:203
#, c-format
msgid "Unable to read the cdrom database %s"
msgstr "CD-ROM-Datenbank %s kann nicht gelesen werden."

#: methods/cdrom.cc:212
msgid ""
"Please use apt-cdrom to make this CD-ROM recognized by APT. apt-get update "
"cannot be used to add new CD-ROMs"
msgstr ""
"Bitte verwenden Sie apt-cdrom, um APT diese CD-ROM bekannt zu machen. apt-"
"get update kann nicht dazu verwendet werden, neue CD-ROMs hinzuzufügen."

#: methods/cdrom.cc:222
msgid "Wrong CD-ROM"
msgstr "Falsche CD-ROM"

#: methods/cdrom.cc:249
#, c-format
msgid "Unable to unmount the CD-ROM in %s, it may still be in use."
msgstr ""
"Einbindung von CD-ROM in %s kann nicht gelöst werden, möglicherweise wird "
"sie noch verwendet."

#: methods/cdrom.cc:254
msgid "Disk not found."
msgstr "Medium nicht gefunden"

#: methods/cdrom.cc:262 methods/file.cc:82 methods/rsh.cc:275
msgid "File not found"
msgstr "Datei nicht gefunden"

# looks like someone hardcoded English grammar
#: methods/copy.cc:46 methods/gzip.cc:105 methods/gzip.cc:114
#: methods/rred.cc:512 methods/rred.cc:521
msgid "Failed to stat"
msgstr "Abfrage mit »stat« fehlgeschlagen"

#: methods/copy.cc:83 methods/gzip.cc:111 methods/rred.cc:518
msgid "Failed to set modification time"
msgstr "Änderungszeitpunkt kann nicht gesetzt werden."

#: methods/file.cc:47
msgid "Invalid URI, local URIS must not start with //"
msgstr "Ungültige URI, lokale URIs dürfen nicht mit // beginnen."

#. Login must be before getpeername otherwise dante won't work.
#: methods/ftp.cc:173
msgid "Logging in"
msgstr "Anmeldung läuft"

#: methods/ftp.cc:179
msgid "Unable to determine the peer name"
msgstr "Name des Kommunikationspartners kann nicht bestimmt werden."

#: methods/ftp.cc:184
msgid "Unable to determine the local name"
msgstr "Lokaler Name kann nicht bestimmt werden."

#: methods/ftp.cc:215 methods/ftp.cc:243
#, c-format
msgid "The server refused the connection and said: %s"
msgstr "Verbindung durch Server abgelehnt; Server meldet: %s"

#: methods/ftp.cc:221
#, c-format
msgid "USER failed, server said: %s"
msgstr "Befehl USER fehlgeschlagen, Server meldet: %s"

#: methods/ftp.cc:228
#, c-format
msgid "PASS failed, server said: %s"
msgstr "Befehl PASS fehlgeschlagen, Server meldet: %s"

#: methods/ftp.cc:248
msgid ""
"A proxy server was specified but no login script, Acquire::ftp::ProxyLogin "
"is empty."
msgstr ""
"Es war ein Proxy-Server angegeben, aber kein Login-Skript, Acquire::ftp::"
"ProxyLogin ist leer."

#: methods/ftp.cc:276
#, c-format
msgid "Login script command '%s' failed, server said: %s"
msgstr "Befehl »%s« des Login-Skriptes fehlgeschlagen, Server meldet: %s"

#: methods/ftp.cc:302
#, c-format
msgid "TYPE failed, server said: %s"
msgstr "Befehl TYPE fehlgeschlagen: %s"

#: methods/ftp.cc:340 methods/ftp.cc:452 methods/rsh.cc:192 methods/rsh.cc:237
msgid "Connection timeout"
msgstr "Zeitüberschreitung der Verbindung"

#: methods/ftp.cc:346
msgid "Server closed the connection"
msgstr "Verbindung durch Server geschlossen"

<<<<<<< HEAD
#: methods/ftp.cc:349 methods/rsh.cc:199 apt-pkg/contrib/fileutl.cc:1283
#: apt-pkg/contrib/fileutl.cc:1292 apt-pkg/contrib/fileutl.cc:1295
=======
#: methods/ftp.cc:349 methods/rsh.cc:199 apt-pkg/contrib/fileutl.cc:1264
#: apt-pkg/contrib/fileutl.cc:1273 apt-pkg/contrib/fileutl.cc:1276
>>>>>>> c08cf1dc
msgid "Read error"
msgstr "Lesefehler"

#: methods/ftp.cc:356 methods/rsh.cc:206
msgid "A response overflowed the buffer."
msgstr "Durch eine Antwort wurde der Puffer zum Überlaufen gebracht."

#: methods/ftp.cc:373 methods/ftp.cc:385
msgid "Protocol corruption"
msgstr "Protokoll beschädigt"

<<<<<<< HEAD
#: methods/ftp.cc:457 methods/rred.cc:238 methods/rsh.cc:241
#: apt-pkg/contrib/fileutl.cc:1379 apt-pkg/contrib/fileutl.cc:1388
#: apt-pkg/contrib/fileutl.cc:1391 apt-pkg/contrib/fileutl.cc:1416
=======
#: methods/ftp.cc:458 methods/rred.cc:238 methods/rsh.cc:243
#: apt-pkg/contrib/fileutl.cc:1360 apt-pkg/contrib/fileutl.cc:1369
#: apt-pkg/contrib/fileutl.cc:1372 apt-pkg/contrib/fileutl.cc:1397
>>>>>>> c08cf1dc
msgid "Write error"
msgstr "Schreibfehler"

#: methods/ftp.cc:697 methods/ftp.cc:703 methods/ftp.cc:738
msgid "Could not create a socket"
msgstr "Socket konnte nicht erzeugt werden."

#: methods/ftp.cc:708
msgid "Could not connect data socket, connection timed out"
msgstr "Daten-Socket konnte wegen Zeitüberschreitung nicht verbunden werden."

#: methods/ftp.cc:714
msgid "Could not connect passive socket."
msgstr "Passiver Socket konnte nicht verbunden werden."

#: methods/ftp.cc:731
msgid "getaddrinfo was unable to get a listening socket"
msgstr ""
"Von der Funktion getaddrinfo wurde kein auf Verbindungen wartender Socket "
"gefunden."

#: methods/ftp.cc:745
msgid "Could not bind a socket"
msgstr "Verbindung des Sockets nicht möglich"

#: methods/ftp.cc:749
msgid "Could not listen on the socket"
msgstr "Warten auf Verbindungen auf dem Socket nicht möglich"

#: methods/ftp.cc:756
msgid "Could not determine the socket's name"
msgstr "Name des Sockets konnte nicht bestimmt werden."

#: methods/ftp.cc:788
msgid "Unable to send PORT command"
msgstr "PORT-Befehl konnte nicht gesendet werden."

#: methods/ftp.cc:798
#, c-format
msgid "Unknown address family %u (AF_*)"
msgstr "Unbekannte Adressfamilie %u (AF_*)"

#: methods/ftp.cc:807
#, c-format
msgid "EPRT failed, server said: %s"
msgstr "Befehl EPRT fehlgeschlagen: %s"

#: methods/ftp.cc:827
msgid "Data socket connect timed out"
msgstr "Zeitüberschreitung bei Datenverbindungsaufbau"

#: methods/ftp.cc:834
msgid "Unable to accept connection"
msgstr "Verbindung konnte nicht angenommen werden."

#: methods/ftp.cc:873 methods/http.cc:1038 methods/rsh.cc:313
msgid "Problem hashing file"
msgstr "Problem bei Bestimmung des Hashwertes einer Datei"

#: methods/ftp.cc:886
#, c-format
msgid "Unable to fetch file, server said '%s'"
msgstr "Datei konnte nicht heruntergeladen werden; Server meldet: »%s«"

#: methods/ftp.cc:901 methods/rsh.cc:332
msgid "Data socket timed out"
msgstr "Zeitüberschreitung bei Datenverbindung"

#: methods/ftp.cc:931
#, c-format
msgid "Data transfer failed, server said '%s'"
msgstr "Datenübertragung fehlgeschlagen; Server meldet: »%s«"

#. Get the files information
#: methods/ftp.cc:1008
msgid "Query"
msgstr "Abfrage"

#: methods/ftp.cc:1120
msgid "Unable to invoke "
msgstr "Aufruf nicht möglich: "

#: methods/connect.cc:76
#, c-format
msgid "Connecting to %s (%s)"
msgstr "Verbindung mit %s (%s)"

#: methods/connect.cc:87
#, c-format
msgid "[IP: %s %s]"
msgstr "[IP: %s %s]"

#: methods/connect.cc:94
#, c-format
msgid "Could not create a socket for %s (f=%u t=%u p=%u)"
msgstr "Socket für %s konnte nicht erzeugt werden (f=%u t=%u p=%u)."

#: methods/connect.cc:100
#, c-format
msgid "Cannot initiate the connection to %s:%s (%s)."
msgstr "Verbindung mit %s:%s kann nicht aufgebaut werden (%s)."

#: methods/connect.cc:108
#, c-format
msgid "Could not connect to %s:%s (%s), connection timed out"
msgstr ""
"Verbindung mit %s:%s konnte nicht aufgebaut werden (%s), eine "
"Zeitüberschreitung trat auf."

#: methods/connect.cc:126
#, c-format
msgid "Could not connect to %s:%s (%s)."
msgstr "Verbindung mit %s:%s nicht möglich (%s)"

#. We say this mainly because the pause here is for the
#. ssh connection that is still going
#: methods/connect.cc:154 methods/rsh.cc:435
#, c-format
msgid "Connecting to %s"
msgstr "Verbindung mit %s"

#: methods/connect.cc:180 methods/connect.cc:199
#, c-format
msgid "Could not resolve '%s'"
msgstr "»%s« konnte nicht aufgelöst werden."

#: methods/connect.cc:205
#, c-format
msgid "Temporary failure resolving '%s'"
msgstr "Temporärer Fehlschlag beim Auflösen von »%s«"

#: methods/connect.cc:209
#, fuzzy, c-format
msgid "System error resolving '%s:%s'"
msgstr "Beim Auflösen von »%s:%s« ist etwas Schlimmes passiert (%i - %s)."

#: methods/connect.cc:211
#, c-format
msgid "Something wicked happened resolving '%s:%s' (%i - %s)"
msgstr "Beim Auflösen von »%s:%s« ist etwas Schlimmes passiert (%i - %s)."

#: methods/connect.cc:258
#, c-format
msgid "Unable to connect to %s:%s:"
msgstr "Verbindung mit %s:%s nicht möglich:"

#: methods/gpgv.cc:167
msgid ""
"Internal error: Good signature, but could not determine key fingerprint?!"
msgstr ""
"Interner Fehler: Gültige Signatur, Fingerabdruck des Schlüssels konnte "
"jedoch nicht ermittelt werden?!"

#: methods/gpgv.cc:171
msgid "At least one invalid signature was encountered."
msgstr "Mindestens eine ungültige Signatur wurde entdeckt."

#: methods/gpgv.cc:173
msgid "Could not execute 'gpgv' to verify signature (is gpgv installed?)"
msgstr ""
"»gpgv« konnte zur Überprüfung der Signatur nicht ausgeführt werden (ist gpgv "
"installiert?)"

#. TRANSLATORS: %s is a single techy word like 'NODATA'
#: methods/gpgv.cc:179
#, c-format
msgid ""
"Clearsigned file isn't valid, got '%s' (does the network require "
"authentication?)"
msgstr ""

#: methods/gpgv.cc:183
msgid "Unknown error executing gpgv"
msgstr "Unbekannter Fehler beim Ausführen von gpgv"

#: methods/gpgv.cc:216 methods/gpgv.cc:223
msgid "The following signatures were invalid:\n"
msgstr "Die folgenden Signaturen waren ungültig:\n"

#: methods/gpgv.cc:230
msgid ""
"The following signatures couldn't be verified because the public key is not "
"available:\n"
msgstr ""
"Die folgenden Signaturen konnten nicht überprüft werden, weil ihr "
"öffentlicher\n"
"Schlüssel nicht verfügbar ist:\n"

#: methods/gzip.cc:65
msgid "Empty files can't be valid archives"
msgstr "Leere Dateien können kein gültiges Archiv sein."

#: methods/http.cc:394
msgid "Waiting for headers"
msgstr "Warten auf Kopfzeilen"

#: methods/http.cc:544
msgid "Bad header line"
msgstr "Ungültige Kopfzeile"

#: methods/http.cc:569 methods/http.cc:576
msgid "The HTTP server sent an invalid reply header"
msgstr "Vom HTTP-Server wurde eine ungültige Antwort-Kopfzeile gesandt."

#: methods/http.cc:606
msgid "The HTTP server sent an invalid Content-Length header"
msgstr ""
"Vom HTTP-Server wurde eine ungültige »Content-Length«-Kopfzeile gesandt."

#: methods/http.cc:621
msgid "The HTTP server sent an invalid Content-Range header"
msgstr ""
"Vom HTTP-Server wurde eine ungültige »Content-Range«-Kopfzeile gesandt."

#: methods/http.cc:623
msgid "This HTTP server has broken range support"
msgstr ""
"Teilweise Dateiübertragung wird vom HTTP-Server nur fehlerhaft unterstützt."

#: methods/http.cc:647
msgid "Unknown date format"
msgstr "Unbekanntes Datumsformat"

#: methods/http.cc:826
msgid "Select failed"
msgstr "Auswahl fehlgeschlagen"

#: methods/http.cc:831
msgid "Connection timed out"
msgstr "Zeitüberschreitung bei Verbindung"

#: methods/http.cc:854
msgid "Error writing to output file"
msgstr "Fehler beim Schreiben der Ausgabedatei"

#: methods/http.cc:885
msgid "Error writing to file"
msgstr "Fehler beim Schreiben in Datei"

#: methods/http.cc:913
msgid "Error writing to the file"
msgstr "Fehler beim Schreiben der Datei"

#: methods/http.cc:927
msgid "Error reading from server. Remote end closed connection"
msgstr ""
"Fehler beim Lesen vom Server: Verbindung wurde durch den Server auf der "
"anderen Seite geschlossen."

#: methods/http.cc:929
msgid "Error reading from server"
msgstr "Fehler beim Lesen vom Server"

#: methods/http.cc:1197
msgid "Bad header data"
msgstr "Fehlerhafte Kopfzeilendaten"

#: methods/http.cc:1214 methods/http.cc:1269
msgid "Connection failed"
msgstr "Verbindung fehlgeschlagen"

#: methods/http.cc:1361
msgid "Internal error"
msgstr "Interner Fehler"

#. Only warn if there are no sources.list.d.
#. Only warn if there is no sources.list file.
#: methods/mirror.cc:95 apt-inst/extract.cc:464
<<<<<<< HEAD
#: apt-pkg/contrib/cdromutl.cc:183 apt-pkg/contrib/fileutl.cc:401
#: apt-pkg/contrib/fileutl.cc:514 apt-pkg/sourcelist.cc:208
#: apt-pkg/sourcelist.cc:214 apt-pkg/acquire.cc:485 apt-pkg/init.cc:109
#: apt-pkg/init.cc:117 apt-pkg/clean.cc:36 apt-pkg/policy.cc:362
=======
#: apt-pkg/contrib/cdromutl.cc:184 apt-pkg/contrib/fileutl.cc:404
#: apt-pkg/contrib/fileutl.cc:517 apt-pkg/sourcelist.cc:208
#: apt-pkg/sourcelist.cc:214 apt-pkg/acquire.cc:485 apt-pkg/init.cc:108
#: apt-pkg/init.cc:116 apt-pkg/clean.cc:36 apt-pkg/policy.cc:362
>>>>>>> c08cf1dc
#, c-format
msgid "Unable to read %s"
msgstr "%s kann nicht gelesen werden."

#: methods/mirror.cc:101 methods/mirror.cc:130 apt-pkg/contrib/cdromutl.cc:180
#: apt-pkg/contrib/cdromutl.cc:214 apt-pkg/acquire.cc:491
#: apt-pkg/acquire.cc:516 apt-pkg/clean.cc:42 apt-pkg/clean.cc:60
#: apt-pkg/clean.cc:123
#, c-format
msgid "Unable to change to %s"
msgstr "Es konnte nicht nach %s gewechselt werden."

#. FIXME: fallback to a default mirror here instead
#. and provide a config option to define that default
#: methods/mirror.cc:280
#, c-format
msgid "No mirror file '%s' found "
msgstr "Keine Datei von Spiegelserver »%s« gefunden"

#. FIXME: fallback to a default mirror here instead
#. and provide a config option to define that default
#: methods/mirror.cc:287
#, c-format
msgid "Can not read mirror file '%s'"
msgstr "Datei »%s« von Spiegelserver kann nicht gelesen werden."

#: methods/mirror.cc:315
#, fuzzy, c-format
msgid "No entry found in mirror file '%s'"
msgstr "Datei »%s« von Spiegelserver kann nicht gelesen werden."

#: methods/mirror.cc:445
#, c-format
msgid "[Mirror: %s]"
msgstr "[Spiegelserver: %s]"

#: methods/rred.cc:491
#, c-format
msgid ""
"Could not patch %s with mmap and with file operation usage - the patch seems "
"to be corrupt."
msgstr ""
"Patch konnte nicht mit mmap und unter Verwendung von Dateioperationen auf %s "
"angewendet werden - der Patch scheint beschädigt zu sein."

#: methods/rred.cc:496
#, c-format
msgid ""
"Could not patch %s with mmap (but no mmap specific fail) - the patch seems "
"to be corrupt."
msgstr ""
"Patch konnte nicht mit mmap auf %s angewendet werden (es ist jedoch nichts "
"mmap-spezifisches fehlgeschlagen) - der Patch scheint beschädigt zu sein."

#: methods/rsh.cc:99 ftparchive/multicompress.cc:168
msgid "Failed to create IPC pipe to subprocess"
msgstr ""
"Interprozesskommunikation mit Unterprozess konnte nicht aufgebaut werden."

#: methods/rsh.cc:340
msgid "Connection closed prematurely"
msgstr "Verbindung vorzeitig beendet"

#: dselect/install:32
msgid "Bad default setting!"
msgstr "Fehlerhafte Voreinstellung!"

#: dselect/install:51 dselect/install:83 dselect/install:87 dselect/install:94
#: dselect/install:105 dselect/update:45
msgid "Press enter to continue."
msgstr "Zum Fortfahren die Eingabetaste (Enter) drücken."

#: dselect/install:91
msgid "Do you want to erase any previously downloaded .deb files?"
msgstr "Möchten Sie alle bisher heruntergeladenen .deb-Dateien löschen?"

#: dselect/install:101
msgid "Some errors occurred while unpacking. Packages that were installed"
msgstr "Einige Fehler traten während des Entpackens auf. Installierte Pakete"

#: dselect/install:102
msgid "will be configured. This may result in duplicate errors"
msgstr ""
"werden konfiguriert. Dies kann zu doppelten Fehlermeldungen oder Fehlern "
"durch"

#: dselect/install:103
msgid "or errors caused by missing dependencies. This is OK, only the errors"
msgstr "fehlende Abhängigkeiten führen. Das ist in Ordnung, nur die Fehler"

#: dselect/install:104
msgid ""
"above this message are important. Please fix them and run [I]nstall again"
msgstr ""
"oberhalb dieser Meldung sind wichtig. Bitte beseitigen Sie sie und "
"[I]nstallieren Sie erneut."

#: dselect/update:30
msgid "Merging available information"
msgstr "Verfügbare Informationen werden zusammengeführt."

#: cmdline/apt-extracttemplates.cc:102
#, c-format
msgid "%s not a valid DEB package."
msgstr "%s ist kein gültiges DEB-Paket."

#: cmdline/apt-extracttemplates.cc:236
msgid ""
"Usage: apt-extracttemplates file1 [file2 ...]\n"
"\n"
"apt-extracttemplates is a tool to extract config and template info\n"
"from debian packages\n"
"\n"
"Options:\n"
"  -h   This help text\n"
"  -t   Set the temp dir\n"
"  -c=? Read this configuration file\n"
"  -o=? Set an arbitrary configuration option, eg -o dir::cache=/tmp\n"
msgstr ""
"Aufruf: apt-extracttemplates datei1 [datei2 ...]\n"
"\n"
"apt-extracttemplates ist ein Werkzeug, um Informationen zu Konfiguration\n"
"und Vorlagen (Templates) aus Debian-Paketen zu extrahieren.\n"
"\n"
"Optionen:\n"
"  -h    Dieser Hilfetext\n"
"  -t    Das temporäre Verzeichnis setzen\n"
"  -c=?  Diese Konfigurationsdatei lesen\n"
"  -o=?  Eine beliebige Konfigurationsoption setzen, z.B. -o dir::cache=/tmp\n"

#: cmdline/apt-extracttemplates.cc:271 apt-pkg/pkgcachegen.cc:1388
#, c-format
msgid "Unable to write to %s"
msgstr "Schreiben nach %s nicht möglich"

#: cmdline/apt-extracttemplates.cc:313
msgid "Cannot get debconf version. Is debconf installed?"
msgstr ""
"Debconf-Version konnte nicht ermittelt werden. Ist debconf installiert?"

#: ftparchive/apt-ftparchive.cc:171 ftparchive/apt-ftparchive.cc:349
msgid "Package extension list is too long"
msgstr "Paketerweiterungsliste ist zu lang."

#: ftparchive/apt-ftparchive.cc:173 ftparchive/apt-ftparchive.cc:190
#: ftparchive/apt-ftparchive.cc:213 ftparchive/apt-ftparchive.cc:264
#: ftparchive/apt-ftparchive.cc:278 ftparchive/apt-ftparchive.cc:300
#, c-format
msgid "Error processing directory %s"
msgstr "Fehler beim Verarbeiten von Verzeichnis %s"

#: ftparchive/apt-ftparchive.cc:262
msgid "Source extension list is too long"
msgstr "Quellerweiterungsliste ist zu lang."

#: ftparchive/apt-ftparchive.cc:379
msgid "Error writing header to contents file"
msgstr "Fehler beim Schreiben der Kopfzeilen in die Inhaltsdatei"

#: ftparchive/apt-ftparchive.cc:409
#, c-format
msgid "Error processing contents %s"
msgstr "Fehler beim Verarbeiten der Inhalte %s"

#: ftparchive/apt-ftparchive.cc:597
msgid ""
"Usage: apt-ftparchive [options] command\n"
"Commands: packages binarypath [overridefile [pathprefix]]\n"
"          sources srcpath [overridefile [pathprefix]]\n"
"          contents path\n"
"          release path\n"
"          generate config [groups]\n"
"          clean config\n"
"\n"
"apt-ftparchive generates index files for Debian archives. It supports\n"
"many styles of generation from fully automated to functional replacements\n"
"for dpkg-scanpackages and dpkg-scansources\n"
"\n"
"apt-ftparchive generates Package files from a tree of .debs. The\n"
"Package file contains the contents of all the control fields from\n"
"each package as well as the MD5 hash and filesize. An override file\n"
"is supported to force the value of Priority and Section.\n"
"\n"
"Similarly apt-ftparchive generates Sources files from a tree of .dscs.\n"
"The --source-override option can be used to specify a src override file\n"
"\n"
"The 'packages' and 'sources' command should be run in the root of the\n"
"tree. BinaryPath should point to the base of the recursive search and \n"
"override file should contain the override flags. Pathprefix is\n"
"appended to the filename fields if present. Example usage from the \n"
"Debian archive:\n"
"   apt-ftparchive packages dists/potato/main/binary-i386/ > \\\n"
"               dists/potato/main/binary-i386/Packages\n"
"\n"
"Options:\n"
"  -h    This help text\n"
"  --md5 Control MD5 generation\n"
"  -s=?  Source override file\n"
"  -q    Quiet\n"
"  -d=?  Select the optional caching database\n"
"  --no-delink Enable delinking debug mode\n"
"  --contents  Control contents file generation\n"
"  -c=?  Read this configuration file\n"
"  -o=?  Set an arbitrary configuration option"
msgstr ""
"Aufruf:  apt-ftparchive [optionen] befehl\n"
"Befehle: packages Binärpfad [Override-Datei [Pfadpräfix]]\n"
"         sources Quellpfad [Override-Datei [Pfadpräfix]]\n"
"         contents Pfad\n"
"         release Pfad\n"
"         generate Konfigurationsdatei [Gruppen]\n"
"         clean Konfigurationsdatei\n"
"\n"
"apt-ftparchive erstellt Indexdateien für Debian-Archive. Es unterstützt "
"viele\n"
"verschiedene Arten der Erstellung, von vollautomatisch bis hin zu den\n"
"funktionalen Äquivalenten von dpkg-scanpackages und dpkg-scansources.\n"
"\n"
"apt-ftparchive erstellt Package-Dateien aus einem Baum von .debs. Die "
"Package-\n"
"Datei enthält den Inhalt aller Steuerfelder aus jedem Paket sowie einen "
"MD5-\n"
"Hashwert und die Dateigröße. Eine Override-Datei wird unterstützt, um Werte "
"für\n"
"Priorität und Bereich (Section) zu erzwingen.\n"
"\n"
"Auf ganz ähnliche Weise erstellt apt-ftparchive Sources-Dateien aus einem "
"Baum\n"
"von .dscs. Die Option --source-override kann benutzt werden, um eine "
"Override-\n"
"Datei für Quellen anzugeben.\n"
"\n"
"Die Befehle »packages« und »source« sollten von der Wurzel des Baums aus\n"
"aufgerufen werden. Binärpfad sollte auf die Basis der rekursiven Suche "
"zeigen\n"
"und Override-Datei sollte die Override-Flags enthalten. Pfadpräfix wird, so\n"
"vorhanden, jedem Dateinamen vorangestellt. Beispielaufruf im Debian-Archiv:\n"
"   apt-ftparchive packages dists/potato/main/binary-i386/ > \\\n"
"               dists/potato/main/binary-i386/Packages\n"
"\n"
"Optionen:\n"
"  -h           dieser Hilfe-Text\n"
"  --md5        MD5-Hashes erzeugen\n"
"  -s=?         Override-Datei für Quellen\n"
"  -q           ruhig\n"
"  -d=?         optionale Zwischenspeicher-Datenbank auswählen\n"
"  --no-delink  Debug-Modus für Delinking aktivieren\n"
"  --contents   Inhaltsdatei erzeugen\n"
"  -c=?         diese Konfigurationsdatei lesen\n"
"  -o=?         eine beliebige Konfigurationsoption setzen"

#: ftparchive/apt-ftparchive.cc:803
msgid "No selections matched"
msgstr "Keine Auswahl traf zu"

#: ftparchive/apt-ftparchive.cc:881
#, c-format
msgid "Some files are missing in the package file group `%s'"
msgstr "Einige Dateien fehlen in der Paketdateigruppe »%s«."

#: ftparchive/cachedb.cc:47
#, c-format
msgid "DB was corrupted, file renamed to %s.old"
msgstr "Datenbank wurde beschädigt, Datei umbenannt in %s.old"

#: ftparchive/cachedb.cc:65
#, c-format
msgid "DB is old, attempting to upgrade %s"
msgstr "Datenbank ist veraltet; es wird versucht, %s zu erneuern."

#: ftparchive/cachedb.cc:76
msgid ""
"DB format is invalid. If you upgraded from an older version of apt, please "
"remove and re-create the database."
msgstr ""
"Datenbankformat ist ungültig. Wenn Sie ein Upgrade (Paketaktualisierung) von "
"einer älteren apt-Version gemacht haben, entfernen Sie bitte die Datenbank "
"und erstellen Sie sie neu."

#: ftparchive/cachedb.cc:81
#, c-format
msgid "Unable to open DB file %s: %s"
msgstr "Datenbankdatei %s kann nicht geöffnet werden: %s"

#: ftparchive/cachedb.cc:127 apt-inst/extract.cc:179 apt-inst/extract.cc:192
#: apt-inst/extract.cc:209
#, c-format
msgid "Failed to stat %s"
msgstr "%s mit »stat« abfragen fehlgeschlagen"

#: ftparchive/cachedb.cc:249
msgid "Archive has no control record"
msgstr "Archiv hat keinen Steuerungsdatensatz."

#: ftparchive/cachedb.cc:490
msgid "Unable to get a cursor"
msgstr "Unmöglich, einen Cursor zu bekommen"

#: ftparchive/writer.cc:82
#, c-format
msgid "W: Unable to read directory %s\n"
msgstr "W: Verzeichnis %s kann nicht gelesen werden.\n"

#: ftparchive/writer.cc:87
#, c-format
msgid "W: Unable to stat %s\n"
msgstr "W: %s mit »stat« abfragen nicht möglich.\n"

#: ftparchive/writer.cc:143
msgid "E: "
msgstr "F: "

#: ftparchive/writer.cc:145
msgid "W: "
msgstr "W: "

#: ftparchive/writer.cc:152
msgid "E: Errors apply to file "
msgstr "F: Fehler gehören zu Datei "

#: ftparchive/writer.cc:170 ftparchive/writer.cc:202
#, c-format
msgid "Failed to resolve %s"
msgstr "%s konnte nicht aufgelöst werden."

#: ftparchive/writer.cc:183
msgid "Tree walking failed"
msgstr "Durchlaufen des Verzeichnisbaums fehlgeschlagen"

#: ftparchive/writer.cc:210
#, c-format
msgid "Failed to open %s"
msgstr "Öffnen von %s fehlgeschlagen"

#: ftparchive/writer.cc:269
#, c-format
msgid " DeLink %s [%s]\n"
msgstr " DeLink %s [%s]\n"

#: ftparchive/writer.cc:277
#, c-format
msgid "Failed to readlink %s"
msgstr "readlink von %s fehlgeschlagen"

#: ftparchive/writer.cc:281
#, c-format
msgid "Failed to unlink %s"
msgstr "Entfernen (unlink) von %s fehlgeschlagen"

#: ftparchive/writer.cc:288
#, c-format
msgid "*** Failed to link %s to %s"
msgstr "*** Erzeugen einer Verknüpfung von %s zu %s fehlgeschlagen"

#: ftparchive/writer.cc:298
#, c-format
msgid " DeLink limit of %sB hit.\n"
msgstr " DeLink-Limit von %sB erreicht\n"

#: ftparchive/writer.cc:403
msgid "Archive had no package field"
msgstr "Archiv hatte kein Feld »package«"

#: ftparchive/writer.cc:411 ftparchive/writer.cc:701
#, c-format
msgid "  %s has no override entry\n"
msgstr "  %s hat keinen Eintrag in der Override-Liste.\n"

#: ftparchive/writer.cc:479 ftparchive/writer.cc:845
#, c-format
msgid "  %s maintainer is %s not %s\n"
msgstr "  %s-Betreuer ist %s und nicht %s.\n"

#: ftparchive/writer.cc:711
#, c-format
msgid "  %s has no source override entry\n"
msgstr "  %s hat keinen Eintrag in der Source-Override-Liste.\n"

#: ftparchive/writer.cc:715
#, c-format
msgid "  %s has no binary override entry either\n"
msgstr "  %s hat keinen Eintrag in der Binary-Override-Liste.\n"

#: ftparchive/contents.cc:341 ftparchive/contents.cc:372
msgid "realloc - Failed to allocate memory"
msgstr "realloc - Speicheranforderung fehlgeschlagen"

#: ftparchive/override.cc:35 ftparchive/override.cc:143
#, c-format
msgid "Unable to open %s"
msgstr "%s konnte nicht geöffnet werden."

#: ftparchive/override.cc:61 ftparchive/override.cc:167
#, c-format
msgid "Malformed override %s line %llu #1"
msgstr "Missgestaltetes Override %s Zeile %llu #1"

#: ftparchive/override.cc:75 ftparchive/override.cc:179
#, c-format
msgid "Malformed override %s line %llu #2"
msgstr "Missgestaltetes Override %s Zeile %llu #2"

#: ftparchive/override.cc:89 ftparchive/override.cc:192
#, c-format
msgid "Malformed override %s line %llu #3"
msgstr "Missgestaltetes Override %s Zeile %llu #3"

#: ftparchive/override.cc:128 ftparchive/override.cc:202
#, c-format
msgid "Failed to read the override file %s"
msgstr "Override-Datei %s konnte nicht gelesen werden."

#: ftparchive/multicompress.cc:70
#, c-format
msgid "Unknown compression algorithm '%s'"
msgstr "Unbekannter Komprimierungsalgorithmus »%s«"

#: ftparchive/multicompress.cc:100
#, c-format
msgid "Compressed output %s needs a compression set"
msgstr "Komprimierte Ausgabe %s benötigt einen Komprimierungssatz."

#: ftparchive/multicompress.cc:189
msgid "Failed to create FILE*"
msgstr "FILE* konnte nicht erzeugt werden."

#: ftparchive/multicompress.cc:192
msgid "Failed to fork"
msgstr "Fork fehlgeschlagen"

#: ftparchive/multicompress.cc:206
msgid "Compress child"
msgstr "Komprimierungs-Kindprozess"

#: ftparchive/multicompress.cc:229
#, c-format
msgid "Internal error, failed to create %s"
msgstr "Interner Fehler, %s konnte nicht erzeugt werden."

#: ftparchive/multicompress.cc:304
msgid "IO to subprocess/file failed"
msgstr "E/A zu Kindprozess/Datei fehlgeschlagen"

#: ftparchive/multicompress.cc:342
msgid "Failed to read while computing MD5"
msgstr "Lesevorgang während der MD5-Berechnung fehlgeschlagen"

#: ftparchive/multicompress.cc:358
#, c-format
msgid "Problem unlinking %s"
msgstr "Problem beim Entfernen (unlink) von %s"

#: ftparchive/multicompress.cc:373 apt-inst/extract.cc:187
#, c-format
msgid "Failed to rename %s to %s"
msgstr "%s konnte nicht in %s umbenannt werden."

#: cmdline/apt-internal-solver.cc:37
msgid ""
"Usage: apt-internal-solver\n"
"\n"
"apt-internal-solver is an interface to use the current internal\n"
"like an external resolver for the APT family for debugging or alike\n"
"\n"
"Options:\n"
"  -h  This help text.\n"
"  -q  Loggable output - no progress indicator\n"
"  -c=? Read this configuration file\n"
"  -o=? Set an arbitrary configuration option, eg -o dir::cache=/tmp\n"
msgstr ""
"Aufruf: apt-internal-solver\n"
"\n"
"apt-internal-solver ist eine Schnittstelle, um den derzeitigen internen\n"
"Problemlöser für die APT-Familie wie einen externen zu verwenden, zwecks\n"
"Fehlersuche oder ähnlichem.\n"
"\n"
"Optionen:\n"
"  -h   dieser Hilfetext\n"
"  -q   protokollierbare Ausgabe – keine Fortschrittsanzeige\n"
"  -c=? Diese Konfigurationsdatei benutzen\n"
"  -o=? Beliebige Konfigurationsoption setzen, z.B. -o dir::cache=/tmp\n"

#: cmdline/apt-sortpkgs.cc:89
msgid "Unknown package record!"
msgstr "Unbekannter Paketeintrag!"

#: cmdline/apt-sortpkgs.cc:153
msgid ""
"Usage: apt-sortpkgs [options] file1 [file2 ...]\n"
"\n"
"apt-sortpkgs is a simple tool to sort package files. The -s option is used\n"
"to indicate what kind of file it is.\n"
"\n"
"Options:\n"
"  -h   This help text\n"
"  -s   Use source file sorting\n"
"  -c=? Read this configuration file\n"
"  -o=? Set an arbitrary configuration option, eg -o dir::cache=/tmp\n"
msgstr ""
"Aufruf: apt-sortpkgs [optionen] datei1 [datei2 ...]\n"
"\n"
"apt-sortpkgs ist ein einfaches Werkzeug, um Paketdateien zu sortieren. Die\n"
"Option -s wird benutzt, um anzuzeigen, um was für eine Datei es sich "
"handelt.\n"
"\n"
"Optionen:\n"
"  -h   Dieser Hilfetext\n"
"  -s   Quelldateisortierung benutzen\n"
"  -c=? Diese Konfigurationsdatei lesen\n"
"  -o=? Eine beliebige Konfigurationsoption setzen, z.B. -o dir::cache=/tmp\n"

#: apt-inst/contrib/extracttar.cc:116
msgid "Failed to create pipes"
msgstr "Pipes (Weiterleitungen) konnten nicht erzeugt werden."

#: apt-inst/contrib/extracttar.cc:143
msgid "Failed to exec gzip "
msgstr "gzip konnte nicht ausgeführt werden."

#: apt-inst/contrib/extracttar.cc:180 apt-inst/contrib/extracttar.cc:210
msgid "Corrupted archive"
msgstr "Beschädigtes Archiv"

#: apt-inst/contrib/extracttar.cc:195
msgid "Tar checksum failed, archive corrupted"
msgstr "Tar-Prüfsumme fehlgeschlagen, Archiv beschädigt"

#: apt-inst/contrib/extracttar.cc:302
#, c-format
msgid "Unknown TAR header type %u, member %s"
msgstr "Unbekannter Tar-Kopfzeilen-Typ %u, Bestandteil %s"

#: apt-inst/contrib/arfile.cc:74
msgid "Invalid archive signature"
msgstr "Ungültige Archiv-Signatur"

#: apt-inst/contrib/arfile.cc:82
msgid "Error reading archive member header"
msgstr "Fehler beim Lesen der Archivdatei-Kopfzeilen"

#: apt-inst/contrib/arfile.cc:94
#, c-format
msgid "Invalid archive member header %s"
msgstr "Ungültige Archivbestandteil-Kopfzeile %s"

#: apt-inst/contrib/arfile.cc:106
msgid "Invalid archive member header"
msgstr "Ungültige Archivdatei-Kopfzeilen"

#: apt-inst/contrib/arfile.cc:135
msgid "Archive is too short"
msgstr "Archiv ist zu kurz."

#: apt-inst/contrib/arfile.cc:139
msgid "Failed to read the archive headers"
msgstr "Archiv-Kopfzeilen konnten nicht gelesen werden."

#: apt-inst/filelist.cc:382
msgid "DropNode called on still linked node"
msgstr "»DropNode« auf noch verknüpften Knoten aufgerufen"

#: apt-inst/filelist.cc:414
msgid "Failed to locate the hash element!"
msgstr "Hash-Element konnte nicht gefunden werden!"

#: apt-inst/filelist.cc:461
msgid "Failed to allocate diversion"
msgstr "Umleitung konnte nicht reserviert werden."

#: apt-inst/filelist.cc:466
msgid "Internal error in AddDiversion"
msgstr "Interner Fehler in »AddDiversion«"

#: apt-inst/filelist.cc:479
#, c-format
msgid "Trying to overwrite a diversion, %s -> %s and %s/%s"
msgstr "Es wird versucht, eine Umleitung zu überschreiben: %s -> %s und %s/%s"

#: apt-inst/filelist.cc:508
#, c-format
msgid "Double add of diversion %s -> %s"
msgstr "Doppelte Hinzufügung der Umleitung %s -> %s"

#: apt-inst/filelist.cc:551
#, c-format
msgid "Duplicate conf file %s/%s"
msgstr "Doppelte Konfigurationsdatei %s/%s"

#: apt-inst/dirstream.cc:43 apt-inst/dirstream.cc:50 apt-inst/dirstream.cc:55
#, c-format
msgid "Failed to write file %s"
msgstr "Datei %s konnte nicht geschrieben werden."

#: apt-inst/dirstream.cc:98 apt-inst/dirstream.cc:106
#, c-format
msgid "Failed to close file %s"
msgstr "Datei %s konnte nicht geschlossen werden."

#: apt-inst/extract.cc:94 apt-inst/extract.cc:165
#, c-format
msgid "The path %s is too long"
msgstr "Der Pfad %s ist zu lang."

#: apt-inst/extract.cc:125
#, c-format
msgid "Unpacking %s more than once"
msgstr "%s mehr als einmal entpackt"

#: apt-inst/extract.cc:135
#, c-format
msgid "The directory %s is diverted"
msgstr "Das Verzeichnis %s ist umgeleitet."

#: apt-inst/extract.cc:145
#, c-format
msgid "The package is trying to write to the diversion target %s/%s"
msgstr "Schreibversuch vom Paket auf das Umleitungsziel %s/%s"

#: apt-inst/extract.cc:155 apt-inst/extract.cc:299
msgid "The diversion path is too long"
msgstr "Der Umleitungspfad ist zu lang."

#: apt-inst/extract.cc:242
#, c-format
msgid "The directory %s is being replaced by a non-directory"
msgstr "Das Verzeichnis %s wird durch ein Nicht-Verzeichnis ersetzt."

#: apt-inst/extract.cc:282
msgid "Failed to locate node in its hash bucket"
msgstr "Knoten konnte nicht in seinem Hash gefunden werden."

#: apt-inst/extract.cc:286
msgid "The path is too long"
msgstr "Der Pfad ist zu lang."

#: apt-inst/extract.cc:414
#, c-format
msgid "Overwrite package match with no version for %s"
msgstr "Pakettreffer ohne Version für %s wird überschrieben."

#: apt-inst/extract.cc:431
#, c-format
msgid "File %s/%s overwrites the one in the package %s"
msgstr "Durch die Datei %s/%s wird die Datei in Paket %s überschrieben."

#: apt-inst/extract.cc:491
#, c-format
msgid "Unable to stat %s"
msgstr "%s mit »stat« abfragen nicht möglich"

#: apt-inst/deb/debfile.cc:41 apt-inst/deb/debfile.cc:46
#, c-format
msgid "This is not a valid DEB archive, missing '%s' member"
msgstr "Dies ist kein gültiges DEB-Archiv, da es »%s« nicht enthält."

#. FIXME: add data.tar.xz here - adding it now would require a Translation round for a very small gain
#: apt-inst/deb/debfile.cc:55
#, c-format
msgid "This is not a valid DEB archive, it has no '%s', '%s' or '%s' member"
msgstr ""
"Dies ist kein gültiges DEB-Archiv, da es weder »%s«, »%s« noch »%s« enthält."

#: apt-inst/deb/debfile.cc:120
#, c-format
msgid "Internal error, could not locate member %s"
msgstr "Interner Fehler, Bestandteil %s konnte nicht gefunden werden"

#: apt-inst/deb/debfile.cc:214
msgid "Unparsable control file"
msgstr "Auswerten der »control«-Datei nicht möglich"

#: apt-pkg/contrib/mmap.cc:79
msgid "Can't mmap an empty file"
msgstr "Eine leere Datei kann nicht mit mmap abgebildet werden."

#: apt-pkg/contrib/mmap.cc:111
#, c-format
msgid "Couldn't duplicate file descriptor %i"
msgstr "Datei-Deskriptor %i konnte nicht dupliziert werden."

#: apt-pkg/contrib/mmap.cc:119
#, c-format
msgid "Couldn't make mmap of %llu bytes"
msgstr "mmap mit %llu Byte Größe konnte nicht erzeugt werden."

#: apt-pkg/contrib/mmap.cc:146
msgid "Unable to close mmap"
msgstr "mmap konnte nicht geschlossen werden."

#: apt-pkg/contrib/mmap.cc:174 apt-pkg/contrib/mmap.cc:202
msgid "Unable to synchronize mmap"
msgstr "mmap konnte nicht synchronisiert werden."

#: apt-pkg/contrib/mmap.cc:290
#, c-format
msgid "Couldn't make mmap of %lu bytes"
msgstr "mmap mit %lu Byte Größe konnte nicht erzeugt werden."

#: apt-pkg/contrib/mmap.cc:322
msgid "Failed to truncate file"
msgstr "Datei konnte nicht eingekürzt werden."

#: apt-pkg/contrib/mmap.cc:341
#, c-format
msgid ""
"Dynamic MMap ran out of room. Please increase the size of APT::Cache-Start. "
"Current value: %lu. (man 5 apt.conf)"
msgstr ""
"Nicht genügend Platz für »Dynamic MMap«. Bitte erhöhen Sie den Wert von APT::"
"Cache-Start. Aktueller Wert: %lu. (Siehe auch man 5 apt.conf.)"

#: apt-pkg/contrib/mmap.cc:440
#, c-format
msgid ""
"Unable to increase the size of the MMap as the limit of %lu bytes is already "
"reached."
msgstr ""
"Unmöglich, die Größe der MMap zu erhöhen, da das Limit von %lu Byte bereits "
"erreicht ist."

#: apt-pkg/contrib/mmap.cc:443
msgid ""
"Unable to increase size of the MMap as automatic growing is disabled by user."
msgstr ""
"Unmöglich, die Größe der MMap zu erhöhen, da das automatische Anwachsen der "
"MMap vom Benutzer deaktiviert ist."

#. d means days, h means hours, min means minutes, s means seconds
#: apt-pkg/contrib/strutl.cc:378
#, c-format
msgid "%lid %lih %limin %lis"
msgstr "%li d %li h %li min %li s"

#. h means hours, min means minutes, s means seconds
#: apt-pkg/contrib/strutl.cc:385
#, c-format
msgid "%lih %limin %lis"
msgstr "%li h %li min %li s"

#. min means minutes, s means seconds
#: apt-pkg/contrib/strutl.cc:392
#, c-format
msgid "%limin %lis"
msgstr "%li min %li s"

#. s means seconds
#: apt-pkg/contrib/strutl.cc:397
#, c-format
msgid "%lis"
msgstr "%li s"

#: apt-pkg/contrib/strutl.cc:1174
#, c-format
msgid "Selection %s not found"
msgstr "Auswahl %s nicht gefunden"

#: apt-pkg/contrib/configuration.cc:491
#, c-format
msgid "Unrecognized type abbreviation: '%c'"
msgstr "Nicht erkannte Typabkürzung: »%c«"

#: apt-pkg/contrib/configuration.cc:605
#, c-format
msgid "Opening configuration file %s"
msgstr "Konfigurationsdatei %s wird geöffnet"

#: apt-pkg/contrib/configuration.cc:773
#, c-format
msgid "Syntax error %s:%u: Block starts with no name."
msgstr "Syntaxfehler %s:%u: Block beginnt ohne Namen."

#: apt-pkg/contrib/configuration.cc:792
#, c-format
msgid "Syntax error %s:%u: Malformed tag"
msgstr "Syntaxfehler %s:%u: Missgestaltete Markierung"

#: apt-pkg/contrib/configuration.cc:809
#, c-format
msgid "Syntax error %s:%u: Extra junk after value"
msgstr "Syntaxfehler %s:%u: Zusätzlicher Unsinn nach Wert"

#: apt-pkg/contrib/configuration.cc:849
#, c-format
msgid "Syntax error %s:%u: Directives can only be done at the top level"
msgstr ""
"Syntaxfehler %s:%u: Direktiven können nur auf oberster Ebene benutzt werden"

#: apt-pkg/contrib/configuration.cc:856
#, c-format
msgid "Syntax error %s:%u: Too many nested includes"
msgstr "Syntaxfehler %s:%u: Zu viele verschachtelte Einbindungen (includes)"

#: apt-pkg/contrib/configuration.cc:860 apt-pkg/contrib/configuration.cc:865
#, c-format
msgid "Syntax error %s:%u: Included from here"
msgstr "Syntaxfehler %s:%u: Eingefügt von hier"

#: apt-pkg/contrib/configuration.cc:869
#, c-format
msgid "Syntax error %s:%u: Unsupported directive '%s'"
msgstr "Syntaxfehler %s:%u: Nicht unterstützte Direktive »%s«"

#: apt-pkg/contrib/configuration.cc:872
#, c-format
msgid "Syntax error %s:%u: clear directive requires an option tree as argument"
msgstr ""
"Syntaxfehler %s:%u: Löschdirektiven benötigen einen Optionsbaum als Argument"

#: apt-pkg/contrib/configuration.cc:922
#, c-format
msgid "Syntax error %s:%u: Extra junk at end of file"
msgstr "Syntaxfehler %s:%u: Zusätzlicher Unsinn am Dateiende"

#: apt-pkg/contrib/progress.cc:146
#, c-format
msgid "%c%s... Error!"
msgstr "%c%s... Fehler!"

#: apt-pkg/contrib/progress.cc:148
#, c-format
msgid "%c%s... Done"
msgstr "%c%s... Fertig"

#: apt-pkg/contrib/progress.cc:179
msgid "..."
msgstr ""

#. Print the spinner
#: apt-pkg/contrib/progress.cc:195
#, fuzzy, c-format
msgid "%c%s... %u%%"
msgstr "%c%s... Fertig"

#: apt-pkg/contrib/cmndline.cc:80
#, c-format
msgid "Command line option '%c' [from %s] is not known."
msgstr "Befehlszeilenoption »%c« [aus %s] ist nicht bekannt."

#: apt-pkg/contrib/cmndline.cc:105 apt-pkg/contrib/cmndline.cc:114
#: apt-pkg/contrib/cmndline.cc:122
#, c-format
msgid "Command line option %s is not understood"
msgstr "Befehlszeilenoption %s konnte nicht ausgewertet werden."

#: apt-pkg/contrib/cmndline.cc:127
#, c-format
msgid "Command line option %s is not boolean"
msgstr "Befehlszeilenoption %s ist nicht Bool'sch."

#: apt-pkg/contrib/cmndline.cc:168 apt-pkg/contrib/cmndline.cc:189
#, c-format
msgid "Option %s requires an argument."
msgstr "Option %s erfordert ein Argument."

#: apt-pkg/contrib/cmndline.cc:202 apt-pkg/contrib/cmndline.cc:208
#, c-format
msgid "Option %s: Configuration item specification must have an =<val>."
msgstr "Option %s: Konfigurationswertspezifikation benötigt ein »=<Wert>«."

#: apt-pkg/contrib/cmndline.cc:237
#, c-format
msgid "Option %s requires an integer argument, not '%s'"
msgstr "Option %s erfordert ein Ganzzahl-Argument, nicht »%s«."

#: apt-pkg/contrib/cmndline.cc:268
#, c-format
msgid "Option '%s' is too long"
msgstr "Option »%s« ist zu lang."

# Check for boolean; -1 is unspecified, 0 is yes 1 is no
#: apt-pkg/contrib/cmndline.cc:300
#, c-format
msgid "Sense %s is not understood, try true or false."
msgstr "Der Sinn von »%s« ist nicht klar, versuchen Sie »true« oder »false«."

#: apt-pkg/contrib/cmndline.cc:350
#, c-format
msgid "Invalid operation %s"
msgstr "Ungültige Operation %s"

#: apt-pkg/contrib/cdromutl.cc:56
#, c-format
msgid "Unable to stat the mount point %s"
msgstr "Einbindungspunkt %s mit »stat« abfragen nicht möglich."

#: apt-pkg/contrib/cdromutl.cc:225
msgid "Failed to stat the cdrom"
msgstr "CD-ROM mit »stat« abfragen fehlgeschlagen"

#: apt-pkg/contrib/fileutl.cc:93
#, c-format
msgid "Problem closing the gzip file %s"
msgstr "Problem beim Schließen der gzip-Datei %s"

#: apt-pkg/contrib/fileutl.cc:226
#, c-format
msgid "Not using locking for read only lock file %s"
msgstr "Es wird keine Sperre für schreibgeschützte Sperrdatei %s verwendet."

#: apt-pkg/contrib/fileutl.cc:231
#, c-format
msgid "Could not open lock file %s"
msgstr "Sperrdatei %s konnte nicht geöffnet werden."

#: apt-pkg/contrib/fileutl.cc:254
#, c-format
msgid "Not using locking for nfs mounted lock file %s"
msgstr "Es wird keine Sperre für per NFS eingebundene Sperrdatei %s verwendet."

#: apt-pkg/contrib/fileutl.cc:259
#, c-format
msgid "Could not get lock %s"
msgstr "Konnte Sperre %s nicht bekommen"

#: apt-pkg/contrib/fileutl.cc:396 apt-pkg/contrib/fileutl.cc:510
#, c-format
msgid "List of files can't be created as '%s' is not a directory"
msgstr "Dateiliste kann nicht erstellt werden, da »%s« kein Verzeichnis ist."

#: apt-pkg/contrib/fileutl.cc:430
#, c-format
msgid "Ignoring '%s' in directory '%s' as it is not a regular file"
msgstr ""
"»%s« in Verzeichnis »%s« wird ignoriert, da es keine reguläre Datei ist."

#: apt-pkg/contrib/fileutl.cc:448
#, c-format
msgid "Ignoring file '%s' in directory '%s' as it has no filename extension"
msgstr ""
"Datei »%s« in Verzeichnis »%s« wird ignoriert, da sie keine Dateinamen-"
"Erweiterung hat."

#: apt-pkg/contrib/fileutl.cc:457
#, c-format
msgid ""
"Ignoring file '%s' in directory '%s' as it has an invalid filename extension"
msgstr ""
"Datei »%s« in Verzeichnis »%s« wird ignoriert, da sie eine ungültige "
"Dateinamen-Erweiterung hat."

#: apt-pkg/contrib/fileutl.cc:844
#, c-format
msgid "Sub-process %s received a segmentation fault."
msgstr "Unterprozess %s hat einen Speicherzugriffsfehler empfangen."

#: apt-pkg/contrib/fileutl.cc:846
#, c-format
msgid "Sub-process %s received signal %u."
msgstr "Unterprozess %s hat das Signal %u empfangen."

#: apt-pkg/contrib/fileutl.cc:850 apt-pkg/contrib/gpgv.cc:243
#, c-format
msgid "Sub-process %s returned an error code (%u)"
msgstr "Unterprozess %s hat Fehlercode zurückgegeben (%u)"

#: apt-pkg/contrib/fileutl.cc:852 apt-pkg/contrib/gpgv.cc:236
#, c-format
msgid "Sub-process %s exited unexpectedly"
msgstr "Unterprozess %s unerwartet beendet"

<<<<<<< HEAD
#: apt-pkg/contrib/fileutl.cc:1005
=======
#: apt-pkg/contrib/fileutl.cc:988
>>>>>>> c08cf1dc
#, c-format
msgid "Could not open file %s"
msgstr "Datei %s konnte nicht geöffnet werden."

<<<<<<< HEAD
#: apt-pkg/contrib/fileutl.cc:1082
=======
#: apt-pkg/contrib/fileutl.cc:1065
>>>>>>> c08cf1dc
#, c-format
msgid "Could not open file descriptor %d"
msgstr "Datei-Deskriptor %d konnte nicht geöffnet werden."

<<<<<<< HEAD
#: apt-pkg/contrib/fileutl.cc:1167
=======
#: apt-pkg/contrib/fileutl.cc:1150
>>>>>>> c08cf1dc
msgid "Failed to create subprocess IPC"
msgstr ""
"Interprozesskommunikation mit Unterprozess konnte nicht aufgebaut werden."

<<<<<<< HEAD
#: apt-pkg/contrib/fileutl.cc:1222
msgid "Failed to exec compressor "
msgstr "Fehler beim Ausführen von Komprimierer "

#: apt-pkg/contrib/fileutl.cc:1317
=======
#: apt-pkg/contrib/fileutl.cc:1205
msgid "Failed to exec compressor "
msgstr "Fehler beim Ausführen von Komprimierer "

#: apt-pkg/contrib/fileutl.cc:1298
>>>>>>> c08cf1dc
#, c-format
msgid "read, still have %llu to read but none left"
msgstr ""
"Lesevorgang: es verbleiben noch %llu zu lesen, jedoch ist nichts mehr übrig."

<<<<<<< HEAD
#: apt-pkg/contrib/fileutl.cc:1404 apt-pkg/contrib/fileutl.cc:1426
=======
#: apt-pkg/contrib/fileutl.cc:1385 apt-pkg/contrib/fileutl.cc:1407
>>>>>>> c08cf1dc
#, c-format
msgid "write, still have %llu to write but couldn't"
msgstr ""
"Schreibvorgang: es verbleiben noch %llu zu schreiben, Schreiben ist jedoch "
"nicht möglich."

<<<<<<< HEAD
#: apt-pkg/contrib/fileutl.cc:1701
=======
#: apt-pkg/contrib/fileutl.cc:1695
>>>>>>> c08cf1dc
#, c-format
msgid "Problem closing the file %s"
msgstr "Problem beim Schließen der Datei %s"

<<<<<<< HEAD
#: apt-pkg/contrib/fileutl.cc:1713
=======
#: apt-pkg/contrib/fileutl.cc:1707
>>>>>>> c08cf1dc
#, c-format
msgid "Problem renaming the file %s to %s"
msgstr "Problem beim Umbenennen der Datei %s nach %s"

<<<<<<< HEAD
#: apt-pkg/contrib/fileutl.cc:1724
=======
#: apt-pkg/contrib/fileutl.cc:1718
>>>>>>> c08cf1dc
#, c-format
msgid "Problem unlinking the file %s"
msgstr "Problem beim Entfernen (unlink) der Datei %s"

<<<<<<< HEAD
#: apt-pkg/contrib/fileutl.cc:1737
=======
#: apt-pkg/contrib/fileutl.cc:1731
>>>>>>> c08cf1dc
msgid "Problem syncing the file"
msgstr "Problem beim Synchronisieren der Datei"

#. TRANSLATOR: %s is the trusted keyring parts directory
#: apt-pkg/contrib/gpgv.cc:76
#, c-format
msgid "No keyring installed in %s."
msgstr "Kein Schlüsselring in %s installiert"

#: apt-pkg/pkgcache.cc:148
msgid "Empty package cache"
msgstr "Leerer Paketzwischenspeicher"

#: apt-pkg/pkgcache.cc:154
msgid "The package cache file is corrupted"
msgstr "Die Paketzwischenspeicher-Datei ist beschädigt."

#: apt-pkg/pkgcache.cc:159
msgid "The package cache file is an incompatible version"
msgstr ""
"Die Paketzwischenspeicher-Datei liegt in einer inkompatiblen Version vor."

#: apt-pkg/pkgcache.cc:162
msgid "The package cache file is corrupted, it is too small"
msgstr "Die Paketzwischenspeicher-Datei ist beschädigt, sie ist zu klein."

#: apt-pkg/pkgcache.cc:167
#, c-format
msgid "This APT does not support the versioning system '%s'"
msgstr "Das Versionssystem »%s« wird durch dieses APT nicht unterstützt."

#: apt-pkg/pkgcache.cc:172
msgid "The package cache was built for a different architecture"
msgstr "Der Paketzwischenspeicher wurde für eine andere Architektur aufgebaut."

#: apt-pkg/pkgcache.cc:314
msgid "Depends"
msgstr "Hängt ab von"

#: apt-pkg/pkgcache.cc:314
msgid "PreDepends"
msgstr "Hängt ab von (vorher)"

#: apt-pkg/pkgcache.cc:314
msgid "Suggests"
msgstr "Schlägt vor"

#: apt-pkg/pkgcache.cc:315
msgid "Recommends"
msgstr "Empfiehlt"

#: apt-pkg/pkgcache.cc:315
msgid "Conflicts"
msgstr "Kollidiert mit"

#: apt-pkg/pkgcache.cc:315
msgid "Replaces"
msgstr "Ersetzt"

#: apt-pkg/pkgcache.cc:316
msgid "Obsoletes"
msgstr "Löst ab"

#: apt-pkg/pkgcache.cc:316
msgid "Breaks"
msgstr "Beschädigt"

#: apt-pkg/pkgcache.cc:316
msgid "Enhances"
msgstr "Wertet auf"

#: apt-pkg/pkgcache.cc:327
msgid "important"
msgstr "wichtig"

#: apt-pkg/pkgcache.cc:327
msgid "required"
msgstr "erforderlich"

#: apt-pkg/pkgcache.cc:327
msgid "standard"
msgstr "standard"

#: apt-pkg/pkgcache.cc:328
msgid "optional"
msgstr "optional"

#: apt-pkg/pkgcache.cc:328
msgid "extra"
msgstr "extra"

#: apt-pkg/depcache.cc:132 apt-pkg/depcache.cc:161
msgid "Building dependency tree"
msgstr "Abhängigkeitsbaum wird aufgebaut."

#: apt-pkg/depcache.cc:133
msgid "Candidate versions"
msgstr "Installationskandidat-Versionen"

#: apt-pkg/depcache.cc:162
msgid "Dependency generation"
msgstr "Abhängigkeitsgenerierung"

#: apt-pkg/depcache.cc:182 apt-pkg/depcache.cc:215 apt-pkg/depcache.cc:219
msgid "Reading state information"
msgstr "Statusinformationen werden eingelesen."

#: apt-pkg/depcache.cc:244
#, c-format
msgid "Failed to open StateFile %s"
msgstr "StateFile %s konnte nicht geöffnet werden."

#: apt-pkg/depcache.cc:250
#, c-format
msgid "Failed to write temporary StateFile %s"
msgstr "Temporäres StateFile %s konnte nicht geschrieben werden."

#: apt-pkg/tagfile.cc:129
#, c-format
msgid "Unable to parse package file %s (1)"
msgstr "Paketdatei %s konnte nicht verarbeitet werden (1)."

#: apt-pkg/tagfile.cc:216
#, c-format
msgid "Unable to parse package file %s (2)"
msgstr "Paketdatei %s konnte nicht verarbeitet werden (2)."

#: apt-pkg/sourcelist.cc:96
#, c-format
msgid "Malformed line %lu in source list %s ([option] unparseable)"
msgstr "Missgestaltete Zeile %lu in Quellliste %s ([Option] nicht auswertbar)"

#: apt-pkg/sourcelist.cc:99
#, c-format
msgid "Malformed line %lu in source list %s ([option] too short)"
msgstr "Missgestaltete Zeile %lu in Quellliste %s ([Option] zu kurz)"

#: apt-pkg/sourcelist.cc:110
#, c-format
msgid "Malformed line %lu in source list %s ([%s] is not an assignment)"
msgstr "Missgestaltete Zeile %lu in Quellliste %s ([%s] ist keine Zuweisung)"

#: apt-pkg/sourcelist.cc:116
#, c-format
msgid "Malformed line %lu in source list %s ([%s] has no key)"
msgstr "Missgestaltete Zeile %lu in Quellliste %s ([%s] hat keinen Schlüssel)"

#: apt-pkg/sourcelist.cc:119
#, c-format
msgid "Malformed line %lu in source list %s ([%s] key %s has no value)"
msgstr ""
"Missgestaltete Zeile %lu in Quellliste %s ([%s] Schlüssel %s hat keinen Wert)"

#: apt-pkg/sourcelist.cc:132
#, c-format
msgid "Malformed line %lu in source list %s (URI)"
msgstr "Missgestaltete Zeile %lu in Quellliste %s (»URI«)"

#: apt-pkg/sourcelist.cc:134
#, c-format
msgid "Malformed line %lu in source list %s (dist)"
msgstr "Missgestaltete Zeile %lu in Quellliste %s (»dist«)"

#: apt-pkg/sourcelist.cc:137
#, c-format
msgid "Malformed line %lu in source list %s (URI parse)"
msgstr "Missgestaltete Zeile %lu in Quellliste %s (»URI parse«)"

#: apt-pkg/sourcelist.cc:143
#, c-format
msgid "Malformed line %lu in source list %s (absolute dist)"
msgstr "Missgestaltete Zeile %lu in Quellliste %s (»absolute dist«)"

#: apt-pkg/sourcelist.cc:150
#, c-format
msgid "Malformed line %lu in source list %s (dist parse)"
msgstr "Missgestaltete Zeile %lu in Quellliste %s (»dist parse«)"

#: apt-pkg/sourcelist.cc:248
#, c-format
msgid "Opening %s"
msgstr "%s wird geöffnet."

#: apt-pkg/sourcelist.cc:265 apt-pkg/cdrom.cc:495
#, c-format
msgid "Line %u too long in source list %s."
msgstr "Zeile %u in Quellliste %s zu lang."

#: apt-pkg/sourcelist.cc:289
#, c-format
msgid "Malformed line %u in source list %s (type)"
msgstr "Missgestaltete Zeile %u in Quellliste %s (»type«)"

#: apt-pkg/sourcelist.cc:293
#, c-format
msgid "Type '%s' is not known on line %u in source list %s"
msgstr "Typ »%s« in Zeile %u der Quellliste %s ist unbekannt."

#: apt-pkg/packagemanager.cc:297 apt-pkg/packagemanager.cc:923
#, c-format
msgid ""
"Could not perform immediate configuration on '%s'. Please see man 5 apt.conf "
"under APT::Immediate-Configure for details. (%d)"
msgstr ""
"»%s« konnte nicht unmittelbar konfiguriert werden. Lesen Sie »man 5 apt."
"conf« unter APT::Immediate-Configure bezüglich weiterer Details. (%d)"

#: apt-pkg/packagemanager.cc:498 apt-pkg/packagemanager.cc:529
#, c-format
msgid "Could not configure '%s'. "
msgstr "»%s« konnte nicht konfiguriert werden. "

#: apt-pkg/packagemanager.cc:571
#, c-format
msgid ""
"This installation run will require temporarily removing the essential "
"package %s due to a Conflicts/Pre-Depends loop. This is often bad, but if "
"you really want to do it, activate the APT::Force-LoopBreak option."
msgstr ""
"Dieser Installationslauf erfordert, dass vorübergehend das essentielle Paket "
"%s aufgrund einer Konflikt-/Vor-Abhängigkeits-Schleife entfernt wird. Das "
"ist oft schlimm, aber wenn Sie es wirklich tun wollen, aktivieren Sie bitte "
"die Option APT::Force-LoopBreak."

#: apt-pkg/pkgrecords.cc:34
#, c-format
msgid "Index file type '%s' is not supported"
msgstr "Indexdateityp »%s« wird nicht unterstützt."

#: apt-pkg/algorithms.cc:266
#, c-format
msgid ""
"The package %s needs to be reinstalled, but I can't find an archive for it."
msgstr ""
"Das Paket %s muss neu installiert werden, es kann jedoch kein Archiv dafür "
"gefunden werden."

#: apt-pkg/algorithms.cc:1238
msgid ""
"Error, pkgProblemResolver::Resolve generated breaks, this may be caused by "
"held packages."
msgstr ""
"Fehler: Unterbrechungen durch pkgProblemResolver::Resolve hervorgerufen; "
"dies könnte durch zurückgehaltene Pakete verursacht worden sein."

#: apt-pkg/algorithms.cc:1240
msgid "Unable to correct problems, you have held broken packages."
msgstr ""
"Probleme können nicht korrigiert werden, Sie haben zurückgehaltene defekte "
"Pakete."

#: apt-pkg/algorithms.cc:1592 apt-pkg/algorithms.cc:1594
msgid ""
"Some index files failed to download. They have been ignored, or old ones "
"used instead."
msgstr ""
"Einige Indexdateien konnten nicht heruntergeladen werden. Sie wurden "
"ignoriert oder alte an ihrer Stelle benutzt."

#: apt-pkg/acquire.cc:81 apt-pkg/cdrom.cc:838
#, c-format
msgid "List directory %spartial is missing."
msgstr "Listenverzeichnis %spartial fehlt."

#: apt-pkg/acquire.cc:85
#, c-format
msgid "Archives directory %spartial is missing."
msgstr "Archivverzeichnis %spartial fehlt."

#: apt-pkg/acquire.cc:93
#, c-format
msgid "Unable to lock directory %s"
msgstr "Das Verzeichnis %s kann nicht gesperrt werden."

#. only show the ETA if it makes sense
#. two days
#: apt-pkg/acquire.cc:893
#, c-format
msgid "Retrieving file %li of %li (%s remaining)"
msgstr "Holen der Datei %li von %li (noch %s)"

#: apt-pkg/acquire.cc:895
#, c-format
msgid "Retrieving file %li of %li"
msgstr "Holen der Datei %li von %li"

#: apt-pkg/acquire-worker.cc:112
#, c-format
msgid "The method driver %s could not be found."
msgstr "Der Treiber für Methode %s konnte nicht gefunden werden."

#: apt-pkg/acquire-worker.cc:161
#, c-format
msgid "Method %s did not start correctly"
msgstr "Methode %s ist nicht korrekt gestartet."

#: apt-pkg/acquire-worker.cc:447
#, c-format
msgid "Please insert the disc labeled: '%s' in the drive '%s' and press enter."
msgstr ""
"Bitte legen Sie das Medium mit dem Namen »%s« in Laufwerk »%s« ein und "
"drücken Sie die Eingabetaste (Enter)."

#: apt-pkg/init.cc:152
#, c-format
msgid "Packaging system '%s' is not supported"
msgstr "Paketierungssystem »%s« wird nicht unterstützt."

#: apt-pkg/init.cc:168
msgid "Unable to determine a suitable packaging system type"
msgstr "Bestimmung eines passenden Paketierungssystemtyps nicht möglich"

#: apt-pkg/clean.cc:57
#, c-format
msgid "Unable to stat %s."
msgstr "%s mit stat abfragen nicht möglich"

#: apt-pkg/srcrecords.cc:47
msgid "You must put some 'source' URIs in your sources.list"
msgstr ""
"Sie müssen einige »source«-URIs für Quellpakete in die sources.list-Datei "
"eintragen."

#: apt-pkg/cachefile.cc:87
msgid "The package lists or status file could not be parsed or opened."
msgstr ""
"Die Paketliste oder die Statusdatei konnte nicht eingelesen oder geöffnet "
"werden."

#: apt-pkg/cachefile.cc:91
msgid "You may want to run apt-get update to correct these problems"
msgstr "Probieren Sie »apt-get update«, um diese Probleme zu korrigieren."

#: apt-pkg/cachefile.cc:109
msgid "The list of sources could not be read."
msgstr "Die Liste der Quellen konnte nicht gelesen werden."

#: apt-pkg/policy.cc:75
#, c-format
msgid ""
"The value '%s' is invalid for APT::Default-Release as such a release is not "
"available in the sources"
msgstr ""
"Der Wert »%s« ist für APT::Default-Release ungültig, da solch eine "
"Veröffentlichung in den Paketquellen nicht verfügbar ist."

#: apt-pkg/policy.cc:399
#, c-format
msgid "Invalid record in the preferences file %s, no Package header"
msgstr ""
"Ungültiger Eintrag in Einstellungsdatei %s, keine »Package«-Kopfzeile(n)"

#: apt-pkg/policy.cc:421
#, c-format
msgid "Did not understand pin type %s"
msgstr "Pinning-Typ %s kann nicht interpretiert werden."

#: apt-pkg/policy.cc:429
msgid "No priority (or zero) specified for pin"
msgstr "Keine Priorität (oder Null) für Pin angegeben"

#: apt-pkg/pkgcachegen.cc:87
msgid "Cache has an incompatible versioning system"
msgstr "Zwischenspeicher hat ein inkompatibles Versionssystem."

#. TRANSLATOR: The first placeholder is a package name,
#. the other two should be copied verbatim as they include debug info
#: apt-pkg/pkgcachegen.cc:218 apt-pkg/pkgcachegen.cc:228
#: apt-pkg/pkgcachegen.cc:294 apt-pkg/pkgcachegen.cc:321
#: apt-pkg/pkgcachegen.cc:334 apt-pkg/pkgcachegen.cc:376
#: apt-pkg/pkgcachegen.cc:380 apt-pkg/pkgcachegen.cc:397
#: apt-pkg/pkgcachegen.cc:405 apt-pkg/pkgcachegen.cc:409
#: apt-pkg/pkgcachegen.cc:413 apt-pkg/pkgcachegen.cc:434
#: apt-pkg/pkgcachegen.cc:473 apt-pkg/pkgcachegen.cc:511
#: apt-pkg/pkgcachegen.cc:518 apt-pkg/pkgcachegen.cc:549
#: apt-pkg/pkgcachegen.cc:563
#, c-format
msgid "Error occurred while processing %s (%s%d)"
msgstr "Fehler aufgetreten beim Verarbeiten von %s (%s%d)"

#: apt-pkg/pkgcachegen.cc:251
msgid "Wow, you exceeded the number of package names this APT is capable of."
msgstr ""
"Na so was, Sie haben die Anzahl an Paketen überschritten, mit denen diese "
"APT-Version umgehen kann."

#: apt-pkg/pkgcachegen.cc:254
msgid "Wow, you exceeded the number of versions this APT is capable of."
msgstr ""
"Na so was, Sie haben die Anzahl an Versionen überschritten, mit denen diese "
"APT-Version umgehen kann."

#: apt-pkg/pkgcachegen.cc:257
msgid "Wow, you exceeded the number of descriptions this APT is capable of."
msgstr ""
"Na so was, Sie haben die Anzahl an Beschreibungen überschritten, mit denen "
"diese APT-Version umgehen kann."

#: apt-pkg/pkgcachegen.cc:260
msgid "Wow, you exceeded the number of dependencies this APT is capable of."
msgstr ""
"Na so was, Sie haben die Anzahl an Abhängigkeiten überschritten, mit denen "
"diese APT-Version umgehen kann."

#: apt-pkg/pkgcachegen.cc:570
#, c-format
msgid "Package %s %s was not found while processing file dependencies"
msgstr ""
"Paket %s %s wurde beim Verarbeiten der Dateiabhängigkeiten nicht gefunden."

#: apt-pkg/pkgcachegen.cc:1199
#, c-format
msgid "Couldn't stat source package list %s"
msgstr "Die Quellpaket-Liste %s konnte nicht mit »stat« abgefragt werden"

#: apt-pkg/pkgcachegen.cc:1287 apt-pkg/pkgcachegen.cc:1391
#: apt-pkg/pkgcachegen.cc:1397 apt-pkg/pkgcachegen.cc:1554
msgid "Reading package lists"
msgstr "Paketlisten werden gelesen"

#: apt-pkg/pkgcachegen.cc:1304
msgid "Collecting File Provides"
msgstr "Sammeln der angebotenen Funktionalitäten (Provides) aus den Dateien"

#: apt-pkg/pkgcachegen.cc:1496 apt-pkg/pkgcachegen.cc:1503
msgid "IO Error saving source cache"
msgstr "E/A-Fehler beim Speichern des Quell-Zwischenspeichers"

#: apt-pkg/acquire-item.cc:139
#, c-format
msgid "rename failed, %s (%s -> %s)."
msgstr "Umbenennen fehlgeschlagen, %s (%s -> %s)."

#: apt-pkg/acquire-item.cc:599
msgid "MD5Sum mismatch"
msgstr "MD5-Summe stimmt nicht überein"

#: apt-pkg/acquire-item.cc:870 apt-pkg/acquire-item.cc:1887
#: apt-pkg/acquire-item.cc:2030
msgid "Hash Sum mismatch"
msgstr "Hash-Summe stimmt nicht überein"

#: apt-pkg/acquire-item.cc:1388
#, c-format
msgid ""
"Unable to find expected entry '%s' in Release file (Wrong sources.list entry "
"or malformed file)"
msgstr ""
"Erwarteter Eintrag »%s« konnte in Release-Datei nicht gefunden werden "
"(falscher Eintrag in sources.list oder missgebildete Datei)."

#: apt-pkg/acquire-item.cc:1404
#, c-format
msgid "Unable to find hash sum for '%s' in Release file"
msgstr "Hash-Summe für »%s« kann in Release-Datei nicht gefunden werden."

#: apt-pkg/acquire-item.cc:1446
msgid "There is no public key available for the following key IDs:\n"
msgstr ""
"Es gibt keine öffentlichen Schlüssel für die folgenden Schlüssel-IDs:\n"

#: apt-pkg/acquire-item.cc:1484
#, c-format
msgid ""
"Release file for %s is expired (invalid since %s). Updates for this "
"repository will not be applied."
msgstr ""
"Release-Datei für %s ist abgelaufen (ungültig seit %s). Aktualisierungen für "
"dieses Depot werden nicht angewendet."

#: apt-pkg/acquire-item.cc:1506
#, c-format
msgid "Conflicting distribution: %s (expected %s but got %s)"
msgstr "Konflikt bei Distribution: %s (%s erwartet, aber %s bekommen)"

#: apt-pkg/acquire-item.cc:1536
#, c-format
msgid ""
"An error occurred during the signature verification. The repository is not "
"updated and the previous index files will be used. GPG error: %s: %s\n"
msgstr ""
"Während der Überprüfung der Signatur trat ein Fehler auf. Das Repository "
"wurde nicht aktualisiert und die vorherigen Indexdateien werden verwendet. "
"GPG-Fehler: %s: %s\n"

#. Invalid signature file, reject (LP: #346386) (Closes: #627642)
#: apt-pkg/acquire-item.cc:1546 apt-pkg/acquire-item.cc:1551
#, c-format
msgid "GPG error: %s: %s"
msgstr "GPG-Fehler: %s: %s"

#: apt-pkg/acquire-item.cc:1663
#, c-format
msgid ""
"I wasn't able to locate a file for the %s package. This might mean you need "
"to manually fix this package. (due to missing arch)"
msgstr ""
"Es konnte keine Datei für Paket %s gefunden werden. Das könnte heißen, dass "
"Sie dieses Paket von Hand korrigieren müssen (aufgrund fehlender "
"Architektur)."

#: apt-pkg/acquire-item.cc:1722
#, c-format
msgid ""
"I wasn't able to locate a file for the %s package. This might mean you need "
"to manually fix this package."
msgstr ""
"Es konnte keine Datei für Paket %s gefunden werden. Das könnte heißen, dass "
"Sie dieses Paket von Hand korrigieren müssen."

#: apt-pkg/acquire-item.cc:1781
#, c-format
msgid ""
"The package index files are corrupted. No Filename: field for package %s."
msgstr ""
"Die Paketindexdateien sind beschädigt: Kein Filename:-Feld für Paket %s."

#: apt-pkg/acquire-item.cc:1879
msgid "Size mismatch"
msgstr "Größe stimmt nicht überein"

#: apt-pkg/indexrecords.cc:68
#, c-format
msgid "Unable to parse Release file %s"
msgstr "Release-Datei %s kann nicht verarbeitet werden."

#: apt-pkg/indexrecords.cc:78
#, c-format
msgid "No sections in Release file %s"
msgstr "Keine Bereiche (Sections) in Release-Datei %s"

#: apt-pkg/indexrecords.cc:112
#, c-format
msgid "No Hash entry in Release file %s"
msgstr "Kein Hash-Eintrag in Release-Datei %s"

#: apt-pkg/indexrecords.cc:125
#, c-format
msgid "Invalid 'Valid-Until' entry in Release file %s"
msgstr "Ungültiger »Valid-Until«-Eintrag in Release-Datei %s"

#: apt-pkg/indexrecords.cc:144
#, c-format
msgid "Invalid 'Date' entry in Release file %s"
msgstr "Ungültiger »Date«-Eintrag in Release-Datei %s"

#: apt-pkg/vendorlist.cc:78
#, c-format
msgid "Vendor block %s contains no fingerprint"
msgstr "Herstellerblock %s enthält keinen Fingerabdruck."

#: apt-pkg/cdrom.cc:576
#, c-format
msgid ""
"Using CD-ROM mount point %s\n"
"Mounting CD-ROM\n"
msgstr ""
"Verwendeter CD-ROM-Einbindungspunkt: %s\n"
"CD-ROM wird eingebunden.\n"

#: apt-pkg/cdrom.cc:585 apt-pkg/cdrom.cc:682
msgid "Identifying.. "
msgstr "Identifizieren ... "

#: apt-pkg/cdrom.cc:613
#, c-format
msgid "Stored label: %s\n"
msgstr "Gespeicherte Kennzeichnung: %s\n"

#: apt-pkg/cdrom.cc:622 apt-pkg/cdrom.cc:915
msgid "Unmounting CD-ROM...\n"
msgstr "Einbindung der CD-ROM wird gelöst ...\n"

#: apt-pkg/cdrom.cc:642
#, c-format
msgid "Using CD-ROM mount point %s\n"
msgstr "Verwendeter CD-ROM-Einbindungspunkt: %s\n"

#: apt-pkg/cdrom.cc:660
msgid "Unmounting CD-ROM\n"
msgstr "Lösen der CD-ROM-Einbindung\n"

#: apt-pkg/cdrom.cc:665
msgid "Waiting for disc...\n"
msgstr "Warten auf Medium ...\n"

#: apt-pkg/cdrom.cc:674
msgid "Mounting CD-ROM...\n"
msgstr "CD-ROM wird eingebunden ...\n"

#: apt-pkg/cdrom.cc:693
msgid "Scanning disc for index files..\n"
msgstr "Durchsuchen des Mediums nach Index-Dateien ...\n"

#: apt-pkg/cdrom.cc:744
#, c-format
msgid ""
"Found %zu package indexes, %zu source indexes, %zu translation indexes and "
"%zu signatures\n"
msgstr ""
"%zu Paketindizes, %zu Quellindizes, %zu Übersetzungsindizes und %zu "
"Signaturen gefunden\n"

#: apt-pkg/cdrom.cc:755
msgid ""
"Unable to locate any package files, perhaps this is not a Debian Disc or the "
"wrong architecture?"
msgstr ""
"Es konnten keine Paketdateien gefunden werden; möglicherweise ist dies keine "
"Debian-Disk oder eine für die falsche Architektur?"

#: apt-pkg/cdrom.cc:782
#, c-format
msgid "Found label '%s'\n"
msgstr "Kennzeichnung »%s« gefunden\n"

#: apt-pkg/cdrom.cc:811
msgid "That is not a valid name, try again.\n"
msgstr "Dies ist kein gültiger Name, versuchen Sie es erneut.\n"

#: apt-pkg/cdrom.cc:828
#, c-format
msgid ""
"This disc is called: \n"
"'%s'\n"
msgstr ""
"Dieses Medium heißt: \n"
"»%s«\n"

#: apt-pkg/cdrom.cc:830
msgid "Copying package lists..."
msgstr "Kopieren der Paketlisten ..."

#: apt-pkg/cdrom.cc:865
msgid "Writing new source list\n"
msgstr "Schreiben der neuen Quellliste\n"

#: apt-pkg/cdrom.cc:873
msgid "Source list entries for this disc are:\n"
msgstr "Quelllisteneinträge für dieses Medium sind:\n"

#: apt-pkg/indexcopy.cc:236 apt-pkg/indexcopy.cc:775
#, c-format
msgid "Wrote %i records.\n"
msgstr "Es wurden %i Datensätze geschrieben.\n"

#: apt-pkg/indexcopy.cc:238 apt-pkg/indexcopy.cc:777
#, c-format
msgid "Wrote %i records with %i missing files.\n"
msgstr "Es wurden %i Datensätze mit %i fehlenden Dateien geschrieben.\n"

#: apt-pkg/indexcopy.cc:241 apt-pkg/indexcopy.cc:780
#, c-format
msgid "Wrote %i records with %i mismatched files\n"
msgstr "Es wurden %i Datensätze mit %i nicht passenden Dateien geschrieben.\n"

#: apt-pkg/indexcopy.cc:244 apt-pkg/indexcopy.cc:783
#, c-format
msgid "Wrote %i records with %i missing files and %i mismatched files\n"
msgstr ""
"Es wurden %i Datensätze mit %i fehlenden und %i nicht passenden Dateien "
"geschrieben.\n"

#: apt-pkg/indexcopy.cc:515
#, c-format
msgid "Can't find authentication record for: %s"
msgstr "Authentifizierungs-Datensatz konnte nicht gefunden werden für: %s"

#: apt-pkg/indexcopy.cc:521
#, c-format
msgid "Hash mismatch for: %s"
msgstr "Hash-Summe stimmt nicht überein für: %s"

#: apt-pkg/cacheset.cc:403
#, c-format
msgid "Release '%s' for '%s' was not found"
msgstr "Veröffentlichung »%s« für »%s« konnte nicht gefunden werden."

#: apt-pkg/cacheset.cc:406
#, c-format
msgid "Version '%s' for '%s' was not found"
msgstr "Version »%s« für »%s« konnte nicht gefunden werden."

#: apt-pkg/cacheset.cc:517
#, c-format
msgid "Couldn't find task '%s'"
msgstr "Task »%s« konnte nicht gefunden werden."

#: apt-pkg/cacheset.cc:523
#, c-format
msgid "Couldn't find any package by regex '%s'"
msgstr "Mittels regulärem Ausdruck »%s« konnte kein Paket gefunden werden."

#: apt-pkg/cacheset.cc:534
#, c-format
msgid "Can't select versions from package '%s' as it is purely virtual"
msgstr ""
"Es können keine Versionen von Paket »%s« ausgewählt werden, da es rein "
"virtuell ist."

#: apt-pkg/cacheset.cc:541 apt-pkg/cacheset.cc:548
#, c-format
msgid ""
"Can't select installed nor candidate version from package '%s' as it has "
"neither of them"
msgstr ""
"Es kann weder eine installierte Version noch ein Installationskandidat von "
"Paket »%s« ausgewählt werden, da beide nicht existieren."

#: apt-pkg/cacheset.cc:555
#, c-format
msgid "Can't select newest version from package '%s' as it is purely virtual"
msgstr ""
"Die neueste Version von Paket »%s« kann nicht ausgewählt werden, da es rein "
"virtuell ist."

#: apt-pkg/cacheset.cc:563
#, c-format
msgid "Can't select candidate version from package %s as it has no candidate"
msgstr ""
"Es kann kein Installationskandidat von Paket »%s« ausgewählt werden, da kein "
"solcher existiert."

#: apt-pkg/cacheset.cc:571
#, c-format
msgid "Can't select installed version from package %s as it is not installed"
msgstr ""
"Die installierte Version von Paket »%s« kann nicht ausgewählt werden, da es "
"nicht installiert ist."

#: apt-pkg/edsp.cc:41 apt-pkg/edsp.cc:61
msgid "Send scenario to solver"
msgstr "Szenario an Problemlöser senden"

#: apt-pkg/edsp.cc:209
msgid "Send request to solver"
msgstr "Anfrage an Problemlöser senden"

#: apt-pkg/edsp.cc:279
msgid "Prepare for receiving solution"
msgstr "Vorbereiten, eine Lösung zu erhalten"

#: apt-pkg/edsp.cc:286
msgid "External solver failed without a proper error message"
msgstr ""
"Externer Problemlöser ist ohne ordnungsgemäße Fehlermeldung fehlgeschlagen."

#: apt-pkg/edsp.cc:556 apt-pkg/edsp.cc:559 apt-pkg/edsp.cc:564
msgid "Execute external solver"
msgstr "Externen Problemlöser ausführen"

#: apt-pkg/deb/dpkgpm.cc:72
#, c-format
msgid "Installing %s"
msgstr "%s wird installiert."

<<<<<<< HEAD
#: apt-pkg/deb/dpkgpm.cc:73 apt-pkg/deb/dpkgpm.cc:951
=======
#: apt-pkg/deb/dpkgpm.cc:74 apt-pkg/deb/dpkgpm.cc:982
>>>>>>> c08cf1dc
#, c-format
msgid "Configuring %s"
msgstr "%s wird konfiguriert."

<<<<<<< HEAD
#: apt-pkg/deb/dpkgpm.cc:74 apt-pkg/deb/dpkgpm.cc:958
=======
#: apt-pkg/deb/dpkgpm.cc:75 apt-pkg/deb/dpkgpm.cc:989
>>>>>>> c08cf1dc
#, c-format
msgid "Removing %s"
msgstr "%s wird entfernt."

#: apt-pkg/deb/dpkgpm.cc:75
#, c-format
msgid "Completely removing %s"
msgstr "%s wird vollständig entfernt."

#: apt-pkg/deb/dpkgpm.cc:76
#, c-format
msgid "Noting disappearance of %s"
msgstr "Verschwinden von %s festgestellt"

#: apt-pkg/deb/dpkgpm.cc:77
#, c-format
msgid "Running post-installation trigger %s"
msgstr "Aufruf des Nach-Installations-Triggers %s"

#. FIXME: use a better string after freeze
<<<<<<< HEAD
#: apt-pkg/deb/dpkgpm.cc:704
=======
#: apt-pkg/deb/dpkgpm.cc:735
>>>>>>> c08cf1dc
#, c-format
msgid "Directory '%s' missing"
msgstr "Verzeichnis »%s« fehlt"

<<<<<<< HEAD
#: apt-pkg/deb/dpkgpm.cc:719 apt-pkg/deb/dpkgpm.cc:739
=======
#: apt-pkg/deb/dpkgpm.cc:750 apt-pkg/deb/dpkgpm.cc:770
>>>>>>> c08cf1dc
#, c-format
msgid "Could not open file '%s'"
msgstr "Datei »%s« konnte nicht geöffnet werden."

<<<<<<< HEAD
#: apt-pkg/deb/dpkgpm.cc:944
=======
#: apt-pkg/deb/dpkgpm.cc:975
>>>>>>> c08cf1dc
#, c-format
msgid "Preparing %s"
msgstr "%s wird vorbereitet."

<<<<<<< HEAD
#: apt-pkg/deb/dpkgpm.cc:945
=======
#: apt-pkg/deb/dpkgpm.cc:976
>>>>>>> c08cf1dc
#, c-format
msgid "Unpacking %s"
msgstr "%s wird entpackt."

<<<<<<< HEAD
#: apt-pkg/deb/dpkgpm.cc:950
=======
#: apt-pkg/deb/dpkgpm.cc:981
>>>>>>> c08cf1dc
#, c-format
msgid "Preparing to configure %s"
msgstr "Konfiguration von %s wird vorbereitet."

<<<<<<< HEAD
#: apt-pkg/deb/dpkgpm.cc:952
=======
#: apt-pkg/deb/dpkgpm.cc:983
>>>>>>> c08cf1dc
#, c-format
msgid "Installed %s"
msgstr "%s installiert"

<<<<<<< HEAD
#: apt-pkg/deb/dpkgpm.cc:957
=======
#: apt-pkg/deb/dpkgpm.cc:988
>>>>>>> c08cf1dc
#, c-format
msgid "Preparing for removal of %s"
msgstr "Entfernen von %s wird vorbereitet."

<<<<<<< HEAD
#: apt-pkg/deb/dpkgpm.cc:959
=======
#: apt-pkg/deb/dpkgpm.cc:990
>>>>>>> c08cf1dc
#, c-format
msgid "Removed %s"
msgstr "%s entfernt"

<<<<<<< HEAD
#: apt-pkg/deb/dpkgpm.cc:964
=======
#: apt-pkg/deb/dpkgpm.cc:995
>>>>>>> c08cf1dc
#, c-format
msgid "Preparing to completely remove %s"
msgstr "Vollständiges Entfernen von %s wird vorbereitet."

<<<<<<< HEAD
#: apt-pkg/deb/dpkgpm.cc:965
=======
#: apt-pkg/deb/dpkgpm.cc:996
>>>>>>> c08cf1dc
#, c-format
msgid "Completely removed %s"
msgstr "%s vollständig entfernt"

<<<<<<< HEAD
#: apt-pkg/deb/dpkgpm.cc:1212
=======
#: apt-pkg/deb/dpkgpm.cc:1243
>>>>>>> c08cf1dc
msgid "Can not write log, openpty() failed (/dev/pts not mounted?)\n"
msgstr ""
"Schreiben des Protokolls nicht möglich, openpty() fehlgeschlagen (/dev/pts "
"nicht eingebunden?)\n"

<<<<<<< HEAD
#: apt-pkg/deb/dpkgpm.cc:1242
msgid "Running dpkg"
msgstr "Ausführen von dpkg"

#: apt-pkg/deb/dpkgpm.cc:1414
msgid "Operation was interrupted before it could finish"
msgstr "Operation wurde unterbrochen, bevor sie beendet werden konnte."

#: apt-pkg/deb/dpkgpm.cc:1476
=======
#: apt-pkg/deb/dpkgpm.cc:1273
msgid "Running dpkg"
msgstr "Ausführen von dpkg"

#: apt-pkg/deb/dpkgpm.cc:1445
msgid "Operation was interrupted before it could finish"
msgstr "Operation wurde unterbrochen, bevor sie beendet werden konnte."

#: apt-pkg/deb/dpkgpm.cc:1507
>>>>>>> c08cf1dc
msgid "No apport report written because MaxReports is reached already"
msgstr ""
"Es wurde kein Apport-Bericht verfasst, da das Limit MaxReports bereits "
"erreicht ist."

#. check if its not a follow up error
<<<<<<< HEAD
#: apt-pkg/deb/dpkgpm.cc:1481
msgid "dependency problems - leaving unconfigured"
msgstr "Abhängigkeitsprobleme - verbleibt unkonfiguriert"

#: apt-pkg/deb/dpkgpm.cc:1483
=======
#: apt-pkg/deb/dpkgpm.cc:1512
msgid "dependency problems - leaving unconfigured"
msgstr "Abhängigkeitsprobleme - verbleibt unkonfiguriert"

#: apt-pkg/deb/dpkgpm.cc:1514
>>>>>>> c08cf1dc
msgid ""
"No apport report written because the error message indicates its a followup "
"error from a previous failure."
msgstr ""
"Es wurde kein Apport-Bericht verfasst, da die Fehlermeldung darauf "
"hindeutet, dass dies lediglich ein Folgefehler eines vorherigen Problems ist."

<<<<<<< HEAD
#: apt-pkg/deb/dpkgpm.cc:1489
=======
#: apt-pkg/deb/dpkgpm.cc:1520
>>>>>>> c08cf1dc
msgid ""
"No apport report written because the error message indicates a disk full "
"error"
msgstr ""
"Es wurde kein Apport-Bericht verfasst, da die Fehlermeldung auf einen Fehler "
"wegen voller Festplatte hindeutet."

#: apt-pkg/deb/dpkgpm.cc:1526
msgid ""
"No apport report written because the error message indicates a out of memory "
"error"
msgstr ""
"Es wurde kein Apport-Bericht verfasst, da die Fehlermeldung auf einen Fehler "
"wegen erschöpftem Arbeitsspeicher hindeutet."

<<<<<<< HEAD
#: apt-pkg/deb/dpkgpm.cc:1503 apt-pkg/deb/dpkgpm.cc:1509
#, fuzzy
msgid ""
"No apport report written because the error message indicates an issue on the "
"local system"
msgstr ""
"Es wurde kein Apport-Bericht verfasst, da die Fehlermeldung auf einen Fehler "
"wegen voller Festplatte hindeutet."

#: apt-pkg/deb/dpkgpm.cc:1530
=======
#: apt-pkg/deb/dpkgpm.cc:1533
>>>>>>> c08cf1dc
msgid ""
"No apport report written because the error message indicates a dpkg I/O error"
msgstr ""
"Es wurde kein Apport-Bericht verfasst, da die Fehlermeldung auf einen Ein-/"
"Ausgabe-Fehler von Dpkg hindeutet."

#: apt-pkg/deb/debsystem.cc:84
#, c-format
msgid ""
"Unable to lock the administration directory (%s), is another process using "
"it?"
msgstr ""
"Sperren des Administrationsverzeichnisses (%s) nicht möglich, wird es von "
"einem anderen Prozess verwendet?"

#: apt-pkg/deb/debsystem.cc:87
#, c-format
msgid "Unable to lock the administration directory (%s), are you root?"
msgstr ""
"Sperren des Administrationsverzeichnisses (%s) nicht möglich, sind Sie root?"

#. TRANSLATORS: the %s contains the recovery command, usually
#. dpkg --configure -a
#: apt-pkg/deb/debsystem.cc:103
#, c-format
msgid ""
"dpkg was interrupted, you must manually run '%s' to correct the problem. "
msgstr ""
"Der dpkg-Prozess wurde unterbrochen; Sie müssen manuell »%s« ausführen, um "
"das Problem zu beheben."

#: apt-pkg/deb/debsystem.cc:121
msgid "Not locked"
msgstr "Nicht gesperrt"

#~ msgid "File %s doesn't start with a clearsigned message"
#~ msgstr "Datei %s beginnt nicht mit einer Klartext-signierten Nachricht."

#~ msgid "Skipping nonexistent file %s"
#~ msgstr "Nicht vorhandene Datei %s wird übersprungen."

#~ msgid "Failed to remove %s"
#~ msgstr "%s konnte nicht entfernt werden."

#~ msgid "Unable to create %s"
#~ msgstr "%s konnte nicht erzeugt werden."

#~ msgid "Failed to stat %sinfo"
#~ msgstr "%sinfo mit »stat« abfragen fehlgeschlagen"

#~ msgid "The info and temp directories need to be on the same filesystem"
#~ msgstr ""
#~ "Die »info«- und »temp«-Verzeichnisse müssen in demselben Dateisystem "
#~ "liegen."

#~ msgid "Failed to change to the admin dir %sinfo"
#~ msgstr "Wechsel in das Administrationsverzeichnis %sinfo fehlgeschlagen"

#~ msgid "Internal error getting a package name"
#~ msgstr "Interner Fehler beim Holen eines Paketnamens"

#~ msgid "Reading file listing"
#~ msgstr "Paketauflistung wird gelesen"

#~ msgid ""
#~ "Failed to open the list file '%sinfo/%s'. If you cannot restore this file "
#~ "then make it empty and immediately re-install the same version of the "
#~ "package!"
#~ msgstr ""
#~ "Öffnen der Listendatei »%sinfo/%s« fehlgeschlagen. Wenn Sie diese Datei "
#~ "nicht wiederherstellen können, dann leeren Sie sie und installieren Sie "
#~ "sofort dieselbe Version des Paketes erneut!"

#~ msgid "Failed reading the list file %sinfo/%s"
#~ msgstr "Fehler beim Lesen der Listendatei %sinfo/%s"

#~ msgid "Internal error getting a node"
#~ msgstr "Interner Fehler beim Holen eines Knotens"

#~ msgid "Failed to open the diversions file %sdiversions"
#~ msgstr "Fehler beim Öffnen der Umleitungsdatei %sdiversions"

#~ msgid "The diversion file is corrupted"
#~ msgstr "Die Umleitungsdatei ist beschädigt."

#~ msgid "Invalid line in the diversion file: %s"
#~ msgstr "Ungültige Zeile in der Umleitungsdatei: %s"

#~ msgid "Internal error adding a diversion"
#~ msgstr "Interner Fehler beim Hinzufügen einer Umleitung"

#~ msgid "The pkg cache must be initialized first"
#~ msgstr "Der Paketzwischenspeicher muss zuerst initialisiert werden."

#~ msgid "Failed to find a Package: header, offset %lu"
#~ msgstr "Es konnte keine »Package:«-Kopfzeile gefunden werden, Offset %lu"

#~ msgid "Bad ConfFile section in the status file. Offset %lu"
#~ msgstr "Fehlerhafter »ConfFile«-Abschnitt in der Statusdatei, Offset %lu"

#~ msgid "Error parsing MD5. Offset %lu"
#~ msgstr "Fehler beim Verarbeiten der MD5-Summe. Offset %lu"

#~ msgid "Couldn't change to %s"
#~ msgstr "Wechsel nach %s nicht möglich"

#~ msgid "Failed to locate a valid control file"
#~ msgstr "Es konnte keine gültige »control«-Datei gefunden werden."

#~ msgid "Couldn't open pipe for %s"
#~ msgstr "Pipe (Weiterleitung) für %s konnte nicht geöffnet werden."

#~ msgid "Read error from %s process"
#~ msgstr "Lesefehler von Prozess %s"

#~ msgid "Got a single header line over %u chars"
#~ msgstr "Einzelne Kopfzeile aus %u Zeichen erhalten"

#~ msgid "Note: This is done automatic and on purpose by dpkg."
#~ msgstr ""
#~ "Hinweis: Dies wird automatisch und absichtlich von dpkg durchgeführt."

#~ msgid "Malformed override %s line %lu #1"
#~ msgstr "Missgestaltetes Override %s Zeile %lu #1"

#~ msgid "Malformed override %s line %lu #2"
#~ msgstr "Missgestaltetes Override %s Zeile %lu #2"

#~ msgid "Malformed override %s line %lu #3"
#~ msgstr "Missgestaltetes Override %s Zeile %lu #3"

#~ msgid "decompressor"
#~ msgstr "Dekomprimierer"

#~ msgid "read, still have %lu to read but none left"
#~ msgstr ""
#~ "Lesevorgang: es verbleiben noch %lu zu lesen, jedoch nichts mehr übrig"

#~ msgid "write, still have %lu to write but couldn't"
#~ msgstr ""
#~ "Schreibvorgang: es verbleiben noch %lu zu schreiben, jedoch Schreiben "
#~ "nicht möglich"

#~ msgid ""
#~ "Could not perform immediate configuration on already unpacked '%s'. "
#~ "Please see man 5 apt.conf under APT::Immediate-Configure for details."
#~ msgstr ""
#~ "»%s« (bereits entpackt) konnte nicht unmittelbar konfiguriert werden. "
#~ "Lesen Sie »man 5 apt.conf« unter APT::Immediate-Configure bezüglich "
#~ "weiterer Details."

#~ msgid "Error occurred while processing %s (NewPackage)"
#~ msgstr "Fehler aufgetreten beim Verarbeiten von %s (NewPackage)"

#~ msgid "Error occurred while processing %s (UsePackage1)"
#~ msgstr "Fehler aufgetreten beim Verarbeiten von %s (UsePackage1)"

#~ msgid "Error occurred while processing %s (NewFileDesc1)"
#~ msgstr "Fehler aufgetreten beim Verarbeiten von %s (NewFileDesc1)"

#~ msgid "Error occurred while processing %s (UsePackage2)"
#~ msgstr "Fehler aufgetreten beim Verarbeiten von %s (UsePackage2)"

#~ msgid "Error occurred while processing %s (NewFileVer1)"
#~ msgstr "Fehler aufgetreten beim Verarbeiten von %s (NewFileVer1)"

#~ msgid "Error occurred while processing %s (NewVersion%d)"
#~ msgstr "Fehler aufgetreten beim Verarbeiten von %s (NewVersion%d)"

#~ msgid "Error occurred while processing %s (UsePackage3)"
#~ msgstr "Fehler aufgetreten beim Verarbeiten von %s (UsePackage3)"

#~ msgid "Error occurred while processing %s (NewFileDesc2)"
#~ msgstr "Fehler aufgetreten beim Verarbeiten von %s (NewFileDesc2)"

#~ msgid "Error occurred while processing %s (FindPkg)"
#~ msgstr "Fehler aufgetreten beim Verarbeiten von %s (FindPkg)"

#~ msgid "Error occurred while processing %s (CollectFileProvides)"
#~ msgstr "Fehler aufgetreten beim Verarbeiten von %s (CollectFileProvides)"

#~ msgid "Internal error, could not locate member"
#~ msgstr "Interner Fehler, Bestandteil konnte nicht gefunden werden"

#~ msgid "Internal error, group '%s' has no installable pseudo package"
#~ msgstr "Interner Fehler, Gruppe »%s« hat kein installierbares Pseudo-Paket"

#~ msgid "Release file expired, ignoring %s (invalid since %s)"
#~ msgstr "Release-Datei abgelaufen, %s wird ignoriert (ungültig seit %s)"<|MERGE_RESOLUTION|>--- conflicted
+++ resolved
@@ -10,11 +10,7 @@
 msgstr ""
 "Project-Id-Version: apt 0.9.2\n"
 "Report-Msgid-Bugs-To: APT Development Team <deity@lists.debian.org>\n"
-<<<<<<< HEAD
-"POT-Creation-Date: 2013-07-02 17:10+0200\n"
-=======
 "POT-Creation-Date: 2013-07-31 16:24+0200\n"
->>>>>>> c08cf1dc
 "PO-Revision-Date: 2012-06-27 10:55+0200\n"
 "Last-Translator: Holger Wansing <linux@wansing-online.de>\n"
 "Language-Team: Debian German <debian-l10n-german@lists.debian.org>\n"
@@ -163,13 +159,8 @@
 msgid "  Version table:"
 msgstr "  Versionstabelle:"
 
-<<<<<<< HEAD
-#: cmdline/apt-cache.cc:1723 cmdline/apt-cdrom.cc:206 cmdline/apt-config.cc:81
-#: cmdline/apt-get.cc:3364 cmdline/apt-mark.cc:375
-=======
 #: cmdline/apt-cache.cc:1753 cmdline/apt-cdrom.cc:206 cmdline/apt-config.cc:81
 #: cmdline/apt-get.cc:3392 cmdline/apt-mark.cc:375
->>>>>>> c08cf1dc
 #: cmdline/apt-extracttemplates.cc:229 ftparchive/apt-ftparchive.cc:591
 #: cmdline/apt-internal-solver.cc:33 cmdline/apt-sortpkgs.cc:147
 #, c-format
@@ -683,11 +674,7 @@
 msgid "Do you want to continue?"
 msgstr "Möchten Sie fortfahren?"
 
-<<<<<<< HEAD
-#: cmdline/apt-get.cc:1356 cmdline/apt-get.cc:2655 apt-pkg/algorithms.cc:1566
-=======
 #: cmdline/apt-get.cc:1385 cmdline/apt-get.cc:2686 apt-pkg/algorithms.cc:1566
->>>>>>> c08cf1dc
 #, c-format
 msgid "Failed to fetch %s  %s\n"
 msgstr "Fehlschlag beim Holen von %s  %s\n"
@@ -1093,19 +1080,11 @@
 msgid "Changelog for %s (%s)"
 msgstr "Änderungsprotokoll (Changelog) für %s (%s)"
 
-<<<<<<< HEAD
-#: cmdline/apt-get.cc:3369
-msgid "Supported modules:"
-msgstr "Unterstützte Module:"
-
-#: cmdline/apt-get.cc:3410
-=======
 #: cmdline/apt-get.cc:3397
 msgid "Supported modules:"
 msgstr "Unterstützte Module:"
 
 #: cmdline/apt-get.cc:3438
->>>>>>> c08cf1dc
 msgid ""
 "Usage: apt-get [options] command\n"
 "       apt-get [options] install|remove pkg1 [pkg2 ...]\n"
@@ -1200,11 +1179,7 @@
 "bezüglich weitergehender Informationen und Optionen.\n"
 "                                    Dieses APT hat Super-Kuh-Kräfte.\n"
 
-<<<<<<< HEAD
-#: cmdline/apt-get.cc:3575
-=======
 #: cmdline/apt-get.cc:3603
->>>>>>> c08cf1dc
 msgid ""
 "NOTE: This is only a simulation!\n"
 "      apt-get needs root privileges for real execution.\n"
@@ -1281,13 +1256,8 @@
 msgstr "Die Halten-Markierung für %s wurde bereits entfernt.\n"
 
 #: cmdline/apt-mark.cc:245 cmdline/apt-mark.cc:326
-<<<<<<< HEAD
-#: apt-pkg/contrib/fileutl.cc:829 apt-pkg/contrib/gpgv.cc:223
-#: apt-pkg/deb/dpkgpm.cc:1001
-=======
 #: apt-pkg/contrib/fileutl.cc:832 apt-pkg/contrib/gpgv.cc:223
 #: apt-pkg/deb/dpkgpm.cc:1032
->>>>>>> c08cf1dc
 #, c-format
 msgid "Waited for %s but it wasn't there"
 msgstr "Es wurde auf %s gewartet, war jedoch nicht vorhanden"
@@ -1448,13 +1418,8 @@
 msgid "Server closed the connection"
 msgstr "Verbindung durch Server geschlossen"
 
-<<<<<<< HEAD
-#: methods/ftp.cc:349 methods/rsh.cc:199 apt-pkg/contrib/fileutl.cc:1283
-#: apt-pkg/contrib/fileutl.cc:1292 apt-pkg/contrib/fileutl.cc:1295
-=======
 #: methods/ftp.cc:349 methods/rsh.cc:199 apt-pkg/contrib/fileutl.cc:1264
 #: apt-pkg/contrib/fileutl.cc:1273 apt-pkg/contrib/fileutl.cc:1276
->>>>>>> c08cf1dc
 msgid "Read error"
 msgstr "Lesefehler"
 
@@ -1466,15 +1431,9 @@
 msgid "Protocol corruption"
 msgstr "Protokoll beschädigt"
 
-<<<<<<< HEAD
-#: methods/ftp.cc:457 methods/rred.cc:238 methods/rsh.cc:241
-#: apt-pkg/contrib/fileutl.cc:1379 apt-pkg/contrib/fileutl.cc:1388
-#: apt-pkg/contrib/fileutl.cc:1391 apt-pkg/contrib/fileutl.cc:1416
-=======
 #: methods/ftp.cc:458 methods/rred.cc:238 methods/rsh.cc:243
 #: apt-pkg/contrib/fileutl.cc:1360 apt-pkg/contrib/fileutl.cc:1369
 #: apt-pkg/contrib/fileutl.cc:1372 apt-pkg/contrib/fileutl.cc:1397
->>>>>>> c08cf1dc
 msgid "Write error"
 msgstr "Schreibfehler"
 
@@ -1743,17 +1702,10 @@
 #. Only warn if there are no sources.list.d.
 #. Only warn if there is no sources.list file.
 #: methods/mirror.cc:95 apt-inst/extract.cc:464
-<<<<<<< HEAD
-#: apt-pkg/contrib/cdromutl.cc:183 apt-pkg/contrib/fileutl.cc:401
-#: apt-pkg/contrib/fileutl.cc:514 apt-pkg/sourcelist.cc:208
-#: apt-pkg/sourcelist.cc:214 apt-pkg/acquire.cc:485 apt-pkg/init.cc:109
-#: apt-pkg/init.cc:117 apt-pkg/clean.cc:36 apt-pkg/policy.cc:362
-=======
 #: apt-pkg/contrib/cdromutl.cc:184 apt-pkg/contrib/fileutl.cc:404
 #: apt-pkg/contrib/fileutl.cc:517 apt-pkg/sourcelist.cc:208
 #: apt-pkg/sourcelist.cc:214 apt-pkg/acquire.cc:485 apt-pkg/init.cc:108
 #: apt-pkg/init.cc:116 apt-pkg/clean.cc:36 apt-pkg/policy.cc:362
->>>>>>> c08cf1dc
 #, c-format
 msgid "Unable to read %s"
 msgstr "%s kann nicht gelesen werden."
@@ -2505,7 +2457,7 @@
 msgid "%lis"
 msgstr "%li s"
 
-#: apt-pkg/contrib/strutl.cc:1174
+#: apt-pkg/contrib/strutl.cc:1173
 #, c-format
 msgid "Selection %s not found"
 msgstr "Auswahl %s nicht gefunden"
@@ -2714,94 +2666,54 @@
 msgid "Sub-process %s exited unexpectedly"
 msgstr "Unterprozess %s unerwartet beendet"
 
-<<<<<<< HEAD
-#: apt-pkg/contrib/fileutl.cc:1005
-=======
 #: apt-pkg/contrib/fileutl.cc:988
->>>>>>> c08cf1dc
 #, c-format
 msgid "Could not open file %s"
 msgstr "Datei %s konnte nicht geöffnet werden."
 
-<<<<<<< HEAD
-#: apt-pkg/contrib/fileutl.cc:1082
-=======
 #: apt-pkg/contrib/fileutl.cc:1065
->>>>>>> c08cf1dc
 #, c-format
 msgid "Could not open file descriptor %d"
 msgstr "Datei-Deskriptor %d konnte nicht geöffnet werden."
 
-<<<<<<< HEAD
-#: apt-pkg/contrib/fileutl.cc:1167
-=======
 #: apt-pkg/contrib/fileutl.cc:1150
->>>>>>> c08cf1dc
 msgid "Failed to create subprocess IPC"
 msgstr ""
 "Interprozesskommunikation mit Unterprozess konnte nicht aufgebaut werden."
 
-<<<<<<< HEAD
-#: apt-pkg/contrib/fileutl.cc:1222
-msgid "Failed to exec compressor "
-msgstr "Fehler beim Ausführen von Komprimierer "
-
-#: apt-pkg/contrib/fileutl.cc:1317
-=======
 #: apt-pkg/contrib/fileutl.cc:1205
 msgid "Failed to exec compressor "
 msgstr "Fehler beim Ausführen von Komprimierer "
 
 #: apt-pkg/contrib/fileutl.cc:1298
->>>>>>> c08cf1dc
 #, c-format
 msgid "read, still have %llu to read but none left"
 msgstr ""
 "Lesevorgang: es verbleiben noch %llu zu lesen, jedoch ist nichts mehr übrig."
 
-<<<<<<< HEAD
-#: apt-pkg/contrib/fileutl.cc:1404 apt-pkg/contrib/fileutl.cc:1426
-=======
 #: apt-pkg/contrib/fileutl.cc:1385 apt-pkg/contrib/fileutl.cc:1407
->>>>>>> c08cf1dc
 #, c-format
 msgid "write, still have %llu to write but couldn't"
 msgstr ""
 "Schreibvorgang: es verbleiben noch %llu zu schreiben, Schreiben ist jedoch "
 "nicht möglich."
 
-<<<<<<< HEAD
-#: apt-pkg/contrib/fileutl.cc:1701
-=======
 #: apt-pkg/contrib/fileutl.cc:1695
->>>>>>> c08cf1dc
 #, c-format
 msgid "Problem closing the file %s"
 msgstr "Problem beim Schließen der Datei %s"
 
-<<<<<<< HEAD
-#: apt-pkg/contrib/fileutl.cc:1713
-=======
 #: apt-pkg/contrib/fileutl.cc:1707
->>>>>>> c08cf1dc
 #, c-format
 msgid "Problem renaming the file %s to %s"
 msgstr "Problem beim Umbenennen der Datei %s nach %s"
 
-<<<<<<< HEAD
-#: apt-pkg/contrib/fileutl.cc:1724
-=======
 #: apt-pkg/contrib/fileutl.cc:1718
->>>>>>> c08cf1dc
 #, c-format
 msgid "Problem unlinking the file %s"
 msgstr "Problem beim Entfernen (unlink) der Datei %s"
 
-<<<<<<< HEAD
-#: apt-pkg/contrib/fileutl.cc:1737
-=======
 #: apt-pkg/contrib/fileutl.cc:1731
->>>>>>> c08cf1dc
 msgid "Problem syncing the file"
 msgstr "Problem beim Synchronisieren der Datei"
 
@@ -3105,12 +3017,12 @@
 "Bitte legen Sie das Medium mit dem Namen »%s« in Laufwerk »%s« ein und "
 "drücken Sie die Eingabetaste (Enter)."
 
-#: apt-pkg/init.cc:152
+#: apt-pkg/init.cc:151
 #, c-format
 msgid "Packaging system '%s' is not supported"
 msgstr "Paketierungssystem »%s« wird nicht unterstützt."
 
-#: apt-pkg/init.cc:168
+#: apt-pkg/init.cc:167
 msgid "Unable to determine a suitable packaging system type"
 msgstr "Bestimmung eines passenden Paketierungssystemtyps nicht möglich"
 
@@ -3553,156 +3465,93 @@
 msgid "Execute external solver"
 msgstr "Externen Problemlöser ausführen"
 
-#: apt-pkg/deb/dpkgpm.cc:72
+#: apt-pkg/deb/dpkgpm.cc:73
 #, c-format
 msgid "Installing %s"
 msgstr "%s wird installiert."
 
-<<<<<<< HEAD
-#: apt-pkg/deb/dpkgpm.cc:73 apt-pkg/deb/dpkgpm.cc:951
-=======
 #: apt-pkg/deb/dpkgpm.cc:74 apt-pkg/deb/dpkgpm.cc:982
->>>>>>> c08cf1dc
 #, c-format
 msgid "Configuring %s"
 msgstr "%s wird konfiguriert."
 
-<<<<<<< HEAD
-#: apt-pkg/deb/dpkgpm.cc:74 apt-pkg/deb/dpkgpm.cc:958
-=======
 #: apt-pkg/deb/dpkgpm.cc:75 apt-pkg/deb/dpkgpm.cc:989
->>>>>>> c08cf1dc
 #, c-format
 msgid "Removing %s"
 msgstr "%s wird entfernt."
 
-#: apt-pkg/deb/dpkgpm.cc:75
+#: apt-pkg/deb/dpkgpm.cc:76
 #, c-format
 msgid "Completely removing %s"
 msgstr "%s wird vollständig entfernt."
 
-#: apt-pkg/deb/dpkgpm.cc:76
+#: apt-pkg/deb/dpkgpm.cc:77
 #, c-format
 msgid "Noting disappearance of %s"
 msgstr "Verschwinden von %s festgestellt"
 
-#: apt-pkg/deb/dpkgpm.cc:77
+#: apt-pkg/deb/dpkgpm.cc:78
 #, c-format
 msgid "Running post-installation trigger %s"
 msgstr "Aufruf des Nach-Installations-Triggers %s"
 
 #. FIXME: use a better string after freeze
-<<<<<<< HEAD
-#: apt-pkg/deb/dpkgpm.cc:704
-=======
 #: apt-pkg/deb/dpkgpm.cc:735
->>>>>>> c08cf1dc
 #, c-format
 msgid "Directory '%s' missing"
 msgstr "Verzeichnis »%s« fehlt"
 
-<<<<<<< HEAD
-#: apt-pkg/deb/dpkgpm.cc:719 apt-pkg/deb/dpkgpm.cc:739
-=======
 #: apt-pkg/deb/dpkgpm.cc:750 apt-pkg/deb/dpkgpm.cc:770
->>>>>>> c08cf1dc
 #, c-format
 msgid "Could not open file '%s'"
 msgstr "Datei »%s« konnte nicht geöffnet werden."
 
-<<<<<<< HEAD
-#: apt-pkg/deb/dpkgpm.cc:944
-=======
 #: apt-pkg/deb/dpkgpm.cc:975
->>>>>>> c08cf1dc
 #, c-format
 msgid "Preparing %s"
 msgstr "%s wird vorbereitet."
 
-<<<<<<< HEAD
-#: apt-pkg/deb/dpkgpm.cc:945
-=======
 #: apt-pkg/deb/dpkgpm.cc:976
->>>>>>> c08cf1dc
 #, c-format
 msgid "Unpacking %s"
 msgstr "%s wird entpackt."
 
-<<<<<<< HEAD
-#: apt-pkg/deb/dpkgpm.cc:950
-=======
 #: apt-pkg/deb/dpkgpm.cc:981
->>>>>>> c08cf1dc
 #, c-format
 msgid "Preparing to configure %s"
 msgstr "Konfiguration von %s wird vorbereitet."
 
-<<<<<<< HEAD
-#: apt-pkg/deb/dpkgpm.cc:952
-=======
 #: apt-pkg/deb/dpkgpm.cc:983
->>>>>>> c08cf1dc
 #, c-format
 msgid "Installed %s"
 msgstr "%s installiert"
 
-<<<<<<< HEAD
-#: apt-pkg/deb/dpkgpm.cc:957
-=======
 #: apt-pkg/deb/dpkgpm.cc:988
->>>>>>> c08cf1dc
 #, c-format
 msgid "Preparing for removal of %s"
 msgstr "Entfernen von %s wird vorbereitet."
 
-<<<<<<< HEAD
-#: apt-pkg/deb/dpkgpm.cc:959
-=======
 #: apt-pkg/deb/dpkgpm.cc:990
->>>>>>> c08cf1dc
 #, c-format
 msgid "Removed %s"
 msgstr "%s entfernt"
 
-<<<<<<< HEAD
-#: apt-pkg/deb/dpkgpm.cc:964
-=======
 #: apt-pkg/deb/dpkgpm.cc:995
->>>>>>> c08cf1dc
 #, c-format
 msgid "Preparing to completely remove %s"
 msgstr "Vollständiges Entfernen von %s wird vorbereitet."
 
-<<<<<<< HEAD
-#: apt-pkg/deb/dpkgpm.cc:965
-=======
 #: apt-pkg/deb/dpkgpm.cc:996
->>>>>>> c08cf1dc
 #, c-format
 msgid "Completely removed %s"
 msgstr "%s vollständig entfernt"
 
-<<<<<<< HEAD
-#: apt-pkg/deb/dpkgpm.cc:1212
-=======
 #: apt-pkg/deb/dpkgpm.cc:1243
->>>>>>> c08cf1dc
 msgid "Can not write log, openpty() failed (/dev/pts not mounted?)\n"
 msgstr ""
 "Schreiben des Protokolls nicht möglich, openpty() fehlgeschlagen (/dev/pts "
 "nicht eingebunden?)\n"
 
-<<<<<<< HEAD
-#: apt-pkg/deb/dpkgpm.cc:1242
-msgid "Running dpkg"
-msgstr "Ausführen von dpkg"
-
-#: apt-pkg/deb/dpkgpm.cc:1414
-msgid "Operation was interrupted before it could finish"
-msgstr "Operation wurde unterbrochen, bevor sie beendet werden konnte."
-
-#: apt-pkg/deb/dpkgpm.cc:1476
-=======
 #: apt-pkg/deb/dpkgpm.cc:1273
 msgid "Running dpkg"
 msgstr "Ausführen von dpkg"
@@ -3712,26 +3561,17 @@
 msgstr "Operation wurde unterbrochen, bevor sie beendet werden konnte."
 
 #: apt-pkg/deb/dpkgpm.cc:1507
->>>>>>> c08cf1dc
 msgid "No apport report written because MaxReports is reached already"
 msgstr ""
 "Es wurde kein Apport-Bericht verfasst, da das Limit MaxReports bereits "
 "erreicht ist."
 
 #. check if its not a follow up error
-<<<<<<< HEAD
-#: apt-pkg/deb/dpkgpm.cc:1481
-msgid "dependency problems - leaving unconfigured"
-msgstr "Abhängigkeitsprobleme - verbleibt unkonfiguriert"
-
-#: apt-pkg/deb/dpkgpm.cc:1483
-=======
 #: apt-pkg/deb/dpkgpm.cc:1512
 msgid "dependency problems - leaving unconfigured"
 msgstr "Abhängigkeitsprobleme - verbleibt unkonfiguriert"
 
 #: apt-pkg/deb/dpkgpm.cc:1514
->>>>>>> c08cf1dc
 msgid ""
 "No apport report written because the error message indicates its a followup "
 "error from a previous failure."
@@ -3739,11 +3579,7 @@
 "Es wurde kein Apport-Bericht verfasst, da die Fehlermeldung darauf "
 "hindeutet, dass dies lediglich ein Folgefehler eines vorherigen Problems ist."
 
-<<<<<<< HEAD
-#: apt-pkg/deb/dpkgpm.cc:1489
-=======
 #: apt-pkg/deb/dpkgpm.cc:1520
->>>>>>> c08cf1dc
 msgid ""
 "No apport report written because the error message indicates a disk full "
 "error"
@@ -3759,20 +3595,7 @@
 "Es wurde kein Apport-Bericht verfasst, da die Fehlermeldung auf einen Fehler "
 "wegen erschöpftem Arbeitsspeicher hindeutet."
 
-<<<<<<< HEAD
-#: apt-pkg/deb/dpkgpm.cc:1503 apt-pkg/deb/dpkgpm.cc:1509
-#, fuzzy
-msgid ""
-"No apport report written because the error message indicates an issue on the "
-"local system"
-msgstr ""
-"Es wurde kein Apport-Bericht verfasst, da die Fehlermeldung auf einen Fehler "
-"wegen voller Festplatte hindeutet."
-
-#: apt-pkg/deb/dpkgpm.cc:1530
-=======
 #: apt-pkg/deb/dpkgpm.cc:1533
->>>>>>> c08cf1dc
 msgid ""
 "No apport report written because the error message indicates a dpkg I/O error"
 msgstr ""
