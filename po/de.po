# German messages for the apt suite.
# Copyright (C) 1997, 1998, 1999 Jason Gunthorpe and others.
# Michael Piefel <piefel@informatik.hu-berlin.de>, 2001, 2002, 2003, 2004.
# Rüdiger Kuhlmann <Uebersetzung@ruediger-kuhlmann.de>, 2002.
# 
msgid ""
msgstr ""
"Project-Id-Version: apt 0.5.26\n"
"Report-Msgid-Bugs-To: \n"
<<<<<<< HEAD
"POT-Creation-Date: 2005-09-13 15:16+0200\n"
=======
"POT-Creation-Date: 2005-09-22 23:07+0200\n"
>>>>>>> ea92d036
"PO-Revision-Date: 2005-06-15 18:22+0200\n"
"Last-Translator: Michael Piefel <piefel@debian.org>\n"
"Language-Team:  <de@li.org>\n"
"MIME-Version: 1.0\n"
"Content-Type: text/plain; charset=UTF-8\n"
"Content-Transfer-Encoding: 8bit\n"

#: cmdline/apt-cache.cc:135
#, c-format
msgid "Package %s version %s has an unmet dep:\n"
msgstr "Paket %s Version %s hat eine nichterfüllte Abhängigkeit:\n"

#: cmdline/apt-cache.cc:175 cmdline/apt-cache.cc:527 cmdline/apt-cache.cc:615
#: cmdline/apt-cache.cc:771 cmdline/apt-cache.cc:989 cmdline/apt-cache.cc:1357
#: cmdline/apt-cache.cc:1508
#, c-format
msgid "Unable to locate package %s"
msgstr "Kann Paket %s nicht finden"

#: cmdline/apt-cache.cc:232
msgid "Total package names : "
msgstr "Gesamtzahl an Paketnamen: "

#: cmdline/apt-cache.cc:272
msgid "  Normal packages: "
msgstr "  davon gewöhnliche Pakete: "

#: cmdline/apt-cache.cc:273
msgid "  Pure virtual packages: "
msgstr "  davon rein virtuelle Pakete: "

#: cmdline/apt-cache.cc:274
msgid "  Single virtual packages: "
msgstr "  davon einzelne virtuelle Pakete: "

#: cmdline/apt-cache.cc:275
msgid "  Mixed virtual packages: "
msgstr "  davon gemischte virtuelle Pakete: "

#: cmdline/apt-cache.cc:276
msgid "  Missing: "
msgstr "  davon fehlend: "

#: cmdline/apt-cache.cc:278
msgid "Total distinct versions: "
msgstr "Gesamtzahl an unterschiedlichen Versionen: "

#: cmdline/apt-cache.cc:280
msgid "Total dependencies: "
msgstr "Gesamtzahl an Abhängigkeiten: "

#: cmdline/apt-cache.cc:283
msgid "Total ver/file relations: "
msgstr "Gesamtzahl an Version/Datei-Beziehungen: "

#: cmdline/apt-cache.cc:285
msgid "Total Provides mappings: "
msgstr "Gesamtzahl an Bereitstellungen: "

#: cmdline/apt-cache.cc:297
msgid "Total globbed strings: "
msgstr "Gesamtzahl an Mustern: "

#: cmdline/apt-cache.cc:311
msgid "Total dependency version space: "
msgstr "Gesamtmenge an Abhängigkeits/Versionsspeicher: "

#: cmdline/apt-cache.cc:316
msgid "Total slack space: "
msgstr "Gesamtmenge an Slack: "

#: cmdline/apt-cache.cc:324
msgid "Total space accounted for: "
msgstr "Gesamtmenge an Speicher: "

#: cmdline/apt-cache.cc:446 cmdline/apt-cache.cc:1189
#, c-format
msgid "Package file %s is out of sync."
msgstr "Paketdatei %s ist nicht synchronisiert."

#: cmdline/apt-cache.cc:1231
msgid "You must give exactly one pattern"
msgstr "Sie müssen genau ein Muster angeben"

#: cmdline/apt-cache.cc:1385
msgid "No packages found"
msgstr "Keine Pakete gefunden"

#: cmdline/apt-cache.cc:1462
msgid "Package files:"
msgstr "Paketdateien:"

#: cmdline/apt-cache.cc:1469 cmdline/apt-cache.cc:1555
msgid "Cache is out of sync, can't x-ref a package file"
msgstr "Cache ist nicht sychron, kann eine Paketdatei nicht querverweisen"

#: cmdline/apt-cache.cc:1470
#, c-format
msgid "%4i %s\n"
msgstr "%4i %s\n"

#. Show any packages have explicit pins
#: cmdline/apt-cache.cc:1482
msgid "Pinned packages:"
msgstr "Festgehaltene Pakete (»Pin«):"

#: cmdline/apt-cache.cc:1494 cmdline/apt-cache.cc:1535
msgid "(not found)"
msgstr "(nicht gefunden)"

#. Installed version
#: cmdline/apt-cache.cc:1515
msgid "  Installed: "
msgstr "  Installiert:"

#: cmdline/apt-cache.cc:1517 cmdline/apt-cache.cc:1525
msgid "(none)"
msgstr "(keine)"

#. Candidate Version
#: cmdline/apt-cache.cc:1522
msgid "  Candidate: "
msgstr "  Mögliche Pakete:"

#: cmdline/apt-cache.cc:1532
msgid "  Package pin: "
msgstr "  Paketstecknadel: "

#. Show the priority tables
#: cmdline/apt-cache.cc:1541
msgid "  Version table:"
msgstr "  Versions-Tabelle:"

#: cmdline/apt-cache.cc:1556
#, c-format
msgid "       %4i %s\n"
msgstr "       %4i %s\n"

#: cmdline/apt-cache.cc:1651 cmdline/apt-cdrom.cc:138 cmdline/apt-config.cc:70
#: cmdline/apt-extracttemplates.cc:225 ftparchive/apt-ftparchive.cc:550
<<<<<<< HEAD
#: cmdline/apt-get.cc:2324 cmdline/apt-sortpkgs.cc:144
=======
#: cmdline/apt-get.cc:2325 cmdline/apt-sortpkgs.cc:144
>>>>>>> ea92d036
#, c-format
msgid "%s %s for %s %s compiled on %s %s\n"
msgstr "%s %s für %s %s kompiliert am %s %s\n"

#: cmdline/apt-cache.cc:1658
msgid ""
"Usage: apt-cache [options] command\n"
"       apt-cache [options] add file1 [file2 ...]\n"
"       apt-cache [options] showpkg pkg1 [pkg2 ...]\n"
"       apt-cache [options] showsrc pkg1 [pkg2 ...]\n"
"\n"
"apt-cache is a low-level tool used to manipulate APT's binary\n"
"cache files, and query information from them\n"
"\n"
"Commands:\n"
"   add - Add a package file to the source cache\n"
"   gencaches - Build both the package and source cache\n"
"   showpkg - Show some general information for a single package\n"
"   showsrc - Show source records\n"
"   stats - Show some basic statistics\n"
"   dump - Show the entire file in a terse form\n"
"   dumpavail - Print an available file to stdout\n"
"   unmet - Show unmet dependencies\n"
"   search - Search the package list for a regex pattern\n"
"   show - Show a readable record for the package\n"
"   depends - Show raw dependency information for a package\n"
"   rdepends - Show reverse dependency information for a package\n"
"   pkgnames - List the names of all packages\n"
"   dotty - Generate package graphs for GraphVis\n"
"   xvcg - Generate package graphs for xvcg\n"
"   policy - Show policy settings\n"
"\n"
"Options:\n"
"  -h   This help text.\n"
"  -p=? The package cache.\n"
"  -s=? The source cache.\n"
"  -q   Disable progress indicator.\n"
"  -i   Show only important deps for the unmet command.\n"
"  -c=? Read this configuration file\n"
"  -o=? Set an arbitrary configuration option, eg -o dir::cache=/tmp\n"
"See the apt-cache(8) and apt.conf(5) manual pages for more information.\n"
msgstr ""
"Aufruf: apt-cache [Optionen] Befehl\n"
"        apt-cache [Optionen] add Datei1 [Datei2 ...]\n"
"        apt-cache [Optionen] showpkg Paket1 [Paket2 ...]\n"
"        apt-cache [Optionen] showsrc Paket1 [Paket2 ...]\n"
"\n"
"apt-cache ist ein Low-Level-Werkzeug, um die binären Cache-Dateien von\n"
"APT zu manipulieren und Informationen daraus zu erfragen.\n"
"\n"
"Befehle:\n"
"   add       - Paket-Datei dem Quellcache hinzufügen\n"
"   gencaches - Paket- und Quellcache neu erzeugen\n"
"   showpkg   - grundsätzliche Informationen für ein einzelnes Paket zeigen\n"
"   showsrc   - Aufzeichnungen zu Quellen zeigen\n"
"   stats     - einige grundlegenden Statistiken zeigen\n"
"   dump      - gesamte Datei in Kurzform zeigen\n"
"   dumpavail - gesamte Datei verfügbarer Pakete ausgeben\n"
"   unmet     - unerfüllte Abhängigkeiten zeigen\n"
"   search    - in der Paketliste mittels regulären Ausdrucks suchen\n"
"   show      - einen lesbaren Datensatz für das Paket zeigen\n"
"   depends   - normale Abhängigkeitsinformationen für ein Paket zeigen\n"
"   rdepends  - umgekehrte Abhängigkeitsinformationen für ein Paket zeigen\n"
"   pkgnames  - alle Paketnamen auflisten\n"
"   dotty     - einen Paketgraph zur Verwendung mit GraphViz erzeugen\n"
"   xvcg      - einen Paketgraph zur Verwendung mit xvcg erzeugen\n"
"   policy    - »policy«-Einstellungen zeigen\n"
"\n"
"Optionen:\n"
"  -h   dieser Hilfe-Text.\n"
"  -p=? der Paketcache.\n"
"  -s=? der Quellcache.\n"
"  -q   Fortschrittsanzeige abschalten\n"
"  -i   nur wichtige Abhängigkeiten für den »unmet«-Befehl zeigen\n"
"  -c=? diese Konfigurationsdatei lesen\n"
"  -o=? eine beliebige Konfigurations-Option setzen, z. B. -o dir::cache=/"
"tmp\n"
"Siehe auch apt-cache(8) und apt.conf(5) für weitere Informationen.\n"

#: cmdline/apt-config.cc:41
msgid "Arguments not in pairs"
msgstr "Argumente nicht paarweise"

#: cmdline/apt-config.cc:76
msgid ""
"Usage: apt-config [options] command\n"
"\n"
"apt-config is a simple tool to read the APT config file\n"
"\n"
"Commands:\n"
"   shell - Shell mode\n"
"   dump - Show the configuration\n"
"\n"
"Options:\n"
"  -h   This help text.\n"
"  -c=? Read this configuration file\n"
"  -o=? Set an arbitrary configuration option, eg -o dir::cache=/tmp\n"
msgstr ""
"Aufruf: apt-config [optionen] befehl\n"
"\n"
"apt-config ist ein einfaches Werkzeug, um die APT-Konfigurationsdatei zu "
"lesen.\n"
"\n"
"Befehle:\n"
"   shell - Shell-Modus\n"
"   dump - Die Konfiguration ausgeben\n"
"\n"
"Optionen:\n"
"  -h    Dieser Hilfetext\n"
"  -c=?  Diese Konfigurationsdatei lesen\n"
"  -o=?  Eine beliebige Konfigurationsoption setzen, z. B. -o dir::cache=/"
"tmp\n"

#: cmdline/apt-extracttemplates.cc:98
#, c-format
msgid "%s not a valid DEB package."
msgstr "%s ist kein gültiges DEB-Paket."

#: cmdline/apt-extracttemplates.cc:232
msgid ""
"Usage: apt-extracttemplates file1 [file2 ...]\n"
"\n"
"apt-extracttemplates is a tool to extract config and template info\n"
"from debian packages\n"
"\n"
"Options:\n"
"  -h   This help text\n"
"  -t   Set the temp dir\n"
"  -c=? Read this configuration file\n"
"  -o=? Set an arbitrary configuration option, eg -o dir::cache=/tmp\n"
msgstr ""
"Aufruf: apt-extracttemplates datei1 [datei2 ...]\n"
"\n"
"apt-extracttemplates ist ein Werkzeug zum Extrahieren von Konfigurations- "
"und\n"
"Template-Informationen aus Debian-Paketen.\n"
"\n"
"Optionen:\n"
"  -h    Dieser Hilfetext\n"
"  -t    Das temporäre Verzeichnis setzen\n"
"  -c=?  Diese Konfigurationsdatei lesen\n"
"  -o=?  Eine beliebige Konfigurationsoption setzen, z. B. -o dir::cache=/"
"tmp\n"

#: cmdline/apt-extracttemplates.cc:267 apt-pkg/pkgcachegen.cc:710
#, c-format
msgid "Unable to write to %s"
msgstr "Kann nicht nach %s schreiben"

#: cmdline/apt-extracttemplates.cc:310
msgid "Cannot get debconf version. Is debconf installed?"
msgstr "Kann debconf-Version nicht ermitteln. Ist debconf installiert?"

#: ftparchive/apt-ftparchive.cc:167 ftparchive/apt-ftparchive.cc:341
msgid "Package extension list is too long"
msgstr "Paketerweiterungsliste ist zu lang"

#: ftparchive/apt-ftparchive.cc:169 ftparchive/apt-ftparchive.cc:183
#: ftparchive/apt-ftparchive.cc:206 ftparchive/apt-ftparchive.cc:256
#: ftparchive/apt-ftparchive.cc:270 ftparchive/apt-ftparchive.cc:292
#, c-format
msgid "Error processing directory %s"
msgstr "Fehler beim Verarbeiten von Verzeichnis %s"

#: ftparchive/apt-ftparchive.cc:254
msgid "Source extension list is too long"
msgstr "Quellerweiterungsliste ist zu lang"

#: ftparchive/apt-ftparchive.cc:371
msgid "Error writing header to contents file"
msgstr "Fehler beim Schreiben des Headers in die Inhaltsdatei"

#: ftparchive/apt-ftparchive.cc:401
#, c-format
msgid "Error processing contents %s"
msgstr "Fehler beim Verarbeiten der Inhaltsdatei %s"

#: ftparchive/apt-ftparchive.cc:556
#, fuzzy
msgid ""
"Usage: apt-ftparchive [options] command\n"
"Commands: packages binarypath [overridefile [pathprefix]]\n"
"          sources srcpath [overridefile [pathprefix]]\n"
"          contents path\n"
"          release path\n"
"          generate config [groups]\n"
"          clean config\n"
"\n"
"apt-ftparchive generates index files for Debian archives. It supports\n"
"many styles of generation from fully automated to functional replacements\n"
"for dpkg-scanpackages and dpkg-scansources\n"
"\n"
"apt-ftparchive generates Package files from a tree of .debs. The\n"
"Package file contains the contents of all the control fields from\n"
"each package as well as the MD5 hash and filesize. An override file\n"
"is supported to force the value of Priority and Section.\n"
"\n"
"Similarly apt-ftparchive generates Sources files from a tree of .dscs.\n"
"The --source-override option can be used to specify a src override file\n"
"\n"
"The 'packages' and 'sources' command should be run in the root of the\n"
"tree. BinaryPath should point to the base of the recursive search and \n"
"override file should contain the override flags. Pathprefix is\n"
"appended to the filename fields if present. Example usage from the \n"
"Debian archive:\n"
"   apt-ftparchive packages dists/potato/main/binary-i386/ > \\\n"
"               dists/potato/main/binary-i386/Packages\n"
"\n"
"Options:\n"
"  -h    This help text\n"
"  --md5 Control MD5 generation\n"
"  -s=?  Source override file\n"
"  -q    Quiet\n"
"  -d=?  Select the optional caching database\n"
"  --no-delink Enable delinking debug mode\n"
"  --contents  Control contents file generation\n"
"  -c=?  Read this configuration file\n"
"  -o=?  Set an arbitrary configuration option"
msgstr ""
"Aufruf: apt-ftparchive [optionen] befehl\n"
"Befehle: packages binarypath [overridedatei [pfadpräfix]]\n"
"         sources srcpath [overridedatei [pfadpräfix]]\n"
"         contents path\n"
"         release path\n"
"         generate config [gruppen]\n"
"         clean config\n"
"\n"
"apt-ftparchive generiert Indexdateien für Debian-Archive. Es unterstützt "
"viele\n"
"verschiedene Arten der Generierung, von vollautomatisch bis hin zu den\n"
"funktionalen Äquivalenten von dpkg-scanpackages und dpkg-scansources.\n"
"\n"
"apt-ftparchive generiert Package-Dateien aus einem Baum von .debs. Die "
"Package-\n"
"Datei enthält die Inhalt aller Kontrollfelder aus jedem Paket sowie einen "
"MD5-\n"
"Hashwert und die Dateigröße. Eine Override-Datei wird unterstützt, um Werte "
"für\n"
"Priorität und Sektion zu erzwingen.\n"
"\n"
"Auf ganz ähnliche Weise erzeugt apt-ftparchive Sources-Dateien aus einem "
"Baum\n"
"von .dscs. Die Option --source-override kann benutzt werden, um eine "
"Override-\n"
"Datei für Quellen anzugeben.\n"
"\n"
"Die Befehle »packages« und »source« sollten in der Wurzel des Baumes "
"aufgerufen\n"
"werden.  BinaryPath sollte auf die Basis der rekursiven Suche zeigen und\n"
"overridefile sollte die Override-Flags enthalten. Pfadpräfix wird, so\n"
"vorhanden, jedem Dateinamen vorangestellt. Beispielaufruf im Debian-Archiv:\n"
"   apt-ftparchive packages dists/potato/main/binary-i386/ > \\\n"
"               dists/potato/main/binary-i386/Packages\n"
"\n"
"Optionen:\n"
"  -h     Dieser Hilfe-Text.\n"
"  --md5  Steuere MD5-Generierung\n"
"  -s=?   Override-Datei für Quellen ein\n"
"  -q     Ruhig\n"
"  -d=?   Optionale Cache-Datenbank auswählen\n"
"  --no-delink  Debug-Modus für Delinking setzen\n"
"  --contents   Steuere Inhaltsdatei-Generierung\n"
"  -c=?   Lese diese Konfigurationsdatei\n"
"  -o=?   Setze eine beliebige Konfigurations-Option"

#: ftparchive/apt-ftparchive.cc:762
msgid "No selections matched"
msgstr "Keine Auswahl passt"

#: ftparchive/apt-ftparchive.cc:835
#, c-format
msgid "Some files are missing in the package file group `%s'"
msgstr "Einige Dateien fehlen in der Paketdateigruppe »%s«"

#: ftparchive/cachedb.cc:45
#, c-format
msgid "DB was corrupted, file renamed to %s.old"
msgstr "DB wurde beschädigt, Datei umbenannt in %s.old"

#: ftparchive/cachedb.cc:63
#, c-format
msgid "DB is old, attempting to upgrade %s"
msgstr "DB ist alt, versuche %s zu erneuern"

#: ftparchive/cachedb.cc:73
#, c-format
msgid "Unable to open DB file %s: %s"
msgstr "Kann DB-Datei %s nicht öffnen: %s"

#: ftparchive/cachedb.cc:114
#, c-format
msgid "File date has changed %s"
msgstr "Dateidatum hat sich geändert %s"

#: ftparchive/cachedb.cc:155
msgid "Archive has no control record"
msgstr "Archiv ist keinen Steuerungs-Datensatz"

#: ftparchive/cachedb.cc:267
msgid "Unable to get a cursor"
msgstr "Kann keinen Cursor bekommen"

#: ftparchive/writer.cc:78
#, c-format
msgid "W: Unable to read directory %s\n"
msgstr "W: Kann Verzeichnis %s nicht lesen\n"

#: ftparchive/writer.cc:83
#, c-format
msgid "W: Unable to stat %s\n"
msgstr "W: Kann nicht zugreifen auf %s\n"

#: ftparchive/writer.cc:125
msgid "E: "
msgstr "F: "

#: ftparchive/writer.cc:127
msgid "W: "
msgstr "W: "

#: ftparchive/writer.cc:134
msgid "E: Errors apply to file "
msgstr "F: Fehler gehören zu Datei "

#: ftparchive/writer.cc:151 ftparchive/writer.cc:181
#, c-format
msgid "Failed to resolve %s"
msgstr "Konnte %s nicht auflösen"

#: ftparchive/writer.cc:163
msgid "Tree walking failed"
msgstr "Baumabschreiten fehlgeschlagen"

#: ftparchive/writer.cc:188
#, c-format
msgid "Failed to open %s"
msgstr "Konnte %s nicht öffnen"

#: ftparchive/writer.cc:245
#, c-format
msgid " DeLink %s [%s]\n"
msgstr " DeLink %s [%s]\n"

#: ftparchive/writer.cc:253
#, c-format
msgid "Failed to readlink %s"
msgstr "Kann kein readlink auf %s durchführen"

#: ftparchive/writer.cc:257
#, c-format
msgid "Failed to unlink %s"
msgstr "Konnte %s entfernen (unlink)"

#: ftparchive/writer.cc:264
#, c-format
msgid "*** Failed to link %s to %s"
msgstr "*** Konnte keine Verknüpfung von %s zu %s anlegen"

#: ftparchive/writer.cc:274
#, c-format
msgid " DeLink limit of %sB hit.\n"
msgstr " DeLink-Limit von %sB erreicht.\n"

#: ftparchive/writer.cc:358 apt-inst/extract.cc:181 apt-inst/extract.cc:193
#: apt-inst/extract.cc:210 apt-inst/deb/dpkgdb.cc:121 methods/gpgv.cc:256
#, c-format
msgid "Failed to stat %s"
msgstr "Kann auf %s nicht zugreifen."

#: ftparchive/writer.cc:386
msgid "Archive had no package field"
msgstr "Archiv hatte kein Paket-Feld"

#: ftparchive/writer.cc:394 ftparchive/writer.cc:602
#, c-format
msgid "  %s has no override entry\n"
msgstr "  %s hat keinen Eintrag in der Override-Liste.\n"

#: ftparchive/writer.cc:437 ftparchive/writer.cc:688
#, c-format
msgid "  %s maintainer is %s not %s\n"
msgstr "  %s-Maintainer ist %s und nicht %s\n"

#: ftparchive/contents.cc:317
#, c-format
msgid "Internal error, could not locate member %s"
msgstr "Interner Fehler, konnte Bestandteil %s nicht finden"

#: ftparchive/contents.cc:353 ftparchive/contents.cc:384
msgid "realloc - Failed to allocate memory"
msgstr "realloc - Speicheranforderung fehlgeschlagen"

#: ftparchive/override.cc:38 ftparchive/override.cc:146
#, c-format
msgid "Unable to open %s"
msgstr "Kann %s nicht öffnen"

#: ftparchive/override.cc:64 ftparchive/override.cc:170
#, c-format
msgid "Malformed override %s line %lu #1"
msgstr "Missgestaltetes Override %s Zeile %lu #1"

#: ftparchive/override.cc:78 ftparchive/override.cc:182
#, c-format
msgid "Malformed override %s line %lu #2"
msgstr "Missgestaltetes Override %s Zeile %lu #2"

#: ftparchive/override.cc:92 ftparchive/override.cc:195
#, c-format
msgid "Malformed override %s line %lu #3"
msgstr "Missgestaltetes Override %s Zeile %lu #2"

#: ftparchive/override.cc:131 ftparchive/override.cc:205
#, c-format
msgid "Failed to read the override file %s"
msgstr "Konnte die Override-Datei %s nicht lesen."

#: ftparchive/multicompress.cc:75
#, c-format
msgid "Unknown compression algorithm '%s'"
msgstr "Unbekannter Komprimierungsalgorithmus »%s«"

#: ftparchive/multicompress.cc:105
#, c-format
msgid "Compressed output %s needs a compression set"
msgstr "Komprimierte Ausgabe %s braucht einen Komprimierungs-Satz"

#: ftparchive/multicompress.cc:172 methods/rsh.cc:91
msgid "Failed to create IPC pipe to subprocess"
msgstr "Konnte Interprozesskommunikation mit Unterprozess nicht erzeugen"

#: ftparchive/multicompress.cc:198
msgid "Failed to create FILE*"
msgstr "Konnte FILE* nicht erzeugen"

#: ftparchive/multicompress.cc:201
msgid "Failed to fork"
msgstr "Fork Fehlgeschlagen"

#: ftparchive/multicompress.cc:215
msgid "Compress child"
msgstr "Kindprozess Komprimieren"

#: ftparchive/multicompress.cc:238
#, c-format
msgid "Internal error, failed to create %s"
msgstr "Interner Fehler, konnte %s nicht erzeugen"

#: ftparchive/multicompress.cc:289
msgid "Failed to create subprocess IPC"
msgstr "Konnte Interprozesskommunikation mit Unterprozess nicht erzeugen"

#: ftparchive/multicompress.cc:324
msgid "Failed to exec compressor "
msgstr "Konnte Komprimierer nicht ausführen"

#: ftparchive/multicompress.cc:363
msgid "decompressor"
msgstr "Dekomprimierer"

#: ftparchive/multicompress.cc:406
msgid "IO to subprocess/file failed"
msgstr "E/A zu Kindprozess/Datei fehlgeschlagen"

#: ftparchive/multicompress.cc:458
msgid "Failed to read while computing MD5"
msgstr "Kann nicht lesen während der MD5-Berechnung"

#: ftparchive/multicompress.cc:475
#, c-format
msgid "Problem unlinking %s"
msgstr "Problem beim Unlinking von %s"

#: ftparchive/multicompress.cc:490 apt-inst/extract.cc:188
#, c-format
msgid "Failed to rename %s to %s"
msgstr "Konnte %s nicht in %s umbenennen"

#: cmdline/apt-get.cc:118
msgid "Y"
msgstr "J"

#: cmdline/apt-get.cc:140 cmdline/apt-get.cc:1486
#, c-format
msgid "Regex compilation error - %s"
msgstr "Fehler beim Kompilieren eines regulären Ausdrucks - %s"

#: cmdline/apt-get.cc:235
msgid "The following packages have unmet dependencies:"
msgstr "Die folgenden Pakete haben nichterfüllte Abhängigkeiten:"

#: cmdline/apt-get.cc:325
#, c-format
msgid "but %s is installed"
msgstr "aber %s ist installiert"

#: cmdline/apt-get.cc:327
#, c-format
msgid "but %s is to be installed"
msgstr "aber %s soll installiert werden"

#: cmdline/apt-get.cc:334
msgid "but it is not installable"
msgstr "ist aber nicht installierbar"

#: cmdline/apt-get.cc:336
msgid "but it is a virtual package"
msgstr "ist aber ein virtuelles Paket"

#: cmdline/apt-get.cc:339
msgid "but it is not installed"
msgstr "ist aber nicht installiert"

#: cmdline/apt-get.cc:339
msgid "but it is not going to be installed"
msgstr "soll aber nicht installiert werden"

#: cmdline/apt-get.cc:344
msgid " or"
msgstr " oder "

#: cmdline/apt-get.cc:373
msgid "The following NEW packages will be installed:"
msgstr "Die folgenden NEUEN Pakete werden installiert:"

#: cmdline/apt-get.cc:399
msgid "The following packages will be REMOVED:"
msgstr "Die folgenden Pakete werden ENTFERNT:"

#: cmdline/apt-get.cc:421
msgid "The following packages have been kept back:"
msgstr "Die folgenden Pakete sind zurückgehalten worden:"

#: cmdline/apt-get.cc:442
msgid "The following packages will be upgraded:"
msgstr "Die folgenden Pakete werden aktualisiert:"

#: cmdline/apt-get.cc:463
msgid "The following packages will be DOWNGRADED:"
msgstr "Die folgenden Pakete werden DEAKTUALISIERT:"

#: cmdline/apt-get.cc:483
msgid "The following held packages will be changed:"
msgstr "Die folgenden gehaltenen Pakete werden verändert:"

#: cmdline/apt-get.cc:536
#, c-format
msgid "%s (due to %s) "
msgstr "%s (wegen %s) "

#: cmdline/apt-get.cc:544
#, fuzzy
msgid ""
"WARNING: The following essential packages will be removed.\n"
"This should NOT be done unless you know exactly what you are doing!"
msgstr ""
"WARNUNG: Die folgenden essentiellen Pakete werden entfernt.\n"
"Dies sollte NICHT geschehen, wenn Sie nicht genau wissen, was Sie tun!"

#: cmdline/apt-get.cc:575
#, c-format
msgid "%lu upgraded, %lu newly installed, "
msgstr "%lu aktualisiert, %lu neu installiert, "

#: cmdline/apt-get.cc:579
#, c-format
msgid "%lu reinstalled, "
msgstr "%lu erneut installiert, "

#: cmdline/apt-get.cc:581
#, c-format
msgid "%lu downgraded, "
msgstr "%lu deaktualisiert, "

#: cmdline/apt-get.cc:583
#, c-format
msgid "%lu to remove and %lu not upgraded.\n"
msgstr "%lu zu entfernen und %lu nicht aktualisiert.\n"

#: cmdline/apt-get.cc:587
#, c-format
msgid "%lu not fully installed or removed.\n"
msgstr "%lu nicht vollständig installiert oder entfernt.\n"

#: cmdline/apt-get.cc:647
msgid "Correcting dependencies..."
msgstr "Abhängigkeit werden korrigiert..."

#: cmdline/apt-get.cc:650
msgid " failed."
msgstr " fehlgeschlagen."

#: cmdline/apt-get.cc:653
msgid "Unable to correct dependencies"
msgstr "Kann Abhängigkeiten nicht korrigieren"

#: cmdline/apt-get.cc:656
msgid "Unable to minimize the upgrade set"
msgstr "Kann die Menge zu erneuernder Pakete nicht minimieren"

#: cmdline/apt-get.cc:658
msgid " Done"
msgstr " Fertig"

#: cmdline/apt-get.cc:662
msgid "You might want to run `apt-get -f install' to correct these."
msgstr ""
"Sie möchten wahrscheinlich »apt-get -f install« aufrufen, um dies zu "
"korrigieren."

#: cmdline/apt-get.cc:665
msgid "Unmet dependencies. Try using -f."
msgstr "Nichterfüllte Abhängigkeiten. Versuchen Sie, -f zu benutzen."

#: cmdline/apt-get.cc:687
msgid "WARNING: The following packages cannot be authenticated!"
msgstr "WARNUNG: Die folgenden Pakete können nicht authentifiziert werden!"

#: cmdline/apt-get.cc:691
msgid "Authentication warning overridden.\n"
msgstr ""

#: cmdline/apt-get.cc:698
msgid "Install these packages without verification [y/N]? "
msgstr "Diese Pakete ohne Überprüfung installieren [y/N]? "

#: cmdline/apt-get.cc:700
msgid "Some packages could not be authenticated"
msgstr "Einige Pakete konnten nicht authentifiziert werden"

#: cmdline/apt-get.cc:709 cmdline/apt-get.cc:856
msgid "There are problems and -y was used without --force-yes"
msgstr "Es gab Probleme und -y wurde ohne --force-yes verwendet"

#: cmdline/apt-get.cc:753
msgid "Internal error, InstallPackages was called with broken packages!"
msgstr "Interner Fehler, InstallPackages mit kaputten Pakete aufgerufen!"

#: cmdline/apt-get.cc:762
msgid "Packages need to be removed but remove is disabled."
msgstr "Pakete müssen entfernt werden, aber Entfernen ist abgeschaltet."

#: cmdline/apt-get.cc:773
msgid "Internal error, Ordering didn't finish"
msgstr "Interner Fehler, Anordnung beendete nicht"

#: cmdline/apt-get.cc:789 cmdline/apt-get.cc:1780 cmdline/apt-get.cc:1813
msgid "Unable to lock the download directory"
msgstr "Kann kein Lock für das Downloadverzeichnis erhalten."

<<<<<<< HEAD
#: cmdline/apt-get.cc:799 cmdline/apt-get.cc:1861 cmdline/apt-get.cc:2072
=======
#: cmdline/apt-get.cc:799 cmdline/apt-get.cc:1861 cmdline/apt-get.cc:2073
>>>>>>> ea92d036
#: apt-pkg/cachefile.cc:67
msgid "The list of sources could not be read."
msgstr "Die Liste der Quellen konnte nicht gelesen werden."

#: cmdline/apt-get.cc:814
msgid "How odd.. The sizes didn't match, email apt@packages.debian.org"
msgstr ""
"Wie merkwürdig... Die Größen haben nicht übereingestimmt, schreiben Sie an "
"apt@packages.debian.org"

#: cmdline/apt-get.cc:819
#, c-format
msgid "Need to get %sB/%sB of archives.\n"
msgstr "Es müssen noch %sB von %sB Archiven geholt werden.\n"

#: cmdline/apt-get.cc:822
#, c-format
msgid "Need to get %sB of archives.\n"
msgstr "Es müssen %sB Archive geholt werden.\n"

#: cmdline/apt-get.cc:827
#, c-format
msgid "After unpacking %sB of additional disk space will be used.\n"
msgstr "Nach dem Auspacken werden %sB Plattenplatz zusätzlich benutzt.\n"

#: cmdline/apt-get.cc:830
#, c-format
msgid "After unpacking %sB disk space will be freed.\n"
msgstr "Nach dem Auspacken werden %sB Plattenplatz freigegeben worden sein.\n"

#: cmdline/apt-get.cc:844 cmdline/apt-get.cc:1927
#, c-format
msgid "Couldn't determine free space in %s"
msgstr "Konnte freien Platz in %s nicht bestimmen"

#: cmdline/apt-get.cc:847
#, c-format
msgid "You don't have enough free space in %s."
msgstr "Sie haben nicht genug Platz in %s."

#: cmdline/apt-get.cc:862 cmdline/apt-get.cc:882
msgid "Trivial Only specified but this is not a trivial operation."
msgstr "»Nur triviale« angegeben, aber das ist keine triviale Operation."

#: cmdline/apt-get.cc:864
msgid "Yes, do as I say!"
msgstr "Ja, tu was ich sage!"

#: cmdline/apt-get.cc:866
#, fuzzy, c-format
msgid ""
"You are about to do something potentially harmful.\n"
"To continue type in the phrase '%s'\n"
" ?] "
msgstr ""
"Sie sind im Begriff, etwas potenziell Schädliches zu tun.\n"
"Zum Fortfahren geben Sie bitte »%s« ein.\n"
" ?] "

#: cmdline/apt-get.cc:872 cmdline/apt-get.cc:891
msgid "Abort."
msgstr "Abbruch."

#: cmdline/apt-get.cc:887
msgid "Do you want to continue [Y/n]? "
msgstr "Möchten Sie fortfahren [J/n]? "

#: cmdline/apt-get.cc:959 cmdline/apt-get.cc:1336 cmdline/apt-get.cc:1970
#, c-format
msgid "Failed to fetch %s  %s\n"
msgstr "Konnte %s nicht holen  %s\n"

#: cmdline/apt-get.cc:977
msgid "Some files failed to download"
msgstr "Einige Dateien konnten nicht heruntergeladen werden"

#: cmdline/apt-get.cc:978 cmdline/apt-get.cc:1979
msgid "Download complete and in download only mode"
msgstr "Herunterladen abgeschlossen und im Nur-Herunterladen-Modus"

#: cmdline/apt-get.cc:984
msgid ""
"Unable to fetch some archives, maybe run apt-get update or try with --fix-"
"missing?"
msgstr ""
"Konnte einige Archive nicht herunterladen, vielleicht »apt-get update« oder "
"mit »--fix-missing« probieren?"

#: cmdline/apt-get.cc:988
msgid "--fix-missing and media swapping is not currently supported"
msgstr "--fix-missing und Wechselmedien werden zurzeit nicht unterstützt"

#: cmdline/apt-get.cc:993
msgid "Unable to correct missing packages."
msgstr "Konnte fehlende Pakete nicht korrigieren."

#: cmdline/apt-get.cc:994
msgid "Aborting install."
msgstr "Installation abgebrochen."

#: cmdline/apt-get.cc:1028
#, c-format
msgid "Note, selecting %s instead of %s\n"
msgstr "Achtung, wähle %s an Stelle von %s\n"

#: cmdline/apt-get.cc:1038
#, c-format
msgid "Skipping %s, it is already installed and upgrade is not set.\n"
msgstr ""
"Überspringe %s, es ist schon installiert und »upgrade« ist nicht gesetzt.\n"

#: cmdline/apt-get.cc:1056
#, c-format
msgid "Package %s is not installed, so not removed\n"
msgstr "Paket %s ist nicht installiert, wird also auch nicht entfernt\n"

#: cmdline/apt-get.cc:1067
#, c-format
msgid "Package %s is a virtual package provided by:\n"
msgstr "Pakete %s ist ein virtuelles Pakete, das bereitgestellt wird von:\n"

#: cmdline/apt-get.cc:1079
msgid " [Installed]"
msgstr " [Installiert]"

#: cmdline/apt-get.cc:1084
msgid "You should explicitly select one to install."
msgstr "Sie sollten eines explizit zum Installieren auswählen."

#: cmdline/apt-get.cc:1089
#, c-format
msgid ""
"Package %s is not available, but is referred to by another package.\n"
"This may mean that the package is missing, has been obsoleted, or\n"
"is only available from another source\n"
msgstr ""
"Paket %s ist nicht verfügbar, wird aber von einem anderen\n"
"Paket referenziert. Das kann heißen, dass das Paket fehlt, dass es veraltet\n"
"ist oder nur aus einer anderen Quelle verfügbar ist.\n"

#: cmdline/apt-get.cc:1108
msgid "However the following packages replace it:"
msgstr "Doch die folgenden Pakete ersetzen es:"

#: cmdline/apt-get.cc:1111
#, c-format
msgid "Package %s has no installation candidate"
msgstr "Paket %s hat keinen Installationskandidaten"

#: cmdline/apt-get.cc:1131
#, c-format
msgid "Reinstallation of %s is not possible, it cannot be downloaded.\n"
msgstr ""
"Re-Installation von %s ist nicht möglich,\n"
"es kann nicht heruntergeladen werden.\n"

#: cmdline/apt-get.cc:1139
#, c-format
msgid "%s is already the newest version.\n"
msgstr "%s ist schon die neueste Version.\n"

#: cmdline/apt-get.cc:1166
#, c-format
msgid "Release '%s' for '%s' was not found"
msgstr "Release »%s« für »%s« konnte nicht gefunden werden"

#: cmdline/apt-get.cc:1168
#, c-format
msgid "Version '%s' for '%s' was not found"
msgstr "Version »%s« für »%s« konnte nicht gefunden werden"

#: cmdline/apt-get.cc:1174
#, c-format
msgid "Selected version %s (%s) for %s\n"
msgstr "Gewählte Version %s (%s) für %s\n"

#: cmdline/apt-get.cc:1284
msgid "The update command takes no arguments"
msgstr "Der Befehl »update« nimmt keine Argumente"

#: cmdline/apt-get.cc:1297 cmdline/apt-get.cc:1391
msgid "Unable to lock the list directory"
msgstr "Kann kein Lock auf das Listenverzeichnis bekommen"

#: cmdline/apt-get.cc:1355
msgid ""
"Some index files failed to download, they have been ignored, or old ones "
"used instead."
msgstr ""
"Einige Indexdateien konnten nicht heruntergeladen werden, sie wurden "
"ignoriert oder alte an ihrer Stelle benutzt."

#: cmdline/apt-get.cc:1374
msgid "Internal error, AllUpgrade broke stuff"
msgstr "Interner Fehler, AllUpgrade hat was kaputt gemacht"

#: cmdline/apt-get.cc:1473 cmdline/apt-get.cc:1509
#, c-format
msgid "Couldn't find package %s"
msgstr "Konnte Paket %s nicht finden"

#: cmdline/apt-get.cc:1496
#, c-format
msgid "Note, selecting %s for regex '%s'\n"
msgstr "Achtung, wähle %s für reg. Ausdruck »%s«\n"

#: cmdline/apt-get.cc:1526
msgid "You might want to run `apt-get -f install' to correct these:"
msgstr ""
"Sie möchten wahrscheinlich »apt-get -f install« aufrufen, um dies zu "
"korrigieren:"

#: cmdline/apt-get.cc:1529
msgid ""
"Unmet dependencies. Try 'apt-get -f install' with no packages (or specify a "
"solution)."
msgstr ""
"Nichterfüllte Abhängigkeiten. Versuchen Sie »apt-get -f install« ohne "
"jeglich Pakete (oder geben Sie eine Lösung an)."

#: cmdline/apt-get.cc:1541
msgid ""
"Some packages could not be installed. This may mean that you have\n"
"requested an impossible situation or if you are using the unstable\n"
"distribution that some required packages have not yet been created\n"
"or been moved out of Incoming."
msgstr ""
"Einige Pakete konnten nicht installiert werden. Das kann bedeuten, dass\n"
"Sie eine unmögliche Situation angefordert haben oder dass, wenn Sie die\n"
"instabile Distribution verwenden, einige erforderliche Pakete noch nicht\n"
"kreiert oder aus Incoming herausbewegt wurden."

#: cmdline/apt-get.cc:1549
msgid ""
"Since you only requested a single operation it is extremely likely that\n"
"the package is simply not installable and a bug report against\n"
"that package should be filed."
msgstr ""
"Da Sie nur eine einzige Operation angefordert haben ist es sehr "
"wahrscheinlich,\n"
"dass das Paket einfach nicht installierbar ist und eine Fehlermeldung über\n"
"dieses Paket erfolgen sollte."

#: cmdline/apt-get.cc:1554
msgid "The following information may help to resolve the situation:"
msgstr ""
"Die folgenden Informationen helfen Ihnen vielleicht, die Situation zu lösen:"

#: cmdline/apt-get.cc:1557
msgid "Broken packages"
msgstr "Kaputte Pakete"

#: cmdline/apt-get.cc:1583
msgid "The following extra packages will be installed:"
msgstr "Die folgenden zusätzlichen Pakete werden installiert:"

#: cmdline/apt-get.cc:1654
msgid "Suggested packages:"
msgstr "Vorgeschlagene Pakete:"

#: cmdline/apt-get.cc:1655
msgid "Recommended packages:"
msgstr "Empfohlene Pakete:"

#: cmdline/apt-get.cc:1675
msgid "Calculating upgrade... "
msgstr "Berechne Upgrade..."

#: cmdline/apt-get.cc:1678 methods/ftp.cc:702 methods/connect.cc:101
msgid "Failed"
msgstr "Fehlgeschlagen"

#: cmdline/apt-get.cc:1683
msgid "Done"
msgstr "Fertig"

#: cmdline/apt-get.cc:1748 cmdline/apt-get.cc:1756
msgid "Internal error, problem resolver broke stuff"
msgstr "Interner Fehler, der Problem-Löser hat was kaputt gemacht"

#: cmdline/apt-get.cc:1856
msgid "Must specify at least one package to fetch source for"
msgstr ""
"Es muss mindesten ein Paket angegeben werden, dessen Quellen geholt werden "
"sollen"

<<<<<<< HEAD
#: cmdline/apt-get.cc:1883 cmdline/apt-get.cc:2090
=======
#: cmdline/apt-get.cc:1883 cmdline/apt-get.cc:2091
>>>>>>> ea92d036
#, c-format
msgid "Unable to find a source package for %s"
msgstr "Kann Quellpaket für %s nicht finden"

#: cmdline/apt-get.cc:1930
#, c-format
msgid "You don't have enough free space in %s"
msgstr "Sie haben nicht genug freien Platz in %s"

#: cmdline/apt-get.cc:1935
#, c-format
msgid "Need to get %sB/%sB of source archives.\n"
msgstr "Es müssen noch %sB/%sB der Quellarchive geholt werden.\n"

#: cmdline/apt-get.cc:1938
#, c-format
msgid "Need to get %sB of source archives.\n"
msgstr "Es müssen %sB der Quellarchive geholt werden.\n"

#: cmdline/apt-get.cc:1944
#, c-format
msgid "Fetch source %s\n"
msgstr "Hole Quelle %s\n"

#: cmdline/apt-get.cc:1975
msgid "Failed to fetch some archives."
msgstr "Konnte einige Archive nicht holen."

#: cmdline/apt-get.cc:2003
#, c-format
msgid "Skipping unpack of already unpacked source in %s\n"
msgstr "Überspringe Entpacken der schon entpackten Quelle in %s\n"

#: cmdline/apt-get.cc:2015
#, c-format
msgid "Unpack command '%s' failed.\n"
msgstr "Entpack-Befehl »%s« fehlgeschlagen.\n"

<<<<<<< HEAD
#: cmdline/apt-get.cc:2032
=======
#: cmdline/apt-get.cc:2016
#, c-format
msgid "Check if the 'dpkg-dev' package is installed.\n"
msgstr ""

#: cmdline/apt-get.cc:2033
>>>>>>> ea92d036
#, c-format
msgid "Build command '%s' failed.\n"
msgstr "Build-Befehl »%s« fehlgeschlagen.\n"

<<<<<<< HEAD
#: cmdline/apt-get.cc:2051
msgid "Child process failed"
msgstr "Kindprozess fehlgeschlagen"

#: cmdline/apt-get.cc:2067
=======
#: cmdline/apt-get.cc:2052
msgid "Child process failed"
msgstr "Kindprozess fehlgeschlagen"

#: cmdline/apt-get.cc:2068
>>>>>>> ea92d036
msgid "Must specify at least one package to check builddeps for"
msgstr ""
"Es muss zumindest ein Paket angegeben werden, dessen Build-Dependencies\n"
"überprüft werden sollen."

<<<<<<< HEAD
#: cmdline/apt-get.cc:2095
=======
#: cmdline/apt-get.cc:2096
>>>>>>> ea92d036
#, c-format
msgid "Unable to get build-dependency information for %s"
msgstr "Information zu Build-Dependencies für %s konnte nicht gefunden werden."

<<<<<<< HEAD
#: cmdline/apt-get.cc:2115
=======
#: cmdline/apt-get.cc:2116
>>>>>>> ea92d036
#, c-format
msgid "%s has no build depends.\n"
msgstr "%s hat keine Build-Dependencies.\n"

<<<<<<< HEAD
#: cmdline/apt-get.cc:2167
=======
#: cmdline/apt-get.cc:2168
>>>>>>> ea92d036
#, c-format
msgid ""
"%s dependency for %s cannot be satisfied because the package %s cannot be "
"found"
msgstr ""
"%s Abhängigkeit für %s kann nicht befriedigt werden, da Paket %s nicht "
"gefunden werden kann."

<<<<<<< HEAD
#: cmdline/apt-get.cc:2219
=======
#: cmdline/apt-get.cc:2220
>>>>>>> ea92d036
#, c-format
msgid ""
"%s dependency for %s cannot be satisfied because no available versions of "
"package %s can satisfy version requirements"
msgstr ""
"%s Abhängigkeit für %s kann nicht befriedigt werden, da keine verfügbare "
"Version von Paket %s die Versionsanforderungen erfüllen kann."

<<<<<<< HEAD
#: cmdline/apt-get.cc:2254
=======
#: cmdline/apt-get.cc:2255
>>>>>>> ea92d036
#, c-format
msgid "Failed to satisfy %s dependency for %s: Installed package %s is too new"
msgstr ""
"Konnte die %s-Abhängigkeit für %s nicht erfüllen: Installiertes Paket %s ist "
"zu neu."

<<<<<<< HEAD
#: cmdline/apt-get.cc:2279
=======
#: cmdline/apt-get.cc:2280
>>>>>>> ea92d036
#, c-format
msgid "Failed to satisfy %s dependency for %s: %s"
msgstr "Konnte die %s-Abhängigkeit für %s nicht erfüllen: %s"

<<<<<<< HEAD
#: cmdline/apt-get.cc:2293
=======
#: cmdline/apt-get.cc:2294
>>>>>>> ea92d036
#, c-format
msgid "Build-dependencies for %s could not be satisfied."
msgstr "Build-Abhängigkeit für %s konnte nicht erfüllt werden."

<<<<<<< HEAD
#: cmdline/apt-get.cc:2297
msgid "Failed to process build dependencies"
msgstr "Verarbeitung der Build-Dependencies fehlgeschlagen"

#: cmdline/apt-get.cc:2329
msgid "Supported modules:"
msgstr "Unterstützte Module:"

#: cmdline/apt-get.cc:2370
=======
#: cmdline/apt-get.cc:2298
msgid "Failed to process build dependencies"
msgstr "Verarbeitung der Build-Dependencies fehlgeschlagen"

#: cmdline/apt-get.cc:2330
msgid "Supported modules:"
msgstr "Unterstützte Module:"

#: cmdline/apt-get.cc:2371
>>>>>>> ea92d036
msgid ""
"Usage: apt-get [options] command\n"
"       apt-get [options] install|remove pkg1 [pkg2 ...]\n"
"       apt-get [options] source pkg1 [pkg2 ...]\n"
"\n"
"apt-get is a simple command line interface for downloading and\n"
"installing packages. The most frequently used commands are update\n"
"and install.\n"
"\n"
"Commands:\n"
"   update - Retrieve new lists of packages\n"
"   upgrade - Perform an upgrade\n"
"   install - Install new packages (pkg is libc6 not libc6.deb)\n"
"   remove - Remove packages\n"
"   source - Download source archives\n"
"   build-dep - Configure build-dependencies for source packages\n"
"   dist-upgrade - Distribution upgrade, see apt-get(8)\n"
"   dselect-upgrade - Follow dselect selections\n"
"   clean - Erase downloaded archive files\n"
"   autoclean - Erase old downloaded archive files\n"
"   check - Verify that there are no broken dependencies\n"
"\n"
"Options:\n"
"  -h  This help text.\n"
"  -q  Loggable output - no progress indicator\n"
"  -qq No output except for errors\n"
"  -d  Download only - do NOT install or unpack archives\n"
"  -s  No-act. Perform ordering simulation\n"
"  -y  Assume Yes to all queries and do not prompt\n"
"  -f  Attempt to continue if the integrity check fails\n"
"  -m  Attempt to continue if archives are unlocatable\n"
"  -u  Show a list of upgraded packages as well\n"
"  -b  Build the source package after fetching it\n"
"  -V  Show verbose version numbers\n"
"  -c=? Read this configuration file\n"
"  -o=? Set an arbitrary configuration option, eg -o dir::cache=/tmp\n"
"See the apt-get(8), sources.list(5) and apt.conf(5) manual\n"
"pages for more information and options.\n"
"                       This APT has Super Cow Powers.\n"
msgstr ""
"Aufruf: apt-get [Optionen] Befehl\n"
"        apt-get [Optionen] install|remove pkg1 [pkg2 ...]\n"
"        apt-get [Optionen] source pkg1 [pkg2 ...]\n"
"\n"
"apt-get ist ein einfaches Kommandozeilenwerkzeug zum Herunterladen\n"
"und Installieren von Paketen. Die am häufigsten benutzten Befehle\n"
"sind update und install.\n"
"\n"
"Befehle:\n"
"   update       - neue Liste von Paketen einlesen\n"
"   upgrade      - ein Upgrade durchführen\n"
"   install      - neue Pakete installieren (pkg ist libc6 und nicht libc6."
"deb)\n"
"   remove       - Pakete entfernen\n"
"   source       - Quellarchive herunterladen\n"
"   build-dep    - die »Build-Dependencies« für Quellpakete konfigurieren\n"
"   dist-upgrade - »Distribution upgrade«, siehe apt-get(8)\n"
"   dselect-upgrade - der Auswahl aus »dselect« folgen\n"
"   clean        - heruntergeladene Archive löschen\n"
"   autoclean    - veraltete heruntergeladene Archive löschen\n"
"   check        - überprüfen, dass es keine nicht erfüllten Abhängigkeiten "
"gibt\n"
"\n"
"Optionen:\n"
"  -h   dieser Hilfetext\n"
"  -q   protokollierbare (logbare) Ausgabe - kein Fortschrittsindikator\n"
"  -qq  keine Ausgabe außer bei Fehlern\n"
"  -d   nur herunterladen - Archive NICHT installieren oder entpacken\n"
"  -s   nichts tun; nur eine Simulation der Vorgänge durchführen\n"
"  -y   für alle Antworten »Ja« annehmen und nicht nachfragen\n"
"  -f   versuchen fortzufahren, wenn dir Integritätsüberprüfung fehlschlägt\n"
"  -m   versuchen fortzufahren, wenn Archive nicht auffindbar sind\n"
"  -u   auch eine Liste der aktualisierten Pakete mit anzeigen\n"
"  -b   ein Quellpaket nach dem Herunterladen übersetzen\n"
"  -V   ausführliche Versionsnummern anzeigen\n"
"  -c=? Diese Konfigurationsdatei benutzen\n"
"  -o=? Beliebige Konfigurationsoptionen setzen, z. B. -o dir::cache=/tmp\n"
"Siehe auch die Man-Seiten apt-get(8), sources.list(5) und apt.conf(5) für\n"
"weitergehende Informationen und Optionen.\n"
"                       Dieses APT hat Super-Kuh-Kräfte.\n"

#: cmdline/acqprogress.cc:55
msgid "Hit "
msgstr "OK   "

#: cmdline/acqprogress.cc:79
msgid "Get:"
msgstr "Hole:"

#: cmdline/acqprogress.cc:110
msgid "Ign "
msgstr "Ign  "

#: cmdline/acqprogress.cc:114
msgid "Err "
msgstr "Fehl "

#: cmdline/acqprogress.cc:135
#, c-format
msgid "Fetched %sB in %s (%sB/s)\n"
msgstr "Es wurden %sB in %s geholt (%sB/s)\n"

#: cmdline/acqprogress.cc:225
#, c-format
msgid " [Working]"
msgstr " [Arbeite]"

#: cmdline/acqprogress.cc:271
#, c-format
msgid ""
"Media change: please insert the disc labeled\n"
" '%s'\n"
"in the drive '%s' and press enter\n"
msgstr ""
"Medienwechsel: Bitte legen Sie Medium mit den Name\n"
" »%s«\n"
"in Laufwerk »%s« und drücken Sie die Eingabetaste.\n"

#: cmdline/apt-sortpkgs.cc:86
msgid "Unknown package record!"
msgstr "Unbekannter Paketeintrag"

#: cmdline/apt-sortpkgs.cc:150
msgid ""
"Usage: apt-sortpkgs [options] file1 [file2 ...]\n"
"\n"
"apt-sortpkgs is a simple tool to sort package files. The -s option is used\n"
"to indicate what kind of file it is.\n"
"\n"
"Options:\n"
"  -h   This help text\n"
"  -s   Use source file sorting\n"
"  -c=? Read this configuration file\n"
"  -o=? Set an arbitrary configuration option, eg -o dir::cache=/tmp\n"
msgstr ""
"Aufruf: apt-sortpkgs [optionen] datei1 [datei2 ...]\n"
"\n"
"apt-sortpkgs ist ein einfaches Werkzeug, um Paketdateien zu sortieren. Die\n"
"Option -d wird benutzt, um anzuzeigen, um was für eine Datei es sich "
"handelt.\n"
"\n"
"Optionen:\n"
"  -h   Dieser Hilfetext\n"
"  -s   Quelldateisortierung benutzen\n"
"  -c=? Diese Konfigurationsdatei lesen\n"
"  -o=? Eine beliebige Konfigurationsoption setzen, z. B. -o dir::cache=/tmp\n"

#: dselect/install:32
msgid "Bad default setting!"
msgstr "Fehlerhafte Voreinstellung"

#: dselect/install:51 dselect/install:83 dselect/install:87 dselect/install:93
#: dselect/install:104 dselect/update:45
msgid "Press enter to continue."
msgstr "Zum Fortfahren Enter drücken."

#: dselect/install:100
msgid "Some errors occurred while unpacking. I'm going to configure the"
msgstr ""
"Einige Fehler traten während des Entpackens auf. Ich werde die installierten"

#: dselect/install:101
msgid "packages that were installed. This may result in duplicate errors"
msgstr ""
"Pakete konfigurieren. Dies kann zu doppelten Fehlermeldungen oder Fehlern "
"durch"

#: dselect/install:102
msgid "or errors caused by missing dependencies. This is OK, only the errors"
msgstr ""
"fehlende Abhängigkeiten führen. Das ist in Ordnung, nur die Fehler über "
"dieser"

#: dselect/install:103
msgid ""
"above this message are important. Please fix them and run [I]nstall again"
msgstr ""
"Meldung sind wichtig. Bitte beseitigen Sie sie und [I]nstallieren erneut."

#: dselect/update:30
msgid "Merging available information"
msgstr "Führe Information zur Verfügbarkeit zusammen"

#: apt-inst/contrib/extracttar.cc:117
msgid "Failed to create pipes"
msgstr "Konnte Weiterleitungen nicht erzeugen"

#: apt-inst/contrib/extracttar.cc:143
msgid "Failed to exec gzip "
msgstr "Konnte gzip nicht ausführen"

#: apt-inst/contrib/extracttar.cc:180 apt-inst/contrib/extracttar.cc:206
msgid "Corrupted archive"
msgstr "Korrumpiertes Archiv"

#: apt-inst/contrib/extracttar.cc:195
msgid "Tar checksum failed, archive corrupted"
msgstr "Tar-Prüfsumme fehlgeschlagen, Archiv korrumpiert"

#: apt-inst/contrib/extracttar.cc:298
#, c-format
msgid "Unknown TAR header type %u, member %s"
msgstr "Unbekannter Tar-Kopf-Typ %u, Bestandteil %s"

#: apt-inst/contrib/arfile.cc:73
msgid "Invalid archive signature"
msgstr "Ungültige Archiv-Signatur"

#: apt-inst/contrib/arfile.cc:81
msgid "Error reading archive member header"
msgstr "Fehler beim Lesen der Archivdateienkopfzeilen"

#: apt-inst/contrib/arfile.cc:93 apt-inst/contrib/arfile.cc:105
msgid "Invalid archive member header"
msgstr "Ungültige Archivdateienkopfzeile"

#: apt-inst/contrib/arfile.cc:131
msgid "Archive is too short"
msgstr "Archiv ist zu kurz"

#: apt-inst/contrib/arfile.cc:135
msgid "Failed to read the archive headers"
msgstr "Konnte Archiveköpfe nicht lesen."

#: apt-inst/filelist.cc:384
msgid "DropNode called on still linked node"
msgstr "»DropNode« auf noch verlinktem Knoten aufgerufen"

#: apt-inst/filelist.cc:416
msgid "Failed to locate the hash element!"
msgstr "Konnte Hash-Element nicht finden!"

#: apt-inst/filelist.cc:463
msgid "Failed to allocate diversion"
msgstr "Konnte Umleitung nicht reservieren"

#: apt-inst/filelist.cc:468
msgid "Internal error in AddDiversion"
msgstr "Interner Fehler in »AddDiversion«"

#: apt-inst/filelist.cc:481
#, c-format
msgid "Trying to overwrite a diversion, %s -> %s and %s/%s"
msgstr "Versuche, Umleitung zu überschreiben: %s -> %s und %s/%s"

#: apt-inst/filelist.cc:510
#, c-format
msgid "Double add of diversion %s -> %s"
msgstr "Doppelte Hinzufügung der Umleitung %s -> %s"

#: apt-inst/filelist.cc:553
#, c-format
msgid "Duplicate conf file %s/%s"
msgstr "Doppelte Konfigurationsdatei %s/%s"

#: apt-inst/dirstream.cc:45 apt-inst/dirstream.cc:50 apt-inst/dirstream.cc:53
#, fuzzy, c-format
msgid "Failed to write file %s"
msgstr "Konnte nicht in Datei %s schreiben"

#: apt-inst/dirstream.cc:80 apt-inst/dirstream.cc:88
#, c-format
msgid "Failed to close file %s"
msgstr "Konnte Datei %s nicht schließen"

#: apt-inst/extract.cc:96 apt-inst/extract.cc:167
#, c-format
msgid "The path %s is too long"
msgstr "Der Pfad %s ist zu lang"

#: apt-inst/extract.cc:127
#, c-format
msgid "Unpacking %s more than once"
msgstr "Packe %s mehr als einmal aus"

#: apt-inst/extract.cc:137
#, c-format
msgid "The directory %s is diverted"
msgstr "Das Verzeichnis %s ist umgeleitet"

#: apt-inst/extract.cc:147
#, c-format
msgid "The package is trying to write to the diversion target %s/%s"
msgstr "Das Paket versucht, auf das Umleitungsziel %s/%s zu schreiben"

#: apt-inst/extract.cc:157 apt-inst/extract.cc:300
msgid "The diversion path is too long"
msgstr "Der Umleitungspfad ist zu lang"

#: apt-inst/extract.cc:243
#, c-format
msgid "The directory %s is being replaced by a non-directory"
msgstr "Das Verzeichnis %s wird durch ein Nicht-Verzeichnis ersetzt"

#: apt-inst/extract.cc:283
msgid "Failed to locate node in its hash bucket"
msgstr "Konnte Knoten nicht in seinem Hash finden"

#: apt-inst/extract.cc:287
msgid "The path is too long"
msgstr "Der Pfad ist zu lang"

#: apt-inst/extract.cc:417
#, c-format
msgid "Overwrite package match with no version for %s"
msgstr "Überschreibe Paket-Treffer ohne Version für %s"

#: apt-inst/extract.cc:434
#, c-format
msgid "File %s/%s overwrites the one in the package %s"
msgstr "Datei %s/%s überschreibt die Datei in Paket %s"

#: apt-inst/extract.cc:467 apt-pkg/contrib/configuration.cc:750
#: apt-pkg/contrib/cdromutl.cc:153 apt-pkg/acquire.cc:417 apt-pkg/clean.cc:38
#, c-format
msgid "Unable to read %s"
msgstr "Kann %s nicht lesen"

#: apt-inst/extract.cc:494
#, c-format
msgid "Unable to stat %s"
msgstr "Kann nicht auf %s zugreifen"

#: apt-inst/deb/dpkgdb.cc:55 apt-inst/deb/dpkgdb.cc:61
#, c-format
msgid "Failed to remove %s"
msgstr "Konnte %s nicht entfernen"

#: apt-inst/deb/dpkgdb.cc:110 apt-inst/deb/dpkgdb.cc:112
#, c-format
msgid "Unable to create %s"
msgstr "Konnte %s nicht erzeugen"

#: apt-inst/deb/dpkgdb.cc:118
#, c-format
msgid "Failed to stat %sinfo"
msgstr "Kann nicht auf %sinfo zugreifen"

#: apt-inst/deb/dpkgdb.cc:123
msgid "The info and temp directories need to be on the same filesystem"
msgstr ""
"Die »info«- und »temp«-Verzeichnisse müssen im selben Dateisystem liegen"

#. Build the status cache
#: apt-inst/deb/dpkgdb.cc:139 apt-pkg/pkgcachegen.cc:643
#: apt-pkg/pkgcachegen.cc:712 apt-pkg/pkgcachegen.cc:717
#: apt-pkg/pkgcachegen.cc:840
msgid "Reading package lists"
msgstr "Paketlisten werden gelesen"

#: apt-inst/deb/dpkgdb.cc:180
#, c-format
msgid "Failed to change to the admin dir %sinfo"
msgstr "Kann nicht ins Administrationsverzeichnis %sinfo wechseln"

#: apt-inst/deb/dpkgdb.cc:201 apt-inst/deb/dpkgdb.cc:355
#: apt-inst/deb/dpkgdb.cc:448
msgid "Internal error getting a package name"
msgstr "Interner Fehler beim Holen des Paket-Namens"

# 
#: apt-inst/deb/dpkgdb.cc:205
msgid "Reading file listing"
msgstr "Paketlisten werden gelesen"

#: apt-inst/deb/dpkgdb.cc:216
#, c-format
msgid ""
"Failed to open the list file '%sinfo/%s'. If you cannot restore this file "
"then make it empty and immediately re-install the same version of the "
"package!"
msgstr ""
"Fehler beim Öffnen der Listendatei »%sinfo/%s«. Wenn Sie diese Datei nicht "
"wiederherstellen können, dann leeren Sie sie und installieren Sie sofort "
"dieselbe Version des Paketes erneut!"

#: apt-inst/deb/dpkgdb.cc:229 apt-inst/deb/dpkgdb.cc:242
#, c-format
msgid "Failed reading the list file %sinfo/%s"
msgstr "Fehler beim Lesen der Listendatei »%sinfo/%s«."

#: apt-inst/deb/dpkgdb.cc:266
msgid "Internal error getting a node"
msgstr "Interner Fehler beim Holen eines Knotens"

#: apt-inst/deb/dpkgdb.cc:309
#, c-format
msgid "Failed to open the diversions file %sdiversions"
msgstr "Fehler beim Öffnen der Umleitungsdatei %sdiversions"

#: apt-inst/deb/dpkgdb.cc:324
msgid "The diversion file is corrupted"
msgstr "Die Umleitungsdatei ist korrumpiert"

#: apt-inst/deb/dpkgdb.cc:331 apt-inst/deb/dpkgdb.cc:336
#: apt-inst/deb/dpkgdb.cc:341
#, c-format
msgid "Invalid line in the diversion file: %s"
msgstr "Ungültige Zeile in der Umleitungsdatei: %s"

#: apt-inst/deb/dpkgdb.cc:362
msgid "Internal error adding a diversion"
msgstr "Interner Fehler beim Hinzufügen einer Umleitung"

#: apt-inst/deb/dpkgdb.cc:383
msgid "The pkg cache must be initialized first"
msgstr "Der Paketcache muss erst initialisiert werden"

#: apt-inst/deb/dpkgdb.cc:386
msgid "Reading file list"
msgstr "Paketlisten werden gelesen"

#: apt-inst/deb/dpkgdb.cc:443
#, c-format
msgid "Failed to find a Package: header, offset %lu"
msgstr "Konnte keine »Package:«-Kopfzeile finden, Abstand %lu"

#: apt-inst/deb/dpkgdb.cc:465
#, c-format
msgid "Bad ConfFile section in the status file. Offset %lu"
msgstr "Fehlerhafter »ConfFile«-Abschnitt in der Statusdatei, Abstand %lu"

#: apt-inst/deb/dpkgdb.cc:470
#, c-format
msgid "Error parsing MD5. Offset %lu"
msgstr "Fehler beim Parsen der MD5-Summe. Abstand %lu"

#: apt-inst/deb/debfile.cc:42 apt-inst/deb/debfile.cc:47
#, c-format
msgid "This is not a valid DEB archive, missing '%s' member"
msgstr "Dies ist kein gültiges DEB-Archiv, da es »%s« nicht enthält"

#: apt-inst/deb/debfile.cc:52
#, c-format
msgid "This is not a valid DEB archive, it has no '%s' or '%s' member"
msgstr "Dies ist kein gültiges DEB-Archiv, da es weder »%s« noch »%s« enthält"

#: apt-inst/deb/debfile.cc:112
#, c-format
msgid "Couldn't change to %s"
msgstr "Konnte nicht in  %s wechseln"

#: apt-inst/deb/debfile.cc:138
msgid "Internal error, could not locate member"
msgstr "Interner Fehler, konnte Bestandteil nicht finden"

#: apt-inst/deb/debfile.cc:171
msgid "Failed to locate a valid control file"
msgstr "Konnte gültige Kontroll-Datei nicht finden"

#: apt-inst/deb/debfile.cc:256
msgid "Unparsable control file"
msgstr "Unparsbare Kontroll-Datei"

#: methods/cdrom.cc:114
#, c-format
msgid "Unable to read the cdrom database %s"
msgstr "Kann CD-ROM-Datenbank %s nicht lesen"

#: methods/cdrom.cc:123
msgid ""
"Please use apt-cdrom to make this CD-ROM recognized by APT. apt-get update "
"cannot be used to add new CD-ROMs"
msgstr ""
"Bitte verwenden Sie apt-cdrom, um diese CD von APT erkennbar zu machen - apt-"
"get update kann nicht dazu verwendet werden, neue CDs hinzuzufügen"

#: methods/cdrom.cc:131
msgid "Wrong CD-ROM"
msgstr "Falsche CD"

#: methods/cdrom.cc:164
#, c-format
msgid "Unable to unmount the CD-ROM in %s, it may still be in use."
msgstr ""
"Kann Einbindung von CD-ROM in %s nicht lösen, möglicherweise wird sie noch "
"verwendet."

#: methods/cdrom.cc:169
#, fuzzy
msgid "Disk not found."
msgstr "Datei nicht gefunden"

#: methods/cdrom.cc:177 methods/file.cc:79 methods/rsh.cc:264
msgid "File not found"
msgstr "Datei nicht gefunden"

# looks like someone hardcoded English grammar
#: methods/copy.cc:42 methods/gpgv.cc:265 methods/gzip.cc:133
#: methods/gzip.cc:142
msgid "Failed to stat"
msgstr "Kann nicht zugreifen."

#: methods/copy.cc:79 methods/gpgv.cc:262 methods/gzip.cc:139
msgid "Failed to set modification time"
msgstr "Kann Änderungszeitpunkt nicht setzen"

#: methods/file.cc:44
msgid "Invalid URI, local URIS must not start with //"
msgstr "Ungültige URI, lokale URIs dürfen nicht mit // anfangen"

#. Login must be before getpeername otherwise dante won't work.
#: methods/ftp.cc:162
msgid "Logging in"
msgstr "Logge ein"

#: methods/ftp.cc:168
msgid "Unable to determine the peer name"
msgstr "Kann Namen des Kommunikationspartners nicht bestimmen"

#: methods/ftp.cc:173
msgid "Unable to determine the local name"
msgstr "Kann lokalen Namen nicht bestimmen"

#: methods/ftp.cc:204 methods/ftp.cc:232
#, c-format
msgid "The server refused the connection and said: %s"
msgstr "Der Server hat die Verbindung abgelehnt: %s"

#: methods/ftp.cc:210
#, c-format
msgid "USER failed, server said: %s"
msgstr "Befehl USER fehlgeschlagen: %s"

#: methods/ftp.cc:217
#, c-format
msgid "PASS failed, server said: %s"
msgstr "Befehl PASS fehlgeschlagen: %s"

#: methods/ftp.cc:237
msgid ""
"A proxy server was specified but no login script, Acquire::ftp::ProxyLogin "
"is empty."
msgstr ""
"Es war ein Proxy-Server angegeben, aber kein Einlogg-Skript - Acquire::ftp::"
"ProxyLogin ist leer."

#: methods/ftp.cc:265
#, c-format
msgid "Login script command '%s' failed, server said: %s"
msgstr "Befehl »%s« des Einlogg-Skriptes ist fehlgeschlagen: %s"

#: methods/ftp.cc:291
#, c-format
msgid "TYPE failed, server said: %s"
msgstr "Befehl TYPE fehlgeschlagen: %s"

#: methods/ftp.cc:329 methods/ftp.cc:440 methods/rsh.cc:183 methods/rsh.cc:226
msgid "Connection timeout"
msgstr "Zeitüberschreitung der Verbindung"

#: methods/ftp.cc:335
msgid "Server closed the connection"
msgstr "Der Server hat die Verbindung geschlossen"

#: methods/ftp.cc:338 apt-pkg/contrib/fileutl.cc:471 methods/rsh.cc:190
msgid "Read error"
msgstr "Lesefehler"

#: methods/ftp.cc:345 methods/rsh.cc:197
msgid "A response overflowed the buffer."
msgstr "Eine Antwort hat einen Puffer zum Überlaufen gebracht."

#: methods/ftp.cc:362 methods/ftp.cc:374
msgid "Protocol corruption"
msgstr "Protokollkorrumption"

#: methods/ftp.cc:446 apt-pkg/contrib/fileutl.cc:510 methods/rsh.cc:232
msgid "Write error"
msgstr "Schreibfehler"

#: methods/ftp.cc:687 methods/ftp.cc:693 methods/ftp.cc:729
msgid "Could not create a socket"
msgstr "Konnte keinen Verbindungsendpunkt erzeugen"

#: methods/ftp.cc:698
msgid "Could not connect data socket, connection timed out"
msgstr "Konnte Verbindungsendpunkt wegen Zeitüberschreitung nicht verbinden"

#: methods/ftp.cc:704
msgid "Could not connect passive socket."
msgstr "Konnte passiven Verbindungsendpunkt nicht verbinden."

#: methods/ftp.cc:722
msgid "getaddrinfo was unable to get a listening socket"
msgstr ""
"Die Funktion getaddrinfo konnte keinen passiven Verbindungsendpunkt finden"

#: methods/ftp.cc:736
msgid "Could not bind a socket"
msgstr "Konnte einen Verbindungsendpunkt nicht verbinden"

#: methods/ftp.cc:740
msgid "Could not listen on the socket"
msgstr "Konnte auf dem Verbindungsendpunkt nicht lauschen"

#: methods/ftp.cc:747
msgid "Could not determine the socket's name"
msgstr "Konnte den Namen das Verbindungsendpunktes nicht bestimmen"

#: methods/ftp.cc:779
msgid "Unable to send PORT command"
msgstr "Konnte PORT-Befehl nicht senden"

#: methods/ftp.cc:789
#, c-format
msgid "Unknown address family %u (AF_*)"
msgstr "Unbekannte Adressfamilie %u (AF_*)"

#: methods/ftp.cc:798
#, c-format
msgid "EPRT failed, server said: %s"
msgstr "Befehl EPRT fehlgeschlagen: %s"

#: methods/ftp.cc:818
msgid "Data socket connect timed out"
msgstr "Datenverbindungsaufbau erlitt Zeitüberschreitung"

#: methods/ftp.cc:825
msgid "Unable to accept connection"
msgstr "Kann Verbindung nicht annehmen"

#: methods/ftp.cc:864 methods/http.cc:920 methods/rsh.cc:303
msgid "Problem hashing file"
msgstr "Bei Bestimmung des Hashwertes einer Datei trat ein Problem auf"

#: methods/ftp.cc:877
#, c-format
msgid "Unable to fetch file, server said '%s'"
msgstr "Kann Datei nicht holen, Server antwortete »%s«"

#: methods/ftp.cc:892 methods/rsh.cc:322
msgid "Data socket timed out"
msgstr "Datenverbindung erlitt Zeitüberschreitung"

#: methods/ftp.cc:922
#, c-format
msgid "Data transfer failed, server said '%s'"
msgstr "Datenübertragung fehlgeschlagen, Server antwortete »%s«"

#. Get the files information
#: methods/ftp.cc:997
msgid "Query"
msgstr "Abfrage"

#: methods/ftp.cc:1106
msgid "Unable to invoke "
msgstr "Kann nicht aufrufen: "

#: methods/connect.cc:64
#, c-format
msgid "Connecting to %s (%s)"
msgstr "Verbinde mit %s (%s)"

#: methods/connect.cc:71
#, c-format
msgid "[IP: %s %s]"
msgstr "[IP: %s %s]"

#: methods/connect.cc:80
#, c-format
msgid "Could not create a socket for %s (f=%u t=%u p=%u)"
msgstr "Kann keinen Verbindungsendpunkt für %s (f=%u t=%u p=%u)"

#: methods/connect.cc:86
#, c-format
msgid "Cannot initiate the connection to %s:%s (%s)."
msgstr "Kann keine Verbindung mit %s:%s aufbauen (%s)."

#: methods/connect.cc:93
#, c-format
msgid "Could not connect to %s:%s (%s), connection timed out"
msgstr ""
"Konnte wegen Zeitüberschreitung keine Verbindung mit %s:%s aufbauen (%s)"

#: methods/connect.cc:106
#, c-format
msgid "Could not connect to %s:%s (%s)."
msgstr "Konnte nicht mit %s:%s verbinden (%s)."

#. We say this mainly because the pause here is for the
#. ssh connection that is still going
#: methods/connect.cc:134 methods/rsh.cc:425
#, c-format
msgid "Connecting to %s"
msgstr "Verbinde mit %s"

#: methods/connect.cc:165
#, c-format
msgid "Could not resolve '%s'"
msgstr "Konnte »%s« nicht auflösen"

#: methods/connect.cc:171
#, c-format
msgid "Temporary failure resolving '%s'"
msgstr "Temporärer Fehlschlag beim Auflösen von »%s«"

#: methods/connect.cc:174
#, c-format
msgid "Something wicked happened resolving '%s:%s' (%i)"
msgstr "Beim Auflösen von »%s:%s« ist etwas Schlimmes passiert (%i)"

#: methods/connect.cc:221
#, c-format
msgid "Unable to connect to %s %s:"
msgstr "Kann nicht mit %s:%s verbinden:"

#: methods/gpgv.cc:92
msgid "E: Argument list from Acquire::gpgv::Options too long. Exiting."
msgstr ""

#: methods/gpgv.cc:191
msgid ""
"Internal error: Good signature, but could not determine key fingerprint?!"
msgstr ""

#: methods/gpgv.cc:196
msgid "At least one invalid signature was encountered."
msgstr ""

#. FIXME String concatenation considered harmful.
#: methods/gpgv.cc:201
#, fuzzy
msgid "Could not execute "
msgstr "Konnte Lock %s nicht bekommen"

#: methods/gpgv.cc:202
msgid " to verify signature (is gnupg installed?)"
msgstr ""

#: methods/gpgv.cc:206
msgid "Unknown error executing gpgv"
msgstr ""

#: methods/gpgv.cc:237
#, fuzzy
msgid "The following signatures were invalid:\n"
msgstr "Die folgenden zusätzlichen Pakete werden installiert:"

#: methods/gpgv.cc:244
msgid ""
"The following signatures couldn't be verified because the public key is not "
"available:\n"
msgstr ""

#: methods/gzip.cc:57
#, c-format
msgid "Couldn't open pipe for %s"
msgstr "Konnte keine Pipe für %s öffnen"

#: methods/gzip.cc:102
#, c-format
msgid "Read error from %s process"
msgstr "Lesefehler von Prozess %s"

#: methods/http.cc:344
msgid "Waiting for headers"
msgstr "Warte auf Kopfzeilen (header)"

#: methods/http.cc:490
#, c-format
msgid "Got a single header line over %u chars"
msgstr "Erhielt einzelne Kopfzeile aus %u Zeichen"

#: methods/http.cc:498
msgid "Bad header line"
msgstr "Schlechte Kopfzeile"

#: methods/http.cc:517 methods/http.cc:524
msgid "The HTTP server sent an invalid reply header"
msgstr "Der http-Server sandte eine ungültige Antwort-Kopfzeile"

#: methods/http.cc:553
msgid "The HTTP server sent an invalid Content-Length header"
msgstr "Der http-Server sandte eine ungültige »Content-Length«-Kopfzeile"

#: methods/http.cc:568
msgid "The HTTP server sent an invalid Content-Range header"
msgstr "Der http-Server sandte eine ungültige »Content-Range«-Kopfzeile"

#: methods/http.cc:570
msgid "This HTTP server has broken range support"
msgstr "Der http-Server unterstützt Dateiteilübertragung nur fehlerhaft."

#: methods/http.cc:594
msgid "Unknown date format"
msgstr "Unbekanntes Datumsformat"

#: methods/http.cc:741
msgid "Select failed"
msgstr "Auswahl fehlgeschlagen"

#: methods/http.cc:746
msgid "Connection timed out"
msgstr "Verbindung erlitt Zeitüberschreitung"

#: methods/http.cc:769
msgid "Error writing to output file"
msgstr "Fehler beim Schreiben einer Ausgabedatei"

#: methods/http.cc:797
msgid "Error writing to file"
msgstr "Fehler beim Schreiben einer Datei"

#: methods/http.cc:822
msgid "Error writing to the file"
msgstr "Fehler beim Schreiben der Datei"

#: methods/http.cc:836
msgid "Error reading from server. Remote end closed connection"
msgstr ""
"Fehler beim Lesen vom Server: Das entfernte Ende hat die Verbindung "
"geschlossen"

#: methods/http.cc:838
msgid "Error reading from server"
msgstr "Fehler beim Lesen vom Server"

#: methods/http.cc:1069
msgid "Bad header data"
msgstr "Fehlerhafte Kopfzeilendaten"

#: methods/http.cc:1086
msgid "Connection failed"
msgstr "Verbindung fehlgeschlagen"

#: methods/http.cc:1177
msgid "Internal error"
msgstr "Interner Fehler"

#: apt-pkg/contrib/mmap.cc:82
msgid "Can't mmap an empty file"
msgstr "Kann eine leere Datei nicht mit mmap abbilden"

#: apt-pkg/contrib/mmap.cc:87
#, c-format
msgid "Couldn't make mmap of %lu bytes"
msgstr "Konnte kein mmap von %lu Bytes durchführen"

#: apt-pkg/contrib/strutl.cc:941
#, c-format
msgid "Selection %s not found"
msgstr "Auswahl %s nicht gefunden"

#: apt-pkg/contrib/configuration.cc:436
#, c-format
msgid "Unrecognized type abbreviation: '%c'"
msgstr "Nicht erkannte Typabkürzung: »%c«"

#: apt-pkg/contrib/configuration.cc:494
#, c-format
msgid "Opening configuration file %s"
msgstr "Öffne Konfigurationsdatei %s"

#: apt-pkg/contrib/configuration.cc:512
#, c-format
msgid "Line %d too long (max %d)"
msgstr "Zeile %d zu lang (maximal %d)"

#: apt-pkg/contrib/configuration.cc:608
#, c-format
msgid "Syntax error %s:%u: Block starts with no name."
msgstr "Syntaxfehler %s:%u: Block fängt ohne Namen an."

#: apt-pkg/contrib/configuration.cc:627
#, c-format
msgid "Syntax error %s:%u: Malformed tag"
msgstr "Syntaxfehler %s:%u: Missgestaltetes Tag"

#: apt-pkg/contrib/configuration.cc:644
#, c-format
msgid "Syntax error %s:%u: Extra junk after value"
msgstr "Syntaxfehler %s:%u: Zusätzlicher Müll nach Wert"

#: apt-pkg/contrib/configuration.cc:684
#, c-format
msgid "Syntax error %s:%u: Directives can only be done at the top level"
msgstr ""
"Syntaxfehler %s:%u: Direktiven können nur auf oberster Ebene benutzt werden"

#: apt-pkg/contrib/configuration.cc:691
#, c-format
msgid "Syntax error %s:%u: Too many nested includes"
msgstr "Syntaxfehler %s:%u: Zu viele verschachtelte Einbindungen (include)"

#: apt-pkg/contrib/configuration.cc:695 apt-pkg/contrib/configuration.cc:700
#, c-format
msgid "Syntax error %s:%u: Included from here"
msgstr "Syntaxfehler %s:%u: Einbindung von here"

#: apt-pkg/contrib/configuration.cc:704
#, c-format
msgid "Syntax error %s:%u: Unsupported directive '%s'"
msgstr "Syntaxfehler %s:%u: Nicht unterstützte Direktive »%s«"

#: apt-pkg/contrib/configuration.cc:738
#, c-format
msgid "Syntax error %s:%u: Extra junk at end of file"
msgstr "Syntaxfehler %s:%u: Zusätzlicher Müll am Dateiende"

#: apt-pkg/contrib/progress.cc:154
#, c-format
msgid "%c%s... Error!"
msgstr "%c%s... Fehler!"

#: apt-pkg/contrib/progress.cc:156
#, c-format
msgid "%c%s... Done"
msgstr "%c%s... Fertig"

#: apt-pkg/contrib/cmndline.cc:80
#, c-format
msgid "Command line option '%c' [from %s] is not known."
msgstr "Kommandozeilenoption »%c« [aus %s] ist nicht bekannt."

#: apt-pkg/contrib/cmndline.cc:106 apt-pkg/contrib/cmndline.cc:114
#: apt-pkg/contrib/cmndline.cc:122
#, c-format
msgid "Command line option %s is not understood"
msgstr "Kommandozeilenoption %s wird nicht verstanden"

#: apt-pkg/contrib/cmndline.cc:127
#, c-format
msgid "Command line option %s is not boolean"
msgstr "Kommandozeilenoption %s ist nicht Boole'sch"

#: apt-pkg/contrib/cmndline.cc:166 apt-pkg/contrib/cmndline.cc:187
#, c-format
msgid "Option %s requires an argument."
msgstr "Option %s erfordert ein Argument."

#: apt-pkg/contrib/cmndline.cc:201 apt-pkg/contrib/cmndline.cc:207
#, c-format
msgid "Option %s: Configuration item specification must have an =<val>."
msgstr "Option %s: Konfigurationswertspezifikation muss einen =<wert> haben."

#: apt-pkg/contrib/cmndline.cc:237
#, c-format
msgid "Option %s requires an integer argument, not '%s'"
msgstr "Option %s erfordert ein Ganzzahl-Argument, nicht »%s«"

#: apt-pkg/contrib/cmndline.cc:268
#, c-format
msgid "Option '%s' is too long"
msgstr "Option »%s« ist zu lang"

#: apt-pkg/contrib/cmndline.cc:301
#, c-format
msgid "Sense %s is not understood, try true or false."
msgstr "Sense %s wird nicht verstanden, versuchen Sie »true« oder »false«."

#: apt-pkg/contrib/cmndline.cc:351
#, c-format
msgid "Invalid operation %s"
msgstr "Ungültige Operation %s."

#: apt-pkg/contrib/cdromutl.cc:55
#, c-format
msgid "Unable to stat the mount point %s"
msgstr "Kann auf den Einhängepunkt %s nicht zugreifen."

#: apt-pkg/contrib/cdromutl.cc:149 apt-pkg/acquire.cc:423 apt-pkg/clean.cc:44
#, c-format
msgid "Unable to change to %s"
msgstr "Kann nicht nach %s wechseln"

#: apt-pkg/contrib/cdromutl.cc:190
msgid "Failed to stat the cdrom"
msgstr "Konnte auf CD-ROM nicht zugreifen"

#: apt-pkg/contrib/fileutl.cc:82
#, c-format
msgid "Not using locking for read only lock file %s"
msgstr "Benutze kein Locking für Nur-Lese-Lockdatei %s"

#: apt-pkg/contrib/fileutl.cc:87
#, c-format
msgid "Could not open lock file %s"
msgstr "Konnte Lockdatei %s nicht öffnen"

#: apt-pkg/contrib/fileutl.cc:105
#, c-format
msgid "Not using locking for nfs mounted lock file %s"
msgstr "Benutze kein Locking für NFS-eingebundene Lockdatei %s"

#: apt-pkg/contrib/fileutl.cc:109
#, c-format
msgid "Could not get lock %s"
msgstr "Konnte Lock %s nicht bekommen"

#: apt-pkg/contrib/fileutl.cc:377
#, c-format
msgid "Waited for %s but it wasn't there"
msgstr "Auf %s gewartet, aber es war nicht da"

#: apt-pkg/contrib/fileutl.cc:387
#, c-format
msgid "Sub-process %s received a segmentation fault."
msgstr "Unterprozess %s hat einen Speicherzugriffsfehler erhalten."

#: apt-pkg/contrib/fileutl.cc:390
#, c-format
msgid "Sub-process %s returned an error code (%u)"
msgstr "Unterprozess %s ist mit einem Fehlercode zurückgekehrt (%u)"

#: apt-pkg/contrib/fileutl.cc:392
#, c-format
msgid "Sub-process %s exited unexpectedly"
msgstr "Unterprozess %s hat sich unerwartet beendet"

#: apt-pkg/contrib/fileutl.cc:436
#, c-format
msgid "Could not open file %s"
msgstr "Konnte Datei %s nicht öffnen"

#: apt-pkg/contrib/fileutl.cc:492
#, c-format
msgid "read, still have %lu to read but none left"
msgstr "Lesen, habe noch %lu zu lesen aber nichts mehr da"

#: apt-pkg/contrib/fileutl.cc:522
#, c-format
msgid "write, still have %lu to write but couldn't"
msgstr "Schreiben, habe noch %lu zu schreiben, konnte aber nicht"

#: apt-pkg/contrib/fileutl.cc:597
msgid "Problem closing the file"
msgstr "Beim Schließen der Datei trat ein Problem auf"

#: apt-pkg/contrib/fileutl.cc:603
msgid "Problem unlinking the file"
msgstr "Beim Unlinking Datei trat ein Problem auf"

#: apt-pkg/contrib/fileutl.cc:614
msgid "Problem syncing the file"
msgstr "Beim Synchronisieren einer Datei trat ein Problem auf"

#: apt-pkg/pkgcache.cc:126
msgid "Empty package cache"
msgstr "Leerer Paketcache"

#: apt-pkg/pkgcache.cc:132
msgid "The package cache file is corrupted"
msgstr "Die Paketcachedatei ist korrumpiert"

#: apt-pkg/pkgcache.cc:137
msgid "The package cache file is an incompatible version"
msgstr "Die Paketcachedatei ist in einer inkompatiblen Version"

#: apt-pkg/pkgcache.cc:142
#, c-format
msgid "This APT does not support the versioning system '%s'"
msgstr "Dieses APT unterstützt das Versionssystem »%s« nicht"

#: apt-pkg/pkgcache.cc:147
msgid "The package cache was built for a different architecture"
msgstr "Der Paketcache wurde für eine andere Architektur aufgebaut"

#: apt-pkg/pkgcache.cc:218
msgid "Depends"
msgstr "Hängt ab"

#: apt-pkg/pkgcache.cc:218
msgid "PreDepends"
msgstr "Hängt ab (vorher)"

#: apt-pkg/pkgcache.cc:218
msgid "Suggests"
msgstr "Schlägt vor"

#: apt-pkg/pkgcache.cc:219
msgid "Recommends"
msgstr "Empfiehlt"

#: apt-pkg/pkgcache.cc:219
msgid "Conflicts"
msgstr "Kollidiert"

#: apt-pkg/pkgcache.cc:219
msgid "Replaces"
msgstr "Ersetzt"

#: apt-pkg/pkgcache.cc:220
msgid "Obsoletes"
msgstr "Veraltet"

#: apt-pkg/pkgcache.cc:231
msgid "important"
msgstr "wichtig"

#: apt-pkg/pkgcache.cc:231
msgid "required"
msgstr "erforderlich"

#: apt-pkg/pkgcache.cc:231
msgid "standard"
msgstr "standard"

#: apt-pkg/pkgcache.cc:232
msgid "optional"
msgstr "optional"

#: apt-pkg/pkgcache.cc:232
msgid "extra"
msgstr "extra"

#: apt-pkg/depcache.cc:60 apt-pkg/depcache.cc:89
msgid "Building dependency tree"
msgstr "Abhängigkeitsbaum wird aufgebaut"

#: apt-pkg/depcache.cc:61
msgid "Candidate versions"
msgstr "Mögliche Versionen"

#: apt-pkg/depcache.cc:90
msgid "Dependency generation"
msgstr "Abhängigkeits-Generierung"

#: apt-pkg/tagfile.cc:73
#, c-format
msgid "Unable to parse package file %s (1)"
msgstr "Kann Paketdatei %s nicht parsen (1)"

#: apt-pkg/tagfile.cc:160
#, c-format
msgid "Unable to parse package file %s (2)"
msgstr "Kann Paketdatei %s nicht parsen (2)"

#: apt-pkg/sourcelist.cc:87
#, c-format
msgid "Malformed line %lu in source list %s (URI)"
msgstr "Missgestaltete Zeile %lu in Quellliste %s (»URI«)"

#: apt-pkg/sourcelist.cc:89
#, c-format
msgid "Malformed line %lu in source list %s (dist)"
msgstr "Missgestaltete Zeile %lu in Quellliste %s (»dist«)"

#: apt-pkg/sourcelist.cc:92
#, c-format
msgid "Malformed line %lu in source list %s (URI parse)"
msgstr "Missgestaltete Zeile %lu in Quellliste %s (»URI parse«)"

#: apt-pkg/sourcelist.cc:98
#, c-format
msgid "Malformed line %lu in source list %s (absolute dist)"
msgstr "Missgestaltete Zeile %lu in Quellliste %s (»absolute dist«)"

#: apt-pkg/sourcelist.cc:105
#, c-format
msgid "Malformed line %lu in source list %s (dist parse)"
msgstr "Missgestaltete Zeile %lu in Quellliste %s (»dist parse«)"

#: apt-pkg/sourcelist.cc:156
#, c-format
msgid "Opening %s"
msgstr "%s wird geöffnet"

#: apt-pkg/sourcelist.cc:170 apt-pkg/cdrom.cc:426
#, c-format
msgid "Line %u too long in source list %s."
msgstr "Zeile %u zu lang in der Quellliste %s."

#: apt-pkg/sourcelist.cc:187
#, c-format
msgid "Malformed line %u in source list %s (type)"
msgstr "Missgestaltete Zeile %u in Quellliste %s (»type«)"

#: apt-pkg/sourcelist.cc:191
#, c-format
msgid "Type '%s' is not known on line %u in source list %s"
msgstr "Typ »%s« ist unbekannt in Zeile %u der Quellliste %s"

#: apt-pkg/sourcelist.cc:199 apt-pkg/sourcelist.cc:202
#, c-format
msgid "Malformed line %u in source list %s (vendor id)"
msgstr "Missgestaltete Zeile %u in Quellliste %s (»vendor id«)"

#: apt-pkg/packagemanager.cc:402
#, c-format
msgid ""
"This installation run will require temporarily removing the essential "
"package %s due to a Conflicts/Pre-Depends loop. This is often bad, but if "
"you really want to do it, activate the APT::Force-LoopBreak option."
msgstr ""
"Dieser Installationslauf erfordert, dass vorübergehend das essentielle Paket "
"%s aufgrund einer Konflikt-/Vor-Abhängigkeits-Schleife entfernt wird. Das "
"ist oft schlimm, aber wenn Sie es wirklich tun wollen, aktivieren Sie bitte "
"die Option APT::Force-LoopBreak."

#: apt-pkg/pkgrecords.cc:37
#, c-format
msgid "Index file type '%s' is not supported"
msgstr "Indexdateityp »%s« wird nicht unterstützt"

#: apt-pkg/algorithms.cc:241
#, c-format
msgid ""
"The package %s needs to be reinstalled, but I can't find an archive for it."
msgstr ""
"Das Paket %s muss reinstalliert werden, ich kann aber kein Archiv dafür "
"finden."

#: apt-pkg/algorithms.cc:1059
msgid ""
"Error, pkgProblemResolver::Resolve generated breaks, this may be caused by "
"held packages."
msgstr ""
"Fehler: pkgProblemResolver::Resolve hat Unterbrechungen hervorgerufen, dies "
"könnte durch gehaltene Pakete hervorgerufen worden sein."

#: apt-pkg/algorithms.cc:1061
msgid "Unable to correct problems, you have held broken packages."
msgstr "Kann Probleme nicht korrigieren, Sie haben gehaltene kaputte Pakete."

#: apt-pkg/acquire.cc:62
#, c-format
msgid "Lists directory %spartial is missing."
msgstr "Listenverzeichnis %spartial fehlt."

#: apt-pkg/acquire.cc:66
#, c-format
msgid "Archive directory %spartial is missing."
msgstr "Archivverzeichnis %spartial fehlt."

#: apt-pkg/acquire.cc:817
#, c-format
msgid "Downloading file %li of %li (%s remaining)"
msgstr ""

#: apt-pkg/acquire-worker.cc:113
#, c-format
msgid "The method driver %s could not be found."
msgstr "Der Treiber für Methode %s konnte nicht gefunden werden."

#: apt-pkg/acquire-worker.cc:162
#, c-format
msgid "Method %s did not start correctly"
msgstr "Methode %s hat nicht korrekt gestartet"

#: apt-pkg/acquire-worker.cc:377
#, fuzzy, c-format
msgid "Please insert the disc labeled: '%s' in the drive '%s' and press enter."
msgstr ""
"Medienwechsel: Bitte legen Sie Medium mit den Name\n"
" »%s«\n"
"in Laufwerk »%s« und drücken Sie die Eingabetaste.\n"

#: apt-pkg/init.cc:119
#, c-format
msgid "Packaging system '%s' is not supported"
msgstr "Paketierungssystem »%s« wird nicht unterstützt"

#: apt-pkg/init.cc:135
msgid "Unable to determine a suitable packaging system type"
msgstr "Kann keinen passenden Paketierungssystem-Typ bestimmen"

#: apt-pkg/clean.cc:61
#, c-format
msgid "Unable to stat %s."
msgstr "Kann nicht auf %s zugreifen."

#: apt-pkg/srcrecords.cc:48
msgid "You must put some 'source' URIs in your sources.list"
msgstr ""
"Sie müssen einige »source«-URIs für Quellen in die sources.list-Datei "
"schreiben."

#: apt-pkg/cachefile.cc:73
msgid "The package lists or status file could not be parsed or opened."
msgstr ""
"Die Paketliste oder die Statusdatei konnte nicht geparst oder geöffnet "
"werden."

#: apt-pkg/cachefile.cc:77
msgid "You may want to run apt-get update to correct these problems"
msgstr ""
"Sie möchten vielleicht »apt-get update« aufrufen, um diese Probleme zu lösen"

#: apt-pkg/policy.cc:269
msgid "Invalid record in the preferences file, no Package header"
msgstr "Ungültiger Eintrag in Einstellungs-Datei, kein »Package«-Header"

#: apt-pkg/policy.cc:291
#, c-format
msgid "Did not understand pin type %s"
msgstr "Konnte Stecknadeltyp (»pin type«) %s nicht verstehen"

#: apt-pkg/policy.cc:299
msgid "No priority (or zero) specified for pin"
msgstr "Keine Priorität (oder Null) für Pin angegeben"

#: apt-pkg/pkgcachegen.cc:74
msgid "Cache has an incompatible versioning system"
msgstr "Dieser Paketcache wurde für ein inkompatibles Versionssystem aufgebaut"

#: apt-pkg/pkgcachegen.cc:117
#, c-format
msgid "Error occurred while processing %s (NewPackage)"
msgstr "Ein Fehler trat beim Bearbeiten von %s auf (NewPackage)"

#: apt-pkg/pkgcachegen.cc:129
#, c-format
msgid "Error occurred while processing %s (UsePackage1)"
msgstr "Ein Fehler trat beim Bearbeiten von %s auf (UsePackage1)"

#: apt-pkg/pkgcachegen.cc:150
#, c-format
msgid "Error occurred while processing %s (UsePackage2)"
msgstr "Ein Fehler trat beim Bearbeiten von %s auf (UsePackage2)"

#: apt-pkg/pkgcachegen.cc:154
#, c-format
msgid "Error occurred while processing %s (NewFileVer1)"
msgstr "Ein Fehler trat beim Bearbeiten von %s auf (NewFileVer1)"

#: apt-pkg/pkgcachegen.cc:184
#, c-format
msgid "Error occurred while processing %s (NewVersion1)"
msgstr "Ein Fehler trat beim Bearbeiten von %s auf (NewVersion1)"

#: apt-pkg/pkgcachegen.cc:188
#, c-format
msgid "Error occurred while processing %s (UsePackage3)"
msgstr "Ein Fehler trat beim Bearbeiten von %s auf (UsePackage3)"

#: apt-pkg/pkgcachegen.cc:192
#, c-format
msgid "Error occurred while processing %s (NewVersion2)"
msgstr "Ein Fehler trat beim Bearbeiten von %s auf (NewVersion2)"

#: apt-pkg/pkgcachegen.cc:207
msgid "Wow, you exceeded the number of package names this APT is capable of."
msgstr ""
"Toll, Sie haben die Anzahl an Paketen überschritten, die APT handhaben kann."

#: apt-pkg/pkgcachegen.cc:210
msgid "Wow, you exceeded the number of versions this APT is capable of."
msgstr ""
"Toll, Sie haben die Anzahl an Versionen überschritten, die APT handhaben "
"kann."

#: apt-pkg/pkgcachegen.cc:213
msgid "Wow, you exceeded the number of dependencies this APT is capable of."
msgstr ""
"Toll, Sie haben die Anzahl an Abhängigkeiten überschritten, die APT "
"handhaben kann."

#: apt-pkg/pkgcachegen.cc:241
#, c-format
msgid "Error occurred while processing %s (FindPkg)"
msgstr "Fehler trat beim Bearbeiten von %s auf (FindPkg)"

#: apt-pkg/pkgcachegen.cc:254
#, c-format
msgid "Error occurred while processing %s (CollectFileProvides)"
msgstr "Fehler trat beim Bearbeiten von %s auf (CollectFileProvides)"

#: apt-pkg/pkgcachegen.cc:260
#, c-format
msgid "Package %s %s was not found while processing file dependencies"
msgstr ""
"Paket %s %s wurde nicht gefunden beim Verarbeiten der Dateiabhängigkeiten"

#: apt-pkg/pkgcachegen.cc:574
#, c-format
msgid "Couldn't stat source package list %s"
msgstr "Kann nicht auf die Liste %s der Quellpakete zugreifen."

#: apt-pkg/pkgcachegen.cc:658
msgid "Collecting File Provides"
msgstr "Sammle Datei-Empfehlungen ein"

#: apt-pkg/pkgcachegen.cc:785 apt-pkg/pkgcachegen.cc:792
msgid "IO Error saving source cache"
msgstr "E/A-Fehler beim Sichern des Quellcaches"

#: apt-pkg/acquire-item.cc:126
#, c-format
msgid "rename failed, %s (%s -> %s)."
msgstr "Umbenennen fehlgeschlagen, %s (%s -> %s)."

<<<<<<< HEAD
#: apt-pkg/acquire-item.cc:235 apt-pkg/acquire-item.cc:907
msgid "MD5Sum mismatch"
msgstr "MD5-Summe stimmt nicht"

#: apt-pkg/acquire-item.cc:721
=======
#: apt-pkg/acquire-item.cc:236 apt-pkg/acquire-item.cc:908
msgid "MD5Sum mismatch"
msgstr "MD5-Summe stimmt nicht"

#: apt-pkg/acquire-item.cc:722
>>>>>>> ea92d036
#, c-format
msgid ""
"I wasn't able to locate a file for the %s package. This might mean you need "
"to manually fix this package. (due to missing arch)"
msgstr ""
"Ich konnte keine Datei für Paket %s finden. Das könnte heißen, dass Sie "
"dieses Paket von Hand korrigieren müssen (aufgrund fehlender Architektur)."

<<<<<<< HEAD
#: apt-pkg/acquire-item.cc:774
=======
#: apt-pkg/acquire-item.cc:775
>>>>>>> ea92d036
#, c-format
msgid ""
"I wasn't able to locate file for the %s package. This might mean you need to "
"manually fix this package."
msgstr ""
"Ich konnte keine Datei für Paket %s finden. Das könnte heißen, dass Sie "
"dieses Paket von Hand korrigieren müssen."

<<<<<<< HEAD
#: apt-pkg/acquire-item.cc:810
=======
#: apt-pkg/acquire-item.cc:811
>>>>>>> ea92d036
#, c-format
msgid ""
"The package index files are corrupted. No Filename: field for package %s."
msgstr ""
"Die Paketindexdateien sind korrumpiert: Kein Filename:-Feld für Paket %s."

<<<<<<< HEAD
#: apt-pkg/acquire-item.cc:897
=======
#: apt-pkg/acquire-item.cc:898
>>>>>>> ea92d036
msgid "Size mismatch"
msgstr "Größe stimmt nicht"

#: apt-pkg/vendorlist.cc:66
#, c-format
msgid "Vendor block %s contains no fingerprint"
msgstr "Herstellerblock %s enthält keinen Fingerabdruck"

#: apt-pkg/cdrom.cc:507
#, c-format
msgid ""
"Using CD-ROM mount point %s\n"
"Mounting CD-ROM\n"
msgstr ""
"Benutze CD-ROM-Einhängpunkt %s\n"
"Hänge CD ein\n"

#: apt-pkg/cdrom.cc:516 apt-pkg/cdrom.cc:598
msgid "Identifying.. "
msgstr "Identifiziere... "

#: apt-pkg/cdrom.cc:541
#, c-format
msgid "Stored label: %s \n"
msgstr "Gespeicherte Kennzeichnung: %s \n"

#: apt-pkg/cdrom.cc:561
#, c-format
msgid "Using CD-ROM mount point %s\n"
msgstr "Benutze CD-ROM-Einhängpunkt %s\n"

#: apt-pkg/cdrom.cc:579
msgid "Unmounting CD-ROM\n"
msgstr "Hänge CD-ROM aus\n"

#: apt-pkg/cdrom.cc:583
msgid "Waiting for disc...\n"
msgstr "Warte auf CD...\n"

#. Mount the new CDROM
#: apt-pkg/cdrom.cc:591
msgid "Mounting CD-ROM...\n"
msgstr "Hänge CD-ROM ein...\n"

#: apt-pkg/cdrom.cc:609
msgid "Scanning disc for index files..\n"
msgstr "Suche auf CD nach Index-Dateien...\n"

#: apt-pkg/cdrom.cc:647
#, c-format
msgid "Found %i package indexes, %i source indexes and %i signatures\n"
msgstr "Fand %i Paketindexe, %i Quellenindexe und %i Signaturen\n"

<<<<<<< HEAD
#: apt-pkg/cdrom.cc:707
msgid "That is not a valid name, try again.\n"
msgstr "Dies ist kein gültiger Name, versuchen Sie es erneut.\n"

#: apt-pkg/cdrom.cc:723
=======
#: apt-pkg/cdrom.cc:710
msgid "That is not a valid name, try again.\n"
msgstr "Dies ist kein gültiger Name, versuchen Sie es erneut.\n"

#: apt-pkg/cdrom.cc:726
>>>>>>> ea92d036
#, c-format
msgid ""
"This disc is called: \n"
"'%s'\n"
msgstr ""
"Diese CD heißt jetzt: \n"
"»%s«\n"

<<<<<<< HEAD
#: apt-pkg/cdrom.cc:727
msgid "Copying package lists..."
msgstr "Kopiere Paketlisten..."

#: apt-pkg/cdrom.cc:751
msgid "Writing new source list\n"
msgstr "Schreibe neue Quellliste\n"

#: apt-pkg/cdrom.cc:760
msgid "Source list entries for this disc are:\n"
msgstr "Quelllisteneinträge für diese CD sind:\n"

#: apt-pkg/cdrom.cc:800
=======
#: apt-pkg/cdrom.cc:730
msgid "Copying package lists..."
msgstr "Kopiere Paketlisten..."

#: apt-pkg/cdrom.cc:754
msgid "Writing new source list\n"
msgstr "Schreibe neue Quellliste\n"

#: apt-pkg/cdrom.cc:763
msgid "Source list entries for this disc are:\n"
msgstr "Quelllisteneinträge für diese CD sind:\n"

#: apt-pkg/cdrom.cc:803
>>>>>>> ea92d036
msgid "Unmounting CD-ROM..."
msgstr "Hänge CD-ROM aus..."

#: apt-pkg/indexcopy.cc:261
#, c-format
msgid "Wrote %i records.\n"
msgstr "Es wurden %i Datensätze geschrieben.\n"

#: apt-pkg/indexcopy.cc:263
#, c-format
msgid "Wrote %i records with %i missing files.\n"
msgstr "Es wurden %i Datensätze mit %i fehlenden Dateien geschrieben.\n"

#: apt-pkg/indexcopy.cc:266
#, c-format
msgid "Wrote %i records with %i mismatched files\n"
msgstr "Es wurden %i Datensätze mit %i nicht passenden Dateien geschrieben.\n"

#: apt-pkg/indexcopy.cc:269
#, c-format
msgid "Wrote %i records with %i missing files and %i mismatched files\n"
msgstr ""
"Es wurden %i Datensätze mit %i fehlenden und %i nicht passenden Dateien "
"geschrieben.\n"

#: apt-pkg/deb/dpkgpm.cc:358
#, fuzzy, c-format
msgid "Preparing %s"
msgstr "%s wird geöffnet"

#: apt-pkg/deb/dpkgpm.cc:359
#, fuzzy, c-format
msgid "Unpacking %s"
msgstr "%s wird geöffnet"

#: apt-pkg/deb/dpkgpm.cc:364
#, fuzzy, c-format
msgid "Preparing to configure %s"
msgstr "Öffne Konfigurationsdatei %s"

#: apt-pkg/deb/dpkgpm.cc:365
<<<<<<< HEAD
#, c-format
msgid "Configuring %s"
msgstr ""
=======
#, fuzzy, c-format
msgid "Configuring %s"
msgstr "Verbinde mit %s"
>>>>>>> ea92d036

#: apt-pkg/deb/dpkgpm.cc:366
#, fuzzy, c-format
msgid "Installed %s"
msgstr "  Installiert:"

#: apt-pkg/deb/dpkgpm.cc:371
#, c-format
msgid "Preparing for removal of %s"
msgstr ""

#: apt-pkg/deb/dpkgpm.cc:372
#, fuzzy, c-format
msgid "Removing %s"
msgstr "%s wird geöffnet"

#: apt-pkg/deb/dpkgpm.cc:373
<<<<<<< HEAD
#, c-format
msgid "Removed %s"
msgstr ""
=======
#, fuzzy, c-format
msgid "Removed %s"
msgstr "Empfiehlt"
>>>>>>> ea92d036

#: apt-pkg/deb/dpkgpm.cc:378
#, c-format
msgid "Preparing for remove with config %s"
msgstr ""

#: apt-pkg/deb/dpkgpm.cc:379
#, c-format
msgid "Removed with config %s"
msgstr ""

#: methods/rsh.cc:330
msgid "Connection closed prematurely"
msgstr "Verbindung zu früh beendet"

#~ msgid "Unknown vendor ID '%s' in line %u of source list %s"
#~ msgstr "Unbekannte Herstellerkennung »%s« in Zeile %u der Quellliste %s"

#~ msgid ""
#~ "Some broken packages were found while trying to process build-"
#~ "dependencies.\n"
#~ "You might want to run `apt-get -f install' to correct these."
#~ msgstr ""
#~ "Einige kaputte Pakete wurden gefunden, während die Build-Dependencies "
#~ "ver-\n"
#~ "arbeitet wurden. Sie möchten wahrscheinlich »apt-get -f install« "
#~ "aufrufen,\n"
#~ "um die Probleme zu beheben."

#~ msgid "Sorry, you don't have enough free space in %s to hold all the .debs."
#~ msgstr ""
#~ "Tut mir leid, Sie haben nicht genug freien Speicher in %s, um alle .debs "
#~ "zu halten."

#~ msgid "<- '"
#~ msgstr "<- »"

#~ msgid "'"
#~ msgstr "«"

#~ msgid "-> '"
#~ msgstr "-> »"

#~ msgid "Followed conf file from "
#~ msgstr "Folge Konfigurationsdatei von "

#~ msgid " to "
#~ msgstr " nach "

# 
#~ msgid "Extract "
#~ msgstr "Extrahiert "

#~ msgid "Aborted, backing out"
#~ msgstr "Abgebrochen, nehme Änderungen zurück"

#~ msgid "De-replaced "
#~ msgstr "Zurück-ersetzt "

#~ msgid " from "
#~ msgstr " von "

#~ msgid "Backing out "
#~ msgstr "Nehme Änderung zurück "

#~ msgid " [new node]"
#~ msgstr " [neuer Knoten]"

#~ msgid "Replaced file "
#~ msgstr "Ersetzte Datei "

#~ msgid "Internal error, Unable to parse a package record"
#~ msgstr "Interner Fehler, konnte Paket-Daten nicht parsen"

#~ msgid "Unimplemented"
#~ msgstr "Nicht implementiert"

#~ msgid "You must give at least one file name"
#~ msgstr "Sie müssen zumindest einen Dateinamen angeben"

#~ msgid "Generating cache"
#~ msgstr "Erzeuge Cache"

#~ msgid "Problem with SelectFile"
#~ msgstr "Problem mit »SelectFile«"

#~ msgid "Problem with MergeList"
#~ msgstr "Problem mit »MergeList«"

#~ msgid "Regex compilation error"
#~ msgstr "Fehler beim Kompilieren eines regulären Ausdrucks"

#~ msgid "Write to stdout failed"
#~ msgstr "Schreiben auf die Standardausgabe fehlgeschlagen"

#~ msgid "Generate must be enabled for this function"
#~ msgstr "Generieren muss erlaubt sein für diese Funktion"

#~ msgid "Failed to stat %s%s"
#~ msgstr "Konnte nicht auf %s%s zugreifen"

#~ msgid "Failed to open %s.new"
#~ msgstr "Konnte %s.new nicht öffnen"

#~ msgid "Failed to rename %s.new to %s"
#~ msgstr "Konnte %s.new nicht in %s umbenennen"

#~ msgid "Please insert a Disc in the drive and press enter"
#~ msgstr ""
#~ "Bitte legen Sie ein Medium ins Laufwerk und drücken Sie die Eingabetaste"

#~ msgid "I found (binary):"
#~ msgstr "Habe gefunden (binär):"

#~ msgid "I found (source):"
#~ msgstr "Habe gefunden (Quellen):"

#~ msgid "Found "
#~ msgstr "Habe "

#~ msgid " source indexes."
#~ msgstr " Quell-Indizes gefunden."

#~ msgid ""
#~ "Unable to locate any package files, perhaps this is not a Debian Disc"
#~ msgstr ""
#~ "Konnte keine Paket-Dateien finden - vielleicht ist dies keine Debian-CD"

#~ msgid "Please provide a name for this Disc, such as 'Debian 2.1r1 Disk 1'"
#~ msgstr ""
#~ "Bitte geben Sie einen Namen für die CD an, wie zum Beispiel »Debian 2.2r1 "
#~ "Disk 1«"

#~ msgid " '"
#~ msgstr " »"

#~ msgid "Repeat this process for the rest of the CDs in your set."
#~ msgstr ""
#~ "Wiederholen Sie dieses Prozedere für Ihre restlichen CDs diese Reihe."

#~ msgid ""
#~ "Usage: apt-cdrom [options] command\n"
#~ "\n"
#~ "apt-cdrom is a tool to add CDROM's to APT's source list. The\n"
#~ "CDROM mount point and device information is taken from apt.conf\n"
#~ "and /etc/fstab.\n"
#~ "\n"
#~ "Commands:\n"
#~ "   add - Add a CDROM\n"
#~ "   ident - Report the identity of a CDROM\n"
#~ "\n"
#~ "Options:\n"
#~ "  -h   This help text\n"
#~ "  -d   CD-ROM mount point\n"
#~ "  -r   Rename a recognized CD-ROM\n"
#~ "  -m   No mounting\n"
#~ "  -f   Fast mode, don't check package files\n"
#~ "  -a   Thorough scan mode\n"
#~ "  -c=? Read this configuration file\n"
#~ "  -o=? Set an arbitrary configuration option, eg -o dir::cache=/tmp\n"
#~ "See fstab(5)\n"
#~ msgstr ""
#~ "Aufruf: apt-cdrom [optionen] befehl\n"
#~ "\n"
#~ "apt-cdrom ist ein Werkzeug, um CD-ROMs zu APTs Quellliste hinzuzufügen. "
#~ "Der\n"
#~ "Einhängepunkt der CD-ROM und die Geräteinformationen werden aus apt.conf "
#~ "und\n"
#~ "/etc/fstab ermittelt.\n"
#~ "\n"
#~ "Befehle:\n"
#~ "   add - Eine CD-ROM hinzufügen\n"
#~ "   ident - Die Identität einer CD-ROM melden\n"
#~ "\n"
#~ "Optionen:\n"
#~ "  -h    Dieser Hilfetext\n"
#~ "  -d    CD-ROM-Einhängepunkt\n"
#~ "  -r    Eine erkannte CD-ROM umbenennen\n"
#~ "  -m    Kein Einhängen\n"
#~ "  -f    Schneller Modus, Paketdateien nicht überprüfen\n"
#~ "  -a    Gründlicher Überprüfungsmodus\n"
#~ "  -c=?  Diese Konfigurationsdatei lesen\n"
#~ "  -o=?  Eine beliebige Konfigurationsoption setzen, z. B. -o dir::cache=/"
#~ "tmp\n"
#~ "Siehe auch fstab(5)\n"

#~ msgid "Internal error, non-zero counts"
#~ msgstr "Interner Fehler, Zähler nicht Null"

#~ msgid "Couldn't wait for subprocess"
#~ msgstr "Konnte nicht auf Unterprozess warten"

#~ msgid "....\"Have you mooed today?\"..."
#~ msgstr "....»Heute schon gemuht?«..."

#~ msgid " New "
#~ msgstr " Neu "

#~ msgid "B "
#~ msgstr "B "

#~ msgid " files "
#~ msgstr " Dateien "

#~ msgid " pkgs in "
#~ msgstr " Pakete in "

#~ msgid ""
#~ "Usage: apt-ftparchive [options] command\n"
#~ "Commands: packges binarypath [overridefile [pathprefix]]\n"
#~ "          sources srcpath [overridefile [pathprefix]]\n"
#~ "          contents path\n"
#~ "          generate config [groups]\n"
#~ "          clean config\n"
#~ msgstr ""
#~ "Aufruf: apt-ftparchive [optionen] befehl\n"
#~ "Befehle: packages binarypath [overridefile [pathprefix]]\n"
#~ "         sources srcpath [overridefile [pathprefix]]\n"
#~ "         contents path\n"
#~ "         generate config [groups]\n"
#~ "         clean config\n"

#~ msgid ""
#~ "Options:\n"
#~ "  -h    This help text\n"
#~ "  --md5 Control MD5 generation\n"
#~ "  -s=?  Source override file\n"
#~ "  -q    Quiet\n"
#~ "  -d=?  Select the optional caching database\n"
#~ "  --no-delink Enable delinking debug mode\n"
#~ "  --contents  Control contents file generation\n"
#~ "  -c=?  Read this configuration file\n"
#~ "  -o=?  Set an arbitrary configuration option\n"
#~ msgstr ""
#~ "Optionen:\n"
#~ "  -h     Dieser Hilfe-Text.\n"
#~ "  --md5  Steuere MD5-Generierung\n"
#~ "  -s=?   Binde Override-Datei ein\n"
#~ "  -q     Ruhig\n"
#~ "  -d=?   Optionale Cache-Datenbank auswählen\n"
#~ "  --no-delink  Debug-Modus für Delinking setzen\n"
#~ "  --contents   Steuere Inhaltsdatei-Generierung\n"
#~ "  -c=?   Lese diese Konfigurationsdatei\n"
#~ "  -o=?   Setze eine beliebige Konfigurations-Option\n"

#~ msgid "Done Packages, Starting contents."
#~ msgstr "Fertig mit Pakete, beginne Inhalt."

#~ msgid "Done. "
#~ msgstr "Fertig."

#~ msgid "B in "
#~ msgstr "B in "

#~ msgid " archives. Took "
#~ msgstr " Archiven. Benötigte Zeit war "

#~ msgid "DSC file '%s' is too large!"
#~ msgstr "DSC-Datei »%s« ist zu groß!"

#~ msgid "Could not find a record in the DSC '%s'"
#~ msgstr "Konnte keinen Eintrag im DSC »%s« finden"

#~ msgid "Error parsing file record"
#~ msgstr "Fehler beim Lesen des Dateieintrags"

#~ msgid "Failed too stat %s"
#~ msgstr "Kann nicht auf %s zugreifen."

#~ msgid "Errors apply to file '%s'"
#~ msgstr "Fehler gehören zu Datei »%s«"<|MERGE_RESOLUTION|>--- conflicted
+++ resolved
@@ -1,23 +1,19 @@
-# German messages for the apt suite.
-# Copyright (C) 1997, 1998, 1999 Jason Gunthorpe and others.
-# Michael Piefel <piefel@informatik.hu-berlin.de>, 2001, 2002, 2003, 2004.
-# Rüdiger Kuhlmann <Uebersetzung@ruediger-kuhlmann.de>, 2002.
-# 
+# German messages for the apt suite.+# Copyright (C) 1997, 1998, 1999 Jason Gunthorpe and others.+# Michael Piefel <piefel@informatik.hu-berlin.de>, 2001, 2002, 2003, 2004.+# Rüdiger Kuhlmann <Uebersetzung@ruediger-kuhlmann.de>, 2002.+# 
 msgid ""
 msgstr ""
 "Project-Id-Version: apt 0.5.26\n"
 "Report-Msgid-Bugs-To: \n"
-<<<<<<< HEAD
 "POT-Creation-Date: 2005-09-13 15:16+0200\n"
-=======
-"POT-Creation-Date: 2005-09-22 23:07+0200\n"
->>>>>>> ea92d036
-"PO-Revision-Date: 2005-06-15 18:22+0200\n"
-"Last-Translator: Michael Piefel <piefel@debian.org>\n"
+"PO-Revision-Date: 2005-09-28 10:46+0200\n"
+"Last-Translator: Michael Vogt <mvo@debian.org>\n"
 "Language-Team:  <de@li.org>\n"
 "MIME-Version: 1.0\n"
 "Content-Type: text/plain; charset=UTF-8\n"
-"Content-Transfer-Encoding: 8bit\n"
+"Content-Transfer-Encoding: 8bit"
 
 #: cmdline/apt-cache.cc:135
 #, c-format
@@ -152,11 +148,7 @@
 
 #: cmdline/apt-cache.cc:1651 cmdline/apt-cdrom.cc:138 cmdline/apt-config.cc:70
 #: cmdline/apt-extracttemplates.cc:225 ftparchive/apt-ftparchive.cc:550
-<<<<<<< HEAD
 #: cmdline/apt-get.cc:2324 cmdline/apt-sortpkgs.cc:144
-=======
-#: cmdline/apt-get.cc:2325 cmdline/apt-sortpkgs.cc:144
->>>>>>> ea92d036
 #, c-format
 msgid "%s %s for %s %s compiled on %s %s\n"
 msgstr "%s %s für %s %s kompiliert am %s %s\n"
@@ -708,13 +700,12 @@
 msgstr "%s (wegen %s) "
 
 #: cmdline/apt-get.cc:544
-#, fuzzy
 msgid ""
 "WARNING: The following essential packages will be removed.\n"
 "This should NOT be done unless you know exactly what you are doing!"
 msgstr ""
 "WARNUNG: Die folgenden essentiellen Pakete werden entfernt.\n"
-"Dies sollte NICHT geschehen, wenn Sie nicht genau wissen, was Sie tun!"
+"Dies sollten Sie NICHT tun, wenn Sie nicht genau wissen, was Sie tun!"
 
 #: cmdline/apt-get.cc:575
 #, c-format
@@ -777,7 +768,7 @@
 
 #: cmdline/apt-get.cc:691
 msgid "Authentication warning overridden.\n"
-msgstr ""
+msgstr "Authentifizierungswarung wurde überschrieben \n"
 
 #: cmdline/apt-get.cc:698
 msgid "Install these packages without verification [y/N]? "
@@ -807,11 +798,7 @@
 msgid "Unable to lock the download directory"
 msgstr "Kann kein Lock für das Downloadverzeichnis erhalten."
 
-<<<<<<< HEAD
 #: cmdline/apt-get.cc:799 cmdline/apt-get.cc:1861 cmdline/apt-get.cc:2072
-=======
-#: cmdline/apt-get.cc:799 cmdline/apt-get.cc:1861 cmdline/apt-get.cc:2073
->>>>>>> ea92d036
 #: apt-pkg/cachefile.cc:67
 msgid "The list of sources could not be read."
 msgstr "Die Liste der Quellen konnte nicht gelesen werden."
@@ -861,7 +848,7 @@
 msgstr "Ja, tu was ich sage!"
 
 #: cmdline/apt-get.cc:866
-#, fuzzy, c-format
+#, c-format
 msgid ""
 "You are about to do something potentially harmful.\n"
 "To continue type in the phrase '%s'\n"
@@ -1098,11 +1085,7 @@
 "Es muss mindesten ein Paket angegeben werden, dessen Quellen geholt werden "
 "sollen"
 
-<<<<<<< HEAD
 #: cmdline/apt-get.cc:1883 cmdline/apt-get.cc:2090
-=======
-#: cmdline/apt-get.cc:1883 cmdline/apt-get.cc:2091
->>>>>>> ea92d036
 #, c-format
 msgid "Unable to find a source package for %s"
 msgstr "Kann Quellpaket für %s nicht finden"
@@ -1141,61 +1124,32 @@
 msgid "Unpack command '%s' failed.\n"
 msgstr "Entpack-Befehl »%s« fehlgeschlagen.\n"
 
-<<<<<<< HEAD
 #: cmdline/apt-get.cc:2032
-=======
-#: cmdline/apt-get.cc:2016
-#, c-format
-msgid "Check if the 'dpkg-dev' package is installed.\n"
-msgstr ""
-
-#: cmdline/apt-get.cc:2033
->>>>>>> ea92d036
 #, c-format
 msgid "Build command '%s' failed.\n"
 msgstr "Build-Befehl »%s« fehlgeschlagen.\n"
 
-<<<<<<< HEAD
 #: cmdline/apt-get.cc:2051
 msgid "Child process failed"
 msgstr "Kindprozess fehlgeschlagen"
 
 #: cmdline/apt-get.cc:2067
-=======
-#: cmdline/apt-get.cc:2052
-msgid "Child process failed"
-msgstr "Kindprozess fehlgeschlagen"
-
-#: cmdline/apt-get.cc:2068
->>>>>>> ea92d036
 msgid "Must specify at least one package to check builddeps for"
 msgstr ""
 "Es muss zumindest ein Paket angegeben werden, dessen Build-Dependencies\n"
 "überprüft werden sollen."
 
-<<<<<<< HEAD
 #: cmdline/apt-get.cc:2095
-=======
-#: cmdline/apt-get.cc:2096
->>>>>>> ea92d036
 #, c-format
 msgid "Unable to get build-dependency information for %s"
 msgstr "Information zu Build-Dependencies für %s konnte nicht gefunden werden."
 
-<<<<<<< HEAD
 #: cmdline/apt-get.cc:2115
-=======
-#: cmdline/apt-get.cc:2116
->>>>>>> ea92d036
 #, c-format
 msgid "%s has no build depends.\n"
 msgstr "%s hat keine Build-Dependencies.\n"
 
-<<<<<<< HEAD
 #: cmdline/apt-get.cc:2167
-=======
-#: cmdline/apt-get.cc:2168
->>>>>>> ea92d036
 #, c-format
 msgid ""
 "%s dependency for %s cannot be satisfied because the package %s cannot be "
@@ -1204,11 +1158,7 @@
 "%s Abhängigkeit für %s kann nicht befriedigt werden, da Paket %s nicht "
 "gefunden werden kann."
 
-<<<<<<< HEAD
 #: cmdline/apt-get.cc:2219
-=======
-#: cmdline/apt-get.cc:2220
->>>>>>> ea92d036
 #, c-format
 msgid ""
 "%s dependency for %s cannot be satisfied because no available versions of "
@@ -1217,36 +1167,23 @@
 "%s Abhängigkeit für %s kann nicht befriedigt werden, da keine verfügbare "
 "Version von Paket %s die Versionsanforderungen erfüllen kann."
 
-<<<<<<< HEAD
 #: cmdline/apt-get.cc:2254
-=======
-#: cmdline/apt-get.cc:2255
->>>>>>> ea92d036
 #, c-format
 msgid "Failed to satisfy %s dependency for %s: Installed package %s is too new"
 msgstr ""
 "Konnte die %s-Abhängigkeit für %s nicht erfüllen: Installiertes Paket %s ist "
 "zu neu."
 
-<<<<<<< HEAD
 #: cmdline/apt-get.cc:2279
-=======
-#: cmdline/apt-get.cc:2280
->>>>>>> ea92d036
 #, c-format
 msgid "Failed to satisfy %s dependency for %s: %s"
 msgstr "Konnte die %s-Abhängigkeit für %s nicht erfüllen: %s"
 
-<<<<<<< HEAD
 #: cmdline/apt-get.cc:2293
-=======
-#: cmdline/apt-get.cc:2294
->>>>>>> ea92d036
 #, c-format
 msgid "Build-dependencies for %s could not be satisfied."
 msgstr "Build-Abhängigkeit für %s konnte nicht erfüllt werden."
 
-<<<<<<< HEAD
 #: cmdline/apt-get.cc:2297
 msgid "Failed to process build dependencies"
 msgstr "Verarbeitung der Build-Dependencies fehlgeschlagen"
@@ -1256,17 +1193,6 @@
 msgstr "Unterstützte Module:"
 
 #: cmdline/apt-get.cc:2370
-=======
-#: cmdline/apt-get.cc:2298
-msgid "Failed to process build dependencies"
-msgstr "Verarbeitung der Build-Dependencies fehlgeschlagen"
-
-#: cmdline/apt-get.cc:2330
-msgid "Supported modules:"
-msgstr "Unterstützte Module:"
-
-#: cmdline/apt-get.cc:2371
->>>>>>> ea92d036
 msgid ""
 "Usage: apt-get [options] command\n"
 "       apt-get [options] install|remove pkg1 [pkg2 ...]\n"
@@ -1627,7 +1553,7 @@
 msgid "Internal error getting a package name"
 msgstr "Interner Fehler beim Holen des Paket-Namens"
 
-# 
+#  #: apt-inst/deb/dpkgdb.cc:205
 msgid "Reading file listing"
 msgstr "Paketlisten werden gelesen"
@@ -1746,15 +1672,14 @@
 "verwendet."
 
 #: methods/cdrom.cc:169
-#, fuzzy
 msgid "Disk not found."
-msgstr "Datei nicht gefunden"
+msgstr "Datenträger nicht gefunden"
 
 #: methods/cdrom.cc:177 methods/file.cc:79 methods/rsh.cc:264
 msgid "File not found"
 msgstr "Datei nicht gefunden"
 
-# looks like someone hardcoded English grammar
+# looks like someone hardcoded English grammar #: methods/copy.cc:42 methods/gpgv.cc:265 methods/gzip.cc:133
 #: methods/gzip.cc:142
 msgid "Failed to stat"
@@ -1985,13 +1910,12 @@
 
 #: methods/gpgv.cc:196
 msgid "At least one invalid signature was encountered."
-msgstr ""
+msgstr "Mindestens eine ungültige Signatur wurde entdeckt."
 
 #. FIXME String concatenation considered harmful.
 #: methods/gpgv.cc:201
-#, fuzzy
 msgid "Could not execute "
-msgstr "Konnte Lock %s nicht bekommen"
+msgstr "Konnte nicht ausführen"
 
 #: methods/gpgv.cc:202
 msgid " to verify signature (is gnupg installed?)"
@@ -1999,18 +1923,17 @@
 
 #: methods/gpgv.cc:206
 msgid "Unknown error executing gpgv"
-msgstr ""
+msgstr "Unbekannter Fehler beim ausführen von gpgv"
 
 #: methods/gpgv.cc:237
-#, fuzzy
 msgid "The following signatures were invalid:\n"
-msgstr "Die folgenden zusätzlichen Pakete werden installiert:"
+msgstr "Die folgenden Signaturen sind ungültig:\n"
 
 #: methods/gpgv.cc:244
 msgid ""
 "The following signatures couldn't be verified because the public key is not "
 "available:\n"
-msgstr ""
+msgstr "Die folgenden Signaturen konnten nicht überprüft werden weil ihre öffentlichen Schlüssel nicht verfügbar sind:\n"
 
 #: methods/gzip.cc:57
 #, c-format
@@ -2425,7 +2348,7 @@
 msgid "Opening %s"
 msgstr "%s wird geöffnet"
 
-#: apt-pkg/sourcelist.cc:170 apt-pkg/cdrom.cc:426
+#: apt-pkg/sourcelist.cc:170
 #, c-format
 msgid "Line %u too long in source list %s."
 msgstr "Zeile %u zu lang in der Quellliste %s."
@@ -2495,7 +2418,7 @@
 #: apt-pkg/acquire.cc:817
 #, c-format
 msgid "Downloading file %li of %li (%s remaining)"
-msgstr ""
+msgstr "Lade Datei %li von %li herunter (%s verbleibend)"
 
 #: apt-pkg/acquire-worker.cc:113
 #, c-format
@@ -2508,12 +2431,10 @@
 msgstr "Methode %s hat nicht korrekt gestartet"
 
 #: apt-pkg/acquire-worker.cc:377
-#, fuzzy, c-format
+#, c-format
 msgid "Please insert the disc labeled: '%s' in the drive '%s' and press enter."
 msgstr ""
-"Medienwechsel: Bitte legen Sie Medium mit den Name\n"
-" »%s«\n"
-"in Laufwerk »%s« und drücken Sie die Eingabetaste.\n"
+"Bitte legen Sie Medium mit den Name »%s« in Laufwerk »%s« und drücken Sie die Eingabetaste."
 
 #: apt-pkg/init.cc:119
 #, c-format
@@ -2649,19 +2570,11 @@
 msgid "rename failed, %s (%s -> %s)."
 msgstr "Umbenennen fehlgeschlagen, %s (%s -> %s)."
 
-<<<<<<< HEAD
 #: apt-pkg/acquire-item.cc:235 apt-pkg/acquire-item.cc:907
 msgid "MD5Sum mismatch"
 msgstr "MD5-Summe stimmt nicht"
 
 #: apt-pkg/acquire-item.cc:721
-=======
-#: apt-pkg/acquire-item.cc:236 apt-pkg/acquire-item.cc:908
-msgid "MD5Sum mismatch"
-msgstr "MD5-Summe stimmt nicht"
-
-#: apt-pkg/acquire-item.cc:722
->>>>>>> ea92d036
 #, c-format
 msgid ""
 "I wasn't able to locate a file for the %s package. This might mean you need "
@@ -2670,11 +2583,7 @@
 "Ich konnte keine Datei für Paket %s finden. Das könnte heißen, dass Sie "
 "dieses Paket von Hand korrigieren müssen (aufgrund fehlender Architektur)."
 
-<<<<<<< HEAD
 #: apt-pkg/acquire-item.cc:774
-=======
-#: apt-pkg/acquire-item.cc:775
->>>>>>> ea92d036
 #, c-format
 msgid ""
 "I wasn't able to locate file for the %s package. This might mean you need to "
@@ -2683,22 +2592,14 @@
 "Ich konnte keine Datei für Paket %s finden. Das könnte heißen, dass Sie "
 "dieses Paket von Hand korrigieren müssen."
 
-<<<<<<< HEAD
 #: apt-pkg/acquire-item.cc:810
-=======
-#: apt-pkg/acquire-item.cc:811
->>>>>>> ea92d036
 #, c-format
 msgid ""
 "The package index files are corrupted. No Filename: field for package %s."
 msgstr ""
 "Die Paketindexdateien sind korrumpiert: Kein Filename:-Feld für Paket %s."
 
-<<<<<<< HEAD
 #: apt-pkg/acquire-item.cc:897
-=======
-#: apt-pkg/acquire-item.cc:898
->>>>>>> ea92d036
 msgid "Size mismatch"
 msgstr "Größe stimmt nicht"
 
@@ -2707,7 +2608,7 @@
 msgid "Vendor block %s contains no fingerprint"
 msgstr "Herstellerblock %s enthält keinen Fingerabdruck"
 
-#: apt-pkg/cdrom.cc:507
+#: apt-pkg/cdrom.cc:504
 #, c-format
 msgid ""
 "Using CD-ROM mount point %s\n"
@@ -2716,55 +2617,47 @@
 "Benutze CD-ROM-Einhängpunkt %s\n"
 "Hänge CD ein\n"
 
-#: apt-pkg/cdrom.cc:516 apt-pkg/cdrom.cc:598
+#: apt-pkg/cdrom.cc:513 apt-pkg/cdrom.cc:595
 msgid "Identifying.. "
 msgstr "Identifiziere... "
 
-#: apt-pkg/cdrom.cc:541
+#: apt-pkg/cdrom.cc:538
 #, c-format
 msgid "Stored label: %s \n"
 msgstr "Gespeicherte Kennzeichnung: %s \n"
 
-#: apt-pkg/cdrom.cc:561
+#: apt-pkg/cdrom.cc:558
 #, c-format
 msgid "Using CD-ROM mount point %s\n"
 msgstr "Benutze CD-ROM-Einhängpunkt %s\n"
 
-#: apt-pkg/cdrom.cc:579
+#: apt-pkg/cdrom.cc:576
 msgid "Unmounting CD-ROM\n"
 msgstr "Hänge CD-ROM aus\n"
 
-#: apt-pkg/cdrom.cc:583
+#: apt-pkg/cdrom.cc:580
 msgid "Waiting for disc...\n"
 msgstr "Warte auf CD...\n"
 
 #. Mount the new CDROM
-#: apt-pkg/cdrom.cc:591
+#: apt-pkg/cdrom.cc:588
 msgid "Mounting CD-ROM...\n"
 msgstr "Hänge CD-ROM ein...\n"
 
-#: apt-pkg/cdrom.cc:609
+#: apt-pkg/cdrom.cc:606
 msgid "Scanning disc for index files..\n"
 msgstr "Suche auf CD nach Index-Dateien...\n"
 
-#: apt-pkg/cdrom.cc:647
+#: apt-pkg/cdrom.cc:644
 #, c-format
 msgid "Found %i package indexes, %i source indexes and %i signatures\n"
 msgstr "Fand %i Paketindexe, %i Quellenindexe und %i Signaturen\n"
 
-<<<<<<< HEAD
 #: apt-pkg/cdrom.cc:707
 msgid "That is not a valid name, try again.\n"
 msgstr "Dies ist kein gültiger Name, versuchen Sie es erneut.\n"
 
 #: apt-pkg/cdrom.cc:723
-=======
-#: apt-pkg/cdrom.cc:710
-msgid "That is not a valid name, try again.\n"
-msgstr "Dies ist kein gültiger Name, versuchen Sie es erneut.\n"
-
-#: apt-pkg/cdrom.cc:726
->>>>>>> ea92d036
 #, c-format
 msgid ""
 "This disc is called: \n"
@@ -2773,7 +2666,6 @@
 "Diese CD heißt jetzt: \n"
 "»%s«\n"
 
-<<<<<<< HEAD
 #: apt-pkg/cdrom.cc:727
 msgid "Copying package lists..."
 msgstr "Kopiere Paketlisten..."
@@ -2787,21 +2679,6 @@
 msgstr "Quelllisteneinträge für diese CD sind:\n"
 
 #: apt-pkg/cdrom.cc:800
-=======
-#: apt-pkg/cdrom.cc:730
-msgid "Copying package lists..."
-msgstr "Kopiere Paketlisten..."
-
-#: apt-pkg/cdrom.cc:754
-msgid "Writing new source list\n"
-msgstr "Schreibe neue Quellliste\n"
-
-#: apt-pkg/cdrom.cc:763
-msgid "Source list entries for this disc are:\n"
-msgstr "Quelllisteneinträge für diese CD sind:\n"
-
-#: apt-pkg/cdrom.cc:803
->>>>>>> ea92d036
 msgid "Unmounting CD-ROM..."
 msgstr "Hänge CD-ROM aus..."
 
@@ -2828,66 +2705,54 @@
 "geschrieben.\n"
 
 #: apt-pkg/deb/dpkgpm.cc:358
-#, fuzzy, c-format
+#, c-format
 msgid "Preparing %s"
-msgstr "%s wird geöffnet"
+msgstr "Bereite %s vor"
 
 #: apt-pkg/deb/dpkgpm.cc:359
-#, fuzzy, c-format
+#, c-format
 msgid "Unpacking %s"
-msgstr "%s wird geöffnet"
+msgstr "%s wird ausgepackt"
 
 #: apt-pkg/deb/dpkgpm.cc:364
-#, fuzzy, c-format
+#, c-format
 msgid "Preparing to configure %s"
-msgstr "Öffne Konfigurationsdatei %s"
+msgstr "Bereite %s auf das Konfigurieren vor"
 
 #: apt-pkg/deb/dpkgpm.cc:365
-<<<<<<< HEAD
 #, c-format
 msgid "Configuring %s"
-msgstr ""
-=======
-#, fuzzy, c-format
-msgid "Configuring %s"
-msgstr "Verbinde mit %s"
->>>>>>> ea92d036
+msgstr "Konfiguriere %s"
 
 #: apt-pkg/deb/dpkgpm.cc:366
-#, fuzzy, c-format
+#, c-format
 msgid "Installed %s"
-msgstr "  Installiert:"
+msgstr "Installiert %s"
 
 #: apt-pkg/deb/dpkgpm.cc:371
 #, c-format
 msgid "Preparing for removal of %s"
-msgstr ""
+msgstr "Bereits %s auf das Entfernen vor"
 
 #: apt-pkg/deb/dpkgpm.cc:372
-#, fuzzy, c-format
+#, c-format
 msgid "Removing %s"
-msgstr "%s wird geöffnet"
+msgstr "Entferne %s"
 
 #: apt-pkg/deb/dpkgpm.cc:373
-<<<<<<< HEAD
 #, c-format
 msgid "Removed %s"
-msgstr ""
-=======
-#, fuzzy, c-format
-msgid "Removed %s"
-msgstr "Empfiehlt"
->>>>>>> ea92d036
+msgstr "%s wurde entfernt"
 
 #: apt-pkg/deb/dpkgpm.cc:378
 #, c-format
 msgid "Preparing for remove with config %s"
-msgstr ""
+msgstr "Bereite %s auf das Entfernen mit Konfiguration vor"
 
 #: apt-pkg/deb/dpkgpm.cc:379
 #, c-format
 msgid "Removed with config %s"
-msgstr ""
+msgstr "Habe %s mit Konfiguration entfernt"
 
 #: methods/rsh.cc:330
 msgid "Connection closed prematurely"
@@ -2927,7 +2792,7 @@
 #~ msgid " to "
 #~ msgstr " nach "
 
-# 
+#  #~ msgid "Extract "
 #~ msgstr "Extrahiert "
 
