# SOME DESCRIPTIVE TITLE.
# This file is put in the public domain.
# FIRST AUTHOR <EMAIL@ADDRESS>, YEAR.
#
msgid ""
msgstr ""
"Project-Id-Version: apt_po.pot\n"
"Report-Msgid-Bugs-To: APT Development Team <deity@lists.debian.org>\n"
<<<<<<< HEAD
"POT-Creation-Date: 2013-03-01 12:27+0100\n"
=======
"POT-Creation-Date: 2013-07-31 16:24+0200\n"
>>>>>>> 183116d1
"PO-Revision-Date: 2006-09-19 09:49+0530\n"
"Last-Translator: Kinley Tshering <gasepkuenden2k3@hotmail.com>\n"
"Language-Team: Dzongkha <pgeyleg@dit.gov.bt>\n"
"Language: dz\n"
"MIME-Version: 1.0\n"
"Content-Type: text/plain; charset=utf-8\n"
"Content-Transfer-Encoding: 8bit\n"
"Plural-Forms: nplurals=2;plural=(n!=1)\n"
"X-Poedit-Language: Dzongkha\n"
"X-Poedit-Country: Bhutan\n"
"X-Poedit-SourceCharset: utf-8\n"

#: cmdline/apt-cache.cc:158
#, c-format
msgid "Package %s version %s has an unmet dep:\n"
msgstr "ཐུམ་སྒྲིལ་ %s ཐོན་རིམ་ %s ལུ་ ཌེཔ་མ་ཚང་ཅིག་འདུག:\n"

#: cmdline/apt-cache.cc:286
msgid "Total package names: "
msgstr "ཐུམ་སྒྲིལ་བསྡོམས་ཀྱི་མིང་ཚུ:"

#: cmdline/apt-cache.cc:288
#, fuzzy
msgid "Total package structures: "
msgstr "ཐུམ་སྒྲིལ་བསྡོམས་ཀྱི་མིང་ཚུ:"

#: cmdline/apt-cache.cc:328
msgid "  Normal packages: "
msgstr "སྤྱིར་བཏང་ཐུམ་སྒྲིལ་ཚུ།"

#: cmdline/apt-cache.cc:329
msgid "  Pure virtual packages: "
msgstr "བར་ཅུ་ཡལ་ཐུམ་སྒྲིལ་གཙང་མ་ཚུ:"

#: cmdline/apt-cache.cc:330
msgid "  Single virtual packages: "
msgstr "བར་ཅུ་ཡལ་ཐུམ་སྒྲིལ་རྐྱང་པ་ཚུ:"

#: cmdline/apt-cache.cc:331
msgid "  Mixed virtual packages: "
msgstr "བར་ཅུ་ཡལ་ཐུམ་སྒྲིལ་སླ་བསྲེ་ཡོད་མི་ཚུ:"

#: cmdline/apt-cache.cc:332
msgid "  Missing: "
msgstr "བརླག་སྟོར་ཞུགས་པ:"

#: cmdline/apt-cache.cc:334
msgid "Total distinct versions: "
msgstr "ཁྱད་རྟགས་ཅན་གྱི་ཐོན་རིམ་ཚུ་གི་བསྡོམས:"

#: cmdline/apt-cache.cc:336
#, fuzzy
msgid "Total distinct descriptions: "
msgstr "ཁྱད་རྟགས་ཅན་གྱི་ཐོན་རིམ་ཚུ་གི་བསྡོམས:"

#: cmdline/apt-cache.cc:338
msgid "Total dependencies: "
msgstr "རྟེན་འབྲེལ་བསྡོམས:"

#: cmdline/apt-cache.cc:341
msgid "Total ver/file relations: "
msgstr "ཐེན་རིམ་/ཡིག་སྣོད་ མཐུན་འབྲེལ་གྱི་བསྡོམས:"

#: cmdline/apt-cache.cc:343
#, fuzzy
msgid "Total Desc/File relations: "
msgstr "ཐེན་རིམ་/ཡིག་སྣོད་ མཐུན་འབྲེལ་གྱི་བསྡོམས:"

#: cmdline/apt-cache.cc:345
msgid "Total Provides mappings: "
msgstr "ཡོངས་བསྡོམས་ཀྱིས་ས་ཁྲ་བཟོ་བ་ཚུ་བྱིནམ་ཨིན:"

#: cmdline/apt-cache.cc:357
msgid "Total globbed strings: "
msgstr "སྤུངས་ཡོད་པའི་ཡིག་རྒྱུན་གྱི་བསྡོམས:"

#: cmdline/apt-cache.cc:371
msgid "Total dependency version space: "
msgstr "རྟེན་འབྲེལ་ཐོན་རིམ་བར་སྟོང་གྱི་བསྡོམས:"

#: cmdline/apt-cache.cc:376
msgid "Total slack space: "
msgstr "བར་སྟོང་ལྷུག་ལྷུག་གི་བསྡོམས:"

#: cmdline/apt-cache.cc:384
msgid "Total space accounted for: "
msgstr "གི་དོན་ལུ་རྩིས་ཐོ་བཏོན་ཡོད་པའི་བར་སྟོང:"

#: cmdline/apt-cache.cc:515 cmdline/apt-cache.cc:1165
#, c-format
msgid "Package file %s is out of sync."
msgstr "ཐུམ་སྒྲིལ་ཡིག་སྣོད་ %sའདི་མཉམ་འབྱུང་གི་ཕྱི་ཁར་ཨིན་པས།"

#: cmdline/apt-cache.cc:593 cmdline/apt-cache.cc:1452
#: cmdline/apt-cache.cc:1454 cmdline/apt-cache.cc:1531 cmdline/apt-mark.cc:46
#: cmdline/apt-mark.cc:93 cmdline/apt-mark.cc:219
msgid "No packages found"
msgstr "ཐུམ་སྒྲིལ་ཚུ་མ་ཐོབ།"

#: cmdline/apt-cache.cc:1265
#, fuzzy
msgid "You must give at least one search pattern"
msgstr "ཁྱོད་ཀྱིས་ཏག་ཏག་སྦེ་དཔེ་གཞི་གཅིག་བྱིན་དགོ"

#: cmdline/apt-cache.cc:1431
msgid "This command is deprecated. Please use 'apt-mark showauto' instead."
msgstr ""

#: cmdline/apt-cache.cc:1526 apt-pkg/cacheset.cc:510
#, c-format
msgid "Unable to locate package %s"
msgstr "%sཐུམ་སྒྲིལ་འདི་ག་ཡོད་ཟཚོལ་མ་ཐོབ།"

#: cmdline/apt-cache.cc:1556
msgid "Package files:"
msgstr "ཐུམ་སྒྲིལ་གྱི་ཡིག་སྣོད:"

#: cmdline/apt-cache.cc:1563 cmdline/apt-cache.cc:1654
msgid "Cache is out of sync, can't x-ref a package file"
msgstr ""
"འདྲ་མཛོད་འདི་མཉམ་བྱུང་གི་ཕྱི་ཁར་ཨིན་པས་  ཐུམ་སྒྲིལ་ཡིག་སྣོད་ཅིག་ལུ་ ཨེགསི་-རེཕ་འབད་མི་ཚུགས་པས།"

#. Show any packages have explicit pins
#: cmdline/apt-cache.cc:1577
msgid "Pinned packages:"
msgstr "ཁབ་གཟེར་བཏབ་ཡོད་པའི་ཐུམ་སྒྲིལ་ཚུ:"

#: cmdline/apt-cache.cc:1589 cmdline/apt-cache.cc:1634
msgid "(not found)"
msgstr "(མ་ཐོབ།)"

#: cmdline/apt-cache.cc:1597
msgid "  Installed: "
msgstr "གཞི་བཙུགས་འབད་ཡོདཔ།"

#: cmdline/apt-cache.cc:1598
msgid "  Candidate: "
msgstr "མི་ངོ:"

#: cmdline/apt-cache.cc:1616 cmdline/apt-cache.cc:1624
msgid "(none)"
msgstr "(ཅི་མེད།)"

#: cmdline/apt-cache.cc:1631
msgid "  Package pin: "
msgstr "ཐུམ་སྒྲིལ་གྱི་ཁབ་གཟེར:"

#. Show the priority tables
#: cmdline/apt-cache.cc:1640
msgid "  Version table:"
msgstr "ཐོན་རིམ་ཐིག་ཁྲམ།:"

<<<<<<< HEAD
#: cmdline/apt-cache.cc:1683 cmdline/apt-cdrom.cc:198 cmdline/apt-config.cc:81
#: cmdline/apt-get.cc:3360 cmdline/apt-mark.cc:375
=======
#: cmdline/apt-cache.cc:1753 cmdline/apt-cdrom.cc:206 cmdline/apt-config.cc:81
#: cmdline/apt-get.cc:3392 cmdline/apt-mark.cc:375
>>>>>>> 183116d1
#: cmdline/apt-extracttemplates.cc:229 ftparchive/apt-ftparchive.cc:591
#: cmdline/apt-internal-solver.cc:33 cmdline/apt-sortpkgs.cc:147
#, fuzzy, c-format
msgid "%s %s for %s compiled on %s %s\n"
msgstr "%s %s་གི་དོན་ལུ་%s %sགུར་ཕྱོགས་སྒྲིག་འབད་ཡོད་པའི་%s %s\n"

#: cmdline/apt-cache.cc:1760
#, fuzzy
msgid ""
"Usage: apt-cache [options] command\n"
"       apt-cache [options] showpkg pkg1 [pkg2 ...]\n"
"       apt-cache [options] showsrc pkg1 [pkg2 ...]\n"
"\n"
"apt-cache is a low-level tool used to query information\n"
"from APT's binary cache files\n"
"\n"
"Commands:\n"
"   gencaches - Build both the package and source cache\n"
"   showpkg - Show some general information for a single package\n"
"   showsrc - Show source records\n"
"   stats - Show some basic statistics\n"
"   dump - Show the entire file in a terse form\n"
"   dumpavail - Print an available file to stdout\n"
"   unmet - Show unmet dependencies\n"
"   search - Search the package list for a regex pattern\n"
"   show - Show a readable record for the package\n"
"   depends - Show raw dependency information for a package\n"
"   rdepends - Show reverse dependency information for a package\n"
"   pkgnames - List the names of all packages in the system\n"
"   dotty - Generate package graphs for GraphViz\n"
"   xvcg - Generate package graphs for xvcg\n"
"   policy - Show policy settings\n"
"\n"
"Options:\n"
"  -h   This help text.\n"
"  -p=? The package cache.\n"
"  -s=? The source cache.\n"
"  -q   Disable progress indicator.\n"
"  -i   Show only important deps for the unmet command.\n"
"  -c=? Read this configuration file\n"
"  -o=? Set an arbitrary configuration option, eg -o dir::cache=/tmp\n"
"See the apt-cache(8) and apt.conf(5) manual pages for more information.\n"
msgstr ""
"ལག་ལེན།: apt-cache [options] command\n"
"       apt-cache [options] add file1 [file2 ...]\n"
"       apt-cache [options] showpkg pkg1 [pkg2 ...]\n"
"       apt-cache [options] showsrc pkg1 [pkg2 ...]\n"
"  apt-cacheའདི་གནས་རིམ་དམའ་དྲག་གི་ལག་ཆས་ APT's binary\n"
"་ འདྲ་མཛོད་ཡིག་སྣོད་གཡོག་བཀོལ་དོན་ལུ་ལག་ལེན་འཐབ་ནི་དང་་དེ་ཚུ་ནང་ལས་བརྡ་དོན་འདྲི་དཔྱད་འབད་ནིའི་དོན་"
"ལུ་ཨིན།\n"
"cache files, and query information from them\n"
"\n"
"བརྡ་བཀོད:\n"
"    add -འདི་གིས་ཐུམ་སྒྲིལ་ཡིག་སྣོད་ཅིག་འབྱུང་ཁུངས་འདྲ་མཛོད་ལུ་ཁ་སྐོང་རྐྱབས་ཨིན།\n"
"    gencaches -འདི་གིས་ཐུམ་སྒྲིལ་དང་འབྱུང་ཁུངས་འདྲ་མཛོད་གཉིས་ཆ་རང་བཟོ་བརྩིགས་འབདཝ་ཨིན།\n"
"    showpkg -འད་གིས་་ཐུམ་སྒྲིལ་རྐྱང་པ་ཅིག་གི་དོན་ལུ་སྤྱིར་བཏང་བརྡ་དོན་དུམ་གྲ་ཅིག་སྟོནམ་ཨིན།\n"
"    showsrc - འདི་གིས་འབྱུང་ཁུངས་ཀྱི་དྲན་ཐོ་ཚུ་སྟོནམ་ཨིན།\n"
"   stats -འདི་གིས་ གཞི་རིམ་ཚད་རྩིས་དུམ་གྲ་རེ་སྟོནམ་ཨིན།\n"
"    dump -འདི་གི་ཡིག་སྣོད་ཧྲིལ་བུ་མདོར་བསྡུས་རྣམཔ་་ཅིག་ནང་སྟོནམ་ཨིན།\n"
"   dumpavail -འདི་གིས་ཨེསི་ཊི་ཌི་ཕྱི་ཁར་ལུ་ འཐོབ་ཚུགས་པའི་ཡིག་སྣོད་ཚུ་དཔར་བསྐྲུན་འབདཝ་ཨིན།\n"
"   unmet - འདི་གིས་མ་ཚང་བའི་ རྟེན་འབྲེལ་ཚུ་སྟོནམ་ཨིན།\n"
"   search -འདི་གིས་ རི་ཇེགསི་དཔེ་གཞི་ཅིག་གི་དོན་ལུ་ ཐུམ་སྒྲིལ་ཐོ་ཡིག་དེ་འཚོལ་ཞིབ་འབདཝ་ཨིན།\n"
"   show - འདི་གིས་ཐུམ་སྒྲིལ་གི་དོན་ལུ་ ལྷག་བཏུབ་པའི་དྲན་ཐོ་ཅིག་སྟོནམ་ཨིན།\n"
"   depends - འདི་གིས་ཐུམ་སྒྲིལ་གི་དོན་ལུ་ རགས་པ་རྟེན་འབྲེལ་གྱི་བརྡ་དོན་ཅིག་ སྟོནམ་ཨིན།\n"
"   rdepends - འདི་གིས་ ཐུམ་སྒྲིལ་ཅིག་གི་དོན་ལུ་ རིམ་ལོག་རྟེན་འབྲེལ་གྱི་བརྡ་དོན་དེ་སྟོནམ་ཨིན།\n"
"   pkgnames - འདི་གིས་ཐུམ་སྒྲིལ་ཚུ་ཆ་མཉམ་གི་མིང་ཚུ་ཐོ་བཀོད་འབདཝ་ཨིན།\n"
"   dotty - འདི་གིས་ཚད་ཁྲམ་ཝིསི་གི་དོན་ལུ་ ཐུམ་སྒྲིལ་ཚད་ཁྲམ་ཚུ་ བཟོ་བཏོན་འབདཝ་ཨིན།\n"
"   xvcg - འདི་གིས་ ཨེགསི་ཝི་སི་ཇི་ གི་དོན་ལུ་ ཐུམ་སྒྲིལ་ཚད་ཁྲམ་ཚུ་བཟོ་བཏོད་འབདཝ་ཨིན།\n"
"   policy - འདི་གིས་ སྲིད་བྱུས་སྒྲིག་སྟངས་ཚུ་སྟོནམ་ཨིན།\n"
"\n"
"གདམ་ཁ་ཚུ་:\n"
"  -h   འདི་གིས་ཚིག་ཡིག་ལུ་ཆ་རོགས་འབདཝ་ཨིན།.\n"
"  -p=? འདི་འབྱུང་ཁུངས་འའདྲ་མཛོད་ཨིན།.\n"
"  -s=? འདི་འབྱུང་ཁུངས་འདྲ་མཛོད་ཨིན།.\n"
"  -q   འདི་གིས་ ཡར་འཕེལ་བརྡ་སྟོན་པ་འདི་ལྕོགས་མིན་བཟོཝ་ཨིན།.\n"
"  -i  འདི་གིས་ མ་ཚང་པའི་བརྡ་བཀོད་ཚུ་གི་དོན་ལུ་ གལ་ཅན་གྱི་ཌེཔསི་རྐྱངམ་ཅིག་སྟོན།.\n"
"  -c=? འདི་གིས་ འ་ནི་རིམ་སྒྲིག་ཡིག་སྣོད་འདི་ལྷགཔ་ཨིན།.\n"
"  -o=? འདི་གིས་ མཐུན་སྒྲིག་རིམ་སྒྲིག་གི་གདམ་ཁ་འདི་གཞི་སྒྲིག་འབདཝ་ཨིན་ དཔེར་ན་ eg -o dir::"
"cache=/tmp\n"
" ཧེང་བཀལ་བརྡ་དོན་གི་དོན་ལུ་ ཨེ་apt-cache(8)དང་apt.conf(5)ལག་ཐོག་ཤོག་ལེབ་ཚུ་བལྟ།.\n"

#. }}}
#: cmdline/apt-cdrom.cc:43
msgid ""
"No CD-ROM could be auto-detected or found using the default mount point.\n"
"You may try the --cdrom option to set the CD-ROM mount point. See 'man apt-"
"cdrom' for more information about the CD-ROM auto-detection and mount point."
msgstr ""

#: cmdline/apt-cdrom.cc:85
#, fuzzy
msgid "Please provide a name for this Disc, such as 'Debian 5.0.3 Disk 1'"
msgstr "ཌིསིཀ་འདི་གི་དོན་ལུ་མིང་ཅིག་བླིན་གནང་  དཔེར་ན་ 'Debian 2.1r1 Disk 1'བཟུམ།"

#: cmdline/apt-cdrom.cc:100
msgid "Please insert a Disc in the drive and press enter"
msgstr "ཌིསིཀ་ཅིག་འདྲེན་འཕྲུལ་ནང་བཙུགས་བཞིནམ་ལས་ལོག་ལྡེ་འདི་ཨེབ།"

#: cmdline/apt-cdrom.cc:135
#, fuzzy, c-format
msgid "Failed to mount '%s' to '%s'"
msgstr "%s་ལུ་%s་བསྐྱར་མིང་བཏགས་ནི་ལུ་འཐུས་ཤོར་བྱུང་ཡོད།"

#: cmdline/apt-cdrom.cc:170
msgid "Repeat this process for the rest of the CDs in your set."
msgstr "ཁྱོད་ཀྱི་ཆ་ཚན་ནང་གི་སི་ཌི་ལྷག་ལུས་ཡོད་མི་གི་དོན་ལུ་འ་ནི་ལས་སྦྱོར་དེ་ཡང་བསྐྱར་འབད།"

#: cmdline/apt-config.cc:46
msgid "Arguments not in pairs"
msgstr "སྒྲུབས་རྟགས་ཚུ་ཟུང་ནང་མིན་འདུག"

#: cmdline/apt-config.cc:87
msgid ""
"Usage: apt-config [options] command\n"
"\n"
"apt-config is a simple tool to read the APT config file\n"
"\n"
"Commands:\n"
"   shell - Shell mode\n"
"   dump - Show the configuration\n"
"\n"
"Options:\n"
"  -h   This help text.\n"
"  -c=? Read this configuration file\n"
"  -o=? Set an arbitrary configuration option, eg -o dir::cache=/tmp\n"
msgstr ""
"ལག་ལེན:apt-config [གདམ་ཁ་ཚུ་] བརྡ་བཀོད།\n"
"\n"
"apt-config་འདི་APT config་ཡིག་སྣོད་ལྷག་ནིའི་དོན་ལུ་འཇམ་སམ་ལག་ཆས་ཅིག་ཨིན།\n"
"\n"
"བརྡ་བཀོད་ཚུ:\n"
"   shell - ཤལ་གྱི་ཐབས་ལམ།\n"
"   dump - འདི་གིས་རིམ་སྒྲིག་གི་ཐབས་ལམ་འདི་སྟོནམ་ཨིན།\n"
"\n"
"གདམ་ཁ་ཚུ:\n"
"  -h   འདི་གིས་ཚིག་ཡིག་ལུ་གྲོགས་རམ་འབདཝ་ཨིན།\n"
"  -c=? འདི་གིས་འ་ནི་རིམ་སྒྲིག་ཡིག་སྣོད་འདི་ལྷགཔ་ཨིན།\n"
"  -o=? མཐུན་སྒྲིག་གི་རིམ་སྒྲིག་འདི་གཞི་སྒྲིག་འབདཝ་ཨིན་  དཔེར་ན་-o dir::cache=/tmp་བཟུམ།\n"

#. TRANSLATOR: Yes/No question help-text: defaulting to Y[es]
#. e.g. "Do you want to continue? [Y/n] "
#. The user has to answer with an input matching the
#. YESEXPR/NOEXPR defined in your l10n.
#: cmdline/apt-get.cc:146
msgid "[Y/n]"
msgstr ""

#. TRANSLATOR: Yes/No question help-text: defaulting to N[o]
#. e.g. "Should this file be removed? [y/N] "
#. The user has to answer with an input matching the
#. YESEXPR/NOEXPR defined in your l10n.
#: cmdline/apt-get.cc:152
msgid "[y/N]"
msgstr ""

#. TRANSLATOR: "Yes" answer printed for a yes/no question if --assume-yes is set
#: cmdline/apt-get.cc:163
msgid "Y"
msgstr "ཝའི།"

#. TRANSLATOR: "No" answer printed for a yes/no question if --assume-no is set
#: cmdline/apt-get.cc:169
msgid "N"
msgstr ""

#: cmdline/apt-get.cc:191 apt-pkg/cachefilter.cc:33
#, c-format
msgid "Regex compilation error - %s"
msgstr "རི་ཇེགསི་ཕྱོགས་སྒྲིག་འཛོལ་བ་- %s"

#: cmdline/apt-get.cc:289
msgid "The following packages have unmet dependencies:"
msgstr "འོག་གི་ཐུམ་སྒྲིལ་ཚུ་ལུ་རྟེན་འབྲེལ་མ་ཚང་པས:"

#: cmdline/apt-get.cc:379
#, c-format
msgid "but %s is installed"
msgstr "འདི་འབདཝ་ད་%s་འདི་གཞི་བཙུགས་འབད་ཡོད།"

#: cmdline/apt-get.cc:381
#, c-format
msgid "but %s is to be installed"
msgstr "འདི་འབདཝ་ད་%sའདི་གཞི་བཙུགས་འབད་ནི་ཨིན།"

#: cmdline/apt-get.cc:388
msgid "but it is not installable"
msgstr "འདི་འབདཝ་ད་%s་འདི་གཟི་བཙུགས་འབད་མི་བཏུབ་པས།"

#: cmdline/apt-get.cc:390
msgid "but it is a virtual package"
msgstr "འདི་འབདཝ་ད་ འདི་བར་ཅུ་ཡལ་ཐུམ་སྒྲིལ་ཅིག་ཨིན་པས།"

#: cmdline/apt-get.cc:393
msgid "but it is not installed"
msgstr "འདི་འབདཝ་ད་འདི་གཞི་བཙུགས་མ་འབད་བས།"

#: cmdline/apt-get.cc:393
msgid "but it is not going to be installed"
msgstr "འདི་འབདཝ་ད་འདི་གཞི་བཙུགས་མི་འབད་ནི་ཨིན་པས།"

#: cmdline/apt-get.cc:398
msgid " or"
msgstr "ཡང་ན།"

#: cmdline/apt-get.cc:427
msgid "The following NEW packages will be installed:"
msgstr "འོག་གི་ཐུམ་སྒྲིས་གསརཔ་འདི་ཚུ་ཁཞི་བཙུགས་འབད་འོང་:"

#: cmdline/apt-get.cc:453
msgid "The following packages will be REMOVED:"
msgstr "འོག་གི་ཐུམ་སྒྲིལ་འདི་ཚུ་རྩ བསྐྲད་གཏང་འོང་:"

#: cmdline/apt-get.cc:475
msgid "The following packages have been kept back:"
msgstr "འོག་གི་ཐུམ་སྒྲིལ་འདི་ཚུ་ལོག་སྟེ་རང་བཞག་ནུག:"

#: cmdline/apt-get.cc:496
msgid "The following packages will be upgraded:"
msgstr "འོག་གི་ཐུམ་སྒྲིལ་འདི་ཚུ་ཡར་བསྐྱེད་འབད་འོང་:"

#: cmdline/apt-get.cc:517
msgid "The following packages will be DOWNGRADED:"
msgstr "འོག་གི་ཐུམ་སྒྲལ་འདི་ཚུ་མར་ཕབ་འབད་འོང་:"

#: cmdline/apt-get.cc:537
msgid "The following held packages will be changed:"
msgstr "འོག་གི་འཆང་ཡོད་པའི་ཐུམ་སྒྲིལ་ཚུ་བསྒྱུར་བཅོས་འབད་འོང་:"

#: cmdline/apt-get.cc:592
#, c-format
msgid "%s (due to %s) "
msgstr "%s( %s་གིས་སྦེ)"

#: cmdline/apt-get.cc:600
msgid ""
"WARNING: The following essential packages will be removed.\n"
"This should NOT be done unless you know exactly what you are doing!"
msgstr ""
"ཉེན་བརྡ:འོག་གི་ཉོ་མཁོ་བའི་ཐུམ་སྒྲིལ་ཚུ་རྩ་བསྐྲད་གཏང་འོང་།\n"
"ཁྱོད་ཀྱིས་ཁྱོད་རང་ག་ཅི་འབདཝ་ཨིན་ན་ངེས་སྦེ་མ་ཤེས་ཚུན་འདི་འབད་ནི་མི་འོང་།!"

#: cmdline/apt-get.cc:631
#, c-format
msgid "%lu upgraded, %lu newly installed, "
msgstr "%lu་ཡར་བསྐྱེད་འབད་ཡོད་ %lu་འདི་གསརཔ་སྦེ་གཞི་བཙུགས་འབད་ཡོད།"

#: cmdline/apt-get.cc:635
#, c-format
msgid "%lu reinstalled, "
msgstr "%lu་འདི་ལོག་གཞི་བཙུགས་འབད་ཡོད།"

#: cmdline/apt-get.cc:637
#, c-format
msgid "%lu downgraded, "
msgstr "%lu་འདི་མར་ཕབ་འབད་ཡོད།"

#: cmdline/apt-get.cc:639
#, c-format
msgid "%lu to remove and %lu not upgraded.\n"
msgstr "རྩ་བསྐྲད་འབད་ནི་ལུ་%lu་དང་%lu་ཡར་བསྐྱེད་མ་འབད་བས།\n"

#: cmdline/apt-get.cc:643
#, c-format
msgid "%lu not fully installed or removed.\n"
msgstr "%lu་འདི་ཆ་ཚང་སྦེ་གཞི་བཙུགས་མ་འབད་ཡང་ན་རྩ་བསྐྲད་མ་གཏང་པས།\n"

#: cmdline/apt-get.cc:664
#, fuzzy, c-format
msgid "Note, selecting '%s' for task '%s'\n"
msgstr "དྲན་འཛིན་ རི་ཇེགསི་'%s'གི་དོན་ལུ་%s་སེལ་འཐུ་འབད་དོ།\n"

#: cmdline/apt-get.cc:669
#, fuzzy, c-format
msgid "Note, selecting '%s' for regex '%s'\n"
msgstr "དྲན་འཛིན་ རི་ཇེགསི་'%s'གི་དོན་ལུ་%s་སེལ་འཐུ་འབད་དོ།\n"

#: cmdline/apt-get.cc:686
#, c-format
msgid "Package %s is a virtual package provided by:\n"
msgstr "གྱིས་བྱིན་ཏེ་ཡོད་པའི་ཐུམ་སྒྲིལ་%s་འདི་བར་ཅུ་ཡལ་ཐུམ་སྒྲིལ་ཅིག་ཨིན།\n"

#: cmdline/apt-get.cc:697
msgid " [Installed]"
msgstr " [གཞི་བཙུགས་འབད་ཡོད།]"

#: cmdline/apt-get.cc:706
#, fuzzy
msgid " [Not candidate version]"
msgstr "མི་ངོ་འཐོན་རིམཚུ།"

#: cmdline/apt-get.cc:708
msgid "You should explicitly select one to install."
msgstr "ཁྱོད་ཀྱི་གཞི་བཙུགས་འབད་ནི་ལུ་གཏན་འཁལ་སྦེ་གཅིག་སེལ་འཐུ་འབད་དགོ"

#: cmdline/apt-get.cc:711
#, c-format
msgid ""
"Package %s is not available, but is referred to by another package.\n"
"This may mean that the package is missing, has been obsoleted, or\n"
"is only available from another source\n"
msgstr ""
"ཐུམ་སྒྲིལ་%s་འདི་འཐོབ་མི་ཚུགས་པས་ འདི་འབདཝ་ད་ཐུམ་སྒྲིལ་གཞན་ཅིག་གིས་གྲོས་བསྟུན་འབད་དེ་ཡོད།\n"
"འདི་གིས་ཐུམ་སྒྲིལ་ཅིག་བརླག་སྟོར་ཞུགས་ཡོདཔ་ཨིནམ་སྟོནམ་ཨིནམ་དང་ ཕན་མེད་སྦེ་གནས་ཡོདཔ་  ཡང་ན་\n"
"འདི་གཞན་འབྱུང་ཅིག་ནང་ལས་ལས་རྐྱངམ་ཅིག་འཐོབ་ཚུགསཔ་ཨིན་པས།\n"

#: cmdline/apt-get.cc:729
msgid "However the following packages replace it:"
msgstr "ག་དེ་སྦེ་ཨིན་རུང་འོག་གི་ཐུམ་སྒྲིལ་ཚུ་གིས་ འདི་ཚབ་བཙུགསཔ་ཨིན:"

#: cmdline/apt-get.cc:741
#, fuzzy, c-format
msgid "Package '%s' has no installation candidate"
msgstr "ཐུམ་སྒྲིལ་%s་ལུ་གཞི་བཙུགས་ཀྱི་མི་ངོ་མིན་འདུག"

#: cmdline/apt-get.cc:754
#, c-format
msgid "Virtual packages like '%s' can't be removed\n"
msgstr ""

#. TRANSLATORS: Note, this is not an interactive question
#: cmdline/apt-get.cc:766 cmdline/apt-get.cc:969
#, fuzzy, c-format
msgid "Package '%s' is not installed, so not removed. Did you mean '%s'?\n"
msgstr "ཐུམ་སྒྲིལ་%s་འདི་གཞི་བཙུགས་མ་འབད་བས་  འདི་འབད་ནི་དི་གིས་རྩ་བསྐྲད་མ་གཏང་པས།་\n"

#: cmdline/apt-get.cc:772 cmdline/apt-get.cc:975
#, fuzzy, c-format
msgid "Package '%s' is not installed, so not removed\n"
msgstr "ཐུམ་སྒྲིལ་%s་འདི་གཞི་བཙུགས་མ་འབད་བས་  འདི་འབད་ནི་དི་གིས་རྩ་བསྐྲད་མ་གཏང་པས།་\n"

#: cmdline/apt-get.cc:817
#, fuzzy, c-format
msgid "Note, selecting '%s' instead of '%s'\n"
msgstr "%s་གི་ཚབ་ལུ་%s་སེལ་འཐུ་འབད་ནི་སེམས་ཁར་བཞག\n"

#: cmdline/apt-get.cc:847
#, c-format
msgid "Skipping %s, it is already installed and upgrade is not set.\n"
msgstr ""
"%s་གོམ་འགྱོ་འབད་དོ་  འདི་ཧེ་མ་ལས་རང་གཞི་བཙུགས་འབད་འོདཔ་དང་དུས་ཡར་བསྐྱེད་འབད་ནི་འདི་གཞི་སྒྲིག་མ་"
"འབད་བས།\n"

#: cmdline/apt-get.cc:851
#, fuzzy, c-format
msgid "Skipping %s, it is not installed and only upgrades are requested.\n"
msgstr ""
"%s་གོམ་འགྱོ་འབད་དོ་  འདི་ཧེ་མ་ལས་རང་གཞི་བཙུགས་འབད་འོདཔ་དང་དུས་ཡར་བསྐྱེད་འབད་ནི་འདི་གཞི་སྒྲིག་མ་"
"འབད་བས།\n"

#: cmdline/apt-get.cc:863
#, c-format
msgid "Reinstallation of %s is not possible, it cannot be downloaded.\n"
msgstr "%s ་ལོག་གཞི་བཙུགས་འབད་ནི་འདི་མི་སྲིད་པ་ཅིག་ཨིན་པས་ འདི་ཕབ་ལེན་འབད་མི་བཏུབ་པས།\n"

#: cmdline/apt-get.cc:868
#, c-format
msgid "%s is already the newest version.\n"
msgstr "%s ་འདི་ཧེ་མ་ལས་རང་འཐོན་རིམ་གསར་ཤོས་ཅིག་ཨིན།\n"

#: cmdline/apt-get.cc:887 cmdline/apt-get.cc:2187 cmdline/apt-mark.cc:68
#, fuzzy, c-format
msgid "%s set to manually installed.\n"
msgstr "འདི་འབདཝ་ད་%sའདི་གཞི་བཙུགས་འབད་ནི་ཨིན།"

#: cmdline/apt-get.cc:913
#, fuzzy, c-format
msgid "Selected version '%s' (%s) for '%s'\n"
msgstr "(%s)གི་དོན་ལུ་སེལ་འཐུ་འབད་ཡོད་པའི་འཐོན་རིམ་'%s'(%s)\n"

#: cmdline/apt-get.cc:918
#, fuzzy, c-format
msgid "Selected version '%s' (%s) for '%s' because of '%s'\n"
msgstr "(%s)གི་དོན་ལུ་སེལ་འཐུ་འབད་ཡོད་པའི་འཐོན་རིམ་'%s'(%s)\n"

#: cmdline/apt-get.cc:1054
msgid "Correcting dependencies..."
msgstr "རྟེན་འབྲེལ་ནོར་བཅོས་འབད་དོ།"

#: cmdline/apt-get.cc:1057
msgid " failed."
msgstr "འཐུས་ཤོར་བྱུང་ཡོད།"

#: cmdline/apt-get.cc:1060
msgid "Unable to correct dependencies"
msgstr "རྟེན་འབྲེལ་འདི་ནོར་བཅོས་འབད་མི་ཚུགས་པས།"

#: cmdline/apt-get.cc:1063
msgid "Unable to minimize the upgrade set"
msgstr "ཡར་བསྐྱེད་འབད་ཡོད་པའི་ཆ་ཚན་འདི་ཆུང་ཀུ་བཟོ་མི་ཚུགས་པས།"

#: cmdline/apt-get.cc:1065
msgid " Done"
msgstr "འབད་ཚར་ཡི།"

#: cmdline/apt-get.cc:1069
msgid "You might want to run 'apt-get -f install' to correct these."
msgstr "འ་ནི་འདི་ཚུ་ནོར་བཅོས་འབད་ནི་ལུ་ཁྱོད་ཀྱི་'apt-get -f install'དེ་གཡོག་བཀོལ་དགོཔ་འོང་།"

#: cmdline/apt-get.cc:1072
msgid "Unmet dependencies. Try using -f."
msgstr "མ་ཚང་པའི་རྟེན་འབྲེལ་ཚུ། -f ལག་ལེན་འཐབ་སྟེ་འབད་རྩོལ་བསྐྱེད།"

#: cmdline/apt-get.cc:1097
msgid "WARNING: The following packages cannot be authenticated!"
msgstr "ཉེན་བརྡ:འོག་གི་ཐུམ་སྒྲིལ་འདི་ཚུ་བདེན་བཤད་འབད་མི་བཏུབ་པས།"

#: cmdline/apt-get.cc:1101
msgid "Authentication warning overridden.\n"
msgstr "བདེན་བཤད་ཉེན་བརྡ་འདི་ཟུར་འབད་ཡོད།\n"

#: cmdline/apt-get.cc:1108
#, fuzzy
msgid "Install these packages without verification?"
msgstr "བདེན་སྦྱོར་མ་འབད་བར་འ་ནི་ཐུམ་སྒྲིལ་འདི་ཚུ་གཞི་བཙུགས་འབད་ནི་ཨིན་ན་"

#: cmdline/apt-get.cc:1110
msgid "Some packages could not be authenticated"
msgstr "ཐུམ་སྒྲིལ་ལ་ལུ་ཅིག་བདེན་བཤད་འབད་མ་ཚུགས།"

#: cmdline/apt-get.cc:1119 cmdline/apt-get.cc:1280
msgid "There are problems and -y was used without --force-yes"
msgstr "དཀའ་ངལ་ཚུ་ཡོདཔ་ལས་-y ་འདི་ --force-yes་མེདཐོག་ལས་ལག་ལེན་འཐབ་སྟེ་ཡོད།"

#: cmdline/apt-get.cc:1160
msgid "Internal error, InstallPackages was called with broken packages!"
msgstr ""
"ནང་འཁོད་ཀྱི་འཛོལ་བ་  གཞི་བཙུགས་ཐུམ་སྒྲིལ་ཚུ་ ཆད་པ་ཡོད་པའི་ཐུམ་སྒྲིལ་ཚུ་དང་གཅིག་ཁར་བོད་བརྡ་འབད་འདི་"
"ཡོད!"

#: cmdline/apt-get.cc:1169
msgid "Packages need to be removed but remove is disabled."
msgstr "ཐུམ་སྒྲིལ་ཚུ་རྩ་བསྐྲད་བཏང་དགོཔ་འདུག་འདི་འབདགཝ་ད་རྩ་བསྐྲད་གཏང་ནི་འདི་ལྕོགས་མིན་ཐལ་ཏེ་འདུག"

#: cmdline/apt-get.cc:1180
msgid "Internal error, Ordering didn't finish"
msgstr "ནང་འཁོད་འཛོལ་བ་  གོ་རིམ་བཟོ་ནི་ཚུ་མཇུག་མ་བསྡུ་བས།"

#: cmdline/apt-get.cc:1218
msgid "How odd.. The sizes didn't match, email apt@packages.debian.org"
msgstr ""
"ག་ཅི་གི་ཡ་མཚན་ཆེ་མི་ཆེ་  ཚད་འདི་གིས་ email apt@packages.debian.org་ལུ་མཐུན་སྒྲིག་མི་འབད་"
"བས།"

#. TRANSLATOR: The required space between number and unit is already included
#. in the replacement strings, so %sB will be correctly translate in e.g. 1,5 MB
#: cmdline/apt-get.cc:1225
#, c-format
msgid "Need to get %sB/%sB of archives.\n"
msgstr "%sBལེན་ནི་ལུ་དགོཔ་པས། ཡིག་མཛོད་ཚི་གི་%sB་\n"

#. TRANSLATOR: The required space between number and unit is already included
#. in the replacement string, so %sB will be correctly translate in e.g. 1,5 MB
#: cmdline/apt-get.cc:1230
#, c-format
msgid "Need to get %sB of archives.\n"
msgstr "ཡིག་མཛོད་ཀྱི་%sB་འདི་ལེན་དགོ་པས།\n"

#. TRANSLATOR: The required space between number and unit is already included
#. in the replacement string, so %sB will be correctly translate in e.g. 1,5 MB
#: cmdline/apt-get.cc:1237
#, fuzzy, c-format
msgid "After this operation, %sB of additional disk space will be used.\n"
msgstr "ཁ་སྐོང་གི་%sB་འདི་བཤུབ་པའི་ཤུལ་ལས་ཌིཀསི་གི་བར་སྟོང་དེ་ལག་ལེན་འཐབ་འོང་།\n"

#. TRANSLATOR: The required space between number and unit is already included
#. in the replacement string, so %sB will be correctly translate in e.g. 1,5 MB
#: cmdline/apt-get.cc:1242
#, fuzzy, c-format
msgid "After this operation, %sB disk space will be freed.\n"
msgstr "%sB་འདི་ཤུབ་པའི་ཤུལ་ལས་ཀྱི་བར་སྟོང་དེ་དལཝ་སྦེ་ལུས་འོང་།\n"

<<<<<<< HEAD
#: cmdline/apt-get.cc:1228 cmdline/apt-get.cc:1231 cmdline/apt-get.cc:2588
#: cmdline/apt-get.cc:2591
=======
#: cmdline/apt-get.cc:1257 cmdline/apt-get.cc:1260 cmdline/apt-get.cc:2621
#: cmdline/apt-get.cc:2624
>>>>>>> 183116d1
#, c-format
msgid "Couldn't determine free space in %s"
msgstr "%s་ནང་བར་སྟོང་"

#: cmdline/apt-get.cc:1270
#, c-format
msgid "You don't have enough free space in %s."
msgstr "%s ནང་ཁྱོད་ལུ་བར་སྟོང་དལཝ་ལངམ་སྦེ་མིན་འདུག"

#: cmdline/apt-get.cc:1286 cmdline/apt-get.cc:1308
msgid "Trivial Only specified but this is not a trivial operation."
msgstr "གལ་ཆུང་རྐྱངམ་ཅིག་ཁསལ་བཀོད་འབད་ནུག་ འདི་འབདཝ་ད་འ་ནི་འདི་གལ་ཆུང་གི་བཀོལ་སྤྱོད་མེན།"

#. TRANSLATOR: This string needs to be typed by the user as a confirmation, so be
#. careful with hard to type or special characters (like non-breaking spaces)
#: cmdline/apt-get.cc:1290
msgid "Yes, do as I say!"
msgstr "ཨིན་ ང་གིས་སླབ་དོ་བཟུམ་སྦེ་རང་འབད!"

#: cmdline/apt-get.cc:1292
#, c-format
msgid ""
"You are about to do something potentially harmful.\n"
"To continue type in the phrase '%s'\n"
" ?] "
msgstr ""
"ཁྱོད་ཀྱི་གནོད་ངན་འབྱུང་ནིའི་ལཱ་ཅི་འབད་ནི་འབད་དོ།\n"
"འཕྲོ་མཐུད་འབད་ནིའི་དོན་ལུ་'%s'ཚིག་ཚན་ནང་ལུ་ཡིག་དཔར་རྐྱབས།\n"
" ?] "

#: cmdline/apt-get.cc:1298 cmdline/apt-get.cc:1317
msgid "Abort."
msgstr "བར་བཤོལ་འབད།"

#: cmdline/apt-get.cc:1313
#, fuzzy
msgid "Do you want to continue?"
msgstr "ཁྱོན་ཀྱི་འཕྲོ་མཐུད་ནི་འབད་ནི་ཨིན་ན་"

<<<<<<< HEAD
#: cmdline/apt-get.cc:1356 cmdline/apt-get.cc:2653 apt-pkg/algorithms.cc:1555
=======
#: cmdline/apt-get.cc:1385 cmdline/apt-get.cc:2686 apt-pkg/algorithms.cc:1566
>>>>>>> 183116d1
#, c-format
msgid "Failed to fetch %s  %s\n"
msgstr "%s  %s་ ལེན་ནི་ལུ་འཐུས་ཤོར་བྱུང་ཡོད།\n"

#: cmdline/apt-get.cc:1403
msgid "Some files failed to download"
msgstr "ཡིག་སྣོད་ལ་ལུ་ཅིག་ཕབ་ལེན་འབད་ནི་ལུ་འཐུས་ཤོར་བྱུང་ཡོད།"

<<<<<<< HEAD
#: cmdline/apt-get.cc:1375 cmdline/apt-get.cc:2665
=======
#: cmdline/apt-get.cc:1404 cmdline/apt-get.cc:2698
>>>>>>> 183116d1
msgid "Download complete and in download only mode"
msgstr "ཕབ་ལེན་ཐབས་ལམ་རྐྱངམ་གཅིག་ནང་མཇུག་བསྡུཝ་སྦེ་རང་ཕབ་ལེན་འབད།"

#: cmdline/apt-get.cc:1410
msgid ""
"Unable to fetch some archives, maybe run apt-get update or try with --fix-"
"missing?"
msgstr ""
"ཡིག་མཛོད་ལ་ལུ་ཅིག་ལེན་མི་ཚུགས་པས་  apt-get་དུས་མཐུན་བཟོ་ནི་གཡོག་བཀོལ་ནི་ཨིན་ན་ཡང་ན་--fix-"
"missing་དང་གཅིག་ཁར་འབད་རྩོལ་བསྐྱེད་ནི་ཨིན་ན་?"

#: cmdline/apt-get.cc:1414
msgid "--fix-missing and media swapping is not currently supported"
msgstr "--fix-missing་དང་བརྡ་ལམ་བརྗེ་སོར་འབད་ནི་འདི་ད་ལྟོ་ལས་རང་རྒྱབ་སྐྱོར་མི་འབད་བས།"

#: cmdline/apt-get.cc:1419
msgid "Unable to correct missing packages."
msgstr "བརླག་སྟོར་ཞུགས་ཡོད་པའི་ཐུམ་སྒྲིལ་ཚུ་ནོར་བཅོས་འབད་མི་ཚུགས་པས།"

#: cmdline/apt-get.cc:1420
msgid "Aborting install."
msgstr "གཞི་བཙུགས་བར་བཤོལ་འབད་དོ།"

#: cmdline/apt-get.cc:1448
msgid ""
"The following package disappeared from your system as\n"
"all files have been overwritten by other packages:"
msgid_plural ""
"The following packages disappeared from your system as\n"
"all files have been overwritten by other packages:"
msgstr[0] ""
msgstr[1] ""

#: cmdline/apt-get.cc:1452
msgid "Note: This is done automatically and on purpose by dpkg."
msgstr ""

#: cmdline/apt-get.cc:1590
#, c-format
msgid "Ignore unavailable target release '%s' of package '%s'"
msgstr ""

#: cmdline/apt-get.cc:1622
#, fuzzy, c-format
msgid "Picking '%s' as source package instead of '%s'\n"
msgstr "འབྱུང་ཁུངས་ཐུམ་སྒྲིལ་གྱི་ཐོ་ཡིག་%s་དེ་ངོ་བཤུས་འབད་མ་ཚུགས།"

#. if (VerTag.empty() == false && Last == 0)
#: cmdline/apt-get.cc:1660
#, c-format
msgid "Ignore unavailable version '%s' of package '%s'"
msgstr ""

#: cmdline/apt-get.cc:1676
msgid "The update command takes no arguments"
msgstr "དུས་མཐུན་བཟོ་བའི་བརྡ་བཀོད་འདི་གིས་སྒྲུབ་རྟགས་ཚུ་མི་འབག་འབད།"

#: cmdline/apt-get.cc:1742
msgid "We are not supposed to delete stuff, can't start AutoRemover"
msgstr ""

#: cmdline/apt-get.cc:1846
msgid ""
"Hmm, seems like the AutoRemover destroyed something which really\n"
"shouldn't happen. Please file a bug report against apt."
msgstr ""

#.
#. if (Packages == 1)
#. {
#. c1out << endl;
#. c1out <<
#. _("Since you only requested a single operation it is extremely likely that\n"
#. "the package is simply not installable and a bug report against\n"
#. "that package should be filed.") << endl;
#. }
#.
#: cmdline/apt-get.cc:1849 cmdline/apt-get.cc:2017
msgid "The following information may help to resolve the situation:"
msgstr "འོག་གི་བརྡ་དོན་དེ་གིས་དུས་སྐབས་འདི་མོས་མཐུན་བཟོ་ནི་ལུ་གྲོགས་རམ་འབད་འོང་:"

#: cmdline/apt-get.cc:1853
#, fuzzy
msgid "Internal Error, AutoRemover broke stuff"
msgstr "ནང་འཁོད་འཛོལ་བ་ དཀའ་ངལ་མོས་མཐུན་འབད་མི་ཅ་ཆས་ཚུ་མེདཔ་ཐལ་ཡོད།"

#: cmdline/apt-get.cc:1860
#, fuzzy
msgid ""
"The following package was automatically installed and is no longer required:"
msgid_plural ""
"The following packages were automatically installed and are no longer "
"required:"
msgstr[0] "འོག་གི་ཐུམ་སྒྲིས་གསརཔ་འདི་ཚུ་ཁཞི་བཙུགས་འབད་འོང་:"
msgstr[1] "འོག་གི་ཐུམ་སྒྲིས་གསརཔ་འདི་ཚུ་ཁཞི་བཙུགས་འབད་འོང་:"

#: cmdline/apt-get.cc:1864
#, fuzzy, c-format
msgid "%lu package was automatically installed and is no longer required.\n"
msgid_plural ""
"%lu packages were automatically installed and are no longer required.\n"
msgstr[0] "འོག་གི་ཐུམ་སྒྲིས་གསརཔ་འདི་ཚུ་ཁཞི་བཙུགས་འབད་འོང་:"
msgstr[1] "འོག་གི་ཐུམ་སྒྲིས་གསརཔ་འདི་ཚུ་ཁཞི་བཙུགས་འབད་འོང་:"

#: cmdline/apt-get.cc:1866
msgid "Use 'apt-get autoremove' to remove it."
msgid_plural "Use 'apt-get autoremove' to remove them."
msgstr[0] ""
msgstr[1] ""

#: cmdline/apt-get.cc:1885
msgid "Internal error, AllUpgrade broke stuff"
msgstr "ནང་འགོད་འཛོལ་བ་  ཡར་བསྐྱེད་ཀྱི་ཅ་ཆས་ཆ་མཉམ་མེདཔ་ཐལ་ཡོད།"

#: cmdline/apt-get.cc:1984
msgid "You might want to run 'apt-get -f install' to correct these:"
msgstr "འདི་ཚུ་ནོར་བཅོས་འབད་ནིའི་དོན་ལུ་ཁྱོད་ཀྱི་'apt-get -f install'དེ་གཡོག་བཀོལ་དགོཔ་འོང་:"

#: cmdline/apt-get.cc:1988
msgid ""
"Unmet dependencies. Try 'apt-get -f install' with no packages (or specify a "
"solution)."
msgstr ""
"མ་ཚང་བའི་རྟེན་འབྲེལ་  ཐུས་སྒྲིལ་མེད་མི་ཚུ་དང་གཅིག་ཁར་ 'apt-get -f install'དེ་འབཐ་རྩོལ་བསྐྱེདཔ།"
"(ཡང་ན་ཐབས་ཤེས་ཅིག་གསལ་བཀོད་འབད།)"

#: cmdline/apt-get.cc:2002
msgid ""
"Some packages could not be installed. This may mean that you have\n"
"requested an impossible situation or if you are using the unstable\n"
"distribution that some required packages have not yet been created\n"
"or been moved out of Incoming."
msgstr ""
"ཐུམ་སྒྲིལ་ལ་ལུ་ཅིག་གཞི་བཙུགས་འབད་མ་ཚུགས། འ་ནི་གི་དོན་དག་དེ་ཁྱོད་ཀྱི་ མི་སྲིད་པའི་དུས་སྐབས་ཅིག་ཞུ་བ་"
"འབད་འབདཝ་འོང་ནི་མས་ ཡང་ན་ད་ལྟོ་ཡང་གསར་བསྐྲུན་མ་འབད་བར་ཡོད་པའི་ཐུམ་སྒྲིལ་ལ་ལུ་ཅིག་ཡང་ན་ནང་"
"འབྱོར་གྱི་ཕྱི་ཁར་རྩ་བསྐྲད་བཏང་ཡོད་པའི་རྩ་བརྟན་མེད་པའི་བགོ་འགྲེམ་ཚུ་ལག་ལེན་འཐབ་དོ་ཡོདཔ་འོང་ནི་ཨིན་པས།"

#: cmdline/apt-get.cc:2023
msgid "Broken packages"
msgstr "ཆད་པ་ཡོད་པའི་ཐུམ་སྒྲིལ་ཚུ།"

#: cmdline/apt-get.cc:2049
msgid "The following extra packages will be installed:"
msgstr "འོག་གི་ཐུམ་སྒྲིལ་ཐེབས་ཚུ་གཞི་བཙུགས་འབད་འོང་:"

#: cmdline/apt-get.cc:2139
msgid "Suggested packages:"
msgstr "བསམ་འཆར་བཀོད་ཡོད་པའི་ཐུམ་སྒྲིལ་ཚུ:"

#: cmdline/apt-get.cc:2140
msgid "Recommended packages:"
msgstr "འོས་སྦྱོར་འབད་ཡོད་པའི་ཐུམ་སྒྲིལ་ཚུ:"

#: cmdline/apt-get.cc:2182
#, c-format
msgid "Couldn't find package %s"
msgstr "%s་ཐུམ་སྒྲིལ་འཚོལ་མ་ཐོབ།"

#: cmdline/apt-get.cc:2189 cmdline/apt-mark.cc:70
#, fuzzy, c-format
msgid "%s set to automatically installed.\n"
msgstr "འདི་འབདཝ་ད་%sའདི་གཞི་བཙུགས་འབད་ནི་ཨིན།"

#: cmdline/apt-get.cc:2197 cmdline/apt-mark.cc:114
msgid ""
"This command is deprecated. Please use 'apt-mark auto' and 'apt-mark manual' "
"instead."
msgstr ""

#: cmdline/apt-get.cc:2213
msgid "Calculating upgrade... "
msgstr "ཡར་བསྐྱེད་རྩིས་བཏོན་དོ་... "

<<<<<<< HEAD
#: cmdline/apt-get.cc:2188 methods/ftp.cc:711 methods/connect.cc:115
=======
#: cmdline/apt-get.cc:2216 methods/ftp.cc:712 methods/connect.cc:116
>>>>>>> 183116d1
msgid "Failed"
msgstr "འཐུས་ཤོར་བྱུང་ཡོད།"

#: cmdline/apt-get.cc:2221
msgid "Done"
msgstr "འབད་ཚར་ཡི།"

#: cmdline/apt-get.cc:2288 cmdline/apt-get.cc:2296
msgid "Internal error, problem resolver broke stuff"
msgstr "ནང་འཁོད་འཛོལ་བ་ དཀའ་ངལ་མོས་མཐུན་འབད་མི་ཅ་ཆས་ཚུ་མེདཔ་ཐལ་ཡོད།"

#: cmdline/apt-get.cc:2324 cmdline/apt-get.cc:2361
msgid "Unable to lock the download directory"
msgstr "ཕབ་ལེན་འབད་ནིའི་སྣོད་ཡིག་འདི་ལྡེ་མིག་རྐྱབས་མ་ཚུགས་པས།"

#: cmdline/apt-get.cc:2418
#, c-format
msgid "Can't find a source to download version '%s' of '%s'"
msgstr ""

#: cmdline/apt-get.cc:2423
#, c-format
msgid "Downloading %s %s"
msgstr ""

#: cmdline/apt-get.cc:2483
msgid "Must specify at least one package to fetch source for"
msgstr "གི་དོན་ལུ་འབྱུང་ཁུངས་ལེན་ནི་ལུ་ཉུང་མཐའ་རང་ཐུམ་སྒྲིལ་གཅིག་ལེན་དགོ"

<<<<<<< HEAD
#: cmdline/apt-get.cc:2493 cmdline/apt-get.cc:2802
=======
#: cmdline/apt-get.cc:2523 cmdline/apt-get.cc:2835
>>>>>>> 183116d1
#, c-format
msgid "Unable to find a source package for %s"
msgstr "%s་གི་དོན་ལུ་འབྱུང་ཁུངས་ཐུམ་སྒྲིལ་ཅིག་འཚོལ་མ་འཐོབ"

#: cmdline/apt-get.cc:2540
#, c-format
msgid ""
"NOTICE: '%s' packaging is maintained in the '%s' version control system at:\n"
"%s\n"
msgstr ""

#: cmdline/apt-get.cc:2545
#, c-format
msgid ""
"Please use:\n"
"bzr branch %s\n"
"to retrieve the latest (possibly unreleased) updates to the package.\n"
msgstr ""

<<<<<<< HEAD
#: cmdline/apt-get.cc:2565
=======
#: cmdline/apt-get.cc:2598
>>>>>>> 183116d1
#, c-format
msgid "Skipping already downloaded file '%s'\n"
msgstr "གོམ་འགྱོ་གིས་ཧེ་མ་ལས་རང་'%s'་ཡིག་སྣོད་དེ་ཕབ་ལེན་འབད་ནུག\n"

<<<<<<< HEAD
#: cmdline/apt-get.cc:2602
=======
#: cmdline/apt-get.cc:2635
>>>>>>> 183116d1
#, c-format
msgid "You don't have enough free space in %s"
msgstr " %s་ནང་ཁྱོད་ལུ་བར་སྟོང་ཚུ་ལངམ་སྦེ་མིན་འདུག་"

#. TRANSLATOR: The required space between number and unit is already included
#. in the replacement strings, so %sB will be correctly translate in e.g. 1,5 MB
<<<<<<< HEAD
#: cmdline/apt-get.cc:2611
=======
#: cmdline/apt-get.cc:2644
>>>>>>> 183116d1
#, c-format
msgid "Need to get %sB/%sB of source archives.\n"
msgstr "%sB་ལེན་དགོཔ་འདུག་  འབྱུང་ཁུངས་ཡིག་མཛོད་ཀྱི་%sB།\n"

#. TRANSLATOR: The required space between number and unit is already included
#. in the replacement string, so %sB will be correctly translate in e.g. 1,5 MB
<<<<<<< HEAD
#: cmdline/apt-get.cc:2616
=======
#: cmdline/apt-get.cc:2649
>>>>>>> 183116d1
#, c-format
msgid "Need to get %sB of source archives.\n"
msgstr "འབྱུང་ཁུངས་ཡིག་མཛོད་ཚུ་ཀྱི་%sB་ལེན་དགོ་པསས།\n"

<<<<<<< HEAD
#: cmdline/apt-get.cc:2622
=======
#: cmdline/apt-get.cc:2655
>>>>>>> 183116d1
#, c-format
msgid "Fetch source %s\n"
msgstr "%s་འབྱུང་ཁུངས་ལེན།\n"

<<<<<<< HEAD
#: cmdline/apt-get.cc:2660
msgid "Failed to fetch some archives."
msgstr "ཡིག་མཛོད་ལ་ལུ་ཅིག་ལེན་ནི་ལུ་འཐུས་ཤོར་བྱུང་ཡོད།"

#: cmdline/apt-get.cc:2691
=======
#: cmdline/apt-get.cc:2693
msgid "Failed to fetch some archives."
msgstr "ཡིག་མཛོད་ལ་ལུ་ཅིག་ལེན་ནི་ལུ་འཐུས་ཤོར་བྱུང་ཡོད།"

#: cmdline/apt-get.cc:2724
>>>>>>> 183116d1
#, c-format
msgid "Skipping unpack of already unpacked source in %s\n"
msgstr "%s་ནང་ཧེ་མ་ལས་སྦུང་ཚན་བཟོ་བཤོལ་ཨིན་མའི་སྦུང་ཚན་བཟོ་བཤོལ་གོམ་འགྱོ་འབད་དོ།\n"

<<<<<<< HEAD
#: cmdline/apt-get.cc:2703
=======
#: cmdline/apt-get.cc:2736
>>>>>>> 183116d1
#, c-format
msgid "Unpack command '%s' failed.\n"
msgstr "'%s'སྦུང་ཚན་བཟོ་བཤོལ་འཐུས་ཤོར་བྱུང་ཡོད།\n"

<<<<<<< HEAD
#: cmdline/apt-get.cc:2704
=======
#: cmdline/apt-get.cc:2737
>>>>>>> 183116d1
#, c-format
msgid "Check if the 'dpkg-dev' package is installed.\n"
msgstr "'dpkg-dev'་ཐུམ་སྒྲིལ་དེ་གཞི་བཙུགས་འབད་ཡོད་པ་ཅིན་ཨེབ་གཏང་འབད།\n"

<<<<<<< HEAD
#: cmdline/apt-get.cc:2726
=======
#: cmdline/apt-get.cc:2759
>>>>>>> 183116d1
#, c-format
msgid "Build command '%s' failed.\n"
msgstr "'%s'་བཟོ་བརྩིགས་བརྡ་བཀོད་འཐུས་ཤོར་བྱུང་ཡོད།\n"

<<<<<<< HEAD
#: cmdline/apt-get.cc:2746
msgid "Child process failed"
msgstr "ཆ་ལག་ལས་སྦྱོར་དེ་འཐུས་ཤོར་བྱུང་ནུག"

#: cmdline/apt-get.cc:2765
msgid "Must specify at least one package to check builddeps for"
msgstr "builddeps ཞིབ་དཔྱད་འབད་ནིའི་དོན་ལུ་ཉུང་མཐའ་རང་ཐུམ་སྒྲིལ་གཅིག་གསལ་བཀོད་འབད་དགོ"

#: cmdline/apt-get.cc:2790
=======
#: cmdline/apt-get.cc:2779
msgid "Child process failed"
msgstr "ཆ་ལག་ལས་སྦྱོར་དེ་འཐུས་ཤོར་བྱུང་ནུག"

#: cmdline/apt-get.cc:2798
msgid "Must specify at least one package to check builddeps for"
msgstr "builddeps ཞིབ་དཔྱད་འབད་ནིའི་དོན་ལུ་ཉུང་མཐའ་རང་ཐུམ་སྒྲིལ་གཅིག་གསལ་བཀོད་འབད་དགོ"

#: cmdline/apt-get.cc:2823
>>>>>>> 183116d1
#, c-format
msgid ""
"No architecture information available for %s. See apt.conf(5) APT::"
"Architectures for setup"
msgstr ""

<<<<<<< HEAD
#: cmdline/apt-get.cc:2814 cmdline/apt-get.cc:2817
=======
#: cmdline/apt-get.cc:2847 cmdline/apt-get.cc:2850
>>>>>>> 183116d1
#, c-format
msgid "Unable to get build-dependency information for %s"
msgstr "%s་གི་དོན་ལུ་བཟོ་བརྩིགས་-རྟེན་འབྲེལ་བརྡ་དོན་དེ་ལེན་མ་ཚུགས།"

<<<<<<< HEAD
#: cmdline/apt-get.cc:2837
=======
#: cmdline/apt-get.cc:2870
>>>>>>> 183116d1
#, c-format
msgid "%s has no build depends.\n"
msgstr "%s ལུ་བཟོ་བརྩིགས་རྟེན་འབྲེལ་མིན་འདུག\n"

<<<<<<< HEAD
#: cmdline/apt-get.cc:3007
=======
#: cmdline/apt-get.cc:3040
>>>>>>> 183116d1
#, fuzzy, c-format
msgid ""
"%s dependency for %s can't be satisfied because %s is not allowed on '%s' "
"packages"
msgstr "%sཐུམ་སྒྲིལ་འདི་འཐོབ་མ་ཚུགསཔ་ལས་བརྟེན་ %sགི་དོན་ལུ་%s རྟེན་འབྲེལ་དེ་ངལ་རང་མ་ཚུགས་པས།"

<<<<<<< HEAD
#: cmdline/apt-get.cc:3025
=======
#: cmdline/apt-get.cc:3058
>>>>>>> 183116d1
#, c-format
msgid ""
"%s dependency for %s cannot be satisfied because the package %s cannot be "
"found"
msgstr "%sཐུམ་སྒྲིལ་འདི་འཐོབ་མ་ཚུགསཔ་ལས་བརྟེན་ %sགི་དོན་ལུ་%s རྟེན་འབྲེལ་དེ་ངལ་རང་མ་ཚུགས་པས།"

<<<<<<< HEAD
#: cmdline/apt-get.cc:3048
=======
#: cmdline/apt-get.cc:3081
>>>>>>> 183116d1
#, c-format
msgid "Failed to satisfy %s dependency for %s: Installed package %s is too new"
msgstr ""
"%s:གི་དོན་ལུ་%s་རྟེན་འབྲེལ་དེ་གི་རེ་བ་སྐོང་ནི་འདི་འཐུས་ཤོར་བྱུང་ཡོདཔ་ཨིན་  གཞི་བཙུགས་འབད་ཡོད་པའི་ཐུམ་"
"སྒྲིལ་%s་དེ་གནམ་མེད་ས་མེད་གསརཔ་ཨིན་པས།"

<<<<<<< HEAD
#: cmdline/apt-get.cc:3087
=======
#: cmdline/apt-get.cc:3120
>>>>>>> 183116d1
#, fuzzy, c-format
msgid ""
"%s dependency for %s cannot be satisfied because candidate version of "
"package %s can't satisfy version requirements"
msgstr ""
"%s གི་དོན་ལུ་%s་རྟེན་འབྲེལ་འདི་གི་རེ་བ་སྐོང་མི་ཚུགས་ནུག་ག་ཅི་འབད་ཟེར་བ་ཅིན་ཐུམ་སྒརིལ་%s་གི་འཐོན་རིམ་"
"ཚུ་འཐོབ་མ་ཚུགསཔ་ལས་བརྟེན་འཐོན་རིམ་དགོས་མཁོ་ཚུ་གི་རེ་བ་དོ་སྐོང་མ་ཚུགས་པས།"

<<<<<<< HEAD
#: cmdline/apt-get.cc:3093
=======
#: cmdline/apt-get.cc:3126
>>>>>>> 183116d1
#, fuzzy, c-format
msgid ""
"%s dependency for %s cannot be satisfied because package %s has no candidate "
"version"
msgstr "%sཐུམ་སྒྲིལ་འདི་འཐོབ་མ་ཚུགསཔ་ལས་བརྟེན་ %sགི་དོན་ལུ་%s རྟེན་འབྲེལ་དེ་ངལ་རང་མ་ཚུགས་པས།"

<<<<<<< HEAD
#: cmdline/apt-get.cc:3116
=======
#: cmdline/apt-get.cc:3149
>>>>>>> 183116d1
#, c-format
msgid "Failed to satisfy %s dependency for %s: %s"
msgstr "%s: %s་གི་དོན་ལུ་་%s་རྟེན་འབྲེལ་འདི་ངལ་རངས་འབད་ནི་འཐུས་ཤོར་བྱུང་ནུག"

<<<<<<< HEAD
#: cmdline/apt-get.cc:3132
=======
#: cmdline/apt-get.cc:3164
>>>>>>> 183116d1
#, c-format
msgid "Build-dependencies for %s could not be satisfied."
msgstr " %s་གི་དོན་ལུ་བཟོ་བརྩིགས་-རྟེན་འབྲེལ་འདི་ངལ་རངས་མ་ཚུགས་པས།"

<<<<<<< HEAD
#: cmdline/apt-get.cc:3137
msgid "Failed to process build dependencies"
msgstr "བཟོ་བརྩིགས་རྟེན་འབྲེལ་འདི་ལས་སྦྱོར་འབད་ནི་ལུ་འཐུས་ཤོར་བྱུང་ཡོདཔ་ཨིན།"

#: cmdline/apt-get.cc:3230 cmdline/apt-get.cc:3242
=======
#: cmdline/apt-get.cc:3169
msgid "Failed to process build dependencies"
msgstr "བཟོ་བརྩིགས་རྟེན་འབྲེལ་འདི་ལས་སྦྱོར་འབད་ནི་ལུ་འཐུས་ཤོར་བྱུང་ཡོདཔ་ཨིན།"

#: cmdline/apt-get.cc:3262 cmdline/apt-get.cc:3274
>>>>>>> 183116d1
#, fuzzy, c-format
msgid "Changelog for %s (%s)"
msgstr "%s (%s)་ལུ་མཐུད་དོ།"

<<<<<<< HEAD
#: cmdline/apt-get.cc:3365
msgid "Supported modules:"
msgstr "རྒྱབ་སྐྱོར་འབད་ཡོད་པའི་ཚད་གཞི་ཚུ:"

#: cmdline/apt-get.cc:3406
=======
#: cmdline/apt-get.cc:3397
msgid "Supported modules:"
msgstr "རྒྱབ་སྐྱོར་འབད་ཡོད་པའི་ཚད་གཞི་ཚུ:"

#: cmdline/apt-get.cc:3438
>>>>>>> 183116d1
#, fuzzy
msgid ""
"Usage: apt-get [options] command\n"
"       apt-get [options] install|remove pkg1 [pkg2 ...]\n"
"       apt-get [options] source pkg1 [pkg2 ...]\n"
"\n"
"apt-get is a simple command line interface for downloading and\n"
"installing packages. The most frequently used commands are update\n"
"and install.\n"
"\n"
"Commands:\n"
"   update - Retrieve new lists of packages\n"
"   upgrade - Perform an upgrade\n"
"   install - Install new packages (pkg is libc6 not libc6.deb)\n"
"   remove - Remove packages\n"
"   autoremove - Remove automatically all unused packages\n"
"   purge - Remove packages and config files\n"
"   source - Download source archives\n"
"   build-dep - Configure build-dependencies for source packages\n"
"   dist-upgrade - Distribution upgrade, see apt-get(8)\n"
"   dselect-upgrade - Follow dselect selections\n"
"   clean - Erase downloaded archive files\n"
"   autoclean - Erase old downloaded archive files\n"
"   check - Verify that there are no broken dependencies\n"
"   changelog - Download and display the changelog for the given package\n"
"   download - Download the binary package into the current directory\n"
"\n"
"Options:\n"
"  -h  This help text.\n"
"  -q  Loggable output - no progress indicator\n"
"  -qq No output except for errors\n"
"  -d  Download only - do NOT install or unpack archives\n"
"  -s  No-act. Perform ordering simulation\n"
"  -y  Assume Yes to all queries and do not prompt\n"
"  -f  Attempt to correct a system with broken dependencies in place\n"
"  -m  Attempt to continue if archives are unlocatable\n"
"  -u  Show a list of upgraded packages as well\n"
"  -b  Build the source package after fetching it\n"
"  -V  Show verbose version numbers\n"
"  -c=? Read this configuration file\n"
"  -o=? Set an arbitrary configuration option, eg -o dir::cache=/tmp\n"
"See the apt-get(8), sources.list(5) and apt.conf(5) manual\n"
"pages for more information and options.\n"
"                       This APT has Super Cow Powers.\n"
msgstr ""
"ལག་ལེན་:apt-get [options] command\n"
"apt-get [options] install|remove pkg1 [pkg2 ...]\n"
"       apt-get [options] source pkg1 [pkg2 ...]\n"
"\n"
"apt-get འདི་ཐུམ་སྒྲིལ་ཚུ་ཕབ་ལེན་འབད་ནི་དང་\n"
"གཞི་བཙུགས་འབད་ནིའི་དོན་ལུ་  འཇམ་སམ་བརྡ་བཀོད་གྲལ་ཐིག་གི་ངོས་འདྲ་བ་ཅིག་ཨིན།  མང་ཤོས་རང་་སྦེ་རང་"
"ལག་ལེན་འཐབ་ཡོད་པའི་བརྡ་བཀོད་ཚུ་\n"
" དུས་མཐུན་དང་གཞི་བཙུགས་འབད་ནི་དེ་ཨིན།\n"
"\n"
"བརྡ་བཀོད་ཚུ་:\n"
"   update - འདི་གིས་ཐུམ་སྒྲིལ་ཚུ་གི་ཐོ་ཡིག་གསརཔ་ཚུ་སླར་འདྲེན་འབདཝ་ཨིན།\n"
"   upgrade - འདི་གིས་ ཡར་བསྐྱེད་ཀྱི་ལཱ་འགན་ཅིག་འགྲུབ་ཨིན།\n"
"   install - འདི་གིས་ ཐུམ་སྒྲིལ་(pkg is libc6 not libc6.deb)གསརཔ་་ཚུ་གཞི་བཙུགས་འབདཝ་"
"ཨིན།\n"
"   remove -འདི་གིས་ ཐུམ་སྒྲིལ་ཚུ་རྩ་བསྐྲད་གཏངམ་ཨིན།\n"
"   source - འདི་གིས་འབྱུང་ཁུངས་ཀྱི་ཡིག་མཛོད་ཚུ་ཕབ་ལེན་འབདཝ་ཨིན།\n"
"   build-dep - འདི་གིས་འབྱུང་ཁུངས་ཐུམ་སྒྲིལ་ཚུ་གི་དོན་ལུ་བཟོ་བརྩིགས་-རྟེན་འབྲེལ་ཚུ་རིམ་སྒྲིག་འབདཝ་"
"ཨིན།\n"
"   dist-upgrade - འདི་གིས་ བགོ་བཀྲམ་འདི་ཡར་བསྐྱེད་འབདཝ་ཨིན། apt-get(8)ལུ་བལྟ།\n"
"   dselect-upgrade - འདི་གིས་ སེལ་འཐུ་བཤོལ་གྱི་ སེལ་འཐུ་ཚུ་འབདཝ་ཨིན།\n"
"   clean - འདི་གིས་ ཕབ་ལེན་འབད་ཡོད་པའི་ཡིག་མཛོད་ཀྱི་ཡིག་སྣོད་ཚུ་ཀྲེག་གཏངམ་ཨིན།\n"
"   autoclean -འདི་གིས་ ཕབ་ལེན་འབད་འབདཝ་རྙིངམ་གྱི་ཡིག་མཛོད་ཡིག་སྣོད་ཚུ་ཀྲེག་གཏངམ་ཨིན།\n"
"   check - ཆད་པ་འགྱོ་འགྱོ་བའི་རྟེན་འབྲེལ་ཚུ་མེདཔ་སྦེ་བདེན་སྦྱོར་འབདཝ་ཨིན།\n"
"\n"
"གདམ་ཁ་ཚུ་:\n"
"  -h  འདི་གིས་ཚིག་ཡིག་ལུ་གྲོགས་རམ་འབདཝ་ཨིན།\n"
"  -q  དྲན་དེབ་འབད་བཏུབ་པའི་ཨའུཊི་པུཊི་ -ཡར་འཕེལ་གྱི་བརྡ་སྟོན་མིན་འདུག\n"
"  -qq འཛོལ་བ་ཚུ་གི་དོན་ལུ་རྐྱངམ་ཅིག་མ་གཏོགས་ཨའུཊི་པུཊི་མིན་འདུག\n"
"  -d  ཕབ་ལེན་རྐྱངམ་ཅིག་ཨིན་-  གཞི་བཙུགས་ཡང་ན་ཡིག་མཛོད་ཚུ་སྦུང་ཚན་བཟོ་བཤོལ་མ་འབད།\n"
"  -s  བྱ་བ་མིན་འདུག   གོ་རིམ་མཚུངས་བཟོ་གི་ལས་འགན་འགྲུབ།\n"
"  -y  འདྲི་དཔྱད་གེ་རང་ལུ་ཨིནམ་སྦེ་ཚོད་དཔག་བཞིནམ་ལས་ནུས་སྤེལ་མ་འབད།\n"
"  -f ཆིག་སྒྲིལ་ཞིབ་དཔྱད་འདི་འཐུས་ཤོར་བྱུང་པ་ཅིན་ འཕྲོ་མཐུད་འབད་ནི་ལུ་དཔའ་བཅམ།\n"
"  -m  ཡིག་མཛོད་འདི་ཚུ་ག་ཡོད་འཚོལ་མ་ཐོབ་པ་ཅིན་འཕྲོ་མཐུད་ནི་ལུ་དཔའ་བཅམ།\n"
"  -u  ཡར་བསྐྱེད་བཟོ་ཡོད་པའི་ཐུམ་སྒྲིལ་འདི་ཡང་་སྟོན།\n"
"  -b  འདི་ལེན་ཚར་བའི་ཤུལ་ལས འབྱུང་ཁུངས་ཐུམ་སྒྲིལ་འདི་བཟོ་བརྩིགས་འབད།\n"
" -V  བརྡ་དོན་ལེ་ཤཱ་གི་འཐོན་རིམ་ཨང་གྲངས་ཚུ་སྟོན།\n"
"  -c=? འ་ནི་རིམ་སྒྲིག་གི་ཡིག་སྣོད་འདི་ལྷག\n"
"  -o=? མཐུན་སྒྲིག་གདམ་ཁ་གི་རིམ་སྒྲིག་ཅིག་གཞི་བཙུགས་འབད་  དཔེན་ན་-o dir::cache=/tmp\n"
"བརྡ་དོན་དང་གདམ་ཁ་ཚུ་ཧེང་བཀལ་གི་དོན་ལུ་ apt-get(8)་  sources.list(5) དང་apt."
"conf(5)ལག་ཐོག་\n"
"ཤོག་ལེབ་ཚུ་ལུ་བལྟ།\n"
"                       འ་ནི་ ཨེ་ཊི་པི་འདི་ལུ་ཡང་དག་ ཀའུ་ ནུས་ཤུགས་ཚུ་ཡོད།\n"

<<<<<<< HEAD
#: cmdline/apt-get.cc:3571
=======
#: cmdline/apt-get.cc:3603
>>>>>>> 183116d1
msgid ""
"NOTE: This is only a simulation!\n"
"      apt-get needs root privileges for real execution.\n"
"      Keep also in mind that locking is deactivated,\n"
"      so don't depend on the relevance to the real current situation!"
msgstr ""

#: cmdline/acqprogress.cc:60
msgid "Hit "
msgstr "ཨེབ།"

#: cmdline/acqprogress.cc:84
msgid "Get:"
msgstr "ལེན:"

#: cmdline/acqprogress.cc:115
msgid "Ign "
msgstr "ཨེལ་ཇི་ཨེན:"

#: cmdline/acqprogress.cc:119
msgid "Err "
msgstr "ཨི་ཨར་ཨར།"

#: cmdline/acqprogress.cc:140
#, c-format
msgid "Fetched %sB in %s (%sB/s)\n"
msgstr "%s (%sB/s)་ནང་ལུ་%sB་དེ་ལེན་ཡོདཔ་ཨིན།\n"

#: cmdline/acqprogress.cc:230
#, c-format
msgid " [Working]"
msgstr " [ལཱ་འབད་དོ།]"

#: cmdline/acqprogress.cc:286
#, c-format
msgid ""
"Media change: please insert the disc labeled\n"
" '%s'\n"
"in the drive '%s' and press enter\n"
msgstr ""
"བརྡ་ལམ་བསྒྱུར་བཅོས:ཁ་ཡིག་བཀོད་ཡོད་པའི་ཌིསིཀ་འདི་\n"
" '%s'\n"
"འདྲེན་འཕྲུལ་'%s'ནང་བཙུགས་བཞིནམ་ལས་ལོག་ལྡེ་འདི་ཨེབ།\n"

#: cmdline/apt-mark.cc:55
#, fuzzy, c-format
msgid "%s can not be marked as it is not installed.\n"
msgstr "འདི་འབདཝ་ད་འདི་གཞི་བཙུགས་མ་འབད་བས།"

#: cmdline/apt-mark.cc:61
#, fuzzy, c-format
msgid "%s was already set to manually installed.\n"
msgstr "འདི་འབདཝ་ད་%sའདི་གཞི་བཙུགས་འབད་ནི་ཨིན།"

#: cmdline/apt-mark.cc:63
#, fuzzy, c-format
msgid "%s was already set to automatically installed.\n"
msgstr "འདི་འབདཝ་ད་%sའདི་གཞི་བཙུགས་འབད་ནི་ཨིན།"

#: cmdline/apt-mark.cc:228
#, fuzzy, c-format
msgid "%s was already set on hold.\n"
msgstr "%s ་འདི་ཧེ་མ་ལས་རང་འཐོན་རིམ་གསར་ཤོས་ཅིག་ཨིན།\n"

#: cmdline/apt-mark.cc:230
#, fuzzy, c-format
msgid "%s was already not hold.\n"
msgstr "%s ་འདི་ཧེ་མ་ལས་རང་འཐོན་རིམ་གསར་ཤོས་ཅིག་ཨིན།\n"

#: cmdline/apt-mark.cc:245 cmdline/apt-mark.cc:326
<<<<<<< HEAD
#: apt-pkg/contrib/fileutl.cc:830 apt-pkg/deb/dpkgpm.cc:1002
=======
#: apt-pkg/contrib/fileutl.cc:832 apt-pkg/contrib/gpgv.cc:223
#: apt-pkg/deb/dpkgpm.cc:1032
>>>>>>> 183116d1
#, c-format
msgid "Waited for %s but it wasn't there"
msgstr "%s་གི་དོན་ལུ་བསྒུག་སྡོད་ཅི་ འདི་འབདཝ་ད་ཕར་མིན་འདུག"

#: cmdline/apt-mark.cc:260 cmdline/apt-mark.cc:309
#, fuzzy, c-format
msgid "%s set on hold.\n"
msgstr "འདི་འབདཝ་ད་%sའདི་གཞི་བཙུགས་འབད་ནི་ཨིན།"

#: cmdline/apt-mark.cc:262 cmdline/apt-mark.cc:314
#, fuzzy, c-format
msgid "Canceled hold on %s.\n"
msgstr "%s་ག་ཕྱེ་ནི་ལུ་འཐུས་ཤོར་བྱུང་ཡོདཔ།"

#: cmdline/apt-mark.cc:332
msgid "Executing dpkg failed. Are you root?"
msgstr ""

#: cmdline/apt-mark.cc:379
msgid ""
"Usage: apt-mark [options] {auto|manual} pkg1 [pkg2 ...]\n"
"\n"
"apt-mark is a simple command line interface for marking packages\n"
"as manually or automatically installed. It can also list marks.\n"
"\n"
"Commands:\n"
"   auto - Mark the given packages as automatically installed\n"
"   manual - Mark the given packages as manually installed\n"
"\n"
"Options:\n"
"  -h  This help text.\n"
"  -q  Loggable output - no progress indicator\n"
"  -qq No output except for errors\n"
"  -s  No-act. Just prints what would be done.\n"
"  -f  read/write auto/manual marking in the given file\n"
"  -c=? Read this configuration file\n"
"  -o=? Set an arbitrary configuration option, eg -o dir::cache=/tmp\n"
"See the apt-mark(8) and apt.conf(5) manual pages for more information."
msgstr ""

#: methods/cdrom.cc:203
#, c-format
msgid "Unable to read the cdrom database %s"
msgstr "སི་ཌི་རོམ་གནད་སྡུད་གཞི་རྟེན་%s་འདི་ལྷག་མ་ཚུགས།"

#: methods/cdrom.cc:212
msgid ""
"Please use apt-cdrom to make this CD-ROM recognized by APT. apt-get update "
"cannot be used to add new CD-ROMs"
msgstr ""
"འ་ནི་སི་ཌི་-རོམ་འདི་ཨེ་པི་ཊི་་གིས་ ངོས་འཛིན་འབད་ཚུགསཔ་སྦེ་བཟོ་ནིའི་་དོན་ལུ་ ཨེ་པི་ཊི་-སི་ཌི་རོམ་ལག་ལེན་"
"འཐབ་གནང། apt-get་དུས་མཐུན་བཟོ་ནི་དེ་ སི་ཌི་-རོམས་གསརཔ་ཁ་སྐོང་རྐྱབ་ནི་ལུ་ལག་ལེན་འཐབ་མི་བཏུབ།"

#: methods/cdrom.cc:222
msgid "Wrong CD-ROM"
msgstr "སི་དི་-རོམ་ཕྱི་འགྱུར།"

#: methods/cdrom.cc:249
#, c-format
msgid "Unable to unmount the CD-ROM in %s, it may still be in use."
msgstr ""
"%s་ནང་་སི་ཌི་-རོམ་འདི་བརྩེགས་བཤོལ་འབད་མ་ཚུགས་ འདི་ད་ལྟོ་ཡང་ལག་ལེན་འཐབ་སྟེ་ཡོདཔ་འོང་ནི་མས།"

#: methods/cdrom.cc:254
msgid "Disk not found."
msgstr "ཌིཀསི་དེ་འཚོལ་མ་ཐོབ།"

#: methods/cdrom.cc:262 methods/file.cc:82 methods/rsh.cc:275
msgid "File not found"
msgstr "ཡིག་སྣོད་འཚོལ་མ་ཐོབ།"

#: methods/copy.cc:46 methods/gzip.cc:105 methods/gzip.cc:114
#: methods/rred.cc:512 methods/rred.cc:521
msgid "Failed to stat"
msgstr "ངོ་བཤུས་འབད་ནི་ལུ་འཐུས་ཤོར་བྱུང་ཡོད།"

#: methods/copy.cc:83 methods/gzip.cc:111 methods/rred.cc:518
msgid "Failed to set modification time"
msgstr "ཆུ་ཚོད་ལེགས་བཅོས་གཞི་སྒྲིག་འབཐ་ནི་ལུ་འཐུས་ཤོར་བྱུང་ཡོད།"

#: methods/file.cc:47
msgid "Invalid URI, local URIS must not start with //"
msgstr "ཡུ་ཨར་ཨེལ་ ནུས་མེད་  ཉེ་གནས་ ཡུ་ཨར་ཨེལ་ཨེསི་འདི་གིས་//་དང་གཅིག་ཁར་འགོ་བཙུགས་ནི་མི་འོང་།"

#. Login must be before getpeername otherwise dante won't work.
#: methods/ftp.cc:173
msgid "Logging in"
msgstr "ནང་བསྐྱོད་འབད་དོ།"

#: methods/ftp.cc:179
msgid "Unable to determine the peer name"
msgstr "དོ་བཉམ་གི་མིང་འདི་གཏན་འབེབས་བཟོ་མ་ཚུགས།"

#: methods/ftp.cc:184
msgid "Unable to determine the local name"
msgstr "ཉེ་གནས་མིང་འདི་གཏན་འབེེབས་བཟོ་མ་ཚུགས།"

#: methods/ftp.cc:215 methods/ftp.cc:243
#, c-format
msgid "The server refused the connection and said: %s"
msgstr "སར་བར་འདི་གིས་ མཐུད་ལམ་འདི་ངོས་ལེན་འབད་མ་བཏུབ་པར་སླབ་མས: %s"

#: methods/ftp.cc:221
#, c-format
msgid "USER failed, server said: %s"
msgstr "ལག་ལེན་པ་འཐུས་ཤོར་བྱུང་ཡོད་  སར་བར་གྱིས་སླབ་མས་: %s"

#: methods/ftp.cc:228
#, c-format
msgid "PASS failed, server said: %s"
msgstr "རྩི་སྤྲོད་འཐུས་ཤོར་བྱུང་ཡོད་  སར་བར་གྱིས་སླབ་མས་: %s"

#: methods/ftp.cc:248
msgid ""
"A proxy server was specified but no login script, Acquire::ftp::ProxyLogin "
"is empty."
msgstr ""
"པོརོ་སི་སར་བར་ཅིག་གསལ་བཀོད་འབད་ཡོད་འདི་འབདཝ་ད་  ནང་བསྐྱོད་ཡིག་ཚུགས་མིན་འདུག་ Acquire::ftp::"
"ProxyLoginའདི་སྟོངམ་ཨིན་པས།"

#: methods/ftp.cc:276
#, c-format
msgid "Login script command '%s' failed, server said: %s"
msgstr "ནང་བསྐྱོད་ཡིག་ཚུགས་ བརྡ་བཀོད་'%s'་འདི་འཐོས་ཤོར་བྱུང་ཡོད་ སར་བར་གྱིས་སླབ་མས:%s"

#: methods/ftp.cc:302
#, c-format
msgid "TYPE failed, server said: %s"
msgstr "ཡིག་དཔར་རྐྱབ་མ་བཏུབ་སར་བར་གྱིས་སླབ་མས། %s"

#: methods/ftp.cc:340 methods/ftp.cc:452 methods/rsh.cc:192 methods/rsh.cc:237
msgid "Connection timeout"
msgstr "མཐུད་ལམ་ངལ་མཚམས"

#: methods/ftp.cc:346
msgid "Server closed the connection"
msgstr "སར་བར་གྱིས་མཐུད་ལམ་འདི་ཁ་བསྡམས་ཏེ་ཡོདཔ་ཨིན།"

<<<<<<< HEAD
#: methods/ftp.cc:349 methods/rsh.cc:199 apt-pkg/contrib/fileutl.cc:1276
#: apt-pkg/contrib/fileutl.cc:1285 apt-pkg/contrib/fileutl.cc:1288
=======
#: methods/ftp.cc:349 methods/rsh.cc:199 apt-pkg/contrib/fileutl.cc:1264
#: apt-pkg/contrib/fileutl.cc:1273 apt-pkg/contrib/fileutl.cc:1276
>>>>>>> 183116d1
msgid "Read error"
msgstr "འཛོལ་བ་ལྷབ།"

#: methods/ftp.cc:356 methods/rsh.cc:206
msgid "A response overflowed the buffer."
msgstr "ལན་གྱིས་ གནད་ཁོངས་གུར་ལས་ ལུད་སོང་སྟེ་ཡོདཔ་ཨིན།"

#: methods/ftp.cc:373 methods/ftp.cc:385
msgid "Protocol corruption"
msgstr "གནད་སྤེལ་ལམ་ལུགས་ ངན་ཅན།"

<<<<<<< HEAD
#: methods/ftp.cc:457 methods/rred.cc:238 methods/rsh.cc:241
#: apt-pkg/contrib/fileutl.cc:1374 apt-pkg/contrib/fileutl.cc:1383
#: apt-pkg/contrib/fileutl.cc:1386 apt-pkg/contrib/fileutl.cc:1412
=======
#: methods/ftp.cc:458 methods/rred.cc:238 methods/rsh.cc:243
#: apt-pkg/contrib/fileutl.cc:1360 apt-pkg/contrib/fileutl.cc:1369
#: apt-pkg/contrib/fileutl.cc:1372 apt-pkg/contrib/fileutl.cc:1397
>>>>>>> 183116d1
msgid "Write error"
msgstr "འཛོལ་བ་འབྲི།"

#: methods/ftp.cc:697 methods/ftp.cc:703 methods/ftp.cc:738
msgid "Could not create a socket"
msgstr "སོ་ཀེཊི་ཅིག་གསར་བསྐྲུན་འབད་མ་ཚུགས་པར་ཡོདཔ་ཨིན།"

#: methods/ftp.cc:708
msgid "Could not connect data socket, connection timed out"
msgstr "གནད་སྡུད་སོ་ཀེཊི་མཐུད་མ་ཚུགས་པར་ཡོདཔ་ཨིན་  མཐུད་ལམ་ངལ་མཚམས།"

#: methods/ftp.cc:714
msgid "Could not connect passive socket."
msgstr "བྱ་ཡུལ་གྱི་སོ་ཀེཊི་མཐུད་མ་ཚུགས།"

#: methods/ftp.cc:731
msgid "getaddrinfo was unable to get a listening socket"
msgstr "getaddrinfo་འདི་གིས་ཉན་ནིའི་སོ་ཀེཊི་ཅིག་ལེན་མ་ཚུགས།"

#: methods/ftp.cc:745
msgid "Could not bind a socket"
msgstr "སོ་ཀེཊི་ཅིག་བསྡམས་མ་ཚུགས།"

#: methods/ftp.cc:749
msgid "Could not listen on the socket"
msgstr "སོ་ཀེཊི་གུར་ཉེན་མ་ཚུགས།"

#: methods/ftp.cc:756
msgid "Could not determine the socket's name"
msgstr "སོ་ཀེཊི་གི་མིང་འདི་གཏན་འབེབས་བཟོ་མ་ཚུགས།"

#: methods/ftp.cc:788
msgid "Unable to send PORT command"
msgstr "འདྲེན་ལམ་གྱི་བརྡ་བཀོད་འདི་བཏང་མ་ཚུགས།"

#: methods/ftp.cc:798
#, c-format
msgid "Unknown address family %u (AF_*)"
msgstr "མ་ཤེས་པའི་ཁ་བྱང་གི་རིགས་ཚན་%u (AF_*)"

#: methods/ftp.cc:807
#, c-format
msgid "EPRT failed, server said: %s"
msgstr "ཨི་པི་ཨར་ཊི་ འཐུས་ཤོར་བྱུང་ཡོད་  སར་བར་གིས་སླབ་མས:%s"

#: methods/ftp.cc:827
msgid "Data socket connect timed out"
msgstr "གནད་སྡུད་སོ་ཀེཊི་ མཐུད་ནི་ངལ་མཚམས་བྱུང་ནུག"

#: methods/ftp.cc:834
msgid "Unable to accept connection"
msgstr "མཐུད་ལམ་འདི་དང་ལེན་འབད་མ་ཚུགས།"

#: methods/ftp.cc:873 methods/http.cc:1038 methods/rsh.cc:313
msgid "Problem hashing file"
msgstr "ཡིག་སྣོད་ལུ་་དྲྭ་རྟགས་བཀལ་བའི་བསྒང་དཀའ་ངལ།"

#: methods/ftp.cc:886
#, c-format
msgid "Unable to fetch file, server said '%s'"
msgstr "ཡིག་སྣོད་ལེན་མ་ཚུགས་ སར་བར་'%s'གིས་སླབ་མས"

#: methods/ftp.cc:901 methods/rsh.cc:332
msgid "Data socket timed out"
msgstr "གནད་སྡུད་སོ་ཀེཊི་ངལ་མཚམས།"

#: methods/ftp.cc:931
#, c-format
msgid "Data transfer failed, server said '%s'"
msgstr "གནད་སྡུད་གནས་སོར་དེ་འཐུས་ཤོར་བྱུང་ཡོད་  སར་བར་'%s'་གིས་སླབ་མས།"

#. Get the files information
#: methods/ftp.cc:1008
msgid "Query"
msgstr "འདྲི་དཔྱད།"

#: methods/ftp.cc:1120
msgid "Unable to invoke "
msgstr "ལས་བཀོལ་འབད་མ་ཚུགས།"

#: methods/connect.cc:75
#, c-format
msgid "Connecting to %s (%s)"
msgstr "%s (%s)་ལུ་མཐུད་དོ།"

#: methods/connect.cc:86
#, c-format
msgid "[IP: %s %s]"
msgstr "[IP: %s %s]"

#: methods/connect.cc:93
#, c-format
msgid "Could not create a socket for %s (f=%u t=%u p=%u)"
msgstr "%s (f=%u t=%u p=%u)གི་དོན་ལུ་སོ་ཀེཊི་ཅིག་གསར་བསྐྲུན་འབད་མ་ཚུགས།"

#: methods/connect.cc:99
#, c-format
msgid "Cannot initiate the connection to %s:%s (%s)."
msgstr "%s:%s (%s)ལུ་མཐུད་ལམ་དེ་འགོ་འབྱེད་འབད་མ་ཚུགས།"

#: methods/connect.cc:107
#, c-format
msgid "Could not connect to %s:%s (%s), connection timed out"
msgstr " %s:%s (%s)ལུ་མཐུད་མ་ཚུགས་  མཐུད་ལམ་ངལ་མཚམས།"

#: methods/connect.cc:125
#, c-format
msgid "Could not connect to %s:%s (%s)."
msgstr " %s:%s (%s)ལུ་མཐུད་མ་ཚུགས།"

#. We say this mainly because the pause here is for the
#. ssh connection that is still going
<<<<<<< HEAD
#: methods/connect.cc:153 methods/rsh.cc:433
=======
#: methods/connect.cc:154 methods/rsh.cc:435
>>>>>>> 183116d1
#, c-format
msgid "Connecting to %s"
msgstr "%s་ལུ་མཐུད་དོ།"

#: methods/connect.cc:172 methods/connect.cc:191
#, c-format
msgid "Could not resolve '%s'"
msgstr "'%s'མོས་མཐུན་འབད་མ་ཚུགས།"

#: methods/connect.cc:197
#, c-format
msgid "Temporary failure resolving '%s'"
msgstr "'%s'མོས་མཐུན་འབད་ནི་ལུ་གནས་སྐབས་ཀྱི་འཐུས་ཤོར།"

#: methods/connect.cc:200
#, fuzzy, c-format
msgid "Something wicked happened resolving '%s:%s' (%i - %s)"
msgstr "'%s:%s' (%i)་མོས་མཐུན་འབདཝ་ད་ངན་པ་ཅིག་བྱུང་ཡི།"

#: methods/connect.cc:247
#, fuzzy, c-format
msgid "Unable to connect to %s:%s:"
msgstr "%s %s:ལུ་མཐུད་མ་ཚུགས།"

<<<<<<< HEAD
#: methods/gpgv.cc:180
=======
#: methods/gpgv.cc:167
>>>>>>> 183116d1
msgid ""
"Internal error: Good signature, but could not determine key fingerprint?!"
msgstr ""
"ནང་འཁོད་འཛོལ་བ: མིང་རྟགས་འདི་ལེགས་ཤོམ་ཅིག་འདུག་  འདི་འབདཝ་ད་མཛུབ་རྗེས་ལྡེ་མིག་དེ་གཏན་འབེབས་བཟོ་"
"མ་ཚུགས?!"

<<<<<<< HEAD
#: methods/gpgv.cc:185
msgid "At least one invalid signature was encountered."
msgstr "ཉུང་མཐའ་རང་ནུས་མེད་ཀྱི་མིང་རྟགས་ཅིག་གདོང་ཐུག་བྱུང་སྟེ་ཡོདཔ་ཨིན།"

#: methods/gpgv.cc:189
=======
#: methods/gpgv.cc:171
msgid "At least one invalid signature was encountered."
msgstr "ཉུང་མཐའ་རང་ནུས་མེད་ཀྱི་མིང་རྟགས་ཅིག་གདོང་ཐུག་བྱུང་སྟེ་ཡོདཔ་ཨིན།"

#: methods/gpgv.cc:173
>>>>>>> 183116d1
#, fuzzy
msgid "Could not execute 'gpgv' to verify signature (is gpgv installed?)"
msgstr ""
"མིང་རྟགས་བདེན་སྦྱོར་འབད་ནི་ལུ་'%s'འདི་ལག་ལེན་འཐབ་མ་ཚུགས། (gpgv་དེ་ཁཞི་བཙུགས་འབད་ཡོདཔ་ཨིན་ན།?)"

<<<<<<< HEAD
#: methods/gpgv.cc:194
msgid "Unknown error executing gpgv"
msgstr "gpgv་ལག་ལེན་འཐབ་ནི་ལུ་མ་ཤེས་པའི་འཛོལ་བ་།"

#: methods/gpgv.cc:228 methods/gpgv.cc:235
msgid "The following signatures were invalid:\n"
msgstr "འོག་གི་མིང་རྟགས་ཚུ་ནུས་མེད་ཨིན་པས།:\n"

#: methods/gpgv.cc:242
=======
#. TRANSLATORS: %s is a single techy word like 'NODATA'
#: methods/gpgv.cc:179
#, c-format
msgid ""
"Clearsigned file isn't valid, got '%s' (does the network require "
"authentication?)"
msgstr ""

#: methods/gpgv.cc:183
msgid "Unknown error executing gpgv"
msgstr "gpgv་ལག་ལེན་འཐབ་ནི་ལུ་མ་ཤེས་པའི་འཛོལ་བ་།"

#: methods/gpgv.cc:216 methods/gpgv.cc:223
msgid "The following signatures were invalid:\n"
msgstr "འོག་གི་མིང་རྟགས་ཚུ་ནུས་མེད་ཨིན་པས།:\n"

#: methods/gpgv.cc:230
>>>>>>> 183116d1
msgid ""
"The following signatures couldn't be verified because the public key is not "
"available:\n"
msgstr ""
"འོག་གི་མིང་རྟགས་ཚུ་བདེན་སྦྱོར་་འབད་མ་ཚུགས་ག་ཅི་སྦེ་ཟེར་བ་ཅིན་མི་དམང་ལྡེ་མིག་དེ་འཐོབ་མི་ཚུགས་པས:\n"

#: methods/gzip.cc:65
msgid "Empty files can't be valid archives"
msgstr ""

#: methods/http.cc:394
msgid "Waiting for headers"
msgstr "མགོ་ཡིག་ཚུ་གི་དོན་ལུ་བསྒ྄ག་དོ།"

#: methods/http.cc:544
msgid "Bad header line"
msgstr "མགོ་ཡིག་གི་གྲལ་ཐིག་བྱང་ཉེས།"

#: methods/http.cc:569 methods/http.cc:576
msgid "The HTTP server sent an invalid reply header"
msgstr "ཨེཆི་ཊི་ཊི་པི་ སར་བར་འདི་གིས་ནུས་མེད་ལན་གསལ་གི་མགོ་ཡིག་ཅིག་བཏང་ཡོད།"

#: methods/http.cc:606
msgid "The HTTP server sent an invalid Content-Length header"
msgstr "ཨེཆི་ཊི་ཊི་པི་སར་བར་འདི་གིས་ནུས་མེད་ནང་དོན་རིང་-ཚད་ཀྱི་མགོ་ཡིག་ཅིག་བཏང་ཡོད།"

#: methods/http.cc:621
msgid "The HTTP server sent an invalid Content-Range header"
msgstr "ཨེཆི་ཊི་ཊི་པི་ སར་བར་འདི་གིས་ ནུས་མེད་ ནང་དོན་-ཁྱབ་ཚད་ཀྱི་མགོ་ཡིག་ཅིག་བཏང་ཡོད།"

#: methods/http.cc:623
msgid "This HTTP server has broken range support"
msgstr "འ་ནི་ ཨེཆི་ཊི་ཊི་པི་ སར་བར་འདི་གིས་ ཁྱབ་ཚད་ཀྱི་རྒྱབ་སྐྱོར་དེ་ཆད་པ་བཟོ་བཏང་ནུག"

#: methods/http.cc:647
msgid "Unknown date format"
msgstr "མ་ཤེས་པའི་ཚེས་རྩ་སྒྲིག"

#: methods/http.cc:826
msgid "Select failed"
msgstr "སེལ་འཐུ་འཐུས་ཤོར་བྱུང་ཡོད།"

#: methods/http.cc:831
msgid "Connection timed out"
msgstr "མཐུད་ལམ་ངལ་མཚམས་འབད་ཡོད།"

#: methods/http.cc:854
msgid "Error writing to output file"
msgstr "ཨའུཊི་པུཊི་ཡིག་སྣོད་ལུ་འབྲིཝ་ད་འཛོལ་བ།"

#: methods/http.cc:885
msgid "Error writing to file"
msgstr "ཡིག་སྣོད་ལུ་འབྲིཝ་ད་འཛོལ་བ།"

#: methods/http.cc:913
msgid "Error writing to the file"
msgstr "ཡིག་སྣོད་འདི་ལུ་འབྲིཝ་ད་འཛོལ་བ།"

#: methods/http.cc:927
msgid "Error reading from server. Remote end closed connection"
msgstr "སར་བར་ནང་ལས་ལྷག་པའི་བསྒང་འཛོལ་བ། ཐག་རིང་མཇུག་གི་མཐུད་ལམ་དེ་ཁ་བསྡམས།"

#: methods/http.cc:929
msgid "Error reading from server"
msgstr "སར་བར་ནང་ལས་ལྷག་པའི་བསྒང་འཛོལ་བ།"

#: methods/http.cc:1197
msgid "Bad header data"
msgstr "མགོ་ཡིག་གནད་སྡུད་བྱང་ཉེས།"

#: methods/http.cc:1214 methods/http.cc:1269
msgid "Connection failed"
msgstr "བཐུད་ལམ་འཐུས་ཤོར་བྱུང་ཡོད།"

#: methods/http.cc:1361
msgid "Internal error"
msgstr "ནང་འཁོད་འཛོལ་བ།"

#. Only warn if there are no sources.list.d.
#. Only warn if there is no sources.list file.
<<<<<<< HEAD
#: methods/mirror.cc:95 apt-inst/extract.cc:465
#: apt-pkg/contrib/cdromutl.cc:183 apt-pkg/contrib/fileutl.cc:402
#: apt-pkg/contrib/fileutl.cc:515 apt-pkg/sourcelist.cc:208
=======
#: methods/mirror.cc:95 apt-inst/extract.cc:464
#: apt-pkg/contrib/cdromutl.cc:184 apt-pkg/contrib/fileutl.cc:404
#: apt-pkg/contrib/fileutl.cc:517 apt-pkg/sourcelist.cc:208
>>>>>>> 183116d1
#: apt-pkg/sourcelist.cc:214 apt-pkg/acquire.cc:485 apt-pkg/init.cc:108
#: apt-pkg/init.cc:116 apt-pkg/clean.cc:36 apt-pkg/policy.cc:362
#, c-format
msgid "Unable to read %s"
msgstr "%s་འདི་ལུ་ལྷག་མ་ཚུགས།"

#: methods/mirror.cc:101 methods/mirror.cc:130 apt-pkg/contrib/cdromutl.cc:180
#: apt-pkg/contrib/cdromutl.cc:214 apt-pkg/acquire.cc:491
#: apt-pkg/acquire.cc:516 apt-pkg/clean.cc:42 apt-pkg/clean.cc:60
#: apt-pkg/clean.cc:123
#, c-format
msgid "Unable to change to %s"
msgstr "%s་ལུ་བསྒྱུར་བཅོས་འབད་མ་ཚུགས།"

#. FIXME: fallback to a default mirror here instead
#. and provide a config option to define that default
#: methods/mirror.cc:280
#, c-format
msgid "No mirror file '%s' found "
msgstr ""

#. FIXME: fallback to a default mirror here instead
#. and provide a config option to define that default
#: methods/mirror.cc:287
#, fuzzy, c-format
msgid "Can not read mirror file '%s'"
msgstr "%s་ཡིག་སྣོད་འདི་ཁ་ཕྱེ་མ་ཚུགས།"

#: methods/mirror.cc:315
#, fuzzy, c-format
msgid "No entry found in mirror file '%s'"
msgstr "%s་ཡིག་སྣོད་འདི་ཁ་ཕྱེ་མ་ཚུགས།"

#: methods/mirror.cc:445
#, c-format
msgid "[Mirror: %s]"
msgstr ""

#: methods/rred.cc:491
#, c-format
msgid ""
"Could not patch %s with mmap and with file operation usage - the patch seems "
"to be corrupt."
msgstr ""

#: methods/rred.cc:496
#, c-format
msgid ""
"Could not patch %s with mmap (but no mmap specific fail) - the patch seems "
"to be corrupt."
msgstr ""

#: methods/rsh.cc:99 ftparchive/multicompress.cc:168
msgid "Failed to create IPC pipe to subprocess"
msgstr "ཡན་ལག་ལས་སྦྱོར་ལུ་ཨའི་པི་སི་རྒྱུད་དུང་གསར་བསྐྲུན་འབད་ནི་ལུ་འཐུས་ཤོར་བྱུང་ཡོདཔ།"

#: methods/rsh.cc:340
msgid "Connection closed prematurely"
msgstr "དུས་སུ་མ་འབབ་པ་རང་མཐུད་ལམ་འདི་ག་བསྡམས་ཡོད།"

#: dselect/install:32
msgid "Bad default setting!"
msgstr "སྔོན་སྒྲིག་བྱང་ཉེས་གཞི་སྒྲིག་འབད་དོ་!"

#: dselect/install:51 dselect/install:83 dselect/install:87 dselect/install:94
#: dselect/install:105 dselect/update:45
msgid "Press enter to continue."
msgstr "འཕྲོ་མཐུད་འབད་ནིའི་དོན་ལུ་ལོག་ལྡེ་འདི་ཨེབ།"

#: dselect/install:91
msgid "Do you want to erase any previously downloaded .deb files?"
msgstr ""

#: dselect/install:101
#, fuzzy
msgid "Some errors occurred while unpacking. Packages that were installed"
msgstr "སྦུང་ཚན་བཟོ་བཤོལ་འབད་བའི་བར་ན་ འཛོལ་བ་དག་པ་ཅིག་བྱུང་ནུག་ ང་གི་"

#: dselect/install:102
#, fuzzy
msgid "will be configured. This may result in duplicate errors"
msgstr "གཞི་བཙུགས་འབད་ཡོད་པའི་ཐུམ་སྒྲིལ་ཚུ་རིམ་སྒྲིག་འབད་ནི་ཨིན།་འ་ནི་འདི་གིས་ ངོ་བཤུས་རྫུན་མ་"

#: dselect/install:103
msgid "or errors caused by missing dependencies. This is OK, only the errors"
msgstr ""
"ཡང་ན་བརླག་སྟོར་ཞུགས་ཡོད་པའི་རྟེན་འབྲེལ་གི་རྒྱུ་རྐྱེན་ལས་བརྟེན་པའི་འཛོལ་བ་ཚུ་ནང་ལུ་གྲུབ་འབྲས་འཐོན་འོང་། "
"འདི་དེ་བཏུབ་པས་"

#: dselect/install:104
msgid ""
"above this message are important. Please fix them and run [I]nstall again"
msgstr ""
"འ་ནི་འཕྲིན་དོན་གྱི་ལྟག་ལས་ཡོད་པའི་འཛོལ་བ་དེ་ཚུ་གལ་ཅན་ཅིག་ཨིན། འདི་ཚུ་གི་དཀའ་ངལ་སེལ་བཞིནམ་ལས་ "
"[I] གཞི་བཙུགས་དེ་ལོག་སྟེ་རང་གཡོག་བཀོལ།"

#: dselect/update:30
msgid "Merging available information"
msgstr "འཐོབ་ཚུགས་པའི་བརྡ་དོན་མཉམ་བསྡོམས་འབད་དོ།"

#: cmdline/apt-extracttemplates.cc:102
#, c-format
msgid "%s not a valid DEB package."
msgstr "%s འདི་ནུས་ཅན་གྱི་ ཌི་ཨི་བི་ཅིག་མེན་པས།"

#: cmdline/apt-extracttemplates.cc:236
msgid ""
"Usage: apt-extracttemplates file1 [file2 ...]\n"
"\n"
"apt-extracttemplates is a tool to extract config and template info\n"
"from debian packages\n"
"\n"
"Options:\n"
"  -h   This help text\n"
"  -t   Set the temp dir\n"
"  -c=? Read this configuration file\n"
"  -o=? Set an arbitrary configuration option, eg -o dir::cache=/tmp\n"
msgstr ""
"ལག་ལེན་: apt-extracttemplates file1 [file2 ...]\n"
"\n"
"apt-extracttemplates འདི་ཌེ་བི་ཡཱན་ ཐུམ་སྒྲིལ་ཚུ་ནང་ལས་\n"
"རིམ་སྒྲིག་དང་ ཊེམ་པེལེཊི་ བརྡ་དོན་ཕྱིར་དོན་འབད་ནིའི་ལག་ཆས་ཅིགཨིན།\n"
"གདམ་ཁ་ཚུ།\n"
"  -h   འདི་གིས་ཚིག་ཡིག་འདི་གྲོགས་རམ་འབདཝ་ཨིན།\n"
"  -t   འདི་གིས་temp་སྣོད་ཐོ་འདི་གཞི་སྒྲིག་འབདཝ་ཨིན།\n"
"  -c=? འདི་གིས་ རིམ་སྒྲིག་ཡིག་སྣོད་འདི་ལྷགཔ་ཨིན།\n"
"  -o=? འདི་གིས་མཐུན་སྒྲིག་རིམ་སྒྲིག་གདམ་ཁ་ཅིག་གཞི་སྒྲིག་འབདཝ་ཨིན་  དཔེར་ན་-o dir::cache=/tmp་"
"བཟུམ།\n"

#: cmdline/apt-extracttemplates.cc:271 apt-pkg/pkgcachegen.cc:1388
#, c-format
msgid "Unable to write to %s"
msgstr " %sལུ་འབྲི་མ་ཚུགས།"

#: cmdline/apt-extracttemplates.cc:313
msgid "Cannot get debconf version. Is debconf installed?"
msgstr "debconf ་་འཐོན་རིམ་འདི་ལེན་མ་ཚུགས། debconf འདི་གཞི་བཙུགས་འབད་ཡི་ག་?"

#: ftparchive/apt-ftparchive.cc:171 ftparchive/apt-ftparchive.cc:349
msgid "Package extension list is too long"
msgstr "ཐུམ་སྒྲིལ་རྒྱ་བསྐྱེད་ཐོག་ཡིག་འདི་གནམ་མེད་ས་མེད་རིངམ་འདུག"

#: ftparchive/apt-ftparchive.cc:173 ftparchive/apt-ftparchive.cc:190
#: ftparchive/apt-ftparchive.cc:213 ftparchive/apt-ftparchive.cc:264
#: ftparchive/apt-ftparchive.cc:278 ftparchive/apt-ftparchive.cc:300
#, c-format
msgid "Error processing directory %s"
msgstr "སྣོད་ཐོ་%s་ལས་སྦྱོར་འབདཝ་ད་འཛོལ་བ་འཐོན་ཡི།"

#: ftparchive/apt-ftparchive.cc:262
msgid "Source extension list is too long"
msgstr "འབྱུང་ཁུངས་རྒྱ་བསྐྱེད་ཀྱི་ཐོག་ཡིག་འདི་གནམ་མེད་ས་མེད་རིང་པས།"

#: ftparchive/apt-ftparchive.cc:379
msgid "Error writing header to contents file"
msgstr "ནང་དོན་ཡིག་སྣོད་ལུ་མགོ་ཡིག་འཛོལ་བ་འབྲི་ནིའི་མགོ་ཡིག"

#: ftparchive/apt-ftparchive.cc:409
#, c-format
msgid "Error processing contents %s"
msgstr "%sའཛོལ་བ་ལས་སྦྱོར་འབད་ནིའི་ནང་དོན།"

#: ftparchive/apt-ftparchive.cc:597
msgid ""
"Usage: apt-ftparchive [options] command\n"
"Commands: packages binarypath [overridefile [pathprefix]]\n"
"          sources srcpath [overridefile [pathprefix]]\n"
"          contents path\n"
"          release path\n"
"          generate config [groups]\n"
"          clean config\n"
"\n"
"apt-ftparchive generates index files for Debian archives. It supports\n"
"many styles of generation from fully automated to functional replacements\n"
"for dpkg-scanpackages and dpkg-scansources\n"
"\n"
"apt-ftparchive generates Package files from a tree of .debs. The\n"
"Package file contains the contents of all the control fields from\n"
"each package as well as the MD5 hash and filesize. An override file\n"
"is supported to force the value of Priority and Section.\n"
"\n"
"Similarly apt-ftparchive generates Sources files from a tree of .dscs.\n"
"The --source-override option can be used to specify a src override file\n"
"\n"
"The 'packages' and 'sources' command should be run in the root of the\n"
"tree. BinaryPath should point to the base of the recursive search and \n"
"override file should contain the override flags. Pathprefix is\n"
"appended to the filename fields if present. Example usage from the \n"
"Debian archive:\n"
"   apt-ftparchive packages dists/potato/main/binary-i386/ > \\\n"
"               dists/potato/main/binary-i386/Packages\n"
"\n"
"Options:\n"
"  -h    This help text\n"
"  --md5 Control MD5 generation\n"
"  -s=?  Source override file\n"
"  -q    Quiet\n"
"  -d=?  Select the optional caching database\n"
"  --no-delink Enable delinking debug mode\n"
"  --contents  Control contents file generation\n"
"  -c=?  Read this configuration file\n"
"  -o=?  Set an arbitrary configuration option"
msgstr ""
"ལག་ལེན:apt-ftparchive [options] command\n"
"བརྡ་བཀོད་ཚུ:packages binarypath [overridefile [pathprefix]]\n"
"sources srcpath [overridefile [pathprefix]]\n"
"          contents path\n"
"          release path\n"
"          generate config [groups]\n"
"          clean config\n"
"\n"
"apt-ftparchive་འདི་གིས་ ཌི་བི་ཡཱན་ཡིག་མཛོད་ཚུ་གི་དོན་ལུ་ ཚིག་ཡིག་གི་ཡིག་སྣོད་ཚུ་བཟོ་བཏོན་འབདཝ་"
"ཨིན། dpkg-scanpackages དང་ dpkg-scansources་གི་དོན་ལུ་ལས་འགན་ཚབ་མ་ཚུ་ལུ་ཆ་ཚང་སྦེ་  "
"རང་བཞིན་གྱི་སྦེ་བཟོ་བཟོཝ་་ནང་ལས་བཟོ་བཏོན་གྱི་བཟོ་རྣམ་ཚུ་ལྷམ་པ་མ་འདྲཝ་སྦེ་ཡོད་མི་ལུ་རྒྱབ་སྐྱོར་འབདཝ་"
"ཨིན།\n"
"\n"
"apt-ftparchive་ འདི་གིས་.debs་གི་རྩ་འབྲེལ་ཅིག་ནང་ལས་ཐུམ་སྒྲིལ་གྱི་ཡིག་སྣོད་ཚུ་བཟོ་བཏོན་འབདཝ་ཨིན། "
"ཐུམ་སྒྲིལ་\n"
" ཡིག་སྣོད་འདི་གི་ནང་ན་ ཐུམ་སྒྲིལ་རེ་རེ་བཞིན་ནང་གི་ཚད་འཛིན་ས་སྒོ་ཚུ་ཆ་མཉམ་གི་ནང་དོན་དང་ ཨེམ་ཌི་༥་དྲྭ་"
"རྟགས། (#)་དང་ཡིག་སྣོད་ཀྱི་ཚད་ཚུ་ཡང་ཡོདཔ་ཨིན། ཟུར་བཞག་ཡིག་སྣོད་འདི་\n"
"གཙོ་རིམ་དང་དབྱེ་ཚན་གྱི་གནས་གོང་དེ་བང་བཙོང་འབད་ནི་ལུ་རྒྱབ་སྐྱོར་འབད་ཡོདཔ་ཨིན།\n"
"\n"
"འདི་དང་ཆ་འདྲཝ་སྦེ་ apt-ftparchive་ འདི་གིས་.dscs་གི་རྩ་འབྲེལ་ཅིག་ནང་ལས་འབྱུང་ཁུངས་ཡིག་སྣོད་ཚུ་"
"བཟོ་བཏོན་འབདཝ་ཨིན།\n"
" --source-ཟུར་བཞག་གི་གདམ་ཁ་འདི་ ཨེསི་ཨར་སི་ ཟུར་བཞག་ཡིག་སྣོད་ཅིག་གསལ་བཀོད་འབད་ནི་ལུ་ལག་ལེན་"
"འཐབ་བཐུབ་ཨིན།\n"
"\n"
"'ཐུམ་སྒྲིལ་ཚུ་'་དང་'འབྱུང་ཁུངས་་' བརྡ་བཀོད་ཚུ་རྩ་འབྲེལ་འདི་གི་་རྩ་བ་ནང་ལུ་སྦེ་གཡོག་བཀོལ་དགོཔ་ཨིན། ཟུང་"
"ལྡན་འགྲུལ་ལམ་འདི་གིས་ལོག་རིམ་འཚོལ་ཞིབ་འདི་གི་གཞི་རྟེན་ལུ་དཔག་དགོཔ་ཨིནམ་དང་\n"
"ཟུར་བཞག་ཡིག་སྣོད་འདི་ལུ་ཟུར་བཞག་གི་ཟུར་རྟགས་འོང་དགོཔ་ཨིན། འགྲུལ་ལམ་སྔོན་ཚིག་འདི་\n"
"ཡོད་པ་ཅིན་ཡིག་སྣོད་མིང་གི་ས་སྒོ་ཚུ་ལུ་འཇུག་སྣོན་འབད་དེ་ཡོདཔ་ཨིན། དཔེར་ན་ ཌི་བི་ཡཱན་ཡིག་མཛོད་ལས་ལག་"
"ལེན་བཟུམ:\n"
"apt-ftparchive packages dists/potato/main/binary-i386/ > \\\n"
"               dists/potato/main/binary-i386/Packages\n"
"\n"
"གདམ་ཁ་ཚུ:\n"
"  -h    འདི་གིས་ཚིག་ཡིག་ལུ་གྲོགས་རམ་འབདཝ་ཨིན།\n"
"  --md5 ཨེམ་ཌི་༥་ བཟོ་བཏོན་འདི་ཚད་འཛིན་འབདཝ་ཨིན།\n"
"  -s=?  འབྱུང་ཁུངས་ཟུར་བཞག་གི་ཡིག་སྣོད།\n"
"  -q    ཁུ་སིམ་སིམ།\n"
"  -d=?  གདམ་ཁ་ཅན་གྱི་འདྲ་མཛོད་གནད་སྡུད་གཞི་རྟེན་འདི་སེལ་འཐུ་འབད།\n"
"  --no-delink འབྲེལ་ལམ་མེད་སྦེ་བཟོ་་ནིའི་རྐྱེན་སེལ་ཐབས་ལམ་འདི་ལྕོགས་ཅན་བཟོ།\n"
"  --contents  ནང་དོན་གི་ཡིག་སྣོད་བཟོ་བཏོན་འདི་ཚད་འཛིན་འབད།\n"
"  -c=?  འ་ནི་རིམ་སྒྲིག་ཡིག་སྣོད་འདི་ལྷག\n"
"  -o=?  མཐུན་སྒྲིག་རིམ་སྒྲིག་གི་གདམ་ཁ་ཅིག་གཞི་སྒྲིག་འབད།"

#: ftparchive/apt-ftparchive.cc:803
msgid "No selections matched"
msgstr "སེལ་འཐུ་ཚུ་མཐུན་སྒྲིག་མིན་འདུག"

#: ftparchive/apt-ftparchive.cc:881
#, c-format
msgid "Some files are missing in the package file group `%s'"
msgstr "ཡིག་སྣོད་ལ་ལུ་ཅིག་ཐུམ་སྒྲིལ་ཡིག་སྣོད་སྡེ་ཚན་`%s'ནང་བརླག་སྟོར་ཞུགས་ནུག"

#: ftparchive/cachedb.cc:47
#, c-format
msgid "DB was corrupted, file renamed to %s.old"
msgstr "ཌི་བི་ངན་ཅན་བྱུང་ནུག་   %s.རྒསཔ་ལུ་ཡིག་སྣོད་འདི་བསྐྱར་མིང་བཏགས་ཡི།"

#: ftparchive/cachedb.cc:65
#, c-format
msgid "DB is old, attempting to upgrade %s"
msgstr "ཌི་བི་འདི་རྙིངམ་ཨིན་པས་  %s་ཡར་བསྐྱེད་འབད་ནིའི་དོན་ལུ་དཔའ་བཅམ་དོ།"

#: ftparchive/cachedb.cc:76
#, fuzzy
msgid ""
"DB format is invalid. If you upgraded from an older version of apt, please "
"remove and re-create the database."
msgstr ""
"ཌི་བི་རྩ་སྒྲིག་འདི་ ནུས་མེད་ཨིན་པས།  ཁྱོད་ཀྱི་ apt་ གྱི་འཐོན་རིམ་རྙིངམ་ཅིག་ནང་ལས་  ཡར་བསྐྱེད་འབད་ཡོད་"
"པ་ཅིན་  རྩ་བསྐྲད་གཏང་ཞིནམ་ལས་  གནད་སྡུད་གཞི་རྟེན་འདི་ ལོག་དེ་གསར་བསྐྲུན་འབད། "

#: ftparchive/cachedb.cc:81
#, c-format
msgid "Unable to open DB file %s: %s"
msgstr "%s: %s་ཌི་བི་ཡིག་སྣོད་འདི་ཁ་ཕྱེ་མ་ཚུགས།"

#: ftparchive/cachedb.cc:127 apt-inst/extract.cc:179 apt-inst/extract.cc:192
#: apt-inst/extract.cc:209
#, c-format
msgid "Failed to stat %s"
msgstr "%s་སིཊེཊི་འབད་ནི་ལུ་འཐུས་ཤོར་བྱུང་ཡོདཔ།"

#: ftparchive/cachedb.cc:249
msgid "Archive has no control record"
msgstr "ཡིག་མཛོད་འདི་ལུ་ཚད་འཛིན་དྲན་ཐོ་མིན་འདུག"

#: ftparchive/cachedb.cc:490
msgid "Unable to get a cursor"
msgstr "འོད་རྟགས་ལེན་མ་ཚུགས།"

#: ftparchive/writer.cc:80
#, c-format
msgid "W: Unable to read directory %s\n"
msgstr "ཌབ་ལུ:%sསྣོད་ཐོ་འདི་ལྷག་མ་ཚུགས།\n"

#: ftparchive/writer.cc:85
#, c-format
msgid "W: Unable to stat %s\n"
msgstr "ཌབ་ལུ་ %s སིཊེཊི་འབད་མ་ཚུགས།\n"

#: ftparchive/writer.cc:141
msgid "E: "
msgstr "ཨི:"

#: ftparchive/writer.cc:143
msgid "W: "
msgstr "ཌབ་ལུ:"

#: ftparchive/writer.cc:150
msgid "E: Errors apply to file "
msgstr "ཨི:འཛོལ་བ་ཚུ་ཡིག་སྣོད་ལུ་འཇུག་སྤྱོད་འབད།"

#: ftparchive/writer.cc:168 ftparchive/writer.cc:200
#, c-format
msgid "Failed to resolve %s"
msgstr "%s་མོས་མཐུན་འབད་ནི་ལུ་འཐུས་ཤོར་བྱུང་ཡོདཔ།"

#: ftparchive/writer.cc:181
msgid "Tree walking failed"
msgstr "རྩ་འབྲེལ་ཕྱིར་བགྲོད་འབད་ནི་ལུ་འཐུ་ཤོར་བྱུང་ཡོདཔ།"

#: ftparchive/writer.cc:208
#, c-format
msgid "Failed to open %s"
msgstr "%s་ག་ཕྱེ་ནི་ལུ་འཐུས་ཤོར་བྱུང་ཡོདཔ།"

#: ftparchive/writer.cc:267
#, c-format
msgid " DeLink %s [%s]\n"
msgstr " DeLink %s [%s]\n"

#: ftparchive/writer.cc:275
#, c-format
msgid "Failed to readlink %s"
msgstr "%s་འབྲེལ་ལམ་ལྷག་ནི་ལུ་འཐུས་ཤོར་བྱུང་ཡོདཔ།"

#: ftparchive/writer.cc:279
#, c-format
msgid "Failed to unlink %s"
msgstr "%s་འབྲེལ་ལམ་མེད་ལུ་འཐུས་ཤོར་བྱུང་ཡོདཔ།"

#: ftparchive/writer.cc:286
#, c-format
msgid "*** Failed to link %s to %s"
msgstr "*** %s་ལས་%sལུ་འབྲེལ་འཐུད་འབད་ནི་འཐུས་ཤོར་བྱུང་ཡོདཔ།"

#: ftparchive/writer.cc:296
#, c-format
msgid " DeLink limit of %sB hit.\n"
msgstr "%sB་ཧེང་བཀལ་བཀྲམ་ནིའི་འབྲེལ་མེད་བཅད་མཚམས།\n"

#: ftparchive/writer.cc:401
msgid "Archive had no package field"
msgstr "ཡིག་མཛོད་ལུ་ཐུམ་སྒྲིལ་ཅི་ཡང་འཐུས་ཤོར་མ་བྱུང་།"

<<<<<<< HEAD
#: ftparchive/writer.cc:409 ftparchive/writer.cc:714
=======
#: ftparchive/writer.cc:411 ftparchive/writer.cc:701
>>>>>>> 183116d1
#, c-format
msgid "  %s has no override entry\n"
msgstr "  %sལུ་ཟུར་བཞག་ཐོ་བཀོད་མེད།\n"

<<<<<<< HEAD
#: ftparchive/writer.cc:477 ftparchive/writer.cc:858
=======
#: ftparchive/writer.cc:479 ftparchive/writer.cc:845
>>>>>>> 183116d1
#, c-format
msgid "  %s maintainer is %s not %s\n"
msgstr "  %s ་རྒྱུན་སྐྱོང་པ་འདི་  %s ཨིན་   %s མེན།\n"

<<<<<<< HEAD
#: ftparchive/writer.cc:724
=======
#: ftparchive/writer.cc:711
>>>>>>> 183116d1
#, c-format
msgid "  %s has no source override entry\n"
msgstr "  %s ལུ་འབྱུང་ཁུངས་མེདཔ་གཏང་ནིའི་ཐོ་བཀོད་འདི་མེད།\n"

<<<<<<< HEAD
#: ftparchive/writer.cc:728
=======
#: ftparchive/writer.cc:715
>>>>>>> 183116d1
#, c-format
msgid "  %s has no binary override entry either\n"
msgstr "  %sལུ་ཟུང་ལྡན་མེདཔ་གཏང་ནིའི་་ཐོ་བཀོད་གང་རུང་ཡང་མིན་འདུག།\n"

#: ftparchive/contents.cc:341 ftparchive/contents.cc:372
msgid "realloc - Failed to allocate memory"
msgstr "དྲན་ཚད་སྤྲོད་ནིའི་དོན་ལུ་ རི་ཨེ་ལོཀ་ འཐུས་ཤོར་བྱུང་ཡོད།"

#: ftparchive/override.cc:35 ftparchive/override.cc:143
#, c-format
msgid "Unable to open %s"
msgstr "%s་ཁ་ཕྱེ་མ་ཚུགས།"

#: ftparchive/override.cc:61 ftparchive/override.cc:167
#, fuzzy, c-format
msgid "Malformed override %s line %llu #1"
msgstr "བཟོ་ཉེས་གྱུར་བའི་ཟུར་བཞག་%s གྲལ་ཐིག་%lu #1"

#: ftparchive/override.cc:75 ftparchive/override.cc:179
#, fuzzy, c-format
msgid "Malformed override %s line %llu #2"
msgstr "བཟོ་ཉེས་གྱུར་བའི་ཟུར་བཞག་%sགྲལ་ཐིག%lu #2"

#: ftparchive/override.cc:89 ftparchive/override.cc:192
#, fuzzy, c-format
msgid "Malformed override %s line %llu #3"
msgstr "བཟོ་ཉེས་གྱུར་བའི་ཟུར་བཞག་%sགྲལ་ཐིག%lu #3"

#: ftparchive/override.cc:128 ftparchive/override.cc:202
#, c-format
msgid "Failed to read the override file %s"
msgstr "ཟུར་བཞག་ཡིག་སྣོད་%sའདི་ལྷག་ནི་ལུ་འཐུས་ཤོར་བྱུང་ཡོད།"

#: ftparchive/multicompress.cc:70
#, c-format
msgid "Unknown compression algorithm '%s'"
msgstr " མ་ཤེས་ཨེབ་བཙུགས་ཨཱལ་གོ་རི་དམ'%s'"

#: ftparchive/multicompress.cc:100
#, c-format
msgid "Compressed output %s needs a compression set"
msgstr "ཨེབ་བཙུགས་འབད་ཡོད་པའི་ཨའུཊི་པུཊི་%sལུ་ཨེབ་བཙུགས་ཆ་ཚན་ཅིག་དགོཔ་འདུག"

#: ftparchive/multicompress.cc:189
msgid "Failed to create FILE*"
msgstr "ཡིག་སྣོད་*་ གསར་བསྐྲུན་འབད་ནི་ལུ་འཐུས་ཤོར་བྱུང་ཡོད།"

#: ftparchive/multicompress.cc:192
msgid "Failed to fork"
msgstr "ཁ་སྤེལ་འབད་ནི་ལུ་འཐུ་ཤོར་བྱུང་ཡོད།"

#: ftparchive/multicompress.cc:206
msgid "Compress child"
msgstr "ཆ་ལག་ཨེབ་བཙུགས་འབད།"

#: ftparchive/multicompress.cc:229
#, c-format
msgid "Internal error, failed to create %s"
msgstr "ནང་འཁོད་འཛོལ་བ་ %s་གསར་བསྐྲུན་འབད་ནི་ལུ་འཐུས་ཤོར་བྱུང་ཡོད།"

#: ftparchive/multicompress.cc:304
msgid "IO to subprocess/file failed"
msgstr "ཡན་ལག་ལས་སྦྱོར་ལུ་IO/ཡིག་སྣོད་འཐུས་ཤོར་བྱུང་ཡོད།"

#: ftparchive/multicompress.cc:342
msgid "Failed to read while computing MD5"
msgstr "ཨེམ་ཌི་༥་གློག་རིག་རྐྱབ་པའི་སྐབས་ལྷག་ནི་ལུ་འཐུས་ཤོར་བྱུང་ཡོད།"

#: ftparchive/multicompress.cc:358
#, c-format
msgid "Problem unlinking %s"
msgstr "%s་འབྲེལ་འཐུད་མེདཔ་བཟོ་ནི་ལུ་དཀའ་ངལ།"

#: ftparchive/multicompress.cc:373 apt-inst/extract.cc:187
#, c-format
msgid "Failed to rename %s to %s"
msgstr "%s་ལུ་%s་བསྐྱར་མིང་བཏགས་ནི་ལུ་འཐུས་ཤོར་བྱུང་ཡོད།"

#: cmdline/apt-internal-solver.cc:37
#, fuzzy
msgid ""
"Usage: apt-internal-solver\n"
"\n"
"apt-internal-solver is an interface to use the current internal\n"
"like an external resolver for the APT family for debugging or alike\n"
"\n"
"Options:\n"
"  -h  This help text.\n"
"  -q  Loggable output - no progress indicator\n"
"  -c=? Read this configuration file\n"
"  -o=? Set an arbitrary configuration option, eg -o dir::cache=/tmp\n"
msgstr ""
"ལག་ལེན་: apt-extracttemplates file1 [file2 ...]\n"
"\n"
"apt-extracttemplates འདི་ཌེ་བི་ཡཱན་ ཐུམ་སྒྲིལ་ཚུ་ནང་ལས་\n"
"རིམ་སྒྲིག་དང་ ཊེམ་པེལེཊི་ བརྡ་དོན་ཕྱིར་དོན་འབད་ནིའི་ལག་ཆས་ཅིགཨིན།\n"
"གདམ་ཁ་ཚུ།\n"
"  -h   འདི་གིས་ཚིག་ཡིག་འདི་གྲོགས་རམ་འབདཝ་ཨིན།\n"
"  -t   འདི་གིས་temp་སྣོད་ཐོ་འདི་གཞི་སྒྲིག་འབདཝ་ཨིན།\n"
"  -c=? འདི་གིས་ རིམ་སྒྲིག་ཡིག་སྣོད་འདི་ལྷགཔ་ཨིན།\n"
"  -o=? འདི་གིས་མཐུན་སྒྲིག་རིམ་སྒྲིག་གདམ་ཁ་ཅིག་གཞི་སྒྲིག་འབདཝ་ཨིན་  དཔེར་ན་-o dir::cache=/tmp་"
"བཟུམ།\n"

#: cmdline/apt-sortpkgs.cc:89
msgid "Unknown package record!"
msgstr "མ་ཤེས་པའི་ཐུམ་སྒྲིལ་གི་དྲན་ཐོ།"

#: cmdline/apt-sortpkgs.cc:153
msgid ""
"Usage: apt-sortpkgs [options] file1 [file2 ...]\n"
"\n"
"apt-sortpkgs is a simple tool to sort package files. The -s option is used\n"
"to indicate what kind of file it is.\n"
"\n"
"Options:\n"
"  -h   This help text\n"
"  -s   Use source file sorting\n"
"  -c=? Read this configuration file\n"
"  -o=? Set an arbitrary configuration option, eg -o dir::cache=/tmp\n"
msgstr ""
"ལག་ལེན: apt-sortpkgs [options] file1 [file2 ...]\n"
"\n"
"apt-sortpkgs་ འདི་ཐུམ་སྒྲིལ་གི་ཡིག་སྣོད་ཚུ་དབྱེ་སེལ་འབད་ནི་ལུ་  འཇམ་སམ་གྱི་ལག་ཆས་ཅིག་ཨིན། -s  "
"གདམ་ཁ་འདི་ ཡིག་སྣོད་ཀྱི་དབྱེ་ཁག་ག་ཅི་བཟུམ་ཅིག་ཨིན་ན\n"
"་བརྡ་སྟོན་འབད་ནིའི་དོན་ལུ་ལག་ལེན་འཐབ་སྟེ་ཡོདཔ་ཨིན།\n"
"\n"
"གདམ་ཁ་ཚུ:\n"
"  -h   འ་ནི་འདི་གིས་ཚིག་ཡིག་ལུ་གྲོགས་རམ་འབདཝ་ཨིན།\n"
"  -s  འདི་གིས་འབྱུང་ཁུངས་ ཡིག་སྣོད་གསོག་འཇོག་འབད་དོན་ལུ་ལག་ལེན་འཐབ་ཨིན།\n"
"  -c=? འདི་གིས་འ་ནི་རིམ་སྒྲིག་ཡིག་སྣོད་འདི་ལྷགཔ་ཨིན།\n"
"  -o=? འདི་གིས་ མཐུན་སྒྲིག་ རིམ་སྒྲིག་གི་གདམ་ཁ་ཚུ་ཁཞི་སྒྲིག་འབདཝ་ཨིན་   དཔེར་ན་-o dir::cache=/"
"tmp\n"

#: apt-inst/contrib/extracttar.cc:116
msgid "Failed to create pipes"
msgstr "རྒྱུད་དུང་ཚུ་གསར་བསྐྲུན་འབད་ནི་ལུ་འཐུས་ཤོར་བྱུང་ཡོད།"

#: apt-inst/contrib/extracttar.cc:143
msgid "Failed to exec gzip "
msgstr "ཇི་ཛིཔ་འདི་ལག་ལེན་འཐབ་ནི་ལུ་འཐུས་ཤོར་བྱུང་ཡོད།"

#: apt-inst/contrib/extracttar.cc:180 apt-inst/contrib/extracttar.cc:210
msgid "Corrupted archive"
msgstr "ངན་ཅན་གྱི་ཡིག་མཛོད།"

#: apt-inst/contrib/extracttar.cc:195
msgid "Tar checksum failed, archive corrupted"
msgstr "ཊར་ཅེག་སམ་དེ་འཐུས་ཤོར་བྱུང་ཡོད་  ཡིག་མཛོད་ངན་ཅན་བྱུང་ནུག"

#: apt-inst/contrib/extracttar.cc:302
#, c-format
msgid "Unknown TAR header type %u, member %s"
msgstr "མ་ཤེས་པའི་ ཊཱར་་མགོ་ཡིག་་དབྱེ་བ་ %u་ འཐུས་མི་ %s།"

#: apt-inst/contrib/arfile.cc:74
msgid "Invalid archive signature"
msgstr "ནུས་མེད་ཡིག་མཛོད་ཀྱི་མིང་རྟགས།"

#: apt-inst/contrib/arfile.cc:82
msgid "Error reading archive member header"
msgstr "ཡིག་མཛོད་འཐུས་མི་མགོ་ཡིག་ལྷག་ནིའི་འཛོལ་བ།"

#: apt-inst/contrib/arfile.cc:94
#, fuzzy, c-format
msgid "Invalid archive member header %s"
msgstr "ནུས་མེད་ཡིག་མཛོད་འཐུས་མི་གི་མགོ་ཡིག་"

#: apt-inst/contrib/arfile.cc:106
msgid "Invalid archive member header"
msgstr "ནུས་མེད་ཡིག་མཛོད་འཐུས་མི་གི་མགོ་ཡིག་"

#: apt-inst/contrib/arfile.cc:135
msgid "Archive is too short"
msgstr "ཡིག་མཛོད་འདི་གནམ་མེད་ས་མེད་ཐུང་ཀུ་འདུག"

#: apt-inst/contrib/arfile.cc:139
msgid "Failed to read the archive headers"
msgstr "ཡིག་མཛོད་མགོ་ཡིག་ཚུ་ལྷག་ནི་ལུ་འཐུས་ཤོར་བྱུང་ཡོད།"

#: apt-inst/filelist.cc:382
msgid "DropNode called on still linked node"
msgstr "ད་ལྟོ་ཡང་འབྲེལ་ལམ་ཡོད་པའི་མཐུད་མཚམས་གུར་བཀོག་བཞག་མཐུད་མཚམས་དེ་བོད་བརྡ་འབད་འདི་ཡོད།"

#: apt-inst/filelist.cc:414
msgid "Failed to locate the hash element!"
msgstr "དྲྭ་རྟགས་རྒྱུ་རྫས་འདི་ག་ཡོད་འཚོལ་ནི་ལུ་འཐུས་ཤོར་བྱུང་ཡོད!"

#: apt-inst/filelist.cc:461
msgid "Failed to allocate diversion"
msgstr "ཁ་ཕྱོགས་སྤྲོད་བཞག་འབད་ནི་ལུ་འཐུས་ཤོར་བྱུང་ཡོད།"

#: apt-inst/filelist.cc:466
msgid "Internal error in AddDiversion"
msgstr "ཁ་ཕྱོགས་ཁ་སྐོང་རྐྱབ་ནི་ནང་  ནང་འཁོད་ཀྱི་འཛོལ་བ།"

#: apt-inst/filelist.cc:479
#, c-format
msgid "Trying to overwrite a diversion, %s -> %s and %s/%s"
msgstr "%s -> %s ་དང་ %s/%s་ཁ་ཕྱོགས་ཅིག་ཚབ་སྲུང་འབད་ནི་ལུ་འབད་རྩོལ་བསྐྱེད་དོ།"

#: apt-inst/filelist.cc:508
#, c-format
msgid "Double add of diversion %s -> %s"
msgstr "%s -> %s་ཁ་ཕྱོགས་ཀྱི་ལོག་བལྟབ་ཁ་སྐོང་།"

#: apt-inst/filelist.cc:551
#, c-format
msgid "Duplicate conf file %s/%s"
msgstr "རིམ་སྒྲིག་ཡིག་སྣོད་%s/%s་འདི་ངོ་བཤུས་བཟོ།"

#: apt-inst/dirstream.cc:43 apt-inst/dirstream.cc:50 apt-inst/dirstream.cc:55
#, c-format
msgid "Failed to write file %s"
msgstr "%s་ཡིག་སྣོད་འདི་འབྲི་ནི་ལུ་འཐུས་ཤོར་བྱུང་ཡོད།"

#: apt-inst/dirstream.cc:98 apt-inst/dirstream.cc:106
#, c-format
msgid "Failed to close file %s"
msgstr "%s་ཡིག་སྣོད་འདི་ཁ་བསྡམས་ནི་ལུ་འཐུས་ཤོར་བྱུང་ཡོད།"

#: apt-inst/extract.cc:94 apt-inst/extract.cc:165
#, c-format
msgid "The path %s is too long"
msgstr "%s་འགྲུལ་ལམ་དེ་གནམ་མེད་ས་མེད་རིངམ་འདུག"

#: apt-inst/extract.cc:125
#, c-format
msgid "Unpacking %s more than once"
msgstr "སྦུང་ཚན་བཟོ་བཤོལ་%s་གཅིག་ལས་ལྷག་སྟེ་འདུག"

#: apt-inst/extract.cc:135
#, c-format
msgid "The directory %s is diverted"
msgstr "སྣོད་ཐོ་%s་འདི་ཁ་ཕྱོགས་སྒྱུར་དེ་ཡོད།"

#: apt-inst/extract.cc:145
#, c-format
msgid "The package is trying to write to the diversion target %s/%s"
msgstr "ཐུམ་སྒྲིལ་འདི་གིས་ག་སྒྱུར་དམིགས་གཏད་%s/%s་ལུ་འབྲི་ནིའི་འབད་རྩོལ་བསྐྱེདཔ་དེ་ཡོད།"

#: apt-inst/extract.cc:155 apt-inst/extract.cc:299
msgid "The diversion path is too long"
msgstr "ཁ་སྒྱུར་འགྲུལ་ལམ་འདི་གནམ་མེད་ས་མེད་རིངམ་ཨིན་པས།"

#: apt-inst/extract.cc:242
#, c-format
msgid "The directory %s is being replaced by a non-directory"
msgstr "སྣོད་ཡིག་%s་འདི་སྣོད་ཡིག་མེན་མི་ཅིག་གིས་ཚབ་བཙུག་དེ་ཡོདཔ་ཨིན།"

#: apt-inst/extract.cc:282
msgid "Failed to locate node in its hash bucket"
msgstr "ཁོང་རའི་དྲྭ་རྟགས། (#)རྡོབ་ནང་ལུ་མཐུད་མཚམས་ག་ཡོད་འཚོལ་ནི་ལུ་འཐུས་ཤོར་བྱུང་ཡོད།"

#: apt-inst/extract.cc:286
msgid "The path is too long"
msgstr "འགྲུལ་ལམ་དེ་གནམ་མེད་ས་མེད་རིངམ་ཅིག་ཨིན་པས།"

#: apt-inst/extract.cc:414
#, c-format
msgid "Overwrite package match with no version for %s"
msgstr "%s་གི་དོན་ལུ་ཚབ་སྲུང་འབད་བའི་ཐུམ་སྒྲིལ་དེ་གིས་འཐོན་རིམ་གཅིག་ད་ཡང་མཐུན་སྒྲིག་མི་འབད་བས།"

#: apt-inst/extract.cc:431
#, c-format
msgid "File %s/%s overwrites the one in the package %s"
msgstr "ཐུམ་སྒྲིལ་%s་ནང་ལུ་་ཡིག་སྣོད་%s/%sགིས་གཅིག་ཚབ་སྲུང་འབདཝ་ཨིན།"

#: apt-inst/extract.cc:491
#, c-format
msgid "Unable to stat %s"
msgstr "%s་འདི་ལུ་ངོ་བཤུས་འབད་མ་ཚུགས།"

#: apt-inst/deb/debfile.cc:41 apt-inst/deb/debfile.cc:46
#, c-format
msgid "This is not a valid DEB archive, missing '%s' member"
msgstr "འ་ནི་འདི་ ཌི་ཨི་བི་ཡིག་མཛོད་ནུས་ཅན་ཅིག་མེན་པས་  '%s'འཐུས་མི་བརླག་སྟོར་ཞུགས་དོ།"

#. FIXME: add data.tar.xz here - adding it now would require a Translation round for a very small gain
#: apt-inst/deb/debfile.cc:55
#, fuzzy, c-format
msgid "This is not a valid DEB archive, it has no '%s', '%s' or '%s' member"
msgstr "འ་ནི་འདི་ཌི་ཨི་བི་ཡིག་མཛོད་ནུས་ཅན་ཅིག་མེན་པས་  འདི་ལུ་'%s'ཡང་ན་'%s'འཐུས་མི་མིན་འདུག"

#: apt-inst/deb/debfile.cc:120
#, c-format
msgid "Internal error, could not locate member %s"
msgstr "ནང་འཁོད་འཛོལ་བ་གིས་འཐུས་མི་%sའདི་ག་ཡོད་འཚོལ་མ་འཐོབ།"

#: apt-inst/deb/debfile.cc:214
msgid "Unparsable control file"
msgstr "མིང་དཔྱད་འབད་མ་བཏུབ་པའི་ཚད་འཛིན་ཡིག་སྣོད།"

#: apt-pkg/contrib/mmap.cc:79
msgid "Can't mmap an empty file"
msgstr "ཡིག་སྣོད་སྟོངམ་འདི་mmap་འབད་མ་ཚུགས།"

#: apt-pkg/contrib/mmap.cc:111
#, fuzzy, c-format
msgid "Couldn't duplicate file descriptor %i"
msgstr "%s་གི་དོན་ལུ་རྒྱུད་དུང་འདི་ཁ་ཕྱེ་མ་ཚུགས།"

#: apt-pkg/contrib/mmap.cc:119
#, fuzzy, c-format
msgid "Couldn't make mmap of %llu bytes"
msgstr "%lu་བཱའིཊིསི་གི་mmap་བཟོ་མ་ཚུགས།"

#: apt-pkg/contrib/mmap.cc:146
#, fuzzy
msgid "Unable to close mmap"
msgstr "%s་ཁ་ཕྱེ་མ་ཚུགས།"

#: apt-pkg/contrib/mmap.cc:174 apt-pkg/contrib/mmap.cc:202
#, fuzzy
msgid "Unable to synchronize mmap"
msgstr "ལས་བཀོལ་འབད་མ་ཚུགས།"

#: apt-pkg/contrib/mmap.cc:290
#, c-format
msgid "Couldn't make mmap of %lu bytes"
msgstr "%lu་བཱའིཊིསི་གི་mmap་བཟོ་མ་ཚུགས།"

#: apt-pkg/contrib/mmap.cc:322
#, fuzzy
msgid "Failed to truncate file"
msgstr "%s་ཡིག་སྣོད་འདི་འབྲི་ནི་ལུ་འཐུས་ཤོར་བྱུང་ཡོད།"

#: apt-pkg/contrib/mmap.cc:341
#, c-format
msgid ""
"Dynamic MMap ran out of room. Please increase the size of APT::Cache-Start. "
"Current value: %lu. (man 5 apt.conf)"
msgstr ""

#: apt-pkg/contrib/mmap.cc:440
#, c-format
msgid ""
"Unable to increase the size of the MMap as the limit of %lu bytes is already "
"reached."
msgstr ""

#: apt-pkg/contrib/mmap.cc:443
msgid ""
"Unable to increase size of the MMap as automatic growing is disabled by user."
msgstr ""

#. d means days, h means hours, min means minutes, s means seconds
#: apt-pkg/contrib/strutl.cc:372
#, c-format
msgid "%lid %lih %limin %lis"
msgstr ""

#. h means hours, min means minutes, s means seconds
#: apt-pkg/contrib/strutl.cc:379
#, c-format
msgid "%lih %limin %lis"
msgstr ""

#. min means minutes, s means seconds
#: apt-pkg/contrib/strutl.cc:386
#, c-format
msgid "%limin %lis"
msgstr ""

#. s means seconds
#: apt-pkg/contrib/strutl.cc:391
#, c-format
msgid "%lis"
msgstr ""

<<<<<<< HEAD
#: apt-pkg/contrib/strutl.cc:1167
=======
#: apt-pkg/contrib/strutl.cc:1173
>>>>>>> 183116d1
#, c-format
msgid "Selection %s not found"
msgstr "སེལ་འཐུ་%s ་མ་འཐོབ།"

#: apt-pkg/contrib/configuration.cc:503
#, c-format
msgid "Unrecognized type abbreviation: '%c'"
msgstr "ངོ་མ་ཤེས་པའི་སྡུད་ཚིག་གི་དབྱེ་བ:'%c'"

#: apt-pkg/contrib/configuration.cc:617
#, c-format
msgid "Opening configuration file %s"
msgstr "རིམ་སྒྲིག་ཡིག་སྣོད་%s་འདི་ཁ་ཕྱེ་དོ།"

#: apt-pkg/contrib/configuration.cc:785
#, c-format
msgid "Syntax error %s:%u: Block starts with no name."
msgstr "་ཚིག་སྦྱོར་འཛོལ་བ་%s:%u:  སྡེབ་ཚན་གྱིས་མིང་མེད་མི་དང་གཅིག་ཁར་འགོ་བཙུགསཔ་ཨིན"

#: apt-pkg/contrib/configuration.cc:804
#, c-format
msgid "Syntax error %s:%u: Malformed tag"
msgstr "ཚིག་སྦྱོར་འཛོལ་བ་%s:%u:བཟོ་ཉེས་འགྱུར་བའི་ངོ་རྟགས།"

#: apt-pkg/contrib/configuration.cc:821
#, c-format
msgid "Syntax error %s:%u: Extra junk after value"
msgstr "ཚིག་སྦྱོར་འཛོལ་བ་%s:%u:གནས་གོང་གི་ཤུལ་ལས་མཁོ་མེད་ཐེབས།"

#: apt-pkg/contrib/configuration.cc:861
#, c-format
msgid "Syntax error %s:%u: Directives can only be done at the top level"
msgstr "ཚིག་སྦྱོར་འཛོལ་བ་%s:%u:བཀོད་རྒྱ་ཚུ་ཆེ་རིམ་ནང་རྐྱངམ་ཅིག་བྱིན་ཚུགས།"

#: apt-pkg/contrib/configuration.cc:868
#, c-format
msgid "Syntax error %s:%u: Too many nested includes"
msgstr "ཚིག་སྦྱོར་འཛོལ་བ་%s:%u:འདུ་འཛོམས་འབད་འབདཝ་ལེ་ཤཱ་གྲངས་སུ་བཙུགསཔ་ཨིན།"

#: apt-pkg/contrib/configuration.cc:872 apt-pkg/contrib/configuration.cc:877
#, c-format
msgid "Syntax error %s:%u: Included from here"
msgstr "ཚིག་སྦྱོར་འཛོལ་བ་%s:%u: ནཱ་ལས་རང་འགོ་བཙུགས་གྲངས་སུ་བཙུགས་ཏེ་ཡོད།"

#: apt-pkg/contrib/configuration.cc:881
#, c-format
msgid "Syntax error %s:%u: Unsupported directive '%s'"
msgstr "ཚིག་སྦྱོར་འཛོལ་བ་%s:%u: རྒྱབ་སྐྱོར་མ་འབད་བར་ཡོད་པའི་'%s'བཀོད་རྒྱ།"

#: apt-pkg/contrib/configuration.cc:884
#, fuzzy, c-format
msgid "Syntax error %s:%u: clear directive requires an option tree as argument"
msgstr "ཚིག་སྦྱོར་འཛོལ་བ་%s:%u:བཀོད་རྒྱ་ཚུ་ཆེ་རིམ་ནང་རྐྱངམ་ཅིག་བྱིན་ཚུགས།"

#: apt-pkg/contrib/configuration.cc:934
#, c-format
msgid "Syntax error %s:%u: Extra junk at end of file"
msgstr "ཚིག་སྦྱོར་འཛོལ་བ་%s:%u: ཡིག་སྣོད་ཀྱི་མཇུག་ལུ་མཁོ་མེད་ཐེབས།"

#: apt-pkg/contrib/progress.cc:146
#, c-format
msgid "%c%s... Error!"
msgstr "%c%s... འཛོལ་བ་!"

#: apt-pkg/contrib/progress.cc:148
#, c-format
msgid "%c%s... Done"
msgstr "%c%s... འབད་ཚར་ཡོད།"

#: apt-pkg/contrib/progress.cc:179
msgid "..."
msgstr ""

#. Print the spinner
#: apt-pkg/contrib/progress.cc:195
#, c-format
msgid "\r%s... %u%%"
msgstr ""

#: apt-pkg/contrib/cmndline.cc:80
#, c-format
msgid "Command line option '%c' [from %s] is not known."
msgstr "བརྡ་བཀོད་གྲལ་ཐིག་གྱི་གདམ་ཁ་'%c'[%s་ནང་ལས་]འདི་མ་ཤེས་པས།"

#: apt-pkg/contrib/cmndline.cc:105 apt-pkg/contrib/cmndline.cc:114
#: apt-pkg/contrib/cmndline.cc:122
#, c-format
msgid "Command line option %s is not understood"
msgstr "བ་རྡ་བཀོད་གྲལ་ཐིག་གི་གདམ་ཁ་%s་འདི་ཧ་མ་གོ་བས།"

#: apt-pkg/contrib/cmndline.cc:127
#, c-format
msgid "Command line option %s is not boolean"
msgstr "བརྡ་བཀོད་གྲལ་ཐིག་གི་གདམ་ཁ་%s་འདི་བུ་ལིན་མེན་པས།"

#: apt-pkg/contrib/cmndline.cc:168 apt-pkg/contrib/cmndline.cc:189
#, c-format
msgid "Option %s requires an argument."
msgstr "གདམ་ཁ་%s་ལུ་སྒྲུབ་རྟགས་ཅིག་དགོ་པས།"

#: apt-pkg/contrib/cmndline.cc:202 apt-pkg/contrib/cmndline.cc:208
#, c-format
msgid "Option %s: Configuration item specification must have an =<val>."
msgstr "གདམ་ཁ་%s:རིམ་སྒྲིག་གི་རྣམ་གྲངས་གསལ་བཀོད་ལུ་ =<val> ་ཅིག་དགོཔ་ཨིན།"

#: apt-pkg/contrib/cmndline.cc:237
#, c-format
msgid "Option %s requires an integer argument, not '%s'"
msgstr "གདམ་ཁ་ %s ་ལུ་'%s'་མེན་པར་ ཧྲིལ་ཨང་སྒྲུབ་རྟགས་ཅིག་དགོས་མཁོ་ཡོདཔ་ཨིན"

#: apt-pkg/contrib/cmndline.cc:268
#, c-format
msgid "Option '%s' is too long"
msgstr "གདམ་ཁ་'%s'འདི་གནམ་མེད་ས་མེད་རིངམ་འདུག"

#: apt-pkg/contrib/cmndline.cc:300
#, c-format
msgid "Sense %s is not understood, try true or false."
msgstr "དྲན་ཤེས་ %s་འདི་ཧ་གོ་མ་ཚུགས་པས་  བདེན་པ་ཡང་ན་རྫུན་པ་ལུ་འབད་རྩོལ་བསྐྱེདཔ།"

#: apt-pkg/contrib/cmndline.cc:350
#, c-format
msgid "Invalid operation %s"
msgstr "ནུས་མེད་བཀོལ་སྤྱོད་%s"

#: apt-pkg/contrib/cdromutl.cc:56
#, c-format
msgid "Unable to stat the mount point %s"
msgstr "སྦྱར་བརྩེགས་ས་ཚིགས་%s་འདི་ངོ་བཤུས་འབད་མ་ཚུགས།"

#: apt-pkg/contrib/cdromutl.cc:225
msgid "Failed to stat the cdrom"
msgstr "སི་ཌི་རོམ་འདི་ངོ་བཤུས་འབད་ནི་ལུ་འཐུས་ཤོར་བྱུང་ཡོད།"

#: apt-pkg/contrib/fileutl.cc:95
#, fuzzy, c-format
msgid "Problem closing the gzip file %s"
msgstr "ཡིག་སྣོད་འདི་ཁ་བསྡམས་པའི་བསྒང་དཀའ་ངལ།"

<<<<<<< HEAD
#: apt-pkg/contrib/fileutl.cc:227
=======
#: apt-pkg/contrib/fileutl.cc:226
>>>>>>> 183116d1
#, c-format
msgid "Not using locking for read only lock file %s"
msgstr "%s ལྷག་ནི་རྐྱངམ་ཅིག་འབད་མི་ལྡེ་མིག་ཡིག་སྣོད་འདི་གི་དོན་ལུ་ལྡེ་མིག་རྐྱབ་ནི་ལག་ལེན་མི་འཐབ་པས།"

<<<<<<< HEAD
#: apt-pkg/contrib/fileutl.cc:232
=======
#: apt-pkg/contrib/fileutl.cc:231
>>>>>>> 183116d1
#, c-format
msgid "Could not open lock file %s"
msgstr "ལྡེ་མིག་རྐྱབས་ཡོད་པའི་ཡིག་སྣོད་%s་འདི་ཁ་ཕྱེ་མ་ཚུགས།"

<<<<<<< HEAD
#: apt-pkg/contrib/fileutl.cc:250
=======
#: apt-pkg/contrib/fileutl.cc:254
>>>>>>> 183116d1
#, c-format
msgid "Not using locking for nfs mounted lock file %s"
msgstr ""
"ཨེན་ཨེཕ་ཨེསི་ %s སྦྱར་བརྩེགས་འབད་ཡོད་པའི་ལྡེ་མིག་ཡིག་སྣོད་ཀྱི་དོན་ལུ་ལྡེ་མིག་རྐྱབ་ནི་ལག་ལེན་མི་འཐབ་པས།"

<<<<<<< HEAD
#: apt-pkg/contrib/fileutl.cc:254
=======
#: apt-pkg/contrib/fileutl.cc:259
>>>>>>> 183116d1
#, c-format
msgid "Could not get lock %s"
msgstr "%sལྡེ་མིག་རྐྱབ་ནི་ལེན་མ་ཚུགས།"

<<<<<<< HEAD
#: apt-pkg/contrib/fileutl.cc:394 apt-pkg/contrib/fileutl.cc:508
=======
#: apt-pkg/contrib/fileutl.cc:396 apt-pkg/contrib/fileutl.cc:510
>>>>>>> 183116d1
#, c-format
msgid "List of files can't be created as '%s' is not a directory"
msgstr ""

<<<<<<< HEAD
#: apt-pkg/contrib/fileutl.cc:428
=======
#: apt-pkg/contrib/fileutl.cc:430
>>>>>>> 183116d1
#, c-format
msgid "Ignoring '%s' in directory '%s' as it is not a regular file"
msgstr ""

<<<<<<< HEAD
#: apt-pkg/contrib/fileutl.cc:446
=======
#: apt-pkg/contrib/fileutl.cc:448
>>>>>>> 183116d1
#, c-format
msgid "Ignoring file '%s' in directory '%s' as it has no filename extension"
msgstr ""

<<<<<<< HEAD
#: apt-pkg/contrib/fileutl.cc:455
=======
#: apt-pkg/contrib/fileutl.cc:457
>>>>>>> 183116d1
#, c-format
msgid ""
"Ignoring file '%s' in directory '%s' as it has an invalid filename extension"
msgstr ""

<<<<<<< HEAD
#: apt-pkg/contrib/fileutl.cc:842
=======
#: apt-pkg/contrib/fileutl.cc:844
>>>>>>> 183116d1
#, c-format
msgid "Sub-process %s received a segmentation fault."
msgstr "ཡན་ལག་ལས་སྦྱོར་%s་ལུ་ཆ་བགོས་ཀྱི་སྐྱོན་ཅིག་ཐོབ་ཡོདཔ་ཨིན།"

<<<<<<< HEAD
#: apt-pkg/contrib/fileutl.cc:844
=======
#: apt-pkg/contrib/fileutl.cc:846
>>>>>>> 183116d1
#, fuzzy, c-format
msgid "Sub-process %s received signal %u."
msgstr "ཡན་ལག་ལས་སྦྱོར་%s་ལུ་ཆ་བགོས་ཀྱི་སྐྱོན་ཅིག་ཐོབ་ཡོདཔ་ཨིན།"

<<<<<<< HEAD
#: apt-pkg/contrib/fileutl.cc:848
=======
#: apt-pkg/contrib/fileutl.cc:850 apt-pkg/contrib/gpgv.cc:243
>>>>>>> 183116d1
#, c-format
msgid "Sub-process %s returned an error code (%u)"
msgstr "ཡན་ལག་ལས་སྦྱོར་%s་གིས་འཛོལ་བའི་ཨང་རྟགས་(%u)ཅིག་སླར་ལོག་འབད་ཡོདཔ་ཨིན།"

<<<<<<< HEAD
#: apt-pkg/contrib/fileutl.cc:850
=======
#: apt-pkg/contrib/fileutl.cc:852 apt-pkg/contrib/gpgv.cc:236
>>>>>>> 183116d1
#, c-format
msgid "Sub-process %s exited unexpectedly"
msgstr "ཡན་ལག་ལས་སྦྱོར་་%s་གིས་རེ་བ་མེད་པར་ཕྱིར་ཐོན་ཡོདཔ་ཨིན།"

<<<<<<< HEAD
#: apt-pkg/contrib/fileutl.cc:1006 apt-pkg/indexcopy.cc:659
=======
#: apt-pkg/contrib/fileutl.cc:988
>>>>>>> 183116d1
#, c-format
msgid "Could not open file %s"
msgstr "%s་ཡིག་སྣོད་འདི་ཁ་ཕྱེ་མ་ཚུགས།"

<<<<<<< HEAD
#: apt-pkg/contrib/fileutl.cc:1068
=======
#: apt-pkg/contrib/fileutl.cc:1065
>>>>>>> 183116d1
#, fuzzy, c-format
msgid "Could not open file descriptor %d"
msgstr "%s་གི་དོན་ལུ་རྒྱུད་དུང་འདི་ཁ་ཕྱེ་མ་ཚུགས།"

<<<<<<< HEAD
#: apt-pkg/contrib/fileutl.cc:1158
msgid "Failed to create subprocess IPC"
msgstr "ཡན་ལག་ལས་སྦྱོར་ ཨའི་པི་སི་ གསར་བསྐྲུན་འབད་ནི་ལུ་འཐུས་ཤོར་བྱུང་ཡོད།"

#: apt-pkg/contrib/fileutl.cc:1214
msgid "Failed to exec compressor "
msgstr "ཨེབ་འཕྲུལ་ལག་ལེན་འཐབ་ནི་ལུ་འཐུས་ཤོར་བྱུང་ཡོད།"

#: apt-pkg/contrib/fileutl.cc:1311
=======
#: apt-pkg/contrib/fileutl.cc:1150
msgid "Failed to create subprocess IPC"
msgstr "ཡན་ལག་ལས་སྦྱོར་ ཨའི་པི་སི་ གསར་བསྐྲུན་འབད་ནི་ལུ་འཐུས་ཤོར་བྱུང་ཡོད།"

#: apt-pkg/contrib/fileutl.cc:1205
msgid "Failed to exec compressor "
msgstr "ཨེབ་འཕྲུལ་ལག་ལེན་འཐབ་ནི་ལུ་འཐུས་ཤོར་བྱུང་ཡོད།"

#: apt-pkg/contrib/fileutl.cc:1298
>>>>>>> 183116d1
#, fuzzy, c-format
msgid "read, still have %llu to read but none left"
msgstr "ལྷག་  ད་ལྟོ་ཡང་ལྷག་ནི་ལུ་%lu་ཡོད་འདི་འབདཝ་ད་ཅི་ཡང་ལྷག་ལུས་མིན་འདུག"

<<<<<<< HEAD
#: apt-pkg/contrib/fileutl.cc:1400 apt-pkg/contrib/fileutl.cc:1422
=======
#: apt-pkg/contrib/fileutl.cc:1385 apt-pkg/contrib/fileutl.cc:1407
>>>>>>> 183116d1
#, fuzzy, c-format
msgid "write, still have %llu to write but couldn't"
msgstr "འབྲི་  ད་ལྟོ་ཡང་འབྲི་ནི་ལུ་%lu་ཡོད་འདི་འདབཝ་ད་འབད་མ་ཚུགས།"

<<<<<<< HEAD
#: apt-pkg/contrib/fileutl.cc:1738
=======
#: apt-pkg/contrib/fileutl.cc:1695
>>>>>>> 183116d1
#, fuzzy, c-format
msgid "Problem closing the file %s"
msgstr "ཡིག་སྣོད་འདི་ཁ་བསྡམས་པའི་བསྒང་དཀའ་ངལ།"

<<<<<<< HEAD
#: apt-pkg/contrib/fileutl.cc:1750
=======
#: apt-pkg/contrib/fileutl.cc:1707
>>>>>>> 183116d1
#, fuzzy, c-format
msgid "Problem renaming the file %s to %s"
msgstr "ཡིག་སྣོད་མཉམ་བྱུང་འབདཝ་ད་དཀའ་ངལ།"

<<<<<<< HEAD
#: apt-pkg/contrib/fileutl.cc:1761
=======
#: apt-pkg/contrib/fileutl.cc:1718
>>>>>>> 183116d1
#, fuzzy, c-format
msgid "Problem unlinking the file %s"
msgstr "ཡིག་སྣོད་འདི་འབྲེལལམ་མེདཔ་བཟོ་བའི་བསྒང་དཀའ་ངལ།"

<<<<<<< HEAD
#: apt-pkg/contrib/fileutl.cc:1776
=======
#: apt-pkg/contrib/fileutl.cc:1731
>>>>>>> 183116d1
msgid "Problem syncing the file"
msgstr "ཡིག་སྣོད་མཉམ་བྱུང་འབདཝ་ད་དཀའ་ངལ།"

#: apt-pkg/pkgcache.cc:148
msgid "Empty package cache"
msgstr "ཐུམ་སྒྲིལ་འདྲ་མཛོད་སྟོངམ།"

#: apt-pkg/pkgcache.cc:154
msgid "The package cache file is corrupted"
msgstr "ཐུམ་སྒྲིལ་འདྲ་མཛོད་ཡིག་སྣོད་འདི་ངན་ཅན་ཨིན་པས།"

#: apt-pkg/pkgcache.cc:159
msgid "The package cache file is an incompatible version"
msgstr "ཐུམ་སྒྲིས་འདྲ་མཛོད་ཡིག་སྣོད་འདི་ མི་མཐུན་པའི་འཐོན་རིམ་ཅིག་ཨིན་པས།"

#: apt-pkg/pkgcache.cc:162
#, fuzzy
msgid "The package cache file is corrupted, it is too small"
msgstr "ཐུམ་སྒྲིལ་འདྲ་མཛོད་ཡིག་སྣོད་འདི་ངན་ཅན་ཨིན་པས།"

#: apt-pkg/pkgcache.cc:167
#, c-format
msgid "This APT does not support the versioning system '%s'"
msgstr "འ་ནི་ཨེ་པི་ཊི་ འདི་གིས་ '%s'འཐོན་རིམ་བཟོ་ནིའི་རིམ་ལུགས་དེ་ལུ་རྒྱབ་སྐྱོར་མི་འབད་བས།"

#: apt-pkg/pkgcache.cc:172
msgid "The package cache was built for a different architecture"
msgstr "ཐུམ་སྒྲིལ་འདྲ་མཛོད་འདི་བཟོ་བཀོད་སོ་སོ་ཅིག་གི་དོན་ལུ་བཟོ་བརྩིགས་འབད་འབདཝ་ཨིནཔས།"

#: apt-pkg/pkgcache.cc:314
msgid "Depends"
msgstr "རྟེནམ་ཨིན།"

#: apt-pkg/pkgcache.cc:314
msgid "PreDepends"
msgstr "སྔོན་གོང་མ་རྟེནམ་ཨིན།"

#: apt-pkg/pkgcache.cc:314
msgid "Suggests"
msgstr "བསམ་འཆར་བཀོདཔ་ཨིན།"

#: apt-pkg/pkgcache.cc:315
msgid "Recommends"
msgstr "འོས་སྦྱོར་འབདཝ་ཨིན།"

#: apt-pkg/pkgcache.cc:315
msgid "Conflicts"
msgstr "མི་མཐུནམ་ཨིན།"

#: apt-pkg/pkgcache.cc:315
msgid "Replaces"
msgstr "ཚབ་བཙུགསཔ་ཨིན།"

#: apt-pkg/pkgcache.cc:316
msgid "Obsoletes"
msgstr "ཕན་མེདཔ་བཟོཝ་ཨིན།"

#: apt-pkg/pkgcache.cc:316
msgid "Breaks"
msgstr ""

#: apt-pkg/pkgcache.cc:316
msgid "Enhances"
msgstr ""

#: apt-pkg/pkgcache.cc:327
msgid "important"
msgstr "གལ་ཅན།"

#: apt-pkg/pkgcache.cc:327
msgid "required"
msgstr "དགོས་མཁོ་ཡོདཔ།"

#: apt-pkg/pkgcache.cc:327
msgid "standard"
msgstr "ཚད་ལྡན།"

#: apt-pkg/pkgcache.cc:328
msgid "optional"
msgstr "གདམ་ཁ་ཅན།"

#: apt-pkg/pkgcache.cc:328
msgid "extra"
msgstr "ཐེབས།"

#: apt-pkg/depcache.cc:132 apt-pkg/depcache.cc:161
msgid "Building dependency tree"
msgstr "རྟེན་འབྲེལ་གྱི་རྩ་འབྲེལ་བཟོ་བརྩིགས་འབད་དོ།"

#: apt-pkg/depcache.cc:133
msgid "Candidate versions"
msgstr "མི་ངོ་འཐོན་རིམཚུ།"

#: apt-pkg/depcache.cc:162
msgid "Dependency generation"
msgstr "བརྟེན་པའི་བཟོ་བཏོན།"

#: apt-pkg/depcache.cc:182 apt-pkg/depcache.cc:215 apt-pkg/depcache.cc:219
#, fuzzy
msgid "Reading state information"
msgstr "འཐོབ་ཚུགས་པའི་བརྡ་དོན་མཉམ་བསྡོམས་འབད་དོ།"

#: apt-pkg/depcache.cc:244
#, fuzzy, c-format
msgid "Failed to open StateFile %s"
msgstr "%s་ག་ཕྱེ་ནི་ལུ་འཐུས་ཤོར་བྱུང་ཡོདཔ།"

#: apt-pkg/depcache.cc:250
#, fuzzy, c-format
msgid "Failed to write temporary StateFile %s"
msgstr "%s་ཡིག་སྣོད་འདི་འབྲི་ནི་ལུ་འཐུས་ཤོར་བྱུང་ཡོད།"

#: apt-pkg/tagfile.cc:129
#, c-format
msgid "Unable to parse package file %s (1)"
msgstr "%s (༡་)་ཐུམ་སྒྲིལ་ཡིག་སྣོད་འདི་མིང་དཔྱད་འབད་མ་ཚུགས།"

#: apt-pkg/tagfile.cc:216
#, c-format
msgid "Unable to parse package file %s (2)"
msgstr "%s (༢་)་ཐུམ་སྒྲིལ་ཡིག་སྣོད་འདི་མིང་དཔྱད་འབད་མ་ཚུགས།"

#: apt-pkg/sourcelist.cc:96
#, fuzzy, c-format
msgid "Malformed line %lu in source list %s ([option] unparseable)"
msgstr "བཟོ་ཉེས་འགྱུར་བའི་གྲལ་ཐིག་%lu་  འབྱུང་ཁུངས་ཐོ་ཡིག་%s(dist མིང་དཔྱད་འབད་ནི་)ནང་ན།"

#: apt-pkg/sourcelist.cc:99
#, fuzzy, c-format
msgid "Malformed line %lu in source list %s ([option] too short)"
msgstr "བཟོ་ཉེས་འགྱུར་བའི་གྲལ་ཐིག་ %lu་ འབྱུང་ཁུངས་ཐོ་ཡིག་%s (dist)གི་ནང་ན།"

#: apt-pkg/sourcelist.cc:110
#, fuzzy, c-format
msgid "Malformed line %lu in source list %s ([%s] is not an assignment)"
msgstr "བཟོ་ཉེས་འགྱུར་བའི་གྲལ་ཐིག་%lu་  འབྱུང་ཁུངས་ཐོ་ཡིག་%s(dist མིང་དཔྱད་འབད་ནི་)ནང་ན།"

#: apt-pkg/sourcelist.cc:116
#, fuzzy, c-format
msgid "Malformed line %lu in source list %s ([%s] has no key)"
msgstr "བཟོ་ཉེས་འགྱུར་བའི་གྲལ་ཐིག་%lu་  འབྱུང་ཁུངས་ཐོ་ཡིག་%s(dist མིང་དཔྱད་འབད་ནི་)ནང་ན།"

#: apt-pkg/sourcelist.cc:119
#, fuzzy, c-format
msgid "Malformed line %lu in source list %s ([%s] key %s has no value)"
msgstr "བཟོ་ཉེས་འགྱུར་བའི་གྲལ་ཐིག་%lu་  འབྱུང་ཁུངས་ཐོ་ཡིག་%s(dist མིང་དཔྱད་འབད་ནི་)ནང་ན།"

#: apt-pkg/sourcelist.cc:132
#, c-format
msgid "Malformed line %lu in source list %s (URI)"
msgstr "བཟོ་ཉེས་འགྱུར་བའི་གྲལ་ཐིག་ %lu འབྱུང་ཁུངས་ཐོ་ཡིག་ %s (ཡུ་ཨར་ཨའི་)གི་ནང་ན།"

#: apt-pkg/sourcelist.cc:134
#, c-format
msgid "Malformed line %lu in source list %s (dist)"
msgstr "བཟོ་ཉེས་འགྱུར་བའི་གྲལ་ཐིག་ %lu་ འབྱུང་ཁུངས་ཐོ་ཡིག་%s (dist)གི་ནང་ན།"

#: apt-pkg/sourcelist.cc:137
#, c-format
msgid "Malformed line %lu in source list %s (URI parse)"
msgstr "བཟོ་ཉེས་འགྱུར་བའི་གྲལ་ཐིག་%lu་ འབྱུང་ཐོ་ཡིག་ %s(ཡུ་ཨར་ཨའི་ མིང་དཔྱད་འབད་ནི)གི་ནང་ན།"

#: apt-pkg/sourcelist.cc:143
#, c-format
msgid "Malformed line %lu in source list %s (absolute dist)"
msgstr "བཟོ་ཉེས་འགྱུར་བའི་གྲལ་ཐིག་%lu་ འབྱུང་ཁུངས་ཐོ་ཡིག་%s(ཡང་དག་ dist)གི་ནང་ན།"

#: apt-pkg/sourcelist.cc:150
#, c-format
msgid "Malformed line %lu in source list %s (dist parse)"
msgstr "བཟོ་ཉེས་འགྱུར་བའི་གྲལ་ཐིག་%lu་  འབྱུང་ཁུངས་ཐོ་ཡིག་%s(dist མིང་དཔྱད་འབད་ནི་)ནང་ན།"

#: apt-pkg/sourcelist.cc:248
#, c-format
msgid "Opening %s"
msgstr "%s་ཁ་ཕྱེ་དོ།"

#: apt-pkg/sourcelist.cc:265 apt-pkg/cdrom.cc:495
#, c-format
msgid "Line %u too long in source list %s."
msgstr "གྲལ་ཐིག་%u་འདི་འབྱུང་ཁུངས་ཐོ་ཡིག་%s་ནང་ལུ་གནམ་མེད་ས་མེད་རིངམོ་འདུག"

#: apt-pkg/sourcelist.cc:289
#, c-format
msgid "Malformed line %u in source list %s (type)"
msgstr "བཟོ་ཉེས་འགྱུར་བའི་གྲལ་ཐིག་%u་ འབྱུང་ཁུངས་ཐོ་ཡིག་%s (དབྱེ་བ)་ནང་ན།"

#: apt-pkg/sourcelist.cc:293
#, c-format
msgid "Type '%s' is not known on line %u in source list %s"
msgstr "དབྱེ་བ་'%s'་འདི་གྲལ་ཐིག་%u་གུར་ལུ་ཡོདཔ་འབྱུང་ཁུངས་ཐོ་ཡིག་%s་གི་ནང་ན་མ་ཤེས་པས།"

#: apt-pkg/packagemanager.cc:297 apt-pkg/packagemanager.cc:923
#, c-format
msgid ""
"Could not perform immediate configuration on '%s'. Please see man 5 apt.conf "
"under APT::Immediate-Configure for details. (%d)"
msgstr ""

#: apt-pkg/packagemanager.cc:498 apt-pkg/packagemanager.cc:529
#, fuzzy, c-format
msgid "Could not configure '%s'. "
msgstr "%s་ཡིག་སྣོད་འདི་ཁ་ཕྱེ་མ་ཚུགས།"

#: apt-pkg/packagemanager.cc:571
#, c-format
msgid ""
"This installation run will require temporarily removing the essential "
"package %s due to a Conflicts/Pre-Depends loop. This is often bad, but if "
"you really want to do it, activate the APT::Force-LoopBreak option."
msgstr ""
"མི་མཐུན་/སྔོན་རྟེན་འཕྲལ་བཀོལ་ལས་བརྟེན་ འ་ནི་གཞི་བཙུགས་གཡོག་བཀོལ་འདི་ལུ་ མེད་དུ་མི་རུང་བའི་%sཐུམ་"
"སྒྲིལ་  གནས་སྐབས་ཀྱི་རྩ་བསྐྲད་གཏང་ནི་འདི་དགོས་མཁོ་ཡོདཔ་ཨིན། འདི་འཕྲལ་འཕྲལ་རང་བྱང་ཉེས་ཅིག་ཨིན་པས་ "
"འདི་འབདཝ་ད་ཁྱོད་ཀྱི་ཐད་རི་འབའ་རི་འབད་དགོཔ་ཨིན་པ་ཅིན་ APT::Force-LoopBreak གདམ་ཁ་འདི་ཤུགས་"
"ལྡན་བཟོ།"

#: apt-pkg/pkgrecords.cc:34
#, c-format
msgid "Index file type '%s' is not supported"
msgstr "ཟུར་ཐོ་ཡིག་སྣོད་ཀྱི་དབྱེ་བ་ '%s' འདི་རྒྱབ་སྐྱོར་མ་འབད་བས།"

#: apt-pkg/algorithms.cc:266
#, c-format
msgid ""
"The package %s needs to be reinstalled, but I can't find an archive for it."
msgstr ""
"ཐུམ་སྒྲིལ་%s་འདི་ལོག་འདི་རང་གཞི་བཙུགས་འབད་དགོཔ་འདུག་ འདི་འབདཝ་ད་འདི་གི་དོན་ལུ་ཡིག་མཛོད་ཅིག་འཚོལ་"
"མ་ཐོབ།"

<<<<<<< HEAD
#: apt-pkg/algorithms.cc:1229
=======
#: apt-pkg/algorithms.cc:1238
>>>>>>> 183116d1
msgid ""
"Error, pkgProblemResolver::Resolve generated breaks, this may be caused by "
"held packages."
msgstr ""
"འཛོལ་བ་ pkgProblemResolver::གིས་བཟོ་བཏོན་འབད་ཡོད་པའི་མཚམས་དེ་ཚུ་མོས་མཐུན་བཟོཝ་ཨིན འ་ནི་ཐུམ་"
"སྒྲིལ་ཚུ་འཛིན་པའི་རྒྱུ་རྐྱེན་ལས་བརྟེན་ཨིན་པས།"

<<<<<<< HEAD
#: apt-pkg/algorithms.cc:1231
msgid "Unable to correct problems, you have held broken packages."
msgstr "དཀའ་ངལ་འདི་ནོར་བཅོས་འབད་མ་ཚུགས་ ཁྱོད་ཀྱི་ཐུམ་སྒྲིལ་ཆད་པ་ཚུ་འཆང་འདི་འདུག"

#: apt-pkg/algorithms.cc:1581 apt-pkg/algorithms.cc:1583
=======
#: apt-pkg/algorithms.cc:1240
msgid "Unable to correct problems, you have held broken packages."
msgstr "དཀའ་ངལ་འདི་ནོར་བཅོས་འབད་མ་ཚུགས་ ཁྱོད་ཀྱི་ཐུམ་སྒྲིལ་ཆད་པ་ཚུ་འཆང་འདི་འདུག"

#: apt-pkg/algorithms.cc:1592 apt-pkg/algorithms.cc:1594
>>>>>>> 183116d1
#, fuzzy
msgid ""
"Some index files failed to download. They have been ignored, or old ones "
"used instead."
msgstr ""
"ཟུར་ཐོ་ཡིག་སྣོད་ལ་ལུ་ཅིག་ཕབ་ལེན་འབད་ནི་ལུ་འཐུས་ཤོར་བྱུང་ནུག་  འདི་ཚུ་སྣང་མེད་སྦེ་བཞགཔ་མ་ཚད་ ཚབ་ལུ་"
"རྙིངམ་འདི་ཚུ་ལག་ལེན་འཐབ་ནུག"

#: apt-pkg/acquire.cc:81 apt-pkg/cdrom.cc:838
#, fuzzy, c-format
msgid "List directory %spartial is missing."
msgstr "ཐོ་བཀོད་འབད་མི་སྣོད་ཐོ་%s་ཆ་ཤས་འདི་བརླག་སྟོར་ཟུགས་ཏེ་འདུག"

#: apt-pkg/acquire.cc:85
#, fuzzy, c-format
msgid "Archives directory %spartial is missing."
msgstr "ཡིག་མཛོད་སྣོད་ཐོ་ %s་ ཆ་ཤས་འདི་བརླག་སྟོར་ཞུགས་ཏེ་འདུག"

#: apt-pkg/acquire.cc:93
#, fuzzy, c-format
msgid "Unable to lock directory %s"
msgstr "ཐོ་བཀོད་འབད་ཡོད་པའི་སྣོད་ཡིག་འདི་ལྡེ་མིག་རྐྱབ་མ་ཚུགས།"

#. only show the ETA if it makes sense
#. two days
#: apt-pkg/acquire.cc:893
#, c-format
msgid "Retrieving file %li of %li (%s remaining)"
msgstr "%li་ གི་བརླག་སྟོར་ཞུགས་པའི་ཡིག་སྣོད་%li (%s ལྷག་ལུས་དོ།)"

#: apt-pkg/acquire.cc:895
#, c-format
msgid "Retrieving file %li of %li"
msgstr " %li་གི་བརླག་སྟོར་ཟུགསཔའི་ཡིག་སྣོད་ %li"

#: apt-pkg/acquire-worker.cc:112
#, c-format
msgid "The method driver %s could not be found."
msgstr "ཐབས་ལམ་འདྲེན་བྱེད་%s་འདི་མ་འཐོབ།"

#: apt-pkg/acquire-worker.cc:161
#, c-format
msgid "Method %s did not start correctly"
msgstr "ཐབས་ལམ་ %s འདི་ངེས་བདེན་སྦེ་འགོ་མ་བཙུགས་འབད།"

#: apt-pkg/acquire-worker.cc:447
#, c-format
msgid "Please insert the disc labeled: '%s' in the drive '%s' and press enter."
msgstr "ཁ་ཡིག་བཀོད་ཡོད་པའི་ ཌིསི་འདི་བཙུགས་གནང་། '%s'འདྲེན་འཕྲུལ་ནང་'%s' དང་ལོག་ལྡེ་འདི་ཨེབ།་"

#: apt-pkg/init.cc:151
#, c-format
msgid "Packaging system '%s' is not supported"
msgstr "སྦུང་ཚན་བཟོ་ནིའི་རིམ་ལུགས་ '%s' འདི་ལུ་རྒྱབ་སྐྱོར་མ་འབད་བས།"

#: apt-pkg/init.cc:167
msgid "Unable to determine a suitable packaging system type"
msgstr "འོས་འབབ་དང་ལྡན་པའི་སྦུང་ཚན་རིམ་ལུགས་ཀྱི་དབྱེ་བ་ཅིག་གཏན་འབེབས་བཟོ་མི་ཚུགས་པས།"

#: apt-pkg/clean.cc:57
#, c-format
msgid "Unable to stat %s."
msgstr "%s་ ངོ་བཤུས་འབད་མ་ཚུགས།"

#: apt-pkg/srcrecords.cc:47
msgid "You must put some 'source' URIs in your sources.list"
msgstr ""
"ཁྱོད་རའི་sources.listགི་ཐོ་ཡིག་ནང་ལུ་ཁྱོད་ཀྱི་ 'འབྱུང་ཁུངས་' ཡུ་ཨར་ཨའི་ཚུ་་ལ་ལུ་ཅིག་བཙུགས་དགོ"

#: apt-pkg/cachefile.cc:87
msgid "The package lists or status file could not be parsed or opened."
msgstr "ཐུམ་སྒྲིལ་གྱི་ཐོ་ཡིག་ཡང་ན་གནས་ཚད་ཡིག་སྣོད་ཚུ་ མིང་དཔྱད་ཡང་ན་ཁ་ཕྱེ་མ་ཚུགས།"

#: apt-pkg/cachefile.cc:91
msgid "You may want to run apt-get update to correct these problems"
msgstr "འ་ནི་དཀའ་ངལ་འདི་ཚུ་སེལ་ནིའི་ལུ་ ཁྱོད་ཀྱི་ apt-get update་དེ་གཡོག་བཀོལ་དགོཔ་འོང་།"

#: apt-pkg/cachefile.cc:109
msgid "The list of sources could not be read."
msgstr "འབྱུང་ཁུངས་ཚུ་ཀྱི་ཐོ་ཡིག་དེ་ལྷག་མི་ཚུགས་པས།"

#: apt-pkg/policy.cc:75
#, c-format
msgid ""
"The value '%s' is invalid for APT::Default-Release as such a release is not "
"available in the sources"
msgstr ""

#: apt-pkg/policy.cc:399
#, fuzzy, c-format
msgid "Invalid record in the preferences file %s, no Package header"
msgstr "དགའ་གདམ་ཡིག་སྣོད་ནང་ལུ་ནུས་མེད་ཀྱི་དྲན་ཐོ་  ཐུམ་སྒྲིལ་མགོ་ཡིག་མིན་འདུག"

#: apt-pkg/policy.cc:421
#, c-format
msgid "Did not understand pin type %s"
msgstr "ངོ་རྟགས་ཨང་གི་དབྱེ་བ་ %s འདི་ཧ་གོ་མ་ཚུགས།"

#: apt-pkg/policy.cc:429
msgid "No priority (or zero) specified for pin"
msgstr "གོ་རྟགས་ཨང་གི་དོན་ལུ་ གཙོ་རིམ་(ཡང་ན་ ཀླད་ཀོར་)ཚུ་གསལ་བཀོད་མ་འབད་བས།"

#: apt-pkg/pkgcachegen.cc:87
msgid "Cache has an incompatible versioning system"
msgstr "འདྲ་མཛོད་ལུ་མཐུན་འགྱུར་མེན་པའི་འཐོན་རིམ་བཟོ་ནིའི་རིམ་ལུགས་ཅིག་འདུག"

#. TRANSLATOR: The first placeholder is a package name,
#. the other two should be copied verbatim as they include debug info
#: apt-pkg/pkgcachegen.cc:218 apt-pkg/pkgcachegen.cc:228
#: apt-pkg/pkgcachegen.cc:294 apt-pkg/pkgcachegen.cc:321
#: apt-pkg/pkgcachegen.cc:334 apt-pkg/pkgcachegen.cc:376
#: apt-pkg/pkgcachegen.cc:380 apt-pkg/pkgcachegen.cc:397
#: apt-pkg/pkgcachegen.cc:405 apt-pkg/pkgcachegen.cc:409
#: apt-pkg/pkgcachegen.cc:413 apt-pkg/pkgcachegen.cc:434
#: apt-pkg/pkgcachegen.cc:473 apt-pkg/pkgcachegen.cc:511
#: apt-pkg/pkgcachegen.cc:518 apt-pkg/pkgcachegen.cc:549
#: apt-pkg/pkgcachegen.cc:563
#, fuzzy, c-format
msgid "Error occurred while processing %s (%s%d)"
msgstr "%s (པི་ཀེ་ཇི་འཚོལ་ནི)དེ་བཟོ་སྦྱོར་འབད་བའི་བསྒང་འཛོལ་བ་ཅིག་བྱུང་ནུག"

#: apt-pkg/pkgcachegen.cc:251
msgid "Wow, you exceeded the number of package names this APT is capable of."
msgstr "པའོ་་་ཁྱོད་ཀྱིས་ ཨེ་པི་ཊི་འདི་གིས་བཟོད་ཐུབ་པའི་ཐུམ་སྒྲིལ་ཨང་གྲངས་ལས་ལྷག་ནུག"

#: apt-pkg/pkgcachegen.cc:254
msgid "Wow, you exceeded the number of versions this APT is capable of."
msgstr "པའོ་་་ཁྱོད་ཀྱིས་ ཨེ་པི་ཊི་འདི་གིས་བཟོད་ཐུབ་པའི་ཐོན་རིམ་ཨང་གྲངས་ལས་ལྷག་ནུག"

#: apt-pkg/pkgcachegen.cc:257
#, fuzzy
msgid "Wow, you exceeded the number of descriptions this APT is capable of."
msgstr "པའོ་་་ཁྱོད་ཀྱིས་ ཨེ་པི་ཊི་འདི་གིས་བཟོད་ཐུབ་པའི་ཐོན་རིམ་ཨང་གྲངས་ལས་ལྷག་ནུག"

#: apt-pkg/pkgcachegen.cc:260
msgid "Wow, you exceeded the number of dependencies this APT is capable of."
msgstr "པའོ་་་ཁྱོད་ཀྱིས་ ཨེ་པི་ཊི་འདི་གིས་བཟོད་ཐུབ་པའི་བརྟེན་པའི་ཨང་གྲངས་ལས་ལྷག་ནུག"

#: apt-pkg/pkgcachegen.cc:570
#, c-format
msgid "Package %s %s was not found while processing file dependencies"
msgstr "ཡིག་སྣོད་རྟེན་འབྲེལ་འདི་ཚུ་བཟོ་སྦྱོར་འབད་བའི་བསྒང་ཐུམ་སྒྲིལ་ %s %s ་འདི་མ་ཐོབ་པས།"

#: apt-pkg/pkgcachegen.cc:1199
#, c-format
msgid "Couldn't stat source package list %s"
msgstr "འབྱུང་ཁུངས་ཐུམ་སྒྲིལ་གྱི་ཐོ་ཡིག་%s་དེ་ངོ་བཤུས་འབད་མ་ཚུགས།"

#: apt-pkg/pkgcachegen.cc:1287 apt-pkg/pkgcachegen.cc:1391
#: apt-pkg/pkgcachegen.cc:1397 apt-pkg/pkgcachegen.cc:1554
msgid "Reading package lists"
msgstr "ཐུམ་སྒྲིལ་ཐོ་ཡིག་ཚུ་ལྷག་དོ།"

#: apt-pkg/pkgcachegen.cc:1304
msgid "Collecting File Provides"
msgstr "ཡིག་སྣོད་བྱིན་མི་ཚུ་བསྡུ་ལེན་འབད་དོ།"

#: apt-pkg/pkgcachegen.cc:1496 apt-pkg/pkgcachegen.cc:1503
msgid "IO Error saving source cache"
msgstr "IO འཛོལ་བ་འབྱུང་ཁུངས་འདྲ་མཛོད་སྲུང་བཞག་འབད་དོ།"

#: apt-pkg/acquire-item.cc:139
#, c-format
msgid "rename failed, %s (%s -> %s)."
msgstr "%s (%s -> %s)བསྐྱར་མིང་བཏགས་ནི་འདི་འཐུས་ཤོར་བྱུང་ཡོདཔ་ཨིན།"

#: apt-pkg/acquire-item.cc:599
msgid "MD5Sum mismatch"
msgstr "ཨེམ་ཌི་༥་ ཁྱོན་བསྡོམས་མ་མཐུན་པ།"

<<<<<<< HEAD
#: apt-pkg/acquire-item.cc:870 apt-pkg/acquire-item.cc:1870
#: apt-pkg/acquire-item.cc:2013
=======
#: apt-pkg/acquire-item.cc:870 apt-pkg/acquire-item.cc:1887
#: apt-pkg/acquire-item.cc:2030
>>>>>>> 183116d1
#, fuzzy
msgid "Hash Sum mismatch"
msgstr "ཨེམ་ཌི་༥་ ཁྱོན་བསྡོམས་མ་མཐུན་པ།"

<<<<<<< HEAD
#: apt-pkg/acquire-item.cc:1381
=======
#: apt-pkg/acquire-item.cc:1388
>>>>>>> 183116d1
#, c-format
msgid ""
"Unable to find expected entry '%s' in Release file (Wrong sources.list entry "
"or malformed file)"
msgstr ""

<<<<<<< HEAD
#: apt-pkg/acquire-item.cc:1397
=======
#: apt-pkg/acquire-item.cc:1404
>>>>>>> 183116d1
#, fuzzy, c-format
msgid "Unable to find hash sum for '%s' in Release file"
msgstr "%s (༡་)་ཐུམ་སྒྲིལ་ཡིག་སྣོད་འདི་མིང་དཔྱད་འབད་མ་ཚུགས།"

<<<<<<< HEAD
#: apt-pkg/acquire-item.cc:1439
msgid "There is no public key available for the following key IDs:\n"
msgstr "འོག་གི་ ཨའི་ཌི་་ ལྡེ་མིག་ཚུ་གི་དོན་ལུ་མི་དམང་གི་ལྡེ་མིག་འདི་འཐོབ་མི་ཚུགས་པས:\n"

#: apt-pkg/acquire-item.cc:1477
=======
#: apt-pkg/acquire-item.cc:1446
msgid "There is no public key available for the following key IDs:\n"
msgstr "འོག་གི་ ཨའི་ཌི་་ ལྡེ་མིག་ཚུ་གི་དོན་ལུ་མི་དམང་གི་ལྡེ་མིག་འདི་འཐོབ་མི་ཚུགས་པས:\n"

#: apt-pkg/acquire-item.cc:1484
>>>>>>> 183116d1
#, c-format
msgid ""
"Release file for %s is expired (invalid since %s). Updates for this "
"repository will not be applied."
msgstr ""

<<<<<<< HEAD
#: apt-pkg/acquire-item.cc:1499
=======
#: apt-pkg/acquire-item.cc:1506
>>>>>>> 183116d1
#, c-format
msgid "Conflicting distribution: %s (expected %s but got %s)"
msgstr ""

<<<<<<< HEAD
#: apt-pkg/acquire-item.cc:1532
=======
#: apt-pkg/acquire-item.cc:1536
>>>>>>> 183116d1
#, c-format
msgid ""
"An error occurred during the signature verification. The repository is not "
"updated and the previous index files will be used. GPG error: %s: %s\n"
msgstr ""

#. Invalid signature file, reject (LP: #346386) (Closes: #627642)
<<<<<<< HEAD
#: apt-pkg/acquire-item.cc:1542 apt-pkg/acquire-item.cc:1547
=======
#: apt-pkg/acquire-item.cc:1546 apt-pkg/acquire-item.cc:1551
>>>>>>> 183116d1
#, c-format
msgid "GPG error: %s: %s"
msgstr ""

<<<<<<< HEAD
#: apt-pkg/acquire-item.cc:1646
=======
#: apt-pkg/acquire-item.cc:1663
>>>>>>> 183116d1
#, c-format
msgid ""
"I wasn't able to locate a file for the %s package. This might mean you need "
"to manually fix this package. (due to missing arch)"
msgstr ""
" %s་ཐུམ་སྒྲིལ་གི་དོན་ལུ་ང་་གི་ཡིག་སྣོད་ཅིག་ག་ཡོད་འཚོལ་མི་འཐོབ་པས། འདི་འབདཝ་ལས་ཁྱོད་ཀྱི་ལག་ཐོག་ལས་ "
"འ་ནི་ཐུམ་སྒྲིལ་འདི་གི་དཀའ་ངལ་སེལ་དགོཔ་འདུག (arch འདི་བྱིག་སོངམ་ལས་བརྟེན།)"

<<<<<<< HEAD
#: apt-pkg/acquire-item.cc:1705
=======
#: apt-pkg/acquire-item.cc:1722
>>>>>>> 183116d1
#, c-format
msgid ""
"I wasn't able to locate a file for the %s package. This might mean you need "
"to manually fix this package."
msgstr ""
" %s་ཐུམ་སྒྲིལ་གི་དོན་ལུ་ང་་གི་ཡིག་སྣོད་ཅིག་ག་ཡོད་འཚོལ་མི་འཐོབ་པས། འདི་འབདཝ་ལས་ཁྱོད་ཀྱི་ལག་ཐོག་ལས་ "
"འ་ནི་ཐུམ་སྒྲིལ་འདི་གི་དཀའ་ངལ་སེལ་དགོཔ་འདུག "

<<<<<<< HEAD
#: apt-pkg/acquire-item.cc:1764
=======
#: apt-pkg/acquire-item.cc:1781
>>>>>>> 183116d1
#, c-format
msgid ""
"The package index files are corrupted. No Filename: field for package %s."
msgstr ""
"ཐུམ་སྒྲིལ་ ཟུར་ཐོ་ཡིག་སྣོད་ཚུ་ངན་ཅན་འགྱོ་ནུག  ཡིག་སྣོད་ཀྱི་མིང་མིན་འདུག: %s་ཐུམ་སྒྲིལ་གྱི་དོན་ལུ་ས་སྒོ།"

<<<<<<< HEAD
#: apt-pkg/acquire-item.cc:1862
=======
#: apt-pkg/acquire-item.cc:1879
>>>>>>> 183116d1
msgid "Size mismatch"
msgstr "ཚད་མ་མཐུན།"

#: apt-pkg/indexrecords.cc:64
#, fuzzy, c-format
msgid "Unable to parse Release file %s"
msgstr "%s (༡་)་ཐུམ་སྒྲིལ་ཡིག་སྣོད་འདི་མིང་དཔྱད་འབད་མ་ཚུགས།"

#: apt-pkg/indexrecords.cc:74
#, fuzzy, c-format
msgid "No sections in Release file %s"
msgstr "%s་གི་ཚབ་ལུ་%s་སེལ་འཐུ་འབད་ནི་སེམས་ཁར་བཞག\n"

#: apt-pkg/indexrecords.cc:108
#, c-format
msgid "No Hash entry in Release file %s"
msgstr ""

#: apt-pkg/indexrecords.cc:121
#, fuzzy, c-format
msgid "Invalid 'Valid-Until' entry in Release file %s"
msgstr "%s་ཁ་ཕྱོགས་ཡིག་སྣོད་ནང་ནུས་མེད་གྲལ་ཐིག"

#: apt-pkg/indexrecords.cc:140
#, fuzzy, c-format
msgid "Invalid 'Date' entry in Release file %s"
msgstr "%s (༡་)་ཐུམ་སྒྲིལ་ཡིག་སྣོད་འདི་མིང་དཔྱད་འབད་མ་ཚུགས།"

#: apt-pkg/vendorlist.cc:78
#, c-format
msgid "Vendor block %s contains no fingerprint"
msgstr "%sསིལ་ཚོང་པ་སྡེབ་ཚན་གྱི་ནང་ན་མཛུབ་རྗེས་མིན་འདུག"

#: apt-pkg/cdrom.cc:576
#, c-format
msgid ""
"Using CD-ROM mount point %s\n"
"Mounting CD-ROM\n"
msgstr ""
" %s སི་ཌི-རོམ་སྦྱར་བརྩེགས་ཀྱི་ས་ཚིགས་ལག་ལེན་འཐབ་དོ།\n"
"སི་ཌི་-རོམ་སྦྱར་བརྩེགས་འབད་དོ།\n"

#: apt-pkg/cdrom.cc:585 apt-pkg/cdrom.cc:682
msgid "Identifying.. "
msgstr "ངོས་འཛིན་འབད་དོ.."

#: apt-pkg/cdrom.cc:613
#, c-format
msgid "Stored label: %s\n"
msgstr "གསོག་འཇོག་འབད་ཡོད་པའི་ཁ་ཡིག:%s \n"

#: apt-pkg/cdrom.cc:622 apt-pkg/cdrom.cc:915
#, fuzzy
msgid "Unmounting CD-ROM...\n"
msgstr "སི་ཌི་-རོམ་སྦྱར་བརྩེགས་མ་འབད་བར་བཞག་དོ..."

#: apt-pkg/cdrom.cc:642
#, c-format
msgid "Using CD-ROM mount point %s\n"
msgstr " %s སི་ཌི-རོམ་སྦྱར་བརྩེགས་ཀྱི་ས་ཚིགས་ལག་ལེན་འཐབ་དོ།\n"

#: apt-pkg/cdrom.cc:660
msgid "Unmounting CD-ROM\n"
msgstr "སི་ཌི་-རོམ་བརྩེགས་བཤོལ་འབད་དོ།\n"

#: apt-pkg/cdrom.cc:665
msgid "Waiting for disc...\n"
msgstr "ཌིསིཀ་གི་དོན་ལུ་བསྒུག་དོ...\n"

#: apt-pkg/cdrom.cc:674
msgid "Mounting CD-ROM...\n"
msgstr "སི་ཌི་-རོམ་སྦྱར་བརྩེགས་འབད་དོ...\n"

#: apt-pkg/cdrom.cc:693
msgid "Scanning disc for index files..\n"
msgstr "ཟུར་ཐོ་ཡིག་སྣོད་ཚུ་གི་དོན་ལུ་ ཌིསིཀ་ཞིབ་ལྟ་འབད་དོ..\n"

#: apt-pkg/cdrom.cc:744
#, fuzzy, c-format
msgid ""
"Found %zu package indexes, %zu source indexes, %zu translation indexes and "
"%zu signatures\n"
msgstr "%i་ཐུམ་སྒྲིལ་གྱི་ཟུར་ཐོ་ཚུ་ཐོབ་ཅི་  %i་འབྱུང་ཁུངས་ཟུར་ཐོ་ཚུ་དང་ %iམིང་རྟགས་ཚུ།\n"

#: apt-pkg/cdrom.cc:755
msgid ""
"Unable to locate any package files, perhaps this is not a Debian Disc or the "
"wrong architecture?"
msgstr ""

#: apt-pkg/cdrom.cc:782
#, fuzzy, c-format
msgid "Found label '%s'\n"
msgstr "གསོག་འཇོག་འབད་ཡོད་པའི་ཁ་ཡིག:%s \n"

#: apt-pkg/cdrom.cc:811
msgid "That is not a valid name, try again.\n"
msgstr "དེ་ནུས་ཅན་གྱི་མིང་ཅིག་མེན་པས་ ལོག་སྟེ་རང་འབད་རྩོལ་བསྐྱེད།\n"

#: apt-pkg/cdrom.cc:828
#, c-format
msgid ""
"This disc is called: \n"
"'%s'\n"
msgstr ""
"ཌིསིཀ་འདི་བོད་བརྡ་འབད་དོ་ཡོདཔ་ཨིན།\n"
"'%s'\n"

#: apt-pkg/cdrom.cc:830
msgid "Copying package lists..."
msgstr "ཐུམ་སྒྲིལ་གྱིཐོ་ཡིག་ཚུ་འདྲ་བཤུས་རྐྱབ་དོ..."

#: apt-pkg/cdrom.cc:865
msgid "Writing new source list\n"
msgstr "འབྱུང་ཁུངས་ཀྱི་ཐོ་ཡིག་གསརཔ་ཅིག་འབྲི་དོ།\n"

#: apt-pkg/cdrom.cc:873
msgid "Source list entries for this disc are:\n"
msgstr "འ་ནི་ ཌིསིཀ་གི་དོན་ལུ་ འབྱུང་ཁུངས་ཧྲིལ་བུ་ཚུ་:\n"

<<<<<<< HEAD
#: apt-pkg/indexcopy.cc:236 apt-pkg/indexcopy.cc:880
=======
#: apt-pkg/indexcopy.cc:236 apt-pkg/indexcopy.cc:775
>>>>>>> 183116d1
#, c-format
msgid "Wrote %i records.\n"
msgstr "%i་དྲན་མཐོ་དེ་ཚུ་བྲིས་ཡོད།\n"

<<<<<<< HEAD
#: apt-pkg/indexcopy.cc:238 apt-pkg/indexcopy.cc:882
=======
#: apt-pkg/indexcopy.cc:238 apt-pkg/indexcopy.cc:777
>>>>>>> 183116d1
#, c-format
msgid "Wrote %i records with %i missing files.\n"
msgstr "%i བྱིག་འགྱོ་ཡོད་པའི་ཡིག་སྣོད་ཚུ་དང་གཅིག་ཁར་ %i དྲན་ཐོ་འདི་ཚུ་བྲིས་ཡོད།\n"

<<<<<<< HEAD
#: apt-pkg/indexcopy.cc:241 apt-pkg/indexcopy.cc:885
=======
#: apt-pkg/indexcopy.cc:241 apt-pkg/indexcopy.cc:780
>>>>>>> 183116d1
#, c-format
msgid "Wrote %i records with %i mismatched files\n"
msgstr "%i་མཐུན་སྒྲིག་མེདཔ་པའི་ཡིག་སྣོད་ཚུ་དང་གཅིག་ཁར་ %i་དྲན་ཐོ་ཚུ་བྲིས་བཞག་ཡོདཔ་ཨིན།\n"

<<<<<<< HEAD
#: apt-pkg/indexcopy.cc:244 apt-pkg/indexcopy.cc:888
=======
#: apt-pkg/indexcopy.cc:244 apt-pkg/indexcopy.cc:783
>>>>>>> 183116d1
#, c-format
msgid "Wrote %i records with %i missing files and %i mismatched files\n"
msgstr ""
"%i བྱིག་འགྱོ་ཡོད་པའི་ཡིག་སྣོད་ཚུ་དང་ %iམཐུན་སྒྲིག་མེད་པའི་ཡིག་སྣོད་ཚུ་དང་གཅིག་ཁར་ %i དྲན་ཐོ་འདི་ཚུ་བྲིས་"
"ཡོདཔ་ཨིན།\n"

#: apt-pkg/indexcopy.cc:515
#, c-format
msgid "Can't find authentication record for: %s"
msgstr ""

#: apt-pkg/indexcopy.cc:521
#, fuzzy, c-format
msgid "Hash mismatch for: %s"
msgstr "ཨེམ་ཌི་༥་ ཁྱོན་བསྡོམས་མ་མཐུན་པ།"

#: apt-pkg/indexcopy.cc:662
#, c-format
msgid "File %s doesn't start with a clearsigned message"
msgstr ""

#. TRANSLATOR: %s is the trusted keyring parts directory
#: apt-pkg/indexcopy.cc:692
#, fuzzy, c-format
msgid "No keyring installed in %s."
msgstr "གཞི་བཙུགས་བར་བཤོལ་འབད་དོ།"

#: apt-pkg/cacheset.cc:403
#, c-format
msgid "Release '%s' for '%s' was not found"
msgstr "%sགི་དོན་ལུ་འཛིན་གྲོལ་'%s'་དེ་མ་འཐོབ་པས།"

#: apt-pkg/cacheset.cc:406
#, c-format
msgid "Version '%s' for '%s' was not found"
msgstr "'%s'་གི་དོན་ལུ་འཐོན་རིམ་'%s'་དེ་མ་འཐོབ་པས།"

#: apt-pkg/cacheset.cc:517
#, fuzzy, c-format
msgid "Couldn't find task '%s'"
msgstr "%s་ཐུམ་སྒྲིལ་འཚོལ་མ་ཐོབ།"

#: apt-pkg/cacheset.cc:523
#, fuzzy, c-format
msgid "Couldn't find any package by regex '%s'"
msgstr "%s་ཐུམ་སྒྲིལ་འཚོལ་མ་ཐོབ།"

#: apt-pkg/cacheset.cc:534
#, c-format
msgid "Can't select versions from package '%s' as it is purely virtual"
msgstr ""

#: apt-pkg/cacheset.cc:541 apt-pkg/cacheset.cc:548
#, c-format
msgid ""
"Can't select installed nor candidate version from package '%s' as it has "
"neither of them"
msgstr ""

#: apt-pkg/cacheset.cc:555
#, c-format
msgid "Can't select newest version from package '%s' as it is purely virtual"
msgstr ""

#: apt-pkg/cacheset.cc:563
#, c-format
msgid "Can't select candidate version from package %s as it has no candidate"
msgstr ""

#: apt-pkg/cacheset.cc:571
#, c-format
msgid "Can't select installed version from package %s as it is not installed"
msgstr ""

#: apt-pkg/edsp.cc:41 apt-pkg/edsp.cc:61
msgid "Send scenario to solver"
msgstr ""

#: apt-pkg/edsp.cc:209
msgid "Send request to solver"
msgstr ""

#: apt-pkg/edsp.cc:279
msgid "Prepare for receiving solution"
msgstr ""

#: apt-pkg/edsp.cc:286
msgid "External solver failed without a proper error message"
msgstr ""

#: apt-pkg/edsp.cc:557 apt-pkg/edsp.cc:560 apt-pkg/edsp.cc:565
msgid "Execute external solver"
msgstr ""

#: apt-pkg/deb/dpkgpm.cc:73
#, fuzzy, c-format
msgid "Installing %s"
msgstr "གཞི་བཙུགས་འབད་ཡོད་པའི་%s།"

#: apt-pkg/deb/dpkgpm.cc:74 apt-pkg/deb/dpkgpm.cc:982
#, c-format
msgid "Configuring %s"
msgstr "%s་རིམ་སྒྲིག་འབད་དོ།"

#: apt-pkg/deb/dpkgpm.cc:75 apt-pkg/deb/dpkgpm.cc:989
#, c-format
msgid "Removing %s"
msgstr "%s་རྩ་བསྐྲད་གཏང་དོ།"

#: apt-pkg/deb/dpkgpm.cc:76
#, fuzzy, c-format
msgid "Completely removing %s"
msgstr "%s མཇུག་བསྡུཝ་སྦེ་རང་རྩ་བསྐྲད་བཏང་ཡོད།"

#: apt-pkg/deb/dpkgpm.cc:77
#, c-format
msgid "Noting disappearance of %s"
msgstr ""

#: apt-pkg/deb/dpkgpm.cc:78
#, c-format
msgid "Running post-installation trigger %s"
msgstr ""

#. FIXME: use a better string after freeze
#: apt-pkg/deb/dpkgpm.cc:735
#, fuzzy, c-format
msgid "Directory '%s' missing"
msgstr "ཐོ་བཀོད་འབད་མི་སྣོད་ཐོ་%s་ཆ་ཤས་འདི་བརླག་སྟོར་ཟུགས་ཏེ་འདུག"

#: apt-pkg/deb/dpkgpm.cc:750 apt-pkg/deb/dpkgpm.cc:770
#, fuzzy, c-format
msgid "Could not open file '%s'"
msgstr "%s་ཡིག་སྣོད་འདི་ཁ་ཕྱེ་མ་ཚུགས།"

#: apt-pkg/deb/dpkgpm.cc:975
#, c-format
msgid "Preparing %s"
msgstr "%s་ གྲ་སྒྲིག་འབད་དོ།"

#: apt-pkg/deb/dpkgpm.cc:976
#, c-format
msgid "Unpacking %s"
msgstr " %s་ གི་སྦུང་ཚན་བཟོ་བཤོལ་འབད་དོ།"

#: apt-pkg/deb/dpkgpm.cc:981
#, c-format
msgid "Preparing to configure %s"
msgstr "%s་ རིམ་སྒྲིག་ལུ་གྲ་སྒྲིག་འབད་དོ།"

#: apt-pkg/deb/dpkgpm.cc:983
#, c-format
msgid "Installed %s"
msgstr "གཞི་བཙུགས་འབད་ཡོད་པའི་%s།"

#: apt-pkg/deb/dpkgpm.cc:988
#, c-format
msgid "Preparing for removal of %s"
msgstr "%s་ རྩ་བསྐྲད་གཏང་ནིའི་དོན་ལུ་གྲ་སྒྲིག་འབད་དོ།"

#: apt-pkg/deb/dpkgpm.cc:990
#, c-format
msgid "Removed %s"
msgstr "རྩ་བསྐྲད་བཏང་ཡོད་པའི་%s"

#: apt-pkg/deb/dpkgpm.cc:995
#, c-format
msgid "Preparing to completely remove %s"
msgstr "%s མཇུག་བསྡུཝ་སྦེ་རང་རྩ་བསྐྲད་གཏང་ནིའི་དོན་ལུ་གྲ་སྒྲིག་འབད་དོ།"

#: apt-pkg/deb/dpkgpm.cc:996
#, c-format
msgid "Completely removed %s"
msgstr "%s མཇུག་བསྡུཝ་སྦེ་རང་རྩ་བསྐྲད་བཏང་ཡོད།"

#: apt-pkg/deb/dpkgpm.cc:1243
msgid "Can not write log, openpty() failed (/dev/pts not mounted?)\n"
msgstr ""

<<<<<<< HEAD
#: apt-pkg/deb/dpkgpm.cc:1235
msgid "Can not write log, tcgetattr() failed for stdout"
msgstr ""

#: apt-pkg/deb/dpkgpm.cc:1248
msgid "Running dpkg"
msgstr ""

#: apt-pkg/deb/dpkgpm.cc:1420
msgid "Operation was interrupted before it could finish"
msgstr ""

#: apt-pkg/deb/dpkgpm.cc:1482
=======
#: apt-pkg/deb/dpkgpm.cc:1273
msgid "Running dpkg"
msgstr ""

#: apt-pkg/deb/dpkgpm.cc:1445
msgid "Operation was interrupted before it could finish"
msgstr ""

#: apt-pkg/deb/dpkgpm.cc:1507
>>>>>>> 183116d1
msgid "No apport report written because MaxReports is reached already"
msgstr ""

#. check if its not a follow up error
<<<<<<< HEAD
#: apt-pkg/deb/dpkgpm.cc:1487
msgid "dependency problems - leaving unconfigured"
msgstr ""

#: apt-pkg/deb/dpkgpm.cc:1489
=======
#: apt-pkg/deb/dpkgpm.cc:1512
msgid "dependency problems - leaving unconfigured"
msgstr ""

#: apt-pkg/deb/dpkgpm.cc:1514
>>>>>>> 183116d1
msgid ""
"No apport report written because the error message indicates its a followup "
"error from a previous failure."
msgstr ""

<<<<<<< HEAD
#: apt-pkg/deb/dpkgpm.cc:1495
=======
#: apt-pkg/deb/dpkgpm.cc:1520
>>>>>>> 183116d1
msgid ""
"No apport report written because the error message indicates a disk full "
"error"
msgstr ""

<<<<<<< HEAD
#: apt-pkg/deb/dpkgpm.cc:1501
=======
#: apt-pkg/deb/dpkgpm.cc:1526
>>>>>>> 183116d1
msgid ""
"No apport report written because the error message indicates a out of memory "
"error"
msgstr ""

<<<<<<< HEAD
#: apt-pkg/deb/dpkgpm.cc:1508
=======
#: apt-pkg/deb/dpkgpm.cc:1533
>>>>>>> 183116d1
msgid ""
"No apport report written because the error message indicates a dpkg I/O error"
msgstr ""

#: apt-pkg/deb/debsystem.cc:84
#, c-format
msgid ""
"Unable to lock the administration directory (%s), is another process using "
"it?"
msgstr ""

#: apt-pkg/deb/debsystem.cc:87
#, fuzzy, c-format
msgid "Unable to lock the administration directory (%s), are you root?"
msgstr "ཐོ་བཀོད་འབད་ཡོད་པའི་སྣོད་ཡིག་འདི་ལྡེ་མིག་རྐྱབ་མ་ཚུགས།"

#. TRANSLATORS: the %s contains the recovery command, usually
#. dpkg --configure -a
#: apt-pkg/deb/debsystem.cc:103
#, c-format
msgid ""
"dpkg was interrupted, you must manually run '%s' to correct the problem. "
msgstr ""

#: apt-pkg/deb/debsystem.cc:121
msgid "Not locked"
msgstr ""

#, fuzzy
#~ msgid "System error resolving '%s:%s'"
#~ msgstr "'%s:%s' (%i)་མོས་མཐུན་འབདཝ་ད་ངན་པ་ཅིག་བྱུང་ཡི།"

#, fuzzy
#~ msgid "%c%s... %u%%"
#~ msgstr "%c%s... འབད་ཚར་ཡོད།"

#, fuzzy
#~ msgid "Skipping nonexistent file %s"
#~ msgstr "རིམ་སྒྲིག་ཡིག་སྣོད་%s་འདི་ཁ་ཕྱེ་དོ།"

#~ msgid "Failed to remove %s"
#~ msgstr "%s་རྩ་བསྐྲད་གཏང་ནི་ལུ་འཐུས་ཤོར་བྱུང་ཡོད།"

#~ msgid "Unable to create %s"
#~ msgstr "%s་གསར་བསྐྲུན་འབད་མ་ཚུགས།"

#~ msgid "Failed to stat %sinfo"
#~ msgstr "%sinfo་ངོ་བཤུས་འབད་ནི་ལུ་འཐུས་ཤོར་བྱུང་ཡོད།"

#~ msgid "The info and temp directories need to be on the same filesystem"
#~ msgstr "info ་དང་ temp་སྣོད་ཐོ་ཚུ་ཡིག་སྣོད་རིམ་ལུགས་གཅིག་གུར་ལུ་བཞག་དགོཔ་ཨིན།"

#~ msgid "Failed to change to the admin dir %sinfo"
#~ msgstr "བདག་སྐྱོང་སྣོད་ཐོ་ %sinfo་ལུ་བསྒྱུར་བཅོས་འབད་ནི་ འཐུས་ཤོར་བྱུང་ཡོད།"

#~ msgid "Internal error getting a package name"
#~ msgstr "ནང་འཁོད་འཛོལ་བ་གིས་ཐུམ་སྒྲིལ་མིང་ཅིག་ལེན་དོ།"

#~ msgid "Reading file listing"
#~ msgstr "ཡིག་ཐོ་བཀོད་འབད་མི་ཚུ་ལྷག་དོ།"

#~ msgid ""
#~ "Failed to open the list file '%sinfo/%s'. If you cannot restore this file "
#~ "then make it empty and immediately re-install the same version of the "
#~ "package!"
#~ msgstr ""
#~ "'%sinfo/%s'ཡིག་སྣོད་ཐོག་ཡིག་ཁ་ཕྱེ་ནི་ལུ་འཐུས་ཤོར་བྱུང་ཡོད། ཁྱོད་ཀྱི་ཡིག་སྣོད་འདི་སོར་ཆུད་འབད་མ་"
#~ "ཚུགས་པ་ཅིན་ འདི་སྟོངམ་བཟོ་བཞིནམ་ལས་ དེ་འཕྲལ་ལས་རང་ཐུམ་སྒྲིལ་གི་འཐོན་རིམ་གཅིགཔ་འདི་རང་ལོང་གཞི་"
#~ "བཙུགས་འབད།"

#~ msgid "Failed reading the list file %sinfo/%s"
#~ msgstr "%sinfo/%s་ཡིག་སྣོད་ཐོ་བཀོད་འདི་ལྷག་ནི་ལུ་འཐུས་ཤོར་བྱུང་ཡོད།"

#~ msgid "Internal error getting a node"
#~ msgstr "ནང་འཁོད་འཛོལ་བ་གིས་མཐུད་མཚམས་ལེན་དོ།"

#~ msgid "Failed to open the diversions file %sdiversions"
#~ msgstr "ཁ་ཕྱོགས་ཡིག་སྣོད་%sdiversionsཚུ་ཁ་ཕྱེ་ནི་ལུ་འཐུས་ཤོར་བྱུང་ཡོད།"

#~ msgid "The diversion file is corrupted"
#~ msgstr "ཁ་ཕྱོགས་ཡིག་སྣོད་འདི་ངན་ཅན་འགྱོ་ནུག"

#~ msgid "Invalid line in the diversion file: %s"
#~ msgstr "%s་ཁ་ཕྱོགས་ཡིག་སྣོད་ནང་ནུས་མེད་གྲལ་ཐིག"

#~ msgid "Internal error adding a diversion"
#~ msgstr "ནང་འཁོད་འཛོལ་ ཁ་ཕྱོགས་ཅིག་ཁ་སྐོང་རྐྱབ་དོ།"

#~ msgid "The pkg cache must be initialized first"
#~ msgstr "པི་ཀེ་ཇི་ འདྲ་མཛོད་དེ་ དང་པ་རང་འགོ་བྱེད་འབད་དགོ"

#~ msgid "Failed to find a Package: header, offset %lu"
#~ msgstr "ཐུམ་སྒྲིལ་ཅིག་འཚོལ་་ནི་ལུ་འཐུས་ཤོར་བྱུང་ཡོདཔ་ཨིན:མགོ་ཡིག་ པར་ལེན%lu"

#~ msgid "Bad ConfFile section in the status file. Offset %lu"
#~ msgstr "གནད་ཚད་ཡིག་སྣོད་དབྱེ་ཚན་ནང་ལུ་ རིམ་སྒྲིག་ཡིག་སྣོད་བྱང་ཉེས། པར་ལེན་ %lu"

#~ msgid "Error parsing MD5. Offset %lu"
#~ msgstr "ཨེམ་ཌི་༥་ འཛོལ་བ་མིང་དཔྱད་འབད་དོ། པར་ལེན་ %lu"

#~ msgid "Couldn't change to %s"
#~ msgstr "%s་ལུ་བསྒྱུར་བཅོས་འབད་མ་ཚུགས།"

#~ msgid "Failed to locate a valid control file"
#~ msgstr "ནུས་ཅན་ཡོད་པའི་ཚད་འཛིན་ཡིག་སྣོད་ཅིག་ག་ཡོད་འཚོལ་ནི་ལུ་འཐུས་ཤོར་བྱུང་ཡོདཔ་ཨིན།"

#~ msgid "Couldn't open pipe for %s"
#~ msgstr "%s་གི་དོན་ལུ་རྒྱུད་དུང་འདི་ཁ་ཕྱེ་མ་ཚུགས།"

#~ msgid "Read error from %s process"
#~ msgstr "%s་ལས་སྦྱོར་ནང་ལས་འཛོལ་བ་ཚུ་ལྷག"

#~ msgid "Got a single header line over %u chars"
#~ msgstr "%u་ཡིག་འབྲུ་ཚུ་གི་ལྟག་ལས་མགོ་ཡིག་རྐྱང་པ་ཅིག་ཐོབ་ཡོད།"

#~ msgid "Malformed override %s line %lu #1"
#~ msgstr "བཟོ་ཉེས་གྱུར་བའི་ཟུར་བཞག་%s གྲལ་ཐིག་%lu #1"

#~ msgid "Malformed override %s line %lu #2"
#~ msgstr "བཟོ་ཉེས་གྱུར་བའི་ཟུར་བཞག་%sགྲལ་ཐིག%lu #2"

#~ msgid "Malformed override %s line %lu #3"
#~ msgstr "བཟོ་ཉེས་གྱུར་བའི་ཟུར་བཞག་%sགྲལ་ཐིག%lu #3"

#~ msgid "decompressor"
#~ msgstr "ཨེབ་བཤོལ་འཕྲུལ་ཆས།"

#~ msgid "read, still have %lu to read but none left"
#~ msgstr "ལྷག་  ད་ལྟོ་ཡང་ལྷག་ནི་ལུ་%lu་ཡོད་འདི་འབདཝ་ད་ཅི་ཡང་ལྷག་ལུས་མིན་འདུག"

#~ msgid "write, still have %lu to write but couldn't"
#~ msgstr "འབྲི་  ད་ལྟོ་ཡང་འབྲི་ནི་ལུ་%lu་ཡོད་འདི་འདབཝ་ད་འབད་མ་ཚུགས།"

#~ msgid "Error occurred while processing %s (NewPackage)"
#~ msgstr "%s (ཐུམ་སྒྲིལ་གསརཔ་)བཟོ་སྦྱོར་འབད་བའི་བསྒང་འཛོལ་བ་ཅིག་བྱུང་ནུག"

#~ msgid "Error occurred while processing %s (UsePackage1)"
#~ msgstr "%s (ལག་ལེན་འཐུམ་སྒྲིལ་ ༡་)བཟོ་སྦྱོར་འབད་བའི་བསྒང་འཛོལ་བ་ཅིག་འཐོན་ནུག"

#, fuzzy
#~ msgid "Error occurred while processing %s (NewFileDesc1)"
#~ msgstr "%s (ཡིག་སྣོད་འཐོན་རིམ་གསརཔ་ ༡)བཟོ་སྦྱོར་འབད་བའི་བསྒང་འཛོལ་བ་ཅིག་བྱུང་ནུག"

#~ msgid "Error occurred while processing %s (UsePackage2)"
#~ msgstr "%s (ལག་ལེན་འཐུམ་སྒྲིལ་ ༢་)དེ་བཟོ་སྦྱོར་འབད་བའི་བསྒང་འཛོལ་བ་ཅིག་འཐོན་ནུག"

#~ msgid "Error occurred while processing %s (NewFileVer1)"
#~ msgstr "%s (ཡིག་སྣོད་འཐོན་རིམ་གསརཔ་ ༡)བཟོ་སྦྱོར་འབད་བའི་བསྒང་འཛོལ་བ་ཅིག་བྱུང་ནུག"

#, fuzzy
#~ msgid "Error occurred while processing %s (NewVersion%d)"
#~ msgstr " %s (འཐོན་རིམ་གསརཔ་ ༡་)བཟོ་སྦྱོར་འབད་བའི་བསྒང་འཛོལ་བ་ཅིག་བྱུང་ནུག"

#~ msgid "Error occurred while processing %s (UsePackage3)"
#~ msgstr "%s (ལག་ལེན་ཐུམ་སྒྲིལ་ ༣་)དེ་བཟོ་སྦྱོར་འབད་བའི་བསྒང་འཛོབ་ཅིག་བྱུང་ནུག"

#, fuzzy
#~ msgid "Error occurred while processing %s (NewFileDesc2)"
#~ msgstr "%s (ཡིག་སྣོད་འཐོན་རིམ་གསརཔ་ ༡)བཟོ་སྦྱོར་འབད་བའི་བསྒང་འཛོལ་བ་ཅིག་བྱུང་ནུག"

#~ msgid "Error occurred while processing %s (FindPkg)"
#~ msgstr "%s (པི་ཀེ་ཇི་འཚོལ་ནི)དེ་བཟོ་སྦྱོར་འབད་བའི་བསྒང་འཛོལ་བ་ཅིག་བྱུང་ནུག"

#~ msgid "Error occurred while processing %s (CollectFileProvides)"
#~ msgstr "%s (CollectFileProvides)དེ་བཟོ་སྦྱོར་འབད་བའི་བསྒང་འཛོལ་བ་ཅིག་བྱུང་ནུག"

#~ msgid "Internal error, could not locate member"
#~ msgstr "ནང་འཁོད་འཛོལ་བ་  འཐུས་མི་ག་ཡོད་འཚོལ་མ་ཐོབ།"

#~ msgid "E: Argument list from Acquire::gpgv::Options too long. Exiting."
#~ msgstr ""
#~ "E: Acquire::gpgv::Options་ནང་ལས་ཀྱི་སྒྲུབ་རྟགས་ཀྱི་ཐོ་ཡིག་དེ་གནམ་མེད་ས་མེད་རིངམ་འདུག  ཕྱིར་"
#~ "འཐོན་དོ།"

#~ msgid "Error occurred while processing %s (NewVersion2)"
#~ msgstr "%s (འཐོན་རིམ་གསརཔ་ ༢)བཟོ་སྦྱོར་འབད་བའི་བསྒང་འཛོལ་བ་ཅིག་བྱུང་ནུག"

#~ msgid "Malformed line %u in source list %s (vendor id)"
#~ msgstr "བཟོ་ཉེས་འགྱུར་བའི་གྲལ་ཐིག་%u་ འབྱུང་ཁུངས་ཐོ་ཡིག་%s(སིལ་ཚོང་པ་ ཨའི་ཌི)གི་ནང་ན།"

#~ msgid "Couldn't access keyring: '%s'"
#~ msgstr "'%s'ལྡེ་འཁོར་འདི་འཛུལ་སྤྱོད་འབད་མ་ཚུགས།"

#, fuzzy
#~ msgid "Could not patch file"
#~ msgstr "%s་ཡིག་སྣོད་འདི་ཁ་ཕྱེ་མ་ཚུགས།"

#~ msgid "       %4i %s\n"
#~ msgstr "%4i %s\n"

#~ msgid "%4i %s\n"
#~ msgstr "%4i %s\n"

#, fuzzy
#~ msgid "Processing triggers for %s"
#~ msgstr "སྣོད་ཐོ་%s་ལས་སྦྱོར་འབདཝ་ད་འཛོལ་བ་འཐོན་ཡི།"

#~ msgid ""
#~ "Since you only requested a single operation it is extremely likely that\n"
#~ "the package is simply not installable and a bug report against\n"
#~ "that package should be filed."
#~ msgstr ""
#~ "ད་ཚུན་ཁྱོད་ཀྱི་བཀོལ་སྤྱོད་རྐྱང་པ་ཅིག་རྐྱང་པ་ རྐྱངམ་ཅིག་ཞུ་བ་འབད་ཡོདཔ་ལས་ ཧ་ཅང་གི་ཐུམ་སྒྲིལ་འདི་གཞི་"
#~ "བཙུགས་འབད་མི་བཏུབ་ནི་དེ་སྲིད་ནི་བཟུམ་ཅིག་དང་ཐུམ་སྒྲིལ་དི་གི་ཁ་ཐད་དུ་རྐྱེན་གྱི་སྙན་ཞུ་འདི་བཀང་བཞག་དགོ"

#, fuzzy
#~ msgid "Line %d too long (max %lu)"
#~ msgstr "གྲལ་ཐིག་%d་འདི་གནམ་མེད་ས་མེད་རིངམ་འདུག(%d་མཐོ་ཤོས)"

#, fuzzy
#~ msgid "Line %d too long (max %d)"
#~ msgstr "གྲལ་ཐིག་%d་འདི་གནམ་མེད་ས་མེད་རིངམ་འདུག(%d་མཐོ་ཤོས)"

#, fuzzy
#~ msgid "Error occured while processing %s (NewFileDesc1)"
#~ msgstr "%s (ཡིག་སྣོད་འཐོན་རིམ་གསརཔ་ ༡)བཟོ་སྦྱོར་འབད་བའི་བསྒང་འཛོལ་བ་ཅིག་བྱུང་ནུག"

#, fuzzy
#~ msgid "Error occured while processing %s (NewFileDesc2)"
#~ msgstr "%s (ཡིག་སྣོད་འཐོན་རིམ་གསརཔ་ ༡)བཟོ་སྦྱོར་འབད་བའི་བསྒང་འཛོལ་བ་ཅིག་བྱུང་ནུག"

#, fuzzy
#~ msgid "Stored label: %s \n"
#~ msgstr "གསོག་འཇོག་འབད་ཡོད་པའི་ཁ་ཡིག:%s \n"

#, fuzzy
#~ msgid ""
#~ "Found %i package indexes, %i source indexes, %i translation indexes and "
#~ "%i signatures\n"
#~ msgstr "%i་ཐུམ་སྒྲིལ་གྱི་ཟུར་ཐོ་ཚུ་ཐོབ་ཅི་  %i་འབྱུང་ཁུངས་ཟུར་ཐོ་ཚུ་དང་ %iམིང་རྟགས་ཚུ།\n"

#, fuzzy
#~ msgid "openpty failed\n"
#~ msgstr "སེལ་འཐུ་འཐུས་ཤོར་བྱུང་ཡོད།"

#~ msgid "File date has changed %s"
#~ msgstr "ཡིག་སྣོད་ཚེས་གྲངས་འདི་གིས་%sདེ་བསྒྱུར་བཅོས་འབད་ནུག"<|MERGE_RESOLUTION|>--- conflicted
+++ resolved
@@ -6,11 +6,7 @@
 msgstr ""
 "Project-Id-Version: apt_po.pot\n"
 "Report-Msgid-Bugs-To: APT Development Team <deity@lists.debian.org>\n"
-<<<<<<< HEAD
-"POT-Creation-Date: 2013-03-01 12:27+0100\n"
-=======
 "POT-Creation-Date: 2013-07-31 16:24+0200\n"
->>>>>>> 183116d1
 "PO-Revision-Date: 2006-09-19 09:49+0530\n"
 "Last-Translator: Kinley Tshering <gasepkuenden2k3@hotmail.com>\n"
 "Language-Team: Dzongkha <pgeyleg@dit.gov.bt>\n"
@@ -163,13 +159,8 @@
 msgid "  Version table:"
 msgstr "ཐོན་རིམ་ཐིག་ཁྲམ།:"
 
-<<<<<<< HEAD
-#: cmdline/apt-cache.cc:1683 cmdline/apt-cdrom.cc:198 cmdline/apt-config.cc:81
-#: cmdline/apt-get.cc:3360 cmdline/apt-mark.cc:375
-=======
 #: cmdline/apt-cache.cc:1753 cmdline/apt-cdrom.cc:206 cmdline/apt-config.cc:81
 #: cmdline/apt-get.cc:3392 cmdline/apt-mark.cc:375
->>>>>>> 183116d1
 #: cmdline/apt-extracttemplates.cc:229 ftparchive/apt-ftparchive.cc:591
 #: cmdline/apt-internal-solver.cc:33 cmdline/apt-sortpkgs.cc:147
 #, fuzzy, c-format
@@ -641,13 +632,8 @@
 msgid "After this operation, %sB disk space will be freed.\n"
 msgstr "%sB་འདི་ཤུབ་པའི་ཤུལ་ལས་ཀྱི་བར་སྟོང་དེ་དལཝ་སྦེ་ལུས་འོང་།\n"
 
-<<<<<<< HEAD
-#: cmdline/apt-get.cc:1228 cmdline/apt-get.cc:1231 cmdline/apt-get.cc:2588
-#: cmdline/apt-get.cc:2591
-=======
 #: cmdline/apt-get.cc:1257 cmdline/apt-get.cc:1260 cmdline/apt-get.cc:2621
 #: cmdline/apt-get.cc:2624
->>>>>>> 183116d1
 #, c-format
 msgid "Couldn't determine free space in %s"
 msgstr "%s་ནང་བར་སྟོང་"
@@ -687,11 +673,7 @@
 msgid "Do you want to continue?"
 msgstr "ཁྱོན་ཀྱི་འཕྲོ་མཐུད་ནི་འབད་ནི་ཨིན་ན་"
 
-<<<<<<< HEAD
-#: cmdline/apt-get.cc:1356 cmdline/apt-get.cc:2653 apt-pkg/algorithms.cc:1555
-=======
 #: cmdline/apt-get.cc:1385 cmdline/apt-get.cc:2686 apt-pkg/algorithms.cc:1566
->>>>>>> 183116d1
 #, c-format
 msgid "Failed to fetch %s  %s\n"
 msgstr "%s  %s་ ལེན་ནི་ལུ་འཐུས་ཤོར་བྱུང་ཡོད།\n"
@@ -700,11 +682,7 @@
 msgid "Some files failed to download"
 msgstr "ཡིག་སྣོད་ལ་ལུ་ཅིག་ཕབ་ལེན་འབད་ནི་ལུ་འཐུས་ཤོར་བྱུང་ཡོད།"
 
-<<<<<<< HEAD
-#: cmdline/apt-get.cc:1375 cmdline/apt-get.cc:2665
-=======
 #: cmdline/apt-get.cc:1404 cmdline/apt-get.cc:2698
->>>>>>> 183116d1
 msgid "Download complete and in download only mode"
 msgstr "ཕབ་ལེན་ཐབས་ལམ་རྐྱངམ་གཅིག་ནང་མཇུག་བསྡུཝ་སྦེ་རང་ཕབ་ལེན་འབད།"
 
@@ -878,11 +856,7 @@
 msgid "Calculating upgrade... "
 msgstr "ཡར་བསྐྱེད་རྩིས་བཏོན་དོ་... "
 
-<<<<<<< HEAD
-#: cmdline/apt-get.cc:2188 methods/ftp.cc:711 methods/connect.cc:115
-=======
 #: cmdline/apt-get.cc:2216 methods/ftp.cc:712 methods/connect.cc:116
->>>>>>> 183116d1
 msgid "Failed"
 msgstr "འཐུས་ཤོར་བྱུང་ཡོད།"
 
@@ -912,11 +886,7 @@
 msgid "Must specify at least one package to fetch source for"
 msgstr "གི་དོན་ལུ་འབྱུང་ཁུངས་ལེན་ནི་ལུ་ཉུང་མཐའ་རང་ཐུམ་སྒྲིལ་གཅིག་ལེན་དགོ"
 
-<<<<<<< HEAD
-#: cmdline/apt-get.cc:2493 cmdline/apt-get.cc:2802
-=======
 #: cmdline/apt-get.cc:2523 cmdline/apt-get.cc:2835
->>>>>>> 183116d1
 #, c-format
 msgid "Unable to find a source package for %s"
 msgstr "%s་གི་དོན་ལུ་འབྱུང་ཁུངས་ཐུམ་སྒྲིལ་ཅིག་འཚོལ་མ་འཐོབ"
@@ -936,110 +906,59 @@
 "to retrieve the latest (possibly unreleased) updates to the package.\n"
 msgstr ""
 
-<<<<<<< HEAD
-#: cmdline/apt-get.cc:2565
-=======
 #: cmdline/apt-get.cc:2598
->>>>>>> 183116d1
 #, c-format
 msgid "Skipping already downloaded file '%s'\n"
 msgstr "གོམ་འགྱོ་གིས་ཧེ་མ་ལས་རང་'%s'་ཡིག་སྣོད་དེ་ཕབ་ལེན་འབད་ནུག\n"
 
-<<<<<<< HEAD
-#: cmdline/apt-get.cc:2602
-=======
 #: cmdline/apt-get.cc:2635
->>>>>>> 183116d1
 #, c-format
 msgid "You don't have enough free space in %s"
 msgstr " %s་ནང་ཁྱོད་ལུ་བར་སྟོང་ཚུ་ལངམ་སྦེ་མིན་འདུག་"
 
 #. TRANSLATOR: The required space between number and unit is already included
 #. in the replacement strings, so %sB will be correctly translate in e.g. 1,5 MB
-<<<<<<< HEAD
-#: cmdline/apt-get.cc:2611
-=======
 #: cmdline/apt-get.cc:2644
->>>>>>> 183116d1
 #, c-format
 msgid "Need to get %sB/%sB of source archives.\n"
 msgstr "%sB་ལེན་དགོཔ་འདུག་  འབྱུང་ཁུངས་ཡིག་མཛོད་ཀྱི་%sB།\n"
 
 #. TRANSLATOR: The required space between number and unit is already included
 #. in the replacement string, so %sB will be correctly translate in e.g. 1,5 MB
-<<<<<<< HEAD
-#: cmdline/apt-get.cc:2616
-=======
 #: cmdline/apt-get.cc:2649
->>>>>>> 183116d1
 #, c-format
 msgid "Need to get %sB of source archives.\n"
 msgstr "འབྱུང་ཁུངས་ཡིག་མཛོད་ཚུ་ཀྱི་%sB་ལེན་དགོ་པསས།\n"
 
-<<<<<<< HEAD
-#: cmdline/apt-get.cc:2622
-=======
 #: cmdline/apt-get.cc:2655
->>>>>>> 183116d1
 #, c-format
 msgid "Fetch source %s\n"
 msgstr "%s་འབྱུང་ཁུངས་ལེན།\n"
 
-<<<<<<< HEAD
-#: cmdline/apt-get.cc:2660
-msgid "Failed to fetch some archives."
-msgstr "ཡིག་མཛོད་ལ་ལུ་ཅིག་ལེན་ནི་ལུ་འཐུས་ཤོར་བྱུང་ཡོད།"
-
-#: cmdline/apt-get.cc:2691
-=======
 #: cmdline/apt-get.cc:2693
 msgid "Failed to fetch some archives."
 msgstr "ཡིག་མཛོད་ལ་ལུ་ཅིག་ལེན་ནི་ལུ་འཐུས་ཤོར་བྱུང་ཡོད།"
 
 #: cmdline/apt-get.cc:2724
->>>>>>> 183116d1
 #, c-format
 msgid "Skipping unpack of already unpacked source in %s\n"
 msgstr "%s་ནང་ཧེ་མ་ལས་སྦུང་ཚན་བཟོ་བཤོལ་ཨིན་མའི་སྦུང་ཚན་བཟོ་བཤོལ་གོམ་འགྱོ་འབད་དོ།\n"
 
-<<<<<<< HEAD
-#: cmdline/apt-get.cc:2703
-=======
 #: cmdline/apt-get.cc:2736
->>>>>>> 183116d1
 #, c-format
 msgid "Unpack command '%s' failed.\n"
 msgstr "'%s'སྦུང་ཚན་བཟོ་བཤོལ་འཐུས་ཤོར་བྱུང་ཡོད།\n"
 
-<<<<<<< HEAD
-#: cmdline/apt-get.cc:2704
-=======
 #: cmdline/apt-get.cc:2737
->>>>>>> 183116d1
 #, c-format
 msgid "Check if the 'dpkg-dev' package is installed.\n"
 msgstr "'dpkg-dev'་ཐུམ་སྒྲིལ་དེ་གཞི་བཙུགས་འབད་ཡོད་པ་ཅིན་ཨེབ་གཏང་འབད།\n"
 
-<<<<<<< HEAD
-#: cmdline/apt-get.cc:2726
-=======
 #: cmdline/apt-get.cc:2759
->>>>>>> 183116d1
 #, c-format
 msgid "Build command '%s' failed.\n"
 msgstr "'%s'་བཟོ་བརྩིགས་བརྡ་བཀོད་འཐུས་ཤོར་བྱུང་ཡོད།\n"
 
-<<<<<<< HEAD
-#: cmdline/apt-get.cc:2746
-msgid "Child process failed"
-msgstr "ཆ་ལག་ལས་སྦྱོར་དེ་འཐུས་ཤོར་བྱུང་ནུག"
-
-#: cmdline/apt-get.cc:2765
-msgid "Must specify at least one package to check builddeps for"
-msgstr "builddeps ཞིབ་དཔྱད་འབད་ནིའི་དོན་ལུ་ཉུང་མཐའ་རང་ཐུམ་སྒྲིལ་གཅིག་གསལ་བཀོད་འབད་དགོ"
-
-#: cmdline/apt-get.cc:2790
-=======
 #: cmdline/apt-get.cc:2779
 msgid "Child process failed"
 msgstr "ཆ་ལག་ལས་སྦྱོར་དེ་འཐུས་ཤོར་བྱུང་ནུག"
@@ -1049,69 +968,44 @@
 msgstr "builddeps ཞིབ་དཔྱད་འབད་ནིའི་དོན་ལུ་ཉུང་མཐའ་རང་ཐུམ་སྒྲིལ་གཅིག་གསལ་བཀོད་འབད་དགོ"
 
 #: cmdline/apt-get.cc:2823
->>>>>>> 183116d1
 #, c-format
 msgid ""
 "No architecture information available for %s. See apt.conf(5) APT::"
 "Architectures for setup"
 msgstr ""
 
-<<<<<<< HEAD
-#: cmdline/apt-get.cc:2814 cmdline/apt-get.cc:2817
-=======
 #: cmdline/apt-get.cc:2847 cmdline/apt-get.cc:2850
->>>>>>> 183116d1
 #, c-format
 msgid "Unable to get build-dependency information for %s"
 msgstr "%s་གི་དོན་ལུ་བཟོ་བརྩིགས་-རྟེན་འབྲེལ་བརྡ་དོན་དེ་ལེན་མ་ཚུགས།"
 
-<<<<<<< HEAD
-#: cmdline/apt-get.cc:2837
-=======
 #: cmdline/apt-get.cc:2870
->>>>>>> 183116d1
 #, c-format
 msgid "%s has no build depends.\n"
 msgstr "%s ལུ་བཟོ་བརྩིགས་རྟེན་འབྲེལ་མིན་འདུག\n"
 
-<<<<<<< HEAD
-#: cmdline/apt-get.cc:3007
-=======
 #: cmdline/apt-get.cc:3040
->>>>>>> 183116d1
 #, fuzzy, c-format
 msgid ""
 "%s dependency for %s can't be satisfied because %s is not allowed on '%s' "
 "packages"
 msgstr "%sཐུམ་སྒྲིལ་འདི་འཐོབ་མ་ཚུགསཔ་ལས་བརྟེན་ %sགི་དོན་ལུ་%s རྟེན་འབྲེལ་དེ་ངལ་རང་མ་ཚུགས་པས།"
 
-<<<<<<< HEAD
-#: cmdline/apt-get.cc:3025
-=======
 #: cmdline/apt-get.cc:3058
->>>>>>> 183116d1
 #, c-format
 msgid ""
 "%s dependency for %s cannot be satisfied because the package %s cannot be "
 "found"
 msgstr "%sཐུམ་སྒྲིལ་འདི་འཐོབ་མ་ཚུགསཔ་ལས་བརྟེན་ %sགི་དོན་ལུ་%s རྟེན་འབྲེལ་དེ་ངལ་རང་མ་ཚུགས་པས།"
 
-<<<<<<< HEAD
-#: cmdline/apt-get.cc:3048
-=======
 #: cmdline/apt-get.cc:3081
->>>>>>> 183116d1
 #, c-format
 msgid "Failed to satisfy %s dependency for %s: Installed package %s is too new"
 msgstr ""
 "%s:གི་དོན་ལུ་%s་རྟེན་འབྲེལ་དེ་གི་རེ་བ་སྐོང་ནི་འདི་འཐུས་ཤོར་བྱུང་ཡོདཔ་ཨིན་  གཞི་བཙུགས་འབད་ཡོད་པའི་ཐུམ་"
 "སྒྲིལ་%s་དེ་གནམ་མེད་ས་མེད་གསརཔ་ཨིན་པས།"
 
-<<<<<<< HEAD
-#: cmdline/apt-get.cc:3087
-=======
 #: cmdline/apt-get.cc:3120
->>>>>>> 183116d1
 #, fuzzy, c-format
 msgid ""
 "%s dependency for %s cannot be satisfied because candidate version of "
@@ -1120,65 +1014,37 @@
 "%s གི་དོན་ལུ་%s་རྟེན་འབྲེལ་འདི་གི་རེ་བ་སྐོང་མི་ཚུགས་ནུག་ག་ཅི་འབད་ཟེར་བ་ཅིན་ཐུམ་སྒརིལ་%s་གི་འཐོན་རིམ་"
 "ཚུ་འཐོབ་མ་ཚུགསཔ་ལས་བརྟེན་འཐོན་རིམ་དགོས་མཁོ་ཚུ་གི་རེ་བ་དོ་སྐོང་མ་ཚུགས་པས།"
 
-<<<<<<< HEAD
-#: cmdline/apt-get.cc:3093
-=======
 #: cmdline/apt-get.cc:3126
->>>>>>> 183116d1
 #, fuzzy, c-format
 msgid ""
 "%s dependency for %s cannot be satisfied because package %s has no candidate "
 "version"
 msgstr "%sཐུམ་སྒྲིལ་འདི་འཐོབ་མ་ཚུགསཔ་ལས་བརྟེན་ %sགི་དོན་ལུ་%s རྟེན་འབྲེལ་དེ་ངལ་རང་མ་ཚུགས་པས།"
 
-<<<<<<< HEAD
-#: cmdline/apt-get.cc:3116
-=======
 #: cmdline/apt-get.cc:3149
->>>>>>> 183116d1
 #, c-format
 msgid "Failed to satisfy %s dependency for %s: %s"
 msgstr "%s: %s་གི་དོན་ལུ་་%s་རྟེན་འབྲེལ་འདི་ངལ་རངས་འབད་ནི་འཐུས་ཤོར་བྱུང་ནུག"
 
-<<<<<<< HEAD
-#: cmdline/apt-get.cc:3132
-=======
 #: cmdline/apt-get.cc:3164
->>>>>>> 183116d1
 #, c-format
 msgid "Build-dependencies for %s could not be satisfied."
 msgstr " %s་གི་དོན་ལུ་བཟོ་བརྩིགས་-རྟེན་འབྲེལ་འདི་ངལ་རངས་མ་ཚུགས་པས།"
 
-<<<<<<< HEAD
-#: cmdline/apt-get.cc:3137
-msgid "Failed to process build dependencies"
-msgstr "བཟོ་བརྩིགས་རྟེན་འབྲེལ་འདི་ལས་སྦྱོར་འབད་ནི་ལུ་འཐུས་ཤོར་བྱུང་ཡོདཔ་ཨིན།"
-
-#: cmdline/apt-get.cc:3230 cmdline/apt-get.cc:3242
-=======
 #: cmdline/apt-get.cc:3169
 msgid "Failed to process build dependencies"
 msgstr "བཟོ་བརྩིགས་རྟེན་འབྲེལ་འདི་ལས་སྦྱོར་འབད་ནི་ལུ་འཐུས་ཤོར་བྱུང་ཡོདཔ་ཨིན།"
 
 #: cmdline/apt-get.cc:3262 cmdline/apt-get.cc:3274
->>>>>>> 183116d1
 #, fuzzy, c-format
 msgid "Changelog for %s (%s)"
 msgstr "%s (%s)་ལུ་མཐུད་དོ།"
 
-<<<<<<< HEAD
-#: cmdline/apt-get.cc:3365
-msgid "Supported modules:"
-msgstr "རྒྱབ་སྐྱོར་འབད་ཡོད་པའི་ཚད་གཞི་ཚུ:"
-
-#: cmdline/apt-get.cc:3406
-=======
 #: cmdline/apt-get.cc:3397
 msgid "Supported modules:"
 msgstr "རྒྱབ་སྐྱོར་འབད་ཡོད་པའི་ཚད་གཞི་ཚུ:"
 
 #: cmdline/apt-get.cc:3438
->>>>>>> 183116d1
 #, fuzzy
 msgid ""
 "Usage: apt-get [options] command\n"
@@ -1267,11 +1133,7 @@
 "ཤོག་ལེབ་ཚུ་ལུ་བལྟ།\n"
 "                       འ་ནི་ ཨེ་ཊི་པི་འདི་ལུ་ཡང་དག་ ཀའུ་ ནུས་ཤུགས་ཚུ་ཡོད།\n"
 
-<<<<<<< HEAD
-#: cmdline/apt-get.cc:3571
-=======
 #: cmdline/apt-get.cc:3603
->>>>>>> 183116d1
 msgid ""
 "NOTE: This is only a simulation!\n"
 "      apt-get needs root privileges for real execution.\n"
@@ -1342,12 +1204,8 @@
 msgstr "%s ་འདི་ཧེ་མ་ལས་རང་འཐོན་རིམ་གསར་ཤོས་ཅིག་ཨིན།\n"
 
 #: cmdline/apt-mark.cc:245 cmdline/apt-mark.cc:326
-<<<<<<< HEAD
-#: apt-pkg/contrib/fileutl.cc:830 apt-pkg/deb/dpkgpm.cc:1002
-=======
 #: apt-pkg/contrib/fileutl.cc:832 apt-pkg/contrib/gpgv.cc:223
 #: apt-pkg/deb/dpkgpm.cc:1032
->>>>>>> 183116d1
 #, c-format
 msgid "Waited for %s but it wasn't there"
 msgstr "%s་གི་དོན་ལུ་བསྒུག་སྡོད་ཅི་ འདི་འབདཝ་ད་ཕར་མིན་འདུག"
@@ -1486,13 +1344,8 @@
 msgid "Server closed the connection"
 msgstr "སར་བར་གྱིས་མཐུད་ལམ་འདི་ཁ་བསྡམས་ཏེ་ཡོདཔ་ཨིན།"
 
-<<<<<<< HEAD
-#: methods/ftp.cc:349 methods/rsh.cc:199 apt-pkg/contrib/fileutl.cc:1276
-#: apt-pkg/contrib/fileutl.cc:1285 apt-pkg/contrib/fileutl.cc:1288
-=======
 #: methods/ftp.cc:349 methods/rsh.cc:199 apt-pkg/contrib/fileutl.cc:1264
 #: apt-pkg/contrib/fileutl.cc:1273 apt-pkg/contrib/fileutl.cc:1276
->>>>>>> 183116d1
 msgid "Read error"
 msgstr "འཛོལ་བ་ལྷབ།"
 
@@ -1504,15 +1357,9 @@
 msgid "Protocol corruption"
 msgstr "གནད་སྤེལ་ལམ་ལུགས་ ངན་ཅན།"
 
-<<<<<<< HEAD
-#: methods/ftp.cc:457 methods/rred.cc:238 methods/rsh.cc:241
-#: apt-pkg/contrib/fileutl.cc:1374 apt-pkg/contrib/fileutl.cc:1383
-#: apt-pkg/contrib/fileutl.cc:1386 apt-pkg/contrib/fileutl.cc:1412
-=======
 #: methods/ftp.cc:458 methods/rred.cc:238 methods/rsh.cc:243
 #: apt-pkg/contrib/fileutl.cc:1360 apt-pkg/contrib/fileutl.cc:1369
 #: apt-pkg/contrib/fileutl.cc:1372 apt-pkg/contrib/fileutl.cc:1397
->>>>>>> 183116d1
 msgid "Write error"
 msgstr "འཛོལ་བ་འབྲི།"
 
@@ -1593,107 +1440,85 @@
 msgid "Unable to invoke "
 msgstr "ལས་བཀོལ་འབད་མ་ཚུགས།"
 
-#: methods/connect.cc:75
+#: methods/connect.cc:76
 #, c-format
 msgid "Connecting to %s (%s)"
 msgstr "%s (%s)་ལུ་མཐུད་དོ།"
 
-#: methods/connect.cc:86
+#: methods/connect.cc:87
 #, c-format
 msgid "[IP: %s %s]"
 msgstr "[IP: %s %s]"
 
-#: methods/connect.cc:93
+#: methods/connect.cc:94
 #, c-format
 msgid "Could not create a socket for %s (f=%u t=%u p=%u)"
 msgstr "%s (f=%u t=%u p=%u)གི་དོན་ལུ་སོ་ཀེཊི་ཅིག་གསར་བསྐྲུན་འབད་མ་ཚུགས།"
 
-#: methods/connect.cc:99
+#: methods/connect.cc:100
 #, c-format
 msgid "Cannot initiate the connection to %s:%s (%s)."
 msgstr "%s:%s (%s)ལུ་མཐུད་ལམ་དེ་འགོ་འབྱེད་འབད་མ་ཚུགས།"
 
-#: methods/connect.cc:107
+#: methods/connect.cc:108
 #, c-format
 msgid "Could not connect to %s:%s (%s), connection timed out"
 msgstr " %s:%s (%s)ལུ་མཐུད་མ་ཚུགས་  མཐུད་ལམ་ངལ་མཚམས།"
 
-#: methods/connect.cc:125
+#: methods/connect.cc:126
 #, c-format
 msgid "Could not connect to %s:%s (%s)."
 msgstr " %s:%s (%s)ལུ་མཐུད་མ་ཚུགས།"
 
 #. We say this mainly because the pause here is for the
 #. ssh connection that is still going
-<<<<<<< HEAD
-#: methods/connect.cc:153 methods/rsh.cc:433
-=======
 #: methods/connect.cc:154 methods/rsh.cc:435
->>>>>>> 183116d1
 #, c-format
 msgid "Connecting to %s"
 msgstr "%s་ལུ་མཐུད་དོ།"
 
-#: methods/connect.cc:172 methods/connect.cc:191
+#: methods/connect.cc:180 methods/connect.cc:199
 #, c-format
 msgid "Could not resolve '%s'"
 msgstr "'%s'མོས་མཐུན་འབད་མ་ཚུགས།"
 
-#: methods/connect.cc:197
+#: methods/connect.cc:205
 #, c-format
 msgid "Temporary failure resolving '%s'"
 msgstr "'%s'མོས་མཐུན་འབད་ནི་ལུ་གནས་སྐབས་ཀྱི་འཐུས་ཤོར།"
 
-#: methods/connect.cc:200
+#: methods/connect.cc:209
+#, fuzzy, c-format
+msgid "System error resolving '%s:%s'"
+msgstr "'%s:%s' (%i)་མོས་མཐུན་འབདཝ་ད་ངན་པ་ཅིག་བྱུང་ཡི།"
+
+#: methods/connect.cc:211
 #, fuzzy, c-format
 msgid "Something wicked happened resolving '%s:%s' (%i - %s)"
 msgstr "'%s:%s' (%i)་མོས་མཐུན་འབདཝ་ད་ངན་པ་ཅིག་བྱུང་ཡི།"
 
-#: methods/connect.cc:247
+#: methods/connect.cc:258
 #, fuzzy, c-format
 msgid "Unable to connect to %s:%s:"
 msgstr "%s %s:ལུ་མཐུད་མ་ཚུགས།"
 
-<<<<<<< HEAD
-#: methods/gpgv.cc:180
-=======
 #: methods/gpgv.cc:167
->>>>>>> 183116d1
 msgid ""
 "Internal error: Good signature, but could not determine key fingerprint?!"
 msgstr ""
 "ནང་འཁོད་འཛོལ་བ: མིང་རྟགས་འདི་ལེགས་ཤོམ་ཅིག་འདུག་  འདི་འབདཝ་ད་མཛུབ་རྗེས་ལྡེ་མིག་དེ་གཏན་འབེབས་བཟོ་"
 "མ་ཚུགས?!"
 
-<<<<<<< HEAD
-#: methods/gpgv.cc:185
-msgid "At least one invalid signature was encountered."
-msgstr "ཉུང་མཐའ་རང་ནུས་མེད་ཀྱི་མིང་རྟགས་ཅིག་གདོང་ཐུག་བྱུང་སྟེ་ཡོདཔ་ཨིན།"
-
-#: methods/gpgv.cc:189
-=======
 #: methods/gpgv.cc:171
 msgid "At least one invalid signature was encountered."
 msgstr "ཉུང་མཐའ་རང་ནུས་མེད་ཀྱི་མིང་རྟགས་ཅིག་གདོང་ཐུག་བྱུང་སྟེ་ཡོདཔ་ཨིན།"
 
 #: methods/gpgv.cc:173
->>>>>>> 183116d1
 #, fuzzy
 msgid "Could not execute 'gpgv' to verify signature (is gpgv installed?)"
 msgstr ""
 "མིང་རྟགས་བདེན་སྦྱོར་འབད་ནི་ལུ་'%s'འདི་ལག་ལེན་འཐབ་མ་ཚུགས། (gpgv་དེ་ཁཞི་བཙུགས་འབད་ཡོདཔ་ཨིན་ན།?)"
 
-<<<<<<< HEAD
-#: methods/gpgv.cc:194
-msgid "Unknown error executing gpgv"
-msgstr "gpgv་ལག་ལེན་འཐབ་ནི་ལུ་མ་ཤེས་པའི་འཛོལ་བ་།"
-
-#: methods/gpgv.cc:228 methods/gpgv.cc:235
-msgid "The following signatures were invalid:\n"
-msgstr "འོག་གི་མིང་རྟགས་ཚུ་ནུས་མེད་ཨིན་པས།:\n"
-
-#: methods/gpgv.cc:242
-=======
 #. TRANSLATORS: %s is a single techy word like 'NODATA'
 #: methods/gpgv.cc:179
 #, c-format
@@ -1711,7 +1536,6 @@
 msgstr "འོག་གི་མིང་རྟགས་ཚུ་ནུས་མེད་ཨིན་པས།:\n"
 
 #: methods/gpgv.cc:230
->>>>>>> 183116d1
 msgid ""
 "The following signatures couldn't be verified because the public key is not "
 "available:\n"
@@ -1792,15 +1616,9 @@
 
 #. Only warn if there are no sources.list.d.
 #. Only warn if there is no sources.list file.
-<<<<<<< HEAD
-#: methods/mirror.cc:95 apt-inst/extract.cc:465
-#: apt-pkg/contrib/cdromutl.cc:183 apt-pkg/contrib/fileutl.cc:402
-#: apt-pkg/contrib/fileutl.cc:515 apt-pkg/sourcelist.cc:208
-=======
 #: methods/mirror.cc:95 apt-inst/extract.cc:464
 #: apt-pkg/contrib/cdromutl.cc:184 apt-pkg/contrib/fileutl.cc:404
 #: apt-pkg/contrib/fileutl.cc:517 apt-pkg/sourcelist.cc:208
->>>>>>> 183116d1
 #: apt-pkg/sourcelist.cc:214 apt-pkg/acquire.cc:485 apt-pkg/init.cc:108
 #: apt-pkg/init.cc:116 apt-pkg/clean.cc:36 apt-pkg/policy.cc:362
 #, c-format
@@ -2094,103 +1912,87 @@
 msgid "Unable to get a cursor"
 msgstr "འོད་རྟགས་ལེན་མ་ཚུགས།"
 
-#: ftparchive/writer.cc:80
+#: ftparchive/writer.cc:82
 #, c-format
 msgid "W: Unable to read directory %s\n"
 msgstr "ཌབ་ལུ:%sསྣོད་ཐོ་འདི་ལྷག་མ་ཚུགས།\n"
 
-#: ftparchive/writer.cc:85
+#: ftparchive/writer.cc:87
 #, c-format
 msgid "W: Unable to stat %s\n"
 msgstr "ཌབ་ལུ་ %s སིཊེཊི་འབད་མ་ཚུགས།\n"
 
-#: ftparchive/writer.cc:141
+#: ftparchive/writer.cc:143
 msgid "E: "
 msgstr "ཨི:"
 
-#: ftparchive/writer.cc:143
+#: ftparchive/writer.cc:145
 msgid "W: "
 msgstr "ཌབ་ལུ:"
 
-#: ftparchive/writer.cc:150
+#: ftparchive/writer.cc:152
 msgid "E: Errors apply to file "
 msgstr "ཨི:འཛོལ་བ་ཚུ་ཡིག་སྣོད་ལུ་འཇུག་སྤྱོད་འབད།"
 
-#: ftparchive/writer.cc:168 ftparchive/writer.cc:200
+#: ftparchive/writer.cc:170 ftparchive/writer.cc:202
 #, c-format
 msgid "Failed to resolve %s"
 msgstr "%s་མོས་མཐུན་འབད་ནི་ལུ་འཐུས་ཤོར་བྱུང་ཡོདཔ།"
 
-#: ftparchive/writer.cc:181
+#: ftparchive/writer.cc:183
 msgid "Tree walking failed"
 msgstr "རྩ་འབྲེལ་ཕྱིར་བགྲོད་འབད་ནི་ལུ་འཐུ་ཤོར་བྱུང་ཡོདཔ།"
 
-#: ftparchive/writer.cc:208
+#: ftparchive/writer.cc:210
 #, c-format
 msgid "Failed to open %s"
 msgstr "%s་ག་ཕྱེ་ནི་ལུ་འཐུས་ཤོར་བྱུང་ཡོདཔ།"
 
-#: ftparchive/writer.cc:267
+#: ftparchive/writer.cc:269
 #, c-format
 msgid " DeLink %s [%s]\n"
 msgstr " DeLink %s [%s]\n"
 
-#: ftparchive/writer.cc:275
+#: ftparchive/writer.cc:277
 #, c-format
 msgid "Failed to readlink %s"
 msgstr "%s་འབྲེལ་ལམ་ལྷག་ནི་ལུ་འཐུས་ཤོར་བྱུང་ཡོདཔ།"
 
-#: ftparchive/writer.cc:279
+#: ftparchive/writer.cc:281
 #, c-format
 msgid "Failed to unlink %s"
 msgstr "%s་འབྲེལ་ལམ་མེད་ལུ་འཐུས་ཤོར་བྱུང་ཡོདཔ།"
 
-#: ftparchive/writer.cc:286
+#: ftparchive/writer.cc:288
 #, c-format
 msgid "*** Failed to link %s to %s"
 msgstr "*** %s་ལས་%sལུ་འབྲེལ་འཐུད་འབད་ནི་འཐུས་ཤོར་བྱུང་ཡོདཔ།"
 
-#: ftparchive/writer.cc:296
+#: ftparchive/writer.cc:298
 #, c-format
 msgid " DeLink limit of %sB hit.\n"
 msgstr "%sB་ཧེང་བཀལ་བཀྲམ་ནིའི་འབྲེལ་མེད་བཅད་མཚམས།\n"
 
-#: ftparchive/writer.cc:401
+#: ftparchive/writer.cc:403
 msgid "Archive had no package field"
 msgstr "ཡིག་མཛོད་ལུ་ཐུམ་སྒྲིལ་ཅི་ཡང་འཐུས་ཤོར་མ་བྱུང་།"
 
-<<<<<<< HEAD
-#: ftparchive/writer.cc:409 ftparchive/writer.cc:714
-=======
 #: ftparchive/writer.cc:411 ftparchive/writer.cc:701
->>>>>>> 183116d1
 #, c-format
 msgid "  %s has no override entry\n"
 msgstr "  %sལུ་ཟུར་བཞག་ཐོ་བཀོད་མེད།\n"
 
-<<<<<<< HEAD
-#: ftparchive/writer.cc:477 ftparchive/writer.cc:858
-=======
 #: ftparchive/writer.cc:479 ftparchive/writer.cc:845
->>>>>>> 183116d1
 #, c-format
 msgid "  %s maintainer is %s not %s\n"
 msgstr "  %s ་རྒྱུན་སྐྱོང་པ་འདི་  %s ཨིན་   %s མེན།\n"
 
-<<<<<<< HEAD
-#: ftparchive/writer.cc:724
-=======
 #: ftparchive/writer.cc:711
->>>>>>> 183116d1
 #, c-format
 msgid "  %s has no source override entry\n"
 msgstr "  %s ལུ་འབྱུང་ཁུངས་མེདཔ་གཏང་ནིའི་ཐོ་བཀོད་འདི་མེད།\n"
 
-<<<<<<< HEAD
-#: ftparchive/writer.cc:728
-=======
 #: ftparchive/writer.cc:715
->>>>>>> 183116d1
 #, c-format
 msgid "  %s has no binary override entry either\n"
 msgstr "  %sལུ་ཟུང་ལྡན་མེདཔ་གཏང་ནིའི་་ཐོ་བཀོད་གང་རུང་ཡང་མིན་འདུག།\n"
@@ -2537,89 +2339,85 @@
 msgstr ""
 
 #. d means days, h means hours, min means minutes, s means seconds
-#: apt-pkg/contrib/strutl.cc:372
+#: apt-pkg/contrib/strutl.cc:378
 #, c-format
 msgid "%lid %lih %limin %lis"
 msgstr ""
 
 #. h means hours, min means minutes, s means seconds
-#: apt-pkg/contrib/strutl.cc:379
+#: apt-pkg/contrib/strutl.cc:385
 #, c-format
 msgid "%lih %limin %lis"
 msgstr ""
 
 #. min means minutes, s means seconds
-#: apt-pkg/contrib/strutl.cc:386
+#: apt-pkg/contrib/strutl.cc:392
 #, c-format
 msgid "%limin %lis"
 msgstr ""
 
 #. s means seconds
-#: apt-pkg/contrib/strutl.cc:391
+#: apt-pkg/contrib/strutl.cc:397
 #, c-format
 msgid "%lis"
 msgstr ""
 
-<<<<<<< HEAD
-#: apt-pkg/contrib/strutl.cc:1167
-=======
 #: apt-pkg/contrib/strutl.cc:1173
->>>>>>> 183116d1
 #, c-format
 msgid "Selection %s not found"
 msgstr "སེལ་འཐུ་%s ་མ་འཐོབ།"
 
-#: apt-pkg/contrib/configuration.cc:503
+#: apt-pkg/contrib/configuration.cc:491
 #, c-format
 msgid "Unrecognized type abbreviation: '%c'"
 msgstr "ངོ་མ་ཤེས་པའི་སྡུད་ཚིག་གི་དབྱེ་བ:'%c'"
 
-#: apt-pkg/contrib/configuration.cc:617
+#: apt-pkg/contrib/configuration.cc:605
 #, c-format
 msgid "Opening configuration file %s"
 msgstr "རིམ་སྒྲིག་ཡིག་སྣོད་%s་འདི་ཁ་ཕྱེ་དོ།"
 
-#: apt-pkg/contrib/configuration.cc:785
+#: apt-pkg/contrib/configuration.cc:773
 #, c-format
 msgid "Syntax error %s:%u: Block starts with no name."
 msgstr "་ཚིག་སྦྱོར་འཛོལ་བ་%s:%u:  སྡེབ་ཚན་གྱིས་མིང་མེད་མི་དང་གཅིག་ཁར་འགོ་བཙུགསཔ་ཨིན"
 
-#: apt-pkg/contrib/configuration.cc:804
+#: apt-pkg/contrib/configuration.cc:792
 #, c-format
 msgid "Syntax error %s:%u: Malformed tag"
 msgstr "ཚིག་སྦྱོར་འཛོལ་བ་%s:%u:བཟོ་ཉེས་འགྱུར་བའི་ངོ་རྟགས།"
 
-#: apt-pkg/contrib/configuration.cc:821
+#: apt-pkg/contrib/configuration.cc:809
 #, c-format
 msgid "Syntax error %s:%u: Extra junk after value"
 msgstr "ཚིག་སྦྱོར་འཛོལ་བ་%s:%u:གནས་གོང་གི་ཤུལ་ལས་མཁོ་མེད་ཐེབས།"
 
-#: apt-pkg/contrib/configuration.cc:861
+#: apt-pkg/contrib/configuration.cc:849
 #, c-format
 msgid "Syntax error %s:%u: Directives can only be done at the top level"
 msgstr "ཚིག་སྦྱོར་འཛོལ་བ་%s:%u:བཀོད་རྒྱ་ཚུ་ཆེ་རིམ་ནང་རྐྱངམ་ཅིག་བྱིན་ཚུགས།"
 
-#: apt-pkg/contrib/configuration.cc:868
+#: apt-pkg/contrib/configuration.cc:856
 #, c-format
 msgid "Syntax error %s:%u: Too many nested includes"
 msgstr "ཚིག་སྦྱོར་འཛོལ་བ་%s:%u:འདུ་འཛོམས་འབད་འབདཝ་ལེ་ཤཱ་གྲངས་སུ་བཙུགསཔ་ཨིན།"
 
-#: apt-pkg/contrib/configuration.cc:872 apt-pkg/contrib/configuration.cc:877
+#: apt-pkg/contrib/configuration.cc:860 apt-pkg/contrib/configuration.cc:865
 #, c-format
 msgid "Syntax error %s:%u: Included from here"
 msgstr "ཚིག་སྦྱོར་འཛོལ་བ་%s:%u: ནཱ་ལས་རང་འགོ་བཙུགས་གྲངས་སུ་བཙུགས་ཏེ་ཡོད།"
 
-#: apt-pkg/contrib/configuration.cc:881
+#: apt-pkg/contrib/configuration.cc:869
 #, c-format
 msgid "Syntax error %s:%u: Unsupported directive '%s'"
 msgstr "ཚིག་སྦྱོར་འཛོལ་བ་%s:%u: རྒྱབ་སྐྱོར་མ་འབད་བར་ཡོད་པའི་'%s'བཀོད་རྒྱ།"
 
-#: apt-pkg/contrib/configuration.cc:884
+#: apt-pkg/contrib/configuration.cc:872
 #, fuzzy, c-format
 msgid "Syntax error %s:%u: clear directive requires an option tree as argument"
 msgstr "ཚིག་སྦྱོར་འཛོལ་བ་%s:%u:བཀོད་རྒྱ་ཚུ་ཆེ་རིམ་ནང་རྐྱངམ་ཅིག་བྱིན་ཚུགས།"
 
-#: apt-pkg/contrib/configuration.cc:934
+#: apt-pkg/contrib/configuration.cc:922
 #, c-format
 msgid "Syntax error %s:%u: Extra junk at end of file"
 msgstr "ཚིག་སྦྱོར་འཛོལ་བ་%s:%u: ཡིག་སྣོད་ཀྱི་མཇུག་ལུ་མཁོ་མེད་ཐེབས།"
@@ -2640,9 +2438,9 @@
 
 #. Print the spinner
 #: apt-pkg/contrib/progress.cc:195
-#, c-format
-msgid "\r%s... %u%%"
-msgstr ""
+#, fuzzy, c-format
+msgid "%c%s... %u%%"
+msgstr "%c%s... འབད་ཚར་ཡོད།"
 
 #: apt-pkg/contrib/cmndline.cc:80
 #, c-format
@@ -2699,150 +2497,83 @@
 msgid "Failed to stat the cdrom"
 msgstr "སི་ཌི་རོམ་འདི་ངོ་བཤུས་འབད་ནི་ལུ་འཐུས་ཤོར་བྱུང་ཡོད།"
 
-#: apt-pkg/contrib/fileutl.cc:95
+#: apt-pkg/contrib/fileutl.cc:93
 #, fuzzy, c-format
 msgid "Problem closing the gzip file %s"
 msgstr "ཡིག་སྣོད་འདི་ཁ་བསྡམས་པའི་བསྒང་དཀའ་ངལ།"
 
-<<<<<<< HEAD
-#: apt-pkg/contrib/fileutl.cc:227
-=======
 #: apt-pkg/contrib/fileutl.cc:226
->>>>>>> 183116d1
 #, c-format
 msgid "Not using locking for read only lock file %s"
 msgstr "%s ལྷག་ནི་རྐྱངམ་ཅིག་འབད་མི་ལྡེ་མིག་ཡིག་སྣོད་འདི་གི་དོན་ལུ་ལྡེ་མིག་རྐྱབ་ནི་ལག་ལེན་མི་འཐབ་པས།"
 
-<<<<<<< HEAD
-#: apt-pkg/contrib/fileutl.cc:232
-=======
 #: apt-pkg/contrib/fileutl.cc:231
->>>>>>> 183116d1
 #, c-format
 msgid "Could not open lock file %s"
 msgstr "ལྡེ་མིག་རྐྱབས་ཡོད་པའི་ཡིག་སྣོད་%s་འདི་ཁ་ཕྱེ་མ་ཚུགས།"
 
-<<<<<<< HEAD
-#: apt-pkg/contrib/fileutl.cc:250
-=======
 #: apt-pkg/contrib/fileutl.cc:254
->>>>>>> 183116d1
 #, c-format
 msgid "Not using locking for nfs mounted lock file %s"
 msgstr ""
 "ཨེན་ཨེཕ་ཨེསི་ %s སྦྱར་བརྩེགས་འབད་ཡོད་པའི་ལྡེ་མིག་ཡིག་སྣོད་ཀྱི་དོན་ལུ་ལྡེ་མིག་རྐྱབ་ནི་ལག་ལེན་མི་འཐབ་པས།"
 
-<<<<<<< HEAD
-#: apt-pkg/contrib/fileutl.cc:254
-=======
 #: apt-pkg/contrib/fileutl.cc:259
->>>>>>> 183116d1
 #, c-format
 msgid "Could not get lock %s"
 msgstr "%sལྡེ་མིག་རྐྱབ་ནི་ལེན་མ་ཚུགས།"
 
-<<<<<<< HEAD
-#: apt-pkg/contrib/fileutl.cc:394 apt-pkg/contrib/fileutl.cc:508
-=======
 #: apt-pkg/contrib/fileutl.cc:396 apt-pkg/contrib/fileutl.cc:510
->>>>>>> 183116d1
 #, c-format
 msgid "List of files can't be created as '%s' is not a directory"
 msgstr ""
 
-<<<<<<< HEAD
-#: apt-pkg/contrib/fileutl.cc:428
-=======
 #: apt-pkg/contrib/fileutl.cc:430
->>>>>>> 183116d1
 #, c-format
 msgid "Ignoring '%s' in directory '%s' as it is not a regular file"
 msgstr ""
 
-<<<<<<< HEAD
-#: apt-pkg/contrib/fileutl.cc:446
-=======
 #: apt-pkg/contrib/fileutl.cc:448
->>>>>>> 183116d1
 #, c-format
 msgid "Ignoring file '%s' in directory '%s' as it has no filename extension"
 msgstr ""
 
-<<<<<<< HEAD
-#: apt-pkg/contrib/fileutl.cc:455
-=======
 #: apt-pkg/contrib/fileutl.cc:457
->>>>>>> 183116d1
 #, c-format
 msgid ""
 "Ignoring file '%s' in directory '%s' as it has an invalid filename extension"
 msgstr ""
 
-<<<<<<< HEAD
-#: apt-pkg/contrib/fileutl.cc:842
-=======
 #: apt-pkg/contrib/fileutl.cc:844
->>>>>>> 183116d1
 #, c-format
 msgid "Sub-process %s received a segmentation fault."
 msgstr "ཡན་ལག་ལས་སྦྱོར་%s་ལུ་ཆ་བགོས་ཀྱི་སྐྱོན་ཅིག་ཐོབ་ཡོདཔ་ཨིན།"
 
-<<<<<<< HEAD
-#: apt-pkg/contrib/fileutl.cc:844
-=======
 #: apt-pkg/contrib/fileutl.cc:846
->>>>>>> 183116d1
 #, fuzzy, c-format
 msgid "Sub-process %s received signal %u."
 msgstr "ཡན་ལག་ལས་སྦྱོར་%s་ལུ་ཆ་བགོས་ཀྱི་སྐྱོན་ཅིག་ཐོབ་ཡོདཔ་ཨིན།"
 
-<<<<<<< HEAD
-#: apt-pkg/contrib/fileutl.cc:848
-=======
 #: apt-pkg/contrib/fileutl.cc:850 apt-pkg/contrib/gpgv.cc:243
->>>>>>> 183116d1
 #, c-format
 msgid "Sub-process %s returned an error code (%u)"
 msgstr "ཡན་ལག་ལས་སྦྱོར་%s་གིས་འཛོལ་བའི་ཨང་རྟགས་(%u)ཅིག་སླར་ལོག་འབད་ཡོདཔ་ཨིན།"
 
-<<<<<<< HEAD
-#: apt-pkg/contrib/fileutl.cc:850
-=======
 #: apt-pkg/contrib/fileutl.cc:852 apt-pkg/contrib/gpgv.cc:236
->>>>>>> 183116d1
 #, c-format
 msgid "Sub-process %s exited unexpectedly"
 msgstr "ཡན་ལག་ལས་སྦྱོར་་%s་གིས་རེ་བ་མེད་པར་ཕྱིར་ཐོན་ཡོདཔ་ཨིན།"
 
-<<<<<<< HEAD
-#: apt-pkg/contrib/fileutl.cc:1006 apt-pkg/indexcopy.cc:659
-=======
 #: apt-pkg/contrib/fileutl.cc:988
->>>>>>> 183116d1
 #, c-format
 msgid "Could not open file %s"
 msgstr "%s་ཡིག་སྣོད་འདི་ཁ་ཕྱེ་མ་ཚུགས།"
 
-<<<<<<< HEAD
-#: apt-pkg/contrib/fileutl.cc:1068
-=======
 #: apt-pkg/contrib/fileutl.cc:1065
->>>>>>> 183116d1
 #, fuzzy, c-format
 msgid "Could not open file descriptor %d"
 msgstr "%s་གི་དོན་ལུ་རྒྱུད་དུང་འདི་ཁ་ཕྱེ་མ་ཚུགས།"
 
-<<<<<<< HEAD
-#: apt-pkg/contrib/fileutl.cc:1158
-msgid "Failed to create subprocess IPC"
-msgstr "ཡན་ལག་ལས་སྦྱོར་ ཨའི་པི་སི་ གསར་བསྐྲུན་འབད་ནི་ལུ་འཐུས་ཤོར་བྱུང་ཡོད།"
-
-#: apt-pkg/contrib/fileutl.cc:1214
-msgid "Failed to exec compressor "
-msgstr "ཨེབ་འཕྲུལ་ལག་ལེན་འཐབ་ནི་ལུ་འཐུས་ཤོར་བྱུང་ཡོད།"
-
-#: apt-pkg/contrib/fileutl.cc:1311
-=======
 #: apt-pkg/contrib/fileutl.cc:1150
 msgid "Failed to create subprocess IPC"
 msgstr "ཡན་ལག་ལས་སྦྱོར་ ཨའི་པི་སི་ གསར་བསྐྲུན་འབད་ནི་ལུ་འཐུས་ཤོར་བྱུང་ཡོད།"
@@ -2852,54 +2583,39 @@
 msgstr "ཨེབ་འཕྲུལ་ལག་ལེན་འཐབ་ནི་ལུ་འཐུས་ཤོར་བྱུང་ཡོད།"
 
 #: apt-pkg/contrib/fileutl.cc:1298
->>>>>>> 183116d1
 #, fuzzy, c-format
 msgid "read, still have %llu to read but none left"
 msgstr "ལྷག་  ད་ལྟོ་ཡང་ལྷག་ནི་ལུ་%lu་ཡོད་འདི་འབདཝ་ད་ཅི་ཡང་ལྷག་ལུས་མིན་འདུག"
 
-<<<<<<< HEAD
-#: apt-pkg/contrib/fileutl.cc:1400 apt-pkg/contrib/fileutl.cc:1422
-=======
 #: apt-pkg/contrib/fileutl.cc:1385 apt-pkg/contrib/fileutl.cc:1407
->>>>>>> 183116d1
 #, fuzzy, c-format
 msgid "write, still have %llu to write but couldn't"
 msgstr "འབྲི་  ད་ལྟོ་ཡང་འབྲི་ནི་ལུ་%lu་ཡོད་འདི་འདབཝ་ད་འབད་མ་ཚུགས།"
 
-<<<<<<< HEAD
-#: apt-pkg/contrib/fileutl.cc:1738
-=======
 #: apt-pkg/contrib/fileutl.cc:1695
->>>>>>> 183116d1
 #, fuzzy, c-format
 msgid "Problem closing the file %s"
 msgstr "ཡིག་སྣོད་འདི་ཁ་བསྡམས་པའི་བསྒང་དཀའ་ངལ།"
 
-<<<<<<< HEAD
-#: apt-pkg/contrib/fileutl.cc:1750
-=======
 #: apt-pkg/contrib/fileutl.cc:1707
->>>>>>> 183116d1
 #, fuzzy, c-format
 msgid "Problem renaming the file %s to %s"
 msgstr "ཡིག་སྣོད་མཉམ་བྱུང་འབདཝ་ད་དཀའ་ངལ།"
 
-<<<<<<< HEAD
-#: apt-pkg/contrib/fileutl.cc:1761
-=======
 #: apt-pkg/contrib/fileutl.cc:1718
->>>>>>> 183116d1
 #, fuzzy, c-format
 msgid "Problem unlinking the file %s"
 msgstr "ཡིག་སྣོད་འདི་འབྲེལལམ་མེདཔ་བཟོ་བའི་བསྒང་དཀའ་ངལ།"
 
-<<<<<<< HEAD
-#: apt-pkg/contrib/fileutl.cc:1776
-=======
 #: apt-pkg/contrib/fileutl.cc:1731
->>>>>>> 183116d1
 msgid "Problem syncing the file"
 msgstr "ཡིག་སྣོད་མཉམ་བྱུང་འབདཝ་ད་དཀའ་ངལ།"
+
+#. TRANSLATOR: %s is the trusted keyring parts directory
+#: apt-pkg/contrib/gpgv.cc:76
+#, fuzzy, c-format
+msgid "No keyring installed in %s."
+msgstr "གཞི་བཙུགས་བར་བཤོལ་འབད་དོ།"
 
 #: apt-pkg/pkgcache.cc:148
 msgid "Empty package cache"
@@ -3127,11 +2843,7 @@
 "ཐུམ་སྒྲིལ་%s་འདི་ལོག་འདི་རང་གཞི་བཙུགས་འབད་དགོཔ་འདུག་ འདི་འབདཝ་ད་འདི་གི་དོན་ལུ་ཡིག་མཛོད་ཅིག་འཚོལ་"
 "མ་ཐོབ།"
 
-<<<<<<< HEAD
-#: apt-pkg/algorithms.cc:1229
-=======
 #: apt-pkg/algorithms.cc:1238
->>>>>>> 183116d1
 msgid ""
 "Error, pkgProblemResolver::Resolve generated breaks, this may be caused by "
 "held packages."
@@ -3139,19 +2851,11 @@
 "འཛོལ་བ་ pkgProblemResolver::གིས་བཟོ་བཏོན་འབད་ཡོད་པའི་མཚམས་དེ་ཚུ་མོས་མཐུན་བཟོཝ་ཨིན འ་ནི་ཐུམ་"
 "སྒྲིལ་ཚུ་འཛིན་པའི་རྒྱུ་རྐྱེན་ལས་བརྟེན་ཨིན་པས།"
 
-<<<<<<< HEAD
-#: apt-pkg/algorithms.cc:1231
-msgid "Unable to correct problems, you have held broken packages."
-msgstr "དཀའ་ངལ་འདི་ནོར་བཅོས་འབད་མ་ཚུགས་ ཁྱོད་ཀྱི་ཐུམ་སྒྲིལ་ཆད་པ་ཚུ་འཆང་འདི་འདུག"
-
-#: apt-pkg/algorithms.cc:1581 apt-pkg/algorithms.cc:1583
-=======
 #: apt-pkg/algorithms.cc:1240
 msgid "Unable to correct problems, you have held broken packages."
 msgstr "དཀའ་ངལ་འདི་ནོར་བཅོས་འབད་མ་ཚུགས་ ཁྱོད་ཀྱི་ཐུམ་སྒྲིལ་ཆད་པ་ཚུ་འཆང་འདི་འདུག"
 
 #: apt-pkg/algorithms.cc:1592 apt-pkg/algorithms.cc:1594
->>>>>>> 183116d1
 #, fuzzy
 msgid ""
 "Some index files failed to download. They have been ignored, or old ones "
@@ -3322,70 +3026,41 @@
 msgid "MD5Sum mismatch"
 msgstr "ཨེམ་ཌི་༥་ ཁྱོན་བསྡོམས་མ་མཐུན་པ།"
 
-<<<<<<< HEAD
-#: apt-pkg/acquire-item.cc:870 apt-pkg/acquire-item.cc:1870
-#: apt-pkg/acquire-item.cc:2013
-=======
 #: apt-pkg/acquire-item.cc:870 apt-pkg/acquire-item.cc:1887
 #: apt-pkg/acquire-item.cc:2030
->>>>>>> 183116d1
 #, fuzzy
 msgid "Hash Sum mismatch"
 msgstr "ཨེམ་ཌི་༥་ ཁྱོན་བསྡོམས་མ་མཐུན་པ།"
 
-<<<<<<< HEAD
-#: apt-pkg/acquire-item.cc:1381
-=======
 #: apt-pkg/acquire-item.cc:1388
->>>>>>> 183116d1
 #, c-format
 msgid ""
 "Unable to find expected entry '%s' in Release file (Wrong sources.list entry "
 "or malformed file)"
 msgstr ""
 
-<<<<<<< HEAD
-#: apt-pkg/acquire-item.cc:1397
-=======
 #: apt-pkg/acquire-item.cc:1404
->>>>>>> 183116d1
 #, fuzzy, c-format
 msgid "Unable to find hash sum for '%s' in Release file"
 msgstr "%s (༡་)་ཐུམ་སྒྲིལ་ཡིག་སྣོད་འདི་མིང་དཔྱད་འབད་མ་ཚུགས།"
 
-<<<<<<< HEAD
-#: apt-pkg/acquire-item.cc:1439
-msgid "There is no public key available for the following key IDs:\n"
-msgstr "འོག་གི་ ཨའི་ཌི་་ ལྡེ་མིག་ཚུ་གི་དོན་ལུ་མི་དམང་གི་ལྡེ་མིག་འདི་འཐོབ་མི་ཚུགས་པས:\n"
-
-#: apt-pkg/acquire-item.cc:1477
-=======
 #: apt-pkg/acquire-item.cc:1446
 msgid "There is no public key available for the following key IDs:\n"
 msgstr "འོག་གི་ ཨའི་ཌི་་ ལྡེ་མིག་ཚུ་གི་དོན་ལུ་མི་དམང་གི་ལྡེ་མིག་འདི་འཐོབ་མི་ཚུགས་པས:\n"
 
 #: apt-pkg/acquire-item.cc:1484
->>>>>>> 183116d1
 #, c-format
 msgid ""
 "Release file for %s is expired (invalid since %s). Updates for this "
 "repository will not be applied."
 msgstr ""
 
-<<<<<<< HEAD
-#: apt-pkg/acquire-item.cc:1499
-=======
 #: apt-pkg/acquire-item.cc:1506
->>>>>>> 183116d1
 #, c-format
 msgid "Conflicting distribution: %s (expected %s but got %s)"
 msgstr ""
 
-<<<<<<< HEAD
-#: apt-pkg/acquire-item.cc:1532
-=======
 #: apt-pkg/acquire-item.cc:1536
->>>>>>> 183116d1
 #, c-format
 msgid ""
 "An error occurred during the signature verification. The repository is not "
@@ -3393,20 +3068,12 @@
 msgstr ""
 
 #. Invalid signature file, reject (LP: #346386) (Closes: #627642)
-<<<<<<< HEAD
-#: apt-pkg/acquire-item.cc:1542 apt-pkg/acquire-item.cc:1547
-=======
 #: apt-pkg/acquire-item.cc:1546 apt-pkg/acquire-item.cc:1551
->>>>>>> 183116d1
 #, c-format
 msgid "GPG error: %s: %s"
 msgstr ""
 
-<<<<<<< HEAD
-#: apt-pkg/acquire-item.cc:1646
-=======
 #: apt-pkg/acquire-item.cc:1663
->>>>>>> 183116d1
 #, c-format
 msgid ""
 "I wasn't able to locate a file for the %s package. This might mean you need "
@@ -3415,11 +3082,7 @@
 " %s་ཐུམ་སྒྲིལ་གི་དོན་ལུ་ང་་གི་ཡིག་སྣོད་ཅིག་ག་ཡོད་འཚོལ་མི་འཐོབ་པས། འདི་འབདཝ་ལས་ཁྱོད་ཀྱི་ལག་ཐོག་ལས་ "
 "འ་ནི་ཐུམ་སྒྲིལ་འདི་གི་དཀའ་ངལ་སེལ་དགོཔ་འདུག (arch འདི་བྱིག་སོངམ་ལས་བརྟེན།)"
 
-<<<<<<< HEAD
-#: apt-pkg/acquire-item.cc:1705
-=======
 #: apt-pkg/acquire-item.cc:1722
->>>>>>> 183116d1
 #, c-format
 msgid ""
 "I wasn't able to locate a file for the %s package. This might mean you need "
@@ -3428,46 +3091,38 @@
 " %s་ཐུམ་སྒྲིལ་གི་དོན་ལུ་ང་་གི་ཡིག་སྣོད་ཅིག་ག་ཡོད་འཚོལ་མི་འཐོབ་པས། འདི་འབདཝ་ལས་ཁྱོད་ཀྱི་ལག་ཐོག་ལས་ "
 "འ་ནི་ཐུམ་སྒྲིལ་འདི་གི་དཀའ་ངལ་སེལ་དགོཔ་འདུག "
 
-<<<<<<< HEAD
-#: apt-pkg/acquire-item.cc:1764
-=======
 #: apt-pkg/acquire-item.cc:1781
->>>>>>> 183116d1
 #, c-format
 msgid ""
 "The package index files are corrupted. No Filename: field for package %s."
 msgstr ""
 "ཐུམ་སྒྲིལ་ ཟུར་ཐོ་ཡིག་སྣོད་ཚུ་ངན་ཅན་འགྱོ་ནུག  ཡིག་སྣོད་ཀྱི་མིང་མིན་འདུག: %s་ཐུམ་སྒྲིལ་གྱི་དོན་ལུ་ས་སྒོ།"
 
-<<<<<<< HEAD
-#: apt-pkg/acquire-item.cc:1862
-=======
 #: apt-pkg/acquire-item.cc:1879
->>>>>>> 183116d1
 msgid "Size mismatch"
 msgstr "ཚད་མ་མཐུན།"
 
-#: apt-pkg/indexrecords.cc:64
+#: apt-pkg/indexrecords.cc:68
 #, fuzzy, c-format
 msgid "Unable to parse Release file %s"
 msgstr "%s (༡་)་ཐུམ་སྒྲིལ་ཡིག་སྣོད་འདི་མིང་དཔྱད་འབད་མ་ཚུགས།"
 
-#: apt-pkg/indexrecords.cc:74
+#: apt-pkg/indexrecords.cc:78
 #, fuzzy, c-format
 msgid "No sections in Release file %s"
 msgstr "%s་གི་ཚབ་ལུ་%s་སེལ་འཐུ་འབད་ནི་སེམས་ཁར་བཞག\n"
 
-#: apt-pkg/indexrecords.cc:108
+#: apt-pkg/indexrecords.cc:112
 #, c-format
 msgid "No Hash entry in Release file %s"
 msgstr ""
 
-#: apt-pkg/indexrecords.cc:121
+#: apt-pkg/indexrecords.cc:125
 #, fuzzy, c-format
 msgid "Invalid 'Valid-Until' entry in Release file %s"
 msgstr "%s་ཁ་ཕྱོགས་ཡིག་སྣོད་ནང་ནུས་མེད་གྲལ་ཐིག"
 
-#: apt-pkg/indexrecords.cc:140
+#: apt-pkg/indexrecords.cc:144
 #, fuzzy, c-format
 msgid "Invalid 'Date' entry in Release file %s"
 msgstr "%s (༡་)་ཐུམ་སྒྲིལ་ཡིག་སྣོད་འདི་མིང་དཔྱད་འབད་མ་ཚུགས།"
@@ -3564,38 +3219,22 @@
 msgid "Source list entries for this disc are:\n"
 msgstr "འ་ནི་ ཌིསིཀ་གི་དོན་ལུ་ འབྱུང་ཁུངས་ཧྲིལ་བུ་ཚུ་:\n"
 
-<<<<<<< HEAD
-#: apt-pkg/indexcopy.cc:236 apt-pkg/indexcopy.cc:880
-=======
 #: apt-pkg/indexcopy.cc:236 apt-pkg/indexcopy.cc:775
->>>>>>> 183116d1
 #, c-format
 msgid "Wrote %i records.\n"
 msgstr "%i་དྲན་མཐོ་དེ་ཚུ་བྲིས་ཡོད།\n"
 
-<<<<<<< HEAD
-#: apt-pkg/indexcopy.cc:238 apt-pkg/indexcopy.cc:882
-=======
 #: apt-pkg/indexcopy.cc:238 apt-pkg/indexcopy.cc:777
->>>>>>> 183116d1
 #, c-format
 msgid "Wrote %i records with %i missing files.\n"
 msgstr "%i བྱིག་འགྱོ་ཡོད་པའི་ཡིག་སྣོད་ཚུ་དང་གཅིག་ཁར་ %i དྲན་ཐོ་འདི་ཚུ་བྲིས་ཡོད།\n"
 
-<<<<<<< HEAD
-#: apt-pkg/indexcopy.cc:241 apt-pkg/indexcopy.cc:885
-=======
 #: apt-pkg/indexcopy.cc:241 apt-pkg/indexcopy.cc:780
->>>>>>> 183116d1
 #, c-format
 msgid "Wrote %i records with %i mismatched files\n"
 msgstr "%i་མཐུན་སྒྲིག་མེདཔ་པའི་ཡིག་སྣོད་ཚུ་དང་གཅིག་ཁར་ %i་དྲན་ཐོ་ཚུ་བྲིས་བཞག་ཡོདཔ་ཨིན།\n"
 
-<<<<<<< HEAD
-#: apt-pkg/indexcopy.cc:244 apt-pkg/indexcopy.cc:888
-=======
 #: apt-pkg/indexcopy.cc:244 apt-pkg/indexcopy.cc:783
->>>>>>> 183116d1
 #, c-format
 msgid "Wrote %i records with %i missing files and %i mismatched files\n"
 msgstr ""
@@ -3612,17 +3251,6 @@
 msgid "Hash mismatch for: %s"
 msgstr "ཨེམ་ཌི་༥་ ཁྱོན་བསྡོམས་མ་མཐུན་པ།"
 
-#: apt-pkg/indexcopy.cc:662
-#, c-format
-msgid "File %s doesn't start with a clearsigned message"
-msgstr ""
-
-#. TRANSLATOR: %s is the trusted keyring parts directory
-#: apt-pkg/indexcopy.cc:692
-#, fuzzy, c-format
-msgid "No keyring installed in %s."
-msgstr "གཞི་བཙུགས་བར་བཤོལ་འབད་དོ།"
-
 #: apt-pkg/cacheset.cc:403
 #, c-format
 msgid "Release '%s' for '%s' was not found"
@@ -3686,7 +3314,7 @@
 msgid "External solver failed without a proper error message"
 msgstr ""
 
-#: apt-pkg/edsp.cc:557 apt-pkg/edsp.cc:560 apt-pkg/edsp.cc:565
+#: apt-pkg/edsp.cc:556 apt-pkg/edsp.cc:559 apt-pkg/edsp.cc:564
 msgid "Execute external solver"
 msgstr ""
 
@@ -3775,21 +3403,6 @@
 msgid "Can not write log, openpty() failed (/dev/pts not mounted?)\n"
 msgstr ""
 
-<<<<<<< HEAD
-#: apt-pkg/deb/dpkgpm.cc:1235
-msgid "Can not write log, tcgetattr() failed for stdout"
-msgstr ""
-
-#: apt-pkg/deb/dpkgpm.cc:1248
-msgid "Running dpkg"
-msgstr ""
-
-#: apt-pkg/deb/dpkgpm.cc:1420
-msgid "Operation was interrupted before it could finish"
-msgstr ""
-
-#: apt-pkg/deb/dpkgpm.cc:1482
-=======
 #: apt-pkg/deb/dpkgpm.cc:1273
 msgid "Running dpkg"
 msgstr ""
@@ -3799,54 +3412,33 @@
 msgstr ""
 
 #: apt-pkg/deb/dpkgpm.cc:1507
->>>>>>> 183116d1
 msgid "No apport report written because MaxReports is reached already"
 msgstr ""
 
 #. check if its not a follow up error
-<<<<<<< HEAD
-#: apt-pkg/deb/dpkgpm.cc:1487
-msgid "dependency problems - leaving unconfigured"
-msgstr ""
-
-#: apt-pkg/deb/dpkgpm.cc:1489
-=======
 #: apt-pkg/deb/dpkgpm.cc:1512
 msgid "dependency problems - leaving unconfigured"
 msgstr ""
 
 #: apt-pkg/deb/dpkgpm.cc:1514
->>>>>>> 183116d1
 msgid ""
 "No apport report written because the error message indicates its a followup "
 "error from a previous failure."
 msgstr ""
 
-<<<<<<< HEAD
-#: apt-pkg/deb/dpkgpm.cc:1495
-=======
 #: apt-pkg/deb/dpkgpm.cc:1520
->>>>>>> 183116d1
 msgid ""
 "No apport report written because the error message indicates a disk full "
 "error"
 msgstr ""
 
-<<<<<<< HEAD
-#: apt-pkg/deb/dpkgpm.cc:1501
-=======
 #: apt-pkg/deb/dpkgpm.cc:1526
->>>>>>> 183116d1
 msgid ""
 "No apport report written because the error message indicates a out of memory "
 "error"
 msgstr ""
 
-<<<<<<< HEAD
-#: apt-pkg/deb/dpkgpm.cc:1508
-=======
 #: apt-pkg/deb/dpkgpm.cc:1533
->>>>>>> 183116d1
 msgid ""
 "No apport report written because the error message indicates a dpkg I/O error"
 msgstr ""
@@ -3874,14 +3466,6 @@
 #: apt-pkg/deb/debsystem.cc:121
 msgid "Not locked"
 msgstr ""
-
-#, fuzzy
-#~ msgid "System error resolving '%s:%s'"
-#~ msgstr "'%s:%s' (%i)་མོས་མཐུན་འབདཝ་ད་ངན་པ་ཅིག་བྱུང་ཡི།"
-
-#, fuzzy
-#~ msgid "%c%s... %u%%"
-#~ msgstr "%c%s... འབད་ཚར་ཡོད།"
 
 #, fuzzy
 #~ msgid "Skipping nonexistent file %s"
