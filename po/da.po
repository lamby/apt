--- conflicted
+++ resolved
@@ -10,11 +10,7 @@
 msgstr ""
 "Project-Id-Version: apt\n"
 "Report-Msgid-Bugs-To: APT Development Team <deity@lists.debian.org>\n"
-<<<<<<< HEAD
-"POT-Creation-Date: 2013-03-01 12:27+0100\n"
-=======
 "POT-Creation-Date: 2013-07-31 16:24+0200\n"
->>>>>>> 183116d1
 "PO-Revision-Date: 2012-07-03 23:51+0200\n"
 "Last-Translator: Joe Hansen <joedalton2@yahoo.dk>\n"
 "Language-Team: Danish <debian-l10n-danish@lists.debian.org>\n"
@@ -162,13 +158,8 @@
 msgid "  Version table:"
 msgstr "  Versionstabel:"
 
-<<<<<<< HEAD
-#: cmdline/apt-cache.cc:1683 cmdline/apt-cdrom.cc:198 cmdline/apt-config.cc:81
-#: cmdline/apt-get.cc:3360 cmdline/apt-mark.cc:375
-=======
 #: cmdline/apt-cache.cc:1753 cmdline/apt-cdrom.cc:206 cmdline/apt-config.cc:81
 #: cmdline/apt-get.cc:3392 cmdline/apt-mark.cc:375
->>>>>>> 183116d1
 #: cmdline/apt-extracttemplates.cc:229 ftparchive/apt-ftparchive.cc:591
 #: cmdline/apt-internal-solver.cc:33 cmdline/apt-sortpkgs.cc:147
 #, c-format
@@ -630,13 +621,8 @@
 msgid "After this operation, %sB disk space will be freed.\n"
 msgstr "Efter denne handling, vil %sB diskplads blive frigjort.\n"
 
-<<<<<<< HEAD
-#: cmdline/apt-get.cc:1228 cmdline/apt-get.cc:1231 cmdline/apt-get.cc:2588
-#: cmdline/apt-get.cc:2591
-=======
 #: cmdline/apt-get.cc:1257 cmdline/apt-get.cc:1260 cmdline/apt-get.cc:2621
 #: cmdline/apt-get.cc:2624
->>>>>>> 183116d1
 #, c-format
 msgid "Couldn't determine free space in %s"
 msgstr "Kunne ikke bestemme ledig plads i %s"
@@ -675,11 +661,7 @@
 msgid "Do you want to continue?"
 msgstr "Vil du fortsætte?"
 
-<<<<<<< HEAD
-#: cmdline/apt-get.cc:1356 cmdline/apt-get.cc:2653 apt-pkg/algorithms.cc:1555
-=======
 #: cmdline/apt-get.cc:1385 cmdline/apt-get.cc:2686 apt-pkg/algorithms.cc:1566
->>>>>>> 183116d1
 #, c-format
 msgid "Failed to fetch %s  %s\n"
 msgstr "Kunne ikke hente %s %s\n"
@@ -688,11 +670,7 @@
 msgid "Some files failed to download"
 msgstr "Nedhentningen af filer mislykkedes"
 
-<<<<<<< HEAD
-#: cmdline/apt-get.cc:1375 cmdline/apt-get.cc:2665
-=======
 #: cmdline/apt-get.cc:1404 cmdline/apt-get.cc:2698
->>>>>>> 183116d1
 msgid "Download complete and in download only mode"
 msgstr "Nedhentning afsluttet i 'hent-kun'-tilstand"
 
@@ -877,11 +855,7 @@
 msgid "Calculating upgrade... "
 msgstr "Beregner opgraderingen... "
 
-<<<<<<< HEAD
-#: cmdline/apt-get.cc:2188 methods/ftp.cc:711 methods/connect.cc:115
-=======
 #: cmdline/apt-get.cc:2216 methods/ftp.cc:712 methods/connect.cc:116
->>>>>>> 183116d1
 msgid "Failed"
 msgstr "Mislykkedes"
 
@@ -911,11 +885,7 @@
 msgid "Must specify at least one package to fetch source for"
 msgstr "Du skal angive mindst én pakke at hente kildeteksten til"
 
-<<<<<<< HEAD
-#: cmdline/apt-get.cc:2493 cmdline/apt-get.cc:2802
-=======
 #: cmdline/apt-get.cc:2523 cmdline/apt-get.cc:2835
->>>>>>> 183116d1
 #, c-format
 msgid "Unable to find a source package for %s"
 msgstr "Kunne ikke finde kildetekstpakken for %s"
@@ -940,110 +910,59 @@
 "bzr branch %s\n"
 "for at hente de seneste (muligvis ikke udgivet) opdateringer til pakken.\n"
 
-<<<<<<< HEAD
-#: cmdline/apt-get.cc:2565
-=======
 #: cmdline/apt-get.cc:2598
->>>>>>> 183116d1
 #, c-format
 msgid "Skipping already downloaded file '%s'\n"
 msgstr "Overspringer allerede hentet fil '%s'\n"
 
-<<<<<<< HEAD
-#: cmdline/apt-get.cc:2602
-=======
 #: cmdline/apt-get.cc:2635
->>>>>>> 183116d1
 #, c-format
 msgid "You don't have enough free space in %s"
 msgstr "Du har ikke nok ledig plads i %s"
 
 #. TRANSLATOR: The required space between number and unit is already included
 #. in the replacement strings, so %sB will be correctly translate in e.g. 1,5 MB
-<<<<<<< HEAD
-#: cmdline/apt-get.cc:2611
-=======
 #: cmdline/apt-get.cc:2644
->>>>>>> 183116d1
 #, c-format
 msgid "Need to get %sB/%sB of source archives.\n"
 msgstr "%sB/%sB skal hentes fra kildetekst-arkiverne.\n"
 
 #. TRANSLATOR: The required space between number and unit is already included
 #. in the replacement string, so %sB will be correctly translate in e.g. 1,5 MB
-<<<<<<< HEAD
-#: cmdline/apt-get.cc:2616
-=======
 #: cmdline/apt-get.cc:2649
->>>>>>> 183116d1
 #, c-format
 msgid "Need to get %sB of source archives.\n"
 msgstr "%sB skal hentes fra kildetekst-arkiverne.\n"
 
-<<<<<<< HEAD
-#: cmdline/apt-get.cc:2622
-=======
 #: cmdline/apt-get.cc:2655
->>>>>>> 183116d1
 #, c-format
 msgid "Fetch source %s\n"
 msgstr "Henter kildetekst %s\n"
 
-<<<<<<< HEAD
-#: cmdline/apt-get.cc:2660
-msgid "Failed to fetch some archives."
-msgstr "Nogle arkiver kunne ikke hentes."
-
-#: cmdline/apt-get.cc:2691
-=======
 #: cmdline/apt-get.cc:2693
 msgid "Failed to fetch some archives."
 msgstr "Nogle arkiver kunne ikke hentes."
 
 #: cmdline/apt-get.cc:2724
->>>>>>> 183116d1
 #, c-format
 msgid "Skipping unpack of already unpacked source in %s\n"
 msgstr "Overspringer udpakning af allerede udpakket kildetekst i %s\n"
 
-<<<<<<< HEAD
-#: cmdline/apt-get.cc:2703
-=======
 #: cmdline/apt-get.cc:2736
->>>>>>> 183116d1
 #, c-format
 msgid "Unpack command '%s' failed.\n"
 msgstr "Udpakningskommandoen '%s' fejlede.\n"
 
-<<<<<<< HEAD
-#: cmdline/apt-get.cc:2704
-=======
 #: cmdline/apt-get.cc:2737
->>>>>>> 183116d1
 #, c-format
 msgid "Check if the 'dpkg-dev' package is installed.\n"
 msgstr "Tjek om pakken 'dpkg-dev' er installeret.\n"
 
-<<<<<<< HEAD
-#: cmdline/apt-get.cc:2726
-=======
 #: cmdline/apt-get.cc:2759
->>>>>>> 183116d1
 #, c-format
 msgid "Build command '%s' failed.\n"
 msgstr "Opbygningskommandoen '%s' fejlede.\n"
 
-<<<<<<< HEAD
-#: cmdline/apt-get.cc:2746
-msgid "Child process failed"
-msgstr "Barneprocessen fejlede"
-
-#: cmdline/apt-get.cc:2765
-msgid "Must specify at least one package to check builddeps for"
-msgstr "Skal angive mindst én pakke at tjekke opbygningsafhængigheder for"
-
-#: cmdline/apt-get.cc:2790
-=======
 #: cmdline/apt-get.cc:2779
 msgid "Child process failed"
 msgstr "Barneprocessen fejlede"
@@ -1053,7 +972,6 @@
 msgstr "Skal angive mindst én pakke at tjekke opbygningsafhængigheder for"
 
 #: cmdline/apt-get.cc:2823
->>>>>>> 183116d1
 #, c-format
 msgid ""
 "No architecture information available for %s. See apt.conf(5) APT::"
@@ -1062,29 +980,17 @@
 "Ingen arkitekturinformation tilgængelig for %s. Se apt.conf(5) APT::"
 "Architectures for opsætning"
 
-<<<<<<< HEAD
-#: cmdline/apt-get.cc:2814 cmdline/apt-get.cc:2817
-=======
 #: cmdline/apt-get.cc:2847 cmdline/apt-get.cc:2850
->>>>>>> 183116d1
 #, c-format
 msgid "Unable to get build-dependency information for %s"
 msgstr "Kunne ikke hente oplysninger om opbygningsafhængigheder for %s"
 
-<<<<<<< HEAD
-#: cmdline/apt-get.cc:2837
-=======
 #: cmdline/apt-get.cc:2870
->>>>>>> 183116d1
 #, c-format
 msgid "%s has no build depends.\n"
 msgstr "%s har ingen opbygningsafhængigheder.\n"
 
-<<<<<<< HEAD
-#: cmdline/apt-get.cc:3007
-=======
 #: cmdline/apt-get.cc:3040
->>>>>>> 183116d1
 #, c-format
 msgid ""
 "%s dependency for %s can't be satisfied because %s is not allowed on '%s' "
@@ -1092,11 +998,7 @@
 msgstr ""
 "Afhængigheden %s for %s kan ikke opfyldes, da %s ikke er tilladt på '%s'"
 
-<<<<<<< HEAD
-#: cmdline/apt-get.cc:3025
-=======
 #: cmdline/apt-get.cc:3058
->>>>>>> 183116d1
 #, c-format
 msgid ""
 "%s dependency for %s cannot be satisfied because the package %s cannot be "
@@ -1104,22 +1006,14 @@
 msgstr ""
 "Afhængigheden %s for %s kan ikke opfyldes, da pakken %s ikke blev fundet"
 
-<<<<<<< HEAD
-#: cmdline/apt-get.cc:3048
-=======
 #: cmdline/apt-get.cc:3081
->>>>>>> 183116d1
 #, c-format
 msgid "Failed to satisfy %s dependency for %s: Installed package %s is too new"
 msgstr ""
 "Kunne ikke opfylde %s-afhængigheden for %s: Den installerede pakke %s er for "
 "ny"
 
-<<<<<<< HEAD
-#: cmdline/apt-get.cc:3087
-=======
 #: cmdline/apt-get.cc:3120
->>>>>>> 183116d1
 #, c-format
 msgid ""
 "%s dependency for %s cannot be satisfied because candidate version of "
@@ -1128,11 +1022,7 @@
 "Afhængigheden %s for %s kan ikke opfyldes, da ingen af de tilgængelige "
 "kandidater for pakken %s kan tilfredsstille versionskravene"
 
-<<<<<<< HEAD
-#: cmdline/apt-get.cc:3093
-=======
 #: cmdline/apt-get.cc:3126
->>>>>>> 183116d1
 #, c-format
 msgid ""
 "%s dependency for %s cannot be satisfied because package %s has no candidate "
@@ -1141,54 +1031,30 @@
 "%s-afhængigheden for %s kan ikke opfyldes, da pakken %s ikke har en "
 "kandidatversion"
 
-<<<<<<< HEAD
-#: cmdline/apt-get.cc:3116
-=======
 #: cmdline/apt-get.cc:3149
->>>>>>> 183116d1
 #, c-format
 msgid "Failed to satisfy %s dependency for %s: %s"
 msgstr "Kunne ikke opfylde %s-afhængigheden for %s: %s"
 
-<<<<<<< HEAD
-#: cmdline/apt-get.cc:3132
-=======
 #: cmdline/apt-get.cc:3164
->>>>>>> 183116d1
 #, c-format
 msgid "Build-dependencies for %s could not be satisfied."
 msgstr "Opbygningsafhængigheden for %s kunne ikke opfyldes."
 
-<<<<<<< HEAD
-#: cmdline/apt-get.cc:3137
-msgid "Failed to process build dependencies"
-msgstr "Kunne ikke behandler opbygningsafhængighederne"
-
-#: cmdline/apt-get.cc:3230 cmdline/apt-get.cc:3242
-=======
 #: cmdline/apt-get.cc:3169
 msgid "Failed to process build dependencies"
 msgstr "Kunne ikke behandler opbygningsafhængighederne"
 
 #: cmdline/apt-get.cc:3262 cmdline/apt-get.cc:3274
->>>>>>> 183116d1
 #, c-format
 msgid "Changelog for %s (%s)"
 msgstr "Ændringslog for %s (%s)"
 
-<<<<<<< HEAD
-#: cmdline/apt-get.cc:3365
-msgid "Supported modules:"
-msgstr "Understøttede moduler:"
-
-#: cmdline/apt-get.cc:3406
-=======
 #: cmdline/apt-get.cc:3397
 msgid "Supported modules:"
 msgstr "Understøttede moduler:"
 
 #: cmdline/apt-get.cc:3438
->>>>>>> 183116d1
 msgid ""
 "Usage: apt-get [options] command\n"
 "       apt-get [options] install|remove pkg1 [pkg2 ...]\n"
@@ -1276,11 +1142,7 @@
 "for flere oplysninger og tilvalg.\n"
 "                       Denne APT har »Super Cow Powers«.\n"
 
-<<<<<<< HEAD
-#: cmdline/apt-get.cc:3571
-=======
 #: cmdline/apt-get.cc:3603
->>>>>>> 183116d1
 msgid ""
 "NOTE: This is only a simulation!\n"
 "      apt-get needs root privileges for real execution.\n"
@@ -1355,12 +1217,8 @@
 msgstr "%s var allerede ikke i bero.\n"
 
 #: cmdline/apt-mark.cc:245 cmdline/apt-mark.cc:326
-<<<<<<< HEAD
-#: apt-pkg/contrib/fileutl.cc:830 apt-pkg/deb/dpkgpm.cc:1002
-=======
 #: apt-pkg/contrib/fileutl.cc:832 apt-pkg/contrib/gpgv.cc:223
 #: apt-pkg/deb/dpkgpm.cc:1032
->>>>>>> 183116d1
 #, c-format
 msgid "Waited for %s but it wasn't there"
 msgstr "Ventede på %s, men den var der ikke"
@@ -1518,13 +1376,8 @@
 msgid "Server closed the connection"
 msgstr "Serveren lukkede forbindelsen"
 
-<<<<<<< HEAD
-#: methods/ftp.cc:349 methods/rsh.cc:199 apt-pkg/contrib/fileutl.cc:1276
-#: apt-pkg/contrib/fileutl.cc:1285 apt-pkg/contrib/fileutl.cc:1288
-=======
 #: methods/ftp.cc:349 methods/rsh.cc:199 apt-pkg/contrib/fileutl.cc:1264
 #: apt-pkg/contrib/fileutl.cc:1273 apt-pkg/contrib/fileutl.cc:1276
->>>>>>> 183116d1
 msgid "Read error"
 msgstr "Læsefejl"
 
@@ -1536,15 +1389,9 @@
 msgid "Protocol corruption"
 msgstr "Protokolfejl"
 
-<<<<<<< HEAD
-#: methods/ftp.cc:457 methods/rred.cc:238 methods/rsh.cc:241
-#: apt-pkg/contrib/fileutl.cc:1374 apt-pkg/contrib/fileutl.cc:1383
-#: apt-pkg/contrib/fileutl.cc:1386 apt-pkg/contrib/fileutl.cc:1412
-=======
 #: methods/ftp.cc:458 methods/rred.cc:238 methods/rsh.cc:243
 #: apt-pkg/contrib/fileutl.cc:1360 apt-pkg/contrib/fileutl.cc:1369
 #: apt-pkg/contrib/fileutl.cc:1372 apt-pkg/contrib/fileutl.cc:1397
->>>>>>> 183116d1
 msgid "Write error"
 msgstr "Skrivefejl"
 
@@ -1625,105 +1472,83 @@
 msgid "Unable to invoke "
 msgstr "Kunne ikke udføre "
 
-#: methods/connect.cc:75
+#: methods/connect.cc:76
 #, c-format
 msgid "Connecting to %s (%s)"
 msgstr "Forbinder til %s (%s)"
 
-#: methods/connect.cc:86
+#: methods/connect.cc:87
 #, c-format
 msgid "[IP: %s %s]"
 msgstr "[IP: %s %s]"
 
-#: methods/connect.cc:93
+#: methods/connect.cc:94
 #, c-format
 msgid "Could not create a socket for %s (f=%u t=%u p=%u)"
 msgstr "Kunne ikke oprette sokkel til %s (f=%u t=%u p=%u)"
 
-#: methods/connect.cc:99
+#: methods/connect.cc:100
 #, c-format
 msgid "Cannot initiate the connection to %s:%s (%s)."
 msgstr "Kan ikke oprette forbindelse til %s:%s (%s)."
 
-#: methods/connect.cc:107
+#: methods/connect.cc:108
 #, c-format
 msgid "Could not connect to %s:%s (%s), connection timed out"
 msgstr "Kunne ikke forbinde til %s:%s (%s) grundet tidsudløb"
 
-#: methods/connect.cc:125
+#: methods/connect.cc:126
 #, c-format
 msgid "Could not connect to %s:%s (%s)."
 msgstr "Kunne ikke forbinde til %s:%s (%s)."
 
 #. We say this mainly because the pause here is for the
 #. ssh connection that is still going
-<<<<<<< HEAD
-#: methods/connect.cc:153 methods/rsh.cc:433
-=======
 #: methods/connect.cc:154 methods/rsh.cc:435
->>>>>>> 183116d1
 #, c-format
 msgid "Connecting to %s"
 msgstr "Forbinder til %s"
 
-#: methods/connect.cc:172 methods/connect.cc:191
+#: methods/connect.cc:180 methods/connect.cc:199
 #, c-format
 msgid "Could not resolve '%s'"
 msgstr "Kunne ikke omsætte navnet '%s'"
 
-#: methods/connect.cc:197
+#: methods/connect.cc:205
 #, c-format
 msgid "Temporary failure resolving '%s'"
 msgstr "Midlertidig fejl ved omsætning af navnet '%s'"
 
-#: methods/connect.cc:200
+#: methods/connect.cc:209
+#, fuzzy, c-format
+msgid "System error resolving '%s:%s'"
+msgstr "Der skete noget underligt under opløsning af '%s:%s' (%i - %s)"
+
+#: methods/connect.cc:211
 #, c-format
 msgid "Something wicked happened resolving '%s:%s' (%i - %s)"
 msgstr "Der skete noget underligt under opløsning af '%s:%s' (%i - %s)"
 
-#: methods/connect.cc:247
+#: methods/connect.cc:258
 #, c-format
 msgid "Unable to connect to %s:%s:"
 msgstr "Kunne ikke forbinde til %s:%s:"
 
-<<<<<<< HEAD
-#: methods/gpgv.cc:180
-=======
 #: methods/gpgv.cc:167
->>>>>>> 183116d1
 msgid ""
 "Internal error: Good signature, but could not determine key fingerprint?!"
 msgstr ""
 "Intern fejl: Gyldig signatur, men kunne ikke afgøre nøgle-fingeraftryk?!"
 
-<<<<<<< HEAD
-#: methods/gpgv.cc:185
-msgid "At least one invalid signature was encountered."
-msgstr "Stødte på mindst én ugyldig signatur."
-
-#: methods/gpgv.cc:189
-=======
 #: methods/gpgv.cc:171
 msgid "At least one invalid signature was encountered."
 msgstr "Stødte på mindst én ugyldig signatur."
 
 #: methods/gpgv.cc:173
->>>>>>> 183116d1
 msgid "Could not execute 'gpgv' to verify signature (is gpgv installed?)"
 msgstr ""
 "Kunne ikke køre 'gpgv' for at verificere signaturen (er gpgv installeret?)"
 
-<<<<<<< HEAD
-#: methods/gpgv.cc:194
-msgid "Unknown error executing gpgv"
-msgstr "Ukendt fejl ved kørsel af gpgv"
-
-#: methods/gpgv.cc:228 methods/gpgv.cc:235
-msgid "The following signatures were invalid:\n"
-msgstr "Følgende signaturer var ugyldige:\n"
-
-#: methods/gpgv.cc:242
-=======
 #. TRANSLATORS: %s is a single techy word like 'NODATA'
 #: methods/gpgv.cc:179
 #, c-format
@@ -1741,7 +1566,6 @@
 msgstr "Følgende signaturer var ugyldige:\n"
 
 #: methods/gpgv.cc:230
->>>>>>> 183116d1
 msgid ""
 "The following signatures couldn't be verified because the public key is not "
 "available:\n"
@@ -1824,15 +1648,9 @@
 
 #. Only warn if there are no sources.list.d.
 #. Only warn if there is no sources.list file.
-<<<<<<< HEAD
-#: methods/mirror.cc:95 apt-inst/extract.cc:465
-#: apt-pkg/contrib/cdromutl.cc:183 apt-pkg/contrib/fileutl.cc:402
-#: apt-pkg/contrib/fileutl.cc:515 apt-pkg/sourcelist.cc:208
-=======
 #: methods/mirror.cc:95 apt-inst/extract.cc:464
 #: apt-pkg/contrib/cdromutl.cc:184 apt-pkg/contrib/fileutl.cc:404
 #: apt-pkg/contrib/fileutl.cc:517 apt-pkg/sourcelist.cc:208
->>>>>>> 183116d1
 #: apt-pkg/sourcelist.cc:214 apt-pkg/acquire.cc:485 apt-pkg/init.cc:108
 #: apt-pkg/init.cc:116 apt-pkg/clean.cc:36 apt-pkg/policy.cc:362
 #, c-format
@@ -2124,103 +1942,87 @@
 msgid "Unable to get a cursor"
 msgstr "Kunne skaffe en markør"
 
-#: ftparchive/writer.cc:80
+#: ftparchive/writer.cc:82
 #, c-format
 msgid "W: Unable to read directory %s\n"
 msgstr "A: Kunne ikke læse mappen %s\n"
 
-#: ftparchive/writer.cc:85
+#: ftparchive/writer.cc:87
 #, c-format
 msgid "W: Unable to stat %s\n"
 msgstr "W: Kunne ikke finde %s\n"
 
-#: ftparchive/writer.cc:141
+#: ftparchive/writer.cc:143
 msgid "E: "
 msgstr "F: "
 
-#: ftparchive/writer.cc:143
+#: ftparchive/writer.cc:145
 msgid "W: "
 msgstr "A: "
 
-#: ftparchive/writer.cc:150
+#: ftparchive/writer.cc:152
 msgid "E: Errors apply to file "
 msgstr "F: Fejlene vedrører filen "
 
-#: ftparchive/writer.cc:168 ftparchive/writer.cc:200
+#: ftparchive/writer.cc:170 ftparchive/writer.cc:202
 #, c-format
 msgid "Failed to resolve %s"
 msgstr "Kunne ikke omsætte navnet %s"
 
-#: ftparchive/writer.cc:181
+#: ftparchive/writer.cc:183
 msgid "Tree walking failed"
 msgstr "Trævandring mislykkedes"
 
-#: ftparchive/writer.cc:208
+#: ftparchive/writer.cc:210
 #, c-format
 msgid "Failed to open %s"
 msgstr "Kunne ikke åbne %s"
 
-#: ftparchive/writer.cc:267
+#: ftparchive/writer.cc:269
 #, c-format
 msgid " DeLink %s [%s]\n"
 msgstr " DeLink %s [%s]\n"
 
-#: ftparchive/writer.cc:275
+#: ftparchive/writer.cc:277
 #, c-format
 msgid "Failed to readlink %s"
 msgstr "Kunne ikke »readlink« %s"
 
-#: ftparchive/writer.cc:279
+#: ftparchive/writer.cc:281
 #, c-format
 msgid "Failed to unlink %s"
 msgstr "Kunne ikke frigøre %s"
 
-#: ftparchive/writer.cc:286
+#: ftparchive/writer.cc:288
 #, c-format
 msgid "*** Failed to link %s to %s"
 msgstr "*** Kunne ikke lænke %s til %s"
 
-#: ftparchive/writer.cc:296
+#: ftparchive/writer.cc:298
 #, c-format
 msgid " DeLink limit of %sB hit.\n"
 msgstr " Nåede DeLink-begrænsningen på %sB.\n"
 
-#: ftparchive/writer.cc:401
+#: ftparchive/writer.cc:403
 msgid "Archive had no package field"
 msgstr "Arkivet havde intet package-felt"
 
-<<<<<<< HEAD
-#: ftparchive/writer.cc:409 ftparchive/writer.cc:714
-=======
 #: ftparchive/writer.cc:411 ftparchive/writer.cc:701
->>>>>>> 183116d1
 #, c-format
 msgid "  %s has no override entry\n"
 msgstr "  %s har ingen tvangs-post\n"
 
-<<<<<<< HEAD
-#: ftparchive/writer.cc:477 ftparchive/writer.cc:858
-=======
 #: ftparchive/writer.cc:479 ftparchive/writer.cc:845
->>>>>>> 183116d1
 #, c-format
 msgid "  %s maintainer is %s not %s\n"
 msgstr "  pakkeansvarlig for %s er %s, ikke %s\n"
 
-<<<<<<< HEAD
-#: ftparchive/writer.cc:724
-=======
 #: ftparchive/writer.cc:711
->>>>>>> 183116d1
 #, c-format
 msgid "  %s has no source override entry\n"
 msgstr "  %s har ingen linje med tilsidesættelse af standard for kildefiler\n"
 
-<<<<<<< HEAD
-#: ftparchive/writer.cc:728
-=======
 #: ftparchive/writer.cc:715
->>>>>>> 183116d1
 #, c-format
 msgid "  %s has no binary override entry either\n"
 msgstr ""
@@ -2571,89 +2373,85 @@
 "bruger."
 
 #. d means days, h means hours, min means minutes, s means seconds
-#: apt-pkg/contrib/strutl.cc:372
+#: apt-pkg/contrib/strutl.cc:378
 #, c-format
 msgid "%lid %lih %limin %lis"
 msgstr "%lid %lih %limin %lis"
 
 #. h means hours, min means minutes, s means seconds
-#: apt-pkg/contrib/strutl.cc:379
+#: apt-pkg/contrib/strutl.cc:385
 #, c-format
 msgid "%lih %limin %lis"
 msgstr "%lih %limin %lis"
 
 #. min means minutes, s means seconds
-#: apt-pkg/contrib/strutl.cc:386
+#: apt-pkg/contrib/strutl.cc:392
 #, c-format
 msgid "%limin %lis"
 msgstr "%limin %lis"
 
 #. s means seconds
-#: apt-pkg/contrib/strutl.cc:391
+#: apt-pkg/contrib/strutl.cc:397
 #, c-format
 msgid "%lis"
 msgstr "%lis"
 
-<<<<<<< HEAD
-#: apt-pkg/contrib/strutl.cc:1167
-=======
 #: apt-pkg/contrib/strutl.cc:1173
->>>>>>> 183116d1
 #, c-format
 msgid "Selection %s not found"
 msgstr "Det valgte %s blev ikke fundet"
 
-#: apt-pkg/contrib/configuration.cc:503
+#: apt-pkg/contrib/configuration.cc:491
 #, c-format
 msgid "Unrecognized type abbreviation: '%c'"
 msgstr "Ukendt type-forkortelse: '%c'"
 
-#: apt-pkg/contrib/configuration.cc:617
+#: apt-pkg/contrib/configuration.cc:605
 #, c-format
 msgid "Opening configuration file %s"
 msgstr "Åbner konfigurationsfilen %s"
 
-#: apt-pkg/contrib/configuration.cc:785
+#: apt-pkg/contrib/configuration.cc:773
 #, c-format
 msgid "Syntax error %s:%u: Block starts with no name."
 msgstr "Syntaksfejl %s:%u: Blokken starter uden navn."
 
-#: apt-pkg/contrib/configuration.cc:804
+#: apt-pkg/contrib/configuration.cc:792
 #, c-format
 msgid "Syntax error %s:%u: Malformed tag"
 msgstr "Syntaksfejl %s:%u: Forkert udformet mærke"
 
-#: apt-pkg/contrib/configuration.cc:821
+#: apt-pkg/contrib/configuration.cc:809
 #, c-format
 msgid "Syntax error %s:%u: Extra junk after value"
 msgstr "Syntaksfejl %s:%u: Overskydende affald efter værdien"
 
-#: apt-pkg/contrib/configuration.cc:861
+#: apt-pkg/contrib/configuration.cc:849
 #, c-format
 msgid "Syntax error %s:%u: Directives can only be done at the top level"
 msgstr "Syntaksfejl %s:%u: Direktiver kan kun angives i topniveauet"
 
-#: apt-pkg/contrib/configuration.cc:868
+#: apt-pkg/contrib/configuration.cc:856
 #, c-format
 msgid "Syntax error %s:%u: Too many nested includes"
 msgstr "Syntaksfejl %s:%u: For mange sammenkædede inkluderinger"
 
-#: apt-pkg/contrib/configuration.cc:872 apt-pkg/contrib/configuration.cc:877
+#: apt-pkg/contrib/configuration.cc:860 apt-pkg/contrib/configuration.cc:865
 #, c-format
 msgid "Syntax error %s:%u: Included from here"
 msgstr "Syntaksfejl %s:%u: Inkluderet herfra"
 
-#: apt-pkg/contrib/configuration.cc:881
+#: apt-pkg/contrib/configuration.cc:869
 #, c-format
 msgid "Syntax error %s:%u: Unsupported directive '%s'"
 msgstr "Syntaksfejl %s:%u: Ikke-understøttet direktiv '%s'"
 
-#: apt-pkg/contrib/configuration.cc:884
+#: apt-pkg/contrib/configuration.cc:872
 #, c-format
 msgid "Syntax error %s:%u: clear directive requires an option tree as argument"
 msgstr "Syntaksfejl %s:%u: ryd direktiv kræver et tilvalgstræ som argument"
 
-#: apt-pkg/contrib/configuration.cc:934
+#: apt-pkg/contrib/configuration.cc:922
 #, c-format
 msgid "Syntax error %s:%u: Extra junk at end of file"
 msgstr "Syntaksfejl %s:%u: Overskydende affald i slutningen af filen"
@@ -2674,9 +2472,9 @@
 
 #. Print the spinner
 #: apt-pkg/contrib/progress.cc:195
-#, c-format
-msgid "\r%s... %u%%"
-msgstr ""
+#, fuzzy, c-format
+msgid "%c%s... %u%%"
+msgstr "%c%s... Færdig"
 
 #: apt-pkg/contrib/cmndline.cc:80
 #, c-format
@@ -2733,149 +2531,82 @@
 msgid "Failed to stat the cdrom"
 msgstr "Kunne ikke finde cdrommen"
 
-#: apt-pkg/contrib/fileutl.cc:95
+#: apt-pkg/contrib/fileutl.cc:93
 #, c-format
 msgid "Problem closing the gzip file %s"
 msgstr "Problem under lukning af gzip-filen %s"
 
-<<<<<<< HEAD
-#: apt-pkg/contrib/fileutl.cc:227
-=======
 #: apt-pkg/contrib/fileutl.cc:226
->>>>>>> 183116d1
 #, c-format
 msgid "Not using locking for read only lock file %s"
 msgstr "Benytter ikke låsning for skrivebeskyttet låsefil %s"
 
-<<<<<<< HEAD
-#: apt-pkg/contrib/fileutl.cc:232
-=======
 #: apt-pkg/contrib/fileutl.cc:231
->>>>>>> 183116d1
 #, c-format
 msgid "Could not open lock file %s"
 msgstr "Kunne ikke åbne låsefilen %s"
 
-<<<<<<< HEAD
-#: apt-pkg/contrib/fileutl.cc:250
-=======
 #: apt-pkg/contrib/fileutl.cc:254
->>>>>>> 183116d1
 #, c-format
 msgid "Not using locking for nfs mounted lock file %s"
 msgstr "Benytter ikke låsning for nfs-monteret låsefil %s"
 
-<<<<<<< HEAD
-#: apt-pkg/contrib/fileutl.cc:254
-=======
 #: apt-pkg/contrib/fileutl.cc:259
->>>>>>> 183116d1
 #, c-format
 msgid "Could not get lock %s"
 msgstr "Kunne ikke opnå låsen %s"
 
-<<<<<<< HEAD
-#: apt-pkg/contrib/fileutl.cc:394 apt-pkg/contrib/fileutl.cc:508
-=======
 #: apt-pkg/contrib/fileutl.cc:396 apt-pkg/contrib/fileutl.cc:510
->>>>>>> 183116d1
 #, c-format
 msgid "List of files can't be created as '%s' is not a directory"
 msgstr "Liste over filer kan ikke oprettes da »%s« ikke er en mappe"
 
-<<<<<<< HEAD
-#: apt-pkg/contrib/fileutl.cc:428
-=======
 #: apt-pkg/contrib/fileutl.cc:430
->>>>>>> 183116d1
 #, c-format
 msgid "Ignoring '%s' in directory '%s' as it is not a regular file"
 msgstr "Ignorerer »%s« i mappe »%s« da det ikke er en regulær fil"
 
-<<<<<<< HEAD
-#: apt-pkg/contrib/fileutl.cc:446
-=======
 #: apt-pkg/contrib/fileutl.cc:448
->>>>>>> 183116d1
 #, c-format
 msgid "Ignoring file '%s' in directory '%s' as it has no filename extension"
 msgstr "Ignorerer fil »%s« i mappe »%s« da den ikke har en filendelse"
 
-<<<<<<< HEAD
-#: apt-pkg/contrib/fileutl.cc:455
-=======
 #: apt-pkg/contrib/fileutl.cc:457
->>>>>>> 183116d1
 #, c-format
 msgid ""
 "Ignoring file '%s' in directory '%s' as it has an invalid filename extension"
 msgstr "Ignorerer fil »%s« i mappe »%s« da den har en ugyldig filendelse"
 
-<<<<<<< HEAD
-#: apt-pkg/contrib/fileutl.cc:842
-=======
 #: apt-pkg/contrib/fileutl.cc:844
->>>>>>> 183116d1
 #, c-format
 msgid "Sub-process %s received a segmentation fault."
 msgstr "Underprocessen %s modtog en segmenteringsfejl."
 
-<<<<<<< HEAD
-#: apt-pkg/contrib/fileutl.cc:844
-=======
 #: apt-pkg/contrib/fileutl.cc:846
->>>>>>> 183116d1
 #, c-format
 msgid "Sub-process %s received signal %u."
 msgstr "Underprocessen %s modtog en signal %u."
 
-<<<<<<< HEAD
-#: apt-pkg/contrib/fileutl.cc:848
-=======
 #: apt-pkg/contrib/fileutl.cc:850 apt-pkg/contrib/gpgv.cc:243
->>>>>>> 183116d1
 #, c-format
 msgid "Sub-process %s returned an error code (%u)"
 msgstr "Underprocessen %s returnerede en fejlkode (%u)"
 
-<<<<<<< HEAD
-#: apt-pkg/contrib/fileutl.cc:850
-=======
 #: apt-pkg/contrib/fileutl.cc:852 apt-pkg/contrib/gpgv.cc:236
->>>>>>> 183116d1
 #, c-format
 msgid "Sub-process %s exited unexpectedly"
 msgstr "Underprocessen %s afsluttedes uventet"
 
-<<<<<<< HEAD
-#: apt-pkg/contrib/fileutl.cc:1006 apt-pkg/indexcopy.cc:659
-=======
 #: apt-pkg/contrib/fileutl.cc:988
->>>>>>> 183116d1
 #, c-format
 msgid "Could not open file %s"
 msgstr "Kunne ikke åbne filen %s"
 
-<<<<<<< HEAD
-#: apt-pkg/contrib/fileutl.cc:1068
-=======
 #: apt-pkg/contrib/fileutl.cc:1065
->>>>>>> 183116d1
 #, c-format
 msgid "Could not open file descriptor %d"
 msgstr "Kunne ikke åbne filbeskrivelse %d"
 
-<<<<<<< HEAD
-#: apt-pkg/contrib/fileutl.cc:1158
-msgid "Failed to create subprocess IPC"
-msgstr "Kunne ikke oprette underproces IPC"
-
-#: apt-pkg/contrib/fileutl.cc:1214
-msgid "Failed to exec compressor "
-msgstr "Kunne ikke udføre komprimeringsprogram "
-
-#: apt-pkg/contrib/fileutl.cc:1311
-=======
 #: apt-pkg/contrib/fileutl.cc:1150
 msgid "Failed to create subprocess IPC"
 msgstr "Kunne ikke oprette underproces IPC"
@@ -2885,54 +2616,39 @@
 msgstr "Kunne ikke udføre komprimeringsprogram "
 
 #: apt-pkg/contrib/fileutl.cc:1298
->>>>>>> 183116d1
 #, c-format
 msgid "read, still have %llu to read but none left"
 msgstr "læs, mangler stadig at læse %llu men der er ikke flere"
 
-<<<<<<< HEAD
-#: apt-pkg/contrib/fileutl.cc:1400 apt-pkg/contrib/fileutl.cc:1422
-=======
 #: apt-pkg/contrib/fileutl.cc:1385 apt-pkg/contrib/fileutl.cc:1407
->>>>>>> 183116d1
 #, c-format
 msgid "write, still have %llu to write but couldn't"
 msgstr "skriv, mangler stadig at skrive %llu men kunne ikke"
 
-<<<<<<< HEAD
-#: apt-pkg/contrib/fileutl.cc:1738
-=======
 #: apt-pkg/contrib/fileutl.cc:1695
->>>>>>> 183116d1
 #, c-format
 msgid "Problem closing the file %s"
 msgstr "Problem under lukning af filen %s"
 
-<<<<<<< HEAD
-#: apt-pkg/contrib/fileutl.cc:1750
-=======
 #: apt-pkg/contrib/fileutl.cc:1707
->>>>>>> 183116d1
 #, c-format
 msgid "Problem renaming the file %s to %s"
 msgstr "Problem under omdøbning af filen %s til %s"
 
-<<<<<<< HEAD
-#: apt-pkg/contrib/fileutl.cc:1761
-=======
 #: apt-pkg/contrib/fileutl.cc:1718
->>>>>>> 183116d1
 #, c-format
 msgid "Problem unlinking the file %s"
 msgstr "Fejl ved frigivelse af filen %s"
 
-<<<<<<< HEAD
-#: apt-pkg/contrib/fileutl.cc:1776
-=======
 #: apt-pkg/contrib/fileutl.cc:1731
->>>>>>> 183116d1
 msgid "Problem syncing the file"
 msgstr "Problem under synkronisering af fil"
+
+#. TRANSLATOR: %s is the trusted keyring parts directory
+#: apt-pkg/contrib/gpgv.cc:76
+#, c-format
+msgid "No keyring installed in %s."
+msgstr "Ingen nøglering installeret i %s."
 
 #: apt-pkg/pkgcache.cc:148
 msgid "Empty package cache"
@@ -3159,11 +2875,7 @@
 msgstr ""
 "Pakken %s skal geninstalleres, men jeg kan ikke finde noget arkiv med den."
 
-<<<<<<< HEAD
-#: apt-pkg/algorithms.cc:1229
-=======
 #: apt-pkg/algorithms.cc:1238
->>>>>>> 183116d1
 msgid ""
 "Error, pkgProblemResolver::Resolve generated breaks, this may be caused by "
 "held packages."
@@ -3171,20 +2883,12 @@
 "Fejl, pkgProblemResolver::Resolve satte stopklodser op, det kan skyldes "
 "tilbageholdte pakker."
 
-<<<<<<< HEAD
-#: apt-pkg/algorithms.cc:1231
-=======
 #: apt-pkg/algorithms.cc:1240
->>>>>>> 183116d1
 msgid "Unable to correct problems, you have held broken packages."
 msgstr ""
 "Kunne ikke korrigere problemerne, da du har tilbageholdt ødelagte pakker."
 
-<<<<<<< HEAD
-#: apt-pkg/algorithms.cc:1581 apt-pkg/algorithms.cc:1583
-=======
 #: apt-pkg/algorithms.cc:1592 apt-pkg/algorithms.cc:1594
->>>>>>> 183116d1
 msgid ""
 "Some index files failed to download. They have been ignored, or old ones "
 "used instead."
@@ -3356,21 +3060,12 @@
 msgid "MD5Sum mismatch"
 msgstr "MD5Sum stemmer ikke"
 
-<<<<<<< HEAD
-#: apt-pkg/acquire-item.cc:870 apt-pkg/acquire-item.cc:1870
-#: apt-pkg/acquire-item.cc:2013
-msgid "Hash Sum mismatch"
-msgstr "Hashsum stemmer ikke"
-
-#: apt-pkg/acquire-item.cc:1381
-=======
 #: apt-pkg/acquire-item.cc:870 apt-pkg/acquire-item.cc:1887
 #: apt-pkg/acquire-item.cc:2030
 msgid "Hash Sum mismatch"
 msgstr "Hashsum stemmer ikke"
 
 #: apt-pkg/acquire-item.cc:1388
->>>>>>> 183116d1
 #, c-format
 msgid ""
 "Unable to find expected entry '%s' in Release file (Wrong sources.list entry "
@@ -3379,29 +3074,17 @@
 "Kunne ikke finde uventet punkt »%s« i udgivelsesfil (forkert sources.list-"
 "punkt eller forkert udformet fil)"
 
-<<<<<<< HEAD
-#: apt-pkg/acquire-item.cc:1397
-=======
 #: apt-pkg/acquire-item.cc:1404
->>>>>>> 183116d1
 #, c-format
 msgid "Unable to find hash sum for '%s' in Release file"
 msgstr "Kunne ikke finde hashsum for »%s« i udgivelsesfilen"
 
-<<<<<<< HEAD
-#: apt-pkg/acquire-item.cc:1439
-=======
 #: apt-pkg/acquire-item.cc:1446
->>>>>>> 183116d1
 msgid "There is no public key available for the following key IDs:\n"
 msgstr ""
 "Der er ingen tilgængelige offentlige nøgler for følgende nøgle-ID'er:\n"
 
-<<<<<<< HEAD
-#: apt-pkg/acquire-item.cc:1477
-=======
 #: apt-pkg/acquire-item.cc:1484
->>>>>>> 183116d1
 #, c-format
 msgid ""
 "Release file for %s is expired (invalid since %s). Updates for this "
@@ -3410,20 +3093,12 @@
 "Udgivelsesfil for %s er udløbet (ugyldig siden %s). Opdateringer for dette "
 "arkiv vil ikke blive anvendt."
 
-<<<<<<< HEAD
-#: apt-pkg/acquire-item.cc:1499
-=======
 #: apt-pkg/acquire-item.cc:1506
->>>>>>> 183116d1
 #, c-format
 msgid "Conflicting distribution: %s (expected %s but got %s)"
 msgstr "Konfliktdistribution: %s (forventede %s men fik %s)"
 
-<<<<<<< HEAD
-#: apt-pkg/acquire-item.cc:1532
-=======
 #: apt-pkg/acquire-item.cc:1536
->>>>>>> 183116d1
 #, c-format
 msgid ""
 "An error occurred during the signature verification. The repository is not "
@@ -3433,20 +3108,12 @@
 "og den forrige indeksfil vil blive brugt. GPG-fejl: %s: %s\n"
 
 #. Invalid signature file, reject (LP: #346386) (Closes: #627642)
-<<<<<<< HEAD
-#: apt-pkg/acquire-item.cc:1542 apt-pkg/acquire-item.cc:1547
-=======
 #: apt-pkg/acquire-item.cc:1546 apt-pkg/acquire-item.cc:1551
->>>>>>> 183116d1
 #, c-format
 msgid "GPG error: %s: %s"
 msgstr "GPG-fejl: %s: %s"
 
-<<<<<<< HEAD
-#: apt-pkg/acquire-item.cc:1646
-=======
 #: apt-pkg/acquire-item.cc:1663
->>>>>>> 183116d1
 #, c-format
 msgid ""
 "I wasn't able to locate a file for the %s package. This might mean you need "
@@ -3455,11 +3122,7 @@
 "Jeg kunne ikke lokalisere filen til %s-pakken. Det betyder muligvis at du er "
 "nødt til manuelt at reparere denne pakke. (grundet manglende arch)"
 
-<<<<<<< HEAD
-#: apt-pkg/acquire-item.cc:1705
-=======
 #: apt-pkg/acquire-item.cc:1722
->>>>>>> 183116d1
 #, c-format
 msgid ""
 "I wasn't able to locate a file for the %s package. This might mean you need "
@@ -3468,45 +3131,37 @@
 "Jeg kunne ikke lokalisere filen til %s-pakken. Det betyder muligvis at du er "
 "nødt til manuelt at reparere denne pakke."
 
-<<<<<<< HEAD
-#: apt-pkg/acquire-item.cc:1764
-=======
 #: apt-pkg/acquire-item.cc:1781
->>>>>>> 183116d1
 #, c-format
 msgid ""
 "The package index files are corrupted. No Filename: field for package %s."
 msgstr "Pakkeindeksfilerne er i stykker. Intet 'Filename:'-felt for pakken %s."
 
-<<<<<<< HEAD
-#: apt-pkg/acquire-item.cc:1862
-=======
 #: apt-pkg/acquire-item.cc:1879
->>>>>>> 183116d1
 msgid "Size mismatch"
 msgstr "Størrelsen stemmer ikke"
 
-#: apt-pkg/indexrecords.cc:64
+#: apt-pkg/indexrecords.cc:68
 #, c-format
 msgid "Unable to parse Release file %s"
 msgstr "Kunne ikke fortolke udgivelsesfil %s"
 
-#: apt-pkg/indexrecords.cc:74
+#: apt-pkg/indexrecords.cc:78
 #, c-format
 msgid "No sections in Release file %s"
 msgstr "Ingen afsnit i udgivelsesfil %s"
 
-#: apt-pkg/indexrecords.cc:108
+#: apt-pkg/indexrecords.cc:112
 #, c-format
 msgid "No Hash entry in Release file %s"
 msgstr "Intet hashpunkt i udgivelsesfil %s"
 
-#: apt-pkg/indexrecords.cc:121
+#: apt-pkg/indexrecords.cc:125
 #, c-format
 msgid "Invalid 'Valid-Until' entry in Release file %s"
 msgstr "Ugyldigt punkt 'Valid-Until' i udgivelsesfil %s"
 
-#: apt-pkg/indexrecords.cc:140
+#: apt-pkg/indexrecords.cc:144
 #, c-format
 msgid "Invalid 'Date' entry in Release file %s"
 msgstr "Ugyldigt punkt 'Date' i udgivelsesfil %s"
@@ -3606,38 +3261,22 @@
 msgid "Source list entries for this disc are:\n"
 msgstr "Denne disk har følgende kildeliste-indgange:\n"
 
-<<<<<<< HEAD
-#: apt-pkg/indexcopy.cc:236 apt-pkg/indexcopy.cc:880
-=======
 #: apt-pkg/indexcopy.cc:236 apt-pkg/indexcopy.cc:775
->>>>>>> 183116d1
 #, c-format
 msgid "Wrote %i records.\n"
 msgstr "Skrev %i poster.\n"
 
-<<<<<<< HEAD
-#: apt-pkg/indexcopy.cc:238 apt-pkg/indexcopy.cc:882
-=======
 #: apt-pkg/indexcopy.cc:238 apt-pkg/indexcopy.cc:777
->>>>>>> 183116d1
 #, c-format
 msgid "Wrote %i records with %i missing files.\n"
 msgstr "Skrev %i poster med %i manglende filer.\n"
 
-<<<<<<< HEAD
-#: apt-pkg/indexcopy.cc:241 apt-pkg/indexcopy.cc:885
-=======
 #: apt-pkg/indexcopy.cc:241 apt-pkg/indexcopy.cc:780
->>>>>>> 183116d1
 #, c-format
 msgid "Wrote %i records with %i mismatched files\n"
 msgstr "Skrev %i poster med %i ikke-trufne filer\n"
 
-<<<<<<< HEAD
-#: apt-pkg/indexcopy.cc:244 apt-pkg/indexcopy.cc:888
-=======
 #: apt-pkg/indexcopy.cc:244 apt-pkg/indexcopy.cc:783
->>>>>>> 183116d1
 #, c-format
 msgid "Wrote %i records with %i missing files and %i mismatched files\n"
 msgstr "Skrev %i poster med %i manglende filer og %i ikke-trufne filer\n"
@@ -3651,17 +3290,6 @@
 #, c-format
 msgid "Hash mismatch for: %s"
 msgstr "Hashsum stemmer ikke: %s"
-
-#: apt-pkg/indexcopy.cc:662
-#, c-format
-msgid "File %s doesn't start with a clearsigned message"
-msgstr "Fil %s starter ikke med en »clearsigned« besked"
-
-#. TRANSLATOR: %s is the trusted keyring parts directory
-#: apt-pkg/indexcopy.cc:692
-#, c-format
-msgid "No keyring installed in %s."
-msgstr "Ingen nøglering installeret i %s."
 
 #: apt-pkg/cacheset.cc:403
 #, c-format
@@ -3730,7 +3358,7 @@
 msgid "External solver failed without a proper error message"
 msgstr "Ekstern problemløser fejlede uden en korrekt fejlbesked"
 
-#: apt-pkg/edsp.cc:557 apt-pkg/edsp.cc:560 apt-pkg/edsp.cc:565
+#: apt-pkg/edsp.cc:556 apt-pkg/edsp.cc:559 apt-pkg/edsp.cc:564
 msgid "Execute external solver"
 msgstr "Kør ekstern problemløser"
 
@@ -3819,22 +3447,6 @@
 msgid "Can not write log, openpty() failed (/dev/pts not mounted?)\n"
 msgstr "Kan ikke skrive log, openpty() mislykkedes (/dev/pts ej monteret?)\n"
 
-<<<<<<< HEAD
-#: apt-pkg/deb/dpkgpm.cc:1235
-#, fuzzy
-msgid "Can not write log, tcgetattr() failed for stdout"
-msgstr "Kan ikke skrive log, openpty() mislykkedes (/dev/pts ej monteret?)\n"
-
-#: apt-pkg/deb/dpkgpm.cc:1248
-msgid "Running dpkg"
-msgstr "Kører dpkg"
-
-#: apt-pkg/deb/dpkgpm.cc:1420
-msgid "Operation was interrupted before it could finish"
-msgstr "Handling blev afbrudt før den kunne afsluttes"
-
-#: apt-pkg/deb/dpkgpm.cc:1482
-=======
 #: apt-pkg/deb/dpkgpm.cc:1273
 msgid "Running dpkg"
 msgstr "Kører dpkg"
@@ -3844,25 +3456,16 @@
 msgstr "Handling blev afbrudt før den kunne afsluttes"
 
 #: apt-pkg/deb/dpkgpm.cc:1507
->>>>>>> 183116d1
 msgid "No apport report written because MaxReports is reached already"
 msgstr ""
 "Ingen apportrapport skrevet da MaxReports (maks rapporter) allerede er nået"
 
 #. check if its not a follow up error
-<<<<<<< HEAD
-#: apt-pkg/deb/dpkgpm.cc:1487
-msgid "dependency problems - leaving unconfigured"
-msgstr "afhængighedsproblemer - efterlader ukonfigureret"
-
-#: apt-pkg/deb/dpkgpm.cc:1489
-=======
 #: apt-pkg/deb/dpkgpm.cc:1512
 msgid "dependency problems - leaving unconfigured"
 msgstr "afhængighedsproblemer - efterlader ukonfigureret"
 
 #: apt-pkg/deb/dpkgpm.cc:1514
->>>>>>> 183116d1
 msgid ""
 "No apport report written because the error message indicates its a followup "
 "error from a previous failure."
@@ -3870,22 +3473,14 @@
 "Ingen apportrapport skrevet da fejlbeskeden indikerer, at det er en "
 "opfølgningsfejl fra en tidligere fejl."
 
-<<<<<<< HEAD
-#: apt-pkg/deb/dpkgpm.cc:1495
-=======
 #: apt-pkg/deb/dpkgpm.cc:1520
->>>>>>> 183116d1
 msgid ""
 "No apport report written because the error message indicates a disk full "
 "error"
 msgstr ""
 "Ingen apportrapport skrevet da fejlbeskeden indikerer en fuld disk-fejl"
 
-<<<<<<< HEAD
-#: apt-pkg/deb/dpkgpm.cc:1501
-=======
 #: apt-pkg/deb/dpkgpm.cc:1526
->>>>>>> 183116d1
 msgid ""
 "No apport report written because the error message indicates a out of memory "
 "error"
@@ -3893,11 +3488,7 @@
 "Ingen apportrapport skrevet da fejlbeskeden indikerer en ikke nok "
 "hukommelsesfejl"
 
-<<<<<<< HEAD
-#: apt-pkg/deb/dpkgpm.cc:1508
-=======
 #: apt-pkg/deb/dpkgpm.cc:1533
->>>>>>> 183116d1
 msgid ""
 "No apport report written because the error message indicates a dpkg I/O error"
 msgstr "Ingen apportrapport skrevet da fejlbeskeden indikerer en dpkg I/O-fejl"
@@ -3927,13 +3518,8 @@
 msgid "Not locked"
 msgstr "Ikke låst"
 
-#, fuzzy
-#~ msgid "System error resolving '%s:%s'"
-#~ msgstr "Der skete noget underligt under opløsning af '%s:%s' (%i - %s)"
-
-#, fuzzy
-#~ msgid "%c%s... %u%%"
-#~ msgstr "%c%s... Færdig"
+#~ msgid "File %s doesn't start with a clearsigned message"
+#~ msgstr "Fil %s starter ikke med en »clearsigned« besked"
 
 #~ msgid "Skipping nonexistent file %s"
 #~ msgstr "Springer ikkeeksisterende fil over %s"
