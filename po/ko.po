# Sunjae Park <darehanl@gmail.com>, 2006-2007, 2008.
# Changwoo Ryu <cwryu@debian.org>, 2004-2005, 2008, 2010.
#
msgid ""
msgstr ""
"Project-Id-Version: apt\n"
"Report-Msgid-Bugs-To: APT Development Team <deity@lists.debian.org>\n"
<<<<<<< HEAD
"POT-Creation-Date: 2013-03-01 12:27+0100\n"
=======
"POT-Creation-Date: 2013-07-31 16:24+0200\n"
>>>>>>> 183116d1
"PO-Revision-Date: 2010-08-30 02:31+0900\n"
"Last-Translator: Changwoo Ryu <cwryu@debian.org>\n"
"Language-Team: Korean <debian-l10n-korean@lists.debian.org>\n"
"Language: ko\n"
"MIME-Version: 1.0\n"
"Content-Type: text/plain; charset=UTF-8\n"
"Content-Transfer-Encoding: 8bit\n"
"Plural-Forms: nplurals=1; plural=0;\n"

#: cmdline/apt-cache.cc:158
#, c-format
msgid "Package %s version %s has an unmet dep:\n"
msgstr "%s 패키지의 %s 버전의 의존성이 맞지 않습니다:\n"

#: cmdline/apt-cache.cc:286
msgid "Total package names: "
msgstr "전체 패키지 이름 : "

#: cmdline/apt-cache.cc:288
msgid "Total package structures: "
msgstr "전체 패키지 구조: "

#: cmdline/apt-cache.cc:328
msgid "  Normal packages: "
msgstr "  일반 패키지: "

#: cmdline/apt-cache.cc:329
msgid "  Pure virtual packages: "
msgstr "  순수 가상 패키지: "

#: cmdline/apt-cache.cc:330
msgid "  Single virtual packages: "
msgstr "  단일 가상 패키지: "

#: cmdline/apt-cache.cc:331
msgid "  Mixed virtual packages: "
msgstr "  혼합 가상 패키지: "

#: cmdline/apt-cache.cc:332
msgid "  Missing: "
msgstr "  빠짐: "

#: cmdline/apt-cache.cc:334
msgid "Total distinct versions: "
msgstr "개별 버전 전체: "

#: cmdline/apt-cache.cc:336
msgid "Total distinct descriptions: "
msgstr "개별 설명 전체: "

#: cmdline/apt-cache.cc:338
msgid "Total dependencies: "
msgstr "전체 의존성: "

#: cmdline/apt-cache.cc:341
msgid "Total ver/file relations: "
msgstr "전체 버전/파일 관계: "

#: cmdline/apt-cache.cc:343
msgid "Total Desc/File relations: "
msgstr "전체 설명/파일 관계: "

#: cmdline/apt-cache.cc:345
msgid "Total Provides mappings: "
msgstr "전체 제공 매핑: "

#: cmdline/apt-cache.cc:357
msgid "Total globbed strings: "
msgstr "전체 패턴 문자열: "

#: cmdline/apt-cache.cc:371
msgid "Total dependency version space: "
msgstr "전체 의존성 버전 용량: "

#: cmdline/apt-cache.cc:376
msgid "Total slack space: "
msgstr "전체 빈 용량: "

#: cmdline/apt-cache.cc:384
msgid "Total space accounted for: "
msgstr "차지하는 전체 용량: "

#: cmdline/apt-cache.cc:515 cmdline/apt-cache.cc:1165
#, c-format
msgid "Package file %s is out of sync."
msgstr "패키지 파일 %s 파일이 동기화되지 않았습니다."

#: cmdline/apt-cache.cc:593 cmdline/apt-cache.cc:1452
#: cmdline/apt-cache.cc:1454 cmdline/apt-cache.cc:1531 cmdline/apt-mark.cc:46
#: cmdline/apt-mark.cc:93 cmdline/apt-mark.cc:219
msgid "No packages found"
msgstr "패키지가 없습니다"

#: cmdline/apt-cache.cc:1265
msgid "You must give at least one search pattern"
msgstr "최소 한 개의 검색어를 지정해야 합니다"

#: cmdline/apt-cache.cc:1431
msgid "This command is deprecated. Please use 'apt-mark showauto' instead."
msgstr ""

#: cmdline/apt-cache.cc:1526 apt-pkg/cacheset.cc:510
#, c-format
msgid "Unable to locate package %s"
msgstr "%s 패키지를 찾을 수 없습니다"

#: cmdline/apt-cache.cc:1556
msgid "Package files:"
msgstr "패키지 파일:"

#: cmdline/apt-cache.cc:1563 cmdline/apt-cache.cc:1654
msgid "Cache is out of sync, can't x-ref a package file"
msgstr "캐시가 동기화되지 않았습니다. 패키지 파일을 상호 참조할 수 없습니다"

#. Show any packages have explicit pins
#: cmdline/apt-cache.cc:1577
msgid "Pinned packages:"
msgstr "핀 패키지:"

#: cmdline/apt-cache.cc:1589 cmdline/apt-cache.cc:1634
msgid "(not found)"
msgstr "(없음)"

#: cmdline/apt-cache.cc:1597
msgid "  Installed: "
msgstr "  설치: "

#: cmdline/apt-cache.cc:1598
msgid "  Candidate: "
msgstr "  후보: "

#: cmdline/apt-cache.cc:1616 cmdline/apt-cache.cc:1624
msgid "(none)"
msgstr "(없음)"

#: cmdline/apt-cache.cc:1631
msgid "  Package pin: "
msgstr "  패키지 핀: "

#. Show the priority tables
#: cmdline/apt-cache.cc:1640
msgid "  Version table:"
msgstr "  버전 테이블:"

<<<<<<< HEAD
#: cmdline/apt-cache.cc:1683 cmdline/apt-cdrom.cc:198 cmdline/apt-config.cc:81
#: cmdline/apt-get.cc:3360 cmdline/apt-mark.cc:375
=======
#: cmdline/apt-cache.cc:1753 cmdline/apt-cdrom.cc:206 cmdline/apt-config.cc:81
#: cmdline/apt-get.cc:3392 cmdline/apt-mark.cc:375
>>>>>>> 183116d1
#: cmdline/apt-extracttemplates.cc:229 ftparchive/apt-ftparchive.cc:591
#: cmdline/apt-internal-solver.cc:33 cmdline/apt-sortpkgs.cc:147
#, c-format
msgid "%s %s for %s compiled on %s %s\n"
msgstr "%s %s(%s), 컴파일 시각 %s %s\n"

#: cmdline/apt-cache.cc:1760
#, fuzzy
msgid ""
"Usage: apt-cache [options] command\n"
"       apt-cache [options] showpkg pkg1 [pkg2 ...]\n"
"       apt-cache [options] showsrc pkg1 [pkg2 ...]\n"
"\n"
"apt-cache is a low-level tool used to query information\n"
"from APT's binary cache files\n"
"\n"
"Commands:\n"
"   gencaches - Build both the package and source cache\n"
"   showpkg - Show some general information for a single package\n"
"   showsrc - Show source records\n"
"   stats - Show some basic statistics\n"
"   dump - Show the entire file in a terse form\n"
"   dumpavail - Print an available file to stdout\n"
"   unmet - Show unmet dependencies\n"
"   search - Search the package list for a regex pattern\n"
"   show - Show a readable record for the package\n"
"   depends - Show raw dependency information for a package\n"
"   rdepends - Show reverse dependency information for a package\n"
"   pkgnames - List the names of all packages in the system\n"
"   dotty - Generate package graphs for GraphViz\n"
"   xvcg - Generate package graphs for xvcg\n"
"   policy - Show policy settings\n"
"\n"
"Options:\n"
"  -h   This help text.\n"
"  -p=? The package cache.\n"
"  -s=? The source cache.\n"
"  -q   Disable progress indicator.\n"
"  -i   Show only important deps for the unmet command.\n"
"  -c=? Read this configuration file\n"
"  -o=? Set an arbitrary configuration option, eg -o dir::cache=/tmp\n"
"See the apt-cache(8) and apt.conf(5) manual pages for more information.\n"
msgstr ""
"사용법: apt-cache [옵션] 명령\n"
"        apt-cache [옵션] add 파일1 [파일2 ...]\n"
"        apt-cache [옵션] showpkg 패키지1 [패키지2 ...]\n"
"        apt-cache [옵션] showsrc 패키지1 [패키지2 ...]\n"
"\n"
"apt-cache는 APT의 바이너리 캐시 파일을 처리하고, 캐시 파일에\n"
"정보를 질의하는 저수준 도구입니다.\n"
"\n"
"명령:\n"
"   add - 소스 캐시에 패키지 파일을 추가합니다\n"
"   gencaches - 패키지 캐시 및 소스 캐시를 만듭니다\n"
"   showpkg - 한 개의 패키지에 대한 일반적인 정보를 봅니다\n"
"   showsrc - 소스 기록을 봅니다\n"
"   stats - 기본적인 통계를 봅니다\n"
"   dump - 전체 파일을 간략한 형태로 봅니다\n"
"   dumpavail - 사용 가능한 파일을 표준출력에 표시합니다\n"
"   unmet - 맞지 않는 의존성을 봅니다\n"
"   search - 정규식 패턴에 맞는 패키지 목록을 찾습니다\n"
"   show - 패키지에 대해 읽을 수 있는 기록을 봅니다\n"
"   showauto - 자동으로 설치한 패키지 목록을 표시합니다\n"
"   depends - 패키지에 대해 의존성 정보를 그대로 봅니다\n"
"   rdepends - 패키지의 역 의존성 정보를 봅니다\n"
"   pkgnames - 시스템에 들어 있는 패키지의 이름을 모두 봅니다\n"
"   dotty - GraphViz용 패키지 그래프를 만듭니다\n"
"   xvcg - xvcg용 패키지 그래프를 만듭니다\n"
"   policy - 정책 설정을 봅니다\n"
"\n"
"옵션:\n"
"  -h   이 도움말.\n"
"  -p=? 패키지 캐시.\n"
"  -s=? 소스 캐시.\n"
"  -q   상태 표시를 하지 않습니다.\n"
"  -i   unmet 명령에서 중요한 의존성만 봅니다.\n"
"  -c=? 지정한 설정 파일을 읽습니다.\n"
"  -o=? 임의의 옵션을 설정합니다. 예를 들어 -o dir::cache=/tmp\n"
"좀 더 자세한 정보는 apt-cache(8) 및 apt.conf(5) 매뉴얼 페이지를 보십시오.\n"

#. }}}
#: cmdline/apt-cdrom.cc:43
msgid ""
"No CD-ROM could be auto-detected or found using the default mount point.\n"
"You may try the --cdrom option to set the CD-ROM mount point. See 'man apt-"
"cdrom' for more information about the CD-ROM auto-detection and mount point."
msgstr ""

#: cmdline/apt-cdrom.cc:85
msgid "Please provide a name for this Disc, such as 'Debian 5.0.3 Disk 1'"
msgstr "이 디스크의 이름을 정하십시오 (예: 'Debian 5.0.3 Disk 1')"

#: cmdline/apt-cdrom.cc:100
msgid "Please insert a Disc in the drive and press enter"
msgstr "드라이브에 디스크를 넣고 Enter를 누르십시오"

#: cmdline/apt-cdrom.cc:135
#, c-format
msgid "Failed to mount '%s' to '%s'"
msgstr "%s 파일의 이름을 %s(으)로 바꾸는데 실패했습니다"

#: cmdline/apt-cdrom.cc:170
msgid "Repeat this process for the rest of the CDs in your set."
msgstr "현재 갖고 있는 다른 CD에도 이 과정을 반복하십시오."

#: cmdline/apt-config.cc:46
msgid "Arguments not in pairs"
msgstr "인수가 두 개가 아닙니다"

#: cmdline/apt-config.cc:87
msgid ""
"Usage: apt-config [options] command\n"
"\n"
"apt-config is a simple tool to read the APT config file\n"
"\n"
"Commands:\n"
"   shell - Shell mode\n"
"   dump - Show the configuration\n"
"\n"
"Options:\n"
"  -h   This help text.\n"
"  -c=? Read this configuration file\n"
"  -o=? Set an arbitrary configuration option, eg -o dir::cache=/tmp\n"
msgstr ""
"사용법: apt-config [옵션] 명령\n"
"\n"
"apt-config는 APT 설정 파일을 읽는 간단한 프로그램입니다\n"
"\n"
"명령:\n"
"   shell - 쉘 모드\n"
"   dump - 설정을 봅니다\n"
"\n"
"옵션:\n"
"  -h   이 도움말.\n"
"  -c=? 해당 설정 파일을 읽습니다\n"
"  -o=? 임의의 옵션을 설정합니다. 예를 들어 -o dir::cache=/tmp\n"

#. TRANSLATOR: Yes/No question help-text: defaulting to Y[es]
#. e.g. "Do you want to continue? [Y/n] "
#. The user has to answer with an input matching the
#. YESEXPR/NOEXPR defined in your l10n.
#: cmdline/apt-get.cc:146
msgid "[Y/n]"
msgstr "[Y/n]"

#. TRANSLATOR: Yes/No question help-text: defaulting to N[o]
#. e.g. "Should this file be removed? [y/N] "
#. The user has to answer with an input matching the
#. YESEXPR/NOEXPR defined in your l10n.
#: cmdline/apt-get.cc:152
msgid "[y/N]"
msgstr "[y/N]"

#. TRANSLATOR: "Yes" answer printed for a yes/no question if --assume-yes is set
#: cmdline/apt-get.cc:163
msgid "Y"
msgstr "Y"

#. TRANSLATOR: "No" answer printed for a yes/no question if --assume-no is set
#: cmdline/apt-get.cc:169
msgid "N"
msgstr ""

#: cmdline/apt-get.cc:191 apt-pkg/cachefilter.cc:33
#, c-format
msgid "Regex compilation error - %s"
msgstr "정규식 컴파일 오류 - %s"

#: cmdline/apt-get.cc:289
msgid "The following packages have unmet dependencies:"
msgstr "다음 패키지의 의존성이 맞지 않습니다:"

#: cmdline/apt-get.cc:379
#, c-format
msgid "but %s is installed"
msgstr "하지만 %s 패키지를 설치했습니다"

#: cmdline/apt-get.cc:381
#, c-format
msgid "but %s is to be installed"
msgstr "하지만 %s 패키지를 설치할 것입니다"

#: cmdline/apt-get.cc:388
msgid "but it is not installable"
msgstr "하지만 설치할 수 없습니다"

#: cmdline/apt-get.cc:390
msgid "but it is a virtual package"
msgstr "하지만 가상 패키지입니다"

#: cmdline/apt-get.cc:393
msgid "but it is not installed"
msgstr "하지만 설치하지 않았습니다"

#: cmdline/apt-get.cc:393
msgid "but it is not going to be installed"
msgstr "하지만 %s 패키지를 설치하지 않을 것입니다"

#: cmdline/apt-get.cc:398
msgid " or"
msgstr " 혹은"

#: cmdline/apt-get.cc:427
msgid "The following NEW packages will be installed:"
msgstr "다음 새 패키지를 설치할 것입니다:"

#: cmdline/apt-get.cc:453
msgid "The following packages will be REMOVED:"
msgstr "다음 패키지를 지울 것입니다:"

#: cmdline/apt-get.cc:475
msgid "The following packages have been kept back:"
msgstr "다음 패키지를 과거 버전으로 유지합니다:"

#: cmdline/apt-get.cc:496
msgid "The following packages will be upgraded:"
msgstr "다음 패키지를 업그레이드할 것입니다:"

#: cmdline/apt-get.cc:517
msgid "The following packages will be DOWNGRADED:"
msgstr "다음 패키지를 다운그레이드할 것입니다:"

#: cmdline/apt-get.cc:537
msgid "The following held packages will be changed:"
msgstr "고정되었던 다음 패키지를 바꿀 것입니다:"

#: cmdline/apt-get.cc:592
#, c-format
msgid "%s (due to %s) "
msgstr "%s (%s때문에) "

#: cmdline/apt-get.cc:600
msgid ""
"WARNING: The following essential packages will be removed.\n"
"This should NOT be done unless you know exactly what you are doing!"
msgstr ""
"경고: 꼭 필요한 다음 패키지를 지우게 됩니다.\n"
"무슨 일을 하고 있는 지 정확히 알지 못한다면 지우지 마십시오!"

#: cmdline/apt-get.cc:631
#, c-format
msgid "%lu upgraded, %lu newly installed, "
msgstr "%lu개 업그레이드, %lu개 새로 설치, "

#: cmdline/apt-get.cc:635
#, c-format
msgid "%lu reinstalled, "
msgstr "%lu개 다시 설치, "

#: cmdline/apt-get.cc:637
#, c-format
msgid "%lu downgraded, "
msgstr "%lu개 업그레이드, "

#: cmdline/apt-get.cc:639
#, c-format
msgid "%lu to remove and %lu not upgraded.\n"
msgstr "%lu개 제거 및 %lu개 업그레이드 안 함.\n"

#: cmdline/apt-get.cc:643
#, c-format
msgid "%lu not fully installed or removed.\n"
msgstr "%lu개를 완전히 설치하지 못했거나 지움.\n"

#: cmdline/apt-get.cc:664
#, c-format
msgid "Note, selecting '%s' for task '%s'\n"
msgstr "주의, 작업 '%2$s'에 대해 '%1$s'을(를) 선택합니다\n"

#: cmdline/apt-get.cc:669
#, c-format
msgid "Note, selecting '%s' for regex '%s'\n"
msgstr "주의, 정규식 '%2$s'에 대해 '%1$s'을(를) 선택합니다\n"

#: cmdline/apt-get.cc:686
#, c-format
msgid "Package %s is a virtual package provided by:\n"
msgstr "%s 패키지는 다음이 제공하는 가상 패키지입니다:\n"

#: cmdline/apt-get.cc:697
msgid " [Installed]"
msgstr " [설치함]"

#: cmdline/apt-get.cc:706
msgid " [Not candidate version]"
msgstr "[후보 버전 아님]"

#: cmdline/apt-get.cc:708
msgid "You should explicitly select one to install."
msgstr "설치할 패키지를 하나 분명히 지정해야 합니다."

#: cmdline/apt-get.cc:711
#, c-format
msgid ""
"Package %s is not available, but is referred to by another package.\n"
"This may mean that the package is missing, has been obsoleted, or\n"
"is only available from another source\n"
msgstr ""
"%s 패키지를 사용할 수 없습니다.  하지만 다른 패키지가 참조하고 있습니다.\n"
"해당 패키지가 누락되었거나 지워졌다는 뜻입니다. 아니면 또 다른 곳에서\n"
"패키지를 받아와야 하는 경우일 수도 있습니다.\n"

#: cmdline/apt-get.cc:729
msgid "However the following packages replace it:"
msgstr "하지만 다음 패키지가 대체합니다:"

#: cmdline/apt-get.cc:741
#, c-format
msgid "Package '%s' has no installation candidate"
msgstr "'%s' 패키지는 설치할 수 있는 후보가 없습니다"

#: cmdline/apt-get.cc:754
#, c-format
msgid "Virtual packages like '%s' can't be removed\n"
msgstr "'%s' 패키지와 같은 가상 패키지는 제거할 수 없습니다\n"

#. TRANSLATORS: Note, this is not an interactive question
#: cmdline/apt-get.cc:766 cmdline/apt-get.cc:969
#, fuzzy, c-format
msgid "Package '%s' is not installed, so not removed. Did you mean '%s'?\n"
msgstr "%s 패키지를 설치하지 않았으므로, 지우지 않습니다\n"

#: cmdline/apt-get.cc:772 cmdline/apt-get.cc:975
#, fuzzy, c-format
msgid "Package '%s' is not installed, so not removed\n"
msgstr "%s 패키지를 설치하지 않았으므로, 지우지 않습니다\n"

#: cmdline/apt-get.cc:817
#, c-format
msgid "Note, selecting '%s' instead of '%s'\n"
msgstr "주의, '%2$s' 대신에 '%1$s' 패키지를 선택합니다\n"

#: cmdline/apt-get.cc:847
#, c-format
msgid "Skipping %s, it is already installed and upgrade is not set.\n"
msgstr ""
"%s 패키지를 건너 뜁니다. 이미 설치되어 있고 업그레이드를 하지 않습니다.\n"

#: cmdline/apt-get.cc:851
#, c-format
msgid "Skipping %s, it is not installed and only upgrades are requested.\n"
msgstr "%s 패키지를 건너 뜁니다. 설치되지 않았고 업그레이드만 요청합니다.\n"

#: cmdline/apt-get.cc:863
#, c-format
msgid "Reinstallation of %s is not possible, it cannot be downloaded.\n"
msgstr "%s 패키지를 다시 설치하는 건 불가능합니다. 다운로드할 수 없습니다.\n"

#: cmdline/apt-get.cc:868
#, c-format
msgid "%s is already the newest version.\n"
msgstr "%s 패키지는 이미 최신 버전입니다.\n"

#: cmdline/apt-get.cc:887 cmdline/apt-get.cc:2187 cmdline/apt-mark.cc:68
#, c-format
msgid "%s set to manually installed.\n"
msgstr "%s 패키지 수동설치로 지정합니다.\n"

#: cmdline/apt-get.cc:913
#, c-format
msgid "Selected version '%s' (%s) for '%s'\n"
msgstr "'%3$s' 패키지의 '%1$s' (%2$s) 버전을 선택합니다\n"

#: cmdline/apt-get.cc:918
#, fuzzy, c-format
msgid "Selected version '%s' (%s) for '%s' because of '%s'\n"
msgstr "'%3$s' 패키지의 '%1$s' (%2$s) 버전을 선택합니다\n"

#: cmdline/apt-get.cc:1054
msgid "Correcting dependencies..."
msgstr "의존성을 바로잡는 중입니다..."

#: cmdline/apt-get.cc:1057
msgid " failed."
msgstr " 실패."

#: cmdline/apt-get.cc:1060
msgid "Unable to correct dependencies"
msgstr "의존성을 바로잡을 수 없습니다"

#: cmdline/apt-get.cc:1063
msgid "Unable to minimize the upgrade set"
msgstr "업그레이드 집합을 최소화할 수 없습니다"

#: cmdline/apt-get.cc:1065
msgid " Done"
msgstr " 완료"

#: cmdline/apt-get.cc:1069
msgid "You might want to run 'apt-get -f install' to correct these."
msgstr ""
"이 상황을 바로잡으려면 'apt-get -f install'을 실행해야 할 수도 있습니다."

#: cmdline/apt-get.cc:1072
msgid "Unmet dependencies. Try using -f."
msgstr "의존성이 맞지 않습니다. -f 옵션을 사용해 보십시오."

#: cmdline/apt-get.cc:1097
msgid "WARNING: The following packages cannot be authenticated!"
msgstr "경고: 다음 패키지를 인증할 수 없습니다!"

#: cmdline/apt-get.cc:1101
msgid "Authentication warning overridden.\n"
msgstr "인증 경고를 무시합니다.\n"

#: cmdline/apt-get.cc:1108
msgid "Install these packages without verification?"
msgstr "확인하지 않고 패키지를 설치하시겠습니까?"

#: cmdline/apt-get.cc:1110
msgid "Some packages could not be authenticated"
msgstr "인증할 수 없는 패키지가 있습니다"

#: cmdline/apt-get.cc:1119 cmdline/apt-get.cc:1280
msgid "There are problems and -y was used without --force-yes"
msgstr "문제가 발생했고 -y 옵션이 --force-yes 옵션 없이 사용되었습니다"

#: cmdline/apt-get.cc:1160
msgid "Internal error, InstallPackages was called with broken packages!"
msgstr "내부 오류. 망가진 패키지에서 InstallPackages를 호출했습니다!"

#: cmdline/apt-get.cc:1169
msgid "Packages need to be removed but remove is disabled."
msgstr "패키지를 제거해야 하지만 제거가 금지되어 있습니다."

#: cmdline/apt-get.cc:1180
msgid "Internal error, Ordering didn't finish"
msgstr "내부 오류. 순서변경작업이 끝나지 않았습니다"

#: cmdline/apt-get.cc:1218
msgid "How odd.. The sizes didn't match, email apt@packages.debian.org"
msgstr ""
"이상하게도 크기가 서로 다릅니다. apt@packages.debian.org로 이메일을 보내주십"
"시오."

#. TRANSLATOR: The required space between number and unit is already included
#. in the replacement strings, so %sB will be correctly translate in e.g. 1,5 MB
#: cmdline/apt-get.cc:1225
#, c-format
msgid "Need to get %sB/%sB of archives.\n"
msgstr "%s바이트/%s바이트 아카이브를 받아야 합니다.\n"

#. TRANSLATOR: The required space between number and unit is already included
#. in the replacement string, so %sB will be correctly translate in e.g. 1,5 MB
#: cmdline/apt-get.cc:1230
#, c-format
msgid "Need to get %sB of archives.\n"
msgstr "%s바이트 아카이브를 받아야 합니다.\n"

#. TRANSLATOR: The required space between number and unit is already included
#. in the replacement string, so %sB will be correctly translate in e.g. 1,5 MB
#: cmdline/apt-get.cc:1237
#, c-format
msgid "After this operation, %sB of additional disk space will be used.\n"
msgstr "이 작업 후 %s바이트의 디스크 공간을 더 사용하게 됩니다.\n"

#. TRANSLATOR: The required space between number and unit is already included
#. in the replacement string, so %sB will be correctly translate in e.g. 1,5 MB
#: cmdline/apt-get.cc:1242
#, c-format
msgid "After this operation, %sB disk space will be freed.\n"
msgstr "이 작업 후 %s바이트의 디스크 공간이 비워집니다.\n"

<<<<<<< HEAD
#: cmdline/apt-get.cc:1228 cmdline/apt-get.cc:1231 cmdline/apt-get.cc:2588
#: cmdline/apt-get.cc:2591
=======
#: cmdline/apt-get.cc:1257 cmdline/apt-get.cc:1260 cmdline/apt-get.cc:2621
#: cmdline/apt-get.cc:2624
>>>>>>> 183116d1
#, c-format
msgid "Couldn't determine free space in %s"
msgstr "%s의 여유 공간의 크기를 파악할 수 없습니다"

#: cmdline/apt-get.cc:1270
#, c-format
msgid "You don't have enough free space in %s."
msgstr "%s 안에 충분한 여유 공간이 없습니다."

#: cmdline/apt-get.cc:1286 cmdline/apt-get.cc:1308
msgid "Trivial Only specified but this is not a trivial operation."
msgstr ""
"사소한 작업만 가능하도록(Trivial Only) 지정되었지만 이 작업은 사소한 작업이 "
"아닙니다."

# 입력을 받아야 한다.  한글 입력을 못 할 수 있으므로 원문 그대로 사용.
#. TRANSLATOR: This string needs to be typed by the user as a confirmation, so be
#. careful with hard to type or special characters (like non-breaking spaces)
#: cmdline/apt-get.cc:1290
msgid "Yes, do as I say!"
msgstr "Yes, do as I say!"

#: cmdline/apt-get.cc:1292
#, c-format
msgid ""
"You are about to do something potentially harmful.\n"
"To continue type in the phrase '%s'\n"
" ?] "
msgstr ""
"시스템에 무언가 해가 되는 작업을 하려고 합니다.\n"
"계속하시려면 다음 문구를 입력하십시오: '%s'\n"
" ?] "

#: cmdline/apt-get.cc:1298 cmdline/apt-get.cc:1317
msgid "Abort."
msgstr "중단."

#: cmdline/apt-get.cc:1313
msgid "Do you want to continue?"
msgstr "계속 하시겠습니까?"

<<<<<<< HEAD
#: cmdline/apt-get.cc:1356 cmdline/apt-get.cc:2653 apt-pkg/algorithms.cc:1555
=======
#: cmdline/apt-get.cc:1385 cmdline/apt-get.cc:2686 apt-pkg/algorithms.cc:1566
>>>>>>> 183116d1
#, c-format
msgid "Failed to fetch %s  %s\n"
msgstr "%s 파일을 받는데 실패했습니다  %s\n"

#: cmdline/apt-get.cc:1403
msgid "Some files failed to download"
msgstr "일부 파일을 받는데 실패했습니다"

<<<<<<< HEAD
#: cmdline/apt-get.cc:1375 cmdline/apt-get.cc:2665
=======
#: cmdline/apt-get.cc:1404 cmdline/apt-get.cc:2698
>>>>>>> 183116d1
msgid "Download complete and in download only mode"
msgstr "다운로드를 마쳤고 다운로드 전용 모드입니다"

#: cmdline/apt-get.cc:1410
msgid ""
"Unable to fetch some archives, maybe run apt-get update or try with --fix-"
"missing?"
msgstr ""
"아카이브를 받을 수 없습니다. 아마도 apt-get update를 실행해야 하거나 --fix-"
"missing 옵션을 줘서 실행해야 할 것입니다."

#: cmdline/apt-get.cc:1414
msgid "--fix-missing and media swapping is not currently supported"
msgstr "--fix-missing 옵션과 동시에 미디어 바꾸기는 현재 지원하지 않습니다"

#: cmdline/apt-get.cc:1419
msgid "Unable to correct missing packages."
msgstr "빠진 패키지를 바로잡을 수 없습니다."

#: cmdline/apt-get.cc:1420
msgid "Aborting install."
msgstr "설치를 중단합니다."

#: cmdline/apt-get.cc:1448
msgid ""
"The following package disappeared from your system as\n"
"all files have been overwritten by other packages:"
msgid_plural ""
"The following packages disappeared from your system as\n"
"all files have been overwritten by other packages:"
msgstr[0] ""
"다음 패키지는 패키지의 파일을 모두 다른 패키지가\n"
"덮어썼기 때문에 사라졌습니다:"

#: cmdline/apt-get.cc:1452
msgid "Note: This is done automatically and on purpose by dpkg."
msgstr "주의: dpkg에서 자동으로 의도적으로 수행했습니다."

#: cmdline/apt-get.cc:1590
#, c-format
msgid "Ignore unavailable target release '%s' of package '%s'"
msgstr "'%2$s' 패키지의 '%1$s' 대상 릴리스는 없으므로 무시합니다."

#: cmdline/apt-get.cc:1622
#, c-format
msgid "Picking '%s' as source package instead of '%s'\n"
msgstr "소스 패키지로 '%s'을(를) '%s' 대신 선택합니다\n"

#. if (VerTag.empty() == false && Last == 0)
#: cmdline/apt-get.cc:1660
#, c-format
msgid "Ignore unavailable version '%s' of package '%s'"
msgstr "'%2$s' 패키지의 '%1$s' 버전은 없으므로 무시합니다."

#: cmdline/apt-get.cc:1676
msgid "The update command takes no arguments"
msgstr "update 명령은 인수를 받지 않습니다"

#: cmdline/apt-get.cc:1742
msgid "We are not supposed to delete stuff, can't start AutoRemover"
msgstr "삭제를 할 수 없으므로 AutoRemover를 실행하지 못합니다"

#: cmdline/apt-get.cc:1846
msgid ""
"Hmm, seems like the AutoRemover destroyed something which really\n"
"shouldn't happen. Please file a bug report against apt."
msgstr ""
"AutoRemover가 뭔가를 망가뜨린 것으로 보입니다. 이 문제는 실제 일어나서는\n"
"안 됩니다. apt에 대해 버그 보고를 하십시오."

#.
#. if (Packages == 1)
#. {
#. c1out << endl;
#. c1out <<
#. _("Since you only requested a single operation it is extremely likely that\n"
#. "the package is simply not installable and a bug report against\n"
#. "that package should be filed.") << endl;
#. }
#.
#: cmdline/apt-get.cc:1849 cmdline/apt-get.cc:2017
msgid "The following information may help to resolve the situation:"
msgstr "이 상황을 해결하는데 다음 정보가 도움이 될 수도 있습니다:"

#: cmdline/apt-get.cc:1853
msgid "Internal Error, AutoRemover broke stuff"
msgstr "내부 오류, 문제 해결 프로그램이 무언가를 망가뜨렸습니다"

#: cmdline/apt-get.cc:1860
msgid ""
"The following package was automatically installed and is no longer required:"
msgid_plural ""
"The following packages were automatically installed and are no longer "
"required:"
msgstr[0] "다음 패키지가 자동으로 설치되었지만 더 이상 필요하지 않습니다:"

#: cmdline/apt-get.cc:1864
#, c-format
msgid "%lu package was automatically installed and is no longer required.\n"
msgid_plural ""
"%lu packages were automatically installed and are no longer required.\n"
msgstr[0] "패키지 %lu개가 자동으로 설치되었지만 더 이상 필요하지 않습니다.\n"

#: cmdline/apt-get.cc:1866
#, fuzzy
msgid "Use 'apt-get autoremove' to remove it."
msgid_plural "Use 'apt-get autoremove' to remove them."
msgstr[0] "이들을 지우려면 'apt-get autoremove'를 사용하십시오."

#: cmdline/apt-get.cc:1885
msgid "Internal error, AllUpgrade broke stuff"
msgstr "내부 오류, AllUpgrade 프로그램이 무언가를 망가뜨렸습니다"

#: cmdline/apt-get.cc:1984
msgid "You might want to run 'apt-get -f install' to correct these:"
msgstr "다음을 바로잡으려면 'apt-get -f install'을 실행해 보십시오:"

# FIXME: specify a solution?  무슨 솔루션?
#: cmdline/apt-get.cc:1988
msgid ""
"Unmet dependencies. Try 'apt-get -f install' with no packages (or specify a "
"solution)."
msgstr ""
"의존성이 맞지 않습니다. 패키지 없이 'apt-get -f install'을 시도해 보십시오 "
"(아니면 해결 방법을 지정하십시오)."

#: cmdline/apt-get.cc:2002
msgid ""
"Some packages could not be installed. This may mean that you have\n"
"requested an impossible situation or if you are using the unstable\n"
"distribution that some required packages have not yet been created\n"
"or been moved out of Incoming."
msgstr ""
"몇몇 패키지를 설치할 수 없습니다. 요청한 상황이 불가능할 수도 있고,\n"
"불안정 배포판을 사용해서 일부 필요한 패키지를 아직 만들지 않았거나,\n"
"아직 Incoming에서 나오지 않은 경우일 수도 있습니다."

#: cmdline/apt-get.cc:2023
msgid "Broken packages"
msgstr "망가진 패키지"

#: cmdline/apt-get.cc:2049
msgid "The following extra packages will be installed:"
msgstr "다음 패키지를 더 설치할 것입니다:"

#: cmdline/apt-get.cc:2139
msgid "Suggested packages:"
msgstr "제안하는 패키지:"

#: cmdline/apt-get.cc:2140
msgid "Recommended packages:"
msgstr "추천하는 패키지:"

#: cmdline/apt-get.cc:2182
#, c-format
msgid "Couldn't find package %s"
msgstr "%s 패키지를 찾을 수 없습니다"

#: cmdline/apt-get.cc:2189 cmdline/apt-mark.cc:70
#, c-format
msgid "%s set to automatically installed.\n"
msgstr "%s 패키지는 수동설치로 지정합니다.\n"

#: cmdline/apt-get.cc:2197 cmdline/apt-mark.cc:114
msgid ""
"This command is deprecated. Please use 'apt-mark auto' and 'apt-mark manual' "
"instead."
msgstr ""

#: cmdline/apt-get.cc:2213
msgid "Calculating upgrade... "
msgstr "업그레이드를 계산하는 중입니다... "

<<<<<<< HEAD
#: cmdline/apt-get.cc:2188 methods/ftp.cc:711 methods/connect.cc:115
=======
#: cmdline/apt-get.cc:2216 methods/ftp.cc:712 methods/connect.cc:116
>>>>>>> 183116d1
msgid "Failed"
msgstr "실패"

#: cmdline/apt-get.cc:2221
msgid "Done"
msgstr "완료"

#: cmdline/apt-get.cc:2288 cmdline/apt-get.cc:2296
msgid "Internal error, problem resolver broke stuff"
msgstr "내부 오류, 문제 해결 프로그램이 무언가를 망가뜨렸습니다"

#: cmdline/apt-get.cc:2324 cmdline/apt-get.cc:2361
msgid "Unable to lock the download directory"
msgstr "다운로드 디렉터리를 잠글 수 없습니다"

#: cmdline/apt-get.cc:2418
#, c-format
msgid "Can't find a source to download version '%s' of '%s'"
msgstr ""

#: cmdline/apt-get.cc:2423
#, c-format
msgid "Downloading %s %s"
msgstr ""

#: cmdline/apt-get.cc:2483
msgid "Must specify at least one package to fetch source for"
msgstr "해당되는 소스 패키지를 가져올 패키지를 최소한 하나 지정해야 합니다"

<<<<<<< HEAD
#: cmdline/apt-get.cc:2493 cmdline/apt-get.cc:2802
=======
#: cmdline/apt-get.cc:2523 cmdline/apt-get.cc:2835
>>>>>>> 183116d1
#, c-format
msgid "Unable to find a source package for %s"
msgstr "%s의 소스 패키지를 찾을 수 없습니다"

#: cmdline/apt-get.cc:2540
#, c-format
msgid ""
"NOTICE: '%s' packaging is maintained in the '%s' version control system at:\n"
"%s\n"
msgstr ""
"알림: '%s' 패키징은 다음 '%s' 버전 컨트롤 시스템에서 관리합니다:\n"
"%s\n"

#: cmdline/apt-get.cc:2545
#, fuzzy, c-format
msgid ""
"Please use:\n"
"bzr branch %s\n"
"to retrieve the latest (possibly unreleased) updates to the package.\n"
msgstr ""
"패키지의 최근 (아마도 릴리스되지 않은) 업데이트를 받으려면\n"
"다음과 같이 하십시오:\n"
"bzr get %s\n"

<<<<<<< HEAD
#: cmdline/apt-get.cc:2565
=======
#: cmdline/apt-get.cc:2598
>>>>>>> 183116d1
#, c-format
msgid "Skipping already downloaded file '%s'\n"
msgstr "이미 다운로드 받은 파일 '%s'은(는) 다시 받지 않고 건너 뜁니다.\n"

<<<<<<< HEAD
#: cmdline/apt-get.cc:2602
=======
#: cmdline/apt-get.cc:2635
>>>>>>> 183116d1
#, c-format
msgid "You don't have enough free space in %s"
msgstr "%s에 충분한 공간이 없습니다"

#. TRANSLATOR: The required space between number and unit is already included
#. in the replacement strings, so %sB will be correctly translate in e.g. 1,5 MB
<<<<<<< HEAD
#: cmdline/apt-get.cc:2611
=======
#: cmdline/apt-get.cc:2644
>>>>>>> 183116d1
#, c-format
msgid "Need to get %sB/%sB of source archives.\n"
msgstr "소스 아카이브를 %s바이트/%s바이트 받아야 합니다.\n"

#. TRANSLATOR: The required space between number and unit is already included
#. in the replacement string, so %sB will be correctly translate in e.g. 1,5 MB
<<<<<<< HEAD
#: cmdline/apt-get.cc:2616
=======
#: cmdline/apt-get.cc:2649
>>>>>>> 183116d1
#, c-format
msgid "Need to get %sB of source archives.\n"
msgstr "소스 아카이브를 %s바이트 받아야 합니다.\n"

<<<<<<< HEAD
#: cmdline/apt-get.cc:2622
=======
#: cmdline/apt-get.cc:2655
>>>>>>> 183116d1
#, c-format
msgid "Fetch source %s\n"
msgstr "%s 소스를 가져옵니다\n"

<<<<<<< HEAD
#: cmdline/apt-get.cc:2660
msgid "Failed to fetch some archives."
msgstr "일부 아카이브를 가져오는데 실패했습니다."

#: cmdline/apt-get.cc:2691
=======
#: cmdline/apt-get.cc:2693
msgid "Failed to fetch some archives."
msgstr "일부 아카이브를 가져오는데 실패했습니다."

#: cmdline/apt-get.cc:2724
>>>>>>> 183116d1
#, c-format
msgid "Skipping unpack of already unpacked source in %s\n"
msgstr "%s에 이미 풀려 있는 소스의 압축을 풀지 않고 건너 뜁니다.\n"

<<<<<<< HEAD
#: cmdline/apt-get.cc:2703
=======
#: cmdline/apt-get.cc:2736
>>>>>>> 183116d1
#, c-format
msgid "Unpack command '%s' failed.\n"
msgstr "압축 풀기 명령 '%s' 실패.\n"

<<<<<<< HEAD
#: cmdline/apt-get.cc:2704
=======
#: cmdline/apt-get.cc:2737
>>>>>>> 183116d1
#, c-format
msgid "Check if the 'dpkg-dev' package is installed.\n"
msgstr "'dpkg-dev' 패키지가 설치되었는지를 확인하십시오.\n"

<<<<<<< HEAD
#: cmdline/apt-get.cc:2726
=======
#: cmdline/apt-get.cc:2759
>>>>>>> 183116d1
#, c-format
msgid "Build command '%s' failed.\n"
msgstr "빌드 명령 '%s' 실패.\n"

<<<<<<< HEAD
#: cmdline/apt-get.cc:2746
msgid "Child process failed"
msgstr "하위 프로세스가 실패했습니다"

#: cmdline/apt-get.cc:2765
msgid "Must specify at least one package to check builddeps for"
msgstr "해당되는 빌드 의존성을 검사할 패키지를 최소한 하나 지정해야 합니다"

#: cmdline/apt-get.cc:2790
=======
#: cmdline/apt-get.cc:2779
msgid "Child process failed"
msgstr "하위 프로세스가 실패했습니다"

#: cmdline/apt-get.cc:2798
msgid "Must specify at least one package to check builddeps for"
msgstr "해당되는 빌드 의존성을 검사할 패키지를 최소한 하나 지정해야 합니다"

#: cmdline/apt-get.cc:2823
>>>>>>> 183116d1
#, c-format
msgid ""
"No architecture information available for %s. See apt.conf(5) APT::"
"Architectures for setup"
msgstr ""

<<<<<<< HEAD
#: cmdline/apt-get.cc:2814 cmdline/apt-get.cc:2817
=======
#: cmdline/apt-get.cc:2847 cmdline/apt-get.cc:2850
>>>>>>> 183116d1
#, c-format
msgid "Unable to get build-dependency information for %s"
msgstr "%s의 빌드 의존성 정보를 가져올 수 없습니다"

<<<<<<< HEAD
#: cmdline/apt-get.cc:2837
=======
#: cmdline/apt-get.cc:2870
>>>>>>> 183116d1
#, c-format
msgid "%s has no build depends.\n"
msgstr "%s 패키지에 빌드 의존성이 없습니다.\n"

<<<<<<< HEAD
#: cmdline/apt-get.cc:3007
=======
#: cmdline/apt-get.cc:3040
>>>>>>> 183116d1
#, fuzzy, c-format
msgid ""
"%s dependency for %s can't be satisfied because %s is not allowed on '%s' "
"packages"
msgstr ""
"%2$s에 대한 %1$s 의존성을 만족시킬 수 없습니다. %3$s 패키지를 찾을 수 없습니"
"다"

<<<<<<< HEAD
#: cmdline/apt-get.cc:3025
=======
#: cmdline/apt-get.cc:3058
>>>>>>> 183116d1
#, c-format
msgid ""
"%s dependency for %s cannot be satisfied because the package %s cannot be "
"found"
msgstr ""
"%2$s에 대한 %1$s 의존성을 만족시킬 수 없습니다. %3$s 패키지를 찾을 수 없습니"
"다"

<<<<<<< HEAD
#: cmdline/apt-get.cc:3048
=======
#: cmdline/apt-get.cc:3081
>>>>>>> 183116d1
#, c-format
msgid "Failed to satisfy %s dependency for %s: Installed package %s is too new"
msgstr ""
"%2$s에 대한 %1$s 의존성을 만족시키는데 실패했습니다: 설치한 %3$s 패키지가 너"
"무 최근 버전입니다"

<<<<<<< HEAD
#: cmdline/apt-get.cc:3087
=======
#: cmdline/apt-get.cc:3120
>>>>>>> 183116d1
#, fuzzy, c-format
msgid ""
"%s dependency for %s cannot be satisfied because candidate version of "
"package %s can't satisfy version requirements"
msgstr ""
"%2$s에 대한 %1$s 의존성을 만족시킬 수 없습니다. %3$s 패키지의 사용 가능한 버"
"전 중에서는 이 버전 요구사항을 만족시킬 수 없습니다"

<<<<<<< HEAD
#: cmdline/apt-get.cc:3093
=======
#: cmdline/apt-get.cc:3126
>>>>>>> 183116d1
#, fuzzy, c-format
msgid ""
"%s dependency for %s cannot be satisfied because package %s has no candidate "
"version"
msgstr ""
"%2$s에 대한 %1$s 의존성을 만족시킬 수 없습니다. %3$s 패키지를 찾을 수 없습니"
"다"

<<<<<<< HEAD
#: cmdline/apt-get.cc:3116
=======
#: cmdline/apt-get.cc:3149
>>>>>>> 183116d1
#, c-format
msgid "Failed to satisfy %s dependency for %s: %s"
msgstr "%2$s에 대한 %1$s 의존성을 만족시키는데 실패했습니다: %3$s"

<<<<<<< HEAD
#: cmdline/apt-get.cc:3132
=======
#: cmdline/apt-get.cc:3164
>>>>>>> 183116d1
#, c-format
msgid "Build-dependencies for %s could not be satisfied."
msgstr "%s의 빌드 의존성을 만족시키지 못했습니다."

<<<<<<< HEAD
#: cmdline/apt-get.cc:3137
msgid "Failed to process build dependencies"
msgstr "빌드 의존성을 처리하는데 실패했습니다"

#: cmdline/apt-get.cc:3230 cmdline/apt-get.cc:3242
=======
#: cmdline/apt-get.cc:3169
msgid "Failed to process build dependencies"
msgstr "빌드 의존성을 처리하는데 실패했습니다"

#: cmdline/apt-get.cc:3262 cmdline/apt-get.cc:3274
>>>>>>> 183116d1
#, fuzzy, c-format
msgid "Changelog for %s (%s)"
msgstr "%s(%s)에 연결하는 중입니다"

<<<<<<< HEAD
#: cmdline/apt-get.cc:3365
msgid "Supported modules:"
msgstr "지원하는 모듈:"

#: cmdline/apt-get.cc:3406
=======
#: cmdline/apt-get.cc:3397
msgid "Supported modules:"
msgstr "지원하는 모듈:"

#: cmdline/apt-get.cc:3438
>>>>>>> 183116d1
#, fuzzy
msgid ""
"Usage: apt-get [options] command\n"
"       apt-get [options] install|remove pkg1 [pkg2 ...]\n"
"       apt-get [options] source pkg1 [pkg2 ...]\n"
"\n"
"apt-get is a simple command line interface for downloading and\n"
"installing packages. The most frequently used commands are update\n"
"and install.\n"
"\n"
"Commands:\n"
"   update - Retrieve new lists of packages\n"
"   upgrade - Perform an upgrade\n"
"   install - Install new packages (pkg is libc6 not libc6.deb)\n"
"   remove - Remove packages\n"
"   autoremove - Remove automatically all unused packages\n"
"   purge - Remove packages and config files\n"
"   source - Download source archives\n"
"   build-dep - Configure build-dependencies for source packages\n"
"   dist-upgrade - Distribution upgrade, see apt-get(8)\n"
"   dselect-upgrade - Follow dselect selections\n"
"   clean - Erase downloaded archive files\n"
"   autoclean - Erase old downloaded archive files\n"
"   check - Verify that there are no broken dependencies\n"
"   changelog - Download and display the changelog for the given package\n"
"   download - Download the binary package into the current directory\n"
"\n"
"Options:\n"
"  -h  This help text.\n"
"  -q  Loggable output - no progress indicator\n"
"  -qq No output except for errors\n"
"  -d  Download only - do NOT install or unpack archives\n"
"  -s  No-act. Perform ordering simulation\n"
"  -y  Assume Yes to all queries and do not prompt\n"
"  -f  Attempt to correct a system with broken dependencies in place\n"
"  -m  Attempt to continue if archives are unlocatable\n"
"  -u  Show a list of upgraded packages as well\n"
"  -b  Build the source package after fetching it\n"
"  -V  Show verbose version numbers\n"
"  -c=? Read this configuration file\n"
"  -o=? Set an arbitrary configuration option, eg -o dir::cache=/tmp\n"
"See the apt-get(8), sources.list(5) and apt.conf(5) manual\n"
"pages for more information and options.\n"
"                       This APT has Super Cow Powers.\n"
msgstr ""
"사용법: apt-get [옵션] 명령어\n"
"        apt-get [옵션] install|remove 패키지1 [패키지2 ...]\n"
"        apt-get [옵션] source 패키지1 [패키지2 ...]\n"
"\n"
"apt-get은 패키지를 내려받고 설치하는 간단한 명령행 인터페이스입니다.\n"
"가장 자주 사용하는 명령은 update와 install입니다.\n"
"\n"
"명령어:\n"
"   update - 패키지 목록을 새로 가져옵니다\n"
"   upgrade - 업그레이드를 합니다\n"
"   install - 새 패키지를 설치합니다 (패키지는 libc6 식으로. libc6.deb 아님)\n"
"   remove - 패키지를 지웁니다\n"
"   autoremove - 사용하지 않는 패키지를 자동으로 전부 지웁니다\n"
"   purge - 패키지를 완전히 지웁니다\n"
"   source - 소스 아카이브를 다운로드합니다\n"
"   build-dep - 소스 패키지의 빌드 의존성을 설정합니다\n"
"   dist-upgrade - 배포판 업그레이드, apt-get(8) 참고\n"
"   dselect-upgrade - dselect에서 선택한 걸 따릅니다\n"
"   clean - 내려받은 아카이브 파일들을 지웁니다\n"
"   autoclean - 과거에 내려받은 아카이브 파일들을 지웁니다\n"
"   check - 의존성이 망가지지 않았는지 확인합니다\n"
"   markauto - 패키지를 자동 설치로 표시합니다\n"
"   unmarkauto - 패키지를 수동 설치로 표시합니다\n"
"\n"
"옵션:\n"
"  -h  이 도움말.\n"
"  -q  기록 가능한 출력 - 진행 상황 표시를 하지 않습니다\n"
"  -qq 오류만 출력 합니다\n"
"  -d  내려받기만 합니다 - 아카이브를 설치하거나 풀거나 하지 않습니다\n"
"  -s  실제 작업을 하지 않고, 순서대로 시뮬레이션만 합니다\n"
"  -y  모든 질문에 대해 \"예\"라고 가정하고 물어보지 않습니다\n"
"  -f  패키지 내용 검사가 실패해도 계속 진행해봅니다\n"
"  -m  아카이브를 찾을 수 없어도 계속 진행해봅니다\n"
"  -u  업그레이드하는 패키지의 목록도 봅니다\n"
"  -b  소스 패키지를 받은 다음에 빌드합니다\n"
"  -V  버전 번호를 자세히 봅니다\n"
"  -c=? 이 설정 파일을 읽습니다\n"
"  -o=? 임의의 옵션을 지정합니다. 예를 들어 -o dir::cache=/tmp\n"
"더 자세한 정보와 옵션을 보려면 apt-get(8), sources.list(5)나\n"
"apt.conf(5) 매뉴얼 페이지를 보십시오.\n"
"                       이 APT는 Super Cow Powers로 무장했습니다.\n"

<<<<<<< HEAD
#: cmdline/apt-get.cc:3571
=======
#: cmdline/apt-get.cc:3603
>>>>>>> 183116d1
msgid ""
"NOTE: This is only a simulation!\n"
"      apt-get needs root privileges for real execution.\n"
"      Keep also in mind that locking is deactivated,\n"
"      so don't depend on the relevance to the real current situation!"
msgstr ""
"알림: 시험 동작입니다!\n"
"      실행하려면 apt-get을 실행할 때 루트 권한이 필요합니다.\n"
"      또 잠금 기능을 사용하지 않는 상태이므로, 현재 상황에 의존하지\n"
"      않도록 하십시오!"

#: cmdline/acqprogress.cc:60
msgid "Hit "
msgstr "기존 "

#: cmdline/acqprogress.cc:84
msgid "Get:"
msgstr "받기:"

#: cmdline/acqprogress.cc:115
msgid "Ign "
msgstr "무시"

#: cmdline/acqprogress.cc:119
msgid "Err "
msgstr "오류 "

#: cmdline/acqprogress.cc:140
#, c-format
msgid "Fetched %sB in %s (%sB/s)\n"
msgstr "내려받기 %s바이트, 소요시간 %s (%s바이트/초)\n"

#: cmdline/acqprogress.cc:230
#, c-format
msgid " [Working]"
msgstr " [작업중]"

#: cmdline/acqprogress.cc:286
#, c-format
msgid ""
"Media change: please insert the disc labeled\n"
" '%s'\n"
"in the drive '%s' and press enter\n"
msgstr ""
"미디어 바꾸기: '%2$s' 드라이브에 다음 레이블이 달린\n"
"디스크를 넣고 enter를 누르십시오\n"
" '%1$s'\n"

#: cmdline/apt-mark.cc:55
#, fuzzy, c-format
msgid "%s can not be marked as it is not installed.\n"
msgstr "하지만 설치하지 않았습니다"

#: cmdline/apt-mark.cc:61
#, fuzzy, c-format
msgid "%s was already set to manually installed.\n"
msgstr "%s 패키지 수동설치로 지정합니다.\n"

#: cmdline/apt-mark.cc:63
#, fuzzy, c-format
msgid "%s was already set to automatically installed.\n"
msgstr "%s 패키지는 수동설치로 지정합니다.\n"

#: cmdline/apt-mark.cc:228
#, fuzzy, c-format
msgid "%s was already set on hold.\n"
msgstr "%s 패키지는 이미 최신 버전입니다.\n"

#: cmdline/apt-mark.cc:230
#, fuzzy, c-format
msgid "%s was already not hold.\n"
msgstr "%s 패키지는 이미 최신 버전입니다.\n"

#: cmdline/apt-mark.cc:245 cmdline/apt-mark.cc:326
<<<<<<< HEAD
#: apt-pkg/contrib/fileutl.cc:830 apt-pkg/deb/dpkgpm.cc:1002
=======
#: apt-pkg/contrib/fileutl.cc:832 apt-pkg/contrib/gpgv.cc:223
#: apt-pkg/deb/dpkgpm.cc:1032
>>>>>>> 183116d1
#, c-format
msgid "Waited for %s but it wasn't there"
msgstr "%s 프로세스를 기다렸지만 해당 프로세스가 없습니다"

#: cmdline/apt-mark.cc:260 cmdline/apt-mark.cc:309
#, fuzzy, c-format
msgid "%s set on hold.\n"
msgstr "%s 패키지 수동설치로 지정합니다.\n"

#: cmdline/apt-mark.cc:262 cmdline/apt-mark.cc:314
#, fuzzy, c-format
msgid "Canceled hold on %s.\n"
msgstr "%s 파일을 여는데 실패했습니다"

#: cmdline/apt-mark.cc:332
msgid "Executing dpkg failed. Are you root?"
msgstr ""

#: cmdline/apt-mark.cc:379
msgid ""
"Usage: apt-mark [options] {auto|manual} pkg1 [pkg2 ...]\n"
"\n"
"apt-mark is a simple command line interface for marking packages\n"
"as manually or automatically installed. It can also list marks.\n"
"\n"
"Commands:\n"
"   auto - Mark the given packages as automatically installed\n"
"   manual - Mark the given packages as manually installed\n"
"\n"
"Options:\n"
"  -h  This help text.\n"
"  -q  Loggable output - no progress indicator\n"
"  -qq No output except for errors\n"
"  -s  No-act. Just prints what would be done.\n"
"  -f  read/write auto/manual marking in the given file\n"
"  -c=? Read this configuration file\n"
"  -o=? Set an arbitrary configuration option, eg -o dir::cache=/tmp\n"
"See the apt-mark(8) and apt.conf(5) manual pages for more information."
msgstr ""

#: methods/cdrom.cc:203
#, c-format
msgid "Unable to read the cdrom database %s"
msgstr "CD-ROM 데이터베이스 %s을(를) 읽을 수 없습니다"

#: methods/cdrom.cc:212
msgid ""
"Please use apt-cdrom to make this CD-ROM recognized by APT. apt-get update "
"cannot be used to add new CD-ROMs"
msgstr ""
"이 CD를 APT에서 인식하려면 apt-cdrom을 사용하십시오.  apt-get update로는 새 "
"CD를 추가할 수 없습니다."

#: methods/cdrom.cc:222
msgid "Wrong CD-ROM"
msgstr "잘못된 CD"

#: methods/cdrom.cc:249
#, c-format
msgid "Unable to unmount the CD-ROM in %s, it may still be in use."
msgstr "%s 안의 CD-ROM을 마운트 해제할 수 없습니다. 사용 중일 것입니다."

#: methods/cdrom.cc:254
msgid "Disk not found."
msgstr "디스크가 없습니다."

#: methods/cdrom.cc:262 methods/file.cc:82 methods/rsh.cc:275
msgid "File not found"
msgstr "파일이 없습니다"

#: methods/copy.cc:46 methods/gzip.cc:105 methods/gzip.cc:114
#: methods/rred.cc:512 methods/rred.cc:521
msgid "Failed to stat"
msgstr "파일 정보를 읽는데 실패했습니다"

#: methods/copy.cc:83 methods/gzip.cc:111 methods/rred.cc:518
msgid "Failed to set modification time"
msgstr "파일 변경 시각을 설정하는데 실패했습니다"

#: methods/file.cc:47
msgid "Invalid URI, local URIS must not start with //"
msgstr "URI가 틀렸습니다. 로컬 URI는 //로 시작해야 합니다."

#. Login must be before getpeername otherwise dante won't work.
#: methods/ftp.cc:173
msgid "Logging in"
msgstr "로그인하는 중입니다"

#: methods/ftp.cc:179
msgid "Unable to determine the peer name"
msgstr "상대방의 이름을 알 수 없습니다"

#: methods/ftp.cc:184
msgid "Unable to determine the local name"
msgstr "로컬 이름을 알 수 없습니다"

#: methods/ftp.cc:215 methods/ftp.cc:243
#, c-format
msgid "The server refused the connection and said: %s"
msgstr "서버에서 다음과 같이 연결을 거부했습니다: %s"

#: methods/ftp.cc:221
#, c-format
msgid "USER failed, server said: %s"
msgstr "USER 실패, 서버에서는: %s"

#: methods/ftp.cc:228
#, c-format
msgid "PASS failed, server said: %s"
msgstr "PASS 실패, 서버에서는: %s"

#: methods/ftp.cc:248
msgid ""
"A proxy server was specified but no login script, Acquire::ftp::ProxyLogin "
"is empty."
msgstr ""
"프록시 서버를 지정했지만 로그인 스크립트가 없습니다. Acquire::ftp::"
"ProxyLogin 값이 비어 있습니다."

#: methods/ftp.cc:276
#, c-format
msgid "Login script command '%s' failed, server said: %s"
msgstr "로그인 스크립트 명령 '%s' 실패, 서버에서는: %s"

#: methods/ftp.cc:302
#, c-format
msgid "TYPE failed, server said: %s"
msgstr "TYPE 실패, 서버에서는: %s"

#: methods/ftp.cc:340 methods/ftp.cc:452 methods/rsh.cc:192 methods/rsh.cc:237
msgid "Connection timeout"
msgstr "연결 시간 초과"

#: methods/ftp.cc:346
msgid "Server closed the connection"
msgstr "서버에서 연결을 닫았습니다"

<<<<<<< HEAD
#: methods/ftp.cc:349 methods/rsh.cc:199 apt-pkg/contrib/fileutl.cc:1276
#: apt-pkg/contrib/fileutl.cc:1285 apt-pkg/contrib/fileutl.cc:1288
=======
#: methods/ftp.cc:349 methods/rsh.cc:199 apt-pkg/contrib/fileutl.cc:1264
#: apt-pkg/contrib/fileutl.cc:1273 apt-pkg/contrib/fileutl.cc:1276
>>>>>>> 183116d1
msgid "Read error"
msgstr "읽기 오류"

#: methods/ftp.cc:356 methods/rsh.cc:206
msgid "A response overflowed the buffer."
msgstr "응답이 버퍼 크기를 넘어갔습니다."

#: methods/ftp.cc:373 methods/ftp.cc:385
msgid "Protocol corruption"
msgstr "프로토콜이 틀렸습니다"

<<<<<<< HEAD
#: methods/ftp.cc:457 methods/rred.cc:238 methods/rsh.cc:241
#: apt-pkg/contrib/fileutl.cc:1374 apt-pkg/contrib/fileutl.cc:1383
#: apt-pkg/contrib/fileutl.cc:1386 apt-pkg/contrib/fileutl.cc:1412
=======
#: methods/ftp.cc:458 methods/rred.cc:238 methods/rsh.cc:243
#: apt-pkg/contrib/fileutl.cc:1360 apt-pkg/contrib/fileutl.cc:1369
#: apt-pkg/contrib/fileutl.cc:1372 apt-pkg/contrib/fileutl.cc:1397
>>>>>>> 183116d1
msgid "Write error"
msgstr "쓰기 오류"

#: methods/ftp.cc:697 methods/ftp.cc:703 methods/ftp.cc:738
msgid "Could not create a socket"
msgstr "소켓을 만들 수 없습니다"

#: methods/ftp.cc:708
msgid "Could not connect data socket, connection timed out"
msgstr "데이터 소켓을 연결할 수 없습니다. 연결 시간이 초과되었습니다"

#: methods/ftp.cc:714
msgid "Could not connect passive socket."
msgstr "수동(passive) 소켓을 연결할 수 없습니다."

#: methods/ftp.cc:731
msgid "getaddrinfo was unable to get a listening socket"
msgstr "getaddrinfo에서 소켓에 listen할 수 없습니다"

#: methods/ftp.cc:745
msgid "Could not bind a socket"
msgstr "소켓을 bind할 수 없습니다"

#: methods/ftp.cc:749
msgid "Could not listen on the socket"
msgstr "소켓에 listen할 수 없습니다"

#: methods/ftp.cc:756
msgid "Could not determine the socket's name"
msgstr "소켓의 이름을 알아낼 수 없습니다"

#: methods/ftp.cc:788
msgid "Unable to send PORT command"
msgstr "PORT 명령을 보낼 수 없습니다"

#: methods/ftp.cc:798
#, c-format
msgid "Unknown address family %u (AF_*)"
msgstr "주소 %u의 종류(AF_*)를 알 수 없습니다"

#: methods/ftp.cc:807
#, c-format
msgid "EPRT failed, server said: %s"
msgstr "EPRT 실패, 서버에서는: %s"

#: methods/ftp.cc:827
msgid "Data socket connect timed out"
msgstr "데이터 소켓 연결 시간 초과"

#: methods/ftp.cc:834
msgid "Unable to accept connection"
msgstr "연결을 받을 수 없습니다"

#: methods/ftp.cc:873 methods/http.cc:1038 methods/rsh.cc:313
msgid "Problem hashing file"
msgstr "파일 해싱에 문제가 있습니다"

#: methods/ftp.cc:886
#, c-format
msgid "Unable to fetch file, server said '%s'"
msgstr "파일을 가져올 수 없습니다. 서버 왈, '%s'"

#: methods/ftp.cc:901 methods/rsh.cc:332
msgid "Data socket timed out"
msgstr "데이터 소켓에 제한 시간이 초과했습니다"

#: methods/ftp.cc:931
#, c-format
msgid "Data transfer failed, server said '%s'"
msgstr "데이터 전송 실패, 서버에서는: %s"

#. Get the files information
#: methods/ftp.cc:1008
msgid "Query"
msgstr "질의"

#: methods/ftp.cc:1120
msgid "Unable to invoke "
msgstr "다음을 실행할 수 없습니다: "

#: methods/connect.cc:75
#, c-format
msgid "Connecting to %s (%s)"
msgstr "%s(%s)에 연결하는 중입니다"

#: methods/connect.cc:86
#, c-format
msgid "[IP: %s %s]"
msgstr "[IP: %s %s]"

#: methods/connect.cc:93
#, c-format
msgid "Could not create a socket for %s (f=%u t=%u p=%u)"
msgstr "%s에 대한 소켓을 만들 수 없습니다 (f=%u t=%u p=%u)"

#: methods/connect.cc:99
#, c-format
msgid "Cannot initiate the connection to %s:%s (%s)."
msgstr "%s:%s에 연결을 초기화할 수 없습니다 (%s)."

#: methods/connect.cc:107
#, c-format
msgid "Could not connect to %s:%s (%s), connection timed out"
msgstr "%s:%s에 연결할 수 없습니다 (%s). 연결 제한 시간이 초과했습니다"

#: methods/connect.cc:125
#, c-format
msgid "Could not connect to %s:%s (%s)."
msgstr "%s:%s에 연결할 수 없습니다 (%s)."

#. We say this mainly because the pause here is for the
#. ssh connection that is still going
<<<<<<< HEAD
#: methods/connect.cc:153 methods/rsh.cc:433
=======
#: methods/connect.cc:154 methods/rsh.cc:435
>>>>>>> 183116d1
#, c-format
msgid "Connecting to %s"
msgstr "%s에 연결하는 중입니다"

#: methods/connect.cc:172 methods/connect.cc:191
#, c-format
msgid "Could not resolve '%s'"
msgstr "'%s'의 주소를 알아낼 수 없습니다"

#: methods/connect.cc:197
#, c-format
msgid "Temporary failure resolving '%s'"
msgstr "'%s'의 주소를 알아내는데 임시로 실패했습니다"

#: methods/connect.cc:200
#, c-format
msgid "Something wicked happened resolving '%s:%s' (%i - %s)"
msgstr "'%s:%s'의 주소를 알아내는데 무언가 이상한 일이 발생했습니다 (%i - %s)"

#: methods/connect.cc:247
#, c-format
msgid "Unable to connect to %s:%s:"
msgstr "%s:%s에 연결할 수 없습니다:"

<<<<<<< HEAD
#: methods/gpgv.cc:180
=======
#: methods/gpgv.cc:167
>>>>>>> 183116d1
msgid ""
"Internal error: Good signature, but could not determine key fingerprint?!"
msgstr "내부 오류: 서명은 올바르지만 키 핑거프린트를 확인할 수 없습니다?!"

<<<<<<< HEAD
#: methods/gpgv.cc:185
msgid "At least one invalid signature was encountered."
msgstr "최소한 하나 이상의 서명이 잘못되었습니다."

#: methods/gpgv.cc:189
=======
#: methods/gpgv.cc:171
msgid "At least one invalid signature was encountered."
msgstr "최소한 하나 이상의 서명이 잘못되었습니다."

#: methods/gpgv.cc:173
>>>>>>> 183116d1
msgid "Could not execute 'gpgv' to verify signature (is gpgv installed?)"
msgstr ""
"서명을 확인하는 'gpgv' 프로그램을 실행할 수 없습니다. (gpgv를 설치했습니까?)"

<<<<<<< HEAD
#: methods/gpgv.cc:194
msgid "Unknown error executing gpgv"
msgstr "gpgv 실행 도중 알 수 없는 오류 발생"

#: methods/gpgv.cc:228 methods/gpgv.cc:235
msgid "The following signatures were invalid:\n"
msgstr "다음 서명이 올바르지 않습니다:\n"

#: methods/gpgv.cc:242
=======
#. TRANSLATORS: %s is a single techy word like 'NODATA'
#: methods/gpgv.cc:179
#, c-format
msgid ""
"Clearsigned file isn't valid, got '%s' (does the network require "
"authentication?)"
msgstr ""

#: methods/gpgv.cc:183
msgid "Unknown error executing gpgv"
msgstr "gpgv 실행 도중 알 수 없는 오류 발생"

#: methods/gpgv.cc:216 methods/gpgv.cc:223
msgid "The following signatures were invalid:\n"
msgstr "다음 서명이 올바르지 않습니다:\n"

#: methods/gpgv.cc:230
>>>>>>> 183116d1
msgid ""
"The following signatures couldn't be verified because the public key is not "
"available:\n"
msgstr "다음 서명들은 공개키가 없기 때문에 인증할 수 없습니다:\n"

#: methods/gzip.cc:65
msgid "Empty files can't be valid archives"
msgstr ""

#: methods/http.cc:394
msgid "Waiting for headers"
msgstr "헤더를 기다리는 중입니다"

#: methods/http.cc:544
msgid "Bad header line"
msgstr "헤더 줄이 잘못되었습니다"

#: methods/http.cc:569 methods/http.cc:576
msgid "The HTTP server sent an invalid reply header"
msgstr "HTTP 서버에서 잘못된 응답 헤더를 보냈습니다"

#: methods/http.cc:606
msgid "The HTTP server sent an invalid Content-Length header"
msgstr "HTTP 서버에서 잘못된 Content-Length 헤더를 보냈습니다"

#: methods/http.cc:621
msgid "The HTTP server sent an invalid Content-Range header"
msgstr "HTTP 서버에서 잘못된 Content-Range 헤더를 보냈습니다"

#: methods/http.cc:623
msgid "This HTTP server has broken range support"
msgstr "HTTP 서버에 범위 지원 기능이 잘못되어 있습니다"

#: methods/http.cc:647
msgid "Unknown date format"
msgstr "데이터 형식을 알 수 없습니다"

#: methods/http.cc:826
msgid "Select failed"
msgstr "select가 실패했습니다"

#: methods/http.cc:831
msgid "Connection timed out"
msgstr "연결 시간이 초과했습니다"

#: methods/http.cc:854
msgid "Error writing to output file"
msgstr "출력 파일에 쓰는데 오류가 발생했습니다"

#: methods/http.cc:885
msgid "Error writing to file"
msgstr "파일에 쓰는데 오류가 발생했습니다"

#: methods/http.cc:913
msgid "Error writing to the file"
msgstr "해당 파일에 쓰는데 오류가 발생했습니다"

#: methods/http.cc:927
msgid "Error reading from server. Remote end closed connection"
msgstr "서버에서 읽고 연결을 닫는데 오류가 발생했습니다"

#: methods/http.cc:929
msgid "Error reading from server"
msgstr "서버에서 읽는데 오류가 발생했습니다"

#: methods/http.cc:1197
msgid "Bad header data"
msgstr "헤더 데이터가 잘못되었습니다"

#: methods/http.cc:1214 methods/http.cc:1269
msgid "Connection failed"
msgstr "연결이 실패했습니다"

#: methods/http.cc:1361
msgid "Internal error"
msgstr "내부 오류"

#. Only warn if there are no sources.list.d.
#. Only warn if there is no sources.list file.
<<<<<<< HEAD
#: methods/mirror.cc:95 apt-inst/extract.cc:465
#: apt-pkg/contrib/cdromutl.cc:183 apt-pkg/contrib/fileutl.cc:402
#: apt-pkg/contrib/fileutl.cc:515 apt-pkg/sourcelist.cc:208
=======
#: methods/mirror.cc:95 apt-inst/extract.cc:464
#: apt-pkg/contrib/cdromutl.cc:184 apt-pkg/contrib/fileutl.cc:404
#: apt-pkg/contrib/fileutl.cc:517 apt-pkg/sourcelist.cc:208
>>>>>>> 183116d1
#: apt-pkg/sourcelist.cc:214 apt-pkg/acquire.cc:485 apt-pkg/init.cc:108
#: apt-pkg/init.cc:116 apt-pkg/clean.cc:36 apt-pkg/policy.cc:362
#, c-format
msgid "Unable to read %s"
msgstr "%s을(를) 읽을 수 없습니다"

#: methods/mirror.cc:101 methods/mirror.cc:130 apt-pkg/contrib/cdromutl.cc:180
#: apt-pkg/contrib/cdromutl.cc:214 apt-pkg/acquire.cc:491
#: apt-pkg/acquire.cc:516 apt-pkg/clean.cc:42 apt-pkg/clean.cc:60
#: apt-pkg/clean.cc:123
#, c-format
msgid "Unable to change to %s"
msgstr "%s 디렉토리로 이동할 수 없습니다"

#. FIXME: fallback to a default mirror here instead
#. and provide a config option to define that default
#: methods/mirror.cc:280
#, c-format
msgid "No mirror file '%s' found "
msgstr "'%s' 미러 파일이 없습니다 "

#. FIXME: fallback to a default mirror here instead
#. and provide a config option to define that default
#: methods/mirror.cc:287
#, fuzzy, c-format
msgid "Can not read mirror file '%s'"
msgstr "'%s' 미러 파일이 없습니다 "

#: methods/mirror.cc:315
#, fuzzy, c-format
msgid "No entry found in mirror file '%s'"
msgstr "'%s' 미러 파일이 없습니다 "

#: methods/mirror.cc:445
#, c-format
msgid "[Mirror: %s]"
msgstr "[미러 사이트: %s]"

#: methods/rred.cc:491
#, c-format
msgid ""
"Could not patch %s with mmap and with file operation usage - the patch seems "
"to be corrupt."
msgstr ""
"%s 패치를 mmap과 파일 동작을 이용해 적용할 수 없습니다. 패치 파일이 손상된 것"
"처럼 보입니다."

#: methods/rred.cc:496
#, c-format
msgid ""
"Could not patch %s with mmap (but no mmap specific fail) - the patch seems "
"to be corrupt."
msgstr ""
"%s 패치를 mmap을 이용해 (mmap 관련 실패는 없음) 적용할 수 없습니다. 패치 파일"
"이 손상된 것처럼 보입니다."

#: methods/rsh.cc:99 ftparchive/multicompress.cc:168
msgid "Failed to create IPC pipe to subprocess"
msgstr "하위 프로세스에 대한 IPC 파이프를 만드는데 실패했습니다"

#: methods/rsh.cc:340
msgid "Connection closed prematurely"
msgstr "연결이 너무 빨리 끊어졌습니다"

#: dselect/install:32
msgid "Bad default setting!"
msgstr "기본 설정이 잘못되었습니다!"

#: dselect/install:51 dselect/install:83 dselect/install:87 dselect/install:94
#: dselect/install:105 dselect/update:45
msgid "Press enter to continue."
msgstr "계속 하시려면 enter를 누르십시오."

#: dselect/install:91
msgid "Do you want to erase any previously downloaded .deb files?"
msgstr "이전에 다운로드 받았던 .deb 파일을 지우시겠습니까?"

#: dselect/install:101
msgid "Some errors occurred while unpacking. Packages that were installed"
msgstr "압축을 푸는데 몇몇 오류가 발생했습니다. 설치된 패키지를"

#: dselect/install:102
msgid "will be configured. This may result in duplicate errors"
msgstr "설정합니다. 오류때문에 의존성을 만족하지 못해 설정하는 과정에서"

#: dselect/install:103
msgid "or errors caused by missing dependencies. This is OK, only the errors"
msgstr ""
"오류가 중복되어 나타날 수 있습니다. 하지만 상관없고, 이 메세지 위에 나온"

#: dselect/install:104
msgid ""
"above this message are important. Please fix them and run [I]nstall again"
msgstr "오류만 중요합니다. 이 오류를 고친 다음에 설치(I)를 다시 시도하십시오"

#: dselect/update:30
msgid "Merging available information"
msgstr "이용 가능 패키지 정보를 합칩니다"

#: cmdline/apt-extracttemplates.cc:102
#, c-format
msgid "%s not a valid DEB package."
msgstr "%s은(는) 올바른 DEB 패키지가 아닙니다."

#: cmdline/apt-extracttemplates.cc:236
msgid ""
"Usage: apt-extracttemplates file1 [file2 ...]\n"
"\n"
"apt-extracttemplates is a tool to extract config and template info\n"
"from debian packages\n"
"\n"
"Options:\n"
"  -h   This help text\n"
"  -t   Set the temp dir\n"
"  -c=? Read this configuration file\n"
"  -o=? Set an arbitrary configuration option, eg -o dir::cache=/tmp\n"
msgstr ""
"사용법: apt-extracttemplates 파일1 [파일2 ...]\n"
"\n"
"apt-extracttemplates는 데비안 패키지에서 설정 및 서식 정보를 뽑아내는\n"
"도구입니다\n"
"\n"
"옵션:\n"
"  -h   이 도움말\n"
"  -t   임시 디렉토리 설정\n"
"  -c=? 설정 파일을 읽습니다\n"
"  -o=? 임의의 옵션을 설정합니다. 예를 들어 -o dir::cache=/tmp\n"

#: cmdline/apt-extracttemplates.cc:271 apt-pkg/pkgcachegen.cc:1388
#, c-format
msgid "Unable to write to %s"
msgstr "%s에 쓸 수 없습니다"

#: cmdline/apt-extracttemplates.cc:313
msgid "Cannot get debconf version. Is debconf installed?"
msgstr "debconf 버전을 알 수 없습니다. debconf가 설치되었습니까?"

#: ftparchive/apt-ftparchive.cc:171 ftparchive/apt-ftparchive.cc:349
msgid "Package extension list is too long"
msgstr "패키지 확장 목록이 너무 깁니다"

#: ftparchive/apt-ftparchive.cc:173 ftparchive/apt-ftparchive.cc:190
#: ftparchive/apt-ftparchive.cc:213 ftparchive/apt-ftparchive.cc:264
#: ftparchive/apt-ftparchive.cc:278 ftparchive/apt-ftparchive.cc:300
#, c-format
msgid "Error processing directory %s"
msgstr "%s 디렉터리를 처리하는데 오류가 발생했습니다"

#: ftparchive/apt-ftparchive.cc:262
msgid "Source extension list is too long"
msgstr "소스 확장 목록이 너무 깁니다"

#: ftparchive/apt-ftparchive.cc:379
msgid "Error writing header to contents file"
msgstr "컨텐츠 파일에 헤더를 쓰는데 오류가 발생했습니다"

#: ftparchive/apt-ftparchive.cc:409
#, c-format
msgid "Error processing contents %s"
msgstr "%s 컨텐츠를 처리하는데 오류가 발생했습니다"

#: ftparchive/apt-ftparchive.cc:597
msgid ""
"Usage: apt-ftparchive [options] command\n"
"Commands: packages binarypath [overridefile [pathprefix]]\n"
"          sources srcpath [overridefile [pathprefix]]\n"
"          contents path\n"
"          release path\n"
"          generate config [groups]\n"
"          clean config\n"
"\n"
"apt-ftparchive generates index files for Debian archives. It supports\n"
"many styles of generation from fully automated to functional replacements\n"
"for dpkg-scanpackages and dpkg-scansources\n"
"\n"
"apt-ftparchive generates Package files from a tree of .debs. The\n"
"Package file contains the contents of all the control fields from\n"
"each package as well as the MD5 hash and filesize. An override file\n"
"is supported to force the value of Priority and Section.\n"
"\n"
"Similarly apt-ftparchive generates Sources files from a tree of .dscs.\n"
"The --source-override option can be used to specify a src override file\n"
"\n"
"The 'packages' and 'sources' command should be run in the root of the\n"
"tree. BinaryPath should point to the base of the recursive search and \n"
"override file should contain the override flags. Pathprefix is\n"
"appended to the filename fields if present. Example usage from the \n"
"Debian archive:\n"
"   apt-ftparchive packages dists/potato/main/binary-i386/ > \\\n"
"               dists/potato/main/binary-i386/Packages\n"
"\n"
"Options:\n"
"  -h    This help text\n"
"  --md5 Control MD5 generation\n"
"  -s=?  Source override file\n"
"  -q    Quiet\n"
"  -d=?  Select the optional caching database\n"
"  --no-delink Enable delinking debug mode\n"
"  --contents  Control contents file generation\n"
"  -c=?  Read this configuration file\n"
"  -o=?  Set an arbitrary configuration option"
msgstr ""
"사용법: apt-ftparchive [옵션] 명령\n"
"명령: packages 바이너리경로 [override파일 [경로앞부분]]\n"
"      sources 소스경로 [override파일 [경로앞부분]]\n"
"      contents 경로\n"
"      release 경로\n"
"      generate 설정 [그룹]\n"
"      clean 설정\n"
"\n"
"apt-ftparchive는 데비안 아카이브용 인덱스 파일을 만듭니다. 이 프로그램은\n"
"여러 종류의 인덱스 파일 만드는 작업을 지원합니다 -- 완전 자동화 작업부터\n"
"dpkg-scanpackages와 dpkg-scansources의 기능을 대체하기도 합니다.\n"
"\n"
"apt-ftparchive는 .deb 파일의 트리에서부터 Package 파일을 만듭니다.\n"
"Package 파일에는 각 패키지의 모든 제어 필드는 물론 MD5 해시와 파일\n"
"크기도 들어 있습니다. override 파일을 이용해 Priority와 Section의 값을 \n"
"강제로 설정할 수 있습니다\n"
"\n"
"이와 비슷하게 apt-ftparchive는 .dsc 파일의 트리에서 Sources 파일을\n"
"만듭니다. --source-override 옵션을 이용해 소스 override 파일을\n"
"지정할 수 있습니다.\n"
"\n"
"'packages'와 'sources' 명령은 해당 트리의 맨 위에서 실행해야 합니다.\n"
"\"바이너리경로\"는 검색할 때의 기준 위치를 가리키며 \"override파일\"에는\n"
"override 플래그들을 담고 있습니다. \"경로앞부분\"은 각 파일 이름\n"
"필드의 앞에 더해 집니다. 데비안 아카이브에 있는 예를 하나 들자면:\n"
"\n"
"   apt-ftparchive packages dists/potato/main/binary-i386/ > \\\n"
"               dists/potato/main/binary-i386/Packages\n"
"\n"
"옵션:\n"
"  -h    이 도움말\n"
"  --md5 MD5 만들기 작업을 제어합니다\n"
"  -s=?  소스 override 파일\n"
"  -q    조용히\n"
"  -d=?  캐시 데이터베이스를 직접 설정합니다\n"
"  --no-delink 디버깅 모드 지우기를 사용합니다\n"
"  --contents  컨텐츠 파일을 만드는 적업을 제어합니다\n"
"  -c=?  이 설정 파일을 읽습니다\n"
"  -o=?  임의의 옵션을 설정합니다"

#: ftparchive/apt-ftparchive.cc:803
msgid "No selections matched"
msgstr "맞는 패키지가 없습니다"

#: ftparchive/apt-ftparchive.cc:881
#, c-format
msgid "Some files are missing in the package file group `%s'"
msgstr "`%s' 패키지 파일 그룹에 몇몇 파일이 빠졌습니다"

#: ftparchive/cachedb.cc:47
#, c-format
msgid "DB was corrupted, file renamed to %s.old"
msgstr "DB가 망가졌습니다. 파일 이름을 %s.old로 바꿉니다"

#: ftparchive/cachedb.cc:65
#, c-format
msgid "DB is old, attempting to upgrade %s"
msgstr "DB가 오래되었습니다. %s의 업그레이드를 시도합니다"

#: ftparchive/cachedb.cc:76
msgid ""
"DB format is invalid. If you upgraded from an older version of apt, please "
"remove and re-create the database."
msgstr ""
"DB 형식이 잘못되었습니다. APT 예전 버전에서 업그레이드했다면, 데이터베이스를 "
"지우고 다시 만드십시오."

#: ftparchive/cachedb.cc:81
#, c-format
msgid "Unable to open DB file %s: %s"
msgstr "DB 파일, %s 파일을 열 수 없습니다: %s"

#: ftparchive/cachedb.cc:127 apt-inst/extract.cc:179 apt-inst/extract.cc:192
#: apt-inst/extract.cc:209
#, c-format
msgid "Failed to stat %s"
msgstr "%s의 정보를 읽는데 실패했습니다"

#: ftparchive/cachedb.cc:249
msgid "Archive has no control record"
msgstr "아카이브에 컨트롤 기록이 없습니다"

# FIXME: 왠 커서??
#: ftparchive/cachedb.cc:490
msgid "Unable to get a cursor"
msgstr "커서를 가져올 수 없습니다"

#: ftparchive/writer.cc:80
#, c-format
msgid "W: Unable to read directory %s\n"
msgstr "경고: %s 디렉터리를 읽을 수 없습니다\n"

#: ftparchive/writer.cc:85
#, c-format
msgid "W: Unable to stat %s\n"
msgstr "경고: %s의 정보를 읽을 수 없습니다\n"

#: ftparchive/writer.cc:141
msgid "E: "
msgstr "오류: "

#: ftparchive/writer.cc:143
msgid "W: "
msgstr "경고: "

#: ftparchive/writer.cc:150
msgid "E: Errors apply to file "
msgstr "오류: 다음 파일에 적용하는데 오류가 발생했습니다: "

#: ftparchive/writer.cc:168 ftparchive/writer.cc:200
#, c-format
msgid "Failed to resolve %s"
msgstr "%s의 경로를 알아내는데 실패했습니다"

#: ftparchive/writer.cc:181
msgid "Tree walking failed"
msgstr "트리에서 이동이 실패했습니다"

#: ftparchive/writer.cc:208
#, c-format
msgid "Failed to open %s"
msgstr "%s 파일을 여는데 실패했습니다"

# FIXME: ??
#: ftparchive/writer.cc:267
#, c-format
msgid " DeLink %s [%s]\n"
msgstr " 링크 %s [%s] 없애기\n"

#: ftparchive/writer.cc:275
#, c-format
msgid "Failed to readlink %s"
msgstr "%s 파일에 readlink하는데 실패했습니다"

#: ftparchive/writer.cc:279
#, c-format
msgid "Failed to unlink %s"
msgstr "%s 파일을 지우는데 실패했습니다"

#: ftparchive/writer.cc:286
#, c-format
msgid "*** Failed to link %s to %s"
msgstr "*** %s 파일을 %s에 링크하는데 실패했습니다"

#: ftparchive/writer.cc:296
#, c-format
msgid " DeLink limit of %sB hit.\n"
msgstr " DeLink 한계값 %s바이트에 도달했습니다.\n"

#: ftparchive/writer.cc:401
msgid "Archive had no package field"
msgstr "아카이브에 패키지 필드가 없습니다"

<<<<<<< HEAD
#: ftparchive/writer.cc:409 ftparchive/writer.cc:714
=======
#: ftparchive/writer.cc:411 ftparchive/writer.cc:701
>>>>>>> 183116d1
#, c-format
msgid "  %s has no override entry\n"
msgstr "  %s에는 override 항목이 없습니다\n"

<<<<<<< HEAD
#: ftparchive/writer.cc:477 ftparchive/writer.cc:858
=======
#: ftparchive/writer.cc:479 ftparchive/writer.cc:845
>>>>>>> 183116d1
#, c-format
msgid "  %s maintainer is %s not %s\n"
msgstr "  %s 관리자가 %s입니다 (%s 아님)\n"

<<<<<<< HEAD
#: ftparchive/writer.cc:724
=======
#: ftparchive/writer.cc:711
>>>>>>> 183116d1
#, c-format
msgid "  %s has no source override entry\n"
msgstr "  %s에는 source override 항목이 없습니다\n"

<<<<<<< HEAD
#: ftparchive/writer.cc:728
=======
#: ftparchive/writer.cc:715
>>>>>>> 183116d1
#, c-format
msgid "  %s has no binary override entry either\n"
msgstr "  %s에는 binary override 항목이 없습니다\n"

#: ftparchive/contents.cc:341 ftparchive/contents.cc:372
msgid "realloc - Failed to allocate memory"
msgstr "realloc - 메모리를 할당하는데 실패했습니다"

#: ftparchive/override.cc:35 ftparchive/override.cc:143
#, c-format
msgid "Unable to open %s"
msgstr "%s 열 수 없습니다"

#: ftparchive/override.cc:61 ftparchive/override.cc:167
#, fuzzy, c-format
msgid "Malformed override %s line %llu #1"
msgstr "override %s의 %lu번 줄 #1이 잘못되었습니다"

#: ftparchive/override.cc:75 ftparchive/override.cc:179
#, fuzzy, c-format
msgid "Malformed override %s line %llu #2"
msgstr "override %s의 %lu번 줄 #2가 잘못되었습니다"

#: ftparchive/override.cc:89 ftparchive/override.cc:192
#, fuzzy, c-format
msgid "Malformed override %s line %llu #3"
msgstr "override %s의 %lu번 줄 #3이 잘못되었습니다"

#: ftparchive/override.cc:128 ftparchive/override.cc:202
#, c-format
msgid "Failed to read the override file %s"
msgstr "%s override 파일을 읽는데 실패했습니다"

#: ftparchive/multicompress.cc:70
#, c-format
msgid "Unknown compression algorithm '%s'"
msgstr "'%s' 압축 알고리즘을 알 수 없습니다"

#: ftparchive/multicompress.cc:100
#, c-format
msgid "Compressed output %s needs a compression set"
msgstr "압축된 출력물 %s에는 압축 세트가 필요합니다"

#: ftparchive/multicompress.cc:189
msgid "Failed to create FILE*"
msgstr "FILE*를 만드는데 실패했습니다"

#: ftparchive/multicompress.cc:192
msgid "Failed to fork"
msgstr "fork하는데 실패했습니다"

#: ftparchive/multicompress.cc:206
msgid "Compress child"
msgstr "압축 하위 프로세스"

#: ftparchive/multicompress.cc:229
#, c-format
msgid "Internal error, failed to create %s"
msgstr "내부 오류, %s 만드는데 실패했습니다"

#: ftparchive/multicompress.cc:304
msgid "IO to subprocess/file failed"
msgstr "하위 프로세스/파일에 입출력하는데 실패했습니다"

#: ftparchive/multicompress.cc:342
msgid "Failed to read while computing MD5"
msgstr "MD5를 계산하는 동안 읽는데 실패했습니다"

#: ftparchive/multicompress.cc:358
#, c-format
msgid "Problem unlinking %s"
msgstr "%s의 링크를 해제하는데 문제가 있습니다"

#: ftparchive/multicompress.cc:373 apt-inst/extract.cc:187
#, c-format
msgid "Failed to rename %s to %s"
msgstr "%s 파일의 이름을 %s(으)로 바꾸는데 실패했습니다"

#: cmdline/apt-internal-solver.cc:37
#, fuzzy
msgid ""
"Usage: apt-internal-solver\n"
"\n"
"apt-internal-solver is an interface to use the current internal\n"
"like an external resolver for the APT family for debugging or alike\n"
"\n"
"Options:\n"
"  -h  This help text.\n"
"  -q  Loggable output - no progress indicator\n"
"  -c=? Read this configuration file\n"
"  -o=? Set an arbitrary configuration option, eg -o dir::cache=/tmp\n"
msgstr ""
"사용법: apt-extracttemplates 파일1 [파일2 ...]\n"
"\n"
"apt-extracttemplates는 데비안 패키지에서 설정 및 서식 정보를 뽑아내는\n"
"도구입니다\n"
"\n"
"옵션:\n"
"  -h   이 도움말\n"
"  -t   임시 디렉토리 설정\n"
"  -c=? 설정 파일을 읽습니다\n"
"  -o=? 임의의 옵션을 설정합니다. 예를 들어 -o dir::cache=/tmp\n"

#: cmdline/apt-sortpkgs.cc:89
msgid "Unknown package record!"
msgstr "알 수 없는 패키지 기록!"

#: cmdline/apt-sortpkgs.cc:153
msgid ""
"Usage: apt-sortpkgs [options] file1 [file2 ...]\n"
"\n"
"apt-sortpkgs is a simple tool to sort package files. The -s option is used\n"
"to indicate what kind of file it is.\n"
"\n"
"Options:\n"
"  -h   This help text\n"
"  -s   Use source file sorting\n"
"  -c=? Read this configuration file\n"
"  -o=? Set an arbitrary configuration option, eg -o dir::cache=/tmp\n"
msgstr ""
"사용법: apt-sortpkgs [옵션] 파일1 [파일2 ...]\n"
"\n"
"apt-sortpkgs는 패키지 파일을 정렬하는 간단한 도구입니다. -s 옵션은 무슨 파일"
"인지\n"
"알아 내는데 쓰입니다.\n"
"\n"
"옵션:\n"
"  -h   이 도움말\n"
"  -s   소스 파일 정렬을 사용합니다\n"
"  -c=? 이 설정 파일을 읽습니다\n"
"  -o=? 임의의 옵션을 설정합니다. 예를 들어 -o dir::cache=/tmp\n"

#: apt-inst/contrib/extracttar.cc:116
msgid "Failed to create pipes"
msgstr "파이프 만들기가 실패했습니다"

#: apt-inst/contrib/extracttar.cc:143
msgid "Failed to exec gzip "
msgstr "gzip 실행이 실패했습니다"

#: apt-inst/contrib/extracttar.cc:180 apt-inst/contrib/extracttar.cc:210
msgid "Corrupted archive"
msgstr "아카이브가 손상되었습니다"

#: apt-inst/contrib/extracttar.cc:195
msgid "Tar checksum failed, archive corrupted"
msgstr "tar 체크섬 실패, 아카이브가 손상되었습니다"

#: apt-inst/contrib/extracttar.cc:302
#, c-format
msgid "Unknown TAR header type %u, member %s"
msgstr "알 수 없는 TAR 헤더 타입 %u, 멤버 %s"

#: apt-inst/contrib/arfile.cc:74
msgid "Invalid archive signature"
msgstr "아카이브 서명이 틀렸습니다"

#: apt-inst/contrib/arfile.cc:82
msgid "Error reading archive member header"
msgstr "아카이브 멤버 헤더를 읽는데 오류가 발생했습니다"

#: apt-inst/contrib/arfile.cc:94
#, c-format
msgid "Invalid archive member header %s"
msgstr "아카이브 멤버 헤더 %s이(가) 잘못되었습니다"

#: apt-inst/contrib/arfile.cc:106
msgid "Invalid archive member header"
msgstr "아카이브 멤버 헤더가 잘못되었습니다"

#: apt-inst/contrib/arfile.cc:135
msgid "Archive is too short"
msgstr "아카이브 길이가 너무 짧습니다"

#: apt-inst/contrib/arfile.cc:139
msgid "Failed to read the archive headers"
msgstr "아카이브 헤더를 읽는데 실패했습니다"

#: apt-inst/filelist.cc:382
msgid "DropNode called on still linked node"
msgstr "DropNode가 아직 연결되어 있는 노드에 대해 호출되었습니다"

#: apt-inst/filelist.cc:414
msgid "Failed to locate the hash element!"
msgstr "해시 항목을 찾는데 실패했습니다"

#: apt-inst/filelist.cc:461
msgid "Failed to allocate diversion"
msgstr "diversion을 할당하는데 실패했습니다"

#: apt-inst/filelist.cc:466
msgid "Internal error in AddDiversion"
msgstr "AddDiversion에서 내부 오류"

#: apt-inst/filelist.cc:479
#, c-format
msgid "Trying to overwrite a diversion, %s -> %s and %s/%s"
msgstr "전환된 파일을 덮어 쓰려고 합니다 (%s -> %s 및 %s/%s)"

#: apt-inst/filelist.cc:508
#, c-format
msgid "Double add of diversion %s -> %s"
msgstr "전환된 파일을 두 번 추가합니다 (%s -> %s)"

#: apt-inst/filelist.cc:551
#, c-format
msgid "Duplicate conf file %s/%s"
msgstr "%s/%s 설정 파일이 중복되었습니다"

#: apt-inst/dirstream.cc:43 apt-inst/dirstream.cc:50 apt-inst/dirstream.cc:55
#, c-format
msgid "Failed to write file %s"
msgstr "%s 파일을 쓰는데 실패했습니다"

#: apt-inst/dirstream.cc:98 apt-inst/dirstream.cc:106
#, c-format
msgid "Failed to close file %s"
msgstr "%s 파일을 닫는데 실패했습니다"

#: apt-inst/extract.cc:94 apt-inst/extract.cc:165
#, c-format
msgid "The path %s is too long"
msgstr "경로 %s이(가) 너무 깁니다"

#: apt-inst/extract.cc:125
#, c-format
msgid "Unpacking %s more than once"
msgstr "%s을(를) 두 번 이상 풀었습니다"

#: apt-inst/extract.cc:135
#, c-format
msgid "The directory %s is diverted"
msgstr "%s 디렉터리가 전환되었습니다"

#: apt-inst/extract.cc:145
#, c-format
msgid "The package is trying to write to the diversion target %s/%s"
msgstr "이 패키지에서 전환된 대상에 쓰려고 합니다 (%s/%s)"

#: apt-inst/extract.cc:155 apt-inst/extract.cc:299
msgid "The diversion path is too long"
msgstr "전환하는 경로가 너무 깁니다"

#: apt-inst/extract.cc:242
#, c-format
msgid "The directory %s is being replaced by a non-directory"
msgstr "%s 디렉터리를 디렉터리가 아닌 파일로 덮어쓰려고 합니다"

#: apt-inst/extract.cc:282
msgid "Failed to locate node in its hash bucket"
msgstr "해시 버킷에서 노드를 찾는데 실패했습니다"

#: apt-inst/extract.cc:286
msgid "The path is too long"
msgstr "경로가 너무 깁니다"

#: apt-inst/extract.cc:414
#, c-format
msgid "Overwrite package match with no version for %s"
msgstr "덮어 쓰는 패키지가 %s 패키지의 어떤 버전과도 맞지 않습니다"

#: apt-inst/extract.cc:431
#, c-format
msgid "File %s/%s overwrites the one in the package %s"
msgstr "%s/%s 파일은 %s 패키지에 있는 파일을 덮어 씁니다"

#: apt-inst/extract.cc:491
#, c-format
msgid "Unable to stat %s"
msgstr "%s의 정보를 읽을 수 없습니다"

#: apt-inst/deb/debfile.cc:41 apt-inst/deb/debfile.cc:46
#, c-format
msgid "This is not a valid DEB archive, missing '%s' member"
msgstr "올바른 DEB 아카이브가 아닙니다. '%s' 멤버가 없습니다"

#. FIXME: add data.tar.xz here - adding it now would require a Translation round for a very small gain
#: apt-inst/deb/debfile.cc:55
#, c-format
msgid "This is not a valid DEB archive, it has no '%s', '%s' or '%s' member"
msgstr "올바른 DEB 아카이브가 아닙니다. '%s'나 '%s' 혹은 '%s' 멤버가 없습니다"

#: apt-inst/deb/debfile.cc:120
#, c-format
msgid "Internal error, could not locate member %s"
msgstr "내부 오류, %s 멤버를 찾을 수 없습니다"

#: apt-inst/deb/debfile.cc:214
msgid "Unparsable control file"
msgstr "control 파일을 파싱할 수 없습니다"

#: apt-pkg/contrib/mmap.cc:79
msgid "Can't mmap an empty file"
msgstr "빈 파일에 메모리 매핑할 수 없습니다"

#: apt-pkg/contrib/mmap.cc:111
#, c-format
msgid "Couldn't duplicate file descriptor %i"
msgstr "%i 파일 디스크립터를 복사할 수 없습니다"

#: apt-pkg/contrib/mmap.cc:119
#, fuzzy, c-format
msgid "Couldn't make mmap of %llu bytes"
msgstr "%lu바이트를 메모리 매핑할 수 없습니다"

#: apt-pkg/contrib/mmap.cc:146
msgid "Unable to close mmap"
msgstr "mmap을 닫을 수 없습니다"

#: apt-pkg/contrib/mmap.cc:174 apt-pkg/contrib/mmap.cc:202
msgid "Unable to synchronize mmap"
msgstr "mmap을 동기화할 수 없습니다"

#: apt-pkg/contrib/mmap.cc:290
#, c-format
msgid "Couldn't make mmap of %lu bytes"
msgstr "%lu바이트를 메모리 매핑할 수 없습니다"

#: apt-pkg/contrib/mmap.cc:322
msgid "Failed to truncate file"
msgstr "파일을 자르는데 실패했습니다"

#: apt-pkg/contrib/mmap.cc:341
#, c-format
msgid ""
"Dynamic MMap ran out of room. Please increase the size of APT::Cache-Start. "
"Current value: %lu. (man 5 apt.conf)"
msgstr ""
"동적 mmap이 한계를 벗어났습니다. APT::Cache-Start의 크기를 높이십시오. 현재 "
"값: %lu. (man 5 apt.conf)"

#: apt-pkg/contrib/mmap.cc:440
#, c-format
msgid ""
"Unable to increase the size of the MMap as the limit of %lu bytes is already "
"reached."
msgstr "mmap 크기를 늘릴 수 없습니다. 이미 %lu 바이트 한계에 도달했습니다."

#: apt-pkg/contrib/mmap.cc:443
msgid ""
"Unable to increase size of the MMap as automatic growing is disabled by user."
msgstr ""
"mmap 크기를 늘릴 수 없습니다. 자동으로 늘리는 기능을 사용자가 금지했습니다."

#. d means days, h means hours, min means minutes, s means seconds
#: apt-pkg/contrib/strutl.cc:372
#, c-format
msgid "%lid %lih %limin %lis"
msgstr "%li일 %li시간 %li분 %li초"

#. h means hours, min means minutes, s means seconds
#: apt-pkg/contrib/strutl.cc:379
#, c-format
msgid "%lih %limin %lis"
msgstr "%li시간 %li분 %li초"

#. min means minutes, s means seconds
#: apt-pkg/contrib/strutl.cc:386
#, c-format
msgid "%limin %lis"
msgstr "%li분 %li초"

#. s means seconds
#: apt-pkg/contrib/strutl.cc:391
#, c-format
msgid "%lis"
msgstr "%li초"

<<<<<<< HEAD
#: apt-pkg/contrib/strutl.cc:1167
=======
#: apt-pkg/contrib/strutl.cc:1173
>>>>>>> 183116d1
#, c-format
msgid "Selection %s not found"
msgstr "선택한 %s이(가) 없습니다"

#: apt-pkg/contrib/configuration.cc:503
#, c-format
msgid "Unrecognized type abbreviation: '%c'"
msgstr "이 타입 줄임말을 알 수 없습니다: '%c'"

#: apt-pkg/contrib/configuration.cc:617
#, c-format
msgid "Opening configuration file %s"
msgstr "설정 파일 %s 파일을 여는 중입니다"

#: apt-pkg/contrib/configuration.cc:785
#, c-format
msgid "Syntax error %s:%u: Block starts with no name."
msgstr "문법 오류 %s:%u: 블럭이 이름으로 시작하지 않습니다."

#: apt-pkg/contrib/configuration.cc:804
#, c-format
msgid "Syntax error %s:%u: Malformed tag"
msgstr "문법 오류 %s:%u: 태그의 형식이 잘못되었습니다"

#: apt-pkg/contrib/configuration.cc:821
#, c-format
msgid "Syntax error %s:%u: Extra junk after value"
msgstr "문법 오류 %s:%u: 값 뒤에 쓰레기 데이터가 더 있습니다"

#: apt-pkg/contrib/configuration.cc:861
#, c-format
msgid "Syntax error %s:%u: Directives can only be done at the top level"
msgstr "문법 오류 %s:%u: 지시어는 맨 위 단계에서만 쓸 수 있습니다"

#: apt-pkg/contrib/configuration.cc:868
#, c-format
msgid "Syntax error %s:%u: Too many nested includes"
msgstr "문법 오류 %s:%u: include가 너무 많이 겹쳐 있습니다"

#: apt-pkg/contrib/configuration.cc:872 apt-pkg/contrib/configuration.cc:877
#, c-format
msgid "Syntax error %s:%u: Included from here"
msgstr "문법 오류 %s:%u: 여기서 include됩니다"

#: apt-pkg/contrib/configuration.cc:881
#, c-format
msgid "Syntax error %s:%u: Unsupported directive '%s'"
msgstr "문법 오류 %s:%u: 지원하지 않는 지시어 '%s'"

#: apt-pkg/contrib/configuration.cc:884
#, c-format
msgid "Syntax error %s:%u: clear directive requires an option tree as argument"
msgstr "문법 오류 %s:%u: clear 지시어는 인수로 option 트리를 지정해야 합니다"

#: apt-pkg/contrib/configuration.cc:934
#, c-format
msgid "Syntax error %s:%u: Extra junk at end of file"
msgstr "문법 오류 %s:%u: 파일의 끝에 쓰레기 데이터가 더 있습니다"

#: apt-pkg/contrib/progress.cc:146
#, c-format
msgid "%c%s... Error!"
msgstr "%c%s... 오류!"

#: apt-pkg/contrib/progress.cc:148
#, c-format
msgid "%c%s... Done"
msgstr "%c%s... 완료"

#: apt-pkg/contrib/progress.cc:179
msgid "..."
msgstr ""

#. Print the spinner
#: apt-pkg/contrib/progress.cc:195
#, c-format
msgid "\r%s... %u%%"
msgstr ""

#: apt-pkg/contrib/cmndline.cc:80
#, c-format
msgid "Command line option '%c' [from %s] is not known."
msgstr "명령행 옵션 '%c' 옵션을 [%s에서] 알 수 없습니다."

#: apt-pkg/contrib/cmndline.cc:105 apt-pkg/contrib/cmndline.cc:114
#: apt-pkg/contrib/cmndline.cc:122
#, c-format
msgid "Command line option %s is not understood"
msgstr "명령행 옵션 '%s' 옵션을 알 수 없습니다"

#: apt-pkg/contrib/cmndline.cc:127
#, c-format
msgid "Command line option %s is not boolean"
msgstr "명령행 옵션 '%s' 옵션은 불리언이 아닙니다"

#: apt-pkg/contrib/cmndline.cc:168 apt-pkg/contrib/cmndline.cc:189
#, c-format
msgid "Option %s requires an argument."
msgstr "%s 옵션에는 인수가 필요합니다."

#: apt-pkg/contrib/cmndline.cc:202 apt-pkg/contrib/cmndline.cc:208
#, c-format
msgid "Option %s: Configuration item specification must have an =<val>."
msgstr "%s 옵션: 설정 항목 지정은 =<값> 형태여야 합니다."

#: apt-pkg/contrib/cmndline.cc:237
#, c-format
msgid "Option %s requires an integer argument, not '%s'"
msgstr "%s 옵션에는 정수 인수가 필요합니다. '%s'이(가) 아닙니다"

#: apt-pkg/contrib/cmndline.cc:268
#, c-format
msgid "Option '%s' is too long"
msgstr "'%s' 옵션이 너무 깁니다"

#: apt-pkg/contrib/cmndline.cc:300
#, c-format
msgid "Sense %s is not understood, try true or false."
msgstr "%s 센스를 이해할 수 없습니다. 참 아니면 거짓으로 해 보십시오."

#: apt-pkg/contrib/cmndline.cc:350
#, c-format
msgid "Invalid operation %s"
msgstr "잘못된 작업 %s"

#: apt-pkg/contrib/cdromutl.cc:56
#, c-format
msgid "Unable to stat the mount point %s"
msgstr "마운트 위치 %s의 정보를 읽을 수 없습니다"

#: apt-pkg/contrib/cdromutl.cc:225
msgid "Failed to stat the cdrom"
msgstr "CD-ROM의 정보를 읽을 수 없습니다"

#: apt-pkg/contrib/fileutl.cc:95
#, c-format
msgid "Problem closing the gzip file %s"
msgstr "%s gzip 파일을 닫는데 문제가 있습니다"

<<<<<<< HEAD
#: apt-pkg/contrib/fileutl.cc:227
=======
#: apt-pkg/contrib/fileutl.cc:226
>>>>>>> 183116d1
#, c-format
msgid "Not using locking for read only lock file %s"
msgstr "읽기 전용 잠금 파일 %s에 대해 잠금을 사용하지 않습니다"

<<<<<<< HEAD
#: apt-pkg/contrib/fileutl.cc:232
=======
#: apt-pkg/contrib/fileutl.cc:231
>>>>>>> 183116d1
#, c-format
msgid "Could not open lock file %s"
msgstr "잠금 파일 %s 파일을 열 수 없습니다"

<<<<<<< HEAD
#: apt-pkg/contrib/fileutl.cc:250
=======
#: apt-pkg/contrib/fileutl.cc:254
>>>>>>> 183116d1
#, c-format
msgid "Not using locking for nfs mounted lock file %s"
msgstr "NFS로 마운트된 잠금 파일 %s에 대해 잠금을 사용하지 않습니다"

<<<<<<< HEAD
#: apt-pkg/contrib/fileutl.cc:254
=======
#: apt-pkg/contrib/fileutl.cc:259
>>>>>>> 183116d1
#, c-format
msgid "Could not get lock %s"
msgstr "%s 잠금 파일을 얻을 수 없습니다"

<<<<<<< HEAD
#: apt-pkg/contrib/fileutl.cc:394 apt-pkg/contrib/fileutl.cc:508
=======
#: apt-pkg/contrib/fileutl.cc:396 apt-pkg/contrib/fileutl.cc:510
>>>>>>> 183116d1
#, c-format
msgid "List of files can't be created as '%s' is not a directory"
msgstr ""

<<<<<<< HEAD
#: apt-pkg/contrib/fileutl.cc:428
=======
#: apt-pkg/contrib/fileutl.cc:430
>>>>>>> 183116d1
#, c-format
msgid "Ignoring '%s' in directory '%s' as it is not a regular file"
msgstr ""

<<<<<<< HEAD
#: apt-pkg/contrib/fileutl.cc:446
=======
#: apt-pkg/contrib/fileutl.cc:448
>>>>>>> 183116d1
#, c-format
msgid "Ignoring file '%s' in directory '%s' as it has no filename extension"
msgstr ""

<<<<<<< HEAD
#: apt-pkg/contrib/fileutl.cc:455
=======
#: apt-pkg/contrib/fileutl.cc:457
>>>>>>> 183116d1
#, c-format
msgid ""
"Ignoring file '%s' in directory '%s' as it has an invalid filename extension"
msgstr ""

<<<<<<< HEAD
#: apt-pkg/contrib/fileutl.cc:842
=======
#: apt-pkg/contrib/fileutl.cc:844
>>>>>>> 183116d1
#, c-format
msgid "Sub-process %s received a segmentation fault."
msgstr "하위 프로세스 %s 프로세스가 세그멘테이션 오류를 받았습니다."

<<<<<<< HEAD
#: apt-pkg/contrib/fileutl.cc:844
=======
#: apt-pkg/contrib/fileutl.cc:846
>>>>>>> 183116d1
#, c-format
msgid "Sub-process %s received signal %u."
msgstr "하위 프로세스 %s 프로세스가 %u번 시그널을 받았습니다."

<<<<<<< HEAD
#: apt-pkg/contrib/fileutl.cc:848
=======
#: apt-pkg/contrib/fileutl.cc:850 apt-pkg/contrib/gpgv.cc:243
>>>>>>> 183116d1
#, c-format
msgid "Sub-process %s returned an error code (%u)"
msgstr "하위 프로세스 %s 프로세스가 오류 코드(%u)를 리턴했습니다"

<<<<<<< HEAD
#: apt-pkg/contrib/fileutl.cc:850
=======
#: apt-pkg/contrib/fileutl.cc:852 apt-pkg/contrib/gpgv.cc:236
>>>>>>> 183116d1
#, c-format
msgid "Sub-process %s exited unexpectedly"
msgstr "하위 프로세스 %s 프로세스가 예상치 못하게 끝났습니다"

<<<<<<< HEAD
#: apt-pkg/contrib/fileutl.cc:1006 apt-pkg/indexcopy.cc:659
=======
#: apt-pkg/contrib/fileutl.cc:988
>>>>>>> 183116d1
#, c-format
msgid "Could not open file %s"
msgstr "%s 파일을 열 수 없습니다"

<<<<<<< HEAD
#: apt-pkg/contrib/fileutl.cc:1068
=======
#: apt-pkg/contrib/fileutl.cc:1065
>>>>>>> 183116d1
#, c-format
msgid "Could not open file descriptor %d"
msgstr "%d 파일 디스크립터를 열 수 없습니다"

<<<<<<< HEAD
#: apt-pkg/contrib/fileutl.cc:1158
msgid "Failed to create subprocess IPC"
msgstr "하위 프로세스 IPC를 만드는데 실패했습니다"

#: apt-pkg/contrib/fileutl.cc:1214
msgid "Failed to exec compressor "
msgstr "다음 압축 프로그램을 실행하는데 실패했습니다: "

#: apt-pkg/contrib/fileutl.cc:1311
=======
#: apt-pkg/contrib/fileutl.cc:1150
msgid "Failed to create subprocess IPC"
msgstr "하위 프로세스 IPC를 만드는데 실패했습니다"

#: apt-pkg/contrib/fileutl.cc:1205
msgid "Failed to exec compressor "
msgstr "다음 압축 프로그램을 실행하는데 실패했습니다: "

#: apt-pkg/contrib/fileutl.cc:1298
>>>>>>> 183116d1
#, fuzzy, c-format
msgid "read, still have %llu to read but none left"
msgstr "%lu만큼 더 읽어야 하지만 더 이상 읽을 데이터가 없습니다"

<<<<<<< HEAD
#: apt-pkg/contrib/fileutl.cc:1400 apt-pkg/contrib/fileutl.cc:1422
=======
#: apt-pkg/contrib/fileutl.cc:1385 apt-pkg/contrib/fileutl.cc:1407
>>>>>>> 183116d1
#, fuzzy, c-format
msgid "write, still have %llu to write but couldn't"
msgstr "%lu만큼 더 써야 하지만 더 이상 쓸 수 없습니다"

<<<<<<< HEAD
#: apt-pkg/contrib/fileutl.cc:1738
=======
#: apt-pkg/contrib/fileutl.cc:1695
>>>>>>> 183116d1
#, c-format
msgid "Problem closing the file %s"
msgstr "%s 파일을 닫는데 문제가 있습니다"

<<<<<<< HEAD
#: apt-pkg/contrib/fileutl.cc:1750
=======
#: apt-pkg/contrib/fileutl.cc:1707
>>>>>>> 183116d1
#, c-format
msgid "Problem renaming the file %s to %s"
msgstr "%s 파일을 %s(으)로 이름을 바꾸는데 문제가 있습니다"

<<<<<<< HEAD
#: apt-pkg/contrib/fileutl.cc:1761
=======
#: apt-pkg/contrib/fileutl.cc:1718
>>>>>>> 183116d1
#, c-format
msgid "Problem unlinking the file %s"
msgstr "%s 파일을 삭제하는데 문제가 있습니다"

<<<<<<< HEAD
#: apt-pkg/contrib/fileutl.cc:1776
=======
#: apt-pkg/contrib/fileutl.cc:1731
>>>>>>> 183116d1
msgid "Problem syncing the file"
msgstr "파일을 동기화하는데 문제가 있습니다"

#: apt-pkg/pkgcache.cc:148
msgid "Empty package cache"
msgstr "패키지 캐시가 비어 있습니다"

#: apt-pkg/pkgcache.cc:154
msgid "The package cache file is corrupted"
msgstr "패키지 캐시 파일이 손상되었습니다"

#: apt-pkg/pkgcache.cc:159
msgid "The package cache file is an incompatible version"
msgstr "패키지 캐시 파일이 호환되지 않는 버전입니다"

#: apt-pkg/pkgcache.cc:162
#, fuzzy
msgid "The package cache file is corrupted, it is too small"
msgstr "패키지 캐시 파일이 손상되었습니다"

#: apt-pkg/pkgcache.cc:167
#, c-format
msgid "This APT does not support the versioning system '%s'"
msgstr "이 APT는 '%s' 버전 시스템을 지원하지 않습니다"

#: apt-pkg/pkgcache.cc:172
msgid "The package cache was built for a different architecture"
msgstr "패키지 캐시가 다른 아키텍쳐용입니다."

#: apt-pkg/pkgcache.cc:314
msgid "Depends"
msgstr "의존"

#: apt-pkg/pkgcache.cc:314
msgid "PreDepends"
msgstr "미리의존"

#: apt-pkg/pkgcache.cc:314
msgid "Suggests"
msgstr "제안"

#: apt-pkg/pkgcache.cc:315
msgid "Recommends"
msgstr "추천"

#: apt-pkg/pkgcache.cc:315
msgid "Conflicts"
msgstr "충돌"

#: apt-pkg/pkgcache.cc:315
msgid "Replaces"
msgstr "대체"

#: apt-pkg/pkgcache.cc:316
msgid "Obsoletes"
msgstr "없앰"

#: apt-pkg/pkgcache.cc:316
msgid "Breaks"
msgstr "망가뜨림"

#: apt-pkg/pkgcache.cc:316
msgid "Enhances"
msgstr "향상"

#: apt-pkg/pkgcache.cc:327
msgid "important"
msgstr "중요"

#: apt-pkg/pkgcache.cc:327
msgid "required"
msgstr "필수"

#: apt-pkg/pkgcache.cc:327
msgid "standard"
msgstr "표준"

#: apt-pkg/pkgcache.cc:328
msgid "optional"
msgstr "옵션"

#: apt-pkg/pkgcache.cc:328
msgid "extra"
msgstr "별도"

#: apt-pkg/depcache.cc:132 apt-pkg/depcache.cc:161
msgid "Building dependency tree"
msgstr "의존성 트리를 만드는 중입니다"

#: apt-pkg/depcache.cc:133
msgid "Candidate versions"
msgstr "후보 버전"

#: apt-pkg/depcache.cc:162
msgid "Dependency generation"
msgstr "의존성 만들기"

#: apt-pkg/depcache.cc:182 apt-pkg/depcache.cc:215 apt-pkg/depcache.cc:219
msgid "Reading state information"
msgstr "상태 정보를 읽는 중입니다"

#: apt-pkg/depcache.cc:244
#, c-format
msgid "Failed to open StateFile %s"
msgstr "상태파일 %s 여는데 실패했습니다"

#: apt-pkg/depcache.cc:250
#, c-format
msgid "Failed to write temporary StateFile %s"
msgstr "임시 상태파일 %s 쓰는데 실패했습니다"

#: apt-pkg/tagfile.cc:129
#, c-format
msgid "Unable to parse package file %s (1)"
msgstr "패키지 파일 %s 파일을 파싱할 수 없습니다 (1)"

#: apt-pkg/tagfile.cc:216
#, c-format
msgid "Unable to parse package file %s (2)"
msgstr "패키지 파일 %s 파일을 파싱할 수 없습니다 (2)"

#: apt-pkg/sourcelist.cc:96
#, c-format
msgid "Malformed line %lu in source list %s ([option] unparseable)"
msgstr "소스 리스트 %2$s의 %1$lu번 줄이 잘못되었습니다 ([option] 파싱 불가)"

#: apt-pkg/sourcelist.cc:99
#, c-format
msgid "Malformed line %lu in source list %s ([option] too short)"
msgstr "소스 리스트 %2$s의 %1$lu번 줄이 잘못되었습니다 ([option] 너무 짧음)"

#: apt-pkg/sourcelist.cc:110
#, c-format
msgid "Malformed line %lu in source list %s ([%s] is not an assignment)"
msgstr "소스 리스트 %2$s의 %1$lu번 줄이 잘못되었습니다 ([%3$s] 대입이 아님)"

#: apt-pkg/sourcelist.cc:116
#, c-format
msgid "Malformed line %lu in source list %s ([%s] has no key)"
msgstr "소스 리스트 %2$s의 %1$lu번 줄이 잘못되었습니다 ([%3$s] 키가 없음)"

#: apt-pkg/sourcelist.cc:119
#, c-format
msgid "Malformed line %lu in source list %s ([%s] key %s has no value)"
msgstr ""
"소스 리스트 %2$s의 %1$lu번 줄이 잘못되었습니다 ([%3$s] %4$s 키에 값이 없음)"

#: apt-pkg/sourcelist.cc:132
#, c-format
msgid "Malformed line %lu in source list %s (URI)"
msgstr "소스 리스트 %2$s의 %1$lu번 줄이 잘못되었습니다 (URI)"

#: apt-pkg/sourcelist.cc:134
#, c-format
msgid "Malformed line %lu in source list %s (dist)"
msgstr "소스 리스트 %2$s의 %1$lu번 줄이 잘못되었습니다 (dist)"

#: apt-pkg/sourcelist.cc:137
#, c-format
msgid "Malformed line %lu in source list %s (URI parse)"
msgstr "소스 리스트 %2$s의 %1$lu번 줄이 잘못되었습니다 (URI 파싱)"

#: apt-pkg/sourcelist.cc:143
#, c-format
msgid "Malformed line %lu in source list %s (absolute dist)"
msgstr "소스 리스트 %2$s의 %1$lu번 줄이 잘못되었습니다 (절대 dist)"

#: apt-pkg/sourcelist.cc:150
#, c-format
msgid "Malformed line %lu in source list %s (dist parse)"
msgstr "소스 리스트 %2$s의 %1$lu번 줄이 잘못되었습니다 (dist 파싱)"

#: apt-pkg/sourcelist.cc:248
#, c-format
msgid "Opening %s"
msgstr "%s 파일을 여는 중입니다"

#: apt-pkg/sourcelist.cc:265 apt-pkg/cdrom.cc:495
#, c-format
msgid "Line %u too long in source list %s."
msgstr "소스 리스트 %2$s의 %1$u번 줄이 너무 깁니다."

#: apt-pkg/sourcelist.cc:289
#, c-format
msgid "Malformed line %u in source list %s (type)"
msgstr "소스 리스트 %2$s의 %1$u번 줄이 잘못되었습니다 (타입)"

#: apt-pkg/sourcelist.cc:293
#, c-format
msgid "Type '%s' is not known on line %u in source list %s"
msgstr "소스 목록 %3$s의 %2$u번 줄의 '%1$s' 타입을 알 수 없습니다"

#: apt-pkg/packagemanager.cc:297 apt-pkg/packagemanager.cc:923
#, c-format
msgid ""
"Could not perform immediate configuration on '%s'. Please see man 5 apt.conf "
"under APT::Immediate-Configure for details. (%d)"
msgstr ""
"'%s'에 대해 즉시 설정을 할 수 없습니다. 자세한 설명은 man 5 apt.conf 페이지에"
"서 APT::Immediate-Configure 항목을 보십시오. (%d)"

#: apt-pkg/packagemanager.cc:498 apt-pkg/packagemanager.cc:529
#, fuzzy, c-format
msgid "Could not configure '%s'. "
msgstr "'%s' 파일을 열 수 없습니다"

#: apt-pkg/packagemanager.cc:571
#, c-format
msgid ""
"This installation run will require temporarily removing the essential "
"package %s due to a Conflicts/Pre-Depends loop. This is often bad, but if "
"you really want to do it, activate the APT::Force-LoopBreak option."
msgstr ""
"이번에 설치할 때 충돌/선의존성이 루프가 걸렸기 때문에 꼭 필요한 %s 패키지를 "
"잠깐 제거해야 합니다. 이 패키지를 제거하는 건 좋지 않지만, 정말 지우려면 "
"APT::Force-LoopBreak 옵션을 켜십시오."

#: apt-pkg/pkgrecords.cc:34
#, c-format
msgid "Index file type '%s' is not supported"
msgstr "인덱스 파일 타입 '%s' 타입은 지원하지 않습니다"

#: apt-pkg/algorithms.cc:266
#, c-format
msgid ""
"The package %s needs to be reinstalled, but I can't find an archive for it."
msgstr ""
"%s 패키지를 다시 설치해야 하지만, 이 패키지의 아카이브를 찾을 수 없습니다."

<<<<<<< HEAD
#: apt-pkg/algorithms.cc:1229
=======
#: apt-pkg/algorithms.cc:1238
>>>>>>> 183116d1
msgid ""
"Error, pkgProblemResolver::Resolve generated breaks, this may be caused by "
"held packages."
msgstr ""
"오류, pkgProblemResolver::Resolve가 망가졌습니다. 고정 패키지때문에 발생할 수"
"도 있습니다."

<<<<<<< HEAD
#: apt-pkg/algorithms.cc:1231
msgid "Unable to correct problems, you have held broken packages."
msgstr "문제를 바로잡을 수 없습니다. 망가진 고정 패키지가 있습니다."

#: apt-pkg/algorithms.cc:1581 apt-pkg/algorithms.cc:1583
=======
#: apt-pkg/algorithms.cc:1240
msgid "Unable to correct problems, you have held broken packages."
msgstr "문제를 바로잡을 수 없습니다. 망가진 고정 패키지가 있습니다."

#: apt-pkg/algorithms.cc:1592 apt-pkg/algorithms.cc:1594
>>>>>>> 183116d1
#, fuzzy
msgid ""
"Some index files failed to download. They have been ignored, or old ones "
"used instead."
msgstr ""
"일부 인덱스 파일을 다운로드하는데 실패했습니다. 해당 파일을 무시하거나 과거"
"의 버전을 대신 사용합니다."

#: apt-pkg/acquire.cc:81 apt-pkg/cdrom.cc:838
#, c-format
msgid "List directory %spartial is missing."
msgstr "목록 디렉터리 %spartial이 빠졌습니다."

#: apt-pkg/acquire.cc:85
#, c-format
msgid "Archives directory %spartial is missing."
msgstr "아카이브 디렉터리 %spartial이 빠졌습니다."

#: apt-pkg/acquire.cc:93
#, c-format
msgid "Unable to lock directory %s"
msgstr "%s 디렉터리를 잠글 수 없습니다"

#. only show the ETA if it makes sense
#. two days
#: apt-pkg/acquire.cc:893
#, c-format
msgid "Retrieving file %li of %li (%s remaining)"
msgstr "파일 받아오는 중: %2$li 중 %1$li (%3$s 남았음)"

#: apt-pkg/acquire.cc:895
#, c-format
msgid "Retrieving file %li of %li"
msgstr "파일 받아오는 중: %2$li 중 %1$li"

#: apt-pkg/acquire-worker.cc:112
#, c-format
msgid "The method driver %s could not be found."
msgstr "설치 방법 드라이버 %s을(를) 찾을 수 없습니다."

#: apt-pkg/acquire-worker.cc:161
#, c-format
msgid "Method %s did not start correctly"
msgstr "설치 방법 %s이(가) 올바르게 시작하지 않았습니다"

#: apt-pkg/acquire-worker.cc:447
#, c-format
msgid "Please insert the disc labeled: '%s' in the drive '%s' and press enter."
msgstr ""
"'%2$s' 드라이브에 '%1$s'(으)로 표기된 디스크를 넣고 Enter를 누르십시오."

#: apt-pkg/init.cc:151
#, c-format
msgid "Packaging system '%s' is not supported"
msgstr "'%s' 패키지 시스템을 지원하지 않습니다"

#: apt-pkg/init.cc:167
msgid "Unable to determine a suitable packaging system type"
msgstr "올바른 패키지 시스템 타입을 알아낼 수 없습니다"

#: apt-pkg/clean.cc:57
#, c-format
msgid "Unable to stat %s."
msgstr "%s의 정보를 읽을 수 없습니다."

#: apt-pkg/srcrecords.cc:47
msgid "You must put some 'source' URIs in your sources.list"
msgstr "sources.list에 '소스' URI를 써 넣어야 합니다"

#: apt-pkg/cachefile.cc:87
msgid "The package lists or status file could not be parsed or opened."
msgstr "패키지 목록이나 상태 파일을 파싱할 수 없거나 열 수 없습니다."

#: apt-pkg/cachefile.cc:91
msgid "You may want to run apt-get update to correct these problems"
msgstr "apt-get update를 실행하면 이 문제를 바로잡을 수도 있습니다."

#: apt-pkg/cachefile.cc:109
msgid "The list of sources could not be read."
msgstr "소스 목록을 읽을 수 없습니다."

#: apt-pkg/policy.cc:75
#, c-format
msgid ""
"The value '%s' is invalid for APT::Default-Release as such a release is not "
"available in the sources"
msgstr ""

#: apt-pkg/policy.cc:399
#, c-format
msgid "Invalid record in the preferences file %s, no Package header"
msgstr "기본 설정 파일 %s에 잘못된 데이터가 있습니다. Package 헤더가 없습니다"

#: apt-pkg/policy.cc:421
#, c-format
msgid "Did not understand pin type %s"
msgstr "핀 타입 %s이(가) 무엇인지 이해할 수 없습니다"

#: apt-pkg/policy.cc:429
msgid "No priority (or zero) specified for pin"
msgstr "핀에 우선순위(혹은 0)를 지정하지 않았습니다"

#: apt-pkg/pkgcachegen.cc:87
msgid "Cache has an incompatible versioning system"
msgstr "캐시의 버전 시스템이 호환되지 않습니다"

#. TRANSLATOR: The first placeholder is a package name,
#. the other two should be copied verbatim as they include debug info
#: apt-pkg/pkgcachegen.cc:218 apt-pkg/pkgcachegen.cc:228
#: apt-pkg/pkgcachegen.cc:294 apt-pkg/pkgcachegen.cc:321
#: apt-pkg/pkgcachegen.cc:334 apt-pkg/pkgcachegen.cc:376
#: apt-pkg/pkgcachegen.cc:380 apt-pkg/pkgcachegen.cc:397
#: apt-pkg/pkgcachegen.cc:405 apt-pkg/pkgcachegen.cc:409
#: apt-pkg/pkgcachegen.cc:413 apt-pkg/pkgcachegen.cc:434
#: apt-pkg/pkgcachegen.cc:473 apt-pkg/pkgcachegen.cc:511
#: apt-pkg/pkgcachegen.cc:518 apt-pkg/pkgcachegen.cc:549
#: apt-pkg/pkgcachegen.cc:563
#, fuzzy, c-format
msgid "Error occurred while processing %s (%s%d)"
msgstr "%s 처리 중에 오류가 발생했습니다 (FindPkg)"

#: apt-pkg/pkgcachegen.cc:251
msgid "Wow, you exceeded the number of package names this APT is capable of."
msgstr "우와, 이 APT가 처리할 수 있는 패키지 이름 개수를 넘어갔습니다."

#: apt-pkg/pkgcachegen.cc:254
msgid "Wow, you exceeded the number of versions this APT is capable of."
msgstr "우와, 이 APT가 처리할 수 있는 버전 개수를 넘어갔습니다."

#: apt-pkg/pkgcachegen.cc:257
msgid "Wow, you exceeded the number of descriptions this APT is capable of."
msgstr "우와, 이 APT가 처리할 수 있는 설명 개수를 넘어갔습니다."

#: apt-pkg/pkgcachegen.cc:260
msgid "Wow, you exceeded the number of dependencies this APT is capable of."
msgstr "우와, 이 APT가 처리할 수 있는 의존성 개수를 넘어갔습니다."

#: apt-pkg/pkgcachegen.cc:570
#, c-format
msgid "Package %s %s was not found while processing file dependencies"
msgstr "파일 의존성을 처리하는 데, %s %s 패키지가 없습니다"

#: apt-pkg/pkgcachegen.cc:1199
#, c-format
msgid "Couldn't stat source package list %s"
msgstr "소스 패키지 목록 %s의 정보를 읽을 수 없습니다"

#: apt-pkg/pkgcachegen.cc:1287 apt-pkg/pkgcachegen.cc:1391
#: apt-pkg/pkgcachegen.cc:1397 apt-pkg/pkgcachegen.cc:1554
msgid "Reading package lists"
msgstr "패키지 목록을 읽는 중입니다"

#: apt-pkg/pkgcachegen.cc:1304
msgid "Collecting File Provides"
msgstr "파일에서 제공하는 것을 모으는 중입니다"

#: apt-pkg/pkgcachegen.cc:1496 apt-pkg/pkgcachegen.cc:1503
msgid "IO Error saving source cache"
msgstr "소스 캐시를 저장하는데 입출력 오류가 발생했습니다"

#: apt-pkg/acquire-item.cc:139
#, c-format
msgid "rename failed, %s (%s -> %s)."
msgstr "이름 바꾸기가 실패했습니다. %s (%s -> %s)."

#: apt-pkg/acquire-item.cc:599
msgid "MD5Sum mismatch"
msgstr "MD5Sum이 맞지 않습니다"

<<<<<<< HEAD
#: apt-pkg/acquire-item.cc:870 apt-pkg/acquire-item.cc:1870
#: apt-pkg/acquire-item.cc:2013
msgid "Hash Sum mismatch"
msgstr "해시 합이 맞지 않습니다"

#: apt-pkg/acquire-item.cc:1381
=======
#: apt-pkg/acquire-item.cc:870 apt-pkg/acquire-item.cc:1887
#: apt-pkg/acquire-item.cc:2030
msgid "Hash Sum mismatch"
msgstr "해시 합이 맞지 않습니다"

#: apt-pkg/acquire-item.cc:1388
>>>>>>> 183116d1
#, c-format
msgid ""
"Unable to find expected entry '%s' in Release file (Wrong sources.list entry "
"or malformed file)"
msgstr ""

<<<<<<< HEAD
#: apt-pkg/acquire-item.cc:1397
=======
#: apt-pkg/acquire-item.cc:1404
>>>>>>> 183116d1
#, fuzzy, c-format
msgid "Unable to find hash sum for '%s' in Release file"
msgstr "Release 파일 %s 파일을 파싱할 수 없습니다"

<<<<<<< HEAD
#: apt-pkg/acquire-item.cc:1439
msgid "There is no public key available for the following key IDs:\n"
msgstr "다음 키 ID의 공개키가 없습니다:\n"

#: apt-pkg/acquire-item.cc:1477
=======
#: apt-pkg/acquire-item.cc:1446
msgid "There is no public key available for the following key IDs:\n"
msgstr "다음 키 ID의 공개키가 없습니다:\n"

#: apt-pkg/acquire-item.cc:1484
>>>>>>> 183116d1
#, c-format
msgid ""
"Release file for %s is expired (invalid since %s). Updates for this "
"repository will not be applied."
msgstr ""

<<<<<<< HEAD
#: apt-pkg/acquire-item.cc:1499
=======
#: apt-pkg/acquire-item.cc:1506
>>>>>>> 183116d1
#, c-format
msgid "Conflicting distribution: %s (expected %s but got %s)"
msgstr "배포판 충돌: %s (예상값 %s, 실제값 %s)"

<<<<<<< HEAD
#: apt-pkg/acquire-item.cc:1532
=======
#: apt-pkg/acquire-item.cc:1536
>>>>>>> 183116d1
#, c-format
msgid ""
"An error occurred during the signature verification. The repository is not "
"updated and the previous index files will be used. GPG error: %s: %s\n"
msgstr ""
"디지털 서명 확인에 오류가 발생했습니다. 저장고를 업데이트하지 않고\n"
"예전의 인덱스 파일을 사용합니다. GPG 오류: %s: %s\n"

#. Invalid signature file, reject (LP: #346386) (Closes: #627642)
<<<<<<< HEAD
#: apt-pkg/acquire-item.cc:1542 apt-pkg/acquire-item.cc:1547
=======
#: apt-pkg/acquire-item.cc:1546 apt-pkg/acquire-item.cc:1551
>>>>>>> 183116d1
#, c-format
msgid "GPG error: %s: %s"
msgstr "GPG 오류: %s: %s"

<<<<<<< HEAD
#: apt-pkg/acquire-item.cc:1646
=======
#: apt-pkg/acquire-item.cc:1663
>>>>>>> 183116d1
#, c-format
msgid ""
"I wasn't able to locate a file for the %s package. This might mean you need "
"to manually fix this package. (due to missing arch)"
msgstr ""
"%s 패키지의 파일을 찾을 수 없습니다. 수동으로 이 패키지를 고쳐야 할 수도 있습"
"니다. (아키텍쳐가 빠졌기 때문입니다)"

<<<<<<< HEAD
#: apt-pkg/acquire-item.cc:1705
=======
#: apt-pkg/acquire-item.cc:1722
>>>>>>> 183116d1
#, c-format
msgid ""
"I wasn't able to locate a file for the %s package. This might mean you need "
"to manually fix this package."
msgstr ""
"%s 패키지의 파일을 찾을 수 없습니다. 수동으로 이 패키지를 고쳐야 할 수도 있습"
"니다."

<<<<<<< HEAD
#: apt-pkg/acquire-item.cc:1764
=======
#: apt-pkg/acquire-item.cc:1781
>>>>>>> 183116d1
#, c-format
msgid ""
"The package index files are corrupted. No Filename: field for package %s."
msgstr ""
"패키지 인덱스 파일이 손상되었습니다. %s 패키지에 Filename: 필드가 없습니다."

<<<<<<< HEAD
#: apt-pkg/acquire-item.cc:1862
=======
#: apt-pkg/acquire-item.cc:1879
>>>>>>> 183116d1
msgid "Size mismatch"
msgstr "크기가 맞지 않습니다"

#: apt-pkg/indexrecords.cc:64
#, c-format
msgid "Unable to parse Release file %s"
msgstr "Release 파일 %s 파일을 파싱할 수 없습니다"

#: apt-pkg/indexrecords.cc:74
#, c-format
msgid "No sections in Release file %s"
msgstr "Release 파일 %s에 섹션이 없습니다"

#: apt-pkg/indexrecords.cc:108
#, c-format
msgid "No Hash entry in Release file %s"
msgstr "Release 파일 %s에 Hash 항목이 없습니다"

#: apt-pkg/indexrecords.cc:121
#, c-format
msgid "Invalid 'Valid-Until' entry in Release file %s"
msgstr "Release 파일 %s에 'Valid-Until' 항목이 잘못되었습니다"

#: apt-pkg/indexrecords.cc:140
#, c-format
msgid "Invalid 'Date' entry in Release file %s"
msgstr "Release 파일 %s에 'Date' 항목이 잘못되었습니다"

#: apt-pkg/vendorlist.cc:78
#, c-format
msgid "Vendor block %s contains no fingerprint"
msgstr "벤더 블럭 %s의 핑거프린트가 없습니다"

#: apt-pkg/cdrom.cc:576
#, c-format
msgid ""
"Using CD-ROM mount point %s\n"
"Mounting CD-ROM\n"
msgstr ""
"CD-ROM 마운트 위치로 %s 사용\n"
"CD-ROM을 마운트하는 중입니다\n"

#: apt-pkg/cdrom.cc:585 apt-pkg/cdrom.cc:682
msgid "Identifying.. "
msgstr "알아보는 중입니다.. "

#: apt-pkg/cdrom.cc:613
#, c-format
msgid "Stored label: %s\n"
msgstr "저장된 레이블: %s\n"

#: apt-pkg/cdrom.cc:622 apt-pkg/cdrom.cc:915
msgid "Unmounting CD-ROM...\n"
msgstr "CD-ROM을 마운트 해제하는 중입니다...\n"

#: apt-pkg/cdrom.cc:642
#, c-format
msgid "Using CD-ROM mount point %s\n"
msgstr "CD-ROM 마운트 위치 %s 사용\n"

#: apt-pkg/cdrom.cc:660
msgid "Unmounting CD-ROM\n"
msgstr "CD-ROM 마운트 해제하는 중입니다\n"

#: apt-pkg/cdrom.cc:665
msgid "Waiting for disc...\n"
msgstr "디스크를 기다리는 중입니다...\n"

#: apt-pkg/cdrom.cc:674
msgid "Mounting CD-ROM...\n"
msgstr "CD-ROM 마운트하는 중입니다...\n"

#: apt-pkg/cdrom.cc:693
msgid "Scanning disc for index files..\n"
msgstr "디스크에서 색인 파일을 찾는 중입니다...\n"

#: apt-pkg/cdrom.cc:744
#, c-format
msgid ""
"Found %zu package indexes, %zu source indexes, %zu translation indexes and "
"%zu signatures\n"
msgstr "패키지 색인 %zu개, 소스 색인 %zu개, 번역 색인 %zu개, 서명 %zu개 발견\n"

#: apt-pkg/cdrom.cc:755
msgid ""
"Unable to locate any package files, perhaps this is not a Debian Disc or the "
"wrong architecture?"
msgstr ""
"패키지 파일이 하나도 없습니다. 아마도 데비안 디스크가 아니거나 아키텍처가 잘"
"못된 것 같습니다?"

#: apt-pkg/cdrom.cc:782
#, c-format
msgid "Found label '%s'\n"
msgstr "레이블 발견: %s \n"

#: apt-pkg/cdrom.cc:811
msgid "That is not a valid name, try again.\n"
msgstr "올바른 이름이 아닙니다. 다시 시도하십시오.\n"

#: apt-pkg/cdrom.cc:828
#, c-format
msgid ""
"This disc is called: \n"
"'%s'\n"
msgstr ""
"이 디스크는 다음과 같습니다: \n"
"'%s'\n"

#: apt-pkg/cdrom.cc:830
msgid "Copying package lists..."
msgstr "패키지 목록을 복사하는 중입니다..."

#: apt-pkg/cdrom.cc:865
msgid "Writing new source list\n"
msgstr "새 소스 리스트를 쓰는 중입니다\n"

#: apt-pkg/cdrom.cc:873
msgid "Source list entries for this disc are:\n"
msgstr "이 디스크의 소스 리스트 항목은 다음과 같습니다:\n"

<<<<<<< HEAD
#: apt-pkg/indexcopy.cc:236 apt-pkg/indexcopy.cc:880
=======
#: apt-pkg/indexcopy.cc:236 apt-pkg/indexcopy.cc:775
>>>>>>> 183116d1
#, c-format
msgid "Wrote %i records.\n"
msgstr "레코드 %i개를 썼습니다.\n"

<<<<<<< HEAD
#: apt-pkg/indexcopy.cc:238 apt-pkg/indexcopy.cc:882
=======
#: apt-pkg/indexcopy.cc:238 apt-pkg/indexcopy.cc:777
>>>>>>> 183116d1
#, c-format
msgid "Wrote %i records with %i missing files.\n"
msgstr "레코드 %i개를 파일 %i개가 빠진 상태로 썼습니다.\n"

<<<<<<< HEAD
#: apt-pkg/indexcopy.cc:241 apt-pkg/indexcopy.cc:885
=======
#: apt-pkg/indexcopy.cc:241 apt-pkg/indexcopy.cc:780
>>>>>>> 183116d1
#, c-format
msgid "Wrote %i records with %i mismatched files\n"
msgstr "레코드 %i개를 파일 %i개가 맞지 않은 상태로 썼습니다\n"

<<<<<<< HEAD
#: apt-pkg/indexcopy.cc:244 apt-pkg/indexcopy.cc:888
=======
#: apt-pkg/indexcopy.cc:244 apt-pkg/indexcopy.cc:783
>>>>>>> 183116d1
#, c-format
msgid "Wrote %i records with %i missing files and %i mismatched files\n"
msgstr "레코드 %i개를 파일 %i개가 빠지고 %i개가 맞지 않은 상태로 썼습니다\n"

#: apt-pkg/indexcopy.cc:515
#, c-format
msgid "Can't find authentication record for: %s"
msgstr "다음의 인증 기록을 찾을 수 없습니다: %s"

#: apt-pkg/indexcopy.cc:521
#, c-format
msgid "Hash mismatch for: %s"
msgstr "다음의 해시가 다릅니다: %s"

#: apt-pkg/indexcopy.cc:662
#, c-format
msgid "File %s doesn't start with a clearsigned message"
msgstr ""

#. TRANSLATOR: %s is the trusted keyring parts directory
#: apt-pkg/indexcopy.cc:692
#, c-format
msgid "No keyring installed in %s."
msgstr "%s에 키 모음을 설치하지 않았습니다."

#: apt-pkg/cacheset.cc:403
#, c-format
msgid "Release '%s' for '%s' was not found"
msgstr "%2$s 패키지의 '%1$s' 릴리즈를 찾을 수 없습니다"

#: apt-pkg/cacheset.cc:406
#, c-format
msgid "Version '%s' for '%s' was not found"
msgstr "%2$s 패키지의 '%1$s' 버전을 찾을 수 없습니다"

#: apt-pkg/cacheset.cc:517
#, c-format
msgid "Couldn't find task '%s'"
msgstr "'%s' 작업을 찾을 수 없습니다"

#: apt-pkg/cacheset.cc:523
#, c-format
msgid "Couldn't find any package by regex '%s'"
msgstr "'%s' 정규식에 해당하는 패키지가 없습니다"

#: apt-pkg/cacheset.cc:534
#, c-format
msgid "Can't select versions from package '%s' as it is purely virtual"
msgstr "'%s' 패키지는 가상 패키지이므로 버전을 선택할 수 없습니다"

#: apt-pkg/cacheset.cc:541 apt-pkg/cacheset.cc:548
#, c-format
msgid ""
"Can't select installed nor candidate version from package '%s' as it has "
"neither of them"
msgstr ""
"'%s' 패키지에서 설치한 버전이나 후보 버전을 선택할 수 없습니다. 둘 다 아닙니"
"다."

#: apt-pkg/cacheset.cc:555
#, c-format
msgid "Can't select newest version from package '%s' as it is purely virtual"
msgstr "'%s' 패키지에서 최신 버전을 선택할 수 없습니다. 가상 패키지입니다."

#: apt-pkg/cacheset.cc:563
#, c-format
msgid "Can't select candidate version from package %s as it has no candidate"
msgstr "'%s' 패키지에서 후보 버전을 선택할 수 없습니다. 후보가 없습니다."

#: apt-pkg/cacheset.cc:571
#, c-format
msgid "Can't select installed version from package %s as it is not installed"
msgstr "'%s' 패키지에서 설치한 버전을 선택할 수 없습니다. 설치하지 않았습니다."

#: apt-pkg/edsp.cc:41 apt-pkg/edsp.cc:61
msgid "Send scenario to solver"
msgstr ""

#: apt-pkg/edsp.cc:209
msgid "Send request to solver"
msgstr ""

#: apt-pkg/edsp.cc:279
msgid "Prepare for receiving solution"
msgstr ""

#: apt-pkg/edsp.cc:286
msgid "External solver failed without a proper error message"
msgstr ""

#: apt-pkg/edsp.cc:557 apt-pkg/edsp.cc:560 apt-pkg/edsp.cc:565
msgid "Execute external solver"
msgstr ""

#: apt-pkg/deb/dpkgpm.cc:73
#, c-format
msgid "Installing %s"
msgstr "%s 설치하는 중입니다"

#: apt-pkg/deb/dpkgpm.cc:74 apt-pkg/deb/dpkgpm.cc:982
#, c-format
msgid "Configuring %s"
msgstr "%s 설정 중입니다"

#: apt-pkg/deb/dpkgpm.cc:75 apt-pkg/deb/dpkgpm.cc:989
#, c-format
msgid "Removing %s"
msgstr "%s 패키지를 지우는 중입니다"

#: apt-pkg/deb/dpkgpm.cc:76
#, c-format
msgid "Completely removing %s"
msgstr "%s 패키지를 완전히 지우는 중입니다"

#: apt-pkg/deb/dpkgpm.cc:77
#, c-format
msgid "Noting disappearance of %s"
msgstr "%s 사라짐 발견했습니다"

#: apt-pkg/deb/dpkgpm.cc:78
#, c-format
msgid "Running post-installation trigger %s"
msgstr "설치 후 트리거 %s 실행하는 중입니다"

#. FIXME: use a better string after freeze
#: apt-pkg/deb/dpkgpm.cc:735
#, c-format
msgid "Directory '%s' missing"
msgstr "디렉터리 '%s' 없습니다."

#: apt-pkg/deb/dpkgpm.cc:750 apt-pkg/deb/dpkgpm.cc:770
#, c-format
msgid "Could not open file '%s'"
msgstr "'%s' 파일을 열 수 없습니다"

#: apt-pkg/deb/dpkgpm.cc:975
#, c-format
msgid "Preparing %s"
msgstr "%s 준비 중입니다"

#: apt-pkg/deb/dpkgpm.cc:976
#, c-format
msgid "Unpacking %s"
msgstr "%s 푸는 중입니다"

#: apt-pkg/deb/dpkgpm.cc:981
#, c-format
msgid "Preparing to configure %s"
msgstr "%s 패키지를 설정할 준비하는 중입니다"

#: apt-pkg/deb/dpkgpm.cc:983
#, c-format
msgid "Installed %s"
msgstr "%s 설치"

#: apt-pkg/deb/dpkgpm.cc:988
#, c-format
msgid "Preparing for removal of %s"
msgstr "%s 패키지를 지울 준비하는 중입니다"

#: apt-pkg/deb/dpkgpm.cc:990
#, c-format
msgid "Removed %s"
msgstr "%s 지움"

#: apt-pkg/deb/dpkgpm.cc:995
#, c-format
msgid "Preparing to completely remove %s"
msgstr "%s 패키지를 완전히 지울 준비를 하는 중입니다"

#: apt-pkg/deb/dpkgpm.cc:996
#, c-format
msgid "Completely removed %s"
msgstr "%s 패키지를 완전히 지웠습니다"

#: apt-pkg/deb/dpkgpm.cc:1243
msgid "Can not write log, openpty() failed (/dev/pts not mounted?)\n"
msgstr ""
"로그에 쓰는데 실패. openpty() 실패(/dev/pts가 마운트되어있지 않습니까?)\n"

<<<<<<< HEAD
#: apt-pkg/deb/dpkgpm.cc:1235
#, fuzzy
msgid "Can not write log, tcgetattr() failed for stdout"
msgstr ""
"로그에 쓰는데 실패. openpty() 실패(/dev/pts가 마운트되어있지 않습니까?)\n"

#: apt-pkg/deb/dpkgpm.cc:1248
msgid "Running dpkg"
msgstr "dpkg 실행하는 중입니다"

#: apt-pkg/deb/dpkgpm.cc:1420
msgid "Operation was interrupted before it could finish"
msgstr ""

#: apt-pkg/deb/dpkgpm.cc:1482
=======
#: apt-pkg/deb/dpkgpm.cc:1273
msgid "Running dpkg"
msgstr "dpkg 실행하는 중입니다"

#: apt-pkg/deb/dpkgpm.cc:1445
msgid "Operation was interrupted before it could finish"
msgstr ""

#: apt-pkg/deb/dpkgpm.cc:1507
>>>>>>> 183116d1
msgid "No apport report written because MaxReports is reached already"
msgstr "보고서를 작성하지 않습니다. 이미 MaxReports 값에 도달했습니다."

#. check if its not a follow up error
<<<<<<< HEAD
#: apt-pkg/deb/dpkgpm.cc:1487
msgid "dependency problems - leaving unconfigured"
msgstr "의존성 문제 - 설정하지 않은 상태로 남겨둡니다"

#: apt-pkg/deb/dpkgpm.cc:1489
=======
#: apt-pkg/deb/dpkgpm.cc:1512
msgid "dependency problems - leaving unconfigured"
msgstr "의존성 문제 - 설정하지 않은 상태로 남겨둡니다"

#: apt-pkg/deb/dpkgpm.cc:1514
>>>>>>> 183116d1
msgid ""
"No apport report written because the error message indicates its a followup "
"error from a previous failure."
msgstr ""
"보고서를 작성하지 않습니다. 오류 메시지에 따르면 예전의 실패 때문에 생긴 부수"
"적인 오류입니다."

<<<<<<< HEAD
#: apt-pkg/deb/dpkgpm.cc:1495
=======
#: apt-pkg/deb/dpkgpm.cc:1520
>>>>>>> 183116d1
msgid ""
"No apport report written because the error message indicates a disk full "
"error"
msgstr ""
"보고서를 작성하지 않습니다. 오류 메시지에 따르면 디스크가 가득 찼습니다."

<<<<<<< HEAD
#: apt-pkg/deb/dpkgpm.cc:1501
=======
#: apt-pkg/deb/dpkgpm.cc:1526
>>>>>>> 183116d1
msgid ""
"No apport report written because the error message indicates a out of memory "
"error"
msgstr "보고서를 작성하지 않습니다. 오류 메시지에 따르면 메모리가 부족합니다."

<<<<<<< HEAD
#: apt-pkg/deb/dpkgpm.cc:1508
=======
#: apt-pkg/deb/dpkgpm.cc:1533
>>>>>>> 183116d1
msgid ""
"No apport report written because the error message indicates a dpkg I/O error"
msgstr ""
"보고서를 작성하지 않습니다. 오류 메시지에 따르면 dpkg 입출력 오류입니다."

#: apt-pkg/deb/debsystem.cc:84
#, c-format
msgid ""
"Unable to lock the administration directory (%s), is another process using "
"it?"
msgstr ""
"관리 디렉터리를 (%s) 잠글 수 없습니다. 다른 프로세스가 사용하고 있지 않습니"
"까?"

#: apt-pkg/deb/debsystem.cc:87
#, c-format
msgid "Unable to lock the administration directory (%s), are you root?"
msgstr "관리 디렉터리를 (%s) 잠글 수 없습니다. 루트 사용자가 맞습니까?"

#. TRANSLATORS: the %s contains the recovery command, usually
#. dpkg --configure -a
#: apt-pkg/deb/debsystem.cc:103
#, c-format
msgid ""
"dpkg was interrupted, you must manually run '%s' to correct the problem. "
msgstr ""
"dpkg가 중단되었습니다. 수동으로 '%s' 명령을 실행해 문제점을 바로잡으십시오."

#: apt-pkg/deb/debsystem.cc:121
msgid "Not locked"
msgstr "잠기지 않음"

#, fuzzy
#~ msgid "System error resolving '%s:%s'"
#~ msgstr ""
#~ "'%s:%s'의 주소를 알아내는데 무언가 이상한 일이 발생했습니다 (%i - %s)"

#, fuzzy
#~ msgid "%c%s... %u%%"
#~ msgstr "%c%s... 완료"

#~ msgid "Skipping nonexistent file %s"
#~ msgstr "%s 파일은 없으므로 무시합니다"

#~ msgid "Failed to remove %s"
#~ msgstr "%s을(를) 지우는데 실패했습니다"

#~ msgid "Unable to create %s"
#~ msgstr "%s을(를) 만들 수 없습니다"

#~ msgid "Failed to stat %sinfo"
#~ msgstr "%sinfo의 정보를 읽는데 실패했습니다"

#~ msgid "The info and temp directories need to be on the same filesystem"
#~ msgstr "정보 디렉토리와 임시 디렉토리는 같은 파일 시스템에 있어야 합니다"

#~ msgid "Failed to change to the admin dir %sinfo"
#~ msgstr "관리 디렉토리를 %sinfo로 바꾸는데 실패했습니다"

#~ msgid "Internal error getting a package name"
#~ msgstr "패키지 이름을 가져오는데 내부 오류"

#~ msgid "Reading file listing"
#~ msgstr "파일 목록을 읽는 중입니다"

#~ msgid ""
#~ "Failed to open the list file '%sinfo/%s'. If you cannot restore this file "
#~ "then make it empty and immediately re-install the same version of the "
#~ "package!"
#~ msgstr ""
#~ "목록 파일 '%sinfo/%s' 파일을 여는데 실패했습니다. 이 파일을 복구할 수 없다"
#~ "면 비워 놓고 같은 버전의 패키지를 다시 설치하십시오!"

#~ msgid "Failed reading the list file %sinfo/%s"
#~ msgstr "목록 파일 %sinfo/%s 파일을 읽는데 실패했습니다"

#~ msgid "Internal error getting a node"
#~ msgstr "노드를 얻어 오는데 내부 오류"

#~ msgid "Failed to open the diversions file %sdiversions"
#~ msgstr "전환 파일 %sdiversions를 여는데 실패했습니다"

#~ msgid "The diversion file is corrupted"
#~ msgstr "전환 파일이 손상되었습니다"

#~ msgid "Invalid line in the diversion file: %s"
#~ msgstr "전환 파일에 잘못된 줄이 있습니다: %s"

#~ msgid "Internal error adding a diversion"
#~ msgstr "diversion을 추가하는데 내부 오류"

#~ msgid "The pkg cache must be initialized first"
#~ msgstr "패키지 캐시를 먼저 초기화해야 합니다"

#~ msgid "Failed to find a Package: header, offset %lu"
#~ msgstr "패키지를 찾는데 실패했습니다: 헤더, 오프셋 %lu"

#~ msgid "Bad ConfFile section in the status file. Offset %lu"
#~ msgstr "status 파일에서 ConfFile 섹션이 잘못되었습니다. 오프셋 %lu"

#~ msgid "Error parsing MD5. Offset %lu"
#~ msgstr "MD5 분석에 오류가 있습니다. 오프셋 %lu"

#~ msgid "Couldn't change to %s"
#~ msgstr "%s 디렉토리로 이동할 수 없습니다"

#~ msgid "Failed to locate a valid control file"
#~ msgstr "올바른 control 파일을 찾는데 실패했습니다"

#~ msgid "Couldn't open pipe for %s"
#~ msgstr "%s에 대한 파이프를 열 수 없습니다"

#~ msgid "Read error from %s process"
#~ msgstr "%s 프로세스에서 읽는데 오류가 발생했습니다"

#~ msgid "Got a single header line over %u chars"
#~ msgstr "헤더 한 줄에 %u개가 넘는 문자가 들어 있습니다"

#~ msgid "Note: This is done automatic and on purpose by dpkg."
#~ msgstr "주의: dpkg에서 자동으로 의도적으로 수행했습니다."

#~ msgid "Malformed override %s line %lu #1"
#~ msgstr "override %s의 %lu번 줄 #1이 잘못되었습니다"

#~ msgid "Malformed override %s line %lu #2"
#~ msgstr "override %s의 %lu번 줄 #2가 잘못되었습니다"

#~ msgid "Malformed override %s line %lu #3"
#~ msgstr "override %s의 %lu번 줄 #3이 잘못되었습니다"

#~ msgid "decompressor"
#~ msgstr "압축 해제 프로그램"

#~ msgid "read, still have %lu to read but none left"
#~ msgstr "%lu만큼 더 읽어야 하지만 더 이상 읽을 데이터가 없습니다"

#~ msgid "write, still have %lu to write but couldn't"
#~ msgstr "%lu만큼 더 써야 하지만 더 이상 쓸 수 없습니다"

#~ msgid ""
#~ "Could not perform immediate configuration on already unpacked '%s'. "
#~ "Please see man 5 apt.conf under APT::Immediate-Configure for details."
#~ msgstr ""
#~ "이미 압축이 풀린 '%s' 패키지에 대해 즉시 설정을 할 수 없습니다. 자세한 설"
#~ "명은 man 5 apt.conf 페이지에서 APT::Immediate-Configure 항목을 보십시오."

#~ msgid "Error occurred while processing %s (NewPackage)"
#~ msgstr "%s 처리하는 중에 오류가 발생했습니다 (NewPackage)"

#~ msgid "Error occurred while processing %s (UsePackage1)"
#~ msgstr "%s 처리하는 중에 오류가 발생했습니다 (UsePackage1)"

#~ msgid "Error occurred while processing %s (NewFileDesc1)"
#~ msgstr "%s 처리하는 중에 오류가 발생했습니다 (NewFileDesc1)"

#~ msgid "Error occurred while processing %s (UsePackage2)"
#~ msgstr "%s 처리하는 중에 오류가 발생했습니다 (UsePackage2)"

#~ msgid "Error occurred while processing %s (NewFileVer1)"
#~ msgstr "%s 처리하는 중에 오류가 발생했습니다 (NewFileVer1)"

#~ msgid "Error occurred while processing %s (NewVersion%d)"
#~ msgstr "%s 처리하는 중에 오류가 발생했습니다 (NewVersion%d)"

#~ msgid "Error occurred while processing %s (UsePackage3)"
#~ msgstr "%s 처리하는 중에 오류가 발생했습니다 (UsePackage3)"

#~ msgid "Error occurred while processing %s (NewFileDesc2)"
#~ msgstr "%s 처리하는 중에 오류가 발생했습니다 (NewFileDesc1)"

#~ msgid "Error occurred while processing %s (FindPkg)"
#~ msgstr "%s 처리 중에 오류가 발생했습니다 (FindPkg)"

#~ msgid "Error occurred while processing %s (CollectFileProvides)"
#~ msgstr "%s 처리 중에 오류가 발생했습니다 (CollectFileProvides)"

#~ msgid "Internal error, could not locate member"
#~ msgstr "내부 오류, 멤버를 찾을 수 없습니다"

#~ msgid "Internal error, group '%s' has no installable pseudo package"
#~ msgstr "내부 오류, '%s' 그룹에 설치할 수 있는 패키지가 없습니다."

#~ msgid "Release file expired, ignoring %s (invalid since %s)"
#~ msgstr "Release 파일이 만료되었습니다. %s 무시. (%s 이후로 무효)"<|MERGE_RESOLUTION|>--- conflicted
+++ resolved
@@ -5,11 +5,7 @@
 msgstr ""
 "Project-Id-Version: apt\n"
 "Report-Msgid-Bugs-To: APT Development Team <deity@lists.debian.org>\n"
-<<<<<<< HEAD
-"POT-Creation-Date: 2013-03-01 12:27+0100\n"
-=======
 "POT-Creation-Date: 2013-07-31 16:24+0200\n"
->>>>>>> 183116d1
 "PO-Revision-Date: 2010-08-30 02:31+0900\n"
 "Last-Translator: Changwoo Ryu <cwryu@debian.org>\n"
 "Language-Team: Korean <debian-l10n-korean@lists.debian.org>\n"
@@ -154,13 +150,8 @@
 msgid "  Version table:"
 msgstr "  버전 테이블:"
 
-<<<<<<< HEAD
-#: cmdline/apt-cache.cc:1683 cmdline/apt-cdrom.cc:198 cmdline/apt-config.cc:81
-#: cmdline/apt-get.cc:3360 cmdline/apt-mark.cc:375
-=======
 #: cmdline/apt-cache.cc:1753 cmdline/apt-cdrom.cc:206 cmdline/apt-config.cc:81
 #: cmdline/apt-get.cc:3392 cmdline/apt-mark.cc:375
->>>>>>> 183116d1
 #: cmdline/apt-extracttemplates.cc:229 ftparchive/apt-ftparchive.cc:591
 #: cmdline/apt-internal-solver.cc:33 cmdline/apt-sortpkgs.cc:147
 #, c-format
@@ -624,13 +615,8 @@
 msgid "After this operation, %sB disk space will be freed.\n"
 msgstr "이 작업 후 %s바이트의 디스크 공간이 비워집니다.\n"
 
-<<<<<<< HEAD
-#: cmdline/apt-get.cc:1228 cmdline/apt-get.cc:1231 cmdline/apt-get.cc:2588
-#: cmdline/apt-get.cc:2591
-=======
 #: cmdline/apt-get.cc:1257 cmdline/apt-get.cc:1260 cmdline/apt-get.cc:2621
 #: cmdline/apt-get.cc:2624
->>>>>>> 183116d1
 #, c-format
 msgid "Couldn't determine free space in %s"
 msgstr "%s의 여유 공간의 크기를 파악할 수 없습니다"
@@ -672,11 +658,7 @@
 msgid "Do you want to continue?"
 msgstr "계속 하시겠습니까?"
 
-<<<<<<< HEAD
-#: cmdline/apt-get.cc:1356 cmdline/apt-get.cc:2653 apt-pkg/algorithms.cc:1555
-=======
 #: cmdline/apt-get.cc:1385 cmdline/apt-get.cc:2686 apt-pkg/algorithms.cc:1566
->>>>>>> 183116d1
 #, c-format
 msgid "Failed to fetch %s  %s\n"
 msgstr "%s 파일을 받는데 실패했습니다  %s\n"
@@ -685,11 +667,7 @@
 msgid "Some files failed to download"
 msgstr "일부 파일을 받는데 실패했습니다"
 
-<<<<<<< HEAD
-#: cmdline/apt-get.cc:1375 cmdline/apt-get.cc:2665
-=======
 #: cmdline/apt-get.cc:1404 cmdline/apt-get.cc:2698
->>>>>>> 183116d1
 msgid "Download complete and in download only mode"
 msgstr "다운로드를 마쳤고 다운로드 전용 모드입니다"
 
@@ -863,11 +841,7 @@
 msgid "Calculating upgrade... "
 msgstr "업그레이드를 계산하는 중입니다... "
 
-<<<<<<< HEAD
-#: cmdline/apt-get.cc:2188 methods/ftp.cc:711 methods/connect.cc:115
-=======
 #: cmdline/apt-get.cc:2216 methods/ftp.cc:712 methods/connect.cc:116
->>>>>>> 183116d1
 msgid "Failed"
 msgstr "실패"
 
@@ -897,11 +871,7 @@
 msgid "Must specify at least one package to fetch source for"
 msgstr "해당되는 소스 패키지를 가져올 패키지를 최소한 하나 지정해야 합니다"
 
-<<<<<<< HEAD
-#: cmdline/apt-get.cc:2493 cmdline/apt-get.cc:2802
-=======
 #: cmdline/apt-get.cc:2523 cmdline/apt-get.cc:2835
->>>>>>> 183116d1
 #, c-format
 msgid "Unable to find a source package for %s"
 msgstr "%s의 소스 패키지를 찾을 수 없습니다"
@@ -926,110 +896,59 @@
 "다음과 같이 하십시오:\n"
 "bzr get %s\n"
 
-<<<<<<< HEAD
-#: cmdline/apt-get.cc:2565
-=======
 #: cmdline/apt-get.cc:2598
->>>>>>> 183116d1
 #, c-format
 msgid "Skipping already downloaded file '%s'\n"
 msgstr "이미 다운로드 받은 파일 '%s'은(는) 다시 받지 않고 건너 뜁니다.\n"
 
-<<<<<<< HEAD
-#: cmdline/apt-get.cc:2602
-=======
 #: cmdline/apt-get.cc:2635
->>>>>>> 183116d1
 #, c-format
 msgid "You don't have enough free space in %s"
 msgstr "%s에 충분한 공간이 없습니다"
 
 #. TRANSLATOR: The required space between number and unit is already included
 #. in the replacement strings, so %sB will be correctly translate in e.g. 1,5 MB
-<<<<<<< HEAD
-#: cmdline/apt-get.cc:2611
-=======
 #: cmdline/apt-get.cc:2644
->>>>>>> 183116d1
 #, c-format
 msgid "Need to get %sB/%sB of source archives.\n"
 msgstr "소스 아카이브를 %s바이트/%s바이트 받아야 합니다.\n"
 
 #. TRANSLATOR: The required space between number and unit is already included
 #. in the replacement string, so %sB will be correctly translate in e.g. 1,5 MB
-<<<<<<< HEAD
-#: cmdline/apt-get.cc:2616
-=======
 #: cmdline/apt-get.cc:2649
->>>>>>> 183116d1
 #, c-format
 msgid "Need to get %sB of source archives.\n"
 msgstr "소스 아카이브를 %s바이트 받아야 합니다.\n"
 
-<<<<<<< HEAD
-#: cmdline/apt-get.cc:2622
-=======
 #: cmdline/apt-get.cc:2655
->>>>>>> 183116d1
 #, c-format
 msgid "Fetch source %s\n"
 msgstr "%s 소스를 가져옵니다\n"
 
-<<<<<<< HEAD
-#: cmdline/apt-get.cc:2660
-msgid "Failed to fetch some archives."
-msgstr "일부 아카이브를 가져오는데 실패했습니다."
-
-#: cmdline/apt-get.cc:2691
-=======
 #: cmdline/apt-get.cc:2693
 msgid "Failed to fetch some archives."
 msgstr "일부 아카이브를 가져오는데 실패했습니다."
 
 #: cmdline/apt-get.cc:2724
->>>>>>> 183116d1
 #, c-format
 msgid "Skipping unpack of already unpacked source in %s\n"
 msgstr "%s에 이미 풀려 있는 소스의 압축을 풀지 않고 건너 뜁니다.\n"
 
-<<<<<<< HEAD
-#: cmdline/apt-get.cc:2703
-=======
 #: cmdline/apt-get.cc:2736
->>>>>>> 183116d1
 #, c-format
 msgid "Unpack command '%s' failed.\n"
 msgstr "압축 풀기 명령 '%s' 실패.\n"
 
-<<<<<<< HEAD
-#: cmdline/apt-get.cc:2704
-=======
 #: cmdline/apt-get.cc:2737
->>>>>>> 183116d1
 #, c-format
 msgid "Check if the 'dpkg-dev' package is installed.\n"
 msgstr "'dpkg-dev' 패키지가 설치되었는지를 확인하십시오.\n"
 
-<<<<<<< HEAD
-#: cmdline/apt-get.cc:2726
-=======
 #: cmdline/apt-get.cc:2759
->>>>>>> 183116d1
 #, c-format
 msgid "Build command '%s' failed.\n"
 msgstr "빌드 명령 '%s' 실패.\n"
 
-<<<<<<< HEAD
-#: cmdline/apt-get.cc:2746
-msgid "Child process failed"
-msgstr "하위 프로세스가 실패했습니다"
-
-#: cmdline/apt-get.cc:2765
-msgid "Must specify at least one package to check builddeps for"
-msgstr "해당되는 빌드 의존성을 검사할 패키지를 최소한 하나 지정해야 합니다"
-
-#: cmdline/apt-get.cc:2790
-=======
 #: cmdline/apt-get.cc:2779
 msgid "Child process failed"
 msgstr "하위 프로세스가 실패했습니다"
@@ -1039,36 +958,23 @@
 msgstr "해당되는 빌드 의존성을 검사할 패키지를 최소한 하나 지정해야 합니다"
 
 #: cmdline/apt-get.cc:2823
->>>>>>> 183116d1
 #, c-format
 msgid ""
 "No architecture information available for %s. See apt.conf(5) APT::"
 "Architectures for setup"
 msgstr ""
 
-<<<<<<< HEAD
-#: cmdline/apt-get.cc:2814 cmdline/apt-get.cc:2817
-=======
 #: cmdline/apt-get.cc:2847 cmdline/apt-get.cc:2850
->>>>>>> 183116d1
 #, c-format
 msgid "Unable to get build-dependency information for %s"
 msgstr "%s의 빌드 의존성 정보를 가져올 수 없습니다"
 
-<<<<<<< HEAD
-#: cmdline/apt-get.cc:2837
-=======
 #: cmdline/apt-get.cc:2870
->>>>>>> 183116d1
 #, c-format
 msgid "%s has no build depends.\n"
 msgstr "%s 패키지에 빌드 의존성이 없습니다.\n"
 
-<<<<<<< HEAD
-#: cmdline/apt-get.cc:3007
-=======
 #: cmdline/apt-get.cc:3040
->>>>>>> 183116d1
 #, fuzzy, c-format
 msgid ""
 "%s dependency for %s can't be satisfied because %s is not allowed on '%s' "
@@ -1077,11 +983,7 @@
 "%2$s에 대한 %1$s 의존성을 만족시킬 수 없습니다. %3$s 패키지를 찾을 수 없습니"
 "다"
 
-<<<<<<< HEAD
-#: cmdline/apt-get.cc:3025
-=======
 #: cmdline/apt-get.cc:3058
->>>>>>> 183116d1
 #, c-format
 msgid ""
 "%s dependency for %s cannot be satisfied because the package %s cannot be "
@@ -1090,22 +992,14 @@
 "%2$s에 대한 %1$s 의존성을 만족시킬 수 없습니다. %3$s 패키지를 찾을 수 없습니"
 "다"
 
-<<<<<<< HEAD
-#: cmdline/apt-get.cc:3048
-=======
 #: cmdline/apt-get.cc:3081
->>>>>>> 183116d1
 #, c-format
 msgid "Failed to satisfy %s dependency for %s: Installed package %s is too new"
 msgstr ""
 "%2$s에 대한 %1$s 의존성을 만족시키는데 실패했습니다: 설치한 %3$s 패키지가 너"
 "무 최근 버전입니다"
 
-<<<<<<< HEAD
-#: cmdline/apt-get.cc:3087
-=======
 #: cmdline/apt-get.cc:3120
->>>>>>> 183116d1
 #, fuzzy, c-format
 msgid ""
 "%s dependency for %s cannot be satisfied because candidate version of "
@@ -1114,11 +1008,7 @@
 "%2$s에 대한 %1$s 의존성을 만족시킬 수 없습니다. %3$s 패키지의 사용 가능한 버"
 "전 중에서는 이 버전 요구사항을 만족시킬 수 없습니다"
 
-<<<<<<< HEAD
-#: cmdline/apt-get.cc:3093
-=======
 #: cmdline/apt-get.cc:3126
->>>>>>> 183116d1
 #, fuzzy, c-format
 msgid ""
 "%s dependency for %s cannot be satisfied because package %s has no candidate "
@@ -1127,54 +1017,30 @@
 "%2$s에 대한 %1$s 의존성을 만족시킬 수 없습니다. %3$s 패키지를 찾을 수 없습니"
 "다"
 
-<<<<<<< HEAD
-#: cmdline/apt-get.cc:3116
-=======
 #: cmdline/apt-get.cc:3149
->>>>>>> 183116d1
 #, c-format
 msgid "Failed to satisfy %s dependency for %s: %s"
 msgstr "%2$s에 대한 %1$s 의존성을 만족시키는데 실패했습니다: %3$s"
 
-<<<<<<< HEAD
-#: cmdline/apt-get.cc:3132
-=======
 #: cmdline/apt-get.cc:3164
->>>>>>> 183116d1
 #, c-format
 msgid "Build-dependencies for %s could not be satisfied."
 msgstr "%s의 빌드 의존성을 만족시키지 못했습니다."
 
-<<<<<<< HEAD
-#: cmdline/apt-get.cc:3137
-msgid "Failed to process build dependencies"
-msgstr "빌드 의존성을 처리하는데 실패했습니다"
-
-#: cmdline/apt-get.cc:3230 cmdline/apt-get.cc:3242
-=======
 #: cmdline/apt-get.cc:3169
 msgid "Failed to process build dependencies"
 msgstr "빌드 의존성을 처리하는데 실패했습니다"
 
 #: cmdline/apt-get.cc:3262 cmdline/apt-get.cc:3274
->>>>>>> 183116d1
 #, fuzzy, c-format
 msgid "Changelog for %s (%s)"
 msgstr "%s(%s)에 연결하는 중입니다"
 
-<<<<<<< HEAD
-#: cmdline/apt-get.cc:3365
-msgid "Supported modules:"
-msgstr "지원하는 모듈:"
-
-#: cmdline/apt-get.cc:3406
-=======
 #: cmdline/apt-get.cc:3397
 msgid "Supported modules:"
 msgstr "지원하는 모듈:"
 
 #: cmdline/apt-get.cc:3438
->>>>>>> 183116d1
 #, fuzzy
 msgid ""
 "Usage: apt-get [options] command\n"
@@ -1262,11 +1128,7 @@
 "apt.conf(5) 매뉴얼 페이지를 보십시오.\n"
 "                       이 APT는 Super Cow Powers로 무장했습니다.\n"
 
-<<<<<<< HEAD
-#: cmdline/apt-get.cc:3571
-=======
 #: cmdline/apt-get.cc:3603
->>>>>>> 183116d1
 msgid ""
 "NOTE: This is only a simulation!\n"
 "      apt-get needs root privileges for real execution.\n"
@@ -1341,12 +1203,8 @@
 msgstr "%s 패키지는 이미 최신 버전입니다.\n"
 
 #: cmdline/apt-mark.cc:245 cmdline/apt-mark.cc:326
-<<<<<<< HEAD
-#: apt-pkg/contrib/fileutl.cc:830 apt-pkg/deb/dpkgpm.cc:1002
-=======
 #: apt-pkg/contrib/fileutl.cc:832 apt-pkg/contrib/gpgv.cc:223
 #: apt-pkg/deb/dpkgpm.cc:1032
->>>>>>> 183116d1
 #, c-format
 msgid "Waited for %s but it wasn't there"
 msgstr "%s 프로세스를 기다렸지만 해당 프로세스가 없습니다"
@@ -1484,13 +1342,8 @@
 msgid "Server closed the connection"
 msgstr "서버에서 연결을 닫았습니다"
 
-<<<<<<< HEAD
-#: methods/ftp.cc:349 methods/rsh.cc:199 apt-pkg/contrib/fileutl.cc:1276
-#: apt-pkg/contrib/fileutl.cc:1285 apt-pkg/contrib/fileutl.cc:1288
-=======
 #: methods/ftp.cc:349 methods/rsh.cc:199 apt-pkg/contrib/fileutl.cc:1264
 #: apt-pkg/contrib/fileutl.cc:1273 apt-pkg/contrib/fileutl.cc:1276
->>>>>>> 183116d1
 msgid "Read error"
 msgstr "읽기 오류"
 
@@ -1502,15 +1355,9 @@
 msgid "Protocol corruption"
 msgstr "프로토콜이 틀렸습니다"
 
-<<<<<<< HEAD
-#: methods/ftp.cc:457 methods/rred.cc:238 methods/rsh.cc:241
-#: apt-pkg/contrib/fileutl.cc:1374 apt-pkg/contrib/fileutl.cc:1383
-#: apt-pkg/contrib/fileutl.cc:1386 apt-pkg/contrib/fileutl.cc:1412
-=======
 #: methods/ftp.cc:458 methods/rred.cc:238 methods/rsh.cc:243
 #: apt-pkg/contrib/fileutl.cc:1360 apt-pkg/contrib/fileutl.cc:1369
 #: apt-pkg/contrib/fileutl.cc:1372 apt-pkg/contrib/fileutl.cc:1397
->>>>>>> 183116d1
 msgid "Write error"
 msgstr "쓰기 오류"
 
@@ -1591,104 +1438,82 @@
 msgid "Unable to invoke "
 msgstr "다음을 실행할 수 없습니다: "
 
-#: methods/connect.cc:75
+#: methods/connect.cc:76
 #, c-format
 msgid "Connecting to %s (%s)"
 msgstr "%s(%s)에 연결하는 중입니다"
 
-#: methods/connect.cc:86
+#: methods/connect.cc:87
 #, c-format
 msgid "[IP: %s %s]"
 msgstr "[IP: %s %s]"
 
-#: methods/connect.cc:93
+#: methods/connect.cc:94
 #, c-format
 msgid "Could not create a socket for %s (f=%u t=%u p=%u)"
 msgstr "%s에 대한 소켓을 만들 수 없습니다 (f=%u t=%u p=%u)"
 
-#: methods/connect.cc:99
+#: methods/connect.cc:100
 #, c-format
 msgid "Cannot initiate the connection to %s:%s (%s)."
 msgstr "%s:%s에 연결을 초기화할 수 없습니다 (%s)."
 
-#: methods/connect.cc:107
+#: methods/connect.cc:108
 #, c-format
 msgid "Could not connect to %s:%s (%s), connection timed out"
 msgstr "%s:%s에 연결할 수 없습니다 (%s). 연결 제한 시간이 초과했습니다"
 
-#: methods/connect.cc:125
+#: methods/connect.cc:126
 #, c-format
 msgid "Could not connect to %s:%s (%s)."
 msgstr "%s:%s에 연결할 수 없습니다 (%s)."
 
 #. We say this mainly because the pause here is for the
 #. ssh connection that is still going
-<<<<<<< HEAD
-#: methods/connect.cc:153 methods/rsh.cc:433
-=======
 #: methods/connect.cc:154 methods/rsh.cc:435
->>>>>>> 183116d1
 #, c-format
 msgid "Connecting to %s"
 msgstr "%s에 연결하는 중입니다"
 
-#: methods/connect.cc:172 methods/connect.cc:191
+#: methods/connect.cc:180 methods/connect.cc:199
 #, c-format
 msgid "Could not resolve '%s'"
 msgstr "'%s'의 주소를 알아낼 수 없습니다"
 
-#: methods/connect.cc:197
+#: methods/connect.cc:205
 #, c-format
 msgid "Temporary failure resolving '%s'"
 msgstr "'%s'의 주소를 알아내는데 임시로 실패했습니다"
 
-#: methods/connect.cc:200
+#: methods/connect.cc:209
+#, fuzzy, c-format
+msgid "System error resolving '%s:%s'"
+msgstr "'%s:%s'의 주소를 알아내는데 무언가 이상한 일이 발생했습니다 (%i - %s)"
+
+#: methods/connect.cc:211
 #, c-format
 msgid "Something wicked happened resolving '%s:%s' (%i - %s)"
 msgstr "'%s:%s'의 주소를 알아내는데 무언가 이상한 일이 발생했습니다 (%i - %s)"
 
-#: methods/connect.cc:247
+#: methods/connect.cc:258
 #, c-format
 msgid "Unable to connect to %s:%s:"
 msgstr "%s:%s에 연결할 수 없습니다:"
 
-<<<<<<< HEAD
-#: methods/gpgv.cc:180
-=======
 #: methods/gpgv.cc:167
->>>>>>> 183116d1
 msgid ""
 "Internal error: Good signature, but could not determine key fingerprint?!"
 msgstr "내부 오류: 서명은 올바르지만 키 핑거프린트를 확인할 수 없습니다?!"
 
-<<<<<<< HEAD
-#: methods/gpgv.cc:185
-msgid "At least one invalid signature was encountered."
-msgstr "최소한 하나 이상의 서명이 잘못되었습니다."
-
-#: methods/gpgv.cc:189
-=======
 #: methods/gpgv.cc:171
 msgid "At least one invalid signature was encountered."
 msgstr "최소한 하나 이상의 서명이 잘못되었습니다."
 
 #: methods/gpgv.cc:173
->>>>>>> 183116d1
 msgid "Could not execute 'gpgv' to verify signature (is gpgv installed?)"
 msgstr ""
 "서명을 확인하는 'gpgv' 프로그램을 실행할 수 없습니다. (gpgv를 설치했습니까?)"
 
-<<<<<<< HEAD
-#: methods/gpgv.cc:194
-msgid "Unknown error executing gpgv"
-msgstr "gpgv 실행 도중 알 수 없는 오류 발생"
-
-#: methods/gpgv.cc:228 methods/gpgv.cc:235
-msgid "The following signatures were invalid:\n"
-msgstr "다음 서명이 올바르지 않습니다:\n"
-
-#: methods/gpgv.cc:242
-=======
 #. TRANSLATORS: %s is a single techy word like 'NODATA'
 #: methods/gpgv.cc:179
 #, c-format
@@ -1706,7 +1531,6 @@
 msgstr "다음 서명이 올바르지 않습니다:\n"
 
 #: methods/gpgv.cc:230
->>>>>>> 183116d1
 msgid ""
 "The following signatures couldn't be verified because the public key is not "
 "available:\n"
@@ -1786,15 +1610,9 @@
 
 #. Only warn if there are no sources.list.d.
 #. Only warn if there is no sources.list file.
-<<<<<<< HEAD
-#: methods/mirror.cc:95 apt-inst/extract.cc:465
-#: apt-pkg/contrib/cdromutl.cc:183 apt-pkg/contrib/fileutl.cc:402
-#: apt-pkg/contrib/fileutl.cc:515 apt-pkg/sourcelist.cc:208
-=======
 #: methods/mirror.cc:95 apt-inst/extract.cc:464
 #: apt-pkg/contrib/cdromutl.cc:184 apt-pkg/contrib/fileutl.cc:404
 #: apt-pkg/contrib/fileutl.cc:517 apt-pkg/sourcelist.cc:208
->>>>>>> 183116d1
 #: apt-pkg/sourcelist.cc:214 apt-pkg/acquire.cc:485 apt-pkg/init.cc:108
 #: apt-pkg/init.cc:116 apt-pkg/clean.cc:36 apt-pkg/policy.cc:362
 #, c-format
@@ -2084,104 +1902,88 @@
 msgid "Unable to get a cursor"
 msgstr "커서를 가져올 수 없습니다"
 
-#: ftparchive/writer.cc:80
+#: ftparchive/writer.cc:82
 #, c-format
 msgid "W: Unable to read directory %s\n"
 msgstr "경고: %s 디렉터리를 읽을 수 없습니다\n"
 
-#: ftparchive/writer.cc:85
+#: ftparchive/writer.cc:87
 #, c-format
 msgid "W: Unable to stat %s\n"
 msgstr "경고: %s의 정보를 읽을 수 없습니다\n"
 
-#: ftparchive/writer.cc:141
+#: ftparchive/writer.cc:143
 msgid "E: "
 msgstr "오류: "
 
-#: ftparchive/writer.cc:143
+#: ftparchive/writer.cc:145
 msgid "W: "
 msgstr "경고: "
 
-#: ftparchive/writer.cc:150
+#: ftparchive/writer.cc:152
 msgid "E: Errors apply to file "
 msgstr "오류: 다음 파일에 적용하는데 오류가 발생했습니다: "
 
-#: ftparchive/writer.cc:168 ftparchive/writer.cc:200
+#: ftparchive/writer.cc:170 ftparchive/writer.cc:202
 #, c-format
 msgid "Failed to resolve %s"
 msgstr "%s의 경로를 알아내는데 실패했습니다"
 
-#: ftparchive/writer.cc:181
+#: ftparchive/writer.cc:183
 msgid "Tree walking failed"
 msgstr "트리에서 이동이 실패했습니다"
 
-#: ftparchive/writer.cc:208
+#: ftparchive/writer.cc:210
 #, c-format
 msgid "Failed to open %s"
 msgstr "%s 파일을 여는데 실패했습니다"
 
 # FIXME: ??
-#: ftparchive/writer.cc:267
+#: ftparchive/writer.cc:269
 #, c-format
 msgid " DeLink %s [%s]\n"
 msgstr " 링크 %s [%s] 없애기\n"
 
-#: ftparchive/writer.cc:275
+#: ftparchive/writer.cc:277
 #, c-format
 msgid "Failed to readlink %s"
 msgstr "%s 파일에 readlink하는데 실패했습니다"
 
-#: ftparchive/writer.cc:279
+#: ftparchive/writer.cc:281
 #, c-format
 msgid "Failed to unlink %s"
 msgstr "%s 파일을 지우는데 실패했습니다"
 
-#: ftparchive/writer.cc:286
+#: ftparchive/writer.cc:288
 #, c-format
 msgid "*** Failed to link %s to %s"
 msgstr "*** %s 파일을 %s에 링크하는데 실패했습니다"
 
-#: ftparchive/writer.cc:296
+#: ftparchive/writer.cc:298
 #, c-format
 msgid " DeLink limit of %sB hit.\n"
 msgstr " DeLink 한계값 %s바이트에 도달했습니다.\n"
 
-#: ftparchive/writer.cc:401
+#: ftparchive/writer.cc:403
 msgid "Archive had no package field"
 msgstr "아카이브에 패키지 필드가 없습니다"
 
-<<<<<<< HEAD
-#: ftparchive/writer.cc:409 ftparchive/writer.cc:714
-=======
 #: ftparchive/writer.cc:411 ftparchive/writer.cc:701
->>>>>>> 183116d1
 #, c-format
 msgid "  %s has no override entry\n"
 msgstr "  %s에는 override 항목이 없습니다\n"
 
-<<<<<<< HEAD
-#: ftparchive/writer.cc:477 ftparchive/writer.cc:858
-=======
 #: ftparchive/writer.cc:479 ftparchive/writer.cc:845
->>>>>>> 183116d1
 #, c-format
 msgid "  %s maintainer is %s not %s\n"
 msgstr "  %s 관리자가 %s입니다 (%s 아님)\n"
 
-<<<<<<< HEAD
-#: ftparchive/writer.cc:724
-=======
 #: ftparchive/writer.cc:711
->>>>>>> 183116d1
 #, c-format
 msgid "  %s has no source override entry\n"
 msgstr "  %s에는 source override 항목이 없습니다\n"
 
-<<<<<<< HEAD
-#: ftparchive/writer.cc:728
-=======
 #: ftparchive/writer.cc:715
->>>>>>> 183116d1
 #, c-format
 msgid "  %s has no binary override entry either\n"
 msgstr "  %s에는 binary override 항목이 없습니다\n"
@@ -2527,89 +2329,85 @@
 "mmap 크기를 늘릴 수 없습니다. 자동으로 늘리는 기능을 사용자가 금지했습니다."
 
 #. d means days, h means hours, min means minutes, s means seconds
-#: apt-pkg/contrib/strutl.cc:372
+#: apt-pkg/contrib/strutl.cc:378
 #, c-format
 msgid "%lid %lih %limin %lis"
 msgstr "%li일 %li시간 %li분 %li초"
 
 #. h means hours, min means minutes, s means seconds
-#: apt-pkg/contrib/strutl.cc:379
+#: apt-pkg/contrib/strutl.cc:385
 #, c-format
 msgid "%lih %limin %lis"
 msgstr "%li시간 %li분 %li초"
 
 #. min means minutes, s means seconds
-#: apt-pkg/contrib/strutl.cc:386
+#: apt-pkg/contrib/strutl.cc:392
 #, c-format
 msgid "%limin %lis"
 msgstr "%li분 %li초"
 
 #. s means seconds
-#: apt-pkg/contrib/strutl.cc:391
+#: apt-pkg/contrib/strutl.cc:397
 #, c-format
 msgid "%lis"
 msgstr "%li초"
 
-<<<<<<< HEAD
-#: apt-pkg/contrib/strutl.cc:1167
-=======
 #: apt-pkg/contrib/strutl.cc:1173
->>>>>>> 183116d1
 #, c-format
 msgid "Selection %s not found"
 msgstr "선택한 %s이(가) 없습니다"
 
-#: apt-pkg/contrib/configuration.cc:503
+#: apt-pkg/contrib/configuration.cc:491
 #, c-format
 msgid "Unrecognized type abbreviation: '%c'"
 msgstr "이 타입 줄임말을 알 수 없습니다: '%c'"
 
-#: apt-pkg/contrib/configuration.cc:617
+#: apt-pkg/contrib/configuration.cc:605
 #, c-format
 msgid "Opening configuration file %s"
 msgstr "설정 파일 %s 파일을 여는 중입니다"
 
-#: apt-pkg/contrib/configuration.cc:785
+#: apt-pkg/contrib/configuration.cc:773
 #, c-format
 msgid "Syntax error %s:%u: Block starts with no name."
 msgstr "문법 오류 %s:%u: 블럭이 이름으로 시작하지 않습니다."
 
-#: apt-pkg/contrib/configuration.cc:804
+#: apt-pkg/contrib/configuration.cc:792
 #, c-format
 msgid "Syntax error %s:%u: Malformed tag"
 msgstr "문법 오류 %s:%u: 태그의 형식이 잘못되었습니다"
 
-#: apt-pkg/contrib/configuration.cc:821
+#: apt-pkg/contrib/configuration.cc:809
 #, c-format
 msgid "Syntax error %s:%u: Extra junk after value"
 msgstr "문법 오류 %s:%u: 값 뒤에 쓰레기 데이터가 더 있습니다"
 
-#: apt-pkg/contrib/configuration.cc:861
+#: apt-pkg/contrib/configuration.cc:849
 #, c-format
 msgid "Syntax error %s:%u: Directives can only be done at the top level"
 msgstr "문법 오류 %s:%u: 지시어는 맨 위 단계에서만 쓸 수 있습니다"
 
-#: apt-pkg/contrib/configuration.cc:868
+#: apt-pkg/contrib/configuration.cc:856
 #, c-format
 msgid "Syntax error %s:%u: Too many nested includes"
 msgstr "문법 오류 %s:%u: include가 너무 많이 겹쳐 있습니다"
 
-#: apt-pkg/contrib/configuration.cc:872 apt-pkg/contrib/configuration.cc:877
+#: apt-pkg/contrib/configuration.cc:860 apt-pkg/contrib/configuration.cc:865
 #, c-format
 msgid "Syntax error %s:%u: Included from here"
 msgstr "문법 오류 %s:%u: 여기서 include됩니다"
 
-#: apt-pkg/contrib/configuration.cc:881
+#: apt-pkg/contrib/configuration.cc:869
 #, c-format
 msgid "Syntax error %s:%u: Unsupported directive '%s'"
 msgstr "문법 오류 %s:%u: 지원하지 않는 지시어 '%s'"
 
-#: apt-pkg/contrib/configuration.cc:884
+#: apt-pkg/contrib/configuration.cc:872
 #, c-format
 msgid "Syntax error %s:%u: clear directive requires an option tree as argument"
 msgstr "문법 오류 %s:%u: clear 지시어는 인수로 option 트리를 지정해야 합니다"
 
-#: apt-pkg/contrib/configuration.cc:934
+#: apt-pkg/contrib/configuration.cc:922
 #, c-format
 msgid "Syntax error %s:%u: Extra junk at end of file"
 msgstr "문법 오류 %s:%u: 파일의 끝에 쓰레기 데이터가 더 있습니다"
@@ -2630,9 +2428,9 @@
 
 #. Print the spinner
 #: apt-pkg/contrib/progress.cc:195
-#, c-format
-msgid "\r%s... %u%%"
-msgstr ""
+#, fuzzy, c-format
+msgid "%c%s... %u%%"
+msgstr "%c%s... 완료"
 
 #: apt-pkg/contrib/cmndline.cc:80
 #, c-format
@@ -2689,149 +2487,82 @@
 msgid "Failed to stat the cdrom"
 msgstr "CD-ROM의 정보를 읽을 수 없습니다"
 
-#: apt-pkg/contrib/fileutl.cc:95
+#: apt-pkg/contrib/fileutl.cc:93
 #, c-format
 msgid "Problem closing the gzip file %s"
 msgstr "%s gzip 파일을 닫는데 문제가 있습니다"
 
-<<<<<<< HEAD
-#: apt-pkg/contrib/fileutl.cc:227
-=======
 #: apt-pkg/contrib/fileutl.cc:226
->>>>>>> 183116d1
 #, c-format
 msgid "Not using locking for read only lock file %s"
 msgstr "읽기 전용 잠금 파일 %s에 대해 잠금을 사용하지 않습니다"
 
-<<<<<<< HEAD
-#: apt-pkg/contrib/fileutl.cc:232
-=======
 #: apt-pkg/contrib/fileutl.cc:231
->>>>>>> 183116d1
 #, c-format
 msgid "Could not open lock file %s"
 msgstr "잠금 파일 %s 파일을 열 수 없습니다"
 
-<<<<<<< HEAD
-#: apt-pkg/contrib/fileutl.cc:250
-=======
 #: apt-pkg/contrib/fileutl.cc:254
->>>>>>> 183116d1
 #, c-format
 msgid "Not using locking for nfs mounted lock file %s"
 msgstr "NFS로 마운트된 잠금 파일 %s에 대해 잠금을 사용하지 않습니다"
 
-<<<<<<< HEAD
-#: apt-pkg/contrib/fileutl.cc:254
-=======
 #: apt-pkg/contrib/fileutl.cc:259
->>>>>>> 183116d1
 #, c-format
 msgid "Could not get lock %s"
 msgstr "%s 잠금 파일을 얻을 수 없습니다"
 
-<<<<<<< HEAD
-#: apt-pkg/contrib/fileutl.cc:394 apt-pkg/contrib/fileutl.cc:508
-=======
 #: apt-pkg/contrib/fileutl.cc:396 apt-pkg/contrib/fileutl.cc:510
->>>>>>> 183116d1
 #, c-format
 msgid "List of files can't be created as '%s' is not a directory"
 msgstr ""
 
-<<<<<<< HEAD
-#: apt-pkg/contrib/fileutl.cc:428
-=======
 #: apt-pkg/contrib/fileutl.cc:430
->>>>>>> 183116d1
 #, c-format
 msgid "Ignoring '%s' in directory '%s' as it is not a regular file"
 msgstr ""
 
-<<<<<<< HEAD
-#: apt-pkg/contrib/fileutl.cc:446
-=======
 #: apt-pkg/contrib/fileutl.cc:448
->>>>>>> 183116d1
 #, c-format
 msgid "Ignoring file '%s' in directory '%s' as it has no filename extension"
 msgstr ""
 
-<<<<<<< HEAD
-#: apt-pkg/contrib/fileutl.cc:455
-=======
 #: apt-pkg/contrib/fileutl.cc:457
->>>>>>> 183116d1
 #, c-format
 msgid ""
 "Ignoring file '%s' in directory '%s' as it has an invalid filename extension"
 msgstr ""
 
-<<<<<<< HEAD
-#: apt-pkg/contrib/fileutl.cc:842
-=======
 #: apt-pkg/contrib/fileutl.cc:844
->>>>>>> 183116d1
 #, c-format
 msgid "Sub-process %s received a segmentation fault."
 msgstr "하위 프로세스 %s 프로세스가 세그멘테이션 오류를 받았습니다."
 
-<<<<<<< HEAD
-#: apt-pkg/contrib/fileutl.cc:844
-=======
 #: apt-pkg/contrib/fileutl.cc:846
->>>>>>> 183116d1
 #, c-format
 msgid "Sub-process %s received signal %u."
 msgstr "하위 프로세스 %s 프로세스가 %u번 시그널을 받았습니다."
 
-<<<<<<< HEAD
-#: apt-pkg/contrib/fileutl.cc:848
-=======
 #: apt-pkg/contrib/fileutl.cc:850 apt-pkg/contrib/gpgv.cc:243
->>>>>>> 183116d1
 #, c-format
 msgid "Sub-process %s returned an error code (%u)"
 msgstr "하위 프로세스 %s 프로세스가 오류 코드(%u)를 리턴했습니다"
 
-<<<<<<< HEAD
-#: apt-pkg/contrib/fileutl.cc:850
-=======
 #: apt-pkg/contrib/fileutl.cc:852 apt-pkg/contrib/gpgv.cc:236
->>>>>>> 183116d1
 #, c-format
 msgid "Sub-process %s exited unexpectedly"
 msgstr "하위 프로세스 %s 프로세스가 예상치 못하게 끝났습니다"
 
-<<<<<<< HEAD
-#: apt-pkg/contrib/fileutl.cc:1006 apt-pkg/indexcopy.cc:659
-=======
 #: apt-pkg/contrib/fileutl.cc:988
->>>>>>> 183116d1
 #, c-format
 msgid "Could not open file %s"
 msgstr "%s 파일을 열 수 없습니다"
 
-<<<<<<< HEAD
-#: apt-pkg/contrib/fileutl.cc:1068
-=======
 #: apt-pkg/contrib/fileutl.cc:1065
->>>>>>> 183116d1
 #, c-format
 msgid "Could not open file descriptor %d"
 msgstr "%d 파일 디스크립터를 열 수 없습니다"
 
-<<<<<<< HEAD
-#: apt-pkg/contrib/fileutl.cc:1158
-msgid "Failed to create subprocess IPC"
-msgstr "하위 프로세스 IPC를 만드는데 실패했습니다"
-
-#: apt-pkg/contrib/fileutl.cc:1214
-msgid "Failed to exec compressor "
-msgstr "다음 압축 프로그램을 실행하는데 실패했습니다: "
-
-#: apt-pkg/contrib/fileutl.cc:1311
-=======
 #: apt-pkg/contrib/fileutl.cc:1150
 msgid "Failed to create subprocess IPC"
 msgstr "하위 프로세스 IPC를 만드는데 실패했습니다"
@@ -2841,54 +2572,39 @@
 msgstr "다음 압축 프로그램을 실행하는데 실패했습니다: "
 
 #: apt-pkg/contrib/fileutl.cc:1298
->>>>>>> 183116d1
 #, fuzzy, c-format
 msgid "read, still have %llu to read but none left"
 msgstr "%lu만큼 더 읽어야 하지만 더 이상 읽을 데이터가 없습니다"
 
-<<<<<<< HEAD
-#: apt-pkg/contrib/fileutl.cc:1400 apt-pkg/contrib/fileutl.cc:1422
-=======
 #: apt-pkg/contrib/fileutl.cc:1385 apt-pkg/contrib/fileutl.cc:1407
->>>>>>> 183116d1
 #, fuzzy, c-format
 msgid "write, still have %llu to write but couldn't"
 msgstr "%lu만큼 더 써야 하지만 더 이상 쓸 수 없습니다"
 
-<<<<<<< HEAD
-#: apt-pkg/contrib/fileutl.cc:1738
-=======
 #: apt-pkg/contrib/fileutl.cc:1695
->>>>>>> 183116d1
 #, c-format
 msgid "Problem closing the file %s"
 msgstr "%s 파일을 닫는데 문제가 있습니다"
 
-<<<<<<< HEAD
-#: apt-pkg/contrib/fileutl.cc:1750
-=======
 #: apt-pkg/contrib/fileutl.cc:1707
->>>>>>> 183116d1
 #, c-format
 msgid "Problem renaming the file %s to %s"
 msgstr "%s 파일을 %s(으)로 이름을 바꾸는데 문제가 있습니다"
 
-<<<<<<< HEAD
-#: apt-pkg/contrib/fileutl.cc:1761
-=======
 #: apt-pkg/contrib/fileutl.cc:1718
->>>>>>> 183116d1
 #, c-format
 msgid "Problem unlinking the file %s"
 msgstr "%s 파일을 삭제하는데 문제가 있습니다"
 
-<<<<<<< HEAD
-#: apt-pkg/contrib/fileutl.cc:1776
-=======
 #: apt-pkg/contrib/fileutl.cc:1731
->>>>>>> 183116d1
 msgid "Problem syncing the file"
 msgstr "파일을 동기화하는데 문제가 있습니다"
+
+#. TRANSLATOR: %s is the trusted keyring parts directory
+#: apt-pkg/contrib/gpgv.cc:76
+#, c-format
+msgid "No keyring installed in %s."
+msgstr "%s에 키 모음을 설치하지 않았습니다."
 
 #: apt-pkg/pkgcache.cc:148
 msgid "Empty package cache"
@@ -3116,11 +2832,7 @@
 msgstr ""
 "%s 패키지를 다시 설치해야 하지만, 이 패키지의 아카이브를 찾을 수 없습니다."
 
-<<<<<<< HEAD
-#: apt-pkg/algorithms.cc:1229
-=======
 #: apt-pkg/algorithms.cc:1238
->>>>>>> 183116d1
 msgid ""
 "Error, pkgProblemResolver::Resolve generated breaks, this may be caused by "
 "held packages."
@@ -3128,19 +2840,11 @@
 "오류, pkgProblemResolver::Resolve가 망가졌습니다. 고정 패키지때문에 발생할 수"
 "도 있습니다."
 
-<<<<<<< HEAD
-#: apt-pkg/algorithms.cc:1231
-msgid "Unable to correct problems, you have held broken packages."
-msgstr "문제를 바로잡을 수 없습니다. 망가진 고정 패키지가 있습니다."
-
-#: apt-pkg/algorithms.cc:1581 apt-pkg/algorithms.cc:1583
-=======
 #: apt-pkg/algorithms.cc:1240
 msgid "Unable to correct problems, you have held broken packages."
 msgstr "문제를 바로잡을 수 없습니다. 망가진 고정 패키지가 있습니다."
 
 #: apt-pkg/algorithms.cc:1592 apt-pkg/algorithms.cc:1594
->>>>>>> 183116d1
 #, fuzzy
 msgid ""
 "Some index files failed to download. They have been ignored, or old ones "
@@ -3310,69 +3014,40 @@
 msgid "MD5Sum mismatch"
 msgstr "MD5Sum이 맞지 않습니다"
 
-<<<<<<< HEAD
-#: apt-pkg/acquire-item.cc:870 apt-pkg/acquire-item.cc:1870
-#: apt-pkg/acquire-item.cc:2013
-msgid "Hash Sum mismatch"
-msgstr "해시 합이 맞지 않습니다"
-
-#: apt-pkg/acquire-item.cc:1381
-=======
 #: apt-pkg/acquire-item.cc:870 apt-pkg/acquire-item.cc:1887
 #: apt-pkg/acquire-item.cc:2030
 msgid "Hash Sum mismatch"
 msgstr "해시 합이 맞지 않습니다"
 
 #: apt-pkg/acquire-item.cc:1388
->>>>>>> 183116d1
 #, c-format
 msgid ""
 "Unable to find expected entry '%s' in Release file (Wrong sources.list entry "
 "or malformed file)"
 msgstr ""
 
-<<<<<<< HEAD
-#: apt-pkg/acquire-item.cc:1397
-=======
 #: apt-pkg/acquire-item.cc:1404
->>>>>>> 183116d1
 #, fuzzy, c-format
 msgid "Unable to find hash sum for '%s' in Release file"
 msgstr "Release 파일 %s 파일을 파싱할 수 없습니다"
 
-<<<<<<< HEAD
-#: apt-pkg/acquire-item.cc:1439
-msgid "There is no public key available for the following key IDs:\n"
-msgstr "다음 키 ID의 공개키가 없습니다:\n"
-
-#: apt-pkg/acquire-item.cc:1477
-=======
 #: apt-pkg/acquire-item.cc:1446
 msgid "There is no public key available for the following key IDs:\n"
 msgstr "다음 키 ID의 공개키가 없습니다:\n"
 
 #: apt-pkg/acquire-item.cc:1484
->>>>>>> 183116d1
 #, c-format
 msgid ""
 "Release file for %s is expired (invalid since %s). Updates for this "
 "repository will not be applied."
 msgstr ""
 
-<<<<<<< HEAD
-#: apt-pkg/acquire-item.cc:1499
-=======
 #: apt-pkg/acquire-item.cc:1506
->>>>>>> 183116d1
 #, c-format
 msgid "Conflicting distribution: %s (expected %s but got %s)"
 msgstr "배포판 충돌: %s (예상값 %s, 실제값 %s)"
 
-<<<<<<< HEAD
-#: apt-pkg/acquire-item.cc:1532
-=======
 #: apt-pkg/acquire-item.cc:1536
->>>>>>> 183116d1
 #, c-format
 msgid ""
 "An error occurred during the signature verification. The repository is not "
@@ -3382,20 +3057,12 @@
 "예전의 인덱스 파일을 사용합니다. GPG 오류: %s: %s\n"
 
 #. Invalid signature file, reject (LP: #346386) (Closes: #627642)
-<<<<<<< HEAD
-#: apt-pkg/acquire-item.cc:1542 apt-pkg/acquire-item.cc:1547
-=======
 #: apt-pkg/acquire-item.cc:1546 apt-pkg/acquire-item.cc:1551
->>>>>>> 183116d1
 #, c-format
 msgid "GPG error: %s: %s"
 msgstr "GPG 오류: %s: %s"
 
-<<<<<<< HEAD
-#: apt-pkg/acquire-item.cc:1646
-=======
 #: apt-pkg/acquire-item.cc:1663
->>>>>>> 183116d1
 #, c-format
 msgid ""
 "I wasn't able to locate a file for the %s package. This might mean you need "
@@ -3404,11 +3071,7 @@
 "%s 패키지의 파일을 찾을 수 없습니다. 수동으로 이 패키지를 고쳐야 할 수도 있습"
 "니다. (아키텍쳐가 빠졌기 때문입니다)"
 
-<<<<<<< HEAD
-#: apt-pkg/acquire-item.cc:1705
-=======
 #: apt-pkg/acquire-item.cc:1722
->>>>>>> 183116d1
 #, c-format
 msgid ""
 "I wasn't able to locate a file for the %s package. This might mean you need "
@@ -3417,46 +3080,38 @@
 "%s 패키지의 파일을 찾을 수 없습니다. 수동으로 이 패키지를 고쳐야 할 수도 있습"
 "니다."
 
-<<<<<<< HEAD
-#: apt-pkg/acquire-item.cc:1764
-=======
 #: apt-pkg/acquire-item.cc:1781
->>>>>>> 183116d1
 #, c-format
 msgid ""
 "The package index files are corrupted. No Filename: field for package %s."
 msgstr ""
 "패키지 인덱스 파일이 손상되었습니다. %s 패키지에 Filename: 필드가 없습니다."
 
-<<<<<<< HEAD
-#: apt-pkg/acquire-item.cc:1862
-=======
 #: apt-pkg/acquire-item.cc:1879
->>>>>>> 183116d1
 msgid "Size mismatch"
 msgstr "크기가 맞지 않습니다"
 
-#: apt-pkg/indexrecords.cc:64
+#: apt-pkg/indexrecords.cc:68
 #, c-format
 msgid "Unable to parse Release file %s"
 msgstr "Release 파일 %s 파일을 파싱할 수 없습니다"
 
-#: apt-pkg/indexrecords.cc:74
+#: apt-pkg/indexrecords.cc:78
 #, c-format
 msgid "No sections in Release file %s"
 msgstr "Release 파일 %s에 섹션이 없습니다"
 
-#: apt-pkg/indexrecords.cc:108
+#: apt-pkg/indexrecords.cc:112
 #, c-format
 msgid "No Hash entry in Release file %s"
 msgstr "Release 파일 %s에 Hash 항목이 없습니다"
 
-#: apt-pkg/indexrecords.cc:121
+#: apt-pkg/indexrecords.cc:125
 #, c-format
 msgid "Invalid 'Valid-Until' entry in Release file %s"
 msgstr "Release 파일 %s에 'Valid-Until' 항목이 잘못되었습니다"
 
-#: apt-pkg/indexrecords.cc:140
+#: apt-pkg/indexrecords.cc:144
 #, c-format
 msgid "Invalid 'Date' entry in Release file %s"
 msgstr "Release 파일 %s에 'Date' 항목이 잘못되었습니다"
@@ -3554,38 +3209,22 @@
 msgid "Source list entries for this disc are:\n"
 msgstr "이 디스크의 소스 리스트 항목은 다음과 같습니다:\n"
 
-<<<<<<< HEAD
-#: apt-pkg/indexcopy.cc:236 apt-pkg/indexcopy.cc:880
-=======
 #: apt-pkg/indexcopy.cc:236 apt-pkg/indexcopy.cc:775
->>>>>>> 183116d1
 #, c-format
 msgid "Wrote %i records.\n"
 msgstr "레코드 %i개를 썼습니다.\n"
 
-<<<<<<< HEAD
-#: apt-pkg/indexcopy.cc:238 apt-pkg/indexcopy.cc:882
-=======
 #: apt-pkg/indexcopy.cc:238 apt-pkg/indexcopy.cc:777
->>>>>>> 183116d1
 #, c-format
 msgid "Wrote %i records with %i missing files.\n"
 msgstr "레코드 %i개를 파일 %i개가 빠진 상태로 썼습니다.\n"
 
-<<<<<<< HEAD
-#: apt-pkg/indexcopy.cc:241 apt-pkg/indexcopy.cc:885
-=======
 #: apt-pkg/indexcopy.cc:241 apt-pkg/indexcopy.cc:780
->>>>>>> 183116d1
 #, c-format
 msgid "Wrote %i records with %i mismatched files\n"
 msgstr "레코드 %i개를 파일 %i개가 맞지 않은 상태로 썼습니다\n"
 
-<<<<<<< HEAD
-#: apt-pkg/indexcopy.cc:244 apt-pkg/indexcopy.cc:888
-=======
 #: apt-pkg/indexcopy.cc:244 apt-pkg/indexcopy.cc:783
->>>>>>> 183116d1
 #, c-format
 msgid "Wrote %i records with %i missing files and %i mismatched files\n"
 msgstr "레코드 %i개를 파일 %i개가 빠지고 %i개가 맞지 않은 상태로 썼습니다\n"
@@ -3600,17 +3239,6 @@
 msgid "Hash mismatch for: %s"
 msgstr "다음의 해시가 다릅니다: %s"
 
-#: apt-pkg/indexcopy.cc:662
-#, c-format
-msgid "File %s doesn't start with a clearsigned message"
-msgstr ""
-
-#. TRANSLATOR: %s is the trusted keyring parts directory
-#: apt-pkg/indexcopy.cc:692
-#, c-format
-msgid "No keyring installed in %s."
-msgstr "%s에 키 모음을 설치하지 않았습니다."
-
 #: apt-pkg/cacheset.cc:403
 #, c-format
 msgid "Release '%s' for '%s' was not found"
@@ -3676,7 +3304,7 @@
 msgid "External solver failed without a proper error message"
 msgstr ""
 
-#: apt-pkg/edsp.cc:557 apt-pkg/edsp.cc:560 apt-pkg/edsp.cc:565
+#: apt-pkg/edsp.cc:556 apt-pkg/edsp.cc:559 apt-pkg/edsp.cc:564
 msgid "Execute external solver"
 msgstr ""
 
@@ -3766,23 +3394,6 @@
 msgstr ""
 "로그에 쓰는데 실패. openpty() 실패(/dev/pts가 마운트되어있지 않습니까?)\n"
 
-<<<<<<< HEAD
-#: apt-pkg/deb/dpkgpm.cc:1235
-#, fuzzy
-msgid "Can not write log, tcgetattr() failed for stdout"
-msgstr ""
-"로그에 쓰는데 실패. openpty() 실패(/dev/pts가 마운트되어있지 않습니까?)\n"
-
-#: apt-pkg/deb/dpkgpm.cc:1248
-msgid "Running dpkg"
-msgstr "dpkg 실행하는 중입니다"
-
-#: apt-pkg/deb/dpkgpm.cc:1420
-msgid "Operation was interrupted before it could finish"
-msgstr ""
-
-#: apt-pkg/deb/dpkgpm.cc:1482
-=======
 #: apt-pkg/deb/dpkgpm.cc:1273
 msgid "Running dpkg"
 msgstr "dpkg 실행하는 중입니다"
@@ -3792,24 +3403,15 @@
 msgstr ""
 
 #: apt-pkg/deb/dpkgpm.cc:1507
->>>>>>> 183116d1
 msgid "No apport report written because MaxReports is reached already"
 msgstr "보고서를 작성하지 않습니다. 이미 MaxReports 값에 도달했습니다."
 
 #. check if its not a follow up error
-<<<<<<< HEAD
-#: apt-pkg/deb/dpkgpm.cc:1487
-msgid "dependency problems - leaving unconfigured"
-msgstr "의존성 문제 - 설정하지 않은 상태로 남겨둡니다"
-
-#: apt-pkg/deb/dpkgpm.cc:1489
-=======
 #: apt-pkg/deb/dpkgpm.cc:1512
 msgid "dependency problems - leaving unconfigured"
 msgstr "의존성 문제 - 설정하지 않은 상태로 남겨둡니다"
 
 #: apt-pkg/deb/dpkgpm.cc:1514
->>>>>>> 183116d1
 msgid ""
 "No apport report written because the error message indicates its a followup "
 "error from a previous failure."
@@ -3817,32 +3419,20 @@
 "보고서를 작성하지 않습니다. 오류 메시지에 따르면 예전의 실패 때문에 생긴 부수"
 "적인 오류입니다."
 
-<<<<<<< HEAD
-#: apt-pkg/deb/dpkgpm.cc:1495
-=======
 #: apt-pkg/deb/dpkgpm.cc:1520
->>>>>>> 183116d1
 msgid ""
 "No apport report written because the error message indicates a disk full "
 "error"
 msgstr ""
 "보고서를 작성하지 않습니다. 오류 메시지에 따르면 디스크가 가득 찼습니다."
 
-<<<<<<< HEAD
-#: apt-pkg/deb/dpkgpm.cc:1501
-=======
 #: apt-pkg/deb/dpkgpm.cc:1526
->>>>>>> 183116d1
 msgid ""
 "No apport report written because the error message indicates a out of memory "
 "error"
 msgstr "보고서를 작성하지 않습니다. 오류 메시지에 따르면 메모리가 부족합니다."
 
-<<<<<<< HEAD
-#: apt-pkg/deb/dpkgpm.cc:1508
-=======
 #: apt-pkg/deb/dpkgpm.cc:1533
->>>>>>> 183116d1
 msgid ""
 "No apport report written because the error message indicates a dpkg I/O error"
 msgstr ""
@@ -3874,15 +3464,6 @@
 #: apt-pkg/deb/debsystem.cc:121
 msgid "Not locked"
 msgstr "잠기지 않음"
-
-#, fuzzy
-#~ msgid "System error resolving '%s:%s'"
-#~ msgstr ""
-#~ "'%s:%s'의 주소를 알아내는데 무언가 이상한 일이 발생했습니다 (%i - %s)"
-
-#, fuzzy
-#~ msgid "%c%s... %u%%"
-#~ msgstr "%c%s... 완료"
 
 #~ msgid "Skipping nonexistent file %s"
 #~ msgstr "%s 파일은 없으므로 무시합니다"
