--- conflicted
+++ resolved
@@ -5,11 +5,7 @@
 msgstr ""
 "Project-Id-Version: apt\n"
 "Report-Msgid-Bugs-To: APT Development Team <deity@lists.debian.org>\n"
-<<<<<<< HEAD
-"POT-Creation-Date: 2014-06-11 14:52+0200\n"
-=======
 "POT-Creation-Date: 2014-09-09 20:35+0200\n"
->>>>>>> 7d8a4da7
 "PO-Revision-Date: 2010-08-30 02:31+0900\n"
 "Last-Translator: Changwoo Ryu <cwryu@debian.org>\n"
 "Language-Team: Korean <debian-l10n-korean@lists.debian.org>\n"
@@ -156,13 +152,8 @@
 msgid "  Version table:"
 msgstr "  버전 테이블:"
 
-<<<<<<< HEAD
-#: cmdline/apt-cache.cc:1742 cmdline/apt-cdrom.cc:207 cmdline/apt-config.cc:83
-#: cmdline/apt-get.cc:1589 cmdline/apt-helper.cc:59 cmdline/apt-mark.cc:388
-=======
 #: cmdline/apt-cache.cc:1743 cmdline/apt-cdrom.cc:207 cmdline/apt-config.cc:83
 #: cmdline/apt-get.cc:1587 cmdline/apt-helper.cc:73 cmdline/apt-mark.cc:388
->>>>>>> 7d8a4da7
 #: cmdline/apt.cc:42 cmdline/apt-extracttemplates.cc:217
 #: ftparchive/apt-ftparchive.cc:620 cmdline/apt-internal-solver.cc:45
 #: cmdline/apt-sortpkgs.cc:147
@@ -535,19 +526,11 @@
 msgid "Changelog for %s (%s)"
 msgstr "%s(%s)에 연결하는 중입니다"
 
-<<<<<<< HEAD
-#: cmdline/apt-get.cc:1594
-msgid "Supported modules:"
-msgstr "지원하는 모듈:"
-
-#: cmdline/apt-get.cc:1635
-=======
 #: cmdline/apt-get.cc:1592
 msgid "Supported modules:"
 msgstr "지원하는 모듈:"
 
 #: cmdline/apt-get.cc:1633
->>>>>>> 7d8a4da7
 #, fuzzy
 msgid ""
 "Usage: apt-get [options] command\n"
@@ -1126,13 +1109,6 @@
 msgid "Internal error"
 msgstr "내부 오류"
 
-<<<<<<< HEAD
-#: apt-private/private-cacheset.cc:35 apt-private/private-search.cc:47
-msgid "Sorting"
-msgstr ""
-
-#: apt-private/private-install.cc:81
-=======
 #: apt-private/acqprogress.cc:66
 msgid "Hit "
 msgstr "기존 "
@@ -1229,7 +1205,6 @@
 msgstr "%s 파일을 받는데 실패했습니다  %s\n"
 
 #: apt-private/private-install.cc:82
->>>>>>> 7d8a4da7
 msgid "Internal error, InstallPackages was called with broken packages!"
 msgstr "내부 오류. 망가진 패키지에서 InstallPackages를 호출했습니다!"
 
@@ -1463,287 +1438,38 @@
 msgid "%s is already the newest version.\n"
 msgstr "%s 패키지는 이미 최신 버전입니다.\n"
 
-<<<<<<< HEAD
-#: apt-private/private-install.cc:884
+#: apt-private/private-install.cc:894
 #, c-format
 msgid "Selected version '%s' (%s) for '%s'\n"
 msgstr "'%3$s' 패키지의 '%1$s' (%2$s) 버전을 선택합니다\n"
 
-#: apt-private/private-install.cc:889
+#: apt-private/private-install.cc:899
 #, fuzzy, c-format
 msgid "Selected version '%s' (%s) for '%s' because of '%s'\n"
 msgstr "'%3$s' 패키지의 '%1$s' (%2$s) 버전을 선택합니다\n"
 
 #. TRANSLATORS: Note, this is not an interactive question
-#: apt-private/private-install.cc:931
+#: apt-private/private-install.cc:941
 #, fuzzy, c-format
 msgid "Package '%s' is not installed, so not removed. Did you mean '%s'?\n"
 msgstr "%s 패키지를 설치하지 않았으므로, 지우지 않습니다\n"
 
-#: apt-private/private-install.cc:937
+#: apt-private/private-install.cc:947
 #, fuzzy, c-format
 msgid "Package '%s' is not installed, so not removed\n"
 msgstr "%s 패키지를 설치하지 않았으므로, 지우지 않습니다\n"
 
-#: apt-private/private-list.cc:131
+#: apt-private/private-list.cc:129
 msgid "Listing"
 msgstr ""
 
-#: apt-private/private-list.cc:164
+#: apt-private/private-list.cc:159
 #, c-format
 msgid "There is %i additional version. Please use the '-a' switch to see it"
 msgid_plural ""
 "There are %i additional versions. Please use the '-a' switch to see them."
 msgstr[0] ""
 
-#: apt-private/private-cachefile.cc:93
-msgid "Correcting dependencies..."
-msgstr "의존성을 바로잡는 중입니다..."
-
-#: apt-private/private-cachefile.cc:96
-msgid " failed."
-msgstr " 실패."
-
-#: apt-private/private-cachefile.cc:99
-msgid "Unable to correct dependencies"
-msgstr "의존성을 바로잡을 수 없습니다"
-
-#: apt-private/private-cachefile.cc:102
-msgid "Unable to minimize the upgrade set"
-msgstr "업그레이드 집합을 최소화할 수 없습니다"
-
-#: apt-private/private-cachefile.cc:104
-msgid " Done"
-msgstr " 완료"
-
-#: apt-private/private-cachefile.cc:108
-msgid "You might want to run 'apt-get -f install' to correct these."
-msgstr ""
-"이 상황을 바로잡으려면 'apt-get -f install'을 실행해야 할 수도 있습니다."
-
-#: apt-private/private-cachefile.cc:111
-msgid "Unmet dependencies. Try using -f."
-msgstr "의존성이 맞지 않습니다. -f 옵션을 사용해 보십시오."
-
-#: apt-private/private-output.cc:103 apt-private/private-show.cc:84
-#: apt-private/private-show.cc:89
-msgid "unknown"
-msgstr ""
-
-#: apt-private/private-output.cc:233
-#, fuzzy, c-format
-msgid "[installed,upgradable to: %s]"
-msgstr " [설치함]"
-
-#: apt-private/private-output.cc:237
-#, fuzzy
-msgid "[installed,local]"
-msgstr " [설치함]"
-
-#: apt-private/private-output.cc:240
-msgid "[installed,auto-removable]"
-msgstr ""
-
-#: apt-private/private-output.cc:242
-#, fuzzy
-msgid "[installed,automatic]"
-msgstr " [설치함]"
-
-#: apt-private/private-output.cc:244
-#, fuzzy
-msgid "[installed]"
-msgstr " [설치함]"
-
-#: apt-private/private-output.cc:248
-#, c-format
-msgid "[upgradable from: %s]"
-msgstr ""
-
-#: apt-private/private-output.cc:252
-msgid "[residual-config]"
-msgstr ""
-
-#: apt-private/private-output.cc:352
-msgid "The following packages have unmet dependencies:"
-msgstr "다음 패키지의 의존성이 맞지 않습니다:"
-
-#: apt-private/private-output.cc:442
-#, c-format
-msgid "but %s is installed"
-msgstr "하지만 %s 패키지를 설치했습니다"
-
-#: apt-private/private-output.cc:444
-#, c-format
-msgid "but %s is to be installed"
-msgstr "하지만 %s 패키지를 설치할 것입니다"
-
-#: apt-private/private-output.cc:451
-msgid "but it is not installable"
-msgstr "하지만 설치할 수 없습니다"
-
-#: apt-private/private-output.cc:453
-msgid "but it is a virtual package"
-msgstr "하지만 가상 패키지입니다"
-
-#: apt-private/private-output.cc:456
-msgid "but it is not installed"
-msgstr "하지만 설치하지 않았습니다"
-
-#: apt-private/private-output.cc:456
-msgid "but it is not going to be installed"
-msgstr "하지만 %s 패키지를 설치하지 않을 것입니다"
-
-#: apt-private/private-output.cc:461
-msgid " or"
-msgstr " 혹은"
-
-#: apt-private/private-output.cc:490
-msgid "The following NEW packages will be installed:"
-msgstr "다음 새 패키지를 설치할 것입니다:"
-
-#: apt-private/private-output.cc:516
-msgid "The following packages will be REMOVED:"
-msgstr "다음 패키지를 지울 것입니다:"
-
-#: apt-private/private-output.cc:538
-msgid "The following packages have been kept back:"
-msgstr "다음 패키지를 과거 버전으로 유지합니다:"
-
-#: apt-private/private-output.cc:559
-msgid "The following packages will be upgraded:"
-msgstr "다음 패키지를 업그레이드할 것입니다:"
-
-#: apt-private/private-output.cc:580
-msgid "The following packages will be DOWNGRADED:"
-msgstr "다음 패키지를 다운그레이드할 것입니다:"
-
-#: apt-private/private-output.cc:600
-msgid "The following held packages will be changed:"
-msgstr "고정되었던 다음 패키지를 바꿀 것입니다:"
-
-#: apt-private/private-output.cc:655
-#, c-format
-msgid "%s (due to %s) "
-msgstr "%s (%s때문에) "
-
-#: apt-private/private-output.cc:663
-msgid ""
-"WARNING: The following essential packages will be removed.\n"
-"This should NOT be done unless you know exactly what you are doing!"
-msgstr ""
-"경고: 꼭 필요한 다음 패키지를 지우게 됩니다.\n"
-"무슨 일을 하고 있는 지 정확히 알지 못한다면 지우지 마십시오!"
-
-#: apt-private/private-output.cc:694
-#, c-format
-msgid "%lu upgraded, %lu newly installed, "
-msgstr "%lu개 업그레이드, %lu개 새로 설치, "
-
-#: apt-private/private-output.cc:698
-#, c-format
-msgid "%lu reinstalled, "
-msgstr "%lu개 다시 설치, "
-
-#: apt-private/private-output.cc:700
-#, c-format
-msgid "%lu downgraded, "
-msgstr "%lu개 업그레이드, "
-
-#: apt-private/private-output.cc:702
-#, c-format
-msgid "%lu to remove and %lu not upgraded.\n"
-msgstr "%lu개 제거 및 %lu개 업그레이드 안 함.\n"
-
-#: apt-private/private-output.cc:706
-#, c-format
-msgid "%lu not fully installed or removed.\n"
-msgstr "%lu개를 완전히 설치하지 못했거나 지움.\n"
-
-#. TRANSLATOR: Yes/No question help-text: defaulting to Y[es]
-#. e.g. "Do you want to continue? [Y/n] "
-#. The user has to answer with an input matching the
-#. YESEXPR/NOEXPR defined in your l10n.
-#: apt-private/private-output.cc:728
-msgid "[Y/n]"
-msgstr "[Y/n]"
-
-#. TRANSLATOR: Yes/No question help-text: defaulting to N[o]
-#. e.g. "Should this file be removed? [y/N] "
-#. The user has to answer with an input matching the
-#. YESEXPR/NOEXPR defined in your l10n.
-#: apt-private/private-output.cc:734
-msgid "[y/N]"
-msgstr "[y/N]"
-
-#. TRANSLATOR: "Yes" answer printed for a yes/no question if --assume-yes is set
-#: apt-private/private-output.cc:745
-msgid "Y"
-msgstr "Y"
-
-#. TRANSLATOR: "No" answer printed for a yes/no question if --assume-no is set
-#: apt-private/private-output.cc:751
-msgid "N"
-msgstr ""
-
-#: apt-private/private-output.cc:773 apt-pkg/cachefilter.cc:35
-=======
-#: apt-private/private-install.cc:894
->>>>>>> 7d8a4da7
-#, c-format
-msgid "Regex compilation error - %s"
-msgstr "정규식 컴파일 오류 - %s"
-
-<<<<<<< HEAD
-#: apt-private/private-update.cc:31
-msgid "The update command takes no arguments"
-msgstr "update 명령은 인수를 받지 않습니다"
-
-#: apt-private/private-update.cc:90
-#, c-format
-msgid "%i package can be upgraded. Run 'apt list --upgradable' to see it.\n"
-msgid_plural ""
-"%i packages can be upgraded. Run 'apt list --upgradable' to see them.\n"
-msgstr[0] ""
-
-#: apt-private/private-show.cc:156
-#, c-format
-msgid "There is %i additional record. Please use the '-a' switch to see it"
-msgid_plural ""
-"There are %i additional records. Please use the '-a' switch to see them."
-msgstr[0] ""
-
-#: apt-private/private-show.cc:163
-msgid "not a real package (virtual)"
-msgstr ""
-=======
-#: apt-private/private-install.cc:899
-#, fuzzy, c-format
-msgid "Selected version '%s' (%s) for '%s' because of '%s'\n"
-msgstr "'%3$s' 패키지의 '%1$s' (%2$s) 버전을 선택합니다\n"
-
-#. TRANSLATORS: Note, this is not an interactive question
-#: apt-private/private-install.cc:941
-#, fuzzy, c-format
-msgid "Package '%s' is not installed, so not removed. Did you mean '%s'?\n"
-msgstr "%s 패키지를 설치하지 않았으므로, 지우지 않습니다\n"
-
-#: apt-private/private-install.cc:947
-#, fuzzy, c-format
-msgid "Package '%s' is not installed, so not removed\n"
-msgstr "%s 패키지를 설치하지 않았으므로, 지우지 않습니다\n"
->>>>>>> 7d8a4da7
-
-#: apt-private/private-list.cc:129
-msgid "Listing"
-msgstr ""
-
-#: apt-private/private-list.cc:159
-#, c-format
-msgid "There is %i additional version. Please use the '-a' switch to see it"
-msgid_plural ""
-"There are %i additional versions. Please use the '-a' switch to see them."
-msgstr[0] ""
-
 #: apt-private/private-main.cc:32
 msgid ""
 "NOTE: This is only a simulation!\n"
@@ -1794,29 +1520,10 @@
 msgid "[residual-config]"
 msgstr ""
 
-<<<<<<< HEAD
-#: apt-private/private-upgrade.cc:25
-msgid "Calculating upgrade... "
-msgstr "업그레이드를 계산하는 중입니다... "
-
-#: apt-private/private-upgrade.cc:30
-#, fuzzy
-msgid "Internal error, Upgrade broke stuff"
-msgstr "내부 오류, AllUpgrade 프로그램이 무언가를 망가뜨렸습니다"
-
-#: apt-private/private-upgrade.cc:32
-msgid "Done"
-msgstr "완료"
-
-#: apt-private/acqprogress.cc:66
-msgid "Hit "
-msgstr "기존 "
-=======
 #: apt-private/private-output.cc:455
 #, c-format
 msgid "but %s is installed"
 msgstr "하지만 %s 패키지를 설치했습니다"
->>>>>>> 7d8a4da7
 
 #: apt-private/private-output.cc:457
 #, c-format
@@ -1990,13 +1697,8 @@
 
 #. Only warn if there are no sources.list.d.
 #. Only warn if there is no sources.list file.
-<<<<<<< HEAD
-#: methods/mirror.cc:95 apt-inst/extract.cc:471 apt-pkg/init.cc:103
-#: apt-pkg/init.cc:111 apt-pkg/acquire.cc:491 apt-pkg/clean.cc:40
-=======
 #: methods/mirror.cc:95 apt-inst/extract.cc:471 apt-pkg/acquire.cc:494
 #: apt-pkg/clean.cc:43 apt-pkg/init.cc:103 apt-pkg/init.cc:111
->>>>>>> 7d8a4da7
 #: apt-pkg/policy.cc:381 apt-pkg/sourcelist.cc:280 apt-pkg/sourcelist.cc:286
 #: apt-pkg/contrib/cdromutl.cc:205 apt-pkg/contrib/fileutl.cc:368
 #: apt-pkg/contrib/fileutl.cc:481
@@ -2004,15 +1706,9 @@
 msgid "Unable to read %s"
 msgstr "%s을(를) 읽을 수 없습니다"
 
-<<<<<<< HEAD
-#: methods/mirror.cc:101 methods/mirror.cc:130 apt-pkg/acquire.cc:497
-#: apt-pkg/acquire.cc:522 apt-pkg/clean.cc:46 apt-pkg/clean.cc:64
-#: apt-pkg/clean.cc:127 apt-pkg/contrib/cdromutl.cc:201
-=======
 #: methods/mirror.cc:101 methods/mirror.cc:130 apt-pkg/acquire.cc:500
 #: apt-pkg/acquire.cc:525 apt-pkg/clean.cc:49 apt-pkg/clean.cc:67
 #: apt-pkg/clean.cc:130 apt-pkg/contrib/cdromutl.cc:201
->>>>>>> 7d8a4da7
 #: apt-pkg/contrib/cdromutl.cc:235
 #, c-format
 msgid "Unable to change to %s"
@@ -2402,16 +2098,12 @@
 msgid "Malformed override %s line %llu #3"
 msgstr "override %s의 %lu번 줄 #3이 잘못되었습니다"
 
-<<<<<<< HEAD
-#: apt-pkg/install-progress.cc:57
-=======
 #: ftparchive/multicompress.cc:73
 #, c-format
 msgid "Unknown compression algorithm '%s'"
 msgstr "'%s' 압축 알고리즘을 알 수 없습니다"
 
 #: ftparchive/multicompress.cc:103
->>>>>>> 7d8a4da7
 #, c-format
 msgid "Compressed output %s needs a compression set"
 msgstr "압축된 출력물 %s에는 압축 세트가 필요합니다"
@@ -2476,11 +2168,6 @@
 "  -c=? 설정 파일을 읽습니다\n"
 "  -o=? 임의의 옵션을 설정합니다. 예를 들어 -o dir::cache=/tmp\n"
 
-<<<<<<< HEAD
-#: apt-pkg/cachefile.cc:94
-msgid "The package lists or status file could not be parsed or opened."
-msgstr "패키지 목록이나 상태 파일을 파싱할 수 없거나 열 수 없습니다."
-=======
 #: cmdline/apt-sortpkgs.cc:89
 msgid "Unknown package record!"
 msgstr "알 수 없는 패키지 기록!"
@@ -2534,7 +2221,6 @@
 #, c-format
 msgid "The directory %s is diverted"
 msgstr "%s 디렉터리가 전환되었습니다"
->>>>>>> 7d8a4da7
 
 #: apt-inst/extract.cc:152
 #, c-format
@@ -2612,59 +2298,6 @@
 msgid "Error reading archive member header"
 msgstr "아카이브 멤버 헤더를 읽는데 오류가 발생했습니다"
 
-<<<<<<< HEAD
-#: apt-pkg/acquire-worker.cc:116
-#, c-format
-msgid "The method driver %s could not be found."
-msgstr "설치 방법 드라이버 %s을(를) 찾을 수 없습니다."
-
-#: apt-pkg/acquire-worker.cc:118
-#, fuzzy, c-format
-msgid "Is the package %s installed?"
-msgstr "'dpkg-dev' 패키지가 설치되었는지를 확인하십시오.\n"
-
-#: apt-pkg/acquire-worker.cc:169
-#, c-format
-msgid "Method %s did not start correctly"
-msgstr "설치 방법 %s이(가) 올바르게 시작하지 않았습니다"
-
-#: apt-pkg/acquire-worker.cc:455
-#, c-format
-msgid "Please insert the disc labeled: '%s' in the drive '%s' and press enter."
-msgstr ""
-"'%2$s' 드라이브에 '%1$s'(으)로 표기된 디스크를 넣고 Enter를 누르십시오."
-
-#: apt-pkg/pkgrecords.cc:38
-#, c-format
-msgid "Index file type '%s' is not supported"
-msgstr "인덱스 파일 타입 '%s' 타입은 지원하지 않습니다"
-
-#: apt-pkg/depcache.cc:138 apt-pkg/depcache.cc:167
-msgid "Building dependency tree"
-msgstr "의존성 트리를 만드는 중입니다"
-
-#: apt-pkg/depcache.cc:139
-msgid "Candidate versions"
-msgstr "후보 버전"
-
-#: apt-pkg/depcache.cc:168
-msgid "Dependency generation"
-msgstr "의존성 만들기"
-
-#: apt-pkg/depcache.cc:188 apt-pkg/depcache.cc:221 apt-pkg/depcache.cc:225
-msgid "Reading state information"
-msgstr "상태 정보를 읽는 중입니다"
-
-#: apt-pkg/depcache.cc:250
-#, c-format
-msgid "Failed to open StateFile %s"
-msgstr "상태파일 %s 여는데 실패했습니다"
-
-#: apt-pkg/depcache.cc:256
-#, c-format
-msgid "Failed to write temporary StateFile %s"
-msgstr "임시 상태파일 %s 쓰는데 실패했습니다"
-=======
 #: apt-inst/contrib/arfile.cc:96
 #, c-format
 msgid "Invalid archive member header %s"
@@ -2749,7 +2382,6 @@
 #, c-format
 msgid "Retrieving file %li of %li"
 msgstr "파일 받아오는 중: %2$li 중 %1$li"
->>>>>>> 7d8a4da7
 
 #: apt-pkg/acquire-item.cc:148 apt-pkg/contrib/fileutl.cc:2047
 #, c-format
@@ -2797,8 +2429,7 @@
 msgid "Conflicting distribution: %s (expected %s but got %s)"
 msgstr "배포판 충돌: %s (예상값 %s, 실제값 %s)"
 
-<<<<<<< HEAD
-#: apt-pkg/acquire-item.cc:1729
+#: apt-pkg/acquire-item.cc:1721
 #, c-format
 msgid ""
 "An error occurred during the signature verification. The repository is not "
@@ -2808,12 +2439,12 @@
 "예전의 인덱스 파일을 사용합니다. GPG 오류: %s: %s\n"
 
 #. Invalid signature file, reject (LP: #346386) (Closes: #627642)
-#: apt-pkg/acquire-item.cc:1739 apt-pkg/acquire-item.cc:1744
+#: apt-pkg/acquire-item.cc:1731 apt-pkg/acquire-item.cc:1736
 #, c-format
 msgid "GPG error: %s: %s"
 msgstr "GPG 오류: %s: %s"
 
-#: apt-pkg/acquire-item.cc:1867
+#: apt-pkg/acquire-item.cc:1859
 #, c-format
 msgid ""
 "I wasn't able to locate a file for the %s package. This might mean you need "
@@ -2822,17 +2453,434 @@
 "%s 패키지의 파일을 찾을 수 없습니다. 수동으로 이 패키지를 고쳐야 할 수도 있습"
 "니다. (아키텍쳐가 빠졌기 때문입니다)"
 
-#: apt-pkg/acquire-item.cc:1933
+#: apt-pkg/acquire-item.cc:1925
 #, c-format
 msgid "Can't find a source to download version '%s' of '%s'"
 msgstr ""
 
-#: apt-pkg/acquire-item.cc:1991
+#: apt-pkg/acquire-item.cc:1983
 #, c-format
 msgid ""
 "The package index files are corrupted. No Filename: field for package %s."
 msgstr ""
 "패키지 인덱스 파일이 손상되었습니다. %s 패키지에 Filename: 필드가 없습니다."
+
+#: apt-pkg/acquire-worker.cc:116
+#, c-format
+msgid "The method driver %s could not be found."
+msgstr "설치 방법 드라이버 %s을(를) 찾을 수 없습니다."
+
+#: apt-pkg/acquire-worker.cc:118
+#, fuzzy, c-format
+msgid "Is the package %s installed?"
+msgstr "'dpkg-dev' 패키지가 설치되었는지를 확인하십시오.\n"
+
+#: apt-pkg/acquire-worker.cc:169
+#, c-format
+msgid "Method %s did not start correctly"
+msgstr "설치 방법 %s이(가) 올바르게 시작하지 않았습니다"
+
+#: apt-pkg/acquire-worker.cc:455
+#, c-format
+msgid "Please insert the disc labeled: '%s' in the drive '%s' and press enter."
+msgstr ""
+"'%2$s' 드라이브에 '%1$s'(으)로 표기된 디스크를 넣고 Enter를 누르십시오."
+
+#: apt-pkg/algorithms.cc:265
+#, c-format
+msgid ""
+"The package %s needs to be reinstalled, but I can't find an archive for it."
+msgstr ""
+"%s 패키지를 다시 설치해야 하지만, 이 패키지의 아카이브를 찾을 수 없습니다."
+
+#: apt-pkg/algorithms.cc:1086
+msgid ""
+"Error, pkgProblemResolver::Resolve generated breaks, this may be caused by "
+"held packages."
+msgstr ""
+"오류, pkgProblemResolver::Resolve가 망가졌습니다. 고정 패키지때문에 발생할 수"
+"도 있습니다."
+
+#: apt-pkg/algorithms.cc:1088
+msgid "Unable to correct problems, you have held broken packages."
+msgstr "문제를 바로잡을 수 없습니다. 망가진 고정 패키지가 있습니다."
+
+#: apt-pkg/cachefile.cc:94
+msgid "The package lists or status file could not be parsed or opened."
+msgstr "패키지 목록이나 상태 파일을 파싱할 수 없거나 열 수 없습니다."
+
+#: apt-pkg/cachefile.cc:98
+msgid "You may want to run apt-get update to correct these problems"
+msgstr "apt-get update를 실행하면 이 문제를 바로잡을 수도 있습니다."
+
+#: apt-pkg/cachefile.cc:116
+msgid "The list of sources could not be read."
+msgstr "소스 목록을 읽을 수 없습니다."
+
+#: apt-pkg/cacheset.cc:489
+#, c-format
+msgid "Release '%s' for '%s' was not found"
+msgstr "%2$s 패키지의 '%1$s' 릴리즈를 찾을 수 없습니다"
+
+#: apt-pkg/cacheset.cc:492
+#, c-format
+msgid "Version '%s' for '%s' was not found"
+msgstr "%2$s 패키지의 '%1$s' 버전을 찾을 수 없습니다"
+
+#: apt-pkg/cacheset.cc:603
+#, c-format
+msgid "Couldn't find task '%s'"
+msgstr "'%s' 작업을 찾을 수 없습니다"
+
+#: apt-pkg/cacheset.cc:609
+#, c-format
+msgid "Couldn't find any package by regex '%s'"
+msgstr "'%s' 정규식에 해당하는 패키지가 없습니다"
+
+#: apt-pkg/cacheset.cc:615
+#, fuzzy, c-format
+msgid "Couldn't find any package by glob '%s'"
+msgstr "'%s' 정규식에 해당하는 패키지가 없습니다"
+
+#: apt-pkg/cacheset.cc:626
+#, c-format
+msgid "Can't select versions from package '%s' as it is purely virtual"
+msgstr "'%s' 패키지는 가상 패키지이므로 버전을 선택할 수 없습니다"
+
+#: apt-pkg/cacheset.cc:633 apt-pkg/cacheset.cc:640
+#, c-format
+msgid ""
+"Can't select installed nor candidate version from package '%s' as it has "
+"neither of them"
+msgstr ""
+"'%s' 패키지에서 설치한 버전이나 후보 버전을 선택할 수 없습니다. 둘 다 아닙니"
+"다."
+
+#: apt-pkg/cacheset.cc:647
+#, c-format
+msgid "Can't select newest version from package '%s' as it is purely virtual"
+msgstr "'%s' 패키지에서 최신 버전을 선택할 수 없습니다. 가상 패키지입니다."
+
+#: apt-pkg/cacheset.cc:655
+#, c-format
+msgid "Can't select candidate version from package %s as it has no candidate"
+msgstr "'%s' 패키지에서 후보 버전을 선택할 수 없습니다. 후보가 없습니다."
+
+#: apt-pkg/cacheset.cc:663
+#, c-format
+msgid "Can't select installed version from package %s as it is not installed"
+msgstr "'%s' 패키지에서 설치한 버전을 선택할 수 없습니다. 설치하지 않았습니다."
+
+#: apt-pkg/cdrom.cc:497 apt-pkg/sourcelist.cc:347
+#, c-format
+msgid "Line %u too long in source list %s."
+msgstr "소스 리스트 %2$s의 %1$u번 줄이 너무 깁니다."
+
+#: apt-pkg/cdrom.cc:571
+msgid "Unmounting CD-ROM...\n"
+msgstr "CD-ROM을 마운트 해제하는 중입니다...\n"
+
+#: apt-pkg/cdrom.cc:586
+#, c-format
+msgid "Using CD-ROM mount point %s\n"
+msgstr "CD-ROM 마운트 위치 %s 사용\n"
+
+#: apt-pkg/cdrom.cc:599
+msgid "Waiting for disc...\n"
+msgstr "디스크를 기다리는 중입니다...\n"
+
+#: apt-pkg/cdrom.cc:609
+msgid "Mounting CD-ROM...\n"
+msgstr "CD-ROM 마운트하는 중입니다...\n"
+
+#: apt-pkg/cdrom.cc:620
+msgid "Identifying... "
+msgstr "알아보는 중입니다... "
+
+#: apt-pkg/cdrom.cc:662
+#, c-format
+msgid "Stored label: %s\n"
+msgstr "저장된 레이블: %s\n"
+
+#: apt-pkg/cdrom.cc:680
+msgid "Scanning disc for index files...\n"
+msgstr "디스크에서 색인 파일을 찾는 중입니다...\n"
+
+#: apt-pkg/cdrom.cc:734
+#, c-format
+msgid ""
+"Found %zu package indexes, %zu source indexes, %zu translation indexes and "
+"%zu signatures\n"
+msgstr "패키지 색인 %zu개, 소스 색인 %zu개, 번역 색인 %zu개, 서명 %zu개 발견\n"
+
+#: apt-pkg/cdrom.cc:744
+msgid ""
+"Unable to locate any package files, perhaps this is not a Debian Disc or the "
+"wrong architecture?"
+msgstr ""
+"패키지 파일이 하나도 없습니다. 아마도 데비안 디스크가 아니거나 아키텍처가 잘"
+"못된 것 같습니다?"
+
+#: apt-pkg/cdrom.cc:771
+#, c-format
+msgid "Found label '%s'\n"
+msgstr "레이블 발견: %s \n"
+
+#: apt-pkg/cdrom.cc:800
+msgid "That is not a valid name, try again.\n"
+msgstr "올바른 이름이 아닙니다. 다시 시도하십시오.\n"
+
+#: apt-pkg/cdrom.cc:817
+#, c-format
+msgid ""
+"This disc is called: \n"
+"'%s'\n"
+msgstr ""
+"이 디스크는 다음과 같습니다: \n"
+"'%s'\n"
+
+#: apt-pkg/cdrom.cc:819
+msgid "Copying package lists..."
+msgstr "패키지 목록을 복사하는 중입니다..."
+
+#: apt-pkg/cdrom.cc:863
+msgid "Writing new source list\n"
+msgstr "새 소스 리스트를 쓰는 중입니다\n"
+
+#: apt-pkg/cdrom.cc:874
+msgid "Source list entries for this disc are:\n"
+msgstr "이 디스크의 소스 리스트 항목은 다음과 같습니다:\n"
+
+#: apt-pkg/clean.cc:64
+#, c-format
+msgid "Unable to stat %s."
+msgstr "%s의 정보를 읽을 수 없습니다."
+
+#: apt-pkg/depcache.cc:138 apt-pkg/depcache.cc:167
+msgid "Building dependency tree"
+msgstr "의존성 트리를 만드는 중입니다"
+
+#: apt-pkg/depcache.cc:139
+msgid "Candidate versions"
+msgstr "후보 버전"
+
+#: apt-pkg/depcache.cc:168
+msgid "Dependency generation"
+msgstr "의존성 만들기"
+
+#: apt-pkg/depcache.cc:188 apt-pkg/depcache.cc:221 apt-pkg/depcache.cc:225
+msgid "Reading state information"
+msgstr "상태 정보를 읽는 중입니다"
+
+#: apt-pkg/depcache.cc:250
+#, c-format
+msgid "Failed to open StateFile %s"
+msgstr "상태파일 %s 여는데 실패했습니다"
+
+#: apt-pkg/depcache.cc:256
+#, c-format
+msgid "Failed to write temporary StateFile %s"
+msgstr "임시 상태파일 %s 쓰는데 실패했습니다"
+
+#: apt-pkg/edsp.cc:52 apt-pkg/edsp.cc:78
+msgid "Send scenario to solver"
+msgstr ""
+
+#: apt-pkg/edsp.cc:241
+msgid "Send request to solver"
+msgstr ""
+
+#: apt-pkg/edsp.cc:320
+msgid "Prepare for receiving solution"
+msgstr ""
+
+#: apt-pkg/edsp.cc:327
+msgid "External solver failed without a proper error message"
+msgstr ""
+
+#: apt-pkg/edsp.cc:619 apt-pkg/edsp.cc:622 apt-pkg/edsp.cc:627
+msgid "Execute external solver"
+msgstr ""
+
+#: apt-pkg/indexcopy.cc:236 apt-pkg/indexcopy.cc:773
+#, c-format
+msgid "Wrote %i records.\n"
+msgstr "레코드 %i개를 썼습니다.\n"
+
+#: apt-pkg/indexcopy.cc:238 apt-pkg/indexcopy.cc:775
+#, c-format
+msgid "Wrote %i records with %i missing files.\n"
+msgstr "레코드 %i개를 파일 %i개가 빠진 상태로 썼습니다.\n"
+
+#: apt-pkg/indexcopy.cc:241 apt-pkg/indexcopy.cc:778
+#, c-format
+msgid "Wrote %i records with %i mismatched files\n"
+msgstr "레코드 %i개를 파일 %i개가 맞지 않은 상태로 썼습니다\n"
+
+#: apt-pkg/indexcopy.cc:244 apt-pkg/indexcopy.cc:781
+#, c-format
+msgid "Wrote %i records with %i missing files and %i mismatched files\n"
+msgstr "레코드 %i개를 파일 %i개가 빠지고 %i개가 맞지 않은 상태로 썼습니다\n"
+
+#: apt-pkg/indexcopy.cc:515
+#, c-format
+msgid "Can't find authentication record for: %s"
+msgstr "다음의 인증 기록을 찾을 수 없습니다: %s"
+
+#: apt-pkg/indexcopy.cc:521
+#, c-format
+msgid "Hash mismatch for: %s"
+msgstr "다음의 해시가 다릅니다: %s"
+
+#: apt-pkg/indexrecords.cc:78
+#, c-format
+msgid "Unable to parse Release file %s"
+msgstr "Release 파일 %s 파일을 파싱할 수 없습니다"
+
+#: apt-pkg/indexrecords.cc:86
+#, c-format
+msgid "No sections in Release file %s"
+msgstr "Release 파일 %s에 섹션이 없습니다"
+
+#: apt-pkg/indexrecords.cc:117
+#, c-format
+msgid "No Hash entry in Release file %s"
+msgstr "Release 파일 %s에 Hash 항목이 없습니다"
+
+#: apt-pkg/indexrecords.cc:130
+#, c-format
+msgid "Invalid 'Valid-Until' entry in Release file %s"
+msgstr "Release 파일 %s에 'Valid-Until' 항목이 잘못되었습니다"
+
+#: apt-pkg/indexrecords.cc:149
+#, c-format
+msgid "Invalid 'Date' entry in Release file %s"
+msgstr "Release 파일 %s에 'Date' 항목이 잘못되었습니다"
+
+#: apt-pkg/init.cc:146
+#, c-format
+msgid "Packaging system '%s' is not supported"
+msgstr "'%s' 패키지 시스템을 지원하지 않습니다"
+
+#: apt-pkg/init.cc:162
+msgid "Unable to determine a suitable packaging system type"
+msgstr "올바른 패키지 시스템 타입을 알아낼 수 없습니다"
+
+#: apt-pkg/install-progress.cc:57
+#, c-format
+msgid "Progress: [%3i%%]"
+msgstr ""
+
+#: apt-pkg/install-progress.cc:91 apt-pkg/install-progress.cc:174
+msgid "Running dpkg"
+msgstr "dpkg 실행하는 중입니다"
+
+#: apt-pkg/packagemanager.cc:303 apt-pkg/packagemanager.cc:957
+#, c-format
+msgid ""
+"Could not perform immediate configuration on '%s'. Please see man 5 apt.conf "
+"under APT::Immediate-Configure for details. (%d)"
+msgstr ""
+"'%s'에 대해 즉시 설정을 할 수 없습니다. 자세한 설명은 man 5 apt.conf 페이지에"
+"서 APT::Immediate-Configure 항목을 보십시오. (%d)"
+
+#: apt-pkg/packagemanager.cc:550 apt-pkg/packagemanager.cc:580
+#, fuzzy, c-format
+msgid "Could not configure '%s'. "
+msgstr "'%s' 파일을 열 수 없습니다"
+
+#: apt-pkg/packagemanager.cc:630
+#, c-format
+msgid ""
+"This installation run will require temporarily removing the essential "
+"package %s due to a Conflicts/Pre-Depends loop. This is often bad, but if "
+"you really want to do it, activate the APT::Force-LoopBreak option."
+msgstr ""
+"이번에 설치할 때 충돌/선의존성이 루프가 걸렸기 때문에 꼭 필요한 %s 패키지를 "
+"잠깐 제거해야 합니다. 이 패키지를 제거하는 건 좋지 않지만, 정말 지우려면 "
+"APT::Force-LoopBreak 옵션을 켜십시오."
+
+#: apt-pkg/pkgcache.cc:155
+msgid "Empty package cache"
+msgstr "패키지 캐시가 비어 있습니다"
+
+#: apt-pkg/pkgcache.cc:161
+msgid "The package cache file is corrupted"
+msgstr "패키지 캐시 파일이 손상되었습니다"
+
+#: apt-pkg/pkgcache.cc:166
+msgid "The package cache file is an incompatible version"
+msgstr "패키지 캐시 파일이 호환되지 않는 버전입니다"
+
+#: apt-pkg/pkgcache.cc:169
+#, fuzzy
+msgid "The package cache file is corrupted, it is too small"
+msgstr "패키지 캐시 파일이 손상되었습니다"
+
+#: apt-pkg/pkgcache.cc:174
+#, c-format
+msgid "This APT does not support the versioning system '%s'"
+msgstr "이 APT는 '%s' 버전 시스템을 지원하지 않습니다"
+
+#: apt-pkg/pkgcache.cc:179
+msgid "The package cache was built for a different architecture"
+msgstr "패키지 캐시가 다른 아키텍쳐용입니다."
+
+#: apt-pkg/pkgcache.cc:321
+msgid "Depends"
+msgstr "의존"
+
+#: apt-pkg/pkgcache.cc:321
+msgid "PreDepends"
+msgstr "미리의존"
+
+#: apt-pkg/pkgcache.cc:321
+msgid "Suggests"
+msgstr "제안"
+
+#: apt-pkg/pkgcache.cc:322
+msgid "Recommends"
+msgstr "추천"
+
+#: apt-pkg/pkgcache.cc:322
+msgid "Conflicts"
+msgstr "충돌"
+
+#: apt-pkg/pkgcache.cc:322
+msgid "Replaces"
+msgstr "대체"
+
+#: apt-pkg/pkgcache.cc:323
+msgid "Obsoletes"
+msgstr "없앰"
+
+#: apt-pkg/pkgcache.cc:323
+msgid "Breaks"
+msgstr "망가뜨림"
+
+#: apt-pkg/pkgcache.cc:323
+msgid "Enhances"
+msgstr "향상"
+
+#: apt-pkg/pkgcache.cc:334
+msgid "important"
+msgstr "중요"
+
+#: apt-pkg/pkgcache.cc:334
+msgid "required"
+msgstr "필수"
+
+#: apt-pkg/pkgcache.cc:334
+msgid "standard"
+msgstr "표준"
+
+#: apt-pkg/pkgcache.cc:335
+msgid "optional"
+msgstr "옵션"
+
+#: apt-pkg/pkgcache.cc:335
+msgid "extra"
+msgstr "별도"
 
 #: apt-pkg/pkgcachegen.cc:93
 msgid "Cache has an incompatible versioning system"
@@ -2870,24 +2918,15 @@
 msgstr "우와, 이 APT가 처리할 수 있는 의존성 개수를 넘어갔습니다."
 
 #: apt-pkg/pkgcachegen.cc:576
-=======
-#: apt-pkg/acquire-item.cc:1721
->>>>>>> 7d8a4da7
 #, c-format
 msgid "Package %s %s was not found while processing file dependencies"
 msgstr "파일 의존성을 처리하는 데, %s %s 패키지가 없습니다"
 
-<<<<<<< HEAD
 #: apt-pkg/pkgcachegen.cc:1211
-=======
-#. Invalid signature file, reject (LP: #346386) (Closes: #627642)
-#: apt-pkg/acquire-item.cc:1731 apt-pkg/acquire-item.cc:1736
->>>>>>> 7d8a4da7
 #, c-format
 msgid "Couldn't stat source package list %s"
 msgstr "소스 패키지 목록 %s의 정보를 읽을 수 없습니다"
 
-<<<<<<< HEAD
 #: apt-pkg/pkgcachegen.cc:1299 apt-pkg/pkgcachegen.cc:1403
 #: apt-pkg/pkgcachegen.cc:1409 apt-pkg/pkgcachegen.cc:1566
 msgid "Reading package lists"
@@ -2897,590 +2936,10 @@
 msgid "Collecting File Provides"
 msgstr "파일에서 제공하는 것을 모으는 중입니다"
 
-#: apt-pkg/pkgcachegen.cc:1400 cmdline/apt-extracttemplates.cc:259
-=======
-#: apt-pkg/acquire-item.cc:1859
-#, c-format
-msgid ""
-"I wasn't able to locate a file for the %s package. This might mean you need "
-"to manually fix this package. (due to missing arch)"
-msgstr ""
-"%s 패키지의 파일을 찾을 수 없습니다. 수동으로 이 패키지를 고쳐야 할 수도 있습"
-"니다. (아키텍쳐가 빠졌기 때문입니다)"
-
-#: apt-pkg/acquire-item.cc:1925
-#, c-format
-msgid "Can't find a source to download version '%s' of '%s'"
-msgstr ""
-
-#: apt-pkg/acquire-item.cc:1983
->>>>>>> 7d8a4da7
-#, c-format
-msgid "Unable to write to %s"
-msgstr "%s에 쓸 수 없습니다"
-
 #: apt-pkg/pkgcachegen.cc:1508 apt-pkg/pkgcachegen.cc:1515
 msgid "IO Error saving source cache"
 msgstr "소스 캐시를 저장하는데 입출력 오류가 발생했습니다"
 
-#: apt-pkg/acquire-worker.cc:116
-#, c-format
-msgid "The method driver %s could not be found."
-msgstr "설치 방법 드라이버 %s을(를) 찾을 수 없습니다."
-
-#: apt-pkg/acquire-worker.cc:118
-#, fuzzy, c-format
-msgid "Is the package %s installed?"
-msgstr "'dpkg-dev' 패키지가 설치되었는지를 확인하십시오.\n"
-
-#: apt-pkg/acquire-worker.cc:169
-#, c-format
-msgid "Method %s did not start correctly"
-msgstr "설치 방법 %s이(가) 올바르게 시작하지 않았습니다"
-
-#: apt-pkg/acquire-worker.cc:455
-#, c-format
-msgid "Please insert the disc labeled: '%s' in the drive '%s' and press enter."
-msgstr ""
-"'%2$s' 드라이브에 '%1$s'(으)로 표기된 디스크를 넣고 Enter를 누르십시오."
-
-#: apt-pkg/algorithms.cc:265
-#, c-format
-msgid ""
-"The package %s needs to be reinstalled, but I can't find an archive for it."
-msgstr ""
-"%s 패키지를 다시 설치해야 하지만, 이 패키지의 아카이브를 찾을 수 없습니다."
-
-<<<<<<< HEAD
-#: apt-pkg/clean.cc:61
-#, c-format
-msgid "Unable to stat %s."
-msgstr "%s의 정보를 읽을 수 없습니다."
-
-#: apt-pkg/policy.cc:83
-#, c-format
-=======
-#: apt-pkg/algorithms.cc:1086
->>>>>>> 7d8a4da7
-msgid ""
-"Error, pkgProblemResolver::Resolve generated breaks, this may be caused by "
-"held packages."
-msgstr ""
-"오류, pkgProblemResolver::Resolve가 망가졌습니다. 고정 패키지때문에 발생할 수"
-"도 있습니다."
-
-#: apt-pkg/algorithms.cc:1088
-msgid "Unable to correct problems, you have held broken packages."
-msgstr "문제를 바로잡을 수 없습니다. 망가진 고정 패키지가 있습니다."
-
-#: apt-pkg/cachefile.cc:94
-msgid "The package lists or status file could not be parsed or opened."
-msgstr "패키지 목록이나 상태 파일을 파싱할 수 없거나 열 수 없습니다."
-
-#: apt-pkg/cachefile.cc:98
-msgid "You may want to run apt-get update to correct these problems"
-msgstr "apt-get update를 실행하면 이 문제를 바로잡을 수도 있습니다."
-
-#: apt-pkg/cachefile.cc:116
-msgid "The list of sources could not be read."
-msgstr "소스 목록을 읽을 수 없습니다."
-
-#: apt-pkg/cacheset.cc:489
-#, c-format
-msgid "Release '%s' for '%s' was not found"
-msgstr "%2$s 패키지의 '%1$s' 릴리즈를 찾을 수 없습니다"
-
-#: apt-pkg/cacheset.cc:492
-#, c-format
-msgid "Version '%s' for '%s' was not found"
-msgstr "%2$s 패키지의 '%1$s' 버전을 찾을 수 없습니다"
-
-#: apt-pkg/cacheset.cc:603
-#, c-format
-msgid "Couldn't find task '%s'"
-msgstr "'%s' 작업을 찾을 수 없습니다"
-
-#: apt-pkg/cacheset.cc:609
-#, c-format
-msgid "Couldn't find any package by regex '%s'"
-msgstr "'%s' 정규식에 해당하는 패키지가 없습니다"
-
-#: apt-pkg/cacheset.cc:615
-#, fuzzy, c-format
-msgid "Couldn't find any package by glob '%s'"
-msgstr "'%s' 정규식에 해당하는 패키지가 없습니다"
-
-#: apt-pkg/cacheset.cc:626
-#, c-format
-msgid "Can't select versions from package '%s' as it is purely virtual"
-msgstr "'%s' 패키지는 가상 패키지이므로 버전을 선택할 수 없습니다"
-
-#: apt-pkg/cacheset.cc:633 apt-pkg/cacheset.cc:640
-#, c-format
-msgid ""
-"Can't select installed nor candidate version from package '%s' as it has "
-"neither of them"
-msgstr ""
-"'%s' 패키지에서 설치한 버전이나 후보 버전을 선택할 수 없습니다. 둘 다 아닙니"
-"다."
-
-#: apt-pkg/cacheset.cc:647
-#, c-format
-msgid "Can't select newest version from package '%s' as it is purely virtual"
-msgstr "'%s' 패키지에서 최신 버전을 선택할 수 없습니다. 가상 패키지입니다."
-
-#: apt-pkg/cacheset.cc:655
-#, c-format
-msgid "Can't select candidate version from package %s as it has no candidate"
-msgstr "'%s' 패키지에서 후보 버전을 선택할 수 없습니다. 후보가 없습니다."
-
-#: apt-pkg/cacheset.cc:663
-#, c-format
-msgid "Can't select installed version from package %s as it is not installed"
-msgstr "'%s' 패키지에서 설치한 버전을 선택할 수 없습니다. 설치하지 않았습니다."
-
-#: apt-pkg/cdrom.cc:497 apt-pkg/sourcelist.cc:347
-#, c-format
-msgid "Line %u too long in source list %s."
-msgstr "소스 리스트 %2$s의 %1$u번 줄이 너무 깁니다."
-
-#: apt-pkg/cdrom.cc:571
-msgid "Unmounting CD-ROM...\n"
-msgstr "CD-ROM을 마운트 해제하는 중입니다...\n"
-
-#: apt-pkg/cdrom.cc:586
-#, c-format
-msgid "Using CD-ROM mount point %s\n"
-msgstr "CD-ROM 마운트 위치 %s 사용\n"
-
-#: apt-pkg/cdrom.cc:599
-msgid "Waiting for disc...\n"
-msgstr "디스크를 기다리는 중입니다...\n"
-
-#: apt-pkg/cdrom.cc:609
-msgid "Mounting CD-ROM...\n"
-msgstr "CD-ROM 마운트하는 중입니다...\n"
-
-#: apt-pkg/cdrom.cc:620
-msgid "Identifying... "
-msgstr "알아보는 중입니다... "
-
-#: apt-pkg/cdrom.cc:662
-#, c-format
-msgid "Stored label: %s\n"
-msgstr "저장된 레이블: %s\n"
-
-#: apt-pkg/cdrom.cc:680
-msgid "Scanning disc for index files...\n"
-msgstr "디스크에서 색인 파일을 찾는 중입니다...\n"
-
-#: apt-pkg/cdrom.cc:734
-#, c-format
-msgid ""
-"Found %zu package indexes, %zu source indexes, %zu translation indexes and "
-"%zu signatures\n"
-msgstr "패키지 색인 %zu개, 소스 색인 %zu개, 번역 색인 %zu개, 서명 %zu개 발견\n"
-
-#: apt-pkg/cdrom.cc:744
-msgid ""
-"Unable to locate any package files, perhaps this is not a Debian Disc or the "
-"wrong architecture?"
-msgstr ""
-"패키지 파일이 하나도 없습니다. 아마도 데비안 디스크가 아니거나 아키텍처가 잘"
-"못된 것 같습니다?"
-
-#: apt-pkg/cdrom.cc:771
-#, c-format
-msgid "Found label '%s'\n"
-msgstr "레이블 발견: %s \n"
-
-#: apt-pkg/cdrom.cc:800
-msgid "That is not a valid name, try again.\n"
-msgstr "올바른 이름이 아닙니다. 다시 시도하십시오.\n"
-
-#: apt-pkg/cdrom.cc:817
-#, c-format
-msgid ""
-"This disc is called: \n"
-"'%s'\n"
-msgstr ""
-"이 디스크는 다음과 같습니다: \n"
-"'%s'\n"
-
-#: apt-pkg/cdrom.cc:819
-msgid "Copying package lists..."
-msgstr "패키지 목록을 복사하는 중입니다..."
-
-#: apt-pkg/cdrom.cc:863
-msgid "Writing new source list\n"
-msgstr "새 소스 리스트를 쓰는 중입니다\n"
-
-#: apt-pkg/cdrom.cc:874
-msgid "Source list entries for this disc are:\n"
-msgstr "이 디스크의 소스 리스트 항목은 다음과 같습니다:\n"
-
-#: apt-pkg/clean.cc:64
-#, c-format
-msgid "Unable to stat %s."
-msgstr "%s의 정보를 읽을 수 없습니다."
-
-#: apt-pkg/edsp.cc:51 apt-pkg/edsp.cc:71
-msgid "Send scenario to solver"
-msgstr ""
-
-#: apt-pkg/edsp.cc:234
-msgid "Send request to solver"
-msgstr ""
-
-#: apt-pkg/edsp.cc:313
-msgid "Prepare for receiving solution"
-msgstr ""
-
-#: apt-pkg/edsp.cc:320
-msgid "External solver failed without a proper error message"
-msgstr ""
-
-#: apt-pkg/edsp.cc:612 apt-pkg/edsp.cc:615 apt-pkg/edsp.cc:620
-msgid "Execute external solver"
-msgstr ""
-
-#: apt-pkg/edsp.cc:52 apt-pkg/edsp.cc:78
-msgid "Send scenario to solver"
-msgstr ""
-
-#: apt-pkg/edsp.cc:241
-msgid "Send request to solver"
-msgstr ""
-
-<<<<<<< HEAD
-=======
-#: apt-pkg/edsp.cc:320
-msgid "Prepare for receiving solution"
-msgstr ""
-
-#: apt-pkg/edsp.cc:327
-msgid "External solver failed without a proper error message"
-msgstr ""
-
-#: apt-pkg/edsp.cc:619 apt-pkg/edsp.cc:622 apt-pkg/edsp.cc:627
-msgid "Execute external solver"
-msgstr ""
-
-#: apt-pkg/indexcopy.cc:236 apt-pkg/indexcopy.cc:773
-#, c-format
-msgid "Wrote %i records.\n"
-msgstr "레코드 %i개를 썼습니다.\n"
-
-#: apt-pkg/indexcopy.cc:238 apt-pkg/indexcopy.cc:775
-#, c-format
-msgid "Wrote %i records with %i missing files.\n"
-msgstr "레코드 %i개를 파일 %i개가 빠진 상태로 썼습니다.\n"
-
-#: apt-pkg/indexcopy.cc:241 apt-pkg/indexcopy.cc:778
-#, c-format
-msgid "Wrote %i records with %i mismatched files\n"
-msgstr "레코드 %i개를 파일 %i개가 맞지 않은 상태로 썼습니다\n"
-
-#: apt-pkg/indexcopy.cc:244 apt-pkg/indexcopy.cc:781
-#, c-format
-msgid "Wrote %i records with %i missing files and %i mismatched files\n"
-msgstr "레코드 %i개를 파일 %i개가 빠지고 %i개가 맞지 않은 상태로 썼습니다\n"
-
-#: apt-pkg/indexcopy.cc:515
-#, c-format
-msgid "Can't find authentication record for: %s"
-msgstr "다음의 인증 기록을 찾을 수 없습니다: %s"
-
-#: apt-pkg/indexcopy.cc:521
-#, c-format
-msgid "Hash mismatch for: %s"
-msgstr "다음의 해시가 다릅니다: %s"
-
->>>>>>> 7d8a4da7
-#: apt-pkg/indexrecords.cc:78
-#, c-format
-msgid "Unable to parse Release file %s"
-msgstr "Release 파일 %s 파일을 파싱할 수 없습니다"
-
-#: apt-pkg/indexrecords.cc:86
-#, c-format
-msgid "No sections in Release file %s"
-msgstr "Release 파일 %s에 섹션이 없습니다"
-
-#: apt-pkg/indexrecords.cc:117
-#, c-format
-msgid "No Hash entry in Release file %s"
-msgstr "Release 파일 %s에 Hash 항목이 없습니다"
-
-#: apt-pkg/indexrecords.cc:130
-#, c-format
-msgid "Invalid 'Valid-Until' entry in Release file %s"
-msgstr "Release 파일 %s에 'Valid-Until' 항목이 잘못되었습니다"
-
-#: apt-pkg/indexrecords.cc:149
-#, c-format
-msgid "Invalid 'Date' entry in Release file %s"
-msgstr "Release 파일 %s에 'Date' 항목이 잘못되었습니다"
-
-#: apt-pkg/init.cc:146
-#, c-format
-msgid "Packaging system '%s' is not supported"
-msgstr "'%s' 패키지 시스템을 지원하지 않습니다"
-
-#: apt-pkg/init.cc:162
-msgid "Unable to determine a suitable packaging system type"
-msgstr "올바른 패키지 시스템 타입을 알아낼 수 없습니다"
-
-#: apt-pkg/install-progress.cc:57
-#, c-format
-msgid "Progress: [%3i%%]"
-msgstr ""
-
-#: apt-pkg/install-progress.cc:91 apt-pkg/install-progress.cc:174
-msgid "Running dpkg"
-msgstr "dpkg 실행하는 중입니다"
-
-#: apt-pkg/packagemanager.cc:303 apt-pkg/packagemanager.cc:957
-#, c-format
-msgid ""
-"Could not perform immediate configuration on '%s'. Please see man 5 apt.conf "
-"under APT::Immediate-Configure for details. (%d)"
-msgstr ""
-"'%s'에 대해 즉시 설정을 할 수 없습니다. 자세한 설명은 man 5 apt.conf 페이지에"
-"서 APT::Immediate-Configure 항목을 보십시오. (%d)"
-
-#: apt-pkg/packagemanager.cc:550 apt-pkg/packagemanager.cc:580
-#, fuzzy, c-format
-msgid "Could not configure '%s'. "
-msgstr "'%s' 파일을 열 수 없습니다"
-
-#: apt-pkg/packagemanager.cc:630
-#, c-format
-msgid ""
-"This installation run will require temporarily removing the essential "
-"package %s due to a Conflicts/Pre-Depends loop. This is often bad, but if "
-"you really want to do it, activate the APT::Force-LoopBreak option."
-msgstr ""
-"이번에 설치할 때 충돌/선의존성이 루프가 걸렸기 때문에 꼭 필요한 %s 패키지를 "
-"잠깐 제거해야 합니다. 이 패키지를 제거하는 건 좋지 않지만, 정말 지우려면 "
-"APT::Force-LoopBreak 옵션을 켜십시오."
-
-#: apt-pkg/pkgcache.cc:155
-msgid "Empty package cache"
-msgstr "패키지 캐시가 비어 있습니다"
-
-#: apt-pkg/pkgcache.cc:161
-msgid "The package cache file is corrupted"
-msgstr "패키지 캐시 파일이 손상되었습니다"
-
-#: apt-pkg/pkgcache.cc:166
-msgid "The package cache file is an incompatible version"
-msgstr "패키지 캐시 파일이 호환되지 않는 버전입니다"
-
-#: apt-pkg/pkgcache.cc:169
-#, fuzzy
-msgid "The package cache file is corrupted, it is too small"
-msgstr "패키지 캐시 파일이 손상되었습니다"
-
-#: apt-pkg/pkgcache.cc:174
-#, c-format
-msgid "This APT does not support the versioning system '%s'"
-msgstr "이 APT는 '%s' 버전 시스템을 지원하지 않습니다"
-
-<<<<<<< HEAD
-#: apt-pkg/sourcelist.cc:375
-#, c-format
-msgid "Type '%s' is not known on line %u in source list %s"
-msgstr "소스 목록 %3$s의 %2$u번 줄의 '%1$s' 타입을 알 수 없습니다"
-
-#: apt-pkg/sourcelist.cc:416
-#, fuzzy, c-format
-msgid "Type '%s' is not known on stanza %u in source list %s"
-msgstr "소스 목록 %3$s의 %2$u번 줄의 '%1$s' 타입을 알 수 없습니다"
-
-#: apt-pkg/cacheset.cc:489
-#, c-format
-msgid "Release '%s' for '%s' was not found"
-msgstr "%2$s 패키지의 '%1$s' 릴리즈를 찾을 수 없습니다"
-
-#: apt-pkg/cacheset.cc:492
-#, c-format
-msgid "Version '%s' for '%s' was not found"
-msgstr "%2$s 패키지의 '%1$s' 버전을 찾을 수 없습니다"
-
-#: apt-pkg/cacheset.cc:603
-#, c-format
-msgid "Couldn't find task '%s'"
-msgstr "'%s' 작업을 찾을 수 없습니다"
-
-#: apt-pkg/cacheset.cc:609
-#, c-format
-msgid "Couldn't find any package by regex '%s'"
-msgstr "'%s' 정규식에 해당하는 패키지가 없습니다"
-
-#: apt-pkg/cacheset.cc:615
-#, fuzzy, c-format
-msgid "Couldn't find any package by glob '%s'"
-msgstr "'%s' 정규식에 해당하는 패키지가 없습니다"
-
-#: apt-pkg/cacheset.cc:626
-#, c-format
-msgid "Can't select versions from package '%s' as it is purely virtual"
-msgstr "'%s' 패키지는 가상 패키지이므로 버전을 선택할 수 없습니다"
-
-#: apt-pkg/cacheset.cc:633 apt-pkg/cacheset.cc:640
-#, c-format
-msgid ""
-"Can't select installed nor candidate version from package '%s' as it has "
-"neither of them"
-msgstr ""
-"'%s' 패키지에서 설치한 버전이나 후보 버전을 선택할 수 없습니다. 둘 다 아닙니"
-"다."
-
-#: apt-pkg/cacheset.cc:647
-#, c-format
-msgid "Can't select newest version from package '%s' as it is purely virtual"
-msgstr "'%s' 패키지에서 최신 버전을 선택할 수 없습니다. 가상 패키지입니다."
-
-#: apt-pkg/cacheset.cc:655
-#, c-format
-msgid "Can't select candidate version from package %s as it has no candidate"
-msgstr "'%s' 패키지에서 후보 버전을 선택할 수 없습니다. 후보가 없습니다."
-
-#: apt-pkg/cacheset.cc:663
-#, c-format
-msgid "Can't select installed version from package %s as it is not installed"
-msgstr "'%s' 패키지에서 설치한 버전을 선택할 수 없습니다. 설치하지 않았습니다."
-
-#: apt-pkg/deb/dpkgpm.cc:95
-#, c-format
-msgid "Installing %s"
-msgstr "%s 설치하는 중입니다"
-
-#: apt-pkg/deb/dpkgpm.cc:96 apt-pkg/deb/dpkgpm.cc:996
-#, c-format
-msgid "Configuring %s"
-msgstr "%s 설정 중입니다"
-=======
-#: apt-pkg/pkgcache.cc:179
-msgid "The package cache was built for a different architecture"
-msgstr "패키지 캐시가 다른 아키텍쳐용입니다."
->>>>>>> 7d8a4da7
-
-#: apt-pkg/pkgcache.cc:321
-msgid "Depends"
-msgstr "의존"
-
-#: apt-pkg/pkgcache.cc:321
-msgid "PreDepends"
-msgstr "미리의존"
-
-#: apt-pkg/pkgcache.cc:321
-msgid "Suggests"
-msgstr "제안"
-
-#: apt-pkg/pkgcache.cc:322
-msgid "Recommends"
-msgstr "추천"
-
-#: apt-pkg/pkgcache.cc:322
-msgid "Conflicts"
-msgstr "충돌"
-
-#: apt-pkg/pkgcache.cc:322
-msgid "Replaces"
-msgstr "대체"
-
-#: apt-pkg/pkgcache.cc:323
-msgid "Obsoletes"
-msgstr "없앰"
-
-#: apt-pkg/pkgcache.cc:323
-msgid "Breaks"
-msgstr "망가뜨림"
-
-#: apt-pkg/pkgcache.cc:323
-msgid "Enhances"
-msgstr "향상"
-
-#: apt-pkg/pkgcache.cc:334
-msgid "important"
-msgstr "중요"
-
-#: apt-pkg/pkgcache.cc:334
-msgid "required"
-msgstr "필수"
-
-#: apt-pkg/pkgcache.cc:334
-msgid "standard"
-msgstr "표준"
-
-#: apt-pkg/pkgcache.cc:335
-msgid "optional"
-msgstr "옵션"
-
-#: apt-pkg/pkgcache.cc:335
-msgid "extra"
-msgstr "별도"
-
-#: apt-pkg/pkgcachegen.cc:93
-msgid "Cache has an incompatible versioning system"
-msgstr "캐시의 버전 시스템이 호환되지 않습니다"
-
-#. TRANSLATOR: The first placeholder is a package name,
-#. the other two should be copied verbatim as they include debug info
-#: apt-pkg/pkgcachegen.cc:224 apt-pkg/pkgcachegen.cc:234
-#: apt-pkg/pkgcachegen.cc:300 apt-pkg/pkgcachegen.cc:327
-#: apt-pkg/pkgcachegen.cc:340 apt-pkg/pkgcachegen.cc:382
-#: apt-pkg/pkgcachegen.cc:386 apt-pkg/pkgcachegen.cc:403
-#: apt-pkg/pkgcachegen.cc:411 apt-pkg/pkgcachegen.cc:415
-#: apt-pkg/pkgcachegen.cc:419 apt-pkg/pkgcachegen.cc:440
-#: apt-pkg/pkgcachegen.cc:479 apt-pkg/pkgcachegen.cc:517
-#: apt-pkg/pkgcachegen.cc:524 apt-pkg/pkgcachegen.cc:555
-#: apt-pkg/pkgcachegen.cc:569
-#, fuzzy, c-format
-msgid "Error occurred while processing %s (%s%d)"
-msgstr "%s 처리 중에 오류가 발생했습니다 (FindPkg)"
-
-#: apt-pkg/pkgcachegen.cc:257
-msgid "Wow, you exceeded the number of package names this APT is capable of."
-msgstr "우와, 이 APT가 처리할 수 있는 패키지 이름 개수를 넘어갔습니다."
-
-#: apt-pkg/pkgcachegen.cc:260
-msgid "Wow, you exceeded the number of versions this APT is capable of."
-msgstr "우와, 이 APT가 처리할 수 있는 버전 개수를 넘어갔습니다."
-
-#: apt-pkg/pkgcachegen.cc:263
-msgid "Wow, you exceeded the number of descriptions this APT is capable of."
-msgstr "우와, 이 APT가 처리할 수 있는 설명 개수를 넘어갔습니다."
-
-#: apt-pkg/pkgcachegen.cc:266
-msgid "Wow, you exceeded the number of dependencies this APT is capable of."
-msgstr "우와, 이 APT가 처리할 수 있는 의존성 개수를 넘어갔습니다."
-
-#: apt-pkg/pkgcachegen.cc:576
-#, c-format
-msgid "Package %s %s was not found while processing file dependencies"
-msgstr "파일 의존성을 처리하는 데, %s %s 패키지가 없습니다"
-
-#: apt-pkg/pkgcachegen.cc:1211
-#, c-format
-msgid "Couldn't stat source package list %s"
-msgstr "소스 패키지 목록 %s의 정보를 읽을 수 없습니다"
-
-#: apt-pkg/pkgcachegen.cc:1299 apt-pkg/pkgcachegen.cc:1403
-#: apt-pkg/pkgcachegen.cc:1409 apt-pkg/pkgcachegen.cc:1566
-msgid "Reading package lists"
-msgstr "패키지 목록을 읽는 중입니다"
-
-#: apt-pkg/pkgcachegen.cc:1316
-msgid "Collecting File Provides"
-msgstr "파일에서 제공하는 것을 모으는 중입니다"
-
-#: apt-pkg/pkgcachegen.cc:1508 apt-pkg/pkgcachegen.cc:1515
-msgid "IO Error saving source cache"
-msgstr "소스 캐시를 저장하는데 입출력 오류가 발생했습니다"
-
 #: apt-pkg/pkgrecords.cc:38
 #, c-format
 msgid "Index file type '%s' is not supported"
@@ -3507,8 +2966,6 @@
 msgid "No priority (or zero) specified for pin"
 msgstr "핀에 우선순위(혹은 0)를 지정하지 않았습니다"
 
-<<<<<<< HEAD
-=======
 #: apt-pkg/sourcelist.cc:127
 #, fuzzy, c-format
 msgid "Malformed stanza %u in source list %s (URI parse)"
@@ -3723,7 +3180,6 @@
 msgid "Syntax error %s:%u: Extra junk at end of file"
 msgstr "문법 오류 %s:%u: 파일의 끝에 쓰레기 데이터가 더 있습니다"
 
->>>>>>> 7d8a4da7
 #: apt-pkg/contrib/fileutl.cc:190
 #, c-format
 msgid "Not using locking for read only lock file %s"
@@ -3842,35 +3298,6 @@
 #, c-format
 msgid "No keyring installed in %s."
 msgstr "%s에 키 모음을 설치하지 않았습니다."
-
-#. d means days, h means hours, min means minutes, s means seconds
-#: apt-pkg/contrib/strutl.cc:406
-#, c-format
-msgid "%lid %lih %limin %lis"
-msgstr "%li일 %li시간 %li분 %li초"
-
-#. h means hours, min means minutes, s means seconds
-#: apt-pkg/contrib/strutl.cc:413
-#, c-format
-msgid "%lih %limin %lis"
-msgstr "%li시간 %li분 %li초"
-
-#. min means minutes, s means seconds
-#: apt-pkg/contrib/strutl.cc:420
-#, c-format
-msgid "%limin %lis"
-msgstr "%li분 %li초"
-
-#. s means seconds
-#: apt-pkg/contrib/strutl.cc:425
-#, c-format
-msgid "%lis"
-msgstr "%li초"
-
-#: apt-pkg/contrib/strutl.cc:1236
-#, c-format
-msgid "Selection %s not found"
-msgstr "선택한 %s이(가) 없습니다"
 
 #: apt-pkg/contrib/mmap.cc:79
 msgid "Can't mmap an empty file"
