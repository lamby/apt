# Debian-PT translation for apt.
# Copyright (C) 2004 Free Software Foundation, Inc.
#
#
# Miguel Figueiredo <elmig@debianpt.org>, 2005-2012.
msgid ""
msgstr ""
"Project-Id-Version: apt\n"
"Report-Msgid-Bugs-To: APT Development Team <deity@lists.debian.org>\n"
<<<<<<< HEAD
"POT-Creation-Date: 2012-08-20 12:04+0100\n"
"PO-Revision-Date: 2010-08-28 09:03+0100\n"
=======
"POT-Creation-Date: 2012-06-27 11:17+0200\n"
"PO-Revision-Date: 2012-06-29 15:45+0100\n"
>>>>>>> d7bc74a4
"Last-Translator: Miguel Figueiredo <elmig@debianpt.org>\n"
"Language-Team: Portuguese <traduz@debianpt.org>\n"
"Language: pt\n"
"MIME-Version: 1.0\n"
"Content-Type: text/plain; charset=UTF-8\n"
"Content-Transfer-Encoding: 8bit\n"
"Plural-Forms: nplurals=2; plural=(n != 1);X-Generator: Lokalize 1.0\n"

#: cmdline/apt-cache.cc:158
#, c-format
msgid "Package %s version %s has an unmet dep:\n"
msgstr "O pacote %s versão %s tem uma dependência não satisfeita:\n"

#: cmdline/apt-cache.cc:286
msgid "Total package names: "
msgstr "Total de nomes de pacotes: "

#: cmdline/apt-cache.cc:288
msgid "Total package structures: "
msgstr "Total de estruturas de pacotes: "

#: cmdline/apt-cache.cc:328
msgid "  Normal packages: "
msgstr "  Pacotes normais: "

#: cmdline/apt-cache.cc:329
msgid "  Pure virtual packages: "
msgstr "  Pacotes virtuais puros: "

#: cmdline/apt-cache.cc:330
msgid "  Single virtual packages: "
msgstr "  Pacotes virtuais únicos: "

#: cmdline/apt-cache.cc:331
msgid "  Mixed virtual packages: "
msgstr "  Pacotes virtuais misturados: "

#: cmdline/apt-cache.cc:332
msgid "  Missing: "
msgstr "  Faltam: "

#: cmdline/apt-cache.cc:334
msgid "Total distinct versions: "
msgstr "Total de versões distintas: "

#: cmdline/apt-cache.cc:336
msgid "Total distinct descriptions: "
msgstr "Total de descrições distintas: "

#: cmdline/apt-cache.cc:338
msgid "Total dependencies: "
msgstr "Total de dependências: "

#: cmdline/apt-cache.cc:341
msgid "Total ver/file relations: "
msgstr "Total de relações ver/ficheiro: "

#: cmdline/apt-cache.cc:343
msgid "Total Desc/File relations: "
msgstr "Total de relações Desc/Ficheiro: "

#: cmdline/apt-cache.cc:345
msgid "Total Provides mappings: "
msgstr "Total de Mapeamentos 'Provides': "

#: cmdline/apt-cache.cc:357
msgid "Total globbed strings: "
msgstr "Total de strings globbed: "

#: cmdline/apt-cache.cc:371
msgid "Total dependency version space: "
msgstr "Espaço total de dependência de versão: "

#: cmdline/apt-cache.cc:376
msgid "Total slack space: "
msgstr "Espaço total desperdiçado: "

#: cmdline/apt-cache.cc:384
msgid "Total space accounted for: "
msgstr "Espaço total contabilizado: "

#: cmdline/apt-cache.cc:515 cmdline/apt-cache.cc:1143
#, c-format
msgid "Package file %s is out of sync."
msgstr "O ficheiro do pacote %s está dessincronizado."

#: cmdline/apt-cache.cc:593 cmdline/apt-cache.cc:1378
#: cmdline/apt-cache.cc:1380 cmdline/apt-cache.cc:1457 cmdline/apt-mark.cc:46
#: cmdline/apt-mark.cc:93 cmdline/apt-mark.cc:219
msgid "No packages found"
msgstr "Não foi encontrado nenhum pacote"

#: cmdline/apt-cache.cc:1222
msgid "You must give at least one search pattern"
msgstr "Tem de fornecer pelo menos um padrão de busca"

#: cmdline/apt-cache.cc:1357
msgid "This command is deprecated. Please use 'apt-mark showauto' instead."
msgstr "Este comando foi depreceado. Em vez disso por favor utilize 'apt-mark showauto'."

#: cmdline/apt-cache.cc:1452 apt-pkg/cacheset.cc:508
#, c-format
msgid "Unable to locate package %s"
msgstr "Não foi possível encontrar o pacote %s"

#: cmdline/apt-cache.cc:1482
msgid "Package files:"
msgstr "Ficheiros de Pacotes :"

#: cmdline/apt-cache.cc:1489 cmdline/apt-cache.cc:1580
msgid "Cache is out of sync, can't x-ref a package file"
msgstr ""
"A cache está dessincronizada, não pode x-referenciar um ficheiro de pacote"

#. Show any packages have explicit pins
#: cmdline/apt-cache.cc:1503
msgid "Pinned packages:"
msgstr "Pacotes Marcados:"

#: cmdline/apt-cache.cc:1515 cmdline/apt-cache.cc:1560
msgid "(not found)"
msgstr "(não encontrado)"

#: cmdline/apt-cache.cc:1523
msgid "  Installed: "
msgstr "  Instalado: "

#: cmdline/apt-cache.cc:1524
msgid "  Candidate: "
msgstr "  Candidato: "

#: cmdline/apt-cache.cc:1542 cmdline/apt-cache.cc:1550
msgid "(none)"
msgstr "(nenhum)"

#: cmdline/apt-cache.cc:1557
msgid "  Package pin: "
msgstr "  Marcação do Pacote: "

#. Show the priority tables
#: cmdline/apt-cache.cc:1566
msgid "  Version table:"
msgstr "  Tabela de Versão:"

#: cmdline/apt-cache.cc:1679 cmdline/apt-cdrom.cc:198 cmdline/apt-config.cc:81
#: cmdline/apt-get.cc:3353 cmdline/apt-mark.cc:363
#: cmdline/apt-extracttemplates.cc:229 ftparchive/apt-ftparchive.cc:590
#: cmdline/apt-internal-solver.cc:33 cmdline/apt-sortpkgs.cc:147
#, c-format
msgid "%s %s for %s compiled on %s %s\n"
msgstr "%s %s para %s compilado em %s %s\n"

#: cmdline/apt-cache.cc:1686
msgid ""
"Usage: apt-cache [options] command\n"
"       apt-cache [options] showpkg pkg1 [pkg2 ...]\n"
"       apt-cache [options] showsrc pkg1 [pkg2 ...]\n"
"\n"
"apt-cache is a low-level tool used to query information\n"
"from APT's binary cache files\n"
"\n"
"Commands:\n"
"   gencaches - Build both the package and source cache\n"
"   showpkg - Show some general information for a single package\n"
"   showsrc - Show source records\n"
"   stats - Show some basic statistics\n"
"   dump - Show the entire file in a terse form\n"
"   dumpavail - Print an available file to stdout\n"
"   unmet - Show unmet dependencies\n"
"   search - Search the package list for a regex pattern\n"
"   show - Show a readable record for the package\n"
"   depends - Show raw dependency information for a package\n"
"   rdepends - Show reverse dependency information for a package\n"
"   pkgnames - List the names of all packages in the system\n"
"   dotty - Generate package graphs for GraphViz\n"
"   xvcg - Generate package graphs for xvcg\n"
"   policy - Show policy settings\n"
"\n"
"Options:\n"
"  -h   This help text.\n"
"  -p=? The package cache.\n"
"  -s=? The source cache.\n"
"  -q   Disable progress indicator.\n"
"  -i   Show only important deps for the unmet command.\n"
"  -c=? Read this configuration file\n"
"  -o=? Set an arbitrary configuration option, eg -o dir::cache=/tmp\n"
"See the apt-cache(8) and apt.conf(5) manual pages for more information.\n"
msgstr ""
"Utilização: apt-cache [opções] comando\n"
"            apt-cache [opções] showpkg pacote1 [pacote2 ...]\n"
"            apt-cache [opções] showsrc pacote1 [pacote2 ...]\n"
"\n"
"O apt-cache é uma ferramenta de baixo nível utilizada para questionar\n"
" informação dos ficheiros de cache binários do APT\n"
"\n"
"Comandos:\n"
"   gencaches - Construir as caches de pacotes e de código-fonte\n"
"   showpkg - Mostrar informações gerais sobre um pacote\n"
"   showsrc - Mostrar registos de código-fonte\n"
"   stats - Mostrar algumas estatísticas simples\n"
"   dump - Mostrar todo o ficheiro de forma concisa\n"
"   dumpavail - Escrever um ficheiro disponível para stdout\n"
"   unmet - Mostrar dependências não satisfeitas\n"
"   search - Procurar na lista de pacotes por um padrão regex\n"
"   show - Mostrar um registo legível sobre o pacote\n"
"   depends - Mostrar informações em bruto de dependências de um pacote\n"
"   rdepends - Mostrar a informação de dependências inversas de um pacote\n"
"   pkgnames - Listar o nome de todos os pacotes no sistema\n"
"   dotty - Gerar gráficos de pacotes para o GraphViz\n"
"   xvcg - Gerar gráficos de pacotes para o xvcg\n"
"   policy - Mostrar as configurações de políticas\n"
"\n"
"Opções:\n"
"  -h   Este texto de ajuda.\n"
"  -p=? A cache de pacotes.\n"
"  -s=? A cache de fontes.\n"
"  -q   Desabilitar o indicador de progresso.\n"
"  -i   Mostrar apenas dependências importantes para o comando unmet.\n"
"  -c=? Ler este ficheiro de configuração.\n"
"  -o=? Definir uma opção arbitrária de configuração, p.e.: -o dir::cache=/"
"tmp\n"
"Para mais informações veja as páginas do manual apt-cache(8) e apt.conf(5).\n"

#: cmdline/apt-cdrom.cc:79
msgid "Please provide a name for this Disc, such as 'Debian 5.0.3 Disk 1'"
msgstr ""
"Por favor indique um nome para este Disco, tal como 'Debian 5.0.3 Disco 1'"

#: cmdline/apt-cdrom.cc:94
msgid "Please insert a Disc in the drive and press enter"
msgstr "Por favor insira um Disco no leitor e pressione enter"

#: cmdline/apt-cdrom.cc:129
#, c-format
msgid "Failed to mount '%s' to '%s'"
msgstr "Falhou ao montar '%s' para '%s'"

#: cmdline/apt-cdrom.cc:163
msgid "Repeat this process for the rest of the CDs in your set."
msgstr "Repita este processo para o resto dos CDs no seu conjunto."

#: cmdline/apt-config.cc:46
msgid "Arguments not in pairs"
msgstr "os argumentos não estão em pares"

#: cmdline/apt-config.cc:87
msgid ""
"Usage: apt-config [options] command\n"
"\n"
"apt-config is a simple tool to read the APT config file\n"
"\n"
"Commands:\n"
"   shell - Shell mode\n"
"   dump - Show the configuration\n"
"\n"
"Options:\n"
"  -h   This help text.\n"
"  -c=? Read this configuration file\n"
"  -o=? Set an arbitrary configuration option, eg -o dir::cache=/tmp\n"
msgstr ""
"Utilização: apt-config [opções] comando\n"
"\n"
"O apt-config é uma ferramenta simples para ler o ficheiro de config do APT\n"
"\n"
"Comandos:\n"
"   shell - Modo shell\n"
"   dump - Mostrar a configuração\n"
"\n"
"Opções:\n"
"  -h   Este texto de ajuda.\n"
"  -c=? Ler este ficheiro de configuração\n"
"  -o=? Definir uma opção arbitrária de configuração, p.e.: -o dir::cache=/"
"tmp\n"

#: cmdline/apt-get.cc:135
msgid "Y"
msgstr "S"

#: cmdline/apt-get.cc:140
msgid "N"
msgstr "N"

#: cmdline/apt-get.cc:162 apt-pkg/cachefilter.cc:33
#, c-format
msgid "Regex compilation error - %s"
msgstr "Erro de compilação de regex - %s"

#: cmdline/apt-get.cc:260
msgid "The following packages have unmet dependencies:"
msgstr "Os pacotes a seguir têm dependências não satisfeitas:"

#: cmdline/apt-get.cc:350
#, c-format
msgid "but %s is installed"
msgstr "mas %s está instalado"

#: cmdline/apt-get.cc:352
#, c-format
msgid "but %s is to be installed"
msgstr "mas %s está para ser instalado"

#: cmdline/apt-get.cc:359
msgid "but it is not installable"
msgstr "mas não é instalável"

#: cmdline/apt-get.cc:361
msgid "but it is a virtual package"
msgstr "mas é um pacote virtual"

#: cmdline/apt-get.cc:364
msgid "but it is not installed"
msgstr "mas não está instalado"

#: cmdline/apt-get.cc:364
msgid "but it is not going to be installed"
msgstr "mas não vai ser instalado"

#: cmdline/apt-get.cc:369
msgid " or"
msgstr " ou"

#: cmdline/apt-get.cc:398
msgid "The following NEW packages will be installed:"
msgstr "Serão instalados os seguintes NOVOS pacotes:"

#: cmdline/apt-get.cc:424
msgid "The following packages will be REMOVED:"
msgstr "Serão REMOVIDOS os seguintes pacotes:"

#: cmdline/apt-get.cc:446
msgid "The following packages have been kept back:"
msgstr "Serão mantidos em suas versões actuais os seguintes pacotes:"

#: cmdline/apt-get.cc:467
msgid "The following packages will be upgraded:"
msgstr "Serão actualizados os seguintes pacotes:"

#: cmdline/apt-get.cc:488
msgid "The following packages will be DOWNGRADED:"
msgstr "Será feito o DOWNGRADE aos seguintes pacotes:"

#: cmdline/apt-get.cc:508
msgid "The following held packages will be changed:"
msgstr "Os seguintes pacotes mantidos serão mudados:"

#: cmdline/apt-get.cc:563
#, c-format
msgid "%s (due to %s) "
msgstr "%s (devido a %s) "

#: cmdline/apt-get.cc:571
msgid ""
"WARNING: The following essential packages will be removed.\n"
"This should NOT be done unless you know exactly what you are doing!"
msgstr ""
"AVISO: Os seguintes pacotes essenciais serão removidos.\n"
"Isso NÃO deverá ser feito a menos que saiba exactamente o que está a fazer!"

#: cmdline/apt-get.cc:602
#, c-format
msgid "%lu upgraded, %lu newly installed, "
msgstr "%lu pacotes actualizados, %lu pacotes novos instalados, "

#: cmdline/apt-get.cc:606
#, c-format
msgid "%lu reinstalled, "
msgstr "%lu reinstalados, "

#: cmdline/apt-get.cc:608
#, c-format
msgid "%lu downgraded, "
msgstr "%lu a que foi feito o downgrade, "

#: cmdline/apt-get.cc:610
#, c-format
msgid "%lu to remove and %lu not upgraded.\n"
msgstr "%lu a remover e %lu não actualizados.\n"

#: cmdline/apt-get.cc:614
#, c-format
msgid "%lu not fully installed or removed.\n"
msgstr "%lu pacotes não totalmente instalados ou removidos.\n"

#: cmdline/apt-get.cc:635
#, c-format
msgid "Note, selecting '%s' for task '%s'\n"
msgstr "Note, a seleccionar '%s' para a tarefa '%s'\n"

#: cmdline/apt-get.cc:640
#, c-format
msgid "Note, selecting '%s' for regex '%s'\n"
msgstr "Note, a seleccionar '%s' para a expressão regular '%s'\n"

#: cmdline/apt-get.cc:657
#, c-format
msgid "Package %s is a virtual package provided by:\n"
msgstr "O pacote %s é um pacote virtual disponibilizado por:\n"

#: cmdline/apt-get.cc:668
msgid " [Installed]"
msgstr " [Instalado]"

#: cmdline/apt-get.cc:677
msgid " [Not candidate version]"
msgstr "[Não é versão candidata]"

#: cmdline/apt-get.cc:679
msgid "You should explicitly select one to install."
msgstr "Você deve seleccionar explicitamente um para instalar."

#: cmdline/apt-get.cc:682
#, c-format
msgid ""
"Package %s is not available, but is referred to by another package.\n"
"This may mean that the package is missing, has been obsoleted, or\n"
"is only available from another source\n"
msgstr ""
"O pacote %s não está disponível, mas é referenciado por outro pacote.\n"
"Isso pode significar que o pacote falta, ou ficou obsoleto, ou\n"
"está disponível somente a partir de outra fonte\n"

#: cmdline/apt-get.cc:700
msgid "However the following packages replace it:"
msgstr "No entanto, os seguintes pacotes substituem-no:"

#: cmdline/apt-get.cc:712
#, c-format
msgid "Package '%s' has no installation candidate"
msgstr "O pacote '%s' não tem candidato para instalação"

#: cmdline/apt-get.cc:725
#, c-format
msgid "Virtual packages like '%s' can't be removed\n"
msgstr "Pacotes virtuais como '%s' não podem ser removidos\n"

#. TRANSLATORS: Note, this is not an interactive question
#: cmdline/apt-get.cc:737 cmdline/apt-get.cc:940
#, c-format
msgid "Package '%s' is not installed, so not removed. Did you mean '%s'?\n"
msgstr "O pacote '%s' não está instalado, por isso não será removido. Queria dizer '%s'?\n"

#: cmdline/apt-get.cc:743 cmdline/apt-get.cc:946
#, c-format
msgid "Package '%s' is not installed, so not removed\n"
msgstr "O pacote '%s' não está instalado, por isso não será removido\n"

#: cmdline/apt-get.cc:788
#, c-format
msgid "Note, selecting '%s' instead of '%s'\n"
msgstr "Note, a seleccionar '%s' em vez de '%s'\n"

#: cmdline/apt-get.cc:818
#, c-format
msgid "Skipping %s, it is already installed and upgrade is not set.\n"
msgstr "Saltando %s, já está instalado e a actualização não está definida.\n"

#: cmdline/apt-get.cc:822
#, c-format
msgid "Skipping %s, it is not installed and only upgrades are requested.\n"
msgstr "Saltando %s, não está instalado e só são pedidas actualizações.\n"

#: cmdline/apt-get.cc:834
#, c-format
msgid "Reinstallation of %s is not possible, it cannot be downloaded.\n"
msgstr ""
"A reinstalação de %s não é possível, o download do mesmo não pode ser "
"feito.\n"

#: cmdline/apt-get.cc:839
#, c-format
msgid "%s is already the newest version.\n"
msgstr "%s já está na versão mais recente.\n"

#: cmdline/apt-get.cc:858 cmdline/apt-get.cc:2157 cmdline/apt-mark.cc:68
#, c-format
msgid "%s set to manually installed.\n"
msgstr "%s está definido para ser instalado manualmente.\n"

#: cmdline/apt-get.cc:884
#, c-format
msgid "Selected version '%s' (%s) for '%s'\n"
msgstr "Versão seleccionada '%s' (%s) para '%s'\n"

#: cmdline/apt-get.cc:889
#, c-format
msgid "Selected version '%s' (%s) for '%s' because of '%s'\n"
msgstr "Versão seleccionada '%s' (%s) para '%s' devido a '%s'\n"

#: cmdline/apt-get.cc:1025
msgid "Correcting dependencies..."
msgstr "A corrigir dependências..."

#: cmdline/apt-get.cc:1028
msgid " failed."
msgstr " falhou."

#: cmdline/apt-get.cc:1031
msgid "Unable to correct dependencies"
msgstr "Não foi possível corrigir dependências"

#: cmdline/apt-get.cc:1034
msgid "Unable to minimize the upgrade set"
msgstr "Não foi possível minimizar o conjunto de actualizações"

#: cmdline/apt-get.cc:1036
msgid " Done"
msgstr " Feito"

#: cmdline/apt-get.cc:1040
msgid "You might want to run 'apt-get -f install' to correct these."
msgstr "Você pode querer executar 'apt-get -f install' para corrigir isso."

#: cmdline/apt-get.cc:1043
msgid "Unmet dependencies. Try using -f."
msgstr "Dependências não satisfeitas. Tente utilizar -f."

#: cmdline/apt-get.cc:1068
msgid "WARNING: The following packages cannot be authenticated!"
msgstr "AVISO: Os seguintes pacotes não podem ser autenticados!"

#: cmdline/apt-get.cc:1072
msgid "Authentication warning overridden.\n"
msgstr "Aviso de autenticação ultrapassado.\n"

#: cmdline/apt-get.cc:1079
msgid "Install these packages without verification [y/N]? "
msgstr "Instalar estes pacotes sem verificação [y/N]? "

#: cmdline/apt-get.cc:1081
msgid "Some packages could not be authenticated"
msgstr "Alguns pacotes não puderam ser autenticados"

#: cmdline/apt-get.cc:1090 cmdline/apt-get.cc:1251
msgid "There are problems and -y was used without --force-yes"
msgstr "Há problemas e foi utilizado -y sem --force-yes"

#: cmdline/apt-get.cc:1131
msgid "Internal error, InstallPackages was called with broken packages!"
msgstr "Erro Interno, InstallPackages foi chamado com pacotes estragados!"

#: cmdline/apt-get.cc:1140
msgid "Packages need to be removed but remove is disabled."
msgstr "Pacotes precisam de ser removidos mas Remove está desabilitado."

#: cmdline/apt-get.cc:1151
msgid "Internal error, Ordering didn't finish"
msgstr "Erro Interno, Ordering não terminou"

#: cmdline/apt-get.cc:1189
msgid "How odd.. The sizes didn't match, email apt@packages.debian.org"
msgstr ""
"Estranho.. Os tamanhos não coincidiram, escreva para apt@packages.debian.org"

#. TRANSLATOR: The required space between number and unit is already included
#. in the replacement strings, so %sB will be correctly translate in e.g. 1,5 MB
#: cmdline/apt-get.cc:1196
#, c-format
msgid "Need to get %sB/%sB of archives.\n"
msgstr "É necessário obter %sB/%sB de arquivos.\n"

#. TRANSLATOR: The required space between number and unit is already included
#. in the replacement string, so %sB will be correctly translate in e.g. 1,5 MB
#: cmdline/apt-get.cc:1201
#, c-format
msgid "Need to get %sB of archives.\n"
msgstr "É necessário obter %sB de arquivos.\n"

#. TRANSLATOR: The required space between number and unit is already included
#. in the replacement string, so %sB will be correctly translate in e.g. 1,5 MB
#: cmdline/apt-get.cc:1208
#, c-format
msgid "After this operation, %sB of additional disk space will be used.\n"
msgstr ""
"Após esta operação, serão utilizados %sB adicionais de espaço em disco.\n"

#. TRANSLATOR: The required space between number and unit is already included
#. in the replacement string, so %sB will be correctly translate in e.g. 1,5 MB
#: cmdline/apt-get.cc:1213
#, c-format
msgid "After this operation, %sB disk space will be freed.\n"
msgstr "Após esta operação, será libertado %sB de espaço em disco.\n"

#: cmdline/apt-get.cc:1228 cmdline/apt-get.cc:1231 cmdline/apt-get.cc:2589
#: cmdline/apt-get.cc:2592
#, c-format
msgid "Couldn't determine free space in %s"
msgstr "Não foi possível determinar o espaço livre em %s"

#: cmdline/apt-get.cc:1241
#, c-format
msgid "You don't have enough free space in %s."
msgstr "Você não possui espaço livre suficiente em %s."

#: cmdline/apt-get.cc:1257 cmdline/apt-get.cc:1277
msgid "Trivial Only specified but this is not a trivial operation."
msgstr "Trivial Only especificado mas isto não é uma operação trivial."

#: cmdline/apt-get.cc:1259
msgid "Yes, do as I say!"
msgstr "Sim, faça como eu digo!"

#: cmdline/apt-get.cc:1261
#, c-format
msgid ""
"You are about to do something potentially harmful.\n"
"To continue type in the phrase '%s'\n"
" ?] "
msgstr ""
"Você está prestes a fazer algo potencialmente nocivo.\n"
"Para continuar escreva a frase '%s'\n"
" ?] "

#: cmdline/apt-get.cc:1267 cmdline/apt-get.cc:1286
msgid "Abort."
msgstr "Abortado."

#: cmdline/apt-get.cc:1282
msgid "Do you want to continue [Y/n]? "
msgstr "Deseja continuar [Y/n]? "

#: cmdline/apt-get.cc:1354 cmdline/apt-get.cc:2654 apt-pkg/algorithms.cc:1543
#, c-format
msgid "Failed to fetch %s  %s\n"
msgstr "Falhou obter %s  %s\n"

#: cmdline/apt-get.cc:1372
msgid "Some files failed to download"
msgstr "Falhou o download de alguns ficheiros"

#: cmdline/apt-get.cc:1373 cmdline/apt-get.cc:2666
msgid "Download complete and in download only mode"
msgstr "Download completo e em modo de fazer apenas o download"

#: cmdline/apt-get.cc:1379
msgid ""
"Unable to fetch some archives, maybe run apt-get update or try with --fix-"
"missing?"
msgstr ""
"Não foi possível obter alguns arquivos, tente talvez correr apt-get update "
"ou tente com --fix-missing?"

#: cmdline/apt-get.cc:1383
msgid "--fix-missing and media swapping is not currently supported"
msgstr "--fix-missing e troca de mídia não são suportados actualmente"

#: cmdline/apt-get.cc:1388
msgid "Unable to correct missing packages."
msgstr "Não foi possível corrigir os pacotes em falta."

#: cmdline/apt-get.cc:1389
msgid "Aborting install."
msgstr "A abortar a instalação."

#: cmdline/apt-get.cc:1417
msgid ""
"The following package disappeared from your system as\n"
"all files have been overwritten by other packages:"
msgid_plural ""
"The following packages disappeared from your system as\n"
"all files have been overwritten by other packages:"
msgstr[0] ""
"O seguinte pacote desapareceu do seu sistema pois\n"
"todos os ficheiros foram sobrescritos por outros pacotes:"
msgstr[1] ""
"Os seguintes pacotes desapareceram do seu sistema pois\n"
"todos os ficheiros foram  por outros pacotes:"

#: cmdline/apt-get.cc:1421
msgid "Note: This is done automatically and on purpose by dpkg."
msgstr "Nota: Isto foi feito automaticamente e intencionalmente pelo dpkg."

#: cmdline/apt-get.cc:1559
#, c-format
msgid "Ignore unavailable target release '%s' of package '%s'"
msgstr "Ignorar o lançamento pretendido, não disponível, '%s' do pacote '%s'"

#: cmdline/apt-get.cc:1591
#, c-format
msgid "Picking '%s' as source package instead of '%s'\n"
msgstr "A escolher '%s' como pacote pacote de código fonte em vez de '%s'\n"

#. if (VerTag.empty() == false && Last == 0)
#: cmdline/apt-get.cc:1629
#, c-format
msgid "Ignore unavailable version '%s' of package '%s'"
msgstr "Ignorar a versão '%s', não disponível, do pacote '%s'"

#: cmdline/apt-get.cc:1645
msgid "The update command takes no arguments"
msgstr "O comando update não leva argumentos"

#: cmdline/apt-get.cc:1711
msgid "We are not supposed to delete stuff, can't start AutoRemover"
msgstr "Não é suposto nós apagarmos coisas, não pode iniciar o AutoRemover"

#: cmdline/apt-get.cc:1815
msgid ""
"Hmm, seems like the AutoRemover destroyed something which really\n"
"shouldn't happen. Please file a bug report against apt."
msgstr ""
"Hmm, parece que o AutoRemover destruiu algo que realmente não deveria ter\n"
"acontecido. Por favor arquive um relatório de bug contra o apt."

#.
#. if (Packages == 1)
#. {
#. c1out << endl;
#. c1out <<
#. _("Since you only requested a single operation it is extremely likely that\n"
#. "the package is simply not installable and a bug report against\n"
#. "that package should be filed.") << endl;
#. }
#.
#: cmdline/apt-get.cc:1818 cmdline/apt-get.cc:1987
msgid "The following information may help to resolve the situation:"
msgstr "A seguinte informação pode ajudar a resolver a situação:"

#: cmdline/apt-get.cc:1822
msgid "Internal Error, AutoRemover broke stuff"
msgstr "Erro Interno, o AutoRemover estragou coisas"

#: cmdline/apt-get.cc:1829
msgid ""
"The following package was automatically installed and is no longer required:"
msgid_plural ""
"The following packages were automatically installed and are no longer "
"required:"
msgstr[0] ""
"O seguinte pacote foi instalado automaticamente e já não é necessário:"
msgstr[1] ""
"Os seguintes pacotes foram instalados automaticamente e já não são "
"necessários:"

#: cmdline/apt-get.cc:1833
#, c-format
msgid "%lu package was automatically installed and is no longer required.\n"
msgid_plural ""
"%lu packages were automatically installed and are no longer required.\n"
msgstr[0] "O pacote %lu foi instalado automaticamente e já não é necessário.\n"
msgstr[1] ""
"Os pacotes %lu foram instalados automaticamente e já não são necessários.\n"

#: cmdline/apt-get.cc:1835
msgid "Use 'apt-get autoremove' to remove it."
msgid_plural "Use 'apt-get autoremove' to remove them."
msgstr[0] "Utilize 'apt-get autoremove' para o remover."
msgstr[1] "Utilize 'apt-get autoremove' para os remover."

#: cmdline/apt-get.cc:1854
msgid "Internal error, AllUpgrade broke stuff"
msgstr "Erro Interno, AllUpgrade estragou algo"

#: cmdline/apt-get.cc:1953
msgid "You might want to run 'apt-get -f install' to correct these:"
msgstr "Você deve querer executar 'apt-get -f install' para corrigir estes:"

#: cmdline/apt-get.cc:1957
msgid ""
"Unmet dependencies. Try 'apt-get -f install' with no packages (or specify a "
"solution)."
msgstr ""
"Dependências não satisfeitas. Tente 'apt-get -f install' sem nenhum pacote "
"(ou especifique uma solução)."

#: cmdline/apt-get.cc:1972
msgid ""
"Some packages could not be installed. This may mean that you have\n"
"requested an impossible situation or if you are using the unstable\n"
"distribution that some required packages have not yet been created\n"
"or been moved out of Incoming."
msgstr ""
"Alguns pacotes não puderam ser instalados. Isso pode significar que\n"
"você solicitou uma situação impossível ou se você está a usar a\n"
"distribuição unstable em que alguns pacotes pedidos ainda não foram \n"
"criados ou foram movidos do Incoming."

#: cmdline/apt-get.cc:1993
msgid "Broken packages"
msgstr "Pacotes estragados"

#: cmdline/apt-get.cc:2019
msgid "The following extra packages will be installed:"
msgstr "Os seguintes pacotes extra serão instalados:"

#: cmdline/apt-get.cc:2109
msgid "Suggested packages:"
msgstr "Pacotes sugeridos:"

#: cmdline/apt-get.cc:2110
msgid "Recommended packages:"
msgstr "Pacotes recomendados:"

#: cmdline/apt-get.cc:2152
#, c-format
msgid "Couldn't find package %s"
msgstr "Impossível encontrar o pacote %s"

#: cmdline/apt-get.cc:2159 cmdline/apt-mark.cc:70
#, c-format
msgid "%s set to automatically installed.\n"
msgstr "%s está definido para ser instalado automaticamente.\n"

#: cmdline/apt-get.cc:2167 cmdline/apt-mark.cc:114
msgid ""
"This command is deprecated. Please use 'apt-mark auto' and 'apt-mark manual' "
"instead."
msgstr ""
"Este comando foi depreceado. Em vez disso, por favor utilize 'apt-mark auto' "
"e 'apt-mark manual'."

#: cmdline/apt-get.cc:2183
msgid "Calculating upgrade... "
msgstr "A calcular a actualização... "

#: cmdline/apt-get.cc:2186 methods/ftp.cc:711 methods/connect.cc:115
msgid "Failed"
msgstr "Falhou"

#: cmdline/apt-get.cc:2191
msgid "Done"
msgstr "Pronto"

#: cmdline/apt-get.cc:2258 cmdline/apt-get.cc:2266
msgid "Internal error, problem resolver broke stuff"
msgstr "Erro Interno, o solucionador de problemas estragou coisas"

#: cmdline/apt-get.cc:2294 cmdline/apt-get.cc:2330
msgid "Unable to lock the download directory"
msgstr "Impossível criar acesso exclusivo ao directório de downloads"

#: cmdline/apt-get.cc:2386
#, c-format
msgid "Can't find a source to download version '%s' of '%s'"
msgstr "Não conseguiu encontrar uma fonte para obter a versão '%s' de '%s'"

#: cmdline/apt-get.cc:2391
#, c-format
msgid "Downloading %s %s"
msgstr "A obter %s %s"

#: cmdline/apt-get.cc:2451
msgid "Must specify at least one package to fetch source for"
msgstr "Tem de especificar pelo menos um pacote para obter o código fonte de"

#: cmdline/apt-get.cc:2491 cmdline/apt-get.cc:2803
#, c-format
msgid "Unable to find a source package for %s"
msgstr "Não foi possível encontrar um pacote de código fonte para %s"

#: cmdline/apt-get.cc:2508
#, c-format
msgid ""
"NOTICE: '%s' packaging is maintained in the '%s' version control system at:\n"
"%s\n"
msgstr ""
"AVISO: o empacotamento de '%s' é mantido no sistema de controle de versões "
"'%s' em:\n"
"%s\n"

#: cmdline/apt-get.cc:2513
#, c-format
msgid ""
"Please use:\n"
"bzr branch %s\n"
"to retrieve the latest (possibly unreleased) updates to the package.\n"
msgstr ""
"Por favor utilize:\n"
"bzr branch %s\n"
"para obter as últimas actualizações (possivelmente por lançar) ao pacote.\n"

#: cmdline/apt-get.cc:2566
#, c-format
msgid "Skipping already downloaded file '%s'\n"
msgstr "A saltar o ficheiro '%s', já tinha sido feito download'\n"

#: cmdline/apt-get.cc:2603
#, c-format
msgid "You don't have enough free space in %s"
msgstr "Você não possui espaço livre suficiente em %s"

#. TRANSLATOR: The required space between number and unit is already included
#. in the replacement strings, so %sB will be correctly translate in e.g. 1,5 MB
#: cmdline/apt-get.cc:2612
#, c-format
msgid "Need to get %sB/%sB of source archives.\n"
msgstr "É necessário obter %sB/%sB de arquivos de código fonte.\n"

#. TRANSLATOR: The required space between number and unit is already included
#. in the replacement string, so %sB will be correctly translate in e.g. 1,5 MB
#: cmdline/apt-get.cc:2617
#, c-format
msgid "Need to get %sB of source archives.\n"
msgstr "É necessário obter %sB de arquivos de código fonte.\n"

#: cmdline/apt-get.cc:2623
#, c-format
msgid "Fetch source %s\n"
msgstr "Obter código fonte %s\n"

#: cmdline/apt-get.cc:2661
msgid "Failed to fetch some archives."
msgstr "Falhou obter alguns arquivos."

#: cmdline/apt-get.cc:2692
#, c-format
msgid "Skipping unpack of already unpacked source in %s\n"
msgstr ""
"A saltar a descompactação do pacote de código fonte já descompactado em %s\n"

#: cmdline/apt-get.cc:2704
#, c-format
msgid "Unpack command '%s' failed.\n"
msgstr "O comando de descompactação '%s' falhou.\n"

#: cmdline/apt-get.cc:2705
#, c-format
msgid "Check if the 'dpkg-dev' package is installed.\n"
msgstr "Verifique se o pacote 'dpkg-dev' está instalado.\n"

#: cmdline/apt-get.cc:2727
#, c-format
msgid "Build command '%s' failed.\n"
msgstr "O comando de compilação '%s' falhou.\n"

#: cmdline/apt-get.cc:2747
msgid "Child process failed"
msgstr "O processo filho falhou"

#: cmdline/apt-get.cc:2766
msgid "Must specify at least one package to check builddeps for"
msgstr ""
"Deve especificar pelo menos um pacote para verificar as dependências de "
"compilação"

#: cmdline/apt-get.cc:2791
#, c-format
msgid ""
"No architecture information available for %s. See apt.conf(5) APT::"
"Architectures for setup"
msgstr ""
"Nenhuma informação de arquitectura disponível para %s. "
"Para configuração veja apt.conf(5) APT::Architectures"

#: cmdline/apt-get.cc:2815 cmdline/apt-get.cc:2818
#, c-format
msgid "Unable to get build-dependency information for %s"
msgstr ""
"Não foi possível obter informações de dependências de compilação para %s"

#: cmdline/apt-get.cc:2838
#, c-format
msgid "%s has no build depends.\n"
msgstr "%s não tem dependências de compilação.\n"

#: cmdline/apt-get.cc:2997
#, c-format
msgid ""
"%s dependency for %s can't be satisfied because %s is not allowed on '%s' "
"packages"
msgstr ""
"a dependência de %s por %s não pode ser satisfeita porque %s não é permitido "
"em pacotes '%s'"

#: cmdline/apt-get.cc:3015
#, c-format
msgid ""
"%s dependency for %s cannot be satisfied because the package %s cannot be "
"found"
msgstr ""
"a dependência de %s para %s não pôde ser satisfeita porque o pacote %s não "
"pôde ser encontrado"

#: cmdline/apt-get.cc:3038
#, c-format
msgid "Failed to satisfy %s dependency for %s: Installed package %s is too new"
msgstr ""
"Falha ao satisfazer a dependência %s para %s: O pacote instalado %s é "
"demasiado novo"

#: cmdline/apt-get.cc:3077
#, , c-format
msgid ""
"%s dependency for %s cannot be satisfied because candidate version of "
"package %s can't satisfy version requirements"
msgstr ""
"a dependência de %s para %s não pode ser satisfeita porque a versão "
"candidata do pacote %s não pode satisfazer os requisitos de versão"

#: cmdline/apt-get.cc:3083
#, c-format
msgid ""
"%s dependency for %s cannot be satisfied because package %s has no candidate "
"version"
msgstr ""
"a dependência de %s para %s não pode ser satisfeita porque o pacote %s não "
"tem versão candidata"

#: cmdline/apt-get.cc:3106
#, c-format
msgid "Failed to satisfy %s dependency for %s: %s"
msgstr "Falha ao satisfazer a dependência %s para %s: %s"

#: cmdline/apt-get.cc:3122
#, c-format
msgid "Build-dependencies for %s could not be satisfied."
msgstr "Não foi possível satisfazer as dependências de compilação para %s."

#: cmdline/apt-get.cc:3127
msgid "Failed to process build dependencies"
msgstr "Falhou processar as dependências de compilação"

#: cmdline/apt-get.cc:3220 cmdline/apt-get.cc:3232
#, c-format
msgid "Changelog for %s (%s)"
msgstr "Changlog para %s (%s)"

#: cmdline/apt-get.cc:3358
msgid "Supported modules:"
msgstr "Módulos Suportados:"

<<<<<<< HEAD
#: cmdline/apt-get.cc:3399
#, fuzzy
=======
#: cmdline/apt-get.cc:3396
>>>>>>> d7bc74a4
msgid ""
"Usage: apt-get [options] command\n"
"       apt-get [options] install|remove pkg1 [pkg2 ...]\n"
"       apt-get [options] source pkg1 [pkg2 ...]\n"
"\n"
"apt-get is a simple command line interface for downloading and\n"
"installing packages. The most frequently used commands are update\n"
"and install.\n"
"\n"
"Commands:\n"
"   update - Retrieve new lists of packages\n"
"   upgrade - Perform an upgrade\n"
"   install - Install new packages (pkg is libc6 not libc6.deb)\n"
"   remove - Remove packages\n"
"   autoremove - Remove automatically all unused packages\n"
"   purge - Remove packages and config files\n"
"   source - Download source archives\n"
"   build-dep - Configure build-dependencies for source packages\n"
"   dist-upgrade - Distribution upgrade, see apt-get(8)\n"
"   dselect-upgrade - Follow dselect selections\n"
"   clean - Erase downloaded archive files\n"
"   autoclean - Erase old downloaded archive files\n"
"   check - Verify that there are no broken dependencies\n"
"   changelog - Download and display the changelog for the given package\n"
"   download - Download the binary package into the current directory\n"
"\n"
"Options:\n"
"  -h  This help text.\n"
"  -q  Loggable output - no progress indicator\n"
"  -qq No output except for errors\n"
"  -d  Download only - do NOT install or unpack archives\n"
"  -s  No-act. Perform ordering simulation\n"
"  -y  Assume Yes to all queries and do not prompt\n"
"  -f  Attempt to correct a system with broken dependencies in place\n"
"  -m  Attempt to continue if archives are unlocatable\n"
"  -u  Show a list of upgraded packages as well\n"
"  -b  Build the source package after fetching it\n"
"  -V  Show verbose version numbers\n"
"  -c=? Read this configuration file\n"
"  -o=? Set an arbitrary configuration option, eg -o dir::cache=/tmp\n"
"See the apt-get(8), sources.list(5) and apt.conf(5) manual\n"
"pages for more information and options.\n"
"                       This APT has Super Cow Powers.\n"
msgstr ""
"Utilização: apt-get [opções] comando\n"
"            apt-get [opções] install|remove pacote1 [pacote2 ...]\n"
"            apt-get [opções] source pacote1 [pacote2 ...]\n"
"\n"
"O apt-get é um interface simples de linha de comandos para obter\n"
"e instalar pacotes. Os comandos utilizados mais frequentemente\n"
"são update e install.\n"
"\n"
"Comandos:\n"
"   update - Obter novas listas de pacotes\n"
"   upgrade - Executar uma actualização\n"
"   install - Instalar novos pacotes (o pacote é libc6 e não libc6.deb)\n"
"   remove - Remover pacotes\n"
"   autoremove - Remover automaticamente todos os pacotes não utilizados\n"
"   purge - Remover pacotes e ficheiros de configuração\n"
"   source - Fazer o download de arquivos de código-fonte\n"
"   build-dep - Configurar as dependências de compilação de pacotes de "
"código-fonte\n"
"   dist-upgrade - Actualizar a distribuição, veja apt-get(8)\n"
"   dselect-upgrade - Seguir as escolhas feitas no dselect\n"
"   clean - Apagar ficheiros de arquivo obtidos por download\n"
"   autoclean - Apagar ficheiros de arquivo antigos obtidos por download\n"
"   check - Verificar se existem dependências erradas\n"
"   changelog - Obter e mostrar o changelog de um pacote\n"
"   download - Obter o pacote binário para o directório actual\n"
"\n"
"Opções:\n"
"  -h  Este texto de ajuda\n"
"  -q  Saída para registo - sem indicador de progresso\n"
"  -qq Sem saída, excepto para erros\n"
"  -d  Fazer apenas o download - NÃO instalar ou descompactar arquivos\n"
"  -s  Não agir. Executar simulação de ordens\n"
"  -y  Assumir Sim para todas as perguntas e não fazer perguntas\n"
"  -f  Tentar corrigir um sistema com dependências erradas\n"
"  -m  Tentar continuar se os arquivos não poderem ser localizados\n"
"  -u  Mostrar também uma lista de pacotes actualizados\n"
"  -b  Construir o pacote de código-fonte depois de o obter\n"
"  -V  Mostrar números da versão detalhados\n"
"  -c=? Ler este ficheiro de configuração\n"
"  -o=? Definir uma opção de configuração arbitrária, p.e. -o dir::cache=/"
"tmp\n"
"Para mais informações e opções veja as páginas do manual\n"
"apt-get(8), sources.list(5) e apt.conf(5)\n"
"                         Este APT tem Poderes de Super Vaca.\n"

#: cmdline/apt-get.cc:3564
msgid ""
"NOTE: This is only a simulation!\n"
"      apt-get needs root privileges for real execution.\n"
"      Keep also in mind that locking is deactivated,\n"
"      so don't depend on the relevance to the real current situation!"
msgstr ""
"NOTE:\tIsto é apenas uma simulação!\n"
"\to apt-get necessita de privilégios de root para a execução real.\n"
"\tTenha em mente que o acesso exclusivo está desabilitado,\n"
"\tpor isso não confie na relevância da real situação actual!"

#: cmdline/acqprogress.cc:60
msgid "Hit "
msgstr "Hit "

#: cmdline/acqprogress.cc:84
msgid "Get:"
msgstr "Obter:"

#: cmdline/acqprogress.cc:115
msgid "Ign "
msgstr "Ign "

#: cmdline/acqprogress.cc:119
msgid "Err "
msgstr "Err "

#: cmdline/acqprogress.cc:140
#, c-format
msgid "Fetched %sB in %s (%sB/s)\n"
msgstr "Obtidos %sB em %s (%sB/s)\n"

#: cmdline/acqprogress.cc:230
#, c-format
msgid " [Working]"
msgstr " [A trabalhar]"

#: cmdline/acqprogress.cc:286
#, c-format
msgid ""
"Media change: please insert the disc labeled\n"
" '%s'\n"
"in the drive '%s' and press enter\n"
msgstr ""
"Troca de mídia: Por favor insira o disco chamado\n"
" '%s'\n"
"no leitor '%s' e pressione enter\n"

#: cmdline/apt-mark.cc:55
#, c-format
msgid "%s can not be marked as it is not installed.\n"
msgstr "%s não pode ser marcado pois não está instalado.\n"

#: cmdline/apt-mark.cc:61
#, c-format
msgid "%s was already set to manually installed.\n"
msgstr "%s já estava definido para ser instalado manualmente.\n"

#: cmdline/apt-mark.cc:63
#, c-format
msgid "%s was already set to automatically installed.\n"
msgstr "%s já estava definido para ser instalado automaticamente.\n"

#: cmdline/apt-mark.cc:228
#, c-format
msgid "%s was already set on hold.\n"
msgstr "%s já estava marcado para manter.\n"

#: cmdline/apt-mark.cc:230
#, c-format
msgid "%s was already not hold.\n"
msgstr "%s já estava para não manter.\n"

#: cmdline/apt-mark.cc:245 cmdline/apt-mark.cc:314
#: apt-pkg/contrib/fileutl.cc:828 apt-pkg/deb/dpkgpm.cc:1001
#, c-format
msgid "Waited for %s but it wasn't there"
msgstr "Esperou por %s mas não estava lá"

#: cmdline/apt-mark.cc:260 cmdline/apt-mark.cc:297
#, c-format
msgid "%s set on hold.\n"
msgstr "%s marcado para manter.\n"

#: cmdline/apt-mark.cc:262 cmdline/apt-mark.cc:302
#, c-format
msgid "Canceled hold on %s.\n"
msgstr "Cancelou manter em %s.\n"

#: cmdline/apt-mark.cc:320
msgid "Executing dpkg failed. Are you root?"
msgstr "Falhou executar dpkg. É root?"

#: cmdline/apt-mark.cc:367
msgid ""
"Usage: apt-mark [options] {auto|manual} pkg1 [pkg2 ...]\n"
"\n"
"apt-mark is a simple command line interface for marking packages\n"
"as manually or automatically installed. It can also list marks.\n"
"\n"
"Commands:\n"
"   auto - Mark the given packages as automatically installed\n"
"   manual - Mark the given packages as manually installed\n"
"\n"
"Options:\n"
"  -h  This help text.\n"
"  -q  Loggable output - no progress indicator\n"
"  -qq No output except for errors\n"
"  -s  No-act. Just prints what would be done.\n"
"  -f  read/write auto/manual marking in the given file\n"
"  -c=? Read this configuration file\n"
"  -o=? Set an arbitrary configuration option, eg -o dir::cache=/tmp\n"
"See the apt-mark(8) and apt.conf(5) manual pages for more information."
msgstr ""
"Utilização: apt-mark [opções] {auto|manual} pacote1 [pacote2...]\n"
"\n"
"apt-mark é um interface simples de linha de comandos para marcar pacotes "
"como instalados de forma manual ou automática. Pode também listar marcações.\n"
"\n"
"Comandos:\n"
"   auto - Marca os pacotes como instalados automaticamente\n"
"   manual - Marca os pacotes como instalados manualmente\n"
"\n"
"Opções:\n"
"   -h	Este texto de ajuda.\n"
"   -q	Saída para registo - sem indicador de progresso\n"
"   -qq Sem saída excepto para erros\n"
"   -s	Não fazer. Apenas escreve o que seria feito.\n"
"   -f	ler/escrever marcação auto/manual no ficheiro indicado\n"
"   -c=? Ler este ficheiro de configuração\n"
"   -o=? Definir uma opção de configuração arbitrária, p.e. -o dir::cache=/tmp\n"
"Para mais informações veja as páginas apt-mark(8) e apt.conf(5) do manual."

#: methods/cdrom.cc:203
#, c-format
msgid "Unable to read the cdrom database %s"
msgstr "Não foi capaz de ler a base de dados de cdrom %s"

#: methods/cdrom.cc:212
msgid ""
"Please use apt-cdrom to make this CD-ROM recognized by APT. apt-get update "
"cannot be used to add new CD-ROMs"
msgstr ""
"Por favor utilize o apt-cdrom para fazer com que este CD seja reconhecido "
"pelo APT. apt-get update não pode ser utilizado para adicionar novos CDs"

#: methods/cdrom.cc:222
msgid "Wrong CD-ROM"
msgstr "CD errado"

#: methods/cdrom.cc:249
#, c-format
msgid "Unable to unmount the CD-ROM in %s, it may still be in use."
msgstr "Impossível desmontar o CD-ROM em %s, pode ainda estar a ser utilizado."

#: methods/cdrom.cc:254
msgid "Disk not found."
msgstr "Disco não encontrado."

#: methods/cdrom.cc:262 methods/file.cc:82 methods/rsh.cc:273
msgid "File not found"
msgstr "Ficheiro não encontrado"

#: methods/copy.cc:46 methods/gzip.cc:105 methods/gzip.cc:114
#: methods/rred.cc:512 methods/rred.cc:521
msgid "Failed to stat"
msgstr "Falhou o stat"

#: methods/copy.cc:83 methods/gzip.cc:111 methods/rred.cc:518
msgid "Failed to set modification time"
msgstr "Falhou definir hora de modificação"

#: methods/file.cc:47
msgid "Invalid URI, local URIS must not start with //"
msgstr "URI inválido, URIs locais não devem começar por //"

#. Login must be before getpeername otherwise dante won't work.
#: methods/ftp.cc:173
msgid "Logging in"
msgstr "A identificar-se no sistema"

#: methods/ftp.cc:179
msgid "Unable to determine the peer name"
msgstr "Não foi possível determinar o nome do posto"

#: methods/ftp.cc:184
msgid "Unable to determine the local name"
msgstr "Não foi possível determinar o nome local"

#: methods/ftp.cc:215 methods/ftp.cc:243
#, c-format
msgid "The server refused the connection and said: %s"
msgstr "O servidor recusou a ligação e respondeu: %s"

#: methods/ftp.cc:221
#, c-format
msgid "USER failed, server said: %s"
msgstr "USER falhou, o servidor respondeu: %s"

#: methods/ftp.cc:228
#, c-format
msgid "PASS failed, server said: %s"
msgstr "PASS falhou, o servidor respondeu: %s"

#: methods/ftp.cc:248
msgid ""
"A proxy server was specified but no login script, Acquire::ftp::ProxyLogin "
"is empty."
msgstr ""
"Foi especificado um servidor de proxy mas não um script de login, Acquire::"
"ftp::ProxyLogin está vazio."

#: methods/ftp.cc:276
#, c-format
msgid "Login script command '%s' failed, server said: %s"
msgstr "O comando de script de login '%s' falhou, o servidor respondeu: %s"

#: methods/ftp.cc:302
#, c-format
msgid "TYPE failed, server said: %s"
msgstr "TYPE falhou, o servidor respondeu: %s"

#: methods/ftp.cc:340 methods/ftp.cc:451 methods/rsh.cc:192 methods/rsh.cc:235
msgid "Connection timeout"
msgstr "Foi atingido o tempo limite de ligação"

#: methods/ftp.cc:346
msgid "Server closed the connection"
msgstr "O servidor fechou a ligação"

#: methods/ftp.cc:349 methods/rsh.cc:199 apt-pkg/contrib/fileutl.cc:1254
#: apt-pkg/contrib/fileutl.cc:1263 apt-pkg/contrib/fileutl.cc:1266
msgid "Read error"
msgstr "Erro de leitura"

#: methods/ftp.cc:356 methods/rsh.cc:206
msgid "A response overflowed the buffer."
msgstr "Uma resposta sobrecarregou o buffer."

#: methods/ftp.cc:373 methods/ftp.cc:385
msgid "Protocol corruption"
msgstr "Corrupção de protocolo"

#: methods/ftp.cc:457 methods/rred.cc:238 methods/rsh.cc:241
#: apt-pkg/contrib/fileutl.cc:1352 apt-pkg/contrib/fileutl.cc:1361
#: apt-pkg/contrib/fileutl.cc:1364 apt-pkg/contrib/fileutl.cc:1390
msgid "Write error"
msgstr "Erro de escrita"

#: methods/ftp.cc:696 methods/ftp.cc:702 methods/ftp.cc:737
msgid "Could not create a socket"
msgstr "Não foi possível criar um socket"

#: methods/ftp.cc:707
msgid "Could not connect data socket, connection timed out"
msgstr "Não foi possível ligar socket de dados, a ligação expirou"

#: methods/ftp.cc:713
msgid "Could not connect passive socket."
msgstr "Não foi possível ligar socket passivo."

#: methods/ftp.cc:730
msgid "getaddrinfo was unable to get a listening socket"
msgstr "getaddrinfo não foi capaz de obter um socket de escuta"

#: methods/ftp.cc:744
msgid "Could not bind a socket"
msgstr "Não foi possível fazer o bind a um socket"

#: methods/ftp.cc:748
msgid "Could not listen on the socket"
msgstr "Não foi possível executar listen no socket"

#: methods/ftp.cc:755
msgid "Could not determine the socket's name"
msgstr "Não foi possível determinar o nome do socket"

#: methods/ftp.cc:787
msgid "Unable to send PORT command"
msgstr "Não foi possível enviar o comando PORT"

#: methods/ftp.cc:797
#, c-format
msgid "Unknown address family %u (AF_*)"
msgstr "Família de endereços %u desconhecida (AF_*)"

#: methods/ftp.cc:806
#, c-format
msgid "EPRT failed, server said: %s"
msgstr "EPRT falhou, o servidor respondeu: %s"

#: methods/ftp.cc:826
msgid "Data socket connect timed out"
msgstr "Ligação de socket de dados expirou"

#: methods/ftp.cc:833
msgid "Unable to accept connection"
msgstr "Impossível aceitar ligação"

#: methods/ftp.cc:872 methods/http.cc:1035 methods/rsh.cc:311
msgid "Problem hashing file"
msgstr "Problema ao calcular o hash do ficheiro"

#: methods/ftp.cc:885
#, c-format
msgid "Unable to fetch file, server said '%s'"
msgstr "Não foi possível obter o ficheiro, o servidor respondeu '%s'"

#: methods/ftp.cc:900 methods/rsh.cc:330
msgid "Data socket timed out"
msgstr "Expirou o tempo do socket de dados"

#: methods/ftp.cc:930
#, c-format
msgid "Data transfer failed, server said '%s'"
msgstr "A transferência de dados falhou, o servidor respondeu '%s'"

#. Get the files information
#: methods/ftp.cc:1007
msgid "Query"
msgstr "Pesquisa"

#: methods/ftp.cc:1119
msgid "Unable to invoke "
msgstr "Não foi possível invocar "

#: methods/connect.cc:75
#, c-format
msgid "Connecting to %s (%s)"
msgstr "A Ligar a %s (%s)"

#: methods/connect.cc:86
#, c-format
msgid "[IP: %s %s]"
msgstr "[IP: %s %s]"

#: methods/connect.cc:93
#, c-format
msgid "Could not create a socket for %s (f=%u t=%u p=%u)"
msgstr "Não foi possível criar um socket para %s (f=%u t=%u p=%u)"

#: methods/connect.cc:99
#, c-format
msgid "Cannot initiate the connection to %s:%s (%s)."
msgstr "Não posso iniciar a ligação para %s:%s (%s)."

#: methods/connect.cc:107
#, c-format
msgid "Could not connect to %s:%s (%s), connection timed out"
msgstr "Não foi possível ligar a %s:%s (%s), a conexão expirou"

#: methods/connect.cc:125
#, c-format
msgid "Could not connect to %s:%s (%s)."
msgstr "Não foi possível ligar em %s:%s (%s)."

#. We say this mainly because the pause here is for the
#. ssh connection that is still going
#: methods/connect.cc:153 methods/rsh.cc:433
#, c-format
msgid "Connecting to %s"
msgstr "A ligar a %s"

#: methods/connect.cc:172 methods/connect.cc:191
#, c-format
msgid "Could not resolve '%s'"
msgstr "Não foi possível resolver '%s'"

#: methods/connect.cc:197
#, c-format
msgid "Temporary failure resolving '%s'"
msgstr "Falha temporária a resolver '%s'"

#: methods/connect.cc:200
#, c-format
msgid "Something wicked happened resolving '%s:%s' (%i - %s)"
msgstr "Algo estranho aconteceu ao resolver '%s:%s' (%i - %s)"

#: methods/connect.cc:247
#, c-format
msgid "Unable to connect to %s:%s:"
msgstr "Não foi possível ligar a %s:%s:"

#: methods/gpgv.cc:180
msgid ""
"Internal error: Good signature, but could not determine key fingerprint?!"
msgstr ""
"Erro interno: Assinatura válida, mas não foi possível determinar a impressão "
"digital da chave?!"

#: methods/gpgv.cc:185
msgid "At least one invalid signature was encountered."
msgstr "Pelo menos uma assinatura inválida foi encontrada."

#: methods/gpgv.cc:189
msgid "Could not execute 'gpgv' to verify signature (is gpgv installed?)"
msgstr ""
"Não foi possível executar 'gpgv' para verificar a assinatura  (o gpgv está "
"instalado?)"

#: methods/gpgv.cc:194
msgid "Unknown error executing gpgv"
msgstr "Erro desconhecido ao executar gpgv"

#: methods/gpgv.cc:228 methods/gpgv.cc:235
msgid "The following signatures were invalid:\n"
msgstr "As seguintes assinaturas eram inválidas:\n"

#: methods/gpgv.cc:242
msgid ""
"The following signatures couldn't be verified because the public key is not "
"available:\n"
msgstr ""
"As seguintes assinaturas não puderam ser verificadas porque a chave pública "
"não está disponível:\n"

#: methods/gzip.cc:65
msgid "Empty files can't be valid archives"
msgstr "Ficheiros vazios não podem ser arquivos válidos"

#: methods/http.cc:394
msgid "Waiting for headers"
msgstr "A aguardar por cabeçalhos"

#: methods/http.cc:544
msgid "Bad header line"
msgstr "Linha de cabeçalho errada"

#: methods/http.cc:569 methods/http.cc:576
msgid "The HTTP server sent an invalid reply header"
msgstr "O servidor HTTP enviou um cabeçalho de resposta inválido"

#: methods/http.cc:606
msgid "The HTTP server sent an invalid Content-Length header"
msgstr "O servidor HTTP enviou um cabeçalho Content-Length inválido"

#: methods/http.cc:621
msgid "The HTTP server sent an invalid Content-Range header"
msgstr "O servidor HTTP enviou um cabeçalho Content-Range inválido"

#: methods/http.cc:623
msgid "This HTTP server has broken range support"
msgstr "Este servidor HTTP possui suporte de range errado"

#: methods/http.cc:647
msgid "Unknown date format"
msgstr "Formato de data desconhecido"

#: methods/http.cc:818
msgid "Select failed"
msgstr "A selecção falhou"

#: methods/http.cc:823
msgid "Connection timed out"
msgstr "O tempo da ligação expirou"

#: methods/http.cc:846
msgid "Error writing to output file"
msgstr "Erro ao escrever para o ficheiro de saída"

#: methods/http.cc:877
msgid "Error writing to file"
msgstr "Erro ao escrever para ficheiro"

#: methods/http.cc:905
msgid "Error writing to the file"
msgstr "Erro ao escrever para o ficheiro"

#: methods/http.cc:919
msgid "Error reading from server. Remote end closed connection"
msgstr "Erro ao ler do servidor. O lado remoto fechou a ligação"

#: methods/http.cc:921
msgid "Error reading from server"
msgstr "Erro ao ler do servidor"

#: methods/http.cc:1194
msgid "Bad header data"
msgstr "Dados de cabeçalho errados"

#: methods/http.cc:1211 methods/http.cc:1266
msgid "Connection failed"
msgstr "A ligação falhou"

#: methods/http.cc:1358
msgid "Internal error"
msgstr "Erro interno"

#. Only warn if there are no sources.list.d.
#. Only warn if there is no sources.list file.
#: methods/mirror.cc:95 apt-inst/extract.cc:465
#: apt-pkg/contrib/cdromutl.cc:183 apt-pkg/contrib/fileutl.cc:400
#: apt-pkg/contrib/fileutl.cc:513 apt-pkg/sourcelist.cc:208
#: apt-pkg/sourcelist.cc:214 apt-pkg/acquire.cc:485 apt-pkg/init.cc:109
#: apt-pkg/init.cc:117 apt-pkg/clean.cc:36 apt-pkg/policy.cc:359
#, c-format
msgid "Unable to read %s"
msgstr "Não foi possível ler %s"

#: methods/mirror.cc:101 methods/mirror.cc:130 apt-pkg/contrib/cdromutl.cc:179
#: apt-pkg/contrib/cdromutl.cc:213 apt-pkg/acquire.cc:491
#: apt-pkg/acquire.cc:516 apt-pkg/clean.cc:42 apt-pkg/clean.cc:60
#: apt-pkg/clean.cc:122
#, c-format
msgid "Unable to change to %s"
msgstr "Impossível mudar para %s"

#. FIXME: fallback to a default mirror here instead
#. and provide a config option to define that default
#: methods/mirror.cc:280
#, c-format
msgid "No mirror file '%s' found "
msgstr "Não foi encontrado ficheiro de mirror '%s'"

#. FIXME: fallback to a default mirror here instead
#. and provide a config option to define that default
#: methods/mirror.cc:287
#, c-format
msgid "Can not read mirror file '%s'"
msgstr "Não pode ler ficheiro de mirror '%s'"

#: methods/mirror.cc:442
#, c-format
msgid "[Mirror: %s]"
msgstr "[Mirror: %s]"

#: methods/rred.cc:491
#, c-format
msgid ""
"Could not patch %s with mmap and with file operation usage - the patch seems "
"to be corrupt."
msgstr ""
"Não foi possível aplicar o patch %s com mmap e com a utilização de operação "
"de ficheiro - o patch parece estar corrompido."

#: methods/rred.cc:496
#, c-format
msgid ""
"Could not patch %s with mmap (but no mmap specific fail) - the patch seems "
"to be corrupt."
msgstr ""
"Não foi possível aplicar o patch %s com mmap (mas não é uma falha especifica "
"do mmap) - o patch parece corrompido."

#: methods/rsh.cc:99 ftparchive/multicompress.cc:168
msgid "Failed to create IPC pipe to subprocess"
msgstr "Falha ao criar pipe IPC para subprocesso"

#: methods/rsh.cc:338
msgid "Connection closed prematurely"
msgstr "Ligação encerrada prematuramente"

#: dselect/install:32
msgid "Bad default setting!"
msgstr "Configuração pré-definida errada!"

#: dselect/install:51 dselect/install:83 dselect/install:87 dselect/install:94
#: dselect/install:105 dselect/update:45
msgid "Press enter to continue."
msgstr "Carregue em enter para continuar."

#: dselect/install:91
msgid "Do you want to erase any previously downloaded .deb files?"
msgstr "Deseja apagar quaisquer ficheiros .deb obtidos previamente?"

# Note to translators: The following four messages belong together. It doesn't
# matter where sentences start, but it has to fit in just these four lines, and
# at only 80 characters per line, if possible.
#: dselect/install:101
msgid "Some errors occurred while unpacking. Packages that were installed"
msgstr ""
"Ocorreram alguns erros ao descompactar. Os pacotes que foram instalados"

#: dselect/install:102
msgid "will be configured. This may result in duplicate errors"
msgstr "serão configurados. Isto pode resultar em erros duplicados"

#: dselect/install:103
msgid "or errors caused by missing dependencies. This is OK, only the errors"
msgstr "causados por dependências em falta. Isto está OK, somente os erros"

#: dselect/install:104
msgid ""
"above this message are important. Please fix them and run [I]nstall again"
msgstr ""
"acima desta mensagem são importantes. Por favor resolva-os e execute [I]"
"nstalar novamente"

#: dselect/update:30
msgid "Merging available information"
msgstr "A juntar a informação disponível"

#: cmdline/apt-extracttemplates.cc:102
#, c-format
msgid "%s not a valid DEB package."
msgstr "%s não é um pacote DEB válido."

#: cmdline/apt-extracttemplates.cc:236
msgid ""
"Usage: apt-extracttemplates file1 [file2 ...]\n"
"\n"
"apt-extracttemplates is a tool to extract config and template info\n"
"from debian packages\n"
"\n"
"Options:\n"
"  -h   This help text\n"
"  -t   Set the temp dir\n"
"  -c=? Read this configuration file\n"
"  -o=? Set an arbitrary configuration option, eg -o dir::cache=/tmp\n"
msgstr ""
"Utilização: apt-extracttemplates ficheiro1 [ficheiro2 ...]\n"
"\n"
"O apt-extracttemplates é uma ferramenta para extrair configuração\n"
"e informação de template de pacotes debian.\n"
"\n"
"Opções:\n"
"  -h   Este texto de ajuda\n"
"  -t   Definir o directório temporário\n"
"  -c=? Ler este ficheiro de configuração\n"
"  -o=? Definir uma opção arbitrária de configuração, p.e.: -o dir::cache=/"
"tmp\n"

#: cmdline/apt-extracttemplates.cc:271 apt-pkg/pkgcachegen.cc:1277
#, c-format
msgid "Unable to write to %s"
msgstr "Não conseguiu escrever para %s"

#: cmdline/apt-extracttemplates.cc:313
msgid "Cannot get debconf version. Is debconf installed?"
msgstr "Não pode obter a versão do debconf. O debconf está instalado?"

#: ftparchive/apt-ftparchive.cc:171 ftparchive/apt-ftparchive.cc:348
msgid "Package extension list is too long"
msgstr "A lista de extensão de pacotes é demasiado longa"

#: ftparchive/apt-ftparchive.cc:173 ftparchive/apt-ftparchive.cc:190
#: ftparchive/apt-ftparchive.cc:213 ftparchive/apt-ftparchive.cc:263
#: ftparchive/apt-ftparchive.cc:277 ftparchive/apt-ftparchive.cc:299
#, c-format
msgid "Error processing directory %s"
msgstr "Erro ao processar o directório %s"

#: ftparchive/apt-ftparchive.cc:261
msgid "Source extension list is too long"
msgstr "Lista de extensão de códigos-fonte é demasiado longa"

#: ftparchive/apt-ftparchive.cc:378
msgid "Error writing header to contents file"
msgstr "Erro ao escrever o cabeçalho no ficheiro de conteúdo"

#: ftparchive/apt-ftparchive.cc:408
#, c-format
msgid "Error processing contents %s"
msgstr "Erro ao processar o conteúdo %s"

#: ftparchive/apt-ftparchive.cc:596
msgid ""
"Usage: apt-ftparchive [options] command\n"
"Commands: packages binarypath [overridefile [pathprefix]]\n"
"          sources srcpath [overridefile [pathprefix]]\n"
"          contents path\n"
"          release path\n"
"          generate config [groups]\n"
"          clean config\n"
"\n"
"apt-ftparchive generates index files for Debian archives. It supports\n"
"many styles of generation from fully automated to functional replacements\n"
"for dpkg-scanpackages and dpkg-scansources\n"
"\n"
"apt-ftparchive generates Package files from a tree of .debs. The\n"
"Package file contains the contents of all the control fields from\n"
"each package as well as the MD5 hash and filesize. An override file\n"
"is supported to force the value of Priority and Section.\n"
"\n"
"Similarly apt-ftparchive generates Sources files from a tree of .dscs.\n"
"The --source-override option can be used to specify a src override file\n"
"\n"
"The 'packages' and 'sources' command should be run in the root of the\n"
"tree. BinaryPath should point to the base of the recursive search and \n"
"override file should contain the override flags. Pathprefix is\n"
"appended to the filename fields if present. Example usage from the \n"
"Debian archive:\n"
"   apt-ftparchive packages dists/potato/main/binary-i386/ > \\\n"
"               dists/potato/main/binary-i386/Packages\n"
"\n"
"Options:\n"
"  -h    This help text\n"
"  --md5 Control MD5 generation\n"
"  -s=?  Source override file\n"
"  -q    Quiet\n"
"  -d=?  Select the optional caching database\n"
"  --no-delink Enable delinking debug mode\n"
"  --contents  Control contents file generation\n"
"  -c=?  Read this configuration file\n"
"  -o=?  Set an arbitrary configuration option"
msgstr ""
"Utilização: apt-ftparchive [opções] comando\n"
"Comandos: packages caminho_binário [ficheiro_override [prefixo_caminho]]\n"
"          sources caminho_fonte [ficheiro_override [prefixo_caminho]]\n"
"          contents caminho\n"
"          release caminho\n"
"          generate config [grupos]\n"
"          clean config\n"
"\n"
"O apt-ftparchive gera ficheiros de índice para repositórios Debian. Ele \n"
"suporta muitos estilos de criação, desde totalmente automatizados até \n"
"substitutos funcionais para o dpkg-scanpackages e dpkg-scansources\n"
"\n"
"O apt-ftparchive gera ficheiros Packages a partir de uma árvore de .debs.\n"
" O ficheiro Package contém o conteúdo de todos os campos de controle de \n"
"cada pacote bem como o hash MD5 e tamanho do ficheiro. É suportado um \n"
"ficheiro override para forçar o valor de Priority e Section.\n"
"\n"
"Similarmente, o apt-ftparchive gera ficheiros Sources a partir de uma \n"
"árvore de .dscs. A opção --source-override pode ser utilizada para \n"
"especificar um ficheiro override de fontes\n"
"\n"
"Os comandos 'packages' e 'sources' devem ser executados na raiz da \n"
"árvore. CaminhoBinário deve apontar para a base de procura recursiva \n"
"e o ficheiro override deve conter as flags override. CaminhoPrefixo é \n"
"incluído aos campos filename caso esteja presente. Exemplo de uso do \n"
"repositório Debian :\n"
"   apt-ftparchive packages dists/potato/main/binary-i386/ > \\\n"
"               dists/potato/main/binary-i386/Packages\n"
"\n"
"Opções:\n"
"   -h    Este texto de ajuda\n"
"   --md5 Controlar a criação do MD5\n"
"   -s=?  Ficheiro override de código-fonte \n"
"   -q    Silencioso\n"
"   -d=?  Seleccionar a base de dados de caching opcional\n"
"   --no-delink Habilitar o modo de debug delinking\n"
"   --contents  Controlar a criação do ficheiro de conteúdo\n"
"   -c=?  Ler este ficheiro de configuração\n"
"   -o=?  Definir uma opção de configuração arbitrária"

#: ftparchive/apt-ftparchive.cc:802
msgid "No selections matched"
msgstr "Nenhuma selecção coincidiu"

#: ftparchive/apt-ftparchive.cc:880
#, c-format
msgid "Some files are missing in the package file group `%s'"
msgstr "Faltam alguns ficheiros no grupo `%s' do ficheiro do pacote"

#: ftparchive/cachedb.cc:47
#, c-format
msgid "DB was corrupted, file renamed to %s.old"
msgstr "A base de dados estava corrompida, ficheiro renomeado para %s.old"

#: ftparchive/cachedb.cc:65
#, c-format
msgid "DB is old, attempting to upgrade %s"
msgstr "A base de dados é antiga, a tentar actualizar %s"

#: ftparchive/cachedb.cc:76
msgid ""
"DB format is invalid. If you upgraded from an older version of apt, please "
"remove and re-create the database."
msgstr ""
"O formato da BD é inválido. Se actualizou a partir de uma versão antiga do "
"apt, por favor remova-a e crie novamente a base de dados."

#: ftparchive/cachedb.cc:81
#, c-format
msgid "Unable to open DB file %s: %s"
msgstr "Não foi possível abrir o ficheiro %s da base de dados: %s"

#: ftparchive/cachedb.cc:127 apt-inst/extract.cc:181 apt-inst/extract.cc:193
#: apt-inst/extract.cc:210
#, c-format
msgid "Failed to stat %s"
msgstr "Falha stat %s"

#: ftparchive/cachedb.cc:249
msgid "Archive has no control record"
msgstr "O arquivo não tem registo de controlo"

#: ftparchive/cachedb.cc:490
msgid "Unable to get a cursor"
msgstr "Não foi possível obter um cursor"

#: ftparchive/writer.cc:80
#, c-format
msgid "W: Unable to read directory %s\n"
msgstr "W: Não foi possível ler o directório %s\n"

#: ftparchive/writer.cc:85
#, c-format
msgid "W: Unable to stat %s\n"
msgstr "W: Não foi possível fazer stat %s\n"

#: ftparchive/writer.cc:141
msgid "E: "
msgstr "E: "

#: ftparchive/writer.cc:143
msgid "W: "
msgstr "W: "

#: ftparchive/writer.cc:150
msgid "E: Errors apply to file "
msgstr "E: Os erros aplicam-se ao ficheiro "

#: ftparchive/writer.cc:168 ftparchive/writer.cc:200
#, c-format
msgid "Failed to resolve %s"
msgstr "Falhou resolver %s"

#: ftparchive/writer.cc:181
msgid "Tree walking failed"
msgstr "Falhou ao percorrer a árvore"

#: ftparchive/writer.cc:208
#, c-format
msgid "Failed to open %s"
msgstr "Falhou abrir %s"

#: ftparchive/writer.cc:267
#, c-format
msgid " DeLink %s [%s]\n"
msgstr " DeLink %s [%s]\n"

#: ftparchive/writer.cc:275
#, c-format
msgid "Failed to readlink %s"
msgstr "Falhou o readlink %s"

#: ftparchive/writer.cc:279
#, c-format
msgid "Failed to unlink %s"
msgstr "Falhou o unlink %s"

#: ftparchive/writer.cc:286
#, c-format
msgid "*** Failed to link %s to %s"
msgstr "*** Falhou ligar %s a %s"

#: ftparchive/writer.cc:296
#, c-format
msgid " DeLink limit of %sB hit.\n"
msgstr " Limite DeLink de %sB atingido.\n"

#: ftparchive/writer.cc:401
msgid "Archive had no package field"
msgstr "Arquivo não possuía campo package"

#: ftparchive/writer.cc:409 ftparchive/writer.cc:711
#, c-format
msgid "  %s has no override entry\n"
msgstr "  %s não possui entrada override\n"

#: ftparchive/writer.cc:477 ftparchive/writer.cc:827
#, c-format
msgid "  %s maintainer is %s not %s\n"
msgstr " o maintainer de %s é %s, não %s\n"

#: ftparchive/writer.cc:721
#, c-format
msgid "  %s has no source override entry\n"
msgstr "  %s não possui fonte de entrada de 'override'\n"

#: ftparchive/writer.cc:725
#, c-format
msgid "  %s has no binary override entry either\n"
msgstr "  %s também não possui entrada binária de 'override'\n"

#: ftparchive/contents.cc:341 ftparchive/contents.cc:372
msgid "realloc - Failed to allocate memory"
msgstr "realloc - Falhou alocar memória"

#: ftparchive/override.cc:35 ftparchive/override.cc:143
#, c-format
msgid "Unable to open %s"
msgstr "Não foi possível abrir %s"

#: ftparchive/override.cc:61 ftparchive/override.cc:167
#, c-format
msgid "Malformed override %s line %llu #1"
msgstr "Override %s malformado linha %llu #1"

#: ftparchive/override.cc:75 ftparchive/override.cc:179
#, c-format
msgid "Malformed override %s line %llu #2"
msgstr "Override %s malformado linha %llu #2"

#: ftparchive/override.cc:89 ftparchive/override.cc:192
#, c-format
msgid "Malformed override %s line %llu #3"
msgstr "Override %s malformado linha %llu #3"

#: ftparchive/override.cc:128 ftparchive/override.cc:202
#, c-format
msgid "Failed to read the override file %s"
msgstr "Falhou ler o ficheiro override %s"

#: ftparchive/multicompress.cc:70
#, c-format
msgid "Unknown compression algorithm '%s'"
msgstr "Algoritmo de compressão desconhecido '%s'"

#: ftparchive/multicompress.cc:100
#, c-format
msgid "Compressed output %s needs a compression set"
msgstr "Saída compactada %s precisa de um conjunto de compressão"

#: ftparchive/multicompress.cc:189
msgid "Failed to create FILE*"
msgstr "Falhou criar FILE*"

#: ftparchive/multicompress.cc:192
msgid "Failed to fork"
msgstr "Falhou o fork"

#: ftparchive/multicompress.cc:206
msgid "Compress child"
msgstr "Compactar filho"

#: ftparchive/multicompress.cc:229
#, c-format
msgid "Internal error, failed to create %s"
msgstr "Erro Interno, falhou criar %s"

#: ftparchive/multicompress.cc:304
msgid "IO to subprocess/file failed"
msgstr "Falhou o IO para subprocesso/arquivo"

#: ftparchive/multicompress.cc:342
msgid "Failed to read while computing MD5"
msgstr "Falhou ler durante o cálculo de MD5"

#: ftparchive/multicompress.cc:358
#, c-format
msgid "Problem unlinking %s"
msgstr "Problema ao executar unlinking %s"

#: ftparchive/multicompress.cc:373 apt-inst/extract.cc:188
#, c-format
msgid "Failed to rename %s to %s"
msgstr "Falhou renomear %s para %s"

#: cmdline/apt-internal-solver.cc:37
msgid ""
"Usage: apt-internal-solver\n"
"\n"
"apt-internal-solver is an interface to use the current internal\n"
"like an external resolver for the APT family for debugging or alike\n"
"\n"
"Options:\n"
"  -h  This help text.\n"
"  -q  Loggable output - no progress indicator\n"
"  -c=? Read this configuration file\n"
"  -o=? Set an arbitrary configuration option, eg -o dir::cache=/tmp\n"
msgstr ""
"Utilização: apt-internal-solver\n"
"\n"
"O apt-internal-solver é um interface para utilizar o actual interno como um\n"
" resolvedor externo para a família APT para depuração ou semelhante.\n"
"\n"
"Opções:\n"
"  -h  Este texto de ajuda.\n"
"  -q  Saída para registo - sem indicador de progresso\n"
"  -c=? Ler este ficheiro de configuração\n"
"  -o=? Definir uma opção de configuração arbitrária, p.e. dir::cache=/tmp\n"

#: cmdline/apt-sortpkgs.cc:89
msgid "Unknown package record!"
msgstr "Registo de pacote desconhecido!"

#: cmdline/apt-sortpkgs.cc:153
msgid ""
"Usage: apt-sortpkgs [options] file1 [file2 ...]\n"
"\n"
"apt-sortpkgs is a simple tool to sort package files. The -s option is used\n"
"to indicate what kind of file it is.\n"
"\n"
"Options:\n"
"  -h   This help text\n"
"  -s   Use source file sorting\n"
"  -c=? Read this configuration file\n"
"  -o=? Set an arbitrary configuration option, eg -o dir::cache=/tmp\n"
msgstr ""
"Utilização: apt-sortpkgs [opções] ficheiro1 [ficheiro2 ...]\n"
"\n"
"O apt-sortpkgs é uma ferramenta simples para ordenar ficheiros de pacotes.\n"
"A opção -s é utilizada para indicar que tipo de ficheiro é.\n"
"\n"
"Opções:\n"
"  -h   Este texto de ajuda\n"
"  -s   Utilizar a ordenação de ficheiros de código-fonte\n"
"  -c=? Ler este ficheiro de configuração\n"
"  -o=? Definir uma opção arbitrária de configuração, p.e.: -o dir::cache=/"
"tmp\n"

#: apt-inst/contrib/extracttar.cc:117
msgid "Failed to create pipes"
msgstr "Falhou a criação de pipes"

#: apt-inst/contrib/extracttar.cc:144
msgid "Failed to exec gzip "
msgstr "Falhou executar gzip "

#: apt-inst/contrib/extracttar.cc:181 apt-inst/contrib/extracttar.cc:211
msgid "Corrupted archive"
msgstr "Arquivo corrompido"

#: apt-inst/contrib/extracttar.cc:196
msgid "Tar checksum failed, archive corrupted"
msgstr "A soma de controlo do tar falhou, arquivo corrompido"

#: apt-inst/contrib/extracttar.cc:303
#, c-format
msgid "Unknown TAR header type %u, member %s"
msgstr "Tipo de cabeçalho TAR %u desconhecido, membro %s"

#: apt-inst/contrib/arfile.cc:74
msgid "Invalid archive signature"
msgstr "Assinatura de arquivo inválida"

#: apt-inst/contrib/arfile.cc:82
msgid "Error reading archive member header"
msgstr "Erro na leitura de cabeçalho membro de arquivo"

#: apt-inst/contrib/arfile.cc:94
#, c-format
msgid "Invalid archive member header %s"
msgstr "Cabeçalho membro de arquivo inválido %s"

#: apt-inst/contrib/arfile.cc:106
msgid "Invalid archive member header"
msgstr "Cabeçalho membro de arquivo inválido"

#: apt-inst/contrib/arfile.cc:132
msgid "Archive is too short"
msgstr "Arquivo é demasiado pequeno"

#: apt-inst/contrib/arfile.cc:136
msgid "Failed to read the archive headers"
msgstr "Falha ao ler os cabeçalhos do arquivo"

#: apt-inst/filelist.cc:382
msgid "DropNode called on still linked node"
msgstr "DropNode chamado em nó ainda linkado"

#: apt-inst/filelist.cc:414
msgid "Failed to locate the hash element!"
msgstr "Falha ao localizar o elemento de hash!"

#: apt-inst/filelist.cc:461
msgid "Failed to allocate diversion"
msgstr "Falha ao alocar desvio (diversion)"

#: apt-inst/filelist.cc:466
msgid "Internal error in AddDiversion"
msgstr "Erro Interno em AddDiversion"

#: apt-inst/filelist.cc:479
#, c-format
msgid "Trying to overwrite a diversion, %s -> %s and %s/%s"
msgstr "A tentar sobrescrever um desvio, %s -> %s e %s/%s"

#: apt-inst/filelist.cc:508
#, c-format
msgid "Double add of diversion %s -> %s"
msgstr "Adição dupla de desvio %s -> %s"

#: apt-inst/filelist.cc:551
#, c-format
msgid "Duplicate conf file %s/%s"
msgstr "Arquivo de configuração duplicado %s/%s"

#: apt-inst/dirstream.cc:43 apt-inst/dirstream.cc:50 apt-inst/dirstream.cc:55
#, c-format
msgid "Failed to write file %s"
msgstr "Falhou escrever o ficheiro %s"

#: apt-inst/dirstream.cc:98 apt-inst/dirstream.cc:106
#, c-format
msgid "Failed to close file %s"
msgstr "Falhou fechar o ficheiro %s"

#: apt-inst/extract.cc:96 apt-inst/extract.cc:167
#, c-format
msgid "The path %s is too long"
msgstr "O caminho %s é demasiado longo"

#: apt-inst/extract.cc:127
#, c-format
msgid "Unpacking %s more than once"
msgstr "A descompactar %s mais de uma vez"

#: apt-inst/extract.cc:137
#, c-format
msgid "The directory %s is diverted"
msgstr "O directório %s é desviado"

#: apt-inst/extract.cc:147
#, c-format
msgid "The package is trying to write to the diversion target %s/%s"
msgstr "O pacote está a tentar escrever no alvo de desvio %s/%s"

#: apt-inst/extract.cc:157 apt-inst/extract.cc:300
msgid "The diversion path is too long"
msgstr "O caminho de desvio é muito longo"

#: apt-inst/extract.cc:243
#, c-format
msgid "The directory %s is being replaced by a non-directory"
msgstr "O directório %s está a ser substituído por um não-directório"

#: apt-inst/extract.cc:283
msgid "Failed to locate node in its hash bucket"
msgstr "Falhou localizar o nó no seu hash bucket"

#: apt-inst/extract.cc:287
msgid "The path is too long"
msgstr "O caminho é demasiado longo"

#: apt-inst/extract.cc:415
#, c-format
msgid "Overwrite package match with no version for %s"
msgstr "Substituir o pacote correspondente sem versão para %s"

#: apt-inst/extract.cc:432
#, c-format
msgid "File %s/%s overwrites the one in the package %s"
msgstr "O ficheiro %s/%s substitui o que está no pacote %s"

#: apt-inst/extract.cc:492
#, c-format
msgid "Unable to stat %s"
msgstr "Não foi possível fazer stat %s"

#: apt-inst/deb/debfile.cc:41 apt-inst/deb/debfile.cc:46
#, c-format
msgid "This is not a valid DEB archive, missing '%s' member"
msgstr "Este não é um arquivo DEB válido, falta o membro '%s'"

#. FIXME: add data.tar.xz here - adding it now would require a Translation round for a very small gain
#: apt-inst/deb/debfile.cc:55
#, c-format
msgid "This is not a valid DEB archive, it has no '%s', '%s' or '%s' member"
msgstr "Este não é um arquivo DEB válido, não tem '%s', '%s' ou o membro '%s'"

#: apt-inst/deb/debfile.cc:120
#, c-format
msgid "Internal error, could not locate member %s"
msgstr "Erro Interno, não foi possível localizar o membro %s"

#: apt-inst/deb/debfile.cc:214
msgid "Unparsable control file"
msgstr "Ficheiro de controle não interpretável"

#: apt-pkg/contrib/mmap.cc:79
msgid "Can't mmap an empty file"
msgstr "Não é possível fazer mmap a um ficheiro vazio"

#: apt-pkg/contrib/mmap.cc:110
#, c-format
msgid "Couldn't duplicate file descriptor %i"
msgstr "Não foi possível duplicar o descritor de ficheiro %i"

#: apt-pkg/contrib/mmap.cc:118
#, c-format
msgid "Couldn't make mmap of %llu bytes"
msgstr "Não foi possível fazer mmap de %llu bytes"

#: apt-pkg/contrib/mmap.cc:145
msgid "Unable to close mmap"
msgstr "Não foi possível fechar mmap"

#: apt-pkg/contrib/mmap.cc:173 apt-pkg/contrib/mmap.cc:201
msgid "Unable to synchronize mmap"
msgstr "Não foi sincronizar mmap "

#: apt-pkg/contrib/mmap.cc:279
#, c-format
msgid "Couldn't make mmap of %lu bytes"
msgstr "Não foi possível fazer mmap de %lu bytes"

#: apt-pkg/contrib/mmap.cc:311
msgid "Failed to truncate file"
msgstr "Falhou truncar o ficheiro"

#: apt-pkg/contrib/mmap.cc:330
#, c-format
msgid ""
"Dynamic MMap ran out of room. Please increase the size of APT::Cache-Start. "
"Current value: %lu. (man 5 apt.conf)"
msgstr ""
"O Dynamic MMap ficou sem espaço. Por favor aumente o tamanho de APT::Cache-"
"Start. Valor actual: %lu. (man 5 apt.conf)"

#: apt-pkg/contrib/mmap.cc:429
#, c-format
msgid ""
"Unable to increase the size of the MMap as the limit of %lu bytes is already "
"reached."
msgstr ""
"Não foi possível aumentar o tamanho do MMap pois o limite de %lu bytes já "
"foi alcançado."

#: apt-pkg/contrib/mmap.cc:432
msgid ""
"Unable to increase size of the MMap as automatic growing is disabled by user."
msgstr ""
"Não foi possível aumentar o tamanho do MMap pois o crescimento automático "
"está desabilitado pelo utilizador."

#. d means days, h means hours, min means minutes, s means seconds
#: apt-pkg/contrib/strutl.cc:372
#, c-format
msgid "%lid %lih %limin %lis"
msgstr "%lid %lih %limin %lis"

#. h means hours, min means minutes, s means seconds
#: apt-pkg/contrib/strutl.cc:379
#, c-format
msgid "%lih %limin %lis"
msgstr "%lih %limin %lis"

#. min means minutes, s means seconds
#: apt-pkg/contrib/strutl.cc:386
#, c-format
msgid "%limin %lis"
msgstr "%limin %lis"

#. s means seconds
#: apt-pkg/contrib/strutl.cc:391
#, c-format
msgid "%lis"
msgstr "%lis"

#: apt-pkg/contrib/strutl.cc:1166
#, c-format
msgid "Selection %s not found"
msgstr "A selecção %s não foi encontrada"

#: apt-pkg/contrib/configuration.cc:491
#, c-format
msgid "Unrecognized type abbreviation: '%c'"
msgstr "Abreviatura de tipo desconhecida: '%c'"

#: apt-pkg/contrib/configuration.cc:605
#, c-format
msgid "Opening configuration file %s"
msgstr "A abrir o ficheiro de configuração %s"

#: apt-pkg/contrib/configuration.cc:773
#, c-format
msgid "Syntax error %s:%u: Block starts with no name."
msgstr "Erro de sintaxe %s:%u: O bloco começa sem nome."

#: apt-pkg/contrib/configuration.cc:792
#, c-format
msgid "Syntax error %s:%u: Malformed tag"
msgstr "Erro de sintaxe %s:%u: Tag mal formada"

#: apt-pkg/contrib/configuration.cc:809
#, c-format
msgid "Syntax error %s:%u: Extra junk after value"
msgstr "Erro de sintaxe %s:%u: Lixo extra depois do valor"

#: apt-pkg/contrib/configuration.cc:849
#, c-format
msgid "Syntax error %s:%u: Directives can only be done at the top level"
msgstr ""
"Erro de sintaxe %s:%u: Directivas só podem ser feitas no nível mais alto"

#: apt-pkg/contrib/configuration.cc:856
#, c-format
msgid "Syntax error %s:%u: Too many nested includes"
msgstr "Erro de sintaxe %s:%u: Demasiados includes encadeados"

#: apt-pkg/contrib/configuration.cc:860 apt-pkg/contrib/configuration.cc:865
#, c-format
msgid "Syntax error %s:%u: Included from here"
msgstr "Erro de sintaxe %s:%u: Incluído a partir deste ponto"

#: apt-pkg/contrib/configuration.cc:869
#, c-format
msgid "Syntax error %s:%u: Unsupported directive '%s'"
msgstr "Erro de sintaxe %s:%u: Directiva '%s' não suportada"

#: apt-pkg/contrib/configuration.cc:872
#, c-format
msgid "Syntax error %s:%u: clear directive requires an option tree as argument"
msgstr ""
"Erro de sintaxe %s:%u: directiva clara necessita de uma árvore de opções "
"como argumento"

#: apt-pkg/contrib/configuration.cc:922
#, c-format
msgid "Syntax error %s:%u: Extra junk at end of file"
msgstr "Erro de sintaxe %s:%u: Lixo extra no final do ficheiro"

#: apt-pkg/contrib/progress.cc:146
#, c-format
msgid "%c%s... Error!"
msgstr "%c%s... Erro !"

#: apt-pkg/contrib/progress.cc:148
#, c-format
msgid "%c%s... Done"
msgstr "%c%s... Pronto"

#: apt-pkg/contrib/cmndline.cc:80
#, c-format
msgid "Command line option '%c' [from %s] is not known."
msgstr "Opção '%c' da linha de comandos [de %s] é desconhecida."

#: apt-pkg/contrib/cmndline.cc:105 apt-pkg/contrib/cmndline.cc:114
#: apt-pkg/contrib/cmndline.cc:122
#, c-format
msgid "Command line option %s is not understood"
msgstr "Opção %s de linha de comandos não é compreendida"

#: apt-pkg/contrib/cmndline.cc:127
#, c-format
msgid "Command line option %s is not boolean"
msgstr "Opção %s da linha de comandos não é booleana"

#: apt-pkg/contrib/cmndline.cc:168 apt-pkg/contrib/cmndline.cc:189
#, c-format
msgid "Option %s requires an argument."
msgstr "A opção %s necessita de um argumento."

#: apt-pkg/contrib/cmndline.cc:202 apt-pkg/contrib/cmndline.cc:208
#, c-format
msgid "Option %s: Configuration item specification must have an =<val>."
msgstr "Opção %s: Especificação de item de configuração tem de ter um =<val>."

#: apt-pkg/contrib/cmndline.cc:237
#, c-format
msgid "Option %s requires an integer argument, not '%s'"
msgstr "Opção %s necessita de um número inteiro como argumento, não '%s'"

#: apt-pkg/contrib/cmndline.cc:268
#, c-format
msgid "Option '%s' is too long"
msgstr "Opção '%s' é demasiado longa"

#: apt-pkg/contrib/cmndline.cc:300
#, c-format
msgid "Sense %s is not understood, try true or false."
msgstr "O sentido %s não é compreendido, tente verdadeiro ou falso."

#: apt-pkg/contrib/cmndline.cc:350
#, c-format
msgid "Invalid operation %s"
msgstr "Operação %s inválida"

#: apt-pkg/contrib/cdromutl.cc:56
#, c-format
msgid "Unable to stat the mount point %s"
msgstr "Impossível executar stat ao ponto de montagem %s"

#: apt-pkg/contrib/cdromutl.cc:224
msgid "Failed to stat the cdrom"
msgstr "Impossível executar stat ao cdrom"

#: apt-pkg/contrib/fileutl.cc:93
#, c-format
msgid "Problem closing the gzip file %s"
msgstr "Problema ao fechar o ficheiro gzip %s"

#: apt-pkg/contrib/fileutl.cc:225
#, c-format
msgid "Not using locking for read only lock file %s"
msgstr ""
"Não está a ser utilizado acesso exclusivo para apenas leitura ao ficheiro %s"

#: apt-pkg/contrib/fileutl.cc:230
#, c-format
msgid "Could not open lock file %s"
msgstr "Não foi possível abrir ficheiro de lock %s"

#: apt-pkg/contrib/fileutl.cc:248
#, c-format
msgid "Not using locking for nfs mounted lock file %s"
msgstr ""
"Não está a ser utilizado o acesso exclusivo para o ficheiro %s, montado via "
"nfs"

#: apt-pkg/contrib/fileutl.cc:252
#, c-format
msgid "Could not get lock %s"
msgstr "Não foi possível obter acesso exclusivo a %s"

#: apt-pkg/contrib/fileutl.cc:392 apt-pkg/contrib/fileutl.cc:506
#, c-format
msgid "List of files can't be created as '%s' is not a directory"
msgstr "Lista de ficheiros que não podem ser criados porque '%s' não é um directório"

#: apt-pkg/contrib/fileutl.cc:426
#, c-format
msgid "Ignoring '%s' in directory '%s' as it is not a regular file"
msgstr "A ignorar '%s' no directório '%s' porque não é um ficheiro normal"

#: apt-pkg/contrib/fileutl.cc:444
#, c-format
msgid "Ignoring file '%s' in directory '%s' as it has no filename extension"
msgstr "A ignorar o ficheiro '%s' no directório '%s' porque não tem extensão no nome do ficheiro"

#: apt-pkg/contrib/fileutl.cc:453
#, c-format
msgid ""
"Ignoring file '%s' in directory '%s' as it has an invalid filename extension"
msgstr ""
"A ignorar o ficheiro '%s' no directório '%s' porque tem uma extensão inválida "
"no nome do ficheiro"

#: apt-pkg/contrib/fileutl.cc:840
#, c-format
msgid "Sub-process %s received a segmentation fault."
msgstr "O sub-processo %s recebeu uma falha de segmentação."

#: apt-pkg/contrib/fileutl.cc:842
#, c-format
msgid "Sub-process %s received signal %u."
msgstr "O sub-processo %s recebeu o sinal %u."

#: apt-pkg/contrib/fileutl.cc:846
#, c-format
msgid "Sub-process %s returned an error code (%u)"
msgstr "O sub-processo %s retornou um código de erro (%u)"

#: apt-pkg/contrib/fileutl.cc:848
#, c-format
msgid "Sub-process %s exited unexpectedly"
msgstr "O sub-processo %s terminou inesperadamente"

#: apt-pkg/contrib/fileutl.cc:984 apt-pkg/indexcopy.cc:655
#, c-format
msgid "Could not open file %s"
msgstr "Não foi possível abrir ficheiro o %s"

#: apt-pkg/contrib/fileutl.cc:1046
#, c-format
msgid "Could not open file descriptor %d"
msgstr "Não foi possível abrir o descritor de ficheiro %d"

#: apt-pkg/contrib/fileutl.cc:1136
msgid "Failed to create subprocess IPC"
msgstr "Falhou criar subprocesso IPC"

#: apt-pkg/contrib/fileutl.cc:1192
msgid "Failed to exec compressor "
msgstr "Falhou executar compactador "

#: apt-pkg/contrib/fileutl.cc:1289
#, c-format
msgid "read, still have %llu to read but none left"
msgstr "lidos, ainda restam %llu para serem lidos mas não resta nenhum"

#: apt-pkg/contrib/fileutl.cc:1378 apt-pkg/contrib/fileutl.cc:1400
#, c-format
msgid "write, still have %llu to write but couldn't"
msgstr "escritos, ainda restam %llu para escrever mas não foi possível"

#: apt-pkg/contrib/fileutl.cc:1716
#, c-format
msgid "Problem closing the file %s"
msgstr "Problema ao fechar o ficheiro %s"

#: apt-pkg/contrib/fileutl.cc:1728
#, c-format
msgid "Problem renaming the file %s to %s"
msgstr "Problema ao renomear o ficheiro %s para %s"

#: apt-pkg/contrib/fileutl.cc:1739
#, c-format
msgid "Problem unlinking the file %s"
msgstr "Problema ao remover o link do ficheiro %s"

#: apt-pkg/contrib/fileutl.cc:1755
msgid "Problem syncing the file"
msgstr "Problema sincronizando o ficheiro"

#: apt-pkg/pkgcache.cc:148
msgid "Empty package cache"
msgstr "Cache de pacotes vazia"

#: apt-pkg/pkgcache.cc:154
msgid "The package cache file is corrupted"
msgstr "O ficheiro de cache de pacotes está corrompido"

#: apt-pkg/pkgcache.cc:159
msgid "The package cache file is an incompatible version"
msgstr "O ficheiro de cache de pacotes é de uma versão incompatível"

#: apt-pkg/pkgcache.cc:162
msgid "The package cache file is corrupted, it is too small"
msgstr "O ficheiro de cache de pacotes está corrompido, é demasiado pequeno"

#: apt-pkg/pkgcache.cc:167
#, c-format
msgid "This APT does not support the versioning system '%s'"
msgstr "Este APT não suporta o sistema de versões '%s'"

#: apt-pkg/pkgcache.cc:172
msgid "The package cache was built for a different architecture"
msgstr "A cache de pacotes foi gerada para uma arquitectura diferente"

#: apt-pkg/pkgcache.cc:305
msgid "Depends"
msgstr "Depende"

#: apt-pkg/pkgcache.cc:305
msgid "PreDepends"
msgstr "Pré-Depende"

#: apt-pkg/pkgcache.cc:305
msgid "Suggests"
msgstr "Sugere"

#: apt-pkg/pkgcache.cc:306
msgid "Recommends"
msgstr "Recomenda"

#: apt-pkg/pkgcache.cc:306
msgid "Conflicts"
msgstr "Em Conflito"

#: apt-pkg/pkgcache.cc:306
msgid "Replaces"
msgstr "Substitui"

#: apt-pkg/pkgcache.cc:307
msgid "Obsoletes"
msgstr "Obsoleta"

#: apt-pkg/pkgcache.cc:307
msgid "Breaks"
msgstr "Estraga"

#: apt-pkg/pkgcache.cc:307
msgid "Enhances"
msgstr "Aumenta"

#: apt-pkg/pkgcache.cc:318
msgid "important"
msgstr "importante"

#: apt-pkg/pkgcache.cc:318
msgid "required"
msgstr "necessário"

#: apt-pkg/pkgcache.cc:318
msgid "standard"
msgstr "padrão"

#: apt-pkg/pkgcache.cc:319
msgid "optional"
msgstr "opcional"

#: apt-pkg/pkgcache.cc:319
msgid "extra"
msgstr "extra"

#: apt-pkg/depcache.cc:132 apt-pkg/depcache.cc:161
msgid "Building dependency tree"
msgstr "A construir árvore de dependências"

#: apt-pkg/depcache.cc:133
msgid "Candidate versions"
msgstr "Versões candidatas"

#: apt-pkg/depcache.cc:162
msgid "Dependency generation"
msgstr "Geração de dependências"

#: apt-pkg/depcache.cc:182 apt-pkg/depcache.cc:215 apt-pkg/depcache.cc:219
msgid "Reading state information"
msgstr "A ler a informação de estado"

#: apt-pkg/depcache.cc:244
#, c-format
msgid "Failed to open StateFile %s"
msgstr "Falhou abrir o StateFile %s"

#: apt-pkg/depcache.cc:250
#, c-format
msgid "Failed to write temporary StateFile %s"
msgstr "Falha escrever ficheiro temporário StateFile %s"

#: apt-pkg/tagfile.cc:129
#, c-format
msgid "Unable to parse package file %s (1)"
msgstr "Não foi possível fazer parse ao ficheiro do pacote %s (1)"

#: apt-pkg/tagfile.cc:216
#, c-format
msgid "Unable to parse package file %s (2)"
msgstr "Não foi possível fazer parse ao ficheiro de pacote %s (2)"

#: apt-pkg/sourcelist.cc:96
#, c-format
msgid "Malformed line %lu in source list %s ([option] unparseable)"
msgstr ""
"Linha mal formada %lu na lista de fontes %s ([opção] não interpretável)"

#: apt-pkg/sourcelist.cc:99
#, c-format
msgid "Malformed line %lu in source list %s ([option] too short)"
msgstr "Linha mal formada %lu na lista de fontes %s ([opção] demasiado curta)"

#: apt-pkg/sourcelist.cc:110
#, c-format
msgid "Malformed line %lu in source list %s ([%s] is not an assignment)"
msgstr ""
"Linha mal formada %lu na lista de fontes %s ([%s] não é uma atribuição)"

#: apt-pkg/sourcelist.cc:116
#, c-format
msgid "Malformed line %lu in source list %s ([%s] has no key)"
msgstr "Linha mal formada %lu na lista de fontes %s ([%s] não tem chave)"

#: apt-pkg/sourcelist.cc:119
#, c-format
msgid "Malformed line %lu in source list %s ([%s] key %s has no value)"
msgstr ""
"Linha mal formada %lu na lista de fontes %s ([%s] chave %s não tem valor)"

#: apt-pkg/sourcelist.cc:132
#, c-format
msgid "Malformed line %lu in source list %s (URI)"
msgstr "Linha mal formada %lu na lista de fontes %s (URI)"

#: apt-pkg/sourcelist.cc:134
#, c-format
msgid "Malformed line %lu in source list %s (dist)"
msgstr "Linha mal formada %lu na lista de fontes %s (distribuição)"

#: apt-pkg/sourcelist.cc:137
#, c-format
msgid "Malformed line %lu in source list %s (URI parse)"
msgstr "Linha mal formada %lu na lista de fontes %s (parse de URI)"

#: apt-pkg/sourcelist.cc:143
#, c-format
msgid "Malformed line %lu in source list %s (absolute dist)"
msgstr "Linha mal formada %lu na lista de fontes %s (distribuição absoluta)"

#: apt-pkg/sourcelist.cc:150
#, c-format
msgid "Malformed line %lu in source list %s (dist parse)"
msgstr "Linha mal formada %lu na lista de fontes %s (dist parse)"

#: apt-pkg/sourcelist.cc:248
#, c-format
msgid "Opening %s"
msgstr "A abrir %s"

#: apt-pkg/sourcelist.cc:265 apt-pkg/cdrom.cc:469
#, c-format
msgid "Line %u too long in source list %s."
msgstr "Linha %u é demasiado longa na lista de fontes %s."

#: apt-pkg/sourcelist.cc:285
#, c-format
msgid "Malformed line %u in source list %s (type)"
msgstr "Linha mal formada %u na lista de fontes %s (tipo)"

#: apt-pkg/sourcelist.cc:289
#, c-format
msgid "Type '%s' is not known on line %u in source list %s"
msgstr "O tipo '%s' não é conhecido na linha %u na lista de fontes %s"

#: apt-pkg/packagemanager.cc:297 apt-pkg/packagemanager.cc:891
#, c-format
msgid ""
"Could not perform immediate configuration on '%s'. Please see man 5 apt.conf "
"under APT::Immediate-Configure for details. (%d)"
msgstr ""
"Não foi possível proceder à configuração imediata em '%s'. Para detalhes, "
"por favor veja man 5 apt.conf em APT::Immediate-Configure. (%d)"

#: apt-pkg/packagemanager.cc:473 apt-pkg/packagemanager.cc:503
#, c-format
msgid "Could not configure '%s'. "
msgstr "Não pode configurar '%s'. "

#: apt-pkg/packagemanager.cc:545
#, c-format
msgid ""
"This installation run will require temporarily removing the essential "
"package %s due to a Conflicts/Pre-Depends loop. This is often bad, but if "
"you really want to do it, activate the APT::Force-LoopBreak option."
msgstr ""
"Esta execução da instalação irá necessitar de remover temporariamente o "
"pacote essencial %s devido a um loop de Conflitos/Pré-Dependências. Isto "
"normalmente é mau, mas se você quer realmente fazer isso, active a opção "
"APT::Force-LoopBreak."

#: apt-pkg/pkgrecords.cc:34
#, c-format
msgid "Index file type '%s' is not supported"
msgstr "Tipo do ficheiro de índice '%s' não é suportado"

#: apt-pkg/algorithms.cc:261
#, c-format
msgid ""
"The package %s needs to be reinstalled, but I can't find an archive for it."
msgstr ""
"O pacote %s necessita ser reinstalado, mas não foi possível encontrar um "
"repositório para o mesmo."

#: apt-pkg/algorithms.cc:1223
msgid ""
"Error, pkgProblemResolver::Resolve generated breaks, this may be caused by "
"held packages."
msgstr ""
"Erro, pkgProblemResolver::Resolve gerou falhas, isto pode ser causado por "
"pacotes mantidos (hold)."

#: apt-pkg/algorithms.cc:1225
msgid "Unable to correct problems, you have held broken packages."
msgstr ""
"Não foi possível corrigir problemas, você tem pacotes mantidos (hold) "
"estragados."

#: apt-pkg/algorithms.cc:1569 apt-pkg/algorithms.cc:1571
msgid ""
"Some index files failed to download. They have been ignored, or old ones "
"used instead."
msgstr ""
"Falhou o download de alguns ficheiros de índice. Foram ignorados ou os "
"antigos foram usados em seu lugar."

#: apt-pkg/acquire.cc:81
#, c-format
msgid "List directory %spartial is missing."
msgstr "Falta directório de listas %spartial."

#: apt-pkg/acquire.cc:85
#, c-format
msgid "Archives directory %spartial is missing."
msgstr "Falta o directório de arquivos %spartial."

#: apt-pkg/acquire.cc:93
#, c-format
msgid "Unable to lock directory %s"
msgstr "Impossível criar acesso exclusivo ao directório %s"

#. only show the ETA if it makes sense
#. two days
#: apt-pkg/acquire.cc:893
#, c-format
msgid "Retrieving file %li of %li (%s remaining)"
msgstr "A obter o ficheiro %li de %li (%s restantes)"

#: apt-pkg/acquire.cc:895
#, c-format
msgid "Retrieving file %li of %li"
msgstr "A obter o ficheiro %li de %li"

#: apt-pkg/acquire-worker.cc:112
#, c-format
msgid "The method driver %s could not be found."
msgstr "O driver do método %s não pôde ser encontrado."

#: apt-pkg/acquire-worker.cc:161
#, c-format
msgid "Method %s did not start correctly"
msgstr "Método %s não iniciou correctamente"

#: apt-pkg/acquire-worker.cc:440
#, c-format
msgid "Please insert the disc labeled: '%s' in the drive '%s' and press enter."
msgstr ""
"Por favor insira o disco denominado: '%s' no leitor '%s' e pressione enter."

#: apt-pkg/init.cc:152
#, c-format
msgid "Packaging system '%s' is not supported"
msgstr "Sistema de empacotamento '%s' não é suportado"

#: apt-pkg/init.cc:168
msgid "Unable to determine a suitable packaging system type"
msgstr ""
"Não foi possível determinar um tipo de sistema de empacotamento adequado"

#: apt-pkg/clean.cc:57
#, c-format
msgid "Unable to stat %s."
msgstr "Não foi possível fazer stat %s."

#: apt-pkg/srcrecords.cc:47
msgid "You must put some 'source' URIs in your sources.list"
msgstr "Você deve colocar alguns URIs 'source' no seu sources.list"

#: apt-pkg/cachefile.cc:87
msgid "The package lists or status file could not be parsed or opened."
msgstr ""
"As listas de pacotes ou o ficheiro de status não pôde ser analisado ou "
"aberto."

#: apt-pkg/cachefile.cc:91
msgid "You may want to run apt-get update to correct these problems"
msgstr "Você terá que executar apt-get update para corrigir estes problemas"

#: apt-pkg/cachefile.cc:109
msgid "The list of sources could not be read."
msgstr "A lista de fontes não pôde ser lida."

#: apt-pkg/policy.cc:74
#, c-format
msgid ""
"The value '%s' is invalid for APT::Default-Release as such a release is not "
"available in the sources"
msgstr ""
"O valor '%s' é inválido para APT::Default-Release porque tal lançamento não "
"está disponível nas fontes"

#: apt-pkg/policy.cc:396
#, c-format
msgid "Invalid record in the preferences file %s, no Package header"
msgstr "Registo inválido no ficheiro de preferências %s, sem cabeçalho Package"

#: apt-pkg/policy.cc:418
#, c-format
msgid "Did not understand pin type %s"
msgstr "Não foi possível entender o tipo de marca (pin) %s"

#: apt-pkg/policy.cc:426
msgid "No priority (or zero) specified for pin"
msgstr "Nenhuma prioridade (ou zero) especificada para marcação (pin)"

#: apt-pkg/pkgcachegen.cc:85
msgid "Cache has an incompatible versioning system"
msgstr "A cache possui um sistema de versões incompatível"

#. TRANSLATOR: The first placeholder is a package name,
#. the other two should be copied verbatim as they include debug info
#: apt-pkg/pkgcachegen.cc:211 apt-pkg/pkgcachegen.cc:277
#: apt-pkg/pkgcachegen.cc:308 apt-pkg/pkgcachegen.cc:316
#: apt-pkg/pkgcachegen.cc:358 apt-pkg/pkgcachegen.cc:362
#: apt-pkg/pkgcachegen.cc:379 apt-pkg/pkgcachegen.cc:389
#: apt-pkg/pkgcachegen.cc:393 apt-pkg/pkgcachegen.cc:397
#: apt-pkg/pkgcachegen.cc:418 apt-pkg/pkgcachegen.cc:423
#: apt-pkg/pkgcachegen.cc:463 apt-pkg/pkgcachegen.cc:471
#: apt-pkg/pkgcachegen.cc:502 apt-pkg/pkgcachegen.cc:516
#, c-format
msgid "Error occurred while processing %s (%s%d)"
msgstr "Ocorreu um erro ao processar %s (%s%d)"

#: apt-pkg/pkgcachegen.cc:234
msgid "Wow, you exceeded the number of package names this APT is capable of."
msgstr ""
"Uau, você excedeu o número de nomes de pacotes que este APT é capaz de "
"suportar."

#: apt-pkg/pkgcachegen.cc:237
msgid "Wow, you exceeded the number of versions this APT is capable of."
msgstr ""
"Uau, você excedeu o número de versões que este APT é capaz de suportar."

#: apt-pkg/pkgcachegen.cc:240
msgid "Wow, you exceeded the number of descriptions this APT is capable of."
msgstr ""
"Uau, você excedeu o número de descrições que este APT é capaz de suportar."

#: apt-pkg/pkgcachegen.cc:243
msgid "Wow, you exceeded the number of dependencies this APT is capable of."
msgstr ""
"Uau, você excedeu o número de dependências que este APT é capaz de suportar."

#: apt-pkg/pkgcachegen.cc:523
#, c-format
msgid "Package %s %s was not found while processing file dependencies"
msgstr ""
"O pacote %s %s não foi encontrado ao processar as dependências de ficheiros"

#: apt-pkg/pkgcachegen.cc:1088
#, c-format
msgid "Couldn't stat source package list %s"
msgstr "Não foi possível executar stat à lista de pacotes de código fonte %s"

#: apt-pkg/pkgcachegen.cc:1176 apt-pkg/pkgcachegen.cc:1280
#: apt-pkg/pkgcachegen.cc:1286 apt-pkg/pkgcachegen.cc:1443
msgid "Reading package lists"
msgstr "A ler as listas de pacotes"

#: apt-pkg/pkgcachegen.cc:1193
msgid "Collecting File Provides"
msgstr "A obter File Provides"

#: apt-pkg/pkgcachegen.cc:1385 apt-pkg/pkgcachegen.cc:1392
msgid "IO Error saving source cache"
msgstr "Erro de I/O ao gravar a cache de código fonte"

#: apt-pkg/acquire-item.cc:139
#, c-format
msgid "rename failed, %s (%s -> %s)."
msgstr "falhou renomear, %s (%s -> %s)."

#: apt-pkg/acquire-item.cc:599
msgid "MD5Sum mismatch"
msgstr "MD5Sum não coincide"

#: apt-pkg/acquire-item.cc:870 apt-pkg/acquire-item.cc:1859
#: apt-pkg/acquire-item.cc:2002
msgid "Hash Sum mismatch"
msgstr "Código de verificação hash não coincide"

#: apt-pkg/acquire-item.cc:1370
#, c-format
msgid ""
"Unable to find expected entry '%s' in Release file (Wrong sources.list entry "
"or malformed file)"
msgstr ""
"Incapaz de encontrar a entrada '%s' esperada no ficheiro Release (entrada "
"errada em sources.list ou ficheiro malformado)"

#: apt-pkg/acquire-item.cc:1386
#, c-format
msgid "Unable to find hash sum for '%s' in Release file"
msgstr "Não foi possível encontrar hash sum para '%s' no ficheiro Release"

#: apt-pkg/acquire-item.cc:1428
msgid "There is no public key available for the following key IDs:\n"
msgstr ""
"Não existe qualquer chave pública disponível para as seguintes IDs de "
"chave:\n"

#: apt-pkg/acquire-item.cc:1466
#, c-format
msgid ""
"Release file for %s is expired (invalid since %s). Updates for this "
"repository will not be applied."
msgstr ""
"O ficheiro Release para %s está expirado (inválido desde %s). Não serão "
"aplicadas as actualizações para este repositório."

#: apt-pkg/acquire-item.cc:1488
#, c-format
msgid "Conflicting distribution: %s (expected %s but got %s)"
msgstr "Distribuição em conflito: %s (esperado %s mas obtido %s)"

#: apt-pkg/acquire-item.cc:1521
#, c-format
msgid ""
"A error occurred during the signature verification. The repository is not "
"updated and the previous index files will be used. GPG error: %s: %s\n"
msgstr ""
"Ocorreu um erro durante a verificação da assinatura. O repositório não está "
"actualizado e serão utilizados os ficheiros anteriores de índice. Erro do "
"GPG: %s: %s\n"

#. Invalid signature file, reject (LP: #346386) (Closes: #627642)
#: apt-pkg/acquire-item.cc:1531 apt-pkg/acquire-item.cc:1536
#, c-format
msgid "GPG error: %s: %s"
msgstr "Erro GPG: %s: %s"

#: apt-pkg/acquire-item.cc:1635
#, c-format
msgid ""
"I wasn't able to locate a file for the %s package. This might mean you need "
"to manually fix this package. (due to missing arch)"
msgstr ""
"Não foi possível localizar um ficheiro para o pacote %s. Isto pode "
"significar que você precisa corrigir manualmente este pacote. (devido a "
"arquitectura em falta)"

#: apt-pkg/acquire-item.cc:1694
#, c-format
msgid ""
"I wasn't able to locate a file for the %s package. This might mean you need "
"to manually fix this package."
msgstr ""
"Não foi possível localizar arquivo para o pacote %s. Isto pode significar "
"que você precisa consertar manualmente este pacote."

#: apt-pkg/acquire-item.cc:1753
#, c-format
msgid ""
"The package index files are corrupted. No Filename: field for package %s."
msgstr ""
"Os arquivos de índice de pacotes estão corrompidos. Nenhum campo Filename: "
"para o pacote %s."

#: apt-pkg/acquire-item.cc:1851
msgid "Size mismatch"
msgstr "Tamanho incorrecto"

#: apt-pkg/indexrecords.cc:64
#, c-format
msgid "Unable to parse Release file %s"
msgstr "Não foi possível fazer parse ao ficheiro Release %s"

#: apt-pkg/indexrecords.cc:74
#, c-format
msgid "No sections in Release file %s"
msgstr "Nenhuma secção, no ficheiro Release %s"

#: apt-pkg/indexrecords.cc:108
#, c-format
msgid "No Hash entry in Release file %s"
msgstr "Nenhuma entrada hash no ficheiro Release %s"

#: apt-pkg/indexrecords.cc:121
#, c-format
msgid "Invalid 'Valid-Until' entry in Release file %s"
msgstr "Entrada inválida, 'Valid-until', no ficheiro de Release: %s"

#: apt-pkg/indexrecords.cc:140
#, c-format
msgid "Invalid 'Date' entry in Release file %s"
msgstr "Entrada, 'Date', inválida no ficheiro Release %s"

#: apt-pkg/vendorlist.cc:78
#, c-format
msgid "Vendor block %s contains no fingerprint"
msgstr "O bloco de fabricante %s não contém a impressão digital"

#: apt-pkg/cdrom.cc:550
#, c-format
msgid ""
"Using CD-ROM mount point %s\n"
"Mounting CD-ROM\n"
msgstr ""
"Utilizando o ponto de montagem do CD-ROM %s\n"
"A montar o CD-ROM\n"

#: apt-pkg/cdrom.cc:559 apt-pkg/cdrom.cc:656
msgid "Identifying.. "
msgstr "A identificar.. "

#: apt-pkg/cdrom.cc:587
#, c-format
msgid "Stored label: %s\n"
msgstr "Label Guardada: %s \n"

#: apt-pkg/cdrom.cc:596 apt-pkg/cdrom.cc:879
msgid "Unmounting CD-ROM...\n"
msgstr "A desmontar o CD-ROM...\n"

#: apt-pkg/cdrom.cc:616
#, c-format
msgid "Using CD-ROM mount point %s\n"
msgstr "A utilizar o ponto de montagem do CD-ROM %s\n"

#: apt-pkg/cdrom.cc:634
msgid "Unmounting CD-ROM\n"
msgstr "A desmontar o CD-ROM\n"

#: apt-pkg/cdrom.cc:639
msgid "Waiting for disc...\n"
msgstr "A aguardar pelo disco...\n"

#: apt-pkg/cdrom.cc:648
msgid "Mounting CD-ROM...\n"
msgstr "A montar o CD-ROM...\n"

#: apt-pkg/cdrom.cc:667
msgid "Scanning disc for index files..\n"
msgstr "A pesquisar os ficheiros de índice do disco..\n"

#: apt-pkg/cdrom.cc:716
#, c-format
msgid ""
"Found %zu package indexes, %zu source indexes, %zu translation indexes and "
"%zu signatures\n"
msgstr ""
"Foram encontrados %zu índices de pacotes, %zu índices de código-fonte, %zu "
"índices de tradução e %zu assinaturas\n"

#: apt-pkg/cdrom.cc:727
msgid ""
"Unable to locate any package files, perhaps this is not a Debian Disc or the "
"wrong architecture?"
msgstr ""
"Não foi possível localizar quaisquer ficheiros de pacote, talvez este não "
"seja um disco Debian ou seja a arquitectura errada?"

#: apt-pkg/cdrom.cc:754
#, c-format
msgid "Found label '%s'\n"
msgstr "Encontrada a etiqueta '%s'\n"

#: apt-pkg/cdrom.cc:783
msgid "That is not a valid name, try again.\n"
msgstr "Isso não é um nome válido, tente novamente.\n"

#: apt-pkg/cdrom.cc:800
#, c-format
msgid ""
"This disc is called: \n"
"'%s'\n"
msgstr ""
"Este disco tem o nome: \n"
"'%s'\n"

#: apt-pkg/cdrom.cc:802
msgid "Copying package lists..."
msgstr "A copiar listas de pacotes..."

#: apt-pkg/cdrom.cc:829
msgid "Writing new source list\n"
msgstr "A escrever lista de novas source\n"

#: apt-pkg/cdrom.cc:837
msgid "Source list entries for this disc are:\n"
msgstr "As entradas de listas de Source para este Disco são:\n"

#: apt-pkg/indexcopy.cc:236 apt-pkg/indexcopy.cc:873
#, c-format
msgid "Wrote %i records.\n"
msgstr "Escreveu %i registos.\n"

#: apt-pkg/indexcopy.cc:238 apt-pkg/indexcopy.cc:875
#, c-format
msgid "Wrote %i records with %i missing files.\n"
msgstr "Escreveu %i registos com %i ficheiros em falta.\n"

#: apt-pkg/indexcopy.cc:241 apt-pkg/indexcopy.cc:878
#, c-format
msgid "Wrote %i records with %i mismatched files\n"
msgstr "Escreveu %i registos com %i ficheiros não coincidentes\n"

#: apt-pkg/indexcopy.cc:244 apt-pkg/indexcopy.cc:881
#, c-format
msgid "Wrote %i records with %i missing files and %i mismatched files\n"
msgstr ""
"Escreveu %i registos com %i ficheiros em falta e %i ficheiros não "
"coincidentes\n"

#: apt-pkg/indexcopy.cc:503
#, c-format
msgid "Skipping nonexistent file %s"
msgstr "A saltar ficheiro %s inexistente"

#: apt-pkg/indexcopy.cc:509
#, c-format
msgid "Can't find authentication record for: %s"
msgstr "Não foi possível encontrar registo de autenticação para: %s"

#: apt-pkg/indexcopy.cc:515
#, c-format
msgid "Hash mismatch for: %s"
msgstr "Hash não coincide para: %s"

#: apt-pkg/indexcopy.cc:659
#, c-format
msgid "File %s doesn't start with a clearsigned message"
msgstr "O ficheiro %s não começa com uma mensagem assinada"

#. TRANSLATOR: %s is the trusted keyring parts directory
#: apt-pkg/indexcopy.cc:690
#, c-format
msgid "No keyring installed in %s."
msgstr "Nenhum keyring instalado em %s."

#: apt-pkg/cacheset.cc:401
#, c-format
msgid "Release '%s' for '%s' was not found"
msgstr "Não foi encontrado o Release '%s' para '%s'"

#: apt-pkg/cacheset.cc:404
#, c-format
msgid "Version '%s' for '%s' was not found"
msgstr "Não foi encontrada a versão '%s' para '%s'"

#: apt-pkg/cacheset.cc:515
#, c-format
msgid "Couldn't find task '%s'"
msgstr "Não foi possível encontrar a tarefa '%s'"

#: apt-pkg/cacheset.cc:521
#, c-format
msgid "Couldn't find any package by regex '%s'"
msgstr "Não foi possível encontrar o pacote através da expressão regular '%s'"

#: apt-pkg/cacheset.cc:532
#, c-format
msgid "Can't select versions from package '%s' as it is purely virtual"
msgstr ""
"Não foi possível seleccionar versões do pacote '%s' pois é puramente virtual"

#: apt-pkg/cacheset.cc:539 apt-pkg/cacheset.cc:546
#, c-format
msgid ""
"Can't select installed nor candidate version from package '%s' as it has "
"neither of them"
msgstr ""
"Não pode seleccionar a versão instalada nem a versão candidata do pacote "
"'%s' pois não tem nenhuma destas"

#: apt-pkg/cacheset.cc:553
#, c-format
msgid "Can't select newest version from package '%s' as it is purely virtual"
msgstr ""
"Não foi possível seleccionar a versão mais recente a partir do pacote '%s' "
"já que é puramente virtual"

#: apt-pkg/cacheset.cc:561
#, c-format
msgid "Can't select candidate version from package %s as it has no candidate"
msgstr ""
"Não é possível seleccionar a versão candidata do pacote %s já que não tem "
"candidato"

#: apt-pkg/cacheset.cc:569
#, c-format
msgid "Can't select installed version from package %s as it is not installed"
msgstr ""
"Não é possível seleccionar a versão instalada do pacote %s pois não está "
"instalado"

#: apt-pkg/edsp.cc:41 apt-pkg/edsp.cc:61
msgid "Send scenario to solver"
msgstr "Enviar cenário a resolver"

#: apt-pkg/edsp.cc:209
msgid "Send request to solver"
msgstr "Enviar pedido para resolvedor"

#: apt-pkg/edsp.cc:277
msgid "Prepare for receiving solution"
msgstr "Preparar para receber solução"

#: apt-pkg/edsp.cc:284
msgid "External solver failed without a proper error message"
msgstr "O resolvedor externo falhou sem uma mensagem de erro adequada"

#: apt-pkg/edsp.cc:555 apt-pkg/edsp.cc:558 apt-pkg/edsp.cc:563
msgid "Execute external solver"
msgstr "Executar resolvedor externo"

#: apt-pkg/deb/dpkgpm.cc:72
#, c-format
msgid "Installing %s"
msgstr "A instalar %s"

#: apt-pkg/deb/dpkgpm.cc:73 apt-pkg/deb/dpkgpm.cc:951
#, c-format
msgid "Configuring %s"
msgstr "A configurar %s"

#: apt-pkg/deb/dpkgpm.cc:74 apt-pkg/deb/dpkgpm.cc:958
#, c-format
msgid "Removing %s"
msgstr "A remover %s"

#: apt-pkg/deb/dpkgpm.cc:75
#, c-format
msgid "Completely removing %s"
msgstr "A remover completamente %s"

#: apt-pkg/deb/dpkgpm.cc:76
#, c-format
msgid "Noting disappearance of %s"
msgstr "A notar o desaparecimento de %s"

#: apt-pkg/deb/dpkgpm.cc:77
#, c-format
msgid "Running post-installation trigger %s"
msgstr "A correr o 'trigger' de pós-instalação %s"

#. FIXME: use a better string after freeze
#: apt-pkg/deb/dpkgpm.cc:704
#, c-format
msgid "Directory '%s' missing"
msgstr "Falta o directório '%s'"

#: apt-pkg/deb/dpkgpm.cc:719 apt-pkg/deb/dpkgpm.cc:739
#, c-format
msgid "Could not open file '%s'"
msgstr "Não foi possível abrir ficheiro o '%s'"

#: apt-pkg/deb/dpkgpm.cc:944
#, c-format
msgid "Preparing %s"
msgstr "A preparar %s"

#: apt-pkg/deb/dpkgpm.cc:945
#, c-format
msgid "Unpacking %s"
msgstr "A desempacotar %s"

#: apt-pkg/deb/dpkgpm.cc:950
#, c-format
msgid "Preparing to configure %s"
msgstr "A preparar para configurar %s"

#: apt-pkg/deb/dpkgpm.cc:952
#, c-format
msgid "Installed %s"
msgstr "%s instalado"

#: apt-pkg/deb/dpkgpm.cc:957
#, c-format
msgid "Preparing for removal of %s"
msgstr "A preparar a remoção de %s"

#: apt-pkg/deb/dpkgpm.cc:959
#, c-format
msgid "Removed %s"
msgstr "%s removido"

#: apt-pkg/deb/dpkgpm.cc:964
#, c-format
msgid "Preparing to completely remove %s"
msgstr "A preparar para remover completamente %s"

#: apt-pkg/deb/dpkgpm.cc:965
#, c-format
msgid "Completely removed %s"
msgstr "Remoção completa de %s"

#: apt-pkg/deb/dpkgpm.cc:1208
msgid "Can not write log, openpty() failed (/dev/pts not mounted?)\n"
msgstr ""
"Não é possível escrever o registo (log), openpty() falhou (/dev/pts não está "
"montado?)\n"

#: apt-pkg/deb/dpkgpm.cc:1238
msgid "Running dpkg"
msgstr "A correr o dpkg"

#: apt-pkg/deb/dpkgpm.cc:1410
msgid "Operation was interrupted before it could finish"
msgstr "A operação foi interrompida antes de poder terminar"

#: apt-pkg/deb/dpkgpm.cc:1472
msgid "No apport report written because MaxReports is reached already"
msgstr "Nenhum relatório apport escrito pois MaxReports já foi atingido"

#. check if its not a follow up error
#: apt-pkg/deb/dpkgpm.cc:1477
msgid "dependency problems - leaving unconfigured"
msgstr "problemas de dependências - deixando por configurar"

#: apt-pkg/deb/dpkgpm.cc:1479
msgid ""
"No apport report written because the error message indicates its a followup "
"error from a previous failure."
msgstr ""
"Nenhum relatório apport escrito pois a mensagem de erro indica que é um erro "
"de seguimento de um erro anterior."

#: apt-pkg/deb/dpkgpm.cc:1485
msgid ""
"No apport report written because the error message indicates a disk full "
"error"
msgstr ""
"Nenhum relatório apport escrito pois a mensagem de erro indica erro de disco "
"cheio"

#: apt-pkg/deb/dpkgpm.cc:1492
msgid ""
"No apport report written because the error message indicates a out of memory "
"error"
msgstr ""
"Nenhum relatório apport escrito pois a mensagem de erro indica um erro de "
"memória esgotada"

#: apt-pkg/deb/dpkgpm.cc:1499 apt-pkg/deb/dpkgpm.cc:1505
#, fuzzy
msgid ""
"No apport report written because the error message indicates an issue on the "
"local system"
msgstr ""
"Nenhum relatório apport escrito pois a mensagem de erro indica erro de disco "
"cheio"

#: apt-pkg/deb/dpkgpm.cc:1526
msgid ""
"No apport report written because the error message indicates a dpkg I/O error"
msgstr ""
"Nenhum relatório apport escrito pois a mensagem de erro indica um erro de I/"
"O do dpkg"

#: apt-pkg/deb/debsystem.cc:84
#, c-format
msgid ""
"Unable to lock the administration directory (%s), is another process using "
"it?"
msgstr ""
"Não foi possível obter acesso exclusivo ao directório de administração (%s), "
"outro processo está a utilizá-lo?"

#: apt-pkg/deb/debsystem.cc:87
#, c-format
msgid "Unable to lock the administration directory (%s), are you root?"
msgstr ""
"Não foi possível criar acesso exclusivo ao directório de administração (%s), "
"é root?"

#. TRANSLATORS: the %s contains the recovery command, usually
#. dpkg --configure -a
#: apt-pkg/deb/debsystem.cc:103
#, c-format
msgid ""
"dpkg was interrupted, you must manually run '%s' to correct the problem. "
msgstr ""
"O dpkg foi interrompido, para corrigir o problema tem de correr manualmente "
"'%s'"

#: apt-pkg/deb/debsystem.cc:121
msgid "Not locked"
msgstr "Sem acesso exclusivo"

#~ msgid "Failed to remove %s"
#~ msgstr "Falhou remover %s"

#~ msgid "Unable to create %s"
#~ msgstr "Não foi capaz de criar %s"

#~ msgid "Failed to stat %sinfo"
#~ msgstr "Falhou stat %sinfo"

#~ msgid "The info and temp directories need to be on the same filesystem"
#~ msgstr ""
#~ "Os directórios info e temp precisam estar no mesmo sistema de ficheiros"

#~ msgid "Failed to change to the admin dir %sinfo"
#~ msgstr "Falhou mudar para o directório administrativo %sinfo"

#~ msgid "Internal error getting a package name"
#~ msgstr "Erro Interno ao obter um nome de pacote"

#~ msgid "Reading file listing"
#~ msgstr "A ler a listagem de ficheiros"

#~ msgid ""
#~ "Failed to open the list file '%sinfo/%s'. If you cannot restore this file "
#~ "then make it empty and immediately re-install the same version of the "
#~ "package!"
#~ msgstr ""
#~ "Falha abrir o ficheiro da lista '%sinfo/%s'. Caso você não consiga "
#~ "restaurar este ficheiro, crie outro vazio e reinstale imediatamente a a "
#~ "mesma versão do pacote!"

#~ msgid "Failed reading the list file %sinfo/%s"
#~ msgstr "Falhou ler o ficheiro de lista %sinfo/%s"

#~ msgid "Internal error getting a node"
#~ msgstr "Erro interno ao obter um nó"

#~ msgid "Failed to open the diversions file %sdiversions"
#~ msgstr "Falhou abrir o ficheiro de desvios %sdiversions"

#~ msgid "The diversion file is corrupted"
#~ msgstr "O ficheiro de desvios está corrompido"

#~ msgid "Invalid line in the diversion file: %s"
#~ msgstr "Linha inválida no ficheiro de desvio: %s"

#~ msgid "Internal error adding a diversion"
#~ msgstr "Erro interno ao adicionar um desvio"

#~ msgid "The pkg cache must be initialized first"
#~ msgstr "A cache de pacotes tem de ser inicializada primeiro"

#~ msgid "Failed to find a Package: header, offset %lu"
#~ msgstr "Falhou encontrar um Pacote: cabeçalho, posição %lu"

#~ msgid "Bad ConfFile section in the status file. Offset %lu"
#~ msgstr "Secção ConfFile errada no ficheiro de estado. Offset %lu"

#~ msgid "Error parsing MD5. Offset %lu"
#~ msgstr "Erro ao fazer parse ao MD5. Offset %lu"

#~ msgid "Couldn't change to %s"
#~ msgstr "Não foi possível mudar para %s"

#~ msgid "Failed to locate a valid control file"
#~ msgstr "Falha em localizar um ficheiro de controle válido"

#~ msgid "Couldn't open pipe for %s"
#~ msgstr "Não foi possível abrir pipe para %s"

#~ msgid "Read error from %s process"
#~ msgstr "Erro de leitura do processo %s"

#~ msgid "Got a single header line over %u chars"
#~ msgstr "Recebi uma única linha de cabeçalho acima de %u caracteres"

#~ msgid "Note: This is done automatic and on purpose by dpkg."
#~ msgstr "Nota: Isto foi feito automaticamente e intencionalmente pelo dpkg."

#~ msgid "Malformed override %s line %lu #1"
#~ msgstr "Override %s malformado linha %lu #1"

#~ msgid "Malformed override %s line %lu #2"
#~ msgstr "Override %s malformado linha %lu #2"

#~ msgid "Malformed override %s line %lu #3"
#~ msgstr "Override %s malformado linha %lu #3"

#~ msgid "decompressor"
#~ msgstr "descompactador"

#~ msgid "read, still have %lu to read but none left"
#~ msgstr "lido, ainda restam %lu para serem lidos mas não resta nenhum"

#~ msgid "write, still have %lu to write but couldn't"
#~ msgstr "escrito, ainda restam %lu para escrever mas não foi possível"

#~ msgid ""
#~ "Could not perform immediate configuration on already unpacked '%s'. "
#~ "Please see man 5 apt.conf under APT::Immediate-Configure for details."
#~ msgstr ""
#~ "Não foi possível proceder à configuração imediata no já descompactado "
#~ "'%s'. Para mais detalhes por favor veja man 5 apt.conf em APT::Immediate-"
#~ "Configure."

#~ msgid "Error occurred while processing %s (NewPackage)"
#~ msgstr "Ocorreu um erro ao processar %s (NewPackage)"

#~ msgid "Error occurred while processing %s (UsePackage1)"
#~ msgstr "Ocorreu um erro ao processar %s (UsePackage1)"

#~ msgid "Error occurred while processing %s (NewFileDesc1)"
#~ msgstr "Ocorreu um erro ao processar %s (NewFileDesc1)"

#~ msgid "Error occurred while processing %s (UsePackage2)"
#~ msgstr "Ocorreu um erro ao processar %s (UsePackage2)"

#~ msgid "Error occurred while processing %s (NewFileVer1)"
#~ msgstr "Ocorreu um erro ao processar %s (NewFileVer1)"

#~ msgid "Error occurred while processing %s (NewVersion%d)"
#~ msgstr "Ocorreu um erro ao processar %s (NewVersion%d)"

#~ msgid "Error occurred while processing %s (UsePackage3)"
#~ msgstr "Ocorreu um erro ao processar %s (UsePackage3)"

#~ msgid "Error occurred while processing %s (NewFileDesc2)"
#~ msgstr "Ocorreu um erro ao processar %s (NewFileDesc2)"

#~ msgid "Error occurred while processing %s (FindPkg)"
#~ msgstr "Ocorreu um erro ao processar %s (FindPkg)"

#~ msgid "Error occurred while processing %s (CollectFileProvides)"
#~ msgstr "Ocorreu um erro ao processar %s (CollectFileProvides)"

#~ msgid "Internal error, could not locate member"
#~ msgstr "Erro Interno, não foi possível localizar membro"

#~ msgid "Internal error, group '%s' has no installable pseudo package"
#~ msgstr "Erro interno, grupo '%s' não tem pseudo-pacote instalável"

#~ msgid "Release file expired, ignoring %s (invalid since %s)"
#~ msgstr "Ficheiro Release expirou, a ignorar %s (inválido desde %s)"

#~ msgid "You must give exactly one pattern"
#~ msgstr "Você deve dar exactamente um pattern"

#~ msgid "E: Argument list from Acquire::gpgv::Options too long. Exiting."
#~ msgstr ""
#~ "E: A lista de argumentos de Acquire::gpgv::Options é demasiado longa. A "
#~ "sair."

#~ msgid "Error occurred while processing %s (NewVersion2)"
#~ msgstr "Ocorreu um erro ao processar %s (NewVersion2)"

#~ msgid "Malformed line %u in source list %s (vendor id)"
#~ msgstr "Linha malformada %u na lista de fontes %s (id de fornecedor)"

#~ msgid "Couldn't access keyring: '%s'"
#~ msgstr "Não foi possível aceder à 'keyring': '%s'"

#~ msgid "Could not patch file"
#~ msgstr "Não foi possível aplicar o 'patch' ao ficheiro"

#~ msgid "       %4i %s\n"
#~ msgstr "       %4i %s\n"

#~ msgid "%4i %s\n"
#~ msgstr "%4i %s\n"

#~ msgid "Processing triggers for %s"
#~ msgstr "A processar chamadas para %s"

#~ msgid "Dynamic MMap ran out of room"
#~ msgstr "'Dynamic MMap' ficou sem espaço"

#~ msgid ""
#~ "Since you only requested a single operation it is extremely likely that\n"
#~ "the package is simply not installable and a bug report against\n"
#~ "that package should be filed."
#~ msgstr ""
#~ "Já que você requisitou uma única operação é extremamente provável que o \n"
#~ "pacote esteja simplesmente não instalável e deve ser enviado um\n"
#~ "relatório de bug contra esse pacote."

#~ msgid "Line %d too long (max %lu)"
#~ msgstr "a linha %d é demasiado longa (max %lu)"

#, fuzzy
#~ msgid "Line %d too long (max %d)"
#~ msgstr "Linha %d é demasiado longa (max %d)"

#, fuzzy
#~ msgid "Error occured while processing %s (NewFileDesc1)"
#~ msgstr "Um erro ocorreu ao processar %s (NovoArquivoVer1)"

#, fuzzy
#~ msgid "Error occured while processing %s (NewFileDesc2)"
#~ msgstr "Um erro ocorreu ao processar %s (NovoArquivoVer1)"

#, fuzzy
#~ msgid "Stored label: %s \n"
#~ msgstr "Label Guardada: %s \n"

#, fuzzy
#~ msgid ""
#~ "Found %i package indexes, %i source indexes, %i translation indexes and "
#~ "%i signatures\n"
#~ msgstr ""
#~ "Encontrou %i indexes de pacotes, %indexes de source e %i assinaturas\n"

#, fuzzy
#~ msgid "openpty failed\n"
#~ msgstr "Select falhou."

#~ msgid "File date has changed %s"
#~ msgstr "Data do ficheiro mudou %s"

#~ msgid "Reading file list"
#~ msgstr "Lendo Lista de Ficheiros"

#~ msgid "Could not execute "
#~ msgstr "Impossível de executar "

#~ msgid "Preparing for remove with config %s"
#~ msgstr "A preparar para remover com a configuração %s"

#~ msgid "Removed with config %s"
#~ msgstr "Removido com a configuração %s"

#~ msgid "The pkg cache must be initialize first"
#~ msgstr "A cache de pacotes deve ser inicializada primeiro"

#~ msgid "Error occured while processing %s (NewPackage)"
#~ msgstr "Um erro ocorreu ao processar %s (NovoPacote)"

#~ msgid "Error occured while processing %s (UsePackage1)"
#~ msgstr "Um erro ocorreu ao processar %s (UsePacote1)"

#~ msgid "Error occured while processing %s (UsePackage2)"
#~ msgstr "Um erro ocorreu ao processar %s (UsePacote2)"

#~ msgid "Error occured while processing %s (NewVersion1)"
#~ msgstr "Um erro ocorreu ao processar %s (NovaVersão1)"

#~ msgid "Error occured while processing %s (UsePackage3)"
#~ msgstr "Um erro ocorreu ao processar %s (UsePacote3)"

#~ msgid "Error occured while processing %s (NewVersion2)"
#~ msgstr "Um erro ocorreu ao processar %s (NovaVersão2)"

#~ msgid "Error occured while processing %s (FindPkg)"
#~ msgstr "Um erro ocorreu ao processar %s (FindPkg)"

#~ msgid "Error occured while processing %s (CollectFileProvides)"
#~ msgstr "Um erro ocorreu ao processar %s (CollectFileProvides)"

#~ msgid "Unknown vendor ID '%s' in line %u of source list %s"
#~ msgstr ""
#~ "ID de fornecedor desconhecido '%s' na linha %u da lista de fontes %s"

#~ msgid ""
#~ "Some broken packages were found while trying to process build-"
#~ "dependencies.\n"
#~ "You might want to run 'apt-get -f install' to correct these."
#~ msgstr ""
#~ "Alguns pacotes quebrados foram encontrados enquanto se tentava "
#~ "processar \n"
#~ "as dependências de construção.\n"
#~ "Você pode querer rodar 'apt-get -f install' para corrigí-los."

#~ msgid "Sorry, you don't have enough free space in %s to hold all the .debs."
#~ msgstr ""
#~ "Desculpe, você não tem espaço livre o suficiente em %s para guardar os ."
#~ "debs."

#~ msgid "Extract "
#~ msgstr "extra"

#~ msgid "De-replaced "
#~ msgstr "Substitui"

#~ msgid "Replaced file "
#~ msgstr "Substitui"

#~ msgid "Regex compilation error"
#~ msgstr "Erro de compilação de regex - %s"

#~ msgid "Failed to stat %s%s"
#~ msgstr "Falha ao baixar %s  %s\n"

#~ msgid "Failed to open %s.new"
#~ msgstr "Falha ao baixar %s  %s\n"

#~ msgid "Failed to rename %s.new to %s"
#~ msgstr "Falha ao baixar %s  %s\n"

#~ msgid "Couldn't wait for subprocess"
#~ msgstr "Não foi possível checar a lista de pacotes fonte %s"

#~ msgid " files "
#~ msgstr " falhou."

#~ msgid "Done. "
#~ msgstr "Pronto"

#~ msgid "Could not find a record in the DSC '%s'"
#~ msgstr "Impossível achar pacote %s"

#~ msgid "Failed too stat %s"
#~ msgstr "Impossível checar %s."<|MERGE_RESOLUTION|>--- conflicted
+++ resolved
@@ -7,13 +7,8 @@
 msgstr ""
 "Project-Id-Version: apt\n"
 "Report-Msgid-Bugs-To: APT Development Team <deity@lists.debian.org>\n"
-<<<<<<< HEAD
 "POT-Creation-Date: 2012-08-20 12:04+0100\n"
-"PO-Revision-Date: 2010-08-28 09:03+0100\n"
-=======
-"POT-Creation-Date: 2012-06-27 11:17+0200\n"
 "PO-Revision-Date: 2012-06-29 15:45+0100\n"
->>>>>>> d7bc74a4
 "Last-Translator: Miguel Figueiredo <elmig@debianpt.org>\n"
 "Language-Team: Portuguese <traduz@debianpt.org>\n"
 "Language: pt\n"
@@ -112,7 +107,9 @@
 
 #: cmdline/apt-cache.cc:1357
 msgid "This command is deprecated. Please use 'apt-mark showauto' instead."
-msgstr "Este comando foi depreceado. Em vez disso por favor utilize 'apt-mark showauto'."
+msgstr ""
+"Este comando foi depreceado. Em vez disso por favor utilize 'apt-mark "
+"showauto'."
 
 #: cmdline/apt-cache.cc:1452 apt-pkg/cacheset.cc:508
 #, c-format
@@ -453,7 +450,9 @@
 #: cmdline/apt-get.cc:737 cmdline/apt-get.cc:940
 #, c-format
 msgid "Package '%s' is not installed, so not removed. Did you mean '%s'?\n"
-msgstr "O pacote '%s' não está instalado, por isso não será removido. Queria dizer '%s'?\n"
+msgstr ""
+"O pacote '%s' não está instalado, por isso não será removido. Queria dizer "
+"'%s'?\n"
 
 #: cmdline/apt-get.cc:743 cmdline/apt-get.cc:946
 #, c-format
@@ -954,8 +953,8 @@
 "No architecture information available for %s. See apt.conf(5) APT::"
 "Architectures for setup"
 msgstr ""
-"Nenhuma informação de arquitectura disponível para %s. "
-"Para configuração veja apt.conf(5) APT::Architectures"
+"Nenhuma informação de arquitectura disponível para %s. Para configuração "
+"veja apt.conf(5) APT::Architectures"
 
 #: cmdline/apt-get.cc:2815 cmdline/apt-get.cc:2818
 #, c-format
@@ -994,7 +993,7 @@
 "demasiado novo"
 
 #: cmdline/apt-get.cc:3077
-#, , c-format
+#, c-format
 msgid ""
 "%s dependency for %s cannot be satisfied because candidate version of "
 "package %s can't satisfy version requirements"
@@ -1034,12 +1033,7 @@
 msgid "Supported modules:"
 msgstr "Módulos Suportados:"
 
-<<<<<<< HEAD
 #: cmdline/apt-get.cc:3399
-#, fuzzy
-=======
-#: cmdline/apt-get.cc:3396
->>>>>>> d7bc74a4
 msgid ""
 "Usage: apt-get [options] command\n"
 "       apt-get [options] install|remove pkg1 [pkg2 ...]\n"
@@ -1100,8 +1094,8 @@
 "   autoremove - Remover automaticamente todos os pacotes não utilizados\n"
 "   purge - Remover pacotes e ficheiros de configuração\n"
 "   source - Fazer o download de arquivos de código-fonte\n"
-"   build-dep - Configurar as dependências de compilação de pacotes de "
-"código-fonte\n"
+"   build-dep - Configurar as dependências de compilação de pacotes de código-"
+"fonte\n"
 "   dist-upgrade - Actualizar a distribuição, veja apt-get(8)\n"
 "   dselect-upgrade - Seguir as escolhas feitas no dselect\n"
 "   clean - Apagar ficheiros de arquivo obtidos por download\n"
@@ -1247,20 +1241,22 @@
 "Utilização: apt-mark [opções] {auto|manual} pacote1 [pacote2...]\n"
 "\n"
 "apt-mark é um interface simples de linha de comandos para marcar pacotes "
-"como instalados de forma manual ou automática. Pode também listar marcações.\n"
+"como instalados de forma manual ou automática. Pode também listar "
+"marcações.\n"
 "\n"
 "Comandos:\n"
 "   auto - Marca os pacotes como instalados automaticamente\n"
 "   manual - Marca os pacotes como instalados manualmente\n"
 "\n"
 "Opções:\n"
-"   -h	Este texto de ajuda.\n"
-"   -q	Saída para registo - sem indicador de progresso\n"
+"   -h\tEste texto de ajuda.\n"
+"   -q\tSaída para registo - sem indicador de progresso\n"
 "   -qq Sem saída excepto para erros\n"
-"   -s	Não fazer. Apenas escreve o que seria feito.\n"
-"   -f	ler/escrever marcação auto/manual no ficheiro indicado\n"
+"   -s\tNão fazer. Apenas escreve o que seria feito.\n"
+"   -f\tler/escrever marcação auto/manual no ficheiro indicado\n"
 "   -c=? Ler este ficheiro de configuração\n"
-"   -o=? Definir uma opção de configuração arbitrária, p.e. -o dir::cache=/tmp\n"
+"   -o=? Definir uma opção de configuração arbitrária, p.e. -o dir::cache=/"
+"tmp\n"
 "Para mais informações veja as páginas apt-mark(8) e apt.conf(5) do manual."
 
 #: methods/cdrom.cc:203
@@ -2317,11 +2313,11 @@
 #: apt-pkg/contrib/mmap.cc:330
 #, c-format
 msgid ""
-"Dynamic MMap ran out of room. Please increase the size of APT::Cache-Start. "
+"Dynamic MMap ran out of room. Please increase the size of APT::Cache-Limit. "
 "Current value: %lu. (man 5 apt.conf)"
 msgstr ""
 "O Dynamic MMap ficou sem espaço. Por favor aumente o tamanho de APT::Cache-"
-"Start. Valor actual: %lu. (man 5 apt.conf)"
+"Limit. Valor actual: %lu. (man 5 apt.conf)"
 
 #: apt-pkg/contrib/mmap.cc:429
 #, c-format
@@ -2522,7 +2518,8 @@
 #: apt-pkg/contrib/fileutl.cc:392 apt-pkg/contrib/fileutl.cc:506
 #, c-format
 msgid "List of files can't be created as '%s' is not a directory"
-msgstr "Lista de ficheiros que não podem ser criados porque '%s' não é um directório"
+msgstr ""
+"Lista de ficheiros que não podem ser criados porque '%s' não é um directório"
 
 #: apt-pkg/contrib/fileutl.cc:426
 #, c-format
@@ -2532,15 +2529,17 @@
 #: apt-pkg/contrib/fileutl.cc:444
 #, c-format
 msgid "Ignoring file '%s' in directory '%s' as it has no filename extension"
-msgstr "A ignorar o ficheiro '%s' no directório '%s' porque não tem extensão no nome do ficheiro"
+msgstr ""
+"A ignorar o ficheiro '%s' no directório '%s' porque não tem extensão no nome "
+"do ficheiro"
 
 #: apt-pkg/contrib/fileutl.cc:453
 #, c-format
 msgid ""
 "Ignoring file '%s' in directory '%s' as it has an invalid filename extension"
 msgstr ""
-"A ignorar o ficheiro '%s' no directório '%s' porque tem uma extensão inválida "
-"no nome do ficheiro"
+"A ignorar o ficheiro '%s' no directório '%s' porque tem uma extensão "
+"inválida no nome do ficheiro"
 
 #: apt-pkg/contrib/fileutl.cc:840
 #, c-format
@@ -3535,6 +3534,13 @@
 msgid "Not locked"
 msgstr "Sem acesso exclusivo"
 
+#~ msgid ""
+#~ "Dynamic MMap ran out of room. Please increase the size of APT::Cache-"
+#~ "Start. Current value: %lu. (man 5 apt.conf)"
+#~ msgstr ""
+#~ "O Dynamic MMap ficou sem espaço. Por favor aumente o tamanho de APT::"
+#~ "Cache-Start. Valor actual: %lu. (man 5 apt.conf)"
+
 #~ msgid "Failed to remove %s"
 #~ msgstr "Falhou remover %s"
 
