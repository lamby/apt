--- conflicted
+++ resolved
@@ -6,11 +6,7 @@
 msgstr ""
 "Project-Id-Version: APT\n"
 "Report-Msgid-Bugs-To: APT Development Team <deity@lists.debian.org>\n"
-<<<<<<< HEAD
-"POT-Creation-Date: 2014-06-11 14:52+0200\n"
-=======
 "POT-Creation-Date: 2014-09-09 20:35+0200\n"
->>>>>>> 7d8a4da7
 "PO-Revision-Date: 2005-06-06 13:46+0100\n"
 "Last-Translator: Dafydd Harries <daf@muse.19inch.net>\n"
 "Language-Team: Welsh <cy@pengwyn.linux.org.uk>\n"
@@ -177,13 +173,8 @@
 msgid "  Version table:"
 msgstr "  Tabl Fersiynnau:"
 
-<<<<<<< HEAD
-#: cmdline/apt-cache.cc:1742 cmdline/apt-cdrom.cc:207 cmdline/apt-config.cc:83
-#: cmdline/apt-get.cc:1589 cmdline/apt-helper.cc:59 cmdline/apt-mark.cc:388
-=======
 #: cmdline/apt-cache.cc:1743 cmdline/apt-cdrom.cc:207 cmdline/apt-config.cc:83
 #: cmdline/apt-get.cc:1587 cmdline/apt-helper.cc:73 cmdline/apt-mark.cc:388
->>>>>>> 7d8a4da7
 #: cmdline/apt.cc:42 cmdline/apt-extracttemplates.cc:217
 #: ftparchive/apt-ftparchive.cc:620 cmdline/apt-internal-solver.cc:45
 #: cmdline/apt-sortpkgs.cc:147
@@ -557,21 +548,13 @@
 msgid "Changelog for %s (%s)"
 msgstr "Yn cysylltu i %s (%s)"
 
-<<<<<<< HEAD
-#: cmdline/apt-get.cc:1594
-=======
 #: cmdline/apt-get.cc:1592
->>>>>>> 7d8a4da7
 #, fuzzy
 msgid "Supported modules:"
 msgstr "Modylau a Gynhelir:"
 
 # FIXME: split
-<<<<<<< HEAD
-#: cmdline/apt-get.cc:1635
-=======
 #: cmdline/apt-get.cc:1633
->>>>>>> 7d8a4da7
 #, fuzzy
 msgid ""
 "Usage: apt-get [options] command\n"
@@ -1163,13 +1146,6 @@
 msgid "Internal error"
 msgstr "Gwall mewnol"
 
-<<<<<<< HEAD
-#: apt-private/private-cacheset.cc:35 apt-private/private-search.cc:47
-msgid "Sorting"
-msgstr ""
-
-#: apt-private/private-install.cc:81
-=======
 #: apt-private/acqprogress.cc:66
 msgid "Hit "
 msgstr "Presennol "
@@ -1267,7 +1243,6 @@
 msgstr "Methwyd cyrchu %s  %s\n"
 
 #: apt-private/private-install.cc:82
->>>>>>> 7d8a4da7
 msgid "Internal error, InstallPackages was called with broken packages!"
 msgstr ""
 
@@ -1512,22 +1487,21 @@
 msgstr "Dewiswyd fersiwn %s (%s) ar gyfer %s\n"
 
 #. TRANSLATORS: Note, this is not an interactive question
-<<<<<<< HEAD
-#: apt-private/private-install.cc:931
+#: apt-private/private-install.cc:941
 #, fuzzy, c-format
 msgid "Package '%s' is not installed, so not removed. Did you mean '%s'?\n"
 msgstr "Nid yw'r pecyn %s wedi ei sefydlu, felly ni chaif ei dynnu\n"
 
-#: apt-private/private-install.cc:937
+#: apt-private/private-install.cc:947
 #, fuzzy, c-format
 msgid "Package '%s' is not installed, so not removed\n"
 msgstr "Nid yw'r pecyn %s wedi ei sefydlu, felly ni chaif ei dynnu\n"
 
-#: apt-private/private-list.cc:131
+#: apt-private/private-list.cc:129
 msgid "Listing"
 msgstr ""
 
-#: apt-private/private-list.cc:164
+#: apt-private/private-list.cc:159
 #, c-format
 msgid "There is %i additional version. Please use the '-a' switch to see it"
 msgid_plural ""
@@ -1535,251 +1509,6 @@
 msgstr[0] ""
 msgstr[1] ""
 
-#: apt-private/private-cachefile.cc:93
-msgid "Correcting dependencies..."
-msgstr "Yn cywiro dibyniaethau..."
-
-#: apt-private/private-cachefile.cc:96
-msgid " failed."
-msgstr " wedi methu."
-
-#: apt-private/private-cachefile.cc:99
-msgid "Unable to correct dependencies"
-msgstr "Ni ellir cywiro dibyniaethau"
-
-#: apt-private/private-cachefile.cc:102
-msgid "Unable to minimize the upgrade set"
-msgstr "Ni ellir bychanu y set uwchraddio"
-
-#: apt-private/private-cachefile.cc:104
-msgid " Done"
-msgstr " Wedi Gorffen"
-
-#: apt-private/private-cachefile.cc:108
-msgid "You might want to run 'apt-get -f install' to correct these."
-msgstr "Efallai hoffech rhedeg 'apt-get -f install' er mwyn cywiro'r rhain."
-
-#: apt-private/private-cachefile.cc:111
-msgid "Unmet dependencies. Try using -f."
-msgstr "Dibyniaethau heb eu bodloni. Ceisiwch ddefnyddio -f."
-
-#: apt-private/private-output.cc:103 apt-private/private-show.cc:84
-#: apt-private/private-show.cc:89
-msgid "unknown"
-msgstr ""
-
-#: apt-private/private-output.cc:233
-#, fuzzy, c-format
-msgid "[installed,upgradable to: %s]"
-msgstr " [Sefydliwyd]"
-
-#: apt-private/private-output.cc:237
-#, fuzzy
-msgid "[installed,local]"
-msgstr " [Sefydliwyd]"
-
-#: apt-private/private-output.cc:240
-msgid "[installed,auto-removable]"
-msgstr ""
-
-#: apt-private/private-output.cc:242
-#, fuzzy
-msgid "[installed,automatic]"
-msgstr " [Sefydliwyd]"
-
-#: apt-private/private-output.cc:244
-#, fuzzy
-msgid "[installed]"
-msgstr " [Sefydliwyd]"
-
-#: apt-private/private-output.cc:248
-#, c-format
-msgid "[upgradable from: %s]"
-msgstr ""
-
-#: apt-private/private-output.cc:252
-msgid "[residual-config]"
-msgstr ""
-
-#: apt-private/private-output.cc:352
-msgid "The following packages have unmet dependencies:"
-msgstr "Mae gan y pecynnau canlynol ddibyniaethau heb eu bodloni:"
-
-#: apt-private/private-output.cc:442
-#, c-format
-msgid "but %s is installed"
-msgstr "ond mae %s wedi ei sefydlu"
-
-#: apt-private/private-output.cc:444
-#, c-format
-msgid "but %s is to be installed"
-msgstr "ond mae %s yn mynd i gael ei sefydlu"
-
-#: apt-private/private-output.cc:451
-msgid "but it is not installable"
-msgstr "ond ni ellir ei sefydlu"
-
-#: apt-private/private-output.cc:453
-msgid "but it is a virtual package"
-msgstr "ond mae'n becyn rhithwir"
-
-#: apt-private/private-output.cc:456
-msgid "but it is not installed"
-msgstr "ond nid yw wedi ei sefydlu"
-
-#: apt-private/private-output.cc:456
-msgid "but it is not going to be installed"
-msgstr "ond nid yw'n mynd i gael ei sefydlu"
-
-#: apt-private/private-output.cc:461
-msgid " or"
-msgstr " neu"
-
-#: apt-private/private-output.cc:490
-msgid "The following NEW packages will be installed:"
-msgstr "Caiff y pecynnau NEWYDD canlynol eu sefydlu:"
-
-#: apt-private/private-output.cc:516
-msgid "The following packages will be REMOVED:"
-msgstr "Caiff y pecynnau canlynol eu TYNNU:"
-
-#: apt-private/private-output.cc:538
-#, fuzzy
-msgid "The following packages have been kept back:"
-msgstr "Mae'r pecynnau canlynol wedi eu dal yn ôl"
-
-#: apt-private/private-output.cc:559
-#, fuzzy
-msgid "The following packages will be upgraded:"
-msgstr "Caiff y pecynnau canlynol eu uwchraddio"
-
-#: apt-private/private-output.cc:580
-#, fuzzy
-msgid "The following packages will be DOWNGRADED:"
-msgstr "Caiff y pecynnau canlynol eu ISRADDIO"
-
-#: apt-private/private-output.cc:600
-msgid "The following held packages will be changed:"
-msgstr "Caiff y pecynnau wedi eu dal canlynol eu newid:"
-
-#: apt-private/private-output.cc:655
-#, c-format
-msgid "%s (due to %s) "
-msgstr "%s (oherwydd %s) "
-
-#: apt-private/private-output.cc:663
-#, fuzzy
-msgid ""
-"WARNING: The following essential packages will be removed.\n"
-"This should NOT be done unless you know exactly what you are doing!"
-msgstr ""
-"RHYBUDD: Caiff y pecynnau hanfodol canlynol eu tynnu\n"
-"NI DDYLIR gwneud hyn os nad ydych chi'n gwybod yn union beth rydych chi'n\n"
-"ei wneud!"
-
-#: apt-private/private-output.cc:694
-#, c-format
-msgid "%lu upgraded, %lu newly installed, "
-msgstr "%lu wedi uwchraddio, %lu newydd eu sefydlu, "
-
-#: apt-private/private-output.cc:698
-#, c-format
-msgid "%lu reinstalled, "
-msgstr "%lu wedi ailsefydlu, "
-
-#: apt-private/private-output.cc:700
-#, c-format
-msgid "%lu downgraded, "
-msgstr "%lu wedi eu israddio, "
-
-#: apt-private/private-output.cc:702
-#, c-format
-msgid "%lu to remove and %lu not upgraded.\n"
-msgstr "%lu i'w tynnu a %lu heb eu uwchraddio.\n"
-
-#: apt-private/private-output.cc:706
-#, c-format
-msgid "%lu not fully installed or removed.\n"
-msgstr "%lu  heb eu sefydlu na tynnu'n gyflawn.\n"
-
-#. TRANSLATOR: Yes/No question help-text: defaulting to Y[es]
-#. e.g. "Do you want to continue? [Y/n] "
-#. The user has to answer with an input matching the
-#. YESEXPR/NOEXPR defined in your l10n.
-#: apt-private/private-output.cc:728
-msgid "[Y/n]"
-msgstr ""
-
-#. TRANSLATOR: Yes/No question help-text: defaulting to N[o]
-#. e.g. "Should this file be removed? [y/N] "
-#. The user has to answer with an input matching the
-#. YESEXPR/NOEXPR defined in your l10n.
-#: apt-private/private-output.cc:734
-msgid "[y/N]"
-msgstr ""
-
-#. TRANSLATOR: "Yes" answer printed for a yes/no question if --assume-yes is set
-#: apt-private/private-output.cc:745
-msgid "Y"
-msgstr "I"
-
-#. TRANSLATOR: "No" answer printed for a yes/no question if --assume-no is set
-#: apt-private/private-output.cc:751
-msgid "N"
-msgstr ""
-
-#: apt-private/private-output.cc:773 apt-pkg/cachefilter.cc:35
-#, c-format
-msgid "Regex compilation error - %s"
-msgstr "Gwall crynhoi patrwm - %s"
-
-#: apt-private/private-update.cc:31
-msgid "The update command takes no arguments"
-msgstr "Nid yw'r gorchymyn diweddaru yn derbyn ymresymiadau"
-
-#: apt-private/private-update.cc:90
-#, c-format
-msgid "%i package can be upgraded. Run 'apt list --upgradable' to see it.\n"
-msgid_plural ""
-"%i packages can be upgraded. Run 'apt list --upgradable' to see them.\n"
-msgstr[0] ""
-msgstr[1] ""
-
-#: apt-private/private-show.cc:156
-#, c-format
-msgid "There is %i additional record. Please use the '-a' switch to see it"
-msgid_plural ""
-"There are %i additional records. Please use the '-a' switch to see them."
-msgstr[0] ""
-msgstr[1] ""
-
-#: apt-private/private-show.cc:163
-msgid "not a real package (virtual)"
-msgstr ""
-=======
-#: apt-private/private-install.cc:941
-#, fuzzy, c-format
-msgid "Package '%s' is not installed, so not removed. Did you mean '%s'?\n"
-msgstr "Nid yw'r pecyn %s wedi ei sefydlu, felly ni chaif ei dynnu\n"
-
-#: apt-private/private-install.cc:947
-#, fuzzy, c-format
-msgid "Package '%s' is not installed, so not removed\n"
-msgstr "Nid yw'r pecyn %s wedi ei sefydlu, felly ni chaif ei dynnu\n"
->>>>>>> 7d8a4da7
-
-#: apt-private/private-list.cc:129
-msgid "Listing"
-msgstr ""
-
-#: apt-private/private-list.cc:159
-#, c-format
-msgid "There is %i additional version. Please use the '-a' switch to see it"
-msgid_plural ""
-"There are %i additional versions. Please use the '-a' switch to see them."
-msgstr[0] ""
-msgstr[1] ""
-
 #: apt-private/private-main.cc:32
 msgid ""
 "NOTE: This is only a simulation!\n"
@@ -1826,30 +1555,10 @@
 msgid "[residual-config]"
 msgstr ""
 
-<<<<<<< HEAD
-#: apt-private/private-upgrade.cc:25
-#, fuzzy
-msgid "Calculating upgrade... "
-msgstr "Yn Cyfrifo'r Uwchraddiad... "
-
-#: apt-private/private-upgrade.cc:30
-#, fuzzy
-msgid "Internal error, Upgrade broke stuff"
-msgstr "Gwall Mewnol, torrodd AllUpgrade bethau"
-
-#: apt-private/private-upgrade.cc:32
-msgid "Done"
-msgstr "Wedi Gorffen"
-
-#: apt-private/acqprogress.cc:66
-msgid "Hit "
-msgstr "Presennol "
-=======
 #: apt-private/private-output.cc:455
 #, c-format
 msgid "but %s is installed"
 msgstr "ond mae %s wedi ei sefydlu"
->>>>>>> 7d8a4da7
 
 #: apt-private/private-output.cc:457
 #, c-format
@@ -2031,13 +1740,8 @@
 
 #. Only warn if there are no sources.list.d.
 #. Only warn if there is no sources.list file.
-<<<<<<< HEAD
-#: methods/mirror.cc:95 apt-inst/extract.cc:471 apt-pkg/init.cc:103
-#: apt-pkg/init.cc:111 apt-pkg/acquire.cc:491 apt-pkg/clean.cc:40
-=======
 #: methods/mirror.cc:95 apt-inst/extract.cc:471 apt-pkg/acquire.cc:494
 #: apt-pkg/clean.cc:43 apt-pkg/init.cc:103 apt-pkg/init.cc:111
->>>>>>> 7d8a4da7
 #: apt-pkg/policy.cc:381 apt-pkg/sourcelist.cc:280 apt-pkg/sourcelist.cc:286
 #: apt-pkg/contrib/cdromutl.cc:205 apt-pkg/contrib/fileutl.cc:368
 #: apt-pkg/contrib/fileutl.cc:481
@@ -2045,15 +1749,9 @@
 msgid "Unable to read %s"
 msgstr "Ni ellir darllen %s"
 
-<<<<<<< HEAD
-#: methods/mirror.cc:101 methods/mirror.cc:130 apt-pkg/acquire.cc:497
-#: apt-pkg/acquire.cc:522 apt-pkg/clean.cc:46 apt-pkg/clean.cc:64
-#: apt-pkg/clean.cc:127 apt-pkg/contrib/cdromutl.cc:201
-=======
 #: methods/mirror.cc:101 methods/mirror.cc:130 apt-pkg/acquire.cc:500
 #: apt-pkg/acquire.cc:525 apt-pkg/clean.cc:49 apt-pkg/clean.cc:67
 #: apt-pkg/clean.cc:130 apt-pkg/contrib/cdromutl.cc:201
->>>>>>> 7d8a4da7
 #: apt-pkg/contrib/cdromutl.cc:235
 #, c-format
 msgid "Unable to change to %s"
@@ -2362,9 +2060,6 @@
 msgid "Failed to open %s"
 msgstr "Methwyd agor %s"
 
-<<<<<<< HEAD
-#: apt-pkg/install-progress.cc:57
-=======
 # FIXME
 #: ftparchive/writer.cc:278
 #, c-format
@@ -2372,7 +2067,6 @@
 msgstr " DatGysylltu %s [%s]\n"
 
 #: ftparchive/writer.cc:286
->>>>>>> 7d8a4da7
 #, c-format
 msgid "Failed to readlink %s"
 msgstr "Methwyd darllen y cyswllt %s"
@@ -2411,11 +2105,6 @@
 msgid "  %s has no source override entry\n"
 msgstr "  Does dim cofnod gwrthwneud gan %s\n"
 
-<<<<<<< HEAD
-#: apt-pkg/cachefile.cc:94
-msgid "The package lists or status file could not be parsed or opened."
-msgstr "Methwyd agor neu ramadegu'r ffeil rhestrau neu statws."
-=======
 #: ftparchive/writer.cc:710
 #, fuzzy, c-format
 msgid "  %s has no binary override entry either\n"
@@ -2451,7 +2140,6 @@
 #, fuzzy, c-format
 msgid "Malformed override %s line %llu #2"
 msgstr "Gwrthwneud camffurfiol %s llinell %lu #2"
->>>>>>> 7d8a4da7
 
 #: ftparchive/override.cc:191
 #, fuzzy, c-format
@@ -2589,7 +2277,251 @@
 msgid "The package is trying to write to the diversion target %s/%s"
 msgstr "Mae'r pecyn yn ceisio ysgrifennu i'r targed dargyfeiriad %s/%s"
 
-<<<<<<< HEAD
+#: apt-inst/extract.cc:162 apt-inst/extract.cc:306
+msgid "The diversion path is too long"
+msgstr "Mae llwybr y dargyfeiriad yn rhy hir"
+
+#: apt-inst/extract.cc:249
+#, c-format
+msgid "The directory %s is being replaced by a non-directory"
+msgstr ""
+"Mae'r cyfeiriadur %s yn cael ei amnewid efo rhywbeth nid cyfeiriadur ydyw"
+
+#: apt-inst/extract.cc:289
+msgid "Failed to locate node in its hash bucket"
+msgstr "Methwyd lleoli nôd yn ei fwced stwnsh"
+
+#: apt-inst/extract.cc:293
+msgid "The path is too long"
+msgstr "Mae'r llwybr yn rhy hir"
+
+# FIXME: wtf?
+#: apt-inst/extract.cc:421
+#, c-format
+msgid "Overwrite package match with no version for %s"
+msgstr "Cyfatebiad pecyn trosysgrifo gyda dim fersiwn am %s"
+
+#: apt-inst/extract.cc:438
+#, c-format
+msgid "File %s/%s overwrites the one in the package %s"
+msgstr "Mae'r ffeil %s/%s yn trosysgrifo'r un yn y pecyn %s"
+
+#: apt-inst/extract.cc:498
+#, c-format
+msgid "Unable to stat %s"
+msgstr "Ni ellir gwneud stat() o %s"
+
+#: apt-inst/filelist.cc:380
+msgid "DropNode called on still linked node"
+msgstr "Galwyd DropNode ar nôd sydd o hyd wedi ei gysylltu"
+
+#: apt-inst/filelist.cc:412
+msgid "Failed to locate the hash element!"
+msgstr "Methyd lleoli yr elfen <hash>!"
+
+#: apt-inst/filelist.cc:459
+msgid "Failed to allocate diversion"
+msgstr "Methwyd neilltuo dargyfeiriad"
+
+#: apt-inst/filelist.cc:464
+#, fuzzy
+msgid "Internal error in AddDiversion"
+msgstr "Gwall Mewnol yn AddDiversion"
+
+#: apt-inst/filelist.cc:477
+#, c-format
+msgid "Trying to overwrite a diversion, %s -> %s and %s/%s"
+msgstr "Yn ceisio trosysgrifo dargyfeiriad, %s -> %s a %s/%s"
+
+# FIXME: "the"
+#: apt-inst/filelist.cc:506
+#, c-format
+msgid "Double add of diversion %s -> %s"
+msgstr "Ychwanegiad dwbl o'r dargyfeiriad %s -> %s"
+
+#: apt-inst/filelist.cc:549
+#, c-format
+msgid "Duplicate conf file %s/%s"
+msgstr "Ffeil cyfluniad dyblyg %s/%s"
+
+#: apt-inst/contrib/arfile.cc:76
+msgid "Invalid archive signature"
+msgstr "Llofnod archif annilys"
+
+#: apt-inst/contrib/arfile.cc:84
+msgid "Error reading archive member header"
+msgstr "Gwall wrth ddarllen pennawd aelod archif"
+
+#: apt-inst/contrib/arfile.cc:96
+#, fuzzy, c-format
+msgid "Invalid archive member header %s"
+msgstr "Pennawd aelod archif annilys"
+
+#: apt-inst/contrib/arfile.cc:108
+msgid "Invalid archive member header"
+msgstr "Pennawd aelod archif annilys"
+
+#: apt-inst/contrib/arfile.cc:137
+msgid "Archive is too short"
+msgstr "Mae'r archif yn rhy fyr"
+
+#: apt-inst/contrib/arfile.cc:141
+msgid "Failed to read the archive headers"
+msgstr "Methwyd darllen pennawdau'r archif"
+
+#: apt-inst/contrib/extracttar.cc:124
+msgid "Failed to create pipes"
+msgstr "Methwyd creu pibau"
+
+#: apt-inst/contrib/extracttar.cc:151
+msgid "Failed to exec gzip "
+msgstr "Methwyd gweithredu gzip"
+
+#: apt-inst/contrib/extracttar.cc:188 apt-inst/contrib/extracttar.cc:218
+msgid "Corrupted archive"
+msgstr "Archif llygredig"
+
+#: apt-inst/contrib/extracttar.cc:203
+#, fuzzy
+msgid "Tar checksum failed, archive corrupted"
+msgstr "Methodd swm gwirio Tar, archif llygredig"
+
+#: apt-inst/contrib/extracttar.cc:308
+#, c-format
+msgid "Unknown TAR header type %u, member %s"
+msgstr "Math pennawd TAR anhysbys %u, aelod %s"
+
+#: apt-inst/deb/debfile.cc:47 apt-inst/deb/debfile.cc:54
+#: apt-inst/deb/debfile.cc:63
+#, c-format
+msgid "This is not a valid DEB archive, missing '%s' member"
+msgstr "Nid yw hyn yn archif DEB dilys, aelod '%s' ar goll"
+
+#: apt-inst/deb/debfile.cc:132
+#, fuzzy, c-format
+msgid "Internal error, could not locate member %s"
+msgstr "Gwall Mewnol, methwyd lleoli aelod %s"
+
+#: apt-inst/deb/debfile.cc:227
+#, fuzzy
+msgid "Unparsable control file"
+msgstr "Ffeil rheoli ni ellir ei ramadegu"
+
+#: apt-pkg/acquire.cc:87 apt-pkg/cdrom.cc:829
+#, fuzzy, c-format
+msgid "List directory %spartial is missing."
+msgstr "Mae'r cyfeiriadur rhestrau %spartial ar goll."
+
+#: apt-pkg/acquire.cc:91
+#, fuzzy, c-format
+msgid "Archives directory %spartial is missing."
+msgstr "Mae'r cyfeiriadur archif %spartial ar goll."
+
+#: apt-pkg/acquire.cc:99
+#, fuzzy, c-format
+msgid "Unable to lock directory %s"
+msgstr "Ni ellir cloi'r cyfeiriadur rhestr"
+
+#: apt-pkg/acquire.cc:490 apt-pkg/clean.cc:39
+#, fuzzy, c-format
+msgid "Clean of %s is not supported"
+msgstr "Ni chynhelir y math ffeil mynegai '%s'"
+
+#. only show the ETA if it makes sense
+#. two days
+#: apt-pkg/acquire.cc:902
+#, c-format
+msgid "Retrieving file %li of %li (%s remaining)"
+msgstr ""
+
+#: apt-pkg/acquire.cc:904
+#, fuzzy, c-format
+msgid "Retrieving file %li of %li"
+msgstr "Yn Darllen Rhestr Ffeiliau"
+
+#: apt-pkg/acquire-item.cc:148 apt-pkg/contrib/fileutl.cc:2047
+#, c-format
+msgid "rename failed, %s (%s -> %s)."
+msgstr "methwyd ailenwi, %s (%s -> %s)."
+
+#: apt-pkg/acquire-item.cc:163
+#, fuzzy
+msgid "Hash Sum mismatch"
+msgstr "Camgyfatebiaeth swm MD5"
+
+#: apt-pkg/acquire-item.cc:168
+msgid "Size mismatch"
+msgstr "Camgyfatebiaeth maint"
+
+#: apt-pkg/acquire-item.cc:173
+#, fuzzy
+msgid "Invalid file format"
+msgstr "Gweithred annilys %s"
+
+#: apt-pkg/acquire-item.cc:1573
+#, c-format
+msgid ""
+"Unable to find expected entry '%s' in Release file (Wrong sources.list entry "
+"or malformed file)"
+msgstr ""
+
+# FIXME: number?
+#: apt-pkg/acquire-item.cc:1589
+#, fuzzy, c-format
+msgid "Unable to find hash sum for '%s' in Release file"
+msgstr "Ni ellir gramadegu ffeil becynnau %s (1)"
+
+#: apt-pkg/acquire-item.cc:1631
+msgid "There is no public key available for the following key IDs:\n"
+msgstr ""
+
+#: apt-pkg/acquire-item.cc:1669
+#, c-format
+msgid ""
+"Release file for %s is expired (invalid since %s). Updates for this "
+"repository will not be applied."
+msgstr ""
+
+#: apt-pkg/acquire-item.cc:1691
+#, c-format
+msgid "Conflicting distribution: %s (expected %s but got %s)"
+msgstr ""
+
+#: apt-pkg/acquire-item.cc:1721
+#, c-format
+msgid ""
+"An error occurred during the signature verification. The repository is not "
+"updated and the previous index files will be used. GPG error: %s: %s\n"
+msgstr ""
+
+#. Invalid signature file, reject (LP: #346386) (Closes: #627642)
+#: apt-pkg/acquire-item.cc:1731 apt-pkg/acquire-item.cc:1736
+#, c-format
+msgid "GPG error: %s: %s"
+msgstr ""
+
+# FIXME: case
+#: apt-pkg/acquire-item.cc:1859
+#, c-format
+msgid ""
+"I wasn't able to locate a file for the %s package. This might mean you need "
+"to manually fix this package. (due to missing arch)"
+msgstr ""
+"Methais i leoli ffeila r gyfer y pecyn %s. Fa all hyn olygu bod rhaid i chi "
+"drwsio'r pecyn hyn a law. (Oherwydd pensaerniaeth coll.)"
+
+#: apt-pkg/acquire-item.cc:1925
+#, c-format
+msgid "Can't find a source to download version '%s' of '%s'"
+msgstr ""
+
+#: apt-pkg/acquire-item.cc:1983
+#, c-format
+msgid ""
+"The package index files are corrupted. No Filename: field for package %s."
+msgstr ""
+"Mae'r ffeiliau mynegai pecyn yn llygr. Dim maes Filename: gan y pecyn %s."
+
 #: apt-pkg/acquire-worker.cc:116
 #, c-format
 msgid "The method driver %s could not be found."
@@ -2613,10 +2545,175 @@
 " '%s'\n"
 "yn y gyrriant '%s' a gwasgwch Enter\n"
 
-#: apt-pkg/pkgrecords.cc:38
-#, c-format
-msgid "Index file type '%s' is not supported"
-msgstr "Ni chynhelir y math ffeil mynegai '%s'"
+#: apt-pkg/algorithms.cc:265
+#, c-format
+msgid ""
+"The package %s needs to be reinstalled, but I can't find an archive for it."
+msgstr ""
+"Mae angen ailsefydlu'r pecyn %s, ond dydw i ddim yn gallu canfod archif ar "
+"ei gyfer."
+
+#: apt-pkg/algorithms.cc:1086
+msgid ""
+"Error, pkgProblemResolver::Resolve generated breaks, this may be caused by "
+"held packages."
+msgstr ""
+"Gwall: Cynhyrchodd pkgProblemResolver::Resolve doriadau. Fe all hyn fod wedi "
+"ei achosi gan pecynnau wedi eu dal."
+
+#: apt-pkg/algorithms.cc:1088
+msgid "Unable to correct problems, you have held broken packages."
+msgstr ""
+"Ni ellir cywiro'r problemau gan eich bod chi wedi dal pecynnau torredig."
+
+#: apt-pkg/cachefile.cc:94
+msgid "The package lists or status file could not be parsed or opened."
+msgstr "Methwyd agor neu ramadegu'r ffeil rhestrau neu statws."
+
+#: apt-pkg/cachefile.cc:98
+msgid "You may want to run apt-get update to correct these problems"
+msgstr "Efallai hoffech rhedege apt-get update er mwyn cywiro'r problemau hyn."
+
+#: apt-pkg/cachefile.cc:116
+msgid "The list of sources could not be read."
+msgstr "Methwyd darllen y rhestr ffynhonellau."
+
+#: apt-pkg/cacheset.cc:489
+#, c-format
+msgid "Release '%s' for '%s' was not found"
+msgstr "Ni chanfuwyd y rhyddhad '%s' o '%s'"
+
+#: apt-pkg/cacheset.cc:492
+#, c-format
+msgid "Version '%s' for '%s' was not found"
+msgstr "Ni chanfuwyd y fersiwn '%s' o '%s' "
+
+#: apt-pkg/cacheset.cc:603
+#, fuzzy, c-format
+msgid "Couldn't find task '%s'"
+msgstr "Methwyd canfod pecyn %s"
+
+#: apt-pkg/cacheset.cc:609
+#, fuzzy, c-format
+msgid "Couldn't find any package by regex '%s'"
+msgstr "Methwyd canfod pecyn %s"
+
+#: apt-pkg/cacheset.cc:615
+#, fuzzy, c-format
+msgid "Couldn't find any package by glob '%s'"
+msgstr "Methwyd canfod pecyn %s"
+
+#: apt-pkg/cacheset.cc:626
+#, c-format
+msgid "Can't select versions from package '%s' as it is purely virtual"
+msgstr ""
+
+#: apt-pkg/cacheset.cc:633 apt-pkg/cacheset.cc:640
+#, c-format
+msgid ""
+"Can't select installed nor candidate version from package '%s' as it has "
+"neither of them"
+msgstr ""
+
+#: apt-pkg/cacheset.cc:647
+#, c-format
+msgid "Can't select newest version from package '%s' as it is purely virtual"
+msgstr ""
+
+#: apt-pkg/cacheset.cc:655
+#, c-format
+msgid "Can't select candidate version from package %s as it has no candidate"
+msgstr ""
+
+#: apt-pkg/cacheset.cc:663
+#, c-format
+msgid "Can't select installed version from package %s as it is not installed"
+msgstr ""
+
+#: apt-pkg/cdrom.cc:497 apt-pkg/sourcelist.cc:347
+#, c-format
+msgid "Line %u too long in source list %s."
+msgstr "Llinell %u yn rhy hir yn y rhestr ffynhonell %s."
+
+#: apt-pkg/cdrom.cc:571
+#, fuzzy
+msgid "Unmounting CD-ROM...\n"
+msgstr "CD Anghywir"
+
+#: apt-pkg/cdrom.cc:586
+#, c-format
+msgid "Using CD-ROM mount point %s\n"
+msgstr ""
+
+#: apt-pkg/cdrom.cc:599
+#, fuzzy
+msgid "Waiting for disc...\n"
+msgstr "Yn aros am benawdau"
+
+#: apt-pkg/cdrom.cc:609
+msgid "Mounting CD-ROM...\n"
+msgstr ""
+
+#: apt-pkg/cdrom.cc:620
+msgid "Identifying... "
+msgstr ""
+
+#: apt-pkg/cdrom.cc:662
+#, c-format
+msgid "Stored label: %s\n"
+msgstr ""
+
+#: apt-pkg/cdrom.cc:680
+msgid "Scanning disc for index files...\n"
+msgstr ""
+
+#: apt-pkg/cdrom.cc:734
+#, c-format
+msgid ""
+"Found %zu package indexes, %zu source indexes, %zu translation indexes and "
+"%zu signatures\n"
+msgstr ""
+
+#: apt-pkg/cdrom.cc:744
+msgid ""
+"Unable to locate any package files, perhaps this is not a Debian Disc or the "
+"wrong architecture?"
+msgstr ""
+
+#: apt-pkg/cdrom.cc:771
+#, c-format
+msgid "Found label '%s'\n"
+msgstr ""
+
+#: apt-pkg/cdrom.cc:800
+msgid "That is not a valid name, try again.\n"
+msgstr ""
+
+#: apt-pkg/cdrom.cc:817
+#, c-format
+msgid ""
+"This disc is called: \n"
+"'%s'\n"
+msgstr ""
+
+#: apt-pkg/cdrom.cc:819
+#, fuzzy
+msgid "Copying package lists..."
+msgstr "Yn Darllen Rhestrau Pecynnau"
+
+#: apt-pkg/cdrom.cc:863
+#, fuzzy
+msgid "Writing new source list\n"
+msgstr "Llinell %u yn rhy hir yn y rhestr ffynhonell %s."
+
+#: apt-pkg/cdrom.cc:874
+msgid "Source list entries for this disc are:\n"
+msgstr ""
+
+#: apt-pkg/clean.cc:64
+#, c-format
+msgid "Unable to stat %s."
+msgstr "Ni ellir gwneud stat() o %s."
 
 #: apt-pkg/depcache.cc:138 apt-pkg/depcache.cc:167
 #, fuzzy
@@ -2647,253 +2744,209 @@
 #, fuzzy, c-format
 msgid "Failed to write temporary StateFile %s"
 msgstr "Methwyd ysgrifennu ffeil %s"
-=======
-#: apt-inst/extract.cc:162 apt-inst/extract.cc:306
-msgid "The diversion path is too long"
-msgstr "Mae llwybr y dargyfeiriad yn rhy hir"
-
-#: apt-inst/extract.cc:249
-#, c-format
-msgid "The directory %s is being replaced by a non-directory"
-msgstr ""
-"Mae'r cyfeiriadur %s yn cael ei amnewid efo rhywbeth nid cyfeiriadur ydyw"
-
-#: apt-inst/extract.cc:289
-msgid "Failed to locate node in its hash bucket"
-msgstr "Methwyd lleoli nôd yn ei fwced stwnsh"
-
-#: apt-inst/extract.cc:293
-msgid "The path is too long"
-msgstr "Mae'r llwybr yn rhy hir"
-
-# FIXME: wtf?
-#: apt-inst/extract.cc:421
-#, c-format
-msgid "Overwrite package match with no version for %s"
-msgstr "Cyfatebiad pecyn trosysgrifo gyda dim fersiwn am %s"
-
-#: apt-inst/extract.cc:438
-#, c-format
-msgid "File %s/%s overwrites the one in the package %s"
-msgstr "Mae'r ffeil %s/%s yn trosysgrifo'r un yn y pecyn %s"
-
-#: apt-inst/extract.cc:498
-#, c-format
-msgid "Unable to stat %s"
-msgstr "Ni ellir gwneud stat() o %s"
-
-#: apt-inst/filelist.cc:380
-msgid "DropNode called on still linked node"
-msgstr "Galwyd DropNode ar nôd sydd o hyd wedi ei gysylltu"
-
-#: apt-inst/filelist.cc:412
-msgid "Failed to locate the hash element!"
-msgstr "Methyd lleoli yr elfen <hash>!"
-
-#: apt-inst/filelist.cc:459
-msgid "Failed to allocate diversion"
-msgstr "Methwyd neilltuo dargyfeiriad"
-
-#: apt-inst/filelist.cc:464
-#, fuzzy
-msgid "Internal error in AddDiversion"
-msgstr "Gwall Mewnol yn AddDiversion"
-
-#: apt-inst/filelist.cc:477
-#, c-format
-msgid "Trying to overwrite a diversion, %s -> %s and %s/%s"
-msgstr "Yn ceisio trosysgrifo dargyfeiriad, %s -> %s a %s/%s"
-
-# FIXME: "the"
-#: apt-inst/filelist.cc:506
-#, c-format
-msgid "Double add of diversion %s -> %s"
-msgstr "Ychwanegiad dwbl o'r dargyfeiriad %s -> %s"
-
-#: apt-inst/filelist.cc:549
-#, c-format
-msgid "Duplicate conf file %s/%s"
-msgstr "Ffeil cyfluniad dyblyg %s/%s"
-
-#: apt-inst/contrib/arfile.cc:76
-msgid "Invalid archive signature"
-msgstr "Llofnod archif annilys"
-
-#: apt-inst/contrib/arfile.cc:84
-msgid "Error reading archive member header"
-msgstr "Gwall wrth ddarllen pennawd aelod archif"
-
-#: apt-inst/contrib/arfile.cc:96
-#, fuzzy, c-format
-msgid "Invalid archive member header %s"
-msgstr "Pennawd aelod archif annilys"
-
-#: apt-inst/contrib/arfile.cc:108
-msgid "Invalid archive member header"
-msgstr "Pennawd aelod archif annilys"
-
-#: apt-inst/contrib/arfile.cc:137
-msgid "Archive is too short"
-msgstr "Mae'r archif yn rhy fyr"
-
-#: apt-inst/contrib/arfile.cc:141
-msgid "Failed to read the archive headers"
-msgstr "Methwyd darllen pennawdau'r archif"
-
-#: apt-inst/contrib/extracttar.cc:124
-msgid "Failed to create pipes"
-msgstr "Methwyd creu pibau"
-
-#: apt-inst/contrib/extracttar.cc:151
-msgid "Failed to exec gzip "
-msgstr "Methwyd gweithredu gzip"
-
-#: apt-inst/contrib/extracttar.cc:188 apt-inst/contrib/extracttar.cc:218
-msgid "Corrupted archive"
-msgstr "Archif llygredig"
-
-#: apt-inst/contrib/extracttar.cc:203
-#, fuzzy
-msgid "Tar checksum failed, archive corrupted"
-msgstr "Methodd swm gwirio Tar, archif llygredig"
-
-#: apt-inst/contrib/extracttar.cc:308
-#, c-format
-msgid "Unknown TAR header type %u, member %s"
-msgstr "Math pennawd TAR anhysbys %u, aelod %s"
-
-#: apt-inst/deb/debfile.cc:47 apt-inst/deb/debfile.cc:54
-#: apt-inst/deb/debfile.cc:63
-#, c-format
-msgid "This is not a valid DEB archive, missing '%s' member"
-msgstr "Nid yw hyn yn archif DEB dilys, aelod '%s' ar goll"
-
-#: apt-inst/deb/debfile.cc:132
-#, fuzzy, c-format
-msgid "Internal error, could not locate member %s"
-msgstr "Gwall Mewnol, methwyd lleoli aelod %s"
-
-#: apt-inst/deb/debfile.cc:227
-#, fuzzy
-msgid "Unparsable control file"
-msgstr "Ffeil rheoli ni ellir ei ramadegu"
-
-#: apt-pkg/acquire.cc:87 apt-pkg/cdrom.cc:829
-#, fuzzy, c-format
-msgid "List directory %spartial is missing."
-msgstr "Mae'r cyfeiriadur rhestrau %spartial ar goll."
-
-#: apt-pkg/acquire.cc:91
-#, fuzzy, c-format
-msgid "Archives directory %spartial is missing."
-msgstr "Mae'r cyfeiriadur archif %spartial ar goll."
-
-#: apt-pkg/acquire.cc:99
-#, fuzzy, c-format
-msgid "Unable to lock directory %s"
-msgstr "Ni ellir cloi'r cyfeiriadur rhestr"
-
-#: apt-pkg/acquire.cc:490 apt-pkg/clean.cc:39
-#, fuzzy, c-format
-msgid "Clean of %s is not supported"
-msgstr "Ni chynhelir y math ffeil mynegai '%s'"
-
-#. only show the ETA if it makes sense
-#. two days
-#: apt-pkg/acquire.cc:902
-#, c-format
-msgid "Retrieving file %li of %li (%s remaining)"
-msgstr ""
->>>>>>> 7d8a4da7
-
-#: apt-pkg/acquire.cc:904
-#, fuzzy, c-format
-msgid "Retrieving file %li of %li"
-msgstr "Yn Darllen Rhestr Ffeiliau"
-
-#: apt-pkg/acquire-item.cc:148 apt-pkg/contrib/fileutl.cc:2047
-#, c-format
-msgid "rename failed, %s (%s -> %s)."
-msgstr "methwyd ailenwi, %s (%s -> %s)."
-
-#: apt-pkg/acquire-item.cc:163
-#, fuzzy
-msgid "Hash Sum mismatch"
+
+#: apt-pkg/edsp.cc:52 apt-pkg/edsp.cc:78
+msgid "Send scenario to solver"
+msgstr ""
+
+#: apt-pkg/edsp.cc:241
+msgid "Send request to solver"
+msgstr ""
+
+#: apt-pkg/edsp.cc:320
+msgid "Prepare for receiving solution"
+msgstr ""
+
+#: apt-pkg/edsp.cc:327
+msgid "External solver failed without a proper error message"
+msgstr ""
+
+#: apt-pkg/edsp.cc:619 apt-pkg/edsp.cc:622 apt-pkg/edsp.cc:627
+msgid "Execute external solver"
+msgstr ""
+
+#: apt-pkg/indexcopy.cc:236 apt-pkg/indexcopy.cc:773
+#, c-format
+msgid "Wrote %i records.\n"
+msgstr ""
+
+#: apt-pkg/indexcopy.cc:238 apt-pkg/indexcopy.cc:775
+#, c-format
+msgid "Wrote %i records with %i missing files.\n"
+msgstr ""
+
+#: apt-pkg/indexcopy.cc:241 apt-pkg/indexcopy.cc:778
+#, c-format
+msgid "Wrote %i records with %i mismatched files\n"
+msgstr ""
+
+#: apt-pkg/indexcopy.cc:244 apt-pkg/indexcopy.cc:781
+#, c-format
+msgid "Wrote %i records with %i missing files and %i mismatched files\n"
+msgstr ""
+
+#: apt-pkg/indexcopy.cc:515
+#, c-format
+msgid "Can't find authentication record for: %s"
+msgstr ""
+
+#: apt-pkg/indexcopy.cc:521
+#, fuzzy, c-format
+msgid "Hash mismatch for: %s"
 msgstr "Camgyfatebiaeth swm MD5"
 
-#: apt-pkg/acquire-item.cc:168
-msgid "Size mismatch"
-msgstr "Camgyfatebiaeth maint"
-
-#: apt-pkg/acquire-item.cc:173
-#, fuzzy
-msgid "Invalid file format"
-msgstr "Gweithred annilys %s"
-
-#: apt-pkg/acquire-item.cc:1573
-#, c-format
-msgid ""
-"Unable to find expected entry '%s' in Release file (Wrong sources.list entry "
-"or malformed file)"
-msgstr ""
-
 # FIXME: number?
-#: apt-pkg/acquire-item.cc:1589
-#, fuzzy, c-format
-msgid "Unable to find hash sum for '%s' in Release file"
+#: apt-pkg/indexrecords.cc:78
+#, fuzzy, c-format
+msgid "Unable to parse Release file %s"
 msgstr "Ni ellir gramadegu ffeil becynnau %s (1)"
 
-#: apt-pkg/acquire-item.cc:1631
-msgid "There is no public key available for the following key IDs:\n"
-msgstr ""
-
-#: apt-pkg/acquire-item.cc:1669
-#, c-format
-msgid ""
-"Release file for %s is expired (invalid since %s). Updates for this "
-"repository will not be applied."
-msgstr ""
-
-#: apt-pkg/acquire-item.cc:1691
-#, c-format
-msgid "Conflicting distribution: %s (expected %s but got %s)"
-msgstr ""
-
-<<<<<<< HEAD
-#: apt-pkg/acquire-item.cc:1729
-#, c-format
-msgid ""
-"An error occurred during the signature verification. The repository is not "
-"updated and the previous index files will be used. GPG error: %s: %s\n"
-msgstr ""
-
-#. Invalid signature file, reject (LP: #346386) (Closes: #627642)
-#: apt-pkg/acquire-item.cc:1739 apt-pkg/acquire-item.cc:1744
-#, c-format
-msgid "GPG error: %s: %s"
-msgstr ""
-
-# FIXME: case
-#: apt-pkg/acquire-item.cc:1867
-#, c-format
-msgid ""
-"I wasn't able to locate a file for the %s package. This might mean you need "
-"to manually fix this package. (due to missing arch)"
-msgstr ""
-"Methais i leoli ffeila r gyfer y pecyn %s. Fa all hyn olygu bod rhaid i chi "
-"drwsio'r pecyn hyn a law. (Oherwydd pensaerniaeth coll.)"
-
-#: apt-pkg/acquire-item.cc:1933
-#, c-format
-msgid "Can't find a source to download version '%s' of '%s'"
-msgstr ""
-
-#: apt-pkg/acquire-item.cc:1991
-#, c-format
-msgid ""
-"The package index files are corrupted. No Filename: field for package %s."
-msgstr ""
-"Mae'r ffeiliau mynegai pecyn yn llygr. Dim maes Filename: gan y pecyn %s."
+#: apt-pkg/indexrecords.cc:86
+#, fuzzy, c-format
+msgid "No sections in Release file %s"
+msgstr "Sylwer, yn dewis %s yn hytrach na %s\n"
+
+#: apt-pkg/indexrecords.cc:117
+#, c-format
+msgid "No Hash entry in Release file %s"
+msgstr ""
+
+#: apt-pkg/indexrecords.cc:130
+#, fuzzy, c-format
+msgid "Invalid 'Valid-Until' entry in Release file %s"
+msgstr "Llinell annilys yn y ffeil dargyfeirio: %s"
+
+# FIXME: number?
+#: apt-pkg/indexrecords.cc:149
+#, fuzzy, c-format
+msgid "Invalid 'Date' entry in Release file %s"
+msgstr "Ni ellir gramadegu ffeil becynnau %s (1)"
+
+#: apt-pkg/init.cc:146
+#, c-format
+msgid "Packaging system '%s' is not supported"
+msgstr "Ni chynhelir y system pecynnu '%s'"
+
+#: apt-pkg/init.cc:162
+#, fuzzy
+msgid "Unable to determine a suitable packaging system type"
+msgstr "Ni ellir canfod math system addas"
+
+#: apt-pkg/install-progress.cc:57
+#, c-format
+msgid "Progress: [%3i%%]"
+msgstr ""
+
+#: apt-pkg/install-progress.cc:91 apt-pkg/install-progress.cc:174
+msgid "Running dpkg"
+msgstr ""
+
+#: apt-pkg/packagemanager.cc:303 apt-pkg/packagemanager.cc:957
+#, c-format
+msgid ""
+"Could not perform immediate configuration on '%s'. Please see man 5 apt.conf "
+"under APT::Immediate-Configure for details. (%d)"
+msgstr ""
+
+#: apt-pkg/packagemanager.cc:550 apt-pkg/packagemanager.cc:580
+#, fuzzy, c-format
+msgid "Could not configure '%s'. "
+msgstr "Methwyd agor ffeil %s"
+
+# FIXME: %s may have an arbirrary length
+#: apt-pkg/packagemanager.cc:630
+#, c-format
+msgid ""
+"This installation run will require temporarily removing the essential "
+"package %s due to a Conflicts/Pre-Depends loop. This is often bad, but if "
+"you really want to do it, activate the APT::Force-LoopBreak option."
+msgstr ""
+"Bydd y rhediad sefydlu hwn yn gorfodi tynnu'r pecyn angenrheidiol %s "
+"oherwydd lŵp gwrthdaro/cynddibynu. Mae hyn yn aml yn wael, ond os ydych wir "
+"eisiau ei wneud ef, gweithredwch yr opsiwn APT::Force-LoopBreak."
+
+#: apt-pkg/pkgcache.cc:155
+msgid "Empty package cache"
+msgstr "Storfa pecyn gwag"
+
+#: apt-pkg/pkgcache.cc:161
+msgid "The package cache file is corrupted"
+msgstr "Mae'r ffeil storfa pecyn yn llygredig"
+
+#: apt-pkg/pkgcache.cc:166
+msgid "The package cache file is an incompatible version"
+msgstr "Mae'r ffeil storfa pecyn yn fersiwn anghyflawn"
+
+#: apt-pkg/pkgcache.cc:169
+#, fuzzy
+msgid "The package cache file is corrupted, it is too small"
+msgstr "Mae'r ffeil storfa pecyn yn llygredig"
+
+# FIXME: capitalisation?
+#: apt-pkg/pkgcache.cc:174
+#, fuzzy, c-format
+msgid "This APT does not support the versioning system '%s'"
+msgstr "Nid yw'r APT yma yn cefnogi'r system fersiwn '%s'"
+
+#: apt-pkg/pkgcache.cc:179
+msgid "The package cache was built for a different architecture"
+msgstr "Adeiladwyd y storfa pecyn ar gyfer pernsaerniaeth gwahanol"
+
+#: apt-pkg/pkgcache.cc:321
+msgid "Depends"
+msgstr "Dibynnu"
+
+#: apt-pkg/pkgcache.cc:321
+msgid "PreDepends"
+msgstr "CynDdibynnu"
+
+#: apt-pkg/pkgcache.cc:321
+msgid "Suggests"
+msgstr "Awgrymu"
+
+#: apt-pkg/pkgcache.cc:322
+msgid "Recommends"
+msgstr "Argymell"
+
+#: apt-pkg/pkgcache.cc:322
+msgid "Conflicts"
+msgstr "Gwrthdaro"
+
+#: apt-pkg/pkgcache.cc:322
+msgid "Replaces"
+msgstr "Amnewid"
+
+#: apt-pkg/pkgcache.cc:323
+msgid "Obsoletes"
+msgstr "Darfodi"
+
+#: apt-pkg/pkgcache.cc:323
+msgid "Breaks"
+msgstr ""
+
+#: apt-pkg/pkgcache.cc:323
+msgid "Enhances"
+msgstr ""
+
+#: apt-pkg/pkgcache.cc:334
+msgid "important"
+msgstr "pwysig"
+
+#: apt-pkg/pkgcache.cc:334
+msgid "required"
+msgstr "angenrheidiol"
+
+#: apt-pkg/pkgcache.cc:334
+msgid "standard"
+msgstr "safonnol"
+
+#: apt-pkg/pkgcache.cc:335
+msgid "optional"
+msgstr "opsiynnol"
+
+#: apt-pkg/pkgcache.cc:335
+msgid "extra"
+msgstr "ychwanegol"
 
 #: apt-pkg/pkgcachegen.cc:93
 msgid "Cache has an incompatible versioning system"
@@ -2934,24 +2987,15 @@
 "Jiw, rhagoroch chi'r nifer o ddibyniaethau mae'r APT hwn yn gallu ei drin."
 
 #: apt-pkg/pkgcachegen.cc:576
-=======
-#: apt-pkg/acquire-item.cc:1721
->>>>>>> 7d8a4da7
 #, c-format
 msgid "Package %s %s was not found while processing file dependencies"
 msgstr "Ni chanfuwyd pecyn %s %s wrth brosesu dibyniaethau ffeil"
 
-<<<<<<< HEAD
 #: apt-pkg/pkgcachegen.cc:1211
-=======
-#. Invalid signature file, reject (LP: #346386) (Closes: #627642)
-#: apt-pkg/acquire-item.cc:1731 apt-pkg/acquire-item.cc:1736
->>>>>>> 7d8a4da7
 #, c-format
 msgid "Couldn't stat source package list %s"
 msgstr "Methwyd stat() o'r rhestr pecyn ffynhonell %s"
 
-<<<<<<< HEAD
 #: apt-pkg/pkgcachegen.cc:1299 apt-pkg/pkgcachegen.cc:1403
 #: apt-pkg/pkgcachegen.cc:1409 apt-pkg/pkgcachegen.cc:1566
 #, fuzzy
@@ -2962,589 +3006,10 @@
 msgid "Collecting File Provides"
 msgstr "Yn Casglu Darpariaethau Ffeil"
 
-#: apt-pkg/pkgcachegen.cc:1400 cmdline/apt-extracttemplates.cc:259
-=======
-# FIXME: case
-#: apt-pkg/acquire-item.cc:1859
-#, c-format
-msgid ""
-"I wasn't able to locate a file for the %s package. This might mean you need "
-"to manually fix this package. (due to missing arch)"
-msgstr ""
-"Methais i leoli ffeila r gyfer y pecyn %s. Fa all hyn olygu bod rhaid i chi "
-"drwsio'r pecyn hyn a law. (Oherwydd pensaerniaeth coll.)"
-
-#: apt-pkg/acquire-item.cc:1925
-#, c-format
-msgid "Can't find a source to download version '%s' of '%s'"
-msgstr ""
-
-#: apt-pkg/acquire-item.cc:1983
->>>>>>> 7d8a4da7
-#, c-format
-msgid "Unable to write to %s"
-msgstr "Ni ellir ysgrifennu i %s"
-
 #: apt-pkg/pkgcachegen.cc:1508 apt-pkg/pkgcachegen.cc:1515
 msgid "IO Error saving source cache"
 msgstr "Gwall M/A wrth gadw'r storfa ffynhonell"
 
-#: apt-pkg/acquire-worker.cc:116
-#, c-format
-msgid "The method driver %s could not be found."
-msgstr "Methwyd canfod y gyrrydd dull %s."
-
-#: apt-pkg/acquire-worker.cc:118
-#, c-format
-msgid "Is the package %s installed?"
-msgstr ""
-
-#: apt-pkg/acquire-worker.cc:169
-#, c-format
-msgid "Method %s did not start correctly"
-msgstr "Ni gychwynodd y dull %s yn gywir"
-
-#: apt-pkg/acquire-worker.cc:455
-#, fuzzy, c-format
-msgid "Please insert the disc labeled: '%s' in the drive '%s' and press enter."
-msgstr ""
-"Newid Cyfrwng: Os gwelwch yn dda, rhowch y disg a'r label\n"
-" '%s'\n"
-"yn y gyrriant '%s' a gwasgwch Enter\n"
-
-<<<<<<< HEAD
-#: apt-pkg/clean.cc:61
-#, c-format
-msgid "Unable to stat %s."
-msgstr "Ni ellir gwneud stat() o %s."
-
-#: apt-pkg/policy.cc:83
-=======
-#: apt-pkg/algorithms.cc:265
->>>>>>> 7d8a4da7
-#, c-format
-msgid ""
-"The package %s needs to be reinstalled, but I can't find an archive for it."
-msgstr ""
-"Mae angen ailsefydlu'r pecyn %s, ond dydw i ddim yn gallu canfod archif ar "
-"ei gyfer."
-
-#: apt-pkg/algorithms.cc:1086
-msgid ""
-"Error, pkgProblemResolver::Resolve generated breaks, this may be caused by "
-"held packages."
-msgstr ""
-"Gwall: Cynhyrchodd pkgProblemResolver::Resolve doriadau. Fe all hyn fod wedi "
-"ei achosi gan pecynnau wedi eu dal."
-
-#: apt-pkg/algorithms.cc:1088
-msgid "Unable to correct problems, you have held broken packages."
-msgstr ""
-"Ni ellir cywiro'r problemau gan eich bod chi wedi dal pecynnau torredig."
-
-#: apt-pkg/cachefile.cc:94
-msgid "The package lists or status file could not be parsed or opened."
-msgstr "Methwyd agor neu ramadegu'r ffeil rhestrau neu statws."
-
-#: apt-pkg/cachefile.cc:98
-msgid "You may want to run apt-get update to correct these problems"
-msgstr "Efallai hoffech rhedege apt-get update er mwyn cywiro'r problemau hyn."
-
-#: apt-pkg/cachefile.cc:116
-msgid "The list of sources could not be read."
-msgstr "Methwyd darllen y rhestr ffynhonellau."
-
-#: apt-pkg/cacheset.cc:489
-#, c-format
-msgid "Release '%s' for '%s' was not found"
-msgstr "Ni chanfuwyd y rhyddhad '%s' o '%s'"
-
-#: apt-pkg/cacheset.cc:492
-#, c-format
-msgid "Version '%s' for '%s' was not found"
-msgstr "Ni chanfuwyd y fersiwn '%s' o '%s' "
-
-#: apt-pkg/cacheset.cc:603
-#, fuzzy, c-format
-msgid "Couldn't find task '%s'"
-msgstr "Methwyd canfod pecyn %s"
-
-#: apt-pkg/cacheset.cc:609
-#, fuzzy, c-format
-msgid "Couldn't find any package by regex '%s'"
-msgstr "Methwyd canfod pecyn %s"
-
-#: apt-pkg/cacheset.cc:615
-#, fuzzy, c-format
-msgid "Couldn't find any package by glob '%s'"
-msgstr "Methwyd canfod pecyn %s"
-
-#: apt-pkg/cacheset.cc:626
-#, c-format
-msgid "Can't select versions from package '%s' as it is purely virtual"
-msgstr ""
-
-#: apt-pkg/cacheset.cc:633 apt-pkg/cacheset.cc:640
-#, c-format
-msgid ""
-"Can't select installed nor candidate version from package '%s' as it has "
-"neither of them"
-msgstr ""
-
-#: apt-pkg/cacheset.cc:647
-#, c-format
-msgid "Can't select newest version from package '%s' as it is purely virtual"
-msgstr ""
-
-#: apt-pkg/cacheset.cc:655
-#, c-format
-msgid "Can't select candidate version from package %s as it has no candidate"
-msgstr ""
-
-#: apt-pkg/cacheset.cc:663
-#, c-format
-msgid "Can't select installed version from package %s as it is not installed"
-msgstr ""
-
-#: apt-pkg/cdrom.cc:497 apt-pkg/sourcelist.cc:347
-#, c-format
-msgid "Line %u too long in source list %s."
-msgstr "Llinell %u yn rhy hir yn y rhestr ffynhonell %s."
-
-#: apt-pkg/cdrom.cc:571
-#, fuzzy
-msgid "Unmounting CD-ROM...\n"
-msgstr "CD Anghywir"
-
-#: apt-pkg/cdrom.cc:586
-#, c-format
-msgid "Using CD-ROM mount point %s\n"
-msgstr ""
-
-#: apt-pkg/cdrom.cc:599
-#, fuzzy
-msgid "Waiting for disc...\n"
-msgstr "Yn aros am benawdau"
-
-#: apt-pkg/cdrom.cc:609
-msgid "Mounting CD-ROM...\n"
-msgstr ""
-
-#: apt-pkg/cdrom.cc:620
-msgid "Identifying... "
-msgstr ""
-
-#: apt-pkg/cdrom.cc:662
-#, c-format
-msgid "Stored label: %s\n"
-msgstr ""
-
-#: apt-pkg/cdrom.cc:680
-msgid "Scanning disc for index files...\n"
-msgstr ""
-
-#: apt-pkg/cdrom.cc:734
-#, c-format
-msgid ""
-"Found %zu package indexes, %zu source indexes, %zu translation indexes and "
-"%zu signatures\n"
-msgstr ""
-
-#: apt-pkg/cdrom.cc:744
-msgid ""
-"Unable to locate any package files, perhaps this is not a Debian Disc or the "
-"wrong architecture?"
-msgstr ""
-
-#: apt-pkg/cdrom.cc:771
-#, c-format
-msgid "Found label '%s'\n"
-msgstr ""
-
-#: apt-pkg/cdrom.cc:800
-msgid "That is not a valid name, try again.\n"
-msgstr ""
-
-#: apt-pkg/cdrom.cc:817
-#, c-format
-msgid ""
-"This disc is called: \n"
-"'%s'\n"
-msgstr ""
-
-#: apt-pkg/cdrom.cc:819
-#, fuzzy
-msgid "Copying package lists..."
-msgstr "Yn Darllen Rhestrau Pecynnau"
-
-#: apt-pkg/cdrom.cc:863
-#, fuzzy
-msgid "Writing new source list\n"
-msgstr "Llinell %u yn rhy hir yn y rhestr ffynhonell %s."
-
-#: apt-pkg/cdrom.cc:874
-msgid "Source list entries for this disc are:\n"
-msgstr ""
-
-#: apt-pkg/clean.cc:64
-#, c-format
-msgid "Unable to stat %s."
-msgstr "Ni ellir gwneud stat() o %s."
-
-#: apt-pkg/edsp.cc:51 apt-pkg/edsp.cc:71
-msgid "Send scenario to solver"
-msgstr ""
-
-#: apt-pkg/edsp.cc:234
-msgid "Send request to solver"
-msgstr ""
-
-#: apt-pkg/edsp.cc:313
-msgid "Prepare for receiving solution"
-msgstr ""
-
-#: apt-pkg/edsp.cc:320
-msgid "External solver failed without a proper error message"
-msgstr ""
-
-#: apt-pkg/edsp.cc:612 apt-pkg/edsp.cc:615 apt-pkg/edsp.cc:620
-msgid "Execute external solver"
-msgstr ""
-
-<<<<<<< HEAD
-# FIXME: number?
-#: apt-pkg/tagfile.cc:140
-#, c-format
-msgid "Unable to parse package file %s (1)"
-msgstr "Ni ellir gramadegu ffeil becynnau %s (1)"
-
-#: apt-pkg/tagfile.cc:237
-#, c-format
-msgid "Unable to parse package file %s (2)"
-msgstr "Ni ellir gramadegu ffeil becynnau %s (2)"
-=======
-#: apt-pkg/edsp.cc:52 apt-pkg/edsp.cc:78
-msgid "Send scenario to solver"
-msgstr ""
-
-#: apt-pkg/edsp.cc:241
-msgid "Send request to solver"
-msgstr ""
-
-#: apt-pkg/edsp.cc:320
-msgid "Prepare for receiving solution"
-msgstr ""
-
-#: apt-pkg/edsp.cc:327
-msgid "External solver failed without a proper error message"
-msgstr ""
-
-#: apt-pkg/edsp.cc:619 apt-pkg/edsp.cc:622 apt-pkg/edsp.cc:627
-msgid "Execute external solver"
-msgstr ""
-
-#: apt-pkg/indexcopy.cc:236 apt-pkg/indexcopy.cc:773
-#, c-format
-msgid "Wrote %i records.\n"
-msgstr ""
-
-#: apt-pkg/indexcopy.cc:238 apt-pkg/indexcopy.cc:775
-#, c-format
-msgid "Wrote %i records with %i missing files.\n"
-msgstr ""
-
-#: apt-pkg/indexcopy.cc:241 apt-pkg/indexcopy.cc:778
-#, c-format
-msgid "Wrote %i records with %i mismatched files\n"
-msgstr ""
-
-#: apt-pkg/indexcopy.cc:244 apt-pkg/indexcopy.cc:781
-#, c-format
-msgid "Wrote %i records with %i missing files and %i mismatched files\n"
-msgstr ""
-
-#: apt-pkg/indexcopy.cc:515
-#, c-format
-msgid "Can't find authentication record for: %s"
-msgstr ""
-
-#: apt-pkg/indexcopy.cc:521
-#, fuzzy, c-format
-msgid "Hash mismatch for: %s"
-msgstr "Camgyfatebiaeth swm MD5"
->>>>>>> 7d8a4da7
-
-# FIXME: number?
-#: apt-pkg/indexrecords.cc:78
-#, fuzzy, c-format
-msgid "Unable to parse Release file %s"
-msgstr "Ni ellir gramadegu ffeil becynnau %s (1)"
-
-#: apt-pkg/indexrecords.cc:86
-#, fuzzy, c-format
-msgid "No sections in Release file %s"
-msgstr "Sylwer, yn dewis %s yn hytrach na %s\n"
-
-#: apt-pkg/indexrecords.cc:117
-#, c-format
-msgid "No Hash entry in Release file %s"
-msgstr ""
-
-#: apt-pkg/indexrecords.cc:130
-#, fuzzy, c-format
-msgid "Invalid 'Valid-Until' entry in Release file %s"
-msgstr "Llinell annilys yn y ffeil dargyfeirio: %s"
-
-# FIXME: number?
-#: apt-pkg/indexrecords.cc:149
-#, fuzzy, c-format
-msgid "Invalid 'Date' entry in Release file %s"
-msgstr "Ni ellir gramadegu ffeil becynnau %s (1)"
-
-#: apt-pkg/init.cc:146
-#, c-format
-msgid "Packaging system '%s' is not supported"
-msgstr "Ni chynhelir y system pecynnu '%s'"
-
-#: apt-pkg/init.cc:162
-#, fuzzy
-msgid "Unable to determine a suitable packaging system type"
-msgstr "Ni ellir canfod math system addas"
-
-#: apt-pkg/install-progress.cc:57
-#, c-format
-msgid "Progress: [%3i%%]"
-msgstr ""
-
-#: apt-pkg/install-progress.cc:91 apt-pkg/install-progress.cc:174
-msgid "Running dpkg"
-msgstr ""
-
-#: apt-pkg/packagemanager.cc:303 apt-pkg/packagemanager.cc:957
-#, c-format
-msgid ""
-"Could not perform immediate configuration on '%s'. Please see man 5 apt.conf "
-"under APT::Immediate-Configure for details. (%d)"
-msgstr ""
-
-#: apt-pkg/packagemanager.cc:550 apt-pkg/packagemanager.cc:580
-#, fuzzy, c-format
-msgid "Could not configure '%s'. "
-msgstr "Methwyd agor ffeil %s"
-
-# FIXME: %s may have an arbirrary length
-#: apt-pkg/packagemanager.cc:630
-#, c-format
-msgid ""
-"This installation run will require temporarily removing the essential "
-"package %s due to a Conflicts/Pre-Depends loop. This is often bad, but if "
-"you really want to do it, activate the APT::Force-LoopBreak option."
-msgstr ""
-"Bydd y rhediad sefydlu hwn yn gorfodi tynnu'r pecyn angenrheidiol %s "
-"oherwydd lŵp gwrthdaro/cynddibynu. Mae hyn yn aml yn wael, ond os ydych wir "
-"eisiau ei wneud ef, gweithredwch yr opsiwn APT::Force-LoopBreak."
-
-#: apt-pkg/pkgcache.cc:155
-msgid "Empty package cache"
-msgstr "Storfa pecyn gwag"
-
-#: apt-pkg/pkgcache.cc:161
-msgid "The package cache file is corrupted"
-msgstr "Mae'r ffeil storfa pecyn yn llygredig"
-
-#: apt-pkg/pkgcache.cc:166
-msgid "The package cache file is an incompatible version"
-msgstr "Mae'r ffeil storfa pecyn yn fersiwn anghyflawn"
-
-#: apt-pkg/pkgcache.cc:169
-#, fuzzy
-msgid "The package cache file is corrupted, it is too small"
-msgstr "Mae'r ffeil storfa pecyn yn llygredig"
-
-<<<<<<< HEAD
-#: apt-pkg/cacheset.cc:489
-#, c-format
-msgid "Release '%s' for '%s' was not found"
-msgstr "Ni chanfuwyd y rhyddhad '%s' o '%s'"
-
-#: apt-pkg/cacheset.cc:492
-#, c-format
-msgid "Version '%s' for '%s' was not found"
-msgstr "Ni chanfuwyd y fersiwn '%s' o '%s' "
-
-#: apt-pkg/cacheset.cc:603
-#, fuzzy, c-format
-msgid "Couldn't find task '%s'"
-msgstr "Methwyd canfod pecyn %s"
-
-#: apt-pkg/cacheset.cc:609
-#, fuzzy, c-format
-msgid "Couldn't find any package by regex '%s'"
-msgstr "Methwyd canfod pecyn %s"
-
-#: apt-pkg/cacheset.cc:615
-#, fuzzy, c-format
-msgid "Couldn't find any package by glob '%s'"
-msgstr "Methwyd canfod pecyn %s"
-
-#: apt-pkg/cacheset.cc:626
-#, c-format
-msgid "Can't select versions from package '%s' as it is purely virtual"
-msgstr ""
-
-#: apt-pkg/cacheset.cc:633 apt-pkg/cacheset.cc:640
-#, c-format
-msgid ""
-"Can't select installed nor candidate version from package '%s' as it has "
-"neither of them"
-msgstr ""
-
-#: apt-pkg/cacheset.cc:647
-#, c-format
-msgid "Can't select newest version from package '%s' as it is purely virtual"
-msgstr ""
-
-#: apt-pkg/cacheset.cc:655
-#, c-format
-msgid "Can't select candidate version from package %s as it has no candidate"
-msgstr ""
-
-#: apt-pkg/cacheset.cc:663
-#, c-format
-msgid "Can't select installed version from package %s as it is not installed"
-msgstr ""
-
-#: apt-pkg/deb/dpkgpm.cc:95
-=======
-# FIXME: capitalisation?
-#: apt-pkg/pkgcache.cc:174
->>>>>>> 7d8a4da7
-#, fuzzy, c-format
-msgid "This APT does not support the versioning system '%s'"
-msgstr "Nid yw'r APT yma yn cefnogi'r system fersiwn '%s'"
-
-#: apt-pkg/pkgcache.cc:179
-msgid "The package cache was built for a different architecture"
-msgstr "Adeiladwyd y storfa pecyn ar gyfer pernsaerniaeth gwahanol"
-
-#: apt-pkg/pkgcache.cc:321
-msgid "Depends"
-msgstr "Dibynnu"
-
-#: apt-pkg/pkgcache.cc:321
-msgid "PreDepends"
-msgstr "CynDdibynnu"
-
-#: apt-pkg/pkgcache.cc:321
-msgid "Suggests"
-msgstr "Awgrymu"
-
-#: apt-pkg/pkgcache.cc:322
-msgid "Recommends"
-msgstr "Argymell"
-
-#: apt-pkg/pkgcache.cc:322
-msgid "Conflicts"
-msgstr "Gwrthdaro"
-
-#: apt-pkg/pkgcache.cc:322
-msgid "Replaces"
-msgstr "Amnewid"
-
-#: apt-pkg/pkgcache.cc:323
-msgid "Obsoletes"
-msgstr "Darfodi"
-
-#: apt-pkg/pkgcache.cc:323
-msgid "Breaks"
-msgstr ""
-
-#: apt-pkg/pkgcache.cc:323
-msgid "Enhances"
-msgstr ""
-
-#: apt-pkg/pkgcache.cc:334
-msgid "important"
-msgstr "pwysig"
-
-#: apt-pkg/pkgcache.cc:334
-msgid "required"
-msgstr "angenrheidiol"
-
-#: apt-pkg/pkgcache.cc:334
-msgid "standard"
-msgstr "safonnol"
-
-#: apt-pkg/pkgcache.cc:335
-msgid "optional"
-msgstr "opsiynnol"
-
-#: apt-pkg/pkgcache.cc:335
-msgid "extra"
-msgstr "ychwanegol"
-
-#: apt-pkg/pkgcachegen.cc:93
-msgid "Cache has an incompatible versioning system"
-msgstr "Mae can y storfa system fersiwn anghyfaddas"
-
-#. TRANSLATOR: The first placeholder is a package name,
-#. the other two should be copied verbatim as they include debug info
-#: apt-pkg/pkgcachegen.cc:224 apt-pkg/pkgcachegen.cc:234
-#: apt-pkg/pkgcachegen.cc:300 apt-pkg/pkgcachegen.cc:327
-#: apt-pkg/pkgcachegen.cc:340 apt-pkg/pkgcachegen.cc:382
-#: apt-pkg/pkgcachegen.cc:386 apt-pkg/pkgcachegen.cc:403
-#: apt-pkg/pkgcachegen.cc:411 apt-pkg/pkgcachegen.cc:415
-#: apt-pkg/pkgcachegen.cc:419 apt-pkg/pkgcachegen.cc:440
-#: apt-pkg/pkgcachegen.cc:479 apt-pkg/pkgcachegen.cc:517
-#: apt-pkg/pkgcachegen.cc:524 apt-pkg/pkgcachegen.cc:555
-#: apt-pkg/pkgcachegen.cc:569
-#, fuzzy, c-format
-msgid "Error occurred while processing %s (%s%d)"
-msgstr "Digwyddod gwall wrth brosesu %s (FindPkg)"
-
-#: apt-pkg/pkgcachegen.cc:257
-msgid "Wow, you exceeded the number of package names this APT is capable of."
-msgstr ""
-"Jiw, rhagoroch chi'r nifer o enwau pecyn mae'r APT hwn yn gallu ei  drin."
-
-#: apt-pkg/pkgcachegen.cc:260
-msgid "Wow, you exceeded the number of versions this APT is capable of."
-msgstr "Jiw, rhagoroch chi'r nifer o fersiynau mae'r APT hwn yn gallu ei drin."
-
-#: apt-pkg/pkgcachegen.cc:263
-#, fuzzy
-msgid "Wow, you exceeded the number of descriptions this APT is capable of."
-msgstr "Jiw, rhagoroch chi'r nifer o fersiynau mae'r APT hwn yn gallu ei drin."
-
-#: apt-pkg/pkgcachegen.cc:266
-msgid "Wow, you exceeded the number of dependencies this APT is capable of."
-msgstr ""
-"Jiw, rhagoroch chi'r nifer o ddibyniaethau mae'r APT hwn yn gallu ei drin."
-
-#: apt-pkg/pkgcachegen.cc:576
-#, c-format
-msgid "Package %s %s was not found while processing file dependencies"
-msgstr "Ni chanfuwyd pecyn %s %s wrth brosesu dibyniaethau ffeil"
-
-#: apt-pkg/pkgcachegen.cc:1211
-#, c-format
-msgid "Couldn't stat source package list %s"
-msgstr "Methwyd stat() o'r rhestr pecyn ffynhonell %s"
-
-#: apt-pkg/pkgcachegen.cc:1299 apt-pkg/pkgcachegen.cc:1403
-#: apt-pkg/pkgcachegen.cc:1409 apt-pkg/pkgcachegen.cc:1566
-#, fuzzy
-msgid "Reading package lists"
-msgstr "Yn Darllen Rhestrau Pecynnau"
-
-#: apt-pkg/pkgcachegen.cc:1316
-msgid "Collecting File Provides"
-msgstr "Yn Casglu Darpariaethau Ffeil"
-
-#: apt-pkg/pkgcachegen.cc:1508 apt-pkg/pkgcachegen.cc:1515
-msgid "IO Error saving source cache"
-msgstr "Gwall M/A wrth gadw'r storfa ffynhonell"
-
 #: apt-pkg/pkgrecords.cc:38
 #, c-format
 msgid "Index file type '%s' is not supported"
@@ -3595,8 +3060,6 @@
 msgstr ""
 "Llinell camffurfiol %lu yn y rhestr ffynhonell %s (gramadegu dosranniad)"
 
-<<<<<<< HEAD
-=======
 #: apt-pkg/sourcelist.cc:190
 #, fuzzy, c-format
 msgid "Malformed line %lu in source list %s ([%s] has no key)"
@@ -3800,7 +3263,6 @@
 msgid "Syntax error %s:%u: Extra junk at end of file"
 msgstr "Gwall cystrawen %s:%u: Sbwriel ychwanegol ar ddiwedd y ffeil"
 
->>>>>>> 7d8a4da7
 #: apt-pkg/contrib/fileutl.cc:190
 #, c-format
 msgid "Not using locking for read only lock file %s"
@@ -3921,35 +3383,6 @@
 #, fuzzy, c-format
 msgid "No keyring installed in %s."
 msgstr "Yn Erthylu'r Sefydliad."
-
-#. d means days, h means hours, min means minutes, s means seconds
-#: apt-pkg/contrib/strutl.cc:406
-#, c-format
-msgid "%lid %lih %limin %lis"
-msgstr ""
-
-#. h means hours, min means minutes, s means seconds
-#: apt-pkg/contrib/strutl.cc:413
-#, c-format
-msgid "%lih %limin %lis"
-msgstr ""
-
-#. min means minutes, s means seconds
-#: apt-pkg/contrib/strutl.cc:420
-#, c-format
-msgid "%limin %lis"
-msgstr ""
-
-#. s means seconds
-#: apt-pkg/contrib/strutl.cc:425
-#, c-format
-msgid "%lis"
-msgstr ""
-
-#: apt-pkg/contrib/strutl.cc:1236
-#, c-format
-msgid "Selection %s not found"
-msgstr "Ni chanfuwyd y dewis %s"
 
 #: apt-pkg/contrib/mmap.cc:79
 msgid "Can't mmap an empty file"
