# translation of fi.po to Finnish
# Finnish translation of apt.
# This file is put in the public domain.
# Tapio Lehtonen <tale@debian.org>, 2004-2006,2008.
#
#
msgid ""
msgstr ""
"Project-Id-Version: apt 0.5.26\n"
"Report-Msgid-Bugs-To: APT Development Team <deity@lists.debian.org>\n"
<<<<<<< HEAD
"POT-Creation-Date: 2014-06-11 14:52+0200\n"
=======
"POT-Creation-Date: 2014-09-09 20:35+0200\n"
>>>>>>> 7d8a4da7
"PO-Revision-Date: 2008-12-11 14:52+0200\n"
"Last-Translator: Tapio Lehtonen <tale@debian.org>\n"
"Language-Team: Finnish <debian-l10n-finnish@lists.debian.org>\n"
"Language: fi\n"
"MIME-Version: 1.0\n"
"Content-Type: text/plain; charset=UTF-8\n"
"Content-Transfer-Encoding: 8bit\n"
"Plural-Forms:  nplurals=2; plural=(n != 1);\n"

#: cmdline/apt-cache.cc:149
#, c-format
msgid "Package %s version %s has an unmet dep:\n"
msgstr "Paketin %s versiossa %s on tyydyttämätön riippuvuus:\n"

#: cmdline/apt-cache.cc:277
msgid "Total package names: "
msgstr "Pakettien kokonaismäärä : "

#: cmdline/apt-cache.cc:279
#, fuzzy
msgid "Total package structures: "
msgstr "Pakettien kokonaismäärä : "

#: cmdline/apt-cache.cc:319
msgid "  Normal packages: "
msgstr "  Tavallisia paketteja: "

#: cmdline/apt-cache.cc:320
msgid "  Pure virtual packages: "
msgstr "  Aitoja näennäispaketteja: "

#: cmdline/apt-cache.cc:321
msgid "  Single virtual packages: "
msgstr "  Yksinkertaisia näennäispaketteja: "

#: cmdline/apt-cache.cc:322
msgid "  Mixed virtual packages: "
msgstr "  Sekanäennäispaketteja: "

#: cmdline/apt-cache.cc:323
msgid "  Missing: "
msgstr "  Puuttuu: "

#: cmdline/apt-cache.cc:325
msgid "Total distinct versions: "
msgstr "Eri versioita yhteensä: "

#: cmdline/apt-cache.cc:327
msgid "Total distinct descriptions: "
msgstr "Eri kuvauksia yhteensä: "

#: cmdline/apt-cache.cc:329
msgid "Total dependencies: "
msgstr "Riippuvuuksia yhteensä: "

#: cmdline/apt-cache.cc:332
msgid "Total ver/file relations: "
msgstr "Versio/tdsto suhteita yht: "

#: cmdline/apt-cache.cc:334
msgid "Total Desc/File relations: "
msgstr "Kuvaus/tdsto suhteita yht: "

#: cmdline/apt-cache.cc:336
msgid "Total Provides mappings: "
msgstr "Tarjoamiskuvauksia yhteensä: "

#: cmdline/apt-cache.cc:348
msgid "Total globbed strings: "
msgstr "Erilaisia merkkijonoja yhteensä: "

#: cmdline/apt-cache.cc:362
msgid "Total dependency version space: "
msgstr "Versioriippuvuustila yhteensä: "

#: cmdline/apt-cache.cc:367
msgid "Total slack space: "
msgstr "Löysää tilaa yhteensä: "

#: cmdline/apt-cache.cc:375
msgid "Total space accounted for: "
msgstr "Käytetty tila yhteensä: "

#: cmdline/apt-cache.cc:506 cmdline/apt-cache.cc:1155
#: apt-private/private-show.cc:58
#, c-format
msgid "Package file %s is out of sync."
msgstr "Pakettitiedosto %s ei ole ajan tasalla."

#: cmdline/apt-cache.cc:584 cmdline/apt-cache.cc:1442
#: cmdline/apt-cache.cc:1444 cmdline/apt-cache.cc:1521 cmdline/apt-mark.cc:59
#: cmdline/apt-mark.cc:106 cmdline/apt-mark.cc:232
#: apt-private/private-show.cc:171 apt-private/private-show.cc:173
msgid "No packages found"
msgstr "Yhtään pakettia ei löytynyt"

#: cmdline/apt-cache.cc:1254 apt-private/private-search.cc:41
#, fuzzy
msgid "You must give at least one search pattern"
msgstr "On annettava täsmälleen yksi lauseke"

#: cmdline/apt-cache.cc:1421
msgid "This command is deprecated. Please use 'apt-mark showauto' instead."
msgstr ""

#: cmdline/apt-cache.cc:1516 apt-pkg/cacheset.cc:596
#, c-format
msgid "Unable to locate package %s"
msgstr "Pakettia %s ei löydy"

#: cmdline/apt-cache.cc:1546
msgid "Package files:"
msgstr "Pakettitiedostot:"

#: cmdline/apt-cache.cc:1553 cmdline/apt-cache.cc:1644
msgid "Cache is out of sync, can't x-ref a package file"
msgstr "Varasto ei ole ajan tasalla, pakettitiedostoa ei löydy kansiosta"

#. Show any packages have explicit pins
#: cmdline/apt-cache.cc:1567
msgid "Pinned packages:"
msgstr "Paketit joissa tunniste:"

#: cmdline/apt-cache.cc:1579 cmdline/apt-cache.cc:1624
msgid "(not found)"
msgstr "(ei löydy)"

#: cmdline/apt-cache.cc:1587
msgid "  Installed: "
msgstr "  Asennettu: "

#: cmdline/apt-cache.cc:1588
msgid "  Candidate: "
msgstr "  Ehdokas: "

#: cmdline/apt-cache.cc:1606 cmdline/apt-cache.cc:1614
msgid "(none)"
msgstr "(ei mitään)"

#: cmdline/apt-cache.cc:1621
msgid "  Package pin: "
msgstr "  Paketin tunnistenumero: "

#. Show the priority tables
#: cmdline/apt-cache.cc:1630
msgid "  Version table:"
msgstr "  Versiotaulukko:"

<<<<<<< HEAD
#: cmdline/apt-cache.cc:1742 cmdline/apt-cdrom.cc:207 cmdline/apt-config.cc:83
#: cmdline/apt-get.cc:1589 cmdline/apt-helper.cc:59 cmdline/apt-mark.cc:388
=======
#: cmdline/apt-cache.cc:1743 cmdline/apt-cdrom.cc:207 cmdline/apt-config.cc:83
#: cmdline/apt-get.cc:1587 cmdline/apt-helper.cc:73 cmdline/apt-mark.cc:388
>>>>>>> 7d8a4da7
#: cmdline/apt.cc:42 cmdline/apt-extracttemplates.cc:217
#: ftparchive/apt-ftparchive.cc:620 cmdline/apt-internal-solver.cc:45
#: cmdline/apt-sortpkgs.cc:147
#, c-format
msgid "%s %s for %s compiled on %s %s\n"
msgstr "%s %s laitealustalle %s käännöksen päiväys %s %s\n"

#: cmdline/apt-cache.cc:1750
#, fuzzy
msgid ""
"Usage: apt-cache [options] command\n"
"       apt-cache [options] showpkg pkg1 [pkg2 ...]\n"
"       apt-cache [options] showsrc pkg1 [pkg2 ...]\n"
"\n"
"apt-cache is a low-level tool used to query information\n"
"from APT's binary cache files\n"
"\n"
"Commands:\n"
"   gencaches - Build both the package and source cache\n"
"   showpkg - Show some general information for a single package\n"
"   showsrc - Show source records\n"
"   stats - Show some basic statistics\n"
"   dump - Show the entire file in a terse form\n"
"   dumpavail - Print an available file to stdout\n"
"   unmet - Show unmet dependencies\n"
"   search - Search the package list for a regex pattern\n"
"   show - Show a readable record for the package\n"
"   depends - Show raw dependency information for a package\n"
"   rdepends - Show reverse dependency information for a package\n"
"   pkgnames - List the names of all packages in the system\n"
"   dotty - Generate package graphs for GraphViz\n"
"   xvcg - Generate package graphs for xvcg\n"
"   policy - Show policy settings\n"
"\n"
"Options:\n"
"  -h   This help text.\n"
"  -p=? The package cache.\n"
"  -s=? The source cache.\n"
"  -q   Disable progress indicator.\n"
"  -i   Show only important deps for the unmet command.\n"
"  -c=? Read this configuration file\n"
"  -o=? Set an arbitrary configuration option, eg -o dir::cache=/tmp\n"
"See the apt-cache(8) and apt.conf(5) manual pages for more information.\n"
msgstr ""
"Käyttö : apt-cache [valitsimet] komento\n"
"       apt-cache [valitsimet] add tdsto1 [tdsto2 ...]\n"
"       apt-cache [valitsimet] showpkg pkt1 [pkt2 ...]\n"
"       apt-cache [valitsimet] showsrc pkt1 [pkt2 ...]\n"
"\n"
"apt-cache on alemman tason työkalu APT:n konekielisten\n"
"välimuistitiedostojen käsittelyyn ja tutkimiseen\n"
"Komennot:\n"
"   add - Lisää paketti lähdevälimuistiin\n"
"   gencaches - Tee sekä pakettivarasto että lähdevälimuisti\n"
"   showpkg - Näytä joitain perustietoja yhdestä paketista\n"
"   showsrc - Näytä lähdetietueet\n"
"   stats - Näytä joitain perustilastoja\n"
"   dump - Näytä koko tiedosto suppeassa muodossa\n"
"   dumpavail - Tulosta saatavissa olevien luettelo oletustulosteeseen\n"
"   unmet - Näytä tyydyttymättömät riippuvuudet\n"
"   search - Etsi pakettiluettelosta säännöllisellä lausekkeella\n"
"   show - Näytä paketin tietue luettavassa muodossa\n"
"   depends - Näytä paketin riippuvuustiedot käsittelemättömässä muodossa\n"
"   rdepends - Näytä paketin käänteiset riippuvuudet\n"
"   pkgnames - Luettele järjestelmän kaikkien pakettien nimet\n"
"   dotty - Tee paketeista graafit GraphViz-muodossa\n"
"   xvcg - Tee paketeista graafit xvcg-muodossa\n"
"   policy - Näytä mistä asennuspaketteja haetaan\n"
"\n"
"Valitsimet:\n"
"  -h   Tämä ohje\n"
"  -p=? Pakettivarasto\n"
"  -s=? Lähdevälimuisti\n"
"  -q   Poista edistymisen ilmaisin\n"
"  -i   Näytä vain tärkeät riippuvuudet unmet-komennossa\n"
"  -c=? Lue tämä asetustiedosto\n"
"  -o=? Aseta mikä asetusvalitsin tahansa, esim. -o dir::cache=/tmp\n"
"Lisätietoja apt-cache(8) ja apt.conf(5) käsikirjasivuilla.\n"

#: cmdline/apt-cdrom.cc:76
#, fuzzy
msgid "Please provide a name for this Disc, such as 'Debian 5.0.3 Disk 1'"
msgstr "Kirjoita levylle nimi, kuten \"Debian 2.1r1 Levy 1\""

#: cmdline/apt-cdrom.cc:91
msgid "Please insert a Disc in the drive and press enter"
msgstr "Aseta levy asemaan ja paina Enter"

#: cmdline/apt-cdrom.cc:139
#, fuzzy, c-format
msgid "Failed to mount '%s' to '%s'"
msgstr "Nimen muuttaminen %s -> %s ei onnistunut"

#: cmdline/apt-cdrom.cc:178
msgid ""
"No CD-ROM could be auto-detected or found using the default mount point.\n"
"You may try the --cdrom option to set the CD-ROM mount point.\n"
"See 'man apt-cdrom' for more information about the CD-ROM auto-detection and "
"mount point."
msgstr ""

#: cmdline/apt-cdrom.cc:182
msgid "Repeat this process for the rest of the CDs in your set."
msgstr "Toista tämä lopuille rompuille kasassasi."

#: cmdline/apt-config.cc:48
msgid "Arguments not in pairs"
msgstr "Parametrit eivät ole pareittain"

#: cmdline/apt-config.cc:89
msgid ""
"Usage: apt-config [options] command\n"
"\n"
"apt-config is a simple tool to read the APT config file\n"
"\n"
"Commands:\n"
"   shell - Shell mode\n"
"   dump - Show the configuration\n"
"\n"
"Options:\n"
"  -h   This help text.\n"
"  -c=? Read this configuration file\n"
"  -o=? Set an arbitrary configuration option, eg -o dir::cache=/tmp\n"
msgstr ""
"Käyttö: apt-config [valitsimet] komento\n"
"\n"
"apt-config on yksinkertainen työkalu APT:n asetustiedoston lukemiseen\n"
"\n"
"Komennot:\n"
"   shell - Muista ohjelmista käytettäväksi\n"
"   dump - Näytä asetukset\n"
"\n"
"Valitsimet:\n"
"  -h   Tämä ohje\n"
"  -c=? Lue tämä asetustiedosto\n"
"  -o=? Aseta mikä asetusvalitsin tahansa, esim. -o dir::cache=/tmp\n"

#: cmdline/apt-get.cc:245
#, fuzzy, c-format
msgid "Can not find a package for architecture '%s'"
msgstr "Pakettia %s ei löytynyt"

#: cmdline/apt-get.cc:327
#, fuzzy, c-format
msgid "Can not find a package '%s' with version '%s'"
msgstr "Pakettia %s ei löytynyt"

#: cmdline/apt-get.cc:330
#, fuzzy, c-format
msgid "Can not find a package '%s' with release '%s'"
msgstr "Pakettia %s ei löytynyt"

#: cmdline/apt-get.cc:367
#, fuzzy, c-format
msgid "Picking '%s' as source package instead of '%s'\n"
msgstr "stat ei toiminut lähdepakettiluettelolle %s"

#: cmdline/apt-get.cc:423
#, c-format
msgid "Can not find version '%s' of package '%s'"
msgstr ""

#: cmdline/apt-get.cc:454
#, c-format
msgid "Couldn't find package %s"
msgstr "Pakettia %s ei löytynyt"

#: cmdline/apt-get.cc:459 cmdline/apt-mark.cc:81
#: apt-private/private-install.cc:865
#, c-format
msgid "%s set to manually installed.\n"
msgstr "%s on merkitty käyttäjän toimesta asennetuksi.\n"

#: cmdline/apt-get.cc:461 cmdline/apt-mark.cc:83
#, fuzzy, c-format
msgid "%s set to automatically installed.\n"
msgstr "%s on merkitty käyttäjän toimesta asennetuksi.\n"

#: cmdline/apt-get.cc:469 cmdline/apt-mark.cc:127
msgid ""
"This command is deprecated. Please use 'apt-mark auto' and 'apt-mark manual' "
"instead."
msgstr ""

#: cmdline/apt-get.cc:538 cmdline/apt-get.cc:546
msgid "Internal error, problem resolver broke stuff"
msgstr "Sisäinen virhe, resolver rikkoi jotain"

#: cmdline/apt-get.cc:574 cmdline/apt-get.cc:611
msgid "Unable to lock the download directory"
msgstr "Noutokansiota ei saatu lukittua"

#: cmdline/apt-get.cc:726
msgid "Must specify at least one package to fetch source for"
msgstr "On annettava ainakin yksi paketti jonka lähdekoodi noudetaan"

#: cmdline/apt-get.cc:766 cmdline/apt-get.cc:1067
#, c-format
msgid "Unable to find a source package for %s"
msgstr "Paketin %s lähdekoodipakettia ei löytynyt"

#: cmdline/apt-get.cc:786
#, c-format
msgid ""
"NOTICE: '%s' packaging is maintained in the '%s' version control system at:\n"
"%s\n"
msgstr ""

#: cmdline/apt-get.cc:791
#, c-format
msgid ""
"Please use:\n"
"bzr branch %s\n"
"to retrieve the latest (possibly unreleased) updates to the package.\n"
msgstr ""

#: cmdline/apt-get.cc:843
#, c-format
msgid "Skipping already downloaded file '%s'\n"
msgstr "Ohitetaan jo noudettu tiedosto \"%s\"\n"

#: cmdline/apt-get.cc:869 cmdline/apt-get.cc:872
#: apt-private/private-install.cc:187 apt-private/private-install.cc:190
#, c-format
msgid "Couldn't determine free space in %s"
msgstr "Kansion %s vapaan tilan määrä ei selvinnyt"

#: cmdline/apt-get.cc:882
#, c-format
msgid "You don't have enough free space in %s"
msgstr "Kansiossa %s ei ole riittävästi vapaata tilaa"

#. TRANSLATOR: The required space between number and unit is already included
#. in the replacement strings, so %sB will be correctly translate in e.g. 1,5 MB
#: cmdline/apt-get.cc:891
#, c-format
msgid "Need to get %sB/%sB of source archives.\n"
msgstr "On noudettava %st/%st lähdekoodiarkistoja.\n"

#. TRANSLATOR: The required space between number and unit is already included
#. in the replacement string, so %sB will be correctly translate in e.g. 1,5 MB
#: cmdline/apt-get.cc:896
#, c-format
msgid "Need to get %sB of source archives.\n"
msgstr "On noudettava %st lähdekoodiarkistoja.\n"

#: cmdline/apt-get.cc:902
#, c-format
msgid "Fetch source %s\n"
msgstr "Nouda lähdekoodi %s\n"

#: cmdline/apt-get.cc:920
msgid "Failed to fetch some archives."
msgstr "Joidenkin arkistojen noutaminen ei onnistunut."

#: cmdline/apt-get.cc:925 apt-private/private-install.cc:314
msgid "Download complete and in download only mode"
msgstr "Nouto on valmis ja määrätty vain nouto"

#: cmdline/apt-get.cc:950
#, c-format
msgid "Skipping unpack of already unpacked source in %s\n"
msgstr "Ohitetaan purku jo puretun lähdekoodin %s kohdalla\n"

#: cmdline/apt-get.cc:963
#, c-format
msgid "Unpack command '%s' failed.\n"
msgstr "Purkukomento \"%s\" ei onnistunut.\n"

#: cmdline/apt-get.cc:964
#, c-format
msgid "Check if the 'dpkg-dev' package is installed.\n"
msgstr "Tarkista onko paketti \"dpkg-dev\" asennettu.\n"

#: cmdline/apt-get.cc:992
#, c-format
msgid "Build command '%s' failed.\n"
msgstr "Paketointikomento \"%s\" ei onnistunut.\n"

#: cmdline/apt-get.cc:1011
msgid "Child process failed"
msgstr "Lapsiprosessi kaatui"

#: cmdline/apt-get.cc:1030
msgid "Must specify at least one package to check builddeps for"
msgstr ""
"On annettava ainakin yksi paketti jonka paketointiriippuvuudet tarkistetaan"

#: cmdline/apt-get.cc:1055
#, c-format
msgid ""
"No architecture information available for %s. See apt.conf(5) APT::"
"Architectures for setup"
msgstr ""

#: cmdline/apt-get.cc:1079 cmdline/apt-get.cc:1082
#, c-format
msgid "Unable to get build-dependency information for %s"
msgstr "Paketille %s ei ole saatavilla riippuvuustietoja"

#: cmdline/apt-get.cc:1102
#, c-format
msgid "%s has no build depends.\n"
msgstr "Paketille %s ei ole määritetty paketointiriippuvuuksia.\n"

#: cmdline/apt-get.cc:1272
#, fuzzy, c-format
msgid ""
"%s dependency for %s can't be satisfied because %s is not allowed on '%s' "
"packages"
msgstr ""
"riippuvuutta %s paketille %s ei voi tyydyttää koska pakettia %s ei löydy"

#: cmdline/apt-get.cc:1290
#, c-format
msgid ""
"%s dependency for %s cannot be satisfied because the package %s cannot be "
"found"
msgstr ""
"riippuvuutta %s paketille %s ei voi tyydyttää koska pakettia %s ei löydy"

#: cmdline/apt-get.cc:1313
#, c-format
msgid "Failed to satisfy %s dependency for %s: Installed package %s is too new"
msgstr ""
"Riippuvutta %s paketille %s ei voi tyydyttää: Asennettu paketti %s on liian "
"uusi"

#: cmdline/apt-get.cc:1352
#, fuzzy, c-format
msgid ""
"%s dependency for %s cannot be satisfied because candidate version of "
"package %s can't satisfy version requirements"
msgstr ""
"%s riippuvuutta paketille %s ei voi tyydyttää koska mikään paketin %s versio "
"ei vastaa versioriippuvuuksia"

#: cmdline/apt-get.cc:1358
#, fuzzy, c-format
msgid ""
"%s dependency for %s cannot be satisfied because package %s has no candidate "
"version"
msgstr ""
"riippuvuutta %s paketille %s ei voi tyydyttää koska pakettia %s ei löydy"

#: cmdline/apt-get.cc:1381
#, c-format
msgid "Failed to satisfy %s dependency for %s: %s"
msgstr "Riippuvuutta %s paketille %s ei voi tyydyttää: %s"

#: cmdline/apt-get.cc:1396
#, c-format
msgid "Build-dependencies for %s could not be satisfied."
msgstr "Paketointiriippuvuuksia paketille %s ei voi tyydyttää."

#: cmdline/apt-get.cc:1401
msgid "Failed to process build dependencies"
msgstr "Paketointiriippuvuuksien käsittely ei onnistunut"

#: cmdline/apt-get.cc:1494 cmdline/apt-get.cc:1506
#, fuzzy, c-format
msgid "Changelog for %s (%s)"
msgstr "Avataan yhteys %s (%s)"

<<<<<<< HEAD
#: cmdline/apt-get.cc:1594
msgid "Supported modules:"
msgstr "Tuetut moduulit:"

#: cmdline/apt-get.cc:1635
=======
#: cmdline/apt-get.cc:1592
msgid "Supported modules:"
msgstr "Tuetut moduulit:"

#: cmdline/apt-get.cc:1633
>>>>>>> 7d8a4da7
#, fuzzy
msgid ""
"Usage: apt-get [options] command\n"
"       apt-get [options] install|remove pkg1 [pkg2 ...]\n"
"       apt-get [options] source pkg1 [pkg2 ...]\n"
"\n"
"apt-get is a simple command line interface for downloading and\n"
"installing packages. The most frequently used commands are update\n"
"and install.\n"
"\n"
"Commands:\n"
"   update - Retrieve new lists of packages\n"
"   upgrade - Perform an upgrade\n"
"   install - Install new packages (pkg is libc6 not libc6.deb)\n"
"   remove - Remove packages\n"
"   autoremove - Remove automatically all unused packages\n"
"   purge - Remove packages and config files\n"
"   source - Download source archives\n"
"   build-dep - Configure build-dependencies for source packages\n"
"   dist-upgrade - Distribution upgrade, see apt-get(8)\n"
"   dselect-upgrade - Follow dselect selections\n"
"   clean - Erase downloaded archive files\n"
"   autoclean - Erase old downloaded archive files\n"
"   check - Verify that there are no broken dependencies\n"
"   changelog - Download and display the changelog for the given package\n"
"   download - Download the binary package into the current directory\n"
"\n"
"Options:\n"
"  -h  This help text.\n"
"  -q  Loggable output - no progress indicator\n"
"  -qq No output except for errors\n"
"  -d  Download only - do NOT install or unpack archives\n"
"  -s  No-act. Perform ordering simulation\n"
"  -y  Assume Yes to all queries and do not prompt\n"
"  -f  Attempt to correct a system with broken dependencies in place\n"
"  -m  Attempt to continue if archives are unlocatable\n"
"  -u  Show a list of upgraded packages as well\n"
"  -b  Build the source package after fetching it\n"
"  -V  Show verbose version numbers\n"
"  -c=? Read this configuration file\n"
"  -o=? Set an arbitrary configuration option, eg -o dir::cache=/tmp\n"
"See the apt-get(8), sources.list(5) and apt.conf(5) manual\n"
"pages for more information and options.\n"
"                       This APT has Super Cow Powers.\n"
msgstr ""
"Käyttö: apt-get [valitsimet] komento\n"
"       apt-get [valitsimet] install|remove pkt1 [pkt2 ...]\n"
"       apt-get [valitsimet] source pkt1 [pkt2 ...]\n"
"\n"
"apt-get on yksinkertainen komentorivityökalu pakettien noutamiseen\n"
"ja asentamiseen. Useimmiten käytetyt komennot ovat update ja \n"
"install.\n"
"Komennot:\n"
"   update - Nouda uusi pakettiluettelo\n"
"   upgrade - Tee päivitys\n"
"   install - Asenna uusia paketteja (esim. libc6 eikä libc6.deb)\n"
"   remove - Poista paketteja\n"
"   autoremove - Poista kaikki käyttämättömät paketit\n"
"   purge - Poista paketit asennustiedostoineen\n"
"   source - Nouda lähdekoodiarkistoja\n"
"   build-dep - Määritä paketointiriippuvuudet lähdekoodipaketeille\n"
"   dist-upgrade - Koko jakelun päivitys, katso apt-get(8)\n"
"   dselect-upgrade - Noudata dselect:n valintoja\n"
"   clean - Poista noudetut pakettitiedostot\n"
"   autoclean - Poista vanhat noudetut tiedostot\n"
"   check - Tarkasta ettei ole tyydyttämättömiä riippuvuuksia\n"
"\n"
"Valitsimet:\n"
"  -h  Tämä ohje\n"
"  -q  Lokiin sopiva tulostus - edistymisen ilmaisin jätetään pois\n"
"  -qq Ei lainkaan tulostusta paitsi virheistä\n"
"  -d  Vain nouto - paketteja EI asenneta tai pureta\n"
"  -s  Älä tee mitään. Oikean toiminnan simulaatio\n"
"  -y  Vastataan Kyllä kaikkiin kysymyksiin eikä kehoitetta näytetä\n"
"  -f  Yritä jatkaa jos eheystarkastus löysi virheen\n"
"  -m  Yritä jatkaa jos arkistojen sijainti ei selviä\n"
"  -u  Näytä luettelo myös päivitetyistä paketeista\n"
"  -b  Käännä lähdekoodipaketti noudon jälkeen\n"
"  -V  Näytä pitkät versionumerot\n"
"  -c=? Lue tämä asetustiedosto\n"
"  -o=? Aseta mikä asetusvalitsin tahansa, esim. -o dir::cache=/tmp\n"
"Katso apt-get(8), sources.list(5) ja apt.conf(5) käsikirjasivuilta\n"
"lisätietoja ja lisää valitsimia.\n"
"                       This APT has Super Cow Powers.\n"

#: cmdline/apt-helper.cc:36
msgid "Need one URL as argument"
msgstr ""

#: cmdline/apt-helper.cc:49
#, fuzzy
msgid "Must specify at least one pair url/filename"
msgstr "On annettava ainakin yksi paketti jonka lähdekoodi noudetaan"

#: cmdline/apt-helper.cc:67
msgid "Download Failed"
msgstr ""

#: cmdline/apt-helper.cc:80
msgid ""
"Usage: apt-helper [options] command\n"
"       apt-helper [options] download-file uri target-path\n"
"\n"
"apt-helper is a internal helper for apt\n"
"\n"
"Commands:\n"
"   download-file - download the given uri to the target-path\n"
"   auto-detect-proxy - detect proxy using apt.conf\n"
"\n"
"                       This APT helper has Super Meep Powers.\n"
msgstr ""

#: cmdline/apt-mark.cc:68
#, fuzzy, c-format
msgid "%s can not be marked as it is not installed.\n"
msgstr "mutta ei ole asennettu"

#: cmdline/apt-mark.cc:74
#, fuzzy, c-format
msgid "%s was already set to manually installed.\n"
msgstr "%s on merkitty käyttäjän toimesta asennetuksi.\n"

#: cmdline/apt-mark.cc:76
#, fuzzy, c-format
msgid "%s was already set to automatically installed.\n"
msgstr "%s on merkitty käyttäjän toimesta asennetuksi.\n"

#: cmdline/apt-mark.cc:241
#, fuzzy, c-format
msgid "%s was already set on hold.\n"
msgstr "%s on jo uusin versio.\n"

#: cmdline/apt-mark.cc:243
#, fuzzy, c-format
msgid "%s was already not hold.\n"
msgstr "%s on jo uusin versio.\n"

#: cmdline/apt-mark.cc:258 cmdline/apt-mark.cc:339
#: apt-pkg/contrib/fileutl.cc:812 apt-pkg/contrib/gpgv.cc:219
#: apt-pkg/deb/dpkgpm.cc:1272
#, c-format
msgid "Waited for %s but it wasn't there"
msgstr "Odotettiin %s, mutta sitä ei ollut"

#: cmdline/apt-mark.cc:273 cmdline/apt-mark.cc:322
#, fuzzy, c-format
msgid "%s set on hold.\n"
msgstr "%s on merkitty käyttäjän toimesta asennetuksi.\n"

#: cmdline/apt-mark.cc:275 cmdline/apt-mark.cc:327
#, fuzzy, c-format
msgid "Canceled hold on %s.\n"
msgstr "Tiedoston %s avaaminen ei onnistunut"

#: cmdline/apt-mark.cc:345
msgid "Executing dpkg failed. Are you root?"
msgstr ""

#: cmdline/apt-mark.cc:392
msgid ""
"Usage: apt-mark [options] {auto|manual} pkg1 [pkg2 ...]\n"
"\n"
"apt-mark is a simple command line interface for marking packages\n"
"as manually or automatically installed. It can also list marks.\n"
"\n"
"Commands:\n"
"   auto - Mark the given packages as automatically installed\n"
"   manual - Mark the given packages as manually installed\n"
"   hold - Mark a package as held back\n"
"   unhold - Unset a package set as held back\n"
"   showauto - Print the list of automatically installed packages\n"
"   showmanual - Print the list of manually installed packages\n"
"   showhold - Print the list of package on hold\n"
"\n"
"Options:\n"
"  -h  This help text.\n"
"  -q  Loggable output - no progress indicator\n"
"  -qq No output except for errors\n"
"  -s  No-act. Just prints what would be done.\n"
"  -f  read/write auto/manual marking in the given file\n"
"  -c=? Read this configuration file\n"
"  -o=? Set an arbitrary configuration option, eg -o dir::cache=/tmp\n"
"See the apt-mark(8) and apt.conf(5) manual pages for more information."
msgstr ""

#: cmdline/apt.cc:47
msgid ""
"Usage: apt [options] command\n"
"\n"
"CLI for apt.\n"
"Basic commands: \n"
" list - list packages based on package names\n"
" search - search in package descriptions\n"
" show - show package details\n"
"\n"
" update - update list of available packages\n"
"\n"
" install - install packages\n"
" remove  - remove packages\n"
"\n"
" upgrade - upgrade the system by installing/upgrading packages\n"
" full-upgrade - upgrade the system by removing/installing/upgrading "
"packages\n"
"\n"
" edit-sources - edit the source information file\n"
msgstr ""

#: methods/cdrom.cc:203
#, c-format
msgid "Unable to read the cdrom database %s"
msgstr "Rompputietokantaa %s ei voi lukea"

#: methods/cdrom.cc:212
msgid ""
"Please use apt-cdrom to make this CD-ROM recognized by APT. apt-get update "
"cannot be used to add new CD-ROMs"
msgstr ""
"Käytä komentoa apt-cdrom jotta APT tunnistaa tämän rompun, apt-get update ei "
"osaa lisätä uusia romppuja"

#: methods/cdrom.cc:222
msgid "Wrong CD-ROM"
msgstr "Väärä romppu"

#: methods/cdrom.cc:249
#, c-format
msgid "Unable to unmount the CD-ROM in %s, it may still be in use."
msgstr "Rompun %s irrottaminen ei onnistu, se on ehkä käytössä."

#: methods/cdrom.cc:254
msgid "Disk not found."
msgstr "Levyä ei löydy"

#: methods/cdrom.cc:262 methods/file.cc:83 methods/rsh.cc:278
msgid "File not found"
msgstr "Tiedostoa ei löydy"

#: methods/copy.cc:47 methods/gzip.cc:117 methods/rred.cc:598
#: methods/rred.cc:608
msgid "Failed to stat"
msgstr "Komento stat ei toiminut"

#: methods/copy.cc:83 methods/gzip.cc:124 methods/rred.cc:605
msgid "Failed to set modification time"
msgstr "Tiedoston muutospäivämäärää ei saatu vaihdettua"

#: methods/file.cc:48
msgid "Invalid URI, local URIS must not start with //"
msgstr "URI on kelvoton, paikallinen URI ei saa alkaa //"

#. Login must be before getpeername otherwise dante won't work.
#: methods/ftp.cc:177
msgid "Logging in"
msgstr "Kirjaudutaan sisään"

#: methods/ftp.cc:183
msgid "Unable to determine the peer name"
msgstr "Vastapään nimeä ei saa selville"

#: methods/ftp.cc:188
msgid "Unable to determine the local name"
msgstr "Paikallista nimeä ei saa selville"

#: methods/ftp.cc:219 methods/ftp.cc:247
#, c-format
msgid "The server refused the connection and said: %s"
msgstr "Palvelin ei huolinut yhteyttä ilmoituksella: %s"

#: methods/ftp.cc:225
#, c-format
msgid "USER failed, server said: %s"
msgstr "USER ei onnistunut, palvelimen ilmoitus: %s"

#: methods/ftp.cc:232
#, c-format
msgid "PASS failed, server said: %s"
msgstr "PASS ei onnistunut, palvelimen ilmoitus: %s"

#: methods/ftp.cc:252
msgid ""
"A proxy server was specified but no login script, Acquire::ftp::ProxyLogin "
"is empty."
msgstr ""
"Määritettiin välipalvelin mutta ei komentotiedostoa kirjautumiseen, Acquire::"
"ftp::ProxyLogin on tyhjä."

#: methods/ftp.cc:280
#, c-format
msgid "Login script command '%s' failed, server said: %s"
msgstr "Komentotiedoston rivi \"%s\" ei toiminut, palvelin ilmoitti: %s"

#: methods/ftp.cc:306
#, c-format
msgid "TYPE failed, server said: %s"
msgstr "TYPE ei toiminut, palvelin ilmoitti: %s"

#: methods/ftp.cc:344 methods/ftp.cc:456 methods/rsh.cc:195 methods/rsh.cc:240
msgid "Connection timeout"
msgstr "Yhteys aikakatkaistiin"

#: methods/ftp.cc:350
msgid "Server closed the connection"
msgstr "Palvelin sulki yhteyden"

#: methods/ftp.cc:353 methods/rsh.cc:202 apt-pkg/contrib/fileutl.cc:1476
#: apt-pkg/contrib/fileutl.cc:1485 apt-pkg/contrib/fileutl.cc:1490
#: apt-pkg/contrib/fileutl.cc:1492
msgid "Read error"
msgstr "Lukuvirhe"

#: methods/ftp.cc:360 methods/rsh.cc:209
msgid "A response overflowed the buffer."
msgstr "Vastaus aiheutti puskurin ylivuodon."

#: methods/ftp.cc:377 methods/ftp.cc:389
msgid "Protocol corruption"
msgstr "Yhteyskäytäntö on turmeltunut"

#: methods/ftp.cc:462 methods/rsh.cc:246 apt-pkg/contrib/fileutl.cc:872
#: apt-pkg/contrib/fileutl.cc:1598 apt-pkg/contrib/fileutl.cc:1607
#: apt-pkg/contrib/fileutl.cc:1612 apt-pkg/contrib/fileutl.cc:1614
#: apt-pkg/contrib/fileutl.cc:1639
msgid "Write error"
msgstr "Virhe kirjoitettaessa"

#: methods/ftp.cc:701 methods/ftp.cc:707 methods/ftp.cc:742
msgid "Could not create a socket"
msgstr "Pistoketta ei voitu luoda"

#: methods/ftp.cc:712
msgid "Could not connect data socket, connection timed out"
msgstr "Pistoketta ei voitu kytkeä, yhteys aikakatkaistiin"

#: methods/ftp.cc:716 methods/connect.cc:116
msgid "Failed"
msgstr "Ei onnistunut"

#: methods/ftp.cc:718
msgid "Could not connect passive socket."
msgstr "Passiivista pistoketta ei voitu kytkeä."

#: methods/ftp.cc:735
msgid "getaddrinfo was unable to get a listening socket"
msgstr "getaddrinfo ei saanut kuuntelupistoketta"

#: methods/ftp.cc:749
msgid "Could not bind a socket"
msgstr "Pistoketta ei voitu nimetä"

#: methods/ftp.cc:753
msgid "Could not listen on the socket"
msgstr "Pistoketta ei voitu kuunnella"

#: methods/ftp.cc:760
msgid "Could not determine the socket's name"
msgstr "Pistokkeen nimeä ei saatu selville"

#: methods/ftp.cc:792
msgid "Unable to send PORT command"
msgstr "Komennon PORT lähetys ei onnistu"

#: methods/ftp.cc:802
#, c-format
msgid "Unknown address family %u (AF_*)"
msgstr "Tuntematon osoiteperhe %u (AF_*)"

#: methods/ftp.cc:811
#, c-format
msgid "EPRT failed, server said: %s"
msgstr "EPRT ei onnistunut, palvelin ilmoitti: %s"

#: methods/ftp.cc:831
msgid "Data socket connect timed out"
msgstr "Pistokkeen kytkeminen aikakatkaistiin"

#: methods/ftp.cc:838
msgid "Unable to accept connection"
msgstr "Yhteyttä ei voitu hyväksyä"

#: methods/ftp.cc:877 methods/server.cc:353 methods/rsh.cc:316
msgid "Problem hashing file"
msgstr "Pulmia tiedoston hajautuksessa"

#: methods/ftp.cc:890
#, c-format
msgid "Unable to fetch file, server said '%s'"
msgstr "Tiedostoa ei saatu noudettua, palvelin ilmoitti \"%s\""

#: methods/ftp.cc:905 methods/rsh.cc:335
msgid "Data socket timed out"
msgstr "Pistoke aikakatkaistiin"

#: methods/ftp.cc:935
#, c-format
msgid "Data transfer failed, server said '%s'"
msgstr "Tiedonsiirto ei onnistunut, palvelin ilmoitti \"%s\""

#. Get the files information
#: methods/ftp.cc:1014
msgid "Query"
msgstr "Kysely"

#: methods/ftp.cc:1128
msgid "Unable to invoke "
msgstr "Käynnistys ei onnistu"

#: methods/connect.cc:76
#, c-format
msgid "Connecting to %s (%s)"
msgstr "Avataan yhteys %s (%s)"

#: methods/connect.cc:87
#, c-format
msgid "[IP: %s %s]"
msgstr "[IP: %s %s]"

#: methods/connect.cc:94
#, c-format
msgid "Could not create a socket for %s (f=%u t=%u p=%u)"
msgstr "Pistokeen luonti ei onnistu %s (f=%u t=%u p=%u)"

#: methods/connect.cc:100
#, c-format
msgid "Cannot initiate the connection to %s:%s (%s)."
msgstr "Yhteyden %s avaus ei onnistu: %s (%s)."

#: methods/connect.cc:108
#, c-format
msgid "Could not connect to %s:%s (%s), connection timed out"
msgstr "Yhteyttä %s ei voitu muodostaa: %s (%s), yhteys aikakatkaistiin"

#: methods/connect.cc:126
#, c-format
msgid "Could not connect to %s:%s (%s)."
msgstr "Yhteyttä %s ei voitu muodostaa: %s (%s)"

#. We say this mainly because the pause here is for the
#. ssh connection that is still going
#: methods/connect.cc:154 methods/rsh.cc:439
#, c-format
msgid "Connecting to %s"
msgstr "Avataan yhteys %s"

#: methods/connect.cc:180 methods/connect.cc:199
#, c-format
msgid "Could not resolve '%s'"
msgstr "Nimeä \"%s\" ei voitu selvittää"

#: methods/connect.cc:205
#, c-format
msgid "Temporary failure resolving '%s'"
msgstr "Tilapäinen häiriö selvitettäessä \"%s\""

#: methods/connect.cc:209
#, fuzzy, c-format
msgid "System error resolving '%s:%s'"
msgstr "Jotain kenkkua tapahtui selvitettäessä \"%s: %s\" (%i)"

#: methods/connect.cc:211
#, fuzzy, c-format
msgid "Something wicked happened resolving '%s:%s' (%i - %s)"
msgstr "Jotain kenkkua tapahtui selvitettäessä \"%s: %s\" (%i)"

#: methods/connect.cc:258
#, fuzzy, c-format
msgid "Unable to connect to %s:%s:"
msgstr "Ei ole mahdollista muodostaa yhteyttä %s %s:"

#: methods/gpgv.cc:168
msgid ""
"Internal error: Good signature, but could not determine key fingerprint?!"
msgstr ""
"Sisäinen virhe: Allekirjoitus kelpaa, mutta avaimen sormenjälki tuntematon?!"

#: methods/gpgv.cc:172
msgid "At least one invalid signature was encountered."
msgstr "LÖytyi ainakin yksi kelvoton allekirjoitus."

#: methods/gpgv.cc:174
#, fuzzy
msgid "Could not execute 'gpgv' to verify signature (is gpgv installed?)"
msgstr ""
"Ei käynnistynyt \"%s\" allekirjoitusta tarkistamaan (onko gpgv asennettu?)"

#. TRANSLATORS: %s is a single techy word like 'NODATA'
#: methods/gpgv.cc:180
#, c-format
msgid ""
"Clearsigned file isn't valid, got '%s' (does the network require "
"authentication?)"
msgstr ""

#: methods/gpgv.cc:184
msgid "Unknown error executing gpgv"
msgstr "Tapahtui tuntematon virhe suoritettaessa gpgv"

#: methods/gpgv.cc:217 methods/gpgv.cc:224
msgid "The following signatures were invalid:\n"
msgstr "Seuraavat allekirjoitukset eivät olleet kelvollisia:\n"

#: methods/gpgv.cc:231
msgid ""
"The following signatures couldn't be verified because the public key is not "
"available:\n"
msgstr ""
"Seuraavia allekirjoituksia ei voinut varmentaa koska julkista avainta ei ole "
"saatavilla:\n"

#: methods/gzip.cc:69
msgid "Empty files can't be valid archives"
msgstr ""

#: methods/http.cc:511
msgid "Error writing to the file"
msgstr "Tapahtui virhe kirjoitettaessa tiedostoon"

#: methods/http.cc:525
msgid "Error reading from server. Remote end closed connection"
msgstr "Tapahtui virhe luettaessa palvelimelta. Etäpää sulki yhteyden"

#: methods/http.cc:527
msgid "Error reading from server"
msgstr "Tapahtui virhe luettaessa palvelimelta"

#: methods/http.cc:563
msgid "Error writing to file"
msgstr "Tapahtui virhe kirjoitettaessa tiedostoon"

#: methods/http.cc:623
msgid "Select failed"
msgstr "Select ei toiminut"

#: methods/http.cc:628
msgid "Connection timed out"
msgstr "Yhteys aikakatkaistiin"

#: methods/http.cc:651
msgid "Error writing to output file"
msgstr "Tapahtui virhe kirjoitettaessa tulostustiedostoon"

#: methods/server.cc:52
msgid "Waiting for headers"
msgstr "Odotetaan otsikoita"

#: methods/server.cc:110
msgid "Bad header line"
msgstr "Virheellinen otsikkorivi"

#: methods/server.cc:135 methods/server.cc:142
msgid "The HTTP server sent an invalid reply header"
msgstr "HTTP-palvelin lähetti virheellisen vastausotsikon"

#: methods/server.cc:172
msgid "The HTTP server sent an invalid Content-Length header"
msgstr "HTTP-palvelin lähetti virheellisen Content-Length-otsikon"

#: methods/server.cc:195
msgid "The HTTP server sent an invalid Content-Range header"
msgstr "HTTP-palvelin lähetti virheellisen Content-Range-otsikon"

#: methods/server.cc:197
msgid "This HTTP server has broken range support"
msgstr "HTTP-palvelimen arvoaluetuki on rikki"

#: methods/server.cc:221
msgid "Unknown date format"
msgstr "Tuntematon päiväysmuoto"

#: methods/server.cc:490
msgid "Bad header data"
msgstr "Virheellinen otsikkotieto"

#: methods/server.cc:507 methods/server.cc:563
msgid "Connection failed"
msgstr "Yhteys ei toiminut"

#: methods/server.cc:655
msgid "Internal error"
msgstr "Sisäinen virhe"

<<<<<<< HEAD
#: apt-private/private-cacheset.cc:35 apt-private/private-search.cc:47
msgid "Sorting"
msgstr ""

#: apt-private/private-install.cc:81
=======
#: apt-private/acqprogress.cc:66
msgid "Hit "
msgstr "Löytyi "

#: apt-private/acqprogress.cc:90
msgid "Get:"
msgstr "Nouda:"

#: apt-private/acqprogress.cc:121
msgid "Ign "
msgstr "Siv "

#: apt-private/acqprogress.cc:125
msgid "Err "
msgstr "Vrhe "

#: apt-private/acqprogress.cc:146
#, c-format
msgid "Fetched %sB in %s (%sB/s)\n"
msgstr "Noudettiin %st ajassa %s (%st/s)\n"

#: apt-private/acqprogress.cc:236
#, c-format
msgid " [Working]"
msgstr " [Työskennellään]"

#: apt-private/acqprogress.cc:297
#, c-format
msgid ""
"Media change: please insert the disc labeled\n"
" '%s'\n"
"in the drive '%s' and press enter\n"
msgstr ""
"Taltion vaihto: Pistä levy \n"
"\"%s\"\n"
"asemaan \"%s\" ja paina Enter\n"

#: apt-private/private-cachefile.cc:93
msgid "Correcting dependencies..."
msgstr "Korjataan riippuvuuksia..."

#: apt-private/private-cachefile.cc:96
msgid " failed."
msgstr " ei onnistunut."

#: apt-private/private-cachefile.cc:99
msgid "Unable to correct dependencies"
msgstr "Riippuvuuksien korjaus ei onnistu"

#: apt-private/private-cachefile.cc:102
msgid "Unable to minimize the upgrade set"
msgstr "Päivitysjoukon minimointi ei onnistu"

#: apt-private/private-cachefile.cc:104
msgid " Done"
msgstr " Valmis"

#: apt-private/private-cachefile.cc:108
msgid "You might want to run 'apt-get -f install' to correct these."
msgstr "Halunnet suorittaa \"apt-get -f install\" korjaamaan nämä."

#: apt-private/private-cachefile.cc:111
msgid "Unmet dependencies. Try using -f."
msgstr "Tyydyttämättömiä riippuvuuksia. Koita käyttää -f."

#: apt-private/private-cacheset.cc:37 apt-private/private-search.cc:65
msgid "Sorting"
msgstr ""

#: apt-private/private-download.cc:36
msgid "WARNING: The following packages cannot be authenticated!"
msgstr "VAROITUS: Seuraavian pakettien alkuperää ei voi varmistaa!"

#: apt-private/private-download.cc:40
msgid "Authentication warning overridden.\n"
msgstr "Varoitus varmistamisesta on ohitettu.\n"

#: apt-private/private-download.cc:45 apt-private/private-download.cc:52
msgid "Some packages could not be authenticated"
msgstr "Joidenkin pakettien alkuperästä ei voitu varmistua"

#: apt-private/private-download.cc:50
msgid "Install these packages without verification?"
msgstr "Asennetaanko nämä paketit ilman todennusta?"

#: apt-private/private-download.cc:59 apt-private/private-install.cc:210
msgid "There are problems and -y was used without --force-yes"
msgstr "Oli pulmia ja -y käytettiin ilman valitsinta --force-yes"

#: apt-private/private-download.cc:91 apt-pkg/update.cc:77
#, c-format
msgid "Failed to fetch %s  %s\n"
msgstr "Tiedoston %s nouto ei onnistunut  %s\n"

#: apt-private/private-install.cc:82
>>>>>>> 7d8a4da7
msgid "Internal error, InstallPackages was called with broken packages!"
msgstr "Sisäinen virhe, InstallPackages kutsuttiin rikkinäisille paketeille!"

#: apt-private/private-install.cc:91
msgid "Packages need to be removed but remove is disabled."
msgstr "Paketteja pitäisi poistaa mutta Remove ei ole käytössä."

#: apt-private/private-install.cc:110
msgid "Internal error, Ordering didn't finish"
msgstr "Tapahtui sisäinen virhe, järjestäminen keskeytyi"

#: apt-private/private-install.cc:148
msgid "How odd... The sizes didn't match, email apt@packages.debian.org"
msgstr ""
"No jo on... Koot eivät täsmää, sähköpostita email apt@packages.debian.org"

#. TRANSLATOR: The required space between number and unit is already included
#. in the replacement strings, so %sB will be correctly translate in e.g. 1,5 MB
#: apt-private/private-install.cc:155
#, c-format
msgid "Need to get %sB/%sB of archives.\n"
msgstr "Noudettavaa arkistoa %st/%st.\n"

#. TRANSLATOR: The required space between number and unit is already included
#. in the replacement string, so %sB will be correctly translate in e.g. 1,5 MB
#: apt-private/private-install.cc:160
#, c-format
msgid "Need to get %sB of archives.\n"
msgstr "Noudettavaa arkistoa %st.\n"

#. TRANSLATOR: The required space between number and unit is already included
#. in the replacement string, so %sB will be correctly translate in e.g. 1,5 MB
#: apt-private/private-install.cc:167
#, c-format
msgid "After this operation, %sB of additional disk space will be used.\n"
msgstr "Toiminnon jälkeen käytetään %s t lisää levytilaa.\n"

#. TRANSLATOR: The required space between number and unit is already included
#. in the replacement string, so %sB will be correctly translate in e.g. 1,5 MB
#: apt-private/private-install.cc:172
#, c-format
msgid "After this operation, %sB disk space will be freed.\n"
msgstr "Toiminnon jälkeen vapautuu %s t levytilaa.\n"

#: apt-private/private-install.cc:200
#, c-format
msgid "You don't have enough free space in %s."
msgstr "Kansiossa %s ei ole riittävästi vapaata tilaa."

#: apt-private/private-install.cc:216 apt-private/private-install.cc:238
msgid "Trivial Only specified but this is not a trivial operation."
msgstr ""
"On määritetty Trivial Only mutta tämä ei ole itsestäänselvä toimenpide."

#. TRANSLATOR: This string needs to be typed by the user as a confirmation, so be
#. careful with hard to type or special characters (like non-breaking spaces)
#: apt-private/private-install.cc:220
msgid "Yes, do as I say!"
msgstr "Kyllä, tee kuten käsketään!"

#: apt-private/private-install.cc:222
#, c-format
msgid ""
"You are about to do something potentially harmful.\n"
"To continue type in the phrase '%s'\n"
" ?] "
msgstr ""
"Olet aikeissa tehdä mahdollisesti vahingollisen toimenpiteen.\n"
"Jatka kirjoittamalla \"%s\"\n"
" ?] "

#: apt-private/private-install.cc:228 apt-private/private-install.cc:246
msgid "Abort."
msgstr "Keskeytä."

#: apt-private/private-install.cc:243
msgid "Do you want to continue?"
msgstr "Haluatko jatkaa?"

#: apt-private/private-install.cc:313
msgid "Some files failed to download"
msgstr "Joidenkin tiedostojen nouto ei onnistunut"

#: apt-private/private-install.cc:320
msgid ""
"Unable to fetch some archives, maybe run apt-get update or try with --fix-"
"missing?"
msgstr ""
"Joidenkin arkistojen nouto ei onnistunut, ehkä \"apt-get update\" auttaa tai "
"kokeile --fix-missing?"

#: apt-private/private-install.cc:324
msgid "--fix-missing and media swapping is not currently supported"
msgstr "--fix-missing ja taltion vaihto ei ole nyt tuettu"

#: apt-private/private-install.cc:329
msgid "Unable to correct missing packages."
msgstr "Puuttuvia paketteja ei voi korjata."

#: apt-private/private-install.cc:330
msgid "Aborting install."
msgstr "Asennus keskeytetään."

#: apt-private/private-install.cc:366
msgid ""
"The following package disappeared from your system as\n"
"all files have been overwritten by other packages:"
msgid_plural ""
"The following packages disappeared from your system as\n"
"all files have been overwritten by other packages:"
msgstr[0] ""
msgstr[1] ""

#: apt-private/private-install.cc:370
msgid "Note: This is done automatically and on purpose by dpkg."
msgstr ""

#: apt-private/private-install.cc:391
msgid "We are not supposed to delete stuff, can't start AutoRemover"
msgstr ""
"On tarkoitus olla poistamatta mitään, joten AutoRemover:ia ei voi käynnistää"

#: apt-private/private-install.cc:499
msgid ""
"Hmm, seems like the AutoRemover destroyed something which really\n"
"shouldn't happen. Please file a bug report against apt."
msgstr ""
"Hmm, nähtävästi AutoRemover tuhosi jotain, mitä ei pitäisi tapahtua.\n"
"Tekisitkö vikailmoituksen apt:sta."

#.
#. if (Packages == 1)
#. {
#. c1out << std::endl;
#. c1out <<
#. _("Since you only requested a single operation it is extremely likely that\n"
#. "the package is simply not installable and a bug report against\n"
#. "that package should be filed.") << std::endl;
#. }
#.
#: apt-private/private-install.cc:502 apt-private/private-install.cc:653
msgid "The following information may help to resolve the situation:"
msgstr "Seuraavista tiedoista voi olla hyötyä selvitettäessä tilannetta:"

#: apt-private/private-install.cc:506
msgid "Internal Error, AutoRemover broke stuff"
msgstr "Sisäinen virhe, AutoRemover rikkoi jotain"

#: apt-private/private-install.cc:513
#, fuzzy
msgid ""
"The following package was automatically installed and is no longer required:"
msgid_plural ""
"The following packages were automatically installed and are no longer "
"required:"
msgstr[0] ""
"Seuraavat paketit asennettiin automaattisesti, eivätkä ne ole enää "
"vaadittuja:"
msgstr[1] ""
"Seuraavat paketit asennettiin automaattisesti, eivätkä ne ole enää "
"vaadittuja:"

#: apt-private/private-install.cc:517
#, fuzzy, c-format
msgid "%lu package was automatically installed and is no longer required.\n"
msgid_plural ""
"%lu packages were automatically installed and are no longer required.\n"
msgstr[0] ""
"Seuraavat paketit asennettiin automaattisesti, eivätkä ne ole enää "
"vaadittuja:"
msgstr[1] ""
"Seuraavat paketit asennettiin automaattisesti, eivätkä ne ole enää "
"vaadittuja:"

#: apt-private/private-install.cc:519
#, fuzzy
msgid "Use 'apt-get autoremove' to remove it."
msgid_plural "Use 'apt-get autoremove' to remove them."
msgstr[0] "Poista ne komennolla \"apt-get autoremove\"."
msgstr[1] "Poista ne komennolla \"apt-get autoremove\"."

#: apt-private/private-install.cc:612
msgid "You might want to run 'apt-get -f install' to correct these:"
msgstr "Saatat haluta suorittaa \"apt-get -f install\" korjaamaan nämä:"

#: apt-private/private-install.cc:614
msgid ""
"Unmet dependencies. Try 'apt-get -f install' with no packages (or specify a "
"solution)."
msgstr ""
"Kaikkia riippuvuuksia ei ole tyydytetty. Kokeile \"apt-get -f install\" "
"ilmanpaketteja (tai ratkaise itse)."

#: apt-private/private-install.cc:638
msgid ""
"Some packages could not be installed. This may mean that you have\n"
"requested an impossible situation or if you are using the unstable\n"
"distribution that some required packages have not yet been created\n"
"or been moved out of Incoming."
msgstr ""
"Joitakin paketteja ei voitu asentaa. On ehkä vaadittu mahdottomia tai,\n"
"jos käytetään epävakaata jakelua, joitain vaadittuja paketteja ei ole\n"
"vielä luotu tai siirretty Incoming-kansiosta."

#: apt-private/private-install.cc:659
msgid "Broken packages"
msgstr "Rikkinäiset paketit"

#: apt-private/private-install.cc:712
msgid "The following extra packages will be installed:"
msgstr "Seuraavat ylimääräiset paketit on merkitty asennettaviksi:"

#: apt-private/private-install.cc:802
msgid "Suggested packages:"
msgstr "Ehdotetut paketit:"

#: apt-private/private-install.cc:803
msgid "Recommended packages:"
msgstr "Suositellut paketit:"

#: apt-private/private-install.cc:825
#, c-format
msgid "Skipping %s, it is already installed and upgrade is not set.\n"
msgstr "Ohitetaan %s, se on jo asennettu eikä ole komennettu päivitystä.\n"

#: apt-private/private-install.cc:829
#, fuzzy, c-format
msgid "Skipping %s, it is not installed and only upgrades are requested.\n"
msgstr "Ohitetaan %s, se on jo asennettu eikä ole komennettu päivitystä.\n"

#: apt-private/private-install.cc:841
#, c-format
msgid "Reinstallation of %s is not possible, it cannot be downloaded.\n"
msgstr "Paketin %s uudelleenasennus ei ole mahdollista, sitä ei voi noutaa.\n"

#: apt-private/private-install.cc:846
#, c-format
msgid "%s is already the newest version.\n"
msgstr "%s on jo uusin versio.\n"

<<<<<<< HEAD
#: apt-private/private-install.cc:884
#, fuzzy, c-format
msgid "Selected version '%s' (%s) for '%s'\n"
msgstr "Valittiin versio %s (%s) paketille %s\n"

#: apt-private/private-install.cc:889
#, fuzzy, c-format
msgid "Selected version '%s' (%s) for '%s' because of '%s'\n"
msgstr "Valittiin versio %s (%s) paketille %s\n"

#. TRANSLATORS: Note, this is not an interactive question
#: apt-private/private-install.cc:931
#, fuzzy, c-format
msgid "Package '%s' is not installed, so not removed. Did you mean '%s'?\n"
msgstr "Pakettia %s ei ole asennettu, niinpä sitä ei poisteta\n"

#: apt-private/private-install.cc:937
#, fuzzy, c-format
msgid "Package '%s' is not installed, so not removed\n"
msgstr "Pakettia %s ei ole asennettu, niinpä sitä ei poisteta\n"

#: apt-private/private-list.cc:131
msgid "Listing"
msgstr ""

#: apt-private/private-list.cc:164
#, c-format
msgid "There is %i additional version. Please use the '-a' switch to see it"
msgid_plural ""
"There are %i additional versions. Please use the '-a' switch to see them."
msgstr[0] ""
msgstr[1] ""

#: apt-private/private-cachefile.cc:93
msgid "Correcting dependencies..."
msgstr "Korjataan riippuvuuksia..."

#: apt-private/private-cachefile.cc:96
msgid " failed."
msgstr " ei onnistunut."

#: apt-private/private-cachefile.cc:99
msgid "Unable to correct dependencies"
msgstr "Riippuvuuksien korjaus ei onnistu"

#: apt-private/private-cachefile.cc:102
msgid "Unable to minimize the upgrade set"
msgstr "Päivitysjoukon minimointi ei onnistu"

#: apt-private/private-cachefile.cc:104
msgid " Done"
msgstr " Valmis"

#: apt-private/private-cachefile.cc:108
msgid "You might want to run 'apt-get -f install' to correct these."
msgstr "Halunnet suorittaa \"apt-get -f install\" korjaamaan nämä."

#: apt-private/private-cachefile.cc:111
msgid "Unmet dependencies. Try using -f."
msgstr "Tyydyttämättömiä riippuvuuksia. Koita käyttää -f."

#: apt-private/private-output.cc:103 apt-private/private-show.cc:84
#: apt-private/private-show.cc:89
msgid "unknown"
msgstr ""

#: apt-private/private-output.cc:233
#, fuzzy, c-format
msgid "[installed,upgradable to: %s]"
msgstr " [Asennettu]"

#: apt-private/private-output.cc:237
#, fuzzy
msgid "[installed,local]"
msgstr " [Asennettu]"

#: apt-private/private-output.cc:240
msgid "[installed,auto-removable]"
msgstr ""

#: apt-private/private-output.cc:242
#, fuzzy
msgid "[installed,automatic]"
msgstr " [Asennettu]"

#: apt-private/private-output.cc:244
#, fuzzy
msgid "[installed]"
msgstr " [Asennettu]"

#: apt-private/private-output.cc:248
#, c-format
msgid "[upgradable from: %s]"
msgstr ""

#: apt-private/private-output.cc:252
msgid "[residual-config]"
msgstr ""

#: apt-private/private-output.cc:352
msgid "The following packages have unmet dependencies:"
msgstr "Näillä paketeilla on tyydyttämättömiä riippuvuuksia:"

#: apt-private/private-output.cc:442
#, c-format
msgid "but %s is installed"
msgstr "mutta %s on asennettu"

#: apt-private/private-output.cc:444
#, c-format
msgid "but %s is to be installed"
msgstr "mutta %s on merkitty asennettavaksi"

#: apt-private/private-output.cc:451
msgid "but it is not installable"
msgstr "mutta ei ole asennuskelpoinen"

#: apt-private/private-output.cc:453
msgid "but it is a virtual package"
msgstr "mutta on näennäispaketti"

#: apt-private/private-output.cc:456
msgid "but it is not installed"
msgstr "mutta ei ole asennettu"

#: apt-private/private-output.cc:456
msgid "but it is not going to be installed"
msgstr "mutta ei ole merkitty asennettavaksi"

#: apt-private/private-output.cc:461
msgid " or"
msgstr " tai"

#: apt-private/private-output.cc:490
msgid "The following NEW packages will be installed:"
msgstr "Seuraavat UUDET paketit asennetaan:"

#: apt-private/private-output.cc:516
msgid "The following packages will be REMOVED:"
msgstr "Seuraavat paketit POISTETAAN:"

#: apt-private/private-output.cc:538
msgid "The following packages have been kept back:"
msgstr "Nämä paketit on jätetty odottamaan:"

#: apt-private/private-output.cc:559
msgid "The following packages will be upgraded:"
msgstr "Nämä paketit päivitetään:"

#: apt-private/private-output.cc:580
msgid "The following packages will be DOWNGRADED:"
msgstr "Nämä paketit VARHENNETAAN:"

#: apt-private/private-output.cc:600
msgid "The following held packages will be changed:"
msgstr "Seuraavat pysytetyt paketit muutetaan:"

#: apt-private/private-output.cc:655
#, c-format
msgid "%s (due to %s) "
msgstr "%s (syynä %s) "

#: apt-private/private-output.cc:663
msgid ""
"WARNING: The following essential packages will be removed.\n"
"This should NOT be done unless you know exactly what you are doing!"
msgstr ""
"VAROITUS: Seuraavat välttämättömät paketit poistetaan.\n"
"Näin EI PITÄISI tehdä jos ei aivan tarkkaan tiedä mitä tekee!"

#: apt-private/private-output.cc:694
#, c-format
msgid "%lu upgraded, %lu newly installed, "
msgstr "%lu päivitetty, %lu uutta asennusta, "

#: apt-private/private-output.cc:698
#, c-format
msgid "%lu reinstalled, "
msgstr "%lu uudelleen asennettua, "

#: apt-private/private-output.cc:700
#, c-format
msgid "%lu downgraded, "
msgstr "%lu varhennettua, "

#: apt-private/private-output.cc:702
#, c-format
msgid "%lu to remove and %lu not upgraded.\n"
msgstr "%lu poistettavaa ja %lu päivittämätöntä.\n"

#: apt-private/private-output.cc:706
#, c-format
msgid "%lu not fully installed or removed.\n"
msgstr "%lu ei asennettu kokonaan tai poistettiin.\n"

#. TRANSLATOR: Yes/No question help-text: defaulting to Y[es]
#. e.g. "Do you want to continue? [Y/n] "
#. The user has to answer with an input matching the
#. YESEXPR/NOEXPR defined in your l10n.
#: apt-private/private-output.cc:728
msgid "[Y/n]"
msgstr "[K/e]"

#. TRANSLATOR: Yes/No question help-text: defaulting to N[o]
#. e.g. "Should this file be removed? [y/N] "
#. The user has to answer with an input matching the
#. YESEXPR/NOEXPR defined in your l10n.
#: apt-private/private-output.cc:734
msgid "[y/N]"
msgstr ""

#. TRANSLATOR: "Yes" answer printed for a yes/no question if --assume-yes is set
#: apt-private/private-output.cc:745
msgid "Y"
msgstr "K"

#. TRANSLATOR: "No" answer printed for a yes/no question if --assume-no is set
#: apt-private/private-output.cc:751
msgid "N"
msgstr ""

#: apt-private/private-output.cc:773 apt-pkg/cachefilter.cc:35
#, c-format
msgid "Regex compilation error - %s"
msgstr "Käännösvirhe lausekkeessa - %s"

#: apt-private/private-update.cc:31
msgid "The update command takes no arguments"
msgstr "Komento update ei käytä parametreja"

#: apt-private/private-update.cc:90
#, c-format
msgid "%i package can be upgraded. Run 'apt list --upgradable' to see it.\n"
msgid_plural ""
"%i packages can be upgraded. Run 'apt list --upgradable' to see them.\n"
msgstr[0] ""
msgstr[1] ""

#: apt-private/private-show.cc:156
#, c-format
msgid "There is %i additional record. Please use the '-a' switch to see it"
msgid_plural ""
"There are %i additional records. Please use the '-a' switch to see them."
msgstr[0] ""
msgstr[1] ""

#: apt-private/private-show.cc:163
msgid "not a real package (virtual)"
msgstr ""
=======
#: apt-private/private-install.cc:894
#, fuzzy, c-format
msgid "Selected version '%s' (%s) for '%s'\n"
msgstr "Valittiin versio %s (%s) paketille %s\n"

#: apt-private/private-install.cc:899
#, fuzzy, c-format
msgid "Selected version '%s' (%s) for '%s' because of '%s'\n"
msgstr "Valittiin versio %s (%s) paketille %s\n"

#. TRANSLATORS: Note, this is not an interactive question
#: apt-private/private-install.cc:941
#, fuzzy, c-format
msgid "Package '%s' is not installed, so not removed. Did you mean '%s'?\n"
msgstr "Pakettia %s ei ole asennettu, niinpä sitä ei poisteta\n"

#: apt-private/private-install.cc:947
#, fuzzy, c-format
msgid "Package '%s' is not installed, so not removed\n"
msgstr "Pakettia %s ei ole asennettu, niinpä sitä ei poisteta\n"
>>>>>>> 7d8a4da7

#: apt-private/private-list.cc:129
msgid "Listing"
msgstr ""

#: apt-private/private-list.cc:159
#, c-format
msgid "There is %i additional version. Please use the '-a' switch to see it"
msgid_plural ""
"There are %i additional versions. Please use the '-a' switch to see them."
msgstr[0] ""
msgstr[1] ""

#: apt-private/private-main.cc:32
msgid ""
"NOTE: This is only a simulation!\n"
"      apt-get needs root privileges for real execution.\n"
"      Keep also in mind that locking is deactivated,\n"
"      so don't depend on the relevance to the real current situation!"
msgstr ""

#: apt-private/private-output.cc:103 apt-private/private-show.cc:84
#: apt-private/private-show.cc:89
msgid "unknown"
msgstr ""

#: apt-private/private-output.cc:265
#, fuzzy, c-format
msgid "[installed,upgradable to: %s]"
msgstr " [Asennettu]"

#: apt-private/private-output.cc:268
#, fuzzy
msgid "[installed,local]"
msgstr " [Asennettu]"

#: apt-private/private-output.cc:270
msgid "[installed,auto-removable]"
msgstr ""

#: apt-private/private-output.cc:272
#, fuzzy
msgid "[installed,automatic]"
msgstr " [Asennettu]"

#: apt-private/private-output.cc:274
#, fuzzy
msgid "[installed]"
msgstr " [Asennettu]"

#: apt-private/private-output.cc:277
#, c-format
msgid "[upgradable from: %s]"
msgstr ""

#: apt-private/private-output.cc:281
msgid "[residual-config]"
msgstr ""

#: apt-private/private-output.cc:455
#, c-format
msgid "but %s is installed"
msgstr "mutta %s on asennettu"

#: apt-private/private-output.cc:457
#, c-format
msgid "but %s is to be installed"
msgstr "mutta %s on merkitty asennettavaksi"

#: apt-private/private-output.cc:464
msgid "but it is not installable"
msgstr "mutta ei ole asennuskelpoinen"

#: apt-private/private-output.cc:466
msgid "but it is a virtual package"
msgstr "mutta on näennäispaketti"

#: apt-private/private-output.cc:469
msgid "but it is not installed"
msgstr "mutta ei ole asennettu"

#: apt-private/private-output.cc:469
msgid "but it is not going to be installed"
msgstr "mutta ei ole merkitty asennettavaksi"

#: apt-private/private-output.cc:474
msgid " or"
msgstr " tai"

#: apt-private/private-output.cc:488 apt-private/private-output.cc:500
msgid "The following packages have unmet dependencies:"
msgstr "Näillä paketeilla on tyydyttämättömiä riippuvuuksia:"

#: apt-private/private-output.cc:523
msgid "The following NEW packages will be installed:"
msgstr "Seuraavat UUDET paketit asennetaan:"

#: apt-private/private-output.cc:549
msgid "The following packages will be REMOVED:"
msgstr "Seuraavat paketit POISTETAAN:"

#: apt-private/private-output.cc:571
msgid "The following packages have been kept back:"
msgstr "Nämä paketit on jätetty odottamaan:"

#: apt-private/private-output.cc:592
msgid "The following packages will be upgraded:"
msgstr "Nämä paketit päivitetään:"

#: apt-private/private-output.cc:613
msgid "The following packages will be DOWNGRADED:"
msgstr "Nämä paketit VARHENNETAAN:"

#: apt-private/private-output.cc:633
msgid "The following held packages will be changed:"
msgstr "Seuraavat pysytetyt paketit muutetaan:"

#: apt-private/private-output.cc:688
#, c-format
msgid "%s (due to %s) "
msgstr "%s (syynä %s) "

#: apt-private/private-output.cc:696
msgid ""
"WARNING: The following essential packages will be removed.\n"
"This should NOT be done unless you know exactly what you are doing!"
msgstr ""
"VAROITUS: Seuraavat välttämättömät paketit poistetaan.\n"
"Näin EI PITÄISI tehdä jos ei aivan tarkkaan tiedä mitä tekee!"

#: apt-private/private-output.cc:727
#, c-format
msgid "%lu upgraded, %lu newly installed, "
msgstr "%lu päivitetty, %lu uutta asennusta, "

#: apt-private/private-output.cc:731
#, c-format
msgid "%lu reinstalled, "
msgstr "%lu uudelleen asennettua, "

#: apt-private/private-output.cc:733
#, c-format
msgid "%lu downgraded, "
msgstr "%lu varhennettua, "

#: apt-private/private-output.cc:735
#, c-format
msgid "%lu to remove and %lu not upgraded.\n"
msgstr "%lu poistettavaa ja %lu päivittämätöntä.\n"

#: apt-private/private-output.cc:739
#, c-format
msgid "%lu not fully installed or removed.\n"
msgstr "%lu ei asennettu kokonaan tai poistettiin.\n"

#. TRANSLATOR: Yes/No question help-text: defaulting to Y[es]
#. e.g. "Do you want to continue? [Y/n] "
#. The user has to answer with an input matching the
#. YESEXPR/NOEXPR defined in your l10n.
#: apt-private/private-output.cc:761
msgid "[Y/n]"
msgstr "[K/e]"

#. TRANSLATOR: Yes/No question help-text: defaulting to N[o]
#. e.g. "Should this file be removed? [y/N] "
#. The user has to answer with an input matching the
#. YESEXPR/NOEXPR defined in your l10n.
#: apt-private/private-output.cc:767
msgid "[y/N]"
msgstr ""

<<<<<<< HEAD
#: apt-private/private-upgrade.cc:25
msgid "Calculating upgrade... "
msgstr "Käsitellään päivitystä ... "

#: apt-private/private-upgrade.cc:30
#, fuzzy
msgid "Internal error, Upgrade broke stuff"
msgstr "Sisäinen virhe, AllUpgrade rikkoi jotain"

#: apt-private/private-upgrade.cc:32
msgid "Done"
msgstr "Valmis"

#: apt-private/acqprogress.cc:66
msgid "Hit "
msgstr "Löytyi "
=======
#. TRANSLATOR: "Yes" answer printed for a yes/no question if --assume-yes is set
#: apt-private/private-output.cc:778
msgid "Y"
msgstr "K"
>>>>>>> 7d8a4da7

#. TRANSLATOR: "No" answer printed for a yes/no question if --assume-no is set
#: apt-private/private-output.cc:784
msgid "N"
msgstr ""

#: apt-private/private-output.cc:806 apt-pkg/cachefilter.cc:35
#, c-format
msgid "Regex compilation error - %s"
msgstr "Käännösvirhe lausekkeessa - %s"

#: apt-private/private-search.cc:69
msgid "Full Text Search"
msgstr ""

#: apt-private/private-show.cc:156
#, c-format
msgid "There is %i additional record. Please use the '-a' switch to see it"
msgid_plural ""
"There are %i additional records. Please use the '-a' switch to see them."
msgstr[0] ""
msgstr[1] ""

#: apt-private/private-show.cc:163
msgid "not a real package (virtual)"
msgstr ""

#: apt-private/private-sources.cc:58
#, fuzzy, c-format
msgid "Failed to parse %s. Edit again? "
msgstr "Nimen muuttaminen %s -> %s ei onnistunut"

#: apt-private/private-sources.cc:70
#, c-format
msgid "Your '%s' file changed, please run 'apt-get update'."
msgstr ""

#: apt-private/private-update.cc:31
msgid "The update command takes no arguments"
msgstr "Komento update ei käytä parametreja"

#: apt-private/private-update.cc:90
#, c-format
msgid "%i package can be upgraded. Run 'apt list --upgradable' to see it.\n"
msgid_plural ""
"%i packages can be upgraded. Run 'apt list --upgradable' to see them.\n"
msgstr[0] ""
msgstr[1] ""

#: apt-private/private-update.cc:94
msgid "All packages are up to date."
msgstr ""

#: apt-private/private-upgrade.cc:25
msgid "Calculating upgrade... "
msgstr "Käsitellään päivitystä ... "

#: apt-private/private-upgrade.cc:28
msgid "Done"
msgstr "Valmis"

#. Only warn if there are no sources.list.d.
#. Only warn if there is no sources.list file.
<<<<<<< HEAD
#: methods/mirror.cc:95 apt-inst/extract.cc:471 apt-pkg/init.cc:103
#: apt-pkg/init.cc:111 apt-pkg/acquire.cc:491 apt-pkg/clean.cc:40
=======
#: methods/mirror.cc:95 apt-inst/extract.cc:471 apt-pkg/acquire.cc:494
#: apt-pkg/clean.cc:43 apt-pkg/init.cc:103 apt-pkg/init.cc:111
>>>>>>> 7d8a4da7
#: apt-pkg/policy.cc:381 apt-pkg/sourcelist.cc:280 apt-pkg/sourcelist.cc:286
#: apt-pkg/contrib/cdromutl.cc:205 apt-pkg/contrib/fileutl.cc:368
#: apt-pkg/contrib/fileutl.cc:481
#, c-format
msgid "Unable to read %s"
msgstr "Tiedostoa %s ei voi lukea"

<<<<<<< HEAD
#: methods/mirror.cc:101 methods/mirror.cc:130 apt-pkg/acquire.cc:497
#: apt-pkg/acquire.cc:522 apt-pkg/clean.cc:46 apt-pkg/clean.cc:64
#: apt-pkg/clean.cc:127 apt-pkg/contrib/cdromutl.cc:201
=======
#: methods/mirror.cc:101 methods/mirror.cc:130 apt-pkg/acquire.cc:500
#: apt-pkg/acquire.cc:525 apt-pkg/clean.cc:49 apt-pkg/clean.cc:67
#: apt-pkg/clean.cc:130 apt-pkg/contrib/cdromutl.cc:201
>>>>>>> 7d8a4da7
#: apt-pkg/contrib/cdromutl.cc:235
#, c-format
msgid "Unable to change to %s"
msgstr "Kansioon %s vaihto ei onnistu"

#. FIXME: fallback to a default mirror here instead
#. and provide a config option to define that default
#: methods/mirror.cc:280
#, c-format
msgid "No mirror file '%s' found "
msgstr ""

#. FIXME: fallback to a default mirror here instead
#. and provide a config option to define that default
#: methods/mirror.cc:287
#, fuzzy, c-format
msgid "Can not read mirror file '%s'"
msgstr "Tiedostoa %s ei voitu avata"

#: methods/mirror.cc:315
#, fuzzy, c-format
msgid "No entry found in mirror file '%s'"
msgstr "Tiedostoa %s ei voitu avata"

#: methods/mirror.cc:445
#, c-format
msgid "[Mirror: %s]"
msgstr ""

#: methods/rsh.cc:102 ftparchive/multicompress.cc:171
msgid "Failed to create IPC pipe to subprocess"
msgstr "IPC-putken luominen aliprosessiin ei onnistunut"

#: methods/rsh.cc:343
msgid "Connection closed prematurely"
msgstr "Yhteys katkesi ennenaikaisesti"

#: dselect/install:33
msgid "Bad default setting!"
msgstr "Oletusasetus ei kelpaa!"

#: dselect/install:52 dselect/install:84 dselect/install:88 dselect/install:95
#: dselect/install:106 dselect/update:45
msgid "Press enter to continue."
msgstr "Jatka painamalla Enter."

#: dselect/install:92
msgid "Do you want to erase any previously downloaded .deb files?"
msgstr "Haluatko poistaa aiemmin noudettuja .deb-tiedostoja?"

#: dselect/install:102
#, fuzzy
msgid "Some errors occurred while unpacking. Packages that were installed"
msgstr "Tapahtui virheitä purettaessa. Tehdään asennettujen"

#: dselect/install:103
#, fuzzy
msgid "will be configured. This may result in duplicate errors"
msgstr "pakettien asetukset. Samat virheet voivat tulla toiseen kertaan"

#: dselect/install:104
msgid "or errors caused by missing dependencies. This is OK, only the errors"
msgstr ""
"tai tyydyttämättömät riippuvuudet aiheuttavat virheitä. Tämä ei haittaa"

#: dselect/install:105
msgid ""
"above this message are important. Please fix them and run [I]nstall again"
msgstr ""
"vain tätä viestiä ennen tulleilla virheillä on merkitystä. Korjaa ne ja aja "
"[I]nstall uudestaan"

#: dselect/update:30
msgid "Merging available information"
msgstr "Yhdistetään saatavuustiedot"

#: cmdline/apt-extracttemplates.cc:224
msgid ""
"Usage: apt-extracttemplates file1 [file2 ...]\n"
"\n"
"apt-extracttemplates is a tool to extract config and template info\n"
"from debian packages\n"
"\n"
"Options:\n"
"  -h   This help text\n"
"  -t   Set the temp dir\n"
"  -c=? Read this configuration file\n"
"  -o=? Set an arbitrary configuration option, eg -o dir::cache=/tmp\n"
msgstr ""
"Käyttö: apt-extracttemplates tdsto1 [tdsto2 ...]\n"
"\n"
"apt-extracttemplates on työkalu asetus- ja mallitietojen \n"
"poimintaan debian-paketeista\n"
"\n"
"Valitsimet:\n"
"  -h   Tämä ohje\n"
"  -t   Aseta väliaikaisten tiedostojen kansio\n"
"  -c=? Lue tämä asetustiedosto\n"
"  -o=? Aseta mikä asetusvalitsin tahansa, esim. -o dir::cache=/tmp\n"

#: cmdline/apt-extracttemplates.cc:254
#, fuzzy, c-format
msgid "Unable to mkstemp %s"
msgstr "Tiedostolle %s ei toimi stat"

#: cmdline/apt-extracttemplates.cc:259 apt-pkg/pkgcachegen.cc:1400
#, c-format
msgid "Unable to write to %s"
msgstr "Tiedostoon %s kirjoittaminen ei onnistu"

#: cmdline/apt-extracttemplates.cc:300
msgid "Cannot get debconf version. Is debconf installed?"
msgstr "Ohjelman debconf versiota ei saa selvitettyä. Onko debconf asennettu?"

#: ftparchive/apt-ftparchive.cc:187 ftparchive/apt-ftparchive.cc:371
msgid "Package extension list is too long"
msgstr "Paketin laajennuslista on liian pitkä"

#: ftparchive/apt-ftparchive.cc:189 ftparchive/apt-ftparchive.cc:206
#: ftparchive/apt-ftparchive.cc:229 ftparchive/apt-ftparchive.cc:283
#: ftparchive/apt-ftparchive.cc:297 ftparchive/apt-ftparchive.cc:319
#, c-format
msgid "Error processing directory %s"
msgstr "Tapahtui virhe käsiteltäessa kansiota %s"

#: ftparchive/apt-ftparchive.cc:281
msgid "Source extension list is too long"
msgstr "Lähteiden laajennuslista on liian pitkä"

#: ftparchive/apt-ftparchive.cc:401
msgid "Error writing header to contents file"
msgstr ""
"Tapahtui virhe kirjoitettaessa otsikkotietoa sisällysluettelotiedostoon"

#: ftparchive/apt-ftparchive.cc:431
#, c-format
msgid "Error processing contents %s"
msgstr "Tapahtui virhe käsiteltäessä sisällysluetteloa %s"

#: ftparchive/apt-ftparchive.cc:626
msgid ""
"Usage: apt-ftparchive [options] command\n"
"Commands: packages binarypath [overridefile [pathprefix]]\n"
"          sources srcpath [overridefile [pathprefix]]\n"
"          contents path\n"
"          release path\n"
"          generate config [groups]\n"
"          clean config\n"
"\n"
"apt-ftparchive generates index files for Debian archives. It supports\n"
"many styles of generation from fully automated to functional replacements\n"
"for dpkg-scanpackages and dpkg-scansources\n"
"\n"
"apt-ftparchive generates Package files from a tree of .debs. The\n"
"Package file contains the contents of all the control fields from\n"
"each package as well as the MD5 hash and filesize. An override file\n"
"is supported to force the value of Priority and Section.\n"
"\n"
"Similarly apt-ftparchive generates Sources files from a tree of .dscs.\n"
"The --source-override option can be used to specify a src override file\n"
"\n"
"The 'packages' and 'sources' command should be run in the root of the\n"
"tree. BinaryPath should point to the base of the recursive search and \n"
"override file should contain the override flags. Pathprefix is\n"
"appended to the filename fields if present. Example usage from the \n"
"Debian archive:\n"
"   apt-ftparchive packages dists/potato/main/binary-i386/ > \\\n"
"               dists/potato/main/binary-i386/Packages\n"
"\n"
"Options:\n"
"  -h    This help text\n"
"  --md5 Control MD5 generation\n"
"  -s=?  Source override file\n"
"  -q    Quiet\n"
"  -d=?  Select the optional caching database\n"
"  --no-delink Enable delinking debug mode\n"
"  --contents  Control contents file generation\n"
"  -c=?  Read this configuration file\n"
"  -o=?  Set an arbitrary configuration option"
msgstr ""
"Käyttö: apt-ftparchive [valitsimet] komento\n"
"Komennot: packages binääripolku [poikkeustdsto [polun alku]]\n"
"          sources lähdepolku [poikkeustdsto [polun alku]]\n"
"          contents polku\n"
"          release polku\n"
"          generate asetukset [ryhmät]\n"
"          clean asetukset\n"
"\n"
"apt-ftparchive tuottaa hakemistoja Debianin arkistoista. Monta "
"tuottamistapaa\n"
"on tuettu alkaen täysin automaattisista toiminnallisesti samoihin kuin\n"
"dpkg-scanpackages ja dpkg-scansources.\n"
"\n"
"apt-ftparchive tuottaa pakettitiedostoja .deb-tiedostojen puusta.\n"
"Pakettitiedostossa on kunkin paketin kaikkien ohjauskenttien\n"
"sisältö sekä MD5 tiiviste ja tiedoston koko. Poikkeus-\n"
"tiedostolla voidaan arvot Priority ja Section pakottaa halutuiksi.\n"
"\n"
"Samaan tapaan apt-ftparchive tuottaa lähdetiedostoja\n"
".dscs-tiedostojen puusta. Valitsimella --source-overrride voidaan\n"
"määrittää lähteiden poikkeustiedosto.\n"
"\n"
"Komennot \"packages\" ja \"sources\" olisi suoritettava puun juuressa.\n"
"Binääripolun olisi osoitettava rekursiivisen haun alkukohtaan ja\n"
"poikkeustiedostossa olisi oltava poikkeusilmaisimet. Polun alku\n"
"yhdistetään tiedoston nimeen jos se on annettu. Esimerkki\n"
"käytöstä Debianin arkiston kanssa:\n"
"   apt-ftparchive packages dists/potato/main/binary-i386/ > \\\n"
"               dists/potato/main/binary-i386/Packages\n"
"\n"
"Valitsimet:\n"
"  -h    Tämä ohje\n"
"  --md5 MD5 luonti\n"
"  -s=?  Lähteiden poikkeustdosto\n"
"  -q    Ei tulostusta\n"
"  -d=?  Valinnainen välimuistitietokanta\n"
"  --no-delink delinking-virheenjäljitys päälle\n"
"  --contents  Sisällysluettelotiedoston luonti\n"
"  -c=?  Lue tämä asetustiedosto\n"
"  -o=?  Aseta mikä asetusvalitsin tahansa"

#: ftparchive/apt-ftparchive.cc:822
msgid "No selections matched"
msgstr "Mitkään valinnat eivät täsmänneet"

#: ftparchive/apt-ftparchive.cc:907
#, c-format
msgid "Some files are missing in the package file group `%s'"
msgstr "Pakettitiedostojen ryhmästä \"%s\" puuttuu joitain tiedostoja"

#: ftparchive/cachedb.cc:65
#, c-format
msgid "DB was corrupted, file renamed to %s.old"
msgstr "Tietokanta on turmeltunut, tiedosto nimetty %s.old"

#: ftparchive/cachedb.cc:83
#, c-format
msgid "DB is old, attempting to upgrade %s"
msgstr "Tietokanta on vanha, yritetään päivittää %s"

#: ftparchive/cachedb.cc:94
#, fuzzy
msgid ""
"DB format is invalid. If you upgraded from an older version of apt, please "
"remove and re-create the database."
msgstr ""
"Tietokannan muoto ei kelpaa. Jos tehtiin päivitys vanhasta apt:n versiosta, "
"on tietokanta poistettava ja luotava uudelleen."

#: ftparchive/cachedb.cc:99
#, c-format
msgid "Unable to open DB file %s: %s"
msgstr "Tietokantatiedostoa %s ei saatu avattua: %s"

#: ftparchive/cachedb.cc:182 apt-inst/extract.cc:186 apt-inst/extract.cc:199
#: apt-inst/extract.cc:216
#, c-format
msgid "Failed to stat %s"
msgstr "Tiedostolle %s ei toimi stat"

#: ftparchive/cachedb.cc:332
#, fuzzy
msgid "Failed to read .dsc"
msgstr "readlink %s ei onnistunut"

#: ftparchive/cachedb.cc:365
msgid "Archive has no control record"
msgstr "Arkistolla ei ole ohjaustietuetta"

#: ftparchive/cachedb.cc:594
msgid "Unable to get a cursor"
msgstr "Kohdistinta ei saada"

#: ftparchive/writer.cc:91
#, c-format
msgid "W: Unable to read directory %s\n"
msgstr "W: Kansiota %s ei voi lukea\n"

#: ftparchive/writer.cc:96
#, c-format
msgid "W: Unable to stat %s\n"
msgstr "W: Tdstolle %s ei toimi stat\n"

#: ftparchive/writer.cc:152
msgid "E: "
msgstr "E: "

#: ftparchive/writer.cc:154
msgid "W: "
msgstr "W: "

#: ftparchive/writer.cc:161
msgid "E: Errors apply to file "
msgstr "E: Tiedostossa virheitä "

#: ftparchive/writer.cc:179 ftparchive/writer.cc:211
#, c-format
msgid "Failed to resolve %s"
msgstr "Osoitteen %s selvitys ei onnistunut"

#: ftparchive/writer.cc:192
msgid "Tree walking failed"
msgstr "Puun läpikäynti ei onnistunut"

#: ftparchive/writer.cc:219
#, c-format
msgid "Failed to open %s"
msgstr "Tiedoston %s avaaminen ei onnistunut"

#: ftparchive/writer.cc:278
#, c-format
msgid " DeLink %s [%s]\n"
msgstr " DeLink %s [%s]\n"

#: ftparchive/writer.cc:286
#, c-format
msgid "Failed to readlink %s"
msgstr "readlink %s ei onnistunut"

#: ftparchive/writer.cc:290
#, c-format
msgid "Failed to unlink %s"
msgstr "unlink %s ei onnistunut"

#: ftparchive/writer.cc:298
#, c-format
msgid "*** Failed to link %s to %s"
msgstr "*** Linkin %s -> %s luonti ei onnistunut"

#: ftparchive/writer.cc:308
#, c-format
msgid " DeLink limit of %sB hit.\n"
msgstr " DeLinkin yläraja %st saavutettu.\n"

#: ftparchive/writer.cc:417
msgid "Archive had no package field"
msgstr "Arkistossa ei ollut pakettikenttää"

#: ftparchive/writer.cc:425 ftparchive/writer.cc:692
#, c-format
msgid "  %s has no override entry\n"
msgstr "  %s:llä ei ole poikkeustietuetta\n"

#: ftparchive/writer.cc:493 ftparchive/writer.cc:848
#, c-format
msgid "  %s maintainer is %s not %s\n"
msgstr "  %s ylläpitäjä on %s eikä %s\n"

#: ftparchive/writer.cc:706
#, c-format
msgid "  %s has no source override entry\n"
msgstr "  %s:llä ei ole poikkeustietuetta\n"

#: ftparchive/writer.cc:710
#, c-format
msgid "  %s has no binary override entry either\n"
msgstr "  %s:llä ei  ole binääristäkään poikkeustietuetta\n"

#: ftparchive/contents.cc:351 ftparchive/contents.cc:382
msgid "realloc - Failed to allocate memory"
msgstr "realloc - Muistin varaaminen ei onnistunut"

#: ftparchive/override.cc:38 ftparchive/override.cc:142
#, c-format
msgid "Unable to open %s"
msgstr "Tiedoston %s avaaminen ei onnistunut"

#. skip spaces
#. find end of word
#: ftparchive/override.cc:68
#, fuzzy, c-format
msgid "Malformed override %s line %llu (%s)"
msgstr "Väärän muotoinen poikkeus %s rivi %lu n:ro 1"

#: ftparchive/override.cc:127 ftparchive/override.cc:201
#, c-format
msgid "Failed to read the override file %s"
msgstr "Poikkeustiedoston %s lukeminen ei onnistunut"

#: ftparchive/override.cc:166
#, fuzzy, c-format
msgid "Malformed override %s line %llu #1"
msgstr "Väärän muotoinen poikkeus %s rivi %lu n:ro 1"

#: ftparchive/override.cc:178
#, fuzzy, c-format
msgid "Malformed override %s line %llu #2"
msgstr "Väärän muotoinen poikkeus %s rivi %lu n:ro 2"

#: ftparchive/override.cc:191
#, fuzzy, c-format
msgid "Malformed override %s line %llu #3"
msgstr "Väärän muotoinen poikkeus %s rivi %lu n:ro 3"

<<<<<<< HEAD
#: apt-pkg/install-progress.cc:57
=======
#: ftparchive/multicompress.cc:73
#, c-format
msgid "Unknown compression algorithm '%s'"
msgstr "Tuntematon pakkausalgoritmi \"%s\""

#: ftparchive/multicompress.cc:103
>>>>>>> 7d8a4da7
#, c-format
msgid "Compressed output %s needs a compression set"
msgstr "Pakattu tulostus %s tarvitsee pakkausjoukon"

#: ftparchive/multicompress.cc:192
msgid "Failed to create FILE*"
msgstr "FILE* luominen ei onnistunut"

#: ftparchive/multicompress.cc:195
msgid "Failed to fork"
msgstr "fork ei onnistunut"

#: ftparchive/multicompress.cc:209
msgid "Compress child"
msgstr "Compress-lapsiprosessi"

#: ftparchive/multicompress.cc:232
#, c-format
msgid "Internal error, failed to create %s"
msgstr "Sisäinen virhe, prosessin %s luominen ei onnistunut"

#: ftparchive/multicompress.cc:305
msgid "IO to subprocess/file failed"
msgstr "Syöttö/tulostus aliprosessiin/tiedostoon ei onnistunut"

#: ftparchive/multicompress.cc:343
msgid "Failed to read while computing MD5"
msgstr "Lukeminen ei onnistunut laskettaessa MD5:ttä"

#: ftparchive/multicompress.cc:359
#, c-format
msgid "Problem unlinking %s"
msgstr "Ilmeni pulmia poistettaessa tiedosto %s"

#: ftparchive/multicompress.cc:374 apt-inst/extract.cc:194
#, c-format
msgid "Failed to rename %s to %s"
msgstr "Nimen muuttaminen %s -> %s ei onnistunut"

#: cmdline/apt-internal-solver.cc:49
#, fuzzy
msgid ""
"Usage: apt-internal-solver\n"
"\n"
"apt-internal-solver is an interface to use the current internal\n"
"like an external resolver for the APT family for debugging or alike\n"
"\n"
"Options:\n"
"  -h  This help text.\n"
"  -q  Loggable output - no progress indicator\n"
"  -c=? Read this configuration file\n"
"  -o=? Set an arbitrary configuration option, eg -o dir::cache=/tmp\n"
msgstr ""
"Käyttö: apt-extracttemplates tdsto1 [tdsto2 ...]\n"
"\n"
"apt-extracttemplates on työkalu asetus- ja mallitietojen \n"
"poimintaan debian-paketeista\n"
"\n"
"Valitsimet:\n"
"  -h   Tämä ohje\n"
"  -t   Aseta väliaikaisten tiedostojen kansio\n"
"  -c=? Lue tämä asetustiedosto\n"
"  -o=? Aseta mikä asetusvalitsin tahansa, esim. -o dir::cache=/tmp\n"

#: cmdline/apt-sortpkgs.cc:89
msgid "Unknown package record!"
msgstr "Tuntematon pakettitietue!"

<<<<<<< HEAD
#: apt-pkg/cachefile.cc:94
msgid "The package lists or status file could not be parsed or opened."
msgstr ""
"Pakettiluettelonn tai tilatiedoston avaaminen tai jäsennys epäonnistui."
=======
#: cmdline/apt-sortpkgs.cc:153
msgid ""
"Usage: apt-sortpkgs [options] file1 [file2 ...]\n"
"\n"
"apt-sortpkgs is a simple tool to sort package files. The -s option is used\n"
"to indicate what kind of file it is.\n"
"\n"
"Options:\n"
"  -h   This help text\n"
"  -s   Use source file sorting\n"
"  -c=? Read this configuration file\n"
"  -o=? Set an arbitrary configuration option, eg -o dir::cache=/tmp\n"
msgstr ""
"Käyttö: apt-sortpkgs [valitsimet] tdsto1 [tdsto2 ...]\n"
"\n"
"apt-sortpkgs on yksinkertainen työkalu pakettitiedostojen lajitteluun.\n"
"Valitsimella -s ilmaistaan minkälainen tiedosto on.\n"
"\n"
"Valitsimet:\n"
"  -h   Tämä ohje\n"
"  -s   Käytä lähdetiedostolajittelua\n"
"  -c=? Lue tämä asetustiedosto\n"
"  -o=? Aseta mikä asetusvalitsin tahansa, esim. -o dir::cache=/tmp\n"

#: apt-inst/dirstream.cc:42 apt-inst/dirstream.cc:49 apt-inst/dirstream.cc:54
#, c-format
msgid "Failed to write file %s"
msgstr "Tiedoston %s kirjoittaminen ei onnistunut"

#: apt-inst/dirstream.cc:105
#, c-format
msgid "Failed to close file %s"
msgstr "Tiedoston %s sulkeminen ei onnistunut"

#: apt-inst/extract.cc:101 apt-inst/extract.cc:172
#, c-format
msgid "The path %s is too long"
msgstr "Polku %s on liian pitkä"

#: apt-inst/extract.cc:132
#, c-format
msgid "Unpacking %s more than once"
msgstr "Purettiin %s useammin kuin kerran"

#: apt-inst/extract.cc:142
#, c-format
msgid "The directory %s is diverted"
msgstr "Kansio %s on korvautunut"
>>>>>>> 7d8a4da7

#: apt-inst/extract.cc:152
#, c-format
msgid "The package is trying to write to the diversion target %s/%s"
msgstr "Paketti yrittää kirjoittaa korvautuksen kohteeseen %s/%s"

#: apt-inst/extract.cc:162 apt-inst/extract.cc:306
msgid "The diversion path is too long"
msgstr "Korvautuspolku on liian pitkä"

#: apt-inst/extract.cc:249
#, c-format
msgid "The directory %s is being replaced by a non-directory"
msgstr "Kansiota %s ollaan korvaamassa muulla kuin kansiolla"

#: apt-inst/extract.cc:289
msgid "Failed to locate node in its hash bucket"
msgstr "Solmua ei löytynyt sen hajautuslokerosta"

#: apt-inst/extract.cc:293
msgid "The path is too long"
msgstr "Polku on liian pitkä"

#: apt-inst/extract.cc:421
#, c-format
msgid "Overwrite package match with no version for %s"
msgstr "Päälle kirjoitettava paketti täsmää mutta paketille %s ei ole versiota"

#: apt-inst/extract.cc:438
#, c-format
msgid "File %s/%s overwrites the one in the package %s"
msgstr "Tiedosto %s/%s kirjoitetaan paketista %s tulleen päälle"

#: apt-inst/extract.cc:498
#, c-format
msgid "Unable to stat %s"
msgstr "Tiedostolle %s ei toimi stat"

#: apt-inst/filelist.cc:380
msgid "DropNode called on still linked node"
msgstr "Kutsuttiin DropNode mutta tiedostoon on vielä linkki"

#: apt-inst/filelist.cc:412
msgid "Failed to locate the hash element!"
msgstr "Hajautusalkiota ei löytynyt!"

#: apt-inst/filelist.cc:459
msgid "Failed to allocate diversion"
msgstr "Korvautuksen varaus ei onnistunut"

#: apt-inst/filelist.cc:464
msgid "Internal error in AddDiversion"
msgstr "AddDiversion: sisäinen virhe"

#: apt-inst/filelist.cc:477
#, c-format
msgid "Trying to overwrite a diversion, %s -> %s and %s/%s"
msgstr "Yritetään kirjoittaa korvautuksen päälle, %s -> %s ja %s/%s"

#: apt-inst/filelist.cc:506
#, c-format
msgid "Double add of diversion %s -> %s"
msgstr "Korvautuksen kaksoislisäys %s -> %s"

#: apt-inst/filelist.cc:549
#, c-format
msgid "Duplicate conf file %s/%s"
msgstr "Asetustiedoston kaksoiskappale %s/%s"

#: apt-inst/contrib/arfile.cc:76
msgid "Invalid archive signature"
msgstr "Arkiston tarkistussumma on virheellinen"

#: apt-inst/contrib/arfile.cc:84
msgid "Error reading archive member header"
msgstr "Tapahtui virhe luettaessa arkiston tiedoston otsikkoa"

#: apt-inst/contrib/arfile.cc:96
#, fuzzy, c-format
msgid "Invalid archive member header %s"
msgstr "Arkiston tiedoston otsikko on virheellinen"

<<<<<<< HEAD
#: apt-pkg/acquire-worker.cc:116
#, c-format
msgid "The method driver %s could not be found."
msgstr "Menetelmän ajuria %s ei löytynyt"

#: apt-pkg/acquire-worker.cc:118
#, fuzzy, c-format
msgid "Is the package %s installed?"
msgstr "Tarkista onko paketti \"dpkg-dev\" asennettu.\n"

#: apt-pkg/acquire-worker.cc:169
#, c-format
msgid "Method %s did not start correctly"
msgstr "Menetelmä %s ei käynnistynyt oikein"

#: apt-pkg/acquire-worker.cc:455
#, c-format
msgid "Please insert the disc labeled: '%s' in the drive '%s' and press enter."
msgstr "Pistä levy nimeltään: \"%s\" asemaan \"%s\" ja paina Enter."

#: apt-pkg/pkgrecords.cc:38
#, c-format
msgid "Index file type '%s' is not supported"
msgstr "Hakemistotiedoston tyyppi \"%s\" ei ole tuettu"

#: apt-pkg/depcache.cc:138 apt-pkg/depcache.cc:167
msgid "Building dependency tree"
msgstr "Muodostetaan riippuvuussuhteiden puu"

#: apt-pkg/depcache.cc:139
msgid "Candidate versions"
msgstr "Mahdolliset versiot"

#: apt-pkg/depcache.cc:168
msgid "Dependency generation"
msgstr "Luodaan riippuvuudet"

#: apt-pkg/depcache.cc:188 apt-pkg/depcache.cc:221 apt-pkg/depcache.cc:225
msgid "Reading state information"
msgstr "Luetaan tilatiedot"

#: apt-pkg/depcache.cc:250
#, c-format
msgid "Failed to open StateFile %s"
msgstr "Tilatiedoston %s avaaminen ei onnistunut"

#: apt-pkg/depcache.cc:256
#, c-format
msgid "Failed to write temporary StateFile %s"
msgstr "Tilapäisen tilatiedoston %s kirjoittaminen ei onnistunut"
=======
#: apt-inst/contrib/arfile.cc:108
msgid "Invalid archive member header"
msgstr "Arkiston tiedoston otsikko on virheellinen"

#: apt-inst/contrib/arfile.cc:137
msgid "Archive is too short"
msgstr "Arkisto on pienempi kuin pitäisi"

#: apt-inst/contrib/arfile.cc:141
msgid "Failed to read the archive headers"
msgstr "Arkiston otsikoiden luku ei onnistunut"

#: apt-inst/contrib/extracttar.cc:124
msgid "Failed to create pipes"
msgstr "Putkien luonti ei onnistunut"

#: apt-inst/contrib/extracttar.cc:151
msgid "Failed to exec gzip "
msgstr "exec gzip ei onnistunut"

#: apt-inst/contrib/extracttar.cc:188 apt-inst/contrib/extracttar.cc:218
msgid "Corrupted archive"
msgstr "Arkisto on turmeltunut"

#: apt-inst/contrib/extracttar.cc:203
msgid "Tar checksum failed, archive corrupted"
msgstr "Tar-ohjelman laskema tarkistussumma ei täsmää, arkisto on turmeltunut"

#: apt-inst/contrib/extracttar.cc:308
#, c-format
msgid "Unknown TAR header type %u, member %s"
msgstr "Tuntematon TAR-otsikon tyyppi %u, tiedosto %s"

#: apt-inst/deb/debfile.cc:47 apt-inst/deb/debfile.cc:54
#: apt-inst/deb/debfile.cc:63
#, c-format
msgid "This is not a valid DEB archive, missing '%s' member"
msgstr "Tämä ei ole kelvollinen DEB-arkisto, puuttuu tiedosto \"%s\""

#: apt-inst/deb/debfile.cc:132
#, c-format
msgid "Internal error, could not locate member %s"
msgstr "Tapahtui sisäinen virhe, tiedostoa %s ei löydy"

#: apt-inst/deb/debfile.cc:227
msgid "Unparsable control file"
msgstr "Ohjaustiedosto ei jäsenny"

#: apt-pkg/acquire.cc:87 apt-pkg/cdrom.cc:829
#, fuzzy, c-format
msgid "List directory %spartial is missing."
msgstr "Luettelokansio %spartial puuttuu."

#: apt-pkg/acquire.cc:91
#, fuzzy, c-format
msgid "Archives directory %spartial is missing."
msgstr "Arkistokansio %spartial puuttuu."

#: apt-pkg/acquire.cc:99
#, fuzzy, c-format
msgid "Unable to lock directory %s"
msgstr "Luettelokansiota ei voitu lukita"

#: apt-pkg/acquire.cc:490 apt-pkg/clean.cc:39
#, fuzzy, c-format
msgid "Clean of %s is not supported"
msgstr "Hakemistotiedoston tyyppi \"%s\" ei ole tuettu"

#. only show the ETA if it makes sense
#. two days
#: apt-pkg/acquire.cc:902
#, c-format
msgid "Retrieving file %li of %li (%s remaining)"
msgstr "Noudetaan tiedosto %li / %li (jäljellä %s)"

#: apt-pkg/acquire.cc:904
#, c-format
msgid "Retrieving file %li of %li"
msgstr "Noudetaan tiedosto %li / %li"
>>>>>>> 7d8a4da7

#: apt-pkg/acquire-item.cc:148 apt-pkg/contrib/fileutl.cc:2047
#, c-format
msgid "rename failed, %s (%s -> %s)."
msgstr "nimen vaihto ei onnistunut, %s (%s -> %s)."

#: apt-pkg/acquire-item.cc:163
msgid "Hash Sum mismatch"
msgstr "Tarkistussumma ei täsmää"

#: apt-pkg/acquire-item.cc:168
msgid "Size mismatch"
msgstr "Koko ei täsmää"

#: apt-pkg/acquire-item.cc:173
#, fuzzy
msgid "Invalid file format"
msgstr "Virheellinen toiminto %s"

#: apt-pkg/acquire-item.cc:1573
#, c-format
msgid ""
"Unable to find expected entry '%s' in Release file (Wrong sources.list entry "
"or malformed file)"
msgstr ""

#: apt-pkg/acquire-item.cc:1589
#, fuzzy, c-format
msgid "Unable to find hash sum for '%s' in Release file"
msgstr "Pakettitiedostoa %s (1) ei voi jäsentää"

#: apt-pkg/acquire-item.cc:1631
msgid "There is no public key available for the following key IDs:\n"
msgstr "Julkisia avaimia ei ole saatavilla, avainten ID:t ovat:\n"

#: apt-pkg/acquire-item.cc:1669
#, c-format
msgid ""
"Release file for %s is expired (invalid since %s). Updates for this "
"repository will not be applied."
msgstr ""

<<<<<<< HEAD
#: apt-pkg/acquire-item.cc:1699
#, c-format
msgid "Conflicting distribution: %s (expected %s but got %s)"
msgstr ""

#: apt-pkg/acquire-item.cc:1729
#, c-format
msgid ""
"An error occurred during the signature verification. The repository is not "
"updated and the previous index files will be used. GPG error: %s: %s\n"
msgstr ""

#. Invalid signature file, reject (LP: #346386) (Closes: #627642)
#: apt-pkg/acquire-item.cc:1739 apt-pkg/acquire-item.cc:1744
#, c-format
msgid "GPG error: %s: %s"
msgstr ""

#: apt-pkg/acquire-item.cc:1867
#, c-format
msgid ""
"I wasn't able to locate a file for the %s package. This might mean you need "
"to manually fix this package. (due to missing arch)"
msgstr ""
"En löytänyt pakettia %s vastaavaa tiedostoa. Voit ehkä joutua korjaamaan "
"tämän paketin itse (puuttuvan arkkitehtuurin vuoksi)"

#: apt-pkg/acquire-item.cc:1933
#, c-format
msgid "Can't find a source to download version '%s' of '%s'"
msgstr ""

#: apt-pkg/acquire-item.cc:1991
#, c-format
msgid ""
"The package index files are corrupted. No Filename: field for package %s."
msgstr ""
"Pakettihakemistotiedostot ovat turmeltuneet. Paketille %s ei ole Filename-"
"kenttää."

#: apt-pkg/pkgcachegen.cc:93
msgid "Cache has an incompatible versioning system"
msgstr "Pakettivaraston versionhallintajärjestelmä ei ole yhteensopiva"

#. TRANSLATOR: The first placeholder is a package name,
#. the other two should be copied verbatim as they include debug info
#: apt-pkg/pkgcachegen.cc:224 apt-pkg/pkgcachegen.cc:234
#: apt-pkg/pkgcachegen.cc:300 apt-pkg/pkgcachegen.cc:327
#: apt-pkg/pkgcachegen.cc:340 apt-pkg/pkgcachegen.cc:382
#: apt-pkg/pkgcachegen.cc:386 apt-pkg/pkgcachegen.cc:403
#: apt-pkg/pkgcachegen.cc:411 apt-pkg/pkgcachegen.cc:415
#: apt-pkg/pkgcachegen.cc:419 apt-pkg/pkgcachegen.cc:440
#: apt-pkg/pkgcachegen.cc:479 apt-pkg/pkgcachegen.cc:517
#: apt-pkg/pkgcachegen.cc:524 apt-pkg/pkgcachegen.cc:555
#: apt-pkg/pkgcachegen.cc:569
#, fuzzy, c-format
msgid "Error occurred while processing %s (%s%d)"
msgstr "Tapahtui virhe käsiteltäessä %s (FindPkg)"

#: apt-pkg/pkgcachegen.cc:257
msgid "Wow, you exceeded the number of package names this APT is capable of."
msgstr ""
"Jummijammi, annoit enemmän pakettien nimiä kuin tämä APT osaa käsitellä."

#: apt-pkg/pkgcachegen.cc:260
msgid "Wow, you exceeded the number of versions this APT is capable of."
msgstr "Jummijammi, annoit enemmän versioita kuin tämä APT osaa käsitellä."

#: apt-pkg/pkgcachegen.cc:263
msgid "Wow, you exceeded the number of descriptions this APT is capable of."
msgstr "Jummijammi, tämä APT ei osaa käsitellä noin montaa kuvausta."

#: apt-pkg/pkgcachegen.cc:266
msgid "Wow, you exceeded the number of dependencies this APT is capable of."
msgstr "Jummijammi, annoit enemmän riippuvuuksia kuin tämä APT osaa käsitellä."

#: apt-pkg/pkgcachegen.cc:576
=======
#: apt-pkg/acquire-item.cc:1691
>>>>>>> 7d8a4da7
#, c-format
msgid "Package %s %s was not found while processing file dependencies"
msgstr "Pakettia %s %s ei löytynyt käsiteltäessä tiedostojen riippuvuuksia."

<<<<<<< HEAD
#: apt-pkg/pkgcachegen.cc:1211
=======
#: apt-pkg/acquire-item.cc:1721
>>>>>>> 7d8a4da7
#, c-format
msgid "Couldn't stat source package list %s"
msgstr "stat ei toiminut lähdepakettiluettelolle %s"

<<<<<<< HEAD
#: apt-pkg/pkgcachegen.cc:1299 apt-pkg/pkgcachegen.cc:1403
#: apt-pkg/pkgcachegen.cc:1409 apt-pkg/pkgcachegen.cc:1566
msgid "Reading package lists"
msgstr "Luetaan pakettiluetteloita"

#: apt-pkg/pkgcachegen.cc:1316
msgid "Collecting File Provides"
msgstr "Kootaan tiedostojen tarjoamistietoja"

#: apt-pkg/pkgcachegen.cc:1400 cmdline/apt-extracttemplates.cc:259
=======
#. Invalid signature file, reject (LP: #346386) (Closes: #627642)
#: apt-pkg/acquire-item.cc:1731 apt-pkg/acquire-item.cc:1736
#, c-format
msgid "GPG error: %s: %s"
msgstr ""

#: apt-pkg/acquire-item.cc:1859
#, c-format
msgid ""
"I wasn't able to locate a file for the %s package. This might mean you need "
"to manually fix this package. (due to missing arch)"
msgstr ""
"En löytänyt pakettia %s vastaavaa tiedostoa. Voit ehkä joutua korjaamaan "
"tämän paketin itse (puuttuvan arkkitehtuurin vuoksi)"

#: apt-pkg/acquire-item.cc:1925
>>>>>>> 7d8a4da7
#, c-format
msgid "Unable to write to %s"
msgstr "Tiedostoon %s kirjoittaminen ei onnistu"

<<<<<<< HEAD
#: apt-pkg/pkgcachegen.cc:1508 apt-pkg/pkgcachegen.cc:1515
msgid "IO Error saving source cache"
msgstr "Syöttö/Tulostus -virhe tallennettaessa pakettivarastoa"
=======
#: apt-pkg/acquire-item.cc:1983
#, c-format
msgid ""
"The package index files are corrupted. No Filename: field for package %s."
msgstr ""
"Pakettihakemistotiedostot ovat turmeltuneet. Paketille %s ei ole Filename-"
"kenttää."
>>>>>>> 7d8a4da7

#: apt-pkg/acquire-worker.cc:116
#, c-format
msgid "The method driver %s could not be found."
msgstr "Menetelmän ajuria %s ei löytynyt"

#: apt-pkg/acquire-worker.cc:118
#, fuzzy, c-format
msgid "Is the package %s installed?"
msgstr "Tarkista onko paketti \"dpkg-dev\" asennettu.\n"

#: apt-pkg/acquire-worker.cc:169
#, c-format
msgid "Method %s did not start correctly"
msgstr "Menetelmä %s ei käynnistynyt oikein"

#: apt-pkg/acquire-worker.cc:455
#, c-format
msgid "Please insert the disc labeled: '%s' in the drive '%s' and press enter."
msgstr "Pistä levy nimeltään: \"%s\" asemaan \"%s\" ja paina Enter."

#: apt-pkg/algorithms.cc:265
#, c-format
msgid ""
"The package %s needs to be reinstalled, but I can't find an archive for it."
msgstr "Paketti %s olisi asennettava uudelleen, mutta sen arkistoa ei löydy."

#: apt-pkg/algorithms.cc:1086
msgid ""
"Error, pkgProblemResolver::Resolve generated breaks, this may be caused by "
"held packages."
msgstr ""
"Virhe, pkgProblemResolver::Resolve tuotti katkoja, syynä voi olla pysytetyt "
"paketit."

#: apt-pkg/algorithms.cc:1088
msgid "Unable to correct problems, you have held broken packages."
msgstr "Pulmia ei voi korjata, rikkinäisiä paketteja on pysytetty."

<<<<<<< HEAD
#: apt-pkg/clean.cc:61
#, c-format
msgid "Unable to stat %s."
msgstr "stat %s ei onnistu."

#: apt-pkg/policy.cc:83
#, c-format
msgid ""
"The value '%s' is invalid for APT::Default-Release as such a release is not "
"available in the sources"
=======
#: apt-pkg/cachefile.cc:94
msgid "The package lists or status file could not be parsed or opened."
>>>>>>> 7d8a4da7
msgstr ""
"Pakettiluettelonn tai tilatiedoston avaaminen tai jäsennys epäonnistui."

#: apt-pkg/cachefile.cc:98
msgid "You may want to run apt-get update to correct these problems"
msgstr "Voit haluta suorittaa apt-get update näiden pulmien korjaamiseksi"

#: apt-pkg/cachefile.cc:116
msgid "The list of sources could not be read."
msgstr "Lähteiden luetteloa ei pystynyt lukemaan."

#: apt-pkg/cacheset.cc:489
#, c-format
msgid "Release '%s' for '%s' was not found"
msgstr "Julkaisua \"%s\" paketille \"%s\" ei löytynyt"

#: apt-pkg/cacheset.cc:492
#, c-format
msgid "Version '%s' for '%s' was not found"
msgstr "Versiota \"%s\" paketille \"%s\" ei löytynyt"

#: apt-pkg/cacheset.cc:603
#, fuzzy, c-format
msgid "Couldn't find task '%s'"
msgstr "Tehtävää %s ei löytynyt"

#: apt-pkg/cacheset.cc:609
#, fuzzy, c-format
msgid "Couldn't find any package by regex '%s'"
msgstr "Pakettia %s ei löytynyt"

#: apt-pkg/cacheset.cc:615
#, fuzzy, c-format
msgid "Couldn't find any package by glob '%s'"
msgstr "Pakettia %s ei löytynyt"

#: apt-pkg/cacheset.cc:626
#, c-format
msgid "Can't select versions from package '%s' as it is purely virtual"
msgstr ""

#: apt-pkg/cacheset.cc:633 apt-pkg/cacheset.cc:640
#, c-format
msgid ""
"Can't select installed nor candidate version from package '%s' as it has "
"neither of them"
msgstr ""

#: apt-pkg/cacheset.cc:647
#, c-format
msgid "Can't select newest version from package '%s' as it is purely virtual"
msgstr ""

#: apt-pkg/cacheset.cc:655
#, c-format
msgid "Can't select candidate version from package %s as it has no candidate"
msgstr ""

#: apt-pkg/cacheset.cc:663
#, c-format
msgid "Can't select installed version from package %s as it is not installed"
msgstr ""

#: apt-pkg/cdrom.cc:497 apt-pkg/sourcelist.cc:347
#, c-format
msgid "Line %u too long in source list %s."
msgstr "Rivi %u on liian pitkä lähdeluettelossa %s."

#: apt-pkg/cdrom.cc:571
msgid "Unmounting CD-ROM...\n"
msgstr "Irrotetaan romppu...\n"

#: apt-pkg/cdrom.cc:586
#, c-format
msgid "Using CD-ROM mount point %s\n"
msgstr "Käytetään rompun liitoskohtaa %s\n"

#: apt-pkg/cdrom.cc:599
msgid "Waiting for disc...\n"
msgstr "Odotetaan levyä...\n"

#: apt-pkg/cdrom.cc:609
msgid "Mounting CD-ROM...\n"
msgstr "Liitetään romppu...\n"

#: apt-pkg/cdrom.cc:620
msgid "Identifying... "
msgstr "Tunnistetaan... "

#: apt-pkg/cdrom.cc:662
#, c-format
msgid "Stored label: %s\n"
msgstr "Tallennettu nimio: %s \n"

#: apt-pkg/cdrom.cc:680
msgid "Scanning disc for index files...\n"
msgstr "Etsitään levyltä hakemistotiedostoja...\n"

#: apt-pkg/cdrom.cc:734
#, c-format
msgid ""
"Found %zu package indexes, %zu source indexes, %zu translation indexes and "
"%zu signatures\n"
msgstr ""
"Hakemistoja löytyi: Asennuspakettien %zu, lähdekoodipakettien %zu, "
"käännösten %zu ja allekirjoituksia löytyi %zu\n"

#: apt-pkg/cdrom.cc:744
msgid ""
"Unable to locate any package files, perhaps this is not a Debian Disc or the "
"wrong architecture?"
msgstr ""

#: apt-pkg/cdrom.cc:771
#, c-format
msgid "Found label '%s'\n"
msgstr "Löytyi nimiö: \"%s\"\n"

#: apt-pkg/cdrom.cc:800
msgid "That is not a valid name, try again.\n"
msgstr "Tuo ei kelpaa nimeksi, yritä uudelleen.\n"

#: apt-pkg/cdrom.cc:817
#, c-format
msgid ""
"This disc is called: \n"
"'%s'\n"
msgstr ""
"Tämä levy on: \n"
"\"%s\"\n"

#: apt-pkg/cdrom.cc:819
msgid "Copying package lists..."
msgstr "Kopioidaan pakettiluetteloita..."

#: apt-pkg/cdrom.cc:863
msgid "Writing new source list\n"
msgstr "Kirjoitetaan uusi lähdeluettelo\n"

#: apt-pkg/cdrom.cc:874
msgid "Source list entries for this disc are:\n"
msgstr "Tämän levyn lähdekoodipakettien luettelon tietueita ovat:\n"

#: apt-pkg/clean.cc:64
#, c-format
msgid "Unable to stat %s."
msgstr "stat %s ei onnistu."

#: apt-pkg/edsp.cc:51 apt-pkg/edsp.cc:71
msgid "Send scenario to solver"
msgstr ""

#: apt-pkg/edsp.cc:234
msgid "Send request to solver"
msgstr ""

#: apt-pkg/edsp.cc:313
msgid "Prepare for receiving solution"
msgstr ""

#: apt-pkg/edsp.cc:320
msgid "External solver failed without a proper error message"
msgstr ""

#: apt-pkg/edsp.cc:612 apt-pkg/edsp.cc:615 apt-pkg/edsp.cc:620
msgid "Execute external solver"
msgstr ""

<<<<<<< HEAD
#: apt-pkg/tagfile.cc:140
#, c-format
msgid "Unable to parse package file %s (1)"
msgstr "Pakettitiedostoa %s (1) ei voi jäsentää"

#: apt-pkg/tagfile.cc:237
#, c-format
msgid "Unable to parse package file %s (2)"
msgstr "Pakettitiedostoa %s (2) ei voi jäsentää"
=======
#: apt-pkg/edsp.cc:52 apt-pkg/edsp.cc:78
msgid "Send scenario to solver"
msgstr ""

#: apt-pkg/edsp.cc:241
msgid "Send request to solver"
msgstr ""

#: apt-pkg/edsp.cc:320
msgid "Prepare for receiving solution"
msgstr ""

#: apt-pkg/edsp.cc:327
msgid "External solver failed without a proper error message"
msgstr ""

#: apt-pkg/edsp.cc:619 apt-pkg/edsp.cc:622 apt-pkg/edsp.cc:627
msgid "Execute external solver"
msgstr ""

#: apt-pkg/indexcopy.cc:236 apt-pkg/indexcopy.cc:773
#, c-format
msgid "Wrote %i records.\n"
msgstr "Kirjoitettiin %i tietuetta.\n"

#: apt-pkg/indexcopy.cc:238 apt-pkg/indexcopy.cc:775
#, c-format
msgid "Wrote %i records with %i missing files.\n"
msgstr "Kirjoitettiin %i tietuetta joissa oli %i puuttuvaa tiedostoa.\n"

#: apt-pkg/indexcopy.cc:241 apt-pkg/indexcopy.cc:778
#, c-format
msgid "Wrote %i records with %i mismatched files\n"
msgstr "Kirjoitettiin %i tietuetta joissa oli %i paritonta tiedostoa\n"

#: apt-pkg/indexcopy.cc:244 apt-pkg/indexcopy.cc:781
#, c-format
msgid "Wrote %i records with %i missing files and %i mismatched files\n"
msgstr ""
"Kirjoitettiin %i tietuetta joissa oli %i puuttuvaa ja %i paritonta "
"tiedostoa\n"

#: apt-pkg/indexcopy.cc:515
#, c-format
msgid "Can't find authentication record for: %s"
msgstr ""

#: apt-pkg/indexcopy.cc:521
#, fuzzy, c-format
msgid "Hash mismatch for: %s"
msgstr "Kohteen %s tarkistussumma ei täsmää"
>>>>>>> 7d8a4da7

#: apt-pkg/indexrecords.cc:78
#, fuzzy, c-format
msgid "Unable to parse Release file %s"
msgstr "Pakettitiedostoa %s (1) ei voi jäsentää"

#: apt-pkg/indexrecords.cc:86
#, fuzzy, c-format
msgid "No sections in Release file %s"
msgstr "Huomautus, valitaan %s eikä %s\n"

#: apt-pkg/indexrecords.cc:117
#, c-format
msgid "No Hash entry in Release file %s"
msgstr ""

#: apt-pkg/indexrecords.cc:130
#, fuzzy, c-format
msgid "Invalid 'Valid-Until' entry in Release file %s"
msgstr "Virheellinen rivi korvautustiedostossa: %s"

#: apt-pkg/indexrecords.cc:149
#, fuzzy, c-format
msgid "Invalid 'Date' entry in Release file %s"
msgstr "Pakettitiedostoa %s (1) ei voi jäsentää"

#: apt-pkg/init.cc:146
#, c-format
msgid "Packaging system '%s' is not supported"
msgstr "Paketointijärjestelmä \"%s\" ei ole tuettu"

#: apt-pkg/init.cc:162
msgid "Unable to determine a suitable packaging system type"
msgstr "Sopivaa paketointijärjestelmän tyyppiä ei saa selvitettyä"

#: apt-pkg/install-progress.cc:57
#, c-format
msgid "Progress: [%3i%%]"
msgstr ""

#: apt-pkg/install-progress.cc:91 apt-pkg/install-progress.cc:174
msgid "Running dpkg"
msgstr ""

#: apt-pkg/packagemanager.cc:303 apt-pkg/packagemanager.cc:957
#, c-format
msgid ""
"Could not perform immediate configuration on '%s'. Please see man 5 apt.conf "
"under APT::Immediate-Configure for details. (%d)"
msgstr ""

#: apt-pkg/packagemanager.cc:550 apt-pkg/packagemanager.cc:580
#, fuzzy, c-format
msgid "Could not configure '%s'. "
msgstr "Tiedostoa %s ei voitu avata"

#: apt-pkg/packagemanager.cc:630
#, c-format
msgid ""
"This installation run will require temporarily removing the essential "
"package %s due to a Conflicts/Pre-Depends loop. This is often bad, but if "
"you really want to do it, activate the APT::Force-LoopBreak option."
msgstr ""
"Tämän asennusajo vaatii tilapäisesti poistettavaksi välttämättömän paketin "
"%s Conflicts/Pre-Depends -kehämäärittelyn takia. Tämä on usein pahasta, "
"mutta jos varmasti haluat tehdä niin, käytä APT::Force-LoopBreak -valitsinta."

#: apt-pkg/pkgcache.cc:155
msgid "Empty package cache"
msgstr "Pakettivarasto on tyhjä"

#: apt-pkg/pkgcache.cc:161
msgid "The package cache file is corrupted"
msgstr "Pakettivarasto on turmeltunut"

#: apt-pkg/pkgcache.cc:166
msgid "The package cache file is an incompatible version"
msgstr "Pakettivaraston versio on yhteensopimaton"

#: apt-pkg/pkgcache.cc:169
#, fuzzy
msgid "The package cache file is corrupted, it is too small"
msgstr "Pakettivarasto on turmeltunut"

#: apt-pkg/pkgcache.cc:174
#, c-format
msgid "This APT does not support the versioning system '%s'"
msgstr "Tämä APT ei tue versionhallintajärjestelmää \"%s\""

<<<<<<< HEAD
#: apt-pkg/sourcelist.cc:375
#, c-format
msgid "Type '%s' is not known on line %u in source list %s"
msgstr "Tyyppi \"%s\" on tuntematon rivillä %u lähdeluettelossa %s"

#: apt-pkg/sourcelist.cc:416
#, fuzzy, c-format
msgid "Type '%s' is not known on stanza %u in source list %s"
msgstr "Tyyppi \"%s\" on tuntematon rivillä %u lähdeluettelossa %s"

#: apt-pkg/cacheset.cc:489
#, c-format
msgid "Release '%s' for '%s' was not found"
msgstr "Julkaisua \"%s\" paketille \"%s\" ei löytynyt"

#: apt-pkg/cacheset.cc:492
#, c-format
msgid "Version '%s' for '%s' was not found"
msgstr "Versiota \"%s\" paketille \"%s\" ei löytynyt"

#: apt-pkg/cacheset.cc:603
#, fuzzy, c-format
msgid "Couldn't find task '%s'"
msgstr "Tehtävää %s ei löytynyt"

#: apt-pkg/cacheset.cc:609
#, fuzzy, c-format
msgid "Couldn't find any package by regex '%s'"
msgstr "Pakettia %s ei löytynyt"

#: apt-pkg/cacheset.cc:615
#, fuzzy, c-format
msgid "Couldn't find any package by glob '%s'"
msgstr "Pakettia %s ei löytynyt"

#: apt-pkg/cacheset.cc:626
#, c-format
msgid "Can't select versions from package '%s' as it is purely virtual"
msgstr ""

#: apt-pkg/cacheset.cc:633 apt-pkg/cacheset.cc:640
#, c-format
msgid ""
"Can't select installed nor candidate version from package '%s' as it has "
"neither of them"
msgstr ""

#: apt-pkg/cacheset.cc:647
#, c-format
msgid "Can't select newest version from package '%s' as it is purely virtual"
msgstr ""

#: apt-pkg/cacheset.cc:655
#, c-format
msgid "Can't select candidate version from package %s as it has no candidate"
msgstr ""

#: apt-pkg/cacheset.cc:663
#, c-format
msgid "Can't select installed version from package %s as it is not installed"
msgstr ""

#: apt-pkg/deb/dpkgpm.cc:95
#, c-format
msgid "Installing %s"
msgstr "Asennetaan %s"

#: apt-pkg/deb/dpkgpm.cc:96 apt-pkg/deb/dpkgpm.cc:996
#, c-format
msgid "Configuring %s"
msgstr "Tehdään asetukset: %s"
=======
#: apt-pkg/pkgcache.cc:179
msgid "The package cache was built for a different architecture"
msgstr "Pakettivarasto on tehty muulle arkkitehtuurille"
>>>>>>> 7d8a4da7

#: apt-pkg/pkgcache.cc:321
msgid "Depends"
msgstr "Riippuvuudet"

#: apt-pkg/pkgcache.cc:321
msgid "PreDepends"
msgstr "Esiriippuvuudet"

#: apt-pkg/pkgcache.cc:321
msgid "Suggests"
msgstr "Ehdotukset"

#: apt-pkg/pkgcache.cc:322
msgid "Recommends"
msgstr "Suosittelut"

#: apt-pkg/pkgcache.cc:322
msgid "Conflicts"
msgstr "Ristiriidat"

#: apt-pkg/pkgcache.cc:322
msgid "Replaces"
msgstr "Korvaavuudet"

#: apt-pkg/pkgcache.cc:323
msgid "Obsoletes"
msgstr "Täydet korvaavuudet"

#: apt-pkg/pkgcache.cc:323
msgid "Breaks"
msgstr "Rikkoo"

#: apt-pkg/pkgcache.cc:323
msgid "Enhances"
msgstr ""

#: apt-pkg/pkgcache.cc:334
msgid "important"
msgstr "tärkeä"

#: apt-pkg/pkgcache.cc:334
msgid "required"
msgstr "välttämätön"

#: apt-pkg/pkgcache.cc:334
msgid "standard"
msgstr "perus"

#: apt-pkg/pkgcache.cc:335
msgid "optional"
msgstr "valinnainen"

#: apt-pkg/pkgcache.cc:335
msgid "extra"
msgstr "ylimääräinen"

#: apt-pkg/pkgcachegen.cc:93
msgid "Cache has an incompatible versioning system"
msgstr "Pakettivaraston versionhallintajärjestelmä ei ole yhteensopiva"

#. TRANSLATOR: The first placeholder is a package name,
#. the other two should be copied verbatim as they include debug info
#: apt-pkg/pkgcachegen.cc:224 apt-pkg/pkgcachegen.cc:234
#: apt-pkg/pkgcachegen.cc:300 apt-pkg/pkgcachegen.cc:327
#: apt-pkg/pkgcachegen.cc:340 apt-pkg/pkgcachegen.cc:382
#: apt-pkg/pkgcachegen.cc:386 apt-pkg/pkgcachegen.cc:403
#: apt-pkg/pkgcachegen.cc:411 apt-pkg/pkgcachegen.cc:415
#: apt-pkg/pkgcachegen.cc:419 apt-pkg/pkgcachegen.cc:440
#: apt-pkg/pkgcachegen.cc:479 apt-pkg/pkgcachegen.cc:517
#: apt-pkg/pkgcachegen.cc:524 apt-pkg/pkgcachegen.cc:555
#: apt-pkg/pkgcachegen.cc:569
#, fuzzy, c-format
msgid "Error occurred while processing %s (%s%d)"
msgstr "Tapahtui virhe käsiteltäessä %s (FindPkg)"

#: apt-pkg/pkgcachegen.cc:257
msgid "Wow, you exceeded the number of package names this APT is capable of."
msgstr ""
"Jummijammi, annoit enemmän pakettien nimiä kuin tämä APT osaa käsitellä."

#: apt-pkg/pkgcachegen.cc:260
msgid "Wow, you exceeded the number of versions this APT is capable of."
msgstr "Jummijammi, annoit enemmän versioita kuin tämä APT osaa käsitellä."

#: apt-pkg/pkgcachegen.cc:263
msgid "Wow, you exceeded the number of descriptions this APT is capable of."
msgstr "Jummijammi, tämä APT ei osaa käsitellä noin montaa kuvausta."

#: apt-pkg/pkgcachegen.cc:266
msgid "Wow, you exceeded the number of dependencies this APT is capable of."
msgstr "Jummijammi, annoit enemmän riippuvuuksia kuin tämä APT osaa käsitellä."

#: apt-pkg/pkgcachegen.cc:576
#, c-format
msgid "Package %s %s was not found while processing file dependencies"
msgstr "Pakettia %s %s ei löytynyt käsiteltäessä tiedostojen riippuvuuksia."

#: apt-pkg/pkgcachegen.cc:1211
#, c-format
msgid "Couldn't stat source package list %s"
msgstr "stat ei toiminut lähdepakettiluettelolle %s"

#: apt-pkg/pkgcachegen.cc:1299 apt-pkg/pkgcachegen.cc:1403
#: apt-pkg/pkgcachegen.cc:1409 apt-pkg/pkgcachegen.cc:1566
msgid "Reading package lists"
msgstr "Luetaan pakettiluetteloita"

#: apt-pkg/pkgcachegen.cc:1316
msgid "Collecting File Provides"
msgstr "Kootaan tiedostojen tarjoamistietoja"

#: apt-pkg/pkgcachegen.cc:1508 apt-pkg/pkgcachegen.cc:1515
msgid "IO Error saving source cache"
msgstr "Syöttö/Tulostus -virhe tallennettaessa pakettivarastoa"

#: apt-pkg/pkgrecords.cc:38
#, c-format
msgid "Index file type '%s' is not supported"
msgstr "Hakemistotiedoston tyyppi \"%s\" ei ole tuettu"

#: apt-pkg/policy.cc:83
#, c-format
msgid ""
"The value '%s' is invalid for APT::Default-Release as such a release is not "
"available in the sources"
msgstr ""

#: apt-pkg/policy.cc:422
#, fuzzy, c-format
msgid "Invalid record in the preferences file %s, no Package header"
msgstr "Asetustiedostossa on virheellinen tietue, Package-otsikko puuttuu"

#: apt-pkg/policy.cc:444
#, c-format
msgid "Did not understand pin type %s"
msgstr "Tunnistetyyppi %s on tuntematon"

<<<<<<< HEAD
=======
#: apt-pkg/policy.cc:452
msgid "No priority (or zero) specified for pin"
msgstr "Tärkeysjärjestystä ei määritetty tunnisteelle (tai se on nolla)"

#: apt-pkg/sourcelist.cc:127
#, fuzzy, c-format
msgid "Malformed stanza %u in source list %s (URI parse)"
msgstr "Väärän muotoinen rivi %lu lähdeluettelossa %s (URI-jäsennys)"

#: apt-pkg/sourcelist.cc:170
#, fuzzy, c-format
msgid "Malformed line %lu in source list %s ([option] unparseable)"
msgstr "Väärän muotoinen rivi %lu lähdeluettelossa %s (dist-jäsennys)"

#: apt-pkg/sourcelist.cc:173
#, fuzzy, c-format
msgid "Malformed line %lu in source list %s ([option] too short)"
msgstr "Väärän muotoinen rivi %lu lähdeluettelossa %s (dist)"

#: apt-pkg/sourcelist.cc:184
#, fuzzy, c-format
msgid "Malformed line %lu in source list %s ([%s] is not an assignment)"
msgstr "Väärän muotoinen rivi %lu lähdeluettelossa %s (dist-jäsennys)"

#: apt-pkg/sourcelist.cc:190
#, fuzzy, c-format
msgid "Malformed line %lu in source list %s ([%s] has no key)"
msgstr "Väärän muotoinen rivi %lu lähdeluettelossa %s (dist-jäsennys)"

#: apt-pkg/sourcelist.cc:193
#, fuzzy, c-format
msgid "Malformed line %lu in source list %s ([%s] key %s has no value)"
msgstr "Väärän muotoinen rivi %lu lähdeluettelossa %s (dist-jäsennys)"

#: apt-pkg/sourcelist.cc:206
#, c-format
msgid "Malformed line %lu in source list %s (URI)"
msgstr "Väärän muotoinen rivi %lu lähdeluettelossa %s (URI)"

#: apt-pkg/sourcelist.cc:208
#, c-format
msgid "Malformed line %lu in source list %s (dist)"
msgstr "Väärän muotoinen rivi %lu lähdeluettelossa %s (dist)"

#: apt-pkg/sourcelist.cc:211
#, c-format
msgid "Malformed line %lu in source list %s (URI parse)"
msgstr "Väärän muotoinen rivi %lu lähdeluettelossa %s (URI-jäsennys)"

#: apt-pkg/sourcelist.cc:217
#, c-format
msgid "Malformed line %lu in source list %s (absolute dist)"
msgstr "Väärän muotoinen rivi %lu lähdeluettelossa %s (Absoluuttinen dist)"

#: apt-pkg/sourcelist.cc:224
#, c-format
msgid "Malformed line %lu in source list %s (dist parse)"
msgstr "Väärän muotoinen rivi %lu lähdeluettelossa %s (dist-jäsennys)"

#: apt-pkg/sourcelist.cc:335
#, c-format
msgid "Opening %s"
msgstr "Avataan %s"

#: apt-pkg/sourcelist.cc:371
#, c-format
msgid "Malformed line %u in source list %s (type)"
msgstr "Rivi %u on väärän muotoinen lähdeluettelossa %s (tyyppi)"

#: apt-pkg/sourcelist.cc:375
#, c-format
msgid "Type '%s' is not known on line %u in source list %s"
msgstr "Tyyppi \"%s\" on tuntematon rivillä %u lähdeluettelossa %s"

#: apt-pkg/sourcelist.cc:416
#, fuzzy, c-format
msgid "Type '%s' is not known on stanza %u in source list %s"
msgstr "Tyyppi \"%s\" on tuntematon rivillä %u lähdeluettelossa %s"

#: apt-pkg/srcrecords.cc:52
msgid "You must put some 'source' URIs in your sources.list"
msgstr "Tiedostossa sources.list on oltava rivejä joissa \"lähde\"-URI"

#: apt-pkg/tagfile.cc:140
#, c-format
msgid "Unable to parse package file %s (1)"
msgstr "Pakettitiedostoa %s (1) ei voi jäsentää"

#: apt-pkg/tagfile.cc:237
#, c-format
msgid "Unable to parse package file %s (2)"
msgstr "Pakettitiedostoa %s (2) ei voi jäsentää"

#: apt-pkg/update.cc:103 apt-pkg/update.cc:105
#, fuzzy
msgid ""
"Some index files failed to download. They have been ignored, or old ones "
"used instead."
msgstr ""
"Joidenkin hakemistotiedostojen nouto ei onnistunut, ne on ohitettu tai "
"käytetty vanhoja. "

#: apt-pkg/vendorlist.cc:85
#, c-format
msgid "Vendor block %s contains no fingerprint"
msgstr "Toimittajan lohkosta %s puuttuu sormenjälki"

#: apt-pkg/contrib/cdromutl.cc:65
#, c-format
msgid "Unable to stat the mount point %s"
msgstr "Komento stat ei toiminut liitoskohdalle %s"

#: apt-pkg/contrib/cdromutl.cc:246
msgid "Failed to stat the cdrom"
msgstr "Komento stat ei toiminut rompulle"

#: apt-pkg/contrib/cmndline.cc:121
#, c-format
msgid "Command line option '%c' [from %s] is not known."
msgstr "Komentorivin valitsin \"%c\" [%s] on tuntematon."

#: apt-pkg/contrib/cmndline.cc:146 apt-pkg/contrib/cmndline.cc:155
#: apt-pkg/contrib/cmndline.cc:163
#, c-format
msgid "Command line option %s is not understood"
msgstr "Komentorivin valitsin %s on tuntematon"

#: apt-pkg/contrib/cmndline.cc:168
#, c-format
msgid "Command line option %s is not boolean"
msgstr "Komentorivin valitsin %s ei ole totuusarvoinen"

#: apt-pkg/contrib/cmndline.cc:209 apt-pkg/contrib/cmndline.cc:230
#, c-format
msgid "Option %s requires an argument."
msgstr "Valitsin %s tarvitsee parametrin"

#: apt-pkg/contrib/cmndline.cc:243 apt-pkg/contrib/cmndline.cc:249
#, c-format
msgid "Option %s: Configuration item specification must have an =<val>."
msgstr "Valitsin %s: Asetusarvon määrityksessä on oltava =<arvo>."

#: apt-pkg/contrib/cmndline.cc:278
#, c-format
msgid "Option %s requires an integer argument, not '%s'"
msgstr "Valitsin %s tarvitsee kokonaislukuparametrin, ei \"%s\""

#: apt-pkg/contrib/cmndline.cc:309
#, c-format
msgid "Option '%s' is too long"
msgstr "Valitsin \"%s\" on liian pitkä"

#: apt-pkg/contrib/cmndline.cc:341
#, c-format
msgid "Sense %s is not understood, try true or false."
msgstr "Arvo %s on tuntematon, yritä tosi tai epätosi."

#: apt-pkg/contrib/cmndline.cc:391
#, c-format
msgid "Invalid operation %s"
msgstr "Virheellinen toiminto %s"

#: apt-pkg/contrib/configuration.cc:519
#, c-format
msgid "Unrecognized type abbreviation: '%c'"
msgstr "Tuntematon tyypin lyhenne: \"%c\""

#: apt-pkg/contrib/configuration.cc:633
#, c-format
msgid "Opening configuration file %s"
msgstr "Avataan asetustiedosto %s"

#: apt-pkg/contrib/configuration.cc:801
#, c-format
msgid "Syntax error %s:%u: Block starts with no name."
msgstr "Syntaksivirhe %s: %u: Lohko alkaa ilman nimeä."

#: apt-pkg/contrib/configuration.cc:820
#, c-format
msgid "Syntax error %s:%u: Malformed tag"
msgstr "Syntaksivirhe %s: %u: väärän muotoinen nimikenttä"

#: apt-pkg/contrib/configuration.cc:837
#, c-format
msgid "Syntax error %s:%u: Extra junk after value"
msgstr "Syntaksivirhe %s: %u: Arvon jälkeen ylimääräistä roskaa"

#: apt-pkg/contrib/configuration.cc:877
#, c-format
msgid "Syntax error %s:%u: Directives can only be done at the top level"
msgstr "Syntaksivirhe %s: %u: Direktiivejä voi olla vain ylimmällä tasolla"

#: apt-pkg/contrib/configuration.cc:884
#, c-format
msgid "Syntax error %s:%u: Too many nested includes"
msgstr "Syntaksivirhe %s: %u: Liian monta sisäkkäistä includea"

#: apt-pkg/contrib/configuration.cc:888 apt-pkg/contrib/configuration.cc:893
#, c-format
msgid "Syntax error %s:%u: Included from here"
msgstr "Syntaksivirhe %s: %u: Sisällytetty tästä"

#: apt-pkg/contrib/configuration.cc:897
#, c-format
msgid "Syntax error %s:%u: Unsupported directive '%s'"
msgstr "Syntaksivirhe %s: %u: Tätä direktiiviä ei tueta \"%s\""

#: apt-pkg/contrib/configuration.cc:900
#, fuzzy, c-format
msgid "Syntax error %s:%u: clear directive requires an option tree as argument"
msgstr "Syntaksivirhe %s: %u: Direktiivejä voi olla vain ylimmällä tasolla"

#: apt-pkg/contrib/configuration.cc:950
#, c-format
msgid "Syntax error %s:%u: Extra junk at end of file"
msgstr "Syntaksivirhe %s: %u: Ylimääräistä roskaa tiedoston lopussa"

>>>>>>> 7d8a4da7
#: apt-pkg/contrib/fileutl.cc:190
#, c-format
msgid "Not using locking for read only lock file %s"
msgstr "Lukkoa ei käytetä kirjoitussuojatulle tiedostolle %s"

#: apt-pkg/contrib/fileutl.cc:195
#, c-format
msgid "Could not open lock file %s"
msgstr "Lukkotiedostoa %s ei voitu avata"

#: apt-pkg/contrib/fileutl.cc:218
#, c-format
msgid "Not using locking for nfs mounted lock file %s"
msgstr "Lukitusta ei käytetä NFS-liitetylle tiedostolle %s"

#: apt-pkg/contrib/fileutl.cc:223
#, c-format
msgid "Could not get lock %s"
msgstr "Lukkoa %s ei saada"

#: apt-pkg/contrib/fileutl.cc:360 apt-pkg/contrib/fileutl.cc:474
#, c-format
msgid "List of files can't be created as '%s' is not a directory"
msgstr ""

#: apt-pkg/contrib/fileutl.cc:394
#, c-format
msgid "Ignoring '%s' in directory '%s' as it is not a regular file"
msgstr ""

#: apt-pkg/contrib/fileutl.cc:412
#, c-format
msgid "Ignoring file '%s' in directory '%s' as it has no filename extension"
msgstr ""

#: apt-pkg/contrib/fileutl.cc:421
#, c-format
msgid ""
"Ignoring file '%s' in directory '%s' as it has an invalid filename extension"
msgstr ""

#: apt-pkg/contrib/fileutl.cc:824
#, c-format
msgid "Sub-process %s received a segmentation fault."
msgstr "Aliprosessi %s aiheutti suojausvirheen."

#: apt-pkg/contrib/fileutl.cc:826
#, fuzzy, c-format
msgid "Sub-process %s received signal %u."
msgstr "Aliprosessi %s aiheutti suojausvirheen."

#: apt-pkg/contrib/fileutl.cc:830 apt-pkg/contrib/gpgv.cc:239
#, c-format
msgid "Sub-process %s returned an error code (%u)"
msgstr "Aliprosessi %s palautti virhekoodin (%u)"

#: apt-pkg/contrib/fileutl.cc:832 apt-pkg/contrib/gpgv.cc:232
#, c-format
msgid "Sub-process %s exited unexpectedly"
msgstr "Aliprosessi %s lopetti odottamatta"

#: apt-pkg/contrib/fileutl.cc:913
#, fuzzy, c-format
msgid "Problem closing the gzip file %s"
msgstr "Pulmia tiedoston sulkemisessa"

#: apt-pkg/contrib/fileutl.cc:1101
#, c-format
msgid "Could not open file %s"
msgstr "Tiedostoa %s ei voitu avata"

#: apt-pkg/contrib/fileutl.cc:1160 apt-pkg/contrib/fileutl.cc:1207
#, fuzzy, c-format
msgid "Could not open file descriptor %d"
msgstr "Putkea %s ei voitu avata"

#: apt-pkg/contrib/fileutl.cc:1315
msgid "Failed to create subprocess IPC"
msgstr "Prosessien välistä kommunikaatiota aliprosessiin ei saatu luotua"

#: apt-pkg/contrib/fileutl.cc:1373
msgid "Failed to exec compressor "
msgstr "Pakkaajan käynnistäminen ei onnistunut"

#: apt-pkg/contrib/fileutl.cc:1514
#, fuzzy, c-format
msgid "read, still have %llu to read but none left"
msgstr "read, vielä %lu lukematta mutta tiedosto loppui"

#: apt-pkg/contrib/fileutl.cc:1627 apt-pkg/contrib/fileutl.cc:1649
#, fuzzy, c-format
msgid "write, still have %llu to write but couldn't"
msgstr "write, vielä %lu kirjoittamatta mutta epäonnistui"

#: apt-pkg/contrib/fileutl.cc:1915
#, fuzzy, c-format
msgid "Problem closing the file %s"
msgstr "Pulmia tiedoston sulkemisessa"

#: apt-pkg/contrib/fileutl.cc:1927
#, fuzzy, c-format
msgid "Problem renaming the file %s to %s"
msgstr "Pulmia tehtäessä tiedostolle sync"

#: apt-pkg/contrib/fileutl.cc:1938
#, fuzzy, c-format
msgid "Problem unlinking the file %s"
msgstr "Pulmia tehtäessä tiedostolle unlink"

#: apt-pkg/contrib/fileutl.cc:1951
msgid "Problem syncing the file"
msgstr "Pulmia tehtäessä tiedostolle sync"

#. TRANSLATOR: %s is the trusted keyring parts directory
#: apt-pkg/contrib/gpgv.cc:72
#, fuzzy, c-format
msgid "No keyring installed in %s."
msgstr "Asennus keskeytetään."

#. d means days, h means hours, min means minutes, s means seconds
#: apt-pkg/contrib/strutl.cc:406
#, c-format
msgid "%lid %lih %limin %lis"
msgstr ""

#. h means hours, min means minutes, s means seconds
#: apt-pkg/contrib/strutl.cc:413
#, c-format
msgid "%lih %limin %lis"
msgstr ""

#. min means minutes, s means seconds
#: apt-pkg/contrib/strutl.cc:420
#, c-format
msgid "%limin %lis"
msgstr ""

#. s means seconds
#: apt-pkg/contrib/strutl.cc:425
#, c-format
msgid "%lis"
msgstr ""

#: apt-pkg/contrib/strutl.cc:1236
#, c-format
msgid "Selection %s not found"
msgstr "Valintaa %s ei löydy"

#: apt-pkg/contrib/mmap.cc:79
msgid "Can't mmap an empty file"
msgstr "Tyhjälle tiedostolle ei voi tehdä mmap:ia"

#: apt-pkg/contrib/mmap.cc:111
#, fuzzy, c-format
msgid "Couldn't duplicate file descriptor %i"
msgstr "Putkea %s ei voitu avata"

#: apt-pkg/contrib/mmap.cc:119
#, fuzzy, c-format
msgid "Couldn't make mmap of %llu bytes"
msgstr "Ei voitu tehdä %lu tavun mmap:ia"

#: apt-pkg/contrib/mmap.cc:146
#, fuzzy
msgid "Unable to close mmap"
msgstr "Tiedoston %s avaaminen ei onnistunut"

#: apt-pkg/contrib/mmap.cc:174 apt-pkg/contrib/mmap.cc:202
#, fuzzy
msgid "Unable to synchronize mmap"
msgstr "Käynnistys ei onnistu"

#: apt-pkg/contrib/mmap.cc:290
#, c-format
msgid "Couldn't make mmap of %lu bytes"
msgstr "Ei voitu tehdä %lu tavun mmap:ia"

#: apt-pkg/contrib/mmap.cc:322
msgid "Failed to truncate file"
msgstr "Tiedoston typistäminen ei onnistunut"

#: apt-pkg/contrib/mmap.cc:341
#, c-format
msgid ""
"Dynamic MMap ran out of room. Please increase the size of APT::Cache-Start. "
"Current value: %lu. (man 5 apt.conf)"
msgstr ""

#: apt-pkg/contrib/mmap.cc:446
#, c-format
msgid ""
"Unable to increase the size of the MMap as the limit of %lu bytes is already "
"reached."
msgstr ""

#: apt-pkg/contrib/mmap.cc:449
msgid ""
"Unable to increase size of the MMap as automatic growing is disabled by user."
msgstr ""

#: apt-pkg/contrib/progress.cc:148
#, c-format
msgid "%c%s... Error!"
msgstr "%c%s... Virhe!"

#: apt-pkg/contrib/progress.cc:150
#, c-format
msgid "%c%s... Done"
msgstr "%c%s... Valmis"

#: apt-pkg/contrib/progress.cc:181
msgid "..."
msgstr ""

#. Print the spinner
#: apt-pkg/contrib/progress.cc:197
#, fuzzy, c-format
msgid "%c%s... %u%%"
msgstr "%c%s... Valmis"

#. d means days, h means hours, min means minutes, s means seconds
#: apt-pkg/contrib/strutl.cc:418
#, c-format
msgid "%lid %lih %limin %lis"
msgstr ""

#. h means hours, min means minutes, s means seconds
#: apt-pkg/contrib/strutl.cc:425
#, c-format
msgid "%lih %limin %lis"
msgstr ""

#. min means minutes, s means seconds
#: apt-pkg/contrib/strutl.cc:432
#, c-format
msgid "%limin %lis"
msgstr ""

#. s means seconds
#: apt-pkg/contrib/strutl.cc:437
#, c-format
msgid "%lis"
msgstr ""

#: apt-pkg/contrib/strutl.cc:1258
#, c-format
msgid "Selection %s not found"
msgstr "Valintaa %s ei löydy"

#: apt-pkg/deb/debsystem.cc:91
#, c-format
msgid ""
"Unable to lock the administration directory (%s), is another process using "
"it?"
msgstr ""

#: apt-pkg/deb/debsystem.cc:94
#, fuzzy, c-format
msgid "Unable to lock the administration directory (%s), are you root?"
msgstr "Luettelokansiota ei voitu lukita"

#. TRANSLATORS: the %s contains the recovery command, usually
#. dpkg --configure -a
#: apt-pkg/deb/debsystem.cc:110
#, c-format
msgid ""
"dpkg was interrupted, you must manually run '%s' to correct the problem. "
msgstr ""

#: apt-pkg/deb/debsystem.cc:128
msgid "Not locked"
msgstr ""

#: apt-pkg/deb/dpkgpm.cc:95
#, c-format
msgid "Installing %s"
msgstr "Asennetaan %s"

#: apt-pkg/deb/dpkgpm.cc:96 apt-pkg/deb/dpkgpm.cc:999
#, c-format
msgid "Configuring %s"
msgstr "Tehdään asetukset: %s"

#: apt-pkg/deb/dpkgpm.cc:97 apt-pkg/deb/dpkgpm.cc:1006
#, c-format
msgid "Removing %s"
msgstr "Poistetaan %s"

#: apt-pkg/deb/dpkgpm.cc:98
#, fuzzy, c-format
msgid "Completely removing %s"
msgstr "%s poistettiin kokonaan"

#: apt-pkg/deb/dpkgpm.cc:99
#, c-format
msgid "Noting disappearance of %s"
msgstr ""

#: apt-pkg/deb/dpkgpm.cc:100
#, c-format
msgid "Running post-installation trigger %s"
msgstr "Suoritetaan jälkiasennusliipaisin %s"

#. FIXME: use a better string after freeze
#: apt-pkg/deb/dpkgpm.cc:830
#, c-format
msgid "Directory '%s' missing"
msgstr "Kansio \"%s\" puuttuu."

#: apt-pkg/deb/dpkgpm.cc:845 apt-pkg/deb/dpkgpm.cc:867
#, fuzzy, c-format
msgid "Could not open file '%s'"
msgstr "Tiedostoa %s ei voitu avata"

#: apt-pkg/deb/dpkgpm.cc:992
#, c-format
msgid "Preparing %s"
msgstr "Valmistellaan %s"

#: apt-pkg/deb/dpkgpm.cc:993
#, c-format
msgid "Unpacking %s"
msgstr "Puretaan %s"

#: apt-pkg/deb/dpkgpm.cc:998
#, c-format
msgid "Preparing to configure %s"
msgstr "Valmistaudutaan tekemään asetukset: %s"

#: apt-pkg/deb/dpkgpm.cc:1000
#, c-format
msgid "Installed %s"
msgstr "%s asennettu"

#: apt-pkg/deb/dpkgpm.cc:1005
#, c-format
msgid "Preparing for removal of %s"
msgstr "Valmistaudutaan poistamaan %s"

#: apt-pkg/deb/dpkgpm.cc:1007
#, c-format
msgid "Removed %s"
msgstr "%s poistettu"

#: apt-pkg/deb/dpkgpm.cc:1012
#, c-format
msgid "Preparing to completely remove %s"
msgstr "Valmistaudutaan poistamaan %s kokonaan"

#: apt-pkg/deb/dpkgpm.cc:1013
#, c-format
msgid "Completely removed %s"
msgstr "%s poistettiin kokonaan"

#: apt-pkg/deb/dpkgpm.cc:1069 apt-pkg/deb/dpkgpm.cc:1124
#: apt-pkg/deb/dpkgpm.cc:1150
#, fuzzy, c-format
msgid "Can not write log (%s)"
msgstr "Tiedostoon %s kirjoittaminen ei onnistu"

#: apt-pkg/deb/dpkgpm.cc:1069 apt-pkg/deb/dpkgpm.cc:1150
msgid "Is /dev/pts mounted?"
msgstr ""

#: apt-pkg/deb/dpkgpm.cc:1124
msgid "Is stdout a terminal?"
msgstr ""

#: apt-pkg/deb/dpkgpm.cc:1625
msgid "Operation was interrupted before it could finish"
msgstr ""

#: apt-pkg/deb/dpkgpm.cc:1687
msgid "No apport report written because MaxReports is reached already"
msgstr ""

#. check if its not a follow up error
#: apt-pkg/deb/dpkgpm.cc:1692
msgid "dependency problems - leaving unconfigured"
msgstr ""

#: apt-pkg/deb/dpkgpm.cc:1694
msgid ""
"No apport report written because the error message indicates its a followup "
"error from a previous failure."
msgstr ""

#: apt-pkg/deb/dpkgpm.cc:1700
msgid ""
"No apport report written because the error message indicates a disk full "
"error"
msgstr ""

#: apt-pkg/deb/dpkgpm.cc:1707
msgid ""
"No apport report written because the error message indicates a out of memory "
"error"
msgstr ""

#: apt-pkg/deb/dpkgpm.cc:1714 apt-pkg/deb/dpkgpm.cc:1720
msgid ""
"No apport report written because the error message indicates an issue on the "
"local system"
msgstr ""

#: apt-pkg/deb/dpkgpm.cc:1742
msgid ""
"No apport report written because the error message indicates a dpkg I/O error"
msgstr ""

#, fuzzy
#~ msgid "Internal error, Upgrade broke stuff"
#~ msgstr "Sisäinen virhe, AllUpgrade rikkoi jotain"

#~ msgid "%s not a valid DEB package."
#~ msgstr "%s ei kelpaa DEB-paketiksi."

#~ msgid ""
#~ "Using CD-ROM mount point %s\n"
#~ "Mounting CD-ROM\n"
#~ msgstr ""
#~ "Käytetään rompun liitoskohtaa %s\n"
#~ "Liitetään romppu\n"

#, fuzzy
#~ msgid "Note, selecting '%s' for task '%s'\n"
#~ msgstr "Huomautus, valitaan %s lausekkeella \"%s\"\n"

#, fuzzy
#~ msgid "Note, selecting '%s' for regex '%s'\n"
#~ msgstr "Huomautus, valitaan %s lausekkeella \"%s\"\n"

#~ msgid "Package %s is a virtual package provided by:\n"
#~ msgstr "Paketti %s on näennäispaketti, jonka kattaa:\n"

#, fuzzy
#~ msgid " [Not candidate version]"
#~ msgstr "Mahdolliset versiot"

#~ msgid "You should explicitly select one to install."
#~ msgstr "Yksi pitää valita asennettavaksi."

#~ msgid ""
#~ "Package %s is not available, but is referred to by another package.\n"
#~ "This may mean that the package is missing, has been obsoleted, or\n"
#~ "is only available from another source\n"
#~ msgstr ""
#~ "Pakettia %s ei ole saatavilla, mutta toinen paketti viittaa siihen.\n"
#~ "Tämä voi tarkoittaa paketin puuttuvan, olevan vanhentunut tai\n"
#~ "saatavilla vain jostain muusta lähteestä\n"

#~ msgid "However the following packages replace it:"
#~ msgstr "Seuraavat paketit kuitenkin korvaavat sen:"

#, fuzzy
#~ msgid "Package '%s' has no installation candidate"
#~ msgstr "Paketilla %s ei ole asennettavaa valintaa"

#, fuzzy
#~ msgid "Note, selecting '%s' instead of '%s'\n"
#~ msgstr "Huomautus, valitaan %s eikä %s\n"

#~ msgid "This is not a valid DEB archive, it has no '%s', '%s' or '%s' member"
#~ msgstr ""
#~ "Tämä ei ole kelvollinen DEB-arkisto, jokin osista \"%s\", \"%s\" tai \"%s"
#~ "\" puuttuu."

#~ msgid "MD5Sum mismatch"
#~ msgstr "MD5Sum ei täsmää"

#~ msgid ""
#~ "I wasn't able to locate a file for the %s package. This might mean you "
#~ "need to manually fix this package."
#~ msgstr ""
#~ "Pakettia %s vastaavaa tiedostoa ei löytynyt. Voit ehkä joutua korjaamaan "
#~ "tämän paketin itse."

#~ msgid "Can not write log, openpty() failed (/dev/pts not mounted?)\n"
#~ msgstr ""
#~ "Lokiin ei voi kirjoittaa, openpty() epäonnistui (onko /dev/pts "
#~ "liittämättä?)\n"

#, fuzzy
#~ msgid "Skipping nonexistent file %s"
#~ msgstr "Avataan asetustiedosto %s"

#~ msgid "Failed to remove %s"
#~ msgstr "Tiedoston %s poistaminen ei onnistunut"

#~ msgid "Unable to create %s"
#~ msgstr "Tiedostoa %s ei voi luoda"

#~ msgid "Failed to stat %sinfo"
#~ msgstr "stat ei toimi: %sinfo"

#~ msgid "The info and temp directories need to be on the same filesystem"
#~ msgstr "Kansioiden info ja temp pitää olla samassa tiedostojärjestelmässä"

#~ msgid "Failed to change to the admin dir %sinfo"
#~ msgstr "Ylläpitokansioon %sinfo vaihtaminen ei onnistunut"

#~ msgid "Internal error getting a package name"
#~ msgstr "Tapahtui sisäinen virhe haettaessa paketin nimeä"

#~ msgid "Reading file listing"
#~ msgstr "Luetaan tiedostoluetteloa"

#~ msgid ""
#~ "Failed to open the list file '%sinfo/%s'. If you cannot restore this file "
#~ "then make it empty and immediately re-install the same version of the "
#~ "package!"
#~ msgstr ""
#~ "Luettelotiedoston \"%sinfo/%s\" avaaminen ei onnistunut. Jos tätä "
#~ "tiedostoa ei voi palauttaa, tyhjennä tiedosto ja asenna välittömästi "
#~ "paketin sama versio uudelleen!"

#~ msgid "Failed reading the list file %sinfo/%s"
#~ msgstr "Tapahtui virhe luettelotiedostoa %sinfo/%s luettaessa"

#~ msgid "Internal error getting a node"
#~ msgstr "Tapahtui sisäinen virhe varattaessa tiedostosolmua"

#~ msgid "Failed to open the diversions file %sdiversions"
#~ msgstr "Tapahtui virhe avattaessa korvautustiedostoa %sdiversions"

#~ msgid "The diversion file is corrupted"
#~ msgstr "Korvautustiedosto on turmeltunut"

#~ msgid "Invalid line in the diversion file: %s"
#~ msgstr "Virheellinen rivi korvautustiedostossa: %s"

#~ msgid "Internal error adding a diversion"
#~ msgstr "Tapahtui sisäinen virhe lisättäessä korvautusta"

#~ msgid "The pkg cache must be initialized first"
#~ msgstr "Pakettivarasto on ensin alustettava"

#~ msgid "Failed to find a Package: header, offset %lu"
#~ msgstr "Paketin otsikkoa ei löydy, kohta %lu"

#~ msgid "Bad ConfFile section in the status file. Offset %lu"
#~ msgstr "Virheellinen ConfFile-lohko tilatiedostossa. Kohta %lu"

#~ msgid "Error parsing MD5. Offset %lu"
#~ msgstr "Tapahtui virhe jäsennettäessä MD5:ttä. Kohta %lu"

#~ msgid "Couldn't change to %s"
#~ msgstr "Kansioon %s vaihto ei onnistunut"

#~ msgid "Failed to locate a valid control file"
#~ msgstr "Kelvollista ohjaustiedostoa ei löydy"

#~ msgid "Couldn't open pipe for %s"
#~ msgstr "Putkea %s ei voitu avata"

#~ msgid "Read error from %s process"
#~ msgstr "Prosessi %s ilmoitti lukuvirheestä"

#~ msgid "Got a single header line over %u chars"
#~ msgstr "Vastaanotettiin yksi otsikkorivi pituudeltaan yli %u merkkiä"

#~ msgid "Malformed override %s line %lu #1"
#~ msgstr "Väärän muotoinen poikkeus %s rivi %lu n:ro 1"

#~ msgid "Malformed override %s line %lu #2"
#~ msgstr "Väärän muotoinen poikkeus %s rivi %lu n:ro 2"

#~ msgid "Malformed override %s line %lu #3"
#~ msgstr "Väärän muotoinen poikkeus %s rivi %lu n:ro 3"

#~ msgid "decompressor"
#~ msgstr "purkaja"

#~ msgid "read, still have %lu to read but none left"
#~ msgstr "read, vielä %lu lukematta mutta tiedosto loppui"

#~ msgid "write, still have %lu to write but couldn't"
#~ msgstr "write, vielä %lu kirjoittamatta mutta epäonnistui"

#~ msgid "Error occurred while processing %s (NewPackage)"
#~ msgstr "Tapahtui virhe käsiteltäessä %s (NewPackage)"

#~ msgid "Error occurred while processing %s (UsePackage1)"
#~ msgstr "Tapahtui virhe käsiteltäessä %s (UsePackage1)"

#~ msgid "Error occurred while processing %s (NewFileDesc1)"
#~ msgstr "Tapahtui virhe käsiteltäessä %s (NewFileDesc1)"

#~ msgid "Error occurred while processing %s (UsePackage2)"
#~ msgstr "Tapahtui virhe käsiteltäessä %s (UsePackage2)"

#~ msgid "Error occurred while processing %s (NewFileVer1)"
#~ msgstr "Tapahtui virhe käsiteltäessä %s (NewFileVer1)"

#, fuzzy
#~ msgid "Error occurred while processing %s (NewVersion%d)"
#~ msgstr "Tapahtui virhe käsiteltäessä %s (NewVersion1)"

#~ msgid "Error occurred while processing %s (UsePackage3)"
#~ msgstr "Tapahtui virhe käsiteltäessä %s (UsePackage3)"

#~ msgid "Error occurred while processing %s (NewFileDesc2)"
#~ msgstr "Tapahtui virhe käsiteltäessä %s (NewFileDesc2)"

#~ msgid "Error occurred while processing %s (FindPkg)"
#~ msgstr "Tapahtui virhe käsiteltäessä %s (FindPkg)"

#~ msgid "Error occurred while processing %s (CollectFileProvides)"
#~ msgstr "Tapahtui virhe käsiteltäessä %s (CollectFileProvides)"

#~ msgid "Internal error, could not locate member"
#~ msgstr "Tapahtui sisäinen virhe, tiedostoa ei löydy"

#~ msgid "E: Argument list from Acquire::gpgv::Options too long. Exiting."
#~ msgstr ""
#~ "E: Parametrien luettelo Acquire::gpgv::Options liian pitkä. Lopetetaan."

#~ msgid "Error occurred while processing %s (NewVersion2)"
#~ msgstr "Tapahtui virhe käsiteltäessä %s (NewVersion2)"

#~ msgid "Malformed line %u in source list %s (vendor id)"
#~ msgstr ""
#~ "Rivi %u on väärän muotoinen lähdeluettelossa%s (toimittajan tunniste)"

#~ msgid "Couldn't access keyring: '%s'"
#~ msgstr "Avainrengasta \"%s\" ei saatavilla"

#~ msgid "Could not patch file"
#~ msgstr "Tiedostoa %s ei voitu avata"

#~ msgid "       %4i %s\n"
#~ msgstr "       %4i %s\n"

#~ msgid "%4i %s\n"
#~ msgstr "%4i %s\n"

#~ msgid "Processing triggers for %s"
#~ msgstr "Käsitellään %s:n liipaisimia"

#~ msgid "Dynamic MMap ran out of room"
#~ msgstr "Tila loppui kesken dynaamiselta MMap:lta"<|MERGE_RESOLUTION|>--- conflicted
+++ resolved
@@ -8,11 +8,7 @@
 msgstr ""
 "Project-Id-Version: apt 0.5.26\n"
 "Report-Msgid-Bugs-To: APT Development Team <deity@lists.debian.org>\n"
-<<<<<<< HEAD
-"POT-Creation-Date: 2014-06-11 14:52+0200\n"
-=======
 "POT-Creation-Date: 2014-09-09 20:35+0200\n"
->>>>>>> 7d8a4da7
 "PO-Revision-Date: 2008-12-11 14:52+0200\n"
 "Last-Translator: Tapio Lehtonen <tale@debian.org>\n"
 "Language-Team: Finnish <debian-l10n-finnish@lists.debian.org>\n"
@@ -161,13 +157,8 @@
 msgid "  Version table:"
 msgstr "  Versiotaulukko:"
 
-<<<<<<< HEAD
-#: cmdline/apt-cache.cc:1742 cmdline/apt-cdrom.cc:207 cmdline/apt-config.cc:83
-#: cmdline/apt-get.cc:1589 cmdline/apt-helper.cc:59 cmdline/apt-mark.cc:388
-=======
 #: cmdline/apt-cache.cc:1743 cmdline/apt-cdrom.cc:207 cmdline/apt-config.cc:83
 #: cmdline/apt-get.cc:1587 cmdline/apt-helper.cc:73 cmdline/apt-mark.cc:388
->>>>>>> 7d8a4da7
 #: cmdline/apt.cc:42 cmdline/apt-extracttemplates.cc:217
 #: ftparchive/apt-ftparchive.cc:620 cmdline/apt-internal-solver.cc:45
 #: cmdline/apt-sortpkgs.cc:147
@@ -532,19 +523,11 @@
 msgid "Changelog for %s (%s)"
 msgstr "Avataan yhteys %s (%s)"
 
-<<<<<<< HEAD
-#: cmdline/apt-get.cc:1594
-msgid "Supported modules:"
-msgstr "Tuetut moduulit:"
-
-#: cmdline/apt-get.cc:1635
-=======
 #: cmdline/apt-get.cc:1592
 msgid "Supported modules:"
 msgstr "Tuetut moduulit:"
 
 #: cmdline/apt-get.cc:1633
->>>>>>> 7d8a4da7
 #, fuzzy
 msgid ""
 "Usage: apt-get [options] command\n"
@@ -1125,13 +1108,6 @@
 msgid "Internal error"
 msgstr "Sisäinen virhe"
 
-<<<<<<< HEAD
-#: apt-private/private-cacheset.cc:35 apt-private/private-search.cc:47
-msgid "Sorting"
-msgstr ""
-
-#: apt-private/private-install.cc:81
-=======
 #: apt-private/acqprogress.cc:66
 msgid "Hit "
 msgstr "Löytyi "
@@ -1227,7 +1203,6 @@
 msgstr "Tiedoston %s nouto ei onnistunut  %s\n"
 
 #: apt-private/private-install.cc:82
->>>>>>> 7d8a4da7
 msgid "Internal error, InstallPackages was called with broken packages!"
 msgstr "Sisäinen virhe, InstallPackages kutsuttiin rikkinäisille paketeille!"
 
@@ -1468,278 +1443,26 @@
 msgid "%s is already the newest version.\n"
 msgstr "%s on jo uusin versio.\n"
 
-<<<<<<< HEAD
-#: apt-private/private-install.cc:884
+#: apt-private/private-install.cc:894
 #, fuzzy, c-format
 msgid "Selected version '%s' (%s) for '%s'\n"
 msgstr "Valittiin versio %s (%s) paketille %s\n"
 
-#: apt-private/private-install.cc:889
+#: apt-private/private-install.cc:899
 #, fuzzy, c-format
 msgid "Selected version '%s' (%s) for '%s' because of '%s'\n"
 msgstr "Valittiin versio %s (%s) paketille %s\n"
 
 #. TRANSLATORS: Note, this is not an interactive question
-#: apt-private/private-install.cc:931
+#: apt-private/private-install.cc:941
 #, fuzzy, c-format
 msgid "Package '%s' is not installed, so not removed. Did you mean '%s'?\n"
 msgstr "Pakettia %s ei ole asennettu, niinpä sitä ei poisteta\n"
 
-#: apt-private/private-install.cc:937
+#: apt-private/private-install.cc:947
 #, fuzzy, c-format
 msgid "Package '%s' is not installed, so not removed\n"
 msgstr "Pakettia %s ei ole asennettu, niinpä sitä ei poisteta\n"
-
-#: apt-private/private-list.cc:131
-msgid "Listing"
-msgstr ""
-
-#: apt-private/private-list.cc:164
-#, c-format
-msgid "There is %i additional version. Please use the '-a' switch to see it"
-msgid_plural ""
-"There are %i additional versions. Please use the '-a' switch to see them."
-msgstr[0] ""
-msgstr[1] ""
-
-#: apt-private/private-cachefile.cc:93
-msgid "Correcting dependencies..."
-msgstr "Korjataan riippuvuuksia..."
-
-#: apt-private/private-cachefile.cc:96
-msgid " failed."
-msgstr " ei onnistunut."
-
-#: apt-private/private-cachefile.cc:99
-msgid "Unable to correct dependencies"
-msgstr "Riippuvuuksien korjaus ei onnistu"
-
-#: apt-private/private-cachefile.cc:102
-msgid "Unable to minimize the upgrade set"
-msgstr "Päivitysjoukon minimointi ei onnistu"
-
-#: apt-private/private-cachefile.cc:104
-msgid " Done"
-msgstr " Valmis"
-
-#: apt-private/private-cachefile.cc:108
-msgid "You might want to run 'apt-get -f install' to correct these."
-msgstr "Halunnet suorittaa \"apt-get -f install\" korjaamaan nämä."
-
-#: apt-private/private-cachefile.cc:111
-msgid "Unmet dependencies. Try using -f."
-msgstr "Tyydyttämättömiä riippuvuuksia. Koita käyttää -f."
-
-#: apt-private/private-output.cc:103 apt-private/private-show.cc:84
-#: apt-private/private-show.cc:89
-msgid "unknown"
-msgstr ""
-
-#: apt-private/private-output.cc:233
-#, fuzzy, c-format
-msgid "[installed,upgradable to: %s]"
-msgstr " [Asennettu]"
-
-#: apt-private/private-output.cc:237
-#, fuzzy
-msgid "[installed,local]"
-msgstr " [Asennettu]"
-
-#: apt-private/private-output.cc:240
-msgid "[installed,auto-removable]"
-msgstr ""
-
-#: apt-private/private-output.cc:242
-#, fuzzy
-msgid "[installed,automatic]"
-msgstr " [Asennettu]"
-
-#: apt-private/private-output.cc:244
-#, fuzzy
-msgid "[installed]"
-msgstr " [Asennettu]"
-
-#: apt-private/private-output.cc:248
-#, c-format
-msgid "[upgradable from: %s]"
-msgstr ""
-
-#: apt-private/private-output.cc:252
-msgid "[residual-config]"
-msgstr ""
-
-#: apt-private/private-output.cc:352
-msgid "The following packages have unmet dependencies:"
-msgstr "Näillä paketeilla on tyydyttämättömiä riippuvuuksia:"
-
-#: apt-private/private-output.cc:442
-#, c-format
-msgid "but %s is installed"
-msgstr "mutta %s on asennettu"
-
-#: apt-private/private-output.cc:444
-#, c-format
-msgid "but %s is to be installed"
-msgstr "mutta %s on merkitty asennettavaksi"
-
-#: apt-private/private-output.cc:451
-msgid "but it is not installable"
-msgstr "mutta ei ole asennuskelpoinen"
-
-#: apt-private/private-output.cc:453
-msgid "but it is a virtual package"
-msgstr "mutta on näennäispaketti"
-
-#: apt-private/private-output.cc:456
-msgid "but it is not installed"
-msgstr "mutta ei ole asennettu"
-
-#: apt-private/private-output.cc:456
-msgid "but it is not going to be installed"
-msgstr "mutta ei ole merkitty asennettavaksi"
-
-#: apt-private/private-output.cc:461
-msgid " or"
-msgstr " tai"
-
-#: apt-private/private-output.cc:490
-msgid "The following NEW packages will be installed:"
-msgstr "Seuraavat UUDET paketit asennetaan:"
-
-#: apt-private/private-output.cc:516
-msgid "The following packages will be REMOVED:"
-msgstr "Seuraavat paketit POISTETAAN:"
-
-#: apt-private/private-output.cc:538
-msgid "The following packages have been kept back:"
-msgstr "Nämä paketit on jätetty odottamaan:"
-
-#: apt-private/private-output.cc:559
-msgid "The following packages will be upgraded:"
-msgstr "Nämä paketit päivitetään:"
-
-#: apt-private/private-output.cc:580
-msgid "The following packages will be DOWNGRADED:"
-msgstr "Nämä paketit VARHENNETAAN:"
-
-#: apt-private/private-output.cc:600
-msgid "The following held packages will be changed:"
-msgstr "Seuraavat pysytetyt paketit muutetaan:"
-
-#: apt-private/private-output.cc:655
-#, c-format
-msgid "%s (due to %s) "
-msgstr "%s (syynä %s) "
-
-#: apt-private/private-output.cc:663
-msgid ""
-"WARNING: The following essential packages will be removed.\n"
-"This should NOT be done unless you know exactly what you are doing!"
-msgstr ""
-"VAROITUS: Seuraavat välttämättömät paketit poistetaan.\n"
-"Näin EI PITÄISI tehdä jos ei aivan tarkkaan tiedä mitä tekee!"
-
-#: apt-private/private-output.cc:694
-#, c-format
-msgid "%lu upgraded, %lu newly installed, "
-msgstr "%lu päivitetty, %lu uutta asennusta, "
-
-#: apt-private/private-output.cc:698
-#, c-format
-msgid "%lu reinstalled, "
-msgstr "%lu uudelleen asennettua, "
-
-#: apt-private/private-output.cc:700
-#, c-format
-msgid "%lu downgraded, "
-msgstr "%lu varhennettua, "
-
-#: apt-private/private-output.cc:702
-#, c-format
-msgid "%lu to remove and %lu not upgraded.\n"
-msgstr "%lu poistettavaa ja %lu päivittämätöntä.\n"
-
-#: apt-private/private-output.cc:706
-#, c-format
-msgid "%lu not fully installed or removed.\n"
-msgstr "%lu ei asennettu kokonaan tai poistettiin.\n"
-
-#. TRANSLATOR: Yes/No question help-text: defaulting to Y[es]
-#. e.g. "Do you want to continue? [Y/n] "
-#. The user has to answer with an input matching the
-#. YESEXPR/NOEXPR defined in your l10n.
-#: apt-private/private-output.cc:728
-msgid "[Y/n]"
-msgstr "[K/e]"
-
-#. TRANSLATOR: Yes/No question help-text: defaulting to N[o]
-#. e.g. "Should this file be removed? [y/N] "
-#. The user has to answer with an input matching the
-#. YESEXPR/NOEXPR defined in your l10n.
-#: apt-private/private-output.cc:734
-msgid "[y/N]"
-msgstr ""
-
-#. TRANSLATOR: "Yes" answer printed for a yes/no question if --assume-yes is set
-#: apt-private/private-output.cc:745
-msgid "Y"
-msgstr "K"
-
-#. TRANSLATOR: "No" answer printed for a yes/no question if --assume-no is set
-#: apt-private/private-output.cc:751
-msgid "N"
-msgstr ""
-
-#: apt-private/private-output.cc:773 apt-pkg/cachefilter.cc:35
-#, c-format
-msgid "Regex compilation error - %s"
-msgstr "Käännösvirhe lausekkeessa - %s"
-
-#: apt-private/private-update.cc:31
-msgid "The update command takes no arguments"
-msgstr "Komento update ei käytä parametreja"
-
-#: apt-private/private-update.cc:90
-#, c-format
-msgid "%i package can be upgraded. Run 'apt list --upgradable' to see it.\n"
-msgid_plural ""
-"%i packages can be upgraded. Run 'apt list --upgradable' to see them.\n"
-msgstr[0] ""
-msgstr[1] ""
-
-#: apt-private/private-show.cc:156
-#, c-format
-msgid "There is %i additional record. Please use the '-a' switch to see it"
-msgid_plural ""
-"There are %i additional records. Please use the '-a' switch to see them."
-msgstr[0] ""
-msgstr[1] ""
-
-#: apt-private/private-show.cc:163
-msgid "not a real package (virtual)"
-msgstr ""
-=======
-#: apt-private/private-install.cc:894
-#, fuzzy, c-format
-msgid "Selected version '%s' (%s) for '%s'\n"
-msgstr "Valittiin versio %s (%s) paketille %s\n"
-
-#: apt-private/private-install.cc:899
-#, fuzzy, c-format
-msgid "Selected version '%s' (%s) for '%s' because of '%s'\n"
-msgstr "Valittiin versio %s (%s) paketille %s\n"
-
-#. TRANSLATORS: Note, this is not an interactive question
-#: apt-private/private-install.cc:941
-#, fuzzy, c-format
-msgid "Package '%s' is not installed, so not removed. Did you mean '%s'?\n"
-msgstr "Pakettia %s ei ole asennettu, niinpä sitä ei poisteta\n"
-
-#: apt-private/private-install.cc:947
-#, fuzzy, c-format
-msgid "Package '%s' is not installed, so not removed\n"
-msgstr "Pakettia %s ei ole asennettu, niinpä sitä ei poisteta\n"
->>>>>>> 7d8a4da7
 
 #: apt-private/private-list.cc:129
 msgid "Listing"
@@ -1911,29 +1634,10 @@
 msgid "[y/N]"
 msgstr ""
 
-<<<<<<< HEAD
-#: apt-private/private-upgrade.cc:25
-msgid "Calculating upgrade... "
-msgstr "Käsitellään päivitystä ... "
-
-#: apt-private/private-upgrade.cc:30
-#, fuzzy
-msgid "Internal error, Upgrade broke stuff"
-msgstr "Sisäinen virhe, AllUpgrade rikkoi jotain"
-
-#: apt-private/private-upgrade.cc:32
-msgid "Done"
-msgstr "Valmis"
-
-#: apt-private/acqprogress.cc:66
-msgid "Hit "
-msgstr "Löytyi "
-=======
 #. TRANSLATOR: "Yes" answer printed for a yes/no question if --assume-yes is set
 #: apt-private/private-output.cc:778
 msgid "Y"
 msgstr "K"
->>>>>>> 7d8a4da7
 
 #. TRANSLATOR: "No" answer printed for a yes/no question if --assume-no is set
 #: apt-private/private-output.cc:784
@@ -1997,13 +1701,8 @@
 
 #. Only warn if there are no sources.list.d.
 #. Only warn if there is no sources.list file.
-<<<<<<< HEAD
-#: methods/mirror.cc:95 apt-inst/extract.cc:471 apt-pkg/init.cc:103
-#: apt-pkg/init.cc:111 apt-pkg/acquire.cc:491 apt-pkg/clean.cc:40
-=======
 #: methods/mirror.cc:95 apt-inst/extract.cc:471 apt-pkg/acquire.cc:494
 #: apt-pkg/clean.cc:43 apt-pkg/init.cc:103 apt-pkg/init.cc:111
->>>>>>> 7d8a4da7
 #: apt-pkg/policy.cc:381 apt-pkg/sourcelist.cc:280 apt-pkg/sourcelist.cc:286
 #: apt-pkg/contrib/cdromutl.cc:205 apt-pkg/contrib/fileutl.cc:368
 #: apt-pkg/contrib/fileutl.cc:481
@@ -2011,15 +1710,9 @@
 msgid "Unable to read %s"
 msgstr "Tiedostoa %s ei voi lukea"
 
-<<<<<<< HEAD
-#: methods/mirror.cc:101 methods/mirror.cc:130 apt-pkg/acquire.cc:497
-#: apt-pkg/acquire.cc:522 apt-pkg/clean.cc:46 apt-pkg/clean.cc:64
-#: apt-pkg/clean.cc:127 apt-pkg/contrib/cdromutl.cc:201
-=======
 #: methods/mirror.cc:101 methods/mirror.cc:130 apt-pkg/acquire.cc:500
 #: apt-pkg/acquire.cc:525 apt-pkg/clean.cc:49 apt-pkg/clean.cc:67
 #: apt-pkg/clean.cc:130 apt-pkg/contrib/cdromutl.cc:201
->>>>>>> 7d8a4da7
 #: apt-pkg/contrib/cdromutl.cc:235
 #, c-format
 msgid "Unable to change to %s"
@@ -2414,16 +2107,12 @@
 msgid "Malformed override %s line %llu #3"
 msgstr "Väärän muotoinen poikkeus %s rivi %lu n:ro 3"
 
-<<<<<<< HEAD
-#: apt-pkg/install-progress.cc:57
-=======
 #: ftparchive/multicompress.cc:73
 #, c-format
 msgid "Unknown compression algorithm '%s'"
 msgstr "Tuntematon pakkausalgoritmi \"%s\""
 
 #: ftparchive/multicompress.cc:103
->>>>>>> 7d8a4da7
 #, c-format
 msgid "Compressed output %s needs a compression set"
 msgstr "Pakattu tulostus %s tarvitsee pakkausjoukon"
@@ -2492,12 +2181,6 @@
 msgid "Unknown package record!"
 msgstr "Tuntematon pakettitietue!"
 
-<<<<<<< HEAD
-#: apt-pkg/cachefile.cc:94
-msgid "The package lists or status file could not be parsed or opened."
-msgstr ""
-"Pakettiluettelonn tai tilatiedoston avaaminen tai jäsennys epäonnistui."
-=======
 #: cmdline/apt-sortpkgs.cc:153
 msgid ""
 "Usage: apt-sortpkgs [options] file1 [file2 ...]\n"
@@ -2546,7 +2229,6 @@
 #, c-format
 msgid "The directory %s is diverted"
 msgstr "Kansio %s on korvautunut"
->>>>>>> 7d8a4da7
 
 #: apt-inst/extract.cc:152
 #, c-format
@@ -2629,58 +2311,6 @@
 msgid "Invalid archive member header %s"
 msgstr "Arkiston tiedoston otsikko on virheellinen"
 
-<<<<<<< HEAD
-#: apt-pkg/acquire-worker.cc:116
-#, c-format
-msgid "The method driver %s could not be found."
-msgstr "Menetelmän ajuria %s ei löytynyt"
-
-#: apt-pkg/acquire-worker.cc:118
-#, fuzzy, c-format
-msgid "Is the package %s installed?"
-msgstr "Tarkista onko paketti \"dpkg-dev\" asennettu.\n"
-
-#: apt-pkg/acquire-worker.cc:169
-#, c-format
-msgid "Method %s did not start correctly"
-msgstr "Menetelmä %s ei käynnistynyt oikein"
-
-#: apt-pkg/acquire-worker.cc:455
-#, c-format
-msgid "Please insert the disc labeled: '%s' in the drive '%s' and press enter."
-msgstr "Pistä levy nimeltään: \"%s\" asemaan \"%s\" ja paina Enter."
-
-#: apt-pkg/pkgrecords.cc:38
-#, c-format
-msgid "Index file type '%s' is not supported"
-msgstr "Hakemistotiedoston tyyppi \"%s\" ei ole tuettu"
-
-#: apt-pkg/depcache.cc:138 apt-pkg/depcache.cc:167
-msgid "Building dependency tree"
-msgstr "Muodostetaan riippuvuussuhteiden puu"
-
-#: apt-pkg/depcache.cc:139
-msgid "Candidate versions"
-msgstr "Mahdolliset versiot"
-
-#: apt-pkg/depcache.cc:168
-msgid "Dependency generation"
-msgstr "Luodaan riippuvuudet"
-
-#: apt-pkg/depcache.cc:188 apt-pkg/depcache.cc:221 apt-pkg/depcache.cc:225
-msgid "Reading state information"
-msgstr "Luetaan tilatiedot"
-
-#: apt-pkg/depcache.cc:250
-#, c-format
-msgid "Failed to open StateFile %s"
-msgstr "Tilatiedoston %s avaaminen ei onnistunut"
-
-#: apt-pkg/depcache.cc:256
-#, c-format
-msgid "Failed to write temporary StateFile %s"
-msgstr "Tilapäisen tilatiedoston %s kirjoittaminen ei onnistunut"
-=======
 #: apt-inst/contrib/arfile.cc:108
 msgid "Invalid archive member header"
 msgstr "Arkiston tiedoston otsikko on virheellinen"
@@ -2760,7 +2390,6 @@
 #, c-format
 msgid "Retrieving file %li of %li"
 msgstr "Noudetaan tiedosto %li / %li"
->>>>>>> 7d8a4da7
 
 #: apt-pkg/acquire-item.cc:148 apt-pkg/contrib/fileutl.cc:2047
 #, c-format
@@ -2803,13 +2432,12 @@
 "repository will not be applied."
 msgstr ""
 
-<<<<<<< HEAD
-#: apt-pkg/acquire-item.cc:1699
+#: apt-pkg/acquire-item.cc:1691
 #, c-format
 msgid "Conflicting distribution: %s (expected %s but got %s)"
 msgstr ""
 
-#: apt-pkg/acquire-item.cc:1729
+#: apt-pkg/acquire-item.cc:1721
 #, c-format
 msgid ""
 "An error occurred during the signature verification. The repository is not "
@@ -2817,12 +2445,12 @@
 msgstr ""
 
 #. Invalid signature file, reject (LP: #346386) (Closes: #627642)
-#: apt-pkg/acquire-item.cc:1739 apt-pkg/acquire-item.cc:1744
+#: apt-pkg/acquire-item.cc:1731 apt-pkg/acquire-item.cc:1736
 #, c-format
 msgid "GPG error: %s: %s"
 msgstr ""
 
-#: apt-pkg/acquire-item.cc:1867
+#: apt-pkg/acquire-item.cc:1859
 #, c-format
 msgid ""
 "I wasn't able to locate a file for the %s package. This might mean you need "
@@ -2831,18 +2459,432 @@
 "En löytänyt pakettia %s vastaavaa tiedostoa. Voit ehkä joutua korjaamaan "
 "tämän paketin itse (puuttuvan arkkitehtuurin vuoksi)"
 
-#: apt-pkg/acquire-item.cc:1933
+#: apt-pkg/acquire-item.cc:1925
 #, c-format
 msgid "Can't find a source to download version '%s' of '%s'"
 msgstr ""
 
-#: apt-pkg/acquire-item.cc:1991
+#: apt-pkg/acquire-item.cc:1983
 #, c-format
 msgid ""
 "The package index files are corrupted. No Filename: field for package %s."
 msgstr ""
 "Pakettihakemistotiedostot ovat turmeltuneet. Paketille %s ei ole Filename-"
 "kenttää."
+
+#: apt-pkg/acquire-worker.cc:116
+#, c-format
+msgid "The method driver %s could not be found."
+msgstr "Menetelmän ajuria %s ei löytynyt"
+
+#: apt-pkg/acquire-worker.cc:118
+#, fuzzy, c-format
+msgid "Is the package %s installed?"
+msgstr "Tarkista onko paketti \"dpkg-dev\" asennettu.\n"
+
+#: apt-pkg/acquire-worker.cc:169
+#, c-format
+msgid "Method %s did not start correctly"
+msgstr "Menetelmä %s ei käynnistynyt oikein"
+
+#: apt-pkg/acquire-worker.cc:455
+#, c-format
+msgid "Please insert the disc labeled: '%s' in the drive '%s' and press enter."
+msgstr "Pistä levy nimeltään: \"%s\" asemaan \"%s\" ja paina Enter."
+
+#: apt-pkg/algorithms.cc:265
+#, c-format
+msgid ""
+"The package %s needs to be reinstalled, but I can't find an archive for it."
+msgstr "Paketti %s olisi asennettava uudelleen, mutta sen arkistoa ei löydy."
+
+#: apt-pkg/algorithms.cc:1086
+msgid ""
+"Error, pkgProblemResolver::Resolve generated breaks, this may be caused by "
+"held packages."
+msgstr ""
+"Virhe, pkgProblemResolver::Resolve tuotti katkoja, syynä voi olla pysytetyt "
+"paketit."
+
+#: apt-pkg/algorithms.cc:1088
+msgid "Unable to correct problems, you have held broken packages."
+msgstr "Pulmia ei voi korjata, rikkinäisiä paketteja on pysytetty."
+
+#: apt-pkg/cachefile.cc:94
+msgid "The package lists or status file could not be parsed or opened."
+msgstr ""
+"Pakettiluettelonn tai tilatiedoston avaaminen tai jäsennys epäonnistui."
+
+#: apt-pkg/cachefile.cc:98
+msgid "You may want to run apt-get update to correct these problems"
+msgstr "Voit haluta suorittaa apt-get update näiden pulmien korjaamiseksi"
+
+#: apt-pkg/cachefile.cc:116
+msgid "The list of sources could not be read."
+msgstr "Lähteiden luetteloa ei pystynyt lukemaan."
+
+#: apt-pkg/cacheset.cc:489
+#, c-format
+msgid "Release '%s' for '%s' was not found"
+msgstr "Julkaisua \"%s\" paketille \"%s\" ei löytynyt"
+
+#: apt-pkg/cacheset.cc:492
+#, c-format
+msgid "Version '%s' for '%s' was not found"
+msgstr "Versiota \"%s\" paketille \"%s\" ei löytynyt"
+
+#: apt-pkg/cacheset.cc:603
+#, fuzzy, c-format
+msgid "Couldn't find task '%s'"
+msgstr "Tehtävää %s ei löytynyt"
+
+#: apt-pkg/cacheset.cc:609
+#, fuzzy, c-format
+msgid "Couldn't find any package by regex '%s'"
+msgstr "Pakettia %s ei löytynyt"
+
+#: apt-pkg/cacheset.cc:615
+#, fuzzy, c-format
+msgid "Couldn't find any package by glob '%s'"
+msgstr "Pakettia %s ei löytynyt"
+
+#: apt-pkg/cacheset.cc:626
+#, c-format
+msgid "Can't select versions from package '%s' as it is purely virtual"
+msgstr ""
+
+#: apt-pkg/cacheset.cc:633 apt-pkg/cacheset.cc:640
+#, c-format
+msgid ""
+"Can't select installed nor candidate version from package '%s' as it has "
+"neither of them"
+msgstr ""
+
+#: apt-pkg/cacheset.cc:647
+#, c-format
+msgid "Can't select newest version from package '%s' as it is purely virtual"
+msgstr ""
+
+#: apt-pkg/cacheset.cc:655
+#, c-format
+msgid "Can't select candidate version from package %s as it has no candidate"
+msgstr ""
+
+#: apt-pkg/cacheset.cc:663
+#, c-format
+msgid "Can't select installed version from package %s as it is not installed"
+msgstr ""
+
+#: apt-pkg/cdrom.cc:497 apt-pkg/sourcelist.cc:347
+#, c-format
+msgid "Line %u too long in source list %s."
+msgstr "Rivi %u on liian pitkä lähdeluettelossa %s."
+
+#: apt-pkg/cdrom.cc:571
+msgid "Unmounting CD-ROM...\n"
+msgstr "Irrotetaan romppu...\n"
+
+#: apt-pkg/cdrom.cc:586
+#, c-format
+msgid "Using CD-ROM mount point %s\n"
+msgstr "Käytetään rompun liitoskohtaa %s\n"
+
+#: apt-pkg/cdrom.cc:599
+msgid "Waiting for disc...\n"
+msgstr "Odotetaan levyä...\n"
+
+#: apt-pkg/cdrom.cc:609
+msgid "Mounting CD-ROM...\n"
+msgstr "Liitetään romppu...\n"
+
+#: apt-pkg/cdrom.cc:620
+msgid "Identifying... "
+msgstr "Tunnistetaan... "
+
+#: apt-pkg/cdrom.cc:662
+#, c-format
+msgid "Stored label: %s\n"
+msgstr "Tallennettu nimio: %s \n"
+
+#: apt-pkg/cdrom.cc:680
+msgid "Scanning disc for index files...\n"
+msgstr "Etsitään levyltä hakemistotiedostoja...\n"
+
+#: apt-pkg/cdrom.cc:734
+#, c-format
+msgid ""
+"Found %zu package indexes, %zu source indexes, %zu translation indexes and "
+"%zu signatures\n"
+msgstr ""
+"Hakemistoja löytyi: Asennuspakettien %zu, lähdekoodipakettien %zu, "
+"käännösten %zu ja allekirjoituksia löytyi %zu\n"
+
+#: apt-pkg/cdrom.cc:744
+msgid ""
+"Unable to locate any package files, perhaps this is not a Debian Disc or the "
+"wrong architecture?"
+msgstr ""
+
+#: apt-pkg/cdrom.cc:771
+#, c-format
+msgid "Found label '%s'\n"
+msgstr "Löytyi nimiö: \"%s\"\n"
+
+#: apt-pkg/cdrom.cc:800
+msgid "That is not a valid name, try again.\n"
+msgstr "Tuo ei kelpaa nimeksi, yritä uudelleen.\n"
+
+#: apt-pkg/cdrom.cc:817
+#, c-format
+msgid ""
+"This disc is called: \n"
+"'%s'\n"
+msgstr ""
+"Tämä levy on: \n"
+"\"%s\"\n"
+
+#: apt-pkg/cdrom.cc:819
+msgid "Copying package lists..."
+msgstr "Kopioidaan pakettiluetteloita..."
+
+#: apt-pkg/cdrom.cc:863
+msgid "Writing new source list\n"
+msgstr "Kirjoitetaan uusi lähdeluettelo\n"
+
+#: apt-pkg/cdrom.cc:874
+msgid "Source list entries for this disc are:\n"
+msgstr "Tämän levyn lähdekoodipakettien luettelon tietueita ovat:\n"
+
+#: apt-pkg/clean.cc:64
+#, c-format
+msgid "Unable to stat %s."
+msgstr "stat %s ei onnistu."
+
+#: apt-pkg/depcache.cc:138 apt-pkg/depcache.cc:167
+msgid "Building dependency tree"
+msgstr "Muodostetaan riippuvuussuhteiden puu"
+
+#: apt-pkg/depcache.cc:139
+msgid "Candidate versions"
+msgstr "Mahdolliset versiot"
+
+#: apt-pkg/depcache.cc:168
+msgid "Dependency generation"
+msgstr "Luodaan riippuvuudet"
+
+#: apt-pkg/depcache.cc:188 apt-pkg/depcache.cc:221 apt-pkg/depcache.cc:225
+msgid "Reading state information"
+msgstr "Luetaan tilatiedot"
+
+#: apt-pkg/depcache.cc:250
+#, c-format
+msgid "Failed to open StateFile %s"
+msgstr "Tilatiedoston %s avaaminen ei onnistunut"
+
+#: apt-pkg/depcache.cc:256
+#, c-format
+msgid "Failed to write temporary StateFile %s"
+msgstr "Tilapäisen tilatiedoston %s kirjoittaminen ei onnistunut"
+
+#: apt-pkg/edsp.cc:52 apt-pkg/edsp.cc:78
+msgid "Send scenario to solver"
+msgstr ""
+
+#: apt-pkg/edsp.cc:241
+msgid "Send request to solver"
+msgstr ""
+
+#: apt-pkg/edsp.cc:320
+msgid "Prepare for receiving solution"
+msgstr ""
+
+#: apt-pkg/edsp.cc:327
+msgid "External solver failed without a proper error message"
+msgstr ""
+
+#: apt-pkg/edsp.cc:619 apt-pkg/edsp.cc:622 apt-pkg/edsp.cc:627
+msgid "Execute external solver"
+msgstr ""
+
+#: apt-pkg/indexcopy.cc:236 apt-pkg/indexcopy.cc:773
+#, c-format
+msgid "Wrote %i records.\n"
+msgstr "Kirjoitettiin %i tietuetta.\n"
+
+#: apt-pkg/indexcopy.cc:238 apt-pkg/indexcopy.cc:775
+#, c-format
+msgid "Wrote %i records with %i missing files.\n"
+msgstr "Kirjoitettiin %i tietuetta joissa oli %i puuttuvaa tiedostoa.\n"
+
+#: apt-pkg/indexcopy.cc:241 apt-pkg/indexcopy.cc:778
+#, c-format
+msgid "Wrote %i records with %i mismatched files\n"
+msgstr "Kirjoitettiin %i tietuetta joissa oli %i paritonta tiedostoa\n"
+
+#: apt-pkg/indexcopy.cc:244 apt-pkg/indexcopy.cc:781
+#, c-format
+msgid "Wrote %i records with %i missing files and %i mismatched files\n"
+msgstr ""
+"Kirjoitettiin %i tietuetta joissa oli %i puuttuvaa ja %i paritonta "
+"tiedostoa\n"
+
+#: apt-pkg/indexcopy.cc:515
+#, c-format
+msgid "Can't find authentication record for: %s"
+msgstr ""
+
+#: apt-pkg/indexcopy.cc:521
+#, fuzzy, c-format
+msgid "Hash mismatch for: %s"
+msgstr "Kohteen %s tarkistussumma ei täsmää"
+
+#: apt-pkg/indexrecords.cc:78
+#, fuzzy, c-format
+msgid "Unable to parse Release file %s"
+msgstr "Pakettitiedostoa %s (1) ei voi jäsentää"
+
+#: apt-pkg/indexrecords.cc:86
+#, fuzzy, c-format
+msgid "No sections in Release file %s"
+msgstr "Huomautus, valitaan %s eikä %s\n"
+
+#: apt-pkg/indexrecords.cc:117
+#, c-format
+msgid "No Hash entry in Release file %s"
+msgstr ""
+
+#: apt-pkg/indexrecords.cc:130
+#, fuzzy, c-format
+msgid "Invalid 'Valid-Until' entry in Release file %s"
+msgstr "Virheellinen rivi korvautustiedostossa: %s"
+
+#: apt-pkg/indexrecords.cc:149
+#, fuzzy, c-format
+msgid "Invalid 'Date' entry in Release file %s"
+msgstr "Pakettitiedostoa %s (1) ei voi jäsentää"
+
+#: apt-pkg/init.cc:146
+#, c-format
+msgid "Packaging system '%s' is not supported"
+msgstr "Paketointijärjestelmä \"%s\" ei ole tuettu"
+
+#: apt-pkg/init.cc:162
+msgid "Unable to determine a suitable packaging system type"
+msgstr "Sopivaa paketointijärjestelmän tyyppiä ei saa selvitettyä"
+
+#: apt-pkg/install-progress.cc:57
+#, c-format
+msgid "Progress: [%3i%%]"
+msgstr ""
+
+#: apt-pkg/install-progress.cc:91 apt-pkg/install-progress.cc:174
+msgid "Running dpkg"
+msgstr ""
+
+#: apt-pkg/packagemanager.cc:303 apt-pkg/packagemanager.cc:957
+#, c-format
+msgid ""
+"Could not perform immediate configuration on '%s'. Please see man 5 apt.conf "
+"under APT::Immediate-Configure for details. (%d)"
+msgstr ""
+
+#: apt-pkg/packagemanager.cc:550 apt-pkg/packagemanager.cc:580
+#, fuzzy, c-format
+msgid "Could not configure '%s'. "
+msgstr "Tiedostoa %s ei voitu avata"
+
+#: apt-pkg/packagemanager.cc:630
+#, c-format
+msgid ""
+"This installation run will require temporarily removing the essential "
+"package %s due to a Conflicts/Pre-Depends loop. This is often bad, but if "
+"you really want to do it, activate the APT::Force-LoopBreak option."
+msgstr ""
+"Tämän asennusajo vaatii tilapäisesti poistettavaksi välttämättömän paketin "
+"%s Conflicts/Pre-Depends -kehämäärittelyn takia. Tämä on usein pahasta, "
+"mutta jos varmasti haluat tehdä niin, käytä APT::Force-LoopBreak -valitsinta."
+
+#: apt-pkg/pkgcache.cc:155
+msgid "Empty package cache"
+msgstr "Pakettivarasto on tyhjä"
+
+#: apt-pkg/pkgcache.cc:161
+msgid "The package cache file is corrupted"
+msgstr "Pakettivarasto on turmeltunut"
+
+#: apt-pkg/pkgcache.cc:166
+msgid "The package cache file is an incompatible version"
+msgstr "Pakettivaraston versio on yhteensopimaton"
+
+#: apt-pkg/pkgcache.cc:169
+#, fuzzy
+msgid "The package cache file is corrupted, it is too small"
+msgstr "Pakettivarasto on turmeltunut"
+
+#: apt-pkg/pkgcache.cc:174
+#, c-format
+msgid "This APT does not support the versioning system '%s'"
+msgstr "Tämä APT ei tue versionhallintajärjestelmää \"%s\""
+
+#: apt-pkg/pkgcache.cc:179
+msgid "The package cache was built for a different architecture"
+msgstr "Pakettivarasto on tehty muulle arkkitehtuurille"
+
+#: apt-pkg/pkgcache.cc:321
+msgid "Depends"
+msgstr "Riippuvuudet"
+
+#: apt-pkg/pkgcache.cc:321
+msgid "PreDepends"
+msgstr "Esiriippuvuudet"
+
+#: apt-pkg/pkgcache.cc:321
+msgid "Suggests"
+msgstr "Ehdotukset"
+
+#: apt-pkg/pkgcache.cc:322
+msgid "Recommends"
+msgstr "Suosittelut"
+
+#: apt-pkg/pkgcache.cc:322
+msgid "Conflicts"
+msgstr "Ristiriidat"
+
+#: apt-pkg/pkgcache.cc:322
+msgid "Replaces"
+msgstr "Korvaavuudet"
+
+#: apt-pkg/pkgcache.cc:323
+msgid "Obsoletes"
+msgstr "Täydet korvaavuudet"
+
+#: apt-pkg/pkgcache.cc:323
+msgid "Breaks"
+msgstr "Rikkoo"
+
+#: apt-pkg/pkgcache.cc:323
+msgid "Enhances"
+msgstr ""
+
+#: apt-pkg/pkgcache.cc:334
+msgid "important"
+msgstr "tärkeä"
+
+#: apt-pkg/pkgcache.cc:334
+msgid "required"
+msgstr "välttämätön"
+
+#: apt-pkg/pkgcache.cc:334
+msgid "standard"
+msgstr "perus"
+
+#: apt-pkg/pkgcache.cc:335
+msgid "optional"
+msgstr "valinnainen"
+
+#: apt-pkg/pkgcache.cc:335
+msgid "extra"
+msgstr "ylimääräinen"
 
 #: apt-pkg/pkgcachegen.cc:93
 msgid "Cache has an incompatible versioning system"
@@ -2881,23 +2923,15 @@
 msgstr "Jummijammi, annoit enemmän riippuvuuksia kuin tämä APT osaa käsitellä."
 
 #: apt-pkg/pkgcachegen.cc:576
-=======
-#: apt-pkg/acquire-item.cc:1691
->>>>>>> 7d8a4da7
 #, c-format
 msgid "Package %s %s was not found while processing file dependencies"
 msgstr "Pakettia %s %s ei löytynyt käsiteltäessä tiedostojen riippuvuuksia."
 
-<<<<<<< HEAD
 #: apt-pkg/pkgcachegen.cc:1211
-=======
-#: apt-pkg/acquire-item.cc:1721
->>>>>>> 7d8a4da7
 #, c-format
 msgid "Couldn't stat source package list %s"
 msgstr "stat ei toiminut lähdepakettiluettelolle %s"
 
-<<<<<<< HEAD
 #: apt-pkg/pkgcachegen.cc:1299 apt-pkg/pkgcachegen.cc:1403
 #: apt-pkg/pkgcachegen.cc:1409 apt-pkg/pkgcachegen.cc:1566
 msgid "Reading package lists"
@@ -2907,619 +2941,20 @@
 msgid "Collecting File Provides"
 msgstr "Kootaan tiedostojen tarjoamistietoja"
 
-#: apt-pkg/pkgcachegen.cc:1400 cmdline/apt-extracttemplates.cc:259
-=======
-#. Invalid signature file, reject (LP: #346386) (Closes: #627642)
-#: apt-pkg/acquire-item.cc:1731 apt-pkg/acquire-item.cc:1736
-#, c-format
-msgid "GPG error: %s: %s"
-msgstr ""
-
-#: apt-pkg/acquire-item.cc:1859
-#, c-format
-msgid ""
-"I wasn't able to locate a file for the %s package. This might mean you need "
-"to manually fix this package. (due to missing arch)"
-msgstr ""
-"En löytänyt pakettia %s vastaavaa tiedostoa. Voit ehkä joutua korjaamaan "
-"tämän paketin itse (puuttuvan arkkitehtuurin vuoksi)"
-
-#: apt-pkg/acquire-item.cc:1925
->>>>>>> 7d8a4da7
-#, c-format
-msgid "Unable to write to %s"
-msgstr "Tiedostoon %s kirjoittaminen ei onnistu"
-
-<<<<<<< HEAD
 #: apt-pkg/pkgcachegen.cc:1508 apt-pkg/pkgcachegen.cc:1515
 msgid "IO Error saving source cache"
 msgstr "Syöttö/Tulostus -virhe tallennettaessa pakettivarastoa"
-=======
-#: apt-pkg/acquire-item.cc:1983
-#, c-format
-msgid ""
-"The package index files are corrupted. No Filename: field for package %s."
-msgstr ""
-"Pakettihakemistotiedostot ovat turmeltuneet. Paketille %s ei ole Filename-"
-"kenttää."
->>>>>>> 7d8a4da7
-
-#: apt-pkg/acquire-worker.cc:116
-#, c-format
-msgid "The method driver %s could not be found."
-msgstr "Menetelmän ajuria %s ei löytynyt"
-
-#: apt-pkg/acquire-worker.cc:118
-#, fuzzy, c-format
-msgid "Is the package %s installed?"
-msgstr "Tarkista onko paketti \"dpkg-dev\" asennettu.\n"
-
-#: apt-pkg/acquire-worker.cc:169
-#, c-format
-msgid "Method %s did not start correctly"
-msgstr "Menetelmä %s ei käynnistynyt oikein"
-
-#: apt-pkg/acquire-worker.cc:455
-#, c-format
-msgid "Please insert the disc labeled: '%s' in the drive '%s' and press enter."
-msgstr "Pistä levy nimeltään: \"%s\" asemaan \"%s\" ja paina Enter."
-
-#: apt-pkg/algorithms.cc:265
-#, c-format
-msgid ""
-"The package %s needs to be reinstalled, but I can't find an archive for it."
-msgstr "Paketti %s olisi asennettava uudelleen, mutta sen arkistoa ei löydy."
-
-#: apt-pkg/algorithms.cc:1086
-msgid ""
-"Error, pkgProblemResolver::Resolve generated breaks, this may be caused by "
-"held packages."
-msgstr ""
-"Virhe, pkgProblemResolver::Resolve tuotti katkoja, syynä voi olla pysytetyt "
-"paketit."
-
-#: apt-pkg/algorithms.cc:1088
-msgid "Unable to correct problems, you have held broken packages."
-msgstr "Pulmia ei voi korjata, rikkinäisiä paketteja on pysytetty."
-
-<<<<<<< HEAD
-#: apt-pkg/clean.cc:61
-#, c-format
-msgid "Unable to stat %s."
-msgstr "stat %s ei onnistu."
+
+#: apt-pkg/pkgrecords.cc:38
+#, c-format
+msgid "Index file type '%s' is not supported"
+msgstr "Hakemistotiedoston tyyppi \"%s\" ei ole tuettu"
 
 #: apt-pkg/policy.cc:83
 #, c-format
 msgid ""
 "The value '%s' is invalid for APT::Default-Release as such a release is not "
 "available in the sources"
-=======
-#: apt-pkg/cachefile.cc:94
-msgid "The package lists or status file could not be parsed or opened."
->>>>>>> 7d8a4da7
-msgstr ""
-"Pakettiluettelonn tai tilatiedoston avaaminen tai jäsennys epäonnistui."
-
-#: apt-pkg/cachefile.cc:98
-msgid "You may want to run apt-get update to correct these problems"
-msgstr "Voit haluta suorittaa apt-get update näiden pulmien korjaamiseksi"
-
-#: apt-pkg/cachefile.cc:116
-msgid "The list of sources could not be read."
-msgstr "Lähteiden luetteloa ei pystynyt lukemaan."
-
-#: apt-pkg/cacheset.cc:489
-#, c-format
-msgid "Release '%s' for '%s' was not found"
-msgstr "Julkaisua \"%s\" paketille \"%s\" ei löytynyt"
-
-#: apt-pkg/cacheset.cc:492
-#, c-format
-msgid "Version '%s' for '%s' was not found"
-msgstr "Versiota \"%s\" paketille \"%s\" ei löytynyt"
-
-#: apt-pkg/cacheset.cc:603
-#, fuzzy, c-format
-msgid "Couldn't find task '%s'"
-msgstr "Tehtävää %s ei löytynyt"
-
-#: apt-pkg/cacheset.cc:609
-#, fuzzy, c-format
-msgid "Couldn't find any package by regex '%s'"
-msgstr "Pakettia %s ei löytynyt"
-
-#: apt-pkg/cacheset.cc:615
-#, fuzzy, c-format
-msgid "Couldn't find any package by glob '%s'"
-msgstr "Pakettia %s ei löytynyt"
-
-#: apt-pkg/cacheset.cc:626
-#, c-format
-msgid "Can't select versions from package '%s' as it is purely virtual"
-msgstr ""
-
-#: apt-pkg/cacheset.cc:633 apt-pkg/cacheset.cc:640
-#, c-format
-msgid ""
-"Can't select installed nor candidate version from package '%s' as it has "
-"neither of them"
-msgstr ""
-
-#: apt-pkg/cacheset.cc:647
-#, c-format
-msgid "Can't select newest version from package '%s' as it is purely virtual"
-msgstr ""
-
-#: apt-pkg/cacheset.cc:655
-#, c-format
-msgid "Can't select candidate version from package %s as it has no candidate"
-msgstr ""
-
-#: apt-pkg/cacheset.cc:663
-#, c-format
-msgid "Can't select installed version from package %s as it is not installed"
-msgstr ""
-
-#: apt-pkg/cdrom.cc:497 apt-pkg/sourcelist.cc:347
-#, c-format
-msgid "Line %u too long in source list %s."
-msgstr "Rivi %u on liian pitkä lähdeluettelossa %s."
-
-#: apt-pkg/cdrom.cc:571
-msgid "Unmounting CD-ROM...\n"
-msgstr "Irrotetaan romppu...\n"
-
-#: apt-pkg/cdrom.cc:586
-#, c-format
-msgid "Using CD-ROM mount point %s\n"
-msgstr "Käytetään rompun liitoskohtaa %s\n"
-
-#: apt-pkg/cdrom.cc:599
-msgid "Waiting for disc...\n"
-msgstr "Odotetaan levyä...\n"
-
-#: apt-pkg/cdrom.cc:609
-msgid "Mounting CD-ROM...\n"
-msgstr "Liitetään romppu...\n"
-
-#: apt-pkg/cdrom.cc:620
-msgid "Identifying... "
-msgstr "Tunnistetaan... "
-
-#: apt-pkg/cdrom.cc:662
-#, c-format
-msgid "Stored label: %s\n"
-msgstr "Tallennettu nimio: %s \n"
-
-#: apt-pkg/cdrom.cc:680
-msgid "Scanning disc for index files...\n"
-msgstr "Etsitään levyltä hakemistotiedostoja...\n"
-
-#: apt-pkg/cdrom.cc:734
-#, c-format
-msgid ""
-"Found %zu package indexes, %zu source indexes, %zu translation indexes and "
-"%zu signatures\n"
-msgstr ""
-"Hakemistoja löytyi: Asennuspakettien %zu, lähdekoodipakettien %zu, "
-"käännösten %zu ja allekirjoituksia löytyi %zu\n"
-
-#: apt-pkg/cdrom.cc:744
-msgid ""
-"Unable to locate any package files, perhaps this is not a Debian Disc or the "
-"wrong architecture?"
-msgstr ""
-
-#: apt-pkg/cdrom.cc:771
-#, c-format
-msgid "Found label '%s'\n"
-msgstr "Löytyi nimiö: \"%s\"\n"
-
-#: apt-pkg/cdrom.cc:800
-msgid "That is not a valid name, try again.\n"
-msgstr "Tuo ei kelpaa nimeksi, yritä uudelleen.\n"
-
-#: apt-pkg/cdrom.cc:817
-#, c-format
-msgid ""
-"This disc is called: \n"
-"'%s'\n"
-msgstr ""
-"Tämä levy on: \n"
-"\"%s\"\n"
-
-#: apt-pkg/cdrom.cc:819
-msgid "Copying package lists..."
-msgstr "Kopioidaan pakettiluetteloita..."
-
-#: apt-pkg/cdrom.cc:863
-msgid "Writing new source list\n"
-msgstr "Kirjoitetaan uusi lähdeluettelo\n"
-
-#: apt-pkg/cdrom.cc:874
-msgid "Source list entries for this disc are:\n"
-msgstr "Tämän levyn lähdekoodipakettien luettelon tietueita ovat:\n"
-
-#: apt-pkg/clean.cc:64
-#, c-format
-msgid "Unable to stat %s."
-msgstr "stat %s ei onnistu."
-
-#: apt-pkg/edsp.cc:51 apt-pkg/edsp.cc:71
-msgid "Send scenario to solver"
-msgstr ""
-
-#: apt-pkg/edsp.cc:234
-msgid "Send request to solver"
-msgstr ""
-
-#: apt-pkg/edsp.cc:313
-msgid "Prepare for receiving solution"
-msgstr ""
-
-#: apt-pkg/edsp.cc:320
-msgid "External solver failed without a proper error message"
-msgstr ""
-
-#: apt-pkg/edsp.cc:612 apt-pkg/edsp.cc:615 apt-pkg/edsp.cc:620
-msgid "Execute external solver"
-msgstr ""
-
-<<<<<<< HEAD
-#: apt-pkg/tagfile.cc:140
-#, c-format
-msgid "Unable to parse package file %s (1)"
-msgstr "Pakettitiedostoa %s (1) ei voi jäsentää"
-
-#: apt-pkg/tagfile.cc:237
-#, c-format
-msgid "Unable to parse package file %s (2)"
-msgstr "Pakettitiedostoa %s (2) ei voi jäsentää"
-=======
-#: apt-pkg/edsp.cc:52 apt-pkg/edsp.cc:78
-msgid "Send scenario to solver"
-msgstr ""
-
-#: apt-pkg/edsp.cc:241
-msgid "Send request to solver"
-msgstr ""
-
-#: apt-pkg/edsp.cc:320
-msgid "Prepare for receiving solution"
-msgstr ""
-
-#: apt-pkg/edsp.cc:327
-msgid "External solver failed without a proper error message"
-msgstr ""
-
-#: apt-pkg/edsp.cc:619 apt-pkg/edsp.cc:622 apt-pkg/edsp.cc:627
-msgid "Execute external solver"
-msgstr ""
-
-#: apt-pkg/indexcopy.cc:236 apt-pkg/indexcopy.cc:773
-#, c-format
-msgid "Wrote %i records.\n"
-msgstr "Kirjoitettiin %i tietuetta.\n"
-
-#: apt-pkg/indexcopy.cc:238 apt-pkg/indexcopy.cc:775
-#, c-format
-msgid "Wrote %i records with %i missing files.\n"
-msgstr "Kirjoitettiin %i tietuetta joissa oli %i puuttuvaa tiedostoa.\n"
-
-#: apt-pkg/indexcopy.cc:241 apt-pkg/indexcopy.cc:778
-#, c-format
-msgid "Wrote %i records with %i mismatched files\n"
-msgstr "Kirjoitettiin %i tietuetta joissa oli %i paritonta tiedostoa\n"
-
-#: apt-pkg/indexcopy.cc:244 apt-pkg/indexcopy.cc:781
-#, c-format
-msgid "Wrote %i records with %i missing files and %i mismatched files\n"
-msgstr ""
-"Kirjoitettiin %i tietuetta joissa oli %i puuttuvaa ja %i paritonta "
-"tiedostoa\n"
-
-#: apt-pkg/indexcopy.cc:515
-#, c-format
-msgid "Can't find authentication record for: %s"
-msgstr ""
-
-#: apt-pkg/indexcopy.cc:521
-#, fuzzy, c-format
-msgid "Hash mismatch for: %s"
-msgstr "Kohteen %s tarkistussumma ei täsmää"
->>>>>>> 7d8a4da7
-
-#: apt-pkg/indexrecords.cc:78
-#, fuzzy, c-format
-msgid "Unable to parse Release file %s"
-msgstr "Pakettitiedostoa %s (1) ei voi jäsentää"
-
-#: apt-pkg/indexrecords.cc:86
-#, fuzzy, c-format
-msgid "No sections in Release file %s"
-msgstr "Huomautus, valitaan %s eikä %s\n"
-
-#: apt-pkg/indexrecords.cc:117
-#, c-format
-msgid "No Hash entry in Release file %s"
-msgstr ""
-
-#: apt-pkg/indexrecords.cc:130
-#, fuzzy, c-format
-msgid "Invalid 'Valid-Until' entry in Release file %s"
-msgstr "Virheellinen rivi korvautustiedostossa: %s"
-
-#: apt-pkg/indexrecords.cc:149
-#, fuzzy, c-format
-msgid "Invalid 'Date' entry in Release file %s"
-msgstr "Pakettitiedostoa %s (1) ei voi jäsentää"
-
-#: apt-pkg/init.cc:146
-#, c-format
-msgid "Packaging system '%s' is not supported"
-msgstr "Paketointijärjestelmä \"%s\" ei ole tuettu"
-
-#: apt-pkg/init.cc:162
-msgid "Unable to determine a suitable packaging system type"
-msgstr "Sopivaa paketointijärjestelmän tyyppiä ei saa selvitettyä"
-
-#: apt-pkg/install-progress.cc:57
-#, c-format
-msgid "Progress: [%3i%%]"
-msgstr ""
-
-#: apt-pkg/install-progress.cc:91 apt-pkg/install-progress.cc:174
-msgid "Running dpkg"
-msgstr ""
-
-#: apt-pkg/packagemanager.cc:303 apt-pkg/packagemanager.cc:957
-#, c-format
-msgid ""
-"Could not perform immediate configuration on '%s'. Please see man 5 apt.conf "
-"under APT::Immediate-Configure for details. (%d)"
-msgstr ""
-
-#: apt-pkg/packagemanager.cc:550 apt-pkg/packagemanager.cc:580
-#, fuzzy, c-format
-msgid "Could not configure '%s'. "
-msgstr "Tiedostoa %s ei voitu avata"
-
-#: apt-pkg/packagemanager.cc:630
-#, c-format
-msgid ""
-"This installation run will require temporarily removing the essential "
-"package %s due to a Conflicts/Pre-Depends loop. This is often bad, but if "
-"you really want to do it, activate the APT::Force-LoopBreak option."
-msgstr ""
-"Tämän asennusajo vaatii tilapäisesti poistettavaksi välttämättömän paketin "
-"%s Conflicts/Pre-Depends -kehämäärittelyn takia. Tämä on usein pahasta, "
-"mutta jos varmasti haluat tehdä niin, käytä APT::Force-LoopBreak -valitsinta."
-
-#: apt-pkg/pkgcache.cc:155
-msgid "Empty package cache"
-msgstr "Pakettivarasto on tyhjä"
-
-#: apt-pkg/pkgcache.cc:161
-msgid "The package cache file is corrupted"
-msgstr "Pakettivarasto on turmeltunut"
-
-#: apt-pkg/pkgcache.cc:166
-msgid "The package cache file is an incompatible version"
-msgstr "Pakettivaraston versio on yhteensopimaton"
-
-#: apt-pkg/pkgcache.cc:169
-#, fuzzy
-msgid "The package cache file is corrupted, it is too small"
-msgstr "Pakettivarasto on turmeltunut"
-
-#: apt-pkg/pkgcache.cc:174
-#, c-format
-msgid "This APT does not support the versioning system '%s'"
-msgstr "Tämä APT ei tue versionhallintajärjestelmää \"%s\""
-
-<<<<<<< HEAD
-#: apt-pkg/sourcelist.cc:375
-#, c-format
-msgid "Type '%s' is not known on line %u in source list %s"
-msgstr "Tyyppi \"%s\" on tuntematon rivillä %u lähdeluettelossa %s"
-
-#: apt-pkg/sourcelist.cc:416
-#, fuzzy, c-format
-msgid "Type '%s' is not known on stanza %u in source list %s"
-msgstr "Tyyppi \"%s\" on tuntematon rivillä %u lähdeluettelossa %s"
-
-#: apt-pkg/cacheset.cc:489
-#, c-format
-msgid "Release '%s' for '%s' was not found"
-msgstr "Julkaisua \"%s\" paketille \"%s\" ei löytynyt"
-
-#: apt-pkg/cacheset.cc:492
-#, c-format
-msgid "Version '%s' for '%s' was not found"
-msgstr "Versiota \"%s\" paketille \"%s\" ei löytynyt"
-
-#: apt-pkg/cacheset.cc:603
-#, fuzzy, c-format
-msgid "Couldn't find task '%s'"
-msgstr "Tehtävää %s ei löytynyt"
-
-#: apt-pkg/cacheset.cc:609
-#, fuzzy, c-format
-msgid "Couldn't find any package by regex '%s'"
-msgstr "Pakettia %s ei löytynyt"
-
-#: apt-pkg/cacheset.cc:615
-#, fuzzy, c-format
-msgid "Couldn't find any package by glob '%s'"
-msgstr "Pakettia %s ei löytynyt"
-
-#: apt-pkg/cacheset.cc:626
-#, c-format
-msgid "Can't select versions from package '%s' as it is purely virtual"
-msgstr ""
-
-#: apt-pkg/cacheset.cc:633 apt-pkg/cacheset.cc:640
-#, c-format
-msgid ""
-"Can't select installed nor candidate version from package '%s' as it has "
-"neither of them"
-msgstr ""
-
-#: apt-pkg/cacheset.cc:647
-#, c-format
-msgid "Can't select newest version from package '%s' as it is purely virtual"
-msgstr ""
-
-#: apt-pkg/cacheset.cc:655
-#, c-format
-msgid "Can't select candidate version from package %s as it has no candidate"
-msgstr ""
-
-#: apt-pkg/cacheset.cc:663
-#, c-format
-msgid "Can't select installed version from package %s as it is not installed"
-msgstr ""
-
-#: apt-pkg/deb/dpkgpm.cc:95
-#, c-format
-msgid "Installing %s"
-msgstr "Asennetaan %s"
-
-#: apt-pkg/deb/dpkgpm.cc:96 apt-pkg/deb/dpkgpm.cc:996
-#, c-format
-msgid "Configuring %s"
-msgstr "Tehdään asetukset: %s"
-=======
-#: apt-pkg/pkgcache.cc:179
-msgid "The package cache was built for a different architecture"
-msgstr "Pakettivarasto on tehty muulle arkkitehtuurille"
->>>>>>> 7d8a4da7
-
-#: apt-pkg/pkgcache.cc:321
-msgid "Depends"
-msgstr "Riippuvuudet"
-
-#: apt-pkg/pkgcache.cc:321
-msgid "PreDepends"
-msgstr "Esiriippuvuudet"
-
-#: apt-pkg/pkgcache.cc:321
-msgid "Suggests"
-msgstr "Ehdotukset"
-
-#: apt-pkg/pkgcache.cc:322
-msgid "Recommends"
-msgstr "Suosittelut"
-
-#: apt-pkg/pkgcache.cc:322
-msgid "Conflicts"
-msgstr "Ristiriidat"
-
-#: apt-pkg/pkgcache.cc:322
-msgid "Replaces"
-msgstr "Korvaavuudet"
-
-#: apt-pkg/pkgcache.cc:323
-msgid "Obsoletes"
-msgstr "Täydet korvaavuudet"
-
-#: apt-pkg/pkgcache.cc:323
-msgid "Breaks"
-msgstr "Rikkoo"
-
-#: apt-pkg/pkgcache.cc:323
-msgid "Enhances"
-msgstr ""
-
-#: apt-pkg/pkgcache.cc:334
-msgid "important"
-msgstr "tärkeä"
-
-#: apt-pkg/pkgcache.cc:334
-msgid "required"
-msgstr "välttämätön"
-
-#: apt-pkg/pkgcache.cc:334
-msgid "standard"
-msgstr "perus"
-
-#: apt-pkg/pkgcache.cc:335
-msgid "optional"
-msgstr "valinnainen"
-
-#: apt-pkg/pkgcache.cc:335
-msgid "extra"
-msgstr "ylimääräinen"
-
-#: apt-pkg/pkgcachegen.cc:93
-msgid "Cache has an incompatible versioning system"
-msgstr "Pakettivaraston versionhallintajärjestelmä ei ole yhteensopiva"
-
-#. TRANSLATOR: The first placeholder is a package name,
-#. the other two should be copied verbatim as they include debug info
-#: apt-pkg/pkgcachegen.cc:224 apt-pkg/pkgcachegen.cc:234
-#: apt-pkg/pkgcachegen.cc:300 apt-pkg/pkgcachegen.cc:327
-#: apt-pkg/pkgcachegen.cc:340 apt-pkg/pkgcachegen.cc:382
-#: apt-pkg/pkgcachegen.cc:386 apt-pkg/pkgcachegen.cc:403
-#: apt-pkg/pkgcachegen.cc:411 apt-pkg/pkgcachegen.cc:415
-#: apt-pkg/pkgcachegen.cc:419 apt-pkg/pkgcachegen.cc:440
-#: apt-pkg/pkgcachegen.cc:479 apt-pkg/pkgcachegen.cc:517
-#: apt-pkg/pkgcachegen.cc:524 apt-pkg/pkgcachegen.cc:555
-#: apt-pkg/pkgcachegen.cc:569
-#, fuzzy, c-format
-msgid "Error occurred while processing %s (%s%d)"
-msgstr "Tapahtui virhe käsiteltäessä %s (FindPkg)"
-
-#: apt-pkg/pkgcachegen.cc:257
-msgid "Wow, you exceeded the number of package names this APT is capable of."
-msgstr ""
-"Jummijammi, annoit enemmän pakettien nimiä kuin tämä APT osaa käsitellä."
-
-#: apt-pkg/pkgcachegen.cc:260
-msgid "Wow, you exceeded the number of versions this APT is capable of."
-msgstr "Jummijammi, annoit enemmän versioita kuin tämä APT osaa käsitellä."
-
-#: apt-pkg/pkgcachegen.cc:263
-msgid "Wow, you exceeded the number of descriptions this APT is capable of."
-msgstr "Jummijammi, tämä APT ei osaa käsitellä noin montaa kuvausta."
-
-#: apt-pkg/pkgcachegen.cc:266
-msgid "Wow, you exceeded the number of dependencies this APT is capable of."
-msgstr "Jummijammi, annoit enemmän riippuvuuksia kuin tämä APT osaa käsitellä."
-
-#: apt-pkg/pkgcachegen.cc:576
-#, c-format
-msgid "Package %s %s was not found while processing file dependencies"
-msgstr "Pakettia %s %s ei löytynyt käsiteltäessä tiedostojen riippuvuuksia."
-
-#: apt-pkg/pkgcachegen.cc:1211
-#, c-format
-msgid "Couldn't stat source package list %s"
-msgstr "stat ei toiminut lähdepakettiluettelolle %s"
-
-#: apt-pkg/pkgcachegen.cc:1299 apt-pkg/pkgcachegen.cc:1403
-#: apt-pkg/pkgcachegen.cc:1409 apt-pkg/pkgcachegen.cc:1566
-msgid "Reading package lists"
-msgstr "Luetaan pakettiluetteloita"
-
-#: apt-pkg/pkgcachegen.cc:1316
-msgid "Collecting File Provides"
-msgstr "Kootaan tiedostojen tarjoamistietoja"
-
-#: apt-pkg/pkgcachegen.cc:1508 apt-pkg/pkgcachegen.cc:1515
-msgid "IO Error saving source cache"
-msgstr "Syöttö/Tulostus -virhe tallennettaessa pakettivarastoa"
-
-#: apt-pkg/pkgrecords.cc:38
-#, c-format
-msgid "Index file type '%s' is not supported"
-msgstr "Hakemistotiedoston tyyppi \"%s\" ei ole tuettu"
-
-#: apt-pkg/policy.cc:83
-#, c-format
-msgid ""
-"The value '%s' is invalid for APT::Default-Release as such a release is not "
-"available in the sources"
 msgstr ""
 
 #: apt-pkg/policy.cc:422
@@ -3532,8 +2967,6 @@
 msgid "Did not understand pin type %s"
 msgstr "Tunnistetyyppi %s on tuntematon"
 
-<<<<<<< HEAD
-=======
 #: apt-pkg/policy.cc:452
 msgid "No priority (or zero) specified for pin"
 msgstr "Tärkeysjärjestystä ei määritetty tunnisteelle (tai se on nolla)"
@@ -3751,7 +3184,6 @@
 msgid "Syntax error %s:%u: Extra junk at end of file"
 msgstr "Syntaksivirhe %s: %u: Ylimääräistä roskaa tiedoston lopussa"
 
->>>>>>> 7d8a4da7
 #: apt-pkg/contrib/fileutl.cc:190
 #, c-format
 msgid "Not using locking for read only lock file %s"
@@ -3870,35 +3302,6 @@
 #, fuzzy, c-format
 msgid "No keyring installed in %s."
 msgstr "Asennus keskeytetään."
-
-#. d means days, h means hours, min means minutes, s means seconds
-#: apt-pkg/contrib/strutl.cc:406
-#, c-format
-msgid "%lid %lih %limin %lis"
-msgstr ""
-
-#. h means hours, min means minutes, s means seconds
-#: apt-pkg/contrib/strutl.cc:413
-#, c-format
-msgid "%lih %limin %lis"
-msgstr ""
-
-#. min means minutes, s means seconds
-#: apt-pkg/contrib/strutl.cc:420
-#, c-format
-msgid "%limin %lis"
-msgstr ""
-
-#. s means seconds
-#: apt-pkg/contrib/strutl.cc:425
-#, c-format
-msgid "%lis"
-msgstr ""
-
-#: apt-pkg/contrib/strutl.cc:1236
-#, c-format
-msgid "Selection %s not found"
-msgstr "Valintaa %s ei löydy"
 
 #: apt-pkg/contrib/mmap.cc:79
 msgid "Can't mmap an empty file"
