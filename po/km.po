--- conflicted
+++ resolved
@@ -10,11 +10,7 @@
 msgstr ""
 "Project-Id-Version: apt_po_km\n"
 "Report-Msgid-Bugs-To: APT Development Team <deity@lists.debian.org>\n"
-<<<<<<< HEAD
-"POT-Creation-Date: 2013-03-01 12:27+0100\n"
-=======
 "POT-Creation-Date: 2013-07-31 16:24+0200\n"
->>>>>>> 183116d1
 "PO-Revision-Date: 2006-10-10 09:48+0700\n"
 "Last-Translator: Khoem Sokhem <khoemsokhem@khmeros.info>\n"
 "Language-Team: Khmer <support@khmeros.info>\n"
@@ -163,13 +159,8 @@
 msgid "  Version table:"
 msgstr "  តារាង​កំណែ ៖"
 
-<<<<<<< HEAD
-#: cmdline/apt-cache.cc:1683 cmdline/apt-cdrom.cc:198 cmdline/apt-config.cc:81
-#: cmdline/apt-get.cc:3360 cmdline/apt-mark.cc:375
-=======
 #: cmdline/apt-cache.cc:1753 cmdline/apt-cdrom.cc:206 cmdline/apt-config.cc:81
 #: cmdline/apt-get.cc:3392 cmdline/apt-mark.cc:375
->>>>>>> 183116d1
 #: cmdline/apt-extracttemplates.cc:229 ftparchive/apt-ftparchive.cc:591
 #: cmdline/apt-internal-solver.cc:33 cmdline/apt-sortpkgs.cc:147
 #, fuzzy, c-format
@@ -631,13 +622,8 @@
 msgid "After this operation, %sB disk space will be freed.\n"
 msgstr "បន្ទាប់​ពី​ពន្លា​ %sB ទំហំ​ថាសនឹង​​ទំនេរ ។ \n"
 
-<<<<<<< HEAD
-#: cmdline/apt-get.cc:1228 cmdline/apt-get.cc:1231 cmdline/apt-get.cc:2588
-#: cmdline/apt-get.cc:2591
-=======
 #: cmdline/apt-get.cc:1257 cmdline/apt-get.cc:1260 cmdline/apt-get.cc:2621
 #: cmdline/apt-get.cc:2624
->>>>>>> 183116d1
 #, c-format
 msgid "Couldn't determine free space in %s"
 msgstr "មិន​អាច​កំណត់​ទំហំ​ទំនេរ​ក្នុង​ %s បានឡើយ"
@@ -677,11 +663,7 @@
 msgid "Do you want to continue?"
 msgstr "តើ​អ្នក​ចង់​បន្តឬ​ [បាទ ចាស/ទេ​] ? "
 
-<<<<<<< HEAD
-#: cmdline/apt-get.cc:1356 cmdline/apt-get.cc:2653 apt-pkg/algorithms.cc:1555
-=======
 #: cmdline/apt-get.cc:1385 cmdline/apt-get.cc:2686 apt-pkg/algorithms.cc:1566
->>>>>>> 183116d1
 #, c-format
 msgid "Failed to fetch %s  %s\n"
 msgstr "បរាជ័យ​ក្នុង​ការ​ទៅ​ប្រមូល​យក​ %s  %s\n"
@@ -690,11 +672,7 @@
 msgid "Some files failed to download"
 msgstr "ឯកសារ​មួយ​ចំនួន​បាន​បរាជ័យ​ក្នុង​ការ​ទាញ​យក​"
 
-<<<<<<< HEAD
-#: cmdline/apt-get.cc:1375 cmdline/apt-get.cc:2665
-=======
 #: cmdline/apt-get.cc:1404 cmdline/apt-get.cc:2698
->>>>>>> 183116d1
 msgid "Download complete and in download only mode"
 msgstr "បានបញ្ចប់ការទាញ​យក​ ហើយ​តែ​ក្នុង​របៀប​​ទាញ​យក​ប៉ុណ្ណោះ"
 
@@ -868,11 +846,7 @@
 msgid "Calculating upgrade... "
 msgstr "កំពុង​គណនា​ការ​ធ្វើ​ឲ្យ​ប្រសើរ... "
 
-<<<<<<< HEAD
-#: cmdline/apt-get.cc:2188 methods/ftp.cc:711 methods/connect.cc:115
-=======
 #: cmdline/apt-get.cc:2216 methods/ftp.cc:712 methods/connect.cc:116
->>>>>>> 183116d1
 msgid "Failed"
 msgstr "បាន​បរាជ័យ"
 
@@ -902,11 +876,7 @@
 msgid "Must specify at least one package to fetch source for"
 msgstr "យ៉ាងហោចណាស់​ត្រូវ​​បញ្ជាក់​​កញ្ចប់​មួយ ​ដើម្បី​ទៅ​​ប្រមូល​យក​ប្រភព​សម្រាប់"
 
-<<<<<<< HEAD
-#: cmdline/apt-get.cc:2493 cmdline/apt-get.cc:2802
-=======
 #: cmdline/apt-get.cc:2523 cmdline/apt-get.cc:2835
->>>>>>> 183116d1
 #, c-format
 msgid "Unable to find a source package for %s"
 msgstr "មិន​អាច​រក​កញ្ចប់ប្រភព​​សម្រាប់ %s បានឡើយ"
@@ -926,110 +896,59 @@
 "to retrieve the latest (possibly unreleased) updates to the package.\n"
 msgstr ""
 
-<<<<<<< HEAD
-#: cmdline/apt-get.cc:2565
-=======
 #: cmdline/apt-get.cc:2598
->>>>>>> 183116d1
 #, c-format
 msgid "Skipping already downloaded file '%s'\n"
 msgstr "កំពុង​រំលង​ឯកសារ​ដែល​បាន​ទាញយក​រួច​ '%s'\n"
 
-<<<<<<< HEAD
-#: cmdline/apt-get.cc:2602
-=======
 #: cmdline/apt-get.cc:2635
->>>>>>> 183116d1
 #, c-format
 msgid "You don't have enough free space in %s"
 msgstr "អ្នក​ពុំ​មាន​ទំហំ​ទំនេរ​គ្រប់គ្រាន់​ទេ​នៅក្នុង​ %s ឡើយ"
 
 #. TRANSLATOR: The required space between number and unit is already included
 #. in the replacement strings, so %sB will be correctly translate in e.g. 1,5 MB
-<<<<<<< HEAD
-#: cmdline/apt-get.cc:2611
-=======
 #: cmdline/apt-get.cc:2644
->>>>>>> 183116d1
 #, c-format
 msgid "Need to get %sB/%sB of source archives.\n"
 msgstr "ត្រូវការ​យក​ %sB/%sB នៃ​ប័ណ្ណសារ​ប្រភព ។\n"
 
 #. TRANSLATOR: The required space between number and unit is already included
 #. in the replacement string, so %sB will be correctly translate in e.g. 1,5 MB
-<<<<<<< HEAD
-#: cmdline/apt-get.cc:2616
-=======
 #: cmdline/apt-get.cc:2649
->>>>>>> 183116d1
 #, c-format
 msgid "Need to get %sB of source archives.\n"
 msgstr "ត្រូវការ​យក​ %sB នៃ​ប័ណ្ណសារ​ប្រភព​ ។\n"
 
-<<<<<<< HEAD
-#: cmdline/apt-get.cc:2622
-=======
 #: cmdline/apt-get.cc:2655
->>>>>>> 183116d1
 #, c-format
 msgid "Fetch source %s\n"
 msgstr "ទៅប្រមូល​ប្រភព​ %s\n"
 
-<<<<<<< HEAD
-#: cmdline/apt-get.cc:2660
-msgid "Failed to fetch some archives."
-msgstr "បរាជ័យ​ក្នុងការទៅប្រមូលយក​ប័ណ្ណសារ​មួយចំនួន ។"
-
-#: cmdline/apt-get.cc:2691
-=======
 #: cmdline/apt-get.cc:2693
 msgid "Failed to fetch some archives."
 msgstr "បរាជ័យ​ក្នុងការទៅប្រមូលយក​ប័ណ្ណសារ​មួយចំនួន ។"
 
 #: cmdline/apt-get.cc:2724
->>>>>>> 183116d1
 #, c-format
 msgid "Skipping unpack of already unpacked source in %s\n"
 msgstr "កំពុង​រំលង​ការស្រាយ​នៃប្រភព​ដែលបានស្រាយរួច​នៅក្នុង %s\n"
 
-<<<<<<< HEAD
-#: cmdline/apt-get.cc:2703
-=======
 #: cmdline/apt-get.cc:2736
->>>>>>> 183116d1
 #, c-format
 msgid "Unpack command '%s' failed.\n"
 msgstr "ពាក្យ​បញ្ជា​ស្រាយ '%s' បាន​បរាជ័យ​ ។\n"
 
-<<<<<<< HEAD
-#: cmdline/apt-get.cc:2704
-=======
 #: cmdline/apt-get.cc:2737
->>>>>>> 183116d1
 #, c-format
 msgid "Check if the 'dpkg-dev' package is installed.\n"
 msgstr "ពិនិត្យ​ប្រសិន​បើកញ្ចប់ 'dpkg-dev' មិន​ទាន់​បាន​ដំឡើង​ ។\n"
 
-<<<<<<< HEAD
-#: cmdline/apt-get.cc:2726
-=======
 #: cmdline/apt-get.cc:2759
->>>>>>> 183116d1
 #, c-format
 msgid "Build command '%s' failed.\n"
 msgstr "សាងសង​ពាក្យ​បញ្ជា​ '%s' បានបរាជ័យ​ ។\n"
 
-<<<<<<< HEAD
-#: cmdline/apt-get.cc:2746
-msgid "Child process failed"
-msgstr "ដំណើរ​ការ​កូន​បាន​បរាជ័យ​"
-
-#: cmdline/apt-get.cc:2765
-msgid "Must specify at least one package to check builddeps for"
-msgstr "ត្រូវតែ​បញ្ជាក់​យ៉ាងហោចណាស់​មួយកញ្ចប់ដើម្បីពិនិត្យ builddeps សម្រាប់"
-
-#: cmdline/apt-get.cc:2790
-=======
 #: cmdline/apt-get.cc:2779
 msgid "Child process failed"
 msgstr "ដំណើរ​ការ​កូន​បាន​បរាជ័យ​"
@@ -1039,67 +958,42 @@
 msgstr "ត្រូវតែ​បញ្ជាក់​យ៉ាងហោចណាស់​មួយកញ្ចប់ដើម្បីពិនិត្យ builddeps សម្រាប់"
 
 #: cmdline/apt-get.cc:2823
->>>>>>> 183116d1
 #, c-format
 msgid ""
 "No architecture information available for %s. See apt.conf(5) APT::"
 "Architectures for setup"
 msgstr ""
 
-<<<<<<< HEAD
-#: cmdline/apt-get.cc:2814 cmdline/apt-get.cc:2817
-=======
 #: cmdline/apt-get.cc:2847 cmdline/apt-get.cc:2850
->>>>>>> 183116d1
 #, c-format
 msgid "Unable to get build-dependency information for %s"
 msgstr "មិន​អាច​សាងសង់​​ព័ត៌មាន​ភាពអស្រ័យ​សម្រាប់ %s"
 
-<<<<<<< HEAD
-#: cmdline/apt-get.cc:2837
-=======
 #: cmdline/apt-get.cc:2870
->>>>>>> 183116d1
 #, c-format
 msgid "%s has no build depends.\n"
 msgstr "%s មិនមានភាពអាស្រ័យ​ស្ថាបនាឡើយ​ ។\n"
 
-<<<<<<< HEAD
-#: cmdline/apt-get.cc:3007
-=======
 #: cmdline/apt-get.cc:3040
->>>>>>> 183116d1
 #, fuzzy, c-format
 msgid ""
 "%s dependency for %s can't be satisfied because %s is not allowed on '%s' "
 "packages"
 msgstr "%s ភាពអស្រ័យ​សម្រាប់​ %s មិន​អាច​ធ្វើ​ឲ្យ​ពេញចិត្ត​ ព្រោះ​រក​​ %s កញ្ចប់​មិន​ឃើញ​ "
 
-<<<<<<< HEAD
-#: cmdline/apt-get.cc:3025
-=======
 #: cmdline/apt-get.cc:3058
->>>>>>> 183116d1
 #, c-format
 msgid ""
 "%s dependency for %s cannot be satisfied because the package %s cannot be "
 "found"
 msgstr "%s ភាពអស្រ័យ​សម្រាប់​ %s មិន​អាច​ធ្វើ​ឲ្យ​ពេញចិត្ត​ ព្រោះ​រក​​ %s កញ្ចប់​មិន​ឃើញ​ "
 
-<<<<<<< HEAD
-#: cmdline/apt-get.cc:3048
-=======
 #: cmdline/apt-get.cc:3081
->>>>>>> 183116d1
 #, c-format
 msgid "Failed to satisfy %s dependency for %s: Installed package %s is too new"
 msgstr "បរាជ័យ​ក្នុងការ​តម្រូវចិត្តភាពអាស្រ័យ %s សម្រាប់ %s ៖ កញ្ចប់ %s ដែលបានដំឡើង គឺថ្មីពេក"
 
-<<<<<<< HEAD
-#: cmdline/apt-get.cc:3087
-=======
 #: cmdline/apt-get.cc:3120
->>>>>>> 183116d1
 #, fuzzy, c-format
 msgid ""
 "%s dependency for %s cannot be satisfied because candidate version of "
@@ -1108,65 +1002,37 @@
 "ភាពអាស្រ័យ %s សម្រាប់ %s មិនអាច​តម្រូវចិត្តបានទេ ព្រោះ មិនមាន​កំណែ​នៃកញ្ចប់ %s ដែលអាច​តម្រូវចិត្ត​"
 "តម្រូវការ​កំណែបានឡើយ"
 
-<<<<<<< HEAD
-#: cmdline/apt-get.cc:3093
-=======
 #: cmdline/apt-get.cc:3126
->>>>>>> 183116d1
 #, fuzzy, c-format
 msgid ""
 "%s dependency for %s cannot be satisfied because package %s has no candidate "
 "version"
 msgstr "%s ភាពអស្រ័យ​សម្រាប់​ %s មិន​អាច​ធ្វើ​ឲ្យ​ពេញចិត្ត​ ព្រោះ​រក​​ %s កញ្ចប់​មិន​ឃើញ​ "
 
-<<<<<<< HEAD
-#: cmdline/apt-get.cc:3116
-=======
 #: cmdline/apt-get.cc:3149
->>>>>>> 183116d1
 #, c-format
 msgid "Failed to satisfy %s dependency for %s: %s"
 msgstr "បរាជ័យ​ក្នុងការ​តម្រូវចិត្តភាពអាស្រ័យ %s សម្រាប់ %s: %s"
 
-<<<<<<< HEAD
-#: cmdline/apt-get.cc:3132
-=======
 #: cmdline/apt-get.cc:3164
->>>>>>> 183116d1
 #, c-format
 msgid "Build-dependencies for %s could not be satisfied."
 msgstr "ភាពអាស្រ័យ​ដែល​បង្កើត​ %s មិន​អាច​បំពេញ​សេចក្ដី​ត្រូវការ​បាន​ទេ ។"
 
-<<<<<<< HEAD
-#: cmdline/apt-get.cc:3137
-msgid "Failed to process build dependencies"
-msgstr "បាន​បរាជ័យ​ក្នុង​ការ​ដំណើរ​​ការ​បង្កើត​ភាព​អាស្រ័យ"
-
-#: cmdline/apt-get.cc:3230 cmdline/apt-get.cc:3242
-=======
 #: cmdline/apt-get.cc:3169
 msgid "Failed to process build dependencies"
 msgstr "បាន​បរាជ័យ​ក្នុង​ការ​ដំណើរ​​ការ​បង្កើត​ភាព​អាស្រ័យ"
 
 #: cmdline/apt-get.cc:3262 cmdline/apt-get.cc:3274
->>>>>>> 183116d1
 #, fuzzy, c-format
 msgid "Changelog for %s (%s)"
 msgstr "កំពុង​តភ្ជាប់​ទៅ​កាន់​ %s (%s)"
 
-<<<<<<< HEAD
-#: cmdline/apt-get.cc:3365
-msgid "Supported modules:"
-msgstr "ម៉ូឌុល​ដែល​គាំទ្រ ៖ "
-
-#: cmdline/apt-get.cc:3406
-=======
 #: cmdline/apt-get.cc:3397
 msgid "Supported modules:"
 msgstr "ម៉ូឌុល​ដែល​គាំទ្រ ៖ "
 
 #: cmdline/apt-get.cc:3438
->>>>>>> 183116d1
 #, fuzzy
 msgid ""
 "Usage: apt-get [options] command\n"
@@ -1251,11 +1117,7 @@
 "pages for more information and options.\n"
 "                       This APT has Super Cow Powers.\n"
 
-<<<<<<< HEAD
-#: cmdline/apt-get.cc:3571
-=======
 #: cmdline/apt-get.cc:3603
->>>>>>> 183116d1
 msgid ""
 "NOTE: This is only a simulation!\n"
 "      apt-get needs root privileges for real execution.\n"
@@ -1326,12 +1188,8 @@
 msgstr "%s ជាកំណែ​ដែលថ្មីបំផុតរួចទៅហើយ ។\n"
 
 #: cmdline/apt-mark.cc:245 cmdline/apt-mark.cc:326
-<<<<<<< HEAD
-#: apt-pkg/contrib/fileutl.cc:830 apt-pkg/deb/dpkgpm.cc:1002
-=======
 #: apt-pkg/contrib/fileutl.cc:832 apt-pkg/contrib/gpgv.cc:223
 #: apt-pkg/deb/dpkgpm.cc:1032
->>>>>>> 183116d1
 #, c-format
 msgid "Waited for %s but it wasn't there"
 msgstr "រង់ចាំប់​ %s ប៉ុន្តែ ​វា​មិន​នៅទីនោះ"
@@ -1468,13 +1326,8 @@
 msgid "Server closed the connection"
 msgstr "ម៉ាស៊ីន​បម្រើ​បាន​បិទ​ការតភ្ជាប់​"
 
-<<<<<<< HEAD
-#: methods/ftp.cc:349 methods/rsh.cc:199 apt-pkg/contrib/fileutl.cc:1276
-#: apt-pkg/contrib/fileutl.cc:1285 apt-pkg/contrib/fileutl.cc:1288
-=======
 #: methods/ftp.cc:349 methods/rsh.cc:199 apt-pkg/contrib/fileutl.cc:1264
 #: apt-pkg/contrib/fileutl.cc:1273 apt-pkg/contrib/fileutl.cc:1276
->>>>>>> 183116d1
 msgid "Read error"
 msgstr "ការអាន​មានកំហុស"
 
@@ -1486,15 +1339,9 @@
 msgid "Protocol corruption"
 msgstr "ការបង្ខូច​ពិធីការ​"
 
-<<<<<<< HEAD
-#: methods/ftp.cc:457 methods/rred.cc:238 methods/rsh.cc:241
-#: apt-pkg/contrib/fileutl.cc:1374 apt-pkg/contrib/fileutl.cc:1383
-#: apt-pkg/contrib/fileutl.cc:1386 apt-pkg/contrib/fileutl.cc:1412
-=======
 #: methods/ftp.cc:458 methods/rred.cc:238 methods/rsh.cc:243
 #: apt-pkg/contrib/fileutl.cc:1360 apt-pkg/contrib/fileutl.cc:1369
 #: apt-pkg/contrib/fileutl.cc:1372 apt-pkg/contrib/fileutl.cc:1397
->>>>>>> 183116d1
 msgid "Write error"
 msgstr "ការសរសេរ​មានកំហុស"
 
@@ -1575,104 +1422,82 @@
 msgid "Unable to invoke "
 msgstr "មិន​អាច​ហៅ​ "
 
-#: methods/connect.cc:75
+#: methods/connect.cc:76
 #, c-format
 msgid "Connecting to %s (%s)"
 msgstr "កំពុង​តភ្ជាប់​ទៅ​កាន់​ %s (%s)"
 
-#: methods/connect.cc:86
+#: methods/connect.cc:87
 #, c-format
 msgid "[IP: %s %s]"
 msgstr "[IP ៖ %s %s]"
 
-#: methods/connect.cc:93
+#: methods/connect.cc:94
 #, c-format
 msgid "Could not create a socket for %s (f=%u t=%u p=%u)"
 msgstr "មិន​អាច​បង្កើត​រន្ធ​សម្រាប់ %s (f=%u t=%u p=%u) បានឡើយ"
 
-#: methods/connect.cc:99
+#: methods/connect.cc:100
 #, c-format
 msgid "Cannot initiate the connection to %s:%s (%s)."
 msgstr "មិនអាច​ចាប់ផ្ដើម​ការតភ្ជាប់​​ទៅ​កាន់​ %s:%s (%s) បានឡើយ ។"
 
-#: methods/connect.cc:107
+#: methods/connect.cc:108
 #, c-format
 msgid "Could not connect to %s:%s (%s), connection timed out"
 msgstr "មិន​អាច​តភ្ជាប់​ទៅ​កាន់​ %s:%s (%s) បានឡើយ ការ​តភ្ជាប់​បានអស់​ពេល​"
 
-#: methods/connect.cc:125
+#: methods/connect.cc:126
 #, c-format
 msgid "Could not connect to %s:%s (%s)."
 msgstr "មិន​អាច​តភ្ជាប់​ទៅកាន់​ %s:%s (%s) បានឡើយ ។"
 
 #. We say this mainly because the pause here is for the
 #. ssh connection that is still going
-<<<<<<< HEAD
-#: methods/connect.cc:153 methods/rsh.cc:433
-=======
 #: methods/connect.cc:154 methods/rsh.cc:435
->>>>>>> 183116d1
 #, c-format
 msgid "Connecting to %s"
 msgstr "កំពុង​តភ្ជាប់​ទៅកាន់ %s"
 
-#: methods/connect.cc:172 methods/connect.cc:191
+#: methods/connect.cc:180 methods/connect.cc:199
 #, c-format
 msgid "Could not resolve '%s'"
 msgstr "មិន​អាច​ដោះស្រាយ​ '%s' បានឡើយ"
 
-#: methods/connect.cc:197
+#: methods/connect.cc:205
 #, c-format
 msgid "Temporary failure resolving '%s'"
 msgstr "ការ​ដោះស្រាយ​ភាព​បរាជ័យ​​បណ្តោះអាសន្ន '%s'"
 
-#: methods/connect.cc:200
+#: methods/connect.cc:209
+#, fuzzy, c-format
+msgid "System error resolving '%s:%s'"
+msgstr "ការ​ដោះស្រាយ​អ្វី​អាក្រក់ដែល​បាន​កើត​ឡើង​ '%s:%s' (%i)"
+
+#: methods/connect.cc:211
 #, fuzzy, c-format
 msgid "Something wicked happened resolving '%s:%s' (%i - %s)"
 msgstr "ការ​ដោះស្រាយ​អ្វី​អាក្រក់ដែល​បាន​កើត​ឡើង​ '%s:%s' (%i)"
 
-#: methods/connect.cc:247
+#: methods/connect.cc:258
 #, fuzzy, c-format
 msgid "Unable to connect to %s:%s:"
 msgstr "មិន​អាច​តភ្ជាប់​ទៅកាន់​​ %s %s ៖"
 
-<<<<<<< HEAD
-#: methods/gpgv.cc:180
-=======
 #: methods/gpgv.cc:167
->>>>>>> 183116d1
 msgid ""
 "Internal error: Good signature, but could not determine key fingerprint?!"
 msgstr "កំហុស​ខាងក្នុង​ ៖ ហត្ថលេខា​​ល្អ ប៉ុន្តែ ​មិន​អាច​កំណត់​កូនសោ​ស្នាម​ម្រាមដៃ ?!"
 
-<<<<<<< HEAD
-#: methods/gpgv.cc:185
-msgid "At least one invalid signature was encountered."
-msgstr "​បានជួប​ប្រទះ​​​​ហត្ថលេខា​យ៉ាងហោចណាស់មួយ ដែ​លត្រឹមត្រូវ​ ។"
-
-#: methods/gpgv.cc:189
-=======
 #: methods/gpgv.cc:171
 msgid "At least one invalid signature was encountered."
 msgstr "​បានជួប​ប្រទះ​​​​ហត្ថលេខា​យ៉ាងហោចណាស់មួយ ដែ​លត្រឹមត្រូវ​ ។"
 
 #: methods/gpgv.cc:173
->>>>>>> 183116d1
 #, fuzzy
 msgid "Could not execute 'gpgv' to verify signature (is gpgv installed?)"
 msgstr "មិន​អាច​ប្រតិបត្តិ '%s' ដើម្បី​ផ្ទៀងផ្ទាត់​ហត្ថលេខា (តើ gpgv ត្រូវ​បាន​ដំឡើង​ឬនៅ ?)"
 
-<<<<<<< HEAD
-#: methods/gpgv.cc:194
-msgid "Unknown error executing gpgv"
-msgstr "មិនស្គាល់កំហុស ក្នុងការប្រតិបត្តិ gpgv"
-
-#: methods/gpgv.cc:228 methods/gpgv.cc:235
-msgid "The following signatures were invalid:\n"
-msgstr "ហត្ថលេខា​ខាង​ក្រោម​មិន​ត្រឹមត្រូវ ៖\n"
-
-#: methods/gpgv.cc:242
-=======
 #. TRANSLATORS: %s is a single techy word like 'NODATA'
 #: methods/gpgv.cc:179
 #, c-format
@@ -1690,7 +1515,6 @@
 msgstr "ហត្ថលេខា​ខាង​ក្រោម​មិន​ត្រឹមត្រូវ ៖\n"
 
 #: methods/gpgv.cc:230
->>>>>>> 183116d1
 msgid ""
 "The following signatures couldn't be verified because the public key is not "
 "available:\n"
@@ -1770,15 +1594,9 @@
 
 #. Only warn if there are no sources.list.d.
 #. Only warn if there is no sources.list file.
-<<<<<<< HEAD
-#: methods/mirror.cc:95 apt-inst/extract.cc:465
-#: apt-pkg/contrib/cdromutl.cc:183 apt-pkg/contrib/fileutl.cc:402
-#: apt-pkg/contrib/fileutl.cc:515 apt-pkg/sourcelist.cc:208
-=======
 #: methods/mirror.cc:95 apt-inst/extract.cc:464
 #: apt-pkg/contrib/cdromutl.cc:184 apt-pkg/contrib/fileutl.cc:404
 #: apt-pkg/contrib/fileutl.cc:517 apt-pkg/sourcelist.cc:208
->>>>>>> 183116d1
 #: apt-pkg/sourcelist.cc:214 apt-pkg/acquire.cc:485 apt-pkg/init.cc:108
 #: apt-pkg/init.cc:116 apt-pkg/clean.cc:36 apt-pkg/policy.cc:362
 #, c-format
@@ -2065,103 +1883,87 @@
 msgid "Unable to get a cursor"
 msgstr "មិន​អាច​យក​ទស្សន៍ទ្រនិច​"
 
-#: ftparchive/writer.cc:80
+#: ftparchive/writer.cc:82
 #, c-format
 msgid "W: Unable to read directory %s\n"
 msgstr "W: មិន​អាច​អាន​ថត %s បាន​ឡើយ\n"
 
-#: ftparchive/writer.cc:85
+#: ftparchive/writer.cc:87
 #, c-format
 msgid "W: Unable to stat %s\n"
 msgstr "W ៖ មិន​អាច​ថ្លែង %s\n"
 
-#: ftparchive/writer.cc:141
+#: ftparchive/writer.cc:143
 msgid "E: "
 msgstr "E: "
 
-#: ftparchive/writer.cc:143
+#: ftparchive/writer.cc:145
 msgid "W: "
 msgstr "W: "
 
-#: ftparchive/writer.cc:150
+#: ftparchive/writer.cc:152
 msgid "E: Errors apply to file "
 msgstr "E: កំហុស​អនុវត្ត​លើ​ឯកសារ​"
 
-#: ftparchive/writer.cc:168 ftparchive/writer.cc:200
+#: ftparchive/writer.cc:170 ftparchive/writer.cc:202
 #, c-format
 msgid "Failed to resolve %s"
 msgstr "បរាជ័យ​ក្នុង​ការ​ដោះស្រាយ %s"
 
-#: ftparchive/writer.cc:181
+#: ftparchive/writer.cc:183
 msgid "Tree walking failed"
 msgstr "មែក​ធាង បាន​បរាជ័យ"
 
-#: ftparchive/writer.cc:208
+#: ftparchive/writer.cc:210
 #, c-format
 msgid "Failed to open %s"
 msgstr "បរាជ័យ​ក្នុង​ការ​បើក %s"
 
-#: ftparchive/writer.cc:267
+#: ftparchive/writer.cc:269
 #, c-format
 msgid " DeLink %s [%s]\n"
 msgstr " DeLink %s [%s]\n"
 
-#: ftparchive/writer.cc:275
+#: ftparchive/writer.cc:277
 #, c-format
 msgid "Failed to readlink %s"
 msgstr "បាន​បរាជ័យ​ក្នុង​ការ​អាន​តំណ​ %s"
 
-#: ftparchive/writer.cc:279
+#: ftparchive/writer.cc:281
 #, c-format
 msgid "Failed to unlink %s"
 msgstr "បាន​បរាជ័យ​ក្នុង​ការ​ផ្ដាច់ %s"
 
-#: ftparchive/writer.cc:286
+#: ftparchive/writer.cc:288
 #, c-format
 msgid "*** Failed to link %s to %s"
 msgstr "*** បាន​បរាជ័យ​ក្នុង​ការ​ត​ %s ទៅ %s"
 
-#: ftparchive/writer.cc:296
+#: ftparchive/writer.cc:298
 #, c-format
 msgid " DeLink limit of %sB hit.\n"
 msgstr " DeLink កំណត់​នៃ​ការ​វាយ %sB ។\n"
 
-#: ftparchive/writer.cc:401
+#: ftparchive/writer.cc:403
 msgid "Archive had no package field"
 msgstr "ប័ណ្ណសារ​គ្មាន​វាល​កញ្ចប់​"
 
-<<<<<<< HEAD
-#: ftparchive/writer.cc:409 ftparchive/writer.cc:714
-=======
 #: ftparchive/writer.cc:411 ftparchive/writer.cc:701
->>>>>>> 183116d1
 #, c-format
 msgid "  %s has no override entry\n"
 msgstr "  %s គ្មាន​ធាតុធាតុបញ្ចូល​​បដិសេធឡើយ\n"
 
-<<<<<<< HEAD
-#: ftparchive/writer.cc:477 ftparchive/writer.cc:858
-=======
 #: ftparchive/writer.cc:479 ftparchive/writer.cc:845
->>>>>>> 183116d1
 #, c-format
 msgid "  %s maintainer is %s not %s\n"
 msgstr "  អ្នក​ថែទាំ %s គឺ %s មិនមែន​ %s\n"
 
-<<<<<<< HEAD
-#: ftparchive/writer.cc:724
-=======
 #: ftparchive/writer.cc:711
->>>>>>> 183116d1
 #, c-format
 msgid "  %s has no source override entry\n"
 msgstr "  %s គ្មាន​ធាតុ​បដិសេធ​ប្រភព\n"
 
-<<<<<<< HEAD
-#: ftparchive/writer.cc:728
-=======
 #: ftparchive/writer.cc:715
->>>>>>> 183116d1
 #, c-format
 msgid "  %s has no binary override entry either\n"
 msgstr "  %s គ្មាន​ធាតុប​ដិសេធគោល​ពីរ​ដែរ\n"
@@ -2506,89 +2308,85 @@
 msgstr ""
 
 #. d means days, h means hours, min means minutes, s means seconds
-#: apt-pkg/contrib/strutl.cc:372
+#: apt-pkg/contrib/strutl.cc:378
 #, c-format
 msgid "%lid %lih %limin %lis"
 msgstr ""
 
 #. h means hours, min means minutes, s means seconds
-#: apt-pkg/contrib/strutl.cc:379
+#: apt-pkg/contrib/strutl.cc:385
 #, c-format
 msgid "%lih %limin %lis"
 msgstr ""
 
 #. min means minutes, s means seconds
-#: apt-pkg/contrib/strutl.cc:386
+#: apt-pkg/contrib/strutl.cc:392
 #, c-format
 msgid "%limin %lis"
 msgstr ""
 
 #. s means seconds
-#: apt-pkg/contrib/strutl.cc:391
+#: apt-pkg/contrib/strutl.cc:397
 #, c-format
 msgid "%lis"
 msgstr ""
 
-<<<<<<< HEAD
-#: apt-pkg/contrib/strutl.cc:1167
-=======
 #: apt-pkg/contrib/strutl.cc:1173
->>>>>>> 183116d1
 #, c-format
 msgid "Selection %s not found"
 msgstr "ជម្រើស​ %s រក​មិន​ឃើញ​ឡើយ"
 
-#: apt-pkg/contrib/configuration.cc:503
+#: apt-pkg/contrib/configuration.cc:491
 #, c-format
 msgid "Unrecognized type abbreviation: '%c'"
 msgstr "មិន​បាន​​ទទួល​ស្គាល់​ប្រភេទ​អក្សរ​សង្ខេប ៖ '%c'"
 
-#: apt-pkg/contrib/configuration.cc:617
+#: apt-pkg/contrib/configuration.cc:605
 #, c-format
 msgid "Opening configuration file %s"
 msgstr "កំពុង​បើ​ឯកសារ​កំណត់រចនាសម្ព័ន្ធ​ %s"
 
-#: apt-pkg/contrib/configuration.cc:785
+#: apt-pkg/contrib/configuration.cc:773
 #, c-format
 msgid "Syntax error %s:%u: Block starts with no name."
 msgstr "កំហុស​វាក្យ​សម្ពន្ធ %s:%u ៖ ប្លុក​ចាប់​ផ្តើម​​ដោយ​គ្មាន​ឈ្មោះ​ ។"
 
-#: apt-pkg/contrib/configuration.cc:804
+#: apt-pkg/contrib/configuration.cc:792
 #, c-format
 msgid "Syntax error %s:%u: Malformed tag"
 msgstr "កំហុស​​វាក្យ​សម្ពន្ធ %s:%u ៖ ស្លាក​ដែលបាន Malformed"
 
-#: apt-pkg/contrib/configuration.cc:821
+#: apt-pkg/contrib/configuration.cc:809
 #, c-format
 msgid "Syntax error %s:%u: Extra junk after value"
 msgstr "កំហុស​​វាក្យ​សម្ពន្ធ %s:%u ៖ តម្លៃ​ឥតបានការ​នៅ​ក្រៅ​"
 
-#: apt-pkg/contrib/configuration.cc:861
+#: apt-pkg/contrib/configuration.cc:849
 #, c-format
 msgid "Syntax error %s:%u: Directives can only be done at the top level"
 msgstr "កំហុសវាក្យ​សម្ពន្ធ %s:%u ៖ សេចក្ដីបង្គាប់​អាចត្រូវបានធ្វើ​តែនៅលើ​កម្រិត​កំពូល​តែប៉ុណ្ណោះ"
 
-#: apt-pkg/contrib/configuration.cc:868
+#: apt-pkg/contrib/configuration.cc:856
 #, c-format
 msgid "Syntax error %s:%u: Too many nested includes"
 msgstr "កំហុស​វាក្យសម្ពន្ធ %s:%u ៖ មាន​ការរួមបញ្ចូល​ដែលដាក់​រួមគ្នា​យ៉ាងច្រើន"
 
-#: apt-pkg/contrib/configuration.cc:872 apt-pkg/contrib/configuration.cc:877
+#: apt-pkg/contrib/configuration.cc:860 apt-pkg/contrib/configuration.cc:865
 #, c-format
 msgid "Syntax error %s:%u: Included from here"
 msgstr "កំហុសវាក្យ​សម្ពន្ធ %s:%u ៖ បានរួម​បញ្ចូល​ពី​ទីនេះ​"
 
-#: apt-pkg/contrib/configuration.cc:881
+#: apt-pkg/contrib/configuration.cc:869
 #, c-format
 msgid "Syntax error %s:%u: Unsupported directive '%s'"
 msgstr "កំហុស​វាក្យ​សម្ពន្ធ %s:%u ៖ សេចក្ដី​បង្គាប់​ដែល​មិនបានគាំទ្រ '%s'"
 
-#: apt-pkg/contrib/configuration.cc:884
+#: apt-pkg/contrib/configuration.cc:872
 #, fuzzy, c-format
 msgid "Syntax error %s:%u: clear directive requires an option tree as argument"
 msgstr "កំហុសវាក្យ​សម្ពន្ធ %s:%u ៖ សេចក្ដីបង្គាប់​អាចត្រូវបានធ្វើ​តែនៅលើ​កម្រិត​កំពូល​តែប៉ុណ្ណោះ"
 
-#: apt-pkg/contrib/configuration.cc:934
+#: apt-pkg/contrib/configuration.cc:922
 #, c-format
 msgid "Syntax error %s:%u: Extra junk at end of file"
 msgstr "កំហុស​វាក្យសម្ពន្ធ %s:%u ៖ សារឥតបានការ​បន្ថែម ដែលនៅខាងចុង​ឯកសារ"
@@ -2609,9 +2407,9 @@
 
 #. Print the spinner
 #: apt-pkg/contrib/progress.cc:195
-#, c-format
-msgid "\r%s... %u%%"
-msgstr ""
+#, fuzzy, c-format
+msgid "%c%s... %u%%"
+msgstr "%c%s... ធ្វើរួច​"
 
 #: apt-pkg/contrib/cmndline.cc:80
 #, c-format
@@ -2668,149 +2466,82 @@
 msgid "Failed to stat the cdrom"
 msgstr "បរាជ័យក្នុងការ​ថ្លែង ស៊ីឌីរ៉ូម"
 
-#: apt-pkg/contrib/fileutl.cc:95
+#: apt-pkg/contrib/fileutl.cc:93
 #, fuzzy, c-format
 msgid "Problem closing the gzip file %s"
 msgstr "មាន​បញ្ហា​ក្នុងការ​បិទ​ឯកសារ"
 
-<<<<<<< HEAD
-#: apt-pkg/contrib/fileutl.cc:227
-=======
 #: apt-pkg/contrib/fileutl.cc:226
->>>>>>> 183116d1
 #, c-format
 msgid "Not using locking for read only lock file %s"
 msgstr "មិន​ប្រើប្រាស់​ការចាក់សោ សម្រាប់តែឯកសារចាក់សោ​ដែលបានតែអានប៉ុណ្ណោះ %s"
 
-<<<<<<< HEAD
-#: apt-pkg/contrib/fileutl.cc:232
-=======
 #: apt-pkg/contrib/fileutl.cc:231
->>>>>>> 183116d1
 #, c-format
 msgid "Could not open lock file %s"
 msgstr "មិន​អាច​បើក​ឯកសារ​ចាក់សោ​ %s បានឡើយ"
 
-<<<<<<< HEAD
-#: apt-pkg/contrib/fileutl.cc:250
-=======
 #: apt-pkg/contrib/fileutl.cc:254
->>>>>>> 183116d1
 #, c-format
 msgid "Not using locking for nfs mounted lock file %s"
 msgstr "មិនប្រើ​ការចាក់សោ សម្រាប់ nfs ឯកសារ​ចាក់សោដែលបានម៉ោន%s"
 
-<<<<<<< HEAD
-#: apt-pkg/contrib/fileutl.cc:254
-=======
 #: apt-pkg/contrib/fileutl.cc:259
->>>>>>> 183116d1
 #, c-format
 msgid "Could not get lock %s"
 msgstr "មិន​អាច​ចាក់សោ %s បានឡើយ"
 
-<<<<<<< HEAD
-#: apt-pkg/contrib/fileutl.cc:394 apt-pkg/contrib/fileutl.cc:508
-=======
 #: apt-pkg/contrib/fileutl.cc:396 apt-pkg/contrib/fileutl.cc:510
->>>>>>> 183116d1
 #, c-format
 msgid "List of files can't be created as '%s' is not a directory"
 msgstr ""
 
-<<<<<<< HEAD
-#: apt-pkg/contrib/fileutl.cc:428
-=======
 #: apt-pkg/contrib/fileutl.cc:430
->>>>>>> 183116d1
 #, c-format
 msgid "Ignoring '%s' in directory '%s' as it is not a regular file"
 msgstr ""
 
-<<<<<<< HEAD
-#: apt-pkg/contrib/fileutl.cc:446
-=======
 #: apt-pkg/contrib/fileutl.cc:448
->>>>>>> 183116d1
 #, c-format
 msgid "Ignoring file '%s' in directory '%s' as it has no filename extension"
 msgstr ""
 
-<<<<<<< HEAD
-#: apt-pkg/contrib/fileutl.cc:455
-=======
 #: apt-pkg/contrib/fileutl.cc:457
->>>>>>> 183116d1
 #, c-format
 msgid ""
 "Ignoring file '%s' in directory '%s' as it has an invalid filename extension"
 msgstr ""
 
-<<<<<<< HEAD
-#: apt-pkg/contrib/fileutl.cc:842
-=======
 #: apt-pkg/contrib/fileutl.cc:844
->>>>>>> 183116d1
 #, c-format
 msgid "Sub-process %s received a segmentation fault."
 msgstr "ដំណើរការ​រង​ %s បាន​ទទួល​កំហុស​ការ​ចែកជាចម្រៀក​ ។"
 
-<<<<<<< HEAD
-#: apt-pkg/contrib/fileutl.cc:844
-=======
 #: apt-pkg/contrib/fileutl.cc:846
->>>>>>> 183116d1
 #, fuzzy, c-format
 msgid "Sub-process %s received signal %u."
 msgstr "ដំណើរការ​រង​ %s បាន​ទទួល​កំហុស​ការ​ចែកជាចម្រៀក​ ។"
 
-<<<<<<< HEAD
-#: apt-pkg/contrib/fileutl.cc:848
-=======
 #: apt-pkg/contrib/fileutl.cc:850 apt-pkg/contrib/gpgv.cc:243
->>>>>>> 183116d1
 #, c-format
 msgid "Sub-process %s returned an error code (%u)"
 msgstr "ដំណើរការ​រង​ %s បានត្រឡប់​ទៅកាន់​កូដ​មាន​កំហុស​ (%u)"
 
-<<<<<<< HEAD
-#: apt-pkg/contrib/fileutl.cc:850
-=======
 #: apt-pkg/contrib/fileutl.cc:852 apt-pkg/contrib/gpgv.cc:236
->>>>>>> 183116d1
 #, c-format
 msgid "Sub-process %s exited unexpectedly"
 msgstr "ដំណើរការ​រង​ %s បានចេញ ដោយ​មិន​រំពឹង​ទុក​ "
 
-<<<<<<< HEAD
-#: apt-pkg/contrib/fileutl.cc:1006 apt-pkg/indexcopy.cc:659
-=======
 #: apt-pkg/contrib/fileutl.cc:988
->>>>>>> 183116d1
 #, c-format
 msgid "Could not open file %s"
 msgstr "មិន​អាច​បើក​ឯកសារ​ %s បានឡើយ"
 
-<<<<<<< HEAD
-#: apt-pkg/contrib/fileutl.cc:1068
-=======
 #: apt-pkg/contrib/fileutl.cc:1065
->>>>>>> 183116d1
 #, fuzzy, c-format
 msgid "Could not open file descriptor %d"
 msgstr "មិន​អាច​បើក​បំពុង​សម្រាប់​ %s បានឡើយ"
 
-<<<<<<< HEAD
-#: apt-pkg/contrib/fileutl.cc:1158
-msgid "Failed to create subprocess IPC"
-msgstr "បរាជ័យ​ក្នុង​ការ​បង្កើត​ដំណើរការ​រង​ IPC"
-
-#: apt-pkg/contrib/fileutl.cc:1214
-msgid "Failed to exec compressor "
-msgstr "បរាជ័យ​ក្នុង​ការ​ប្រតិបត្តិ​កម្មវិធី​បង្ហាប់ "
-
-#: apt-pkg/contrib/fileutl.cc:1311
-=======
 #: apt-pkg/contrib/fileutl.cc:1150
 msgid "Failed to create subprocess IPC"
 msgstr "បរាជ័យ​ក្នុង​ការ​បង្កើត​ដំណើរការ​រង​ IPC"
@@ -2820,54 +2551,39 @@
 msgstr "បរាជ័យ​ក្នុង​ការ​ប្រតិបត្តិ​កម្មវិធី​បង្ហាប់ "
 
 #: apt-pkg/contrib/fileutl.cc:1298
->>>>>>> 183116d1
 #, fuzzy, c-format
 msgid "read, still have %llu to read but none left"
 msgstr "អាន​, នៅតែ​មាន %lu ដើម្បី​អាន​ ប៉ុន្តែ​គ្មាន​អ្វី​នៅសល់"
 
-<<<<<<< HEAD
-#: apt-pkg/contrib/fileutl.cc:1400 apt-pkg/contrib/fileutl.cc:1422
-=======
 #: apt-pkg/contrib/fileutl.cc:1385 apt-pkg/contrib/fileutl.cc:1407
->>>>>>> 183116d1
 #, fuzzy, c-format
 msgid "write, still have %llu to write but couldn't"
 msgstr "សរសេរ​, នៅតែមាន​ %lu ដើម្បី​សរសេរ​ ប៉ុន្តែ​មិន​អាច​"
 
-<<<<<<< HEAD
-#: apt-pkg/contrib/fileutl.cc:1738
-=======
 #: apt-pkg/contrib/fileutl.cc:1695
->>>>>>> 183116d1
 #, fuzzy, c-format
 msgid "Problem closing the file %s"
 msgstr "មាន​បញ្ហា​ក្នុងការ​បិទ​ឯកសារ"
 
-<<<<<<< HEAD
-#: apt-pkg/contrib/fileutl.cc:1750
-=======
 #: apt-pkg/contrib/fileutl.cc:1707
->>>>>>> 183116d1
 #, fuzzy, c-format
 msgid "Problem renaming the file %s to %s"
 msgstr "មានបញ្ហា​ក្នុង​ការធ្វើ​សមកាលកម្មឯកសារ​"
 
-<<<<<<< HEAD
-#: apt-pkg/contrib/fileutl.cc:1761
-=======
 #: apt-pkg/contrib/fileutl.cc:1718
->>>>>>> 183116d1
 #, fuzzy, c-format
 msgid "Problem unlinking the file %s"
 msgstr "មានបញ្ហា​ក្នុងការ​ផ្ដាច់តំណ​ឯកសារ"
 
-<<<<<<< HEAD
-#: apt-pkg/contrib/fileutl.cc:1776
-=======
 #: apt-pkg/contrib/fileutl.cc:1731
->>>>>>> 183116d1
 msgid "Problem syncing the file"
 msgstr "មានបញ្ហា​ក្នុង​ការធ្វើ​សមកាលកម្មឯកសារ​"
+
+#. TRANSLATOR: %s is the trusted keyring parts directory
+#: apt-pkg/contrib/gpgv.cc:76
+#, fuzzy, c-format
+msgid "No keyring installed in %s."
+msgstr "កំពុង​បោះបង់​ការ​ដំឡើង​ ។"
 
 #: apt-pkg/pkgcache.cc:148
 msgid "Empty package cache"
@@ -3092,11 +2808,7 @@
 "The package %s needs to be reinstalled, but I can't find an archive for it."
 msgstr "កញ្ចប់ %s ត្រូវការឲ្យដំឡើង ប៉ុន្តែ​ ខ្ញុំ​មិន​អាច​រក​ប័ណ្ណសារ​សម្រាប់​វា​បាន​ទេ​ ។"
 
-<<<<<<< HEAD
-#: apt-pkg/algorithms.cc:1229
-=======
 #: apt-pkg/algorithms.cc:1238
->>>>>>> 183116d1
 msgid ""
 "Error, pkgProblemResolver::Resolve generated breaks, this may be caused by "
 "held packages."
@@ -3104,19 +2816,11 @@
 "កំហុស pkgProblemResolver::ដោះស្រាយ​សញ្ញាបញ្ឈប់​ដែលបានបង្កើត នេះ​ប្រហែលជា បង្កដោយកញ្ចប់​"
 "ដែលបាន​ទុក ។"
 
-<<<<<<< HEAD
-#: apt-pkg/algorithms.cc:1231
-msgid "Unable to correct problems, you have held broken packages."
-msgstr "មិន​អាច​កែ​បញ្ហាបានទេេ អ្កបានទុក​កញ្ចប់​ដែល​ខូច ។។"
-
-#: apt-pkg/algorithms.cc:1581 apt-pkg/algorithms.cc:1583
-=======
 #: apt-pkg/algorithms.cc:1240
 msgid "Unable to correct problems, you have held broken packages."
 msgstr "មិន​អាច​កែ​បញ្ហាបានទេេ អ្កបានទុក​កញ្ចប់​ដែល​ខូច ។។"
 
 #: apt-pkg/algorithms.cc:1592 apt-pkg/algorithms.cc:1594
->>>>>>> 183116d1
 #, fuzzy
 msgid ""
 "Some index files failed to download. They have been ignored, or old ones "
@@ -3285,70 +2989,41 @@
 msgid "MD5Sum mismatch"
 msgstr "MD5Sum មិន​ផ្គួផ្គង​"
 
-<<<<<<< HEAD
-#: apt-pkg/acquire-item.cc:870 apt-pkg/acquire-item.cc:1870
-#: apt-pkg/acquire-item.cc:2013
-=======
 #: apt-pkg/acquire-item.cc:870 apt-pkg/acquire-item.cc:1887
 #: apt-pkg/acquire-item.cc:2030
->>>>>>> 183116d1
 #, fuzzy
 msgid "Hash Sum mismatch"
 msgstr "MD5Sum មិន​ផ្គួផ្គង​"
 
-<<<<<<< HEAD
-#: apt-pkg/acquire-item.cc:1381
-=======
 #: apt-pkg/acquire-item.cc:1388
->>>>>>> 183116d1
 #, c-format
 msgid ""
 "Unable to find expected entry '%s' in Release file (Wrong sources.list entry "
 "or malformed file)"
 msgstr ""
 
-<<<<<<< HEAD
-#: apt-pkg/acquire-item.cc:1397
-=======
 #: apt-pkg/acquire-item.cc:1404
->>>>>>> 183116d1
 #, fuzzy, c-format
 msgid "Unable to find hash sum for '%s' in Release file"
 msgstr "មិនអាច​ញែក​ឯកសារកញ្ចប់ %s (1) បានឡើយ"
 
-<<<<<<< HEAD
-#: apt-pkg/acquire-item.cc:1439
-msgid "There is no public key available for the following key IDs:\n"
-msgstr "គ្មាន​កូនសោ​សាធារណៈ​អាច​រក​បាន​ក្នុងកូនសោ IDs ខាងក្រោម​នេះទេ ៖\n"
-
-#: apt-pkg/acquire-item.cc:1477
-=======
 #: apt-pkg/acquire-item.cc:1446
 msgid "There is no public key available for the following key IDs:\n"
 msgstr "គ្មាន​កូនសោ​សាធារណៈ​អាច​រក​បាន​ក្នុងកូនសោ IDs ខាងក្រោម​នេះទេ ៖\n"
 
 #: apt-pkg/acquire-item.cc:1484
->>>>>>> 183116d1
 #, c-format
 msgid ""
 "Release file for %s is expired (invalid since %s). Updates for this "
 "repository will not be applied."
 msgstr ""
 
-<<<<<<< HEAD
-#: apt-pkg/acquire-item.cc:1499
-=======
 #: apt-pkg/acquire-item.cc:1506
->>>>>>> 183116d1
 #, c-format
 msgid "Conflicting distribution: %s (expected %s but got %s)"
 msgstr ""
 
-<<<<<<< HEAD
-#: apt-pkg/acquire-item.cc:1532
-=======
 #: apt-pkg/acquire-item.cc:1536
->>>>>>> 183116d1
 #, c-format
 msgid ""
 "An error occurred during the signature verification. The repository is not "
@@ -3356,20 +3031,12 @@
 msgstr ""
 
 #. Invalid signature file, reject (LP: #346386) (Closes: #627642)
-<<<<<<< HEAD
-#: apt-pkg/acquire-item.cc:1542 apt-pkg/acquire-item.cc:1547
-=======
 #: apt-pkg/acquire-item.cc:1546 apt-pkg/acquire-item.cc:1551
->>>>>>> 183116d1
 #, c-format
 msgid "GPG error: %s: %s"
 msgstr ""
 
-<<<<<<< HEAD
-#: apt-pkg/acquire-item.cc:1646
-=======
 #: apt-pkg/acquire-item.cc:1663
->>>>>>> 183116d1
 #, c-format
 msgid ""
 "I wasn't able to locate a file for the %s package. This might mean you need "
@@ -3378,11 +3045,7 @@
 "ខ្ញុំ​មិន​អាច​រកទីតាំង​ឯកសារ​សម្រាប់​កញ្ចប់ %s បាន​ទេ ។ ​មាន​ន័យ​ថា​អ្នក​ត្រូវការ​ជួសជុល​កញ្ចប់​នេះ​ដោយ​ដៃ ។ "
 "(ដោយសារ​​បាត់​ស្ថាបត្យកម្ម)"
 
-<<<<<<< HEAD
-#: apt-pkg/acquire-item.cc:1705
-=======
 #: apt-pkg/acquire-item.cc:1722
->>>>>>> 183116d1
 #, c-format
 msgid ""
 "I wasn't able to locate a file for the %s package. This might mean you need "
@@ -3390,45 +3053,37 @@
 msgstr ""
 "ខ្ញុំ​មិន​អាច​រកទីតាំង​ឯកសារ​សម្រាប់​កញ្ចប់ %s បានទេ ។ ​មាន​ន័យ​ថា​អ្នក​ត្រូវការ​ជួសជុល​កញ្ចប់​នេះ​ដោយ​ដៃ ។"
 
-<<<<<<< HEAD
-#: apt-pkg/acquire-item.cc:1764
-=======
 #: apt-pkg/acquire-item.cc:1781
->>>>>>> 183116d1
 #, c-format
 msgid ""
 "The package index files are corrupted. No Filename: field for package %s."
 msgstr "កញ្ចប់​ឯកសារ​លិបិក្រម​ត្រូវ​បាន​ខូច ។ គ្មាន​ឈ្មោះ​ឯកសារ ៖ វាល​សម្រាប់​កញ្ចប់នេះ​ទេ​ %s ។"
 
-<<<<<<< HEAD
-#: apt-pkg/acquire-item.cc:1862
-=======
 #: apt-pkg/acquire-item.cc:1879
->>>>>>> 183116d1
 msgid "Size mismatch"
 msgstr "ទំហំ​មិនបាន​ផ្គួផ្គង​"
 
-#: apt-pkg/indexrecords.cc:64
+#: apt-pkg/indexrecords.cc:68
 #, fuzzy, c-format
 msgid "Unable to parse Release file %s"
 msgstr "មិនអាច​ញែក​ឯកសារកញ្ចប់ %s (1) បានឡើយ"
 
-#: apt-pkg/indexrecords.cc:74
+#: apt-pkg/indexrecords.cc:78
 #, fuzzy, c-format
 msgid "No sections in Release file %s"
 msgstr "ចំណាំ កំពុង​ជ្រើស​ %s ជំនួស​ %s\n"
 
-#: apt-pkg/indexrecords.cc:108
+#: apt-pkg/indexrecords.cc:112
 #, c-format
 msgid "No Hash entry in Release file %s"
 msgstr ""
 
-#: apt-pkg/indexrecords.cc:121
+#: apt-pkg/indexrecords.cc:125
 #, fuzzy, c-format
 msgid "Invalid 'Valid-Until' entry in Release file %s"
 msgstr "បន្ទាត់​ដែលមិនត្រឹមត្រូវ​នៅក្នុង​ឯកសារ​បង្វែរ ៖ %s"
 
-#: apt-pkg/indexrecords.cc:140
+#: apt-pkg/indexrecords.cc:144
 #, fuzzy, c-format
 msgid "Invalid 'Date' entry in Release file %s"
 msgstr "មិនអាច​ញែក​ឯកសារកញ្ចប់ %s (1) បានឡើយ"
@@ -3525,38 +3180,22 @@
 msgid "Source list entries for this disc are:\n"
 msgstr "ធាតុបញ្ចូល​បញ្ជីប្រភព​សម្រាប់​ឌីស​នេះគឺ ៖\n"
 
-<<<<<<< HEAD
-#: apt-pkg/indexcopy.cc:236 apt-pkg/indexcopy.cc:880
-=======
 #: apt-pkg/indexcopy.cc:236 apt-pkg/indexcopy.cc:775
->>>>>>> 183116d1
 #, c-format
 msgid "Wrote %i records.\n"
 msgstr "បានសរសេរ %i កំណត់ត្រា ។\n"
 
-<<<<<<< HEAD
-#: apt-pkg/indexcopy.cc:238 apt-pkg/indexcopy.cc:882
-=======
 #: apt-pkg/indexcopy.cc:238 apt-pkg/indexcopy.cc:777
->>>>>>> 183116d1
 #, c-format
 msgid "Wrote %i records with %i missing files.\n"
 msgstr "បានសរសេរ %i កំណត់ត្រា​ជាមួយ​ %i ឯកសារ​ដែល​បាត់បង់ ។\n"
 
-<<<<<<< HEAD
-#: apt-pkg/indexcopy.cc:241 apt-pkg/indexcopy.cc:885
-=======
 #: apt-pkg/indexcopy.cc:241 apt-pkg/indexcopy.cc:780
->>>>>>> 183116d1
 #, c-format
 msgid "Wrote %i records with %i mismatched files\n"
 msgstr "បានសរសេរ​ %i កំណត់ត្រា​ជាមួយួយ​ %i ឯកសារ​ដែល​មិន​បាន​ផ្គួផ្គង​\n"
 
-<<<<<<< HEAD
-#: apt-pkg/indexcopy.cc:244 apt-pkg/indexcopy.cc:888
-=======
 #: apt-pkg/indexcopy.cc:244 apt-pkg/indexcopy.cc:783
->>>>>>> 183116d1
 #, c-format
 msgid "Wrote %i records with %i missing files and %i mismatched files\n"
 msgstr "បានសរសេរ %i កំណត់ត្រា​ជាមួយ​ %i ឯកសារ​ដែល​បាត់បង់​ និង​ %i ឯកសារ​ដែល​មិន​បាន​ផ្គួផ្គង​ ​\n"
@@ -3571,17 +3210,6 @@
 msgid "Hash mismatch for: %s"
 msgstr "MD5Sum មិន​ផ្គួផ្គង​"
 
-#: apt-pkg/indexcopy.cc:662
-#, c-format
-msgid "File %s doesn't start with a clearsigned message"
-msgstr ""
-
-#. TRANSLATOR: %s is the trusted keyring parts directory
-#: apt-pkg/indexcopy.cc:692
-#, fuzzy, c-format
-msgid "No keyring installed in %s."
-msgstr "កំពុង​បោះបង់​ការ​ដំឡើង​ ។"
-
 #: apt-pkg/cacheset.cc:403
 #, c-format
 msgid "Release '%s' for '%s' was not found"
@@ -3645,7 +3273,7 @@
 msgid "External solver failed without a proper error message"
 msgstr ""
 
-#: apt-pkg/edsp.cc:557 apt-pkg/edsp.cc:560 apt-pkg/edsp.cc:565
+#: apt-pkg/edsp.cc:556 apt-pkg/edsp.cc:559 apt-pkg/edsp.cc:564
 msgid "Execute external solver"
 msgstr ""
 
@@ -3734,21 +3362,6 @@
 msgid "Can not write log, openpty() failed (/dev/pts not mounted?)\n"
 msgstr ""
 
-<<<<<<< HEAD
-#: apt-pkg/deb/dpkgpm.cc:1235
-msgid "Can not write log, tcgetattr() failed for stdout"
-msgstr ""
-
-#: apt-pkg/deb/dpkgpm.cc:1248
-msgid "Running dpkg"
-msgstr ""
-
-#: apt-pkg/deb/dpkgpm.cc:1420
-msgid "Operation was interrupted before it could finish"
-msgstr ""
-
-#: apt-pkg/deb/dpkgpm.cc:1482
-=======
 #: apt-pkg/deb/dpkgpm.cc:1273
 msgid "Running dpkg"
 msgstr ""
@@ -3758,54 +3371,33 @@
 msgstr ""
 
 #: apt-pkg/deb/dpkgpm.cc:1507
->>>>>>> 183116d1
 msgid "No apport report written because MaxReports is reached already"
 msgstr ""
 
 #. check if its not a follow up error
-<<<<<<< HEAD
-#: apt-pkg/deb/dpkgpm.cc:1487
-msgid "dependency problems - leaving unconfigured"
-msgstr ""
-
-#: apt-pkg/deb/dpkgpm.cc:1489
-=======
 #: apt-pkg/deb/dpkgpm.cc:1512
 msgid "dependency problems - leaving unconfigured"
 msgstr ""
 
 #: apt-pkg/deb/dpkgpm.cc:1514
->>>>>>> 183116d1
 msgid ""
 "No apport report written because the error message indicates its a followup "
 "error from a previous failure."
 msgstr ""
 
-<<<<<<< HEAD
-#: apt-pkg/deb/dpkgpm.cc:1495
-=======
 #: apt-pkg/deb/dpkgpm.cc:1520
->>>>>>> 183116d1
 msgid ""
 "No apport report written because the error message indicates a disk full "
 "error"
 msgstr ""
 
-<<<<<<< HEAD
-#: apt-pkg/deb/dpkgpm.cc:1501
-=======
 #: apt-pkg/deb/dpkgpm.cc:1526
->>>>>>> 183116d1
 msgid ""
 "No apport report written because the error message indicates a out of memory "
 "error"
 msgstr ""
 
-<<<<<<< HEAD
-#: apt-pkg/deb/dpkgpm.cc:1508
-=======
 #: apt-pkg/deb/dpkgpm.cc:1533
->>>>>>> 183116d1
 msgid ""
 "No apport report written because the error message indicates a dpkg I/O error"
 msgstr ""
@@ -3833,14 +3425,6 @@
 #: apt-pkg/deb/debsystem.cc:121
 msgid "Not locked"
 msgstr ""
-
-#, fuzzy
-#~ msgid "System error resolving '%s:%s'"
-#~ msgstr "ការ​ដោះស្រាយ​អ្វី​អាក្រក់ដែល​បាន​កើត​ឡើង​ '%s:%s' (%i)"
-
-#, fuzzy
-#~ msgid "%c%s... %u%%"
-#~ msgstr "%c%s... ធ្វើរួច​"
 
 #, fuzzy
 #~ msgid "Skipping nonexistent file %s"
