# translation of apt_po_gl.po to galician
# Galician translation of apt
# This file is put in the public domain.
#
# Jacobo Tarrío <jtarrio@debian.org>, 2005, 2007, 2008.
# mvillarino <mvillarino@users.sourceforge.net>, 2008.
# Miguel Anxo Bouzada <mbouzada@gmail.com>, 2011.
#
msgid ""
msgstr ""
"Project-Id-Version: apt_po_gl\n"
"Report-Msgid-Bugs-To: APT Development Team <deity@lists.debian.org>\n"
<<<<<<< HEAD
"POT-Creation-Date: 2013-03-01 12:27+0100\n"
=======
"POT-Creation-Date: 2013-07-31 16:24+0200\n"
>>>>>>> 183116d1
"PO-Revision-Date: 2011-05-12 15:28+0100\n"
"Last-Translator: Miguel Anxo Bouzada <mbouzada@gmail.com>\n"
"Language-Team: galician <proxecto@trasno.net>\n"
"Language: \n"
"MIME-Version: 1.0\n"
"Content-Type: text/plain; charset=UTF-8\n"
"Content-Transfer-Encoding: 8bit\n"
"X-Generator: KBabel 1.11.4\n"
"Plural-Forms: nplurals=2; plural=n != 1;\n"
"X-Poedit-Language: Galician\n"

#: cmdline/apt-cache.cc:158
#, c-format
msgid "Package %s version %s has an unmet dep:\n"
msgstr "O paquete %s versión %s ten unha dependencia incumprida:\n"

#: cmdline/apt-cache.cc:286
msgid "Total package names: "
msgstr "Número total de nomes de paquetes : "

#: cmdline/apt-cache.cc:288
msgid "Total package structures: "
msgstr "Estruturas de paquetes totais: "

#: cmdline/apt-cache.cc:328
msgid "  Normal packages: "
msgstr "  Paquetes normais: "

#: cmdline/apt-cache.cc:329
msgid "  Pure virtual packages: "
msgstr "  Paquetes virtuais puros: "

#: cmdline/apt-cache.cc:330
msgid "  Single virtual packages: "
msgstr "  Paquetes virtuais simples: "

#: cmdline/apt-cache.cc:331
msgid "  Mixed virtual packages: "
msgstr "  Paquetes virtuais mixtos: "

#: cmdline/apt-cache.cc:332
msgid "  Missing: "
msgstr "  Non atopados: "

#: cmdline/apt-cache.cc:334
msgid "Total distinct versions: "
msgstr "Número total de versións distintas: "

#: cmdline/apt-cache.cc:336
msgid "Total distinct descriptions: "
msgstr "Número total de descricións distintas: "

#: cmdline/apt-cache.cc:338
msgid "Total dependencies: "
msgstr "Número total de dependencias: "

#: cmdline/apt-cache.cc:341
msgid "Total ver/file relations: "
msgstr "Número total de relacións versión/ficheiro: "

#: cmdline/apt-cache.cc:343
msgid "Total Desc/File relations: "
msgstr "Número total de relacións descrición/ficheiro: "

#: cmdline/apt-cache.cc:345
msgid "Total Provides mappings: "
msgstr "Número total de asignacións provistas: "

#: cmdline/apt-cache.cc:357
msgid "Total globbed strings: "
msgstr "Número total de cadeas: "

#: cmdline/apt-cache.cc:371
msgid "Total dependency version space: "
msgstr "Espazo total de versións de dependencias: "

#: cmdline/apt-cache.cc:376
msgid "Total slack space: "
msgstr "Espazo de reserva total: "

#: cmdline/apt-cache.cc:384
msgid "Total space accounted for: "
msgstr "Espazo total contabilizado: "

#: cmdline/apt-cache.cc:515 cmdline/apt-cache.cc:1165
#, c-format
msgid "Package file %s is out of sync."
msgstr "O ficheiro de paquete %s está sen sincronizar."

#: cmdline/apt-cache.cc:593 cmdline/apt-cache.cc:1452
#: cmdline/apt-cache.cc:1454 cmdline/apt-cache.cc:1531 cmdline/apt-mark.cc:46
#: cmdline/apt-mark.cc:93 cmdline/apt-mark.cc:219
msgid "No packages found"
msgstr "Non se atopou ningún paquete"

#: cmdline/apt-cache.cc:1265
msgid "You must give at least one search pattern"
msgstr "Debe fornecer cando menos un patrón de busca"

#: cmdline/apt-cache.cc:1431
msgid "This command is deprecated. Please use 'apt-mark showauto' instead."
msgstr ""

#: cmdline/apt-cache.cc:1526 apt-pkg/cacheset.cc:510
#, c-format
msgid "Unable to locate package %s"
msgstr "Non foi posíbel atopar o paquete %s"

#: cmdline/apt-cache.cc:1556
msgid "Package files:"
msgstr "Ficheiros de paquetes:"

#: cmdline/apt-cache.cc:1563 cmdline/apt-cache.cc:1654
msgid "Cache is out of sync, can't x-ref a package file"
msgstr ""
"A caché está sen sincronizar, non se pode facer referencia a un ficheiro de "
"paquetes"

#. Show any packages have explicit pins
#: cmdline/apt-cache.cc:1577
msgid "Pinned packages:"
msgstr "Paquetes inmobilizados:"

#: cmdline/apt-cache.cc:1589 cmdline/apt-cache.cc:1634
msgid "(not found)"
msgstr "(non se atopou)"

#: cmdline/apt-cache.cc:1597
msgid "  Installed: "
msgstr "  Instalado: "

#: cmdline/apt-cache.cc:1598
msgid "  Candidate: "
msgstr "  Candidato: "

#: cmdline/apt-cache.cc:1616 cmdline/apt-cache.cc:1624
msgid "(none)"
msgstr "(ningún)"

#: cmdline/apt-cache.cc:1631
msgid "  Package pin: "
msgstr "  Inmobilizado: "

#. Show the priority tables
#: cmdline/apt-cache.cc:1640
msgid "  Version table:"
msgstr "  Táboa de versións:"

<<<<<<< HEAD
#: cmdline/apt-cache.cc:1683 cmdline/apt-cdrom.cc:198 cmdline/apt-config.cc:81
#: cmdline/apt-get.cc:3360 cmdline/apt-mark.cc:375
=======
#: cmdline/apt-cache.cc:1753 cmdline/apt-cdrom.cc:206 cmdline/apt-config.cc:81
#: cmdline/apt-get.cc:3392 cmdline/apt-mark.cc:375
>>>>>>> 183116d1
#: cmdline/apt-extracttemplates.cc:229 ftparchive/apt-ftparchive.cc:591
#: cmdline/apt-internal-solver.cc:33 cmdline/apt-sortpkgs.cc:147
#, c-format
msgid "%s %s for %s compiled on %s %s\n"
msgstr "%s %s para %s compilado en %s %s\n"

#: cmdline/apt-cache.cc:1760
#, fuzzy
msgid ""
"Usage: apt-cache [options] command\n"
"       apt-cache [options] showpkg pkg1 [pkg2 ...]\n"
"       apt-cache [options] showsrc pkg1 [pkg2 ...]\n"
"\n"
"apt-cache is a low-level tool used to query information\n"
"from APT's binary cache files\n"
"\n"
"Commands:\n"
"   gencaches - Build both the package and source cache\n"
"   showpkg - Show some general information for a single package\n"
"   showsrc - Show source records\n"
"   stats - Show some basic statistics\n"
"   dump - Show the entire file in a terse form\n"
"   dumpavail - Print an available file to stdout\n"
"   unmet - Show unmet dependencies\n"
"   search - Search the package list for a regex pattern\n"
"   show - Show a readable record for the package\n"
"   depends - Show raw dependency information for a package\n"
"   rdepends - Show reverse dependency information for a package\n"
"   pkgnames - List the names of all packages in the system\n"
"   dotty - Generate package graphs for GraphViz\n"
"   xvcg - Generate package graphs for xvcg\n"
"   policy - Show policy settings\n"
"\n"
"Options:\n"
"  -h   This help text.\n"
"  -p=? The package cache.\n"
"  -s=? The source cache.\n"
"  -q   Disable progress indicator.\n"
"  -i   Show only important deps for the unmet command.\n"
"  -c=? Read this configuration file\n"
"  -o=? Set an arbitrary configuration option, eg -o dir::cache=/tmp\n"
"See the apt-cache(8) and apt.conf(5) manual pages for more information.\n"
msgstr ""
"Uso: apt-cache [opcións] orde\n"
"       apt-cache [opcións] showpkg paquete1 [paquete2 ...]\n"
"       apt-cache [opcións] showsrc paquete1 [paquete2 ...]\n"
"\n"
"apt-cache é unha ferramenta de baixo nivel usada para consultar\n"
"informacións dos ficheiros binarios da cache do APT\n"
"\n"
"Ordes:\n"
"   gencaches - Constrúe as caches de paquete e fonte\n"
"   showpkg - Mostra algunhas informacións xerais dun único paquete\n"
"   showsrc - Mostra rexistros da fonte\n"
"   stats - Mostra algunhas estatísticas básicas\n"
"   dump - Mostra o ficheiro enteiro nun formato concreto\n"
"   dumpavail - Imprime un ficheiro dispoñíbel para stdout\n"
"   unmet - Mostra dependencias non atopadas\n"
"   search - Busca na lista de paquetes por unha expresión regular\n"
"   show - Mostra un rexistro lexíbel para o paquete\n"
"   showauto - Mostra unha lista dos paquetes instalados automaticamente\n"
"   depends - Mostra informacións brutas de dependencia para un paquete\n"
"   rdepends - Mostra informacións de dependencia inversa para un paquete\n"
"   pkgnames - Lista os nomes de todos os paquetes no sistema\n"
"   dotty - Xera gráficos de paquete para o GraphViz\n"
"   xvcg - Xera gráficos de paquete para o xvcg\n"
"   policy - Mostra configuracións da política\n"
"\n"
"Options:\n"
"  -h   Este texto de axuda.\n"
"  -p=? A cache do paquete.\n"
"  -s=? A cache da fonte.\n"
"  -q   Desactiva o indicador de progreso.\n"
"  -i   Mostra soamente dependencias importantes para a orde unmet.\n"
"  -c=? Ler este ficheiro de configuración\n"
"  -o=? Define unha opción arbitraria de configuración, ex. -o dir::cache=/"
"tmp\n"
"Vexa a páxina de manual apt-cache(8) e apt.conf(5) para obter mais "
"información.\n"

#. }}}
#: cmdline/apt-cdrom.cc:43
msgid ""
"No CD-ROM could be auto-detected or found using the default mount point.\n"
"You may try the --cdrom option to set the CD-ROM mount point. See 'man apt-"
"cdrom' for more information about the CD-ROM auto-detection and mount point."
msgstr ""

#: cmdline/apt-cdrom.cc:85
msgid "Please provide a name for this Disc, such as 'Debian 5.0.3 Disk 1'"
msgstr "Forneza un nome para este disco, como «Debian 5.0.3 Disco 1»"

#: cmdline/apt-cdrom.cc:100
msgid "Please insert a Disc in the drive and press enter"
msgstr "Insira un disco na unidade e prema Intro"

#: cmdline/apt-cdrom.cc:135
#, c-format
msgid "Failed to mount '%s' to '%s'"
msgstr "Produciuse un fallo ao montar «%s» en «%s»"

#: cmdline/apt-cdrom.cc:170
msgid "Repeat this process for the rest of the CDs in your set."
msgstr "Repita este proceso para o resto de CD do seu conxunto."

#: cmdline/apt-config.cc:46
msgid "Arguments not in pairs"
msgstr "Os argumentos non van en parellas"

#: cmdline/apt-config.cc:87
msgid ""
"Usage: apt-config [options] command\n"
"\n"
"apt-config is a simple tool to read the APT config file\n"
"\n"
"Commands:\n"
"   shell - Shell mode\n"
"   dump - Show the configuration\n"
"\n"
"Options:\n"
"  -h   This help text.\n"
"  -c=? Read this configuration file\n"
"  -o=? Set an arbitrary configuration option, eg -o dir::cache=/tmp\n"
msgstr ""
"Uso: apt-config [opcións] orde\n"
"\n"
"apt-config é unha ferramenta simple para ler a configuración de APT\n"
"\n"
"Ordes:\n"
"   shell - Modo de intérprete de ordes\n"
"   dump - Amosa a configuración\n"
"\n"
"Opcións:\n"
"  -h   Este texto de axuda.\n"
"  -c=? Le este ficheiro de configuración\n"
"  -o=? Estabelece unha opción de configuración, por exemplo: -o dir::cache=/"
"tmp\n"

#. TRANSLATOR: Yes/No question help-text: defaulting to Y[es]
#. e.g. "Do you want to continue? [Y/n] "
#. The user has to answer with an input matching the
#. YESEXPR/NOEXPR defined in your l10n.
#: cmdline/apt-get.cc:146
msgid "[Y/n]"
msgstr "[S/n]"

#. TRANSLATOR: Yes/No question help-text: defaulting to N[o]
#. e.g. "Should this file be removed? [y/N] "
#. The user has to answer with an input matching the
#. YESEXPR/NOEXPR defined in your l10n.
#: cmdline/apt-get.cc:152
msgid "[y/N]"
msgstr "[s/N]"

#. TRANSLATOR: "Yes" answer printed for a yes/no question if --assume-yes is set
#: cmdline/apt-get.cc:163
msgid "Y"
msgstr "S"

#. TRANSLATOR: "No" answer printed for a yes/no question if --assume-no is set
#: cmdline/apt-get.cc:169
msgid "N"
msgstr "N"

#: cmdline/apt-get.cc:191 apt-pkg/cachefilter.cc:33
#, c-format
msgid "Regex compilation error - %s"
msgstr "Produciuse un erro na compilación da expresión regular - %s"

#: cmdline/apt-get.cc:289
msgid "The following packages have unmet dependencies:"
msgstr "Os seguintes paquetes teñen dependencias sen cumprir:"

#: cmdline/apt-get.cc:379
#, c-format
msgid "but %s is installed"
msgstr "mais %s está instalado"

#: cmdline/apt-get.cc:381
#, c-format
msgid "but %s is to be installed"
msgstr "mais vaise instalar %s"

#: cmdline/apt-get.cc:388
msgid "but it is not installable"
msgstr "mais non é instalábel"

#: cmdline/apt-get.cc:390
msgid "but it is a virtual package"
msgstr "mais é un paquete virtual"

#: cmdline/apt-get.cc:393
msgid "but it is not installed"
msgstr "mais non está instalado"

#: cmdline/apt-get.cc:393
msgid "but it is not going to be installed"
msgstr "mais non se vai a instalar"

#: cmdline/apt-get.cc:398
msgid " or"
msgstr " ou"

#: cmdline/apt-get.cc:427
msgid "The following NEW packages will be installed:"
msgstr "Os seguintes paquetes NOVOS hanse instalar:"

#: cmdline/apt-get.cc:453
msgid "The following packages will be REMOVED:"
msgstr "Vanse RETIRAR os paquetes seguintes:"

#: cmdline/apt-get.cc:475
msgid "The following packages have been kept back:"
msgstr "Consérvanse os seguintes paquetes:"

#: cmdline/apt-get.cc:496
msgid "The following packages will be upgraded:"
msgstr "Vanse anovar os paquetes seguintes:"

#: cmdline/apt-get.cc:517
msgid "The following packages will be DOWNGRADED:"
msgstr "Vanse REVERTER os seguintes paquetes :"

#: cmdline/apt-get.cc:537
msgid "The following held packages will be changed:"
msgstr "Vanse modificar os paquetes retidos seguintes:"

#: cmdline/apt-get.cc:592
#, c-format
msgid "%s (due to %s) "
msgstr "%s (por mor de %s) "

#: cmdline/apt-get.cc:600
msgid ""
"WARNING: The following essential packages will be removed.\n"
"This should NOT be done unless you know exactly what you are doing!"
msgstr ""
"AVISO: Retiraranse os seguintes paquetes esenciais.\n"
"Isto NON se debe facer a menos que saiba exactamente o que está a facer!"

#: cmdline/apt-get.cc:631
#, c-format
msgid "%lu upgraded, %lu newly installed, "
msgstr "%lu anovados, %lu instalados, "

#: cmdline/apt-get.cc:635
#, c-format
msgid "%lu reinstalled, "
msgstr "%lu reinstalados, "

#: cmdline/apt-get.cc:637
#, c-format
msgid "%lu downgraded, "
msgstr "%lu revertidos, "

#: cmdline/apt-get.cc:639
#, c-format
msgid "%lu to remove and %lu not upgraded.\n"
msgstr "Vanse retirar %lu e deixar %lu sen anovar.\n"

#: cmdline/apt-get.cc:643
#, c-format
msgid "%lu not fully installed or removed.\n"
msgstr "%lu non instalados ou retirados de todo.\n"

#: cmdline/apt-get.cc:664
#, c-format
msgid "Note, selecting '%s' for task '%s'\n"
msgstr "Nota, seleccione «%s» para a tarefa «%s»\n"

#: cmdline/apt-get.cc:669
#, c-format
msgid "Note, selecting '%s' for regex '%s'\n"
msgstr "Nota, seleccione «%s» para a expresión regular «%s»\n"

#: cmdline/apt-get.cc:686
#, c-format
msgid "Package %s is a virtual package provided by:\n"
msgstr "O paquete %s é un paquete virtual fornecido por:\n"

#: cmdline/apt-get.cc:697
msgid " [Installed]"
msgstr " [Instalado]"

#: cmdline/apt-get.cc:706
msgid " [Not candidate version]"
msgstr " [Non hai unha versión candidata]"

#: cmdline/apt-get.cc:708
msgid "You should explicitly select one to install."
msgstr "Debería escoller un para instalar."

#: cmdline/apt-get.cc:711
#, c-format
msgid ""
"Package %s is not available, but is referred to by another package.\n"
"This may mean that the package is missing, has been obsoleted, or\n"
"is only available from another source\n"
msgstr ""
"O paquete %s non está dispoñíbel, mais outro paquete fai referencia a el.\n"
"Isto pode significar que falta o paquete, está obsoleto ou só está\n"
"dispoñíbel noutra fonte.\n"

#: cmdline/apt-get.cc:729
msgid "However the following packages replace it:"
msgstr "Porén, os seguintes paquetes substitúeno:"

#: cmdline/apt-get.cc:741
#, c-format
msgid "Package '%s' has no installation candidate"
msgstr "O paquete «%s» non ten unha instalación candidata"

#: cmdline/apt-get.cc:754
#, c-format
msgid "Virtual packages like '%s' can't be removed\n"
msgstr "Non se poden retirar os paquetes virtuais como «%s»\n"

#. TRANSLATORS: Note, this is not an interactive question
#: cmdline/apt-get.cc:766 cmdline/apt-get.cc:969
#, fuzzy, c-format
msgid "Package '%s' is not installed, so not removed. Did you mean '%s'?\n"
msgstr "O paquete %s non está instalado, así que non foi retirado\n"

#: cmdline/apt-get.cc:772 cmdline/apt-get.cc:975
#, fuzzy, c-format
msgid "Package '%s' is not installed, so not removed\n"
msgstr "O paquete %s non está instalado, así que non foi retirado\n"

#: cmdline/apt-get.cc:817
#, c-format
msgid "Note, selecting '%s' instead of '%s'\n"
msgstr "Nota, seleccione «%s» no canto de «%s»\n"

#: cmdline/apt-get.cc:847
#, c-format
msgid "Skipping %s, it is already installed and upgrade is not set.\n"
msgstr "Omítese %s, xa está instalado e non se especificou a anovación.\n"

#: cmdline/apt-get.cc:851
#, c-format
msgid "Skipping %s, it is not installed and only upgrades are requested.\n"
msgstr "Omitindo %s, non está instalado e só se solicitaron as anovacións.\n"

#: cmdline/apt-get.cc:863
#, c-format
msgid "Reinstallation of %s is not possible, it cannot be downloaded.\n"
msgstr "A reinstalación de %s non é posíbel, non se pode descargar.\n"

#: cmdline/apt-get.cc:868
#, c-format
msgid "%s is already the newest version.\n"
msgstr "%s xa é a versión máis recente.\n"

#: cmdline/apt-get.cc:887 cmdline/apt-get.cc:2187 cmdline/apt-mark.cc:68
#, c-format
msgid "%s set to manually installed.\n"
msgstr "%s cambiado a instalado manualmente.\n"

#: cmdline/apt-get.cc:913
#, c-format
msgid "Selected version '%s' (%s) for '%s'\n"
msgstr "Versión seleccionada «%s» (%s) para «%s»\n"

#: cmdline/apt-get.cc:918
#, c-format
msgid "Selected version '%s' (%s) for '%s' because of '%s'\n"
msgstr "Versión seleccionada «%s» (%s) para «%s» xa que «%s»\n"

#: cmdline/apt-get.cc:1054
msgid "Correcting dependencies..."
msgstr "Corrixindo as dependencias..."

#: cmdline/apt-get.cc:1057
msgid " failed."
msgstr " fallou."

#: cmdline/apt-get.cc:1060
msgid "Unable to correct dependencies"
msgstr "Non foi posíbel corrixir as dependencias."

#: cmdline/apt-get.cc:1063
msgid "Unable to minimize the upgrade set"
msgstr "Non foi posíbel minimizar o conxunto de anovacións"

#: cmdline/apt-get.cc:1065
msgid " Done"
msgstr " Feito"

#: cmdline/apt-get.cc:1069
msgid "You might want to run 'apt-get -f install' to correct these."
msgstr "Pode querer executar «apt-get -f install» para corrixilos."

#: cmdline/apt-get.cc:1072
msgid "Unmet dependencies. Try using -f."
msgstr "Dependencias incumpridas. Probe a empregar -f."

#: cmdline/apt-get.cc:1097
msgid "WARNING: The following packages cannot be authenticated!"
msgstr "AVISO: Non se poden autenticar os seguintes paquetes!"

#: cmdline/apt-get.cc:1101
msgid "Authentication warning overridden.\n"
msgstr "Ignórase o aviso de autenticación.\n"

#: cmdline/apt-get.cc:1108
msgid "Install these packages without verification?"
msgstr "Instalar estes paquetes sen verificación?"

#: cmdline/apt-get.cc:1110
msgid "Some packages could not be authenticated"
msgstr "Non foi posíbel autenticar algúns paquetes"

#: cmdline/apt-get.cc:1119 cmdline/apt-get.cc:1280
msgid "There are problems and -y was used without --force-yes"
msgstr "Xurdiron problemas e empregouse -y sen --force-yes"

#: cmdline/apt-get.cc:1160
msgid "Internal error, InstallPackages was called with broken packages!"
msgstr ""
"Produciuse un erro interno, chamouse a InstallPackages con paquetes "
"estragados."

#: cmdline/apt-get.cc:1169
msgid "Packages need to be removed but remove is disabled."
msgstr "Hai que retirar paquetes mais o retirado está desactivado."

#: cmdline/apt-get.cc:1180
msgid "Internal error, Ordering didn't finish"
msgstr "Produciuse un erro interno; non rematou a ordenación"

#: cmdline/apt-get.cc:1218
msgid "How odd.. The sizes didn't match, email apt@packages.debian.org"
msgstr ""
"Que estraño... Os tamaños non coinciden; envíe un correo-e a apt@packages."
"debian.org"

#. TRANSLATOR: The required space between number and unit is already included
#. in the replacement strings, so %sB will be correctly translate in e.g. 1,5 MB
#: cmdline/apt-get.cc:1225
#, c-format
msgid "Need to get %sB/%sB of archives.\n"
msgstr "Ten que recibir %sB/%sB de arquivos.\n"

#. TRANSLATOR: The required space between number and unit is already included
#. in the replacement string, so %sB will be correctly translate in e.g. 1,5 MB
#: cmdline/apt-get.cc:1230
#, c-format
msgid "Need to get %sB of archives.\n"
msgstr "Ten que recibir %sB de arquivos.\n"

#. TRANSLATOR: The required space between number and unit is already included
#. in the replacement string, so %sB will be correctly translate in e.g. 1,5 MB
#: cmdline/apt-get.cc:1237
#, c-format
msgid "After this operation, %sB of additional disk space will be used.\n"
msgstr "Despois desta operación ocuparanse %sB de disco adicionais.\n"

#. TRANSLATOR: The required space between number and unit is already included
#. in the replacement string, so %sB will be correctly translate in e.g. 1,5 MB
#: cmdline/apt-get.cc:1242
#, c-format
msgid "After this operation, %sB disk space will be freed.\n"
msgstr "Despois desta operación liberaranse %sB de espazo de disco.\n"

<<<<<<< HEAD
#: cmdline/apt-get.cc:1228 cmdline/apt-get.cc:1231 cmdline/apt-get.cc:2588
#: cmdline/apt-get.cc:2591
=======
#: cmdline/apt-get.cc:1257 cmdline/apt-get.cc:1260 cmdline/apt-get.cc:2621
#: cmdline/apt-get.cc:2624
>>>>>>> 183116d1
#, c-format
msgid "Couldn't determine free space in %s"
msgstr "Non foi posíbel determinar o espazo libre en %s"

#: cmdline/apt-get.cc:1270
#, c-format
msgid "You don't have enough free space in %s."
msgstr "Non hai espazo libre abondo en %s."

#: cmdline/apt-get.cc:1286 cmdline/apt-get.cc:1308
msgid "Trivial Only specified but this is not a trivial operation."
msgstr "Especificouse «Só triviais» mais esta non é unha operación trivial."

#. TRANSLATOR: This string needs to be typed by the user as a confirmation, so be
#. careful with hard to type or special characters (like non-breaking spaces)
#: cmdline/apt-get.cc:1290
msgid "Yes, do as I say!"
msgstr "Si, fai o que digo!"

#: cmdline/apt-get.cc:1292
#, c-format
msgid ""
"You are about to do something potentially harmful.\n"
"To continue type in the phrase '%s'\n"
" ?] "
msgstr ""
"Está a piques de facer algo perigoso.\n"
"Para continuar escriba a frase «%s»\n"
" ?] "

#: cmdline/apt-get.cc:1298 cmdline/apt-get.cc:1317
msgid "Abort."
msgstr "Interromper."

#: cmdline/apt-get.cc:1313
msgid "Do you want to continue?"
msgstr "Quere continuar?"

<<<<<<< HEAD
#: cmdline/apt-get.cc:1356 cmdline/apt-get.cc:2653 apt-pkg/algorithms.cc:1555
=======
#: cmdline/apt-get.cc:1385 cmdline/apt-get.cc:2686 apt-pkg/algorithms.cc:1566
>>>>>>> 183116d1
#, c-format
msgid "Failed to fetch %s  %s\n"
msgstr "Non foi posíbel obter %s  %s\n"

#: cmdline/apt-get.cc:1403
msgid "Some files failed to download"
msgstr "Non foi posíbel descargar algúns ficheiros"

<<<<<<< HEAD
#: cmdline/apt-get.cc:1375 cmdline/apt-get.cc:2665
=======
#: cmdline/apt-get.cc:1404 cmdline/apt-get.cc:2698
>>>>>>> 183116d1
msgid "Download complete and in download only mode"
msgstr "Completouse a descarga no modo de só descargas"

#: cmdline/apt-get.cc:1410
msgid ""
"Unable to fetch some archives, maybe run apt-get update or try with --fix-"
"missing?"
msgstr ""
"Non foi posíbel obter algúns arquivos; probe con apt-get update ou --fix-"
"missing."

#: cmdline/apt-get.cc:1414
msgid "--fix-missing and media swapping is not currently supported"
msgstr ""
"O emprego conxunto de --fix-missing e intercambio de discos non está admitido"

#: cmdline/apt-get.cc:1419
msgid "Unable to correct missing packages."
msgstr "Non é posíbel corrixir os paquetes non dispoñíbeis."

#: cmdline/apt-get.cc:1420
msgid "Aborting install."
msgstr "Interrompendo a instalación."

#: cmdline/apt-get.cc:1448
msgid ""
"The following package disappeared from your system as\n"
"all files have been overwritten by other packages:"
msgid_plural ""
"The following packages disappeared from your system as\n"
"all files have been overwritten by other packages:"
msgstr[0] ""
"O seguinte paquete desapareceu do seu sistema e todos os \n"
"ficheiros serán sobrescritos por outros paquetes:"
msgstr[1] ""
"Os seguintes paquetes desapareceron do seu sistema e todos os \n"
"ficheiros serán sobrescritos por outros paquetes:"

#: cmdline/apt-get.cc:1452
msgid "Note: This is done automatically and on purpose by dpkg."
msgstr "Nota: Isto será feito automaticamente por dpkg."

#: cmdline/apt-get.cc:1590
#, c-format
msgid "Ignore unavailable target release '%s' of package '%s'"
msgstr "Ignorase a versión de destino «%s» non dispoñíbel do paquete «%s»"

#: cmdline/apt-get.cc:1622
#, c-format
msgid "Picking '%s' as source package instead of '%s'\n"
msgstr "Tome «%s» como paquete fonte no canto de «%s»\n"

#. if (VerTag.empty() == false && Last == 0)
#: cmdline/apt-get.cc:1660
#, c-format
msgid "Ignore unavailable version '%s' of package '%s'"
msgstr "Ignorar a versión non dispoñíbel «%s» do paquete «%s»"

#: cmdline/apt-get.cc:1676
msgid "The update command takes no arguments"
msgstr "A orde «update» non toma argumentos"

#: cmdline/apt-get.cc:1742
msgid "We are not supposed to delete stuff, can't start AutoRemover"
msgstr ""
"Non se agarda que eliminemos cousas, non se pode iniciar o Retirado "
"automático"

#: cmdline/apt-get.cc:1846
msgid ""
"Hmm, seems like the AutoRemover destroyed something which really\n"
"shouldn't happen. Please file a bug report against apt."
msgstr ""
"Vaia, semella que o Retirado automático destruíu algo que realmente\n"
"non debería ter feito. Informe deste erro de apt."

#.
#. if (Packages == 1)
#. {
#. c1out << endl;
#. c1out <<
#. _("Since you only requested a single operation it is extremely likely that\n"
#. "the package is simply not installable and a bug report against\n"
#. "that package should be filed.") << endl;
#. }
#.
#: cmdline/apt-get.cc:1849 cmdline/apt-get.cc:2017
msgid "The following information may help to resolve the situation:"
msgstr "A seguinte información pode axudar a solucionar a situación:"

#: cmdline/apt-get.cc:1853
msgid "Internal Error, AutoRemover broke stuff"
msgstr "Produciuse un erro interno, o Retirado automático estragou cousas"

#: cmdline/apt-get.cc:1860
msgid ""
"The following package was automatically installed and is no longer required:"
msgid_plural ""
"The following packages were automatically installed and are no longer "
"required:"
msgstr[0] ""
"O seguinte paquete foi instalado automaticamente e xa non é necesario:"
msgstr[1] ""
"Os seguintes paquetes foron instalados automaticamente e xa non son "
"necesarios:"

#: cmdline/apt-get.cc:1864
#, c-format
msgid "%lu package was automatically installed and is no longer required.\n"
msgid_plural ""
"%lu packages were automatically installed and are no longer required.\n"
msgstr[0] "%lu paquete foi instalado automaticamente e xa non é necesario.\n"
msgstr[1] ""
"%lu paquetes foron instalados automaticamente e xa non son necesarios.\n"

#: cmdline/apt-get.cc:1866
#, fuzzy
msgid "Use 'apt-get autoremove' to remove it."
msgid_plural "Use 'apt-get autoremove' to remove them."
msgstr[0] "Empregue «apt-get autoremove» para eliminalos."
msgstr[1] "Empregue «apt-get autoremove» para eliminalos."

#: cmdline/apt-get.cc:1885
msgid "Internal error, AllUpgrade broke stuff"
msgstr "Produciuse un erro interno, AllUpgrade estragou cousas"

#: cmdline/apt-get.cc:1984
msgid "You might want to run 'apt-get -f install' to correct these:"
msgstr "Pode querer executar «apt-get -f install» para corrixir isto:"

#: cmdline/apt-get.cc:1988
msgid ""
"Unmet dependencies. Try 'apt-get -f install' with no packages (or specify a "
"solution)."
msgstr ""
"Dependencias incumpridas. Probe «apt-get -f install» sen paquetes (ou "
"especifique unha solución)."

#: cmdline/apt-get.cc:2002
msgid ""
"Some packages could not be installed. This may mean that you have\n"
"requested an impossible situation or if you are using the unstable\n"
"distribution that some required packages have not yet been created\n"
"or been moved out of Incoming."
msgstr ""
"Non foi posíbel instalar algúns paquetes. Isto pode significar que "
"solicitou\n"
"unha situación imposíbel ou, se emprega a distribución inestábel, que\n"
"algúns paquetes solicitados aínda non se creasen ou que se movesen da "
"entrada."

#: cmdline/apt-get.cc:2023
msgid "Broken packages"
msgstr "Paquetes estragados"

#: cmdline/apt-get.cc:2049
msgid "The following extra packages will be installed:"
msgstr "Instalaranse os seguintes paquetes extra:"

#: cmdline/apt-get.cc:2139
msgid "Suggested packages:"
msgstr "Paquetes suxeridos:"

#: cmdline/apt-get.cc:2140
msgid "Recommended packages:"
msgstr "Paquetes recomendados:"

#: cmdline/apt-get.cc:2182
#, c-format
msgid "Couldn't find package %s"
msgstr "Non foi posíbel atopar o paquete %s"

#: cmdline/apt-get.cc:2189 cmdline/apt-mark.cc:70
#, c-format
msgid "%s set to automatically installed.\n"
msgstr "%s está estabelecido para a súa instalación automática.\n"

#: cmdline/apt-get.cc:2197 cmdline/apt-mark.cc:114
msgid ""
"This command is deprecated. Please use 'apt-mark auto' and 'apt-mark manual' "
"instead."
msgstr ""

#: cmdline/apt-get.cc:2213
msgid "Calculating upgrade... "
msgstr "Calculando a anovación... "

<<<<<<< HEAD
#: cmdline/apt-get.cc:2188 methods/ftp.cc:711 methods/connect.cc:115
=======
#: cmdline/apt-get.cc:2216 methods/ftp.cc:712 methods/connect.cc:116
>>>>>>> 183116d1
msgid "Failed"
msgstr "Fallou"

#: cmdline/apt-get.cc:2221
msgid "Done"
msgstr "Feito"

#: cmdline/apt-get.cc:2288 cmdline/apt-get.cc:2296
msgid "Internal error, problem resolver broke stuff"
msgstr "Produciuse un erro interno, o solucionador interno estragou cousas"

#: cmdline/apt-get.cc:2324 cmdline/apt-get.cc:2361
msgid "Unable to lock the download directory"
msgstr "Non é posíbel bloquear o directorio de descargas"

#: cmdline/apt-get.cc:2418
#, c-format
msgid "Can't find a source to download version '%s' of '%s'"
msgstr ""

#: cmdline/apt-get.cc:2423
#, c-format
msgid "Downloading %s %s"
msgstr "Descargando %s %s"

#: cmdline/apt-get.cc:2483
msgid "Must specify at least one package to fetch source for"
msgstr "Ten que especificar polo menos un paquete para obter o código fonte"

<<<<<<< HEAD
#: cmdline/apt-get.cc:2493 cmdline/apt-get.cc:2802
=======
#: cmdline/apt-get.cc:2523 cmdline/apt-get.cc:2835
>>>>>>> 183116d1
#, c-format
msgid "Unable to find a source package for %s"
msgstr "Non sé posíbel atopar un paquete fonte para %s"

#: cmdline/apt-get.cc:2540
#, c-format
msgid ""
"NOTICE: '%s' packaging is maintained in the '%s' version control system at:\n"
"%s\n"
msgstr ""
"AVISO: o paquete «%s» mantense no sistema de control de versións «%s» en:\n"
"%s\n"

#: cmdline/apt-get.cc:2545
#, fuzzy, c-format
msgid ""
"Please use:\n"
"bzr branch %s\n"
"to retrieve the latest (possibly unreleased) updates to the package.\n"
msgstr ""
"Empregue:\n"
"bzr get %s\n"
"para obter as últimas actualizacións (posibelmente non publicadas) do "
"paquete.\n"

<<<<<<< HEAD
#: cmdline/apt-get.cc:2565
=======
#: cmdline/apt-get.cc:2598
>>>>>>> 183116d1
#, c-format
msgid "Skipping already downloaded file '%s'\n"
msgstr "Omítese o ficheiro xa descargado «%s»\n"

<<<<<<< HEAD
#: cmdline/apt-get.cc:2602
=======
#: cmdline/apt-get.cc:2635
>>>>>>> 183116d1
#, c-format
msgid "You don't have enough free space in %s"
msgstr "Non hai espazo libre abondo en %s"

#. TRANSLATOR: The required space between number and unit is already included
#. in the replacement strings, so %sB will be correctly translate in e.g. 1,5 MB
<<<<<<< HEAD
#: cmdline/apt-get.cc:2611
=======
#: cmdline/apt-get.cc:2644
>>>>>>> 183116d1
#, c-format
msgid "Need to get %sB/%sB of source archives.\n"
msgstr "Ten que recibir %sB/%sB de arquivos de fonte.\n"

#. TRANSLATOR: The required space between number and unit is already included
#. in the replacement string, so %sB will be correctly translate in e.g. 1,5 MB
<<<<<<< HEAD
#: cmdline/apt-get.cc:2616
=======
#: cmdline/apt-get.cc:2649
>>>>>>> 183116d1
#, c-format
msgid "Need to get %sB of source archives.\n"
msgstr "Ten que recibir %sB de arquivos de fonte.\n"

<<<<<<< HEAD
#: cmdline/apt-get.cc:2622
=======
#: cmdline/apt-get.cc:2655
>>>>>>> 183116d1
#, c-format
msgid "Fetch source %s\n"
msgstr "Obter fonte %s\n"

<<<<<<< HEAD
#: cmdline/apt-get.cc:2660
msgid "Failed to fetch some archives."
msgstr "Non se puideron obter algúns arquivos."

#: cmdline/apt-get.cc:2691
=======
#: cmdline/apt-get.cc:2693
msgid "Failed to fetch some archives."
msgstr "Non se puideron obter algúns arquivos."

#: cmdline/apt-get.cc:2724
>>>>>>> 183116d1
#, c-format
msgid "Skipping unpack of already unpacked source in %s\n"
msgstr "Omítese o desempaquetado do código fonte xa desempaquetado en %s\n"

<<<<<<< HEAD
#: cmdline/apt-get.cc:2703
=======
#: cmdline/apt-get.cc:2736
>>>>>>> 183116d1
#, c-format
msgid "Unpack command '%s' failed.\n"
msgstr "Fallou a orde de desempaquetado «%s».\n"

<<<<<<< HEAD
#: cmdline/apt-get.cc:2704
=======
#: cmdline/apt-get.cc:2737
>>>>>>> 183116d1
#, c-format
msgid "Check if the 'dpkg-dev' package is installed.\n"
msgstr "Comprobe que o paquete «dpkg-dev» estea instalado.\n"

<<<<<<< HEAD
#: cmdline/apt-get.cc:2726
=======
#: cmdline/apt-get.cc:2759
>>>>>>> 183116d1
#, c-format
msgid "Build command '%s' failed.\n"
msgstr "Fallou a orde de construción de «%s».\n"

<<<<<<< HEAD
#: cmdline/apt-get.cc:2746
msgid "Child process failed"
msgstr "O proceso fillo fallou"

#: cmdline/apt-get.cc:2765
=======
#: cmdline/apt-get.cc:2779
msgid "Child process failed"
msgstr "O proceso fillo fallou"

#: cmdline/apt-get.cc:2798
>>>>>>> 183116d1
msgid "Must specify at least one package to check builddeps for"
msgstr ""
"Ten que especificar polo menos un paquete para comprobarlle as dependencias "
"de compilación"

<<<<<<< HEAD
#: cmdline/apt-get.cc:2790
=======
#: cmdline/apt-get.cc:2823
>>>>>>> 183116d1
#, c-format
msgid ""
"No architecture information available for %s. See apt.conf(5) APT::"
"Architectures for setup"
msgstr ""

<<<<<<< HEAD
#: cmdline/apt-get.cc:2814 cmdline/apt-get.cc:2817
=======
#: cmdline/apt-get.cc:2847 cmdline/apt-get.cc:2850
>>>>>>> 183116d1
#, c-format
msgid "Unable to get build-dependency information for %s"
msgstr "Non é posíbel obter a información de dependencias de compilación de %s"

<<<<<<< HEAD
#: cmdline/apt-get.cc:2837
=======
#: cmdline/apt-get.cc:2870
>>>>>>> 183116d1
#, c-format
msgid "%s has no build depends.\n"
msgstr "%s non ten dependencias de compilación.\n"

<<<<<<< HEAD
#: cmdline/apt-get.cc:3007
=======
#: cmdline/apt-get.cc:3040
>>>>>>> 183116d1
#, fuzzy, c-format
msgid ""
"%s dependency for %s can't be satisfied because %s is not allowed on '%s' "
"packages"
msgstr ""
"A dependencia «%s» de %s non se pode satisfacer porque non se pode atopar o "
"paquete %s"

<<<<<<< HEAD
#: cmdline/apt-get.cc:3025
=======
#: cmdline/apt-get.cc:3058
>>>>>>> 183116d1
#, c-format
msgid ""
"%s dependency for %s cannot be satisfied because the package %s cannot be "
"found"
msgstr ""
"A dependencia «%s» de %s non se pode satisfacer porque non se pode atopar o "
"paquete %s"

<<<<<<< HEAD
#: cmdline/apt-get.cc:3048
=======
#: cmdline/apt-get.cc:3081
>>>>>>> 183116d1
#, c-format
msgid "Failed to satisfy %s dependency for %s: Installed package %s is too new"
msgstr ""
"Non foi posíbel satisfacer a dependencia «%s» de %s: O paquete instalado %s "
"é novo de máis"

<<<<<<< HEAD
#: cmdline/apt-get.cc:3087
=======
#: cmdline/apt-get.cc:3120
>>>>>>> 183116d1
#, fuzzy, c-format
msgid ""
"%s dependency for %s cannot be satisfied because candidate version of "
"package %s can't satisfy version requirements"
msgstr ""
"A dependencia «%s» de %s non se pode satisfacer porque ningunha versión "
"dispoñíbel do paquete %s satisfai os requirimentos de versión"

<<<<<<< HEAD
#: cmdline/apt-get.cc:3093
=======
#: cmdline/apt-get.cc:3126
>>>>>>> 183116d1
#, fuzzy, c-format
msgid ""
"%s dependency for %s cannot be satisfied because package %s has no candidate "
"version"
msgstr ""
"A dependencia «%s» de %s non se pode satisfacer porque non se pode atopar o "
"paquete %s"

<<<<<<< HEAD
#: cmdline/apt-get.cc:3116
=======
#: cmdline/apt-get.cc:3149
>>>>>>> 183116d1
#, c-format
msgid "Failed to satisfy %s dependency for %s: %s"
msgstr "Non foi posíbel satisfacer a dependencia «%s» de %s: %s"

<<<<<<< HEAD
#: cmdline/apt-get.cc:3132
=======
#: cmdline/apt-get.cc:3164
>>>>>>> 183116d1
#, c-format
msgid "Build-dependencies for %s could not be satisfied."
msgstr "Non se puideron satisfacer as dependencias de construción de %s."

<<<<<<< HEAD
#: cmdline/apt-get.cc:3137
msgid "Failed to process build dependencies"
msgstr "Non se puideron procesar as dependencias de construción"

#: cmdline/apt-get.cc:3230 cmdline/apt-get.cc:3242
=======
#: cmdline/apt-get.cc:3169
msgid "Failed to process build dependencies"
msgstr "Non se puideron procesar as dependencias de construción"

#: cmdline/apt-get.cc:3262 cmdline/apt-get.cc:3274
>>>>>>> 183116d1
#, c-format
msgid "Changelog for %s (%s)"
msgstr "Rexistro de cambios de %s (%s)"

<<<<<<< HEAD
#: cmdline/apt-get.cc:3365
msgid "Supported modules:"
msgstr "Módulos admitidos:"

#: cmdline/apt-get.cc:3406
=======
#: cmdline/apt-get.cc:3397
msgid "Supported modules:"
msgstr "Módulos admitidos:"

#: cmdline/apt-get.cc:3438
>>>>>>> 183116d1
#, fuzzy
msgid ""
"Usage: apt-get [options] command\n"
"       apt-get [options] install|remove pkg1 [pkg2 ...]\n"
"       apt-get [options] source pkg1 [pkg2 ...]\n"
"\n"
"apt-get is a simple command line interface for downloading and\n"
"installing packages. The most frequently used commands are update\n"
"and install.\n"
"\n"
"Commands:\n"
"   update - Retrieve new lists of packages\n"
"   upgrade - Perform an upgrade\n"
"   install - Install new packages (pkg is libc6 not libc6.deb)\n"
"   remove - Remove packages\n"
"   autoremove - Remove automatically all unused packages\n"
"   purge - Remove packages and config files\n"
"   source - Download source archives\n"
"   build-dep - Configure build-dependencies for source packages\n"
"   dist-upgrade - Distribution upgrade, see apt-get(8)\n"
"   dselect-upgrade - Follow dselect selections\n"
"   clean - Erase downloaded archive files\n"
"   autoclean - Erase old downloaded archive files\n"
"   check - Verify that there are no broken dependencies\n"
"   changelog - Download and display the changelog for the given package\n"
"   download - Download the binary package into the current directory\n"
"\n"
"Options:\n"
"  -h  This help text.\n"
"  -q  Loggable output - no progress indicator\n"
"  -qq No output except for errors\n"
"  -d  Download only - do NOT install or unpack archives\n"
"  -s  No-act. Perform ordering simulation\n"
"  -y  Assume Yes to all queries and do not prompt\n"
"  -f  Attempt to correct a system with broken dependencies in place\n"
"  -m  Attempt to continue if archives are unlocatable\n"
"  -u  Show a list of upgraded packages as well\n"
"  -b  Build the source package after fetching it\n"
"  -V  Show verbose version numbers\n"
"  -c=? Read this configuration file\n"
"  -o=? Set an arbitrary configuration option, eg -o dir::cache=/tmp\n"
"See the apt-get(8), sources.list(5) and apt.conf(5) manual\n"
"pages for more information and options.\n"
"                       This APT has Super Cow Powers.\n"
msgstr ""
"Uso: apt-get [opcións] orde\n"
"       apt-get [opcións] install|remove paquete1 [paquete2 ...]\n"
"       apt-get [opcións] source paquete1 [paquete2 ...]\n"
"\n"
"apt-get é unha sinxela interface de liña de ordes para a descarga e\n"
"instalación de paquetes. As ordes empregadas con máis frecuencia\n"
"son actualizadas e instaladas. \n"
"\n"
"Ordes:\n"
"   update - Recupera unha nova lista de paquetes\n"
"   upgrade - Executa unha actualización\n"
"   install - Instala novos paquetes (o paquete é libc6 non libc6.deb)\n"
"   remove - Retira paquetes\n"
"   autoremove - Retira automaticamente todos os paquetes sen uso\n"
"   purge - Retira paquetes e ficheiros de configuración\n"
"   source - Descarga os arquivos de fontes\n"
"   build-dep - Configura as dependencias para paquetes de fontes\n"
"   dist-upgrade - Actualiza a distribución, vexa apt-get(8)\n"
"   dselect-upgrade - Segue as seleccións de dselect\n"
"   clean - Borra os arquivos de ficheiros\n"
"   autoclean - Borra os arquivos de ficheiros antigos\n"
"   check - Comproba que non haxa dependencias sen cumprir\n"
"   markauto - Marca os paquetes como instalados automaticamente\n"
"   unmarkauto - Marca os paquetes como instalados manualmente\n"
"   changelog - Descarga e mostra o rexistro de cambios para o paquete "
"proposto\n"
"   download - Descarga o paquete binario no directorio actual\n"
"\n"
"Opçións:\n"
"  -h  Este texto de axuda\n"
"  -q  Saída rexistrábel - sen indicador de progreso\n"
"  -qq Sen saída, agás para os erros \n"
"  -d  Só descarga - NON instala ou desempaqueta os arquivos\n"
"  -s  Sen acción. Fai unha simulación\n"
"  -y  Asume Si para todas as preguntas e non as presenta\n"
"  -f  Tenta corrixir un sistema con dependencias non cumpridas\n"
"  -m  Tenta continuar se os arquivos non son localizados\n"
"  -u  Mostra tamén unha lista de paquetes actualizados\n"
"  -b  Constrúe o paquete fonte despois de descargalo\n"
"  -V  Mostra os números detallados da versión\n"
"  -c=? Ler este ficheiro de configuración\n"
"  -o=? Define unha opción arbitraria de configuración, p.ex. -o dir::cache=/"
"tmp\n"
"Vexa as páxinas do manual sobre apt-get(8), sources.list(5) e apt.conf(5) \n"
"para obter mais información e opcións\n"
"                       Este APT ten poderes da Super Vaca.\n"

<<<<<<< HEAD
#: cmdline/apt-get.cc:3571
=======
#: cmdline/apt-get.cc:3603
>>>>>>> 183116d1
msgid ""
"NOTE: This is only a simulation!\n"
"      apt-get needs root privileges for real execution.\n"
"      Keep also in mind that locking is deactivated,\n"
"      so don't depend on the relevance to the real current situation!"
msgstr ""
"NOTA: Isto é só unha simulación!\n"
"      apt-get precisa de privilexios de administrador para executarse "
"realmente.\n"
"      Lembre tamén que o bloqueo está desactivado,\n"
"      polo que non debe depender da relevancia da situación actual real."

#: cmdline/acqprogress.cc:60
msgid "Hit "
msgstr "Teño "

#: cmdline/acqprogress.cc:84
msgid "Get:"
msgstr "Rcb:"

#: cmdline/acqprogress.cc:115
msgid "Ign "
msgstr "Ign "

#: cmdline/acqprogress.cc:119
msgid "Err "
msgstr "Err "

#: cmdline/acqprogress.cc:140
#, c-format
msgid "Fetched %sB in %s (%sB/s)\n"
msgstr "Obtivéronse %sB en %s (%sB/s)\n"

#: cmdline/acqprogress.cc:230
#, c-format
msgid " [Working]"
msgstr " [Traballando]"

#: cmdline/acqprogress.cc:286
#, c-format
msgid ""
"Media change: please insert the disc labeled\n"
" '%s'\n"
"in the drive '%s' and press enter\n"
msgstr ""
"Cambio de soporte: introduza o disco etiquetado\n"
" «%s»\n"
"na unidade «%s» e prema Intro\n"

#: cmdline/apt-mark.cc:55
#, fuzzy, c-format
msgid "%s can not be marked as it is not installed.\n"
msgstr "mais non está instalado"

#: cmdline/apt-mark.cc:61
#, fuzzy, c-format
msgid "%s was already set to manually installed.\n"
msgstr "%s cambiado a instalado manualmente.\n"

#: cmdline/apt-mark.cc:63
#, fuzzy, c-format
msgid "%s was already set to automatically installed.\n"
msgstr "%s está estabelecido para a súa instalación automática.\n"

#: cmdline/apt-mark.cc:228
#, fuzzy, c-format
msgid "%s was already set on hold.\n"
msgstr "%s xa é a versión máis recente.\n"

#: cmdline/apt-mark.cc:230
#, fuzzy, c-format
msgid "%s was already not hold.\n"
msgstr "%s xa é a versión máis recente.\n"

#: cmdline/apt-mark.cc:245 cmdline/apt-mark.cc:326
<<<<<<< HEAD
#: apt-pkg/contrib/fileutl.cc:830 apt-pkg/deb/dpkgpm.cc:1002
=======
#: apt-pkg/contrib/fileutl.cc:832 apt-pkg/contrib/gpgv.cc:223
#: apt-pkg/deb/dpkgpm.cc:1032
>>>>>>> 183116d1
#, c-format
msgid "Waited for %s but it wasn't there"
msgstr "Agardouse por %s pero non estaba alí"

#: cmdline/apt-mark.cc:260 cmdline/apt-mark.cc:309
#, fuzzy, c-format
msgid "%s set on hold.\n"
msgstr "%s cambiado a instalado manualmente.\n"

#: cmdline/apt-mark.cc:262 cmdline/apt-mark.cc:314
#, fuzzy, c-format
msgid "Canceled hold on %s.\n"
msgstr "Non foi posíbel abrir %s"

#: cmdline/apt-mark.cc:332
msgid "Executing dpkg failed. Are you root?"
msgstr ""

#: cmdline/apt-mark.cc:379
msgid ""
"Usage: apt-mark [options] {auto|manual} pkg1 [pkg2 ...]\n"
"\n"
"apt-mark is a simple command line interface for marking packages\n"
"as manually or automatically installed. It can also list marks.\n"
"\n"
"Commands:\n"
"   auto - Mark the given packages as automatically installed\n"
"   manual - Mark the given packages as manually installed\n"
"\n"
"Options:\n"
"  -h  This help text.\n"
"  -q  Loggable output - no progress indicator\n"
"  -qq No output except for errors\n"
"  -s  No-act. Just prints what would be done.\n"
"  -f  read/write auto/manual marking in the given file\n"
"  -c=? Read this configuration file\n"
"  -o=? Set an arbitrary configuration option, eg -o dir::cache=/tmp\n"
"See the apt-mark(8) and apt.conf(5) manual pages for more information."
msgstr ""

#: methods/cdrom.cc:203
#, c-format
msgid "Unable to read the cdrom database %s"
msgstr "Non é posíbel ler a base de datos do CD-ROM %s"

#: methods/cdrom.cc:212
msgid ""
"Please use apt-cdrom to make this CD-ROM recognized by APT. apt-get update "
"cannot be used to add new CD-ROMs"
msgstr ""
"Empregue apt-cdrom para que APT poida recoñecer este CD-ROM. Non foi posíbel "
"empregar apt-get update para engadir un CD-ROM"

#: methods/cdrom.cc:222
msgid "Wrong CD-ROM"
msgstr "CD-ROM incorrecto"

#: methods/cdrom.cc:249
#, c-format
msgid "Unable to unmount the CD-ROM in %s, it may still be in use."
msgstr "Non é posíbel desmontar o CD-ROM de %s, pode estarse empregando aínda."

#: methods/cdrom.cc:254
msgid "Disk not found."
msgstr "Non se atopou o disco"

#: methods/cdrom.cc:262 methods/file.cc:82 methods/rsh.cc:275
msgid "File not found"
msgstr "Non se atopou o ficheiro"

#: methods/copy.cc:46 methods/gzip.cc:105 methods/gzip.cc:114
#: methods/rred.cc:512 methods/rred.cc:521
msgid "Failed to stat"
msgstr "Non foi posíbel determinar o estado"

#: methods/copy.cc:83 methods/gzip.cc:111 methods/rred.cc:518
msgid "Failed to set modification time"
msgstr "Non foi posíbel estabelecer a hora de modificación"

#: methods/file.cc:47
msgid "Invalid URI, local URIS must not start with //"
msgstr "URI incorrecto, os URI locais non deben comezar por //"

#. Login must be before getpeername otherwise dante won't work.
#: methods/ftp.cc:173
msgid "Logging in"
msgstr "Identificándose"

#: methods/ftp.cc:179
msgid "Unable to determine the peer name"
msgstr "Non é posíbel determinar o nome do outro extremo"

#: methods/ftp.cc:184
msgid "Unable to determine the local name"
msgstr "Non é posíbel determinar o nome local"

#: methods/ftp.cc:215 methods/ftp.cc:243
#, c-format
msgid "The server refused the connection and said: %s"
msgstr "O servidor rexeitou a conexión e dixo: %s"

#: methods/ftp.cc:221
#, c-format
msgid "USER failed, server said: %s"
msgstr "Fallou a orde USER, o servidor dixo: %s"

#: methods/ftp.cc:228
#, c-format
msgid "PASS failed, server said: %s"
msgstr "Fallou a orde PASS, o servidor dixo: %s"

#: methods/ftp.cc:248
msgid ""
"A proxy server was specified but no login script, Acquire::ftp::ProxyLogin "
"is empty."
msgstr ""
"Especificouse un servidor proxy pero non un script de conexión, Acquire::"
"ftp::ProxyLogin está baleiro."

#: methods/ftp.cc:276
#, c-format
msgid "Login script command '%s' failed, server said: %s"
msgstr "Fallou a orde do script de acceso «%s», o servidor dixo: %s"

#: methods/ftp.cc:302
#, c-format
msgid "TYPE failed, server said: %s"
msgstr "Fallou a orde TYPE, o servidor dixo: %s"

#: methods/ftp.cc:340 methods/ftp.cc:452 methods/rsh.cc:192 methods/rsh.cc:237
msgid "Connection timeout"
msgstr "Esgotouse o tempo para a conexión"

#: methods/ftp.cc:346
msgid "Server closed the connection"
msgstr "O servidor pechou a conexión"

<<<<<<< HEAD
#: methods/ftp.cc:349 methods/rsh.cc:199 apt-pkg/contrib/fileutl.cc:1276
#: apt-pkg/contrib/fileutl.cc:1285 apt-pkg/contrib/fileutl.cc:1288
=======
#: methods/ftp.cc:349 methods/rsh.cc:199 apt-pkg/contrib/fileutl.cc:1264
#: apt-pkg/contrib/fileutl.cc:1273 apt-pkg/contrib/fileutl.cc:1276
>>>>>>> 183116d1
msgid "Read error"
msgstr "Produciuse un erro de lectura"

#: methods/ftp.cc:356 methods/rsh.cc:206
msgid "A response overflowed the buffer."
msgstr "Unha resposta desbordou o búfer."

#: methods/ftp.cc:373 methods/ftp.cc:385
msgid "Protocol corruption"
msgstr "Dano no protocolo"

<<<<<<< HEAD
#: methods/ftp.cc:457 methods/rred.cc:238 methods/rsh.cc:241
#: apt-pkg/contrib/fileutl.cc:1374 apt-pkg/contrib/fileutl.cc:1383
#: apt-pkg/contrib/fileutl.cc:1386 apt-pkg/contrib/fileutl.cc:1412
=======
#: methods/ftp.cc:458 methods/rred.cc:238 methods/rsh.cc:243
#: apt-pkg/contrib/fileutl.cc:1360 apt-pkg/contrib/fileutl.cc:1369
#: apt-pkg/contrib/fileutl.cc:1372 apt-pkg/contrib/fileutl.cc:1397
>>>>>>> 183116d1
msgid "Write error"
msgstr "Produciuse un erro de escritura"

#: methods/ftp.cc:697 methods/ftp.cc:703 methods/ftp.cc:738
msgid "Could not create a socket"
msgstr "Non é posíbel crear un socket"

#: methods/ftp.cc:708
msgid "Could not connect data socket, connection timed out"
msgstr ""
"Non é posíbel conectar o socket de datos, o tempo esgotouse para a conexión"

#: methods/ftp.cc:714
msgid "Could not connect passive socket."
msgstr "Non é posíbel conectar o socket pasivo."

#: methods/ftp.cc:731
msgid "getaddrinfo was unable to get a listening socket"
msgstr "getaddrinfo non puido obter un socket no que atender"

#: methods/ftp.cc:745
msgid "Could not bind a socket"
msgstr "Non é posíbel ligar un socket"

#: methods/ftp.cc:749
msgid "Could not listen on the socket"
msgstr "Non é posíbel escoitar no socket"

#: methods/ftp.cc:756
msgid "Could not determine the socket's name"
msgstr "Non é posíbel determinar o nome do socket"

#: methods/ftp.cc:788
msgid "Unable to send PORT command"
msgstr "Non é posíbel enviar a orde PORT"

#: methods/ftp.cc:798
#, c-format
msgid "Unknown address family %u (AF_*)"
msgstr "Familia de enderezos %u (AF_*) descoñecida"

#: methods/ftp.cc:807
#, c-format
msgid "EPRT failed, server said: %s"
msgstr "Produciuse un fallou na orde EPRT, o servidor dixo: %s"

#: methods/ftp.cc:827
msgid "Data socket connect timed out"
msgstr "A conexión do socket de datos esgotou o tempo"

#: methods/ftp.cc:834
msgid "Unable to accept connection"
msgstr "Non é posíbel aceptar a conexión"

#: methods/ftp.cc:873 methods/http.cc:1038 methods/rsh.cc:313
msgid "Problem hashing file"
msgstr "Xurdiu un problema ao calcular o hash do ficheiro"

#: methods/ftp.cc:886
#, c-format
msgid "Unable to fetch file, server said '%s'"
msgstr "Non é posíbel obter o ficheiro, o servidor dixo «%s»"

#: methods/ftp.cc:901 methods/rsh.cc:332
msgid "Data socket timed out"
msgstr "O socket de datos esgotou o tempo"

#: methods/ftp.cc:931
#, c-format
msgid "Data transfer failed, server said '%s'"
msgstr "Produciuse un fallou na transferencia de datos, o servidor dixo «%s»"

#. Get the files information
#: methods/ftp.cc:1008
msgid "Query"
msgstr "Petición"

#: methods/ftp.cc:1120
msgid "Unable to invoke "
msgstr "Non é posíbel chamar a "

#: methods/connect.cc:75
#, c-format
msgid "Connecting to %s (%s)"
msgstr "Conectando a %s (%s)"

#: methods/connect.cc:86
#, c-format
msgid "[IP: %s %s]"
msgstr "[IP: %s %s]"

#: methods/connect.cc:93
#, c-format
msgid "Could not create a socket for %s (f=%u t=%u p=%u)"
msgstr "Non foi posíbel crear un socket para %s (f=%u t=%u p=%u)"

#: methods/connect.cc:99
#, c-format
msgid "Cannot initiate the connection to %s:%s (%s)."
msgstr "Non é posíbel iniciar a conexión a %s:%s (%s)."

#: methods/connect.cc:107
#, c-format
msgid "Could not connect to %s:%s (%s), connection timed out"
msgstr "Non foi posíbel conectar a %s:%s (%s), a conexión esgotou o tempo"

#: methods/connect.cc:125
#, c-format
msgid "Could not connect to %s:%s (%s)."
msgstr "Non foi posíbel conectar a %s:%s (%s)."

#. We say this mainly because the pause here is for the
#. ssh connection that is still going
<<<<<<< HEAD
#: methods/connect.cc:153 methods/rsh.cc:433
=======
#: methods/connect.cc:154 methods/rsh.cc:435
>>>>>>> 183116d1
#, c-format
msgid "Connecting to %s"
msgstr "Conectando a %s"

#: methods/connect.cc:172 methods/connect.cc:191
#, c-format
msgid "Could not resolve '%s'"
msgstr "Non foi posíbel atopar «%s»"

#: methods/connect.cc:197
#, c-format
msgid "Temporary failure resolving '%s'"
msgstr "Produciuse un fallo temporal ao buscar «%s»"

#: methods/connect.cc:200
#, c-format
msgid "Something wicked happened resolving '%s:%s' (%i - %s)"
msgstr "Aconteceu algo malo, buscando «%s:%s» (%i - %s)"

#: methods/connect.cc:247
#, c-format
msgid "Unable to connect to %s:%s:"
msgstr "Non é posíbel conectar %s:%s:"

<<<<<<< HEAD
#: methods/gpgv.cc:180
=======
#: methods/gpgv.cc:167
>>>>>>> 183116d1
msgid ""
"Internal error: Good signature, but could not determine key fingerprint?!"
msgstr ""
"Erro interno: Sinatura correcta, pero non foi posíbel determinar a pegada "
"dixital da chave"

<<<<<<< HEAD
#: methods/gpgv.cc:185
msgid "At least one invalid signature was encountered."
msgstr "Atopouse polo menos unha sinatura incorrecta."

#: methods/gpgv.cc:189
=======
#: methods/gpgv.cc:171
msgid "At least one invalid signature was encountered."
msgstr "Atopouse polo menos unha sinatura incorrecta."

#: methods/gpgv.cc:173
>>>>>>> 183116d1
msgid "Could not execute 'gpgv' to verify signature (is gpgv installed?)"
msgstr ""
"Non é posíbel executar «gpgv» para verificar a sinatura (Está instalado "
"gpgv?)"

<<<<<<< HEAD
#: methods/gpgv.cc:194
msgid "Unknown error executing gpgv"
msgstr "Produciuse un erro descoñecido ao executar gpgv"

#: methods/gpgv.cc:228 methods/gpgv.cc:235
msgid "The following signatures were invalid:\n"
msgstr "As seguintes sinaturas non eran correctas:\n"

#: methods/gpgv.cc:242
=======
#. TRANSLATORS: %s is a single techy word like 'NODATA'
#: methods/gpgv.cc:179
#, c-format
msgid ""
"Clearsigned file isn't valid, got '%s' (does the network require "
"authentication?)"
msgstr ""

#: methods/gpgv.cc:183
msgid "Unknown error executing gpgv"
msgstr "Produciuse un erro descoñecido ao executar gpgv"

#: methods/gpgv.cc:216 methods/gpgv.cc:223
msgid "The following signatures were invalid:\n"
msgstr "As seguintes sinaturas non eran correctas:\n"

#: methods/gpgv.cc:230
>>>>>>> 183116d1
msgid ""
"The following signatures couldn't be verified because the public key is not "
"available:\n"
msgstr ""
"Non se puideron verificar as seguintes sinaturas porque a chave pública non "
"está dispoñíbel:\n"

#: methods/gzip.cc:65
msgid "Empty files can't be valid archives"
msgstr "Os ficheiros baleiros non poden ser arquivadores válidos"

#: methods/http.cc:394
msgid "Waiting for headers"
msgstr "Agardando polas cabeceiras"

#: methods/http.cc:544
msgid "Bad header line"
msgstr "Liña de cabeceira incorrecta"

#: methods/http.cc:569 methods/http.cc:576
msgid "The HTTP server sent an invalid reply header"
msgstr "O servidor HTTP enviou unha cabeceira de resposta incorrecta"

#: methods/http.cc:606
msgid "The HTTP server sent an invalid Content-Length header"
msgstr ""
"O servidor HTTP enviou unha cabeceira cunha lonxitude de contido incorrecta"

#: methods/http.cc:621
msgid "The HTTP server sent an invalid Content-Range header"
msgstr "O servidor HTTP enviou unha cabeceira cun rango de contido incorrecto"

#: methods/http.cc:623
msgid "This HTTP server has broken range support"
msgstr "Este servidor HTTP ten a compatibilidade de rangos estragada"

#: methods/http.cc:647
msgid "Unknown date format"
msgstr "Formato de datos descoñecido"

#: methods/http.cc:826
msgid "Select failed"
msgstr "Fallou a chamada a select"

#: methods/http.cc:831
msgid "Connection timed out"
msgstr "A conexión esgotou o tempo"

#: methods/http.cc:854
msgid "Error writing to output file"
msgstr "Produciuse un erro ao escribir no ficheiro de saída"

#: methods/http.cc:885
msgid "Error writing to file"
msgstr "Produciuse un erro ao escribir nun ficheiro"

#: methods/http.cc:913
msgid "Error writing to the file"
msgstr "Produciuse un erro ao escribir no ficheiro"

#: methods/http.cc:927
msgid "Error reading from server. Remote end closed connection"
msgstr ""
"Produciuse un erro ao ler do servidor. O extremo remoto pechou a conexión"

#: methods/http.cc:929
msgid "Error reading from server"
msgstr "Produciuse un erro ao ler do servidor"

#: methods/http.cc:1197
msgid "Bad header data"
msgstr "Datos da cabeceira incorrectos"

#: methods/http.cc:1214 methods/http.cc:1269
msgid "Connection failed"
msgstr "Produciuse un fallo na conexión"

#: methods/http.cc:1361
msgid "Internal error"
msgstr "Produciuse un erro interno"

#. Only warn if there are no sources.list.d.
#. Only warn if there is no sources.list file.
<<<<<<< HEAD
#: methods/mirror.cc:95 apt-inst/extract.cc:465
#: apt-pkg/contrib/cdromutl.cc:183 apt-pkg/contrib/fileutl.cc:402
#: apt-pkg/contrib/fileutl.cc:515 apt-pkg/sourcelist.cc:208
=======
#: methods/mirror.cc:95 apt-inst/extract.cc:464
#: apt-pkg/contrib/cdromutl.cc:184 apt-pkg/contrib/fileutl.cc:404
#: apt-pkg/contrib/fileutl.cc:517 apt-pkg/sourcelist.cc:208
>>>>>>> 183116d1
#: apt-pkg/sourcelist.cc:214 apt-pkg/acquire.cc:485 apt-pkg/init.cc:108
#: apt-pkg/init.cc:116 apt-pkg/clean.cc:36 apt-pkg/policy.cc:362
#, c-format
msgid "Unable to read %s"
msgstr "Non é posíbel ler %s"

#: methods/mirror.cc:101 methods/mirror.cc:130 apt-pkg/contrib/cdromutl.cc:180
#: apt-pkg/contrib/cdromutl.cc:214 apt-pkg/acquire.cc:491
#: apt-pkg/acquire.cc:516 apt-pkg/clean.cc:42 apt-pkg/clean.cc:60
#: apt-pkg/clean.cc:123
#, c-format
msgid "Unable to change to %s"
msgstr "Non é posíbel cambiar a %s"

#. FIXME: fallback to a default mirror here instead
#. and provide a config option to define that default
#: methods/mirror.cc:280
#, c-format
msgid "No mirror file '%s' found "
msgstr "Non se atopou ningún ficheiro de replica «%s» "

#. FIXME: fallback to a default mirror here instead
#. and provide a config option to define that default
#: methods/mirror.cc:287
#, c-format
msgid "Can not read mirror file '%s'"
msgstr "Non é posíbel ler o ficheiro de replica «%s»"

#: methods/mirror.cc:315
#, fuzzy, c-format
msgid "No entry found in mirror file '%s'"
msgstr "Non é posíbel ler o ficheiro de replica «%s»"

#: methods/mirror.cc:445
#, c-format
msgid "[Mirror: %s]"
msgstr "[Replica: %s]"

#: methods/rred.cc:491
#, c-format
msgid ""
"Could not patch %s with mmap and with file operation usage - the patch seems "
"to be corrupt."
msgstr ""
"Non foi posíbel actualizar %s con mmap e co ficheiro usado na operación - a "
"actualización semella estar danada."

#: methods/rred.cc:496
#, c-format
msgid ""
"Could not patch %s with mmap (but no mmap specific fail) - the patch seems "
"to be corrupt."
msgstr ""
"Non foi posíbel actualizar %s con mmap e (mais non hai un fallo específico "
"de mmap) - a actualización semella estar danada."

#: methods/rsh.cc:99 ftparchive/multicompress.cc:168
msgid "Failed to create IPC pipe to subprocess"
msgstr "Non foi posíbel crear a canle IPC ao subproceso"

#: methods/rsh.cc:340
msgid "Connection closed prematurely"
msgstr "A conexión pechouse prematuramente"

#: dselect/install:32
msgid "Bad default setting!"
msgstr "Configuración predeterminada incorrecta!"

#: dselect/install:51 dselect/install:83 dselect/install:87 dselect/install:94
#: dselect/install:105 dselect/update:45
msgid "Press enter to continue."
msgstr "Prema Intro para continuar."

#: dselect/install:91
msgid "Do you want to erase any previously downloaded .deb files?"
msgstr "Quere borrar os ficheiros .deb descargados anteriormente?"

#: dselect/install:101
msgid "Some errors occurred while unpacking. Packages that were installed"
msgstr ""
"Ocorreron algúns erros ao desempaquetar,  Os paquetes que se instalaron"

#: dselect/install:102
msgid "will be configured. This may result in duplicate errors"
msgstr "serán configurados, Isto pode dar erros de duplicación"

#: dselect/install:103
msgid "or errors caused by missing dependencies. This is OK, only the errors"
msgstr ""
"ou erros causados por dependencias incumpridas. Isto é normal, só os erros"

#: dselect/install:104
msgid ""
"above this message are important. Please fix them and run [I]nstall again"
msgstr ""
"que hai enriba desta mensaxe son importantes. Arránxeos e volva a instalar."

#: dselect/update:30
msgid "Merging available information"
msgstr "Mesturando a información sobre paquetes dispoñíbeis"

#: cmdline/apt-extracttemplates.cc:102
#, c-format
msgid "%s not a valid DEB package."
msgstr "%s non é un paquete DEB válido."

#: cmdline/apt-extracttemplates.cc:236
msgid ""
"Usage: apt-extracttemplates file1 [file2 ...]\n"
"\n"
"apt-extracttemplates is a tool to extract config and template info\n"
"from debian packages\n"
"\n"
"Options:\n"
"  -h   This help text\n"
"  -t   Set the temp dir\n"
"  -c=? Read this configuration file\n"
"  -o=? Set an arbitrary configuration option, eg -o dir::cache=/tmp\n"
msgstr ""
"Uso: apt-extracttemplates fich1 [fich2 ...]\n"
"\n"
"apt-extracttemplates é unha ferramenta para extraer información\n"
"de configuración e patróns dos paquetes debian\n"
"\n"
"Opcións:\n"
"  -h   Este texto de axuda\n"
"  -t   Estabelece o directorio temporal\n"
"  -c=? Le este ficheiro de configuración\n"
"  -o=? Estabelece unha opción de configuración, por exemplo: -o dir::cache=/"
"tmp\n"

#: cmdline/apt-extracttemplates.cc:271 apt-pkg/pkgcachegen.cc:1388
#, c-format
msgid "Unable to write to %s"
msgstr "Non é posíbel escribir en %s"

#: cmdline/apt-extracttemplates.cc:313
msgid "Cannot get debconf version. Is debconf installed?"
msgstr "Non é posíbel obter a versión de debconf. Debconf está instalado?"

#: ftparchive/apt-ftparchive.cc:171 ftparchive/apt-ftparchive.cc:349
msgid "Package extension list is too long"
msgstr "A lista de extensións de paquetes é longa de máis"

#: ftparchive/apt-ftparchive.cc:173 ftparchive/apt-ftparchive.cc:190
#: ftparchive/apt-ftparchive.cc:213 ftparchive/apt-ftparchive.cc:264
#: ftparchive/apt-ftparchive.cc:278 ftparchive/apt-ftparchive.cc:300
#, c-format
msgid "Error processing directory %s"
msgstr "Produciuse un erro ao procesar o directorio %s"

#: ftparchive/apt-ftparchive.cc:262
msgid "Source extension list is too long"
msgstr "A lista de extensións de fontes é longa de máis"

#: ftparchive/apt-ftparchive.cc:379
msgid "Error writing header to contents file"
msgstr "Produciuse un erro ao gravar a cabeceira no ficheiro de contido"

#: ftparchive/apt-ftparchive.cc:409
#, c-format
msgid "Error processing contents %s"
msgstr "Produciuse un erro ao procesar o contido %s"

#: ftparchive/apt-ftparchive.cc:597
msgid ""
"Usage: apt-ftparchive [options] command\n"
"Commands: packages binarypath [overridefile [pathprefix]]\n"
"          sources srcpath [overridefile [pathprefix]]\n"
"          contents path\n"
"          release path\n"
"          generate config [groups]\n"
"          clean config\n"
"\n"
"apt-ftparchive generates index files for Debian archives. It supports\n"
"many styles of generation from fully automated to functional replacements\n"
"for dpkg-scanpackages and dpkg-scansources\n"
"\n"
"apt-ftparchive generates Package files from a tree of .debs. The\n"
"Package file contains the contents of all the control fields from\n"
"each package as well as the MD5 hash and filesize. An override file\n"
"is supported to force the value of Priority and Section.\n"
"\n"
"Similarly apt-ftparchive generates Sources files from a tree of .dscs.\n"
"The --source-override option can be used to specify a src override file\n"
"\n"
"The 'packages' and 'sources' command should be run in the root of the\n"
"tree. BinaryPath should point to the base of the recursive search and \n"
"override file should contain the override flags. Pathprefix is\n"
"appended to the filename fields if present. Example usage from the \n"
"Debian archive:\n"
"   apt-ftparchive packages dists/potato/main/binary-i386/ > \\\n"
"               dists/potato/main/binary-i386/Packages\n"
"\n"
"Options:\n"
"  -h    This help text\n"
"  --md5 Control MD5 generation\n"
"  -s=?  Source override file\n"
"  -q    Quiet\n"
"  -d=?  Select the optional caching database\n"
"  --no-delink Enable delinking debug mode\n"
"  --contents  Control contents file generation\n"
"  -c=?  Read this configuration file\n"
"  -o=?  Set an arbitrary configuration option"
msgstr ""
"Emprego: apt-ftparchive [opcións] orde\n"
"Ordes: packages rutabinaria [fichoverride [prefixoruta]]\n"
"       sources rutafontes [fichoverride [prefixoruta]]\n"
"       contents ruta\n"
"       release ruta\n"
"       generate config [grupos]\n"
"       clean config\n"
"\n"
"apt-ftparchive xera ficheiros de índices para arquivos de Debian. Admite\n"
"varios estilos de xeración, de totalmente automática a substitutos "
"funcionais\n"
"de dpkg-scanpackages e dpkg-scansources\n"
"\n"
"apt-ftparchive xera ficheiros Packages dunha árbore de .debs. O ficheiro\n"
"Packages ten o contido de todos os campos de control de cada paquete, así\n"
"coma a suma MD5 e o tamaño do ficheiro. Admitese un ficheiro de «overrides»\n"
"para forzar o valor dos campos Priority e Section.\n"
"\n"
"De xeito semellante, apt-ftparchive xera ficheiros Sources dunha árbore de\n"
".dscs. Pódese empregar a opción --source-override para especificar un "
"ficheiro\n"
"de «overrides» para fontes.\n"
"\n"
"As ordes «packages» e «sources» deberían executarse na raíz da árbore.\n"
"«Rutabinaria» debería apuntar á base da busca recursiva e o ficheiro\n"
"«fichoverride» debería conter os modificadores de «override». «Prefixoruta»\n"
"engádese aos campos de nomes de ficheiros se está presente. Un exemplo\n"
"de emprego do arquivo de Debian:\n"
"   apt-ftparchive packages dists/potato/main/binary-i386/ > \n"
"               dists/potato/main/binary-i386/Packages\n"
"\n"
"Opcións:\n"
"  -h    Este texto de axuda\n"
"  --md5 Controla a xeración de MD5\n"
"  -s=?  Ficheiro de «override» de fontes\n"
"  -q    Non produce ningunha saída por pantalla\n"
"  -d=?  Escolle a base de datos de caché opcional\n"
"  --no-delink Activa o modo de depuración de desligado\n"
"  --contents  Controla a xeración do ficheiro de contido\n"
"  -c=?  Le este ficheiro de configuración\n"
"  -o=?  Estabelece unha opción de configuración"

#: ftparchive/apt-ftparchive.cc:803
msgid "No selections matched"
msgstr "Non coincide ningunha selección"

#: ftparchive/apt-ftparchive.cc:881
#, c-format
msgid "Some files are missing in the package file group `%s'"
msgstr "Faltan ficheiros no grupo de ficheiros de paquetes «%s»"

#: ftparchive/cachedb.cc:47
#, c-format
msgid "DB was corrupted, file renamed to %s.old"
msgstr "A base de datos estaba danada, cambiouse o nome do ficheiro a %s.old"

#: ftparchive/cachedb.cc:65
#, c-format
msgid "DB is old, attempting to upgrade %s"
msgstr "A base de datos é antiga, tentando anovar %s"

#: ftparchive/cachedb.cc:76
msgid ""
"DB format is invalid. If you upgraded from an older version of apt, please "
"remove and re-create the database."
msgstr ""
"O formato da base de datos non é correcto. Se a anovou desde unha versión "
"antiga de apt, retirea e volva a crear a base de datos"

#: ftparchive/cachedb.cc:81
#, c-format
msgid "Unable to open DB file %s: %s"
msgstr "Non é posíbel abrir o ficheiro de base de datos %s: %s"

#: ftparchive/cachedb.cc:127 apt-inst/extract.cc:179 apt-inst/extract.cc:192
#: apt-inst/extract.cc:209
#, c-format
msgid "Failed to stat %s"
msgstr "Non foi posíbel determinar o estado %s"

#: ftparchive/cachedb.cc:249
msgid "Archive has no control record"
msgstr "O arquivo non ten un rexistro de control"

#: ftparchive/cachedb.cc:490
msgid "Unable to get a cursor"
msgstr "Non é posíbel obter un cursor"

#: ftparchive/writer.cc:80
#, c-format
msgid "W: Unable to read directory %s\n"
msgstr "A: non é posíbel ler o directorio %s\n"

#: ftparchive/writer.cc:85
#, c-format
msgid "W: Unable to stat %s\n"
msgstr "A: non é posíbel atopar %s\n"

#: ftparchive/writer.cc:141
msgid "E: "
msgstr "E: "

#: ftparchive/writer.cc:143
msgid "W: "
msgstr "A: "

#: ftparchive/writer.cc:150
msgid "E: Errors apply to file "
msgstr "E: os erros aplícanse ao ficheiro "

#: ftparchive/writer.cc:168 ftparchive/writer.cc:200
#, c-format
msgid "Failed to resolve %s"
msgstr "Non foi posíbel solucionar %s"

#: ftparchive/writer.cc:181
msgid "Tree walking failed"
msgstr "Fallou o percorrido da árbore"

#: ftparchive/writer.cc:208
#, c-format
msgid "Failed to open %s"
msgstr "Non foi posíbel abrir %s"

#: ftparchive/writer.cc:267
#, c-format
msgid " DeLink %s [%s]\n"
msgstr " DesLig %s [%s]\n"

#: ftparchive/writer.cc:275
#, c-format
msgid "Failed to readlink %s"
msgstr "Non foi posíbel ler a ligazón %s"

#: ftparchive/writer.cc:279
#, c-format
msgid "Failed to unlink %s"
msgstr "Non foi posíbel desligar %s"

#: ftparchive/writer.cc:286
#, c-format
msgid "*** Failed to link %s to %s"
msgstr "*** Non foi posíbel ligar %s con %s"

#: ftparchive/writer.cc:296
#, c-format
msgid " DeLink limit of %sB hit.\n"
msgstr " Acadouse o límite de desligado de %sB.\n"

#: ftparchive/writer.cc:401
msgid "Archive had no package field"
msgstr "O arquivo non tiña un campo Package"

<<<<<<< HEAD
#: ftparchive/writer.cc:409 ftparchive/writer.cc:714
=======
#: ftparchive/writer.cc:411 ftparchive/writer.cc:701
>>>>>>> 183116d1
#, c-format
msgid "  %s has no override entry\n"
msgstr "  %s non ten unha entrada de «override»\n"

<<<<<<< HEAD
#: ftparchive/writer.cc:477 ftparchive/writer.cc:858
=======
#: ftparchive/writer.cc:479 ftparchive/writer.cc:845
>>>>>>> 183116d1
#, c-format
msgid "  %s maintainer is %s not %s\n"
msgstr "  O mantedor de %s é %s, non %s\n"

<<<<<<< HEAD
#: ftparchive/writer.cc:724
=======
#: ftparchive/writer.cc:711
>>>>>>> 183116d1
#, c-format
msgid "  %s has no source override entry\n"
msgstr "  %s non ten unha entrada de «override» de código fonte\n"

<<<<<<< HEAD
#: ftparchive/writer.cc:728
=======
#: ftparchive/writer.cc:715
>>>>>>> 183116d1
#, c-format
msgid "  %s has no binary override entry either\n"
msgstr "  %s tampouco ten unha entrada de «override» de binarios\n"

#: ftparchive/contents.cc:341 ftparchive/contents.cc:372
msgid "realloc - Failed to allocate memory"
msgstr "realloc - Non foi posíbel reservar memoria"

#: ftparchive/override.cc:35 ftparchive/override.cc:143
#, c-format
msgid "Unable to open %s"
msgstr "Non é posíbel puido abrir %s"

#: ftparchive/override.cc:61 ftparchive/override.cc:167
#, fuzzy, c-format
msgid "Malformed override %s line %llu #1"
msgstr "«Override» %s liña %lu incorrecta (1)"

#: ftparchive/override.cc:75 ftparchive/override.cc:179
#, fuzzy, c-format
msgid "Malformed override %s line %llu #2"
msgstr "«Override» %s liña %lu incorrecta (2)"

#: ftparchive/override.cc:89 ftparchive/override.cc:192
#, fuzzy, c-format
msgid "Malformed override %s line %llu #3"
msgstr "«Override» %s liña %lu incorrecta (3)"

#: ftparchive/override.cc:128 ftparchive/override.cc:202
#, c-format
msgid "Failed to read the override file %s"
msgstr "Non foi posíbel ler o ficheiro de «override» %s"

#: ftparchive/multicompress.cc:70
#, c-format
msgid "Unknown compression algorithm '%s'"
msgstr "Algoritmo de compresión «%s» descoñecido"

#: ftparchive/multicompress.cc:100
#, c-format
msgid "Compressed output %s needs a compression set"
msgstr "A saída comprimida %s precisa dun conxunto de compresión"

#: ftparchive/multicompress.cc:189
msgid "Failed to create FILE*"
msgstr "Non foi posíbel crear o FILE*"

#: ftparchive/multicompress.cc:192
msgid "Failed to fork"
msgstr "Non foi posíbel facer a bifurcación"

#: ftparchive/multicompress.cc:206
msgid "Compress child"
msgstr "Fillo de compresión"

#: ftparchive/multicompress.cc:229
#, c-format
msgid "Internal error, failed to create %s"
msgstr "Produciuse un erro interno, non foi posíbel crear %s"

#: ftparchive/multicompress.cc:304
msgid "IO to subprocess/file failed"
msgstr "Produciuse un fallo na E/S do subproceso/ficheiro"

#: ftparchive/multicompress.cc:342
msgid "Failed to read while computing MD5"
msgstr "Non foi posíbel ler ao calcular o MD5"

#: ftparchive/multicompress.cc:358
#, c-format
msgid "Problem unlinking %s"
msgstr "Xurdiu un problema ao desligar %s"

#: ftparchive/multicompress.cc:373 apt-inst/extract.cc:187
#, c-format
msgid "Failed to rename %s to %s"
msgstr "Non foi posíbel cambiar o nome de %s a %s"

#: cmdline/apt-internal-solver.cc:37
#, fuzzy
msgid ""
"Usage: apt-internal-solver\n"
"\n"
"apt-internal-solver is an interface to use the current internal\n"
"like an external resolver for the APT family for debugging or alike\n"
"\n"
"Options:\n"
"  -h  This help text.\n"
"  -q  Loggable output - no progress indicator\n"
"  -c=? Read this configuration file\n"
"  -o=? Set an arbitrary configuration option, eg -o dir::cache=/tmp\n"
msgstr ""
"Uso: apt-extracttemplates fich1 [fich2 ...]\n"
"\n"
"apt-extracttemplates é unha ferramenta para extraer información\n"
"de configuración e patróns dos paquetes debian\n"
"\n"
"Opcións:\n"
"  -h   Este texto de axuda\n"
"  -t   Estabelece o directorio temporal\n"
"  -c=? Le este ficheiro de configuración\n"
"  -o=? Estabelece unha opción de configuración, por exemplo: -o dir::cache=/"
"tmp\n"

#: cmdline/apt-sortpkgs.cc:89
msgid "Unknown package record!"
msgstr "Rexistro de paquete descoñecido!"

#: cmdline/apt-sortpkgs.cc:153
msgid ""
"Usage: apt-sortpkgs [options] file1 [file2 ...]\n"
"\n"
"apt-sortpkgs is a simple tool to sort package files. The -s option is used\n"
"to indicate what kind of file it is.\n"
"\n"
"Options:\n"
"  -h   This help text\n"
"  -s   Use source file sorting\n"
"  -c=? Read this configuration file\n"
"  -o=? Set an arbitrary configuration option, eg -o dir::cache=/tmp\n"
msgstr ""
"Emprego: apt-sortpkgs [opcións] fich1 [fich2 ...]\n"
"\n"
"apt-sortpkgs é unha ferramenta simple para ordenar ficheiros de paquetes.\n"
"A opción -s emprégase para indicar o tipo de ficheiro que é.\n"
"\n"
"Opcións:\n"
"  -h   Este texto de axuda\n"
"  -s   Emprega ordenamento por ficheiros fonte\n"
"  -c=? Le este ficheiro de configuración\n"
"  -o=? Estabelece unha opción de configuración; por exemplo, -o dir::cache=/"
"tmp\n"

#: apt-inst/contrib/extracttar.cc:116
msgid "Failed to create pipes"
msgstr "Non foi posíbel crear as canles"

#: apt-inst/contrib/extracttar.cc:143
msgid "Failed to exec gzip "
msgstr "Non foi posíbel executar gzip "

#: apt-inst/contrib/extracttar.cc:180 apt-inst/contrib/extracttar.cc:210
msgid "Corrupted archive"
msgstr "Arquivo danado"

#: apt-inst/contrib/extracttar.cc:195
msgid "Tar checksum failed, archive corrupted"
msgstr "A suma de comprobación do arquivo tar non coincide, está danado"

#: apt-inst/contrib/extracttar.cc:302
#, c-format
msgid "Unknown TAR header type %u, member %s"
msgstr "Tipo de cabeceira TAR %u descoñecido, membro %s"

#: apt-inst/contrib/arfile.cc:74
msgid "Invalid archive signature"
msgstr "Sinatura de arquivo incorrecta"

#: apt-inst/contrib/arfile.cc:82
msgid "Error reading archive member header"
msgstr "Produciuse un erro ao ler a cabeceira do membro do arquivo"

#: apt-inst/contrib/arfile.cc:94
#, c-format
msgid "Invalid archive member header %s"
msgstr "Cabeceira do membro do arquivo incorrecta %s"

#: apt-inst/contrib/arfile.cc:106
msgid "Invalid archive member header"
msgstr "Cabeceira do membro do arquivo incorrecta"

#: apt-inst/contrib/arfile.cc:135
msgid "Archive is too short"
msgstr "O arquivo é curto de máis"

#: apt-inst/contrib/arfile.cc:139
msgid "Failed to read the archive headers"
msgstr "Non foi posíbel ler as cabeceiras dos arquivos"

#: apt-inst/filelist.cc:382
msgid "DropNode called on still linked node"
msgstr "Chamouse a DropNode nun nodo aínda ligado"

#: apt-inst/filelist.cc:414
msgid "Failed to locate the hash element!"
msgstr "Non foi posíbel atopar o elemento hash"

#: apt-inst/filelist.cc:461
msgid "Failed to allocate diversion"
msgstr "Non foi posíbel reservar un desvío"

#: apt-inst/filelist.cc:466
msgid "Internal error in AddDiversion"
msgstr "Produciuse un erro interno en AddDiversion"

#: apt-inst/filelist.cc:479
#, c-format
msgid "Trying to overwrite a diversion, %s -> %s and %s/%s"
msgstr "Téntase sobrescribir un desvío, %s -> %s e %s/%s"

#: apt-inst/filelist.cc:508
#, c-format
msgid "Double add of diversion %s -> %s"
msgstr "Desvío %s -> %s engadido dúas veces"

#: apt-inst/filelist.cc:551
#, c-format
msgid "Duplicate conf file %s/%s"
msgstr "Ficheiro de configuración %s/%s duplicado"

#: apt-inst/dirstream.cc:43 apt-inst/dirstream.cc:50 apt-inst/dirstream.cc:55
#, c-format
msgid "Failed to write file %s"
msgstr "Non foi posíbel escribir no ficheiro «%s»"

#: apt-inst/dirstream.cc:98 apt-inst/dirstream.cc:106
#, c-format
msgid "Failed to close file %s"
msgstr "Non foi posíbel pechar o ficheiro %s"

#: apt-inst/extract.cc:94 apt-inst/extract.cc:165
#, c-format
msgid "The path %s is too long"
msgstr "A ruta %s é longa de máis"

#: apt-inst/extract.cc:125
#, c-format
msgid "Unpacking %s more than once"
msgstr "Desempaquetando %s máis dunha vez"

#: apt-inst/extract.cc:135
#, c-format
msgid "The directory %s is diverted"
msgstr "O directorio %s está desviado"

#: apt-inst/extract.cc:145
#, c-format
msgid "The package is trying to write to the diversion target %s/%s"
msgstr "O paquete tenta escribir no destino do desvío %s/%s"

#: apt-inst/extract.cc:155 apt-inst/extract.cc:299
msgid "The diversion path is too long"
msgstr "A ruta do desvío é longa de máis"

#: apt-inst/extract.cc:242
#, c-format
msgid "The directory %s is being replaced by a non-directory"
msgstr "O directorio %s estase a substituír por algo que non é un directorio"

#: apt-inst/extract.cc:282
msgid "Failed to locate node in its hash bucket"
msgstr "Non foi posíbel atopar o nodo no seu contedor hash"

#: apt-inst/extract.cc:286
msgid "The path is too long"
msgstr "A ruta é longa de máis"

#: apt-inst/extract.cc:414
#, c-format
msgid "Overwrite package match with no version for %s"
msgstr "Coincidencia na sobrescritura sen versión para %s"

#: apt-inst/extract.cc:431
#, c-format
msgid "File %s/%s overwrites the one in the package %s"
msgstr "O ficheiro %s/%s sobrescribe o do paquete %s"

#: apt-inst/extract.cc:491
#, c-format
msgid "Unable to stat %s"
msgstr "Non é posíbel determinar o estado %s"

#: apt-inst/deb/debfile.cc:41 apt-inst/deb/debfile.cc:46
#, c-format
msgid "This is not a valid DEB archive, missing '%s' member"
msgstr "Este non é un arquivo DEB correcto, falta o membro «%s»"

#. FIXME: add data.tar.xz here - adding it now would require a Translation round for a very small gain
#: apt-inst/deb/debfile.cc:55
#, c-format
msgid "This is not a valid DEB archive, it has no '%s', '%s' or '%s' member"
msgstr ""
"Este non é un arquivo DEB correcto, non ten un membro «%s», «%s» ou «%s»"

#: apt-inst/deb/debfile.cc:120
#, c-format
msgid "Internal error, could not locate member %s"
msgstr "Produciuse un erro interno, non foi posíbel atopar o membro %s"

#: apt-inst/deb/debfile.cc:214
msgid "Unparsable control file"
msgstr "Ficheiro de control non analizábel"

#: apt-pkg/contrib/mmap.cc:79
msgid "Can't mmap an empty file"
msgstr "Non é posíbel facer mmap sobre un ficheiro baleiro"

#: apt-pkg/contrib/mmap.cc:111
#, c-format
msgid "Couldn't duplicate file descriptor %i"
msgstr "Non foi posíbel duplicar o descritor de ficheiro %i"

#: apt-pkg/contrib/mmap.cc:119
#, fuzzy, c-format
msgid "Couldn't make mmap of %llu bytes"
msgstr "Non foi posíbel facer mmap de %lu bytes"

#: apt-pkg/contrib/mmap.cc:146
msgid "Unable to close mmap"
msgstr "Non é posíbel pechar mmap"

#: apt-pkg/contrib/mmap.cc:174 apt-pkg/contrib/mmap.cc:202
msgid "Unable to synchronize mmap"
msgstr "Non é posíbel sincronizar mmap"

#: apt-pkg/contrib/mmap.cc:290
#, c-format
msgid "Couldn't make mmap of %lu bytes"
msgstr "Non foi posíbel facer mmap de %lu bytes"

#: apt-pkg/contrib/mmap.cc:322
msgid "Failed to truncate file"
msgstr "Non foi posíbel truncar o ficheiro"

#: apt-pkg/contrib/mmap.cc:341
#, c-format
msgid ""
"Dynamic MMap ran out of room. Please increase the size of APT::Cache-Start. "
"Current value: %lu. (man 5 apt.conf)"
msgstr ""
"Dynamic MMap executouse fora do lugar. Incremente o tamaño de APT::Cache-"
"Start. O valor actual é : %lu. (man 5 apt.conf)"

#: apt-pkg/contrib/mmap.cc:440
#, c-format
msgid ""
"Unable to increase the size of the MMap as the limit of %lu bytes is already "
"reached."
msgstr ""
"Non é posíbel aumentar o tamaño de MMap xa que o límite de %lu bytes xa foi "
"acadado."

#: apt-pkg/contrib/mmap.cc:443
msgid ""
"Unable to increase size of the MMap as automatic growing is disabled by user."
msgstr ""
"Non é posíbel aumentar o tamaño de MMap xa que o crecemento automático foi "
"desactivado polo usuario."

#. d means days, h means hours, min means minutes, s means seconds
#: apt-pkg/contrib/strutl.cc:372
#, c-format
msgid "%lid %lih %limin %lis"
msgstr "%lid %lih %limin %lis"

#. h means hours, min means minutes, s means seconds
#: apt-pkg/contrib/strutl.cc:379
#, c-format
msgid "%lih %limin %lis"
msgstr "%lih %limin %lis"

#. min means minutes, s means seconds
#: apt-pkg/contrib/strutl.cc:386
#, c-format
msgid "%limin %lis"
msgstr "%limin %lis"

#. s means seconds
#: apt-pkg/contrib/strutl.cc:391
#, c-format
msgid "%lis"
msgstr "%lis"

<<<<<<< HEAD
#: apt-pkg/contrib/strutl.cc:1167
=======
#: apt-pkg/contrib/strutl.cc:1173
>>>>>>> 183116d1
#, c-format
msgid "Selection %s not found"
msgstr "Non se atopou a selección %s"

#: apt-pkg/contrib/configuration.cc:503
#, c-format
msgid "Unrecognized type abbreviation: '%c'"
msgstr "Abreviatura de tipo «%c» descoñecida"

#: apt-pkg/contrib/configuration.cc:617
#, c-format
msgid "Opening configuration file %s"
msgstr "Abrindo o ficheiro de configuración %s"

#: apt-pkg/contrib/configuration.cc:785
#, c-format
msgid "Syntax error %s:%u: Block starts with no name."
msgstr "Produciuse un erro de sintaxe %s:%u: O bloque comeza sen un nome."

#: apt-pkg/contrib/configuration.cc:804
#, c-format
msgid "Syntax error %s:%u: Malformed tag"
msgstr "Produciuse un erro de sintaxe %s:%u: Etiqueta mal formada"

#: apt-pkg/contrib/configuration.cc:821
#, c-format
msgid "Syntax error %s:%u: Extra junk after value"
msgstr "Produciuse un erro de sintaxe %s:%u: Lixo extra despois do valor"

#: apt-pkg/contrib/configuration.cc:861
#, c-format
msgid "Syntax error %s:%u: Directives can only be done at the top level"
msgstr ""
"Produciuse un erro de sintaxe %s:%u: Só se poden facer directivas no nivel "
"superior"

#: apt-pkg/contrib/configuration.cc:868
#, c-format
msgid "Syntax error %s:%u: Too many nested includes"
msgstr "Produciuse un erro de sintaxe %s:%u: Includes aniñados de máis"

#: apt-pkg/contrib/configuration.cc:872 apt-pkg/contrib/configuration.cc:877
#, c-format
msgid "Syntax error %s:%u: Included from here"
msgstr "Produciuse un erro de sintaxe %s:%u: Incluído de aquí"

#: apt-pkg/contrib/configuration.cc:881
#, c-format
msgid "Syntax error %s:%u: Unsupported directive '%s'"
msgstr "Produciuse un erro de sintaxe %s:%u: Non se admite a directiva «%s»"

#: apt-pkg/contrib/configuration.cc:884
#, c-format
msgid "Syntax error %s:%u: clear directive requires an option tree as argument"
msgstr ""
"Produciuse un erro de sintaxe %s:%u: a directiva «clear» require unha árbore "
"de opción como argumento"

#: apt-pkg/contrib/configuration.cc:934
#, c-format
msgid "Syntax error %s:%u: Extra junk at end of file"
msgstr "Produciuse un erro de sintaxe %s:%u: Lixo extra á fin da liña"

#: apt-pkg/contrib/progress.cc:146
#, c-format
msgid "%c%s... Error!"
msgstr "%c%s... Erro!"

#: apt-pkg/contrib/progress.cc:148
#, c-format
msgid "%c%s... Done"
msgstr "%c%s... Feito"

#: apt-pkg/contrib/progress.cc:179
msgid "..."
msgstr ""

#. Print the spinner
#: apt-pkg/contrib/progress.cc:195
#, c-format
msgid "\r%s... %u%%"
msgstr ""

#: apt-pkg/contrib/cmndline.cc:80
#, c-format
msgid "Command line option '%c' [from %s] is not known."
msgstr "Non se coñece a opción de liña de ordes «%c» [de %s]."

#: apt-pkg/contrib/cmndline.cc:105 apt-pkg/contrib/cmndline.cc:114
#: apt-pkg/contrib/cmndline.cc:122
#, c-format
msgid "Command line option %s is not understood"
msgstr "Non se entende a opción de liña de ordes %s"

#: apt-pkg/contrib/cmndline.cc:127
#, c-format
msgid "Command line option %s is not boolean"
msgstr "A opción de liña de ordes %s non é booleana"

#: apt-pkg/contrib/cmndline.cc:168 apt-pkg/contrib/cmndline.cc:189
#, c-format
msgid "Option %s requires an argument."
msgstr "A opción %s precisa dun argumento."

#: apt-pkg/contrib/cmndline.cc:202 apt-pkg/contrib/cmndline.cc:208
#, c-format
msgid "Option %s: Configuration item specification must have an =<val>."
msgstr ""
"Opción %s: A especificación de elemento de configuración debe ter un =<val>."

#: apt-pkg/contrib/cmndline.cc:237
#, c-format
msgid "Option %s requires an integer argument, not '%s'"
msgstr "A opción %s precisa dun argumento enteiro, non «%s»"

#: apt-pkg/contrib/cmndline.cc:268
#, c-format
msgid "Option '%s' is too long"
msgstr "A opción «%s» é longa de máis"

#: apt-pkg/contrib/cmndline.cc:300
#, c-format
msgid "Sense %s is not understood, try true or false."
msgstr "O senso %s non se entende, probe «true» ou «false»."

#: apt-pkg/contrib/cmndline.cc:350
#, c-format
msgid "Invalid operation %s"
msgstr "Operación incorrecta: %s"

#: apt-pkg/contrib/cdromutl.cc:56
#, c-format
msgid "Unable to stat the mount point %s"
msgstr "Non é posíbel analizar o punto de montaxe %s"

#: apt-pkg/contrib/cdromutl.cc:225
msgid "Failed to stat the cdrom"
msgstr "Non foi posíbel analizar o CD-ROM"

#: apt-pkg/contrib/fileutl.cc:95
#, c-format
msgid "Problem closing the gzip file %s"
msgstr "Produciuse un problema ao pechar o arquivo gzip %s"

<<<<<<< HEAD
#: apt-pkg/contrib/fileutl.cc:227
=======
#: apt-pkg/contrib/fileutl.cc:226
>>>>>>> 183116d1
#, c-format
msgid "Not using locking for read only lock file %s"
msgstr "Non se empregan bloqueos para o ficheiro de bloqueo de só lectura %s"

<<<<<<< HEAD
#: apt-pkg/contrib/fileutl.cc:232
=======
#: apt-pkg/contrib/fileutl.cc:231
>>>>>>> 183116d1
#, c-format
msgid "Could not open lock file %s"
msgstr "Non foi posíbel abrir o ficheiro de bloqueo %s"

<<<<<<< HEAD
#: apt-pkg/contrib/fileutl.cc:250
=======
#: apt-pkg/contrib/fileutl.cc:254
>>>>>>> 183116d1
#, c-format
msgid "Not using locking for nfs mounted lock file %s"
msgstr "Non se empregan bloqueos para o ficheiro de bloqueo montado por NFS %s"

<<<<<<< HEAD
#: apt-pkg/contrib/fileutl.cc:254
=======
#: apt-pkg/contrib/fileutl.cc:259
>>>>>>> 183116d1
#, c-format
msgid "Could not get lock %s"
msgstr "Non foi posíbel obter o bloqueo %s"

<<<<<<< HEAD
#: apt-pkg/contrib/fileutl.cc:394 apt-pkg/contrib/fileutl.cc:508
=======
#: apt-pkg/contrib/fileutl.cc:396 apt-pkg/contrib/fileutl.cc:510
>>>>>>> 183116d1
#, c-format
msgid "List of files can't be created as '%s' is not a directory"
msgstr "A lista de ficheiros non pode ser creada como «%s» non é un directorio"

<<<<<<< HEAD
#: apt-pkg/contrib/fileutl.cc:428
=======
#: apt-pkg/contrib/fileutl.cc:430
>>>>>>> 183116d1
#, c-format
msgid "Ignoring '%s' in directory '%s' as it is not a regular file"
msgstr "Ignorando «%s» no directorio «%s» xa que non é un ficheiro regular"

<<<<<<< HEAD
#: apt-pkg/contrib/fileutl.cc:446
=======
#: apt-pkg/contrib/fileutl.cc:448
>>>>>>> 183116d1
#, c-format
msgid "Ignoring file '%s' in directory '%s' as it has no filename extension"
msgstr ""
"Ignorando o ficheiro «%s» no directorio «%s» xa que non ten extensión de nome"

<<<<<<< HEAD
#: apt-pkg/contrib/fileutl.cc:455
=======
#: apt-pkg/contrib/fileutl.cc:457
>>>>>>> 183116d1
#, c-format
msgid ""
"Ignoring file '%s' in directory '%s' as it has an invalid filename extension"
msgstr ""
"Ignorando o ficheiro «%s» no directorio «%s» xa que ten  unha extensión de "
"nome incorrecta"

<<<<<<< HEAD
#: apt-pkg/contrib/fileutl.cc:842
=======
#: apt-pkg/contrib/fileutl.cc:844
>>>>>>> 183116d1
#, c-format
msgid "Sub-process %s received a segmentation fault."
msgstr "O subproceso %s recibiu un fallo de segmento."

<<<<<<< HEAD
#: apt-pkg/contrib/fileutl.cc:844
=======
#: apt-pkg/contrib/fileutl.cc:846
>>>>>>> 183116d1
#, c-format
msgid "Sub-process %s received signal %u."
msgstr "O subproceso %s recibiu o sinal %u."

<<<<<<< HEAD
#: apt-pkg/contrib/fileutl.cc:848
=======
#: apt-pkg/contrib/fileutl.cc:850 apt-pkg/contrib/gpgv.cc:243
>>>>>>> 183116d1
#, c-format
msgid "Sub-process %s returned an error code (%u)"
msgstr "O subproceso %s devolveu un código de erro (%u)"

<<<<<<< HEAD
#: apt-pkg/contrib/fileutl.cc:850
=======
#: apt-pkg/contrib/fileutl.cc:852 apt-pkg/contrib/gpgv.cc:236
>>>>>>> 183116d1
#, c-format
msgid "Sub-process %s exited unexpectedly"
msgstr "O subproceso %s saíu de xeito inesperado"

<<<<<<< HEAD
#: apt-pkg/contrib/fileutl.cc:1006 apt-pkg/indexcopy.cc:659
=======
#: apt-pkg/contrib/fileutl.cc:988
>>>>>>> 183116d1
#, c-format
msgid "Could not open file %s"
msgstr "Non foi posíbel abrir o ficheiro %s"

<<<<<<< HEAD
#: apt-pkg/contrib/fileutl.cc:1068
=======
#: apt-pkg/contrib/fileutl.cc:1065
>>>>>>> 183116d1
#, c-format
msgid "Could not open file descriptor %d"
msgstr "Non foi posíbel abrir o descritor de ficheiro %d"

<<<<<<< HEAD
#: apt-pkg/contrib/fileutl.cc:1158
msgid "Failed to create subprocess IPC"
msgstr "Non foi posíbel crear o IPC do subproceso"

#: apt-pkg/contrib/fileutl.cc:1214
msgid "Failed to exec compressor "
msgstr "Non foi posíbel executar o compresor "

#: apt-pkg/contrib/fileutl.cc:1311
=======
#: apt-pkg/contrib/fileutl.cc:1150
msgid "Failed to create subprocess IPC"
msgstr "Non foi posíbel crear o IPC do subproceso"

#: apt-pkg/contrib/fileutl.cc:1205
msgid "Failed to exec compressor "
msgstr "Non foi posíbel executar o compresor "

#: apt-pkg/contrib/fileutl.cc:1298
>>>>>>> 183116d1
#, fuzzy, c-format
msgid "read, still have %llu to read but none left"
msgstr "lectura, aínda hai %lu para ler pero non queda ningún"

<<<<<<< HEAD
#: apt-pkg/contrib/fileutl.cc:1400 apt-pkg/contrib/fileutl.cc:1422
=======
#: apt-pkg/contrib/fileutl.cc:1385 apt-pkg/contrib/fileutl.cc:1407
>>>>>>> 183116d1
#, fuzzy, c-format
msgid "write, still have %llu to write but couldn't"
msgstr "escritura, aínda hai %lu para escribir pero non se puido"

<<<<<<< HEAD
#: apt-pkg/contrib/fileutl.cc:1738
=======
#: apt-pkg/contrib/fileutl.cc:1695
>>>>>>> 183116d1
#, c-format
msgid "Problem closing the file %s"
msgstr "Produciuse un problema ao pechar o ficheiro %s"

<<<<<<< HEAD
#: apt-pkg/contrib/fileutl.cc:1750
=======
#: apt-pkg/contrib/fileutl.cc:1707
>>>>>>> 183116d1
#, c-format
msgid "Problem renaming the file %s to %s"
msgstr "Produciuse un problema ao renomear o ficheiro %s a %s"

<<<<<<< HEAD
#: apt-pkg/contrib/fileutl.cc:1761
=======
#: apt-pkg/contrib/fileutl.cc:1718
>>>>>>> 183116d1
#, c-format
msgid "Problem unlinking the file %s"
msgstr "Produciuse un problema ao desligar o ficheiro %s"

<<<<<<< HEAD
#: apt-pkg/contrib/fileutl.cc:1776
=======
#: apt-pkg/contrib/fileutl.cc:1731
>>>>>>> 183116d1
msgid "Problem syncing the file"
msgstr "Produciuse un problema ao sincronizar o ficheiro"

#: apt-pkg/pkgcache.cc:148
msgid "Empty package cache"
msgstr "Caché de paquetes baleira"

#: apt-pkg/pkgcache.cc:154
msgid "The package cache file is corrupted"
msgstr "O ficheiro de caché de paquetes está danado"

#: apt-pkg/pkgcache.cc:159
msgid "The package cache file is an incompatible version"
msgstr "O ficheiro de caché de paquetes é unha versión incompatíbel"

#: apt-pkg/pkgcache.cc:162
#, fuzzy
msgid "The package cache file is corrupted, it is too small"
msgstr "O ficheiro de caché de paquetes está danado"

#: apt-pkg/pkgcache.cc:167
#, c-format
msgid "This APT does not support the versioning system '%s'"
msgstr "Este APT non admite o sistema de versionado «%s»"

#: apt-pkg/pkgcache.cc:172
msgid "The package cache was built for a different architecture"
msgstr "A caché de paquetes construíuse para unha arquitectura diferente"

#: apt-pkg/pkgcache.cc:314
msgid "Depends"
msgstr "Depende"

#: apt-pkg/pkgcache.cc:314
msgid "PreDepends"
msgstr "PreDepende"

#: apt-pkg/pkgcache.cc:314
msgid "Suggests"
msgstr "Suxire"

#: apt-pkg/pkgcache.cc:315
msgid "Recommends"
msgstr "Recomenda"

#: apt-pkg/pkgcache.cc:315
msgid "Conflicts"
msgstr "Conflitos"

#: apt-pkg/pkgcache.cc:315
msgid "Replaces"
msgstr "Substitúe a"

#: apt-pkg/pkgcache.cc:316
msgid "Obsoletes"
msgstr "Fai obsoleto a"

#: apt-pkg/pkgcache.cc:316
msgid "Breaks"
msgstr "Estraga"

#: apt-pkg/pkgcache.cc:316
msgid "Enhances"
msgstr "Mellora"

#: apt-pkg/pkgcache.cc:327
msgid "important"
msgstr "importante"

#: apt-pkg/pkgcache.cc:327
msgid "required"
msgstr "requirido"

#: apt-pkg/pkgcache.cc:327
msgid "standard"
msgstr "estándar"

#: apt-pkg/pkgcache.cc:328
msgid "optional"
msgstr "opcional"

#: apt-pkg/pkgcache.cc:328
msgid "extra"
msgstr "extra"

#: apt-pkg/depcache.cc:132 apt-pkg/depcache.cc:161
msgid "Building dependency tree"
msgstr "Construindo a árbore de dependencias"

#: apt-pkg/depcache.cc:133
msgid "Candidate versions"
msgstr "Versións candidatas"

#: apt-pkg/depcache.cc:162
msgid "Dependency generation"
msgstr "Xeración de dependencias"

#: apt-pkg/depcache.cc:182 apt-pkg/depcache.cc:215 apt-pkg/depcache.cc:219
msgid "Reading state information"
msgstr "Lendo a información do estado"

#: apt-pkg/depcache.cc:244
#, c-format
msgid "Failed to open StateFile %s"
msgstr "Non foi posíbel abrir o ficheiro de estado %s"

#: apt-pkg/depcache.cc:250
#, c-format
msgid "Failed to write temporary StateFile %s"
msgstr "Non foi posíbel gravar o ficheiro de estado temporal %s"

#: apt-pkg/tagfile.cc:129
#, c-format
msgid "Unable to parse package file %s (1)"
msgstr "Non é posíbel analizar o ficheiro de paquetes %s (1)"

#: apt-pkg/tagfile.cc:216
#, c-format
msgid "Unable to parse package file %s (2)"
msgstr "Non é posíbel analizar o ficheiro de paquetes %s (2)"

#: apt-pkg/sourcelist.cc:96
#, c-format
msgid "Malformed line %lu in source list %s ([option] unparseable)"
msgstr ""
"Liña %lu mal construída na lista de fontes %s ([opción] non analizábel)"

#: apt-pkg/sourcelist.cc:99
#, c-format
msgid "Malformed line %lu in source list %s ([option] too short)"
msgstr ""
"Liña %lu mal construída na lista de fontes %s ([opción] demasiado curta)"

#: apt-pkg/sourcelist.cc:110
#, c-format
msgid "Malformed line %lu in source list %s ([%s] is not an assignment)"
msgstr ""
"Liña %lu mal construída na lista de fontes %s ([%s] non é unha asignación)"

#: apt-pkg/sourcelist.cc:116
#, c-format
msgid "Malformed line %lu in source list %s ([%s] has no key)"
msgstr "Liña %lu mal construída na lista de fontes %s ([%s] non ten chave)"

#: apt-pkg/sourcelist.cc:119
#, c-format
msgid "Malformed line %lu in source list %s ([%s] key %s has no value)"
msgstr ""
"Liña %lu mal construída na lista de fontes %s ([%s] a chave %s non ten valor)"

#: apt-pkg/sourcelist.cc:132
#, c-format
msgid "Malformed line %lu in source list %s (URI)"
msgstr "Liña %lu mal construída na lista de orixes %s (URI)"

#: apt-pkg/sourcelist.cc:134
#, c-format
msgid "Malformed line %lu in source list %s (dist)"
msgstr "Liña %lu mal construída na lista de orixes %s (dist)"

#: apt-pkg/sourcelist.cc:137
#, c-format
msgid "Malformed line %lu in source list %s (URI parse)"
msgstr "Liña %lu mal construída na lista de orixes %s (análise de URI)"

#: apt-pkg/sourcelist.cc:143
#, c-format
msgid "Malformed line %lu in source list %s (absolute dist)"
msgstr "Liña %lu mal construída na lista de orixes %s (dist absoluta)"

#: apt-pkg/sourcelist.cc:150
#, c-format
msgid "Malformed line %lu in source list %s (dist parse)"
msgstr "Liña %lu mal construída na lista de orixes %s (análise de dist)"

#: apt-pkg/sourcelist.cc:248
#, c-format
msgid "Opening %s"
msgstr "Abrindo %s"

#: apt-pkg/sourcelist.cc:265 apt-pkg/cdrom.cc:495
#, c-format
msgid "Line %u too long in source list %s."
msgstr "Liña %u longa de máis na lista de orixes %s."

#: apt-pkg/sourcelist.cc:289
#, c-format
msgid "Malformed line %u in source list %s (type)"
msgstr "Liña %u mal construída na lista de orixes %s (tipo)"

#: apt-pkg/sourcelist.cc:293
#, c-format
msgid "Type '%s' is not known on line %u in source list %s"
msgstr "O tipo «%s» non se coñece na liña %u da lista de orixes %s"

#: apt-pkg/packagemanager.cc:297 apt-pkg/packagemanager.cc:923
#, c-format
msgid ""
"Could not perform immediate configuration on '%s'. Please see man 5 apt.conf "
"under APT::Immediate-Configure for details. (%d)"
msgstr ""
"Non foi posíbel facer a configuración inmediata en «%s». Vexa man 5 apt.conf "
"baixo APT::Immediate-Configure para obter máis detalles. (%d)"

#: apt-pkg/packagemanager.cc:498 apt-pkg/packagemanager.cc:529
#, fuzzy, c-format
msgid "Could not configure '%s'. "
msgstr "Non foi posíbel abrir o ficheiro «%s»"

#: apt-pkg/packagemanager.cc:571
#, c-format
msgid ""
"This installation run will require temporarily removing the essential "
"package %s due to a Conflicts/Pre-Depends loop. This is often bad, but if "
"you really want to do it, activate the APT::Force-LoopBreak option."
msgstr ""
"Esta instalación requirirá que se retire temporalmente o paquete esencial %s "
"por mor dun bucle de Conflitos e Pre-dependencias. Isto adoita ser malo, "
"pero se o quere facer, active a opción APT::Force-LoopBreak."

#: apt-pkg/pkgrecords.cc:34
#, c-format
msgid "Index file type '%s' is not supported"
msgstr "O tipo de ficheiros de índices «%s» non está admitido"

#: apt-pkg/algorithms.cc:266
#, c-format
msgid ""
"The package %s needs to be reinstalled, but I can't find an archive for it."
msgstr ""
"O paquete %s ten que ser reinstalado, mais non é posíbel atopar o seu "
"arquivo."

<<<<<<< HEAD
#: apt-pkg/algorithms.cc:1229
=======
#: apt-pkg/algorithms.cc:1238
>>>>>>> 183116d1
msgid ""
"Error, pkgProblemResolver::Resolve generated breaks, this may be caused by "
"held packages."
msgstr ""
"Erro, pkgProblemResolver::Resolve xerou interrupcións, isto pode estar "
"causado por paquetes retidos."

<<<<<<< HEAD
#: apt-pkg/algorithms.cc:1231
msgid "Unable to correct problems, you have held broken packages."
msgstr "Non é posíbel solucionar os problemas, ten retidos paquetes rotos."

#: apt-pkg/algorithms.cc:1581 apt-pkg/algorithms.cc:1583
=======
#: apt-pkg/algorithms.cc:1240
msgid "Unable to correct problems, you have held broken packages."
msgstr "Non é posíbel solucionar os problemas, ten retidos paquetes rotos."

#: apt-pkg/algorithms.cc:1592 apt-pkg/algorithms.cc:1594
>>>>>>> 183116d1
#, fuzzy
msgid ""
"Some index files failed to download. They have been ignored, or old ones "
"used instead."
msgstr ""
"Algúns ficheiros de índice fallaron durante a descarga. Ignoráronse, ou "
"foron utilizados algúns antigos no seu lugar"

#: apt-pkg/acquire.cc:81 apt-pkg/cdrom.cc:838
#, c-format
msgid "List directory %spartial is missing."
msgstr "Non se atopa a lista de directorios %sparcial."

#: apt-pkg/acquire.cc:85
#, c-format
msgid "Archives directory %spartial is missing."
msgstr "Non se atopa a lista de arquivos %sparcial."

#: apt-pkg/acquire.cc:93
#, c-format
msgid "Unable to lock directory %s"
msgstr "Non é posíbel bloquear o directorio %s"

#. only show the ETA if it makes sense
#. two days
#: apt-pkg/acquire.cc:893
#, c-format
msgid "Retrieving file %li of %li (%s remaining)"
msgstr "Obtendo o ficheiro %li de %li (restan %s)"

#: apt-pkg/acquire.cc:895
#, c-format
msgid "Retrieving file %li of %li"
msgstr "Obtendo o ficheiro %li de %li"

#: apt-pkg/acquire-worker.cc:112
#, c-format
msgid "The method driver %s could not be found."
msgstr "Non foi posíbel atopar o controlador de métodos %s."

#: apt-pkg/acquire-worker.cc:161
#, c-format
msgid "Method %s did not start correctly"
msgstr "O método %s non se iniciou correctamente"

#: apt-pkg/acquire-worker.cc:447
#, c-format
msgid "Please insert the disc labeled: '%s' in the drive '%s' and press enter."
msgstr "Insira o disco etiquetado: «%s» na unidade «%s» e prema Intro."

#: apt-pkg/init.cc:151
#, c-format
msgid "Packaging system '%s' is not supported"
msgstr "O sistema de empaquetado «%s» non está admitido"

#: apt-pkg/init.cc:167
msgid "Unable to determine a suitable packaging system type"
msgstr "Non é posíbel determinar un tipo de sistema de empaquetado axeitado"

#: apt-pkg/clean.cc:57
#, c-format
msgid "Unable to stat %s."
msgstr "Non é posíbel analizar %s."

#: apt-pkg/srcrecords.cc:47
msgid "You must put some 'source' URIs in your sources.list"
msgstr "Debe introducir algúns URI «orixe» no seu ficheiro sources.list"

#: apt-pkg/cachefile.cc:87
msgid "The package lists or status file could not be parsed or opened."
msgstr ""
"Non foi posíbel analizar ou abrir as listas de paquetes ou ficheiro de "
"estado."

#: apt-pkg/cachefile.cc:91
msgid "You may want to run apt-get update to correct these problems"
msgstr "Pode querer executar «apt-get update» para corrixir estes problemas"

#: apt-pkg/cachefile.cc:109
msgid "The list of sources could not be read."
msgstr "Non foi posíbel ler a lista de orixes."

#: apt-pkg/policy.cc:75
#, c-format
msgid ""
"The value '%s' is invalid for APT::Default-Release as such a release is not "
"available in the sources"
msgstr ""

#: apt-pkg/policy.cc:399
#, c-format
msgid "Invalid record in the preferences file %s, no Package header"
msgstr ""
"Rexistro incorrecto no ficheiro de preferencias %s; falta a cabeceira Package"

#: apt-pkg/policy.cc:421
#, c-format
msgid "Did not understand pin type %s"
msgstr "Non se entendeu o tipo de inmobilización %s"

#: apt-pkg/policy.cc:429
msgid "No priority (or zero) specified for pin"
msgstr ""
"Non se indicou unha prioridade (ou indicouse cero) para a inmobilización"

#: apt-pkg/pkgcachegen.cc:87
msgid "Cache has an incompatible versioning system"
msgstr "A caché ten un sistema de versionado incompatíbel"

#. TRANSLATOR: The first placeholder is a package name,
#. the other two should be copied verbatim as they include debug info
#: apt-pkg/pkgcachegen.cc:218 apt-pkg/pkgcachegen.cc:228
#: apt-pkg/pkgcachegen.cc:294 apt-pkg/pkgcachegen.cc:321
#: apt-pkg/pkgcachegen.cc:334 apt-pkg/pkgcachegen.cc:376
#: apt-pkg/pkgcachegen.cc:380 apt-pkg/pkgcachegen.cc:397
#: apt-pkg/pkgcachegen.cc:405 apt-pkg/pkgcachegen.cc:409
#: apt-pkg/pkgcachegen.cc:413 apt-pkg/pkgcachegen.cc:434
#: apt-pkg/pkgcachegen.cc:473 apt-pkg/pkgcachegen.cc:511
#: apt-pkg/pkgcachegen.cc:518 apt-pkg/pkgcachegen.cc:549
#: apt-pkg/pkgcachegen.cc:563
#, fuzzy, c-format
msgid "Error occurred while processing %s (%s%d)"
msgstr "Produciuse un erro ao procesar %s (FindPkg)"

#: apt-pkg/pkgcachegen.cc:251
msgid "Wow, you exceeded the number of package names this APT is capable of."
msgstr ""
"Vaites!, superou o número de nomes de paquetes que este APT pode manexar."

#: apt-pkg/pkgcachegen.cc:254
msgid "Wow, you exceeded the number of versions this APT is capable of."
msgstr "Vaites!, superou o número de versións que este APT pode manexar."

#: apt-pkg/pkgcachegen.cc:257
msgid "Wow, you exceeded the number of descriptions this APT is capable of."
msgstr "Vaites!, superou o número de descricións que este APT pode manexar."

#: apt-pkg/pkgcachegen.cc:260
msgid "Wow, you exceeded the number of dependencies this APT is capable of."
msgstr "Vaites!, superou o número de dependencias que este APT pode manexar."

#: apt-pkg/pkgcachegen.cc:570
#, c-format
msgid "Package %s %s was not found while processing file dependencies"
msgstr ""
"Non foi posíbel atopar o paquete %s %s ao procesar as dependencias de "
"ficheiros"

#: apt-pkg/pkgcachegen.cc:1199
#, c-format
msgid "Couldn't stat source package list %s"
msgstr "Non foi posíbel atopar a lista de paquetes fonte %s"

#: apt-pkg/pkgcachegen.cc:1287 apt-pkg/pkgcachegen.cc:1391
#: apt-pkg/pkgcachegen.cc:1397 apt-pkg/pkgcachegen.cc:1554
msgid "Reading package lists"
msgstr "Lendo as listas de paquetes"

#: apt-pkg/pkgcachegen.cc:1304
msgid "Collecting File Provides"
msgstr "Recollendo as provisións de ficheiros"

#: apt-pkg/pkgcachegen.cc:1496 apt-pkg/pkgcachegen.cc:1503
msgid "IO Error saving source cache"
msgstr "Produciuse un erro de E/S ao gravar a caché de fontes"

#: apt-pkg/acquire-item.cc:139
#, c-format
msgid "rename failed, %s (%s -> %s)."
msgstr "non foi posíbel cambiar o nome, %s (%s -> %s)."

#: apt-pkg/acquire-item.cc:599
msgid "MD5Sum mismatch"
msgstr "A MD5Sum non coincide"

<<<<<<< HEAD
#: apt-pkg/acquire-item.cc:870 apt-pkg/acquire-item.cc:1870
#: apt-pkg/acquire-item.cc:2013
msgid "Hash Sum mismatch"
msgstr "A sumas «hash» non coinciden"

#: apt-pkg/acquire-item.cc:1381
=======
#: apt-pkg/acquire-item.cc:870 apt-pkg/acquire-item.cc:1887
#: apt-pkg/acquire-item.cc:2030
msgid "Hash Sum mismatch"
msgstr "A sumas «hash» non coinciden"

#: apt-pkg/acquire-item.cc:1388
>>>>>>> 183116d1
#, c-format
msgid ""
"Unable to find expected entry '%s' in Release file (Wrong sources.list entry "
"or malformed file)"
msgstr ""
"Non é posíbel atopar a entrada agardada «%s» no ficheiro de publicación "
"(entrada sources.list incorrecta ou ficheiro con formato incorrecto)"

<<<<<<< HEAD
#: apt-pkg/acquire-item.cc:1397
=======
#: apt-pkg/acquire-item.cc:1404
>>>>>>> 183116d1
#, c-format
msgid "Unable to find hash sum for '%s' in Release file"
msgstr ""
"Non é posíbel ler a suma de comprobación para «%s» no ficheiro de publicación"

<<<<<<< HEAD
#: apt-pkg/acquire-item.cc:1439
msgid "There is no public key available for the following key IDs:\n"
msgstr "Non hai unha chave pública dispoñíbel para os seguintes ID de chave:\n"

#: apt-pkg/acquire-item.cc:1477
=======
#: apt-pkg/acquire-item.cc:1446
msgid "There is no public key available for the following key IDs:\n"
msgstr "Non hai unha chave pública dispoñíbel para os seguintes ID de chave:\n"

#: apt-pkg/acquire-item.cc:1484
>>>>>>> 183116d1
#, c-format
msgid ""
"Release file for %s is expired (invalid since %s). Updates for this "
"repository will not be applied."
msgstr ""

<<<<<<< HEAD
#: apt-pkg/acquire-item.cc:1499
=======
#: apt-pkg/acquire-item.cc:1506
>>>>>>> 183116d1
#, c-format
msgid "Conflicting distribution: %s (expected %s but got %s)"
msgstr "Conflito na distribución: %s (agardábase %s mais obtívose %s)"

<<<<<<< HEAD
#: apt-pkg/acquire-item.cc:1532
=======
#: apt-pkg/acquire-item.cc:1536
>>>>>>> 183116d1
#, c-format
msgid ""
"An error occurred during the signature verification. The repository is not "
"updated and the previous index files will be used. GPG error: %s: %s\n"
msgstr ""
"Produciuse un erro durante a verificación da sinatura. O repositorio non foi "
"actualizado, empregaranse os ficheiros de índice anteriores. Erro de GPG: "
"%s: %s\n"

#. Invalid signature file, reject (LP: #346386) (Closes: #627642)
<<<<<<< HEAD
#: apt-pkg/acquire-item.cc:1542 apt-pkg/acquire-item.cc:1547
=======
#: apt-pkg/acquire-item.cc:1546 apt-pkg/acquire-item.cc:1551
>>>>>>> 183116d1
#, c-format
msgid "GPG error: %s: %s"
msgstr "Produciuse un erro de GPG: %s %s"

<<<<<<< HEAD
#: apt-pkg/acquire-item.cc:1646
=======
#: apt-pkg/acquire-item.cc:1663
>>>>>>> 183116d1
#, c-format
msgid ""
"I wasn't able to locate a file for the %s package. This might mean you need "
"to manually fix this package. (due to missing arch)"
msgstr ""
"Non é posíbel atopar un ficheiro para o paquete %s. Isto pode significar que "
"ten que arranxar este paquete a man. (Falta a arquitectura)"

<<<<<<< HEAD
#: apt-pkg/acquire-item.cc:1705
=======
#: apt-pkg/acquire-item.cc:1722
>>>>>>> 183116d1
#, c-format
msgid ""
"I wasn't able to locate a file for the %s package. This might mean you need "
"to manually fix this package."
msgstr ""
"Non é posíbel atopar un ficheiro para o paquete %s. Isto pode significar que "
"ten que arranxar este paquete a man."

<<<<<<< HEAD
#: apt-pkg/acquire-item.cc:1764
=======
#: apt-pkg/acquire-item.cc:1781
>>>>>>> 183116d1
#, c-format
msgid ""
"The package index files are corrupted. No Filename: field for package %s."
msgstr ""
"Os ficheiros de índices de paquetes están danados. Non hai un campo "
"Filename: para o paquete %s."

<<<<<<< HEAD
#: apt-pkg/acquire-item.cc:1862
=======
#: apt-pkg/acquire-item.cc:1879
>>>>>>> 183116d1
msgid "Size mismatch"
msgstr "Os tamaños non coinciden"

#: apt-pkg/indexrecords.cc:64
#, c-format
msgid "Unable to parse Release file %s"
msgstr "Non se puido analizar o ficheiro de publicación %s"

#: apt-pkg/indexrecords.cc:74
#, c-format
msgid "No sections in Release file %s"
msgstr "Non hai seccións no ficheiro de publicación %s"

#: apt-pkg/indexrecords.cc:108
#, c-format
msgid "No Hash entry in Release file %s"
msgstr "Non hai entrada de Hash no ficheiro de publicación %s"

#: apt-pkg/indexrecords.cc:121
#, c-format
msgid "Invalid 'Valid-Until' entry in Release file %s"
msgstr "A entrada «Valid-Until» no ficheiro de publicación %s non é válida"

#: apt-pkg/indexrecords.cc:140
#, c-format
msgid "Invalid 'Date' entry in Release file %s"
msgstr "A entrada «Date» no ficheiro de publicación %s non é válida"

#: apt-pkg/vendorlist.cc:78
#, c-format
msgid "Vendor block %s contains no fingerprint"
msgstr "O bloque de provedor %s non contén unha pegada dixital"

#: apt-pkg/cdrom.cc:576
#, c-format
msgid ""
"Using CD-ROM mount point %s\n"
"Mounting CD-ROM\n"
msgstr ""
"Empregando o punto de montaxe de CD-ROMs %s\n"
"Montando o CD-ROM\n"

#: apt-pkg/cdrom.cc:585 apt-pkg/cdrom.cc:682
msgid "Identifying.. "
msgstr "Identificando... "

#: apt-pkg/cdrom.cc:613
#, c-format
msgid "Stored label: %s\n"
msgstr "Etiqueta almacenada: %s\n"

#: apt-pkg/cdrom.cc:622 apt-pkg/cdrom.cc:915
msgid "Unmounting CD-ROM...\n"
msgstr "Desmontando o CD-ROM...\n"

#: apt-pkg/cdrom.cc:642
#, c-format
msgid "Using CD-ROM mount point %s\n"
msgstr "Empregando o punto de montaxe de CD-ROM %s\n"

#: apt-pkg/cdrom.cc:660
msgid "Unmounting CD-ROM\n"
msgstr "Desmontando o CD-ROM\n"

#: apt-pkg/cdrom.cc:665
msgid "Waiting for disc...\n"
msgstr "Agardando polo disco...\n"

#: apt-pkg/cdrom.cc:674
msgid "Mounting CD-ROM...\n"
msgstr "Montando o CD-ROM...\n"

#: apt-pkg/cdrom.cc:693
msgid "Scanning disc for index files..\n"
msgstr "Buscando os ficheiros de índices no disco..\n"

#: apt-pkg/cdrom.cc:744
#, c-format
msgid ""
"Found %zu package indexes, %zu source indexes, %zu translation indexes and "
"%zu signatures\n"
msgstr ""
"Atopáronse %zu índices de paquetes, %zu índices de orixes, %zu índices de "
"traducións e %zu sinaturas\n"

#: apt-pkg/cdrom.cc:755
msgid ""
"Unable to locate any package files, perhaps this is not a Debian Disc or the "
"wrong architecture?"
msgstr ""
"Non é posíbel localizar ningún ficheiro de paquetes. É posíbel que non sexa "
"un disco de Debian ou que a arquitectura sexa incorrecta."

#: apt-pkg/cdrom.cc:782
#, c-format
msgid "Found label '%s'\n"
msgstr "Atopouse a etiqueta «%s»\n"

#: apt-pkg/cdrom.cc:811
msgid "That is not a valid name, try again.\n"
msgstr "Ese non é un nome correcto, volva tentalo.\n"

#: apt-pkg/cdrom.cc:828
#, c-format
msgid ""
"This disc is called: \n"
"'%s'\n"
msgstr ""
"Este disco chámase: \n"
"«%s»\n"

#: apt-pkg/cdrom.cc:830
msgid "Copying package lists..."
msgstr "Copiando as listas de paquetes..."

#: apt-pkg/cdrom.cc:865
msgid "Writing new source list\n"
msgstr "Escribindo a nova lista de orixes\n"

#: apt-pkg/cdrom.cc:873
msgid "Source list entries for this disc are:\n"
msgstr "As entradas da lista de orixes deste disco son:\n"

<<<<<<< HEAD
#: apt-pkg/indexcopy.cc:236 apt-pkg/indexcopy.cc:880
=======
#: apt-pkg/indexcopy.cc:236 apt-pkg/indexcopy.cc:775
>>>>>>> 183116d1
#, c-format
msgid "Wrote %i records.\n"
msgstr "Escribíronse %i rexistros.\n"

<<<<<<< HEAD
#: apt-pkg/indexcopy.cc:238 apt-pkg/indexcopy.cc:882
=======
#: apt-pkg/indexcopy.cc:238 apt-pkg/indexcopy.cc:777
>>>>>>> 183116d1
#, c-format
msgid "Wrote %i records with %i missing files.\n"
msgstr "Escribíronse %i rexistros con %i ficheiros que faltan.\n"

<<<<<<< HEAD
#: apt-pkg/indexcopy.cc:241 apt-pkg/indexcopy.cc:885
=======
#: apt-pkg/indexcopy.cc:241 apt-pkg/indexcopy.cc:780
>>>>>>> 183116d1
#, c-format
msgid "Wrote %i records with %i mismatched files\n"
msgstr "Escribíronse %i rexistros con %i ficheiros que non coinciden\n"

<<<<<<< HEAD
#: apt-pkg/indexcopy.cc:244 apt-pkg/indexcopy.cc:888
=======
#: apt-pkg/indexcopy.cc:244 apt-pkg/indexcopy.cc:783
>>>>>>> 183116d1
#, c-format
msgid "Wrote %i records with %i missing files and %i mismatched files\n"
msgstr ""
"Escribíronse %i rexistros con %i ficheiros que faltan e %i ficheiros que non "
"coinciden\n"

#: apt-pkg/indexcopy.cc:515
#, c-format
msgid "Can't find authentication record for: %s"
msgstr "Non é posíbel atopar un rexistro de autenticación para: %s"

#: apt-pkg/indexcopy.cc:521
#, c-format
msgid "Hash mismatch for: %s"
msgstr "Valor de hash non coincidente para: %s"

#: apt-pkg/indexcopy.cc:662
#, c-format
msgid "File %s doesn't start with a clearsigned message"
msgstr ""

#. TRANSLATOR: %s is the trusted keyring parts directory
#: apt-pkg/indexcopy.cc:692
#, c-format
msgid "No keyring installed in %s."
msgstr "Non ha ningún chaveiro instalado en %s."

#: apt-pkg/cacheset.cc:403
#, c-format
msgid "Release '%s' for '%s' was not found"
msgstr "Non se atopou a publicación «%s» de «%s»"

#: apt-pkg/cacheset.cc:406
#, c-format
msgid "Version '%s' for '%s' was not found"
msgstr "Non se atopou a versión «%s» de «%s»"

#: apt-pkg/cacheset.cc:517
#, c-format
msgid "Couldn't find task '%s'"
msgstr "Non foi posíbel atopar a tarefa «%s»"

#: apt-pkg/cacheset.cc:523
#, c-format
msgid "Couldn't find any package by regex '%s'"
msgstr "Non foi posíbel atopar ningún paquete pola expresión de rexistro «%s»"

#: apt-pkg/cacheset.cc:534
#, c-format
msgid "Can't select versions from package '%s' as it is purely virtual"
msgstr ""
"Non é posíbel seleccionar distintas versións do paquete «%s» xa que é "
"puramente virtual"

#: apt-pkg/cacheset.cc:541 apt-pkg/cacheset.cc:548
#, c-format
msgid ""
"Can't select installed nor candidate version from package '%s' as it has "
"neither of them"
msgstr ""
"Non é posíbel seleccionar nin a versión instalada nin a candidata do paquete "
"«%s» xa que non ten ningunha delas"

#: apt-pkg/cacheset.cc:555
#, c-format
msgid "Can't select newest version from package '%s' as it is purely virtual"
msgstr ""
"Non é posíbel seleccionar a versión máis recente do paquete «%s» xa que é "
"puramente virtual"

#: apt-pkg/cacheset.cc:563
#, c-format
msgid "Can't select candidate version from package %s as it has no candidate"
msgstr ""
"Non é posíbel seleccionar a versión candidata do paquete %s xa que non ten "
"candidata"

#: apt-pkg/cacheset.cc:571
#, c-format
msgid "Can't select installed version from package %s as it is not installed"
msgstr ""
"Non é posíbel seleccionar a versión instalada do paquete %s xa que non está "
"instalado"

#: apt-pkg/edsp.cc:41 apt-pkg/edsp.cc:61
msgid "Send scenario to solver"
msgstr ""

#: apt-pkg/edsp.cc:209
msgid "Send request to solver"
msgstr ""

#: apt-pkg/edsp.cc:279
msgid "Prepare for receiving solution"
msgstr ""

#: apt-pkg/edsp.cc:286
msgid "External solver failed without a proper error message"
msgstr ""

#: apt-pkg/edsp.cc:557 apt-pkg/edsp.cc:560 apt-pkg/edsp.cc:565
msgid "Execute external solver"
msgstr ""

#: apt-pkg/deb/dpkgpm.cc:73
#, c-format
msgid "Installing %s"
msgstr "Instalando %s"

#: apt-pkg/deb/dpkgpm.cc:74 apt-pkg/deb/dpkgpm.cc:982
#, c-format
msgid "Configuring %s"
msgstr "Configurando %s"

#: apt-pkg/deb/dpkgpm.cc:75 apt-pkg/deb/dpkgpm.cc:989
#, c-format
msgid "Removing %s"
msgstr "Retirando %s"

#: apt-pkg/deb/dpkgpm.cc:76
#, c-format
msgid "Completely removing %s"
msgstr "%s completamente retirado"

#: apt-pkg/deb/dpkgpm.cc:77
#, c-format
msgid "Noting disappearance of %s"
msgstr "Tomando nota da desaparición de %s"

#: apt-pkg/deb/dpkgpm.cc:78
#, c-format
msgid "Running post-installation trigger %s"
msgstr "Executando o disparador de post-instalación %s"

#. FIXME: use a better string after freeze
#: apt-pkg/deb/dpkgpm.cc:735
#, c-format
msgid "Directory '%s' missing"
msgstr "Falta o directorio «%s»"

#: apt-pkg/deb/dpkgpm.cc:750 apt-pkg/deb/dpkgpm.cc:770
#, c-format
msgid "Could not open file '%s'"
msgstr "Non foi posíbel abrir o ficheiro «%s»"

#: apt-pkg/deb/dpkgpm.cc:975
#, c-format
msgid "Preparing %s"
msgstr "Preparando %s"

#: apt-pkg/deb/dpkgpm.cc:976
#, c-format
msgid "Unpacking %s"
msgstr "Desempaquetando %s"

#: apt-pkg/deb/dpkgpm.cc:981
#, c-format
msgid "Preparing to configure %s"
msgstr "Preparandose para configurar %s"

#: apt-pkg/deb/dpkgpm.cc:983
#, c-format
msgid "Installed %s"
msgstr "Instalouse %s"

#: apt-pkg/deb/dpkgpm.cc:988
#, c-format
msgid "Preparing for removal of %s"
msgstr "Preparándose para o retirado de %s"

#: apt-pkg/deb/dpkgpm.cc:990
#, c-format
msgid "Removed %s"
msgstr "Retirouse %s"

#: apt-pkg/deb/dpkgpm.cc:995
#, c-format
msgid "Preparing to completely remove %s"
msgstr "Preparándose para retirar %s completamente"

#: apt-pkg/deb/dpkgpm.cc:996
#, c-format
msgid "Completely removed %s"
msgstr "Retirouse %s completamente"

#: apt-pkg/deb/dpkgpm.cc:1243
msgid "Can not write log, openpty() failed (/dev/pts not mounted?)\n"
msgstr ""
"Non foi posíbel escribir no rexistro, a chamada a openpty() fallou (/dev/pts "
"non estaba montado?)\n"

<<<<<<< HEAD
#: apt-pkg/deb/dpkgpm.cc:1235
#, fuzzy
msgid "Can not write log, tcgetattr() failed for stdout"
msgstr ""
"Non foi posíbel escribir no rexistro, a chamada a openpty() fallou (/dev/pts "
"non estaba montado?)\n"

#: apt-pkg/deb/dpkgpm.cc:1248
msgid "Running dpkg"
msgstr "Executando dpkg"

#: apt-pkg/deb/dpkgpm.cc:1420
msgid "Operation was interrupted before it could finish"
msgstr ""

#: apt-pkg/deb/dpkgpm.cc:1482
=======
#: apt-pkg/deb/dpkgpm.cc:1273
msgid "Running dpkg"
msgstr "Executando dpkg"

#: apt-pkg/deb/dpkgpm.cc:1445
msgid "Operation was interrupted before it could finish"
msgstr ""

#: apt-pkg/deb/dpkgpm.cc:1507
>>>>>>> 183116d1
msgid "No apport report written because MaxReports is reached already"
msgstr ""
"Non se escribiu ningún informe de Apport porque xa se acadou o nivel "
"MaxReports"

#. check if its not a follow up error
<<<<<<< HEAD
#: apt-pkg/deb/dpkgpm.cc:1487
msgid "dependency problems - leaving unconfigured"
msgstr "problemas de dependencias - déixase sen configurar"

#: apt-pkg/deb/dpkgpm.cc:1489
=======
#: apt-pkg/deb/dpkgpm.cc:1512
msgid "dependency problems - leaving unconfigured"
msgstr "problemas de dependencias - déixase sen configurar"

#: apt-pkg/deb/dpkgpm.cc:1514
>>>>>>> 183116d1
msgid ""
"No apport report written because the error message indicates its a followup "
"error from a previous failure."
msgstr ""
"Non se escribiu ningún informe de Apport porque a mensaxe de erro indica que "
"é un error provinte dun fallo anterior."

<<<<<<< HEAD
#: apt-pkg/deb/dpkgpm.cc:1495
=======
#: apt-pkg/deb/dpkgpm.cc:1520
>>>>>>> 183116d1
msgid ""
"No apport report written because the error message indicates a disk full "
"error"
msgstr ""
"Non se escribiu ningún informe de Apport porque a mensaxe de erro indica un "
"erro de disco cheo."

<<<<<<< HEAD
#: apt-pkg/deb/dpkgpm.cc:1501
=======
#: apt-pkg/deb/dpkgpm.cc:1526
>>>>>>> 183116d1
msgid ""
"No apport report written because the error message indicates a out of memory "
"error"
msgstr ""
"Non se escribiu un informe de contribución porque a mensaxe de erro indica "
"un erro de falta de memoria"

<<<<<<< HEAD
#: apt-pkg/deb/dpkgpm.cc:1508
=======
#: apt-pkg/deb/dpkgpm.cc:1533
>>>>>>> 183116d1
msgid ""
"No apport report written because the error message indicates a dpkg I/O error"
msgstr ""
"Non se escribiu ningún informe de Apport porque a mensaxe de erro indica un "
"erro de E/S en dpkg"

#: apt-pkg/deb/debsystem.cc:84
#, c-format
msgid ""
"Unable to lock the administration directory (%s), is another process using "
"it?"
msgstr ""
"Non é posíbel bloquear o directorio de administración (%s). Esta usandoo "
"algún outro proceso?"

#: apt-pkg/deb/debsystem.cc:87
#, c-format
msgid "Unable to lock the administration directory (%s), are you root?"
msgstr ""
"Non é posíbel bloquear o directorio de administración (%s). É o "
"administrador?"

#. TRANSLATORS: the %s contains the recovery command, usually
#. dpkg --configure -a
#: apt-pkg/deb/debsystem.cc:103
#, c-format
msgid ""
"dpkg was interrupted, you must manually run '%s' to correct the problem. "
msgstr ""
"dpkg interrompeuse, debe executar manualmente «%s» para corrixir o problema. "

#: apt-pkg/deb/debsystem.cc:121
msgid "Not locked"
msgstr "Non está bloqueado"

#, fuzzy
#~ msgid "System error resolving '%s:%s'"
#~ msgstr "Aconteceu algo malo, buscando «%s:%s» (%i - %s)"

#, fuzzy
#~ msgid "%c%s... %u%%"
#~ msgstr "%c%s... Feito"

#~ msgid "Skipping nonexistent file %s"
#~ msgstr "Omitindo o ficheiro inexistente %s"

#~ msgid "Failed to remove %s"
#~ msgstr "Non foi posíbel retirar %s"

#~ msgid "Unable to create %s"
#~ msgstr "Non é posíbel crear %s"

#~ msgid "Failed to stat %sinfo"
#~ msgstr "Non foi posíbel atopar %sinfo"

#~ msgid "The info and temp directories need to be on the same filesystem"
#~ msgstr ""
#~ "Os directorios info e temp teñen que estar no mesmo sistema de ficheiros"

#~ msgid "Failed to change to the admin dir %sinfo"
#~ msgstr "Non foi posíbel cambiar ao directorio de administración %sinfo"

#~ msgid "Internal error getting a package name"
#~ msgstr "Produciuse un erro interno ao obter un nome de paquete"

#~ msgid "Reading file listing"
#~ msgstr "Lendo a lista de ficheiros"

#~ msgid ""
#~ "Failed to open the list file '%sinfo/%s'. If you cannot restore this file "
#~ "then make it empty and immediately re-install the same version of the "
#~ "package!"
#~ msgstr ""
#~ "Non foi posíbel abrir o ficheiro de listas «%sinfo/%s». Se non pode "
#~ "recuperalo, baléireo e reinstale a mesma versión do paquete."

#~ msgid "Failed reading the list file %sinfo/%s"
#~ msgstr "Non foi posíbel ler o ficheiro de listas %sinfo/%s"

#~ msgid "Internal error getting a node"
#~ msgstr "Produciuse un erro interno ao obter un nodo"

#~ msgid "Failed to open the diversions file %sdiversions"
#~ msgstr "Non foi posíbel abrir o ficheiro de desvíos %sdiversions"

#~ msgid "The diversion file is corrupted"
#~ msgstr "O ficheiro de desvíos está danado"

#~ msgid "Invalid line in the diversion file: %s"
#~ msgstr "Liña incorrecta no ficheiro de desvíos: %s"

#~ msgid "Internal error adding a diversion"
#~ msgstr "Produciuse un erro interno ao engadir un desvío"

#~ msgid "The pkg cache must be initialized first"
#~ msgstr "Antes ten que inicializarse a caché de paquetes"

#~ msgid "Failed to find a Package: header, offset %lu"
#~ msgstr "Non foi posíbel atopar unha cabeceira Package:, desprazamento %lu"

#~ msgid "Bad ConfFile section in the status file. Offset %lu"
#~ msgstr ""
#~ "Sección ConfFile incorrecta no ficheiro de estado. Desprazamento %lu"

#~ msgid "Error parsing MD5. Offset %lu"
#~ msgstr "Produciuse un erro ao analizar o MD5. Desprazamento %lu"

#~ msgid "Couldn't change to %s"
#~ msgstr "Non foi posíbel cambiar a %s"

#~ msgid "Failed to locate a valid control file"
#~ msgstr "Non foi posíbel atopar un ficheiro de control correcto"

#~ msgid "Couldn't open pipe for %s"
#~ msgstr "Non foi posíbel abrir unha canle para %s"

#~ msgid "Read error from %s process"
#~ msgstr "Erro de lectura do proceso %s"

#~ msgid "Got a single header line over %u chars"
#~ msgstr "Obtivose unha soa liña de cabeceira en %u caracteres"

#~ msgid "Note: This is done automatic and on purpose by dpkg."
#~ msgstr "Nota: Isto será feito automaticamente por dpkg."

#~ msgid "Malformed override %s line %lu #1"
#~ msgstr "«Override» %s liña %lu incorrecta (1)"

#~ msgid "Malformed override %s line %lu #2"
#~ msgstr "«Override» %s liña %lu incorrecta (2)"

#~ msgid "Malformed override %s line %lu #3"
#~ msgstr "«Override» %s liña %lu incorrecta (3)"

#~ msgid "decompressor"
#~ msgstr "descompresor"

#~ msgid "read, still have %lu to read but none left"
#~ msgstr "lectura, aínda hai %lu para ler pero non queda ningún"

#~ msgid "write, still have %lu to write but couldn't"
#~ msgstr "escritura, aínda hai %lu para escribir pero non se puido"

#~ msgid ""
#~ "Could not perform immediate configuration on already unpacked '%s'. "
#~ "Please see man 5 apt.conf under APT::Immediate-Configure for details."
#~ msgstr ""
#~ "Non foi posíbel realizar a configuración inmediata no paquete, aínda sen "
#~ "desempaquetar, «%s». Vexa man 5 apt.conf baixo APT::Immediate-Configure "
#~ "para obter máis detalles."

#~ msgid "Error occurred while processing %s (NewPackage)"
#~ msgstr "Produciuse un erro ao procesar %s (NewPackage)"

#~ msgid "Error occurred while processing %s (UsePackage1)"
#~ msgstr "Produciuse un erro ao procesar %s (UsePackage1)"

#~ msgid "Error occurred while processing %s (NewFileDesc1)"
#~ msgstr "Produciuse un erro ao procesar %s (NewFileDesc1)"

#~ msgid "Error occurred while processing %s (UsePackage2)"
#~ msgstr "Produciuse un erro ao procesar %s (UsePackage2)"

#~ msgid "Error occurred while processing %s (NewFileVer1)"
#~ msgstr "Produciuse un erro ao procesar %s (NewFileVer1)"

#~ msgid "Error occurred while processing %s (NewVersion%d)"
#~ msgstr "Produciuse un erro ao procesar %s (NewVersion%d)"

#~ msgid "Error occurred while processing %s (UsePackage3)"
#~ msgstr "Produciuse un erro ao procesar %s (UsePackage3)"

#~ msgid "Error occurred while processing %s (NewFileDesc2)"
#~ msgstr "Produciuse un erro ao procesar %s (NewFileDesc2)"

#~ msgid "Error occurred while processing %s (FindPkg)"
#~ msgstr "Produciuse un erro ao procesar %s (FindPkg)"

#~ msgid "Error occurred while processing %s (CollectFileProvides)"
#~ msgstr "Produciuse un erro ao procesar %s (CollectFileProvides)"

#, fuzzy
#~| msgid "Internal error, could not locate member %s"
#~ msgid "Internal error, could not locate member"
#~ msgstr "Produciuse un erro interno, non foi posíbel atopar o membro %s"

#~ msgid "Release file expired, ignoring %s (invalid since %s)"
#~ msgstr ""
#~ "Caducou o ficheiro de publicación, ignorando %s (non válido desde %s)"

#~ msgid "       %4i %s\n"
#~ msgstr "\n"

#~ msgid "%4i %s\n"
#~ msgstr "\n"<|MERGE_RESOLUTION|>--- conflicted
+++ resolved
@@ -10,11 +10,7 @@
 msgstr ""
 "Project-Id-Version: apt_po_gl\n"
 "Report-Msgid-Bugs-To: APT Development Team <deity@lists.debian.org>\n"
-<<<<<<< HEAD
-"POT-Creation-Date: 2013-03-01 12:27+0100\n"
-=======
 "POT-Creation-Date: 2013-07-31 16:24+0200\n"
->>>>>>> 183116d1
 "PO-Revision-Date: 2011-05-12 15:28+0100\n"
 "Last-Translator: Miguel Anxo Bouzada <mbouzada@gmail.com>\n"
 "Language-Team: galician <proxecto@trasno.net>\n"
@@ -163,13 +159,8 @@
 msgid "  Version table:"
 msgstr "  Táboa de versións:"
 
-<<<<<<< HEAD
-#: cmdline/apt-cache.cc:1683 cmdline/apt-cdrom.cc:198 cmdline/apt-config.cc:81
-#: cmdline/apt-get.cc:3360 cmdline/apt-mark.cc:375
-=======
 #: cmdline/apt-cache.cc:1753 cmdline/apt-cdrom.cc:206 cmdline/apt-config.cc:81
 #: cmdline/apt-get.cc:3392 cmdline/apt-mark.cc:375
->>>>>>> 183116d1
 #: cmdline/apt-extracttemplates.cc:229 ftparchive/apt-ftparchive.cc:591
 #: cmdline/apt-internal-solver.cc:33 cmdline/apt-sortpkgs.cc:147
 #, c-format
@@ -634,13 +625,8 @@
 msgid "After this operation, %sB disk space will be freed.\n"
 msgstr "Despois desta operación liberaranse %sB de espazo de disco.\n"
 
-<<<<<<< HEAD
-#: cmdline/apt-get.cc:1228 cmdline/apt-get.cc:1231 cmdline/apt-get.cc:2588
-#: cmdline/apt-get.cc:2591
-=======
 #: cmdline/apt-get.cc:1257 cmdline/apt-get.cc:1260 cmdline/apt-get.cc:2621
 #: cmdline/apt-get.cc:2624
->>>>>>> 183116d1
 #, c-format
 msgid "Couldn't determine free space in %s"
 msgstr "Non foi posíbel determinar o espazo libre en %s"
@@ -679,11 +665,7 @@
 msgid "Do you want to continue?"
 msgstr "Quere continuar?"
 
-<<<<<<< HEAD
-#: cmdline/apt-get.cc:1356 cmdline/apt-get.cc:2653 apt-pkg/algorithms.cc:1555
-=======
 #: cmdline/apt-get.cc:1385 cmdline/apt-get.cc:2686 apt-pkg/algorithms.cc:1566
->>>>>>> 183116d1
 #, c-format
 msgid "Failed to fetch %s  %s\n"
 msgstr "Non foi posíbel obter %s  %s\n"
@@ -692,11 +674,7 @@
 msgid "Some files failed to download"
 msgstr "Non foi posíbel descargar algúns ficheiros"
 
-<<<<<<< HEAD
-#: cmdline/apt-get.cc:1375 cmdline/apt-get.cc:2665
-=======
 #: cmdline/apt-get.cc:1404 cmdline/apt-get.cc:2698
->>>>>>> 183116d1
 msgid "Download complete and in download only mode"
 msgstr "Completouse a descarga no modo de só descargas"
 
@@ -884,11 +862,7 @@
 msgid "Calculating upgrade... "
 msgstr "Calculando a anovación... "
 
-<<<<<<< HEAD
-#: cmdline/apt-get.cc:2188 methods/ftp.cc:711 methods/connect.cc:115
-=======
 #: cmdline/apt-get.cc:2216 methods/ftp.cc:712 methods/connect.cc:116
->>>>>>> 183116d1
 msgid "Failed"
 msgstr "Fallou"
 
@@ -918,11 +892,7 @@
 msgid "Must specify at least one package to fetch source for"
 msgstr "Ten que especificar polo menos un paquete para obter o código fonte"
 
-<<<<<<< HEAD
-#: cmdline/apt-get.cc:2493 cmdline/apt-get.cc:2802
-=======
 #: cmdline/apt-get.cc:2523 cmdline/apt-get.cc:2835
->>>>>>> 183116d1
 #, c-format
 msgid "Unable to find a source package for %s"
 msgstr "Non sé posíbel atopar un paquete fonte para %s"
@@ -948,151 +918,87 @@
 "para obter as últimas actualizacións (posibelmente non publicadas) do "
 "paquete.\n"
 
-<<<<<<< HEAD
-#: cmdline/apt-get.cc:2565
-=======
 #: cmdline/apt-get.cc:2598
->>>>>>> 183116d1
 #, c-format
 msgid "Skipping already downloaded file '%s'\n"
 msgstr "Omítese o ficheiro xa descargado «%s»\n"
 
-<<<<<<< HEAD
-#: cmdline/apt-get.cc:2602
-=======
 #: cmdline/apt-get.cc:2635
->>>>>>> 183116d1
 #, c-format
 msgid "You don't have enough free space in %s"
 msgstr "Non hai espazo libre abondo en %s"
 
 #. TRANSLATOR: The required space between number and unit is already included
 #. in the replacement strings, so %sB will be correctly translate in e.g. 1,5 MB
-<<<<<<< HEAD
-#: cmdline/apt-get.cc:2611
-=======
 #: cmdline/apt-get.cc:2644
->>>>>>> 183116d1
 #, c-format
 msgid "Need to get %sB/%sB of source archives.\n"
 msgstr "Ten que recibir %sB/%sB de arquivos de fonte.\n"
 
 #. TRANSLATOR: The required space between number and unit is already included
 #. in the replacement string, so %sB will be correctly translate in e.g. 1,5 MB
-<<<<<<< HEAD
-#: cmdline/apt-get.cc:2616
-=======
 #: cmdline/apt-get.cc:2649
->>>>>>> 183116d1
 #, c-format
 msgid "Need to get %sB of source archives.\n"
 msgstr "Ten que recibir %sB de arquivos de fonte.\n"
 
-<<<<<<< HEAD
-#: cmdline/apt-get.cc:2622
-=======
 #: cmdline/apt-get.cc:2655
->>>>>>> 183116d1
 #, c-format
 msgid "Fetch source %s\n"
 msgstr "Obter fonte %s\n"
 
-<<<<<<< HEAD
-#: cmdline/apt-get.cc:2660
-msgid "Failed to fetch some archives."
-msgstr "Non se puideron obter algúns arquivos."
-
-#: cmdline/apt-get.cc:2691
-=======
 #: cmdline/apt-get.cc:2693
 msgid "Failed to fetch some archives."
 msgstr "Non se puideron obter algúns arquivos."
 
 #: cmdline/apt-get.cc:2724
->>>>>>> 183116d1
 #, c-format
 msgid "Skipping unpack of already unpacked source in %s\n"
 msgstr "Omítese o desempaquetado do código fonte xa desempaquetado en %s\n"
 
-<<<<<<< HEAD
-#: cmdline/apt-get.cc:2703
-=======
 #: cmdline/apt-get.cc:2736
->>>>>>> 183116d1
 #, c-format
 msgid "Unpack command '%s' failed.\n"
 msgstr "Fallou a orde de desempaquetado «%s».\n"
 
-<<<<<<< HEAD
-#: cmdline/apt-get.cc:2704
-=======
 #: cmdline/apt-get.cc:2737
->>>>>>> 183116d1
 #, c-format
 msgid "Check if the 'dpkg-dev' package is installed.\n"
 msgstr "Comprobe que o paquete «dpkg-dev» estea instalado.\n"
 
-<<<<<<< HEAD
-#: cmdline/apt-get.cc:2726
-=======
 #: cmdline/apt-get.cc:2759
->>>>>>> 183116d1
 #, c-format
 msgid "Build command '%s' failed.\n"
 msgstr "Fallou a orde de construción de «%s».\n"
 
-<<<<<<< HEAD
-#: cmdline/apt-get.cc:2746
-msgid "Child process failed"
-msgstr "O proceso fillo fallou"
-
-#: cmdline/apt-get.cc:2765
-=======
 #: cmdline/apt-get.cc:2779
 msgid "Child process failed"
 msgstr "O proceso fillo fallou"
 
 #: cmdline/apt-get.cc:2798
->>>>>>> 183116d1
 msgid "Must specify at least one package to check builddeps for"
 msgstr ""
 "Ten que especificar polo menos un paquete para comprobarlle as dependencias "
 "de compilación"
 
-<<<<<<< HEAD
-#: cmdline/apt-get.cc:2790
-=======
 #: cmdline/apt-get.cc:2823
->>>>>>> 183116d1
 #, c-format
 msgid ""
 "No architecture information available for %s. See apt.conf(5) APT::"
 "Architectures for setup"
 msgstr ""
 
-<<<<<<< HEAD
-#: cmdline/apt-get.cc:2814 cmdline/apt-get.cc:2817
-=======
 #: cmdline/apt-get.cc:2847 cmdline/apt-get.cc:2850
->>>>>>> 183116d1
 #, c-format
 msgid "Unable to get build-dependency information for %s"
 msgstr "Non é posíbel obter a información de dependencias de compilación de %s"
 
-<<<<<<< HEAD
-#: cmdline/apt-get.cc:2837
-=======
 #: cmdline/apt-get.cc:2870
->>>>>>> 183116d1
 #, c-format
 msgid "%s has no build depends.\n"
 msgstr "%s non ten dependencias de compilación.\n"
 
-<<<<<<< HEAD
-#: cmdline/apt-get.cc:3007
-=======
 #: cmdline/apt-get.cc:3040
->>>>>>> 183116d1
 #, fuzzy, c-format
 msgid ""
 "%s dependency for %s can't be satisfied because %s is not allowed on '%s' "
@@ -1101,11 +1007,7 @@
 "A dependencia «%s» de %s non se pode satisfacer porque non se pode atopar o "
 "paquete %s"
 
-<<<<<<< HEAD
-#: cmdline/apt-get.cc:3025
-=======
 #: cmdline/apt-get.cc:3058
->>>>>>> 183116d1
 #, c-format
 msgid ""
 "%s dependency for %s cannot be satisfied because the package %s cannot be "
@@ -1114,22 +1016,14 @@
 "A dependencia «%s» de %s non se pode satisfacer porque non se pode atopar o "
 "paquete %s"
 
-<<<<<<< HEAD
-#: cmdline/apt-get.cc:3048
-=======
 #: cmdline/apt-get.cc:3081
->>>>>>> 183116d1
 #, c-format
 msgid "Failed to satisfy %s dependency for %s: Installed package %s is too new"
 msgstr ""
 "Non foi posíbel satisfacer a dependencia «%s» de %s: O paquete instalado %s "
 "é novo de máis"
 
-<<<<<<< HEAD
-#: cmdline/apt-get.cc:3087
-=======
 #: cmdline/apt-get.cc:3120
->>>>>>> 183116d1
 #, fuzzy, c-format
 msgid ""
 "%s dependency for %s cannot be satisfied because candidate version of "
@@ -1138,11 +1032,7 @@
 "A dependencia «%s» de %s non se pode satisfacer porque ningunha versión "
 "dispoñíbel do paquete %s satisfai os requirimentos de versión"
 
-<<<<<<< HEAD
-#: cmdline/apt-get.cc:3093
-=======
 #: cmdline/apt-get.cc:3126
->>>>>>> 183116d1
 #, fuzzy, c-format
 msgid ""
 "%s dependency for %s cannot be satisfied because package %s has no candidate "
@@ -1151,54 +1041,30 @@
 "A dependencia «%s» de %s non se pode satisfacer porque non se pode atopar o "
 "paquete %s"
 
-<<<<<<< HEAD
-#: cmdline/apt-get.cc:3116
-=======
 #: cmdline/apt-get.cc:3149
->>>>>>> 183116d1
 #, c-format
 msgid "Failed to satisfy %s dependency for %s: %s"
 msgstr "Non foi posíbel satisfacer a dependencia «%s» de %s: %s"
 
-<<<<<<< HEAD
-#: cmdline/apt-get.cc:3132
-=======
 #: cmdline/apt-get.cc:3164
->>>>>>> 183116d1
 #, c-format
 msgid "Build-dependencies for %s could not be satisfied."
 msgstr "Non se puideron satisfacer as dependencias de construción de %s."
 
-<<<<<<< HEAD
-#: cmdline/apt-get.cc:3137
-msgid "Failed to process build dependencies"
-msgstr "Non se puideron procesar as dependencias de construción"
-
-#: cmdline/apt-get.cc:3230 cmdline/apt-get.cc:3242
-=======
 #: cmdline/apt-get.cc:3169
 msgid "Failed to process build dependencies"
 msgstr "Non se puideron procesar as dependencias de construción"
 
 #: cmdline/apt-get.cc:3262 cmdline/apt-get.cc:3274
->>>>>>> 183116d1
 #, c-format
 msgid "Changelog for %s (%s)"
 msgstr "Rexistro de cambios de %s (%s)"
 
-<<<<<<< HEAD
-#: cmdline/apt-get.cc:3365
-msgid "Supported modules:"
-msgstr "Módulos admitidos:"
-
-#: cmdline/apt-get.cc:3406
-=======
 #: cmdline/apt-get.cc:3397
 msgid "Supported modules:"
 msgstr "Módulos admitidos:"
 
 #: cmdline/apt-get.cc:3438
->>>>>>> 183116d1
 #, fuzzy
 msgid ""
 "Usage: apt-get [options] command\n"
@@ -1291,11 +1157,7 @@
 "para obter mais información e opcións\n"
 "                       Este APT ten poderes da Super Vaca.\n"
 
-<<<<<<< HEAD
-#: cmdline/apt-get.cc:3571
-=======
 #: cmdline/apt-get.cc:3603
->>>>>>> 183116d1
 msgid ""
 "NOTE: This is only a simulation!\n"
 "      apt-get needs root privileges for real execution.\n"
@@ -1371,12 +1233,8 @@
 msgstr "%s xa é a versión máis recente.\n"
 
 #: cmdline/apt-mark.cc:245 cmdline/apt-mark.cc:326
-<<<<<<< HEAD
-#: apt-pkg/contrib/fileutl.cc:830 apt-pkg/deb/dpkgpm.cc:1002
-=======
 #: apt-pkg/contrib/fileutl.cc:832 apt-pkg/contrib/gpgv.cc:223
 #: apt-pkg/deb/dpkgpm.cc:1032
->>>>>>> 183116d1
 #, c-format
 msgid "Waited for %s but it wasn't there"
 msgstr "Agardouse por %s pero non estaba alí"
@@ -1514,13 +1372,8 @@
 msgid "Server closed the connection"
 msgstr "O servidor pechou a conexión"
 
-<<<<<<< HEAD
-#: methods/ftp.cc:349 methods/rsh.cc:199 apt-pkg/contrib/fileutl.cc:1276
-#: apt-pkg/contrib/fileutl.cc:1285 apt-pkg/contrib/fileutl.cc:1288
-=======
 #: methods/ftp.cc:349 methods/rsh.cc:199 apt-pkg/contrib/fileutl.cc:1264
 #: apt-pkg/contrib/fileutl.cc:1273 apt-pkg/contrib/fileutl.cc:1276
->>>>>>> 183116d1
 msgid "Read error"
 msgstr "Produciuse un erro de lectura"
 
@@ -1532,15 +1385,9 @@
 msgid "Protocol corruption"
 msgstr "Dano no protocolo"
 
-<<<<<<< HEAD
-#: methods/ftp.cc:457 methods/rred.cc:238 methods/rsh.cc:241
-#: apt-pkg/contrib/fileutl.cc:1374 apt-pkg/contrib/fileutl.cc:1383
-#: apt-pkg/contrib/fileutl.cc:1386 apt-pkg/contrib/fileutl.cc:1412
-=======
 #: methods/ftp.cc:458 methods/rred.cc:238 methods/rsh.cc:243
 #: apt-pkg/contrib/fileutl.cc:1360 apt-pkg/contrib/fileutl.cc:1369
 #: apt-pkg/contrib/fileutl.cc:1372 apt-pkg/contrib/fileutl.cc:1397
->>>>>>> 183116d1
 msgid "Write error"
 msgstr "Produciuse un erro de escritura"
 
@@ -1622,107 +1469,85 @@
 msgid "Unable to invoke "
 msgstr "Non é posíbel chamar a "
 
-#: methods/connect.cc:75
+#: methods/connect.cc:76
 #, c-format
 msgid "Connecting to %s (%s)"
 msgstr "Conectando a %s (%s)"
 
-#: methods/connect.cc:86
+#: methods/connect.cc:87
 #, c-format
 msgid "[IP: %s %s]"
 msgstr "[IP: %s %s]"
 
-#: methods/connect.cc:93
+#: methods/connect.cc:94
 #, c-format
 msgid "Could not create a socket for %s (f=%u t=%u p=%u)"
 msgstr "Non foi posíbel crear un socket para %s (f=%u t=%u p=%u)"
 
-#: methods/connect.cc:99
+#: methods/connect.cc:100
 #, c-format
 msgid "Cannot initiate the connection to %s:%s (%s)."
 msgstr "Non é posíbel iniciar a conexión a %s:%s (%s)."
 
-#: methods/connect.cc:107
+#: methods/connect.cc:108
 #, c-format
 msgid "Could not connect to %s:%s (%s), connection timed out"
 msgstr "Non foi posíbel conectar a %s:%s (%s), a conexión esgotou o tempo"
 
-#: methods/connect.cc:125
+#: methods/connect.cc:126
 #, c-format
 msgid "Could not connect to %s:%s (%s)."
 msgstr "Non foi posíbel conectar a %s:%s (%s)."
 
 #. We say this mainly because the pause here is for the
 #. ssh connection that is still going
-<<<<<<< HEAD
-#: methods/connect.cc:153 methods/rsh.cc:433
-=======
 #: methods/connect.cc:154 methods/rsh.cc:435
->>>>>>> 183116d1
 #, c-format
 msgid "Connecting to %s"
 msgstr "Conectando a %s"
 
-#: methods/connect.cc:172 methods/connect.cc:191
+#: methods/connect.cc:180 methods/connect.cc:199
 #, c-format
 msgid "Could not resolve '%s'"
 msgstr "Non foi posíbel atopar «%s»"
 
-#: methods/connect.cc:197
+#: methods/connect.cc:205
 #, c-format
 msgid "Temporary failure resolving '%s'"
 msgstr "Produciuse un fallo temporal ao buscar «%s»"
 
-#: methods/connect.cc:200
+#: methods/connect.cc:209
+#, fuzzy, c-format
+msgid "System error resolving '%s:%s'"
+msgstr "Aconteceu algo malo, buscando «%s:%s» (%i - %s)"
+
+#: methods/connect.cc:211
 #, c-format
 msgid "Something wicked happened resolving '%s:%s' (%i - %s)"
 msgstr "Aconteceu algo malo, buscando «%s:%s» (%i - %s)"
 
-#: methods/connect.cc:247
+#: methods/connect.cc:258
 #, c-format
 msgid "Unable to connect to %s:%s:"
 msgstr "Non é posíbel conectar %s:%s:"
 
-<<<<<<< HEAD
-#: methods/gpgv.cc:180
-=======
 #: methods/gpgv.cc:167
->>>>>>> 183116d1
 msgid ""
 "Internal error: Good signature, but could not determine key fingerprint?!"
 msgstr ""
 "Erro interno: Sinatura correcta, pero non foi posíbel determinar a pegada "
 "dixital da chave"
 
-<<<<<<< HEAD
-#: methods/gpgv.cc:185
-msgid "At least one invalid signature was encountered."
-msgstr "Atopouse polo menos unha sinatura incorrecta."
-
-#: methods/gpgv.cc:189
-=======
 #: methods/gpgv.cc:171
 msgid "At least one invalid signature was encountered."
 msgstr "Atopouse polo menos unha sinatura incorrecta."
 
 #: methods/gpgv.cc:173
->>>>>>> 183116d1
 msgid "Could not execute 'gpgv' to verify signature (is gpgv installed?)"
 msgstr ""
 "Non é posíbel executar «gpgv» para verificar a sinatura (Está instalado "
 "gpgv?)"
 
-<<<<<<< HEAD
-#: methods/gpgv.cc:194
-msgid "Unknown error executing gpgv"
-msgstr "Produciuse un erro descoñecido ao executar gpgv"
-
-#: methods/gpgv.cc:228 methods/gpgv.cc:235
-msgid "The following signatures were invalid:\n"
-msgstr "As seguintes sinaturas non eran correctas:\n"
-
-#: methods/gpgv.cc:242
-=======
 #. TRANSLATORS: %s is a single techy word like 'NODATA'
 #: methods/gpgv.cc:179
 #, c-format
@@ -1740,7 +1565,6 @@
 msgstr "As seguintes sinaturas non eran correctas:\n"
 
 #: methods/gpgv.cc:230
->>>>>>> 183116d1
 msgid ""
 "The following signatures couldn't be verified because the public key is not "
 "available:\n"
@@ -1824,15 +1648,9 @@
 
 #. Only warn if there are no sources.list.d.
 #. Only warn if there is no sources.list file.
-<<<<<<< HEAD
-#: methods/mirror.cc:95 apt-inst/extract.cc:465
-#: apt-pkg/contrib/cdromutl.cc:183 apt-pkg/contrib/fileutl.cc:402
-#: apt-pkg/contrib/fileutl.cc:515 apt-pkg/sourcelist.cc:208
-=======
 #: methods/mirror.cc:95 apt-inst/extract.cc:464
 #: apt-pkg/contrib/cdromutl.cc:184 apt-pkg/contrib/fileutl.cc:404
 #: apt-pkg/contrib/fileutl.cc:517 apt-pkg/sourcelist.cc:208
->>>>>>> 183116d1
 #: apt-pkg/sourcelist.cc:214 apt-pkg/acquire.cc:485 apt-pkg/init.cc:108
 #: apt-pkg/init.cc:116 apt-pkg/clean.cc:36 apt-pkg/policy.cc:362
 #, c-format
@@ -2126,103 +1944,87 @@
 msgid "Unable to get a cursor"
 msgstr "Non é posíbel obter un cursor"
 
-#: ftparchive/writer.cc:80
+#: ftparchive/writer.cc:82
 #, c-format
 msgid "W: Unable to read directory %s\n"
 msgstr "A: non é posíbel ler o directorio %s\n"
 
-#: ftparchive/writer.cc:85
+#: ftparchive/writer.cc:87
 #, c-format
 msgid "W: Unable to stat %s\n"
 msgstr "A: non é posíbel atopar %s\n"
 
-#: ftparchive/writer.cc:141
+#: ftparchive/writer.cc:143
 msgid "E: "
 msgstr "E: "
 
-#: ftparchive/writer.cc:143
+#: ftparchive/writer.cc:145
 msgid "W: "
 msgstr "A: "
 
-#: ftparchive/writer.cc:150
+#: ftparchive/writer.cc:152
 msgid "E: Errors apply to file "
 msgstr "E: os erros aplícanse ao ficheiro "
 
-#: ftparchive/writer.cc:168 ftparchive/writer.cc:200
+#: ftparchive/writer.cc:170 ftparchive/writer.cc:202
 #, c-format
 msgid "Failed to resolve %s"
 msgstr "Non foi posíbel solucionar %s"
 
-#: ftparchive/writer.cc:181
+#: ftparchive/writer.cc:183
 msgid "Tree walking failed"
 msgstr "Fallou o percorrido da árbore"
 
-#: ftparchive/writer.cc:208
+#: ftparchive/writer.cc:210
 #, c-format
 msgid "Failed to open %s"
 msgstr "Non foi posíbel abrir %s"
 
-#: ftparchive/writer.cc:267
+#: ftparchive/writer.cc:269
 #, c-format
 msgid " DeLink %s [%s]\n"
 msgstr " DesLig %s [%s]\n"
 
-#: ftparchive/writer.cc:275
+#: ftparchive/writer.cc:277
 #, c-format
 msgid "Failed to readlink %s"
 msgstr "Non foi posíbel ler a ligazón %s"
 
-#: ftparchive/writer.cc:279
+#: ftparchive/writer.cc:281
 #, c-format
 msgid "Failed to unlink %s"
 msgstr "Non foi posíbel desligar %s"
 
-#: ftparchive/writer.cc:286
+#: ftparchive/writer.cc:288
 #, c-format
 msgid "*** Failed to link %s to %s"
 msgstr "*** Non foi posíbel ligar %s con %s"
 
-#: ftparchive/writer.cc:296
+#: ftparchive/writer.cc:298
 #, c-format
 msgid " DeLink limit of %sB hit.\n"
 msgstr " Acadouse o límite de desligado de %sB.\n"
 
-#: ftparchive/writer.cc:401
+#: ftparchive/writer.cc:403
 msgid "Archive had no package field"
 msgstr "O arquivo non tiña un campo Package"
 
-<<<<<<< HEAD
-#: ftparchive/writer.cc:409 ftparchive/writer.cc:714
-=======
 #: ftparchive/writer.cc:411 ftparchive/writer.cc:701
->>>>>>> 183116d1
 #, c-format
 msgid "  %s has no override entry\n"
 msgstr "  %s non ten unha entrada de «override»\n"
 
-<<<<<<< HEAD
-#: ftparchive/writer.cc:477 ftparchive/writer.cc:858
-=======
 #: ftparchive/writer.cc:479 ftparchive/writer.cc:845
->>>>>>> 183116d1
 #, c-format
 msgid "  %s maintainer is %s not %s\n"
 msgstr "  O mantedor de %s é %s, non %s\n"
 
-<<<<<<< HEAD
-#: ftparchive/writer.cc:724
-=======
 #: ftparchive/writer.cc:711
->>>>>>> 183116d1
 #, c-format
 msgid "  %s has no source override entry\n"
 msgstr "  %s non ten unha entrada de «override» de código fonte\n"
 
-<<<<<<< HEAD
-#: ftparchive/writer.cc:728
-=======
 #: ftparchive/writer.cc:715
->>>>>>> 183116d1
 #, c-format
 msgid "  %s has no binary override entry either\n"
 msgstr "  %s tampouco ten unha entrada de «override» de binarios\n"
@@ -2573,93 +2375,89 @@
 "desactivado polo usuario."
 
 #. d means days, h means hours, min means minutes, s means seconds
-#: apt-pkg/contrib/strutl.cc:372
+#: apt-pkg/contrib/strutl.cc:378
 #, c-format
 msgid "%lid %lih %limin %lis"
 msgstr "%lid %lih %limin %lis"
 
 #. h means hours, min means minutes, s means seconds
-#: apt-pkg/contrib/strutl.cc:379
+#: apt-pkg/contrib/strutl.cc:385
 #, c-format
 msgid "%lih %limin %lis"
 msgstr "%lih %limin %lis"
 
 #. min means minutes, s means seconds
-#: apt-pkg/contrib/strutl.cc:386
+#: apt-pkg/contrib/strutl.cc:392
 #, c-format
 msgid "%limin %lis"
 msgstr "%limin %lis"
 
 #. s means seconds
-#: apt-pkg/contrib/strutl.cc:391
+#: apt-pkg/contrib/strutl.cc:397
 #, c-format
 msgid "%lis"
 msgstr "%lis"
 
-<<<<<<< HEAD
-#: apt-pkg/contrib/strutl.cc:1167
-=======
 #: apt-pkg/contrib/strutl.cc:1173
->>>>>>> 183116d1
 #, c-format
 msgid "Selection %s not found"
 msgstr "Non se atopou a selección %s"
 
-#: apt-pkg/contrib/configuration.cc:503
+#: apt-pkg/contrib/configuration.cc:491
 #, c-format
 msgid "Unrecognized type abbreviation: '%c'"
 msgstr "Abreviatura de tipo «%c» descoñecida"
 
-#: apt-pkg/contrib/configuration.cc:617
+#: apt-pkg/contrib/configuration.cc:605
 #, c-format
 msgid "Opening configuration file %s"
 msgstr "Abrindo o ficheiro de configuración %s"
 
-#: apt-pkg/contrib/configuration.cc:785
+#: apt-pkg/contrib/configuration.cc:773
 #, c-format
 msgid "Syntax error %s:%u: Block starts with no name."
 msgstr "Produciuse un erro de sintaxe %s:%u: O bloque comeza sen un nome."
 
-#: apt-pkg/contrib/configuration.cc:804
+#: apt-pkg/contrib/configuration.cc:792
 #, c-format
 msgid "Syntax error %s:%u: Malformed tag"
 msgstr "Produciuse un erro de sintaxe %s:%u: Etiqueta mal formada"
 
-#: apt-pkg/contrib/configuration.cc:821
+#: apt-pkg/contrib/configuration.cc:809
 #, c-format
 msgid "Syntax error %s:%u: Extra junk after value"
 msgstr "Produciuse un erro de sintaxe %s:%u: Lixo extra despois do valor"
 
-#: apt-pkg/contrib/configuration.cc:861
+#: apt-pkg/contrib/configuration.cc:849
 #, c-format
 msgid "Syntax error %s:%u: Directives can only be done at the top level"
 msgstr ""
 "Produciuse un erro de sintaxe %s:%u: Só se poden facer directivas no nivel "
 "superior"
 
-#: apt-pkg/contrib/configuration.cc:868
+#: apt-pkg/contrib/configuration.cc:856
 #, c-format
 msgid "Syntax error %s:%u: Too many nested includes"
 msgstr "Produciuse un erro de sintaxe %s:%u: Includes aniñados de máis"
 
-#: apt-pkg/contrib/configuration.cc:872 apt-pkg/contrib/configuration.cc:877
+#: apt-pkg/contrib/configuration.cc:860 apt-pkg/contrib/configuration.cc:865
 #, c-format
 msgid "Syntax error %s:%u: Included from here"
 msgstr "Produciuse un erro de sintaxe %s:%u: Incluído de aquí"
 
-#: apt-pkg/contrib/configuration.cc:881
+#: apt-pkg/contrib/configuration.cc:869
 #, c-format
 msgid "Syntax error %s:%u: Unsupported directive '%s'"
 msgstr "Produciuse un erro de sintaxe %s:%u: Non se admite a directiva «%s»"
 
-#: apt-pkg/contrib/configuration.cc:884
+#: apt-pkg/contrib/configuration.cc:872
 #, c-format
 msgid "Syntax error %s:%u: clear directive requires an option tree as argument"
 msgstr ""
 "Produciuse un erro de sintaxe %s:%u: a directiva «clear» require unha árbore "
 "de opción como argumento"
 
-#: apt-pkg/contrib/configuration.cc:934
+#: apt-pkg/contrib/configuration.cc:922
 #, c-format
 msgid "Syntax error %s:%u: Extra junk at end of file"
 msgstr "Produciuse un erro de sintaxe %s:%u: Lixo extra á fin da liña"
@@ -2680,9 +2478,9 @@
 
 #. Print the spinner
 #: apt-pkg/contrib/progress.cc:195
-#, c-format
-msgid "\r%s... %u%%"
-msgstr ""
+#, fuzzy, c-format
+msgid "%c%s... %u%%"
+msgstr "%c%s... Feito"
 
 #: apt-pkg/contrib/cmndline.cc:80
 #, c-format
@@ -2740,80 +2538,48 @@
 msgid "Failed to stat the cdrom"
 msgstr "Non foi posíbel analizar o CD-ROM"
 
-#: apt-pkg/contrib/fileutl.cc:95
+#: apt-pkg/contrib/fileutl.cc:93
 #, c-format
 msgid "Problem closing the gzip file %s"
 msgstr "Produciuse un problema ao pechar o arquivo gzip %s"
 
-<<<<<<< HEAD
-#: apt-pkg/contrib/fileutl.cc:227
-=======
 #: apt-pkg/contrib/fileutl.cc:226
->>>>>>> 183116d1
 #, c-format
 msgid "Not using locking for read only lock file %s"
 msgstr "Non se empregan bloqueos para o ficheiro de bloqueo de só lectura %s"
 
-<<<<<<< HEAD
-#: apt-pkg/contrib/fileutl.cc:232
-=======
 #: apt-pkg/contrib/fileutl.cc:231
->>>>>>> 183116d1
 #, c-format
 msgid "Could not open lock file %s"
 msgstr "Non foi posíbel abrir o ficheiro de bloqueo %s"
 
-<<<<<<< HEAD
-#: apt-pkg/contrib/fileutl.cc:250
-=======
 #: apt-pkg/contrib/fileutl.cc:254
->>>>>>> 183116d1
 #, c-format
 msgid "Not using locking for nfs mounted lock file %s"
 msgstr "Non se empregan bloqueos para o ficheiro de bloqueo montado por NFS %s"
 
-<<<<<<< HEAD
-#: apt-pkg/contrib/fileutl.cc:254
-=======
 #: apt-pkg/contrib/fileutl.cc:259
->>>>>>> 183116d1
 #, c-format
 msgid "Could not get lock %s"
 msgstr "Non foi posíbel obter o bloqueo %s"
 
-<<<<<<< HEAD
-#: apt-pkg/contrib/fileutl.cc:394 apt-pkg/contrib/fileutl.cc:508
-=======
 #: apt-pkg/contrib/fileutl.cc:396 apt-pkg/contrib/fileutl.cc:510
->>>>>>> 183116d1
 #, c-format
 msgid "List of files can't be created as '%s' is not a directory"
 msgstr "A lista de ficheiros non pode ser creada como «%s» non é un directorio"
 
-<<<<<<< HEAD
-#: apt-pkg/contrib/fileutl.cc:428
-=======
 #: apt-pkg/contrib/fileutl.cc:430
->>>>>>> 183116d1
 #, c-format
 msgid "Ignoring '%s' in directory '%s' as it is not a regular file"
 msgstr "Ignorando «%s» no directorio «%s» xa que non é un ficheiro regular"
 
-<<<<<<< HEAD
-#: apt-pkg/contrib/fileutl.cc:446
-=======
 #: apt-pkg/contrib/fileutl.cc:448
->>>>>>> 183116d1
 #, c-format
 msgid "Ignoring file '%s' in directory '%s' as it has no filename extension"
 msgstr ""
 "Ignorando o ficheiro «%s» no directorio «%s» xa que non ten extensión de nome"
 
-<<<<<<< HEAD
-#: apt-pkg/contrib/fileutl.cc:455
-=======
 #: apt-pkg/contrib/fileutl.cc:457
->>>>>>> 183116d1
 #, c-format
 msgid ""
 "Ignoring file '%s' in directory '%s' as it has an invalid filename extension"
@@ -2821,71 +2587,36 @@
 "Ignorando o ficheiro «%s» no directorio «%s» xa que ten  unha extensión de "
 "nome incorrecta"
 
-<<<<<<< HEAD
-#: apt-pkg/contrib/fileutl.cc:842
-=======
 #: apt-pkg/contrib/fileutl.cc:844
->>>>>>> 183116d1
 #, c-format
 msgid "Sub-process %s received a segmentation fault."
 msgstr "O subproceso %s recibiu un fallo de segmento."
 
-<<<<<<< HEAD
-#: apt-pkg/contrib/fileutl.cc:844
-=======
 #: apt-pkg/contrib/fileutl.cc:846
->>>>>>> 183116d1
 #, c-format
 msgid "Sub-process %s received signal %u."
 msgstr "O subproceso %s recibiu o sinal %u."
 
-<<<<<<< HEAD
-#: apt-pkg/contrib/fileutl.cc:848
-=======
 #: apt-pkg/contrib/fileutl.cc:850 apt-pkg/contrib/gpgv.cc:243
->>>>>>> 183116d1
 #, c-format
 msgid "Sub-process %s returned an error code (%u)"
 msgstr "O subproceso %s devolveu un código de erro (%u)"
 
-<<<<<<< HEAD
-#: apt-pkg/contrib/fileutl.cc:850
-=======
 #: apt-pkg/contrib/fileutl.cc:852 apt-pkg/contrib/gpgv.cc:236
->>>>>>> 183116d1
 #, c-format
 msgid "Sub-process %s exited unexpectedly"
 msgstr "O subproceso %s saíu de xeito inesperado"
 
-<<<<<<< HEAD
-#: apt-pkg/contrib/fileutl.cc:1006 apt-pkg/indexcopy.cc:659
-=======
 #: apt-pkg/contrib/fileutl.cc:988
->>>>>>> 183116d1
 #, c-format
 msgid "Could not open file %s"
 msgstr "Non foi posíbel abrir o ficheiro %s"
 
-<<<<<<< HEAD
-#: apt-pkg/contrib/fileutl.cc:1068
-=======
 #: apt-pkg/contrib/fileutl.cc:1065
->>>>>>> 183116d1
 #, c-format
 msgid "Could not open file descriptor %d"
 msgstr "Non foi posíbel abrir o descritor de ficheiro %d"
 
-<<<<<<< HEAD
-#: apt-pkg/contrib/fileutl.cc:1158
-msgid "Failed to create subprocess IPC"
-msgstr "Non foi posíbel crear o IPC do subproceso"
-
-#: apt-pkg/contrib/fileutl.cc:1214
-msgid "Failed to exec compressor "
-msgstr "Non foi posíbel executar o compresor "
-
-#: apt-pkg/contrib/fileutl.cc:1311
-=======
 #: apt-pkg/contrib/fileutl.cc:1150
 msgid "Failed to create subprocess IPC"
 msgstr "Non foi posíbel crear o IPC do subproceso"
@@ -2895,54 +2626,39 @@
 msgstr "Non foi posíbel executar o compresor "
 
 #: apt-pkg/contrib/fileutl.cc:1298
->>>>>>> 183116d1
 #, fuzzy, c-format
 msgid "read, still have %llu to read but none left"
 msgstr "lectura, aínda hai %lu para ler pero non queda ningún"
 
-<<<<<<< HEAD
-#: apt-pkg/contrib/fileutl.cc:1400 apt-pkg/contrib/fileutl.cc:1422
-=======
 #: apt-pkg/contrib/fileutl.cc:1385 apt-pkg/contrib/fileutl.cc:1407
->>>>>>> 183116d1
 #, fuzzy, c-format
 msgid "write, still have %llu to write but couldn't"
 msgstr "escritura, aínda hai %lu para escribir pero non se puido"
 
-<<<<<<< HEAD
-#: apt-pkg/contrib/fileutl.cc:1738
-=======
 #: apt-pkg/contrib/fileutl.cc:1695
->>>>>>> 183116d1
 #, c-format
 msgid "Problem closing the file %s"
 msgstr "Produciuse un problema ao pechar o ficheiro %s"
 
-<<<<<<< HEAD
-#: apt-pkg/contrib/fileutl.cc:1750
-=======
 #: apt-pkg/contrib/fileutl.cc:1707
->>>>>>> 183116d1
 #, c-format
 msgid "Problem renaming the file %s to %s"
 msgstr "Produciuse un problema ao renomear o ficheiro %s a %s"
 
-<<<<<<< HEAD
-#: apt-pkg/contrib/fileutl.cc:1761
-=======
 #: apt-pkg/contrib/fileutl.cc:1718
->>>>>>> 183116d1
 #, c-format
 msgid "Problem unlinking the file %s"
 msgstr "Produciuse un problema ao desligar o ficheiro %s"
 
-<<<<<<< HEAD
-#: apt-pkg/contrib/fileutl.cc:1776
-=======
 #: apt-pkg/contrib/fileutl.cc:1731
->>>>>>> 183116d1
 msgid "Problem syncing the file"
 msgstr "Produciuse un problema ao sincronizar o ficheiro"
+
+#. TRANSLATOR: %s is the trusted keyring parts directory
+#: apt-pkg/contrib/gpgv.cc:76
+#, c-format
+msgid "No keyring installed in %s."
+msgstr "Non ha ningún chaveiro instalado en %s."
 
 #: apt-pkg/pkgcache.cc:148
 msgid "Empty package cache"
@@ -3174,11 +2890,7 @@
 "O paquete %s ten que ser reinstalado, mais non é posíbel atopar o seu "
 "arquivo."
 
-<<<<<<< HEAD
-#: apt-pkg/algorithms.cc:1229
-=======
 #: apt-pkg/algorithms.cc:1238
->>>>>>> 183116d1
 msgid ""
 "Error, pkgProblemResolver::Resolve generated breaks, this may be caused by "
 "held packages."
@@ -3186,19 +2898,11 @@
 "Erro, pkgProblemResolver::Resolve xerou interrupcións, isto pode estar "
 "causado por paquetes retidos."
 
-<<<<<<< HEAD
-#: apt-pkg/algorithms.cc:1231
-msgid "Unable to correct problems, you have held broken packages."
-msgstr "Non é posíbel solucionar os problemas, ten retidos paquetes rotos."
-
-#: apt-pkg/algorithms.cc:1581 apt-pkg/algorithms.cc:1583
-=======
 #: apt-pkg/algorithms.cc:1240
 msgid "Unable to correct problems, you have held broken packages."
 msgstr "Non é posíbel solucionar os problemas, ten retidos paquetes rotos."
 
 #: apt-pkg/algorithms.cc:1592 apt-pkg/algorithms.cc:1594
->>>>>>> 183116d1
 #, fuzzy
 msgid ""
 "Some index files failed to download. They have been ignored, or old ones "
@@ -3374,21 +3078,12 @@
 msgid "MD5Sum mismatch"
 msgstr "A MD5Sum non coincide"
 
-<<<<<<< HEAD
-#: apt-pkg/acquire-item.cc:870 apt-pkg/acquire-item.cc:1870
-#: apt-pkg/acquire-item.cc:2013
-msgid "Hash Sum mismatch"
-msgstr "A sumas «hash» non coinciden"
-
-#: apt-pkg/acquire-item.cc:1381
-=======
 #: apt-pkg/acquire-item.cc:870 apt-pkg/acquire-item.cc:1887
 #: apt-pkg/acquire-item.cc:2030
 msgid "Hash Sum mismatch"
 msgstr "A sumas «hash» non coinciden"
 
 #: apt-pkg/acquire-item.cc:1388
->>>>>>> 183116d1
 #, c-format
 msgid ""
 "Unable to find expected entry '%s' in Release file (Wrong sources.list entry "
@@ -3397,49 +3092,29 @@
 "Non é posíbel atopar a entrada agardada «%s» no ficheiro de publicación "
 "(entrada sources.list incorrecta ou ficheiro con formato incorrecto)"
 
-<<<<<<< HEAD
-#: apt-pkg/acquire-item.cc:1397
-=======
 #: apt-pkg/acquire-item.cc:1404
->>>>>>> 183116d1
 #, c-format
 msgid "Unable to find hash sum for '%s' in Release file"
 msgstr ""
 "Non é posíbel ler a suma de comprobación para «%s» no ficheiro de publicación"
 
-<<<<<<< HEAD
-#: apt-pkg/acquire-item.cc:1439
-msgid "There is no public key available for the following key IDs:\n"
-msgstr "Non hai unha chave pública dispoñíbel para os seguintes ID de chave:\n"
-
-#: apt-pkg/acquire-item.cc:1477
-=======
 #: apt-pkg/acquire-item.cc:1446
 msgid "There is no public key available for the following key IDs:\n"
 msgstr "Non hai unha chave pública dispoñíbel para os seguintes ID de chave:\n"
 
 #: apt-pkg/acquire-item.cc:1484
->>>>>>> 183116d1
 #, c-format
 msgid ""
 "Release file for %s is expired (invalid since %s). Updates for this "
 "repository will not be applied."
 msgstr ""
 
-<<<<<<< HEAD
-#: apt-pkg/acquire-item.cc:1499
-=======
 #: apt-pkg/acquire-item.cc:1506
->>>>>>> 183116d1
 #, c-format
 msgid "Conflicting distribution: %s (expected %s but got %s)"
 msgstr "Conflito na distribución: %s (agardábase %s mais obtívose %s)"
 
-<<<<<<< HEAD
-#: apt-pkg/acquire-item.cc:1532
-=======
 #: apt-pkg/acquire-item.cc:1536
->>>>>>> 183116d1
 #, c-format
 msgid ""
 "An error occurred during the signature verification. The repository is not "
@@ -3450,20 +3125,12 @@
 "%s: %s\n"
 
 #. Invalid signature file, reject (LP: #346386) (Closes: #627642)
-<<<<<<< HEAD
-#: apt-pkg/acquire-item.cc:1542 apt-pkg/acquire-item.cc:1547
-=======
 #: apt-pkg/acquire-item.cc:1546 apt-pkg/acquire-item.cc:1551
->>>>>>> 183116d1
 #, c-format
 msgid "GPG error: %s: %s"
 msgstr "Produciuse un erro de GPG: %s %s"
 
-<<<<<<< HEAD
-#: apt-pkg/acquire-item.cc:1646
-=======
 #: apt-pkg/acquire-item.cc:1663
->>>>>>> 183116d1
 #, c-format
 msgid ""
 "I wasn't able to locate a file for the %s package. This might mean you need "
@@ -3472,11 +3139,7 @@
 "Non é posíbel atopar un ficheiro para o paquete %s. Isto pode significar que "
 "ten que arranxar este paquete a man. (Falta a arquitectura)"
 
-<<<<<<< HEAD
-#: apt-pkg/acquire-item.cc:1705
-=======
 #: apt-pkg/acquire-item.cc:1722
->>>>>>> 183116d1
 #, c-format
 msgid ""
 "I wasn't able to locate a file for the %s package. This might mean you need "
@@ -3485,11 +3148,7 @@
 "Non é posíbel atopar un ficheiro para o paquete %s. Isto pode significar que "
 "ten que arranxar este paquete a man."
 
-<<<<<<< HEAD
-#: apt-pkg/acquire-item.cc:1764
-=======
 #: apt-pkg/acquire-item.cc:1781
->>>>>>> 183116d1
 #, c-format
 msgid ""
 "The package index files are corrupted. No Filename: field for package %s."
@@ -3497,35 +3156,31 @@
 "Os ficheiros de índices de paquetes están danados. Non hai un campo "
 "Filename: para o paquete %s."
 
-<<<<<<< HEAD
-#: apt-pkg/acquire-item.cc:1862
-=======
 #: apt-pkg/acquire-item.cc:1879
->>>>>>> 183116d1
 msgid "Size mismatch"
 msgstr "Os tamaños non coinciden"
 
-#: apt-pkg/indexrecords.cc:64
+#: apt-pkg/indexrecords.cc:68
 #, c-format
 msgid "Unable to parse Release file %s"
 msgstr "Non se puido analizar o ficheiro de publicación %s"
 
-#: apt-pkg/indexrecords.cc:74
+#: apt-pkg/indexrecords.cc:78
 #, c-format
 msgid "No sections in Release file %s"
 msgstr "Non hai seccións no ficheiro de publicación %s"
 
-#: apt-pkg/indexrecords.cc:108
+#: apt-pkg/indexrecords.cc:112
 #, c-format
 msgid "No Hash entry in Release file %s"
 msgstr "Non hai entrada de Hash no ficheiro de publicación %s"
 
-#: apt-pkg/indexrecords.cc:121
+#: apt-pkg/indexrecords.cc:125
 #, c-format
 msgid "Invalid 'Valid-Until' entry in Release file %s"
 msgstr "A entrada «Valid-Until» no ficheiro de publicación %s non é válida"
 
-#: apt-pkg/indexrecords.cc:140
+#: apt-pkg/indexrecords.cc:144
 #, c-format
 msgid "Invalid 'Date' entry in Release file %s"
 msgstr "A entrada «Date» no ficheiro de publicación %s non é válida"
@@ -3625,38 +3280,22 @@
 msgid "Source list entries for this disc are:\n"
 msgstr "As entradas da lista de orixes deste disco son:\n"
 
-<<<<<<< HEAD
-#: apt-pkg/indexcopy.cc:236 apt-pkg/indexcopy.cc:880
-=======
 #: apt-pkg/indexcopy.cc:236 apt-pkg/indexcopy.cc:775
->>>>>>> 183116d1
 #, c-format
 msgid "Wrote %i records.\n"
 msgstr "Escribíronse %i rexistros.\n"
 
-<<<<<<< HEAD
-#: apt-pkg/indexcopy.cc:238 apt-pkg/indexcopy.cc:882
-=======
 #: apt-pkg/indexcopy.cc:238 apt-pkg/indexcopy.cc:777
->>>>>>> 183116d1
 #, c-format
 msgid "Wrote %i records with %i missing files.\n"
 msgstr "Escribíronse %i rexistros con %i ficheiros que faltan.\n"
 
-<<<<<<< HEAD
-#: apt-pkg/indexcopy.cc:241 apt-pkg/indexcopy.cc:885
-=======
 #: apt-pkg/indexcopy.cc:241 apt-pkg/indexcopy.cc:780
->>>>>>> 183116d1
 #, c-format
 msgid "Wrote %i records with %i mismatched files\n"
 msgstr "Escribíronse %i rexistros con %i ficheiros que non coinciden\n"
 
-<<<<<<< HEAD
-#: apt-pkg/indexcopy.cc:244 apt-pkg/indexcopy.cc:888
-=======
 #: apt-pkg/indexcopy.cc:244 apt-pkg/indexcopy.cc:783
->>>>>>> 183116d1
 #, c-format
 msgid "Wrote %i records with %i missing files and %i mismatched files\n"
 msgstr ""
@@ -3673,17 +3312,6 @@
 msgid "Hash mismatch for: %s"
 msgstr "Valor de hash non coincidente para: %s"
 
-#: apt-pkg/indexcopy.cc:662
-#, c-format
-msgid "File %s doesn't start with a clearsigned message"
-msgstr ""
-
-#. TRANSLATOR: %s is the trusted keyring parts directory
-#: apt-pkg/indexcopy.cc:692
-#, c-format
-msgid "No keyring installed in %s."
-msgstr "Non ha ningún chaveiro instalado en %s."
-
 #: apt-pkg/cacheset.cc:403
 #, c-format
 msgid "Release '%s' for '%s' was not found"
@@ -3757,7 +3385,7 @@
 msgid "External solver failed without a proper error message"
 msgstr ""
 
-#: apt-pkg/edsp.cc:557 apt-pkg/edsp.cc:560 apt-pkg/edsp.cc:565
+#: apt-pkg/edsp.cc:556 apt-pkg/edsp.cc:559 apt-pkg/edsp.cc:564
 msgid "Execute external solver"
 msgstr ""
 
@@ -3848,24 +3476,6 @@
 "Non foi posíbel escribir no rexistro, a chamada a openpty() fallou (/dev/pts "
 "non estaba montado?)\n"
 
-<<<<<<< HEAD
-#: apt-pkg/deb/dpkgpm.cc:1235
-#, fuzzy
-msgid "Can not write log, tcgetattr() failed for stdout"
-msgstr ""
-"Non foi posíbel escribir no rexistro, a chamada a openpty() fallou (/dev/pts "
-"non estaba montado?)\n"
-
-#: apt-pkg/deb/dpkgpm.cc:1248
-msgid "Running dpkg"
-msgstr "Executando dpkg"
-
-#: apt-pkg/deb/dpkgpm.cc:1420
-msgid "Operation was interrupted before it could finish"
-msgstr ""
-
-#: apt-pkg/deb/dpkgpm.cc:1482
-=======
 #: apt-pkg/deb/dpkgpm.cc:1273
 msgid "Running dpkg"
 msgstr "Executando dpkg"
@@ -3875,26 +3485,17 @@
 msgstr ""
 
 #: apt-pkg/deb/dpkgpm.cc:1507
->>>>>>> 183116d1
 msgid "No apport report written because MaxReports is reached already"
 msgstr ""
 "Non se escribiu ningún informe de Apport porque xa se acadou o nivel "
 "MaxReports"
 
 #. check if its not a follow up error
-<<<<<<< HEAD
-#: apt-pkg/deb/dpkgpm.cc:1487
-msgid "dependency problems - leaving unconfigured"
-msgstr "problemas de dependencias - déixase sen configurar"
-
-#: apt-pkg/deb/dpkgpm.cc:1489
-=======
 #: apt-pkg/deb/dpkgpm.cc:1512
 msgid "dependency problems - leaving unconfigured"
 msgstr "problemas de dependencias - déixase sen configurar"
 
 #: apt-pkg/deb/dpkgpm.cc:1514
->>>>>>> 183116d1
 msgid ""
 "No apport report written because the error message indicates its a followup "
 "error from a previous failure."
@@ -3902,11 +3503,7 @@
 "Non se escribiu ningún informe de Apport porque a mensaxe de erro indica que "
 "é un error provinte dun fallo anterior."
 
-<<<<<<< HEAD
-#: apt-pkg/deb/dpkgpm.cc:1495
-=======
 #: apt-pkg/deb/dpkgpm.cc:1520
->>>>>>> 183116d1
 msgid ""
 "No apport report written because the error message indicates a disk full "
 "error"
@@ -3914,11 +3511,7 @@
 "Non se escribiu ningún informe de Apport porque a mensaxe de erro indica un "
 "erro de disco cheo."
 
-<<<<<<< HEAD
-#: apt-pkg/deb/dpkgpm.cc:1501
-=======
 #: apt-pkg/deb/dpkgpm.cc:1526
->>>>>>> 183116d1
 msgid ""
 "No apport report written because the error message indicates a out of memory "
 "error"
@@ -3926,11 +3519,7 @@
 "Non se escribiu un informe de contribución porque a mensaxe de erro indica "
 "un erro de falta de memoria"
 
-<<<<<<< HEAD
-#: apt-pkg/deb/dpkgpm.cc:1508
-=======
 #: apt-pkg/deb/dpkgpm.cc:1533
->>>>>>> 183116d1
 msgid ""
 "No apport report written because the error message indicates a dpkg I/O error"
 msgstr ""
@@ -3965,14 +3554,6 @@
 #: apt-pkg/deb/debsystem.cc:121
 msgid "Not locked"
 msgstr "Non está bloqueado"
-
-#, fuzzy
-#~ msgid "System error resolving '%s:%s'"
-#~ msgstr "Aconteceu algo malo, buscando «%s:%s» (%i - %s)"
-
-#, fuzzy
-#~ msgid "%c%s... %u%%"
-#~ msgstr "%c%s... Feito"
 
 #~ msgid "Skipping nonexistent file %s"
 #~ msgstr "Omitindo o ficheiro inexistente %s"
