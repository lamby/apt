--- conflicted
+++ resolved
@@ -10,11 +10,7 @@
 msgstr ""
 "Project-Id-Version: apt 0.7.21\n"
 "Report-Msgid-Bugs-To: APT Development Team <deity@lists.debian.org>\n"
-<<<<<<< HEAD
-"POT-Creation-Date: 2013-03-01 12:27+0100\n"
-=======
 "POT-Creation-Date: 2013-07-31 16:24+0200\n"
->>>>>>> 183116d1
 "PO-Revision-Date: 2012-06-25 17:23+0300\n"
 "Last-Translator: Damyan Ivanov <dmn@debian.org>\n"
 "Language-Team: Bulgarian <dict@fsa-bg.org>\n"
@@ -161,13 +157,8 @@
 msgid "  Version table:"
 msgstr "  Таблица с версиите:"
 
-<<<<<<< HEAD
-#: cmdline/apt-cache.cc:1683 cmdline/apt-cdrom.cc:198 cmdline/apt-config.cc:81
-#: cmdline/apt-get.cc:3360 cmdline/apt-mark.cc:375
-=======
 #: cmdline/apt-cache.cc:1753 cmdline/apt-cdrom.cc:206 cmdline/apt-config.cc:81
 #: cmdline/apt-get.cc:3392 cmdline/apt-mark.cc:375
->>>>>>> 183116d1
 #: cmdline/apt-extracttemplates.cc:229 ftparchive/apt-ftparchive.cc:591
 #: cmdline/apt-internal-solver.cc:33 cmdline/apt-sortpkgs.cc:147
 #, c-format
@@ -633,13 +624,8 @@
 msgid "After this operation, %sB disk space will be freed.\n"
 msgstr "След тази операция ще бъде освободено %sB дисково пространство.\n"
 
-<<<<<<< HEAD
-#: cmdline/apt-get.cc:1228 cmdline/apt-get.cc:1231 cmdline/apt-get.cc:2588
-#: cmdline/apt-get.cc:2591
-=======
 #: cmdline/apt-get.cc:1257 cmdline/apt-get.cc:1260 cmdline/apt-get.cc:2621
 #: cmdline/apt-get.cc:2624
->>>>>>> 183116d1
 #, c-format
 msgid "Couldn't determine free space in %s"
 msgstr "Неуспех при определянето на свободното пространство в %s"
@@ -678,11 +664,7 @@
 msgid "Do you want to continue?"
 msgstr "Искате ли да продължите?"
 
-<<<<<<< HEAD
-#: cmdline/apt-get.cc:1356 cmdline/apt-get.cc:2653 apt-pkg/algorithms.cc:1555
-=======
 #: cmdline/apt-get.cc:1385 cmdline/apt-get.cc:2686 apt-pkg/algorithms.cc:1566
->>>>>>> 183116d1
 #, c-format
 msgid "Failed to fetch %s  %s\n"
 msgstr "Неуспех при изтеглянето на %s  %s\n"
@@ -691,11 +673,7 @@
 msgid "Some files failed to download"
 msgstr "Някои файлове не можаха да бъдат изтеглени"
 
-<<<<<<< HEAD
-#: cmdline/apt-get.cc:1375 cmdline/apt-get.cc:2665
-=======
 #: cmdline/apt-get.cc:1404 cmdline/apt-get.cc:2698
->>>>>>> 183116d1
 msgid "Download complete and in download only mode"
 msgstr "Изтеглянето завърши в режим само на изтегляне"
 
@@ -879,11 +857,7 @@
 msgid "Calculating upgrade... "
 msgstr "Изчисляване на актуализацията..."
 
-<<<<<<< HEAD
-#: cmdline/apt-get.cc:2188 methods/ftp.cc:711 methods/connect.cc:115
-=======
 #: cmdline/apt-get.cc:2216 methods/ftp.cc:712 methods/connect.cc:116
->>>>>>> 183116d1
 msgid "Failed"
 msgstr "Неуспех"
 
@@ -913,11 +887,7 @@
 msgid "Must specify at least one package to fetch source for"
 msgstr "Трябва да укажете поне един пакет за изтегляне на изходния му код"
 
-<<<<<<< HEAD
-#: cmdline/apt-get.cc:2493 cmdline/apt-get.cc:2802
-=======
 #: cmdline/apt-get.cc:2523 cmdline/apt-get.cc:2835
->>>>>>> 183116d1
 #, c-format
 msgid "Unable to find a source package for %s"
 msgstr "Неуспех при намирането на изходен код на пакет %s"
@@ -944,122 +914,70 @@
 "за да изтеглите последните промени в пакета (евентуално в процес на "
 "разработка).\n"
 
-<<<<<<< HEAD
-#: cmdline/apt-get.cc:2565
-=======
 #: cmdline/apt-get.cc:2598
->>>>>>> 183116d1
 #, c-format
 msgid "Skipping already downloaded file '%s'\n"
 msgstr "Пропускане на вече изтегления файл „%s“\n"
 
-<<<<<<< HEAD
-#: cmdline/apt-get.cc:2602
-=======
 #: cmdline/apt-get.cc:2635
->>>>>>> 183116d1
 #, c-format
 msgid "You don't have enough free space in %s"
 msgstr "Нямате достатъчно свободно пространство в %s"
 
 #. TRANSLATOR: The required space between number and unit is already included
 #. in the replacement strings, so %sB will be correctly translate in e.g. 1,5 MB
-<<<<<<< HEAD
-#: cmdline/apt-get.cc:2611
-=======
 #: cmdline/apt-get.cc:2644
->>>>>>> 183116d1
 #, c-format
 msgid "Need to get %sB/%sB of source archives.\n"
 msgstr "Необходимо е да се изтеглят %sB/%sB архиви изходен код.\n"
 
 #. TRANSLATOR: The required space between number and unit is already included
 #. in the replacement string, so %sB will be correctly translate in e.g. 1,5 MB
-<<<<<<< HEAD
-#: cmdline/apt-get.cc:2616
-=======
 #: cmdline/apt-get.cc:2649
->>>>>>> 183116d1
 #, c-format
 msgid "Need to get %sB of source archives.\n"
 msgstr "Необходимо е да се изтеглят %sB архиви изходен код.\n"
 
-<<<<<<< HEAD
-#: cmdline/apt-get.cc:2622
-=======
 #: cmdline/apt-get.cc:2655
->>>>>>> 183116d1
 #, c-format
 msgid "Fetch source %s\n"
 msgstr "Изтегляне на изходен код %s\n"
 
-<<<<<<< HEAD
-#: cmdline/apt-get.cc:2660
-msgid "Failed to fetch some archives."
-msgstr "Неуспех при изтеглянето на някои архиви."
-
-#: cmdline/apt-get.cc:2691
-=======
 #: cmdline/apt-get.cc:2693
 msgid "Failed to fetch some archives."
 msgstr "Неуспех при изтеглянето на някои архиви."
 
 #: cmdline/apt-get.cc:2724
->>>>>>> 183116d1
 #, c-format
 msgid "Skipping unpack of already unpacked source in %s\n"
 msgstr ""
 "Пропускане на разпакетирането на вече разпакетирания изходен код в %s\n"
 
-<<<<<<< HEAD
-#: cmdline/apt-get.cc:2703
-=======
 #: cmdline/apt-get.cc:2736
->>>>>>> 183116d1
 #, c-format
 msgid "Unpack command '%s' failed.\n"
 msgstr "Командата за разпакетиране „%s“ пропадна.\n"
 
-<<<<<<< HEAD
-#: cmdline/apt-get.cc:2704
-=======
 #: cmdline/apt-get.cc:2737
->>>>>>> 183116d1
 #, c-format
 msgid "Check if the 'dpkg-dev' package is installed.\n"
 msgstr "Проверете дали имате инсталиран пакета „dpkg-dev“.\n"
 
-<<<<<<< HEAD
-#: cmdline/apt-get.cc:2726
-=======
 #: cmdline/apt-get.cc:2759
->>>>>>> 183116d1
 #, c-format
 msgid "Build command '%s' failed.\n"
 msgstr "Командата за компилиране „%s“ пропадна.\n"
 
-<<<<<<< HEAD
-#: cmdline/apt-get.cc:2746
-msgid "Child process failed"
-msgstr "Процесът-потомък пропадна"
-
-#: cmdline/apt-get.cc:2765
-=======
 #: cmdline/apt-get.cc:2779
 msgid "Child process failed"
 msgstr "Процесът-потомък пропадна"
 
 #: cmdline/apt-get.cc:2798
->>>>>>> 183116d1
 msgid "Must specify at least one package to check builddeps for"
 msgstr ""
 "Трябва да укажете поне един пакет за проверка на зависимости за компилиране"
 
-<<<<<<< HEAD
-#: cmdline/apt-get.cc:2790
-=======
 #: cmdline/apt-get.cc:2823
->>>>>>> 183116d1
 #, c-format
 msgid ""
 "No architecture information available for %s. See apt.conf(5) APT::"
@@ -1068,30 +986,18 @@
 "Липсва информация за архитектурата %s. Прегледайте информацията за APT::"
 "Architectures в apt.conf(5)."
 
-<<<<<<< HEAD
-#: cmdline/apt-get.cc:2814 cmdline/apt-get.cc:2817
-=======
 #: cmdline/apt-get.cc:2847 cmdline/apt-get.cc:2850
->>>>>>> 183116d1
 #, c-format
 msgid "Unable to get build-dependency information for %s"
 msgstr ""
 "Неуспех при получаването на информация за зависимостите за компилиране на %s"
 
-<<<<<<< HEAD
-#: cmdline/apt-get.cc:2837
-=======
 #: cmdline/apt-get.cc:2870
->>>>>>> 183116d1
 #, c-format
 msgid "%s has no build depends.\n"
 msgstr "%s няма зависимости за компилиране.\n"
 
-<<<<<<< HEAD
-#: cmdline/apt-get.cc:3007
-=======
 #: cmdline/apt-get.cc:3040
->>>>>>> 183116d1
 #, c-format
 msgid ""
 "%s dependency for %s can't be satisfied because %s is not allowed on '%s' "
@@ -1100,11 +1006,7 @@
 "Зависимост %s за пакета %s не може да бъде удовлетворена, %s не се позволява "
 "за пакети „%s“"
 
-<<<<<<< HEAD
-#: cmdline/apt-get.cc:3025
-=======
 #: cmdline/apt-get.cc:3058
->>>>>>> 183116d1
 #, c-format
 msgid ""
 "%s dependency for %s cannot be satisfied because the package %s cannot be "
@@ -1113,22 +1015,14 @@
 "Зависимост %s за пакета %s не може да бъде удовлетворена, понеже пакета %s "
 "не може да бъде намерен"
 
-<<<<<<< HEAD
-#: cmdline/apt-get.cc:3048
-=======
 #: cmdline/apt-get.cc:3081
->>>>>>> 183116d1
 #, c-format
 msgid "Failed to satisfy %s dependency for %s: Installed package %s is too new"
 msgstr ""
 "Неуспех при удовлетворяването на зависимост %s за пакета %s: Инсталираният "
 "пакет %s е твърде нов"
 
-<<<<<<< HEAD
-#: cmdline/apt-get.cc:3087
-=======
 #: cmdline/apt-get.cc:3120
->>>>>>> 183116d1
 #, c-format
 msgid ""
 "%s dependency for %s cannot be satisfied because candidate version of "
@@ -1137,11 +1031,7 @@
 "Зависимост %s за пакета %s не може да бъде удовлетворена, понеже версията "
 "кандидат на пакета %s не може да удовлетвори изискването за версия"
 
-<<<<<<< HEAD
-#: cmdline/apt-get.cc:3093
-=======
 #: cmdline/apt-get.cc:3126
->>>>>>> 183116d1
 #, c-format
 msgid ""
 "%s dependency for %s cannot be satisfied because package %s has no candidate "
@@ -1150,54 +1040,30 @@
 "Зависимост %s за пакета %s не може да бъде удовлетворена, понеже пакета %s "
 "няма подходящи версии"
 
-<<<<<<< HEAD
-#: cmdline/apt-get.cc:3116
-=======
 #: cmdline/apt-get.cc:3149
->>>>>>> 183116d1
 #, c-format
 msgid "Failed to satisfy %s dependency for %s: %s"
 msgstr "Неуспех при удовлетворяването на зависимост %s за пакета %s: %s"
 
-<<<<<<< HEAD
-#: cmdline/apt-get.cc:3132
-=======
 #: cmdline/apt-get.cc:3164
->>>>>>> 183116d1
 #, c-format
 msgid "Build-dependencies for %s could not be satisfied."
 msgstr "Зависимостите за компилиране на %s не можаха да бъдат удовлетворени."
 
-<<<<<<< HEAD
-#: cmdline/apt-get.cc:3137
-msgid "Failed to process build dependencies"
-msgstr "Неуспех при обработката на зависимостите за компилиране"
-
-#: cmdline/apt-get.cc:3230 cmdline/apt-get.cc:3242
-=======
 #: cmdline/apt-get.cc:3169
 msgid "Failed to process build dependencies"
 msgstr "Неуспех при обработката на зависимостите за компилиране"
 
 #: cmdline/apt-get.cc:3262 cmdline/apt-get.cc:3274
->>>>>>> 183116d1
 #, c-format
 msgid "Changelog for %s (%s)"
 msgstr "Журнал на промените в %s (%s)"
 
-<<<<<<< HEAD
-#: cmdline/apt-get.cc:3365
-msgid "Supported modules:"
-msgstr "Поддържани модули:"
-
-#: cmdline/apt-get.cc:3406
-=======
 #: cmdline/apt-get.cc:3397
 msgid "Supported modules:"
 msgstr "Поддържани модули:"
 
 #: cmdline/apt-get.cc:3438
->>>>>>> 183116d1
 msgid ""
 "Usage: apt-get [options] command\n"
 "       apt-get [options] install|remove pkg1 [pkg2 ...]\n"
@@ -1287,11 +1153,7 @@
 "информация и опции.\n"
 "                           Това APT има Върховни Сили.\n"
 
-<<<<<<< HEAD
-#: cmdline/apt-get.cc:3571
-=======
 #: cmdline/apt-get.cc:3603
->>>>>>> 183116d1
 msgid ""
 "NOTE: This is only a simulation!\n"
 "      apt-get needs root privileges for real execution.\n"
@@ -1366,12 +1228,8 @@
 msgstr "Пакетът „%s“ вече е задържан.\n"
 
 #: cmdline/apt-mark.cc:245 cmdline/apt-mark.cc:326
-<<<<<<< HEAD
-#: apt-pkg/contrib/fileutl.cc:830 apt-pkg/deb/dpkgpm.cc:1002
-=======
 #: apt-pkg/contrib/fileutl.cc:832 apt-pkg/contrib/gpgv.cc:223
 #: apt-pkg/deb/dpkgpm.cc:1032
->>>>>>> 183116d1
 #, c-format
 msgid "Waited for %s but it wasn't there"
 msgstr "Изчака се завършването на %s, но той не беше пуснат"
@@ -1528,13 +1386,8 @@
 msgid "Server closed the connection"
 msgstr "Сървърът разпадна връзката"
 
-<<<<<<< HEAD
-#: methods/ftp.cc:349 methods/rsh.cc:199 apt-pkg/contrib/fileutl.cc:1276
-#: apt-pkg/contrib/fileutl.cc:1285 apt-pkg/contrib/fileutl.cc:1288
-=======
 #: methods/ftp.cc:349 methods/rsh.cc:199 apt-pkg/contrib/fileutl.cc:1264
 #: apt-pkg/contrib/fileutl.cc:1273 apt-pkg/contrib/fileutl.cc:1276
->>>>>>> 183116d1
 msgid "Read error"
 msgstr "Грешка при четене"
 
@@ -1546,15 +1399,9 @@
 msgid "Protocol corruption"
 msgstr "Развален протокол"
 
-<<<<<<< HEAD
-#: methods/ftp.cc:457 methods/rred.cc:238 methods/rsh.cc:241
-#: apt-pkg/contrib/fileutl.cc:1374 apt-pkg/contrib/fileutl.cc:1383
-#: apt-pkg/contrib/fileutl.cc:1386 apt-pkg/contrib/fileutl.cc:1412
-=======
 #: methods/ftp.cc:458 methods/rred.cc:238 methods/rsh.cc:243
 #: apt-pkg/contrib/fileutl.cc:1360 apt-pkg/contrib/fileutl.cc:1369
 #: apt-pkg/contrib/fileutl.cc:1372 apt-pkg/contrib/fileutl.cc:1397
->>>>>>> 183116d1
 msgid "Write error"
 msgstr "Грешка при запис"
 
@@ -1637,107 +1484,85 @@
 msgid "Unable to invoke "
 msgstr "Неуспех при извикването на "
 
-#: methods/connect.cc:75
+#: methods/connect.cc:76
 #, c-format
 msgid "Connecting to %s (%s)"
 msgstr "Свързване с %s (%s)"
 
-#: methods/connect.cc:86
+#: methods/connect.cc:87
 #, c-format
 msgid "[IP: %s %s]"
 msgstr "[IP: %s %s]"
 
-#: methods/connect.cc:93
+#: methods/connect.cc:94
 #, c-format
 msgid "Could not create a socket for %s (f=%u t=%u p=%u)"
 msgstr "Неуспех при създаването на гнездо за %s (f=%u t=%u p=%u)"
 
-#: methods/connect.cc:99
+#: methods/connect.cc:100
 #, c-format
 msgid "Cannot initiate the connection to %s:%s (%s)."
 msgstr "Не може да се започне свързване с %s:%s (%s)."
 
-#: methods/connect.cc:107
+#: methods/connect.cc:108
 #, c-format
 msgid "Could not connect to %s:%s (%s), connection timed out"
 msgstr "Неуспех при свързване с %s:%s (%s), допустимото време изтече"
 
-#: methods/connect.cc:125
+#: methods/connect.cc:126
 #, c-format
 msgid "Could not connect to %s:%s (%s)."
 msgstr "Неуспех при свързване с %s:%s (%s)."
 
 #. We say this mainly because the pause here is for the
 #. ssh connection that is still going
-<<<<<<< HEAD
-#: methods/connect.cc:153 methods/rsh.cc:433
-=======
 #: methods/connect.cc:154 methods/rsh.cc:435
->>>>>>> 183116d1
 #, c-format
 msgid "Connecting to %s"
 msgstr "Свързване с %s"
 
-#: methods/connect.cc:172 methods/connect.cc:191
+#: methods/connect.cc:180 methods/connect.cc:199
 #, c-format
 msgid "Could not resolve '%s'"
 msgstr "Неуспех при намирането на IP адреса на „%s“"
 
-#: methods/connect.cc:197
+#: methods/connect.cc:205
 #, c-format
 msgid "Temporary failure resolving '%s'"
 msgstr "Временен неуспех при намирането на IP адреса на „%s“"
 
-#: methods/connect.cc:200
+#: methods/connect.cc:209
+#, fuzzy, c-format
+msgid "System error resolving '%s:%s'"
+msgstr "Нещо лошо се случи при намирането на IP адреса на „%s:%s“ (%i - %s)"
+
+#: methods/connect.cc:211
 #, c-format
 msgid "Something wicked happened resolving '%s:%s' (%i - %s)"
 msgstr "Нещо лошо се случи при намирането на IP адреса на „%s:%s“ (%i - %s)"
 
-#: methods/connect.cc:247
+#: methods/connect.cc:258
 #, c-format
 msgid "Unable to connect to %s:%s:"
 msgstr "Неуспех при свързване с %s:%s:"
 
-<<<<<<< HEAD
-#: methods/gpgv.cc:180
-=======
 #: methods/gpgv.cc:167
->>>>>>> 183116d1
 msgid ""
 "Internal error: Good signature, but could not determine key fingerprint?!"
 msgstr ""
 "Вътрешна грешка: Валиден подпис, но не може да се провери отпечатъка на "
 "ключа?!"
 
-<<<<<<< HEAD
-#: methods/gpgv.cc:185
-msgid "At least one invalid signature was encountered."
-msgstr "Намерен е поне един невалиден подпис."
-
-#: methods/gpgv.cc:189
-=======
 #: methods/gpgv.cc:171
 msgid "At least one invalid signature was encountered."
 msgstr "Намерен е поне един невалиден подпис."
 
 #: methods/gpgv.cc:173
->>>>>>> 183116d1
 msgid "Could not execute 'gpgv' to verify signature (is gpgv installed?)"
 msgstr ""
 "Неуспех при изпълнение на „gpgv“ за проверка на подписа (инсталиран ли е "
 "gpgv?)"
 
-<<<<<<< HEAD
-#: methods/gpgv.cc:194
-msgid "Unknown error executing gpgv"
-msgstr "Неизвестна грешка при изпълнението на gpgv"
-
-#: methods/gpgv.cc:228 methods/gpgv.cc:235
-msgid "The following signatures were invalid:\n"
-msgstr "Следните подписи са невалидни:\n"
-
-#: methods/gpgv.cc:242
-=======
 #. TRANSLATORS: %s is a single techy word like 'NODATA'
 #: methods/gpgv.cc:179
 #, c-format
@@ -1755,7 +1580,6 @@
 msgstr "Следните подписи са невалидни:\n"
 
 #: methods/gpgv.cc:230
->>>>>>> 183116d1
 msgid ""
 "The following signatures couldn't be verified because the public key is not "
 "available:\n"
@@ -1837,15 +1661,9 @@
 
 #. Only warn if there are no sources.list.d.
 #. Only warn if there is no sources.list file.
-<<<<<<< HEAD
-#: methods/mirror.cc:95 apt-inst/extract.cc:465
-#: apt-pkg/contrib/cdromutl.cc:183 apt-pkg/contrib/fileutl.cc:402
-#: apt-pkg/contrib/fileutl.cc:515 apt-pkg/sourcelist.cc:208
-=======
 #: methods/mirror.cc:95 apt-inst/extract.cc:464
 #: apt-pkg/contrib/cdromutl.cc:184 apt-pkg/contrib/fileutl.cc:404
 #: apt-pkg/contrib/fileutl.cc:517 apt-pkg/sourcelist.cc:208
->>>>>>> 183116d1
 #: apt-pkg/sourcelist.cc:214 apt-pkg/acquire.cc:485 apt-pkg/init.cc:108
 #: apt-pkg/init.cc:116 apt-pkg/clean.cc:36 apt-pkg/policy.cc:362
 #, c-format
@@ -2141,103 +1959,87 @@
 msgid "Unable to get a cursor"
 msgstr "Неуспех при получаването на курсор"
 
-#: ftparchive/writer.cc:80
+#: ftparchive/writer.cc:82
 #, c-format
 msgid "W: Unable to read directory %s\n"
 msgstr "W: Неуспех при четенето на директория %s\n"
 
-#: ftparchive/writer.cc:85
+#: ftparchive/writer.cc:87
 #, c-format
 msgid "W: Unable to stat %s\n"
 msgstr "W: Неуспех при четенето на %s\n"
 
-#: ftparchive/writer.cc:141
+#: ftparchive/writer.cc:143
 msgid "E: "
 msgstr "E: "
 
-#: ftparchive/writer.cc:143
+#: ftparchive/writer.cc:145
 msgid "W: "
 msgstr "W: "
 
-#: ftparchive/writer.cc:150
+#: ftparchive/writer.cc:152
 msgid "E: Errors apply to file "
 msgstr "E: Грешките се отнасят за файла "
 
-#: ftparchive/writer.cc:168 ftparchive/writer.cc:200
+#: ftparchive/writer.cc:170 ftparchive/writer.cc:202
 #, c-format
 msgid "Failed to resolve %s"
 msgstr "Неуспех при превръщането на %s"
 
-#: ftparchive/writer.cc:181
+#: ftparchive/writer.cc:183
 msgid "Tree walking failed"
 msgstr "Неуспех при обхода на дървото"
 
-#: ftparchive/writer.cc:208
+#: ftparchive/writer.cc:210
 #, c-format
 msgid "Failed to open %s"
 msgstr "Неуспех при отварянето на %s"
 
-#: ftparchive/writer.cc:267
+#: ftparchive/writer.cc:269
 #, c-format
 msgid " DeLink %s [%s]\n"
 msgstr "DeLink %s [%s]\n"
 
-#: ftparchive/writer.cc:275
+#: ftparchive/writer.cc:277
 #, c-format
 msgid "Failed to readlink %s"
 msgstr "Неуспех при прочитането на връзка %s"
 
-#: ftparchive/writer.cc:279
+#: ftparchive/writer.cc:281
 #, c-format
 msgid "Failed to unlink %s"
 msgstr "Неуспех при премахването на връзка %s"
 
-#: ftparchive/writer.cc:286
+#: ftparchive/writer.cc:288
 #, c-format
 msgid "*** Failed to link %s to %s"
 msgstr "*** Неуспех при създаването на връзка %s към %s"
 
-#: ftparchive/writer.cc:296
+#: ftparchive/writer.cc:298
 #, c-format
 msgid " DeLink limit of %sB hit.\n"
 msgstr "Превишен лимит на DeLink от %sB.\n"
 
-#: ftparchive/writer.cc:401
+#: ftparchive/writer.cc:403
 msgid "Archive had no package field"
 msgstr "Архивът няма поле „package“"
 
-<<<<<<< HEAD
-#: ftparchive/writer.cc:409 ftparchive/writer.cc:714
-=======
 #: ftparchive/writer.cc:411 ftparchive/writer.cc:701
->>>>>>> 183116d1
 #, c-format
 msgid "  %s has no override entry\n"
 msgstr "  %s няма запис „override“\n"
 
-<<<<<<< HEAD
-#: ftparchive/writer.cc:477 ftparchive/writer.cc:858
-=======
 #: ftparchive/writer.cc:479 ftparchive/writer.cc:845
->>>>>>> 183116d1
 #, c-format
 msgid "  %s maintainer is %s not %s\n"
 msgstr "  поддържащия пакета %s е %s, а не %s\n"
 
-<<<<<<< HEAD
-#: ftparchive/writer.cc:724
-=======
 #: ftparchive/writer.cc:711
->>>>>>> 183116d1
 #, c-format
 msgid "  %s has no source override entry\n"
 msgstr "  %s няма запис „source override“\n"
 
-<<<<<<< HEAD
-#: ftparchive/writer.cc:728
-=======
 #: ftparchive/writer.cc:715
->>>>>>> 183116d1
 #, c-format
 msgid "  %s has no binary override entry either\n"
 msgstr "  %s няма също и запис „binary override“\n"
@@ -2585,92 +2387,88 @@
 "забранено от потребителя."
 
 #. d means days, h means hours, min means minutes, s means seconds
-#: apt-pkg/contrib/strutl.cc:372
+#: apt-pkg/contrib/strutl.cc:378
 #, c-format
 msgid "%lid %lih %limin %lis"
 msgstr "%liд %liч %liм %liс"
 
 #. h means hours, min means minutes, s means seconds
-#: apt-pkg/contrib/strutl.cc:379
+#: apt-pkg/contrib/strutl.cc:385
 #, c-format
 msgid "%lih %limin %lis"
 msgstr "%liч %liм %liс"
 
 #. min means minutes, s means seconds
-#: apt-pkg/contrib/strutl.cc:386
+#: apt-pkg/contrib/strutl.cc:392
 #, c-format
 msgid "%limin %lis"
 msgstr "%liм %liс"
 
 #. s means seconds
-#: apt-pkg/contrib/strutl.cc:391
+#: apt-pkg/contrib/strutl.cc:397
 #, c-format
 msgid "%lis"
 msgstr "%liс"
 
-<<<<<<< HEAD
-#: apt-pkg/contrib/strutl.cc:1167
-=======
 #: apt-pkg/contrib/strutl.cc:1173
->>>>>>> 183116d1
 #, c-format
 msgid "Selection %s not found"
 msgstr "Изборът %s не е намерен"
 
-#: apt-pkg/contrib/configuration.cc:503
+#: apt-pkg/contrib/configuration.cc:491
 #, c-format
 msgid "Unrecognized type abbreviation: '%c'"
 msgstr "Неизвестен тип на абревиатура: „%c“"
 
-#: apt-pkg/contrib/configuration.cc:617
+#: apt-pkg/contrib/configuration.cc:605
 #, c-format
 msgid "Opening configuration file %s"
 msgstr "Отваряне на конфигурационен файл %s"
 
-#: apt-pkg/contrib/configuration.cc:785
+#: apt-pkg/contrib/configuration.cc:773
 #, c-format
 msgid "Syntax error %s:%u: Block starts with no name."
 msgstr "Синтактична грешка %s:%u: В началото на блока няма име."
 
-#: apt-pkg/contrib/configuration.cc:804
+#: apt-pkg/contrib/configuration.cc:792
 #, c-format
 msgid "Syntax error %s:%u: Malformed tag"
 msgstr "Синтактична грешка %s:%u: Лошо форматиран таг"
 
-#: apt-pkg/contrib/configuration.cc:821
+#: apt-pkg/contrib/configuration.cc:809
 #, c-format
 msgid "Syntax error %s:%u: Extra junk after value"
 msgstr "Синтактична грешка %s:%u: Излишни символи след стойността"
 
-#: apt-pkg/contrib/configuration.cc:861
+#: apt-pkg/contrib/configuration.cc:849
 #, c-format
 msgid "Syntax error %s:%u: Directives can only be done at the top level"
 msgstr ""
 "Синтактична грешка %s:%u: Директиви могат да се задават само в най-горното "
 "ниво"
 
-#: apt-pkg/contrib/configuration.cc:868
+#: apt-pkg/contrib/configuration.cc:856
 #, c-format
 msgid "Syntax error %s:%u: Too many nested includes"
 msgstr "Синтактична грешка %s:%u: Твърде много вложени „include“"
 
-#: apt-pkg/contrib/configuration.cc:872 apt-pkg/contrib/configuration.cc:877
+#: apt-pkg/contrib/configuration.cc:860 apt-pkg/contrib/configuration.cc:865
 #, c-format
 msgid "Syntax error %s:%u: Included from here"
 msgstr "Синтактична грешка %s:%u: Извикан „include“ оттук"
 
-#: apt-pkg/contrib/configuration.cc:881
+#: apt-pkg/contrib/configuration.cc:869
 #, c-format
 msgid "Syntax error %s:%u: Unsupported directive '%s'"
 msgstr "Синтактична грешка %s:%u: Неподдържана директива „%s“"
 
-#: apt-pkg/contrib/configuration.cc:884
+#: apt-pkg/contrib/configuration.cc:872
 #, c-format
 msgid "Syntax error %s:%u: clear directive requires an option tree as argument"
 msgstr ""
 "Синтактична грешка %s:%u: директивата clear изисква  аргумент дърво от опции"
 
-#: apt-pkg/contrib/configuration.cc:934
+#: apt-pkg/contrib/configuration.cc:922
 #, c-format
 msgid "Syntax error %s:%u: Extra junk at end of file"
 msgstr "Синтактична грешка %s:%u: Излишни символи в края на файла"
@@ -2691,9 +2489,9 @@
 
 #. Print the spinner
 #: apt-pkg/contrib/progress.cc:195
-#, c-format
-msgid "\r%s... %u%%"
-msgstr ""
+#, fuzzy, c-format
+msgid "%c%s... %u%%"
+msgstr "%c%s... Готово"
 
 #: apt-pkg/contrib/cmndline.cc:80
 #, c-format
@@ -2750,152 +2548,85 @@
 msgid "Failed to stat the cdrom"
 msgstr "Неуспех при намирането на атрибутите на cdrom"
 
-#: apt-pkg/contrib/fileutl.cc:95
+#: apt-pkg/contrib/fileutl.cc:93
 #, c-format
 msgid "Problem closing the gzip file %s"
 msgstr "Проблем при затваряне на компресираният файл %s (gzip)"
 
-<<<<<<< HEAD
-#: apt-pkg/contrib/fileutl.cc:227
-=======
 #: apt-pkg/contrib/fileutl.cc:226
->>>>>>> 183116d1
 #, c-format
 msgid "Not using locking for read only lock file %s"
 msgstr ""
 "Не се използва заключване за файл за заключване %s, който е само за четене"
 
-<<<<<<< HEAD
-#: apt-pkg/contrib/fileutl.cc:232
-=======
 #: apt-pkg/contrib/fileutl.cc:231
->>>>>>> 183116d1
 #, c-format
 msgid "Could not open lock file %s"
 msgstr "Неуспех при отварянето на файл за заключване %s"
 
-<<<<<<< HEAD
-#: apt-pkg/contrib/fileutl.cc:250
-=======
 #: apt-pkg/contrib/fileutl.cc:254
->>>>>>> 183116d1
 #, c-format
 msgid "Not using locking for nfs mounted lock file %s"
 msgstr ""
 "Не се използва заключване за файл за заключване %s, който е монтиран по NFS"
 
-<<<<<<< HEAD
-#: apt-pkg/contrib/fileutl.cc:254
-=======
 #: apt-pkg/contrib/fileutl.cc:259
->>>>>>> 183116d1
 #, c-format
 msgid "Could not get lock %s"
 msgstr "Неуспех при достъпа до заключване %s"
 
-<<<<<<< HEAD
-#: apt-pkg/contrib/fileutl.cc:394 apt-pkg/contrib/fileutl.cc:508
-=======
 #: apt-pkg/contrib/fileutl.cc:396 apt-pkg/contrib/fileutl.cc:510
->>>>>>> 183116d1
 #, c-format
 msgid "List of files can't be created as '%s' is not a directory"
 msgstr "Не може да се създаде списък от файлове, защото „%s“ не е директория"
 
-<<<<<<< HEAD
-#: apt-pkg/contrib/fileutl.cc:428
-=======
 #: apt-pkg/contrib/fileutl.cc:430
->>>>>>> 183116d1
 #, c-format
 msgid "Ignoring '%s' in directory '%s' as it is not a regular file"
 msgstr "Пропускане на „%s“ в директорията „%s“, понеже не е обикновен файл"
 
-<<<<<<< HEAD
-#: apt-pkg/contrib/fileutl.cc:446
-=======
 #: apt-pkg/contrib/fileutl.cc:448
->>>>>>> 183116d1
 #, c-format
 msgid "Ignoring file '%s' in directory '%s' as it has no filename extension"
 msgstr "Пропускане на файла „%s“ в директорията „%s“, понеже няма разширение"
 
-<<<<<<< HEAD
-#: apt-pkg/contrib/fileutl.cc:455
-=======
 #: apt-pkg/contrib/fileutl.cc:457
->>>>>>> 183116d1
 #, c-format
 msgid ""
 "Ignoring file '%s' in directory '%s' as it has an invalid filename extension"
 msgstr ""
 "Пропускане на файла „%s“ в директорията „%s“, понеже разширението му е грешно"
 
-<<<<<<< HEAD
-#: apt-pkg/contrib/fileutl.cc:842
-=======
 #: apt-pkg/contrib/fileutl.cc:844
->>>>>>> 183116d1
 #, c-format
 msgid "Sub-process %s received a segmentation fault."
 msgstr "Нарушение на защитата на паметта (segmentation fault) в подпроцеса %s."
 
-<<<<<<< HEAD
-#: apt-pkg/contrib/fileutl.cc:844
-=======
 #: apt-pkg/contrib/fileutl.cc:846
->>>>>>> 183116d1
 #, c-format
 msgid "Sub-process %s received signal %u."
 msgstr "Под-процесът %s получи сигнал %u."
 
-<<<<<<< HEAD
-#: apt-pkg/contrib/fileutl.cc:848
-=======
 #: apt-pkg/contrib/fileutl.cc:850 apt-pkg/contrib/gpgv.cc:243
->>>>>>> 183116d1
 #, c-format
 msgid "Sub-process %s returned an error code (%u)"
 msgstr "Подпроцесът %s върна код за грешка (%u)"
 
-<<<<<<< HEAD
-#: apt-pkg/contrib/fileutl.cc:850
-=======
 #: apt-pkg/contrib/fileutl.cc:852 apt-pkg/contrib/gpgv.cc:236
->>>>>>> 183116d1
 #, c-format
 msgid "Sub-process %s exited unexpectedly"
 msgstr "Подпроцесът %s завърши неочаквано"
 
-<<<<<<< HEAD
-#: apt-pkg/contrib/fileutl.cc:1006 apt-pkg/indexcopy.cc:659
-=======
 #: apt-pkg/contrib/fileutl.cc:988
->>>>>>> 183116d1
 #, c-format
 msgid "Could not open file %s"
 msgstr "Неуспех при отварянето на файла %s"
 
-<<<<<<< HEAD
-#: apt-pkg/contrib/fileutl.cc:1068
-=======
 #: apt-pkg/contrib/fileutl.cc:1065
->>>>>>> 183116d1
 #, c-format
 msgid "Could not open file descriptor %d"
 msgstr "Неуспех при отварянето на файлов манипулатор %d"
 
-<<<<<<< HEAD
-#: apt-pkg/contrib/fileutl.cc:1158
-msgid "Failed to create subprocess IPC"
-msgstr "Неуспех при създаването на подпроцес IPC"
-
-#: apt-pkg/contrib/fileutl.cc:1214
-msgid "Failed to exec compressor "
-msgstr "Неуспех при изпълнението на компресиращата програма "
-
-#: apt-pkg/contrib/fileutl.cc:1311
-=======
 #: apt-pkg/contrib/fileutl.cc:1150
 msgid "Failed to create subprocess IPC"
 msgstr "Неуспех при създаването на подпроцес IPC"
@@ -2905,55 +2636,40 @@
 msgstr "Неуспех при изпълнението на компресиращата програма "
 
 #: apt-pkg/contrib/fileutl.cc:1298
->>>>>>> 183116d1
 #, c-format
 msgid "read, still have %llu to read but none left"
 msgstr ""
 "грешка при четене, все още има %llu за четене, но няма нито един останал"
 
-<<<<<<< HEAD
-#: apt-pkg/contrib/fileutl.cc:1400 apt-pkg/contrib/fileutl.cc:1422
-=======
 #: apt-pkg/contrib/fileutl.cc:1385 apt-pkg/contrib/fileutl.cc:1407
->>>>>>> 183116d1
 #, c-format
 msgid "write, still have %llu to write but couldn't"
 msgstr "грешка при запис, все още име %llu за запис, но не успя"
 
-<<<<<<< HEAD
-#: apt-pkg/contrib/fileutl.cc:1738
-=======
 #: apt-pkg/contrib/fileutl.cc:1695
->>>>>>> 183116d1
 #, c-format
 msgid "Problem closing the file %s"
 msgstr "Проблем при затваряне на файла %s"
 
-<<<<<<< HEAD
-#: apt-pkg/contrib/fileutl.cc:1750
-=======
 #: apt-pkg/contrib/fileutl.cc:1707
->>>>>>> 183116d1
 #, c-format
 msgid "Problem renaming the file %s to %s"
 msgstr "Проблем при преименуване на файла %s на %s"
 
-<<<<<<< HEAD
-#: apt-pkg/contrib/fileutl.cc:1761
-=======
 #: apt-pkg/contrib/fileutl.cc:1718
->>>>>>> 183116d1
 #, c-format
 msgid "Problem unlinking the file %s"
 msgstr "Проблем при изтриване на файла %s"
 
-<<<<<<< HEAD
-#: apt-pkg/contrib/fileutl.cc:1776
-=======
 #: apt-pkg/contrib/fileutl.cc:1731
->>>>>>> 183116d1
 msgid "Problem syncing the file"
 msgstr "Проблем при синхронизиране на файла"
+
+#. TRANSLATOR: %s is the trusted keyring parts directory
+#: apt-pkg/contrib/gpgv.cc:76
+#, c-format
+msgid "No keyring installed in %s."
+msgstr "В %s няма инсталиран ключодържател."
 
 #: apt-pkg/pkgcache.cc:148
 msgid "Empty package cache"
@@ -3188,11 +2904,7 @@
 "Пакетът %s трябва да бъде преинсталиран, но не може да се намери архив за "
 "него."
 
-<<<<<<< HEAD
-#: apt-pkg/algorithms.cc:1229
-=======
 #: apt-pkg/algorithms.cc:1238
->>>>>>> 183116d1
 msgid ""
 "Error, pkgProblemResolver::Resolve generated breaks, this may be caused by "
 "held packages."
@@ -3200,20 +2912,12 @@
 "Грешка, pkgProblemResolver::Resolve генерира повреди, това може да е "
 "причинено от задържани пакети."
 
-<<<<<<< HEAD
-#: apt-pkg/algorithms.cc:1231
-=======
 #: apt-pkg/algorithms.cc:1240
->>>>>>> 183116d1
 msgid "Unable to correct problems, you have held broken packages."
 msgstr ""
 "Неуспех при коригирането на проблемите, имате задържани счупени пакети."
 
-<<<<<<< HEAD
-#: apt-pkg/algorithms.cc:1581 apt-pkg/algorithms.cc:1583
-=======
 #: apt-pkg/algorithms.cc:1592 apt-pkg/algorithms.cc:1594
->>>>>>> 183116d1
 msgid ""
 "Some index files failed to download. They have been ignored, or old ones "
 "used instead."
@@ -3391,21 +3095,12 @@
 msgid "MD5Sum mismatch"
 msgstr "Несъответствие на контролна сума MD5"
 
-<<<<<<< HEAD
-#: apt-pkg/acquire-item.cc:870 apt-pkg/acquire-item.cc:1870
-#: apt-pkg/acquire-item.cc:2013
-msgid "Hash Sum mismatch"
-msgstr "Несъответствие на контролната сума"
-
-#: apt-pkg/acquire-item.cc:1381
-=======
 #: apt-pkg/acquire-item.cc:870 apt-pkg/acquire-item.cc:1887
 #: apt-pkg/acquire-item.cc:2030
 msgid "Hash Sum mismatch"
 msgstr "Несъответствие на контролната сума"
 
 #: apt-pkg/acquire-item.cc:1388
->>>>>>> 183116d1
 #, c-format
 msgid ""
 "Unable to find expected entry '%s' in Release file (Wrong sources.list entry "
@@ -3414,28 +3109,16 @@
 "Не може да се открие елемент „%s“ във файла Release (объркан ред в sources."
 "list или повреден файл)"
 
-<<<<<<< HEAD
-#: apt-pkg/acquire-item.cc:1397
-=======
 #: apt-pkg/acquire-item.cc:1404
->>>>>>> 183116d1
 #, c-format
 msgid "Unable to find hash sum for '%s' in Release file"
 msgstr "Не е открита контролна сума за „%s“  във файла Release"
 
-<<<<<<< HEAD
-#: apt-pkg/acquire-item.cc:1439
-msgid "There is no public key available for the following key IDs:\n"
-msgstr "Няма налични публични ключове за следните идентификатори на ключове:\n"
-
-#: apt-pkg/acquire-item.cc:1477
-=======
 #: apt-pkg/acquire-item.cc:1446
 msgid "There is no public key available for the following key IDs:\n"
 msgstr "Няма налични публични ключове за следните идентификатори на ключове:\n"
 
 #: apt-pkg/acquire-item.cc:1484
->>>>>>> 183116d1
 #, c-format
 msgid ""
 "Release file for %s is expired (invalid since %s). Updates for this "
@@ -3444,20 +3127,12 @@
 "Файлът със служебна информация за „%s“ е остарял (валиден до %s). Няма да се "
 "прилагат обновявания от това хранилище."
 
-<<<<<<< HEAD
-#: apt-pkg/acquire-item.cc:1499
-=======
 #: apt-pkg/acquire-item.cc:1506
->>>>>>> 183116d1
 #, c-format
 msgid "Conflicting distribution: %s (expected %s but got %s)"
 msgstr "Конфликт в дистрибуцията: %s (очаквана: %s, намерена: %s)"
 
-<<<<<<< HEAD
-#: apt-pkg/acquire-item.cc:1532
-=======
 #: apt-pkg/acquire-item.cc:1536
->>>>>>> 183116d1
 #, c-format
 msgid ""
 "An error occurred during the signature verification. The repository is not "
@@ -3467,20 +3142,12 @@
 "използват старите индексни файлове. Грешка от GPG: %s: %s\n"
 
 #. Invalid signature file, reject (LP: #346386) (Closes: #627642)
-<<<<<<< HEAD
-#: apt-pkg/acquire-item.cc:1542 apt-pkg/acquire-item.cc:1547
-=======
 #: apt-pkg/acquire-item.cc:1546 apt-pkg/acquire-item.cc:1551
->>>>>>> 183116d1
 #, c-format
 msgid "GPG error: %s: %s"
 msgstr "Грешка от GPG: %s: %s"
 
-<<<<<<< HEAD
-#: apt-pkg/acquire-item.cc:1646
-=======
 #: apt-pkg/acquire-item.cc:1663
->>>>>>> 183116d1
 #, c-format
 msgid ""
 "I wasn't able to locate a file for the %s package. This might mean you need "
@@ -3489,11 +3156,7 @@
 "Неуспех при намирането на файл за пакет %s. Това може да означава, че трябва "
 "ръчно да оправите този пакет (поради пропусната архитектура)."
 
-<<<<<<< HEAD
-#: apt-pkg/acquire-item.cc:1705
-=======
 #: apt-pkg/acquire-item.cc:1722
->>>>>>> 183116d1
 #, c-format
 msgid ""
 "I wasn't able to locate a file for the %s package. This might mean you need "
@@ -3502,46 +3165,38 @@
 "Неуспех при намирането на файл за пакет %s. Това може да означава, че трябва "
 "ръчно да оправите този пакет."
 
-<<<<<<< HEAD
-#: apt-pkg/acquire-item.cc:1764
-=======
 #: apt-pkg/acquire-item.cc:1781
->>>>>>> 183116d1
 #, c-format
 msgid ""
 "The package index files are corrupted. No Filename: field for package %s."
 msgstr ""
 "Индексните файлове на пакета са повредени. Няма поле Filename: за пакет %s."
 
-<<<<<<< HEAD
-#: apt-pkg/acquire-item.cc:1862
-=======
 #: apt-pkg/acquire-item.cc:1879
->>>>>>> 183116d1
 msgid "Size mismatch"
 msgstr "Несъответствие на размера"
 
-#: apt-pkg/indexrecords.cc:64
+#: apt-pkg/indexrecords.cc:68
 #, c-format
 msgid "Unable to parse Release file %s"
 msgstr "Неуспех при анализиране на файл Release %s"
 
-#: apt-pkg/indexrecords.cc:74
+#: apt-pkg/indexrecords.cc:78
 #, c-format
 msgid "No sections in Release file %s"
 msgstr "Във файла Release %s липсват раздели"
 
-#: apt-pkg/indexrecords.cc:108
+#: apt-pkg/indexrecords.cc:112
 #, c-format
 msgid "No Hash entry in Release file %s"
 msgstr "Във файла Release %s липсва контролна сума"
 
-#: apt-pkg/indexrecords.cc:121
+#: apt-pkg/indexrecords.cc:125
 #, c-format
 msgid "Invalid 'Valid-Until' entry in Release file %s"
 msgstr "Неправилна стойност за „Valid-Until“ във файла Release %s"
 
-#: apt-pkg/indexrecords.cc:140
+#: apt-pkg/indexrecords.cc:144
 #, c-format
 msgid "Invalid 'Date' entry in Release file %s"
 msgstr "Неправилна стойност за „Date“ във файла Release %s"
@@ -3641,38 +3296,22 @@
 msgid "Source list entries for this disc are:\n"
 msgstr "Записите в списъка с източници за този диск са:\n"
 
-<<<<<<< HEAD
-#: apt-pkg/indexcopy.cc:236 apt-pkg/indexcopy.cc:880
-=======
 #: apt-pkg/indexcopy.cc:236 apt-pkg/indexcopy.cc:775
->>>>>>> 183116d1
 #, c-format
 msgid "Wrote %i records.\n"
 msgstr "Записани са %i записа.\n"
 
-<<<<<<< HEAD
-#: apt-pkg/indexcopy.cc:238 apt-pkg/indexcopy.cc:882
-=======
 #: apt-pkg/indexcopy.cc:238 apt-pkg/indexcopy.cc:777
->>>>>>> 183116d1
 #, c-format
 msgid "Wrote %i records with %i missing files.\n"
 msgstr "Записани са %i записа с %i липсващи файла.\n"
 
-<<<<<<< HEAD
-#: apt-pkg/indexcopy.cc:241 apt-pkg/indexcopy.cc:885
-=======
 #: apt-pkg/indexcopy.cc:241 apt-pkg/indexcopy.cc:780
->>>>>>> 183116d1
 #, c-format
 msgid "Wrote %i records with %i mismatched files\n"
 msgstr "Записани са %i записа с %i несъответстващи файла\n"
 
-<<<<<<< HEAD
-#: apt-pkg/indexcopy.cc:244 apt-pkg/indexcopy.cc:888
-=======
 #: apt-pkg/indexcopy.cc:244 apt-pkg/indexcopy.cc:783
->>>>>>> 183116d1
 #, c-format
 msgid "Wrote %i records with %i missing files and %i mismatched files\n"
 msgstr "Записани са %i записа с %i липсващи и %i несъответстващи файла\n"
@@ -3686,17 +3325,6 @@
 #, c-format
 msgid "Hash mismatch for: %s"
 msgstr "Несъответствие на контролната сума за: %s"
-
-#: apt-pkg/indexcopy.cc:662
-#, c-format
-msgid "File %s doesn't start with a clearsigned message"
-msgstr "Файлът %s не започва с информация за подписване в обикновен текст."
-
-#. TRANSLATOR: %s is the trusted keyring parts directory
-#: apt-pkg/indexcopy.cc:692
-#, c-format
-msgid "No keyring installed in %s."
-msgstr "В %s няма инсталиран ключодържател."
 
 #: apt-pkg/cacheset.cc:403
 #, c-format
@@ -3771,7 +3399,7 @@
 "Външната програма за удовлетворяване на зависимости се провали без да изведе "
 "съобщение за грешка"
 
-#: apt-pkg/edsp.cc:557 apt-pkg/edsp.cc:560 apt-pkg/edsp.cc:565
+#: apt-pkg/edsp.cc:556 apt-pkg/edsp.cc:559 apt-pkg/edsp.cc:564
 msgid "Execute external solver"
 msgstr "Изпълняване на външна програма за удовлетворяване на зависимости"
 
@@ -3862,24 +3490,6 @@
 "Неуспех при запис в журнала, openpty() се провали (дали /dev/pts е "
 "монтирана?)\n"
 
-<<<<<<< HEAD
-#: apt-pkg/deb/dpkgpm.cc:1235
-#, fuzzy
-msgid "Can not write log, tcgetattr() failed for stdout"
-msgstr ""
-"Неуспех при запис в журнала, openpty() се провали (дали /dev/pts е "
-"монтирана?)\n"
-
-#: apt-pkg/deb/dpkgpm.cc:1248
-msgid "Running dpkg"
-msgstr "Изпълняване на dpkg"
-
-#: apt-pkg/deb/dpkgpm.cc:1420
-msgid "Operation was interrupted before it could finish"
-msgstr "Операцията е прекъсната"
-
-#: apt-pkg/deb/dpkgpm.cc:1482
-=======
 #: apt-pkg/deb/dpkgpm.cc:1273
 msgid "Running dpkg"
 msgstr "Изпълняване на dpkg"
@@ -3889,26 +3499,17 @@
 msgstr "Операцията е прекъсната"
 
 #: apt-pkg/deb/dpkgpm.cc:1507
->>>>>>> 183116d1
 msgid "No apport report written because MaxReports is reached already"
 msgstr ""
 "Поради достигане на максималния брой доклади (MaxReports) не е записан нов "
 "доклад за зависимостите."
 
 #. check if its not a follow up error
-<<<<<<< HEAD
-#: apt-pkg/deb/dpkgpm.cc:1487
-msgid "dependency problems - leaving unconfigured"
-msgstr "отлагане на настройката поради неудовлетворени зависимости"
-
-#: apt-pkg/deb/dpkgpm.cc:1489
-=======
 #: apt-pkg/deb/dpkgpm.cc:1512
 msgid "dependency problems - leaving unconfigured"
 msgstr "отлагане на настройката поради неудовлетворени зависимости"
 
 #: apt-pkg/deb/dpkgpm.cc:1514
->>>>>>> 183116d1
 msgid ""
 "No apport report written because the error message indicates its a followup "
 "error from a previous failure."
@@ -3916,11 +3517,7 @@
 "Доклад за зависимостите не е записан защото съобщението за грешка е породено "
 "от друга грешка."
 
-<<<<<<< HEAD
-#: apt-pkg/deb/dpkgpm.cc:1495
-=======
 #: apt-pkg/deb/dpkgpm.cc:1520
->>>>>>> 183116d1
 msgid ""
 "No apport report written because the error message indicates a disk full "
 "error"
@@ -3928,11 +3525,7 @@
 "Доклад за зависимостите не е записан защото грешката е причинена от "
 "недостатъчно дисково пространство"
 
-<<<<<<< HEAD
-#: apt-pkg/deb/dpkgpm.cc:1501
-=======
 #: apt-pkg/deb/dpkgpm.cc:1526
->>>>>>> 183116d1
 msgid ""
 "No apport report written because the error message indicates a out of memory "
 "error"
@@ -3940,11 +3533,7 @@
 "Доклад за зависимостите не е записан защото грешката е причинена от "
 "недостатъчна оперативна памет"
 
-<<<<<<< HEAD
-#: apt-pkg/deb/dpkgpm.cc:1508
-=======
 #: apt-pkg/deb/dpkgpm.cc:1533
->>>>>>> 183116d1
 msgid ""
 "No apport report written because the error message indicates a dpkg I/O error"
 msgstr ""
@@ -3980,13 +3569,8 @@
 msgid "Not locked"
 msgstr "Без заключване"
 
-#, fuzzy
-#~ msgid "System error resolving '%s:%s'"
-#~ msgstr "Нещо лошо се случи при намирането на IP адреса на „%s:%s“ (%i - %s)"
-
-#, fuzzy
-#~ msgid "%c%s... %u%%"
-#~ msgstr "%c%s... Готово"
+#~ msgid "File %s doesn't start with a clearsigned message"
+#~ msgstr "Файлът %s не започва с информация за подписване в обикновен текст."
 
 #~ msgid "Skipping nonexistent file %s"
 #~ msgstr "Пропускане на несъществуващ файл %s"
