--- conflicted
+++ resolved
@@ -10,11 +10,7 @@
 msgstr ""
 "Project-Id-Version: apt 0.7.21\n"
 "Report-Msgid-Bugs-To: APT Development Team <deity@lists.debian.org>\n"
-<<<<<<< HEAD
-"POT-Creation-Date: 2013-07-02 17:10+0200\n"
-=======
 "POT-Creation-Date: 2013-07-31 16:24+0200\n"
->>>>>>> c08cf1dc
 "PO-Revision-Date: 2012-06-25 17:23+0300\n"
 "Last-Translator: Damyan Ivanov <dmn@debian.org>\n"
 "Language-Team: Bulgarian <dict@fsa-bg.org>\n"
@@ -161,13 +157,8 @@
 msgid "  Version table:"
 msgstr "  Таблица с версиите:"
 
-<<<<<<< HEAD
-#: cmdline/apt-cache.cc:1723 cmdline/apt-cdrom.cc:206 cmdline/apt-config.cc:81
-#: cmdline/apt-get.cc:3364 cmdline/apt-mark.cc:375
-=======
 #: cmdline/apt-cache.cc:1753 cmdline/apt-cdrom.cc:206 cmdline/apt-config.cc:81
 #: cmdline/apt-get.cc:3392 cmdline/apt-mark.cc:375
->>>>>>> c08cf1dc
 #: cmdline/apt-extracttemplates.cc:229 ftparchive/apt-ftparchive.cc:591
 #: cmdline/apt-internal-solver.cc:33 cmdline/apt-sortpkgs.cc:147
 #, c-format
@@ -673,11 +664,7 @@
 msgid "Do you want to continue?"
 msgstr "Искате ли да продължите?"
 
-<<<<<<< HEAD
-#: cmdline/apt-get.cc:1356 cmdline/apt-get.cc:2655 apt-pkg/algorithms.cc:1566
-=======
 #: cmdline/apt-get.cc:1385 cmdline/apt-get.cc:2686 apt-pkg/algorithms.cc:1566
->>>>>>> c08cf1dc
 #, c-format
 msgid "Failed to fetch %s  %s\n"
 msgstr "Неуспех при изтеглянето на %s  %s\n"
@@ -1072,19 +1059,11 @@
 msgid "Changelog for %s (%s)"
 msgstr "Журнал на промените в %s (%s)"
 
-<<<<<<< HEAD
-#: cmdline/apt-get.cc:3369
-msgid "Supported modules:"
-msgstr "Поддържани модули:"
-
-#: cmdline/apt-get.cc:3410
-=======
 #: cmdline/apt-get.cc:3397
 msgid "Supported modules:"
 msgstr "Поддържани модули:"
 
 #: cmdline/apt-get.cc:3438
->>>>>>> c08cf1dc
 msgid ""
 "Usage: apt-get [options] command\n"
 "       apt-get [options] install|remove pkg1 [pkg2 ...]\n"
@@ -1174,11 +1153,7 @@
 "информация и опции.\n"
 "                           Това APT има Върховни Сили.\n"
 
-<<<<<<< HEAD
-#: cmdline/apt-get.cc:3575
-=======
 #: cmdline/apt-get.cc:3603
->>>>>>> c08cf1dc
 msgid ""
 "NOTE: This is only a simulation!\n"
 "      apt-get needs root privileges for real execution.\n"
@@ -1253,13 +1228,8 @@
 msgstr "Пакетът „%s“ вече е задържан.\n"
 
 #: cmdline/apt-mark.cc:245 cmdline/apt-mark.cc:326
-<<<<<<< HEAD
-#: apt-pkg/contrib/fileutl.cc:829 apt-pkg/contrib/gpgv.cc:223
-#: apt-pkg/deb/dpkgpm.cc:1001
-=======
 #: apt-pkg/contrib/fileutl.cc:832 apt-pkg/contrib/gpgv.cc:223
 #: apt-pkg/deb/dpkgpm.cc:1032
->>>>>>> c08cf1dc
 #, c-format
 msgid "Waited for %s but it wasn't there"
 msgstr "Изчака се завършването на %s, но той не беше пуснат"
@@ -1416,13 +1386,8 @@
 msgid "Server closed the connection"
 msgstr "Сървърът разпадна връзката"
 
-<<<<<<< HEAD
-#: methods/ftp.cc:349 methods/rsh.cc:199 apt-pkg/contrib/fileutl.cc:1283
-#: apt-pkg/contrib/fileutl.cc:1292 apt-pkg/contrib/fileutl.cc:1295
-=======
 #: methods/ftp.cc:349 methods/rsh.cc:199 apt-pkg/contrib/fileutl.cc:1264
 #: apt-pkg/contrib/fileutl.cc:1273 apt-pkg/contrib/fileutl.cc:1276
->>>>>>> c08cf1dc
 msgid "Read error"
 msgstr "Грешка при четене"
 
@@ -1434,15 +1399,9 @@
 msgid "Protocol corruption"
 msgstr "Развален протокол"
 
-<<<<<<< HEAD
-#: methods/ftp.cc:457 methods/rred.cc:238 methods/rsh.cc:241
-#: apt-pkg/contrib/fileutl.cc:1379 apt-pkg/contrib/fileutl.cc:1388
-#: apt-pkg/contrib/fileutl.cc:1391 apt-pkg/contrib/fileutl.cc:1416
-=======
 #: methods/ftp.cc:458 methods/rred.cc:238 methods/rsh.cc:243
 #: apt-pkg/contrib/fileutl.cc:1360 apt-pkg/contrib/fileutl.cc:1369
 #: apt-pkg/contrib/fileutl.cc:1372 apt-pkg/contrib/fileutl.cc:1397
->>>>>>> c08cf1dc
 msgid "Write error"
 msgstr "Грешка при запис"
 
@@ -1703,17 +1662,10 @@
 #. Only warn if there are no sources.list.d.
 #. Only warn if there is no sources.list file.
 #: methods/mirror.cc:95 apt-inst/extract.cc:464
-<<<<<<< HEAD
-#: apt-pkg/contrib/cdromutl.cc:183 apt-pkg/contrib/fileutl.cc:401
-#: apt-pkg/contrib/fileutl.cc:514 apt-pkg/sourcelist.cc:208
-#: apt-pkg/sourcelist.cc:214 apt-pkg/acquire.cc:485 apt-pkg/init.cc:109
-#: apt-pkg/init.cc:117 apt-pkg/clean.cc:36 apt-pkg/policy.cc:362
-=======
 #: apt-pkg/contrib/cdromutl.cc:184 apt-pkg/contrib/fileutl.cc:404
 #: apt-pkg/contrib/fileutl.cc:517 apt-pkg/sourcelist.cc:208
 #: apt-pkg/sourcelist.cc:214 apt-pkg/acquire.cc:485 apt-pkg/init.cc:108
 #: apt-pkg/init.cc:116 apt-pkg/clean.cc:36 apt-pkg/policy.cc:362
->>>>>>> c08cf1dc
 #, c-format
 msgid "Unable to read %s"
 msgstr "Неуспех при четенето на %s"
@@ -2458,7 +2410,7 @@
 msgid "%lis"
 msgstr "%liс"
 
-#: apt-pkg/contrib/strutl.cc:1174
+#: apt-pkg/contrib/strutl.cc:1173
 #, c-format
 msgid "Selection %s not found"
 msgstr "Изборът %s не е намерен"
@@ -2665,35 +2617,16 @@
 msgid "Sub-process %s exited unexpectedly"
 msgstr "Подпроцесът %s завърши неочаквано"
 
-<<<<<<< HEAD
-#: apt-pkg/contrib/fileutl.cc:1005
-=======
 #: apt-pkg/contrib/fileutl.cc:988
->>>>>>> c08cf1dc
 #, c-format
 msgid "Could not open file %s"
 msgstr "Неуспех при отварянето на файла %s"
 
-<<<<<<< HEAD
-#: apt-pkg/contrib/fileutl.cc:1082
-=======
 #: apt-pkg/contrib/fileutl.cc:1065
->>>>>>> c08cf1dc
 #, c-format
 msgid "Could not open file descriptor %d"
 msgstr "Неуспех при отварянето на файлов манипулатор %d"
 
-<<<<<<< HEAD
-#: apt-pkg/contrib/fileutl.cc:1167
-msgid "Failed to create subprocess IPC"
-msgstr "Неуспех при създаването на подпроцес IPC"
-
-#: apt-pkg/contrib/fileutl.cc:1222
-msgid "Failed to exec compressor "
-msgstr "Неуспех при изпълнението на компресиращата програма "
-
-#: apt-pkg/contrib/fileutl.cc:1317
-=======
 #: apt-pkg/contrib/fileutl.cc:1150
 msgid "Failed to create subprocess IPC"
 msgstr "Неуспех при създаването на подпроцес IPC"
@@ -2703,53 +2636,32 @@
 msgstr "Неуспех при изпълнението на компресиращата програма "
 
 #: apt-pkg/contrib/fileutl.cc:1298
->>>>>>> c08cf1dc
 #, c-format
 msgid "read, still have %llu to read but none left"
 msgstr ""
 "грешка при четене, все още има %llu за четене, но няма нито един останал"
 
-<<<<<<< HEAD
-#: apt-pkg/contrib/fileutl.cc:1404 apt-pkg/contrib/fileutl.cc:1426
-=======
 #: apt-pkg/contrib/fileutl.cc:1385 apt-pkg/contrib/fileutl.cc:1407
->>>>>>> c08cf1dc
 #, c-format
 msgid "write, still have %llu to write but couldn't"
 msgstr "грешка при запис, все още име %llu за запис, но не успя"
 
-<<<<<<< HEAD
-#: apt-pkg/contrib/fileutl.cc:1701
-=======
 #: apt-pkg/contrib/fileutl.cc:1695
->>>>>>> c08cf1dc
 #, c-format
 msgid "Problem closing the file %s"
 msgstr "Проблем при затваряне на файла %s"
 
-<<<<<<< HEAD
-#: apt-pkg/contrib/fileutl.cc:1713
-=======
 #: apt-pkg/contrib/fileutl.cc:1707
->>>>>>> c08cf1dc
 #, c-format
 msgid "Problem renaming the file %s to %s"
 msgstr "Проблем при преименуване на файла %s на %s"
 
-<<<<<<< HEAD
-#: apt-pkg/contrib/fileutl.cc:1724
-=======
 #: apt-pkg/contrib/fileutl.cc:1718
->>>>>>> c08cf1dc
 #, c-format
 msgid "Problem unlinking the file %s"
 msgstr "Проблем при изтриване на файла %s"
 
-<<<<<<< HEAD
-#: apt-pkg/contrib/fileutl.cc:1737
-=======
 #: apt-pkg/contrib/fileutl.cc:1731
->>>>>>> c08cf1dc
 msgid "Problem syncing the file"
 msgstr "Проблем при синхронизиране на файла"
 
@@ -3055,12 +2967,12 @@
 msgid "Please insert the disc labeled: '%s' in the drive '%s' and press enter."
 msgstr "Сложете диска, озаглавен „%s“ в устройство „%s“ и натиснете „Enter“."
 
-#: apt-pkg/init.cc:152
+#: apt-pkg/init.cc:151
 #, c-format
 msgid "Packaging system '%s' is not supported"
 msgstr "Пакетната система „%s“ не е поддържана"
 
-#: apt-pkg/init.cc:168
+#: apt-pkg/init.cc:167
 msgid "Unable to determine a suitable packaging system type"
 msgstr "Неуспех при определянето на подходяща пакетна система"
 
@@ -3491,156 +3403,93 @@
 msgid "Execute external solver"
 msgstr "Изпълняване на външна програма за удовлетворяване на зависимости"
 
-#: apt-pkg/deb/dpkgpm.cc:72
+#: apt-pkg/deb/dpkgpm.cc:73
 #, c-format
 msgid "Installing %s"
 msgstr "Инсталиране на %s"
 
-<<<<<<< HEAD
-#: apt-pkg/deb/dpkgpm.cc:73 apt-pkg/deb/dpkgpm.cc:951
-=======
 #: apt-pkg/deb/dpkgpm.cc:74 apt-pkg/deb/dpkgpm.cc:982
->>>>>>> c08cf1dc
 #, c-format
 msgid "Configuring %s"
 msgstr "Конфигуриране на %s"
 
-<<<<<<< HEAD
-#: apt-pkg/deb/dpkgpm.cc:74 apt-pkg/deb/dpkgpm.cc:958
-=======
 #: apt-pkg/deb/dpkgpm.cc:75 apt-pkg/deb/dpkgpm.cc:989
->>>>>>> c08cf1dc
 #, c-format
 msgid "Removing %s"
 msgstr "Премахване на %s"
 
-#: apt-pkg/deb/dpkgpm.cc:75
+#: apt-pkg/deb/dpkgpm.cc:76
 #, c-format
 msgid "Completely removing %s"
 msgstr "Окончателно премахване на %s"
 
-#: apt-pkg/deb/dpkgpm.cc:76
+#: apt-pkg/deb/dpkgpm.cc:77
 #, c-format
 msgid "Noting disappearance of %s"
 msgstr "Отбелязване на изчезването на %s"
 
-#: apt-pkg/deb/dpkgpm.cc:77
+#: apt-pkg/deb/dpkgpm.cc:78
 #, c-format
 msgid "Running post-installation trigger %s"
 msgstr "Изпълнение на тригер след инсталиране %s"
 
 #. FIXME: use a better string after freeze
-<<<<<<< HEAD
-#: apt-pkg/deb/dpkgpm.cc:704
-=======
 #: apt-pkg/deb/dpkgpm.cc:735
->>>>>>> c08cf1dc
 #, c-format
 msgid "Directory '%s' missing"
 msgstr "Директорията „%s“ липсва"
 
-<<<<<<< HEAD
-#: apt-pkg/deb/dpkgpm.cc:719 apt-pkg/deb/dpkgpm.cc:739
-=======
 #: apt-pkg/deb/dpkgpm.cc:750 apt-pkg/deb/dpkgpm.cc:770
->>>>>>> c08cf1dc
 #, c-format
 msgid "Could not open file '%s'"
 msgstr "Неуспех при отваряне на файла „%s“"
 
-<<<<<<< HEAD
-#: apt-pkg/deb/dpkgpm.cc:944
-=======
 #: apt-pkg/deb/dpkgpm.cc:975
->>>>>>> c08cf1dc
 #, c-format
 msgid "Preparing %s"
 msgstr "Подготвяне на %s"
 
-<<<<<<< HEAD
-#: apt-pkg/deb/dpkgpm.cc:945
-=======
 #: apt-pkg/deb/dpkgpm.cc:976
->>>>>>> c08cf1dc
 #, c-format
 msgid "Unpacking %s"
 msgstr "Разпакетиране на %s"
 
-<<<<<<< HEAD
-#: apt-pkg/deb/dpkgpm.cc:950
-=======
 #: apt-pkg/deb/dpkgpm.cc:981
->>>>>>> c08cf1dc
 #, c-format
 msgid "Preparing to configure %s"
 msgstr "Подготвяне на %s за конфигуриране"
 
-<<<<<<< HEAD
-#: apt-pkg/deb/dpkgpm.cc:952
-=======
 #: apt-pkg/deb/dpkgpm.cc:983
->>>>>>> c08cf1dc
 #, c-format
 msgid "Installed %s"
 msgstr "%s е инсталиран"
 
-<<<<<<< HEAD
-#: apt-pkg/deb/dpkgpm.cc:957
-=======
 #: apt-pkg/deb/dpkgpm.cc:988
->>>>>>> c08cf1dc
 #, c-format
 msgid "Preparing for removal of %s"
 msgstr "Подготвяне за премахване на %s"
 
-<<<<<<< HEAD
-#: apt-pkg/deb/dpkgpm.cc:959
-=======
 #: apt-pkg/deb/dpkgpm.cc:990
->>>>>>> c08cf1dc
 #, c-format
 msgid "Removed %s"
 msgstr "%s е премахнат"
 
-<<<<<<< HEAD
-#: apt-pkg/deb/dpkgpm.cc:964
-=======
 #: apt-pkg/deb/dpkgpm.cc:995
->>>>>>> c08cf1dc
 #, c-format
 msgid "Preparing to completely remove %s"
 msgstr "Подготовка за пълно премахване на %s"
 
-<<<<<<< HEAD
-#: apt-pkg/deb/dpkgpm.cc:965
-=======
 #: apt-pkg/deb/dpkgpm.cc:996
->>>>>>> c08cf1dc
 #, c-format
 msgid "Completely removed %s"
 msgstr "%s е напълно премахнат"
 
-<<<<<<< HEAD
-#: apt-pkg/deb/dpkgpm.cc:1212
-=======
 #: apt-pkg/deb/dpkgpm.cc:1243
->>>>>>> c08cf1dc
 msgid "Can not write log, openpty() failed (/dev/pts not mounted?)\n"
 msgstr ""
 "Неуспех при запис в журнала, openpty() се провали (дали /dev/pts е "
 "монтирана?)\n"
 
-<<<<<<< HEAD
-#: apt-pkg/deb/dpkgpm.cc:1242
-msgid "Running dpkg"
-msgstr "Изпълняване на dpkg"
-
-#: apt-pkg/deb/dpkgpm.cc:1414
-msgid "Operation was interrupted before it could finish"
-msgstr "Операцията е прекъсната"
-
-#: apt-pkg/deb/dpkgpm.cc:1476
-=======
 #: apt-pkg/deb/dpkgpm.cc:1273
 msgid "Running dpkg"
 msgstr "Изпълняване на dpkg"
@@ -3650,26 +3499,17 @@
 msgstr "Операцията е прекъсната"
 
 #: apt-pkg/deb/dpkgpm.cc:1507
->>>>>>> c08cf1dc
 msgid "No apport report written because MaxReports is reached already"
 msgstr ""
 "Поради достигане на максималния брой доклади (MaxReports) не е записан нов "
 "доклад за зависимостите."
 
 #. check if its not a follow up error
-<<<<<<< HEAD
-#: apt-pkg/deb/dpkgpm.cc:1481
-msgid "dependency problems - leaving unconfigured"
-msgstr "отлагане на настройката поради неудовлетворени зависимости"
-
-#: apt-pkg/deb/dpkgpm.cc:1483
-=======
 #: apt-pkg/deb/dpkgpm.cc:1512
 msgid "dependency problems - leaving unconfigured"
 msgstr "отлагане на настройката поради неудовлетворени зависимости"
 
 #: apt-pkg/deb/dpkgpm.cc:1514
->>>>>>> c08cf1dc
 msgid ""
 "No apport report written because the error message indicates its a followup "
 "error from a previous failure."
@@ -3677,11 +3517,7 @@
 "Доклад за зависимостите не е записан защото съобщението за грешка е породено "
 "от друга грешка."
 
-<<<<<<< HEAD
-#: apt-pkg/deb/dpkgpm.cc:1489
-=======
 #: apt-pkg/deb/dpkgpm.cc:1520
->>>>>>> c08cf1dc
 msgid ""
 "No apport report written because the error message indicates a disk full "
 "error"
@@ -3697,20 +3533,7 @@
 "Доклад за зависимостите не е записан защото грешката е причинена от "
 "недостатъчна оперативна памет"
 
-<<<<<<< HEAD
-#: apt-pkg/deb/dpkgpm.cc:1503 apt-pkg/deb/dpkgpm.cc:1509
-#, fuzzy
-msgid ""
-"No apport report written because the error message indicates an issue on the "
-"local system"
-msgstr ""
-"Доклад за зависимостите не е записан защото грешката е причинена от "
-"недостатъчно дисково пространство"
-
-#: apt-pkg/deb/dpkgpm.cc:1530
-=======
 #: apt-pkg/deb/dpkgpm.cc:1533
->>>>>>> c08cf1dc
 msgid ""
 "No apport report written because the error message indicates a dpkg I/O error"
 msgstr ""
