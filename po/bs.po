# APT - Advanced Package Transfer
# This file is put in the public domain.
# Safir Šećerović <sapphire@linux.org.ba>, 2004
#
msgid ""
msgstr ""
"Project-Id-Version: apt 0.5.26\n"
"Report-Msgid-Bugs-To: APT Development Team <deity@lists.debian.org>\n"
<<<<<<< HEAD
"POT-Creation-Date: 2014-06-11 14:52+0200\n"
=======
"POT-Creation-Date: 2014-09-09 20:35+0200\n"
>>>>>>> 7d8a4da7
"PO-Revision-Date: 2004-05-06 15:25+0100\n"
"Last-Translator: Safir Šećerović <sapphire@linux.org.ba>\n"
"Language-Team: Bosnian <lokal@lugbih.org>\n"
"Language: bs\n"
"MIME-Version: 1.0\n"
"Content-Type: text/plain; charset=utf-8\n"
"Content-Transfer-Encoding: 8bit\n"
"Plural-Forms: nplurals=3; plural=n%10==1 && n%100!=11 ? 0 : n%10>=2 && n"
"%10<=4 && (n%100<10 || n%100>=20) ? 1 : 2;\n"

#: cmdline/apt-cache.cc:149
#, c-format
msgid "Package %s version %s has an unmet dep:\n"
msgstr "Paket %s verzije %s ima nezadovoljenu zavisnost:\n"

#: cmdline/apt-cache.cc:277
msgid "Total package names: "
msgstr "Ukupno naziva paketa:"

#: cmdline/apt-cache.cc:279
#, fuzzy
msgid "Total package structures: "
msgstr "Ukupno naziva paketa:"

#: cmdline/apt-cache.cc:319
msgid "  Normal packages: "
msgstr "  Normalni paketi:"

#: cmdline/apt-cache.cc:320
msgid "  Pure virtual packages: "
msgstr "  Čisto virtuelni paketi:"

#: cmdline/apt-cache.cc:321
msgid "  Single virtual packages: "
msgstr "  Pojedinačni virutuelni paketi:"

#: cmdline/apt-cache.cc:322
msgid "  Mixed virtual packages: "
msgstr "  Miješani virtuelni paketi:"

#: cmdline/apt-cache.cc:323
msgid "  Missing: "
msgstr "  Nedostajući:"

#: cmdline/apt-cache.cc:325
msgid "Total distinct versions: "
msgstr "Ukupno različitih verzija:"

#: cmdline/apt-cache.cc:327
#, fuzzy
msgid "Total distinct descriptions: "
msgstr "Ukupno različitih verzija:"

#: cmdline/apt-cache.cc:329
msgid "Total dependencies: "
msgstr "Ukupno zavisnosti:"

#: cmdline/apt-cache.cc:332
msgid "Total ver/file relations: "
msgstr "Ukupno Verzija/Datoteka odnosa:"

#: cmdline/apt-cache.cc:334
#, fuzzy
msgid "Total Desc/File relations: "
msgstr "Ukupno Verzija/Datoteka odnosa:"

#: cmdline/apt-cache.cc:336
msgid "Total Provides mappings: "
msgstr ""

#: cmdline/apt-cache.cc:348
msgid "Total globbed strings: "
msgstr ""

#: cmdline/apt-cache.cc:362
msgid "Total dependency version space: "
msgstr ""

#: cmdline/apt-cache.cc:367
msgid "Total slack space: "
msgstr ""

#: cmdline/apt-cache.cc:375
msgid "Total space accounted for: "
msgstr ""

#: cmdline/apt-cache.cc:506 cmdline/apt-cache.cc:1155
#: apt-private/private-show.cc:58
#, c-format
msgid "Package file %s is out of sync."
msgstr ""

#: cmdline/apt-cache.cc:584 cmdline/apt-cache.cc:1442
#: cmdline/apt-cache.cc:1444 cmdline/apt-cache.cc:1521 cmdline/apt-mark.cc:59
#: cmdline/apt-mark.cc:106 cmdline/apt-mark.cc:232
#: apt-private/private-show.cc:171 apt-private/private-show.cc:173
msgid "No packages found"
msgstr "Paketi nisu pronađeni"

#: cmdline/apt-cache.cc:1254 apt-private/private-search.cc:41
msgid "You must give at least one search pattern"
msgstr ""

#: cmdline/apt-cache.cc:1421
msgid "This command is deprecated. Please use 'apt-mark showauto' instead."
msgstr ""

#: cmdline/apt-cache.cc:1516 apt-pkg/cacheset.cc:596
#, c-format
msgid "Unable to locate package %s"
msgstr "Ne mogu pronaći paket %s"

#: cmdline/apt-cache.cc:1546
msgid "Package files:"
msgstr "Datoteke paketa:"

#: cmdline/apt-cache.cc:1553 cmdline/apt-cache.cc:1644
msgid "Cache is out of sync, can't x-ref a package file"
msgstr ""

#. Show any packages have explicit pins
#: cmdline/apt-cache.cc:1567
msgid "Pinned packages:"
msgstr ""

#: cmdline/apt-cache.cc:1579 cmdline/apt-cache.cc:1624
msgid "(not found)"
msgstr ""

#: cmdline/apt-cache.cc:1587
msgid "  Installed: "
msgstr "  Instalirano:"

#: cmdline/apt-cache.cc:1588
msgid "  Candidate: "
msgstr ""

#: cmdline/apt-cache.cc:1606 cmdline/apt-cache.cc:1614
msgid "(none)"
msgstr ""

#: cmdline/apt-cache.cc:1621
msgid "  Package pin: "
msgstr ""

#. Show the priority tables
#: cmdline/apt-cache.cc:1630
msgid "  Version table:"
msgstr ""

<<<<<<< HEAD
#: cmdline/apt-cache.cc:1742 cmdline/apt-cdrom.cc:207 cmdline/apt-config.cc:83
#: cmdline/apt-get.cc:1589 cmdline/apt-helper.cc:59 cmdline/apt-mark.cc:388
=======
#: cmdline/apt-cache.cc:1743 cmdline/apt-cdrom.cc:207 cmdline/apt-config.cc:83
#: cmdline/apt-get.cc:1587 cmdline/apt-helper.cc:73 cmdline/apt-mark.cc:388
>>>>>>> 7d8a4da7
#: cmdline/apt.cc:42 cmdline/apt-extracttemplates.cc:217
#: ftparchive/apt-ftparchive.cc:620 cmdline/apt-internal-solver.cc:45
#: cmdline/apt-sortpkgs.cc:147
#, c-format
msgid "%s %s for %s compiled on %s %s\n"
msgstr ""

#: cmdline/apt-cache.cc:1750
msgid ""
"Usage: apt-cache [options] command\n"
"       apt-cache [options] showpkg pkg1 [pkg2 ...]\n"
"       apt-cache [options] showsrc pkg1 [pkg2 ...]\n"
"\n"
"apt-cache is a low-level tool used to query information\n"
"from APT's binary cache files\n"
"\n"
"Commands:\n"
"   gencaches - Build both the package and source cache\n"
"   showpkg - Show some general information for a single package\n"
"   showsrc - Show source records\n"
"   stats - Show some basic statistics\n"
"   dump - Show the entire file in a terse form\n"
"   dumpavail - Print an available file to stdout\n"
"   unmet - Show unmet dependencies\n"
"   search - Search the package list for a regex pattern\n"
"   show - Show a readable record for the package\n"
"   depends - Show raw dependency information for a package\n"
"   rdepends - Show reverse dependency information for a package\n"
"   pkgnames - List the names of all packages in the system\n"
"   dotty - Generate package graphs for GraphViz\n"
"   xvcg - Generate package graphs for xvcg\n"
"   policy - Show policy settings\n"
"\n"
"Options:\n"
"  -h   This help text.\n"
"  -p=? The package cache.\n"
"  -s=? The source cache.\n"
"  -q   Disable progress indicator.\n"
"  -i   Show only important deps for the unmet command.\n"
"  -c=? Read this configuration file\n"
"  -o=? Set an arbitrary configuration option, eg -o dir::cache=/tmp\n"
"See the apt-cache(8) and apt.conf(5) manual pages for more information.\n"
msgstr ""

#: cmdline/apt-cdrom.cc:76
msgid "Please provide a name for this Disc, such as 'Debian 5.0.3 Disk 1'"
msgstr ""

#: cmdline/apt-cdrom.cc:91
msgid "Please insert a Disc in the drive and press enter"
msgstr ""

#: cmdline/apt-cdrom.cc:139
#, fuzzy, c-format
msgid "Failed to mount '%s' to '%s'"
msgstr "Ne mogu otvoriti %s"

#: cmdline/apt-cdrom.cc:178
msgid ""
"No CD-ROM could be auto-detected or found using the default mount point.\n"
"You may try the --cdrom option to set the CD-ROM mount point.\n"
"See 'man apt-cdrom' for more information about the CD-ROM auto-detection and "
"mount point."
msgstr ""

#: cmdline/apt-cdrom.cc:182
msgid "Repeat this process for the rest of the CDs in your set."
msgstr ""

#: cmdline/apt-config.cc:48
msgid "Arguments not in pairs"
msgstr "Argumenti nisu u parovima"

#: cmdline/apt-config.cc:89
msgid ""
"Usage: apt-config [options] command\n"
"\n"
"apt-config is a simple tool to read the APT config file\n"
"\n"
"Commands:\n"
"   shell - Shell mode\n"
"   dump - Show the configuration\n"
"\n"
"Options:\n"
"  -h   This help text.\n"
"  -c=? Read this configuration file\n"
"  -o=? Set an arbitrary configuration option, eg -o dir::cache=/tmp\n"
msgstr ""
"Upotreba: apt-config [opcije] naredba\n"
"\n"
"apt-config je jednostavni alat za čitanje APT konfiguracijske datoteke\n"
"\n"
"Naredbe:\n"
"   shell - Shell mod\n"
"   dump - Prikaz konfiguracije\n"
"\n"
"Opcije:\n"
"  -h   Ovaj tekst pomoći.\n"
"  -c=? Pročitaj ovu konfiguracijsku datoteku\n"
"  -o=? Podesi odgovarajuću konfiguracijsku opciju, npr. -o dir::cache=/tmp\n"

#: cmdline/apt-get.cc:245
#, c-format
msgid "Can not find a package for architecture '%s'"
msgstr ""

#: cmdline/apt-get.cc:327
#, c-format
msgid "Can not find a package '%s' with version '%s'"
msgstr ""

#: cmdline/apt-get.cc:330
#, c-format
msgid "Can not find a package '%s' with release '%s'"
msgstr ""

#: cmdline/apt-get.cc:367
#, c-format
msgid "Picking '%s' as source package instead of '%s'\n"
msgstr ""

#: cmdline/apt-get.cc:423
#, c-format
msgid "Can not find version '%s' of package '%s'"
msgstr ""

#: cmdline/apt-get.cc:454
#, c-format
msgid "Couldn't find package %s"
msgstr ""

#: cmdline/apt-get.cc:459 cmdline/apt-mark.cc:81
#: apt-private/private-install.cc:865
#, fuzzy, c-format
msgid "%s set to manually installed.\n"
msgstr "ali se %s treba instalirati"

#: cmdline/apt-get.cc:461 cmdline/apt-mark.cc:83
#, fuzzy, c-format
msgid "%s set to automatically installed.\n"
msgstr "ali se %s treba instalirati"

#: cmdline/apt-get.cc:469 cmdline/apt-mark.cc:127
msgid ""
"This command is deprecated. Please use 'apt-mark auto' and 'apt-mark manual' "
"instead."
msgstr ""

#: cmdline/apt-get.cc:538 cmdline/apt-get.cc:546
msgid "Internal error, problem resolver broke stuff"
msgstr ""

#: cmdline/apt-get.cc:574 cmdline/apt-get.cc:611
msgid "Unable to lock the download directory"
msgstr ""

#: cmdline/apt-get.cc:726
msgid "Must specify at least one package to fetch source for"
msgstr ""

#: cmdline/apt-get.cc:766 cmdline/apt-get.cc:1067
#, c-format
msgid "Unable to find a source package for %s"
msgstr ""

#: cmdline/apt-get.cc:786
#, c-format
msgid ""
"NOTICE: '%s' packaging is maintained in the '%s' version control system at:\n"
"%s\n"
msgstr ""

#: cmdline/apt-get.cc:791
#, c-format
msgid ""
"Please use:\n"
"bzr branch %s\n"
"to retrieve the latest (possibly unreleased) updates to the package.\n"
msgstr ""

#: cmdline/apt-get.cc:843
#, c-format
msgid "Skipping already downloaded file '%s'\n"
msgstr ""

#: cmdline/apt-get.cc:869 cmdline/apt-get.cc:872
#: apt-private/private-install.cc:187 apt-private/private-install.cc:190
#, c-format
msgid "Couldn't determine free space in %s"
msgstr ""

#: cmdline/apt-get.cc:882
#, c-format
msgid "You don't have enough free space in %s"
msgstr ""

#. TRANSLATOR: The required space between number and unit is already included
#. in the replacement strings, so %sB will be correctly translate in e.g. 1,5 MB
#: cmdline/apt-get.cc:891
#, c-format
msgid "Need to get %sB/%sB of source archives.\n"
msgstr ""

#. TRANSLATOR: The required space between number and unit is already included
#. in the replacement string, so %sB will be correctly translate in e.g. 1,5 MB
#: cmdline/apt-get.cc:896
#, c-format
msgid "Need to get %sB of source archives.\n"
msgstr ""

#: cmdline/apt-get.cc:902
#, c-format
msgid "Fetch source %s\n"
msgstr ""

#: cmdline/apt-get.cc:920
msgid "Failed to fetch some archives."
msgstr ""

#: cmdline/apt-get.cc:925 apt-private/private-install.cc:314
msgid "Download complete and in download only mode"
msgstr ""

#: cmdline/apt-get.cc:950
#, c-format
msgid "Skipping unpack of already unpacked source in %s\n"
msgstr ""

#: cmdline/apt-get.cc:963
#, c-format
msgid "Unpack command '%s' failed.\n"
msgstr ""

#: cmdline/apt-get.cc:964
#, c-format
msgid "Check if the 'dpkg-dev' package is installed.\n"
msgstr ""

#: cmdline/apt-get.cc:992
#, c-format
msgid "Build command '%s' failed.\n"
msgstr ""

#: cmdline/apt-get.cc:1011
msgid "Child process failed"
msgstr ""

#: cmdline/apt-get.cc:1030
msgid "Must specify at least one package to check builddeps for"
msgstr ""

#: cmdline/apt-get.cc:1055
#, c-format
msgid ""
"No architecture information available for %s. See apt.conf(5) APT::"
"Architectures for setup"
msgstr ""

#: cmdline/apt-get.cc:1079 cmdline/apt-get.cc:1082
#, c-format
msgid "Unable to get build-dependency information for %s"
msgstr ""

#: cmdline/apt-get.cc:1102
#, c-format
msgid "%s has no build depends.\n"
msgstr ""

#: cmdline/apt-get.cc:1272
#, c-format
msgid ""
"%s dependency for %s can't be satisfied because %s is not allowed on '%s' "
"packages"
msgstr ""

#: cmdline/apt-get.cc:1290
#, c-format
msgid ""
"%s dependency for %s cannot be satisfied because the package %s cannot be "
"found"
msgstr ""

#: cmdline/apt-get.cc:1313
#, c-format
msgid "Failed to satisfy %s dependency for %s: Installed package %s is too new"
msgstr ""

#: cmdline/apt-get.cc:1352
#, c-format
msgid ""
"%s dependency for %s cannot be satisfied because candidate version of "
"package %s can't satisfy version requirements"
msgstr ""

#: cmdline/apt-get.cc:1358
#, c-format
msgid ""
"%s dependency for %s cannot be satisfied because package %s has no candidate "
"version"
msgstr ""

#: cmdline/apt-get.cc:1381
#, c-format
msgid "Failed to satisfy %s dependency for %s: %s"
msgstr ""

#: cmdline/apt-get.cc:1396
#, c-format
msgid "Build-dependencies for %s could not be satisfied."
msgstr ""

#: cmdline/apt-get.cc:1401
msgid "Failed to process build dependencies"
msgstr ""

#: cmdline/apt-get.cc:1494 cmdline/apt-get.cc:1506
#, c-format
msgid "Changelog for %s (%s)"
msgstr ""

<<<<<<< HEAD
#: cmdline/apt-get.cc:1594
msgid "Supported modules:"
msgstr "Podržani moduli:"

#: cmdline/apt-get.cc:1635
=======
#: cmdline/apt-get.cc:1592
msgid "Supported modules:"
msgstr "Podržani moduli:"

#: cmdline/apt-get.cc:1633
>>>>>>> 7d8a4da7
msgid ""
"Usage: apt-get [options] command\n"
"       apt-get [options] install|remove pkg1 [pkg2 ...]\n"
"       apt-get [options] source pkg1 [pkg2 ...]\n"
"\n"
"apt-get is a simple command line interface for downloading and\n"
"installing packages. The most frequently used commands are update\n"
"and install.\n"
"\n"
"Commands:\n"
"   update - Retrieve new lists of packages\n"
"   upgrade - Perform an upgrade\n"
"   install - Install new packages (pkg is libc6 not libc6.deb)\n"
"   remove - Remove packages\n"
"   autoremove - Remove automatically all unused packages\n"
"   purge - Remove packages and config files\n"
"   source - Download source archives\n"
"   build-dep - Configure build-dependencies for source packages\n"
"   dist-upgrade - Distribution upgrade, see apt-get(8)\n"
"   dselect-upgrade - Follow dselect selections\n"
"   clean - Erase downloaded archive files\n"
"   autoclean - Erase old downloaded archive files\n"
"   check - Verify that there are no broken dependencies\n"
"   changelog - Download and display the changelog for the given package\n"
"   download - Download the binary package into the current directory\n"
"\n"
"Options:\n"
"  -h  This help text.\n"
"  -q  Loggable output - no progress indicator\n"
"  -qq No output except for errors\n"
"  -d  Download only - do NOT install or unpack archives\n"
"  -s  No-act. Perform ordering simulation\n"
"  -y  Assume Yes to all queries and do not prompt\n"
"  -f  Attempt to correct a system with broken dependencies in place\n"
"  -m  Attempt to continue if archives are unlocatable\n"
"  -u  Show a list of upgraded packages as well\n"
"  -b  Build the source package after fetching it\n"
"  -V  Show verbose version numbers\n"
"  -c=? Read this configuration file\n"
"  -o=? Set an arbitrary configuration option, eg -o dir::cache=/tmp\n"
"See the apt-get(8), sources.list(5) and apt.conf(5) manual\n"
"pages for more information and options.\n"
"                       This APT has Super Cow Powers.\n"
msgstr ""

#: cmdline/apt-helper.cc:36
msgid "Need one URL as argument"
msgstr ""

#: cmdline/apt-helper.cc:49
msgid "Must specify at least one pair url/filename"
msgstr ""

#: cmdline/apt-helper.cc:67
msgid "Download Failed"
msgstr ""

#: cmdline/apt-helper.cc:80
msgid ""
"Usage: apt-helper [options] command\n"
"       apt-helper [options] download-file uri target-path\n"
"\n"
"apt-helper is a internal helper for apt\n"
"\n"
"Commands:\n"
"   download-file - download the given uri to the target-path\n"
"   auto-detect-proxy - detect proxy using apt.conf\n"
"\n"
"                       This APT helper has Super Meep Powers.\n"
msgstr ""

#: cmdline/apt-mark.cc:68
#, fuzzy, c-format
msgid "%s can not be marked as it is not installed.\n"
msgstr "ali nije instaliran"

#: cmdline/apt-mark.cc:74
#, fuzzy, c-format
msgid "%s was already set to manually installed.\n"
msgstr "ali se %s treba instalirati"

#: cmdline/apt-mark.cc:76
#, fuzzy, c-format
msgid "%s was already set to automatically installed.\n"
msgstr "ali se %s treba instalirati"

#: cmdline/apt-mark.cc:241
#, c-format
msgid "%s was already set on hold.\n"
msgstr ""

#: cmdline/apt-mark.cc:243
#, c-format
msgid "%s was already not hold.\n"
msgstr ""

#: cmdline/apt-mark.cc:258 cmdline/apt-mark.cc:339
#: apt-pkg/contrib/fileutl.cc:812 apt-pkg/contrib/gpgv.cc:219
#: apt-pkg/deb/dpkgpm.cc:1272
#, c-format
msgid "Waited for %s but it wasn't there"
msgstr ""

#: cmdline/apt-mark.cc:273 cmdline/apt-mark.cc:322
#, fuzzy, c-format
msgid "%s set on hold.\n"
msgstr "ali se %s treba instalirati"

#: cmdline/apt-mark.cc:275 cmdline/apt-mark.cc:327
#, fuzzy, c-format
msgid "Canceled hold on %s.\n"
msgstr "Ne mogu otvoriti %s"

#: cmdline/apt-mark.cc:345
msgid "Executing dpkg failed. Are you root?"
msgstr ""

#: cmdline/apt-mark.cc:392
msgid ""
"Usage: apt-mark [options] {auto|manual} pkg1 [pkg2 ...]\n"
"\n"
"apt-mark is a simple command line interface for marking packages\n"
"as manually or automatically installed. It can also list marks.\n"
"\n"
"Commands:\n"
"   auto - Mark the given packages as automatically installed\n"
"   manual - Mark the given packages as manually installed\n"
"   hold - Mark a package as held back\n"
"   unhold - Unset a package set as held back\n"
"   showauto - Print the list of automatically installed packages\n"
"   showmanual - Print the list of manually installed packages\n"
"   showhold - Print the list of package on hold\n"
"\n"
"Options:\n"
"  -h  This help text.\n"
"  -q  Loggable output - no progress indicator\n"
"  -qq No output except for errors\n"
"  -s  No-act. Just prints what would be done.\n"
"  -f  read/write auto/manual marking in the given file\n"
"  -c=? Read this configuration file\n"
"  -o=? Set an arbitrary configuration option, eg -o dir::cache=/tmp\n"
"See the apt-mark(8) and apt.conf(5) manual pages for more information."
msgstr ""

#: cmdline/apt.cc:47
msgid ""
"Usage: apt [options] command\n"
"\n"
"CLI for apt.\n"
"Basic commands: \n"
" list - list packages based on package names\n"
" search - search in package descriptions\n"
" show - show package details\n"
"\n"
" update - update list of available packages\n"
"\n"
" install - install packages\n"
" remove  - remove packages\n"
"\n"
" upgrade - upgrade the system by installing/upgrading packages\n"
" full-upgrade - upgrade the system by removing/installing/upgrading "
"packages\n"
"\n"
" edit-sources - edit the source information file\n"
msgstr ""

#: methods/cdrom.cc:203
#, c-format
msgid "Unable to read the cdrom database %s"
msgstr ""

#: methods/cdrom.cc:212
msgid ""
"Please use apt-cdrom to make this CD-ROM recognized by APT. apt-get update "
"cannot be used to add new CD-ROMs"
msgstr ""

#: methods/cdrom.cc:222
#, fuzzy
msgid "Wrong CD-ROM"
msgstr "Pogrešan CD"

#: methods/cdrom.cc:249
#, c-format
msgid "Unable to unmount the CD-ROM in %s, it may still be in use."
msgstr "Ne mogu demontirati CD-ROM na %s, moguće je da se još uvijek koristi."

#: methods/cdrom.cc:254
#, fuzzy
msgid "Disk not found."
msgstr "Datoteka nije pronađena"

#: methods/cdrom.cc:262 methods/file.cc:83 methods/rsh.cc:278
msgid "File not found"
msgstr "Datoteka nije pronađena"

#: methods/copy.cc:47 methods/gzip.cc:117 methods/rred.cc:598
#: methods/rred.cc:608
msgid "Failed to stat"
msgstr ""

#: methods/copy.cc:83 methods/gzip.cc:124 methods/rred.cc:605
msgid "Failed to set modification time"
msgstr ""

#: methods/file.cc:48
msgid "Invalid URI, local URIS must not start with //"
msgstr ""

#. Login must be before getpeername otherwise dante won't work.
#: methods/ftp.cc:177
msgid "Logging in"
msgstr "Prijavljujem se"

#: methods/ftp.cc:183
msgid "Unable to determine the peer name"
msgstr ""

#: methods/ftp.cc:188
msgid "Unable to determine the local name"
msgstr ""

#: methods/ftp.cc:219 methods/ftp.cc:247
#, c-format
msgid "The server refused the connection and said: %s"
msgstr ""

#: methods/ftp.cc:225
#, c-format
msgid "USER failed, server said: %s"
msgstr ""

#: methods/ftp.cc:232
#, c-format
msgid "PASS failed, server said: %s"
msgstr ""

#: methods/ftp.cc:252
msgid ""
"A proxy server was specified but no login script, Acquire::ftp::ProxyLogin "
"is empty."
msgstr ""

#: methods/ftp.cc:280
#, c-format
msgid "Login script command '%s' failed, server said: %s"
msgstr ""

#: methods/ftp.cc:306
#, c-format
msgid "TYPE failed, server said: %s"
msgstr ""

#: methods/ftp.cc:344 methods/ftp.cc:456 methods/rsh.cc:195 methods/rsh.cc:240
msgid "Connection timeout"
msgstr ""

#: methods/ftp.cc:350
msgid "Server closed the connection"
msgstr "Server je zatvorio vezu"

#: methods/ftp.cc:353 methods/rsh.cc:202 apt-pkg/contrib/fileutl.cc:1476
#: apt-pkg/contrib/fileutl.cc:1485 apt-pkg/contrib/fileutl.cc:1490
#: apt-pkg/contrib/fileutl.cc:1492
msgid "Read error"
msgstr "Greška pri čitanju"

#: methods/ftp.cc:360 methods/rsh.cc:209
msgid "A response overflowed the buffer."
msgstr ""

#: methods/ftp.cc:377 methods/ftp.cc:389
#, fuzzy
msgid "Protocol corruption"
msgstr "Oštećenje protokola"

#: methods/ftp.cc:462 methods/rsh.cc:246 apt-pkg/contrib/fileutl.cc:872
#: apt-pkg/contrib/fileutl.cc:1598 apt-pkg/contrib/fileutl.cc:1607
#: apt-pkg/contrib/fileutl.cc:1612 apt-pkg/contrib/fileutl.cc:1614
#: apt-pkg/contrib/fileutl.cc:1639
msgid "Write error"
msgstr "Greška pri pisanju"

#: methods/ftp.cc:701 methods/ftp.cc:707 methods/ftp.cc:742
msgid "Could not create a socket"
msgstr ""

#: methods/ftp.cc:712
msgid "Could not connect data socket, connection timed out"
msgstr ""

#: methods/ftp.cc:716 methods/connect.cc:116
msgid "Failed"
msgstr "Neuspješno"

#: methods/ftp.cc:718
msgid "Could not connect passive socket."
msgstr ""

#: methods/ftp.cc:735
msgid "getaddrinfo was unable to get a listening socket"
msgstr ""

#: methods/ftp.cc:749
msgid "Could not bind a socket"
msgstr ""

#: methods/ftp.cc:753
msgid "Could not listen on the socket"
msgstr ""

#: methods/ftp.cc:760
msgid "Could not determine the socket's name"
msgstr ""

#: methods/ftp.cc:792
msgid "Unable to send PORT command"
msgstr ""

#: methods/ftp.cc:802
#, c-format
msgid "Unknown address family %u (AF_*)"
msgstr ""

#: methods/ftp.cc:811
#, c-format
msgid "EPRT failed, server said: %s"
msgstr ""

#: methods/ftp.cc:831
msgid "Data socket connect timed out"
msgstr ""

#: methods/ftp.cc:838
msgid "Unable to accept connection"
msgstr ""

#: methods/ftp.cc:877 methods/server.cc:353 methods/rsh.cc:316
msgid "Problem hashing file"
msgstr ""

#: methods/ftp.cc:890
#, c-format
msgid "Unable to fetch file, server said '%s'"
msgstr ""

#: methods/ftp.cc:905 methods/rsh.cc:335
msgid "Data socket timed out"
msgstr ""

#: methods/ftp.cc:935
#, c-format
msgid "Data transfer failed, server said '%s'"
msgstr ""

#. Get the files information
#: methods/ftp.cc:1014
msgid "Query"
msgstr ""

#: methods/ftp.cc:1128
msgid "Unable to invoke "
msgstr ""

#: methods/connect.cc:76
#, c-format
msgid "Connecting to %s (%s)"
msgstr ""

#: methods/connect.cc:87
#, c-format
msgid "[IP: %s %s]"
msgstr ""

#: methods/connect.cc:94
#, c-format
msgid "Could not create a socket for %s (f=%u t=%u p=%u)"
msgstr ""

#: methods/connect.cc:100
#, c-format
msgid "Cannot initiate the connection to %s:%s (%s)."
msgstr ""

#: methods/connect.cc:108
#, c-format
msgid "Could not connect to %s:%s (%s), connection timed out"
msgstr ""

#: methods/connect.cc:126
#, c-format
msgid "Could not connect to %s:%s (%s)."
msgstr ""

#. We say this mainly because the pause here is for the
#. ssh connection that is still going
#: methods/connect.cc:154 methods/rsh.cc:439
#, c-format
msgid "Connecting to %s"
msgstr "Povezujem se sa %s"

#: methods/connect.cc:180 methods/connect.cc:199
#, c-format
msgid "Could not resolve '%s'"
msgstr ""

#: methods/connect.cc:205
#, c-format
msgid "Temporary failure resolving '%s'"
msgstr ""

#: methods/connect.cc:209
#, c-format
msgid "System error resolving '%s:%s'"
msgstr ""

#: methods/connect.cc:211
#, c-format
msgid "Something wicked happened resolving '%s:%s' (%i - %s)"
msgstr ""

#: methods/connect.cc:258
#, fuzzy, c-format
msgid "Unable to connect to %s:%s:"
msgstr "Ne mogu se povezati sa %s %s:"

#: methods/gpgv.cc:168
msgid ""
"Internal error: Good signature, but could not determine key fingerprint?!"
msgstr ""

#: methods/gpgv.cc:172
msgid "At least one invalid signature was encountered."
msgstr ""

#: methods/gpgv.cc:174
msgid "Could not execute 'gpgv' to verify signature (is gpgv installed?)"
msgstr ""

#. TRANSLATORS: %s is a single techy word like 'NODATA'
#: methods/gpgv.cc:180
#, c-format
msgid ""
"Clearsigned file isn't valid, got '%s' (does the network require "
"authentication?)"
msgstr ""

#: methods/gpgv.cc:184
msgid "Unknown error executing gpgv"
msgstr ""

#: methods/gpgv.cc:217 methods/gpgv.cc:224
#, fuzzy
msgid "The following signatures were invalid:\n"
msgstr "Slijedeći dodatni paketi će biti instalirani:"

#: methods/gpgv.cc:231
msgid ""
"The following signatures couldn't be verified because the public key is not "
"available:\n"
msgstr ""

#: methods/gzip.cc:69
msgid "Empty files can't be valid archives"
msgstr ""

#: methods/http.cc:511
msgid "Error writing to the file"
msgstr ""

#: methods/http.cc:525
msgid "Error reading from server. Remote end closed connection"
msgstr ""

#: methods/http.cc:527
msgid "Error reading from server"
msgstr ""

#: methods/http.cc:563
msgid "Error writing to file"
msgstr ""

#: methods/http.cc:623
msgid "Select failed"
msgstr ""

#: methods/http.cc:628
msgid "Connection timed out"
msgstr ""

#: methods/http.cc:651
msgid "Error writing to output file"
msgstr ""

#: methods/server.cc:52
msgid "Waiting for headers"
msgstr "Čekam na zaglavlja"

#: methods/server.cc:110
msgid "Bad header line"
msgstr ""

#: methods/server.cc:135 methods/server.cc:142
msgid "The HTTP server sent an invalid reply header"
msgstr ""

#: methods/server.cc:172
msgid "The HTTP server sent an invalid Content-Length header"
msgstr ""

#: methods/server.cc:195
msgid "The HTTP server sent an invalid Content-Range header"
msgstr ""

#: methods/server.cc:197
msgid "This HTTP server has broken range support"
msgstr ""

#: methods/server.cc:221
msgid "Unknown date format"
msgstr "Nepoznat oblik datuma"

#: methods/server.cc:490
msgid "Bad header data"
msgstr ""

#: methods/server.cc:507 methods/server.cc:563
msgid "Connection failed"
msgstr "Povezivanje neuspješno"

#: methods/server.cc:655
msgid "Internal error"
msgstr "Unutrašnja greška"

<<<<<<< HEAD
#: apt-private/private-cacheset.cc:35 apt-private/private-search.cc:47
msgid "Sorting"
msgstr ""

#: apt-private/private-install.cc:81
=======
#: apt-private/acqprogress.cc:66
msgid "Hit "
msgstr ""

#: apt-private/acqprogress.cc:90
msgid "Get:"
msgstr ""

#: apt-private/acqprogress.cc:121
msgid "Ign "
msgstr ""

#: apt-private/acqprogress.cc:125
msgid "Err "
msgstr ""

#: apt-private/acqprogress.cc:146
#, c-format
msgid "Fetched %sB in %s (%sB/s)\n"
msgstr ""

#: apt-private/acqprogress.cc:236
#, c-format
msgid " [Working]"
msgstr ""

#: apt-private/acqprogress.cc:297
#, c-format
msgid ""
"Media change: please insert the disc labeled\n"
" '%s'\n"
"in the drive '%s' and press enter\n"
msgstr ""

#: apt-private/private-cachefile.cc:93
msgid "Correcting dependencies..."
msgstr "Ispravljam zavisnosti..."

#: apt-private/private-cachefile.cc:96
msgid " failed."
msgstr ""

#: apt-private/private-cachefile.cc:99
msgid "Unable to correct dependencies"
msgstr "Ne mogu ispraviti zavisnosti"

#: apt-private/private-cachefile.cc:102
msgid "Unable to minimize the upgrade set"
msgstr ""

#: apt-private/private-cachefile.cc:104
msgid " Done"
msgstr " Urađeno"

#: apt-private/private-cachefile.cc:108
msgid "You might want to run 'apt-get -f install' to correct these."
msgstr ""

#: apt-private/private-cachefile.cc:111
msgid "Unmet dependencies. Try using -f."
msgstr "Nezadovoljene zavisnosti. Pokušajte koristeći -f."

#: apt-private/private-cacheset.cc:37 apt-private/private-search.cc:65
msgid "Sorting"
msgstr ""

#: apt-private/private-download.cc:36
#, fuzzy
msgid "WARNING: The following packages cannot be authenticated!"
msgstr "Slijedeći paketi će biti nadograđeni:"

#: apt-private/private-download.cc:40
msgid "Authentication warning overridden.\n"
msgstr ""

#: apt-private/private-download.cc:45 apt-private/private-download.cc:52
msgid "Some packages could not be authenticated"
msgstr ""

#: apt-private/private-download.cc:50
msgid "Install these packages without verification?"
msgstr ""

#: apt-private/private-download.cc:59 apt-private/private-install.cc:210
msgid "There are problems and -y was used without --force-yes"
msgstr ""

#: apt-private/private-download.cc:91 apt-pkg/update.cc:77
#, c-format
msgid "Failed to fetch %s  %s\n"
msgstr ""

#: apt-private/private-install.cc:82
>>>>>>> 7d8a4da7
msgid "Internal error, InstallPackages was called with broken packages!"
msgstr ""

#: apt-private/private-install.cc:91
msgid "Packages need to be removed but remove is disabled."
msgstr ""

#: apt-private/private-install.cc:110
msgid "Internal error, Ordering didn't finish"
msgstr ""

#: apt-private/private-install.cc:148
msgid "How odd... The sizes didn't match, email apt@packages.debian.org"
msgstr ""

#. TRANSLATOR: The required space between number and unit is already included
#. in the replacement strings, so %sB will be correctly translate in e.g. 1,5 MB
#: apt-private/private-install.cc:155
#, c-format
msgid "Need to get %sB/%sB of archives.\n"
msgstr ""

#. TRANSLATOR: The required space between number and unit is already included
#. in the replacement string, so %sB will be correctly translate in e.g. 1,5 MB
#: apt-private/private-install.cc:160
#, c-format
msgid "Need to get %sB of archives.\n"
msgstr ""

#. TRANSLATOR: The required space between number and unit is already included
#. in the replacement string, so %sB will be correctly translate in e.g. 1,5 MB
#: apt-private/private-install.cc:167
#, c-format
msgid "After this operation, %sB of additional disk space will be used.\n"
msgstr ""

#. TRANSLATOR: The required space between number and unit is already included
#. in the replacement string, so %sB will be correctly translate in e.g. 1,5 MB
#: apt-private/private-install.cc:172
#, c-format
msgid "After this operation, %sB disk space will be freed.\n"
msgstr ""

#: apt-private/private-install.cc:200
#, c-format
msgid "You don't have enough free space in %s."
msgstr ""

#: apt-private/private-install.cc:216 apt-private/private-install.cc:238
msgid "Trivial Only specified but this is not a trivial operation."
msgstr ""

#. TRANSLATOR: This string needs to be typed by the user as a confirmation, so be
#. careful with hard to type or special characters (like non-breaking spaces)
#: apt-private/private-install.cc:220
msgid "Yes, do as I say!"
msgstr "Da, uradi kako kažem!"

#: apt-private/private-install.cc:222
#, c-format
msgid ""
"You are about to do something potentially harmful.\n"
"To continue type in the phrase '%s'\n"
" ?] "
msgstr ""

#: apt-private/private-install.cc:228 apt-private/private-install.cc:246
msgid "Abort."
msgstr "Odustani."

#: apt-private/private-install.cc:243
msgid "Do you want to continue?"
msgstr "Da li želite nastaviti?"

#: apt-private/private-install.cc:313
msgid "Some files failed to download"
msgstr ""

#: apt-private/private-install.cc:320
msgid ""
"Unable to fetch some archives, maybe run apt-get update or try with --fix-"
"missing?"
msgstr ""

#: apt-private/private-install.cc:324
msgid "--fix-missing and media swapping is not currently supported"
msgstr ""

#: apt-private/private-install.cc:329
msgid "Unable to correct missing packages."
msgstr ""

#: apt-private/private-install.cc:330
msgid "Aborting install."
msgstr "Odustajem od instalacije."

#: apt-private/private-install.cc:366
msgid ""
"The following package disappeared from your system as\n"
"all files have been overwritten by other packages:"
msgid_plural ""
"The following packages disappeared from your system as\n"
"all files have been overwritten by other packages:"
msgstr[0] ""
msgstr[1] ""

#: apt-private/private-install.cc:370
msgid "Note: This is done automatically and on purpose by dpkg."
msgstr ""

#: apt-private/private-install.cc:391
msgid "We are not supposed to delete stuff, can't start AutoRemover"
msgstr ""

#: apt-private/private-install.cc:499
msgid ""
"Hmm, seems like the AutoRemover destroyed something which really\n"
"shouldn't happen. Please file a bug report against apt."
msgstr ""

#.
#. if (Packages == 1)
#. {
#. c1out << std::endl;
#. c1out <<
#. _("Since you only requested a single operation it is extremely likely that\n"
#. "the package is simply not installable and a bug report against\n"
#. "that package should be filed.") << std::endl;
#. }
#.
#: apt-private/private-install.cc:502 apt-private/private-install.cc:653
msgid "The following information may help to resolve the situation:"
msgstr ""

#: apt-private/private-install.cc:506
msgid "Internal Error, AutoRemover broke stuff"
msgstr ""

#: apt-private/private-install.cc:513
#, fuzzy
msgid ""
"The following package was automatically installed and is no longer required:"
msgid_plural ""
"The following packages were automatically installed and are no longer "
"required:"
msgstr[0] "Slijedeći NOVI paketi će biti instalirani:"
msgstr[1] "Slijedeći NOVI paketi će biti instalirani:"

#: apt-private/private-install.cc:517
#, fuzzy, c-format
msgid "%lu package was automatically installed and is no longer required.\n"
msgid_plural ""
"%lu packages were automatically installed and are no longer required.\n"
msgstr[0] "Slijedeći NOVI paketi će biti instalirani:"
msgstr[1] "Slijedeći NOVI paketi će biti instalirani:"

#: apt-private/private-install.cc:519
msgid "Use 'apt-get autoremove' to remove it."
msgid_plural "Use 'apt-get autoremove' to remove them."
msgstr[0] ""
msgstr[1] ""

#: apt-private/private-install.cc:612
msgid "You might want to run 'apt-get -f install' to correct these:"
msgstr ""

#: apt-private/private-install.cc:614
msgid ""
"Unmet dependencies. Try 'apt-get -f install' with no packages (or specify a "
"solution)."
msgstr ""

#: apt-private/private-install.cc:638
msgid ""
"Some packages could not be installed. This may mean that you have\n"
"requested an impossible situation or if you are using the unstable\n"
"distribution that some required packages have not yet been created\n"
"or been moved out of Incoming."
msgstr ""

#: apt-private/private-install.cc:659
msgid "Broken packages"
msgstr "Oštećeni paketi"

#: apt-private/private-install.cc:712
msgid "The following extra packages will be installed:"
msgstr "Slijedeći dodatni paketi će biti instalirani:"

#: apt-private/private-install.cc:802
msgid "Suggested packages:"
msgstr "Predloženi paketi:"

#: apt-private/private-install.cc:803
msgid "Recommended packages:"
msgstr "Preporučeni paketi:"

#: apt-private/private-install.cc:825
#, c-format
msgid "Skipping %s, it is already installed and upgrade is not set.\n"
msgstr ""

<<<<<<< HEAD
#: apt-private/private-install.cc:819
#, c-format
msgid "Skipping %s, it is not installed and only upgrades are requested.\n"
msgstr ""

#: apt-private/private-install.cc:831
#, c-format
msgid "Reinstallation of %s is not possible, it cannot be downloaded.\n"
msgstr ""

#: apt-private/private-install.cc:836
#, c-format
msgid "%s is already the newest version.\n"
msgstr ""

#: apt-private/private-install.cc:884
#, c-format
msgid "Selected version '%s' (%s) for '%s'\n"
msgstr ""

#: apt-private/private-install.cc:889
#, c-format
msgid "Selected version '%s' (%s) for '%s' because of '%s'\n"
msgstr ""

#. TRANSLATORS: Note, this is not an interactive question
#: apt-private/private-install.cc:931
#, c-format
msgid "Package '%s' is not installed, so not removed. Did you mean '%s'?\n"
msgstr ""

#: apt-private/private-install.cc:937
#, c-format
msgid "Package '%s' is not installed, so not removed\n"
msgstr ""

#: apt-private/private-list.cc:131
msgid "Listing"
msgstr ""

#: apt-private/private-list.cc:164
#, c-format
msgid "There is %i additional version. Please use the '-a' switch to see it"
msgid_plural ""
"There are %i additional versions. Please use the '-a' switch to see them."
msgstr[0] ""
msgstr[1] ""

#: apt-private/private-cachefile.cc:93
msgid "Correcting dependencies..."
msgstr "Ispravljam zavisnosti..."

#: apt-private/private-cachefile.cc:96
msgid " failed."
msgstr ""

#: apt-private/private-cachefile.cc:99
msgid "Unable to correct dependencies"
msgstr "Ne mogu ispraviti zavisnosti"

#: apt-private/private-cachefile.cc:102
msgid "Unable to minimize the upgrade set"
msgstr ""

#: apt-private/private-cachefile.cc:104
msgid " Done"
msgstr " Urađeno"

#: apt-private/private-cachefile.cc:108
msgid "You might want to run 'apt-get -f install' to correct these."
msgstr ""

#: apt-private/private-cachefile.cc:111
msgid "Unmet dependencies. Try using -f."
msgstr "Nezadovoljene zavisnosti. Pokušajte koristeći -f."

#: apt-private/private-output.cc:103 apt-private/private-show.cc:84
#: apt-private/private-show.cc:89
msgid "unknown"
msgstr ""

#: apt-private/private-output.cc:233
#, fuzzy, c-format
msgid "[installed,upgradable to: %s]"
msgstr "[Instalirano]"

#: apt-private/private-output.cc:237
#, fuzzy
msgid "[installed,local]"
msgstr "[Instalirano]"

#: apt-private/private-output.cc:240
msgid "[installed,auto-removable]"
msgstr ""

#: apt-private/private-output.cc:242
#, fuzzy
msgid "[installed,automatic]"
msgstr "[Instalirano]"

#: apt-private/private-output.cc:244
#, fuzzy
msgid "[installed]"
msgstr "[Instalirano]"

#: apt-private/private-output.cc:248
#, c-format
msgid "[upgradable from: %s]"
msgstr ""

#: apt-private/private-output.cc:252
msgid "[residual-config]"
msgstr ""

#: apt-private/private-output.cc:352
msgid "The following packages have unmet dependencies:"
msgstr ""

#: apt-private/private-output.cc:442
#, c-format
msgid "but %s is installed"
msgstr "ali je %s instaliran"

#: apt-private/private-output.cc:444
#, c-format
msgid "but %s is to be installed"
msgstr "ali se %s treba instalirati"

#: apt-private/private-output.cc:451
msgid "but it is not installable"
msgstr "ali se ne može instalirati"

#: apt-private/private-output.cc:453
msgid "but it is a virtual package"
msgstr "ali je virtuelni paket"

#: apt-private/private-output.cc:456
msgid "but it is not installed"
msgstr "ali nije instaliran"

#: apt-private/private-output.cc:456
msgid "but it is not going to be installed"
msgstr "ali se neće instalirati"

#: apt-private/private-output.cc:461
msgid " or"
msgstr " ili"

#: apt-private/private-output.cc:490
msgid "The following NEW packages will be installed:"
msgstr "Slijedeći NOVI paketi će biti instalirani:"

#: apt-private/private-output.cc:516
msgid "The following packages will be REMOVED:"
msgstr "Slijedeći paketi će biti UKLONJENI:"

#: apt-private/private-output.cc:538
#, fuzzy
msgid "The following packages have been kept back:"
msgstr "Slijedeći paketi su zadržani:"

#: apt-private/private-output.cc:559
msgid "The following packages will be upgraded:"
msgstr "Slijedeći paketi će biti nadograđeni:"

#: apt-private/private-output.cc:580
msgid "The following packages will be DOWNGRADED:"
msgstr ""

#: apt-private/private-output.cc:600
msgid "The following held packages will be changed:"
msgstr ""

#: apt-private/private-output.cc:655
#, c-format
msgid "%s (due to %s) "
msgstr ""

#: apt-private/private-output.cc:663
msgid ""
"WARNING: The following essential packages will be removed.\n"
"This should NOT be done unless you know exactly what you are doing!"
msgstr ""

#: apt-private/private-output.cc:694
#, c-format
msgid "%lu upgraded, %lu newly installed, "
msgstr ""

#: apt-private/private-output.cc:698
#, c-format
msgid "%lu reinstalled, "
msgstr ""

#: apt-private/private-output.cc:700
#, c-format
msgid "%lu downgraded, "
msgstr ""

#: apt-private/private-output.cc:702
#, c-format
msgid "%lu to remove and %lu not upgraded.\n"
msgstr ""

#: apt-private/private-output.cc:706
#, c-format
msgid "%lu not fully installed or removed.\n"
msgstr ""

#. TRANSLATOR: Yes/No question help-text: defaulting to Y[es]
#. e.g. "Do you want to continue? [Y/n] "
#. The user has to answer with an input matching the
#. YESEXPR/NOEXPR defined in your l10n.
#: apt-private/private-output.cc:728
msgid "[Y/n]"
msgstr ""

#. TRANSLATOR: Yes/No question help-text: defaulting to N[o]
#. e.g. "Should this file be removed? [y/N] "
#. The user has to answer with an input matching the
#. YESEXPR/NOEXPR defined in your l10n.
#: apt-private/private-output.cc:734
msgid "[y/N]"
msgstr ""

#. TRANSLATOR: "Yes" answer printed for a yes/no question if --assume-yes is set
#: apt-private/private-output.cc:745
msgid "Y"
msgstr ""

#. TRANSLATOR: "No" answer printed for a yes/no question if --assume-no is set
#: apt-private/private-output.cc:751
msgid "N"
msgstr ""

#: apt-private/private-output.cc:773 apt-pkg/cachefilter.cc:35
=======
#: apt-private/private-install.cc:829
#, c-format
msgid "Skipping %s, it is not installed and only upgrades are requested.\n"
msgstr ""

#: apt-private/private-install.cc:841
#, c-format
msgid "Reinstallation of %s is not possible, it cannot be downloaded.\n"
msgstr ""

#: apt-private/private-install.cc:846
#, c-format
msgid "%s is already the newest version.\n"
msgstr ""

#: apt-private/private-install.cc:894
>>>>>>> 7d8a4da7
#, c-format
msgid "Regex compilation error - %s"
msgstr ""

<<<<<<< HEAD
#: apt-private/private-update.cc:31
msgid "The update command takes no arguments"
msgstr ""

#: apt-private/private-update.cc:90
=======
#: apt-private/private-install.cc:899
#, c-format
msgid "Selected version '%s' (%s) for '%s' because of '%s'\n"
msgstr ""

#. TRANSLATORS: Note, this is not an interactive question
#: apt-private/private-install.cc:941
>>>>>>> 7d8a4da7
#, c-format
msgid "%i package can be upgraded. Run 'apt list --upgradable' to see it.\n"
msgid_plural ""
"%i packages can be upgraded. Run 'apt list --upgradable' to see them.\n"
msgstr[0] ""
msgstr[1] ""

<<<<<<< HEAD
#: apt-private/private-show.cc:156
=======
#: apt-private/private-install.cc:947
>>>>>>> 7d8a4da7
#, c-format
msgid "There is %i additional record. Please use the '-a' switch to see it"
msgid_plural ""
"There are %i additional records. Please use the '-a' switch to see them."
msgstr[0] ""
msgstr[1] ""

#: apt-private/private-show.cc:163
msgid "not a real package (virtual)"
msgstr ""

#: apt-private/private-list.cc:129
msgid "Listing"
msgstr ""

#: apt-private/private-list.cc:159
#, c-format
msgid "There is %i additional version. Please use the '-a' switch to see it"
msgid_plural ""
"There are %i additional versions. Please use the '-a' switch to see them."
msgstr[0] ""
msgstr[1] ""

#: apt-private/private-main.cc:32
msgid ""
"NOTE: This is only a simulation!\n"
"      apt-get needs root privileges for real execution.\n"
"      Keep also in mind that locking is deactivated,\n"
"      so don't depend on the relevance to the real current situation!"
msgstr ""

#: apt-private/private-output.cc:103 apt-private/private-show.cc:84
#: apt-private/private-show.cc:89
msgid "unknown"
msgstr ""

#: apt-private/private-output.cc:265
#, fuzzy, c-format
msgid "[installed,upgradable to: %s]"
msgstr "[Instalirano]"

#: apt-private/private-output.cc:268
#, fuzzy
msgid "[installed,local]"
msgstr "[Instalirano]"

#: apt-private/private-output.cc:270
msgid "[installed,auto-removable]"
msgstr ""

#: apt-private/private-output.cc:272
#, fuzzy
msgid "[installed,automatic]"
msgstr "[Instalirano]"

#: apt-private/private-output.cc:274
#, fuzzy
msgid "[installed]"
msgstr "[Instalirano]"

#: apt-private/private-output.cc:277
#, c-format
msgid "[upgradable from: %s]"
msgstr ""

<<<<<<< HEAD
#: apt-private/private-upgrade.cc:25
msgid "Calculating upgrade... "
msgstr "Računam nadogradnju..."

#: apt-private/private-upgrade.cc:30
msgid "Internal error, Upgrade broke stuff"
msgstr ""

#: apt-private/private-upgrade.cc:32
msgid "Done"
msgstr "Urađeno"

#: apt-private/acqprogress.cc:66
msgid "Hit "
=======
#: apt-private/private-output.cc:281
msgid "[residual-config]"
>>>>>>> 7d8a4da7
msgstr ""

#: apt-private/private-output.cc:455
#, c-format
msgid "but %s is installed"
msgstr "ali je %s instaliran"

#: apt-private/private-output.cc:457
#, c-format
msgid "but %s is to be installed"
msgstr "ali se %s treba instalirati"

#: apt-private/private-output.cc:464
msgid "but it is not installable"
msgstr "ali se ne može instalirati"

#: apt-private/private-output.cc:466
msgid "but it is a virtual package"
msgstr "ali je virtuelni paket"

#: apt-private/private-output.cc:469
msgid "but it is not installed"
msgstr "ali nije instaliran"

#: apt-private/private-output.cc:469
msgid "but it is not going to be installed"
msgstr "ali se neće instalirati"

#: apt-private/private-output.cc:474
msgid " or"
msgstr " ili"

#: apt-private/private-output.cc:488 apt-private/private-output.cc:500
msgid "The following packages have unmet dependencies:"
msgstr ""

#: apt-private/private-output.cc:523
msgid "The following NEW packages will be installed:"
msgstr "Slijedeći NOVI paketi će biti instalirani:"

#: apt-private/private-output.cc:549
msgid "The following packages will be REMOVED:"
msgstr "Slijedeći paketi će biti UKLONJENI:"

#: apt-private/private-output.cc:571
#, fuzzy
msgid "The following packages have been kept back:"
msgstr "Slijedeći paketi su zadržani:"

#: apt-private/private-output.cc:592
msgid "The following packages will be upgraded:"
msgstr "Slijedeći paketi će biti nadograđeni:"

#: apt-private/private-output.cc:613
msgid "The following packages will be DOWNGRADED:"
msgstr ""

#: apt-private/private-output.cc:633
msgid "The following held packages will be changed:"
msgstr ""

#: apt-private/private-output.cc:688
#, c-format
msgid "%s (due to %s) "
msgstr ""

#: apt-private/private-output.cc:696
msgid ""
"WARNING: The following essential packages will be removed.\n"
"This should NOT be done unless you know exactly what you are doing!"
msgstr ""

#: apt-private/private-output.cc:727
#, c-format
msgid "%lu upgraded, %lu newly installed, "
msgstr ""

#: apt-private/private-output.cc:731
#, c-format
msgid "%lu reinstalled, "
msgstr ""

#: apt-private/private-output.cc:733
#, c-format
msgid "%lu downgraded, "
msgstr ""

#: apt-private/private-output.cc:735
#, c-format
msgid "%lu to remove and %lu not upgraded.\n"
msgstr ""

#: apt-private/private-output.cc:739
#, c-format
msgid "%lu not fully installed or removed.\n"
msgstr ""

#. TRANSLATOR: Yes/No question help-text: defaulting to Y[es]
#. e.g. "Do you want to continue? [Y/n] "
#. The user has to answer with an input matching the
#. YESEXPR/NOEXPR defined in your l10n.
#: apt-private/private-output.cc:761
msgid "[Y/n]"
msgstr ""

#. TRANSLATOR: Yes/No question help-text: defaulting to N[o]
#. e.g. "Should this file be removed? [y/N] "
#. The user has to answer with an input matching the
#. YESEXPR/NOEXPR defined in your l10n.
#: apt-private/private-output.cc:767
msgid "[y/N]"
msgstr ""

#. TRANSLATOR: "Yes" answer printed for a yes/no question if --assume-yes is set
#: apt-private/private-output.cc:778
msgid "Y"
msgstr ""

#. TRANSLATOR: "No" answer printed for a yes/no question if --assume-no is set
#: apt-private/private-output.cc:784
msgid "N"
msgstr ""

#: apt-private/private-output.cc:806 apt-pkg/cachefilter.cc:35
#, c-format
msgid "Regex compilation error - %s"
msgstr ""

#: apt-private/private-search.cc:69
msgid "Full Text Search"
msgstr ""

#: apt-private/private-show.cc:156
#, c-format
msgid "There is %i additional record. Please use the '-a' switch to see it"
msgid_plural ""
"There are %i additional records. Please use the '-a' switch to see them."
msgstr[0] ""
msgstr[1] ""

#: apt-private/private-show.cc:163
msgid "not a real package (virtual)"
msgstr ""

#: apt-private/private-sources.cc:58
#, fuzzy, c-format
msgid "Failed to parse %s. Edit again? "
msgstr "Ne mogu otvoriti %s"

#: apt-private/private-sources.cc:70
#, c-format
msgid "Your '%s' file changed, please run 'apt-get update'."
msgstr ""

#: apt-private/private-update.cc:31
msgid "The update command takes no arguments"
msgstr ""

#: apt-private/private-update.cc:90
#, c-format
msgid "%i package can be upgraded. Run 'apt list --upgradable' to see it.\n"
msgid_plural ""
"%i packages can be upgraded. Run 'apt list --upgradable' to see them.\n"
msgstr[0] ""
msgstr[1] ""

#: apt-private/private-update.cc:94
msgid "All packages are up to date."
msgstr ""

#: apt-private/private-upgrade.cc:25
msgid "Calculating upgrade... "
msgstr "Računam nadogradnju..."

#: apt-private/private-upgrade.cc:28
msgid "Done"
msgstr "Urađeno"

#. Only warn if there are no sources.list.d.
#. Only warn if there is no sources.list file.
<<<<<<< HEAD
#: methods/mirror.cc:95 apt-inst/extract.cc:471 apt-pkg/init.cc:103
#: apt-pkg/init.cc:111 apt-pkg/acquire.cc:491 apt-pkg/clean.cc:40
=======
#: methods/mirror.cc:95 apt-inst/extract.cc:471 apt-pkg/acquire.cc:494
#: apt-pkg/clean.cc:43 apt-pkg/init.cc:103 apt-pkg/init.cc:111
>>>>>>> 7d8a4da7
#: apt-pkg/policy.cc:381 apt-pkg/sourcelist.cc:280 apt-pkg/sourcelist.cc:286
#: apt-pkg/contrib/cdromutl.cc:205 apt-pkg/contrib/fileutl.cc:368
#: apt-pkg/contrib/fileutl.cc:481
#, c-format
msgid "Unable to read %s"
msgstr "Ne mogu čitati %s"

<<<<<<< HEAD
#: methods/mirror.cc:101 methods/mirror.cc:130 apt-pkg/acquire.cc:497
#: apt-pkg/acquire.cc:522 apt-pkg/clean.cc:46 apt-pkg/clean.cc:64
#: apt-pkg/clean.cc:127 apt-pkg/contrib/cdromutl.cc:201
=======
#: methods/mirror.cc:101 methods/mirror.cc:130 apt-pkg/acquire.cc:500
#: apt-pkg/acquire.cc:525 apt-pkg/clean.cc:49 apt-pkg/clean.cc:67
#: apt-pkg/clean.cc:130 apt-pkg/contrib/cdromutl.cc:201
>>>>>>> 7d8a4da7
#: apt-pkg/contrib/cdromutl.cc:235
#, c-format
msgid "Unable to change to %s"
msgstr ""

#. FIXME: fallback to a default mirror here instead
#. and provide a config option to define that default
#: methods/mirror.cc:280
#, c-format
msgid "No mirror file '%s' found "
msgstr ""

#. FIXME: fallback to a default mirror here instead
#. and provide a config option to define that default
#: methods/mirror.cc:287
#, fuzzy, c-format
msgid "Can not read mirror file '%s'"
msgstr "Ne mogu otvoriti %s"

#: methods/mirror.cc:315
#, fuzzy, c-format
msgid "No entry found in mirror file '%s'"
msgstr "Ne mogu otvoriti %s"

#: methods/mirror.cc:445
#, c-format
msgid "[Mirror: %s]"
msgstr ""

#: methods/rsh.cc:102 ftparchive/multicompress.cc:171
msgid "Failed to create IPC pipe to subprocess"
msgstr ""

#: methods/rsh.cc:343
msgid "Connection closed prematurely"
msgstr ""

#: dselect/install:33
msgid "Bad default setting!"
msgstr "Loša podrazumjevana postavka!"

#: dselect/install:52 dselect/install:84 dselect/install:88 dselect/install:95
#: dselect/install:106 dselect/update:45
msgid "Press enter to continue."
msgstr "Pritisnite enter za nastavak."

#: dselect/install:92
msgid "Do you want to erase any previously downloaded .deb files?"
msgstr ""

#: dselect/install:102
msgid "Some errors occurred while unpacking. Packages that were installed"
msgstr ""

#: dselect/install:103
msgid "will be configured. This may result in duplicate errors"
msgstr ""

#: dselect/install:104
msgid "or errors caused by missing dependencies. This is OK, only the errors"
msgstr ""

#: dselect/install:105
msgid ""
"above this message are important. Please fix them and run [I]nstall again"
msgstr ""

#: dselect/update:30
msgid "Merging available information"
msgstr "Sastavljam dostupne informacije"

#: cmdline/apt-extracttemplates.cc:224
msgid ""
"Usage: apt-extracttemplates file1 [file2 ...]\n"
"\n"
"apt-extracttemplates is a tool to extract config and template info\n"
"from debian packages\n"
"\n"
"Options:\n"
"  -h   This help text\n"
"  -t   Set the temp dir\n"
"  -c=? Read this configuration file\n"
"  -o=? Set an arbitrary configuration option, eg -o dir::cache=/tmp\n"
msgstr ""

#: cmdline/apt-extracttemplates.cc:254
#, fuzzy, c-format
msgid "Unable to mkstemp %s"
msgstr "Ne mogu kreirati %s"

#: cmdline/apt-extracttemplates.cc:259 apt-pkg/pkgcachegen.cc:1400
#, c-format
msgid "Unable to write to %s"
msgstr "Ne mogu zapisati na %s"

#: cmdline/apt-extracttemplates.cc:300
msgid "Cannot get debconf version. Is debconf installed?"
msgstr ""
"Ne mogu odrediti verziju debconf programa. Da li je debconf instaliran?"

#: ftparchive/apt-ftparchive.cc:187 ftparchive/apt-ftparchive.cc:371
msgid "Package extension list is too long"
msgstr ""

#: ftparchive/apt-ftparchive.cc:189 ftparchive/apt-ftparchive.cc:206
#: ftparchive/apt-ftparchive.cc:229 ftparchive/apt-ftparchive.cc:283
#: ftparchive/apt-ftparchive.cc:297 ftparchive/apt-ftparchive.cc:319
#, c-format
msgid "Error processing directory %s"
msgstr ""

#: ftparchive/apt-ftparchive.cc:281
msgid "Source extension list is too long"
msgstr ""

#: ftparchive/apt-ftparchive.cc:401
msgid "Error writing header to contents file"
msgstr ""

#: ftparchive/apt-ftparchive.cc:431
#, c-format
msgid "Error processing contents %s"
msgstr ""

#: ftparchive/apt-ftparchive.cc:626
msgid ""
"Usage: apt-ftparchive [options] command\n"
"Commands: packages binarypath [overridefile [pathprefix]]\n"
"          sources srcpath [overridefile [pathprefix]]\n"
"          contents path\n"
"          release path\n"
"          generate config [groups]\n"
"          clean config\n"
"\n"
"apt-ftparchive generates index files for Debian archives. It supports\n"
"many styles of generation from fully automated to functional replacements\n"
"for dpkg-scanpackages and dpkg-scansources\n"
"\n"
"apt-ftparchive generates Package files from a tree of .debs. The\n"
"Package file contains the contents of all the control fields from\n"
"each package as well as the MD5 hash and filesize. An override file\n"
"is supported to force the value of Priority and Section.\n"
"\n"
"Similarly apt-ftparchive generates Sources files from a tree of .dscs.\n"
"The --source-override option can be used to specify a src override file\n"
"\n"
"The 'packages' and 'sources' command should be run in the root of the\n"
"tree. BinaryPath should point to the base of the recursive search and \n"
"override file should contain the override flags. Pathprefix is\n"
"appended to the filename fields if present. Example usage from the \n"
"Debian archive:\n"
"   apt-ftparchive packages dists/potato/main/binary-i386/ > \\\n"
"               dists/potato/main/binary-i386/Packages\n"
"\n"
"Options:\n"
"  -h    This help text\n"
"  --md5 Control MD5 generation\n"
"  -s=?  Source override file\n"
"  -q    Quiet\n"
"  -d=?  Select the optional caching database\n"
"  --no-delink Enable delinking debug mode\n"
"  --contents  Control contents file generation\n"
"  -c=?  Read this configuration file\n"
"  -o=?  Set an arbitrary configuration option"
msgstr ""

#: ftparchive/apt-ftparchive.cc:822
msgid "No selections matched"
msgstr ""

#: ftparchive/apt-ftparchive.cc:907
#, c-format
msgid "Some files are missing in the package file group `%s'"
msgstr ""

#: ftparchive/cachedb.cc:65
#, c-format
msgid "DB was corrupted, file renamed to %s.old"
msgstr "DB je bila oštećena, datoteka preimenovana u %s.old"

#: ftparchive/cachedb.cc:83
#, c-format
msgid "DB is old, attempting to upgrade %s"
msgstr "DB je stara, pokušavam nadogradnju %s"

#: ftparchive/cachedb.cc:94
msgid ""
"DB format is invalid. If you upgraded from an older version of apt, please "
"remove and re-create the database."
msgstr ""

#: ftparchive/cachedb.cc:99
#, fuzzy, c-format
msgid "Unable to open DB file %s: %s"
msgstr "Ne mogu otvoriti DB datoteku %s"

#: ftparchive/cachedb.cc:182 apt-inst/extract.cc:186 apt-inst/extract.cc:199
#: apt-inst/extract.cc:216
#, c-format
msgid "Failed to stat %s"
msgstr ""

#: ftparchive/cachedb.cc:332
#, fuzzy
msgid "Failed to read .dsc"
msgstr "Ne mogu ukloniti %s"

#: ftparchive/cachedb.cc:365
msgid "Archive has no control record"
msgstr "Arhiva nema kontrolnog zapisa"

#: ftparchive/cachedb.cc:594
msgid "Unable to get a cursor"
msgstr ""

#: ftparchive/writer.cc:91
#, c-format
msgid "W: Unable to read directory %s\n"
msgstr ""

#: ftparchive/writer.cc:96
#, c-format
msgid "W: Unable to stat %s\n"
msgstr ""

#: ftparchive/writer.cc:152
msgid "E: "
msgstr ""

#: ftparchive/writer.cc:154
msgid "W: "
msgstr ""

#: ftparchive/writer.cc:161
msgid "E: Errors apply to file "
msgstr ""

#: ftparchive/writer.cc:179 ftparchive/writer.cc:211
#, c-format
msgid "Failed to resolve %s"
msgstr ""

#: ftparchive/writer.cc:192
msgid "Tree walking failed"
msgstr ""

#: ftparchive/writer.cc:219
#, c-format
msgid "Failed to open %s"
msgstr "Ne mogu otvoriti %s"

#: ftparchive/writer.cc:278
#, c-format
msgid " DeLink %s [%s]\n"
msgstr ""

#: ftparchive/writer.cc:286
#, c-format
msgid "Failed to readlink %s"
msgstr ""

#: ftparchive/writer.cc:290
#, c-format
msgid "Failed to unlink %s"
msgstr ""

<<<<<<< HEAD
#: apt-pkg/install-progress.cc:57
=======
#: ftparchive/writer.cc:298
#, c-format
msgid "*** Failed to link %s to %s"
msgstr ""

#: ftparchive/writer.cc:308
>>>>>>> 7d8a4da7
#, c-format
msgid " DeLink limit of %sB hit.\n"
msgstr ""

#: ftparchive/writer.cc:417
msgid "Archive had no package field"
msgstr ""

#: ftparchive/writer.cc:425 ftparchive/writer.cc:692
#, c-format
msgid "  %s has no override entry\n"
msgstr ""

#: ftparchive/writer.cc:493 ftparchive/writer.cc:848
#, c-format
msgid "  %s maintainer is %s not %s\n"
msgstr ""

#: ftparchive/writer.cc:706
#, c-format
msgid "  %s has no source override entry\n"
msgstr ""

#: ftparchive/writer.cc:710
#, c-format
msgid "  %s has no binary override entry either\n"
msgstr ""

#: ftparchive/contents.cc:351 ftparchive/contents.cc:382
msgid "realloc - Failed to allocate memory"
msgstr ""

#: ftparchive/override.cc:38 ftparchive/override.cc:142
#, c-format
msgid "Unable to open %s"
msgstr ""

#. skip spaces
#. find end of word
#: ftparchive/override.cc:68
#, c-format
msgid "Malformed override %s line %llu (%s)"
msgstr ""

#: ftparchive/override.cc:127 ftparchive/override.cc:201
#, c-format
msgid "Failed to read the override file %s"
msgstr ""

#: ftparchive/override.cc:166
#, c-format
msgid "Malformed override %s line %llu #1"
msgstr ""

<<<<<<< HEAD
#: apt-pkg/cachefile.cc:94
msgid "The package lists or status file could not be parsed or opened."
=======
#: ftparchive/override.cc:178
#, c-format
msgid "Malformed override %s line %llu #2"
msgstr ""

#: ftparchive/override.cc:191
#, c-format
msgid "Malformed override %s line %llu #3"
msgstr ""

#: ftparchive/multicompress.cc:73
#, c-format
msgid "Unknown compression algorithm '%s'"
msgstr ""

#: ftparchive/multicompress.cc:103
#, c-format
msgid "Compressed output %s needs a compression set"
msgstr ""

#: ftparchive/multicompress.cc:192
msgid "Failed to create FILE*"
>>>>>>> 7d8a4da7
msgstr ""

#: ftparchive/multicompress.cc:195
msgid "Failed to fork"
msgstr ""

#: ftparchive/multicompress.cc:209
msgid "Compress child"
msgstr ""

#: ftparchive/multicompress.cc:232
#, c-format
msgid "Internal error, failed to create %s"
msgstr ""

#: ftparchive/multicompress.cc:305
msgid "IO to subprocess/file failed"
msgstr ""

#: ftparchive/multicompress.cc:343
msgid "Failed to read while computing MD5"
msgstr ""

#: ftparchive/multicompress.cc:359
#, c-format
msgid "Problem unlinking %s"
msgstr ""

#: ftparchive/multicompress.cc:374 apt-inst/extract.cc:194
#, c-format
msgid "Failed to rename %s to %s"
msgstr ""

#: cmdline/apt-internal-solver.cc:49
msgid ""
"Usage: apt-internal-solver\n"
"\n"
"apt-internal-solver is an interface to use the current internal\n"
"like an external resolver for the APT family for debugging or alike\n"
"\n"
"Options:\n"
"  -h  This help text.\n"
"  -q  Loggable output - no progress indicator\n"
"  -c=? Read this configuration file\n"
"  -o=? Set an arbitrary configuration option, eg -o dir::cache=/tmp\n"
msgstr ""

#: cmdline/apt-sortpkgs.cc:89
msgid "Unknown package record!"
msgstr "Nepoznat zapis paketa\""

#: cmdline/apt-sortpkgs.cc:153
msgid ""
"Usage: apt-sortpkgs [options] file1 [file2 ...]\n"
"\n"
"apt-sortpkgs is a simple tool to sort package files. The -s option is used\n"
"to indicate what kind of file it is.\n"
"\n"
"Options:\n"
"  -h   This help text\n"
"  -s   Use source file sorting\n"
"  -c=? Read this configuration file\n"
"  -o=? Set an arbitrary configuration option, eg -o dir::cache=/tmp\n"
msgstr ""

#: apt-inst/dirstream.cc:42 apt-inst/dirstream.cc:49 apt-inst/dirstream.cc:54
#, fuzzy, c-format
msgid "Failed to write file %s"
msgstr "Ne mogu ukloniti %s"

#: apt-inst/dirstream.cc:105
#, c-format
msgid "Failed to close file %s"
msgstr ""

#: apt-inst/extract.cc:101 apt-inst/extract.cc:172
#, c-format
msgid "The path %s is too long"
msgstr ""

#: apt-inst/extract.cc:132
#, c-format
msgid "Unpacking %s more than once"
msgstr ""

#: apt-inst/extract.cc:142
#, c-format
msgid "The directory %s is diverted"
msgstr ""

#: apt-inst/extract.cc:152
#, c-format
msgid "The package is trying to write to the diversion target %s/%s"
msgstr ""

#: apt-inst/extract.cc:162 apt-inst/extract.cc:306
msgid "The diversion path is too long"
msgstr ""

#: apt-inst/extract.cc:249
#, c-format
msgid "The directory %s is being replaced by a non-directory"
msgstr ""

#: apt-inst/extract.cc:289
msgid "Failed to locate node in its hash bucket"
msgstr ""

#: apt-inst/extract.cc:293
msgid "The path is too long"
msgstr "Putanja je preduga"

#: apt-inst/extract.cc:421
#, c-format
msgid "Overwrite package match with no version for %s"
msgstr ""

#: apt-inst/extract.cc:438
#, c-format
msgid "File %s/%s overwrites the one in the package %s"
msgstr ""

<<<<<<< HEAD
#: apt-pkg/acquire-worker.cc:116
#, c-format
msgid "The method driver %s could not be found."
msgstr ""

#: apt-pkg/acquire-worker.cc:118
#, c-format
msgid "Is the package %s installed?"
msgstr ""

#: apt-pkg/acquire-worker.cc:169
#, c-format
msgid "Method %s did not start correctly"
msgstr ""

#: apt-pkg/acquire-worker.cc:455
#, c-format
msgid "Please insert the disc labeled: '%s' in the drive '%s' and press enter."
msgstr ""

#: apt-pkg/pkgrecords.cc:38
#, c-format
msgid "Index file type '%s' is not supported"
msgstr ""

#: apt-pkg/depcache.cc:138 apt-pkg/depcache.cc:167
msgid "Building dependency tree"
msgstr "Gradim stablo zavisnosti"

#: apt-pkg/depcache.cc:139
msgid "Candidate versions"
msgstr "Verzije kandidata"

#: apt-pkg/depcache.cc:168
msgid "Dependency generation"
msgstr "Stvaranje zavisnosti"

#: apt-pkg/depcache.cc:188 apt-pkg/depcache.cc:221 apt-pkg/depcache.cc:225
#, fuzzy
msgid "Reading state information"
msgstr "Sastavljam dostupne informacije"

#: apt-pkg/depcache.cc:250
#, fuzzy, c-format
msgid "Failed to open StateFile %s"
msgstr "Ne mogu otvoriti %s"

#: apt-pkg/depcache.cc:256
#, fuzzy, c-format
msgid "Failed to write temporary StateFile %s"
msgstr "Ne mogu ukloniti %s"
=======
#: apt-inst/extract.cc:498
#, c-format
msgid "Unable to stat %s"
msgstr ""

#: apt-inst/filelist.cc:380
msgid "DropNode called on still linked node"
msgstr ""

#: apt-inst/filelist.cc:412
msgid "Failed to locate the hash element!"
msgstr ""

#: apt-inst/filelist.cc:459
msgid "Failed to allocate diversion"
msgstr ""

#: apt-inst/filelist.cc:464
msgid "Internal error in AddDiversion"
msgstr ""

#: apt-inst/filelist.cc:477
#, c-format
msgid "Trying to overwrite a diversion, %s -> %s and %s/%s"
msgstr ""

#: apt-inst/filelist.cc:506
#, c-format
msgid "Double add of diversion %s -> %s"
msgstr ""

#: apt-inst/filelist.cc:549
#, c-format
msgid "Duplicate conf file %s/%s"
msgstr ""

#: apt-inst/contrib/arfile.cc:76
msgid "Invalid archive signature"
msgstr ""

#: apt-inst/contrib/arfile.cc:84
msgid "Error reading archive member header"
msgstr ""

#: apt-inst/contrib/arfile.cc:96
#, c-format
msgid "Invalid archive member header %s"
msgstr ""

#: apt-inst/contrib/arfile.cc:108
msgid "Invalid archive member header"
msgstr ""

#: apt-inst/contrib/arfile.cc:137
msgid "Archive is too short"
msgstr "Arhiva je prekratka"

#: apt-inst/contrib/arfile.cc:141
msgid "Failed to read the archive headers"
msgstr ""

#: apt-inst/contrib/extracttar.cc:124
msgid "Failed to create pipes"
msgstr ""

#: apt-inst/contrib/extracttar.cc:151
msgid "Failed to exec gzip "
msgstr "Ne mogu izvršiti gzip"

#: apt-inst/contrib/extracttar.cc:188 apt-inst/contrib/extracttar.cc:218
msgid "Corrupted archive"
msgstr "Oštećena arhiva"

#: apt-inst/contrib/extracttar.cc:203
msgid "Tar checksum failed, archive corrupted"
msgstr "Provjera Tar kontrolnog zbira nije uspjela, arhiva oštećena"

#: apt-inst/contrib/extracttar.cc:308
#, c-format
msgid "Unknown TAR header type %u, member %s"
msgstr ""

#: apt-inst/deb/debfile.cc:47 apt-inst/deb/debfile.cc:54
#: apt-inst/deb/debfile.cc:63
#, c-format
msgid "This is not a valid DEB archive, missing '%s' member"
msgstr ""

#: apt-inst/deb/debfile.cc:132
#, c-format
msgid "Internal error, could not locate member %s"
msgstr ""

#: apt-inst/deb/debfile.cc:227
msgid "Unparsable control file"
msgstr ""

#: apt-pkg/acquire.cc:87 apt-pkg/cdrom.cc:829
#, c-format
msgid "List directory %spartial is missing."
msgstr ""

#: apt-pkg/acquire.cc:91
#, c-format
msgid "Archives directory %spartial is missing."
msgstr ""

#: apt-pkg/acquire.cc:99
#, fuzzy, c-format
msgid "Unable to lock directory %s"
msgstr "Ne mogu kreirati %s"

#: apt-pkg/acquire.cc:490 apt-pkg/clean.cc:39
#, c-format
msgid "Clean of %s is not supported"
msgstr ""
>>>>>>> 7d8a4da7

#. only show the ETA if it makes sense
#. two days
#: apt-pkg/acquire.cc:902
#, c-format
msgid "Retrieving file %li of %li (%s remaining)"
msgstr ""

#: apt-pkg/acquire.cc:904
#, fuzzy, c-format
msgid "Retrieving file %li of %li"
msgstr "Čitam spisak datoteke"

#: apt-pkg/acquire-item.cc:148 apt-pkg/contrib/fileutl.cc:2047
#, c-format
msgid "rename failed, %s (%s -> %s)."
msgstr ""

#: apt-pkg/acquire-item.cc:163
msgid "Hash Sum mismatch"
msgstr ""

#: apt-pkg/acquire-item.cc:168
msgid "Size mismatch"
msgstr ""

#: apt-pkg/acquire-item.cc:173
msgid "Invalid file format"
msgstr ""

#: apt-pkg/acquire-item.cc:1573
#, c-format
msgid ""
"Unable to find expected entry '%s' in Release file (Wrong sources.list entry "
"or malformed file)"
msgstr ""

#: apt-pkg/acquire-item.cc:1589
#, fuzzy, c-format
msgid "Unable to find hash sum for '%s' in Release file"
msgstr "Ne mogu otvoriti DB datoteku %s"

<<<<<<< HEAD
#: apt-pkg/acquire-item.cc:1639
msgid "There is no public key available for the following key IDs:\n"
msgstr ""

#: apt-pkg/acquire-item.cc:1677
#, c-format
msgid ""
"Release file for %s is expired (invalid since %s). Updates for this "
"repository will not be applied."
msgstr ""

#: apt-pkg/acquire-item.cc:1699
#, c-format
msgid "Conflicting distribution: %s (expected %s but got %s)"
msgstr ""

#: apt-pkg/acquire-item.cc:1729
#, c-format
msgid ""
"An error occurred during the signature verification. The repository is not "
"updated and the previous index files will be used. GPG error: %s: %s\n"
msgstr ""

#. Invalid signature file, reject (LP: #346386) (Closes: #627642)
#: apt-pkg/acquire-item.cc:1739 apt-pkg/acquire-item.cc:1744
#, c-format
msgid "GPG error: %s: %s"
msgstr ""

#: apt-pkg/acquire-item.cc:1867
#, c-format
msgid ""
"I wasn't able to locate a file for the %s package. This might mean you need "
"to manually fix this package. (due to missing arch)"
msgstr ""

#: apt-pkg/acquire-item.cc:1933
#, c-format
msgid "Can't find a source to download version '%s' of '%s'"
msgstr ""

#: apt-pkg/acquire-item.cc:1991
#, c-format
msgid ""
"The package index files are corrupted. No Filename: field for package %s."
msgstr ""

#: apt-pkg/pkgcachegen.cc:93
msgid "Cache has an incompatible versioning system"
msgstr ""

#. TRANSLATOR: The first placeholder is a package name,
#. the other two should be copied verbatim as they include debug info
#: apt-pkg/pkgcachegen.cc:224 apt-pkg/pkgcachegen.cc:234
#: apt-pkg/pkgcachegen.cc:300 apt-pkg/pkgcachegen.cc:327
#: apt-pkg/pkgcachegen.cc:340 apt-pkg/pkgcachegen.cc:382
#: apt-pkg/pkgcachegen.cc:386 apt-pkg/pkgcachegen.cc:403
#: apt-pkg/pkgcachegen.cc:411 apt-pkg/pkgcachegen.cc:415
#: apt-pkg/pkgcachegen.cc:419 apt-pkg/pkgcachegen.cc:440
#: apt-pkg/pkgcachegen.cc:479 apt-pkg/pkgcachegen.cc:517
#: apt-pkg/pkgcachegen.cc:524 apt-pkg/pkgcachegen.cc:555
#: apt-pkg/pkgcachegen.cc:569
#, c-format
msgid "Error occurred while processing %s (%s%d)"
msgstr ""

#: apt-pkg/pkgcachegen.cc:257
msgid "Wow, you exceeded the number of package names this APT is capable of."
msgstr ""

#: apt-pkg/pkgcachegen.cc:260
msgid "Wow, you exceeded the number of versions this APT is capable of."
msgstr ""

#: apt-pkg/pkgcachegen.cc:263
msgid "Wow, you exceeded the number of descriptions this APT is capable of."
msgstr ""

#: apt-pkg/pkgcachegen.cc:266
msgid "Wow, you exceeded the number of dependencies this APT is capable of."
msgstr ""

#: apt-pkg/pkgcachegen.cc:576
=======
#: apt-pkg/acquire-item.cc:1631
msgid "There is no public key available for the following key IDs:\n"
msgstr ""

#: apt-pkg/acquire-item.cc:1669
#, c-format
msgid ""
"Release file for %s is expired (invalid since %s). Updates for this "
"repository will not be applied."
msgstr ""

#: apt-pkg/acquire-item.cc:1691
#, c-format
msgid "Conflicting distribution: %s (expected %s but got %s)"
msgstr ""

#: apt-pkg/acquire-item.cc:1721
#, c-format
msgid ""
"An error occurred during the signature verification. The repository is not "
"updated and the previous index files will be used. GPG error: %s: %s\n"
msgstr ""

#. Invalid signature file, reject (LP: #346386) (Closes: #627642)
#: apt-pkg/acquire-item.cc:1731 apt-pkg/acquire-item.cc:1736
>>>>>>> 7d8a4da7
#, c-format
msgid "Package %s %s was not found while processing file dependencies"
msgstr ""

<<<<<<< HEAD
#: apt-pkg/pkgcachegen.cc:1211
=======
#: apt-pkg/acquire-item.cc:1859
>>>>>>> 7d8a4da7
#, c-format
msgid "Couldn't stat source package list %s"
msgstr ""

<<<<<<< HEAD
#: apt-pkg/pkgcachegen.cc:1299 apt-pkg/pkgcachegen.cc:1403
#: apt-pkg/pkgcachegen.cc:1409 apt-pkg/pkgcachegen.cc:1566
msgid "Reading package lists"
msgstr "Čitam spiskove paketa"

#: apt-pkg/pkgcachegen.cc:1316
msgid "Collecting File Provides"
msgstr ""

#: apt-pkg/pkgcachegen.cc:1400 cmdline/apt-extracttemplates.cc:259
=======
#: apt-pkg/acquire-item.cc:1925
#, c-format
msgid "Can't find a source to download version '%s' of '%s'"
msgstr ""

#: apt-pkg/acquire-item.cc:1983
>>>>>>> 7d8a4da7
#, c-format
msgid "Unable to write to %s"
msgstr "Ne mogu zapisati na %s"

#: apt-pkg/pkgcachegen.cc:1508 apt-pkg/pkgcachegen.cc:1515
msgid "IO Error saving source cache"
msgstr ""

#: apt-pkg/acquire-worker.cc:116
#, c-format
msgid "The method driver %s could not be found."
msgstr ""

#: apt-pkg/acquire-worker.cc:118
#, c-format
msgid "Is the package %s installed?"
msgstr ""

#: apt-pkg/acquire-worker.cc:169
#, c-format
msgid "Method %s did not start correctly"
msgstr ""

#: apt-pkg/acquire-worker.cc:455
#, c-format
msgid "Please insert the disc labeled: '%s' in the drive '%s' and press enter."
msgstr ""

#: apt-pkg/algorithms.cc:265
#, c-format
msgid ""
"The package %s needs to be reinstalled, but I can't find an archive for it."
msgstr ""

<<<<<<< HEAD
#: apt-pkg/clean.cc:61
#, c-format
msgid "Unable to stat %s."
msgstr ""

#: apt-pkg/policy.cc:83
#, c-format
=======
#: apt-pkg/algorithms.cc:1086
>>>>>>> 7d8a4da7
msgid ""
"Error, pkgProblemResolver::Resolve generated breaks, this may be caused by "
"held packages."
msgstr ""

#: apt-pkg/algorithms.cc:1088
msgid "Unable to correct problems, you have held broken packages."
msgstr ""

#: apt-pkg/cachefile.cc:94
msgid "The package lists or status file could not be parsed or opened."
msgstr ""

#: apt-pkg/cachefile.cc:98
msgid "You may want to run apt-get update to correct these problems"
msgstr ""

#: apt-pkg/cachefile.cc:116
msgid "The list of sources could not be read."
msgstr ""

#: apt-pkg/cacheset.cc:489
#, c-format
msgid "Release '%s' for '%s' was not found"
msgstr ""

#: apt-pkg/cacheset.cc:492
#, c-format
msgid "Version '%s' for '%s' was not found"
msgstr ""

#: apt-pkg/cacheset.cc:603
#, fuzzy, c-format
msgid "Couldn't find task '%s'"
msgstr "Ne mogu otvoriti %s"

#: apt-pkg/cacheset.cc:609
#, c-format
msgid "Couldn't find any package by regex '%s'"
msgstr ""

#: apt-pkg/cacheset.cc:615
#, fuzzy, c-format
msgid "Couldn't find any package by glob '%s'"
msgstr "Ne mogu otvoriti %s"

#: apt-pkg/cacheset.cc:626
#, c-format
msgid "Can't select versions from package '%s' as it is purely virtual"
msgstr ""

#: apt-pkg/cacheset.cc:633 apt-pkg/cacheset.cc:640
#, c-format
msgid ""
"Can't select installed nor candidate version from package '%s' as it has "
"neither of them"
msgstr ""

#: apt-pkg/cacheset.cc:647
#, c-format
msgid "Can't select newest version from package '%s' as it is purely virtual"
msgstr ""

#: apt-pkg/cacheset.cc:655
#, c-format
msgid "Can't select candidate version from package %s as it has no candidate"
msgstr ""

#: apt-pkg/cacheset.cc:663
#, c-format
msgid "Can't select installed version from package %s as it is not installed"
msgstr ""

#: apt-pkg/cdrom.cc:497 apt-pkg/sourcelist.cc:347
#, c-format
msgid "Line %u too long in source list %s."
msgstr ""

#: apt-pkg/cdrom.cc:571
#, fuzzy
msgid "Unmounting CD-ROM...\n"
msgstr "Pogrešan CD"

#: apt-pkg/cdrom.cc:586
#, c-format
msgid "Using CD-ROM mount point %s\n"
msgstr ""

#: apt-pkg/cdrom.cc:599
#, fuzzy
msgid "Waiting for disc...\n"
msgstr "Čekam na zaglavlja"

#: apt-pkg/cdrom.cc:609
msgid "Mounting CD-ROM...\n"
msgstr ""

#: apt-pkg/cdrom.cc:620
msgid "Identifying... "
msgstr ""

#: apt-pkg/cdrom.cc:662
#, c-format
msgid "Stored label: %s\n"
msgstr ""

#: apt-pkg/cdrom.cc:680
msgid "Scanning disc for index files...\n"
msgstr ""

#: apt-pkg/cdrom.cc:734
#, c-format
msgid ""
"Found %zu package indexes, %zu source indexes, %zu translation indexes and "
"%zu signatures\n"
msgstr ""

#: apt-pkg/cdrom.cc:744
msgid ""
"Unable to locate any package files, perhaps this is not a Debian Disc or the "
"wrong architecture?"
msgstr ""

#: apt-pkg/cdrom.cc:771
#, c-format
msgid "Found label '%s'\n"
msgstr ""

#: apt-pkg/cdrom.cc:800
msgid "That is not a valid name, try again.\n"
msgstr ""

#: apt-pkg/cdrom.cc:817
#, c-format
msgid ""
"This disc is called: \n"
"'%s'\n"
msgstr ""

#: apt-pkg/cdrom.cc:819
#, fuzzy
msgid "Copying package lists..."
msgstr "Čitam spiskove paketa"

#: apt-pkg/cdrom.cc:863
msgid "Writing new source list\n"
msgstr ""

#: apt-pkg/cdrom.cc:874
msgid "Source list entries for this disc are:\n"
msgstr ""

#: apt-pkg/clean.cc:64
#, c-format
msgid "Unable to stat %s."
msgstr ""

<<<<<<< HEAD
#: apt-pkg/edsp.cc:51 apt-pkg/edsp.cc:71
msgid "Send scenario to solver"
msgstr ""

#: apt-pkg/edsp.cc:234
msgid "Send request to solver"
msgstr ""

#: apt-pkg/edsp.cc:313
msgid "Prepare for receiving solution"
msgstr ""

#: apt-pkg/edsp.cc:320
msgid "External solver failed without a proper error message"
msgstr ""

#: apt-pkg/edsp.cc:612 apt-pkg/edsp.cc:615 apt-pkg/edsp.cc:620
msgid "Execute external solver"
msgstr ""

#: apt-pkg/tagfile.cc:140
#, c-format
msgid "Unable to parse package file %s (1)"
msgstr ""

#: apt-pkg/tagfile.cc:237
#, c-format
msgid "Unable to parse package file %s (2)"
=======
#: apt-pkg/depcache.cc:138 apt-pkg/depcache.cc:167
msgid "Building dependency tree"
msgstr "Gradim stablo zavisnosti"

#: apt-pkg/depcache.cc:139
msgid "Candidate versions"
msgstr "Verzije kandidata"

#: apt-pkg/depcache.cc:168
msgid "Dependency generation"
msgstr "Stvaranje zavisnosti"

#: apt-pkg/depcache.cc:188 apt-pkg/depcache.cc:221 apt-pkg/depcache.cc:225
#, fuzzy
msgid "Reading state information"
msgstr "Sastavljam dostupne informacije"

#: apt-pkg/depcache.cc:250
#, fuzzy, c-format
msgid "Failed to open StateFile %s"
msgstr "Ne mogu otvoriti %s"

#: apt-pkg/depcache.cc:256
#, fuzzy, c-format
msgid "Failed to write temporary StateFile %s"
msgstr "Ne mogu ukloniti %s"

#: apt-pkg/edsp.cc:52 apt-pkg/edsp.cc:78
msgid "Send scenario to solver"
msgstr ""

#: apt-pkg/edsp.cc:241
msgid "Send request to solver"
msgstr ""

#: apt-pkg/edsp.cc:320
msgid "Prepare for receiving solution"
msgstr ""

#: apt-pkg/edsp.cc:327
msgid "External solver failed without a proper error message"
msgstr ""

#: apt-pkg/edsp.cc:619 apt-pkg/edsp.cc:622 apt-pkg/edsp.cc:627
msgid "Execute external solver"
msgstr ""

#: apt-pkg/indexcopy.cc:236 apt-pkg/indexcopy.cc:773
#, c-format
msgid "Wrote %i records.\n"
msgstr ""

#: apt-pkg/indexcopy.cc:238 apt-pkg/indexcopy.cc:775
#, c-format
msgid "Wrote %i records with %i missing files.\n"
msgstr ""

#: apt-pkg/indexcopy.cc:241 apt-pkg/indexcopy.cc:778
#, c-format
msgid "Wrote %i records with %i mismatched files\n"
msgstr ""

#: apt-pkg/indexcopy.cc:244 apt-pkg/indexcopy.cc:781
#, c-format
msgid "Wrote %i records with %i missing files and %i mismatched files\n"
msgstr ""

#: apt-pkg/indexcopy.cc:515
#, c-format
msgid "Can't find authentication record for: %s"
msgstr ""

#: apt-pkg/indexcopy.cc:521
#, c-format
msgid "Hash mismatch for: %s"
>>>>>>> 7d8a4da7
msgstr ""

#: apt-pkg/indexrecords.cc:78
#, fuzzy, c-format
msgid "Unable to parse Release file %s"
msgstr "Ne mogu otvoriti DB datoteku %s"

#: apt-pkg/indexrecords.cc:86
#, c-format
msgid "No sections in Release file %s"
msgstr ""

#: apt-pkg/indexrecords.cc:117
#, c-format
msgid "No Hash entry in Release file %s"
msgstr ""

#: apt-pkg/indexrecords.cc:130
#, c-format
msgid "Invalid 'Valid-Until' entry in Release file %s"
msgstr ""

#: apt-pkg/indexrecords.cc:149
#, fuzzy, c-format
msgid "Invalid 'Date' entry in Release file %s"
msgstr "Ne mogu otvoriti DB datoteku %s"

#: apt-pkg/init.cc:146
#, c-format
msgid "Packaging system '%s' is not supported"
msgstr ""

#: apt-pkg/init.cc:162
msgid "Unable to determine a suitable packaging system type"
msgstr ""

#: apt-pkg/install-progress.cc:57
#, c-format
msgid "Progress: [%3i%%]"
msgstr ""

#: apt-pkg/install-progress.cc:91 apt-pkg/install-progress.cc:174
msgid "Running dpkg"
msgstr ""

#: apt-pkg/packagemanager.cc:303 apt-pkg/packagemanager.cc:957
#, c-format
msgid ""
"Could not perform immediate configuration on '%s'. Please see man 5 apt.conf "
"under APT::Immediate-Configure for details. (%d)"
msgstr ""

#: apt-pkg/packagemanager.cc:550 apt-pkg/packagemanager.cc:580
#, fuzzy, c-format
msgid "Could not configure '%s'. "
msgstr "Ne mogu otvoriti %s"

#: apt-pkg/packagemanager.cc:630
#, c-format
msgid ""
"This installation run will require temporarily removing the essential "
"package %s due to a Conflicts/Pre-Depends loop. This is often bad, but if "
"you really want to do it, activate the APT::Force-LoopBreak option."
msgstr ""

#: apt-pkg/pkgcache.cc:155
msgid "Empty package cache"
msgstr ""

#: apt-pkg/pkgcache.cc:161
msgid "The package cache file is corrupted"
msgstr ""

#: apt-pkg/pkgcache.cc:166
msgid "The package cache file is an incompatible version"
msgstr ""

#: apt-pkg/pkgcache.cc:169
msgid "The package cache file is corrupted, it is too small"
msgstr ""

#: apt-pkg/pkgcache.cc:174
#, c-format
msgid "This APT does not support the versioning system '%s'"
msgstr ""

#: apt-pkg/pkgcache.cc:179
msgid "The package cache was built for a different architecture"
msgstr ""

#: apt-pkg/pkgcache.cc:321
msgid "Depends"
msgstr "Zavisi"

<<<<<<< HEAD
#: apt-pkg/cacheset.cc:489
#, c-format
msgid "Release '%s' for '%s' was not found"
msgstr ""

#: apt-pkg/cacheset.cc:492
#, c-format
msgid "Version '%s' for '%s' was not found"
msgstr ""

#: apt-pkg/cacheset.cc:603
#, fuzzy, c-format
msgid "Couldn't find task '%s'"
msgstr "Ne mogu otvoriti %s"

#: apt-pkg/cacheset.cc:609
#, c-format
msgid "Couldn't find any package by regex '%s'"
msgstr ""

#: apt-pkg/cacheset.cc:615
#, fuzzy, c-format
msgid "Couldn't find any package by glob '%s'"
msgstr "Ne mogu otvoriti %s"

#: apt-pkg/cacheset.cc:626
#, c-format
msgid "Can't select versions from package '%s' as it is purely virtual"
msgstr ""

#: apt-pkg/cacheset.cc:633 apt-pkg/cacheset.cc:640
#, c-format
msgid ""
"Can't select installed nor candidate version from package '%s' as it has "
"neither of them"
msgstr ""

#: apt-pkg/cacheset.cc:647
#, c-format
msgid "Can't select newest version from package '%s' as it is purely virtual"
msgstr ""

#: apt-pkg/cacheset.cc:655
#, c-format
msgid "Can't select candidate version from package %s as it has no candidate"
msgstr ""

#: apt-pkg/cacheset.cc:663
#, c-format
msgid "Can't select installed version from package %s as it is not installed"
msgstr ""

#: apt-pkg/deb/dpkgpm.cc:95
#, fuzzy, c-format
msgid "Installing %s"
msgstr "  Instalirano:"
=======
#: apt-pkg/pkgcache.cc:321
msgid "PreDepends"
msgstr "Unaprijed zavisi"
>>>>>>> 7d8a4da7

#: apt-pkg/pkgcache.cc:321
msgid "Suggests"
msgstr "Predlaže"

#: apt-pkg/pkgcache.cc:322
msgid "Recommends"
msgstr "Preporučuje"

#: apt-pkg/pkgcache.cc:322
#, fuzzy
msgid "Conflicts"
msgstr "Sukobljava se sa"

#: apt-pkg/pkgcache.cc:322
msgid "Replaces"
msgstr "Zamjenjuje"

#: apt-pkg/pkgcache.cc:323
msgid "Obsoletes"
msgstr "Zastarijeva"

#: apt-pkg/pkgcache.cc:323
msgid "Breaks"
msgstr ""

#: apt-pkg/pkgcache.cc:323
msgid "Enhances"
msgstr ""

#: apt-pkg/pkgcache.cc:334
msgid "important"
msgstr "važno"

#: apt-pkg/pkgcache.cc:334
msgid "required"
msgstr "zahtijevano"

#: apt-pkg/pkgcache.cc:334
msgid "standard"
msgstr "standardno"

#: apt-pkg/pkgcache.cc:335
msgid "optional"
msgstr "opcionalno"

#: apt-pkg/pkgcache.cc:335
msgid "extra"
msgstr "extra"

#: apt-pkg/pkgcachegen.cc:93
msgid "Cache has an incompatible versioning system"
msgstr ""

#. TRANSLATOR: The first placeholder is a package name,
#. the other two should be copied verbatim as they include debug info
#: apt-pkg/pkgcachegen.cc:224 apt-pkg/pkgcachegen.cc:234
#: apt-pkg/pkgcachegen.cc:300 apt-pkg/pkgcachegen.cc:327
#: apt-pkg/pkgcachegen.cc:340 apt-pkg/pkgcachegen.cc:382
#: apt-pkg/pkgcachegen.cc:386 apt-pkg/pkgcachegen.cc:403
#: apt-pkg/pkgcachegen.cc:411 apt-pkg/pkgcachegen.cc:415
#: apt-pkg/pkgcachegen.cc:419 apt-pkg/pkgcachegen.cc:440
#: apt-pkg/pkgcachegen.cc:479 apt-pkg/pkgcachegen.cc:517
#: apt-pkg/pkgcachegen.cc:524 apt-pkg/pkgcachegen.cc:555
#: apt-pkg/pkgcachegen.cc:569
#, c-format
msgid "Error occurred while processing %s (%s%d)"
msgstr ""

#: apt-pkg/pkgcachegen.cc:257
msgid "Wow, you exceeded the number of package names this APT is capable of."
msgstr ""

#: apt-pkg/pkgcachegen.cc:260
msgid "Wow, you exceeded the number of versions this APT is capable of."
msgstr ""

#: apt-pkg/pkgcachegen.cc:263
msgid "Wow, you exceeded the number of descriptions this APT is capable of."
msgstr ""

#: apt-pkg/pkgcachegen.cc:266
msgid "Wow, you exceeded the number of dependencies this APT is capable of."
msgstr ""

#: apt-pkg/pkgcachegen.cc:576
#, c-format
msgid "Package %s %s was not found while processing file dependencies"
msgstr ""

#: apt-pkg/pkgcachegen.cc:1211
#, c-format
msgid "Couldn't stat source package list %s"
msgstr ""

#: apt-pkg/pkgcachegen.cc:1299 apt-pkg/pkgcachegen.cc:1403
#: apt-pkg/pkgcachegen.cc:1409 apt-pkg/pkgcachegen.cc:1566
msgid "Reading package lists"
msgstr "Čitam spiskove paketa"

#: apt-pkg/pkgcachegen.cc:1316
msgid "Collecting File Provides"
msgstr ""

#: apt-pkg/pkgcachegen.cc:1508 apt-pkg/pkgcachegen.cc:1515
msgid "IO Error saving source cache"
msgstr ""

#: apt-pkg/pkgrecords.cc:38
#, c-format
msgid "Index file type '%s' is not supported"
msgstr ""

#: apt-pkg/policy.cc:83
#, c-format
msgid ""
"The value '%s' is invalid for APT::Default-Release as such a release is not "
"available in the sources"
msgstr ""

#: apt-pkg/policy.cc:422
#, c-format
msgid "Invalid record in the preferences file %s, no Package header"
msgstr ""

#: apt-pkg/policy.cc:444
#, c-format
msgid "Did not understand pin type %s"
msgstr ""

#: apt-pkg/policy.cc:452
msgid "No priority (or zero) specified for pin"
msgstr ""

<<<<<<< HEAD
#: apt-pkg/contrib/fileutl.cc:190
=======
#: apt-pkg/sourcelist.cc:127
#, c-format
msgid "Malformed stanza %u in source list %s (URI parse)"
msgstr ""

#: apt-pkg/sourcelist.cc:170
#, c-format
msgid "Malformed line %lu in source list %s ([option] unparseable)"
msgstr ""

#: apt-pkg/sourcelist.cc:173
#, c-format
msgid "Malformed line %lu in source list %s ([option] too short)"
msgstr ""

#: apt-pkg/sourcelist.cc:184
#, c-format
msgid "Malformed line %lu in source list %s ([%s] is not an assignment)"
msgstr ""

#: apt-pkg/sourcelist.cc:190
#, c-format
msgid "Malformed line %lu in source list %s ([%s] has no key)"
msgstr ""

#: apt-pkg/sourcelist.cc:193
>>>>>>> 7d8a4da7
#, c-format
msgid "Malformed line %lu in source list %s ([%s] key %s has no value)"
msgstr ""

#: apt-pkg/sourcelist.cc:206
#, c-format
msgid "Malformed line %lu in source list %s (URI)"
msgstr ""

#: apt-pkg/sourcelist.cc:208
#, c-format
msgid "Malformed line %lu in source list %s (dist)"
msgstr ""

#: apt-pkg/sourcelist.cc:211
#, c-format
msgid "Malformed line %lu in source list %s (URI parse)"
msgstr ""

#: apt-pkg/sourcelist.cc:217
#, c-format
msgid "Malformed line %lu in source list %s (absolute dist)"
msgstr ""

#: apt-pkg/sourcelist.cc:224
#, c-format
msgid "Malformed line %lu in source list %s (dist parse)"
msgstr ""

#: apt-pkg/sourcelist.cc:335
#, c-format
msgid "Opening %s"
msgstr "Otvaram %s"

#: apt-pkg/sourcelist.cc:371
#, c-format
msgid "Malformed line %u in source list %s (type)"
msgstr ""

#: apt-pkg/sourcelist.cc:375
#, c-format
msgid "Type '%s' is not known on line %u in source list %s"
msgstr ""

#: apt-pkg/sourcelist.cc:416
#, c-format
msgid "Type '%s' is not known on stanza %u in source list %s"
msgstr ""

#: apt-pkg/srcrecords.cc:52
msgid "You must put some 'source' URIs in your sources.list"
msgstr ""

#: apt-pkg/tagfile.cc:140
#, c-format
msgid "Unable to parse package file %s (1)"
msgstr ""

#: apt-pkg/tagfile.cc:237
#, c-format
msgid "Unable to parse package file %s (2)"
msgstr ""

#: apt-pkg/update.cc:103 apt-pkg/update.cc:105
msgid ""
"Some index files failed to download. They have been ignored, or old ones "
"used instead."
msgstr ""

#: apt-pkg/vendorlist.cc:85
#, c-format
msgid "Vendor block %s contains no fingerprint"
msgstr ""

#: apt-pkg/contrib/cdromutl.cc:65
#, c-format
msgid "Unable to stat the mount point %s"
msgstr ""

#: apt-pkg/contrib/cdromutl.cc:246
msgid "Failed to stat the cdrom"
msgstr ""

#: apt-pkg/contrib/cmndline.cc:121
#, c-format
msgid "Command line option '%c' [from %s] is not known."
msgstr ""

#: apt-pkg/contrib/cmndline.cc:146 apt-pkg/contrib/cmndline.cc:155
#: apt-pkg/contrib/cmndline.cc:163
#, c-format
msgid "Command line option %s is not understood"
msgstr ""

#: apt-pkg/contrib/cmndline.cc:168
#, c-format
msgid "Command line option %s is not boolean"
msgstr ""

#: apt-pkg/contrib/cmndline.cc:209 apt-pkg/contrib/cmndline.cc:230
#, c-format
msgid "Option %s requires an argument."
msgstr ""

#: apt-pkg/contrib/cmndline.cc:243 apt-pkg/contrib/cmndline.cc:249
#, c-format
msgid "Option %s: Configuration item specification must have an =<val>."
msgstr ""

#: apt-pkg/contrib/cmndline.cc:278
#, c-format
msgid "Option %s requires an integer argument, not '%s'"
msgstr ""

#: apt-pkg/contrib/cmndline.cc:309
#, c-format
msgid "Option '%s' is too long"
msgstr ""

<<<<<<< HEAD
#: apt-pkg/contrib/progress.cc:181
msgid "..."
msgstr ""

#. Print the spinner
#: apt-pkg/contrib/progress.cc:197
#, c-format
msgid "%c%s... %u%%"
msgstr ""

#. d means days, h means hours, min means minutes, s means seconds
#: apt-pkg/contrib/strutl.cc:406
#, c-format
msgid "%lid %lih %limin %lis"
msgstr ""

#. h means hours, min means minutes, s means seconds
#: apt-pkg/contrib/strutl.cc:413
#, c-format
msgid "%lih %limin %lis"
msgstr ""

#. min means minutes, s means seconds
#: apt-pkg/contrib/strutl.cc:420
#, c-format
msgid "%limin %lis"
msgstr ""

#. s means seconds
#: apt-pkg/contrib/strutl.cc:425
#, c-format
msgid "%lis"
msgstr ""

#: apt-pkg/contrib/strutl.cc:1236
#, c-format
msgid "Selection %s not found"
msgstr ""

#: apt-pkg/contrib/mmap.cc:79
msgid "Can't mmap an empty file"
msgstr ""

#: apt-pkg/contrib/mmap.cc:111
#, c-format
msgid "Couldn't duplicate file descriptor %i"
msgstr ""

#: apt-pkg/contrib/mmap.cc:119
#, c-format
msgid "Couldn't make mmap of %llu bytes"
msgstr ""

#: apt-pkg/contrib/mmap.cc:146
#, fuzzy
msgid "Unable to close mmap"
msgstr "Ne mogu kreirati %s"

#: apt-pkg/contrib/mmap.cc:174 apt-pkg/contrib/mmap.cc:202
#, fuzzy
msgid "Unable to synchronize mmap"
msgstr "Ne mogu kreirati %s"

#: apt-pkg/contrib/mmap.cc:290
#, c-format
msgid "Couldn't make mmap of %lu bytes"
msgstr ""

#: apt-pkg/contrib/mmap.cc:322
#, fuzzy
msgid "Failed to truncate file"
msgstr "Ne mogu ukloniti %s"

#: apt-pkg/contrib/mmap.cc:341
#, c-format
msgid ""
"Dynamic MMap ran out of room. Please increase the size of APT::Cache-Start. "
"Current value: %lu. (man 5 apt.conf)"
msgstr ""

#: apt-pkg/contrib/mmap.cc:446
=======
#: apt-pkg/contrib/cmndline.cc:341
>>>>>>> 7d8a4da7
#, c-format
msgid "Sense %s is not understood, try true or false."
msgstr ""

#: apt-pkg/contrib/cmndline.cc:391
#, c-format
msgid "Invalid operation %s"
msgstr ""

#: apt-pkg/contrib/configuration.cc:519
#, c-format
msgid "Unrecognized type abbreviation: '%c'"
msgstr ""

#: apt-pkg/contrib/configuration.cc:633
#, c-format
msgid "Opening configuration file %s"
msgstr ""

#: apt-pkg/contrib/configuration.cc:801
#, c-format
msgid "Syntax error %s:%u: Block starts with no name."
msgstr ""

#: apt-pkg/contrib/configuration.cc:820
#, c-format
msgid "Syntax error %s:%u: Malformed tag"
msgstr ""

#: apt-pkg/contrib/configuration.cc:837
#, c-format
msgid "Syntax error %s:%u: Extra junk after value"
msgstr ""

#: apt-pkg/contrib/configuration.cc:877
#, c-format
msgid "Syntax error %s:%u: Directives can only be done at the top level"
msgstr ""

#: apt-pkg/contrib/configuration.cc:884
#, c-format
msgid "Syntax error %s:%u: Too many nested includes"
msgstr ""

#: apt-pkg/contrib/configuration.cc:888 apt-pkg/contrib/configuration.cc:893
#, c-format
msgid "Syntax error %s:%u: Included from here"
msgstr ""

#: apt-pkg/contrib/configuration.cc:897
#, c-format
msgid "Syntax error %s:%u: Unsupported directive '%s'"
msgstr ""

#: apt-pkg/contrib/configuration.cc:900
#, c-format
msgid "Syntax error %s:%u: clear directive requires an option tree as argument"
msgstr ""

#: apt-pkg/contrib/configuration.cc:950
#, c-format
msgid "Syntax error %s:%u: Extra junk at end of file"
msgstr ""

#: apt-pkg/contrib/fileutl.cc:190
#, c-format
msgid "Not using locking for read only lock file %s"
msgstr ""

#: apt-pkg/contrib/fileutl.cc:195
#, c-format
msgid "Could not open lock file %s"
msgstr ""

#: apt-pkg/contrib/fileutl.cc:218
#, c-format
msgid "Not using locking for nfs mounted lock file %s"
msgstr ""

#: apt-pkg/contrib/fileutl.cc:223
#, c-format
msgid "Could not get lock %s"
msgstr ""

#: apt-pkg/contrib/fileutl.cc:360 apt-pkg/contrib/fileutl.cc:474
#, c-format
msgid "List of files can't be created as '%s' is not a directory"
msgstr ""

#: apt-pkg/contrib/fileutl.cc:394
#, c-format
msgid "Ignoring '%s' in directory '%s' as it is not a regular file"
msgstr ""

#: apt-pkg/contrib/fileutl.cc:412
#, c-format
msgid "Ignoring file '%s' in directory '%s' as it has no filename extension"
msgstr ""

#: apt-pkg/contrib/fileutl.cc:421
#, c-format
msgid ""
"Ignoring file '%s' in directory '%s' as it has an invalid filename extension"
msgstr ""

#: apt-pkg/contrib/fileutl.cc:824
#, c-format
msgid "Sub-process %s received a segmentation fault."
msgstr ""

#: apt-pkg/contrib/fileutl.cc:826
#, c-format
msgid "Sub-process %s received signal %u."
msgstr ""

#: apt-pkg/contrib/fileutl.cc:830 apt-pkg/contrib/gpgv.cc:239
#, c-format
msgid "Sub-process %s returned an error code (%u)"
msgstr ""

#: apt-pkg/contrib/fileutl.cc:832 apt-pkg/contrib/gpgv.cc:232
#, c-format
msgid "Sub-process %s exited unexpectedly"
msgstr ""

#: apt-pkg/contrib/fileutl.cc:913
#, c-format
msgid "Problem closing the gzip file %s"
msgstr ""

#: apt-pkg/contrib/fileutl.cc:1101
#, c-format
msgid "Could not open file %s"
msgstr ""

#: apt-pkg/contrib/fileutl.cc:1160 apt-pkg/contrib/fileutl.cc:1207
#, fuzzy, c-format
msgid "Could not open file descriptor %d"
msgstr "Ne mogu otvoriti %s"

#: apt-pkg/contrib/fileutl.cc:1315
msgid "Failed to create subprocess IPC"
msgstr ""

#: apt-pkg/contrib/fileutl.cc:1373
msgid "Failed to exec compressor "
msgstr ""

#: apt-pkg/contrib/fileutl.cc:1514
#, c-format
msgid "read, still have %llu to read but none left"
msgstr ""

#: apt-pkg/contrib/fileutl.cc:1627 apt-pkg/contrib/fileutl.cc:1649
#, c-format
msgid "write, still have %llu to write but couldn't"
msgstr ""

#: apt-pkg/contrib/fileutl.cc:1915
#, fuzzy, c-format
msgid "Problem closing the file %s"
msgstr "Ne mogu ukloniti %s"

#: apt-pkg/contrib/fileutl.cc:1927
#, c-format
msgid "Problem renaming the file %s to %s"
msgstr ""

#: apt-pkg/contrib/fileutl.cc:1938
#, c-format
msgid "Problem unlinking the file %s"
msgstr ""

#: apt-pkg/contrib/fileutl.cc:1951
msgid "Problem syncing the file"
msgstr ""

#. TRANSLATOR: %s is the trusted keyring parts directory
#: apt-pkg/contrib/gpgv.cc:72
#, fuzzy, c-format
msgid "No keyring installed in %s."
msgstr "Odustajem od instalacije."

#: apt-pkg/contrib/mmap.cc:79
msgid "Can't mmap an empty file"
msgstr ""

#: apt-pkg/contrib/mmap.cc:111
#, c-format
msgid "Couldn't duplicate file descriptor %i"
msgstr ""

#: apt-pkg/contrib/mmap.cc:119
#, c-format
msgid "Couldn't make mmap of %llu bytes"
msgstr ""

#: apt-pkg/contrib/mmap.cc:146
#, fuzzy
msgid "Unable to close mmap"
msgstr "Ne mogu kreirati %s"

#: apt-pkg/contrib/mmap.cc:174 apt-pkg/contrib/mmap.cc:202
#, fuzzy
msgid "Unable to synchronize mmap"
msgstr "Ne mogu kreirati %s"

#: apt-pkg/contrib/mmap.cc:290
#, c-format
msgid "Couldn't make mmap of %lu bytes"
msgstr ""

#: apt-pkg/contrib/mmap.cc:322
#, fuzzy
msgid "Failed to truncate file"
msgstr "Ne mogu ukloniti %s"

#: apt-pkg/contrib/mmap.cc:341
#, c-format
msgid ""
"Dynamic MMap ran out of room. Please increase the size of APT::Cache-Start. "
"Current value: %lu. (man 5 apt.conf)"
msgstr ""

#: apt-pkg/contrib/mmap.cc:446
#, c-format
msgid ""
"Unable to increase the size of the MMap as the limit of %lu bytes is already "
"reached."
msgstr ""

#: apt-pkg/contrib/mmap.cc:449
msgid ""
"Unable to increase size of the MMap as automatic growing is disabled by user."
msgstr ""

#: apt-pkg/contrib/progress.cc:148
#, c-format
msgid "%c%s... Error!"
msgstr ""

#: apt-pkg/contrib/progress.cc:150
#, c-format
msgid "%c%s... Done"
msgstr ""

#: apt-pkg/contrib/progress.cc:181
msgid "..."
msgstr ""

#. Print the spinner
#: apt-pkg/contrib/progress.cc:197
#, c-format
msgid "%c%s... %u%%"
msgstr ""

#. d means days, h means hours, min means minutes, s means seconds
#: apt-pkg/contrib/strutl.cc:418
#, c-format
msgid "%lid %lih %limin %lis"
msgstr ""

#. h means hours, min means minutes, s means seconds
#: apt-pkg/contrib/strutl.cc:425
#, c-format
msgid "%lih %limin %lis"
msgstr ""

#. min means minutes, s means seconds
#: apt-pkg/contrib/strutl.cc:432
#, c-format
msgid "%limin %lis"
msgstr ""

#. s means seconds
#: apt-pkg/contrib/strutl.cc:437
#, c-format
msgid "%lis"
msgstr ""

#: apt-pkg/contrib/strutl.cc:1258
#, c-format
msgid "Selection %s not found"
msgstr ""

#: apt-pkg/deb/debsystem.cc:91
#, c-format
msgid ""
"Unable to lock the administration directory (%s), is another process using "
"it?"
msgstr ""

#: apt-pkg/deb/debsystem.cc:94
#, c-format
msgid "Unable to lock the administration directory (%s), are you root?"
msgstr ""

#. TRANSLATORS: the %s contains the recovery command, usually
#. dpkg --configure -a
#: apt-pkg/deb/debsystem.cc:110
#, c-format
msgid ""
"dpkg was interrupted, you must manually run '%s' to correct the problem. "
msgstr ""

#: apt-pkg/deb/debsystem.cc:128
msgid "Not locked"
msgstr ""

#: apt-pkg/deb/dpkgpm.cc:95
#, fuzzy, c-format
msgid "Installing %s"
msgstr "  Instalirano:"

#: apt-pkg/deb/dpkgpm.cc:96 apt-pkg/deb/dpkgpm.cc:999
#, fuzzy, c-format
msgid "Configuring %s"
msgstr "Povezujem se sa %s"

#: apt-pkg/deb/dpkgpm.cc:97 apt-pkg/deb/dpkgpm.cc:1006
#, fuzzy, c-format
msgid "Removing %s"
msgstr "Otvaram %s"

#: apt-pkg/deb/dpkgpm.cc:98
#, fuzzy, c-format
msgid "Completely removing %s"
msgstr "Ne mogu ukloniti %s"

#: apt-pkg/deb/dpkgpm.cc:99
#, c-format
msgid "Noting disappearance of %s"
msgstr ""

#: apt-pkg/deb/dpkgpm.cc:100
#, c-format
msgid "Running post-installation trigger %s"
msgstr ""

#. FIXME: use a better string after freeze
#: apt-pkg/deb/dpkgpm.cc:830
#, c-format
msgid "Directory '%s' missing"
msgstr ""

#: apt-pkg/deb/dpkgpm.cc:845 apt-pkg/deb/dpkgpm.cc:867
#, fuzzy, c-format
msgid "Could not open file '%s'"
msgstr "Ne mogu otvoriti %s"

#: apt-pkg/deb/dpkgpm.cc:992
#, fuzzy, c-format
msgid "Preparing %s"
msgstr "Otvaram %s"

#: apt-pkg/deb/dpkgpm.cc:993
#, fuzzy, c-format
msgid "Unpacking %s"
msgstr "Otvaram %s"

#: apt-pkg/deb/dpkgpm.cc:998
#, c-format
msgid "Preparing to configure %s"
msgstr ""

#: apt-pkg/deb/dpkgpm.cc:1000
#, fuzzy, c-format
msgid "Installed %s"
msgstr "  Instalirano:"

#: apt-pkg/deb/dpkgpm.cc:1005
#, c-format
msgid "Preparing for removal of %s"
msgstr ""

#: apt-pkg/deb/dpkgpm.cc:1007
#, fuzzy, c-format
msgid "Removed %s"
msgstr "Preporučuje"

#: apt-pkg/deb/dpkgpm.cc:1012
#, c-format
msgid "Preparing to completely remove %s"
msgstr ""

#: apt-pkg/deb/dpkgpm.cc:1013
#, fuzzy, c-format
msgid "Completely removed %s"
msgstr "Ne mogu ukloniti %s"

#: apt-pkg/deb/dpkgpm.cc:1069 apt-pkg/deb/dpkgpm.cc:1124
#: apt-pkg/deb/dpkgpm.cc:1150
#, fuzzy, c-format
msgid "Can not write log (%s)"
msgstr "Ne mogu zapisati na %s"

#: apt-pkg/deb/dpkgpm.cc:1069 apt-pkg/deb/dpkgpm.cc:1150
msgid "Is /dev/pts mounted?"
msgstr ""

#: apt-pkg/deb/dpkgpm.cc:1124
msgid "Is stdout a terminal?"
msgstr ""

#: apt-pkg/deb/dpkgpm.cc:1625
msgid "Operation was interrupted before it could finish"
msgstr ""

#: apt-pkg/deb/dpkgpm.cc:1687
msgid "No apport report written because MaxReports is reached already"
msgstr ""

#. check if its not a follow up error
#: apt-pkg/deb/dpkgpm.cc:1692
msgid "dependency problems - leaving unconfigured"
msgstr ""

#: apt-pkg/deb/dpkgpm.cc:1694
msgid ""
"No apport report written because the error message indicates its a followup "
"error from a previous failure."
msgstr ""

#: apt-pkg/deb/dpkgpm.cc:1700
msgid ""
"No apport report written because the error message indicates a disk full "
"error"
msgstr ""

#: apt-pkg/deb/dpkgpm.cc:1707
msgid ""
"No apport report written because the error message indicates a out of memory "
"error"
msgstr ""

#: apt-pkg/deb/dpkgpm.cc:1714 apt-pkg/deb/dpkgpm.cc:1720
msgid ""
"No apport report written because the error message indicates an issue on the "
"local system"
msgstr ""

#: apt-pkg/deb/dpkgpm.cc:1742
msgid ""
"No apport report written because the error message indicates a dpkg I/O error"
msgstr ""

#~ msgid "%s not a valid DEB package."
#~ msgstr "%s nije ispravan DEB paket."

#, fuzzy
#~ msgid " [Not candidate version]"
#~ msgstr "Verzije kandidata"

#~ msgid "However the following packages replace it:"
#~ msgstr "Međutim, slijedeći paketi ga zamjenjuju:"

#~ msgid "Reading file listing"
#~ msgstr "Čitam spisak datoteke"

#, fuzzy
#~ msgid "Couldn't open pipe for %s"
#~ msgstr "Ne mogu otvoriti %s"

#, fuzzy
#~ msgid "openpty failed\n"
#~ msgstr "Povezivanje neuspješno"

#~ msgid "File date has changed %s"
#~ msgstr "Datum datoteke je promijenjen %s"<|MERGE_RESOLUTION|>--- conflicted
+++ resolved
@@ -6,11 +6,7 @@
 msgstr ""
 "Project-Id-Version: apt 0.5.26\n"
 "Report-Msgid-Bugs-To: APT Development Team <deity@lists.debian.org>\n"
-<<<<<<< HEAD
-"POT-Creation-Date: 2014-06-11 14:52+0200\n"
-=======
 "POT-Creation-Date: 2014-09-09 20:35+0200\n"
->>>>>>> 7d8a4da7
 "PO-Revision-Date: 2004-05-06 15:25+0100\n"
 "Last-Translator: Safir Šećerović <sapphire@linux.org.ba>\n"
 "Language-Team: Bosnian <lokal@lugbih.org>\n"
@@ -161,13 +157,8 @@
 msgid "  Version table:"
 msgstr ""
 
-<<<<<<< HEAD
-#: cmdline/apt-cache.cc:1742 cmdline/apt-cdrom.cc:207 cmdline/apt-config.cc:83
-#: cmdline/apt-get.cc:1589 cmdline/apt-helper.cc:59 cmdline/apt-mark.cc:388
-=======
 #: cmdline/apt-cache.cc:1743 cmdline/apt-cdrom.cc:207 cmdline/apt-config.cc:83
 #: cmdline/apt-get.cc:1587 cmdline/apt-helper.cc:73 cmdline/apt-mark.cc:388
->>>>>>> 7d8a4da7
 #: cmdline/apt.cc:42 cmdline/apt-extracttemplates.cc:217
 #: ftparchive/apt-ftparchive.cc:620 cmdline/apt-internal-solver.cc:45
 #: cmdline/apt-sortpkgs.cc:147
@@ -488,19 +479,11 @@
 msgid "Changelog for %s (%s)"
 msgstr ""
 
-<<<<<<< HEAD
-#: cmdline/apt-get.cc:1594
-msgid "Supported modules:"
-msgstr "Podržani moduli:"
-
-#: cmdline/apt-get.cc:1635
-=======
 #: cmdline/apt-get.cc:1592
 msgid "Supported modules:"
 msgstr "Podržani moduli:"
 
 #: cmdline/apt-get.cc:1633
->>>>>>> 7d8a4da7
 msgid ""
 "Usage: apt-get [options] command\n"
 "       apt-get [options] install|remove pkg1 [pkg2 ...]\n"
@@ -1035,13 +1018,6 @@
 msgid "Internal error"
 msgstr "Unutrašnja greška"
 
-<<<<<<< HEAD
-#: apt-private/private-cacheset.cc:35 apt-private/private-search.cc:47
-msgid "Sorting"
-msgstr ""
-
-#: apt-private/private-install.cc:81
-=======
 #: apt-private/acqprogress.cc:66
 msgid "Hit "
 msgstr ""
@@ -1135,7 +1111,6 @@
 msgstr ""
 
 #: apt-private/private-install.cc:82
->>>>>>> 7d8a4da7
 msgid "Internal error, InstallPackages was called with broken packages!"
 msgstr ""
 
@@ -1337,48 +1312,47 @@
 msgid "Skipping %s, it is already installed and upgrade is not set.\n"
 msgstr ""
 
-<<<<<<< HEAD
-#: apt-private/private-install.cc:819
+#: apt-private/private-install.cc:829
 #, c-format
 msgid "Skipping %s, it is not installed and only upgrades are requested.\n"
 msgstr ""
 
-#: apt-private/private-install.cc:831
+#: apt-private/private-install.cc:841
 #, c-format
 msgid "Reinstallation of %s is not possible, it cannot be downloaded.\n"
 msgstr ""
 
-#: apt-private/private-install.cc:836
+#: apt-private/private-install.cc:846
 #, c-format
 msgid "%s is already the newest version.\n"
 msgstr ""
 
-#: apt-private/private-install.cc:884
+#: apt-private/private-install.cc:894
 #, c-format
 msgid "Selected version '%s' (%s) for '%s'\n"
 msgstr ""
 
-#: apt-private/private-install.cc:889
+#: apt-private/private-install.cc:899
 #, c-format
 msgid "Selected version '%s' (%s) for '%s' because of '%s'\n"
 msgstr ""
 
 #. TRANSLATORS: Note, this is not an interactive question
-#: apt-private/private-install.cc:931
+#: apt-private/private-install.cc:941
 #, c-format
 msgid "Package '%s' is not installed, so not removed. Did you mean '%s'?\n"
 msgstr ""
 
-#: apt-private/private-install.cc:937
+#: apt-private/private-install.cc:947
 #, c-format
 msgid "Package '%s' is not installed, so not removed\n"
 msgstr ""
 
-#: apt-private/private-list.cc:131
+#: apt-private/private-list.cc:129
 msgid "Listing"
 msgstr ""
 
-#: apt-private/private-list.cc:164
+#: apt-private/private-list.cc:159
 #, c-format
 msgid "There is %i additional version. Please use the '-a' switch to see it"
 msgid_plural ""
@@ -1386,266 +1360,6 @@
 msgstr[0] ""
 msgstr[1] ""
 
-#: apt-private/private-cachefile.cc:93
-msgid "Correcting dependencies..."
-msgstr "Ispravljam zavisnosti..."
-
-#: apt-private/private-cachefile.cc:96
-msgid " failed."
-msgstr ""
-
-#: apt-private/private-cachefile.cc:99
-msgid "Unable to correct dependencies"
-msgstr "Ne mogu ispraviti zavisnosti"
-
-#: apt-private/private-cachefile.cc:102
-msgid "Unable to minimize the upgrade set"
-msgstr ""
-
-#: apt-private/private-cachefile.cc:104
-msgid " Done"
-msgstr " Urađeno"
-
-#: apt-private/private-cachefile.cc:108
-msgid "You might want to run 'apt-get -f install' to correct these."
-msgstr ""
-
-#: apt-private/private-cachefile.cc:111
-msgid "Unmet dependencies. Try using -f."
-msgstr "Nezadovoljene zavisnosti. Pokušajte koristeći -f."
-
-#: apt-private/private-output.cc:103 apt-private/private-show.cc:84
-#: apt-private/private-show.cc:89
-msgid "unknown"
-msgstr ""
-
-#: apt-private/private-output.cc:233
-#, fuzzy, c-format
-msgid "[installed,upgradable to: %s]"
-msgstr "[Instalirano]"
-
-#: apt-private/private-output.cc:237
-#, fuzzy
-msgid "[installed,local]"
-msgstr "[Instalirano]"
-
-#: apt-private/private-output.cc:240
-msgid "[installed,auto-removable]"
-msgstr ""
-
-#: apt-private/private-output.cc:242
-#, fuzzy
-msgid "[installed,automatic]"
-msgstr "[Instalirano]"
-
-#: apt-private/private-output.cc:244
-#, fuzzy
-msgid "[installed]"
-msgstr "[Instalirano]"
-
-#: apt-private/private-output.cc:248
-#, c-format
-msgid "[upgradable from: %s]"
-msgstr ""
-
-#: apt-private/private-output.cc:252
-msgid "[residual-config]"
-msgstr ""
-
-#: apt-private/private-output.cc:352
-msgid "The following packages have unmet dependencies:"
-msgstr ""
-
-#: apt-private/private-output.cc:442
-#, c-format
-msgid "but %s is installed"
-msgstr "ali je %s instaliran"
-
-#: apt-private/private-output.cc:444
-#, c-format
-msgid "but %s is to be installed"
-msgstr "ali se %s treba instalirati"
-
-#: apt-private/private-output.cc:451
-msgid "but it is not installable"
-msgstr "ali se ne može instalirati"
-
-#: apt-private/private-output.cc:453
-msgid "but it is a virtual package"
-msgstr "ali je virtuelni paket"
-
-#: apt-private/private-output.cc:456
-msgid "but it is not installed"
-msgstr "ali nije instaliran"
-
-#: apt-private/private-output.cc:456
-msgid "but it is not going to be installed"
-msgstr "ali se neće instalirati"
-
-#: apt-private/private-output.cc:461
-msgid " or"
-msgstr " ili"
-
-#: apt-private/private-output.cc:490
-msgid "The following NEW packages will be installed:"
-msgstr "Slijedeći NOVI paketi će biti instalirani:"
-
-#: apt-private/private-output.cc:516
-msgid "The following packages will be REMOVED:"
-msgstr "Slijedeći paketi će biti UKLONJENI:"
-
-#: apt-private/private-output.cc:538
-#, fuzzy
-msgid "The following packages have been kept back:"
-msgstr "Slijedeći paketi su zadržani:"
-
-#: apt-private/private-output.cc:559
-msgid "The following packages will be upgraded:"
-msgstr "Slijedeći paketi će biti nadograđeni:"
-
-#: apt-private/private-output.cc:580
-msgid "The following packages will be DOWNGRADED:"
-msgstr ""
-
-#: apt-private/private-output.cc:600
-msgid "The following held packages will be changed:"
-msgstr ""
-
-#: apt-private/private-output.cc:655
-#, c-format
-msgid "%s (due to %s) "
-msgstr ""
-
-#: apt-private/private-output.cc:663
-msgid ""
-"WARNING: The following essential packages will be removed.\n"
-"This should NOT be done unless you know exactly what you are doing!"
-msgstr ""
-
-#: apt-private/private-output.cc:694
-#, c-format
-msgid "%lu upgraded, %lu newly installed, "
-msgstr ""
-
-#: apt-private/private-output.cc:698
-#, c-format
-msgid "%lu reinstalled, "
-msgstr ""
-
-#: apt-private/private-output.cc:700
-#, c-format
-msgid "%lu downgraded, "
-msgstr ""
-
-#: apt-private/private-output.cc:702
-#, c-format
-msgid "%lu to remove and %lu not upgraded.\n"
-msgstr ""
-
-#: apt-private/private-output.cc:706
-#, c-format
-msgid "%lu not fully installed or removed.\n"
-msgstr ""
-
-#. TRANSLATOR: Yes/No question help-text: defaulting to Y[es]
-#. e.g. "Do you want to continue? [Y/n] "
-#. The user has to answer with an input matching the
-#. YESEXPR/NOEXPR defined in your l10n.
-#: apt-private/private-output.cc:728
-msgid "[Y/n]"
-msgstr ""
-
-#. TRANSLATOR: Yes/No question help-text: defaulting to N[o]
-#. e.g. "Should this file be removed? [y/N] "
-#. The user has to answer with an input matching the
-#. YESEXPR/NOEXPR defined in your l10n.
-#: apt-private/private-output.cc:734
-msgid "[y/N]"
-msgstr ""
-
-#. TRANSLATOR: "Yes" answer printed for a yes/no question if --assume-yes is set
-#: apt-private/private-output.cc:745
-msgid "Y"
-msgstr ""
-
-#. TRANSLATOR: "No" answer printed for a yes/no question if --assume-no is set
-#: apt-private/private-output.cc:751
-msgid "N"
-msgstr ""
-
-#: apt-private/private-output.cc:773 apt-pkg/cachefilter.cc:35
-=======
-#: apt-private/private-install.cc:829
-#, c-format
-msgid "Skipping %s, it is not installed and only upgrades are requested.\n"
-msgstr ""
-
-#: apt-private/private-install.cc:841
-#, c-format
-msgid "Reinstallation of %s is not possible, it cannot be downloaded.\n"
-msgstr ""
-
-#: apt-private/private-install.cc:846
-#, c-format
-msgid "%s is already the newest version.\n"
-msgstr ""
-
-#: apt-private/private-install.cc:894
->>>>>>> 7d8a4da7
-#, c-format
-msgid "Regex compilation error - %s"
-msgstr ""
-
-<<<<<<< HEAD
-#: apt-private/private-update.cc:31
-msgid "The update command takes no arguments"
-msgstr ""
-
-#: apt-private/private-update.cc:90
-=======
-#: apt-private/private-install.cc:899
-#, c-format
-msgid "Selected version '%s' (%s) for '%s' because of '%s'\n"
-msgstr ""
-
-#. TRANSLATORS: Note, this is not an interactive question
-#: apt-private/private-install.cc:941
->>>>>>> 7d8a4da7
-#, c-format
-msgid "%i package can be upgraded. Run 'apt list --upgradable' to see it.\n"
-msgid_plural ""
-"%i packages can be upgraded. Run 'apt list --upgradable' to see them.\n"
-msgstr[0] ""
-msgstr[1] ""
-
-<<<<<<< HEAD
-#: apt-private/private-show.cc:156
-=======
-#: apt-private/private-install.cc:947
->>>>>>> 7d8a4da7
-#, c-format
-msgid "There is %i additional record. Please use the '-a' switch to see it"
-msgid_plural ""
-"There are %i additional records. Please use the '-a' switch to see them."
-msgstr[0] ""
-msgstr[1] ""
-
-#: apt-private/private-show.cc:163
-msgid "not a real package (virtual)"
-msgstr ""
-
-#: apt-private/private-list.cc:129
-msgid "Listing"
-msgstr ""
-
-#: apt-private/private-list.cc:159
-#, c-format
-msgid "There is %i additional version. Please use the '-a' switch to see it"
-msgid_plural ""
-"There are %i additional versions. Please use the '-a' switch to see them."
-msgstr[0] ""
-msgstr[1] ""
-
 #: apt-private/private-main.cc:32
 msgid ""
 "NOTE: This is only a simulation!\n"
@@ -1688,25 +1402,8 @@
 msgid "[upgradable from: %s]"
 msgstr ""
 
-<<<<<<< HEAD
-#: apt-private/private-upgrade.cc:25
-msgid "Calculating upgrade... "
-msgstr "Računam nadogradnju..."
-
-#: apt-private/private-upgrade.cc:30
-msgid "Internal error, Upgrade broke stuff"
-msgstr ""
-
-#: apt-private/private-upgrade.cc:32
-msgid "Done"
-msgstr "Urađeno"
-
-#: apt-private/acqprogress.cc:66
-msgid "Hit "
-=======
 #: apt-private/private-output.cc:281
 msgid "[residual-config]"
->>>>>>> 7d8a4da7
 msgstr ""
 
 #: apt-private/private-output.cc:455
@@ -1887,13 +1584,8 @@
 
 #. Only warn if there are no sources.list.d.
 #. Only warn if there is no sources.list file.
-<<<<<<< HEAD
-#: methods/mirror.cc:95 apt-inst/extract.cc:471 apt-pkg/init.cc:103
-#: apt-pkg/init.cc:111 apt-pkg/acquire.cc:491 apt-pkg/clean.cc:40
-=======
 #: methods/mirror.cc:95 apt-inst/extract.cc:471 apt-pkg/acquire.cc:494
 #: apt-pkg/clean.cc:43 apt-pkg/init.cc:103 apt-pkg/init.cc:111
->>>>>>> 7d8a4da7
 #: apt-pkg/policy.cc:381 apt-pkg/sourcelist.cc:280 apt-pkg/sourcelist.cc:286
 #: apt-pkg/contrib/cdromutl.cc:205 apt-pkg/contrib/fileutl.cc:368
 #: apt-pkg/contrib/fileutl.cc:481
@@ -1901,15 +1593,9 @@
 msgid "Unable to read %s"
 msgstr "Ne mogu čitati %s"
 
-<<<<<<< HEAD
-#: methods/mirror.cc:101 methods/mirror.cc:130 apt-pkg/acquire.cc:497
-#: apt-pkg/acquire.cc:522 apt-pkg/clean.cc:46 apt-pkg/clean.cc:64
-#: apt-pkg/clean.cc:127 apt-pkg/contrib/cdromutl.cc:201
-=======
 #: methods/mirror.cc:101 methods/mirror.cc:130 apt-pkg/acquire.cc:500
 #: apt-pkg/acquire.cc:525 apt-pkg/clean.cc:49 apt-pkg/clean.cc:67
 #: apt-pkg/clean.cc:130 apt-pkg/contrib/cdromutl.cc:201
->>>>>>> 7d8a4da7
 #: apt-pkg/contrib/cdromutl.cc:235
 #, c-format
 msgid "Unable to change to %s"
@@ -2176,16 +1862,12 @@
 msgid "Failed to unlink %s"
 msgstr ""
 
-<<<<<<< HEAD
-#: apt-pkg/install-progress.cc:57
-=======
 #: ftparchive/writer.cc:298
 #, c-format
 msgid "*** Failed to link %s to %s"
 msgstr ""
 
 #: ftparchive/writer.cc:308
->>>>>>> 7d8a4da7
 #, c-format
 msgid " DeLink limit of %sB hit.\n"
 msgstr ""
@@ -2240,10 +1922,6 @@
 msgid "Malformed override %s line %llu #1"
 msgstr ""
 
-<<<<<<< HEAD
-#: apt-pkg/cachefile.cc:94
-msgid "The package lists or status file could not be parsed or opened."
-=======
 #: ftparchive/override.cc:178
 #, c-format
 msgid "Malformed override %s line %llu #2"
@@ -2266,7 +1944,6 @@
 
 #: ftparchive/multicompress.cc:192
 msgid "Failed to create FILE*"
->>>>>>> 7d8a4da7
 msgstr ""
 
 #: ftparchive/multicompress.cc:195
@@ -2389,7 +2066,211 @@
 msgid "File %s/%s overwrites the one in the package %s"
 msgstr ""
 
-<<<<<<< HEAD
+#: apt-inst/extract.cc:498
+#, c-format
+msgid "Unable to stat %s"
+msgstr ""
+
+#: apt-inst/filelist.cc:380
+msgid "DropNode called on still linked node"
+msgstr ""
+
+#: apt-inst/filelist.cc:412
+msgid "Failed to locate the hash element!"
+msgstr ""
+
+#: apt-inst/filelist.cc:459
+msgid "Failed to allocate diversion"
+msgstr ""
+
+#: apt-inst/filelist.cc:464
+msgid "Internal error in AddDiversion"
+msgstr ""
+
+#: apt-inst/filelist.cc:477
+#, c-format
+msgid "Trying to overwrite a diversion, %s -> %s and %s/%s"
+msgstr ""
+
+#: apt-inst/filelist.cc:506
+#, c-format
+msgid "Double add of diversion %s -> %s"
+msgstr ""
+
+#: apt-inst/filelist.cc:549
+#, c-format
+msgid "Duplicate conf file %s/%s"
+msgstr ""
+
+#: apt-inst/contrib/arfile.cc:76
+msgid "Invalid archive signature"
+msgstr ""
+
+#: apt-inst/contrib/arfile.cc:84
+msgid "Error reading archive member header"
+msgstr ""
+
+#: apt-inst/contrib/arfile.cc:96
+#, c-format
+msgid "Invalid archive member header %s"
+msgstr ""
+
+#: apt-inst/contrib/arfile.cc:108
+msgid "Invalid archive member header"
+msgstr ""
+
+#: apt-inst/contrib/arfile.cc:137
+msgid "Archive is too short"
+msgstr "Arhiva je prekratka"
+
+#: apt-inst/contrib/arfile.cc:141
+msgid "Failed to read the archive headers"
+msgstr ""
+
+#: apt-inst/contrib/extracttar.cc:124
+msgid "Failed to create pipes"
+msgstr ""
+
+#: apt-inst/contrib/extracttar.cc:151
+msgid "Failed to exec gzip "
+msgstr "Ne mogu izvršiti gzip"
+
+#: apt-inst/contrib/extracttar.cc:188 apt-inst/contrib/extracttar.cc:218
+msgid "Corrupted archive"
+msgstr "Oštećena arhiva"
+
+#: apt-inst/contrib/extracttar.cc:203
+msgid "Tar checksum failed, archive corrupted"
+msgstr "Provjera Tar kontrolnog zbira nije uspjela, arhiva oštećena"
+
+#: apt-inst/contrib/extracttar.cc:308
+#, c-format
+msgid "Unknown TAR header type %u, member %s"
+msgstr ""
+
+#: apt-inst/deb/debfile.cc:47 apt-inst/deb/debfile.cc:54
+#: apt-inst/deb/debfile.cc:63
+#, c-format
+msgid "This is not a valid DEB archive, missing '%s' member"
+msgstr ""
+
+#: apt-inst/deb/debfile.cc:132
+#, c-format
+msgid "Internal error, could not locate member %s"
+msgstr ""
+
+#: apt-inst/deb/debfile.cc:227
+msgid "Unparsable control file"
+msgstr ""
+
+#: apt-pkg/acquire.cc:87 apt-pkg/cdrom.cc:829
+#, c-format
+msgid "List directory %spartial is missing."
+msgstr ""
+
+#: apt-pkg/acquire.cc:91
+#, c-format
+msgid "Archives directory %spartial is missing."
+msgstr ""
+
+#: apt-pkg/acquire.cc:99
+#, fuzzy, c-format
+msgid "Unable to lock directory %s"
+msgstr "Ne mogu kreirati %s"
+
+#: apt-pkg/acquire.cc:490 apt-pkg/clean.cc:39
+#, c-format
+msgid "Clean of %s is not supported"
+msgstr ""
+
+#. only show the ETA if it makes sense
+#. two days
+#: apt-pkg/acquire.cc:902
+#, c-format
+msgid "Retrieving file %li of %li (%s remaining)"
+msgstr ""
+
+#: apt-pkg/acquire.cc:904
+#, fuzzy, c-format
+msgid "Retrieving file %li of %li"
+msgstr "Čitam spisak datoteke"
+
+#: apt-pkg/acquire-item.cc:148 apt-pkg/contrib/fileutl.cc:2047
+#, c-format
+msgid "rename failed, %s (%s -> %s)."
+msgstr ""
+
+#: apt-pkg/acquire-item.cc:163
+msgid "Hash Sum mismatch"
+msgstr ""
+
+#: apt-pkg/acquire-item.cc:168
+msgid "Size mismatch"
+msgstr ""
+
+#: apt-pkg/acquire-item.cc:173
+msgid "Invalid file format"
+msgstr ""
+
+#: apt-pkg/acquire-item.cc:1573
+#, c-format
+msgid ""
+"Unable to find expected entry '%s' in Release file (Wrong sources.list entry "
+"or malformed file)"
+msgstr ""
+
+#: apt-pkg/acquire-item.cc:1589
+#, fuzzy, c-format
+msgid "Unable to find hash sum for '%s' in Release file"
+msgstr "Ne mogu otvoriti DB datoteku %s"
+
+#: apt-pkg/acquire-item.cc:1631
+msgid "There is no public key available for the following key IDs:\n"
+msgstr ""
+
+#: apt-pkg/acquire-item.cc:1669
+#, c-format
+msgid ""
+"Release file for %s is expired (invalid since %s). Updates for this "
+"repository will not be applied."
+msgstr ""
+
+#: apt-pkg/acquire-item.cc:1691
+#, c-format
+msgid "Conflicting distribution: %s (expected %s but got %s)"
+msgstr ""
+
+#: apt-pkg/acquire-item.cc:1721
+#, c-format
+msgid ""
+"An error occurred during the signature verification. The repository is not "
+"updated and the previous index files will be used. GPG error: %s: %s\n"
+msgstr ""
+
+#. Invalid signature file, reject (LP: #346386) (Closes: #627642)
+#: apt-pkg/acquire-item.cc:1731 apt-pkg/acquire-item.cc:1736
+#, c-format
+msgid "GPG error: %s: %s"
+msgstr ""
+
+#: apt-pkg/acquire-item.cc:1859
+#, c-format
+msgid ""
+"I wasn't able to locate a file for the %s package. This might mean you need "
+"to manually fix this package. (due to missing arch)"
+msgstr ""
+
+#: apt-pkg/acquire-item.cc:1925
+#, c-format
+msgid "Can't find a source to download version '%s' of '%s'"
+msgstr ""
+
+#: apt-pkg/acquire-item.cc:1983
+#, c-format
+msgid ""
+"The package index files are corrupted. No Filename: field for package %s."
+msgstr ""
+
 #: apt-pkg/acquire-worker.cc:116
 #, c-format
 msgid "The method driver %s could not be found."
@@ -2410,9 +2291,168 @@
 msgid "Please insert the disc labeled: '%s' in the drive '%s' and press enter."
 msgstr ""
 
-#: apt-pkg/pkgrecords.cc:38
-#, c-format
-msgid "Index file type '%s' is not supported"
+#: apt-pkg/algorithms.cc:265
+#, c-format
+msgid ""
+"The package %s needs to be reinstalled, but I can't find an archive for it."
+msgstr ""
+
+#: apt-pkg/algorithms.cc:1086
+msgid ""
+"Error, pkgProblemResolver::Resolve generated breaks, this may be caused by "
+"held packages."
+msgstr ""
+
+#: apt-pkg/algorithms.cc:1088
+msgid "Unable to correct problems, you have held broken packages."
+msgstr ""
+
+#: apt-pkg/cachefile.cc:94
+msgid "The package lists or status file could not be parsed or opened."
+msgstr ""
+
+#: apt-pkg/cachefile.cc:98
+msgid "You may want to run apt-get update to correct these problems"
+msgstr ""
+
+#: apt-pkg/cachefile.cc:116
+msgid "The list of sources could not be read."
+msgstr ""
+
+#: apt-pkg/cacheset.cc:489
+#, c-format
+msgid "Release '%s' for '%s' was not found"
+msgstr ""
+
+#: apt-pkg/cacheset.cc:492
+#, c-format
+msgid "Version '%s' for '%s' was not found"
+msgstr ""
+
+#: apt-pkg/cacheset.cc:603
+#, fuzzy, c-format
+msgid "Couldn't find task '%s'"
+msgstr "Ne mogu otvoriti %s"
+
+#: apt-pkg/cacheset.cc:609
+#, c-format
+msgid "Couldn't find any package by regex '%s'"
+msgstr ""
+
+#: apt-pkg/cacheset.cc:615
+#, fuzzy, c-format
+msgid "Couldn't find any package by glob '%s'"
+msgstr "Ne mogu otvoriti %s"
+
+#: apt-pkg/cacheset.cc:626
+#, c-format
+msgid "Can't select versions from package '%s' as it is purely virtual"
+msgstr ""
+
+#: apt-pkg/cacheset.cc:633 apt-pkg/cacheset.cc:640
+#, c-format
+msgid ""
+"Can't select installed nor candidate version from package '%s' as it has "
+"neither of them"
+msgstr ""
+
+#: apt-pkg/cacheset.cc:647
+#, c-format
+msgid "Can't select newest version from package '%s' as it is purely virtual"
+msgstr ""
+
+#: apt-pkg/cacheset.cc:655
+#, c-format
+msgid "Can't select candidate version from package %s as it has no candidate"
+msgstr ""
+
+#: apt-pkg/cacheset.cc:663
+#, c-format
+msgid "Can't select installed version from package %s as it is not installed"
+msgstr ""
+
+#: apt-pkg/cdrom.cc:497 apt-pkg/sourcelist.cc:347
+#, c-format
+msgid "Line %u too long in source list %s."
+msgstr ""
+
+#: apt-pkg/cdrom.cc:571
+#, fuzzy
+msgid "Unmounting CD-ROM...\n"
+msgstr "Pogrešan CD"
+
+#: apt-pkg/cdrom.cc:586
+#, c-format
+msgid "Using CD-ROM mount point %s\n"
+msgstr ""
+
+#: apt-pkg/cdrom.cc:599
+#, fuzzy
+msgid "Waiting for disc...\n"
+msgstr "Čekam na zaglavlja"
+
+#: apt-pkg/cdrom.cc:609
+msgid "Mounting CD-ROM...\n"
+msgstr ""
+
+#: apt-pkg/cdrom.cc:620
+msgid "Identifying... "
+msgstr ""
+
+#: apt-pkg/cdrom.cc:662
+#, c-format
+msgid "Stored label: %s\n"
+msgstr ""
+
+#: apt-pkg/cdrom.cc:680
+msgid "Scanning disc for index files...\n"
+msgstr ""
+
+#: apt-pkg/cdrom.cc:734
+#, c-format
+msgid ""
+"Found %zu package indexes, %zu source indexes, %zu translation indexes and "
+"%zu signatures\n"
+msgstr ""
+
+#: apt-pkg/cdrom.cc:744
+msgid ""
+"Unable to locate any package files, perhaps this is not a Debian Disc or the "
+"wrong architecture?"
+msgstr ""
+
+#: apt-pkg/cdrom.cc:771
+#, c-format
+msgid "Found label '%s'\n"
+msgstr ""
+
+#: apt-pkg/cdrom.cc:800
+msgid "That is not a valid name, try again.\n"
+msgstr ""
+
+#: apt-pkg/cdrom.cc:817
+#, c-format
+msgid ""
+"This disc is called: \n"
+"'%s'\n"
+msgstr ""
+
+#: apt-pkg/cdrom.cc:819
+#, fuzzy
+msgid "Copying package lists..."
+msgstr "Čitam spiskove paketa"
+
+#: apt-pkg/cdrom.cc:863
+msgid "Writing new source list\n"
+msgstr ""
+
+#: apt-pkg/cdrom.cc:874
+msgid "Source list entries for this disc are:\n"
+msgstr ""
+
+#: apt-pkg/clean.cc:64
+#, c-format
+msgid "Unable to stat %s."
 msgstr ""
 
 #: apt-pkg/depcache.cc:138 apt-pkg/depcache.cc:167
@@ -2441,213 +2481,201 @@
 #, fuzzy, c-format
 msgid "Failed to write temporary StateFile %s"
 msgstr "Ne mogu ukloniti %s"
-=======
-#: apt-inst/extract.cc:498
-#, c-format
-msgid "Unable to stat %s"
-msgstr ""
-
-#: apt-inst/filelist.cc:380
-msgid "DropNode called on still linked node"
-msgstr ""
-
-#: apt-inst/filelist.cc:412
-msgid "Failed to locate the hash element!"
-msgstr ""
-
-#: apt-inst/filelist.cc:459
-msgid "Failed to allocate diversion"
-msgstr ""
-
-#: apt-inst/filelist.cc:464
-msgid "Internal error in AddDiversion"
-msgstr ""
-
-#: apt-inst/filelist.cc:477
-#, c-format
-msgid "Trying to overwrite a diversion, %s -> %s and %s/%s"
-msgstr ""
-
-#: apt-inst/filelist.cc:506
-#, c-format
-msgid "Double add of diversion %s -> %s"
-msgstr ""
-
-#: apt-inst/filelist.cc:549
-#, c-format
-msgid "Duplicate conf file %s/%s"
-msgstr ""
-
-#: apt-inst/contrib/arfile.cc:76
-msgid "Invalid archive signature"
-msgstr ""
-
-#: apt-inst/contrib/arfile.cc:84
-msgid "Error reading archive member header"
-msgstr ""
-
-#: apt-inst/contrib/arfile.cc:96
-#, c-format
-msgid "Invalid archive member header %s"
-msgstr ""
-
-#: apt-inst/contrib/arfile.cc:108
-msgid "Invalid archive member header"
-msgstr ""
-
-#: apt-inst/contrib/arfile.cc:137
-msgid "Archive is too short"
-msgstr "Arhiva je prekratka"
-
-#: apt-inst/contrib/arfile.cc:141
-msgid "Failed to read the archive headers"
-msgstr ""
-
-#: apt-inst/contrib/extracttar.cc:124
-msgid "Failed to create pipes"
-msgstr ""
-
-#: apt-inst/contrib/extracttar.cc:151
-msgid "Failed to exec gzip "
-msgstr "Ne mogu izvršiti gzip"
-
-#: apt-inst/contrib/extracttar.cc:188 apt-inst/contrib/extracttar.cc:218
-msgid "Corrupted archive"
-msgstr "Oštećena arhiva"
-
-#: apt-inst/contrib/extracttar.cc:203
-msgid "Tar checksum failed, archive corrupted"
-msgstr "Provjera Tar kontrolnog zbira nije uspjela, arhiva oštećena"
-
-#: apt-inst/contrib/extracttar.cc:308
-#, c-format
-msgid "Unknown TAR header type %u, member %s"
-msgstr ""
-
-#: apt-inst/deb/debfile.cc:47 apt-inst/deb/debfile.cc:54
-#: apt-inst/deb/debfile.cc:63
-#, c-format
-msgid "This is not a valid DEB archive, missing '%s' member"
-msgstr ""
-
-#: apt-inst/deb/debfile.cc:132
-#, c-format
-msgid "Internal error, could not locate member %s"
-msgstr ""
-
-#: apt-inst/deb/debfile.cc:227
-msgid "Unparsable control file"
-msgstr ""
-
-#: apt-pkg/acquire.cc:87 apt-pkg/cdrom.cc:829
-#, c-format
-msgid "List directory %spartial is missing."
-msgstr ""
-
-#: apt-pkg/acquire.cc:91
-#, c-format
-msgid "Archives directory %spartial is missing."
-msgstr ""
-
-#: apt-pkg/acquire.cc:99
-#, fuzzy, c-format
-msgid "Unable to lock directory %s"
-msgstr "Ne mogu kreirati %s"
-
-#: apt-pkg/acquire.cc:490 apt-pkg/clean.cc:39
-#, c-format
-msgid "Clean of %s is not supported"
-msgstr ""
->>>>>>> 7d8a4da7
-
-#. only show the ETA if it makes sense
-#. two days
-#: apt-pkg/acquire.cc:902
-#, c-format
-msgid "Retrieving file %li of %li (%s remaining)"
-msgstr ""
-
-#: apt-pkg/acquire.cc:904
-#, fuzzy, c-format
-msgid "Retrieving file %li of %li"
-msgstr "Čitam spisak datoteke"
-
-#: apt-pkg/acquire-item.cc:148 apt-pkg/contrib/fileutl.cc:2047
-#, c-format
-msgid "rename failed, %s (%s -> %s)."
-msgstr ""
-
-#: apt-pkg/acquire-item.cc:163
-msgid "Hash Sum mismatch"
-msgstr ""
-
-#: apt-pkg/acquire-item.cc:168
-msgid "Size mismatch"
-msgstr ""
-
-#: apt-pkg/acquire-item.cc:173
-msgid "Invalid file format"
-msgstr ""
-
-#: apt-pkg/acquire-item.cc:1573
-#, c-format
-msgid ""
-"Unable to find expected entry '%s' in Release file (Wrong sources.list entry "
-"or malformed file)"
-msgstr ""
-
-#: apt-pkg/acquire-item.cc:1589
-#, fuzzy, c-format
-msgid "Unable to find hash sum for '%s' in Release file"
+
+#: apt-pkg/edsp.cc:52 apt-pkg/edsp.cc:78
+msgid "Send scenario to solver"
+msgstr ""
+
+#: apt-pkg/edsp.cc:241
+msgid "Send request to solver"
+msgstr ""
+
+#: apt-pkg/edsp.cc:320
+msgid "Prepare for receiving solution"
+msgstr ""
+
+#: apt-pkg/edsp.cc:327
+msgid "External solver failed without a proper error message"
+msgstr ""
+
+#: apt-pkg/edsp.cc:619 apt-pkg/edsp.cc:622 apt-pkg/edsp.cc:627
+msgid "Execute external solver"
+msgstr ""
+
+#: apt-pkg/indexcopy.cc:236 apt-pkg/indexcopy.cc:773
+#, c-format
+msgid "Wrote %i records.\n"
+msgstr ""
+
+#: apt-pkg/indexcopy.cc:238 apt-pkg/indexcopy.cc:775
+#, c-format
+msgid "Wrote %i records with %i missing files.\n"
+msgstr ""
+
+#: apt-pkg/indexcopy.cc:241 apt-pkg/indexcopy.cc:778
+#, c-format
+msgid "Wrote %i records with %i mismatched files\n"
+msgstr ""
+
+#: apt-pkg/indexcopy.cc:244 apt-pkg/indexcopy.cc:781
+#, c-format
+msgid "Wrote %i records with %i missing files and %i mismatched files\n"
+msgstr ""
+
+#: apt-pkg/indexcopy.cc:515
+#, c-format
+msgid "Can't find authentication record for: %s"
+msgstr ""
+
+#: apt-pkg/indexcopy.cc:521
+#, c-format
+msgid "Hash mismatch for: %s"
+msgstr ""
+
+#: apt-pkg/indexrecords.cc:78
+#, fuzzy, c-format
+msgid "Unable to parse Release file %s"
 msgstr "Ne mogu otvoriti DB datoteku %s"
 
-<<<<<<< HEAD
-#: apt-pkg/acquire-item.cc:1639
-msgid "There is no public key available for the following key IDs:\n"
-msgstr ""
-
-#: apt-pkg/acquire-item.cc:1677
-#, c-format
-msgid ""
-"Release file for %s is expired (invalid since %s). Updates for this "
-"repository will not be applied."
-msgstr ""
-
-#: apt-pkg/acquire-item.cc:1699
-#, c-format
-msgid "Conflicting distribution: %s (expected %s but got %s)"
-msgstr ""
-
-#: apt-pkg/acquire-item.cc:1729
-#, c-format
-msgid ""
-"An error occurred during the signature verification. The repository is not "
-"updated and the previous index files will be used. GPG error: %s: %s\n"
-msgstr ""
-
-#. Invalid signature file, reject (LP: #346386) (Closes: #627642)
-#: apt-pkg/acquire-item.cc:1739 apt-pkg/acquire-item.cc:1744
-#, c-format
-msgid "GPG error: %s: %s"
-msgstr ""
-
-#: apt-pkg/acquire-item.cc:1867
-#, c-format
-msgid ""
-"I wasn't able to locate a file for the %s package. This might mean you need "
-"to manually fix this package. (due to missing arch)"
-msgstr ""
-
-#: apt-pkg/acquire-item.cc:1933
-#, c-format
-msgid "Can't find a source to download version '%s' of '%s'"
-msgstr ""
-
-#: apt-pkg/acquire-item.cc:1991
-#, c-format
-msgid ""
-"The package index files are corrupted. No Filename: field for package %s."
-msgstr ""
+#: apt-pkg/indexrecords.cc:86
+#, c-format
+msgid "No sections in Release file %s"
+msgstr ""
+
+#: apt-pkg/indexrecords.cc:117
+#, c-format
+msgid "No Hash entry in Release file %s"
+msgstr ""
+
+#: apt-pkg/indexrecords.cc:130
+#, c-format
+msgid "Invalid 'Valid-Until' entry in Release file %s"
+msgstr ""
+
+#: apt-pkg/indexrecords.cc:149
+#, fuzzy, c-format
+msgid "Invalid 'Date' entry in Release file %s"
+msgstr "Ne mogu otvoriti DB datoteku %s"
+
+#: apt-pkg/init.cc:146
+#, c-format
+msgid "Packaging system '%s' is not supported"
+msgstr ""
+
+#: apt-pkg/init.cc:162
+msgid "Unable to determine a suitable packaging system type"
+msgstr ""
+
+#: apt-pkg/install-progress.cc:57
+#, c-format
+msgid "Progress: [%3i%%]"
+msgstr ""
+
+#: apt-pkg/install-progress.cc:91 apt-pkg/install-progress.cc:174
+msgid "Running dpkg"
+msgstr ""
+
+#: apt-pkg/packagemanager.cc:303 apt-pkg/packagemanager.cc:957
+#, c-format
+msgid ""
+"Could not perform immediate configuration on '%s'. Please see man 5 apt.conf "
+"under APT::Immediate-Configure for details. (%d)"
+msgstr ""
+
+#: apt-pkg/packagemanager.cc:550 apt-pkg/packagemanager.cc:580
+#, fuzzy, c-format
+msgid "Could not configure '%s'. "
+msgstr "Ne mogu otvoriti %s"
+
+#: apt-pkg/packagemanager.cc:630
+#, c-format
+msgid ""
+"This installation run will require temporarily removing the essential "
+"package %s due to a Conflicts/Pre-Depends loop. This is often bad, but if "
+"you really want to do it, activate the APT::Force-LoopBreak option."
+msgstr ""
+
+#: apt-pkg/pkgcache.cc:155
+msgid "Empty package cache"
+msgstr ""
+
+#: apt-pkg/pkgcache.cc:161
+msgid "The package cache file is corrupted"
+msgstr ""
+
+#: apt-pkg/pkgcache.cc:166
+msgid "The package cache file is an incompatible version"
+msgstr ""
+
+#: apt-pkg/pkgcache.cc:169
+msgid "The package cache file is corrupted, it is too small"
+msgstr ""
+
+#: apt-pkg/pkgcache.cc:174
+#, c-format
+msgid "This APT does not support the versioning system '%s'"
+msgstr ""
+
+#: apt-pkg/pkgcache.cc:179
+msgid "The package cache was built for a different architecture"
+msgstr ""
+
+#: apt-pkg/pkgcache.cc:321
+msgid "Depends"
+msgstr "Zavisi"
+
+#: apt-pkg/pkgcache.cc:321
+msgid "PreDepends"
+msgstr "Unaprijed zavisi"
+
+#: apt-pkg/pkgcache.cc:321
+msgid "Suggests"
+msgstr "Predlaže"
+
+#: apt-pkg/pkgcache.cc:322
+msgid "Recommends"
+msgstr "Preporučuje"
+
+#: apt-pkg/pkgcache.cc:322
+#, fuzzy
+msgid "Conflicts"
+msgstr "Sukobljava se sa"
+
+#: apt-pkg/pkgcache.cc:322
+msgid "Replaces"
+msgstr "Zamjenjuje"
+
+#: apt-pkg/pkgcache.cc:323
+msgid "Obsoletes"
+msgstr "Zastarijeva"
+
+#: apt-pkg/pkgcache.cc:323
+msgid "Breaks"
+msgstr ""
+
+#: apt-pkg/pkgcache.cc:323
+msgid "Enhances"
+msgstr ""
+
+#: apt-pkg/pkgcache.cc:334
+msgid "important"
+msgstr "važno"
+
+#: apt-pkg/pkgcache.cc:334
+msgid "required"
+msgstr "zahtijevano"
+
+#: apt-pkg/pkgcache.cc:334
+msgid "standard"
+msgstr "standardno"
+
+#: apt-pkg/pkgcache.cc:335
+msgid "optional"
+msgstr "opcionalno"
+
+#: apt-pkg/pkgcache.cc:335
+msgid "extra"
+msgstr "extra"
 
 #: apt-pkg/pkgcachegen.cc:93
 msgid "Cache has an incompatible versioning system"
@@ -2685,47 +2713,15 @@
 msgstr ""
 
 #: apt-pkg/pkgcachegen.cc:576
-=======
-#: apt-pkg/acquire-item.cc:1631
-msgid "There is no public key available for the following key IDs:\n"
-msgstr ""
-
-#: apt-pkg/acquire-item.cc:1669
-#, c-format
-msgid ""
-"Release file for %s is expired (invalid since %s). Updates for this "
-"repository will not be applied."
-msgstr ""
-
-#: apt-pkg/acquire-item.cc:1691
-#, c-format
-msgid "Conflicting distribution: %s (expected %s but got %s)"
-msgstr ""
-
-#: apt-pkg/acquire-item.cc:1721
-#, c-format
-msgid ""
-"An error occurred during the signature verification. The repository is not "
-"updated and the previous index files will be used. GPG error: %s: %s\n"
-msgstr ""
-
-#. Invalid signature file, reject (LP: #346386) (Closes: #627642)
-#: apt-pkg/acquire-item.cc:1731 apt-pkg/acquire-item.cc:1736
->>>>>>> 7d8a4da7
 #, c-format
 msgid "Package %s %s was not found while processing file dependencies"
 msgstr ""
 
-<<<<<<< HEAD
 #: apt-pkg/pkgcachegen.cc:1211
-=======
-#: apt-pkg/acquire-item.cc:1859
->>>>>>> 7d8a4da7
 #, c-format
 msgid "Couldn't stat source package list %s"
 msgstr ""
 
-<<<<<<< HEAD
 #: apt-pkg/pkgcachegen.cc:1299 apt-pkg/pkgcachegen.cc:1403
 #: apt-pkg/pkgcachegen.cc:1409 apt-pkg/pkgcachegen.cc:1566
 msgid "Reading package lists"
@@ -2735,587 +2731,10 @@
 msgid "Collecting File Provides"
 msgstr ""
 
-#: apt-pkg/pkgcachegen.cc:1400 cmdline/apt-extracttemplates.cc:259
-=======
-#: apt-pkg/acquire-item.cc:1925
-#, c-format
-msgid "Can't find a source to download version '%s' of '%s'"
-msgstr ""
-
-#: apt-pkg/acquire-item.cc:1983
->>>>>>> 7d8a4da7
-#, c-format
-msgid "Unable to write to %s"
-msgstr "Ne mogu zapisati na %s"
-
 #: apt-pkg/pkgcachegen.cc:1508 apt-pkg/pkgcachegen.cc:1515
 msgid "IO Error saving source cache"
 msgstr ""
 
-#: apt-pkg/acquire-worker.cc:116
-#, c-format
-msgid "The method driver %s could not be found."
-msgstr ""
-
-#: apt-pkg/acquire-worker.cc:118
-#, c-format
-msgid "Is the package %s installed?"
-msgstr ""
-
-#: apt-pkg/acquire-worker.cc:169
-#, c-format
-msgid "Method %s did not start correctly"
-msgstr ""
-
-#: apt-pkg/acquire-worker.cc:455
-#, c-format
-msgid "Please insert the disc labeled: '%s' in the drive '%s' and press enter."
-msgstr ""
-
-#: apt-pkg/algorithms.cc:265
-#, c-format
-msgid ""
-"The package %s needs to be reinstalled, but I can't find an archive for it."
-msgstr ""
-
-<<<<<<< HEAD
-#: apt-pkg/clean.cc:61
-#, c-format
-msgid "Unable to stat %s."
-msgstr ""
-
-#: apt-pkg/policy.cc:83
-#, c-format
-=======
-#: apt-pkg/algorithms.cc:1086
->>>>>>> 7d8a4da7
-msgid ""
-"Error, pkgProblemResolver::Resolve generated breaks, this may be caused by "
-"held packages."
-msgstr ""
-
-#: apt-pkg/algorithms.cc:1088
-msgid "Unable to correct problems, you have held broken packages."
-msgstr ""
-
-#: apt-pkg/cachefile.cc:94
-msgid "The package lists or status file could not be parsed or opened."
-msgstr ""
-
-#: apt-pkg/cachefile.cc:98
-msgid "You may want to run apt-get update to correct these problems"
-msgstr ""
-
-#: apt-pkg/cachefile.cc:116
-msgid "The list of sources could not be read."
-msgstr ""
-
-#: apt-pkg/cacheset.cc:489
-#, c-format
-msgid "Release '%s' for '%s' was not found"
-msgstr ""
-
-#: apt-pkg/cacheset.cc:492
-#, c-format
-msgid "Version '%s' for '%s' was not found"
-msgstr ""
-
-#: apt-pkg/cacheset.cc:603
-#, fuzzy, c-format
-msgid "Couldn't find task '%s'"
-msgstr "Ne mogu otvoriti %s"
-
-#: apt-pkg/cacheset.cc:609
-#, c-format
-msgid "Couldn't find any package by regex '%s'"
-msgstr ""
-
-#: apt-pkg/cacheset.cc:615
-#, fuzzy, c-format
-msgid "Couldn't find any package by glob '%s'"
-msgstr "Ne mogu otvoriti %s"
-
-#: apt-pkg/cacheset.cc:626
-#, c-format
-msgid "Can't select versions from package '%s' as it is purely virtual"
-msgstr ""
-
-#: apt-pkg/cacheset.cc:633 apt-pkg/cacheset.cc:640
-#, c-format
-msgid ""
-"Can't select installed nor candidate version from package '%s' as it has "
-"neither of them"
-msgstr ""
-
-#: apt-pkg/cacheset.cc:647
-#, c-format
-msgid "Can't select newest version from package '%s' as it is purely virtual"
-msgstr ""
-
-#: apt-pkg/cacheset.cc:655
-#, c-format
-msgid "Can't select candidate version from package %s as it has no candidate"
-msgstr ""
-
-#: apt-pkg/cacheset.cc:663
-#, c-format
-msgid "Can't select installed version from package %s as it is not installed"
-msgstr ""
-
-#: apt-pkg/cdrom.cc:497 apt-pkg/sourcelist.cc:347
-#, c-format
-msgid "Line %u too long in source list %s."
-msgstr ""
-
-#: apt-pkg/cdrom.cc:571
-#, fuzzy
-msgid "Unmounting CD-ROM...\n"
-msgstr "Pogrešan CD"
-
-#: apt-pkg/cdrom.cc:586
-#, c-format
-msgid "Using CD-ROM mount point %s\n"
-msgstr ""
-
-#: apt-pkg/cdrom.cc:599
-#, fuzzy
-msgid "Waiting for disc...\n"
-msgstr "Čekam na zaglavlja"
-
-#: apt-pkg/cdrom.cc:609
-msgid "Mounting CD-ROM...\n"
-msgstr ""
-
-#: apt-pkg/cdrom.cc:620
-msgid "Identifying... "
-msgstr ""
-
-#: apt-pkg/cdrom.cc:662
-#, c-format
-msgid "Stored label: %s\n"
-msgstr ""
-
-#: apt-pkg/cdrom.cc:680
-msgid "Scanning disc for index files...\n"
-msgstr ""
-
-#: apt-pkg/cdrom.cc:734
-#, c-format
-msgid ""
-"Found %zu package indexes, %zu source indexes, %zu translation indexes and "
-"%zu signatures\n"
-msgstr ""
-
-#: apt-pkg/cdrom.cc:744
-msgid ""
-"Unable to locate any package files, perhaps this is not a Debian Disc or the "
-"wrong architecture?"
-msgstr ""
-
-#: apt-pkg/cdrom.cc:771
-#, c-format
-msgid "Found label '%s'\n"
-msgstr ""
-
-#: apt-pkg/cdrom.cc:800
-msgid "That is not a valid name, try again.\n"
-msgstr ""
-
-#: apt-pkg/cdrom.cc:817
-#, c-format
-msgid ""
-"This disc is called: \n"
-"'%s'\n"
-msgstr ""
-
-#: apt-pkg/cdrom.cc:819
-#, fuzzy
-msgid "Copying package lists..."
-msgstr "Čitam spiskove paketa"
-
-#: apt-pkg/cdrom.cc:863
-msgid "Writing new source list\n"
-msgstr ""
-
-#: apt-pkg/cdrom.cc:874
-msgid "Source list entries for this disc are:\n"
-msgstr ""
-
-#: apt-pkg/clean.cc:64
-#, c-format
-msgid "Unable to stat %s."
-msgstr ""
-
-<<<<<<< HEAD
-#: apt-pkg/edsp.cc:51 apt-pkg/edsp.cc:71
-msgid "Send scenario to solver"
-msgstr ""
-
-#: apt-pkg/edsp.cc:234
-msgid "Send request to solver"
-msgstr ""
-
-#: apt-pkg/edsp.cc:313
-msgid "Prepare for receiving solution"
-msgstr ""
-
-#: apt-pkg/edsp.cc:320
-msgid "External solver failed without a proper error message"
-msgstr ""
-
-#: apt-pkg/edsp.cc:612 apt-pkg/edsp.cc:615 apt-pkg/edsp.cc:620
-msgid "Execute external solver"
-msgstr ""
-
-#: apt-pkg/tagfile.cc:140
-#, c-format
-msgid "Unable to parse package file %s (1)"
-msgstr ""
-
-#: apt-pkg/tagfile.cc:237
-#, c-format
-msgid "Unable to parse package file %s (2)"
-=======
-#: apt-pkg/depcache.cc:138 apt-pkg/depcache.cc:167
-msgid "Building dependency tree"
-msgstr "Gradim stablo zavisnosti"
-
-#: apt-pkg/depcache.cc:139
-msgid "Candidate versions"
-msgstr "Verzije kandidata"
-
-#: apt-pkg/depcache.cc:168
-msgid "Dependency generation"
-msgstr "Stvaranje zavisnosti"
-
-#: apt-pkg/depcache.cc:188 apt-pkg/depcache.cc:221 apt-pkg/depcache.cc:225
-#, fuzzy
-msgid "Reading state information"
-msgstr "Sastavljam dostupne informacije"
-
-#: apt-pkg/depcache.cc:250
-#, fuzzy, c-format
-msgid "Failed to open StateFile %s"
-msgstr "Ne mogu otvoriti %s"
-
-#: apt-pkg/depcache.cc:256
-#, fuzzy, c-format
-msgid "Failed to write temporary StateFile %s"
-msgstr "Ne mogu ukloniti %s"
-
-#: apt-pkg/edsp.cc:52 apt-pkg/edsp.cc:78
-msgid "Send scenario to solver"
-msgstr ""
-
-#: apt-pkg/edsp.cc:241
-msgid "Send request to solver"
-msgstr ""
-
-#: apt-pkg/edsp.cc:320
-msgid "Prepare for receiving solution"
-msgstr ""
-
-#: apt-pkg/edsp.cc:327
-msgid "External solver failed without a proper error message"
-msgstr ""
-
-#: apt-pkg/edsp.cc:619 apt-pkg/edsp.cc:622 apt-pkg/edsp.cc:627
-msgid "Execute external solver"
-msgstr ""
-
-#: apt-pkg/indexcopy.cc:236 apt-pkg/indexcopy.cc:773
-#, c-format
-msgid "Wrote %i records.\n"
-msgstr ""
-
-#: apt-pkg/indexcopy.cc:238 apt-pkg/indexcopy.cc:775
-#, c-format
-msgid "Wrote %i records with %i missing files.\n"
-msgstr ""
-
-#: apt-pkg/indexcopy.cc:241 apt-pkg/indexcopy.cc:778
-#, c-format
-msgid "Wrote %i records with %i mismatched files\n"
-msgstr ""
-
-#: apt-pkg/indexcopy.cc:244 apt-pkg/indexcopy.cc:781
-#, c-format
-msgid "Wrote %i records with %i missing files and %i mismatched files\n"
-msgstr ""
-
-#: apt-pkg/indexcopy.cc:515
-#, c-format
-msgid "Can't find authentication record for: %s"
-msgstr ""
-
-#: apt-pkg/indexcopy.cc:521
-#, c-format
-msgid "Hash mismatch for: %s"
->>>>>>> 7d8a4da7
-msgstr ""
-
-#: apt-pkg/indexrecords.cc:78
-#, fuzzy, c-format
-msgid "Unable to parse Release file %s"
-msgstr "Ne mogu otvoriti DB datoteku %s"
-
-#: apt-pkg/indexrecords.cc:86
-#, c-format
-msgid "No sections in Release file %s"
-msgstr ""
-
-#: apt-pkg/indexrecords.cc:117
-#, c-format
-msgid "No Hash entry in Release file %s"
-msgstr ""
-
-#: apt-pkg/indexrecords.cc:130
-#, c-format
-msgid "Invalid 'Valid-Until' entry in Release file %s"
-msgstr ""
-
-#: apt-pkg/indexrecords.cc:149
-#, fuzzy, c-format
-msgid "Invalid 'Date' entry in Release file %s"
-msgstr "Ne mogu otvoriti DB datoteku %s"
-
-#: apt-pkg/init.cc:146
-#, c-format
-msgid "Packaging system '%s' is not supported"
-msgstr ""
-
-#: apt-pkg/init.cc:162
-msgid "Unable to determine a suitable packaging system type"
-msgstr ""
-
-#: apt-pkg/install-progress.cc:57
-#, c-format
-msgid "Progress: [%3i%%]"
-msgstr ""
-
-#: apt-pkg/install-progress.cc:91 apt-pkg/install-progress.cc:174
-msgid "Running dpkg"
-msgstr ""
-
-#: apt-pkg/packagemanager.cc:303 apt-pkg/packagemanager.cc:957
-#, c-format
-msgid ""
-"Could not perform immediate configuration on '%s'. Please see man 5 apt.conf "
-"under APT::Immediate-Configure for details. (%d)"
-msgstr ""
-
-#: apt-pkg/packagemanager.cc:550 apt-pkg/packagemanager.cc:580
-#, fuzzy, c-format
-msgid "Could not configure '%s'. "
-msgstr "Ne mogu otvoriti %s"
-
-#: apt-pkg/packagemanager.cc:630
-#, c-format
-msgid ""
-"This installation run will require temporarily removing the essential "
-"package %s due to a Conflicts/Pre-Depends loop. This is often bad, but if "
-"you really want to do it, activate the APT::Force-LoopBreak option."
-msgstr ""
-
-#: apt-pkg/pkgcache.cc:155
-msgid "Empty package cache"
-msgstr ""
-
-#: apt-pkg/pkgcache.cc:161
-msgid "The package cache file is corrupted"
-msgstr ""
-
-#: apt-pkg/pkgcache.cc:166
-msgid "The package cache file is an incompatible version"
-msgstr ""
-
-#: apt-pkg/pkgcache.cc:169
-msgid "The package cache file is corrupted, it is too small"
-msgstr ""
-
-#: apt-pkg/pkgcache.cc:174
-#, c-format
-msgid "This APT does not support the versioning system '%s'"
-msgstr ""
-
-#: apt-pkg/pkgcache.cc:179
-msgid "The package cache was built for a different architecture"
-msgstr ""
-
-#: apt-pkg/pkgcache.cc:321
-msgid "Depends"
-msgstr "Zavisi"
-
-<<<<<<< HEAD
-#: apt-pkg/cacheset.cc:489
-#, c-format
-msgid "Release '%s' for '%s' was not found"
-msgstr ""
-
-#: apt-pkg/cacheset.cc:492
-#, c-format
-msgid "Version '%s' for '%s' was not found"
-msgstr ""
-
-#: apt-pkg/cacheset.cc:603
-#, fuzzy, c-format
-msgid "Couldn't find task '%s'"
-msgstr "Ne mogu otvoriti %s"
-
-#: apt-pkg/cacheset.cc:609
-#, c-format
-msgid "Couldn't find any package by regex '%s'"
-msgstr ""
-
-#: apt-pkg/cacheset.cc:615
-#, fuzzy, c-format
-msgid "Couldn't find any package by glob '%s'"
-msgstr "Ne mogu otvoriti %s"
-
-#: apt-pkg/cacheset.cc:626
-#, c-format
-msgid "Can't select versions from package '%s' as it is purely virtual"
-msgstr ""
-
-#: apt-pkg/cacheset.cc:633 apt-pkg/cacheset.cc:640
-#, c-format
-msgid ""
-"Can't select installed nor candidate version from package '%s' as it has "
-"neither of them"
-msgstr ""
-
-#: apt-pkg/cacheset.cc:647
-#, c-format
-msgid "Can't select newest version from package '%s' as it is purely virtual"
-msgstr ""
-
-#: apt-pkg/cacheset.cc:655
-#, c-format
-msgid "Can't select candidate version from package %s as it has no candidate"
-msgstr ""
-
-#: apt-pkg/cacheset.cc:663
-#, c-format
-msgid "Can't select installed version from package %s as it is not installed"
-msgstr ""
-
-#: apt-pkg/deb/dpkgpm.cc:95
-#, fuzzy, c-format
-msgid "Installing %s"
-msgstr "  Instalirano:"
-=======
-#: apt-pkg/pkgcache.cc:321
-msgid "PreDepends"
-msgstr "Unaprijed zavisi"
->>>>>>> 7d8a4da7
-
-#: apt-pkg/pkgcache.cc:321
-msgid "Suggests"
-msgstr "Predlaže"
-
-#: apt-pkg/pkgcache.cc:322
-msgid "Recommends"
-msgstr "Preporučuje"
-
-#: apt-pkg/pkgcache.cc:322
-#, fuzzy
-msgid "Conflicts"
-msgstr "Sukobljava se sa"
-
-#: apt-pkg/pkgcache.cc:322
-msgid "Replaces"
-msgstr "Zamjenjuje"
-
-#: apt-pkg/pkgcache.cc:323
-msgid "Obsoletes"
-msgstr "Zastarijeva"
-
-#: apt-pkg/pkgcache.cc:323
-msgid "Breaks"
-msgstr ""
-
-#: apt-pkg/pkgcache.cc:323
-msgid "Enhances"
-msgstr ""
-
-#: apt-pkg/pkgcache.cc:334
-msgid "important"
-msgstr "važno"
-
-#: apt-pkg/pkgcache.cc:334
-msgid "required"
-msgstr "zahtijevano"
-
-#: apt-pkg/pkgcache.cc:334
-msgid "standard"
-msgstr "standardno"
-
-#: apt-pkg/pkgcache.cc:335
-msgid "optional"
-msgstr "opcionalno"
-
-#: apt-pkg/pkgcache.cc:335
-msgid "extra"
-msgstr "extra"
-
-#: apt-pkg/pkgcachegen.cc:93
-msgid "Cache has an incompatible versioning system"
-msgstr ""
-
-#. TRANSLATOR: The first placeholder is a package name,
-#. the other two should be copied verbatim as they include debug info
-#: apt-pkg/pkgcachegen.cc:224 apt-pkg/pkgcachegen.cc:234
-#: apt-pkg/pkgcachegen.cc:300 apt-pkg/pkgcachegen.cc:327
-#: apt-pkg/pkgcachegen.cc:340 apt-pkg/pkgcachegen.cc:382
-#: apt-pkg/pkgcachegen.cc:386 apt-pkg/pkgcachegen.cc:403
-#: apt-pkg/pkgcachegen.cc:411 apt-pkg/pkgcachegen.cc:415
-#: apt-pkg/pkgcachegen.cc:419 apt-pkg/pkgcachegen.cc:440
-#: apt-pkg/pkgcachegen.cc:479 apt-pkg/pkgcachegen.cc:517
-#: apt-pkg/pkgcachegen.cc:524 apt-pkg/pkgcachegen.cc:555
-#: apt-pkg/pkgcachegen.cc:569
-#, c-format
-msgid "Error occurred while processing %s (%s%d)"
-msgstr ""
-
-#: apt-pkg/pkgcachegen.cc:257
-msgid "Wow, you exceeded the number of package names this APT is capable of."
-msgstr ""
-
-#: apt-pkg/pkgcachegen.cc:260
-msgid "Wow, you exceeded the number of versions this APT is capable of."
-msgstr ""
-
-#: apt-pkg/pkgcachegen.cc:263
-msgid "Wow, you exceeded the number of descriptions this APT is capable of."
-msgstr ""
-
-#: apt-pkg/pkgcachegen.cc:266
-msgid "Wow, you exceeded the number of dependencies this APT is capable of."
-msgstr ""
-
-#: apt-pkg/pkgcachegen.cc:576
-#, c-format
-msgid "Package %s %s was not found while processing file dependencies"
-msgstr ""
-
-#: apt-pkg/pkgcachegen.cc:1211
-#, c-format
-msgid "Couldn't stat source package list %s"
-msgstr ""
-
-#: apt-pkg/pkgcachegen.cc:1299 apt-pkg/pkgcachegen.cc:1403
-#: apt-pkg/pkgcachegen.cc:1409 apt-pkg/pkgcachegen.cc:1566
-msgid "Reading package lists"
-msgstr "Čitam spiskove paketa"
-
-#: apt-pkg/pkgcachegen.cc:1316
-msgid "Collecting File Provides"
-msgstr ""
-
-#: apt-pkg/pkgcachegen.cc:1508 apt-pkg/pkgcachegen.cc:1515
-msgid "IO Error saving source cache"
-msgstr ""
-
 #: apt-pkg/pkgrecords.cc:38
 #, c-format
 msgid "Index file type '%s' is not supported"
@@ -3342,9 +2761,6 @@
 msgid "No priority (or zero) specified for pin"
 msgstr ""
 
-<<<<<<< HEAD
-#: apt-pkg/contrib/fileutl.cc:190
-=======
 #: apt-pkg/sourcelist.cc:127
 #, c-format
 msgid "Malformed stanza %u in source list %s (URI parse)"
@@ -3371,7 +2787,6 @@
 msgstr ""
 
 #: apt-pkg/sourcelist.cc:193
->>>>>>> 7d8a4da7
 #, c-format
 msgid "Malformed line %lu in source list %s ([%s] key %s has no value)"
 msgstr ""
@@ -3491,45 +2906,189 @@
 msgid "Option '%s' is too long"
 msgstr ""
 
-<<<<<<< HEAD
-#: apt-pkg/contrib/progress.cc:181
-msgid "..."
-msgstr ""
-
-#. Print the spinner
-#: apt-pkg/contrib/progress.cc:197
-#, c-format
-msgid "%c%s... %u%%"
-msgstr ""
-
-#. d means days, h means hours, min means minutes, s means seconds
-#: apt-pkg/contrib/strutl.cc:406
-#, c-format
-msgid "%lid %lih %limin %lis"
-msgstr ""
-
-#. h means hours, min means minutes, s means seconds
-#: apt-pkg/contrib/strutl.cc:413
-#, c-format
-msgid "%lih %limin %lis"
-msgstr ""
-
-#. min means minutes, s means seconds
-#: apt-pkg/contrib/strutl.cc:420
-#, c-format
-msgid "%limin %lis"
-msgstr ""
-
-#. s means seconds
-#: apt-pkg/contrib/strutl.cc:425
-#, c-format
-msgid "%lis"
-msgstr ""
-
-#: apt-pkg/contrib/strutl.cc:1236
-#, c-format
-msgid "Selection %s not found"
-msgstr ""
+#: apt-pkg/contrib/cmndline.cc:341
+#, c-format
+msgid "Sense %s is not understood, try true or false."
+msgstr ""
+
+#: apt-pkg/contrib/cmndline.cc:391
+#, c-format
+msgid "Invalid operation %s"
+msgstr ""
+
+#: apt-pkg/contrib/configuration.cc:519
+#, c-format
+msgid "Unrecognized type abbreviation: '%c'"
+msgstr ""
+
+#: apt-pkg/contrib/configuration.cc:633
+#, c-format
+msgid "Opening configuration file %s"
+msgstr ""
+
+#: apt-pkg/contrib/configuration.cc:801
+#, c-format
+msgid "Syntax error %s:%u: Block starts with no name."
+msgstr ""
+
+#: apt-pkg/contrib/configuration.cc:820
+#, c-format
+msgid "Syntax error %s:%u: Malformed tag"
+msgstr ""
+
+#: apt-pkg/contrib/configuration.cc:837
+#, c-format
+msgid "Syntax error %s:%u: Extra junk after value"
+msgstr ""
+
+#: apt-pkg/contrib/configuration.cc:877
+#, c-format
+msgid "Syntax error %s:%u: Directives can only be done at the top level"
+msgstr ""
+
+#: apt-pkg/contrib/configuration.cc:884
+#, c-format
+msgid "Syntax error %s:%u: Too many nested includes"
+msgstr ""
+
+#: apt-pkg/contrib/configuration.cc:888 apt-pkg/contrib/configuration.cc:893
+#, c-format
+msgid "Syntax error %s:%u: Included from here"
+msgstr ""
+
+#: apt-pkg/contrib/configuration.cc:897
+#, c-format
+msgid "Syntax error %s:%u: Unsupported directive '%s'"
+msgstr ""
+
+#: apt-pkg/contrib/configuration.cc:900
+#, c-format
+msgid "Syntax error %s:%u: clear directive requires an option tree as argument"
+msgstr ""
+
+#: apt-pkg/contrib/configuration.cc:950
+#, c-format
+msgid "Syntax error %s:%u: Extra junk at end of file"
+msgstr ""
+
+#: apt-pkg/contrib/fileutl.cc:190
+#, c-format
+msgid "Not using locking for read only lock file %s"
+msgstr ""
+
+#: apt-pkg/contrib/fileutl.cc:195
+#, c-format
+msgid "Could not open lock file %s"
+msgstr ""
+
+#: apt-pkg/contrib/fileutl.cc:218
+#, c-format
+msgid "Not using locking for nfs mounted lock file %s"
+msgstr ""
+
+#: apt-pkg/contrib/fileutl.cc:223
+#, c-format
+msgid "Could not get lock %s"
+msgstr ""
+
+#: apt-pkg/contrib/fileutl.cc:360 apt-pkg/contrib/fileutl.cc:474
+#, c-format
+msgid "List of files can't be created as '%s' is not a directory"
+msgstr ""
+
+#: apt-pkg/contrib/fileutl.cc:394
+#, c-format
+msgid "Ignoring '%s' in directory '%s' as it is not a regular file"
+msgstr ""
+
+#: apt-pkg/contrib/fileutl.cc:412
+#, c-format
+msgid "Ignoring file '%s' in directory '%s' as it has no filename extension"
+msgstr ""
+
+#: apt-pkg/contrib/fileutl.cc:421
+#, c-format
+msgid ""
+"Ignoring file '%s' in directory '%s' as it has an invalid filename extension"
+msgstr ""
+
+#: apt-pkg/contrib/fileutl.cc:824
+#, c-format
+msgid "Sub-process %s received a segmentation fault."
+msgstr ""
+
+#: apt-pkg/contrib/fileutl.cc:826
+#, c-format
+msgid "Sub-process %s received signal %u."
+msgstr ""
+
+#: apt-pkg/contrib/fileutl.cc:830 apt-pkg/contrib/gpgv.cc:239
+#, c-format
+msgid "Sub-process %s returned an error code (%u)"
+msgstr ""
+
+#: apt-pkg/contrib/fileutl.cc:832 apt-pkg/contrib/gpgv.cc:232
+#, c-format
+msgid "Sub-process %s exited unexpectedly"
+msgstr ""
+
+#: apt-pkg/contrib/fileutl.cc:913
+#, c-format
+msgid "Problem closing the gzip file %s"
+msgstr ""
+
+#: apt-pkg/contrib/fileutl.cc:1101
+#, c-format
+msgid "Could not open file %s"
+msgstr ""
+
+#: apt-pkg/contrib/fileutl.cc:1160 apt-pkg/contrib/fileutl.cc:1207
+#, fuzzy, c-format
+msgid "Could not open file descriptor %d"
+msgstr "Ne mogu otvoriti %s"
+
+#: apt-pkg/contrib/fileutl.cc:1315
+msgid "Failed to create subprocess IPC"
+msgstr ""
+
+#: apt-pkg/contrib/fileutl.cc:1373
+msgid "Failed to exec compressor "
+msgstr ""
+
+#: apt-pkg/contrib/fileutl.cc:1514
+#, c-format
+msgid "read, still have %llu to read but none left"
+msgstr ""
+
+#: apt-pkg/contrib/fileutl.cc:1627 apt-pkg/contrib/fileutl.cc:1649
+#, c-format
+msgid "write, still have %llu to write but couldn't"
+msgstr ""
+
+#: apt-pkg/contrib/fileutl.cc:1915
+#, fuzzy, c-format
+msgid "Problem closing the file %s"
+msgstr "Ne mogu ukloniti %s"
+
+#: apt-pkg/contrib/fileutl.cc:1927
+#, c-format
+msgid "Problem renaming the file %s to %s"
+msgstr ""
+
+#: apt-pkg/contrib/fileutl.cc:1938
+#, c-format
+msgid "Problem unlinking the file %s"
+msgstr ""
+
+#: apt-pkg/contrib/fileutl.cc:1951
+msgid "Problem syncing the file"
+msgstr ""
+
+#. TRANSLATOR: %s is the trusted keyring parts directory
+#: apt-pkg/contrib/gpgv.cc:72
+#, fuzzy, c-format
+msgid "No keyring installed in %s."
+msgstr "Odustajem od instalacije."
 
 #: apt-pkg/contrib/mmap.cc:79
 msgid "Can't mmap an empty file"
@@ -3573,234 +3132,6 @@
 msgstr ""
 
 #: apt-pkg/contrib/mmap.cc:446
-=======
-#: apt-pkg/contrib/cmndline.cc:341
->>>>>>> 7d8a4da7
-#, c-format
-msgid "Sense %s is not understood, try true or false."
-msgstr ""
-
-#: apt-pkg/contrib/cmndline.cc:391
-#, c-format
-msgid "Invalid operation %s"
-msgstr ""
-
-#: apt-pkg/contrib/configuration.cc:519
-#, c-format
-msgid "Unrecognized type abbreviation: '%c'"
-msgstr ""
-
-#: apt-pkg/contrib/configuration.cc:633
-#, c-format
-msgid "Opening configuration file %s"
-msgstr ""
-
-#: apt-pkg/contrib/configuration.cc:801
-#, c-format
-msgid "Syntax error %s:%u: Block starts with no name."
-msgstr ""
-
-#: apt-pkg/contrib/configuration.cc:820
-#, c-format
-msgid "Syntax error %s:%u: Malformed tag"
-msgstr ""
-
-#: apt-pkg/contrib/configuration.cc:837
-#, c-format
-msgid "Syntax error %s:%u: Extra junk after value"
-msgstr ""
-
-#: apt-pkg/contrib/configuration.cc:877
-#, c-format
-msgid "Syntax error %s:%u: Directives can only be done at the top level"
-msgstr ""
-
-#: apt-pkg/contrib/configuration.cc:884
-#, c-format
-msgid "Syntax error %s:%u: Too many nested includes"
-msgstr ""
-
-#: apt-pkg/contrib/configuration.cc:888 apt-pkg/contrib/configuration.cc:893
-#, c-format
-msgid "Syntax error %s:%u: Included from here"
-msgstr ""
-
-#: apt-pkg/contrib/configuration.cc:897
-#, c-format
-msgid "Syntax error %s:%u: Unsupported directive '%s'"
-msgstr ""
-
-#: apt-pkg/contrib/configuration.cc:900
-#, c-format
-msgid "Syntax error %s:%u: clear directive requires an option tree as argument"
-msgstr ""
-
-#: apt-pkg/contrib/configuration.cc:950
-#, c-format
-msgid "Syntax error %s:%u: Extra junk at end of file"
-msgstr ""
-
-#: apt-pkg/contrib/fileutl.cc:190
-#, c-format
-msgid "Not using locking for read only lock file %s"
-msgstr ""
-
-#: apt-pkg/contrib/fileutl.cc:195
-#, c-format
-msgid "Could not open lock file %s"
-msgstr ""
-
-#: apt-pkg/contrib/fileutl.cc:218
-#, c-format
-msgid "Not using locking for nfs mounted lock file %s"
-msgstr ""
-
-#: apt-pkg/contrib/fileutl.cc:223
-#, c-format
-msgid "Could not get lock %s"
-msgstr ""
-
-#: apt-pkg/contrib/fileutl.cc:360 apt-pkg/contrib/fileutl.cc:474
-#, c-format
-msgid "List of files can't be created as '%s' is not a directory"
-msgstr ""
-
-#: apt-pkg/contrib/fileutl.cc:394
-#, c-format
-msgid "Ignoring '%s' in directory '%s' as it is not a regular file"
-msgstr ""
-
-#: apt-pkg/contrib/fileutl.cc:412
-#, c-format
-msgid "Ignoring file '%s' in directory '%s' as it has no filename extension"
-msgstr ""
-
-#: apt-pkg/contrib/fileutl.cc:421
-#, c-format
-msgid ""
-"Ignoring file '%s' in directory '%s' as it has an invalid filename extension"
-msgstr ""
-
-#: apt-pkg/contrib/fileutl.cc:824
-#, c-format
-msgid "Sub-process %s received a segmentation fault."
-msgstr ""
-
-#: apt-pkg/contrib/fileutl.cc:826
-#, c-format
-msgid "Sub-process %s received signal %u."
-msgstr ""
-
-#: apt-pkg/contrib/fileutl.cc:830 apt-pkg/contrib/gpgv.cc:239
-#, c-format
-msgid "Sub-process %s returned an error code (%u)"
-msgstr ""
-
-#: apt-pkg/contrib/fileutl.cc:832 apt-pkg/contrib/gpgv.cc:232
-#, c-format
-msgid "Sub-process %s exited unexpectedly"
-msgstr ""
-
-#: apt-pkg/contrib/fileutl.cc:913
-#, c-format
-msgid "Problem closing the gzip file %s"
-msgstr ""
-
-#: apt-pkg/contrib/fileutl.cc:1101
-#, c-format
-msgid "Could not open file %s"
-msgstr ""
-
-#: apt-pkg/contrib/fileutl.cc:1160 apt-pkg/contrib/fileutl.cc:1207
-#, fuzzy, c-format
-msgid "Could not open file descriptor %d"
-msgstr "Ne mogu otvoriti %s"
-
-#: apt-pkg/contrib/fileutl.cc:1315
-msgid "Failed to create subprocess IPC"
-msgstr ""
-
-#: apt-pkg/contrib/fileutl.cc:1373
-msgid "Failed to exec compressor "
-msgstr ""
-
-#: apt-pkg/contrib/fileutl.cc:1514
-#, c-format
-msgid "read, still have %llu to read but none left"
-msgstr ""
-
-#: apt-pkg/contrib/fileutl.cc:1627 apt-pkg/contrib/fileutl.cc:1649
-#, c-format
-msgid "write, still have %llu to write but couldn't"
-msgstr ""
-
-#: apt-pkg/contrib/fileutl.cc:1915
-#, fuzzy, c-format
-msgid "Problem closing the file %s"
-msgstr "Ne mogu ukloniti %s"
-
-#: apt-pkg/contrib/fileutl.cc:1927
-#, c-format
-msgid "Problem renaming the file %s to %s"
-msgstr ""
-
-#: apt-pkg/contrib/fileutl.cc:1938
-#, c-format
-msgid "Problem unlinking the file %s"
-msgstr ""
-
-#: apt-pkg/contrib/fileutl.cc:1951
-msgid "Problem syncing the file"
-msgstr ""
-
-#. TRANSLATOR: %s is the trusted keyring parts directory
-#: apt-pkg/contrib/gpgv.cc:72
-#, fuzzy, c-format
-msgid "No keyring installed in %s."
-msgstr "Odustajem od instalacije."
-
-#: apt-pkg/contrib/mmap.cc:79
-msgid "Can't mmap an empty file"
-msgstr ""
-
-#: apt-pkg/contrib/mmap.cc:111
-#, c-format
-msgid "Couldn't duplicate file descriptor %i"
-msgstr ""
-
-#: apt-pkg/contrib/mmap.cc:119
-#, c-format
-msgid "Couldn't make mmap of %llu bytes"
-msgstr ""
-
-#: apt-pkg/contrib/mmap.cc:146
-#, fuzzy
-msgid "Unable to close mmap"
-msgstr "Ne mogu kreirati %s"
-
-#: apt-pkg/contrib/mmap.cc:174 apt-pkg/contrib/mmap.cc:202
-#, fuzzy
-msgid "Unable to synchronize mmap"
-msgstr "Ne mogu kreirati %s"
-
-#: apt-pkg/contrib/mmap.cc:290
-#, c-format
-msgid "Couldn't make mmap of %lu bytes"
-msgstr ""
-
-#: apt-pkg/contrib/mmap.cc:322
-#, fuzzy
-msgid "Failed to truncate file"
-msgstr "Ne mogu ukloniti %s"
-
-#: apt-pkg/contrib/mmap.cc:341
-#, c-format
-msgid ""
-"Dynamic MMap ran out of room. Please increase the size of APT::Cache-Start. "
-"Current value: %lu. (man 5 apt.conf)"
-msgstr ""
-
-#: apt-pkg/contrib/mmap.cc:446
 #, c-format
 msgid ""
 "Unable to increase the size of the MMap as the limit of %lu bytes is already "
