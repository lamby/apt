--- conflicted
+++ resolved
@@ -7,11 +7,7 @@
 msgstr ""
 "Project-Id-Version: PACKAGE VERSION\n"
 "Report-Msgid-Bugs-To: \n"
-<<<<<<< HEAD
-"POT-Creation-Date: 2005-06-06 14:00+0200\n"
-=======
-"POT-Creation-Date: 2005-08-23 09:45+0200\n"
->>>>>>> b8b1131a
+"POT-Creation-Date: 2005-08-19 11:53+0200\n"
 "PO-Revision-Date: YEAR-MO-DA HO:MI+ZONE\n"
 "Last-Translator: FULL NAME <EMAIL@ADDRESS>\n"
 "Language-Team: LANGUAGE <LL@li.org>\n"
@@ -151,13 +147,8 @@
 msgstr ""
 
 #: cmdline/apt-cache.cc:1651 cmdline/apt-cdrom.cc:138 cmdline/apt-config.cc:70
-<<<<<<< HEAD
 #: cmdline/apt-extracttemplates.cc:225 ftparchive/apt-ftparchive.cc:545
 #: cmdline/apt-get.cc:2322 cmdline/apt-sortpkgs.cc:144
-=======
-#: cmdline/apt-extracttemplates.cc:225 ftparchive/apt-ftparchive.cc:550
-#: cmdline/apt-get.cc:2324 cmdline/apt-sortpkgs.cc:144
->>>>>>> b8b1131a
 #, c-format
 msgid "%s %s for %s %s compiled on %s %s\n"
 msgstr ""
@@ -249,31 +240,31 @@
 msgid "Cannot get debconf version. Is debconf installed?"
 msgstr ""
 
-#: ftparchive/apt-ftparchive.cc:167 ftparchive/apt-ftparchive.cc:341
+#: ftparchive/apt-ftparchive.cc:163 ftparchive/apt-ftparchive.cc:337
 msgid "Package extension list is too long"
 msgstr ""
 
-#: ftparchive/apt-ftparchive.cc:169 ftparchive/apt-ftparchive.cc:183
-#: ftparchive/apt-ftparchive.cc:206 ftparchive/apt-ftparchive.cc:256
-#: ftparchive/apt-ftparchive.cc:270 ftparchive/apt-ftparchive.cc:292
+#: ftparchive/apt-ftparchive.cc:165 ftparchive/apt-ftparchive.cc:179
+#: ftparchive/apt-ftparchive.cc:202 ftparchive/apt-ftparchive.cc:252
+#: ftparchive/apt-ftparchive.cc:266 ftparchive/apt-ftparchive.cc:288
 #, c-format
 msgid "Error processing directory %s"
 msgstr ""
 
-#: ftparchive/apt-ftparchive.cc:254
+#: ftparchive/apt-ftparchive.cc:250
 msgid "Source extension list is too long"
 msgstr ""
 
-#: ftparchive/apt-ftparchive.cc:371
+#: ftparchive/apt-ftparchive.cc:367
 msgid "Error writing header to contents file"
 msgstr ""
 
-#: ftparchive/apt-ftparchive.cc:401
+#: ftparchive/apt-ftparchive.cc:397
 #, c-format
 msgid "Error processing contents %s"
 msgstr ""
 
-#: ftparchive/apt-ftparchive.cc:556
+#: ftparchive/apt-ftparchive.cc:551
 msgid ""
 "Usage: apt-ftparchive [options] command\n"
 "Commands: packages binarypath [overridefile [pathprefix]]\n"
@@ -315,11 +306,11 @@
 "  -o=?  Set an arbitrary configuration option"
 msgstr ""
 
-#: ftparchive/apt-ftparchive.cc:762
+#: ftparchive/apt-ftparchive.cc:757
 msgid "No selections matched"
 msgstr ""
 
-#: ftparchive/apt-ftparchive.cc:835
+#: ftparchive/apt-ftparchive.cc:830
 #, c-format
 msgid "Some files are missing in the package file group `%s'"
 msgstr ""
@@ -352,63 +343,63 @@
 msgid "Unable to get a cursor"
 msgstr ""
 
-#: ftparchive/writer.cc:78
+#: ftparchive/writer.cc:79
 #, c-format
 msgid "W: Unable to read directory %s\n"
 msgstr ""
 
-#: ftparchive/writer.cc:83
+#: ftparchive/writer.cc:84
 #, c-format
 msgid "W: Unable to stat %s\n"
 msgstr ""
 
-#: ftparchive/writer.cc:125
+#: ftparchive/writer.cc:126
 msgid "E: "
 msgstr ""
 
-#: ftparchive/writer.cc:127
+#: ftparchive/writer.cc:128
 msgid "W: "
 msgstr ""
 
-#: ftparchive/writer.cc:134
+#: ftparchive/writer.cc:135
 msgid "E: Errors apply to file "
 msgstr ""
 
-#: ftparchive/writer.cc:151 ftparchive/writer.cc:181
+#: ftparchive/writer.cc:152 ftparchive/writer.cc:182
 #, c-format
 msgid "Failed to resolve %s"
 msgstr ""
 
-#: ftparchive/writer.cc:163
+#: ftparchive/writer.cc:164
 msgid "Tree walking failed"
 msgstr ""
 
-#: ftparchive/writer.cc:188
+#: ftparchive/writer.cc:189
 #, c-format
 msgid "Failed to open %s"
 msgstr ""
 
-#: ftparchive/writer.cc:245
+#: ftparchive/writer.cc:246
 #, c-format
 msgid " DeLink %s [%s]\n"
 msgstr ""
 
-#: ftparchive/writer.cc:253
+#: ftparchive/writer.cc:254
 #, c-format
 msgid "Failed to readlink %s"
 msgstr ""
 
-#: ftparchive/writer.cc:257
+#: ftparchive/writer.cc:258
 #, c-format
 msgid "Failed to unlink %s"
 msgstr ""
 
-#: ftparchive/writer.cc:264
+#: ftparchive/writer.cc:265
 #, c-format
 msgid "*** Failed to link %s to %s"
 msgstr ""
 
-#: ftparchive/writer.cc:274
+#: ftparchive/writer.cc:275
 #, c-format
 msgid " DeLink limit of %sB hit.\n"
 msgstr ""
@@ -419,16 +410,16 @@
 msgid "Failed to stat %s"
 msgstr ""
 
-#: ftparchive/writer.cc:386
+#: ftparchive/writer.cc:378
 msgid "Archive had no package field"
 msgstr ""
 
-#: ftparchive/writer.cc:394 ftparchive/writer.cc:602
+#: ftparchive/writer.cc:386 ftparchive/writer.cc:595
 #, c-format
 msgid "  %s has no override entry\n"
 msgstr ""
 
-#: ftparchive/writer.cc:437 ftparchive/writer.cc:688
+#: ftparchive/writer.cc:429 ftparchive/writer.cc:677
 #, c-format
 msgid "  %s maintainer is %s not %s\n"
 msgstr ""
@@ -532,11 +523,7 @@
 msgid "Y"
 msgstr ""
 
-<<<<<<< HEAD
 #: cmdline/apt-get.cc:140 cmdline/apt-get.cc:1484
-=======
-#: cmdline/apt-get.cc:140 cmdline/apt-get.cc:1486
->>>>>>> b8b1131a
 #, c-format
 msgid "Regex compilation error - %s"
 msgstr ""
@@ -667,10 +654,6 @@
 msgid "WARNING: The following packages cannot be authenticated!"
 msgstr ""
 
-#: cmdline/apt-get.cc:691
-msgid "Authentication warning overridden.\n"
-msgstr ""
-
 #: cmdline/apt-get.cc:698
 msgid "Install these packages without verification [y/N]? "
 msgstr ""
@@ -679,82 +662,57 @@
 msgid "Some packages could not be authenticated"
 msgstr ""
 
-#: cmdline/apt-get.cc:709 cmdline/apt-get.cc:856
+#: cmdline/apt-get.cc:709 cmdline/apt-get.cc:855
 msgid "There are problems and -y was used without --force-yes"
-msgstr ""
-
-#: cmdline/apt-get.cc:753
-msgid "Internal error, InstallPackages was called with broken packages!"
 msgstr ""
 
 #: cmdline/apt-get.cc:762
 msgid "Packages need to be removed but remove is disabled."
 msgstr ""
 
-<<<<<<< HEAD
 #: cmdline/apt-get.cc:788 cmdline/apt-get.cc:1778 cmdline/apt-get.cc:1811
 msgid "Unable to lock the download directory"
 msgstr ""
 
 #: cmdline/apt-get.cc:798 cmdline/apt-get.cc:1859 cmdline/apt-get.cc:2070
-=======
-#: cmdline/apt-get.cc:773
-msgid "Internal error, Ordering didn't finish"
-msgstr ""
-
-#: cmdline/apt-get.cc:789 cmdline/apt-get.cc:1780 cmdline/apt-get.cc:1813
-msgid "Unable to lock the download directory"
-msgstr ""
-
-#: cmdline/apt-get.cc:799 cmdline/apt-get.cc:1861 cmdline/apt-get.cc:2072
->>>>>>> b8b1131a
 #: apt-pkg/cachefile.cc:67
 msgid "The list of sources could not be read."
 msgstr ""
 
-#: cmdline/apt-get.cc:814
-msgid "How odd.. The sizes didn't match, email apt@packages.debian.org"
-msgstr ""
-
-#: cmdline/apt-get.cc:819
+#: cmdline/apt-get.cc:818
 #, c-format
 msgid "Need to get %sB/%sB of archives.\n"
 msgstr ""
 
-#: cmdline/apt-get.cc:822
+#: cmdline/apt-get.cc:821
 #, c-format
 msgid "Need to get %sB of archives.\n"
 msgstr ""
 
-#: cmdline/apt-get.cc:827
+#: cmdline/apt-get.cc:826
 #, c-format
 msgid "After unpacking %sB of additional disk space will be used.\n"
 msgstr ""
 
-#: cmdline/apt-get.cc:830
+#: cmdline/apt-get.cc:829
 #, c-format
 msgid "After unpacking %sB disk space will be freed.\n"
 msgstr ""
 
-#: cmdline/apt-get.cc:844 cmdline/apt-get.cc:1927
-#, c-format
-msgid "Couldn't determine free space in %s"
-msgstr ""
-
-#: cmdline/apt-get.cc:847
+#: cmdline/apt-get.cc:846
 #, c-format
 msgid "You don't have enough free space in %s."
 msgstr ""
 
-#: cmdline/apt-get.cc:862 cmdline/apt-get.cc:882
+#: cmdline/apt-get.cc:861 cmdline/apt-get.cc:881
 msgid "Trivial Only specified but this is not a trivial operation."
 msgstr ""
 
-#: cmdline/apt-get.cc:864
+#: cmdline/apt-get.cc:863
 msgid "Yes, do as I say!"
 msgstr ""
 
-#: cmdline/apt-get.cc:866
+#: cmdline/apt-get.cc:865
 #, c-format
 msgid ""
 "You are about to do something potentially harmful.\n"
@@ -762,82 +720,74 @@
 " ?] "
 msgstr ""
 
-#: cmdline/apt-get.cc:872 cmdline/apt-get.cc:891
+#: cmdline/apt-get.cc:871 cmdline/apt-get.cc:890
 msgid "Abort."
 msgstr ""
 
-#: cmdline/apt-get.cc:887
+#: cmdline/apt-get.cc:886
 msgid "Do you want to continue [Y/n]? "
 msgstr ""
 
-<<<<<<< HEAD
 #: cmdline/apt-get.cc:958 cmdline/apt-get.cc:1334 cmdline/apt-get.cc:1968
-=======
-#: cmdline/apt-get.cc:959 cmdline/apt-get.cc:1336 cmdline/apt-get.cc:1970
->>>>>>> b8b1131a
 #, c-format
 msgid "Failed to fetch %s  %s\n"
 msgstr ""
 
-#: cmdline/apt-get.cc:977
+#: cmdline/apt-get.cc:976
 msgid "Some files failed to download"
 msgstr ""
 
-<<<<<<< HEAD
 #: cmdline/apt-get.cc:977 cmdline/apt-get.cc:1977
-=======
-#: cmdline/apt-get.cc:978 cmdline/apt-get.cc:1979
->>>>>>> b8b1131a
 msgid "Download complete and in download only mode"
 msgstr ""
 
-#: cmdline/apt-get.cc:984
+#: cmdline/apt-get.cc:983
 msgid ""
 "Unable to fetch some archives, maybe run apt-get update or try with --fix-"
 "missing?"
 msgstr ""
 
-#: cmdline/apt-get.cc:988
+#: cmdline/apt-get.cc:987
 msgid "--fix-missing and media swapping is not currently supported"
 msgstr ""
 
+#: cmdline/apt-get.cc:992
+msgid "Unable to correct missing packages."
+msgstr ""
+
 #: cmdline/apt-get.cc:993
-msgid "Unable to correct missing packages."
-msgstr ""
-
-#: cmdline/apt-get.cc:994
 msgid "Aborting install."
 msgstr ""
 
-#: cmdline/apt-get.cc:1028
+#: cmdline/apt-get.cc:1026
 #, c-format
 msgid "Note, selecting %s instead of %s\n"
 msgstr ""
 
-#: cmdline/apt-get.cc:1038
+#: cmdline/apt-get.cc:1036
 #, c-format
 msgid "Skipping %s, it is already installed and upgrade is not set.\n"
 msgstr ""
 
-#: cmdline/apt-get.cc:1056
+#: cmdline/apt-get.cc:1054
 #, c-format
 msgid "Package %s is not installed, so not removed\n"
 msgstr ""
 
-#: cmdline/apt-get.cc:1067
+#: cmdline/apt-get.cc:1065
 #, c-format
 msgid "Package %s is a virtual package provided by:\n"
 msgstr ""
 
-#: cmdline/apt-get.cc:1079
+#: cmdline/apt-get.cc:1077
 msgid " [Installed]"
 msgstr ""
 
-#: cmdline/apt-get.cc:1084
+#: cmdline/apt-get.cc:1082
 msgid "You should explicitly select one to install."
 msgstr ""
 
-#: cmdline/apt-get.cc:1089
+#: cmdline/apt-get.cc:1087
 #, c-format
 msgid ""
 "Package %s is not available, but is referred to by another package.\n"
@@ -845,103 +795,79 @@
 "is only available from another source\n"
 msgstr ""
 
-#: cmdline/apt-get.cc:1108
+#: cmdline/apt-get.cc:1106
 msgid "However the following packages replace it:"
 msgstr ""
 
-#: cmdline/apt-get.cc:1111
+#: cmdline/apt-get.cc:1109
 #, c-format
 msgid "Package %s has no installation candidate"
 msgstr ""
 
-#: cmdline/apt-get.cc:1131
+#: cmdline/apt-get.cc:1129
 #, c-format
 msgid "Reinstallation of %s is not possible, it cannot be downloaded.\n"
 msgstr ""
 
-#: cmdline/apt-get.cc:1139
+#: cmdline/apt-get.cc:1137
 #, c-format
 msgid "%s is already the newest version.\n"
 msgstr ""
 
+#: cmdline/apt-get.cc:1164
+#, c-format
+msgid "Release '%s' for '%s' was not found"
+msgstr ""
+
 #: cmdline/apt-get.cc:1166
 #, c-format
-msgid "Release '%s' for '%s' was not found"
-msgstr ""
-
-#: cmdline/apt-get.cc:1168
-#, c-format
 msgid "Version '%s' for '%s' was not found"
 msgstr ""
 
-#: cmdline/apt-get.cc:1174
+#: cmdline/apt-get.cc:1172
 #, c-format
 msgid "Selected version %s (%s) for %s\n"
 msgstr ""
 
-#: cmdline/apt-get.cc:1284
+#: cmdline/apt-get.cc:1282
 msgid "The update command takes no arguments"
 msgstr ""
 
-<<<<<<< HEAD
 #: cmdline/apt-get.cc:1295 cmdline/apt-get.cc:1389
-=======
-#: cmdline/apt-get.cc:1297 cmdline/apt-get.cc:1391
->>>>>>> b8b1131a
 msgid "Unable to lock the list directory"
 msgstr ""
 
-#: cmdline/apt-get.cc:1355
+#: cmdline/apt-get.cc:1353
 msgid ""
 "Some index files failed to download, they have been ignored, or old ones "
 "used instead."
 msgstr ""
 
-#: cmdline/apt-get.cc:1374
+#: cmdline/apt-get.cc:1372
 msgid "Internal error, AllUpgrade broke stuff"
 msgstr ""
 
-<<<<<<< HEAD
 #: cmdline/apt-get.cc:1471 cmdline/apt-get.cc:1507
-=======
-#: cmdline/apt-get.cc:1473 cmdline/apt-get.cc:1509
->>>>>>> b8b1131a
 #, c-format
 msgid "Couldn't find package %s"
 msgstr ""
 
-<<<<<<< HEAD
 #: cmdline/apt-get.cc:1494
-=======
-#: cmdline/apt-get.cc:1496
->>>>>>> b8b1131a
 #, c-format
 msgid "Note, selecting %s for regex '%s'\n"
 msgstr ""
 
-<<<<<<< HEAD
 #: cmdline/apt-get.cc:1524
 msgid "You might want to run `apt-get -f install' to correct these:"
 msgstr ""
 
 #: cmdline/apt-get.cc:1527
-=======
-#: cmdline/apt-get.cc:1526
-msgid "You might want to run `apt-get -f install' to correct these:"
-msgstr ""
-
-#: cmdline/apt-get.cc:1529
->>>>>>> b8b1131a
 msgid ""
 "Unmet dependencies. Try 'apt-get -f install' with no packages (or specify a "
 "solution)."
 msgstr ""
 
-<<<<<<< HEAD
 #: cmdline/apt-get.cc:1539
-=======
-#: cmdline/apt-get.cc:1541
->>>>>>> b8b1131a
 msgid ""
 "Some packages could not be installed. This may mean that you have\n"
 "requested an impossible situation or if you are using the unstable\n"
@@ -949,18 +875,13 @@
 "or been moved out of Incoming."
 msgstr ""
 
-<<<<<<< HEAD
 #: cmdline/apt-get.cc:1547
-=======
-#: cmdline/apt-get.cc:1549
->>>>>>> b8b1131a
 msgid ""
 "Since you only requested a single operation it is extremely likely that\n"
 "the package is simply not installable and a bug report against\n"
 "that package should be filed."
 msgstr ""
 
-<<<<<<< HEAD
 #: cmdline/apt-get.cc:1552
 msgid "The following information may help to resolve the situation:"
 msgstr ""
@@ -998,125 +919,49 @@
 msgstr ""
 
 #: cmdline/apt-get.cc:1881 cmdline/apt-get.cc:2088
-=======
-#: cmdline/apt-get.cc:1554
-msgid "The following information may help to resolve the situation:"
-msgstr ""
-
-#: cmdline/apt-get.cc:1557
-msgid "Broken packages"
-msgstr ""
-
-#: cmdline/apt-get.cc:1583
-msgid "The following extra packages will be installed:"
-msgstr ""
-
-#: cmdline/apt-get.cc:1654
-msgid "Suggested packages:"
-msgstr ""
-
-#: cmdline/apt-get.cc:1655
-msgid "Recommended packages:"
-msgstr ""
-
-#: cmdline/apt-get.cc:1675
-msgid "Calculating upgrade... "
-msgstr ""
-
-#: cmdline/apt-get.cc:1678 methods/ftp.cc:702 methods/connect.cc:101
-msgid "Failed"
-msgstr ""
-
-#: cmdline/apt-get.cc:1683
-msgid "Done"
-msgstr ""
-
-#: cmdline/apt-get.cc:1748 cmdline/apt-get.cc:1756
-msgid "Internal error, problem resolver broke stuff"
-msgstr ""
-
-#: cmdline/apt-get.cc:1856
-msgid "Must specify at least one package to fetch source for"
-msgstr ""
-
-#: cmdline/apt-get.cc:1883 cmdline/apt-get.cc:2090
->>>>>>> b8b1131a
 #, c-format
 msgid "Unable to find a source package for %s"
 msgstr ""
 
-<<<<<<< HEAD
 #: cmdline/apt-get.cc:1928
-=======
-#: cmdline/apt-get.cc:1930
->>>>>>> b8b1131a
 #, c-format
 msgid "You don't have enough free space in %s"
 msgstr ""
 
-<<<<<<< HEAD
 #: cmdline/apt-get.cc:1933
-=======
-#: cmdline/apt-get.cc:1935
->>>>>>> b8b1131a
 #, c-format
 msgid "Need to get %sB/%sB of source archives.\n"
 msgstr ""
 
-<<<<<<< HEAD
 #: cmdline/apt-get.cc:1936
-=======
-#: cmdline/apt-get.cc:1938
->>>>>>> b8b1131a
 #, c-format
 msgid "Need to get %sB of source archives.\n"
 msgstr ""
 
-<<<<<<< HEAD
 #: cmdline/apt-get.cc:1942
-=======
-#: cmdline/apt-get.cc:1944
->>>>>>> b8b1131a
 #, c-format
 msgid "Fetch source %s\n"
 msgstr ""
 
-<<<<<<< HEAD
 #: cmdline/apt-get.cc:1973
 msgid "Failed to fetch some archives."
 msgstr ""
 
 #: cmdline/apt-get.cc:2001
-=======
-#: cmdline/apt-get.cc:1975
-msgid "Failed to fetch some archives."
-msgstr ""
-
-#: cmdline/apt-get.cc:2003
->>>>>>> b8b1131a
 #, c-format
 msgid "Skipping unpack of already unpacked source in %s\n"
 msgstr ""
 
-<<<<<<< HEAD
 #: cmdline/apt-get.cc:2013
-=======
-#: cmdline/apt-get.cc:2015
->>>>>>> b8b1131a
 #, c-format
 msgid "Unpack command '%s' failed.\n"
 msgstr ""
 
-<<<<<<< HEAD
 #: cmdline/apt-get.cc:2030
-=======
-#: cmdline/apt-get.cc:2032
->>>>>>> b8b1131a
 #, c-format
 msgid "Build command '%s' failed.\n"
 msgstr ""
 
-<<<<<<< HEAD
 #: cmdline/apt-get.cc:2049
 msgid "Child process failed"
 msgstr ""
@@ -1126,80 +971,44 @@
 msgstr ""
 
 #: cmdline/apt-get.cc:2093
-=======
-#: cmdline/apt-get.cc:2051
-msgid "Child process failed"
-msgstr ""
-
-#: cmdline/apt-get.cc:2067
-msgid "Must specify at least one package to check builddeps for"
-msgstr ""
-
-#: cmdline/apt-get.cc:2095
->>>>>>> b8b1131a
 #, c-format
 msgid "Unable to get build-dependency information for %s"
 msgstr ""
 
-<<<<<<< HEAD
 #: cmdline/apt-get.cc:2113
-=======
-#: cmdline/apt-get.cc:2115
->>>>>>> b8b1131a
 #, c-format
 msgid "%s has no build depends.\n"
 msgstr ""
 
-<<<<<<< HEAD
 #: cmdline/apt-get.cc:2165
-=======
-#: cmdline/apt-get.cc:2167
->>>>>>> b8b1131a
 #, c-format
 msgid ""
 "%s dependency for %s cannot be satisfied because the package %s cannot be "
 "found"
 msgstr ""
 
-<<<<<<< HEAD
 #: cmdline/apt-get.cc:2217
-=======
-#: cmdline/apt-get.cc:2219
->>>>>>> b8b1131a
 #, c-format
 msgid ""
 "%s dependency for %s cannot be satisfied because no available versions of "
 "package %s can satisfy version requirements"
 msgstr ""
 
-<<<<<<< HEAD
 #: cmdline/apt-get.cc:2252
-=======
-#: cmdline/apt-get.cc:2254
->>>>>>> b8b1131a
 #, c-format
 msgid "Failed to satisfy %s dependency for %s: Installed package %s is too new"
 msgstr ""
 
-<<<<<<< HEAD
 #: cmdline/apt-get.cc:2277
-=======
-#: cmdline/apt-get.cc:2279
->>>>>>> b8b1131a
 #, c-format
 msgid "Failed to satisfy %s dependency for %s: %s"
 msgstr ""
 
-<<<<<<< HEAD
 #: cmdline/apt-get.cc:2291
-=======
-#: cmdline/apt-get.cc:2293
->>>>>>> b8b1131a
 #, c-format
 msgid "Build-dependencies for %s could not be satisfied."
 msgstr ""
 
-<<<<<<< HEAD
 #: cmdline/apt-get.cc:2295
 msgid "Failed to process build dependencies"
 msgstr ""
@@ -1209,17 +1018,6 @@
 msgstr ""
 
 #: cmdline/apt-get.cc:2368
-=======
-#: cmdline/apt-get.cc:2297
-msgid "Failed to process build dependencies"
-msgstr ""
-
-#: cmdline/apt-get.cc:2329
-msgid "Supported modules:"
-msgstr ""
-
-#: cmdline/apt-get.cc:2370
->>>>>>> b8b1131a
 msgid ""
 "Usage: apt-get [options] command\n"
 "       apt-get [options] install|remove pkg1 [pkg2 ...]\n"
@@ -1473,7 +1271,7 @@
 msgstr ""
 
 #: apt-inst/extract.cc:467 apt-pkg/contrib/configuration.cc:750
-#: apt-pkg/contrib/cdromutl.cc:153 apt-pkg/acquire.cc:417 apt-pkg/clean.cc:38
+#: apt-pkg/contrib/cdromutl.cc:153 apt-pkg/acquire.cc:421 apt-pkg/clean.cc:38
 #, c-format
 msgid "Unable to read %s"
 msgstr ""
@@ -1609,27 +1407,739 @@
 msgid "Unparsable control file"
 msgstr ""
 
-#: methods/cdrom.cc:114
+#: apt-pkg/contrib/mmap.cc:82
+msgid "Can't mmap an empty file"
+msgstr ""
+
+#: apt-pkg/contrib/mmap.cc:87
+#, c-format
+msgid "Couldn't make mmap of %lu bytes"
+msgstr ""
+
+#: apt-pkg/contrib/strutl.cc:941
+#, c-format
+msgid "Selection %s not found"
+msgstr ""
+
+#: apt-pkg/contrib/configuration.cc:436
+#, c-format
+msgid "Unrecognized type abbreviation: '%c'"
+msgstr ""
+
+#: apt-pkg/contrib/configuration.cc:494
+#, c-format
+msgid "Opening configuration file %s"
+msgstr ""
+
+#: apt-pkg/contrib/configuration.cc:512
+#, c-format
+msgid "Line %d too long (max %d)"
+msgstr ""
+
+#: apt-pkg/contrib/configuration.cc:608
+#, c-format
+msgid "Syntax error %s:%u: Block starts with no name."
+msgstr ""
+
+#: apt-pkg/contrib/configuration.cc:627
+#, c-format
+msgid "Syntax error %s:%u: Malformed tag"
+msgstr ""
+
+#: apt-pkg/contrib/configuration.cc:644
+#, c-format
+msgid "Syntax error %s:%u: Extra junk after value"
+msgstr ""
+
+#: apt-pkg/contrib/configuration.cc:684
+#, c-format
+msgid "Syntax error %s:%u: Directives can only be done at the top level"
+msgstr ""
+
+#: apt-pkg/contrib/configuration.cc:691
+#, c-format
+msgid "Syntax error %s:%u: Too many nested includes"
+msgstr ""
+
+#: apt-pkg/contrib/configuration.cc:695 apt-pkg/contrib/configuration.cc:700
+#, c-format
+msgid "Syntax error %s:%u: Included from here"
+msgstr ""
+
+#: apt-pkg/contrib/configuration.cc:704
+#, c-format
+msgid "Syntax error %s:%u: Unsupported directive '%s'"
+msgstr ""
+
+#: apt-pkg/contrib/configuration.cc:738
+#, c-format
+msgid "Syntax error %s:%u: Extra junk at end of file"
+msgstr ""
+
+#: apt-pkg/contrib/progress.cc:154
+#, c-format
+msgid "%c%s... Error!"
+msgstr ""
+
+#: apt-pkg/contrib/progress.cc:156
+#, c-format
+msgid "%c%s... Done"
+msgstr ""
+
+#: apt-pkg/contrib/cmndline.cc:80
+#, c-format
+msgid "Command line option '%c' [from %s] is not known."
+msgstr ""
+
+#: apt-pkg/contrib/cmndline.cc:106 apt-pkg/contrib/cmndline.cc:114
+#: apt-pkg/contrib/cmndline.cc:122
+#, c-format
+msgid "Command line option %s is not understood"
+msgstr ""
+
+#: apt-pkg/contrib/cmndline.cc:127
+#, c-format
+msgid "Command line option %s is not boolean"
+msgstr ""
+
+#: apt-pkg/contrib/cmndline.cc:166 apt-pkg/contrib/cmndline.cc:187
+#, c-format
+msgid "Option %s requires an argument."
+msgstr ""
+
+#: apt-pkg/contrib/cmndline.cc:201 apt-pkg/contrib/cmndline.cc:207
+#, c-format
+msgid "Option %s: Configuration item specification must have an =<val>."
+msgstr ""
+
+#: apt-pkg/contrib/cmndline.cc:237
+#, c-format
+msgid "Option %s requires an integer argument, not '%s'"
+msgstr ""
+
+#: apt-pkg/contrib/cmndline.cc:268
+#, c-format
+msgid "Option '%s' is too long"
+msgstr ""
+
+#: apt-pkg/contrib/cmndline.cc:301
+#, c-format
+msgid "Sense %s is not understood, try true or false."
+msgstr ""
+
+#: apt-pkg/contrib/cmndline.cc:351
+#, c-format
+msgid "Invalid operation %s"
+msgstr ""
+
+#: apt-pkg/contrib/cdromutl.cc:55
+#, c-format
+msgid "Unable to stat the mount point %s"
+msgstr ""
+
+#: apt-pkg/contrib/cdromutl.cc:149 apt-pkg/acquire.cc:427 apt-pkg/clean.cc:44
+#, c-format
+msgid "Unable to change to %s"
+msgstr ""
+
+#: apt-pkg/contrib/cdromutl.cc:190
+msgid "Failed to stat the cdrom"
+msgstr ""
+
+#: apt-pkg/contrib/fileutl.cc:82
+#, c-format
+msgid "Not using locking for read only lock file %s"
+msgstr ""
+
+#: apt-pkg/contrib/fileutl.cc:87
+#, c-format
+msgid "Could not open lock file %s"
+msgstr ""
+
+#: apt-pkg/contrib/fileutl.cc:105
+#, c-format
+msgid "Not using locking for nfs mounted lock file %s"
+msgstr ""
+
+#: apt-pkg/contrib/fileutl.cc:109
+#, c-format
+msgid "Could not get lock %s"
+msgstr ""
+
+#: apt-pkg/contrib/fileutl.cc:377
+#, c-format
+msgid "Waited for %s but it wasn't there"
+msgstr ""
+
+#: apt-pkg/contrib/fileutl.cc:387
+#, c-format
+msgid "Sub-process %s received a segmentation fault."
+msgstr ""
+
+#: apt-pkg/contrib/fileutl.cc:390
+#, c-format
+msgid "Sub-process %s returned an error code (%u)"
+msgstr ""
+
+#: apt-pkg/contrib/fileutl.cc:392
+#, c-format
+msgid "Sub-process %s exited unexpectedly"
+msgstr ""
+
+#: apt-pkg/contrib/fileutl.cc:436
+#, c-format
+msgid "Could not open file %s"
+msgstr ""
+
+#: apt-pkg/contrib/fileutl.cc:471 methods/ftp.cc:338 methods/rsh.cc:190
+msgid "Read error"
+msgstr ""
+
+#: apt-pkg/contrib/fileutl.cc:492
+#, c-format
+msgid "read, still have %lu to read but none left"
+msgstr ""
+
+#: apt-pkg/contrib/fileutl.cc:510 methods/ftp.cc:446 methods/rsh.cc:232
+msgid "Write error"
+msgstr ""
+
+#: apt-pkg/contrib/fileutl.cc:522
+#, c-format
+msgid "write, still have %lu to write but couldn't"
+msgstr ""
+
+#: apt-pkg/contrib/fileutl.cc:597
+msgid "Problem closing the file"
+msgstr ""
+
+#: apt-pkg/contrib/fileutl.cc:603
+msgid "Problem unlinking the file"
+msgstr ""
+
+#: apt-pkg/contrib/fileutl.cc:614
+msgid "Problem syncing the file"
+msgstr ""
+
+#: apt-pkg/pkgcache.cc:126
+msgid "Empty package cache"
+msgstr ""
+
+#: apt-pkg/pkgcache.cc:132
+msgid "The package cache file is corrupted"
+msgstr ""
+
+#: apt-pkg/pkgcache.cc:137
+msgid "The package cache file is an incompatible version"
+msgstr ""
+
+#: apt-pkg/pkgcache.cc:142
+#, c-format
+msgid "This APT does not support the versioning system '%s'"
+msgstr ""
+
+#: apt-pkg/pkgcache.cc:147
+msgid "The package cache was built for a different architecture"
+msgstr ""
+
+#: apt-pkg/pkgcache.cc:218
+msgid "Depends"
+msgstr ""
+
+#: apt-pkg/pkgcache.cc:218
+msgid "PreDepends"
+msgstr ""
+
+#: apt-pkg/pkgcache.cc:218
+msgid "Suggests"
+msgstr ""
+
+#: apt-pkg/pkgcache.cc:219
+msgid "Recommends"
+msgstr ""
+
+#: apt-pkg/pkgcache.cc:219
+msgid "Conflicts"
+msgstr ""
+
+#: apt-pkg/pkgcache.cc:219
+msgid "Replaces"
+msgstr ""
+
+#: apt-pkg/pkgcache.cc:220
+msgid "Obsoletes"
+msgstr ""
+
+#: apt-pkg/pkgcache.cc:231
+msgid "important"
+msgstr ""
+
+#: apt-pkg/pkgcache.cc:231
+msgid "required"
+msgstr ""
+
+#: apt-pkg/pkgcache.cc:231
+msgid "standard"
+msgstr ""
+
+#: apt-pkg/pkgcache.cc:232
+msgid "optional"
+msgstr ""
+
+#: apt-pkg/pkgcache.cc:232
+msgid "extra"
+msgstr ""
+
+#: apt-pkg/depcache.cc:60 apt-pkg/depcache.cc:89
+msgid "Building dependency tree"
+msgstr ""
+
+#: apt-pkg/depcache.cc:61
+msgid "Candidate versions"
+msgstr ""
+
+#: apt-pkg/depcache.cc:90
+msgid "Dependency generation"
+msgstr ""
+
+#: apt-pkg/tagfile.cc:73
+#, c-format
+msgid "Unable to parse package file %s (1)"
+msgstr ""
+
+#: apt-pkg/tagfile.cc:160
+#, c-format
+msgid "Unable to parse package file %s (2)"
+msgstr ""
+
+#: apt-pkg/sourcelist.cc:87
+#, c-format
+msgid "Malformed line %lu in source list %s (URI)"
+msgstr ""
+
+#: apt-pkg/sourcelist.cc:89
+#, c-format
+msgid "Malformed line %lu in source list %s (dist)"
+msgstr ""
+
+#: apt-pkg/sourcelist.cc:92
+#, c-format
+msgid "Malformed line %lu in source list %s (URI parse)"
+msgstr ""
+
+#: apt-pkg/sourcelist.cc:98
+#, c-format
+msgid "Malformed line %lu in source list %s (absolute dist)"
+msgstr ""
+
+#: apt-pkg/sourcelist.cc:105
+#, c-format
+msgid "Malformed line %lu in source list %s (dist parse)"
+msgstr ""
+
+#: apt-pkg/sourcelist.cc:156
+#, c-format
+msgid "Opening %s"
+msgstr ""
+
+#: apt-pkg/sourcelist.cc:170 apt-pkg/cdrom.cc:426
+#, c-format
+msgid "Line %u too long in source list %s."
+msgstr ""
+
+#: apt-pkg/sourcelist.cc:187
+#, c-format
+msgid "Malformed line %u in source list %s (type)"
+msgstr ""
+
+#: apt-pkg/sourcelist.cc:191
+#, c-format
+msgid "Type '%s' is not known on line %u in source list %s"
+msgstr ""
+
+#: apt-pkg/sourcelist.cc:199 apt-pkg/sourcelist.cc:202
+#, c-format
+msgid "Malformed line %u in source list %s (vendor id)"
+msgstr ""
+
+#: apt-pkg/packagemanager.cc:402
+#, c-format
+msgid ""
+"This installation run will require temporarily removing the essential "
+"package %s due to a Conflicts/Pre-Depends loop. This is often bad, but if "
+"you really want to do it, activate the APT::Force-LoopBreak option."
+msgstr ""
+
+#: apt-pkg/pkgrecords.cc:37
+#, c-format
+msgid "Index file type '%s' is not supported"
+msgstr ""
+
+#: apt-pkg/algorithms.cc:241
+#, c-format
+msgid ""
+"The package %s needs to be reinstalled, but I can't find an archive for it."
+msgstr ""
+
+#: apt-pkg/algorithms.cc:1059
+msgid ""
+"Error, pkgProblemResolver::Resolve generated breaks, this may be caused by "
+"held packages."
+msgstr ""
+
+#: apt-pkg/algorithms.cc:1061
+msgid "Unable to correct problems, you have held broken packages."
+msgstr ""
+
+#: apt-pkg/acquire.cc:62
+#, c-format
+msgid "Lists directory %spartial is missing."
+msgstr ""
+
+#: apt-pkg/acquire.cc:66
+#, c-format
+msgid "Archive directory %spartial is missing."
+msgstr ""
+
+#: apt-pkg/acquire.cc:821
+#, c-format
+msgid "Downloading file %li of %li (%s remaining)"
+msgstr ""
+
+#: apt-pkg/acquire-worker.cc:113 apt-pkg/acquire-worker.cc:112
+#, c-format
+msgid "The method driver %s could not be found."
+msgstr ""
+
+#: apt-pkg/acquire-worker.cc:162 apt-pkg/acquire-worker.cc:161
+#, c-format
+msgid "Method %s did not start correctly"
+msgstr ""
+
+#: apt-pkg/acquire-worker.cc:377
+#, c-format
+msgid "Please insert the disc labeled: '%s' in the drive '%s' and press enter."
+msgstr ""
+
+#: apt-pkg/init.cc:119
+#, c-format
+msgid "Packaging system '%s' is not supported"
+msgstr ""
+
+#: apt-pkg/init.cc:135
+msgid "Unable to determine a suitable packaging system type"
+msgstr ""
+
+#: apt-pkg/clean.cc:61
+#, c-format
+msgid "Unable to stat %s."
+msgstr ""
+
+#: apt-pkg/srcrecords.cc:48
+msgid "You must put some 'source' URIs in your sources.list"
+msgstr ""
+
+#: apt-pkg/cachefile.cc:73
+msgid "The package lists or status file could not be parsed or opened."
+msgstr ""
+
+#: apt-pkg/cachefile.cc:77
+msgid "You may want to run apt-get update to correct these problems"
+msgstr ""
+
+#: apt-pkg/policy.cc:269
+msgid "Invalid record in the preferences file, no Package header"
+msgstr ""
+
+#: apt-pkg/policy.cc:291
+#, c-format
+msgid "Did not understand pin type %s"
+msgstr ""
+
+#: apt-pkg/policy.cc:299
+msgid "No priority (or zero) specified for pin"
+msgstr ""
+
+#: apt-pkg/pkgcachegen.cc:74
+msgid "Cache has an incompatible versioning system"
+msgstr ""
+
+#: apt-pkg/pkgcachegen.cc:117
+#, c-format
+msgid "Error occurred while processing %s (NewPackage)"
+msgstr ""
+
+#: apt-pkg/pkgcachegen.cc:129
+#, c-format
+msgid "Error occurred while processing %s (UsePackage1)"
+msgstr ""
+
+#: apt-pkg/pkgcachegen.cc:150
+#, c-format
+msgid "Error occurred while processing %s (UsePackage2)"
+msgstr ""
+
+#: apt-pkg/pkgcachegen.cc:154
+#, c-format
+msgid "Error occurred while processing %s (NewFileVer1)"
+msgstr ""
+
+#: apt-pkg/pkgcachegen.cc:184
+#, c-format
+msgid "Error occurred while processing %s (NewVersion1)"
+msgstr ""
+
+#: apt-pkg/pkgcachegen.cc:188
+#, c-format
+msgid "Error occurred while processing %s (UsePackage3)"
+msgstr ""
+
+#: apt-pkg/pkgcachegen.cc:192
+#, c-format
+msgid "Error occurred while processing %s (NewVersion2)"
+msgstr ""
+
+#: apt-pkg/pkgcachegen.cc:207
+msgid "Wow, you exceeded the number of package names this APT is capable of."
+msgstr ""
+
+#: apt-pkg/pkgcachegen.cc:210
+msgid "Wow, you exceeded the number of versions this APT is capable of."
+msgstr ""
+
+#: apt-pkg/pkgcachegen.cc:213
+msgid "Wow, you exceeded the number of dependencies this APT is capable of."
+msgstr ""
+
+#: apt-pkg/pkgcachegen.cc:241
+#, c-format
+msgid "Error occurred while processing %s (FindPkg)"
+msgstr ""
+
+#: apt-pkg/pkgcachegen.cc:254
+#, c-format
+msgid "Error occurred while processing %s (CollectFileProvides)"
+msgstr ""
+
+#: apt-pkg/pkgcachegen.cc:260
+#, c-format
+msgid "Package %s %s was not found while processing file dependencies"
+msgstr ""
+
+#: apt-pkg/pkgcachegen.cc:574
+#, c-format
+msgid "Couldn't stat source package list %s"
+msgstr ""
+
+#: apt-pkg/pkgcachegen.cc:658
+msgid "Collecting File Provides"
+msgstr ""
+
+#: apt-pkg/pkgcachegen.cc:785 apt-pkg/pkgcachegen.cc:792
+msgid "IO Error saving source cache"
+msgstr ""
+
+#: apt-pkg/acquire-item.cc:129
+#, c-format
+msgid "rename failed, %s (%s -> %s)."
+msgstr ""
+
+#: apt-pkg/acquire-item.cc:618 apt-pkg/acquire-item.cc:1290
+#: apt-pkg/acquire-item.cc:553 apt-pkg/acquire-item.cc:1218
+msgid "MD5Sum mismatch"
+msgstr ""
+
+#: apt-pkg/acquire-item.cc:1104 apt-pkg/acquire-item.cc:1032
+#, c-format
+msgid ""
+"I wasn't able to locate a file for the %s package. This might mean you need "
+"to manually fix this package. (due to missing arch)"
+msgstr ""
+
+#: apt-pkg/acquire-item.cc:1157 apt-pkg/acquire-item.cc:1085
+#, c-format
+msgid ""
+"I wasn't able to locate file for the %s package. This might mean you need to "
+"manually fix this package."
+msgstr ""
+
+#: apt-pkg/acquire-item.cc:1193 apt-pkg/acquire-item.cc:1121
+#, c-format
+msgid ""
+"The package index files are corrupted. No Filename: field for package %s."
+msgstr ""
+
+#: apt-pkg/acquire-item.cc:1280 apt-pkg/acquire-item.cc:1208
+msgid "Size mismatch"
+msgstr ""
+
+#: apt-pkg/vendorlist.cc:66
+#, c-format
+msgid "Vendor block %s contains no fingerprint"
+msgstr ""
+
+#: apt-pkg/cdrom.cc:507 apt-pkg/cdrom.cc:504
+#, c-format
+msgid ""
+"Using CD-ROM mount point %s\n"
+"Mounting CD-ROM\n"
+msgstr ""
+
+#: apt-pkg/cdrom.cc:516 apt-pkg/cdrom.cc:598 apt-pkg/cdrom.cc:513
+#: apt-pkg/cdrom.cc:595
+msgid "Identifying.. "
+msgstr ""
+
+#: apt-pkg/cdrom.cc:541 apt-pkg/cdrom.cc:538
+#, c-format
+msgid "Stored label: %s \n"
+msgstr ""
+
+#: apt-pkg/cdrom.cc:561 apt-pkg/cdrom.cc:558
+#, c-format
+msgid "Using CD-ROM mount point %s\n"
+msgstr ""
+
+#: apt-pkg/cdrom.cc:579 apt-pkg/cdrom.cc:576
+msgid "Unmounting CD-ROM\n"
+msgstr ""
+
+#: apt-pkg/cdrom.cc:583 apt-pkg/cdrom.cc:580
+msgid "Waiting for disc...\n"
+msgstr ""
+
+#. Mount the new CDROM
+#: apt-pkg/cdrom.cc:591 apt-pkg/cdrom.cc:588
+msgid "Mounting CD-ROM...\n"
+msgstr ""
+
+#: apt-pkg/cdrom.cc:609 apt-pkg/cdrom.cc:606
+msgid "Scanning disc for index files..\n"
+msgstr ""
+
+#: apt-pkg/cdrom.cc:647 apt-pkg/cdrom.cc:644
+#, c-format
+msgid "Found %i package indexes, %i source indexes and %i signatures\n"
+msgstr ""
+
+#: apt-pkg/cdrom.cc:704 apt-pkg/cdrom.cc:701
+msgid "That is not a valid name, try again.\n"
+msgstr ""
+
+#: apt-pkg/cdrom.cc:720 apt-pkg/cdrom.cc:717
+#, c-format
+msgid ""
+"This disc is called: \n"
+"'%s'\n"
+msgstr ""
+
+#: apt-pkg/cdrom.cc:724 apt-pkg/cdrom.cc:721
+msgid "Copying package lists..."
+msgstr ""
+
+#: apt-pkg/cdrom.cc:748 apt-pkg/cdrom.cc:745
+msgid "Writing new source list\n"
+msgstr ""
+
+#: apt-pkg/cdrom.cc:757 apt-pkg/cdrom.cc:754
+msgid "Source list entries for this disc are:\n"
+msgstr ""
+
+#: apt-pkg/cdrom.cc:791 apt-pkg/cdrom.cc:788
+msgid "Unmounting CD-ROM..."
+msgstr ""
+
+#: apt-pkg/indexcopy.cc:261
+#, c-format
+msgid "Wrote %i records.\n"
+msgstr ""
+
+#: apt-pkg/indexcopy.cc:263
+#, c-format
+msgid "Wrote %i records with %i missing files.\n"
+msgstr ""
+
+#: apt-pkg/indexcopy.cc:266
+#, c-format
+msgid "Wrote %i records with %i mismatched files\n"
+msgstr ""
+
+#: apt-pkg/indexcopy.cc:269
+#, c-format
+msgid "Wrote %i records with %i missing files and %i mismatched files\n"
+msgstr ""
+
+#: apt-pkg/deb/dpkgpm.cc:358
+#, c-format
+msgid "Preparing %s"
+msgstr ""
+
+#: apt-pkg/deb/dpkgpm.cc:359
+#, c-format
+msgid "Unpacking %s"
+msgstr ""
+
+#: apt-pkg/deb/dpkgpm.cc:364
+#, c-format
+msgid "Preparing to configure %s"
+msgstr ""
+
+#: apt-pkg/deb/dpkgpm.cc:365
+#, c-format
+msgid "Configuring %s"
+msgstr ""
+
+#: apt-pkg/deb/dpkgpm.cc:366
+#, c-format
+msgid "Installed %s"
+msgstr ""
+
+#: apt-pkg/deb/dpkgpm.cc:371
+#, c-format
+msgid "Preparing for removal of %s"
+msgstr ""
+
+#: apt-pkg/deb/dpkgpm.cc:372
+#, c-format
+msgid "Removing %s"
+msgstr ""
+
+#: apt-pkg/deb/dpkgpm.cc:373
+#, c-format
+msgid "Removed %s"
+msgstr ""
+
+#: apt-pkg/deb/dpkgpm.cc:378
+#, c-format
+msgid "Preparing for remove with config %s"
+msgstr ""
+
+#: apt-pkg/deb/dpkgpm.cc:379
+#, c-format
+msgid "Removed with config %s"
+msgstr ""
+
+#: methods/cdrom.cc:113
 #, c-format
 msgid "Unable to read the cdrom database %s"
 msgstr ""
 
-#: methods/cdrom.cc:123
+#: methods/cdrom.cc:122
 msgid ""
 "Please use apt-cdrom to make this CD-ROM recognized by APT. apt-get update "
 "cannot be used to add new CD-ROMs"
 msgstr ""
 
-#: methods/cdrom.cc:131 methods/cdrom.cc:169
+#: methods/cdrom.cc:130 methods/cdrom.cc:168
 msgid "Wrong CD-ROM"
 msgstr ""
 
-#: methods/cdrom.cc:164
+#: methods/cdrom.cc:163
 #, c-format
 msgid "Unable to unmount the CD-ROM in %s, it may still be in use."
 msgstr ""
 
-#: methods/cdrom.cc:178 methods/file.cc:79 methods/rsh.cc:264
+#: methods/cdrom.cc:177 methods/file.cc:77 methods/rsh.cc:264
 msgid "File not found"
 msgstr ""
 
@@ -1642,7 +2152,7 @@
 msgid "Failed to set modification time"
 msgstr ""
 
-#: methods/file.cc:44
+#: methods/file.cc:42
 msgid "Invalid URI, local URIS must not start with //"
 msgstr ""
 
@@ -1698,10 +2208,6 @@
 msgid "Server closed the connection"
 msgstr ""
 
-#: methods/ftp.cc:338 apt-pkg/contrib/fileutl.cc:471 methods/rsh.cc:190
-msgid "Read error"
-msgstr ""
-
 #: methods/ftp.cc:345 methods/rsh.cc:197
 msgid "A response overflowed the buffer."
 msgstr ""
@@ -1710,10 +2216,6 @@
 msgid "Protocol corruption"
 msgstr ""
 
-#: methods/ftp.cc:446 apt-pkg/contrib/fileutl.cc:510 methods/rsh.cc:232
-msgid "Write error"
-msgstr ""
-
 #: methods/ftp.cc:687 methods/ftp.cc:693 methods/ftp.cc:729
 msgid "Could not create a socket"
 msgstr ""
@@ -1764,7 +2266,7 @@
 msgid "Unable to accept connection"
 msgstr ""
 
-#: methods/ftp.cc:864 methods/http.cc:920 methods/rsh.cc:303
+#: methods/ftp.cc:864 methods/http.cc:957 methods/rsh.cc:303
 msgid "Problem hashing file"
 msgstr ""
 
@@ -1811,39 +2313,39 @@
 msgid "Cannot initiate the connection to %s:%s (%s)."
 msgstr ""
 
-#: methods/connect.cc:93
+#: methods/connect.cc:92
 #, c-format
 msgid "Could not connect to %s:%s (%s), connection timed out"
 msgstr ""
 
-#: methods/connect.cc:106
+#: methods/connect.cc:104
 #, c-format
 msgid "Could not connect to %s:%s (%s)."
 msgstr ""
 
 #. We say this mainly because the pause here is for the
 #. ssh connection that is still going
-#: methods/connect.cc:134 methods/rsh.cc:425
+#: methods/connect.cc:132 methods/rsh.cc:425
 #, c-format
 msgid "Connecting to %s"
 msgstr ""
 
-#: methods/connect.cc:165
+#: methods/connect.cc:163
 #, c-format
 msgid "Could not resolve '%s'"
 msgstr ""
 
-#: methods/connect.cc:171
+#: methods/connect.cc:167
 #, c-format
 msgid "Temporary failure resolving '%s'"
 msgstr ""
 
-#: methods/connect.cc:174
+#: methods/connect.cc:169
 #, c-format
 msgid "Something wicked happened resolving '%s:%s' (%i)"
 msgstr ""
 
-#: methods/connect.cc:221
+#: methods/connect.cc:216
 #, c-format
 msgid "Unable to connect to %s %s:"
 msgstr ""
@@ -1894,774 +2396,77 @@
 msgid "Read error from %s process"
 msgstr ""
 
-#: methods/http.cc:344
+#: methods/http.cc:381
 msgid "Waiting for headers"
 msgstr ""
 
-#: methods/http.cc:490
+#: methods/http.cc:527
 #, c-format
 msgid "Got a single header line over %u chars"
 msgstr ""
 
-#: methods/http.cc:498
+#: methods/http.cc:535
 msgid "Bad header line"
 msgstr ""
 
-#: methods/http.cc:517 methods/http.cc:524
+#: methods/http.cc:554 methods/http.cc:561
 msgid "The HTTP server sent an invalid reply header"
 msgstr ""
 
-#: methods/http.cc:553
+#: methods/http.cc:590
 msgid "The HTTP server sent an invalid Content-Length header"
 msgstr ""
 
-#: methods/http.cc:568
+#: methods/http.cc:605
 msgid "The HTTP server sent an invalid Content-Range header"
 msgstr ""
 
-#: methods/http.cc:570
+#: methods/http.cc:607
 msgid "This HTTP server has broken range support"
 msgstr ""
 
-#: methods/http.cc:594
+#: methods/http.cc:631
 msgid "Unknown date format"
 msgstr ""
 
-#: methods/http.cc:741
+#: methods/http.cc:778
 msgid "Select failed"
 msgstr ""
 
-#: methods/http.cc:746
+#: methods/http.cc:783
 msgid "Connection timed out"
 msgstr ""
 
-#: methods/http.cc:769
+#: methods/http.cc:806
 msgid "Error writing to output file"
 msgstr ""
 
-#: methods/http.cc:797
+#: methods/http.cc:834
 msgid "Error writing to file"
 msgstr ""
 
-#: methods/http.cc:822
+#: methods/http.cc:859
 msgid "Error writing to the file"
 msgstr ""
 
-#: methods/http.cc:836
+#: methods/http.cc:873
 msgid "Error reading from server. Remote end closed connection"
 msgstr ""
 
-#: methods/http.cc:838
+#: methods/http.cc:875
 msgid "Error reading from server"
 msgstr ""
 
-#: methods/http.cc:1069
+#: methods/http.cc:1106
 msgid "Bad header data"
 msgstr ""
 
-#: methods/http.cc:1086
+#: methods/http.cc:1123
 msgid "Connection failed"
 msgstr ""
 
-#: methods/http.cc:1177
+#: methods/http.cc:1214
 msgid "Internal error"
-msgstr ""
-
-#: apt-pkg/contrib/mmap.cc:82
-msgid "Can't mmap an empty file"
-msgstr ""
-
-#: apt-pkg/contrib/mmap.cc:87
-#, c-format
-msgid "Couldn't make mmap of %lu bytes"
-msgstr ""
-
-#: apt-pkg/contrib/strutl.cc:941
-#, c-format
-msgid "Selection %s not found"
-msgstr ""
-
-#: apt-pkg/contrib/configuration.cc:436
-#, c-format
-msgid "Unrecognized type abbreviation: '%c'"
-msgstr ""
-
-#: apt-pkg/contrib/configuration.cc:494
-#, c-format
-msgid "Opening configuration file %s"
-msgstr ""
-
-#: apt-pkg/contrib/configuration.cc:512
-#, c-format
-msgid "Line %d too long (max %d)"
-msgstr ""
-
-#: apt-pkg/contrib/configuration.cc:608
-#, c-format
-msgid "Syntax error %s:%u: Block starts with no name."
-msgstr ""
-
-#: apt-pkg/contrib/configuration.cc:627
-#, c-format
-msgid "Syntax error %s:%u: Malformed tag"
-msgstr ""
-
-#: apt-pkg/contrib/configuration.cc:644
-#, c-format
-msgid "Syntax error %s:%u: Extra junk after value"
-msgstr ""
-
-#: apt-pkg/contrib/configuration.cc:684
-#, c-format
-msgid "Syntax error %s:%u: Directives can only be done at the top level"
-msgstr ""
-
-#: apt-pkg/contrib/configuration.cc:691
-#, c-format
-msgid "Syntax error %s:%u: Too many nested includes"
-msgstr ""
-
-#: apt-pkg/contrib/configuration.cc:695 apt-pkg/contrib/configuration.cc:700
-#, c-format
-msgid "Syntax error %s:%u: Included from here"
-msgstr ""
-
-#: apt-pkg/contrib/configuration.cc:704
-#, c-format
-msgid "Syntax error %s:%u: Unsupported directive '%s'"
-msgstr ""
-
-#: apt-pkg/contrib/configuration.cc:738
-#, c-format
-msgid "Syntax error %s:%u: Extra junk at end of file"
-msgstr ""
-
-#: apt-pkg/contrib/progress.cc:154
-#, c-format
-msgid "%c%s... Error!"
-msgstr ""
-
-#: apt-pkg/contrib/progress.cc:156
-#, c-format
-msgid "%c%s... Done"
-msgstr ""
-
-#: apt-pkg/contrib/cmndline.cc:80
-#, c-format
-msgid "Command line option '%c' [from %s] is not known."
-msgstr ""
-
-#: apt-pkg/contrib/cmndline.cc:106 apt-pkg/contrib/cmndline.cc:114
-#: apt-pkg/contrib/cmndline.cc:122
-#, c-format
-msgid "Command line option %s is not understood"
-msgstr ""
-
-#: apt-pkg/contrib/cmndline.cc:127
-#, c-format
-msgid "Command line option %s is not boolean"
-msgstr ""
-
-#: apt-pkg/contrib/cmndline.cc:166 apt-pkg/contrib/cmndline.cc:187
-#, c-format
-msgid "Option %s requires an argument."
-msgstr ""
-
-#: apt-pkg/contrib/cmndline.cc:201 apt-pkg/contrib/cmndline.cc:207
-#, c-format
-msgid "Option %s: Configuration item specification must have an =<val>."
-msgstr ""
-
-#: apt-pkg/contrib/cmndline.cc:237
-#, c-format
-msgid "Option %s requires an integer argument, not '%s'"
-msgstr ""
-
-#: apt-pkg/contrib/cmndline.cc:268
-#, c-format
-msgid "Option '%s' is too long"
-msgstr ""
-
-#: apt-pkg/contrib/cmndline.cc:301
-#, c-format
-msgid "Sense %s is not understood, try true or false."
-msgstr ""
-
-#: apt-pkg/contrib/cmndline.cc:351
-#, c-format
-msgid "Invalid operation %s"
-msgstr ""
-
-#: apt-pkg/contrib/cdromutl.cc:55
-#, c-format
-msgid "Unable to stat the mount point %s"
-msgstr ""
-
-#: apt-pkg/contrib/cdromutl.cc:149 apt-pkg/acquire.cc:423 apt-pkg/clean.cc:44
-#, c-format
-msgid "Unable to change to %s"
-msgstr ""
-
-#: apt-pkg/contrib/cdromutl.cc:190
-msgid "Failed to stat the cdrom"
-msgstr ""
-
-#: apt-pkg/contrib/fileutl.cc:82
-#, c-format
-msgid "Not using locking for read only lock file %s"
-msgstr ""
-
-#: apt-pkg/contrib/fileutl.cc:87
-#, c-format
-msgid "Could not open lock file %s"
-msgstr ""
-
-#: apt-pkg/contrib/fileutl.cc:105
-#, c-format
-msgid "Not using locking for nfs mounted lock file %s"
-msgstr ""
-
-#: apt-pkg/contrib/fileutl.cc:109
-#, c-format
-msgid "Could not get lock %s"
-msgstr ""
-
-#: apt-pkg/contrib/fileutl.cc:377
-#, c-format
-msgid "Waited for %s but it wasn't there"
-msgstr ""
-
-#: apt-pkg/contrib/fileutl.cc:387
-#, c-format
-msgid "Sub-process %s received a segmentation fault."
-msgstr ""
-
-#: apt-pkg/contrib/fileutl.cc:390
-#, c-format
-msgid "Sub-process %s returned an error code (%u)"
-msgstr ""
-
-#: apt-pkg/contrib/fileutl.cc:392
-#, c-format
-msgid "Sub-process %s exited unexpectedly"
-msgstr ""
-
-#: apt-pkg/contrib/fileutl.cc:436
-#, c-format
-msgid "Could not open file %s"
-msgstr ""
-
-#: apt-pkg/contrib/fileutl.cc:492
-#, c-format
-msgid "read, still have %lu to read but none left"
-msgstr ""
-
-#: apt-pkg/contrib/fileutl.cc:522
-#, c-format
-msgid "write, still have %lu to write but couldn't"
-msgstr ""
-
-#: apt-pkg/contrib/fileutl.cc:597
-msgid "Problem closing the file"
-msgstr ""
-
-#: apt-pkg/contrib/fileutl.cc:603
-msgid "Problem unlinking the file"
-msgstr ""
-
-#: apt-pkg/contrib/fileutl.cc:614
-msgid "Problem syncing the file"
-msgstr ""
-
-#: apt-pkg/pkgcache.cc:126
-msgid "Empty package cache"
-msgstr ""
-
-#: apt-pkg/pkgcache.cc:132
-msgid "The package cache file is corrupted"
-msgstr ""
-
-#: apt-pkg/pkgcache.cc:137
-msgid "The package cache file is an incompatible version"
-msgstr ""
-
-#: apt-pkg/pkgcache.cc:142
-#, c-format
-msgid "This APT does not support the versioning system '%s'"
-msgstr ""
-
-#: apt-pkg/pkgcache.cc:147
-msgid "The package cache was built for a different architecture"
-msgstr ""
-
-#: apt-pkg/pkgcache.cc:218
-msgid "Depends"
-msgstr ""
-
-#: apt-pkg/pkgcache.cc:218
-msgid "PreDepends"
-msgstr ""
-
-#: apt-pkg/pkgcache.cc:218
-msgid "Suggests"
-msgstr ""
-
-#: apt-pkg/pkgcache.cc:219
-msgid "Recommends"
-msgstr ""
-
-#: apt-pkg/pkgcache.cc:219
-msgid "Conflicts"
-msgstr ""
-
-#: apt-pkg/pkgcache.cc:219
-msgid "Replaces"
-msgstr ""
-
-#: apt-pkg/pkgcache.cc:220
-msgid "Obsoletes"
-msgstr ""
-
-#: apt-pkg/pkgcache.cc:231
-msgid "important"
-msgstr ""
-
-#: apt-pkg/pkgcache.cc:231
-msgid "required"
-msgstr ""
-
-#: apt-pkg/pkgcache.cc:231
-msgid "standard"
-msgstr ""
-
-#: apt-pkg/pkgcache.cc:232
-msgid "optional"
-msgstr ""
-
-#: apt-pkg/pkgcache.cc:232
-msgid "extra"
-msgstr ""
-
-#: apt-pkg/depcache.cc:60 apt-pkg/depcache.cc:89
-msgid "Building dependency tree"
-msgstr ""
-
-#: apt-pkg/depcache.cc:61
-msgid "Candidate versions"
-msgstr ""
-
-#: apt-pkg/depcache.cc:90
-msgid "Dependency generation"
-msgstr ""
-
-#: apt-pkg/tagfile.cc:73
-#, c-format
-msgid "Unable to parse package file %s (1)"
-msgstr ""
-
-#: apt-pkg/tagfile.cc:160
-#, c-format
-msgid "Unable to parse package file %s (2)"
-msgstr ""
-
-#: apt-pkg/sourcelist.cc:87
-#, c-format
-msgid "Malformed line %lu in source list %s (URI)"
-msgstr ""
-
-#: apt-pkg/sourcelist.cc:89
-#, c-format
-msgid "Malformed line %lu in source list %s (dist)"
-msgstr ""
-
-#: apt-pkg/sourcelist.cc:92
-#, c-format
-msgid "Malformed line %lu in source list %s (URI parse)"
-msgstr ""
-
-#: apt-pkg/sourcelist.cc:98
-#, c-format
-msgid "Malformed line %lu in source list %s (absolute dist)"
-msgstr ""
-
-#: apt-pkg/sourcelist.cc:105
-#, c-format
-msgid "Malformed line %lu in source list %s (dist parse)"
-msgstr ""
-
-#: apt-pkg/sourcelist.cc:156
-#, c-format
-msgid "Opening %s"
-msgstr ""
-
-#: apt-pkg/sourcelist.cc:170 apt-pkg/cdrom.cc:426
-#, c-format
-msgid "Line %u too long in source list %s."
-msgstr ""
-
-#: apt-pkg/sourcelist.cc:187
-#, c-format
-msgid "Malformed line %u in source list %s (type)"
-msgstr ""
-
-#: apt-pkg/sourcelist.cc:191
-#, c-format
-msgid "Type '%s' is not known on line %u in source list %s"
-msgstr ""
-
-#: apt-pkg/sourcelist.cc:199 apt-pkg/sourcelist.cc:202
-#, c-format
-msgid "Malformed line %u in source list %s (vendor id)"
-msgstr ""
-
-#: apt-pkg/packagemanager.cc:402
-#, c-format
-msgid ""
-"This installation run will require temporarily removing the essential "
-"package %s due to a Conflicts/Pre-Depends loop. This is often bad, but if "
-"you really want to do it, activate the APT::Force-LoopBreak option."
-msgstr ""
-
-#: apt-pkg/pkgrecords.cc:37
-#, c-format
-msgid "Index file type '%s' is not supported"
-msgstr ""
-
-#: apt-pkg/algorithms.cc:241
-#, c-format
-msgid ""
-"The package %s needs to be reinstalled, but I can't find an archive for it."
-msgstr ""
-
-#: apt-pkg/algorithms.cc:1059
-msgid ""
-"Error, pkgProblemResolver::Resolve generated breaks, this may be caused by "
-"held packages."
-msgstr ""
-
-#: apt-pkg/algorithms.cc:1061
-msgid "Unable to correct problems, you have held broken packages."
-msgstr ""
-
-#: apt-pkg/acquire.cc:62
-#, c-format
-msgid "Lists directory %spartial is missing."
-msgstr ""
-
-#: apt-pkg/acquire.cc:66
-#, c-format
-msgid "Archive directory %spartial is missing."
-msgstr ""
-
-#: apt-pkg/acquire.cc:817
-#, c-format
-msgid "Downloading file %li of %li (%s remaining)"
-msgstr ""
-
-#: apt-pkg/acquire-worker.cc:112
-#, c-format
-msgid "The method driver %s could not be found."
-msgstr ""
-
-#: apt-pkg/acquire-worker.cc:161
-#, c-format
-msgid "Method %s did not start correctly"
-msgstr ""
-
-#: apt-pkg/init.cc:119
-#, c-format
-msgid "Packaging system '%s' is not supported"
-msgstr ""
-
-#: apt-pkg/init.cc:135
-msgid "Unable to determine a suitable packaging system type"
-msgstr ""
-
-#: apt-pkg/clean.cc:61
-#, c-format
-msgid "Unable to stat %s."
-msgstr ""
-
-#: apt-pkg/srcrecords.cc:48
-msgid "You must put some 'source' URIs in your sources.list"
-msgstr ""
-
-#: apt-pkg/cachefile.cc:73
-msgid "The package lists or status file could not be parsed or opened."
-msgstr ""
-
-#: apt-pkg/cachefile.cc:77
-msgid "You may want to run apt-get update to correct these problems"
-msgstr ""
-
-#: apt-pkg/policy.cc:269
-msgid "Invalid record in the preferences file, no Package header"
-msgstr ""
-
-#: apt-pkg/policy.cc:291
-#, c-format
-msgid "Did not understand pin type %s"
-msgstr ""
-
-#: apt-pkg/policy.cc:299
-msgid "No priority (or zero) specified for pin"
-msgstr ""
-
-#: apt-pkg/pkgcachegen.cc:74
-msgid "Cache has an incompatible versioning system"
-msgstr ""
-
-#: apt-pkg/pkgcachegen.cc:117
-#, c-format
-msgid "Error occurred while processing %s (NewPackage)"
-msgstr ""
-
-#: apt-pkg/pkgcachegen.cc:129
-#, c-format
-msgid "Error occurred while processing %s (UsePackage1)"
-msgstr ""
-
-#: apt-pkg/pkgcachegen.cc:150
-#, c-format
-msgid "Error occurred while processing %s (UsePackage2)"
-msgstr ""
-
-#: apt-pkg/pkgcachegen.cc:154
-#, c-format
-msgid "Error occurred while processing %s (NewFileVer1)"
-msgstr ""
-
-#: apt-pkg/pkgcachegen.cc:184
-#, c-format
-msgid "Error occurred while processing %s (NewVersion1)"
-msgstr ""
-
-#: apt-pkg/pkgcachegen.cc:188
-#, c-format
-msgid "Error occurred while processing %s (UsePackage3)"
-msgstr ""
-
-#: apt-pkg/pkgcachegen.cc:192
-#, c-format
-msgid "Error occurred while processing %s (NewVersion2)"
-msgstr ""
-
-#: apt-pkg/pkgcachegen.cc:207
-msgid "Wow, you exceeded the number of package names this APT is capable of."
-msgstr ""
-
-#: apt-pkg/pkgcachegen.cc:210
-msgid "Wow, you exceeded the number of versions this APT is capable of."
-msgstr ""
-
-#: apt-pkg/pkgcachegen.cc:213
-msgid "Wow, you exceeded the number of dependencies this APT is capable of."
-msgstr ""
-
-#: apt-pkg/pkgcachegen.cc:241
-#, c-format
-msgid "Error occurred while processing %s (FindPkg)"
-msgstr ""
-
-#: apt-pkg/pkgcachegen.cc:254
-#, c-format
-msgid "Error occurred while processing %s (CollectFileProvides)"
-msgstr ""
-
-#: apt-pkg/pkgcachegen.cc:260
-#, c-format
-msgid "Package %s %s was not found while processing file dependencies"
-msgstr ""
-
-#: apt-pkg/pkgcachegen.cc:574
-#, c-format
-msgid "Couldn't stat source package list %s"
-msgstr ""
-
-#: apt-pkg/pkgcachegen.cc:658
-msgid "Collecting File Provides"
-msgstr ""
-
-#: apt-pkg/pkgcachegen.cc:785 apt-pkg/pkgcachegen.cc:792
-msgid "IO Error saving source cache"
-msgstr ""
-
-#: apt-pkg/acquire-item.cc:126
-#, c-format
-msgid "rename failed, %s (%s -> %s)."
-msgstr ""
-
-#: apt-pkg/acquire-item.cc:236 apt-pkg/acquire-item.cc:908
-msgid "MD5Sum mismatch"
-msgstr ""
-
-#: apt-pkg/acquire-item.cc:722
-#, c-format
-msgid ""
-"I wasn't able to locate a file for the %s package. This might mean you need "
-"to manually fix this package. (due to missing arch)"
-msgstr ""
-
-#: apt-pkg/acquire-item.cc:775
-#, c-format
-msgid ""
-"I wasn't able to locate file for the %s package. This might mean you need to "
-"manually fix this package."
-msgstr ""
-
-#: apt-pkg/acquire-item.cc:811
-#, c-format
-msgid ""
-"The package index files are corrupted. No Filename: field for package %s."
-msgstr ""
-
-#: apt-pkg/acquire-item.cc:898
-msgid "Size mismatch"
-msgstr ""
-
-#: apt-pkg/vendorlist.cc:66
-#, c-format
-msgid "Vendor block %s contains no fingerprint"
-msgstr ""
-
-#: apt-pkg/cdrom.cc:507
-#, c-format
-msgid ""
-"Using CD-ROM mount point %s\n"
-"Mounting CD-ROM\n"
-msgstr ""
-
-#: apt-pkg/cdrom.cc:516 apt-pkg/cdrom.cc:598
-msgid "Identifying.. "
-msgstr ""
-
-#: apt-pkg/cdrom.cc:541
-#, c-format
-msgid "Stored label: %s \n"
-msgstr ""
-
-#: apt-pkg/cdrom.cc:561
-#, c-format
-msgid "Using CD-ROM mount point %s\n"
-msgstr ""
-
-#: apt-pkg/cdrom.cc:579
-msgid "Unmounting CD-ROM\n"
-msgstr ""
-
-#: apt-pkg/cdrom.cc:583
-msgid "Waiting for disc...\n"
-msgstr ""
-
-#. Mount the new CDROM
-#: apt-pkg/cdrom.cc:591
-msgid "Mounting CD-ROM...\n"
-msgstr ""
-
-#: apt-pkg/cdrom.cc:609
-msgid "Scanning disc for index files..\n"
-msgstr ""
-
-#: apt-pkg/cdrom.cc:647
-#, c-format
-msgid "Found %i package indexes, %i source indexes and %i signatures\n"
-msgstr ""
-
-#: apt-pkg/cdrom.cc:704
-msgid "That is not a valid name, try again.\n"
-msgstr ""
-
-#: apt-pkg/cdrom.cc:720
-#, c-format
-msgid ""
-"This disc is called: \n"
-"'%s'\n"
-msgstr ""
-
-#: apt-pkg/cdrom.cc:724
-msgid "Copying package lists..."
-msgstr ""
-
-#: apt-pkg/cdrom.cc:748
-msgid "Writing new source list\n"
-msgstr ""
-
-#: apt-pkg/cdrom.cc:757
-msgid "Source list entries for this disc are:\n"
-msgstr ""
-
-#: apt-pkg/cdrom.cc:791
-msgid "Unmounting CD-ROM..."
-msgstr ""
-
-#: apt-pkg/indexcopy.cc:261
-#, c-format
-msgid "Wrote %i records.\n"
-msgstr ""
-
-#: apt-pkg/indexcopy.cc:263
-#, c-format
-msgid "Wrote %i records with %i missing files.\n"
-msgstr ""
-
-#: apt-pkg/indexcopy.cc:266
-#, c-format
-msgid "Wrote %i records with %i mismatched files\n"
-msgstr ""
-
-#: apt-pkg/indexcopy.cc:269
-#, c-format
-msgid "Wrote %i records with %i missing files and %i mismatched files\n"
-msgstr ""
-
-#: apt-pkg/deb/dpkgpm.cc:358
-#, c-format
-msgid "Preparing %s"
-msgstr ""
-
-#: apt-pkg/deb/dpkgpm.cc:359
-#, c-format
-msgid "Unpacking %s"
-msgstr ""
-
-#: apt-pkg/deb/dpkgpm.cc:364
-#, c-format
-msgid "Preparing to configure %s"
-msgstr ""
-
-#: apt-pkg/deb/dpkgpm.cc:365
-#, c-format
-msgid "Configuring %s"
-msgstr ""
-
-#: apt-pkg/deb/dpkgpm.cc:366
-#, c-format
-msgid "Installed %s"
-msgstr ""
-
-#: apt-pkg/deb/dpkgpm.cc:371
-#, c-format
-msgid "Preparing for removal of %s"
-msgstr ""
-
-#: apt-pkg/deb/dpkgpm.cc:372
-#, c-format
-msgid "Removing %s"
-msgstr ""
-
-#: apt-pkg/deb/dpkgpm.cc:373
-#, c-format
-msgid "Removed %s"
-msgstr ""
-
-#: apt-pkg/deb/dpkgpm.cc:378
-#, c-format
-msgid "Preparing for remove with config %s"
-msgstr ""
-
-#: apt-pkg/deb/dpkgpm.cc:379
-#, c-format
-msgid "Removed with config %s"
 msgstr ""
 
 #: methods/rsh.cc:330
