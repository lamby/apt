# SOME DESCRIPTIVE TITLE.
# This file is put in the public domain.
# FIRST AUTHOR <EMAIL@ADDRESS>, YEAR.
#
#, fuzzy
msgid ""
msgstr ""
"Project-Id-Version: PACKAGE VERSION\n"
"Report-Msgid-Bugs-To: \n"
<<<<<<< HEAD
"POT-Creation-Date: 2007-05-08 11:09+0200\n"
=======
"POT-Creation-Date: 2006-08-15 15:55+0200\n"
>>>>>>> 0be7a32e
"PO-Revision-Date: YEAR-MO-DA HO:MI+ZONE\n"
"Last-Translator: FULL NAME <EMAIL@ADDRESS>\n"
"Language-Team: LANGUAGE <LL@li.org>\n"
"MIME-Version: 1.0\n"
"Content-Type: text/plain; charset=CHARSET\n"
"Content-Transfer-Encoding: 8bit\n"

#: cmdline/apt-cache.cc:141
#, c-format
msgid "Package %s version %s has an unmet dep:\n"
msgstr ""

#: cmdline/apt-cache.cc:181 cmdline/apt-cache.cc:550 cmdline/apt-cache.cc:638
#: cmdline/apt-cache.cc:794 cmdline/apt-cache.cc:1012
#: cmdline/apt-cache.cc:1413 cmdline/apt-cache.cc:1564
#, c-format
msgid "Unable to locate package %s"
msgstr ""

#: cmdline/apt-cache.cc:245
msgid "Total package names : "
msgstr ""

#: cmdline/apt-cache.cc:285
msgid "  Normal packages: "
msgstr ""

#: cmdline/apt-cache.cc:286
msgid "  Pure virtual packages: "
msgstr ""

#: cmdline/apt-cache.cc:287
msgid "  Single virtual packages: "
msgstr ""

#: cmdline/apt-cache.cc:288
msgid "  Mixed virtual packages: "
msgstr ""

#: cmdline/apt-cache.cc:289
msgid "  Missing: "
msgstr ""

#: cmdline/apt-cache.cc:291
msgid "Total distinct versions: "
msgstr ""

#: cmdline/apt-cache.cc:293
msgid "Total Distinct Descriptions: "
msgstr ""

#: cmdline/apt-cache.cc:295
msgid "Total dependencies: "
msgstr ""

#: cmdline/apt-cache.cc:298
msgid "Total ver/file relations: "
msgstr ""

#: cmdline/apt-cache.cc:300
msgid "Total Desc/File relations: "
msgstr ""

#: cmdline/apt-cache.cc:302
msgid "Total Provides mappings: "
msgstr ""

#: cmdline/apt-cache.cc:314
msgid "Total globbed strings: "
msgstr ""

#: cmdline/apt-cache.cc:328
msgid "Total dependency version space: "
msgstr ""

#: cmdline/apt-cache.cc:333
msgid "Total slack space: "
msgstr ""

#: cmdline/apt-cache.cc:341
msgid "Total space accounted for: "
msgstr ""

#: cmdline/apt-cache.cc:469 cmdline/apt-cache.cc:1212
#, c-format
msgid "Package file %s is out of sync."
msgstr ""

#: cmdline/apt-cache.cc:1287
msgid "You must give exactly one pattern"
msgstr ""

#: cmdline/apt-cache.cc:1441
msgid "No packages found"
msgstr ""

#: cmdline/apt-cache.cc:1518
msgid "Package files:"
msgstr ""

#: cmdline/apt-cache.cc:1525 cmdline/apt-cache.cc:1611
msgid "Cache is out of sync, can't x-ref a package file"
msgstr ""

#: cmdline/apt-cache.cc:1526
#, c-format
msgid "%4i %s\n"
msgstr ""

#. Show any packages have explicit pins
#: cmdline/apt-cache.cc:1538
msgid "Pinned packages:"
msgstr ""

#: cmdline/apt-cache.cc:1550 cmdline/apt-cache.cc:1591
msgid "(not found)"
msgstr ""

#. Installed version
#: cmdline/apt-cache.cc:1571
msgid "  Installed: "
msgstr ""

#: cmdline/apt-cache.cc:1573 cmdline/apt-cache.cc:1581
msgid "(none)"
msgstr ""

#. Candidate Version
#: cmdline/apt-cache.cc:1578
msgid "  Candidate: "
msgstr ""

#: cmdline/apt-cache.cc:1588
msgid "  Package pin: "
msgstr ""

#. Show the priority tables
#: cmdline/apt-cache.cc:1597
msgid "  Version table:"
msgstr ""

#: cmdline/apt-cache.cc:1612
#, c-format
msgid "       %4i %s\n"
msgstr ""

#: cmdline/apt-cache.cc:1708 cmdline/apt-cdrom.cc:138 cmdline/apt-config.cc:70
#: cmdline/apt-extracttemplates.cc:225 ftparchive/apt-ftparchive.cc:550
#: cmdline/apt-get.cc:2462 cmdline/apt-sortpkgs.cc:144
#, c-format
msgid "%s %s for %s %s compiled on %s %s\n"
msgstr ""

#: cmdline/apt-cache.cc:1715
msgid ""
"Usage: apt-cache [options] command\n"
"       apt-cache [options] add file1 [file2 ...]\n"
"       apt-cache [options] showpkg pkg1 [pkg2 ...]\n"
"       apt-cache [options] showsrc pkg1 [pkg2 ...]\n"
"\n"
"apt-cache is a low-level tool used to manipulate APT's binary\n"
"cache files, and query information from them\n"
"\n"
"Commands:\n"
"   add - Add a package file to the source cache\n"
"   gencaches - Build both the package and source cache\n"
"   showpkg - Show some general information for a single package\n"
"   showsrc - Show source records\n"
"   stats - Show some basic statistics\n"
"   dump - Show the entire file in a terse form\n"
"   dumpavail - Print an available file to stdout\n"
"   unmet - Show unmet dependencies\n"
"   search - Search the package list for a regex pattern\n"
"   show - Show a readable record for the package\n"
"   depends - Show raw dependency information for a package\n"
"   rdepends - Show reverse dependency information for a package\n"
"   pkgnames - List the names of all packages\n"
"   dotty - Generate package graphs for GraphVis\n"
"   xvcg - Generate package graphs for xvcg\n"
"   policy - Show policy settings\n"
"\n"
"Options:\n"
"  -h   This help text.\n"
"  -p=? The package cache.\n"
"  -s=? The source cache.\n"
"  -q   Disable progress indicator.\n"
"  -i   Show only important deps for the unmet command.\n"
"  -c=? Read this configuration file\n"
"  -o=? Set an arbitrary configuration option, eg -o dir::cache=/tmp\n"
"See the apt-cache(8) and apt.conf(5) manual pages for more information.\n"
msgstr ""

#: cmdline/apt-cdrom.cc:78
msgid "Please provide a name for this Disc, such as 'Debian 2.1r1 Disk 1'"
msgstr ""

#: cmdline/apt-cdrom.cc:93
msgid "Please insert a Disc in the drive and press enter"
msgstr ""

#: cmdline/apt-cdrom.cc:117
msgid "Repeat this process for the rest of the CDs in your set."
msgstr ""

#: cmdline/apt-config.cc:41
msgid "Arguments not in pairs"
msgstr ""

#: cmdline/apt-config.cc:76
msgid ""
"Usage: apt-config [options] command\n"
"\n"
"apt-config is a simple tool to read the APT config file\n"
"\n"
"Commands:\n"
"   shell - Shell mode\n"
"   dump - Show the configuration\n"
"\n"
"Options:\n"
"  -h   This help text.\n"
"  -c=? Read this configuration file\n"
"  -o=? Set an arbitrary configuration option, eg -o dir::cache=/tmp\n"
msgstr ""

#: cmdline/apt-extracttemplates.cc:98
#, c-format
msgid "%s not a valid DEB package."
msgstr ""

#: cmdline/apt-extracttemplates.cc:232
msgid ""
"Usage: apt-extracttemplates file1 [file2 ...]\n"
"\n"
"apt-extracttemplates is a tool to extract config and template info\n"
"from debian packages\n"
"\n"
"Options:\n"
"  -h   This help text\n"
"  -t   Set the temp dir\n"
"  -c=? Read this configuration file\n"
"  -o=? Set an arbitrary configuration option, eg -o dir::cache=/tmp\n"
msgstr ""

#: cmdline/apt-extracttemplates.cc:267 apt-pkg/pkgcachegen.cc:817
#: apt-pkg/pkgcachegen.cc:819
#, c-format
msgid "Unable to write to %s"
msgstr ""

#: cmdline/apt-extracttemplates.cc:310
msgid "Cannot get debconf version. Is debconf installed?"
msgstr ""

#: ftparchive/apt-ftparchive.cc:167 ftparchive/apt-ftparchive.cc:341
msgid "Package extension list is too long"
msgstr ""

#: ftparchive/apt-ftparchive.cc:169 ftparchive/apt-ftparchive.cc:183
#: ftparchive/apt-ftparchive.cc:206 ftparchive/apt-ftparchive.cc:256
#: ftparchive/apt-ftparchive.cc:270 ftparchive/apt-ftparchive.cc:292
#, c-format
msgid "Error processing directory %s"
msgstr ""

#: ftparchive/apt-ftparchive.cc:254
msgid "Source extension list is too long"
msgstr ""

#: ftparchive/apt-ftparchive.cc:371
msgid "Error writing header to contents file"
msgstr ""

#: ftparchive/apt-ftparchive.cc:401
#, c-format
msgid "Error processing contents %s"
msgstr ""

#: ftparchive/apt-ftparchive.cc:556
msgid ""
"Usage: apt-ftparchive [options] command\n"
"Commands: packages binarypath [overridefile [pathprefix]]\n"
"          sources srcpath [overridefile [pathprefix]]\n"
"          contents path\n"
"          release path\n"
"          generate config [groups]\n"
"          clean config\n"
"\n"
"apt-ftparchive generates index files for Debian archives. It supports\n"
"many styles of generation from fully automated to functional replacements\n"
"for dpkg-scanpackages and dpkg-scansources\n"
"\n"
"apt-ftparchive generates Package files from a tree of .debs. The\n"
"Package file contains the contents of all the control fields from\n"
"each package as well as the MD5 hash and filesize. An override file\n"
"is supported to force the value of Priority and Section.\n"
"\n"
"Similarly apt-ftparchive generates Sources files from a tree of .dscs.\n"
"The --source-override option can be used to specify a src override file\n"
"\n"
"The 'packages' and 'sources' command should be run in the root of the\n"
"tree. BinaryPath should point to the base of the recursive search and \n"
"override file should contain the override flags. Pathprefix is\n"
"appended to the filename fields if present. Example usage from the \n"
"Debian archive:\n"
"   apt-ftparchive packages dists/potato/main/binary-i386/ > \\\n"
"               dists/potato/main/binary-i386/Packages\n"
"\n"
"Options:\n"
"  -h    This help text\n"
"  --md5 Control MD5 generation\n"
"  -s=?  Source override file\n"
"  -q    Quiet\n"
"  -d=?  Select the optional caching database\n"
"  --no-delink Enable delinking debug mode\n"
"  --contents  Control contents file generation\n"
"  -c=?  Read this configuration file\n"
"  -o=?  Set an arbitrary configuration option"
msgstr ""

#: ftparchive/apt-ftparchive.cc:762
msgid "No selections matched"
msgstr ""

#: ftparchive/apt-ftparchive.cc:835
#, c-format
msgid "Some files are missing in the package file group `%s'"
msgstr ""

#: ftparchive/cachedb.cc:47
#, c-format
msgid "DB was corrupted, file renamed to %s.old"
msgstr ""

#: ftparchive/cachedb.cc:65
#, c-format
msgid "DB is old, attempting to upgrade %s"
msgstr ""

#: ftparchive/cachedb.cc:76
msgid ""
"DB format is invalid. If you upgraded from a older version of apt, please "
"remove and re-create the database."
msgstr ""

#: ftparchive/cachedb.cc:81
#, c-format
msgid "Unable to open DB file %s: %s"
msgstr ""

#: ftparchive/cachedb.cc:127 apt-inst/extract.cc:181 apt-inst/extract.cc:193
#: apt-inst/extract.cc:210 apt-inst/deb/dpkgdb.cc:121 methods/gpgv.cc:272
#, c-format
msgid "Failed to stat %s"
msgstr ""

#: ftparchive/cachedb.cc:242
msgid "Archive has no control record"
msgstr ""

#: ftparchive/cachedb.cc:448
msgid "Unable to get a cursor"
msgstr ""

#: ftparchive/writer.cc:79
#, c-format
msgid "W: Unable to read directory %s\n"
msgstr ""

#: ftparchive/writer.cc:84
#, c-format
msgid "W: Unable to stat %s\n"
msgstr ""

#: ftparchive/writer.cc:135
msgid "E: "
msgstr ""

#: ftparchive/writer.cc:137
msgid "W: "
msgstr ""

#: ftparchive/writer.cc:144
msgid "E: Errors apply to file "
msgstr ""

#: ftparchive/writer.cc:161 ftparchive/writer.cc:191
#, c-format
msgid "Failed to resolve %s"
msgstr ""

#: ftparchive/writer.cc:173
msgid "Tree walking failed"
msgstr ""

#: ftparchive/writer.cc:198
#, c-format
msgid "Failed to open %s"
msgstr ""

#: ftparchive/writer.cc:257
#, c-format
msgid " DeLink %s [%s]\n"
msgstr ""

#: ftparchive/writer.cc:265
#, c-format
msgid "Failed to readlink %s"
msgstr ""

#: ftparchive/writer.cc:269
#, c-format
msgid "Failed to unlink %s"
msgstr ""

#: ftparchive/writer.cc:276
#, c-format
msgid "*** Failed to link %s to %s"
msgstr ""

#: ftparchive/writer.cc:286
#, c-format
msgid " DeLink limit of %sB hit.\n"
msgstr ""

#: ftparchive/writer.cc:390
msgid "Archive had no package field"
msgstr ""

#: ftparchive/writer.cc:398 ftparchive/writer.cc:613
#, c-format
msgid "  %s has no override entry\n"
msgstr ""

#: ftparchive/writer.cc:443 ftparchive/writer.cc:701
#, c-format
msgid "  %s maintainer is %s not %s\n"
msgstr ""

#: ftparchive/writer.cc:623
#, c-format
msgid "  %s has no source override entry\n"
msgstr ""

#: ftparchive/writer.cc:627
#, c-format
msgid "  %s has no binary override entry either\n"
msgstr ""

#: ftparchive/contents.cc:317
#, c-format
msgid "Internal error, could not locate member %s"
msgstr ""

#: ftparchive/contents.cc:353 ftparchive/contents.cc:384
msgid "realloc - Failed to allocate memory"
msgstr ""

#: ftparchive/override.cc:38 ftparchive/override.cc:146
#, c-format
msgid "Unable to open %s"
msgstr ""

#: ftparchive/override.cc:64 ftparchive/override.cc:170
#, c-format
msgid "Malformed override %s line %lu #1"
msgstr ""

#: ftparchive/override.cc:78 ftparchive/override.cc:182
#, c-format
msgid "Malformed override %s line %lu #2"
msgstr ""

#: ftparchive/override.cc:92 ftparchive/override.cc:195
#, c-format
msgid "Malformed override %s line %lu #3"
msgstr ""

#: ftparchive/override.cc:131 ftparchive/override.cc:205
#, c-format
msgid "Failed to read the override file %s"
msgstr ""

#: ftparchive/multicompress.cc:75
#, c-format
msgid "Unknown compression algorithm '%s'"
msgstr ""

#: ftparchive/multicompress.cc:105
#, c-format
msgid "Compressed output %s needs a compression set"
msgstr ""

#: ftparchive/multicompress.cc:172 methods/rsh.cc:91
msgid "Failed to create IPC pipe to subprocess"
msgstr ""

#: ftparchive/multicompress.cc:198
msgid "Failed to create FILE*"
msgstr ""

#: ftparchive/multicompress.cc:201
msgid "Failed to fork"
msgstr ""

#: ftparchive/multicompress.cc:215
msgid "Compress child"
msgstr ""

#: ftparchive/multicompress.cc:238
#, c-format
msgid "Internal error, failed to create %s"
msgstr ""

#: ftparchive/multicompress.cc:289
msgid "Failed to create subprocess IPC"
msgstr ""

#: ftparchive/multicompress.cc:324
msgid "Failed to exec compressor "
msgstr ""

#: ftparchive/multicompress.cc:363
msgid "decompressor"
msgstr ""

#: ftparchive/multicompress.cc:406
msgid "IO to subprocess/file failed"
msgstr ""

#: ftparchive/multicompress.cc:458
msgid "Failed to read while computing MD5"
msgstr ""

#: ftparchive/multicompress.cc:475
#, c-format
msgid "Problem unlinking %s"
msgstr ""

#: ftparchive/multicompress.cc:490 apt-inst/extract.cc:188
#, c-format
msgid "Failed to rename %s to %s"
msgstr ""

#: cmdline/apt-get.cc:121
msgid "Y"
msgstr ""

#: cmdline/apt-get.cc:143 cmdline/apt-get.cc:1574
#, c-format
msgid "Regex compilation error - %s"
msgstr ""

#: cmdline/apt-get.cc:238
msgid "The following packages have unmet dependencies:"
msgstr ""

#: cmdline/apt-get.cc:328
#, c-format
msgid "but %s is installed"
msgstr ""

#: cmdline/apt-get.cc:330
#, c-format
msgid "but %s is to be installed"
msgstr ""

#: cmdline/apt-get.cc:337
msgid "but it is not installable"
msgstr ""

#: cmdline/apt-get.cc:339
msgid "but it is a virtual package"
msgstr ""

#: cmdline/apt-get.cc:342
msgid "but it is not installed"
msgstr ""

#: cmdline/apt-get.cc:342
msgid "but it is not going to be installed"
msgstr ""

#: cmdline/apt-get.cc:347
msgid " or"
msgstr ""

#: cmdline/apt-get.cc:376
msgid "The following NEW packages will be installed:"
msgstr ""

#: cmdline/apt-get.cc:402
msgid "The following packages will be REMOVED:"
msgstr ""

#: cmdline/apt-get.cc:424
msgid "The following packages have been kept back:"
msgstr ""

#: cmdline/apt-get.cc:445
msgid "The following packages will be upgraded:"
msgstr ""

#: cmdline/apt-get.cc:466
msgid "The following packages will be DOWNGRADED:"
msgstr ""

#: cmdline/apt-get.cc:486
msgid "The following held packages will be changed:"
msgstr ""

#: cmdline/apt-get.cc:539
#, c-format
msgid "%s (due to %s) "
msgstr ""

#: cmdline/apt-get.cc:547
msgid ""
"WARNING: The following essential packages will be removed.\n"
"This should NOT be done unless you know exactly what you are doing!"
msgstr ""

#: cmdline/apt-get.cc:578
#, c-format
msgid "%lu upgraded, %lu newly installed, "
msgstr ""

#: cmdline/apt-get.cc:582
#, c-format
msgid "%lu reinstalled, "
msgstr ""

#: cmdline/apt-get.cc:584
#, c-format
msgid "%lu downgraded, "
msgstr ""

#: cmdline/apt-get.cc:586
#, c-format
msgid "%lu to remove and %lu not upgraded.\n"
msgstr ""

#: cmdline/apt-get.cc:590
#, c-format
msgid "%lu not fully installed or removed.\n"
msgstr ""

#: cmdline/apt-get.cc:664
msgid "Correcting dependencies..."
msgstr ""

#: cmdline/apt-get.cc:667
msgid " failed."
msgstr ""

#: cmdline/apt-get.cc:670
msgid "Unable to correct dependencies"
msgstr ""

#: cmdline/apt-get.cc:673
msgid "Unable to minimize the upgrade set"
msgstr ""

#: cmdline/apt-get.cc:675
msgid " Done"
msgstr ""

#: cmdline/apt-get.cc:679
msgid "You might want to run `apt-get -f install' to correct these."
msgstr ""

#: cmdline/apt-get.cc:682
msgid "Unmet dependencies. Try using -f."
msgstr ""

#: cmdline/apt-get.cc:704
msgid "WARNING: The following packages cannot be authenticated!"
msgstr ""

#: cmdline/apt-get.cc:708
msgid "Authentication warning overridden.\n"
msgstr ""

#: cmdline/apt-get.cc:715
msgid "Install these packages without verification [y/N]? "
msgstr ""

#: cmdline/apt-get.cc:717
msgid "Some packages could not be authenticated"
msgstr ""

#: cmdline/apt-get.cc:726 cmdline/apt-get.cc:873
msgid "There are problems and -y was used without --force-yes"
msgstr ""

#: cmdline/apt-get.cc:770
msgid "Internal error, InstallPackages was called with broken packages!"
msgstr ""

#: cmdline/apt-get.cc:779
msgid "Packages need to be removed but remove is disabled."
msgstr ""

#: cmdline/apt-get.cc:790
msgid "Internal error, Ordering didn't finish"
msgstr ""

#: cmdline/apt-get.cc:806 cmdline/apt-get.cc:1893 cmdline/apt-get.cc:1926
msgid "Unable to lock the download directory"
msgstr ""

#: cmdline/apt-get.cc:816 cmdline/apt-get.cc:1974 cmdline/apt-get.cc:2210
#: apt-pkg/cachefile.cc:67
msgid "The list of sources could not be read."
msgstr ""

#: cmdline/apt-get.cc:831
msgid "How odd.. The sizes didn't match, email apt@packages.debian.org"
msgstr ""

#: cmdline/apt-get.cc:836
#, c-format
msgid "Need to get %sB/%sB of archives.\n"
msgstr ""

#: cmdline/apt-get.cc:839
#, c-format
msgid "Need to get %sB of archives.\n"
msgstr ""

#: cmdline/apt-get.cc:844
#, c-format
msgid "After unpacking %sB of additional disk space will be used.\n"
msgstr ""

#: cmdline/apt-get.cc:847
#, c-format
msgid "After unpacking %sB disk space will be freed.\n"
msgstr ""

#: cmdline/apt-get.cc:861 cmdline/apt-get.cc:2064
#, c-format
msgid "Couldn't determine free space in %s"
msgstr ""

#: cmdline/apt-get.cc:864
#, c-format
msgid "You don't have enough free space in %s."
msgstr ""

#: cmdline/apt-get.cc:879 cmdline/apt-get.cc:899
msgid "Trivial Only specified but this is not a trivial operation."
msgstr ""

#: cmdline/apt-get.cc:881
msgid "Yes, do as I say!"
msgstr ""

#: cmdline/apt-get.cc:883
#, c-format
msgid ""
"You are about to do something potentially harmful.\n"
"To continue type in the phrase '%s'\n"
" ?] "
msgstr ""

#: cmdline/apt-get.cc:889 cmdline/apt-get.cc:908
msgid "Abort."
msgstr ""

#: cmdline/apt-get.cc:904
msgid "Do you want to continue [Y/n]? "
msgstr ""

#: cmdline/apt-get.cc:976 cmdline/apt-get.cc:1382 cmdline/apt-get.cc:2107
#, c-format
msgid "Failed to fetch %s  %s\n"
msgstr ""

#: cmdline/apt-get.cc:994
msgid "Some files failed to download"
msgstr ""

#: cmdline/apt-get.cc:995 cmdline/apt-get.cc:2116
msgid "Download complete and in download only mode"
msgstr ""

#: cmdline/apt-get.cc:1001
msgid ""
"Unable to fetch some archives, maybe run apt-get update or try with --fix-"
"missing?"
msgstr ""

#: cmdline/apt-get.cc:1005
msgid "--fix-missing and media swapping is not currently supported"
msgstr ""

#: cmdline/apt-get.cc:1010
msgid "Unable to correct missing packages."
msgstr ""

#: cmdline/apt-get.cc:1011
msgid "Aborting install."
msgstr ""

#: cmdline/apt-get.cc:1045
#, c-format
msgid "Note, selecting %s instead of %s\n"
msgstr ""

#: cmdline/apt-get.cc:1055
#, c-format
msgid "Skipping %s, it is already installed and upgrade is not set.\n"
msgstr ""

#: cmdline/apt-get.cc:1073
#, c-format
msgid "Package %s is not installed, so not removed\n"
msgstr ""

#: cmdline/apt-get.cc:1084
#, c-format
msgid "Package %s is a virtual package provided by:\n"
msgstr ""

#: cmdline/apt-get.cc:1096
msgid " [Installed]"
msgstr ""

#: cmdline/apt-get.cc:1101
msgid "You should explicitly select one to install."
msgstr ""

#: cmdline/apt-get.cc:1106
#, c-format
msgid ""
"Package %s is not available, but is referred to by another package.\n"
"This may mean that the package is missing, has been obsoleted, or\n"
"is only available from another source\n"
msgstr ""

#: cmdline/apt-get.cc:1125
msgid "However the following packages replace it:"
msgstr ""

#: cmdline/apt-get.cc:1128
#, c-format
msgid "Package %s has no installation candidate"
msgstr ""

#: cmdline/apt-get.cc:1148
#, c-format
msgid "Reinstallation of %s is not possible, it cannot be downloaded.\n"
msgstr ""

#: cmdline/apt-get.cc:1156
#, c-format
msgid "%s is already the newest version.\n"
msgstr ""

#: cmdline/apt-get.cc:1185
#, c-format
msgid "Release '%s' for '%s' was not found"
msgstr ""

#: cmdline/apt-get.cc:1187
#, c-format
msgid "Version '%s' for '%s' was not found"
msgstr ""

#: cmdline/apt-get.cc:1193
#, c-format
msgid "Selected version %s (%s) for %s\n"
msgstr ""

#: cmdline/apt-get.cc:1330
msgid "The update command takes no arguments"
msgstr ""

#: cmdline/apt-get.cc:1343
msgid "Unable to lock the list directory"
msgstr ""

#: cmdline/apt-get.cc:1401
msgid ""
"Some index files failed to download, they have been ignored, or old ones "
"used instead."
msgstr ""

#: cmdline/apt-get.cc:1415
msgid "We are not supposed to delete stuff, can't start AutoRemover"
msgstr ""

#: cmdline/apt-get.cc:1440
msgid ""
"Hmm, seems like the AutoRemover destroyed something which really\n"
"shouldn't happen. Please file a bug report against apt."
msgstr ""

#: cmdline/apt-get.cc:1443 cmdline/apt-get.cc:1642
msgid "The following information may help to resolve the situation:"
msgstr ""

#: cmdline/apt-get.cc:1447
msgid "Internal Error, AutoRemover broke stuff"
msgstr ""

#: cmdline/apt-get.cc:1466
msgid "Internal error, AllUpgrade broke stuff"
msgstr ""

#: cmdline/apt-get.cc:1561 cmdline/apt-get.cc:1597
#, c-format
msgid "Couldn't find package %s"
msgstr ""

#: cmdline/apt-get.cc:1584
#, c-format
msgid "Note, selecting %s for regex '%s'\n"
msgstr ""

#: cmdline/apt-get.cc:1614
msgid "You might want to run `apt-get -f install' to correct these:"
msgstr ""

#: cmdline/apt-get.cc:1617
msgid ""
"Unmet dependencies. Try 'apt-get -f install' with no packages (or specify a "
"solution)."
msgstr ""

#: cmdline/apt-get.cc:1629
msgid ""
"Some packages could not be installed. This may mean that you have\n"
"requested an impossible situation or if you are using the unstable\n"
"distribution that some required packages have not yet been created\n"
"or been moved out of Incoming."
msgstr ""

#: cmdline/apt-get.cc:1637
msgid ""
"Since you only requested a single operation it is extremely likely that\n"
"the package is simply not installable and a bug report against\n"
"that package should be filed."
msgstr ""

#: cmdline/apt-get.cc:1645
msgid "Broken packages"
msgstr ""

#: cmdline/apt-get.cc:1676
msgid "The following extra packages will be installed:"
msgstr ""

#: cmdline/apt-get.cc:1765
msgid "Suggested packages:"
msgstr ""

#: cmdline/apt-get.cc:1766
msgid "Recommended packages:"
msgstr ""

#: cmdline/apt-get.cc:1786
msgid "Calculating upgrade... "
msgstr ""

#: cmdline/apt-get.cc:1789 methods/ftp.cc:702 methods/connect.cc:101
msgid "Failed"
msgstr ""

#: cmdline/apt-get.cc:1794
msgid "Done"
msgstr ""

#: cmdline/apt-get.cc:1861 cmdline/apt-get.cc:1869
msgid "Internal error, problem resolver broke stuff"
msgstr ""

#: cmdline/apt-get.cc:1969
msgid "Must specify at least one package to fetch source for"
msgstr ""

#: cmdline/apt-get.cc:1999 cmdline/apt-get.cc:2228
#, c-format
msgid "Unable to find a source package for %s"
msgstr ""

#: cmdline/apt-get.cc:2043
#, c-format
msgid "Skipping already downloaded file '%s'\n"
msgstr ""

#: cmdline/apt-get.cc:2067
#, c-format
msgid "You don't have enough free space in %s"
msgstr ""

#: cmdline/apt-get.cc:2072
#, c-format
msgid "Need to get %sB/%sB of source archives.\n"
msgstr ""

#: cmdline/apt-get.cc:2075
#, c-format
msgid "Need to get %sB of source archives.\n"
msgstr ""

#: cmdline/apt-get.cc:2081
#, c-format
msgid "Fetch source %s\n"
msgstr ""

#: cmdline/apt-get.cc:2112
msgid "Failed to fetch some archives."
msgstr ""

#: cmdline/apt-get.cc:2140
#, c-format
msgid "Skipping unpack of already unpacked source in %s\n"
msgstr ""

#: cmdline/apt-get.cc:2152
#, c-format
msgid "Unpack command '%s' failed.\n"
msgstr ""

#: cmdline/apt-get.cc:2153
#, c-format
msgid "Check if the 'dpkg-dev' package is installed.\n"
msgstr ""

#: cmdline/apt-get.cc:2170
#, c-format
msgid "Build command '%s' failed.\n"
msgstr ""

#: cmdline/apt-get.cc:2189
msgid "Child process failed"
msgstr ""

#: cmdline/apt-get.cc:2205
msgid "Must specify at least one package to check builddeps for"
msgstr ""

#: cmdline/apt-get.cc:2233
#, c-format
msgid "Unable to get build-dependency information for %s"
msgstr ""

#: cmdline/apt-get.cc:2253
#, c-format
msgid "%s has no build depends.\n"
msgstr ""

#: cmdline/apt-get.cc:2305
#, c-format
msgid ""
"%s dependency for %s cannot be satisfied because the package %s cannot be "
"found"
msgstr ""

#: cmdline/apt-get.cc:2357
#, c-format
msgid ""
"%s dependency for %s cannot be satisfied because no available versions of "
"package %s can satisfy version requirements"
msgstr ""

#: cmdline/apt-get.cc:2392
#, c-format
msgid "Failed to satisfy %s dependency for %s: Installed package %s is too new"
msgstr ""

#: cmdline/apt-get.cc:2417
#, c-format
msgid "Failed to satisfy %s dependency for %s: %s"
msgstr ""

#: cmdline/apt-get.cc:2431
#, c-format
msgid "Build-dependencies for %s could not be satisfied."
msgstr ""

#: cmdline/apt-get.cc:2435
msgid "Failed to process build dependencies"
msgstr ""

#: cmdline/apt-get.cc:2467
msgid "Supported modules:"
msgstr ""

#: cmdline/apt-get.cc:2508
msgid ""
"Usage: apt-get [options] command\n"
"       apt-get [options] install|remove pkg1 [pkg2 ...]\n"
"       apt-get [options] source pkg1 [pkg2 ...]\n"
"\n"
"apt-get is a simple command line interface for downloading and\n"
"installing packages. The most frequently used commands are update\n"
"and install.\n"
"\n"
"Commands:\n"
"   update - Retrieve new lists of packages\n"
"   upgrade - Perform an upgrade\n"
"   install - Install new packages (pkg is libc6 not libc6.deb)\n"
"   remove - Remove packages\n"
"   source - Download source archives\n"
"   build-dep - Configure build-dependencies for source packages\n"
"   dist-upgrade - Distribution upgrade, see apt-get(8)\n"
"   dselect-upgrade - Follow dselect selections\n"
"   clean - Erase downloaded archive files\n"
"   autoclean - Erase old downloaded archive files\n"
"   check - Verify that there are no broken dependencies\n"
"\n"
"Options:\n"
"  -h  This help text.\n"
"  -q  Loggable output - no progress indicator\n"
"  -qq No output except for errors\n"
"  -d  Download only - do NOT install or unpack archives\n"
"  -s  No-act. Perform ordering simulation\n"
"  -y  Assume Yes to all queries and do not prompt\n"
"  -f  Attempt to continue if the integrity check fails\n"
"  -m  Attempt to continue if archives are unlocatable\n"
"  -u  Show a list of upgraded packages as well\n"
"  -b  Build the source package after fetching it\n"
"  -V  Show verbose version numbers\n"
"  -c=? Read this configuration file\n"
"  -o=? Set an arbitrary configuration option, eg -o dir::cache=/tmp\n"
"See the apt-get(8), sources.list(5) and apt.conf(5) manual\n"
"pages for more information and options.\n"
"                       This APT has Super Cow Powers.\n"
msgstr ""

#: cmdline/acqprogress.cc:55
msgid "Hit "
msgstr ""

#: cmdline/acqprogress.cc:79
msgid "Get:"
msgstr ""

#: cmdline/acqprogress.cc:110
msgid "Ign "
msgstr ""

#: cmdline/acqprogress.cc:114
msgid "Err "
msgstr ""

#: cmdline/acqprogress.cc:135
#, c-format
msgid "Fetched %sB in %s (%sB/s)\n"
msgstr ""

#: cmdline/acqprogress.cc:225
#, c-format
msgid " [Working]"
msgstr ""

#: cmdline/acqprogress.cc:271
#, c-format
msgid ""
"Media change: please insert the disc labeled\n"
" '%s'\n"
"in the drive '%s' and press enter\n"
msgstr ""

#: cmdline/apt-sortpkgs.cc:86
msgid "Unknown package record!"
msgstr ""

#: cmdline/apt-sortpkgs.cc:150
msgid ""
"Usage: apt-sortpkgs [options] file1 [file2 ...]\n"
"\n"
"apt-sortpkgs is a simple tool to sort package files. The -s option is used\n"
"to indicate what kind of file it is.\n"
"\n"
"Options:\n"
"  -h   This help text\n"
"  -s   Use source file sorting\n"
"  -c=? Read this configuration file\n"
"  -o=? Set an arbitrary configuration option, eg -o dir::cache=/tmp\n"
msgstr ""

#: dselect/install:32
msgid "Bad default setting!"
msgstr ""

#: dselect/install:51 dselect/install:83 dselect/install:87 dselect/install:93
#: dselect/install:104 dselect/update:45
msgid "Press enter to continue."
msgstr ""

#: dselect/install:100
msgid "Some errors occurred while unpacking. I'm going to configure the"
msgstr ""

#: dselect/install:101
msgid "packages that were installed. This may result in duplicate errors"
msgstr ""

#: dselect/install:102
msgid "or errors caused by missing dependencies. This is OK, only the errors"
msgstr ""

#: dselect/install:103
msgid ""
"above this message are important. Please fix them and run [I]nstall again"
msgstr ""

#: dselect/update:30
msgid "Merging available information"
msgstr ""

#: apt-inst/contrib/extracttar.cc:117
msgid "Failed to create pipes"
msgstr ""

#: apt-inst/contrib/extracttar.cc:144
msgid "Failed to exec gzip "
msgstr ""

#: apt-inst/contrib/extracttar.cc:181 apt-inst/contrib/extracttar.cc:207
msgid "Corrupted archive"
msgstr ""

#: apt-inst/contrib/extracttar.cc:196
msgid "Tar checksum failed, archive corrupted"
msgstr ""

#: apt-inst/contrib/extracttar.cc:299
#, c-format
msgid "Unknown TAR header type %u, member %s"
msgstr ""

#: apt-inst/contrib/arfile.cc:73
msgid "Invalid archive signature"
msgstr ""

#: apt-inst/contrib/arfile.cc:81
msgid "Error reading archive member header"
msgstr ""

#: apt-inst/contrib/arfile.cc:93 apt-inst/contrib/arfile.cc:105
msgid "Invalid archive member header"
msgstr ""

#: apt-inst/contrib/arfile.cc:131
msgid "Archive is too short"
msgstr ""

#: apt-inst/contrib/arfile.cc:135
msgid "Failed to read the archive headers"
msgstr ""

#: apt-inst/filelist.cc:384
msgid "DropNode called on still linked node"
msgstr ""

#: apt-inst/filelist.cc:416
msgid "Failed to locate the hash element!"
msgstr ""

#: apt-inst/filelist.cc:463
msgid "Failed to allocate diversion"
msgstr ""

#: apt-inst/filelist.cc:468
msgid "Internal error in AddDiversion"
msgstr ""

#: apt-inst/filelist.cc:481
#, c-format
msgid "Trying to overwrite a diversion, %s -> %s and %s/%s"
msgstr ""

#: apt-inst/filelist.cc:510
#, c-format
msgid "Double add of diversion %s -> %s"
msgstr ""

#: apt-inst/filelist.cc:553
#, c-format
msgid "Duplicate conf file %s/%s"
msgstr ""

#: apt-inst/dirstream.cc:45 apt-inst/dirstream.cc:50 apt-inst/dirstream.cc:53
#, c-format
msgid "Failed to write file %s"
msgstr ""

#: apt-inst/dirstream.cc:96 apt-inst/dirstream.cc:104
#, c-format
msgid "Failed to close file %s"
msgstr ""

#: apt-inst/extract.cc:96 apt-inst/extract.cc:167
#, c-format
msgid "The path %s is too long"
msgstr ""

#: apt-inst/extract.cc:127
#, c-format
msgid "Unpacking %s more than once"
msgstr ""

#: apt-inst/extract.cc:137
#, c-format
msgid "The directory %s is diverted"
msgstr ""

#: apt-inst/extract.cc:147
#, c-format
msgid "The package is trying to write to the diversion target %s/%s"
msgstr ""

#: apt-inst/extract.cc:157 apt-inst/extract.cc:300
msgid "The diversion path is too long"
msgstr ""

#: apt-inst/extract.cc:243
#, c-format
msgid "The directory %s is being replaced by a non-directory"
msgstr ""

#: apt-inst/extract.cc:283
msgid "Failed to locate node in its hash bucket"
msgstr ""

#: apt-inst/extract.cc:287
msgid "The path is too long"
msgstr ""

#: apt-inst/extract.cc:417
#, c-format
msgid "Overwrite package match with no version for %s"
msgstr ""

#: apt-inst/extract.cc:434
#, c-format
msgid "File %s/%s overwrites the one in the package %s"
msgstr ""

#: apt-inst/extract.cc:467 apt-pkg/contrib/configuration.cc:750
#: apt-pkg/contrib/cdromutl.cc:153 apt-pkg/sourcelist.cc:324
#: apt-pkg/acquire.cc:421 apt-pkg/clean.cc:38
#, c-format
msgid "Unable to read %s"
msgstr ""

#: apt-inst/extract.cc:494
#, c-format
msgid "Unable to stat %s"
msgstr ""

#: apt-inst/deb/dpkgdb.cc:55 apt-inst/deb/dpkgdb.cc:61
#, c-format
msgid "Failed to remove %s"
msgstr ""

#: apt-inst/deb/dpkgdb.cc:110 apt-inst/deb/dpkgdb.cc:112
#, c-format
msgid "Unable to create %s"
msgstr ""

#: apt-inst/deb/dpkgdb.cc:118
#, c-format
msgid "Failed to stat %sinfo"
msgstr ""

#: apt-inst/deb/dpkgdb.cc:123
msgid "The info and temp directories need to be on the same filesystem"
msgstr ""

#. Build the status cache
#: apt-inst/deb/dpkgdb.cc:139 apt-pkg/pkgcachegen.cc:750
#: apt-pkg/pkgcachegen.cc:819 apt-pkg/pkgcachegen.cc:824
#: apt-pkg/pkgcachegen.cc:947 apt-pkg/pkgcachegen.cc:752
#: apt-pkg/pkgcachegen.cc:821 apt-pkg/pkgcachegen.cc:826
#: apt-pkg/pkgcachegen.cc:949
msgid "Reading package lists"
msgstr ""

#: apt-inst/deb/dpkgdb.cc:180
#, c-format
msgid "Failed to change to the admin dir %sinfo"
msgstr ""

#: apt-inst/deb/dpkgdb.cc:201 apt-inst/deb/dpkgdb.cc:355
#: apt-inst/deb/dpkgdb.cc:448
msgid "Internal error getting a package name"
msgstr ""

#: apt-inst/deb/dpkgdb.cc:205 apt-inst/deb/dpkgdb.cc:386
msgid "Reading file listing"
msgstr ""

#: apt-inst/deb/dpkgdb.cc:216
#, c-format
msgid ""
"Failed to open the list file '%sinfo/%s'. If you cannot restore this file "
"then make it empty and immediately re-install the same version of the "
"package!"
msgstr ""

#: apt-inst/deb/dpkgdb.cc:229 apt-inst/deb/dpkgdb.cc:242
#, c-format
msgid "Failed reading the list file %sinfo/%s"
msgstr ""

#: apt-inst/deb/dpkgdb.cc:266
msgid "Internal error getting a node"
msgstr ""

#: apt-inst/deb/dpkgdb.cc:309
#, c-format
msgid "Failed to open the diversions file %sdiversions"
msgstr ""

#: apt-inst/deb/dpkgdb.cc:324
msgid "The diversion file is corrupted"
msgstr ""

#: apt-inst/deb/dpkgdb.cc:331 apt-inst/deb/dpkgdb.cc:336
#: apt-inst/deb/dpkgdb.cc:341
#, c-format
msgid "Invalid line in the diversion file: %s"
msgstr ""

#: apt-inst/deb/dpkgdb.cc:362
msgid "Internal error adding a diversion"
msgstr ""

#: apt-inst/deb/dpkgdb.cc:383
msgid "The pkg cache must be initialized first"
msgstr ""

#: apt-inst/deb/dpkgdb.cc:443
#, c-format
msgid "Failed to find a Package: header, offset %lu"
msgstr ""

#: apt-inst/deb/dpkgdb.cc:465
#, c-format
msgid "Bad ConfFile section in the status file. Offset %lu"
msgstr ""

#: apt-inst/deb/dpkgdb.cc:470
#, c-format
msgid "Error parsing MD5. Offset %lu"
msgstr ""

#: apt-inst/deb/debfile.cc:42 apt-inst/deb/debfile.cc:47
#, c-format
msgid "This is not a valid DEB archive, missing '%s' member"
msgstr ""

#: apt-inst/deb/debfile.cc:52
#, c-format
msgid "This is not a valid DEB archive, it has no '%s' or '%s' member"
msgstr ""

#: apt-inst/deb/debfile.cc:112
#, c-format
msgid "Couldn't change to %s"
msgstr ""

#: apt-inst/deb/debfile.cc:138
msgid "Internal error, could not locate member"
msgstr ""

#: apt-inst/deb/debfile.cc:171
msgid "Failed to locate a valid control file"
msgstr ""

#: apt-inst/deb/debfile.cc:256
msgid "Unparsable control file"
msgstr ""

#: methods/cdrom.cc:114
#, c-format
msgid "Unable to read the cdrom database %s"
msgstr ""

#: methods/cdrom.cc:123
msgid ""
"Please use apt-cdrom to make this CD-ROM recognized by APT. apt-get update "
"cannot be used to add new CD-ROMs"
msgstr ""

#: methods/cdrom.cc:131
msgid "Wrong CD-ROM"
msgstr ""

#: methods/cdrom.cc:164 methods/cdrom.cc:166
#, c-format
msgid "Unable to unmount the CD-ROM in %s, it may still be in use."
msgstr ""

#: methods/cdrom.cc:169 methods/cdrom.cc:171
msgid "Disk not found."
msgstr ""

#: methods/cdrom.cc:177 methods/file.cc:79 methods/rsh.cc:264
#: methods/cdrom.cc:179
msgid "File not found"
msgstr ""

#: methods/copy.cc:42 methods/gpgv.cc:281 methods/gzip.cc:133
#: methods/gzip.cc:142 methods/rred.cc:234 methods/rred.cc:243
#: methods/gzip.cc:141 methods/gzip.cc:150
msgid "Failed to stat"
msgstr ""

#: methods/copy.cc:79 methods/gpgv.cc:278 methods/gzip.cc:139
#: methods/rred.cc:240 methods/gzip.cc:147
msgid "Failed to set modification time"
msgstr ""

#: methods/file.cc:44
msgid "Invalid URI, local URIS must not start with //"
msgstr ""

#. Login must be before getpeername otherwise dante won't work.
#: methods/ftp.cc:162
msgid "Logging in"
msgstr ""

#: methods/ftp.cc:168
msgid "Unable to determine the peer name"
msgstr ""

#: methods/ftp.cc:173
msgid "Unable to determine the local name"
msgstr ""

#: methods/ftp.cc:204 methods/ftp.cc:232
#, c-format
msgid "The server refused the connection and said: %s"
msgstr ""

#: methods/ftp.cc:210
#, c-format
msgid "USER failed, server said: %s"
msgstr ""

#: methods/ftp.cc:217
#, c-format
msgid "PASS failed, server said: %s"
msgstr ""

#: methods/ftp.cc:237
msgid ""
"A proxy server was specified but no login script, Acquire::ftp::ProxyLogin "
"is empty."
msgstr ""

#: methods/ftp.cc:265
#, c-format
msgid "Login script command '%s' failed, server said: %s"
msgstr ""

#: methods/ftp.cc:291
#, c-format
msgid "TYPE failed, server said: %s"
msgstr ""

#: methods/ftp.cc:329 methods/ftp.cc:440 methods/rsh.cc:183 methods/rsh.cc:226
msgid "Connection timeout"
msgstr ""

#: methods/ftp.cc:335
msgid "Server closed the connection"
msgstr ""

#: methods/ftp.cc:338 apt-pkg/contrib/fileutl.cc:471 methods/rsh.cc:190
msgid "Read error"
msgstr ""

#: methods/ftp.cc:345 methods/rsh.cc:197
msgid "A response overflowed the buffer."
msgstr ""

#: methods/ftp.cc:362 methods/ftp.cc:374
msgid "Protocol corruption"
msgstr ""

#: methods/ftp.cc:446 apt-pkg/contrib/fileutl.cc:510 methods/rsh.cc:232
msgid "Write error"
msgstr ""

#: methods/ftp.cc:687 methods/ftp.cc:693 methods/ftp.cc:729
msgid "Could not create a socket"
msgstr ""

#: methods/ftp.cc:698
msgid "Could not connect data socket, connection timed out"
msgstr ""

#: methods/ftp.cc:704
msgid "Could not connect passive socket."
msgstr ""

#: methods/ftp.cc:722
msgid "getaddrinfo was unable to get a listening socket"
msgstr ""

#: methods/ftp.cc:736
msgid "Could not bind a socket"
msgstr ""

#: methods/ftp.cc:740
msgid "Could not listen on the socket"
msgstr ""

#: methods/ftp.cc:747
msgid "Could not determine the socket's name"
msgstr ""

#: methods/ftp.cc:779
msgid "Unable to send PORT command"
msgstr ""

#: methods/ftp.cc:789
#, c-format
msgid "Unknown address family %u (AF_*)"
msgstr ""

#: methods/ftp.cc:798
#, c-format
msgid "EPRT failed, server said: %s"
msgstr ""

#: methods/ftp.cc:818
msgid "Data socket connect timed out"
msgstr ""

#: methods/ftp.cc:825
msgid "Unable to accept connection"
msgstr ""

#: methods/ftp.cc:864 methods/http.cc:957 methods/rsh.cc:303
#: methods/http.cc:958
msgid "Problem hashing file"
msgstr ""

#: methods/ftp.cc:877
#, c-format
msgid "Unable to fetch file, server said '%s'"
msgstr ""

#: methods/ftp.cc:892 methods/rsh.cc:322
msgid "Data socket timed out"
msgstr ""

#: methods/ftp.cc:922
#, c-format
msgid "Data transfer failed, server said '%s'"
msgstr ""

#. Get the files information
#: methods/ftp.cc:997
msgid "Query"
msgstr ""

#: methods/ftp.cc:1109
msgid "Unable to invoke "
msgstr ""

#: methods/connect.cc:64
#, c-format
msgid "Connecting to %s (%s)"
msgstr ""

#: methods/connect.cc:71
#, c-format
msgid "[IP: %s %s]"
msgstr ""

#: methods/connect.cc:80
#, c-format
msgid "Could not create a socket for %s (f=%u t=%u p=%u)"
msgstr ""

#: methods/connect.cc:86
#, c-format
msgid "Cannot initiate the connection to %s:%s (%s)."
msgstr ""

#: methods/connect.cc:93
#, c-format
msgid "Could not connect to %s:%s (%s), connection timed out"
msgstr ""

#: methods/connect.cc:108
#, c-format
msgid "Could not connect to %s:%s (%s)."
msgstr ""

#. We say this mainly because the pause here is for the
#. ssh connection that is still going
#: methods/connect.cc:136 methods/rsh.cc:425
#, c-format
msgid "Connecting to %s"
msgstr ""

#: methods/connect.cc:167
#, c-format
msgid "Could not resolve '%s'"
msgstr ""

#: methods/connect.cc:173
#, c-format
msgid "Temporary failure resolving '%s'"
msgstr ""

#: methods/connect.cc:176
#, c-format
msgid "Something wicked happened resolving '%s:%s' (%i)"
msgstr ""

#: methods/connect.cc:223
#, c-format
msgid "Unable to connect to %s %s:"
msgstr ""

#: methods/gpgv.cc:65
#, c-format
msgid "Couldn't access keyring: '%s'"
msgstr ""

#: methods/gpgv.cc:100
msgid "E: Argument list from Acquire::gpgv::Options too long. Exiting."
msgstr ""

#: methods/gpgv.cc:204
msgid ""
"Internal error: Good signature, but could not determine key fingerprint?!"
msgstr ""

#: methods/gpgv.cc:209
msgid "At least one invalid signature was encountered."
msgstr ""

#: methods/gpgv.cc:213
#, c-format
msgid "Could not execute '%s' to verify signature (is gnupg installed?)"
msgstr ""

#: methods/gpgv.cc:218
msgid "Unknown error executing gpgv"
msgstr ""

#: methods/gpgv.cc:249
msgid "The following signatures were invalid:\n"
msgstr ""

#: methods/gpgv.cc:256
msgid ""
"The following signatures couldn't be verified because the public key is not "
"available:\n"
msgstr ""

#: methods/gzip.cc:57 methods/gzip.cc:64
#, c-format
msgid "Couldn't open pipe for %s"
msgstr ""

#: methods/gzip.cc:102 methods/gzip.cc:109
#, c-format
msgid "Read error from %s process"
msgstr ""

#: methods/http.cc:375 methods/http.cc:376
msgid "Waiting for headers"
msgstr ""

#: methods/http.cc:521 methods/http.cc:522
#, c-format
msgid "Got a single header line over %u chars"
msgstr ""

#: methods/http.cc:529 methods/http.cc:530
msgid "Bad header line"
msgstr ""

#: methods/http.cc:548 methods/http.cc:555 methods/http.cc:549
#: methods/http.cc:556
msgid "The HTTP server sent an invalid reply header"
msgstr ""

#: methods/http.cc:584 methods/http.cc:585
msgid "The HTTP server sent an invalid Content-Length header"
msgstr ""

#: methods/http.cc:599 methods/http.cc:600
msgid "The HTTP server sent an invalid Content-Range header"
msgstr ""

#: methods/http.cc:601 methods/http.cc:602
msgid "This HTTP server has broken range support"
msgstr ""

#: methods/http.cc:625 methods/http.cc:626
msgid "Unknown date format"
msgstr ""

#: methods/http.cc:772 methods/http.cc:773
msgid "Select failed"
msgstr ""

#: methods/http.cc:777 methods/http.cc:778
msgid "Connection timed out"
msgstr ""

#: methods/http.cc:800 methods/http.cc:801
msgid "Error writing to output file"
msgstr ""

#: methods/http.cc:831 methods/http.cc:832
msgid "Error writing to file"
msgstr ""

#: methods/http.cc:859 methods/http.cc:860
msgid "Error writing to the file"
msgstr ""

#: methods/http.cc:873 methods/http.cc:874
msgid "Error reading from server. Remote end closed connection"
msgstr ""

#: methods/http.cc:875 methods/http.cc:876
msgid "Error reading from server"
msgstr ""

#: methods/http.cc:1106 methods/http.cc:1107
msgid "Bad header data"
msgstr ""

#: methods/http.cc:1123 methods/http.cc:1124
msgid "Connection failed"
msgstr ""

#: methods/http.cc:1214 methods/http.cc:1215
msgid "Internal error"
msgstr ""

#: apt-pkg/contrib/mmap.cc:82
msgid "Can't mmap an empty file"
msgstr ""

#: apt-pkg/contrib/mmap.cc:87
#, c-format
msgid "Couldn't make mmap of %lu bytes"
msgstr ""

#: apt-pkg/contrib/strutl.cc:981
#, c-format
msgid "Selection %s not found"
msgstr ""

#: apt-pkg/contrib/configuration.cc:436
#, c-format
msgid "Unrecognized type abbreviation: '%c'"
msgstr ""

#: apt-pkg/contrib/configuration.cc:494
#, c-format
msgid "Opening configuration file %s"
msgstr ""

#: apt-pkg/contrib/configuration.cc:512
#, c-format
msgid "Line %d too long (max %d)"
msgstr ""

#: apt-pkg/contrib/configuration.cc:608
#, c-format
msgid "Syntax error %s:%u: Block starts with no name."
msgstr ""

#: apt-pkg/contrib/configuration.cc:627
#, c-format
msgid "Syntax error %s:%u: Malformed tag"
msgstr ""

#: apt-pkg/contrib/configuration.cc:644
#, c-format
msgid "Syntax error %s:%u: Extra junk after value"
msgstr ""

#: apt-pkg/contrib/configuration.cc:684
#, c-format
msgid "Syntax error %s:%u: Directives can only be done at the top level"
msgstr ""

#: apt-pkg/contrib/configuration.cc:691
#, c-format
msgid "Syntax error %s:%u: Too many nested includes"
msgstr ""

#: apt-pkg/contrib/configuration.cc:695 apt-pkg/contrib/configuration.cc:700
#, c-format
msgid "Syntax error %s:%u: Included from here"
msgstr ""

#: apt-pkg/contrib/configuration.cc:704
#, c-format
msgid "Syntax error %s:%u: Unsupported directive '%s'"
msgstr ""

#: apt-pkg/contrib/configuration.cc:738
#, c-format
msgid "Syntax error %s:%u: Extra junk at end of file"
msgstr ""

#: apt-pkg/contrib/progress.cc:154 apt-pkg/contrib/progress.cc:155
#, c-format
msgid "%c%s... Error!"
msgstr ""

#: apt-pkg/contrib/progress.cc:156 apt-pkg/contrib/progress.cc:157
#, c-format
msgid "%c%s... Done"
msgstr ""

#: apt-pkg/contrib/cmndline.cc:80
#, c-format
msgid "Command line option '%c' [from %s] is not known."
msgstr ""

#: apt-pkg/contrib/cmndline.cc:106 apt-pkg/contrib/cmndline.cc:114
#: apt-pkg/contrib/cmndline.cc:122
#, c-format
msgid "Command line option %s is not understood"
msgstr ""

#: apt-pkg/contrib/cmndline.cc:127
#, c-format
msgid "Command line option %s is not boolean"
msgstr ""

#: apt-pkg/contrib/cmndline.cc:166 apt-pkg/contrib/cmndline.cc:187
#, c-format
msgid "Option %s requires an argument."
msgstr ""

#: apt-pkg/contrib/cmndline.cc:201 apt-pkg/contrib/cmndline.cc:207
#, c-format
msgid "Option %s: Configuration item specification must have an =<val>."
msgstr ""

#: apt-pkg/contrib/cmndline.cc:237
#, c-format
msgid "Option %s requires an integer argument, not '%s'"
msgstr ""

#: apt-pkg/contrib/cmndline.cc:268
#, c-format
msgid "Option '%s' is too long"
msgstr ""

#: apt-pkg/contrib/cmndline.cc:301
#, c-format
msgid "Sense %s is not understood, try true or false."
msgstr ""

#: apt-pkg/contrib/cmndline.cc:351
#, c-format
msgid "Invalid operation %s"
msgstr ""

#: apt-pkg/contrib/cdromutl.cc:55
#, c-format
msgid "Unable to stat the mount point %s"
msgstr ""

#: apt-pkg/contrib/cdromutl.cc:149 apt-pkg/acquire.cc:427 apt-pkg/clean.cc:44
#, c-format
msgid "Unable to change to %s"
msgstr ""

#: apt-pkg/contrib/cdromutl.cc:190
msgid "Failed to stat the cdrom"
msgstr ""

#: apt-pkg/contrib/fileutl.cc:82
#, c-format
msgid "Not using locking for read only lock file %s"
msgstr ""

#: apt-pkg/contrib/fileutl.cc:87
#, c-format
msgid "Could not open lock file %s"
msgstr ""

#: apt-pkg/contrib/fileutl.cc:105
#, c-format
msgid "Not using locking for nfs mounted lock file %s"
msgstr ""

#: apt-pkg/contrib/fileutl.cc:109
#, c-format
msgid "Could not get lock %s"
msgstr ""

#: apt-pkg/contrib/fileutl.cc:377
#, c-format
msgid "Waited for %s but it wasn't there"
msgstr ""

#: apt-pkg/contrib/fileutl.cc:387
#, c-format
msgid "Sub-process %s received a segmentation fault."
msgstr ""

#: apt-pkg/contrib/fileutl.cc:390
#, c-format
msgid "Sub-process %s returned an error code (%u)"
msgstr ""

#: apt-pkg/contrib/fileutl.cc:392
#, c-format
msgid "Sub-process %s exited unexpectedly"
msgstr ""

#: apt-pkg/contrib/fileutl.cc:436
#, c-format
msgid "Could not open file %s"
msgstr ""

#: apt-pkg/contrib/fileutl.cc:492
#, c-format
msgid "read, still have %lu to read but none left"
msgstr ""

#: apt-pkg/contrib/fileutl.cc:522
#, c-format
msgid "write, still have %lu to write but couldn't"
msgstr ""

#: apt-pkg/contrib/fileutl.cc:597
msgid "Problem closing the file"
msgstr ""

#: apt-pkg/contrib/fileutl.cc:603
msgid "Problem unlinking the file"
msgstr ""

#: apt-pkg/contrib/fileutl.cc:614
msgid "Problem syncing the file"
msgstr ""

#: apt-pkg/pkgcache.cc:137 apt-pkg/pkgcache.cc:132
msgid "Empty package cache"
msgstr ""

#: apt-pkg/pkgcache.cc:143 apt-pkg/pkgcache.cc:138
msgid "The package cache file is corrupted"
msgstr ""

#: apt-pkg/pkgcache.cc:148 apt-pkg/pkgcache.cc:143
msgid "The package cache file is an incompatible version"
msgstr ""

#: apt-pkg/pkgcache.cc:153 apt-pkg/pkgcache.cc:148
#, c-format
msgid "This APT does not support the versioning system '%s'"
msgstr ""

#: apt-pkg/pkgcache.cc:158 apt-pkg/pkgcache.cc:153
msgid "The package cache was built for a different architecture"
msgstr ""

#: apt-pkg/pkgcache.cc:229 apt-pkg/pkgcache.cc:224
msgid "Depends"
msgstr ""

#: apt-pkg/pkgcache.cc:229 apt-pkg/pkgcache.cc:224
msgid "PreDepends"
msgstr ""

#: apt-pkg/pkgcache.cc:229 apt-pkg/pkgcache.cc:224
msgid "Suggests"
msgstr ""

#: apt-pkg/pkgcache.cc:230 apt-pkg/pkgcache.cc:225
msgid "Recommends"
msgstr ""

#: apt-pkg/pkgcache.cc:230 apt-pkg/pkgcache.cc:225
msgid "Conflicts"
msgstr ""

#: apt-pkg/pkgcache.cc:230 apt-pkg/pkgcache.cc:225
msgid "Replaces"
msgstr ""

#: apt-pkg/pkgcache.cc:231 apt-pkg/pkgcache.cc:226
msgid "Obsoletes"
msgstr ""

#: apt-pkg/pkgcache.cc:242 apt-pkg/pkgcache.cc:237
msgid "important"
msgstr ""

#: apt-pkg/pkgcache.cc:242 apt-pkg/pkgcache.cc:237
msgid "required"
msgstr ""

#: apt-pkg/pkgcache.cc:242 apt-pkg/pkgcache.cc:237
msgid "standard"
msgstr ""

#: apt-pkg/pkgcache.cc:243 apt-pkg/pkgcache.cc:238
msgid "optional"
msgstr ""

#: apt-pkg/pkgcache.cc:243 apt-pkg/pkgcache.cc:238
msgid "extra"
msgstr ""

#: apt-pkg/depcache.cc:101 apt-pkg/depcache.cc:130 apt-pkg/depcache.cc:98
#: apt-pkg/depcache.cc:127
msgid "Building dependency tree"
msgstr ""

#: apt-pkg/depcache.cc:102 apt-pkg/depcache.cc:99
msgid "Candidate versions"
msgstr ""

#: apt-pkg/depcache.cc:131 apt-pkg/depcache.cc:128
msgid "Dependency generation"
msgstr ""

#: apt-pkg/depcache.cc:152 apt-pkg/depcache.cc:171 apt-pkg/depcache.cc:175
#: apt-pkg/depcache.cc:149 apt-pkg/depcache.cc:168 apt-pkg/depcache.cc:172
msgid "Reading state information"
msgstr ""

#: apt-pkg/depcache.cc:199 apt-pkg/depcache.cc:196
#, c-format
msgid "Failed to open StateFile %s"
msgstr ""

#: apt-pkg/depcache.cc:205 apt-pkg/depcache.cc:202
#, c-format
msgid "Failed to write temporary StateFile %s"
msgstr ""

#: apt-pkg/tagfile.cc:85 apt-pkg/tagfile.cc:92 apt-pkg/tagfile.cc:106
#, c-format
msgid "Unable to parse package file %s (1)"
msgstr ""

#: apt-pkg/tagfile.cc:186 apt-pkg/tagfile.cc:193
#, c-format
msgid "Unable to parse package file %s (2)"
msgstr ""

#: apt-pkg/sourcelist.cc:94
#, c-format
msgid "Malformed line %lu in source list %s (URI)"
msgstr ""

#: apt-pkg/sourcelist.cc:96
#, c-format
msgid "Malformed line %lu in source list %s (dist)"
msgstr ""

#: apt-pkg/sourcelist.cc:99
#, c-format
msgid "Malformed line %lu in source list %s (URI parse)"
msgstr ""

#: apt-pkg/sourcelist.cc:105
#, c-format
msgid "Malformed line %lu in source list %s (absolute dist)"
msgstr ""

#: apt-pkg/sourcelist.cc:112
#, c-format
msgid "Malformed line %lu in source list %s (dist parse)"
msgstr ""

#: apt-pkg/sourcelist.cc:203
#, c-format
msgid "Opening %s"
msgstr ""

#: apt-pkg/sourcelist.cc:220 apt-pkg/cdrom.cc:450
#, c-format
msgid "Line %u too long in source list %s."
msgstr ""

#: apt-pkg/sourcelist.cc:240
#, c-format
msgid "Malformed line %u in source list %s (type)"
msgstr ""

#: apt-pkg/sourcelist.cc:244
#, c-format
msgid "Type '%s' is not known on line %u in source list %s"
msgstr ""

#: apt-pkg/sourcelist.cc:252 apt-pkg/sourcelist.cc:255
#, c-format
msgid "Malformed line %u in source list %s (vendor id)"
msgstr ""

#: apt-pkg/packagemanager.cc:402 apt-pkg/packagemanager.cc:403
#, c-format
msgid ""
"This installation run will require temporarily removing the essential "
"package %s due to a Conflicts/Pre-Depends loop. This is often bad, but if "
"you really want to do it, activate the APT::Force-LoopBreak option."
msgstr ""

#: apt-pkg/pkgrecords.cc:37
#, c-format
msgid "Index file type '%s' is not supported"
msgstr ""

#: apt-pkg/algorithms.cc:245 apt-pkg/algorithms.cc:248
#, c-format
msgid ""
"The package %s needs to be reinstalled, but I can't find an archive for it."
msgstr ""

#: apt-pkg/algorithms.cc:1075 apt-pkg/algorithms.cc:1104
msgid ""
"Error, pkgProblemResolver::Resolve generated breaks, this may be caused by "
"held packages."
msgstr ""

#: apt-pkg/algorithms.cc:1077 apt-pkg/algorithms.cc:1106
msgid "Unable to correct problems, you have held broken packages."
msgstr ""

#: apt-pkg/acquire.cc:62
#, c-format
msgid "Lists directory %spartial is missing."
msgstr ""

#: apt-pkg/acquire.cc:66
#, c-format
msgid "Archive directory %spartial is missing."
msgstr ""

#. only show the ETA if it makes sense
#. two days
<<<<<<< HEAD
#: apt-pkg/acquire.cc:830
=======
#: apt-pkg/acquire.cc:823 apt-pkg/acquire.cc:830
>>>>>>> 0be7a32e
#, c-format
msgid "Retrieving file %li of %li (%s remaining)"
msgstr ""

<<<<<<< HEAD
#: apt-pkg/acquire.cc:832
=======
#: apt-pkg/acquire.cc:825 apt-pkg/acquire.cc:832
>>>>>>> 0be7a32e
#, c-format
msgid "Retrieving file %li of %li"
msgstr ""

#: apt-pkg/acquire-worker.cc:113
#, c-format
msgid "The method driver %s could not be found."
msgstr ""

#: apt-pkg/acquire-worker.cc:162
#, c-format
msgid "Method %s did not start correctly"
msgstr ""

#: apt-pkg/acquire-worker.cc:377 apt-pkg/acquire-worker.cc:384
#, c-format
msgid "Please insert the disc labeled: '%s' in the drive '%s' and press enter."
msgstr ""

#: apt-pkg/init.cc:125
#, c-format
msgid "Packaging system '%s' is not supported"
msgstr ""

#: apt-pkg/init.cc:141
msgid "Unable to determine a suitable packaging system type"
msgstr ""

#: apt-pkg/clean.cc:61
#, c-format
msgid "Unable to stat %s."
msgstr ""

#: apt-pkg/srcrecords.cc:48
msgid "You must put some 'source' URIs in your sources.list"
msgstr ""

#: apt-pkg/cachefile.cc:73
msgid "The package lists or status file could not be parsed or opened."
msgstr ""

#: apt-pkg/cachefile.cc:77
msgid "You may want to run apt-get update to correct these problems"
msgstr ""

<<<<<<< HEAD
#: apt-pkg/policy.cc:270
msgid "Invalid record in the preferences file, no Package header"
msgstr ""

#: apt-pkg/policy.cc:292
=======
#: apt-pkg/policy.cc:269 apt-pkg/policy.cc:270
msgid "Invalid record in the preferences file, no Package header"
msgstr ""

#: apt-pkg/policy.cc:291 apt-pkg/policy.cc:292
>>>>>>> 0be7a32e
#, c-format
msgid "Did not understand pin type %s"
msgstr ""

<<<<<<< HEAD
#: apt-pkg/policy.cc:300
=======
#: apt-pkg/policy.cc:299 apt-pkg/policy.cc:300
>>>>>>> 0be7a32e
msgid "No priority (or zero) specified for pin"
msgstr ""

#: apt-pkg/pkgcachegen.cc:76
msgid "Cache has an incompatible versioning system"
msgstr ""

#: apt-pkg/pkgcachegen.cc:119
#, c-format
msgid "Error occurred while processing %s (NewPackage)"
msgstr ""

#: apt-pkg/pkgcachegen.cc:134
#, c-format
msgid "Error occurred while processing %s (UsePackage1)"
msgstr ""

#: apt-pkg/pkgcachegen.cc:157
#, c-format
msgid "Error occured while processing %s (NewFileDesc1)"
msgstr ""

#: apt-pkg/pkgcachegen.cc:182
#, c-format
msgid "Error occurred while processing %s (UsePackage2)"
msgstr ""

#: apt-pkg/pkgcachegen.cc:186
#, c-format
msgid "Error occurred while processing %s (NewFileVer1)"
msgstr ""

#: apt-pkg/pkgcachegen.cc:217
#, c-format
msgid "Error occurred while processing %s (NewVersion1)"
msgstr ""

#: apt-pkg/pkgcachegen.cc:221
#, c-format
msgid "Error occurred while processing %s (UsePackage3)"
msgstr ""

#: apt-pkg/pkgcachegen.cc:225
#, c-format
msgid "Error occurred while processing %s (NewVersion2)"
msgstr ""

#: apt-pkg/pkgcachegen.cc:249
#, c-format
msgid "Error occured while processing %s (NewFileDesc2)"
msgstr ""

#: apt-pkg/pkgcachegen.cc:255
msgid "Wow, you exceeded the number of package names this APT is capable of."
msgstr ""

#: apt-pkg/pkgcachegen.cc:258
msgid "Wow, you exceeded the number of versions this APT is capable of."
msgstr ""

#: apt-pkg/pkgcachegen.cc:261
msgid "Wow, you exceeded the number of descriptions this APT is capable of."
msgstr ""

#: apt-pkg/pkgcachegen.cc:264
msgid "Wow, you exceeded the number of dependencies this APT is capable of."
msgstr ""

#: apt-pkg/pkgcachegen.cc:292
#, c-format
msgid "Error occurred while processing %s (FindPkg)"
msgstr ""

#: apt-pkg/pkgcachegen.cc:305
#, c-format
msgid "Error occurred while processing %s (CollectFileProvides)"
msgstr ""

#: apt-pkg/pkgcachegen.cc:311
#, c-format
msgid "Package %s %s was not found while processing file dependencies"
msgstr ""

#: apt-pkg/pkgcachegen.cc:681 apt-pkg/pkgcachegen.cc:682
#, c-format
msgid "Couldn't stat source package list %s"
msgstr ""

#: apt-pkg/pkgcachegen.cc:765 apt-pkg/pkgcachegen.cc:767
msgid "Collecting File Provides"
msgstr ""

#: apt-pkg/pkgcachegen.cc:892 apt-pkg/pkgcachegen.cc:899
#: apt-pkg/pkgcachegen.cc:894 apt-pkg/pkgcachegen.cc:901
msgid "IO Error saving source cache"
msgstr ""

#: apt-pkg/acquire-item.cc:130
#, c-format
msgid "rename failed, %s (%s -> %s)."
msgstr ""

<<<<<<< HEAD
#: apt-pkg/acquire-item.cc:243 apt-pkg/acquire-item.cc:952
msgid "MD5Sum mismatch"
msgstr ""

#: apt-pkg/acquire-item.cc:647
msgid "There is no public key available for the following key IDs:\n"
msgstr ""

#: apt-pkg/acquire-item.cc:760
=======
#: apt-pkg/acquire-item.cc:408 apt-pkg/acquire-item.cc:658
#: apt-pkg/acquire-item.cc:1402 apt-pkg/acquire-item.cc:409
#: apt-pkg/acquire-item.cc:666 apt-pkg/acquire-item.cc:1416
msgid "MD5Sum mismatch"
msgstr ""

#: apt-pkg/acquire-item.cc:1097
msgid "There are no public key available for the following key IDs:\n"
msgstr ""

#: apt-pkg/acquire-item.cc:1210 apt-pkg/acquire-item.cc:1224
>>>>>>> 0be7a32e
#, c-format
msgid ""
"I wasn't able to locate a file for the %s package. This might mean you need "
"to manually fix this package. (due to missing arch)"
msgstr ""

<<<<<<< HEAD
#: apt-pkg/acquire-item.cc:819
=======
#: apt-pkg/acquire-item.cc:1269 apt-pkg/acquire-item.cc:1283
>>>>>>> 0be7a32e
#, c-format
msgid ""
"I wasn't able to locate file for the %s package. This might mean you need to "
"manually fix this package."
msgstr ""

<<<<<<< HEAD
#: apt-pkg/acquire-item.cc:855
=======
#: apt-pkg/acquire-item.cc:1305 apt-pkg/acquire-item.cc:1319
>>>>>>> 0be7a32e
#, c-format
msgid ""
"The package index files are corrupted. No Filename: field for package %s."
msgstr ""

<<<<<<< HEAD
#: apt-pkg/acquire-item.cc:942
=======
#: apt-pkg/acquire-item.cc:1392 apt-pkg/acquire-item.cc:1406
>>>>>>> 0be7a32e
msgid "Size mismatch"
msgstr ""

#: apt-pkg/vendorlist.cc:66
#, c-format
msgid "Vendor block %s contains no fingerprint"
msgstr ""

#: apt-pkg/cdrom.cc:531
#, c-format
msgid ""
"Using CD-ROM mount point %s\n"
"Mounting CD-ROM\n"
msgstr ""

<<<<<<< HEAD
#: apt-pkg/cdrom.cc:516 apt-pkg/cdrom.cc:598
msgid "Identifying.. "
msgstr ""

#: apt-pkg/cdrom.cc:541
=======
#: apt-pkg/cdrom.cc:540 apt-pkg/cdrom.cc:622
msgid "Identifying.. "
msgstr ""

#: apt-pkg/cdrom.cc:565
>>>>>>> 0be7a32e
#, c-format
msgid "Stored label: %s \n"
msgstr ""

<<<<<<< HEAD
#: apt-pkg/cdrom.cc:561
=======
#: apt-pkg/cdrom.cc:585
>>>>>>> 0be7a32e
#, c-format
msgid "Using CD-ROM mount point %s\n"
msgstr ""

<<<<<<< HEAD
#: apt-pkg/cdrom.cc:579
msgid "Unmounting CD-ROM\n"
msgstr ""

#: apt-pkg/cdrom.cc:583
=======
#: apt-pkg/cdrom.cc:603
msgid "Unmounting CD-ROM\n"
msgstr ""

#: apt-pkg/cdrom.cc:607
>>>>>>> 0be7a32e
msgid "Waiting for disc...\n"
msgstr ""

#. Mount the new CDROM
<<<<<<< HEAD
#: apt-pkg/cdrom.cc:591
msgid "Mounting CD-ROM...\n"
msgstr ""

#: apt-pkg/cdrom.cc:609
msgid "Scanning disc for index files..\n"
msgstr ""

#: apt-pkg/cdrom.cc:647
=======
#: apt-pkg/cdrom.cc:615
msgid "Mounting CD-ROM...\n"
msgstr ""

#: apt-pkg/cdrom.cc:633
msgid "Scanning disc for index files..\n"
msgstr ""

#: apt-pkg/cdrom.cc:673
>>>>>>> 0be7a32e
#, c-format
msgid ""
"Found %i package indexes, %i source indexes, %i translation indexes and %i "
"signatures\n"
msgstr ""

<<<<<<< HEAD
#: apt-pkg/cdrom.cc:683
#, c-format
msgid "Found label '%s'\n"
msgstr ""

#: apt-pkg/cdrom.cc:712
msgid "That is not a valid name, try again.\n"
msgstr ""

#: apt-pkg/cdrom.cc:728
=======
#: apt-pkg/cdrom.cc:737 apt-pkg/cdrom.cc:739
msgid "That is not a valid name, try again.\n"
msgstr ""

#: apt-pkg/cdrom.cc:753 apt-pkg/cdrom.cc:755
>>>>>>> 0be7a32e
#, c-format
msgid ""
"This disc is called: \n"
"'%s'\n"
msgstr ""

<<<<<<< HEAD
#: apt-pkg/cdrom.cc:732
msgid "Copying package lists..."
msgstr ""

#: apt-pkg/cdrom.cc:756
msgid "Writing new source list\n"
msgstr ""

#: apt-pkg/cdrom.cc:765
msgid "Source list entries for this disc are:\n"
msgstr ""

#: apt-pkg/cdrom.cc:807
msgid "Unmounting CD-ROM...\n"
=======
#: apt-pkg/cdrom.cc:757 apt-pkg/cdrom.cc:759
msgid "Copying package lists..."
msgstr ""

#: apt-pkg/cdrom.cc:783 apt-pkg/cdrom.cc:785
msgid "Writing new source list\n"
msgstr ""

#: apt-pkg/cdrom.cc:792 apt-pkg/cdrom.cc:794
msgid "Source list entries for this disc are:\n"
msgstr ""

#: apt-pkg/cdrom.cc:832 apt-pkg/cdrom.cc:836
msgid "Unmounting CD-ROM..."
>>>>>>> 0be7a32e
msgstr ""

#: apt-pkg/indexcopy.cc:263 apt-pkg/indexcopy.cc:830
#, c-format
msgid "Wrote %i records.\n"
msgstr ""

#: apt-pkg/indexcopy.cc:265 apt-pkg/indexcopy.cc:832
#, c-format
msgid "Wrote %i records with %i missing files.\n"
msgstr ""

#: apt-pkg/indexcopy.cc:268 apt-pkg/indexcopy.cc:835
#, c-format
msgid "Wrote %i records with %i mismatched files\n"
msgstr ""

#: apt-pkg/indexcopy.cc:271 apt-pkg/indexcopy.cc:838
#, c-format
msgid "Wrote %i records with %i missing files and %i mismatched files\n"
msgstr ""

#: apt-pkg/deb/dpkgpm.cc:358
#, c-format
msgid "Preparing %s"
msgstr ""

#: apt-pkg/deb/dpkgpm.cc:359
#, c-format
msgid "Unpacking %s"
msgstr ""

#: apt-pkg/deb/dpkgpm.cc:364
#, c-format
msgid "Preparing to configure %s"
msgstr ""

#: apt-pkg/deb/dpkgpm.cc:365
#, c-format
msgid "Configuring %s"
msgstr ""

#: apt-pkg/deb/dpkgpm.cc:366
#, c-format
msgid "Installed %s"
msgstr ""

#: apt-pkg/deb/dpkgpm.cc:371
#, c-format
msgid "Preparing for removal of %s"
msgstr ""

#: apt-pkg/deb/dpkgpm.cc:372
#, c-format
msgid "Removing %s"
msgstr ""

#: apt-pkg/deb/dpkgpm.cc:373
#, c-format
msgid "Removed %s"
msgstr ""

#: apt-pkg/deb/dpkgpm.cc:378
#, c-format
msgid "Preparing to completely remove %s"
msgstr ""

#: apt-pkg/deb/dpkgpm.cc:379
#, c-format
msgid "Completely removed %s"
msgstr ""

#: methods/rred.cc:219
msgid "Could not patch file"
msgstr ""

#: methods/rsh.cc:330
msgid "Connection closed prematurely"
msgstr ""

#: apt-pkg/acquire-item.cc:1097 apt-pkg/acquire-item.cc:1111
msgid "There is no public key available for the following key IDs:\n"
msgstr ""

#: apt-pkg/pkgcache.cc:226
msgid "Breaks"
msgstr ""<|MERGE_RESOLUTION|>--- conflicted
+++ resolved
@@ -7,11 +7,7 @@
 msgstr ""
 "Project-Id-Version: PACKAGE VERSION\n"
 "Report-Msgid-Bugs-To: \n"
-<<<<<<< HEAD
-"POT-Creation-Date: 2007-05-08 11:09+0200\n"
-=======
-"POT-Creation-Date: 2006-08-15 15:55+0200\n"
->>>>>>> 0be7a32e
+"POT-Creation-Date: 2007-06-06 23:30+0200\n"
 "PO-Revision-Date: YEAR-MO-DA HO:MI+ZONE\n"
 "Last-Translator: FULL NAME <EMAIL@ADDRESS>\n"
 "Language-Team: LANGUAGE <LL@li.org>\n"
@@ -19,153 +15,153 @@
 "Content-Type: text/plain; charset=CHARSET\n"
 "Content-Transfer-Encoding: 8bit\n"
 
-#: cmdline/apt-cache.cc:141
+#: cmdline/apt-cache.cc:143
 #, c-format
 msgid "Package %s version %s has an unmet dep:\n"
 msgstr ""
 
-#: cmdline/apt-cache.cc:181 cmdline/apt-cache.cc:550 cmdline/apt-cache.cc:638
-#: cmdline/apt-cache.cc:794 cmdline/apt-cache.cc:1012
-#: cmdline/apt-cache.cc:1413 cmdline/apt-cache.cc:1564
+#: cmdline/apt-cache.cc:183 cmdline/apt-cache.cc:552 cmdline/apt-cache.cc:640
+#: cmdline/apt-cache.cc:796 cmdline/apt-cache.cc:1018
+#: cmdline/apt-cache.cc:1419 cmdline/apt-cache.cc:1570
 #, c-format
 msgid "Unable to locate package %s"
 msgstr ""
 
-#: cmdline/apt-cache.cc:245
+#: cmdline/apt-cache.cc:247
 msgid "Total package names : "
 msgstr ""
 
-#: cmdline/apt-cache.cc:285
+#: cmdline/apt-cache.cc:287
 msgid "  Normal packages: "
 msgstr ""
 
-#: cmdline/apt-cache.cc:286
+#: cmdline/apt-cache.cc:288
 msgid "  Pure virtual packages: "
 msgstr ""
 
-#: cmdline/apt-cache.cc:287
+#: cmdline/apt-cache.cc:289
 msgid "  Single virtual packages: "
 msgstr ""
 
-#: cmdline/apt-cache.cc:288
+#: cmdline/apt-cache.cc:290
 msgid "  Mixed virtual packages: "
 msgstr ""
 
-#: cmdline/apt-cache.cc:289
+#: cmdline/apt-cache.cc:291
 msgid "  Missing: "
 msgstr ""
 
-#: cmdline/apt-cache.cc:291
+#: cmdline/apt-cache.cc:293
 msgid "Total distinct versions: "
 msgstr ""
 
-#: cmdline/apt-cache.cc:293
+#: cmdline/apt-cache.cc:295
 msgid "Total Distinct Descriptions: "
 msgstr ""
 
-#: cmdline/apt-cache.cc:295
+#: cmdline/apt-cache.cc:297
 msgid "Total dependencies: "
 msgstr ""
 
-#: cmdline/apt-cache.cc:298
+#: cmdline/apt-cache.cc:300
 msgid "Total ver/file relations: "
 msgstr ""
 
-#: cmdline/apt-cache.cc:300
+#: cmdline/apt-cache.cc:302
 msgid "Total Desc/File relations: "
 msgstr ""
 
-#: cmdline/apt-cache.cc:302
+#: cmdline/apt-cache.cc:304
 msgid "Total Provides mappings: "
 msgstr ""
 
-#: cmdline/apt-cache.cc:314
+#: cmdline/apt-cache.cc:316
 msgid "Total globbed strings: "
 msgstr ""
 
-#: cmdline/apt-cache.cc:328
+#: cmdline/apt-cache.cc:330
 msgid "Total dependency version space: "
 msgstr ""
 
-#: cmdline/apt-cache.cc:333
+#: cmdline/apt-cache.cc:335
 msgid "Total slack space: "
 msgstr ""
 
-#: cmdline/apt-cache.cc:341
+#: cmdline/apt-cache.cc:343
 msgid "Total space accounted for: "
 msgstr ""
 
-#: cmdline/apt-cache.cc:469 cmdline/apt-cache.cc:1212
+#: cmdline/apt-cache.cc:471 cmdline/apt-cache.cc:1218
 #, c-format
 msgid "Package file %s is out of sync."
 msgstr ""
 
-#: cmdline/apt-cache.cc:1287
+#: cmdline/apt-cache.cc:1293
 msgid "You must give exactly one pattern"
 msgstr ""
 
-#: cmdline/apt-cache.cc:1441
+#: cmdline/apt-cache.cc:1447
 msgid "No packages found"
 msgstr ""
 
-#: cmdline/apt-cache.cc:1518
+#: cmdline/apt-cache.cc:1524
 msgid "Package files:"
 msgstr ""
 
-#: cmdline/apt-cache.cc:1525 cmdline/apt-cache.cc:1611
+#: cmdline/apt-cache.cc:1531 cmdline/apt-cache.cc:1617
 msgid "Cache is out of sync, can't x-ref a package file"
 msgstr ""
 
-#: cmdline/apt-cache.cc:1526
+#: cmdline/apt-cache.cc:1532
 #, c-format
 msgid "%4i %s\n"
 msgstr ""
 
 #. Show any packages have explicit pins
-#: cmdline/apt-cache.cc:1538
+#: cmdline/apt-cache.cc:1544
 msgid "Pinned packages:"
 msgstr ""
 
-#: cmdline/apt-cache.cc:1550 cmdline/apt-cache.cc:1591
+#: cmdline/apt-cache.cc:1556 cmdline/apt-cache.cc:1597
 msgid "(not found)"
 msgstr ""
 
 #. Installed version
-#: cmdline/apt-cache.cc:1571
+#: cmdline/apt-cache.cc:1577
 msgid "  Installed: "
 msgstr ""
 
-#: cmdline/apt-cache.cc:1573 cmdline/apt-cache.cc:1581
+#: cmdline/apt-cache.cc:1579 cmdline/apt-cache.cc:1587
 msgid "(none)"
 msgstr ""
 
 #. Candidate Version
-#: cmdline/apt-cache.cc:1578
+#: cmdline/apt-cache.cc:1584
 msgid "  Candidate: "
 msgstr ""
 
-#: cmdline/apt-cache.cc:1588
+#: cmdline/apt-cache.cc:1594
 msgid "  Package pin: "
 msgstr ""
 
 #. Show the priority tables
-#: cmdline/apt-cache.cc:1597
+#: cmdline/apt-cache.cc:1603
 msgid "  Version table:"
 msgstr ""
 
-#: cmdline/apt-cache.cc:1612
+#: cmdline/apt-cache.cc:1618
 #, c-format
 msgid "       %4i %s\n"
 msgstr ""
 
-#: cmdline/apt-cache.cc:1708 cmdline/apt-cdrom.cc:138 cmdline/apt-config.cc:70
+#: cmdline/apt-cache.cc:1714 cmdline/apt-cdrom.cc:138 cmdline/apt-config.cc:70
 #: cmdline/apt-extracttemplates.cc:225 ftparchive/apt-ftparchive.cc:550
-#: cmdline/apt-get.cc:2462 cmdline/apt-sortpkgs.cc:144
+#: cmdline/apt-get.cc:2564 cmdline/apt-sortpkgs.cc:144
 #, c-format
 msgid "%s %s for %s %s compiled on %s %s\n"
 msgstr ""
 
-#: cmdline/apt-cache.cc:1715
+#: cmdline/apt-cache.cc:1721
 msgid ""
 "Usage: apt-cache [options] command\n"
 "       apt-cache [options] add file1 [file2 ...]\n"
@@ -255,8 +251,7 @@
 "  -o=? Set an arbitrary configuration option, eg -o dir::cache=/tmp\n"
 msgstr ""
 
-#: cmdline/apt-extracttemplates.cc:267 apt-pkg/pkgcachegen.cc:817
-#: apt-pkg/pkgcachegen.cc:819
+#: cmdline/apt-extracttemplates.cc:267 apt-pkg/pkgcachegen.cc:819
 #, c-format
 msgid "Unable to write to %s"
 msgstr ""
@@ -559,7 +554,7 @@
 msgid "Y"
 msgstr ""
 
-#: cmdline/apt-get.cc:143 cmdline/apt-get.cc:1574
+#: cmdline/apt-get.cc:143 cmdline/apt-get.cc:1655
 #, c-format
 msgid "Regex compilation error - %s"
 msgstr ""
@@ -718,11 +713,11 @@
 msgid "Internal error, Ordering didn't finish"
 msgstr ""
 
-#: cmdline/apt-get.cc:806 cmdline/apt-get.cc:1893 cmdline/apt-get.cc:1926
+#: cmdline/apt-get.cc:806 cmdline/apt-get.cc:1995 cmdline/apt-get.cc:2028
 msgid "Unable to lock the download directory"
 msgstr ""
 
-#: cmdline/apt-get.cc:816 cmdline/apt-get.cc:1974 cmdline/apt-get.cc:2210
+#: cmdline/apt-get.cc:816 cmdline/apt-get.cc:2076 cmdline/apt-get.cc:2312
 #: apt-pkg/cachefile.cc:67
 msgid "The list of sources could not be read."
 msgstr ""
@@ -751,7 +746,7 @@
 msgid "After unpacking %sB disk space will be freed.\n"
 msgstr ""
 
-#: cmdline/apt-get.cc:861 cmdline/apt-get.cc:2064
+#: cmdline/apt-get.cc:861 cmdline/apt-get.cc:2166
 #, c-format
 msgid "Couldn't determine free space in %s"
 msgstr ""
@@ -785,7 +780,7 @@
 msgid "Do you want to continue [Y/n]? "
 msgstr ""
 
-#: cmdline/apt-get.cc:976 cmdline/apt-get.cc:1382 cmdline/apt-get.cc:2107
+#: cmdline/apt-get.cc:976 cmdline/apt-get.cc:1383 cmdline/apt-get.cc:2209
 #, c-format
 msgid "Failed to fetch %s  %s\n"
 msgstr ""
@@ -794,7 +789,7 @@
 msgid "Some files failed to download"
 msgstr ""
 
-#: cmdline/apt-get.cc:995 cmdline/apt-get.cc:2116
+#: cmdline/apt-get.cc:995 cmdline/apt-get.cc:2218
 msgid "Download complete and in download only mode"
 msgstr ""
 
@@ -894,55 +889,75 @@
 msgid "Unable to lock the list directory"
 msgstr ""
 
-#: cmdline/apt-get.cc:1401
+#: cmdline/apt-get.cc:1410 cmdline/apt-get.cc:1412
 msgid ""
 "Some index files failed to download, they have been ignored, or old ones "
 "used instead."
 msgstr ""
 
-#: cmdline/apt-get.cc:1415
+#: cmdline/apt-get.cc:1433
 msgid "We are not supposed to delete stuff, can't start AutoRemover"
 msgstr ""
 
-#: cmdline/apt-get.cc:1440
+#: cmdline/apt-get.cc:1465
+msgid ""
+"The following packages were automatically installed and are no longer "
+"required:"
+msgstr ""
+
+#: cmdline/apt-get.cc:1467
+msgid "Use 'apt-get autoremove' to remove them."
+msgstr ""
+
+#: cmdline/apt-get.cc:1472
 msgid ""
 "Hmm, seems like the AutoRemover destroyed something which really\n"
 "shouldn't happen. Please file a bug report against apt."
 msgstr ""
 
-#: cmdline/apt-get.cc:1443 cmdline/apt-get.cc:1642
+#: cmdline/apt-get.cc:1475 cmdline/apt-get.cc:1736
 msgid "The following information may help to resolve the situation:"
 msgstr ""
 
-#: cmdline/apt-get.cc:1447
+#: cmdline/apt-get.cc:1479
 msgid "Internal Error, AutoRemover broke stuff"
 msgstr ""
 
-#: cmdline/apt-get.cc:1466
+#: cmdline/apt-get.cc:1498
 msgid "Internal error, AllUpgrade broke stuff"
 msgstr ""
 
-#: cmdline/apt-get.cc:1561 cmdline/apt-get.cc:1597
+#: cmdline/apt-get.cc:1543
+#, c-format
+msgid "Couldn't find task %s"
+msgstr ""
+
+#: cmdline/apt-get.cc:1642 cmdline/apt-get.cc:1678
 #, c-format
 msgid "Couldn't find package %s"
 msgstr ""
 
-#: cmdline/apt-get.cc:1584
+#: cmdline/apt-get.cc:1665
 #, c-format
 msgid "Note, selecting %s for regex '%s'\n"
 msgstr ""
 
-#: cmdline/apt-get.cc:1614
+#: cmdline/apt-get.cc:1695
+#, c-format
+msgid "%s set to manual installed.\n"
+msgstr ""
+
+#: cmdline/apt-get.cc:1708
 msgid "You might want to run `apt-get -f install' to correct these:"
 msgstr ""
 
-#: cmdline/apt-get.cc:1617
+#: cmdline/apt-get.cc:1711
 msgid ""
 "Unmet dependencies. Try 'apt-get -f install' with no packages (or specify a "
 "solution)."
 msgstr ""
 
-#: cmdline/apt-get.cc:1629
+#: cmdline/apt-get.cc:1723
 msgid ""
 "Some packages could not be installed. This may mean that you have\n"
 "requested an impossible situation or if you are using the unstable\n"
@@ -950,159 +965,159 @@
 "or been moved out of Incoming."
 msgstr ""
 
-#: cmdline/apt-get.cc:1637
+#: cmdline/apt-get.cc:1731
 msgid ""
 "Since you only requested a single operation it is extremely likely that\n"
 "the package is simply not installable and a bug report against\n"
 "that package should be filed."
 msgstr ""
 
-#: cmdline/apt-get.cc:1645
+#: cmdline/apt-get.cc:1739
 msgid "Broken packages"
 msgstr ""
 
-#: cmdline/apt-get.cc:1676
+#: cmdline/apt-get.cc:1770
 msgid "The following extra packages will be installed:"
 msgstr ""
 
-#: cmdline/apt-get.cc:1765
+#: cmdline/apt-get.cc:1859
 msgid "Suggested packages:"
 msgstr ""
 
-#: cmdline/apt-get.cc:1766
+#: cmdline/apt-get.cc:1860
 msgid "Recommended packages:"
 msgstr ""
 
-#: cmdline/apt-get.cc:1786
+#: cmdline/apt-get.cc:1888
 msgid "Calculating upgrade... "
 msgstr ""
 
-#: cmdline/apt-get.cc:1789 methods/ftp.cc:702 methods/connect.cc:101
+#: cmdline/apt-get.cc:1891 methods/ftp.cc:702 methods/connect.cc:101
 msgid "Failed"
 msgstr ""
 
-#: cmdline/apt-get.cc:1794
+#: cmdline/apt-get.cc:1896
 msgid "Done"
 msgstr ""
 
-#: cmdline/apt-get.cc:1861 cmdline/apt-get.cc:1869
+#: cmdline/apt-get.cc:1963 cmdline/apt-get.cc:1971
 msgid "Internal error, problem resolver broke stuff"
 msgstr ""
 
-#: cmdline/apt-get.cc:1969
+#: cmdline/apt-get.cc:2071
 msgid "Must specify at least one package to fetch source for"
 msgstr ""
 
-#: cmdline/apt-get.cc:1999 cmdline/apt-get.cc:2228
+#: cmdline/apt-get.cc:2101 cmdline/apt-get.cc:2330
 #, c-format
 msgid "Unable to find a source package for %s"
 msgstr ""
 
-#: cmdline/apt-get.cc:2043
+#: cmdline/apt-get.cc:2145
 #, c-format
 msgid "Skipping already downloaded file '%s'\n"
 msgstr ""
 
-#: cmdline/apt-get.cc:2067
+#: cmdline/apt-get.cc:2169
 #, c-format
 msgid "You don't have enough free space in %s"
 msgstr ""
 
-#: cmdline/apt-get.cc:2072
+#: cmdline/apt-get.cc:2174
 #, c-format
 msgid "Need to get %sB/%sB of source archives.\n"
 msgstr ""
 
-#: cmdline/apt-get.cc:2075
+#: cmdline/apt-get.cc:2177
 #, c-format
 msgid "Need to get %sB of source archives.\n"
 msgstr ""
 
-#: cmdline/apt-get.cc:2081
+#: cmdline/apt-get.cc:2183
 #, c-format
 msgid "Fetch source %s\n"
 msgstr ""
 
-#: cmdline/apt-get.cc:2112
+#: cmdline/apt-get.cc:2214
 msgid "Failed to fetch some archives."
 msgstr ""
 
-#: cmdline/apt-get.cc:2140
+#: cmdline/apt-get.cc:2242
 #, c-format
 msgid "Skipping unpack of already unpacked source in %s\n"
 msgstr ""
 
-#: cmdline/apt-get.cc:2152
+#: cmdline/apt-get.cc:2254
 #, c-format
 msgid "Unpack command '%s' failed.\n"
 msgstr ""
 
-#: cmdline/apt-get.cc:2153
+#: cmdline/apt-get.cc:2255
 #, c-format
 msgid "Check if the 'dpkg-dev' package is installed.\n"
 msgstr ""
 
-#: cmdline/apt-get.cc:2170
+#: cmdline/apt-get.cc:2272
 #, c-format
 msgid "Build command '%s' failed.\n"
 msgstr ""
 
-#: cmdline/apt-get.cc:2189
+#: cmdline/apt-get.cc:2291
 msgid "Child process failed"
 msgstr ""
 
-#: cmdline/apt-get.cc:2205
+#: cmdline/apt-get.cc:2307
 msgid "Must specify at least one package to check builddeps for"
 msgstr ""
 
-#: cmdline/apt-get.cc:2233
+#: cmdline/apt-get.cc:2335
 #, c-format
 msgid "Unable to get build-dependency information for %s"
 msgstr ""
 
-#: cmdline/apt-get.cc:2253
+#: cmdline/apt-get.cc:2355
 #, c-format
 msgid "%s has no build depends.\n"
 msgstr ""
 
-#: cmdline/apt-get.cc:2305
+#: cmdline/apt-get.cc:2407
 #, c-format
 msgid ""
 "%s dependency for %s cannot be satisfied because the package %s cannot be "
 "found"
 msgstr ""
 
-#: cmdline/apt-get.cc:2357
+#: cmdline/apt-get.cc:2459
 #, c-format
 msgid ""
 "%s dependency for %s cannot be satisfied because no available versions of "
 "package %s can satisfy version requirements"
 msgstr ""
 
-#: cmdline/apt-get.cc:2392
+#: cmdline/apt-get.cc:2494
 #, c-format
 msgid "Failed to satisfy %s dependency for %s: Installed package %s is too new"
 msgstr ""
 
-#: cmdline/apt-get.cc:2417
+#: cmdline/apt-get.cc:2519
 #, c-format
 msgid "Failed to satisfy %s dependency for %s: %s"
 msgstr ""
 
-#: cmdline/apt-get.cc:2431
+#: cmdline/apt-get.cc:2533
 #, c-format
 msgid "Build-dependencies for %s could not be satisfied."
 msgstr ""
 
-#: cmdline/apt-get.cc:2435
+#: cmdline/apt-get.cc:2537
 msgid "Failed to process build dependencies"
 msgstr ""
 
-#: cmdline/apt-get.cc:2467
+#: cmdline/apt-get.cc:2569
 msgid "Supported modules:"
 msgstr ""
 
-#: cmdline/apt-get.cc:2508
+#: cmdline/apt-get.cc:2610
 msgid ""
 "Usage: apt-get [options] command\n"
 "       apt-get [options] install|remove pkg1 [pkg2 ...]\n"
@@ -1387,9 +1402,7 @@
 msgstr ""
 
 #. Build the status cache
-#: apt-inst/deb/dpkgdb.cc:139 apt-pkg/pkgcachegen.cc:750
-#: apt-pkg/pkgcachegen.cc:819 apt-pkg/pkgcachegen.cc:824
-#: apt-pkg/pkgcachegen.cc:947 apt-pkg/pkgcachegen.cc:752
+#: apt-inst/deb/dpkgdb.cc:139 apt-pkg/pkgcachegen.cc:752
 #: apt-pkg/pkgcachegen.cc:821 apt-pkg/pkgcachegen.cc:826
 #: apt-pkg/pkgcachegen.cc:949
 msgid "Reading package lists"
@@ -1506,28 +1519,26 @@
 msgid "Wrong CD-ROM"
 msgstr ""
 
-#: methods/cdrom.cc:164 methods/cdrom.cc:166
+#: methods/cdrom.cc:166
 #, c-format
 msgid "Unable to unmount the CD-ROM in %s, it may still be in use."
 msgstr ""
 
-#: methods/cdrom.cc:169 methods/cdrom.cc:171
+#: methods/cdrom.cc:171
 msgid "Disk not found."
 msgstr ""
 
-#: methods/cdrom.cc:177 methods/file.cc:79 methods/rsh.cc:264
-#: methods/cdrom.cc:179
+#: methods/cdrom.cc:179 methods/file.cc:79 methods/rsh.cc:264
 msgid "File not found"
 msgstr ""
 
-#: methods/copy.cc:42 methods/gpgv.cc:281 methods/gzip.cc:133
-#: methods/gzip.cc:142 methods/rred.cc:234 methods/rred.cc:243
-#: methods/gzip.cc:141 methods/gzip.cc:150
+#: methods/copy.cc:42 methods/gpgv.cc:281 methods/gzip.cc:141
+#: methods/gzip.cc:150 methods/rred.cc:234 methods/rred.cc:243
 msgid "Failed to stat"
 msgstr ""
 
-#: methods/copy.cc:79 methods/gpgv.cc:278 methods/gzip.cc:139
-#: methods/rred.cc:240 methods/gzip.cc:147
+#: methods/copy.cc:79 methods/gpgv.cc:278 methods/gzip.cc:147
+#: methods/rred.cc:240
 msgid "Failed to set modification time"
 msgstr ""
 
@@ -1653,8 +1664,7 @@
 msgid "Unable to accept connection"
 msgstr ""
 
-#: methods/ftp.cc:864 methods/http.cc:957 methods/rsh.cc:303
-#: methods/http.cc:958
+#: methods/ftp.cc:864 methods/http.cc:958 methods/rsh.cc:303
 msgid "Problem hashing file"
 msgstr ""
 
@@ -1775,87 +1785,86 @@
 "available:\n"
 msgstr ""
 
-#: methods/gzip.cc:57 methods/gzip.cc:64
+#: methods/gzip.cc:64
 #, c-format
 msgid "Couldn't open pipe for %s"
 msgstr ""
 
-#: methods/gzip.cc:102 methods/gzip.cc:109
+#: methods/gzip.cc:109
 #, c-format
 msgid "Read error from %s process"
 msgstr ""
 
-#: methods/http.cc:375 methods/http.cc:376
+#: methods/http.cc:376
 msgid "Waiting for headers"
 msgstr ""
 
-#: methods/http.cc:521 methods/http.cc:522
+#: methods/http.cc:522
 #, c-format
 msgid "Got a single header line over %u chars"
 msgstr ""
 
-#: methods/http.cc:529 methods/http.cc:530
+#: methods/http.cc:530
 msgid "Bad header line"
 msgstr ""
 
-#: methods/http.cc:548 methods/http.cc:555 methods/http.cc:549
-#: methods/http.cc:556
+#: methods/http.cc:549 methods/http.cc:556
 msgid "The HTTP server sent an invalid reply header"
 msgstr ""
 
-#: methods/http.cc:584 methods/http.cc:585
+#: methods/http.cc:585
 msgid "The HTTP server sent an invalid Content-Length header"
 msgstr ""
 
-#: methods/http.cc:599 methods/http.cc:600
+#: methods/http.cc:600
 msgid "The HTTP server sent an invalid Content-Range header"
 msgstr ""
 
-#: methods/http.cc:601 methods/http.cc:602
+#: methods/http.cc:602
 msgid "This HTTP server has broken range support"
 msgstr ""
 
-#: methods/http.cc:625 methods/http.cc:626
+#: methods/http.cc:626
 msgid "Unknown date format"
 msgstr ""
 
-#: methods/http.cc:772 methods/http.cc:773
+#: methods/http.cc:773
 msgid "Select failed"
 msgstr ""
 
-#: methods/http.cc:777 methods/http.cc:778
+#: methods/http.cc:778
 msgid "Connection timed out"
 msgstr ""
 
-#: methods/http.cc:800 methods/http.cc:801
+#: methods/http.cc:801
 msgid "Error writing to output file"
 msgstr ""
 
-#: methods/http.cc:831 methods/http.cc:832
+#: methods/http.cc:832
 msgid "Error writing to file"
 msgstr ""
 
-#: methods/http.cc:859 methods/http.cc:860
+#: methods/http.cc:860
 msgid "Error writing to the file"
 msgstr ""
 
-#: methods/http.cc:873 methods/http.cc:874
+#: methods/http.cc:874
 msgid "Error reading from server. Remote end closed connection"
 msgstr ""
 
-#: methods/http.cc:875 methods/http.cc:876
+#: methods/http.cc:876
 msgid "Error reading from server"
 msgstr ""
 
-#: methods/http.cc:1106 methods/http.cc:1107
+#: methods/http.cc:1107
 msgid "Bad header data"
 msgstr ""
 
-#: methods/http.cc:1123 methods/http.cc:1124
+#: methods/http.cc:1124
 msgid "Connection failed"
 msgstr ""
 
-#: methods/http.cc:1214 methods/http.cc:1215
+#: methods/http.cc:1215
 msgid "Internal error"
 msgstr ""
 
@@ -1928,12 +1937,12 @@
 msgid "Syntax error %s:%u: Extra junk at end of file"
 msgstr ""
 
-#: apt-pkg/contrib/progress.cc:154 apt-pkg/contrib/progress.cc:155
+#: apt-pkg/contrib/progress.cc:155
 #, c-format
 msgid "%c%s... Error!"
 msgstr ""
 
-#: apt-pkg/contrib/progress.cc:156 apt-pkg/contrib/progress.cc:157
+#: apt-pkg/contrib/progress.cc:157
 #, c-format
 msgid "%c%s... Done"
 msgstr ""
@@ -2065,109 +2074,111 @@
 msgid "Problem syncing the file"
 msgstr ""
 
-#: apt-pkg/pkgcache.cc:137 apt-pkg/pkgcache.cc:132
+#: apt-pkg/pkgcache.cc:132
 msgid "Empty package cache"
 msgstr ""
 
-#: apt-pkg/pkgcache.cc:143 apt-pkg/pkgcache.cc:138
+#: apt-pkg/pkgcache.cc:138
 msgid "The package cache file is corrupted"
 msgstr ""
 
-#: apt-pkg/pkgcache.cc:148 apt-pkg/pkgcache.cc:143
+#: apt-pkg/pkgcache.cc:143
 msgid "The package cache file is an incompatible version"
 msgstr ""
 
-#: apt-pkg/pkgcache.cc:153 apt-pkg/pkgcache.cc:148
+#: apt-pkg/pkgcache.cc:148
 #, c-format
 msgid "This APT does not support the versioning system '%s'"
 msgstr ""
 
-#: apt-pkg/pkgcache.cc:158 apt-pkg/pkgcache.cc:153
+#: apt-pkg/pkgcache.cc:153
 msgid "The package cache was built for a different architecture"
 msgstr ""
 
-#: apt-pkg/pkgcache.cc:229 apt-pkg/pkgcache.cc:224
+#: apt-pkg/pkgcache.cc:224
 msgid "Depends"
 msgstr ""
 
-#: apt-pkg/pkgcache.cc:229 apt-pkg/pkgcache.cc:224
+#: apt-pkg/pkgcache.cc:224
 msgid "PreDepends"
 msgstr ""
 
-#: apt-pkg/pkgcache.cc:229 apt-pkg/pkgcache.cc:224
+#: apt-pkg/pkgcache.cc:224
 msgid "Suggests"
 msgstr ""
 
-#: apt-pkg/pkgcache.cc:230 apt-pkg/pkgcache.cc:225
+#: apt-pkg/pkgcache.cc:225
 msgid "Recommends"
 msgstr ""
 
-#: apt-pkg/pkgcache.cc:230 apt-pkg/pkgcache.cc:225
+#: apt-pkg/pkgcache.cc:225
 msgid "Conflicts"
 msgstr ""
 
-#: apt-pkg/pkgcache.cc:230 apt-pkg/pkgcache.cc:225
+#: apt-pkg/pkgcache.cc:225
 msgid "Replaces"
 msgstr ""
 
-#: apt-pkg/pkgcache.cc:231 apt-pkg/pkgcache.cc:226
+#: apt-pkg/pkgcache.cc:226
 msgid "Obsoletes"
 msgstr ""
 
-#: apt-pkg/pkgcache.cc:242 apt-pkg/pkgcache.cc:237
+#: apt-pkg/pkgcache.cc:226
+msgid "Breaks"
+msgstr ""
+
+#: apt-pkg/pkgcache.cc:237
 msgid "important"
 msgstr ""
 
-#: apt-pkg/pkgcache.cc:242 apt-pkg/pkgcache.cc:237
+#: apt-pkg/pkgcache.cc:237
 msgid "required"
 msgstr ""
 
-#: apt-pkg/pkgcache.cc:242 apt-pkg/pkgcache.cc:237
+#: apt-pkg/pkgcache.cc:237
 msgid "standard"
 msgstr ""
 
-#: apt-pkg/pkgcache.cc:243 apt-pkg/pkgcache.cc:238
+#: apt-pkg/pkgcache.cc:238
 msgid "optional"
 msgstr ""
 
-#: apt-pkg/pkgcache.cc:243 apt-pkg/pkgcache.cc:238
+#: apt-pkg/pkgcache.cc:238
 msgid "extra"
 msgstr ""
 
-#: apt-pkg/depcache.cc:101 apt-pkg/depcache.cc:130 apt-pkg/depcache.cc:98
-#: apt-pkg/depcache.cc:127
+#: apt-pkg/depcache.cc:98 apt-pkg/depcache.cc:127
 msgid "Building dependency tree"
 msgstr ""
 
-#: apt-pkg/depcache.cc:102 apt-pkg/depcache.cc:99
+#: apt-pkg/depcache.cc:99
 msgid "Candidate versions"
 msgstr ""
 
-#: apt-pkg/depcache.cc:131 apt-pkg/depcache.cc:128
+#: apt-pkg/depcache.cc:128
 msgid "Dependency generation"
 msgstr ""
 
-#: apt-pkg/depcache.cc:152 apt-pkg/depcache.cc:171 apt-pkg/depcache.cc:175
 #: apt-pkg/depcache.cc:149 apt-pkg/depcache.cc:168 apt-pkg/depcache.cc:172
 msgid "Reading state information"
 msgstr ""
 
-#: apt-pkg/depcache.cc:199 apt-pkg/depcache.cc:196
+#: apt-pkg/depcache.cc:196
 #, c-format
 msgid "Failed to open StateFile %s"
 msgstr ""
 
-#: apt-pkg/depcache.cc:205 apt-pkg/depcache.cc:202
+#: apt-pkg/depcache.cc:202
 #, c-format
 msgid "Failed to write temporary StateFile %s"
 msgstr ""
 
-#: apt-pkg/tagfile.cc:85 apt-pkg/tagfile.cc:92 apt-pkg/tagfile.cc:106
+#: apt-pkg/tagfile.cc:106
 #, c-format
 msgid "Unable to parse package file %s (1)"
 msgstr ""
 
-#: apt-pkg/tagfile.cc:186 apt-pkg/tagfile.cc:193
+#: apt-pkg/tagfile.cc:193
 #, c-format
 msgid "Unable to parse package file %s (2)"
 msgstr ""
@@ -2222,7 +2233,7 @@
 msgid "Malformed line %u in source list %s (vendor id)"
 msgstr ""
 
-#: apt-pkg/packagemanager.cc:402 apt-pkg/packagemanager.cc:403
+#: apt-pkg/packagemanager.cc:403
 #, c-format
 msgid ""
 "This installation run will require temporarily removing the essential "
@@ -2235,19 +2246,19 @@
 msgid "Index file type '%s' is not supported"
 msgstr ""
 
-#: apt-pkg/algorithms.cc:245 apt-pkg/algorithms.cc:248
+#: apt-pkg/algorithms.cc:248
 #, c-format
 msgid ""
 "The package %s needs to be reinstalled, but I can't find an archive for it."
 msgstr ""
 
-#: apt-pkg/algorithms.cc:1075 apt-pkg/algorithms.cc:1104
+#: apt-pkg/algorithms.cc:1104
 msgid ""
 "Error, pkgProblemResolver::Resolve generated breaks, this may be caused by "
 "held packages."
 msgstr ""
 
-#: apt-pkg/algorithms.cc:1077 apt-pkg/algorithms.cc:1106
+#: apt-pkg/algorithms.cc:1106
 msgid "Unable to correct problems, you have held broken packages."
 msgstr ""
 
@@ -2263,20 +2274,12 @@
 
 #. only show the ETA if it makes sense
 #. two days
-<<<<<<< HEAD
 #: apt-pkg/acquire.cc:830
-=======
-#: apt-pkg/acquire.cc:823 apt-pkg/acquire.cc:830
->>>>>>> 0be7a32e
 #, c-format
 msgid "Retrieving file %li of %li (%s remaining)"
 msgstr ""
 
-<<<<<<< HEAD
 #: apt-pkg/acquire.cc:832
-=======
-#: apt-pkg/acquire.cc:825 apt-pkg/acquire.cc:832
->>>>>>> 0be7a32e
 #, c-format
 msgid "Retrieving file %li of %li"
 msgstr ""
@@ -2291,7 +2294,7 @@
 msgid "Method %s did not start correctly"
 msgstr ""
 
-#: apt-pkg/acquire-worker.cc:377 apt-pkg/acquire-worker.cc:384
+#: apt-pkg/acquire-worker.cc:384
 #, c-format
 msgid "Please insert the disc labeled: '%s' in the drive '%s' and press enter."
 msgstr ""
@@ -2322,28 +2325,16 @@
 msgid "You may want to run apt-get update to correct these problems"
 msgstr ""
 
-<<<<<<< HEAD
 #: apt-pkg/policy.cc:270
 msgid "Invalid record in the preferences file, no Package header"
 msgstr ""
 
 #: apt-pkg/policy.cc:292
-=======
-#: apt-pkg/policy.cc:269 apt-pkg/policy.cc:270
-msgid "Invalid record in the preferences file, no Package header"
-msgstr ""
-
-#: apt-pkg/policy.cc:291 apt-pkg/policy.cc:292
->>>>>>> 0be7a32e
 #, c-format
 msgid "Did not understand pin type %s"
 msgstr ""
 
-<<<<<<< HEAD
 #: apt-pkg/policy.cc:300
-=======
-#: apt-pkg/policy.cc:299 apt-pkg/policy.cc:300
->>>>>>> 0be7a32e
 msgid "No priority (or zero) specified for pin"
 msgstr ""
 
@@ -2427,80 +2418,54 @@
 msgid "Package %s %s was not found while processing file dependencies"
 msgstr ""
 
-#: apt-pkg/pkgcachegen.cc:681 apt-pkg/pkgcachegen.cc:682
+#: apt-pkg/pkgcachegen.cc:682
 #, c-format
 msgid "Couldn't stat source package list %s"
 msgstr ""
 
-#: apt-pkg/pkgcachegen.cc:765 apt-pkg/pkgcachegen.cc:767
+#: apt-pkg/pkgcachegen.cc:767
 msgid "Collecting File Provides"
 msgstr ""
 
-#: apt-pkg/pkgcachegen.cc:892 apt-pkg/pkgcachegen.cc:899
 #: apt-pkg/pkgcachegen.cc:894 apt-pkg/pkgcachegen.cc:901
 msgid "IO Error saving source cache"
 msgstr ""
 
-#: apt-pkg/acquire-item.cc:130
+#: apt-pkg/acquire-item.cc:127
 #, c-format
 msgid "rename failed, %s (%s -> %s)."
 msgstr ""
 
-<<<<<<< HEAD
-#: apt-pkg/acquire-item.cc:243 apt-pkg/acquire-item.cc:952
+#: apt-pkg/acquire-item.cc:405 apt-pkg/acquire-item.cc:662
+#: apt-pkg/acquire-item.cc:1412
 msgid "MD5Sum mismatch"
 msgstr ""
 
-#: apt-pkg/acquire-item.cc:647
+#: apt-pkg/acquire-item.cc:1107
 msgid "There is no public key available for the following key IDs:\n"
 msgstr ""
 
-#: apt-pkg/acquire-item.cc:760
-=======
-#: apt-pkg/acquire-item.cc:408 apt-pkg/acquire-item.cc:658
-#: apt-pkg/acquire-item.cc:1402 apt-pkg/acquire-item.cc:409
-#: apt-pkg/acquire-item.cc:666 apt-pkg/acquire-item.cc:1416
-msgid "MD5Sum mismatch"
-msgstr ""
-
-#: apt-pkg/acquire-item.cc:1097
-msgid "There are no public key available for the following key IDs:\n"
-msgstr ""
-
-#: apt-pkg/acquire-item.cc:1210 apt-pkg/acquire-item.cc:1224
->>>>>>> 0be7a32e
+#: apt-pkg/acquire-item.cc:1220
 #, c-format
 msgid ""
 "I wasn't able to locate a file for the %s package. This might mean you need "
 "to manually fix this package. (due to missing arch)"
 msgstr ""
 
-<<<<<<< HEAD
-#: apt-pkg/acquire-item.cc:819
-=======
-#: apt-pkg/acquire-item.cc:1269 apt-pkg/acquire-item.cc:1283
->>>>>>> 0be7a32e
+#: apt-pkg/acquire-item.cc:1279
 #, c-format
 msgid ""
 "I wasn't able to locate file for the %s package. This might mean you need to "
 "manually fix this package."
 msgstr ""
 
-<<<<<<< HEAD
-#: apt-pkg/acquire-item.cc:855
-=======
-#: apt-pkg/acquire-item.cc:1305 apt-pkg/acquire-item.cc:1319
->>>>>>> 0be7a32e
+#: apt-pkg/acquire-item.cc:1315
 #, c-format
 msgid ""
 "The package index files are corrupted. No Filename: field for package %s."
 msgstr ""
 
-<<<<<<< HEAD
-#: apt-pkg/acquire-item.cc:942
-=======
-#: apt-pkg/acquire-item.cc:1392 apt-pkg/acquire-item.cc:1406
->>>>>>> 0be7a32e
+#: apt-pkg/acquire-item.cc:1402
 msgid "Size mismatch"
 msgstr ""
 
@@ -2516,60 +2481,29 @@
 "Mounting CD-ROM\n"
 msgstr ""
 
-<<<<<<< HEAD
-#: apt-pkg/cdrom.cc:516 apt-pkg/cdrom.cc:598
-msgid "Identifying.. "
-msgstr ""
-
-#: apt-pkg/cdrom.cc:541
-=======
 #: apt-pkg/cdrom.cc:540 apt-pkg/cdrom.cc:622
 msgid "Identifying.. "
 msgstr ""
 
 #: apt-pkg/cdrom.cc:565
->>>>>>> 0be7a32e
 #, c-format
 msgid "Stored label: %s \n"
 msgstr ""
 
-<<<<<<< HEAD
-#: apt-pkg/cdrom.cc:561
-=======
 #: apt-pkg/cdrom.cc:585
->>>>>>> 0be7a32e
 #, c-format
 msgid "Using CD-ROM mount point %s\n"
 msgstr ""
 
-<<<<<<< HEAD
-#: apt-pkg/cdrom.cc:579
-msgid "Unmounting CD-ROM\n"
-msgstr ""
-
-#: apt-pkg/cdrom.cc:583
-=======
 #: apt-pkg/cdrom.cc:603
 msgid "Unmounting CD-ROM\n"
 msgstr ""
 
 #: apt-pkg/cdrom.cc:607
->>>>>>> 0be7a32e
 msgid "Waiting for disc...\n"
 msgstr ""
 
 #. Mount the new CDROM
-<<<<<<< HEAD
-#: apt-pkg/cdrom.cc:591
-msgid "Mounting CD-ROM...\n"
-msgstr ""
-
-#: apt-pkg/cdrom.cc:609
-msgid "Scanning disc for index files..\n"
-msgstr ""
-
-#: apt-pkg/cdrom.cc:647
-=======
 #: apt-pkg/cdrom.cc:615
 msgid "Mounting CD-ROM...\n"
 msgstr ""
@@ -2579,68 +2513,42 @@
 msgstr ""
 
 #: apt-pkg/cdrom.cc:673
->>>>>>> 0be7a32e
 #, c-format
 msgid ""
 "Found %i package indexes, %i source indexes, %i translation indexes and %i "
 "signatures\n"
 msgstr ""
 
-<<<<<<< HEAD
-#: apt-pkg/cdrom.cc:683
+#: apt-pkg/cdrom.cc:710
 #, c-format
 msgid "Found label '%s'\n"
 msgstr ""
 
-#: apt-pkg/cdrom.cc:712
+#: apt-pkg/cdrom.cc:739
 msgid "That is not a valid name, try again.\n"
 msgstr ""
 
-#: apt-pkg/cdrom.cc:728
-=======
-#: apt-pkg/cdrom.cc:737 apt-pkg/cdrom.cc:739
-msgid "That is not a valid name, try again.\n"
-msgstr ""
-
-#: apt-pkg/cdrom.cc:753 apt-pkg/cdrom.cc:755
->>>>>>> 0be7a32e
+#: apt-pkg/cdrom.cc:755
 #, c-format
 msgid ""
 "This disc is called: \n"
 "'%s'\n"
 msgstr ""
 
-<<<<<<< HEAD
-#: apt-pkg/cdrom.cc:732
+#: apt-pkg/cdrom.cc:759
 msgid "Copying package lists..."
 msgstr ""
 
-#: apt-pkg/cdrom.cc:756
+#: apt-pkg/cdrom.cc:785
 msgid "Writing new source list\n"
 msgstr ""
 
-#: apt-pkg/cdrom.cc:765
+#: apt-pkg/cdrom.cc:794
 msgid "Source list entries for this disc are:\n"
 msgstr ""
 
-#: apt-pkg/cdrom.cc:807
+#: apt-pkg/cdrom.cc:836
 msgid "Unmounting CD-ROM...\n"
-=======
-#: apt-pkg/cdrom.cc:757 apt-pkg/cdrom.cc:759
-msgid "Copying package lists..."
-msgstr ""
-
-#: apt-pkg/cdrom.cc:783 apt-pkg/cdrom.cc:785
-msgid "Writing new source list\n"
-msgstr ""
-
-#: apt-pkg/cdrom.cc:792 apt-pkg/cdrom.cc:794
-msgid "Source list entries for this disc are:\n"
-msgstr ""
-
-#: apt-pkg/cdrom.cc:832 apt-pkg/cdrom.cc:836
-msgid "Unmounting CD-ROM..."
->>>>>>> 0be7a32e
 msgstr ""
 
 #: apt-pkg/indexcopy.cc:263 apt-pkg/indexcopy.cc:830
@@ -2719,12 +2627,4 @@
 
 #: methods/rsh.cc:330
 msgid "Connection closed prematurely"
-msgstr ""
-
-#: apt-pkg/acquire-item.cc:1097 apt-pkg/acquire-item.cc:1111
-msgid "There is no public key available for the following key IDs:\n"
-msgstr ""
-
-#: apt-pkg/pkgcache.cc:226
-msgid "Breaks"
 msgstr ""