--- conflicted
+++ resolved
@@ -7,11 +7,7 @@
 msgstr ""
 "Project-Id-Version: PACKAGE VERSION\n"
 "Report-Msgid-Bugs-To: \n"
-<<<<<<< HEAD
-"POT-Creation-Date: 2007-06-06 23:30+0200\n"
-=======
-"POT-Creation-Date: 2007-06-08 23:06+0200\n"
->>>>>>> 1979e742
+"POT-Creation-Date: 2007-06-08 23:11+0200\n"
 "PO-Revision-Date: YEAR-MO-DA HO:MI+ZONE\n"
 "Last-Translator: FULL NAME <EMAIL@ADDRESS>\n"
 "Language-Team: LANGUAGE <LL@li.org>\n"
@@ -158,15 +154,9 @@
 msgid "       %4i %s\n"
 msgstr ""
 
-<<<<<<< HEAD
 #: cmdline/apt-cache.cc:1714 cmdline/apt-cdrom.cc:138 cmdline/apt-config.cc:70
-#: cmdline/apt-extracttemplates.cc:225 ftparchive/apt-ftparchive.cc:550
-#: cmdline/apt-get.cc:2564 cmdline/apt-sortpkgs.cc:144
-=======
-#: cmdline/apt-cache.cc:1652 cmdline/apt-cdrom.cc:138 cmdline/apt-config.cc:70
 #: cmdline/apt-extracttemplates.cc:225 ftparchive/apt-ftparchive.cc:551
-#: cmdline/apt-get.cc:2396 cmdline/apt-sortpkgs.cc:144
->>>>>>> 1979e742
+#: cmdline/apt-get.cc:2573 cmdline/apt-sortpkgs.cc:144
 #, c-format
 msgid "%s %s for %s %s compiled on %s %s\n"
 msgstr ""
@@ -564,11 +554,7 @@
 msgid "Y"
 msgstr ""
 
-<<<<<<< HEAD
-#: cmdline/apt-get.cc:143 cmdline/apt-get.cc:1655
-=======
-#: cmdline/apt-get.cc:142 cmdline/apt-get.cc:1510
->>>>>>> 1979e742
+#: cmdline/apt-get.cc:143 cmdline/apt-get.cc:1659
 #, c-format
 msgid "Regex compilation error - %s"
 msgstr ""
@@ -727,19 +713,11 @@
 msgid "Internal error, Ordering didn't finish"
 msgstr ""
 
-<<<<<<< HEAD
-#: cmdline/apt-get.cc:806 cmdline/apt-get.cc:1995 cmdline/apt-get.cc:2028
+#: cmdline/apt-get.cc:806 cmdline/apt-get.cc:1999 cmdline/apt-get.cc:2032
 msgid "Unable to lock the download directory"
 msgstr ""
 
-#: cmdline/apt-get.cc:816 cmdline/apt-get.cc:2076 cmdline/apt-get.cc:2312
-=======
-#: cmdline/apt-get.cc:791 cmdline/apt-get.cc:1822 cmdline/apt-get.cc:1855
-msgid "Unable to lock the download directory"
-msgstr ""
-
-#: cmdline/apt-get.cc:801 cmdline/apt-get.cc:1903 cmdline/apt-get.cc:2144
->>>>>>> 1979e742
+#: cmdline/apt-get.cc:816 cmdline/apt-get.cc:2080 cmdline/apt-get.cc:2321
 #: apt-pkg/cachefile.cc:67
 msgid "The list of sources could not be read."
 msgstr ""
@@ -768,11 +746,7 @@
 msgid "After unpacking %sB disk space will be freed.\n"
 msgstr ""
 
-<<<<<<< HEAD
-#: cmdline/apt-get.cc:861 cmdline/apt-get.cc:2166
-=======
-#: cmdline/apt-get.cc:846 cmdline/apt-get.cc:1998
->>>>>>> 1979e742
+#: cmdline/apt-get.cc:861 cmdline/apt-get.cc:2175
 #, c-format
 msgid "Couldn't determine free space in %s"
 msgstr ""
@@ -806,11 +780,7 @@
 msgid "Do you want to continue [Y/n]? "
 msgstr ""
 
-<<<<<<< HEAD
-#: cmdline/apt-get.cc:976 cmdline/apt-get.cc:1383 cmdline/apt-get.cc:2209
-=======
-#: cmdline/apt-get.cc:961 cmdline/apt-get.cc:1365 cmdline/apt-get.cc:2041
->>>>>>> 1979e742
+#: cmdline/apt-get.cc:976 cmdline/apt-get.cc:1383 cmdline/apt-get.cc:2218
 #, c-format
 msgid "Failed to fetch %s  %s\n"
 msgstr ""
@@ -819,11 +789,7 @@
 msgid "Some files failed to download"
 msgstr ""
 
-<<<<<<< HEAD
-#: cmdline/apt-get.cc:995 cmdline/apt-get.cc:2218
-=======
-#: cmdline/apt-get.cc:980 cmdline/apt-get.cc:2050
->>>>>>> 1979e742
+#: cmdline/apt-get.cc:995 cmdline/apt-get.cc:2227
 msgid "Download complete and in download only mode"
 msgstr ""
 
@@ -949,7 +915,7 @@
 "shouldn't happen. Please file a bug report against apt."
 msgstr ""
 
-#: cmdline/apt-get.cc:1475 cmdline/apt-get.cc:1736
+#: cmdline/apt-get.cc:1475 cmdline/apt-get.cc:1740
 msgid "The following information may help to resolve the situation:"
 msgstr ""
 
@@ -961,57 +927,37 @@
 msgid "Internal error, AllUpgrade broke stuff"
 msgstr ""
 
-<<<<<<< HEAD
 #: cmdline/apt-get.cc:1543
 #, c-format
 msgid "Couldn't find task %s"
 msgstr ""
 
-#: cmdline/apt-get.cc:1642 cmdline/apt-get.cc:1678
-=======
-#: cmdline/apt-get.cc:1497 cmdline/apt-get.cc:1533
->>>>>>> 1979e742
+#: cmdline/apt-get.cc:1646 cmdline/apt-get.cc:1682
 #, c-format
 msgid "Couldn't find package %s"
 msgstr ""
 
-<<<<<<< HEAD
-#: cmdline/apt-get.cc:1665
-=======
-#: cmdline/apt-get.cc:1520
->>>>>>> 1979e742
+#: cmdline/apt-get.cc:1669
 #, c-format
 msgid "Note, selecting %s for regex '%s'\n"
 msgstr ""
 
-<<<<<<< HEAD
-#: cmdline/apt-get.cc:1695
+#: cmdline/apt-get.cc:1699
 #, c-format
 msgid "%s set to manual installed.\n"
 msgstr ""
 
-#: cmdline/apt-get.cc:1708
+#: cmdline/apt-get.cc:1712
 msgid "You might want to run `apt-get -f install' to correct these:"
 msgstr ""
 
-#: cmdline/apt-get.cc:1711
-=======
-#: cmdline/apt-get.cc:1550
-msgid "You might want to run `apt-get -f install' to correct these:"
-msgstr ""
-
-#: cmdline/apt-get.cc:1553
->>>>>>> 1979e742
+#: cmdline/apt-get.cc:1715
 msgid ""
 "Unmet dependencies. Try 'apt-get -f install' with no packages (or specify a "
 "solution)."
 msgstr ""
 
-<<<<<<< HEAD
-#: cmdline/apt-get.cc:1723
-=======
-#: cmdline/apt-get.cc:1565
->>>>>>> 1979e742
+#: cmdline/apt-get.cc:1727
 msgid ""
 "Some packages could not be installed. This may mean that you have\n"
 "requested an impossible situation or if you are using the unstable\n"
@@ -1019,295 +965,159 @@
 "or been moved out of Incoming."
 msgstr ""
 
-<<<<<<< HEAD
-#: cmdline/apt-get.cc:1731
-=======
-#: cmdline/apt-get.cc:1573
->>>>>>> 1979e742
+#: cmdline/apt-get.cc:1735
 msgid ""
 "Since you only requested a single operation it is extremely likely that\n"
 "the package is simply not installable and a bug report against\n"
 "that package should be filed."
 msgstr ""
 
-<<<<<<< HEAD
-#: cmdline/apt-get.cc:1739
+#: cmdline/apt-get.cc:1743
 msgid "Broken packages"
 msgstr ""
 
-#: cmdline/apt-get.cc:1770
+#: cmdline/apt-get.cc:1774
 msgid "The following extra packages will be installed:"
 msgstr ""
 
-#: cmdline/apt-get.cc:1859
+#: cmdline/apt-get.cc:1863
 msgid "Suggested packages:"
 msgstr ""
 
-#: cmdline/apt-get.cc:1860
+#: cmdline/apt-get.cc:1864
 msgid "Recommended packages:"
 msgstr ""
 
-#: cmdline/apt-get.cc:1888
+#: cmdline/apt-get.cc:1892
 msgid "Calculating upgrade... "
 msgstr ""
 
-#: cmdline/apt-get.cc:1891 methods/ftp.cc:702 methods/connect.cc:101
+#: cmdline/apt-get.cc:1895 methods/ftp.cc:702 methods/connect.cc:101
 msgid "Failed"
 msgstr ""
 
-#: cmdline/apt-get.cc:1896
+#: cmdline/apt-get.cc:1900
 msgid "Done"
 msgstr ""
 
-#: cmdline/apt-get.cc:1963 cmdline/apt-get.cc:1971
+#: cmdline/apt-get.cc:1967 cmdline/apt-get.cc:1975
 msgid "Internal error, problem resolver broke stuff"
 msgstr ""
 
-#: cmdline/apt-get.cc:2071
+#: cmdline/apt-get.cc:2075
 msgid "Must specify at least one package to fetch source for"
 msgstr ""
 
-#: cmdline/apt-get.cc:2101 cmdline/apt-get.cc:2330
-=======
-#: cmdline/apt-get.cc:1578
-msgid "The following information may help to resolve the situation:"
-msgstr ""
-
-#: cmdline/apt-get.cc:1581
-msgid "Broken packages"
-msgstr ""
-
-#: cmdline/apt-get.cc:1607
-msgid "The following extra packages will be installed:"
-msgstr ""
-
-#: cmdline/apt-get.cc:1696
-msgid "Suggested packages:"
-msgstr ""
-
-#: cmdline/apt-get.cc:1697
-msgid "Recommended packages:"
-msgstr ""
-
-#: cmdline/apt-get.cc:1717
-msgid "Calculating upgrade... "
-msgstr ""
-
-#: cmdline/apt-get.cc:1720 methods/ftp.cc:702 methods/connect.cc:101
-msgid "Failed"
-msgstr ""
-
-#: cmdline/apt-get.cc:1725
-msgid "Done"
-msgstr ""
-
-#: cmdline/apt-get.cc:1790 cmdline/apt-get.cc:1798
-msgid "Internal error, problem resolver broke stuff"
-msgstr ""
-
-#: cmdline/apt-get.cc:1898
-msgid "Must specify at least one package to fetch source for"
-msgstr ""
-
-#: cmdline/apt-get.cc:1928 cmdline/apt-get.cc:2162
->>>>>>> 1979e742
+#: cmdline/apt-get.cc:2105 cmdline/apt-get.cc:2339
 #, c-format
 msgid "Unable to find a source package for %s"
 msgstr ""
 
-<<<<<<< HEAD
-#: cmdline/apt-get.cc:2145
-=======
-#: cmdline/apt-get.cc:1977
->>>>>>> 1979e742
+#: cmdline/apt-get.cc:2154
 #, c-format
 msgid "Skipping already downloaded file '%s'\n"
 msgstr ""
 
-<<<<<<< HEAD
-#: cmdline/apt-get.cc:2169
-=======
-#: cmdline/apt-get.cc:2001
->>>>>>> 1979e742
+#: cmdline/apt-get.cc:2178
 #, c-format
 msgid "You don't have enough free space in %s"
 msgstr ""
 
-<<<<<<< HEAD
-#: cmdline/apt-get.cc:2174
-=======
-#: cmdline/apt-get.cc:2006
->>>>>>> 1979e742
+#: cmdline/apt-get.cc:2183
 #, c-format
 msgid "Need to get %sB/%sB of source archives.\n"
 msgstr ""
 
-<<<<<<< HEAD
-#: cmdline/apt-get.cc:2177
-=======
-#: cmdline/apt-get.cc:2009
->>>>>>> 1979e742
+#: cmdline/apt-get.cc:2186
 #, c-format
 msgid "Need to get %sB of source archives.\n"
 msgstr ""
 
-<<<<<<< HEAD
-#: cmdline/apt-get.cc:2183
-=======
-#: cmdline/apt-get.cc:2015
->>>>>>> 1979e742
+#: cmdline/apt-get.cc:2192
 #, c-format
 msgid "Fetch source %s\n"
 msgstr ""
 
-<<<<<<< HEAD
-#: cmdline/apt-get.cc:2214
+#: cmdline/apt-get.cc:2223
 msgid "Failed to fetch some archives."
 msgstr ""
 
-#: cmdline/apt-get.cc:2242
-=======
-#: cmdline/apt-get.cc:2046
-msgid "Failed to fetch some archives."
-msgstr ""
-
-#: cmdline/apt-get.cc:2074
->>>>>>> 1979e742
+#: cmdline/apt-get.cc:2251
 #, c-format
 msgid "Skipping unpack of already unpacked source in %s\n"
 msgstr ""
 
-<<<<<<< HEAD
-#: cmdline/apt-get.cc:2254
-=======
-#: cmdline/apt-get.cc:2086
->>>>>>> 1979e742
+#: cmdline/apt-get.cc:2263
 #, c-format
 msgid "Unpack command '%s' failed.\n"
 msgstr ""
 
-<<<<<<< HEAD
-#: cmdline/apt-get.cc:2255
-=======
-#: cmdline/apt-get.cc:2087
->>>>>>> 1979e742
+#: cmdline/apt-get.cc:2264
 #, c-format
 msgid "Check if the 'dpkg-dev' package is installed.\n"
 msgstr ""
 
-<<<<<<< HEAD
-#: cmdline/apt-get.cc:2272
-=======
-#: cmdline/apt-get.cc:2104
->>>>>>> 1979e742
+#: cmdline/apt-get.cc:2281
 #, c-format
 msgid "Build command '%s' failed.\n"
 msgstr ""
 
-<<<<<<< HEAD
-#: cmdline/apt-get.cc:2291
+#: cmdline/apt-get.cc:2300
 msgid "Child process failed"
 msgstr ""
 
-#: cmdline/apt-get.cc:2307
+#: cmdline/apt-get.cc:2316
 msgid "Must specify at least one package to check builddeps for"
 msgstr ""
 
-#: cmdline/apt-get.cc:2335
-=======
-#: cmdline/apt-get.cc:2123
-msgid "Child process failed"
-msgstr ""
-
-#: cmdline/apt-get.cc:2139
-msgid "Must specify at least one package to check builddeps for"
-msgstr ""
-
-#: cmdline/apt-get.cc:2167
->>>>>>> 1979e742
+#: cmdline/apt-get.cc:2344
 #, c-format
 msgid "Unable to get build-dependency information for %s"
 msgstr ""
 
-<<<<<<< HEAD
-#: cmdline/apt-get.cc:2355
-=======
-#: cmdline/apt-get.cc:2187
->>>>>>> 1979e742
+#: cmdline/apt-get.cc:2364
 #, c-format
 msgid "%s has no build depends.\n"
 msgstr ""
 
-<<<<<<< HEAD
-#: cmdline/apt-get.cc:2407
-=======
-#: cmdline/apt-get.cc:2239
->>>>>>> 1979e742
+#: cmdline/apt-get.cc:2416
 #, c-format
 msgid ""
 "%s dependency for %s cannot be satisfied because the package %s cannot be "
 "found"
 msgstr ""
 
-<<<<<<< HEAD
-#: cmdline/apt-get.cc:2459
-=======
-#: cmdline/apt-get.cc:2291
->>>>>>> 1979e742
+#: cmdline/apt-get.cc:2468
 #, c-format
 msgid ""
 "%s dependency for %s cannot be satisfied because no available versions of "
 "package %s can satisfy version requirements"
 msgstr ""
 
-<<<<<<< HEAD
-#: cmdline/apt-get.cc:2494
-=======
-#: cmdline/apt-get.cc:2326
->>>>>>> 1979e742
+#: cmdline/apt-get.cc:2503
 #, c-format
 msgid "Failed to satisfy %s dependency for %s: Installed package %s is too new"
 msgstr ""
 
-<<<<<<< HEAD
-#: cmdline/apt-get.cc:2519
-=======
-#: cmdline/apt-get.cc:2351
->>>>>>> 1979e742
+#: cmdline/apt-get.cc:2528
 #, c-format
 msgid "Failed to satisfy %s dependency for %s: %s"
 msgstr ""
 
-<<<<<<< HEAD
-#: cmdline/apt-get.cc:2533
-=======
-#: cmdline/apt-get.cc:2365
->>>>>>> 1979e742
+#: cmdline/apt-get.cc:2542
 #, c-format
 msgid "Build-dependencies for %s could not be satisfied."
 msgstr ""
 
-<<<<<<< HEAD
-#: cmdline/apt-get.cc:2537
+#: cmdline/apt-get.cc:2546
 msgid "Failed to process build dependencies"
 msgstr ""
 
-#: cmdline/apt-get.cc:2569
+#: cmdline/apt-get.cc:2578
 msgid "Supported modules:"
 msgstr ""
 
-#: cmdline/apt-get.cc:2610
-=======
-#: cmdline/apt-get.cc:2369
-msgid "Failed to process build dependencies"
-msgstr ""
-
-#: cmdline/apt-get.cc:2401
-msgid "Supported modules:"
-msgstr ""
-
-#: cmdline/apt-get.cc:2442
->>>>>>> 1979e742
+#: cmdline/apt-get.cc:2619
 msgid ""
 "Usage: apt-get [options] command\n"
 "       apt-get [options] install|remove pkg1 [pkg2 ...]\n"
@@ -2068,11 +1878,7 @@
 msgid "Couldn't make mmap of %lu bytes"
 msgstr ""
 
-<<<<<<< HEAD
-#: apt-pkg/contrib/strutl.cc:981
-=======
-#: apt-pkg/contrib/strutl.cc:939
->>>>>>> 1979e742
+#: apt-pkg/contrib/strutl.cc:982
 #, c-format
 msgid "Selection %s not found"
 msgstr ""
@@ -2408,11 +2214,7 @@
 msgid "Opening %s"
 msgstr ""
 
-<<<<<<< HEAD
-#: apt-pkg/sourcelist.cc:220 apt-pkg/cdrom.cc:450
-=======
-#: apt-pkg/sourcelist.cc:220 apt-pkg/cdrom.cc:427
->>>>>>> 1979e742
+#: apt-pkg/sourcelist.cc:220 apt-pkg/cdrom.cc:451
 #, c-format
 msgid "Line %u too long in source list %s."
 msgstr ""
@@ -2445,31 +2247,19 @@
 msgid "Index file type '%s' is not supported"
 msgstr ""
 
-<<<<<<< HEAD
-#: apt-pkg/algorithms.cc:248
-=======
-#: apt-pkg/algorithms.cc:243
->>>>>>> 1979e742
+#: apt-pkg/algorithms.cc:254
 #, c-format
 msgid ""
 "The package %s needs to be reinstalled, but I can't find an archive for it."
 msgstr ""
 
-<<<<<<< HEAD
-#: apt-pkg/algorithms.cc:1104
-=======
-#: apt-pkg/algorithms.cc:1068
->>>>>>> 1979e742
+#: apt-pkg/algorithms.cc:1110
 msgid ""
 "Error, pkgProblemResolver::Resolve generated breaks, this may be caused by "
 "held packages."
 msgstr ""
 
-<<<<<<< HEAD
-#: apt-pkg/algorithms.cc:1106
-=======
-#: apt-pkg/algorithms.cc:1070
->>>>>>> 1979e742
+#: apt-pkg/algorithms.cc:1112
 msgid "Unable to correct problems, you have held broken packages."
 msgstr ""
 
@@ -2510,20 +2300,12 @@
 msgid "Please insert the disc labeled: '%s' in the drive '%s' and press enter."
 msgstr ""
 
-<<<<<<< HEAD
-#: apt-pkg/init.cc:125
-=======
-#: apt-pkg/init.cc:121
->>>>>>> 1979e742
+#: apt-pkg/init.cc:126
 #, c-format
 msgid "Packaging system '%s' is not supported"
 msgstr ""
 
-<<<<<<< HEAD
-#: apt-pkg/init.cc:141
-=======
-#: apt-pkg/init.cc:137
->>>>>>> 1979e742
+#: apt-pkg/init.cc:142
 msgid "Unable to determine a suitable packaging system type"
 msgstr ""
 
@@ -2655,36 +2437,36 @@
 msgid "rename failed, %s (%s -> %s)."
 msgstr ""
 
-#: apt-pkg/acquire-item.cc:405 apt-pkg/acquire-item.cc:662
-#: apt-pkg/acquire-item.cc:1412
+#: apt-pkg/acquire-item.cc:406 apt-pkg/acquire-item.cc:661
+#: apt-pkg/acquire-item.cc:1411
 msgid "MD5Sum mismatch"
 msgstr ""
 
-#: apt-pkg/acquire-item.cc:1107
+#: apt-pkg/acquire-item.cc:1106
 msgid "There is no public key available for the following key IDs:\n"
 msgstr ""
 
-#: apt-pkg/acquire-item.cc:1220
+#: apt-pkg/acquire-item.cc:1219
 #, c-format
 msgid ""
 "I wasn't able to locate a file for the %s package. This might mean you need "
 "to manually fix this package. (due to missing arch)"
 msgstr ""
 
-#: apt-pkg/acquire-item.cc:1279
+#: apt-pkg/acquire-item.cc:1278
 #, c-format
 msgid ""
 "I wasn't able to locate file for the %s package. This might mean you need to "
 "manually fix this package."
 msgstr ""
 
-#: apt-pkg/acquire-item.cc:1315
+#: apt-pkg/acquire-item.cc:1314
 #, c-format
 msgid ""
 "The package index files are corrupted. No Filename: field for package %s."
 msgstr ""
 
-#: apt-pkg/acquire-item.cc:1402
+#: apt-pkg/acquire-item.cc:1401
 msgid "Size mismatch"
 msgstr ""
 
@@ -2693,144 +2475,80 @@
 msgid "Vendor block %s contains no fingerprint"
 msgstr ""
 
-<<<<<<< HEAD
-#: apt-pkg/cdrom.cc:531
-=======
-#: apt-pkg/cdrom.cc:508
->>>>>>> 1979e742
+#: apt-pkg/cdrom.cc:532
 #, c-format
 msgid ""
 "Using CD-ROM mount point %s\n"
 "Mounting CD-ROM\n"
 msgstr ""
 
-<<<<<<< HEAD
-#: apt-pkg/cdrom.cc:540 apt-pkg/cdrom.cc:622
+#: apt-pkg/cdrom.cc:541 apt-pkg/cdrom.cc:623
 msgid "Identifying.. "
 msgstr ""
 
-#: apt-pkg/cdrom.cc:565
-=======
-#: apt-pkg/cdrom.cc:517 apt-pkg/cdrom.cc:599
-msgid "Identifying.. "
-msgstr ""
-
-#: apt-pkg/cdrom.cc:542
->>>>>>> 1979e742
+#: apt-pkg/cdrom.cc:566
 #, c-format
 msgid "Stored label: %s \n"
 msgstr ""
 
-<<<<<<< HEAD
-#: apt-pkg/cdrom.cc:585
-=======
-#: apt-pkg/cdrom.cc:562
->>>>>>> 1979e742
+#: apt-pkg/cdrom.cc:586
 #, c-format
 msgid "Using CD-ROM mount point %s\n"
 msgstr ""
 
-<<<<<<< HEAD
-#: apt-pkg/cdrom.cc:603
+#: apt-pkg/cdrom.cc:604
 msgid "Unmounting CD-ROM\n"
 msgstr ""
 
-#: apt-pkg/cdrom.cc:607
-=======
-#: apt-pkg/cdrom.cc:580
-msgid "Unmounting CD-ROM\n"
-msgstr ""
-
-#: apt-pkg/cdrom.cc:584
->>>>>>> 1979e742
+#: apt-pkg/cdrom.cc:608
 msgid "Waiting for disc...\n"
 msgstr ""
 
 #. Mount the new CDROM
-<<<<<<< HEAD
-#: apt-pkg/cdrom.cc:615
+#: apt-pkg/cdrom.cc:616
 msgid "Mounting CD-ROM...\n"
 msgstr ""
 
-#: apt-pkg/cdrom.cc:633
+#: apt-pkg/cdrom.cc:634
 msgid "Scanning disc for index files..\n"
 msgstr ""
 
-#: apt-pkg/cdrom.cc:673
-=======
-#: apt-pkg/cdrom.cc:592
-msgid "Mounting CD-ROM...\n"
-msgstr ""
-
-#: apt-pkg/cdrom.cc:610
-msgid "Scanning disc for index files..\n"
-msgstr ""
-
-#: apt-pkg/cdrom.cc:648
->>>>>>> 1979e742
+#: apt-pkg/cdrom.cc:674
 #, c-format
 msgid ""
 "Found %i package indexes, %i source indexes, %i translation indexes and %i "
 "signatures\n"
 msgstr ""
 
-<<<<<<< HEAD
-#: apt-pkg/cdrom.cc:710
-=======
-#: apt-pkg/cdrom.cc:684
->>>>>>> 1979e742
+#: apt-pkg/cdrom.cc:711
 #, c-format
 msgid "Found label '%s'\n"
 msgstr ""
 
-<<<<<<< HEAD
-#: apt-pkg/cdrom.cc:739
+#: apt-pkg/cdrom.cc:740
 msgid "That is not a valid name, try again.\n"
 msgstr ""
 
-#: apt-pkg/cdrom.cc:755
-=======
-#: apt-pkg/cdrom.cc:713
-msgid "That is not a valid name, try again.\n"
-msgstr ""
-
-#: apt-pkg/cdrom.cc:729
->>>>>>> 1979e742
+#: apt-pkg/cdrom.cc:756
 #, c-format
 msgid ""
 "This disc is called: \n"
 "'%s'\n"
 msgstr ""
 
-<<<<<<< HEAD
-#: apt-pkg/cdrom.cc:759
+#: apt-pkg/cdrom.cc:760
 msgid "Copying package lists..."
 msgstr ""
 
-#: apt-pkg/cdrom.cc:785
+#: apt-pkg/cdrom.cc:786
 msgid "Writing new source list\n"
 msgstr ""
 
-#: apt-pkg/cdrom.cc:794
+#: apt-pkg/cdrom.cc:795
 msgid "Source list entries for this disc are:\n"
 msgstr ""
 
-#: apt-pkg/cdrom.cc:836
-=======
-#: apt-pkg/cdrom.cc:733
-msgid "Copying package lists..."
-msgstr ""
-
-#: apt-pkg/cdrom.cc:757
-msgid "Writing new source list\n"
-msgstr ""
-
-#: apt-pkg/cdrom.cc:766
-msgid "Source list entries for this disc are:\n"
-msgstr ""
-
-#: apt-pkg/cdrom.cc:808
->>>>>>> 1979e742
+#: apt-pkg/cdrom.cc:837
 msgid "Unmounting CD-ROM...\n"
 msgstr ""
 
