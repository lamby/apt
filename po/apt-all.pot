# SOME DESCRIPTIVE TITLE.
# This file is put in the public domain.
# FIRST AUTHOR <EMAIL@ADDRESS>, YEAR.
#
#, fuzzy
msgid ""
msgstr ""
"Project-Id-Version: PACKAGE VERSION\n"
"Report-Msgid-Bugs-To: \n"
<<<<<<< HEAD
"POT-Creation-Date: 2011-07-14 11:38+0200\n"
=======
"POT-Creation-Date: 2011-10-30 13:46-0500\n"
>>>>>>> 71ecaad2
"PO-Revision-Date: YEAR-MO-DA HO:MI+ZONE\n"
"Last-Translator: FULL NAME <EMAIL@ADDRESS>\n"
"Language-Team: LANGUAGE <LL@li.org>\n"
"Language: \n"
"MIME-Version: 1.0\n"
"Content-Type: text/plain; charset=CHARSET\n"
"Content-Transfer-Encoding: 8bit\n"
"Plural-Forms: nplurals=INTEGER; plural=EXPRESSION;\n"

#: cmdline/apt-cache.cc:158
#, c-format
msgid "Package %s version %s has an unmet dep:\n"
msgstr ""

#: cmdline/apt-cache.cc:286
msgid "Total package names: "
msgstr ""

#: cmdline/apt-cache.cc:288
msgid "Total package structures: "
msgstr ""

#: cmdline/apt-cache.cc:328
msgid "  Normal packages: "
msgstr ""

#: cmdline/apt-cache.cc:329
msgid "  Pure virtual packages: "
msgstr ""

#: cmdline/apt-cache.cc:330
msgid "  Single virtual packages: "
msgstr ""

#: cmdline/apt-cache.cc:331
msgid "  Mixed virtual packages: "
msgstr ""

#: cmdline/apt-cache.cc:332
msgid "  Missing: "
msgstr ""

#: cmdline/apt-cache.cc:334
msgid "Total distinct versions: "
msgstr ""

#: cmdline/apt-cache.cc:336
msgid "Total distinct descriptions: "
msgstr ""

#: cmdline/apt-cache.cc:338
msgid "Total dependencies: "
msgstr ""

#: cmdline/apt-cache.cc:341
msgid "Total ver/file relations: "
msgstr ""

#: cmdline/apt-cache.cc:343
msgid "Total Desc/File relations: "
msgstr ""

#: cmdline/apt-cache.cc:345
msgid "Total Provides mappings: "
msgstr ""

#: cmdline/apt-cache.cc:357
msgid "Total globbed strings: "
msgstr ""

#: cmdline/apt-cache.cc:371
msgid "Total dependency version space: "
msgstr ""

#: cmdline/apt-cache.cc:376
msgid "Total slack space: "
msgstr ""

#: cmdline/apt-cache.cc:384
msgid "Total space accounted for: "
msgstr ""

#: cmdline/apt-cache.cc:515 cmdline/apt-cache.cc:1143
#, c-format
msgid "Package file %s is out of sync."
msgstr ""

#: cmdline/apt-cache.cc:593 cmdline/apt-cache.cc:1378
#: cmdline/apt-cache.cc:1380 cmdline/apt-cache.cc:1457 cmdline/apt-mark.cc:39
#: cmdline/apt-mark.cc:86 cmdline/apt-mark.cc:162
msgid "No packages found"
msgstr ""

#: cmdline/apt-cache.cc:1222
msgid "You must give at least one search pattern"
msgstr ""

#: cmdline/apt-cache.cc:1357
msgid "This command is deprecated. Please use 'apt-mark showauto' instead."
msgstr ""

#: cmdline/apt-cache.cc:1452 apt-pkg/cacheset.cc:445
#, c-format
msgid "Unable to locate package %s"
msgstr ""

#: cmdline/apt-cache.cc:1482
msgid "Package files:"
msgstr ""

#: cmdline/apt-cache.cc:1489 cmdline/apt-cache.cc:1580
msgid "Cache is out of sync, can't x-ref a package file"
msgstr ""

#. Show any packages have explicit pins
#: cmdline/apt-cache.cc:1503
msgid "Pinned packages:"
msgstr ""

#: cmdline/apt-cache.cc:1515 cmdline/apt-cache.cc:1560
msgid "(not found)"
msgstr ""

#: cmdline/apt-cache.cc:1523
msgid "  Installed: "
msgstr ""

#: cmdline/apt-cache.cc:1524
msgid "  Candidate: "
msgstr ""

#: cmdline/apt-cache.cc:1542 cmdline/apt-cache.cc:1550
msgid "(none)"
msgstr ""

#: cmdline/apt-cache.cc:1557
msgid "  Package pin: "
msgstr ""

#. Show the priority tables
#: cmdline/apt-cache.cc:1566
msgid "  Version table:"
msgstr ""

<<<<<<< HEAD
#: cmdline/apt-cache.cc:1675 cmdline/apt-cdrom.cc:197 cmdline/apt-config.cc:73
#: cmdline/apt-extracttemplates.cc:225 ftparchive/apt-ftparchive.cc:589
#: cmdline/apt-get.cc:3125 cmdline/apt-mark.cc:264 cmdline/apt-sortpkgs.cc:144
=======
#: cmdline/apt-cache.cc:1679 cmdline/apt-cdrom.cc:199 cmdline/apt-config.cc:75
#: cmdline/apt-extracttemplates.cc:227 ftparchive/apt-ftparchive.cc:590
#: cmdline/apt-get.cc:3244 cmdline/apt-internal-solver.cc:32
#: cmdline/apt-mark.cc:266 cmdline/apt-sortpkgs.cc:147
>>>>>>> 71ecaad2
#, c-format
msgid "%s %s for %s compiled on %s %s\n"
msgstr ""

#: cmdline/apt-cache.cc:1686
msgid ""
"Usage: apt-cache [options] command\n"
"       apt-cache [options] showpkg pkg1 [pkg2 ...]\n"
"       apt-cache [options] showsrc pkg1 [pkg2 ...]\n"
"\n"
"apt-cache is a low-level tool used to query information\n"
"from APT's binary cache files\n"
"\n"
"Commands:\n"
"   gencaches - Build both the package and source cache\n"
"   showpkg - Show some general information for a single package\n"
"   showsrc - Show source records\n"
"   stats - Show some basic statistics\n"
"   dump - Show the entire file in a terse form\n"
"   dumpavail - Print an available file to stdout\n"
"   unmet - Show unmet dependencies\n"
"   search - Search the package list for a regex pattern\n"
"   show - Show a readable record for the package\n"
"   depends - Show raw dependency information for a package\n"
"   rdepends - Show reverse dependency information for a package\n"
"   pkgnames - List the names of all packages in the system\n"
"   dotty - Generate package graphs for GraphViz\n"
"   xvcg - Generate package graphs for xvcg\n"
"   policy - Show policy settings\n"
"\n"
"Options:\n"
"  -h   This help text.\n"
"  -p=? The package cache.\n"
"  -s=? The source cache.\n"
"  -q   Disable progress indicator.\n"
"  -i   Show only important deps for the unmet command.\n"
"  -c=? Read this configuration file\n"
"  -o=? Set an arbitrary configuration option, eg -o dir::cache=/tmp\n"
"See the apt-cache(8) and apt.conf(5) manual pages for more information.\n"
msgstr ""

#: cmdline/apt-cdrom.cc:79
msgid "Please provide a name for this Disc, such as 'Debian 5.0.3 Disk 1'"
msgstr ""

#: cmdline/apt-cdrom.cc:94
msgid "Please insert a Disc in the drive and press enter"
msgstr ""

#: cmdline/apt-cdrom.cc:129
#, c-format
msgid "Failed to mount '%s' to '%s'"
msgstr ""

#: cmdline/apt-cdrom.cc:164
msgid "Repeat this process for the rest of the CDs in your set."
msgstr ""

#: cmdline/apt-config.cc:46
msgid "Arguments not in pairs"
msgstr ""

#: cmdline/apt-config.cc:81
msgid ""
"Usage: apt-config [options] command\n"
"\n"
"apt-config is a simple tool to read the APT config file\n"
"\n"
"Commands:\n"
"   shell - Shell mode\n"
"   dump - Show the configuration\n"
"\n"
"Options:\n"
"  -h   This help text.\n"
"  -c=? Read this configuration file\n"
"  -o=? Set an arbitrary configuration option, eg -o dir::cache=/tmp\n"
msgstr ""

#: cmdline/apt-extracttemplates.cc:100
#, c-format
msgid "%s not a valid DEB package."
msgstr ""

#: cmdline/apt-extracttemplates.cc:234
msgid ""
"Usage: apt-extracttemplates file1 [file2 ...]\n"
"\n"
"apt-extracttemplates is a tool to extract config and template info\n"
"from debian packages\n"
"\n"
"Options:\n"
"  -h   This help text\n"
"  -t   Set the temp dir\n"
"  -c=? Read this configuration file\n"
"  -o=? Set an arbitrary configuration option, eg -o dir::cache=/tmp\n"
msgstr ""

#: cmdline/apt-extracttemplates.cc:269 apt-pkg/pkgcachegen.cc:1269
#, c-format
msgid "Unable to write to %s"
msgstr ""

#: cmdline/apt-extracttemplates.cc:311
msgid "Cannot get debconf version. Is debconf installed?"
msgstr ""

#: ftparchive/apt-ftparchive.cc:171 ftparchive/apt-ftparchive.cc:348
msgid "Package extension list is too long"
msgstr ""

#: ftparchive/apt-ftparchive.cc:173 ftparchive/apt-ftparchive.cc:190
#: ftparchive/apt-ftparchive.cc:213 ftparchive/apt-ftparchive.cc:263
#: ftparchive/apt-ftparchive.cc:277 ftparchive/apt-ftparchive.cc:299
#, c-format
msgid "Error processing directory %s"
msgstr ""

#: ftparchive/apt-ftparchive.cc:261
msgid "Source extension list is too long"
msgstr ""

#: ftparchive/apt-ftparchive.cc:378
msgid "Error writing header to contents file"
msgstr ""

#: ftparchive/apt-ftparchive.cc:408
#, c-format
msgid "Error processing contents %s"
msgstr ""

#: ftparchive/apt-ftparchive.cc:596
msgid ""
"Usage: apt-ftparchive [options] command\n"
"Commands: packages binarypath [overridefile [pathprefix]]\n"
"          sources srcpath [overridefile [pathprefix]]\n"
"          contents path\n"
"          release path\n"
"          generate config [groups]\n"
"          clean config\n"
"\n"
"apt-ftparchive generates index files for Debian archives. It supports\n"
"many styles of generation from fully automated to functional replacements\n"
"for dpkg-scanpackages and dpkg-scansources\n"
"\n"
"apt-ftparchive generates Package files from a tree of .debs. The\n"
"Package file contains the contents of all the control fields from\n"
"each package as well as the MD5 hash and filesize. An override file\n"
"is supported to force the value of Priority and Section.\n"
"\n"
"Similarly apt-ftparchive generates Sources files from a tree of .dscs.\n"
"The --source-override option can be used to specify a src override file\n"
"\n"
"The 'packages' and 'sources' command should be run in the root of the\n"
"tree. BinaryPath should point to the base of the recursive search and \n"
"override file should contain the override flags. Pathprefix is\n"
"appended to the filename fields if present. Example usage from the \n"
"Debian archive:\n"
"   apt-ftparchive packages dists/potato/main/binary-i386/ > \\\n"
"               dists/potato/main/binary-i386/Packages\n"
"\n"
"Options:\n"
"  -h    This help text\n"
"  --md5 Control MD5 generation\n"
"  -s=?  Source override file\n"
"  -q    Quiet\n"
"  -d=?  Select the optional caching database\n"
"  --no-delink Enable delinking debug mode\n"
"  --contents  Control contents file generation\n"
"  -c=?  Read this configuration file\n"
"  -o=?  Set an arbitrary configuration option"
msgstr ""

#: ftparchive/apt-ftparchive.cc:802
msgid "No selections matched"
msgstr ""

#: ftparchive/apt-ftparchive.cc:880
#, c-format
msgid "Some files are missing in the package file group `%s'"
msgstr ""

#: ftparchive/cachedb.cc:46
#, c-format
msgid "DB was corrupted, file renamed to %s.old"
msgstr ""

#: ftparchive/cachedb.cc:64
#, c-format
msgid "DB is old, attempting to upgrade %s"
msgstr ""

#: ftparchive/cachedb.cc:75
msgid ""
"DB format is invalid. If you upgraded from an older version of apt, please "
"remove and re-create the database."
msgstr ""

#: ftparchive/cachedb.cc:80
#, c-format
msgid "Unable to open DB file %s: %s"
msgstr ""

#: ftparchive/cachedb.cc:126 apt-inst/extract.cc:181 apt-inst/extract.cc:193
#: apt-inst/extract.cc:210 apt-inst/deb/dpkgdb.cc:121
#, c-format
msgid "Failed to stat %s"
msgstr ""

#: ftparchive/cachedb.cc:248
msgid "Archive has no control record"
msgstr ""

#: ftparchive/cachedb.cc:489
msgid "Unable to get a cursor"
msgstr ""

#: ftparchive/writer.cc:80
#, c-format
msgid "W: Unable to read directory %s\n"
msgstr ""

#: ftparchive/writer.cc:85
#, c-format
msgid "W: Unable to stat %s\n"
msgstr ""

#: ftparchive/writer.cc:141
msgid "E: "
msgstr ""

#: ftparchive/writer.cc:143
msgid "W: "
msgstr ""

#: ftparchive/writer.cc:150
msgid "E: Errors apply to file "
msgstr ""

#: ftparchive/writer.cc:168 ftparchive/writer.cc:200
#, c-format
msgid "Failed to resolve %s"
msgstr ""

#: ftparchive/writer.cc:181
msgid "Tree walking failed"
msgstr ""

#: ftparchive/writer.cc:208
#, c-format
msgid "Failed to open %s"
msgstr ""

#: ftparchive/writer.cc:267
#, c-format
msgid " DeLink %s [%s]\n"
msgstr ""

#: ftparchive/writer.cc:275
#, c-format
msgid "Failed to readlink %s"
msgstr ""

#: ftparchive/writer.cc:279
#, c-format
msgid "Failed to unlink %s"
msgstr ""

#: ftparchive/writer.cc:286
#, c-format
msgid "*** Failed to link %s to %s"
msgstr ""

#: ftparchive/writer.cc:296
#, c-format
msgid " DeLink limit of %sB hit.\n"
msgstr ""

#: ftparchive/writer.cc:401
msgid "Archive had no package field"
msgstr ""

#: ftparchive/writer.cc:409 ftparchive/writer.cc:711
#, c-format
msgid "  %s has no override entry\n"
msgstr ""

#: ftparchive/writer.cc:477 ftparchive/writer.cc:827
#, c-format
msgid "  %s maintainer is %s not %s\n"
msgstr ""

#: ftparchive/writer.cc:721
#, c-format
msgid "  %s has no source override entry\n"
msgstr ""

#: ftparchive/writer.cc:725
#, c-format
msgid "  %s has no binary override entry either\n"
msgstr ""

#: ftparchive/contents.cc:339 ftparchive/contents.cc:370
msgid "realloc - Failed to allocate memory"
msgstr ""

#: ftparchive/override.cc:34 ftparchive/override.cc:142
#, c-format
msgid "Unable to open %s"
msgstr ""

#: ftparchive/override.cc:60 ftparchive/override.cc:166
#, c-format
msgid "Malformed override %s line %llu #1"
msgstr ""

#: ftparchive/override.cc:74 ftparchive/override.cc:178
#, c-format
msgid "Malformed override %s line %llu #2"
msgstr ""

#: ftparchive/override.cc:88 ftparchive/override.cc:191
#, c-format
msgid "Malformed override %s line %llu #3"
msgstr ""

#: ftparchive/override.cc:127 ftparchive/override.cc:201
#, c-format
msgid "Failed to read the override file %s"
msgstr ""

#: ftparchive/multicompress.cc:69
#, c-format
msgid "Unknown compression algorithm '%s'"
msgstr ""

#: ftparchive/multicompress.cc:99
#, c-format
msgid "Compressed output %s needs a compression set"
msgstr ""

#: ftparchive/multicompress.cc:167 methods/rsh.cc:97
msgid "Failed to create IPC pipe to subprocess"
msgstr ""

#: ftparchive/multicompress.cc:193
msgid "Failed to create FILE*"
msgstr ""

#: ftparchive/multicompress.cc:196
msgid "Failed to fork"
msgstr ""

#: ftparchive/multicompress.cc:210
msgid "Compress child"
msgstr ""

#: ftparchive/multicompress.cc:233
#, c-format
msgid "Internal error, failed to create %s"
msgstr ""

#: ftparchive/multicompress.cc:284
msgid "Failed to create subprocess IPC"
msgstr ""

#: ftparchive/multicompress.cc:321
msgid "Failed to exec compressor "
msgstr ""

#: ftparchive/multicompress.cc:360
msgid "decompressor"
msgstr ""

#: ftparchive/multicompress.cc:403
msgid "IO to subprocess/file failed"
msgstr ""

#: ftparchive/multicompress.cc:455
msgid "Failed to read while computing MD5"
msgstr ""

#: ftparchive/multicompress.cc:472
#, c-format
msgid "Problem unlinking %s"
msgstr ""

#: ftparchive/multicompress.cc:487 apt-inst/extract.cc:188
#, c-format
msgid "Failed to rename %s to %s"
msgstr ""

#: cmdline/apt-get.cc:135
msgid "Y"
msgstr ""

#: cmdline/apt-get.cc:140
msgid "N"
msgstr ""

#: cmdline/apt-get.cc:162 apt-pkg/cachefilter.cc:31
#, c-format
msgid "Regex compilation error - %s"
msgstr ""

#: cmdline/apt-get.cc:257
msgid "The following packages have unmet dependencies:"
msgstr ""

#: cmdline/apt-get.cc:347
#, c-format
msgid "but %s is installed"
msgstr ""

#: cmdline/apt-get.cc:349
#, c-format
msgid "but %s is to be installed"
msgstr ""

#: cmdline/apt-get.cc:356
msgid "but it is not installable"
msgstr ""

#: cmdline/apt-get.cc:358
msgid "but it is a virtual package"
msgstr ""

#: cmdline/apt-get.cc:361
msgid "but it is not installed"
msgstr ""

#: cmdline/apt-get.cc:361
msgid "but it is not going to be installed"
msgstr ""

#: cmdline/apt-get.cc:366
msgid " or"
msgstr ""

#: cmdline/apt-get.cc:395
msgid "The following NEW packages will be installed:"
msgstr ""

#: cmdline/apt-get.cc:421
msgid "The following packages will be REMOVED:"
msgstr ""

#: cmdline/apt-get.cc:443
msgid "The following packages have been kept back:"
msgstr ""

#: cmdline/apt-get.cc:464
msgid "The following packages will be upgraded:"
msgstr ""

#: cmdline/apt-get.cc:485
msgid "The following packages will be DOWNGRADED:"
msgstr ""

#: cmdline/apt-get.cc:505
msgid "The following held packages will be changed:"
msgstr ""

#: cmdline/apt-get.cc:560
#, c-format
msgid "%s (due to %s) "
msgstr ""

#: cmdline/apt-get.cc:568
msgid ""
"WARNING: The following essential packages will be removed.\n"
"This should NOT be done unless you know exactly what you are doing!"
msgstr ""

#: cmdline/apt-get.cc:599
#, c-format
msgid "%lu upgraded, %lu newly installed, "
msgstr ""

#: cmdline/apt-get.cc:603
#, c-format
msgid "%lu reinstalled, "
msgstr ""

#: cmdline/apt-get.cc:605
#, c-format
msgid "%lu downgraded, "
msgstr ""

#: cmdline/apt-get.cc:607
#, c-format
msgid "%lu to remove and %lu not upgraded.\n"
msgstr ""

#: cmdline/apt-get.cc:611
#, c-format
msgid "%lu not fully installed or removed.\n"
msgstr ""

#: cmdline/apt-get.cc:633
#, c-format
msgid "Note, selecting '%s' for task '%s'\n"
msgstr ""

#: cmdline/apt-get.cc:639
#, c-format
msgid "Note, selecting '%s' for regex '%s'\n"
msgstr ""

#: cmdline/apt-get.cc:656
#, c-format
msgid "Package %s is a virtual package provided by:\n"
msgstr ""

#: cmdline/apt-get.cc:667
msgid " [Installed]"
msgstr ""

#: cmdline/apt-get.cc:676
msgid " [Not candidate version]"
msgstr ""

#: cmdline/apt-get.cc:678
msgid "You should explicitly select one to install."
msgstr ""

#: cmdline/apt-get.cc:681
#, c-format
msgid ""
"Package %s is not available, but is referred to by another package.\n"
"This may mean that the package is missing, has been obsoleted, or\n"
"is only available from another source\n"
msgstr ""

#: cmdline/apt-get.cc:699
msgid "However the following packages replace it:"
msgstr ""

#: cmdline/apt-get.cc:711
#, c-format
msgid "Package '%s' has no installation candidate"
msgstr ""

#: cmdline/apt-get.cc:722
#, c-format
msgid "Virtual packages like '%s' can't be removed\n"
msgstr ""

#: cmdline/apt-get.cc:753
#, c-format
msgid "Note, selecting '%s' instead of '%s'\n"
msgstr ""

#: cmdline/apt-get.cc:783
#, c-format
msgid "Skipping %s, it is already installed and upgrade is not set.\n"
msgstr ""

#: cmdline/apt-get.cc:787
#, c-format
msgid "Skipping %s, it is not installed and only upgrades are requested.\n"
msgstr ""

#: cmdline/apt-get.cc:799
#, c-format
msgid "Reinstallation of %s is not possible, it cannot be downloaded.\n"
msgstr ""

#: cmdline/apt-get.cc:804
#, c-format
msgid "%s is already the newest version.\n"
msgstr ""

<<<<<<< HEAD
#: cmdline/apt-get.cc:818 cmdline/apt-get.cc:2080 cmdline/apt-mark.cc:59
=======
#: cmdline/apt-get.cc:823 cmdline/apt-get.cc:2103 cmdline/apt-mark.cc:61
>>>>>>> 71ecaad2
#, c-format
msgid "%s set to manually installed.\n"
msgstr ""

#: cmdline/apt-get.cc:849
#, c-format
msgid "Selected version '%s' (%s) for '%s'\n"
msgstr ""

#: cmdline/apt-get.cc:854
#, c-format
msgid "Selected version '%s' (%s) for '%s' because of '%s'\n"
msgstr ""

#: cmdline/apt-get.cc:896
#, c-format
msgid "Package %s is not installed, so not removed\n"
msgstr ""

#: cmdline/apt-get.cc:974
msgid "Correcting dependencies..."
msgstr ""

#: cmdline/apt-get.cc:977
msgid " failed."
msgstr ""

#: cmdline/apt-get.cc:980
msgid "Unable to correct dependencies"
msgstr ""

#: cmdline/apt-get.cc:983
msgid "Unable to minimize the upgrade set"
msgstr ""

#: cmdline/apt-get.cc:985
msgid " Done"
msgstr ""

#: cmdline/apt-get.cc:989
msgid "You might want to run 'apt-get -f install' to correct these."
msgstr ""

#: cmdline/apt-get.cc:992
msgid "Unmet dependencies. Try using -f."
msgstr ""

#: cmdline/apt-get.cc:1017
msgid "WARNING: The following packages cannot be authenticated!"
msgstr ""

#: cmdline/apt-get.cc:1021
msgid "Authentication warning overridden.\n"
msgstr ""

#: cmdline/apt-get.cc:1028
msgid "Install these packages without verification [y/N]? "
msgstr ""

#: cmdline/apt-get.cc:1030
msgid "Some packages could not be authenticated"
msgstr ""

#: cmdline/apt-get.cc:1039 cmdline/apt-get.cc:1200
msgid "There are problems and -y was used without --force-yes"
msgstr ""

#: cmdline/apt-get.cc:1080
msgid "Internal error, InstallPackages was called with broken packages!"
msgstr ""

#: cmdline/apt-get.cc:1089
msgid "Packages need to be removed but remove is disabled."
msgstr ""

#: cmdline/apt-get.cc:1100
msgid "Internal error, Ordering didn't finish"
msgstr ""

#: cmdline/apt-get.cc:1138
msgid "How odd.. The sizes didn't match, email apt@packages.debian.org"
msgstr ""

#. TRANSLATOR: The required space between number and unit is already included
#. in the replacement strings, so %sB will be correctly translate in e.g. 1,5 MB
#: cmdline/apt-get.cc:1145
#, c-format
msgid "Need to get %sB/%sB of archives.\n"
msgstr ""

#. TRANSLATOR: The required space between number and unit is already included
#. in the replacement string, so %sB will be correctly translate in e.g. 1,5 MB
#: cmdline/apt-get.cc:1150
#, c-format
msgid "Need to get %sB of archives.\n"
msgstr ""

#. TRANSLATOR: The required space between number and unit is already included
#. in the replacement string, so %sB will be correctly translate in e.g. 1,5 MB
#: cmdline/apt-get.cc:1157
#, c-format
msgid "After this operation, %sB of additional disk space will be used.\n"
msgstr ""

#. TRANSLATOR: The required space between number and unit is already included
#. in the replacement string, so %sB will be correctly translate in e.g. 1,5 MB
#: cmdline/apt-get.cc:1162
#, c-format
msgid "After this operation, %sB disk space will be freed.\n"
msgstr ""

<<<<<<< HEAD
#: cmdline/apt-get.cc:1174 cmdline/apt-get.cc:1177 cmdline/apt-get.cc:2492
#: cmdline/apt-get.cc:2495
=======
#: cmdline/apt-get.cc:1177 cmdline/apt-get.cc:1180 cmdline/apt-get.cc:2523
#: cmdline/apt-get.cc:2526
>>>>>>> 71ecaad2
#, c-format
msgid "Couldn't determine free space in %s"
msgstr ""

#: cmdline/apt-get.cc:1190
#, c-format
msgid "You don't have enough free space in %s."
msgstr ""

#: cmdline/apt-get.cc:1206 cmdline/apt-get.cc:1226
msgid "Trivial Only specified but this is not a trivial operation."
msgstr ""

#: cmdline/apt-get.cc:1208
msgid "Yes, do as I say!"
msgstr ""

#: cmdline/apt-get.cc:1210
#, c-format
msgid ""
"You are about to do something potentially harmful.\n"
"To continue type in the phrase '%s'\n"
" ?] "
msgstr ""

#: cmdline/apt-get.cc:1216 cmdline/apt-get.cc:1235
msgid "Abort."
msgstr ""

#: cmdline/apt-get.cc:1231
msgid "Do you want to continue [Y/n]? "
msgstr ""

<<<<<<< HEAD
#: cmdline/apt-get.cc:1300 cmdline/apt-get.cc:2557 apt-pkg/algorithms.cc:1438
=======
#: cmdline/apt-get.cc:1303 cmdline/apt-get.cc:2588 apt-pkg/algorithms.cc:1492
>>>>>>> 71ecaad2
#, c-format
msgid "Failed to fetch %s  %s\n"
msgstr ""

#: cmdline/apt-get.cc:1321
msgid "Some files failed to download"
msgstr ""

<<<<<<< HEAD
#: cmdline/apt-get.cc:1319 cmdline/apt-get.cc:2569
=======
#: cmdline/apt-get.cc:1322 cmdline/apt-get.cc:2600
>>>>>>> 71ecaad2
msgid "Download complete and in download only mode"
msgstr ""

#: cmdline/apt-get.cc:1328
msgid ""
"Unable to fetch some archives, maybe run apt-get update or try with --fix-"
"missing?"
msgstr ""

#: cmdline/apt-get.cc:1332
msgid "--fix-missing and media swapping is not currently supported"
msgstr ""

#: cmdline/apt-get.cc:1337
msgid "Unable to correct missing packages."
msgstr ""

#: cmdline/apt-get.cc:1338
msgid "Aborting install."
msgstr ""

#: cmdline/apt-get.cc:1366
msgid ""
"The following package disappeared from your system as\n"
"all files have been overwritten by other packages:"
msgid_plural ""
"The following packages disappeared from your system as\n"
"all files have been overwritten by other packages:"
msgstr[0] ""
msgstr[1] ""

#: cmdline/apt-get.cc:1370
msgid "Note: This is done automatic and on purpose by dpkg."
msgstr ""

<<<<<<< HEAD
#: cmdline/apt-get.cc:1497
=======
#: cmdline/apt-get.cc:1508
>>>>>>> 71ecaad2
#, c-format
msgid "Ignore unavailable target release '%s' of package '%s'"
msgstr ""

<<<<<<< HEAD
#: cmdline/apt-get.cc:1529
=======
#: cmdline/apt-get.cc:1540
>>>>>>> 71ecaad2
#, c-format
msgid "Picking '%s' as source package instead of '%s'\n"
msgstr ""

#. if (VerTag.empty() == false && Last == 0)
<<<<<<< HEAD
#: cmdline/apt-get.cc:1567
=======
#: cmdline/apt-get.cc:1578
>>>>>>> 71ecaad2
#, c-format
msgid "Ignore unavailable version '%s' of package '%s'"
msgstr ""

<<<<<<< HEAD
#: cmdline/apt-get.cc:1583
msgid "The update command takes no arguments"
msgstr ""

#: cmdline/apt-get.cc:1645
msgid "We are not supposed to delete stuff, can't start AutoRemover"
msgstr ""

#: cmdline/apt-get.cc:1740
=======
#: cmdline/apt-get.cc:1594
msgid "The update command takes no arguments"
msgstr ""

#: cmdline/apt-get.cc:1657
msgid "We are not supposed to delete stuff, can't start AutoRemover"
msgstr ""

#: cmdline/apt-get.cc:1761
>>>>>>> 71ecaad2
msgid ""
"Hmm, seems like the AutoRemover destroyed something which really\n"
"shouldn't happen. Please file a bug report against apt."
msgstr ""

#.
#. if (Packages == 1)
#. {
#. c1out << endl;
#. c1out <<
#. _("Since you only requested a single operation it is extremely likely that\n"
#. "the package is simply not installable and a bug report against\n"
#. "that package should be filed.") << endl;
#. }
#.
<<<<<<< HEAD
#: cmdline/apt-get.cc:1743 cmdline/apt-get.cc:1913
msgid "The following information may help to resolve the situation:"
msgstr ""

#: cmdline/apt-get.cc:1747
msgid "Internal Error, AutoRemover broke stuff"
msgstr ""

#: cmdline/apt-get.cc:1754
=======
#: cmdline/apt-get.cc:1764 cmdline/apt-get.cc:1933
msgid "The following information may help to resolve the situation:"
msgstr ""

#: cmdline/apt-get.cc:1768
msgid "Internal Error, AutoRemover broke stuff"
msgstr ""

#: cmdline/apt-get.cc:1775
>>>>>>> 71ecaad2
msgid ""
"The following package was automatically installed and is no longer required:"
msgid_plural ""
"The following packages were automatically installed and are no longer "
"required:"
msgstr[0] ""
msgstr[1] ""

<<<<<<< HEAD
#: cmdline/apt-get.cc:1758
=======
#: cmdline/apt-get.cc:1779
>>>>>>> 71ecaad2
#, c-format
msgid "%lu package was automatically installed and is no longer required.\n"
msgid_plural ""
"%lu packages were automatically installed and are no longer required.\n"
msgstr[0] ""
msgstr[1] ""

<<<<<<< HEAD
#: cmdline/apt-get.cc:1760
msgid "Use 'apt-get autoremove' to remove them."
msgstr ""

#: cmdline/apt-get.cc:1779
msgid "Internal error, AllUpgrade broke stuff"
msgstr ""

#: cmdline/apt-get.cc:1878
msgid "You might want to run 'apt-get -f install' to correct these:"
msgstr ""

#: cmdline/apt-get.cc:1882
=======
#: cmdline/apt-get.cc:1781
msgid "Use 'apt-get autoremove' to remove them."
msgstr ""

#: cmdline/apt-get.cc:1800
msgid "Internal error, AllUpgrade broke stuff"
msgstr ""

#: cmdline/apt-get.cc:1899
msgid "You might want to run 'apt-get -f install' to correct these:"
msgstr ""

#: cmdline/apt-get.cc:1903
>>>>>>> 71ecaad2
msgid ""
"Unmet dependencies. Try 'apt-get -f install' with no packages (or specify a "
"solution)."
msgstr ""

<<<<<<< HEAD
#: cmdline/apt-get.cc:1898
=======
#: cmdline/apt-get.cc:1918
>>>>>>> 71ecaad2
msgid ""
"Some packages could not be installed. This may mean that you have\n"
"requested an impossible situation or if you are using the unstable\n"
"distribution that some required packages have not yet been created\n"
"or been moved out of Incoming."
msgstr ""

<<<<<<< HEAD
#: cmdline/apt-get.cc:1916
msgid "Broken packages"
msgstr ""

#: cmdline/apt-get.cc:1942
msgid "The following extra packages will be installed:"
msgstr ""

#: cmdline/apt-get.cc:2032
msgid "Suggested packages:"
msgstr ""

#: cmdline/apt-get.cc:2033
msgid "Recommended packages:"
msgstr ""

#: cmdline/apt-get.cc:2075
=======
#: cmdline/apt-get.cc:1939
msgid "Broken packages"
msgstr ""

#: cmdline/apt-get.cc:1965
msgid "The following extra packages will be installed:"
msgstr ""

#: cmdline/apt-get.cc:2055
msgid "Suggested packages:"
msgstr ""

#: cmdline/apt-get.cc:2056
msgid "Recommended packages:"
msgstr ""

#: cmdline/apt-get.cc:2098
>>>>>>> 71ecaad2
#, c-format
msgid "Couldn't find package %s"
msgstr ""

<<<<<<< HEAD
#: cmdline/apt-get.cc:2082 cmdline/apt-mark.cc:61
=======
#: cmdline/apt-get.cc:2105 cmdline/apt-mark.cc:63
>>>>>>> 71ecaad2
#, c-format
msgid "%s set to automatically installed.\n"
msgstr ""

<<<<<<< HEAD
#: cmdline/apt-get.cc:2090 cmdline/apt-mark.cc:105
=======
#: cmdline/apt-get.cc:2113 cmdline/apt-mark.cc:107
>>>>>>> 71ecaad2
msgid ""
"This command is deprecated. Please use 'apt-mark auto' and 'apt-mark manual' "
"instead."
msgstr ""

<<<<<<< HEAD
#: cmdline/apt-get.cc:2106
msgid "Calculating upgrade... "
msgstr ""

#: cmdline/apt-get.cc:2109 methods/ftp.cc:707 methods/connect.cc:111
msgid "Failed"
msgstr ""

#: cmdline/apt-get.cc:2114
msgid "Done"
msgstr ""

#: cmdline/apt-get.cc:2181 cmdline/apt-get.cc:2189
msgid "Internal error, problem resolver broke stuff"
msgstr ""

#: cmdline/apt-get.cc:2213 cmdline/apt-get.cc:2246
msgid "Unable to lock the download directory"
msgstr ""

#: cmdline/apt-get.cc:2297
=======
#: cmdline/apt-get.cc:2129
msgid "Calculating upgrade... "
msgstr ""

#: cmdline/apt-get.cc:2132 methods/ftp.cc:711 methods/connect.cc:115
msgid "Failed"
msgstr ""

#: cmdline/apt-get.cc:2137
msgid "Done"
msgstr ""

#: cmdline/apt-get.cc:2204 cmdline/apt-get.cc:2212
msgid "Internal error, problem resolver broke stuff"
msgstr ""

#: cmdline/apt-get.cc:2240 cmdline/apt-get.cc:2276
msgid "Unable to lock the download directory"
msgstr ""

#: cmdline/apt-get.cc:2327
>>>>>>> 71ecaad2
#, c-format
msgid "Downloading %s %s"
msgstr ""

<<<<<<< HEAD
#: cmdline/apt-get.cc:2353
msgid "Must specify at least one package to fetch source for"
msgstr ""

#: cmdline/apt-get.cc:2394 cmdline/apt-get.cc:2690
=======
#: cmdline/apt-get.cc:2385
msgid "Must specify at least one package to fetch source for"
msgstr ""

#: cmdline/apt-get.cc:2425 cmdline/apt-get.cc:2737
>>>>>>> 71ecaad2
#, c-format
msgid "Unable to find a source package for %s"
msgstr ""

<<<<<<< HEAD
#: cmdline/apt-get.cc:2411
=======
#: cmdline/apt-get.cc:2442
>>>>>>> 71ecaad2
#, c-format
msgid ""
"NOTICE: '%s' packaging is maintained in the '%s' version control system at:\n"
"%s\n"
msgstr ""

<<<<<<< HEAD
#: cmdline/apt-get.cc:2416
=======
#: cmdline/apt-get.cc:2447
>>>>>>> 71ecaad2
#, c-format
msgid ""
"Please use:\n"
"bzr get %s\n"
"to retrieve the latest (possibly unreleased) updates to the package.\n"
msgstr ""

<<<<<<< HEAD
#: cmdline/apt-get.cc:2469
=======
#: cmdline/apt-get.cc:2500
>>>>>>> 71ecaad2
#, c-format
msgid "Skipping already downloaded file '%s'\n"
msgstr ""

<<<<<<< HEAD
#: cmdline/apt-get.cc:2506
=======
#: cmdline/apt-get.cc:2537
>>>>>>> 71ecaad2
#, c-format
msgid "You don't have enough free space in %s"
msgstr ""

#. TRANSLATOR: The required space between number and unit is already included
#. in the replacement strings, so %sB will be correctly translate in e.g. 1,5 MB
<<<<<<< HEAD
#: cmdline/apt-get.cc:2515
=======
#: cmdline/apt-get.cc:2546
>>>>>>> 71ecaad2
#, c-format
msgid "Need to get %sB/%sB of source archives.\n"
msgstr ""

#. TRANSLATOR: The required space between number and unit is already included
#. in the replacement string, so %sB will be correctly translate in e.g. 1,5 MB
<<<<<<< HEAD
#: cmdline/apt-get.cc:2520
=======
#: cmdline/apt-get.cc:2551
>>>>>>> 71ecaad2
#, c-format
msgid "Need to get %sB of source archives.\n"
msgstr ""

<<<<<<< HEAD
#: cmdline/apt-get.cc:2526
=======
#: cmdline/apt-get.cc:2557
>>>>>>> 71ecaad2
#, c-format
msgid "Fetch source %s\n"
msgstr ""

<<<<<<< HEAD
#: cmdline/apt-get.cc:2564
msgid "Failed to fetch some archives."
msgstr ""

#: cmdline/apt-get.cc:2595
=======
#: cmdline/apt-get.cc:2595
msgid "Failed to fetch some archives."
msgstr ""

#: cmdline/apt-get.cc:2626
>>>>>>> 71ecaad2
#, c-format
msgid "Skipping unpack of already unpacked source in %s\n"
msgstr ""

<<<<<<< HEAD
#: cmdline/apt-get.cc:2607
=======
#: cmdline/apt-get.cc:2638
>>>>>>> 71ecaad2
#, c-format
msgid "Unpack command '%s' failed.\n"
msgstr ""

<<<<<<< HEAD
#: cmdline/apt-get.cc:2608
=======
#: cmdline/apt-get.cc:2639
>>>>>>> 71ecaad2
#, c-format
msgid "Check if the 'dpkg-dev' package is installed.\n"
msgstr ""

<<<<<<< HEAD
#: cmdline/apt-get.cc:2625
=======
#: cmdline/apt-get.cc:2661
>>>>>>> 71ecaad2
#, c-format
msgid "Build command '%s' failed.\n"
msgstr ""

<<<<<<< HEAD
#: cmdline/apt-get.cc:2645
msgid "Child process failed"
msgstr ""

#: cmdline/apt-get.cc:2664
msgid "Must specify at least one package to check builddeps for"
msgstr ""

#: cmdline/apt-get.cc:2695
=======
#: cmdline/apt-get.cc:2681
msgid "Child process failed"
msgstr ""

#: cmdline/apt-get.cc:2700
msgid "Must specify at least one package to check builddeps for"
msgstr ""

#: cmdline/apt-get.cc:2725
#, c-format
msgid ""
"No architecture information available for %s. See apt.conf(5) APT::"
"Architectures for setup"
msgstr ""

#: cmdline/apt-get.cc:2742
>>>>>>> 71ecaad2
#, c-format
msgid "Unable to get build-dependency information for %s"
msgstr ""

<<<<<<< HEAD
#: cmdline/apt-get.cc:2715
=======
#: cmdline/apt-get.cc:2762
>>>>>>> 71ecaad2
#, c-format
msgid "%s has no build depends.\n"
msgstr ""

<<<<<<< HEAD
#: cmdline/apt-get.cc:2766
=======
#: cmdline/apt-get.cc:2892
#, c-format
msgid ""
"%s dependency for %s can't be satisfied because %s is not allowed on '%s' "
"packages"
msgstr ""

#: cmdline/apt-get.cc:2913
>>>>>>> 71ecaad2
#, c-format
msgid ""
"%s dependency for %s cannot be satisfied because the package %s cannot be "
"found"
msgstr ""

<<<<<<< HEAD
#: cmdline/apt-get.cc:2819
=======
#: cmdline/apt-get.cc:2936
#, c-format
msgid "Failed to satisfy %s dependency for %s: Installed package %s is too new"
msgstr ""

#: cmdline/apt-get.cc:2975
>>>>>>> 71ecaad2
#, c-format
msgid ""
"%s dependency for %s cannot be satisfied because no available versions of "
"package %s can satisfy version requirements"
msgstr ""

<<<<<<< HEAD
#: cmdline/apt-get.cc:2855
=======
#: cmdline/apt-get.cc:2981
>>>>>>> 71ecaad2
#, c-format
msgid "Failed to satisfy %s dependency for %s: Installed package %s is too new"
msgstr ""

<<<<<<< HEAD
#: cmdline/apt-get.cc:2882
=======
#: cmdline/apt-get.cc:3004
>>>>>>> 71ecaad2
#, c-format
msgid "Failed to satisfy %s dependency for %s: %s"
msgstr ""

<<<<<<< HEAD
#: cmdline/apt-get.cc:2898
=======
#: cmdline/apt-get.cc:3020
>>>>>>> 71ecaad2
#, c-format
msgid "Build-dependencies for %s could not be satisfied."
msgstr ""

<<<<<<< HEAD
#: cmdline/apt-get.cc:2903
msgid "Failed to process build dependencies"
msgstr ""

#: cmdline/apt-get.cc:2996 cmdline/apt-get.cc:3008
=======
#: cmdline/apt-get.cc:3025
msgid "Failed to process build dependencies"
msgstr ""

#: cmdline/apt-get.cc:3118 cmdline/apt-get.cc:3130
>>>>>>> 71ecaad2
#, c-format
msgid "Changelog for %s (%s)"
msgstr ""

<<<<<<< HEAD
#: cmdline/apt-get.cc:3130
msgid "Supported modules:"
msgstr ""

#: cmdline/apt-get.cc:3171
=======
#: cmdline/apt-get.cc:3249
msgid "Supported modules:"
msgstr ""

#: cmdline/apt-get.cc:3290
>>>>>>> 71ecaad2
msgid ""
"Usage: apt-get [options] command\n"
"       apt-get [options] install|remove pkg1 [pkg2 ...]\n"
"       apt-get [options] source pkg1 [pkg2 ...]\n"
"\n"
"apt-get is a simple command line interface for downloading and\n"
"installing packages. The most frequently used commands are update\n"
"and install.\n"
"\n"
"Commands:\n"
"   update - Retrieve new lists of packages\n"
"   upgrade - Perform an upgrade\n"
"   install - Install new packages (pkg is libc6 not libc6.deb)\n"
"   remove - Remove packages\n"
"   autoremove - Remove automatically all unused packages\n"
"   purge - Remove packages and config files\n"
"   source - Download source archives\n"
"   build-dep - Configure build-dependencies for source packages\n"
"   dist-upgrade - Distribution upgrade, see apt-get(8)\n"
"   dselect-upgrade - Follow dselect selections\n"
"   clean - Erase downloaded archive files\n"
"   autoclean - Erase old downloaded archive files\n"
"   check - Verify that there are no broken dependencies\n"
"   changelog - Download and display the changelog for the given package\n"
"   download - Download the binary package into the current directory\n"
"\n"
"Options:\n"
"  -h  This help text.\n"
"  -q  Loggable output - no progress indicator\n"
"  -qq No output except for errors\n"
"  -d  Download only - do NOT install or unpack archives\n"
"  -s  No-act. Perform ordering simulation\n"
"  -y  Assume Yes to all queries and do not prompt\n"
"  -f  Attempt to correct a system with broken dependencies in place\n"
"  -m  Attempt to continue if archives are unlocatable\n"
"  -u  Show a list of upgraded packages as well\n"
"  -b  Build the source package after fetching it\n"
"  -V  Show verbose version numbers\n"
"  -c=? Read this configuration file\n"
"  -o=? Set an arbitrary configuration option, eg -o dir::cache=/tmp\n"
"See the apt-get(8), sources.list(5) and apt.conf(5) manual\n"
"pages for more information and options.\n"
"                       This APT has Super Cow Powers.\n"
msgstr ""

<<<<<<< HEAD
#: cmdline/apt-get.cc:3333
=======
#: cmdline/apt-get.cc:3455
>>>>>>> 71ecaad2
msgid ""
"NOTE: This is only a simulation!\n"
"      apt-get needs root privileges for real execution.\n"
"      Keep also in mind that locking is deactivated,\n"
"      so don't depend on the relevance to the real current situation!"
msgstr ""

#: cmdline/acqprogress.cc:59
msgid "Hit "
msgstr ""

#: cmdline/acqprogress.cc:83
msgid "Get:"
msgstr ""

#: cmdline/acqprogress.cc:114
msgid "Ign "
msgstr ""

#: cmdline/acqprogress.cc:118
msgid "Err "
msgstr ""

#: cmdline/acqprogress.cc:139
#, c-format
msgid "Fetched %sB in %s (%sB/s)\n"
msgstr ""

#: cmdline/acqprogress.cc:229
#, c-format
msgid " [Working]"
msgstr ""

#: cmdline/acqprogress.cc:285
#, c-format
msgid ""
"Media change: please insert the disc labeled\n"
" '%s'\n"
"in the drive '%s' and press enter\n"
msgstr ""

#: cmdline/apt-internal-solver.cc:36
msgid ""
"Usage: apt-internal-resolver\n"
"\n"
"apt-internal-resolver is an interface to use the current internal\n"
"like an external resolver for the APT family for debugging or alike\n"
"\n"
"Options:\n"
"  -h  This help text.\n"
"  -q  Loggable output - no progress indicator\n"
"  -c=? Read this configuration file\n"
"  -o=? Set an arbitrary configuration option, eg -o dir::cache=/tmp\n"
"apt.conf(5) manual pages for more information and options.\n"
"                       This APT has Super Cow Powers.\n"
msgstr ""

#: cmdline/apt-mark.cc:48
#, c-format
msgid "%s can not be marked as it is not installed.\n"
msgstr ""

#: cmdline/apt-mark.cc:54
#, c-format
msgid "%s was already set to manually installed.\n"
msgstr ""

#: cmdline/apt-mark.cc:56
#, c-format
msgid "%s was already set to automatically installed.\n"
msgstr ""

#: cmdline/apt-mark.cc:171
#, c-format
msgid "%s was already set on hold.\n"
msgstr ""

#: cmdline/apt-mark.cc:173
#, c-format
msgid "%s was already not hold.\n"
msgstr ""

#: cmdline/apt-mark.cc:187 cmdline/apt-mark.cc:209
#, c-format
msgid "%s set on hold.\n"
msgstr ""

#: cmdline/apt-mark.cc:189 cmdline/apt-mark.cc:214
#, c-format
msgid "Canceled hold on %s.\n"
msgstr ""

#: cmdline/apt-mark.cc:222
msgid "Executing dpkg failed. Are you root?"
msgstr ""

#: cmdline/apt-mark.cc:270
msgid ""
"Usage: apt-mark [options] {auto|manual} pkg1 [pkg2 ...]\n"
"\n"
"apt-mark is a simple command line interface for marking packages\n"
"as manual or automatical installed. It can also list marks.\n"
"\n"
"Commands:\n"
"   auto - Mark the given packages as automatically installed\n"
"   manual - Mark the given packages as manually installed\n"
"\n"
"Options:\n"
"  -h  This help text.\n"
"  -q  Loggable output - no progress indicator\n"
"  -qq No output except for errors\n"
"  -s  No-act. Just prints what would be done.\n"
"  -f  read/write auto/manual marking in the given file\n"
"  -c=? Read this configuration file\n"
"  -o=? Set an arbitrary configuration option, eg -o dir::cache=/tmp\n"
"See the apt-mark(8) and apt.conf(5) manual pages for more information."
msgstr ""

#: cmdline/apt-sortpkgs.cc:89
msgid "Unknown package record!"
msgstr ""

#: cmdline/apt-sortpkgs.cc:153
msgid ""
"Usage: apt-sortpkgs [options] file1 [file2 ...]\n"
"\n"
"apt-sortpkgs is a simple tool to sort package files. The -s option is used\n"
"to indicate what kind of file it is.\n"
"\n"
"Options:\n"
"  -h   This help text\n"
"  -s   Use source file sorting\n"
"  -c=? Read this configuration file\n"
"  -o=? Set an arbitrary configuration option, eg -o dir::cache=/tmp\n"
msgstr ""

#: dselect/install:32
msgid "Bad default setting!"
msgstr ""

#: dselect/install:51 dselect/install:83 dselect/install:87 dselect/install:94
#: dselect/install:105 dselect/update:45
msgid "Press enter to continue."
msgstr ""

#: dselect/install:91
msgid "Do you want to erase any previously downloaded .deb files?"
msgstr ""

#: dselect/install:101
msgid "Some errors occurred while unpacking. Packages that were installed"
msgstr ""

#: dselect/install:102
msgid "will be configured. This may result in duplicate errors"
msgstr ""

#: dselect/install:103
msgid "or errors caused by missing dependencies. This is OK, only the errors"
msgstr ""

#: dselect/install:104
msgid ""
"above this message are important. Please fix them and run [I]nstall again"
msgstr ""

#: dselect/update:30
msgid "Merging available information"
msgstr ""

#: apt-inst/contrib/extracttar.cc:117
msgid "Failed to create pipes"
msgstr ""

#: apt-inst/contrib/extracttar.cc:144
msgid "Failed to exec gzip "
msgstr ""

#: apt-inst/contrib/extracttar.cc:181 apt-inst/contrib/extracttar.cc:211
msgid "Corrupted archive"
msgstr ""

#: apt-inst/contrib/extracttar.cc:196
msgid "Tar checksum failed, archive corrupted"
msgstr ""

#: apt-inst/contrib/extracttar.cc:303
#, c-format
msgid "Unknown TAR header type %u, member %s"
msgstr ""

#: apt-inst/contrib/arfile.cc:74
msgid "Invalid archive signature"
msgstr ""

#: apt-inst/contrib/arfile.cc:82
msgid "Error reading archive member header"
msgstr ""

#: apt-inst/contrib/arfile.cc:94
#, c-format
msgid "Invalid archive member header %s"
msgstr ""

#: apt-inst/contrib/arfile.cc:106
msgid "Invalid archive member header"
msgstr ""

#: apt-inst/contrib/arfile.cc:132
msgid "Archive is too short"
msgstr ""

#: apt-inst/contrib/arfile.cc:136
msgid "Failed to read the archive headers"
msgstr ""

#: apt-inst/filelist.cc:382
msgid "DropNode called on still linked node"
msgstr ""

#: apt-inst/filelist.cc:414
msgid "Failed to locate the hash element!"
msgstr ""

#: apt-inst/filelist.cc:461
msgid "Failed to allocate diversion"
msgstr ""

#: apt-inst/filelist.cc:466
msgid "Internal error in AddDiversion"
msgstr ""

#: apt-inst/filelist.cc:479
#, c-format
msgid "Trying to overwrite a diversion, %s -> %s and %s/%s"
msgstr ""

#: apt-inst/filelist.cc:508
#, c-format
msgid "Double add of diversion %s -> %s"
msgstr ""

#: apt-inst/filelist.cc:551
#, c-format
msgid "Duplicate conf file %s/%s"
msgstr ""

#: apt-inst/dirstream.cc:43 apt-inst/dirstream.cc:49 apt-inst/dirstream.cc:55
#, c-format
msgid "Failed to write file %s"
msgstr ""

#: apt-inst/dirstream.cc:100 apt-inst/dirstream.cc:108
#, c-format
msgid "Failed to close file %s"
msgstr ""

#: apt-inst/extract.cc:96 apt-inst/extract.cc:167
#, c-format
msgid "The path %s is too long"
msgstr ""

#: apt-inst/extract.cc:127
#, c-format
msgid "Unpacking %s more than once"
msgstr ""

#: apt-inst/extract.cc:137
#, c-format
msgid "The directory %s is diverted"
msgstr ""

#: apt-inst/extract.cc:147
#, c-format
msgid "The package is trying to write to the diversion target %s/%s"
msgstr ""

#: apt-inst/extract.cc:157 apt-inst/extract.cc:300
msgid "The diversion path is too long"
msgstr ""

#: apt-inst/extract.cc:243
#, c-format
msgid "The directory %s is being replaced by a non-directory"
msgstr ""

#: apt-inst/extract.cc:283
msgid "Failed to locate node in its hash bucket"
msgstr ""

#: apt-inst/extract.cc:287
msgid "The path is too long"
msgstr ""

#: apt-inst/extract.cc:415
#, c-format
msgid "Overwrite package match with no version for %s"
msgstr ""

#: apt-inst/extract.cc:432
#, c-format
msgid "File %s/%s overwrites the one in the package %s"
msgstr ""

#. Only warn if there are no sources.list.d.
#. Only warn if there is no sources.list file.
<<<<<<< HEAD
#: apt-inst/extract.cc:462 apt-pkg/contrib/cdromutl.cc:179
#: apt-pkg/contrib/fileutl.cc:343 apt-pkg/sourcelist.cc:204
#: apt-pkg/sourcelist.cc:210 apt-pkg/acquire.cc:450 apt-pkg/init.cc:103
#: apt-pkg/init.cc:111 apt-pkg/clean.cc:33 apt-pkg/policy.cc:338
#: methods/mirror.cc:91
=======
#: apt-inst/extract.cc:465 apt-pkg/contrib/cdromutl.cc:183
#: apt-pkg/contrib/fileutl.cc:344 apt-pkg/sourcelist.cc:208
#: apt-pkg/sourcelist.cc:214 apt-pkg/acquire.cc:456 apt-pkg/init.cc:108
#: apt-pkg/init.cc:116 apt-pkg/clean.cc:36 apt-pkg/policy.cc:359
#: methods/mirror.cc:95
>>>>>>> 71ecaad2
#, c-format
msgid "Unable to read %s"
msgstr ""

#: apt-inst/extract.cc:492
#, c-format
msgid "Unable to stat %s"
msgstr ""

#: apt-inst/deb/dpkgdb.cc:55 apt-inst/deb/dpkgdb.cc:61
#, c-format
msgid "Failed to remove %s"
msgstr ""

#: apt-inst/deb/dpkgdb.cc:110 apt-inst/deb/dpkgdb.cc:112
#, c-format
msgid "Unable to create %s"
msgstr ""

#: apt-inst/deb/dpkgdb.cc:118
#, c-format
msgid "Failed to stat %sinfo"
msgstr ""

#: apt-inst/deb/dpkgdb.cc:123
msgid "The info and temp directories need to be on the same filesystem"
msgstr ""

<<<<<<< HEAD
#: apt-inst/deb/dpkgdb.cc:135 apt-pkg/pkgcachegen.cc:1048
#: apt-pkg/pkgcachegen.cc:1152 apt-pkg/pkgcachegen.cc:1158
#: apt-pkg/pkgcachegen.cc:1304
=======
#: apt-inst/deb/dpkgdb.cc:139 apt-pkg/pkgcachegen.cc:1168
#: apt-pkg/pkgcachegen.cc:1272 apt-pkg/pkgcachegen.cc:1278
#: apt-pkg/pkgcachegen.cc:1434
>>>>>>> 71ecaad2
msgid "Reading package lists"
msgstr ""

#: apt-inst/deb/dpkgdb.cc:180
#, c-format
msgid "Failed to change to the admin dir %sinfo"
msgstr ""

#: apt-inst/deb/dpkgdb.cc:201 apt-inst/deb/dpkgdb.cc:355
#: apt-inst/deb/dpkgdb.cc:448
msgid "Internal error getting a package name"
msgstr ""

#: apt-inst/deb/dpkgdb.cc:205 apt-inst/deb/dpkgdb.cc:386
msgid "Reading file listing"
msgstr ""

#: apt-inst/deb/dpkgdb.cc:216
#, c-format
msgid ""
"Failed to open the list file '%sinfo/%s'. If you cannot restore this file "
"then make it empty and immediately re-install the same version of the "
"package!"
msgstr ""

#: apt-inst/deb/dpkgdb.cc:229 apt-inst/deb/dpkgdb.cc:242
#, c-format
msgid "Failed reading the list file %sinfo/%s"
msgstr ""

#: apt-inst/deb/dpkgdb.cc:266
msgid "Internal error getting a node"
msgstr ""

#: apt-inst/deb/dpkgdb.cc:309
#, c-format
msgid "Failed to open the diversions file %sdiversions"
msgstr ""

#: apt-inst/deb/dpkgdb.cc:324
msgid "The diversion file is corrupted"
msgstr ""

#: apt-inst/deb/dpkgdb.cc:331 apt-inst/deb/dpkgdb.cc:336
#: apt-inst/deb/dpkgdb.cc:341
#, c-format
msgid "Invalid line in the diversion file: %s"
msgstr ""

#: apt-inst/deb/dpkgdb.cc:362
msgid "Internal error adding a diversion"
msgstr ""

#: apt-inst/deb/dpkgdb.cc:383
msgid "The pkg cache must be initialized first"
msgstr ""

#: apt-inst/deb/dpkgdb.cc:443
#, c-format
msgid "Failed to find a Package: header, offset %lu"
msgstr ""

#: apt-inst/deb/dpkgdb.cc:465
#, c-format
msgid "Bad ConfFile section in the status file. Offset %lu"
msgstr ""

#: apt-inst/deb/dpkgdb.cc:470
#, c-format
msgid "Error parsing MD5. Offset %lu"
msgstr ""

#: apt-inst/deb/debfile.cc:42 apt-inst/deb/debfile.cc:47
#, c-format
msgid "This is not a valid DEB archive, missing '%s' member"
msgstr ""

#. FIXME: add data.tar.xz here - adding it now would require a Translation round for a very small gain
#: apt-inst/deb/debfile.cc:56
#, c-format
msgid "This is not a valid DEB archive, it has no '%s', '%s' or '%s' member"
msgstr ""

#: apt-inst/deb/debfile.cc:116
#, c-format
msgid "Couldn't change to %s"
msgstr ""

#: apt-inst/deb/debfile.cc:157
#, c-format
msgid "Internal error, could not locate member %s"
msgstr ""

#: apt-inst/deb/debfile.cc:192
msgid "Failed to locate a valid control file"
msgstr ""

#: apt-inst/deb/debfile.cc:277
msgid "Unparsable control file"
msgstr ""

#: methods/bzip2.cc:63 methods/gzip.cc:54
msgid "Empty files can't be valid archives"
msgstr ""

#: methods/bzip2.cc:67
#, c-format
msgid "Couldn't open pipe for %s"
msgstr ""

#: methods/bzip2.cc:111
#, c-format
msgid "Read error from %s process"
msgstr ""

#: methods/bzip2.cc:143 methods/bzip2.cc:152 methods/copy.cc:46
#: methods/gzip.cc:94 methods/gzip.cc:103 methods/rred.cc:530
#: methods/rred.cc:539
msgid "Failed to stat"
msgstr ""

#: methods/bzip2.cc:149 methods/copy.cc:83 methods/gzip.cc:100
#: methods/rred.cc:536
msgid "Failed to set modification time"
msgstr ""

#: methods/cdrom.cc:203
#, c-format
msgid "Unable to read the cdrom database %s"
msgstr ""

#: methods/cdrom.cc:212
msgid ""
"Please use apt-cdrom to make this CD-ROM recognized by APT. apt-get update "
"cannot be used to add new CD-ROMs"
msgstr ""

#: methods/cdrom.cc:222
msgid "Wrong CD-ROM"
msgstr ""

#: methods/cdrom.cc:249
#, c-format
msgid "Unable to unmount the CD-ROM in %s, it may still be in use."
msgstr ""

#: methods/cdrom.cc:254
msgid "Disk not found."
msgstr ""

#: methods/cdrom.cc:262 methods/file.cc:82 methods/rsh.cc:271
msgid "File not found"
msgstr ""

#: methods/file.cc:47
msgid "Invalid URI, local URIS must not start with //"
msgstr ""

#. Login must be before getpeername otherwise dante won't work.
#: methods/ftp.cc:172
msgid "Logging in"
msgstr ""

#: methods/ftp.cc:178
msgid "Unable to determine the peer name"
msgstr ""

#: methods/ftp.cc:183
msgid "Unable to determine the local name"
msgstr ""

#: methods/ftp.cc:214 methods/ftp.cc:242
#, c-format
msgid "The server refused the connection and said: %s"
msgstr ""

#: methods/ftp.cc:220
#, c-format
msgid "USER failed, server said: %s"
msgstr ""

#: methods/ftp.cc:227
#, c-format
msgid "PASS failed, server said: %s"
msgstr ""

#: methods/ftp.cc:247
msgid ""
"A proxy server was specified but no login script, Acquire::ftp::ProxyLogin "
"is empty."
msgstr ""

#: methods/ftp.cc:275
#, c-format
msgid "Login script command '%s' failed, server said: %s"
msgstr ""

#: methods/ftp.cc:301
#, c-format
msgid "TYPE failed, server said: %s"
msgstr ""

#: methods/ftp.cc:339 methods/ftp.cc:450 methods/rsh.cc:190 methods/rsh.cc:233
msgid "Connection timeout"
msgstr ""

#: methods/ftp.cc:345
msgid "Server closed the connection"
msgstr ""

#: methods/ftp.cc:348 apt-pkg/contrib/fileutl.cc:832 methods/rsh.cc:197
msgid "Read error"
msgstr ""

#: methods/ftp.cc:355 methods/rsh.cc:204
msgid "A response overflowed the buffer."
msgstr ""

#: methods/ftp.cc:372 methods/ftp.cc:384
msgid "Protocol corruption"
msgstr ""

#: methods/ftp.cc:456 apt-pkg/contrib/fileutl.cc:874 methods/rsh.cc:239
msgid "Write error"
msgstr ""

#: methods/ftp.cc:696 methods/ftp.cc:702 methods/ftp.cc:738
msgid "Could not create a socket"
msgstr ""

#: methods/ftp.cc:707
msgid "Could not connect data socket, connection timed out"
msgstr ""

#: methods/ftp.cc:713
msgid "Could not connect passive socket."
msgstr ""

#: methods/ftp.cc:731
msgid "getaddrinfo was unable to get a listening socket"
msgstr ""

#: methods/ftp.cc:745
msgid "Could not bind a socket"
msgstr ""

#: methods/ftp.cc:749
msgid "Could not listen on the socket"
msgstr ""

#: methods/ftp.cc:756
msgid "Could not determine the socket's name"
msgstr ""

#: methods/ftp.cc:788
msgid "Unable to send PORT command"
msgstr ""

#: methods/ftp.cc:798
#, c-format
msgid "Unknown address family %u (AF_*)"
msgstr ""

#: methods/ftp.cc:807
#, c-format
msgid "EPRT failed, server said: %s"
msgstr ""

#: methods/ftp.cc:827
msgid "Data socket connect timed out"
msgstr ""

#: methods/ftp.cc:834
msgid "Unable to accept connection"
msgstr ""

#: methods/ftp.cc:873 methods/http.cc:1031 methods/rsh.cc:309
msgid "Problem hashing file"
msgstr ""

#: methods/ftp.cc:886
#, c-format
msgid "Unable to fetch file, server said '%s'"
msgstr ""

#: methods/ftp.cc:901 methods/rsh.cc:328
msgid "Data socket timed out"
msgstr ""

#: methods/ftp.cc:931
#, c-format
msgid "Data transfer failed, server said '%s'"
msgstr ""

#. Get the files information
#: methods/ftp.cc:1008
msgid "Query"
msgstr ""

#: methods/ftp.cc:1120
msgid "Unable to invoke "
msgstr ""

#: methods/connect.cc:75
#, c-format
msgid "Connecting to %s (%s)"
msgstr ""

#: methods/connect.cc:86
#, c-format
msgid "[IP: %s %s]"
msgstr ""

#: methods/connect.cc:93
#, c-format
msgid "Could not create a socket for %s (f=%u t=%u p=%u)"
msgstr ""

#: methods/connect.cc:99
#, c-format
msgid "Cannot initiate the connection to %s:%s (%s)."
msgstr ""

#: methods/connect.cc:107
#, c-format
msgid "Could not connect to %s:%s (%s), connection timed out"
msgstr ""

#: methods/connect.cc:125
#, c-format
msgid "Could not connect to %s:%s (%s)."
msgstr ""

#. We say this mainly because the pause here is for the
#. ssh connection that is still going
#: methods/connect.cc:153 methods/rsh.cc:431
#, c-format
msgid "Connecting to %s"
msgstr ""

#: methods/connect.cc:172 methods/connect.cc:191
#, c-format
msgid "Could not resolve '%s'"
msgstr ""

#: methods/connect.cc:197
#, c-format
msgid "Temporary failure resolving '%s'"
msgstr ""

#: methods/connect.cc:200
#, c-format
msgid "Something wicked happened resolving '%s:%s' (%i - %s)"
msgstr ""

#: methods/connect.cc:247
#, c-format
msgid "Unable to connect to %s:%s:"
msgstr ""

#: methods/gpgv.cc:172
msgid ""
"Internal error: Good signature, but could not determine key fingerprint?!"
msgstr ""

#: methods/gpgv.cc:177
msgid "At least one invalid signature was encountered."
msgstr ""

#: methods/gpgv.cc:181
msgid "Could not execute 'gpgv' to verify signature (is gpgv installed?)"
msgstr ""

#: methods/gpgv.cc:186
msgid "Unknown error executing gpgv"
msgstr ""

#: methods/gpgv.cc:220 methods/gpgv.cc:227
msgid "The following signatures were invalid:\n"
msgstr ""

#: methods/gpgv.cc:234
msgid ""
"The following signatures couldn't be verified because the public key is not "
"available:\n"
msgstr ""

#: methods/http.cc:393
msgid "Waiting for headers"
msgstr ""

#: methods/http.cc:539
#, c-format
msgid "Got a single header line over %u chars"
msgstr ""

#: methods/http.cc:547
msgid "Bad header line"
msgstr ""

#: methods/http.cc:572 methods/http.cc:579
msgid "The HTTP server sent an invalid reply header"
msgstr ""

#: methods/http.cc:608
msgid "The HTTP server sent an invalid Content-Length header"
msgstr ""

#: methods/http.cc:623
msgid "The HTTP server sent an invalid Content-Range header"
msgstr ""

#: methods/http.cc:625
msgid "This HTTP server has broken range support"
msgstr ""

#: methods/http.cc:649
msgid "Unknown date format"
msgstr ""

#: methods/http.cc:808
msgid "Select failed"
msgstr ""

#: methods/http.cc:813
msgid "Connection timed out"
msgstr ""

#: methods/http.cc:836
msgid "Error writing to output file"
msgstr ""

#: methods/http.cc:867
msgid "Error writing to file"
msgstr ""

#: methods/http.cc:895
msgid "Error writing to the file"
msgstr ""

#: methods/http.cc:909
msgid "Error reading from server. Remote end closed connection"
msgstr ""

#: methods/http.cc:911
msgid "Error reading from server"
msgstr ""

#: methods/http.cc:1016 apt-pkg/contrib/mmap.cc:293
msgid "Failed to truncate file"
msgstr ""

#: methods/http.cc:1191
msgid "Bad header data"
msgstr ""

#: methods/http.cc:1208 methods/http.cc:1263
msgid "Connection failed"
msgstr ""

#: methods/http.cc:1355
msgid "Internal error"
msgstr ""

#: apt-pkg/contrib/mmap.cc:79
msgid "Can't mmap an empty file"
msgstr ""

#: apt-pkg/contrib/mmap.cc:91
#, c-format
msgid "Couldn't duplicate file descriptor %i"
msgstr ""

#: apt-pkg/contrib/mmap.cc:99
#, c-format
msgid "Couldn't make mmap of %llu bytes"
msgstr ""

#: apt-pkg/contrib/mmap.cc:126
msgid "Unable to close mmap"
msgstr ""

#: apt-pkg/contrib/mmap.cc:154 apt-pkg/contrib/mmap.cc:182
msgid "Unable to synchronize mmap"
msgstr ""

#: apt-pkg/contrib/mmap.cc:260
#, c-format
msgid "Couldn't make mmap of %lu bytes"
msgstr ""

#: apt-pkg/contrib/mmap.cc:312
#, c-format
msgid ""
"Dynamic MMap ran out of room. Please increase the size of APT::Cache-Limit. "
"Current value: %lu. (man 5 apt.conf)"
msgstr ""

#: apt-pkg/contrib/mmap.cc:411
#, c-format
msgid ""
"Unable to increase the size of the MMap as the limit of %lu bytes is already "
"reached."
msgstr ""

#: apt-pkg/contrib/mmap.cc:414
msgid ""
"Unable to increase size of the MMap as automatic growing is disabled by user."
msgstr ""

#. d means days, h means hours, min means minutes, s means seconds
#: apt-pkg/contrib/strutl.cc:371
#, c-format
msgid "%lid %lih %limin %lis"
msgstr ""

#. h means hours, min means minutes, s means seconds
#: apt-pkg/contrib/strutl.cc:378
#, c-format
msgid "%lih %limin %lis"
msgstr ""

#. min means minutes, s means seconds
#: apt-pkg/contrib/strutl.cc:385
#, c-format
msgid "%limin %lis"
msgstr ""

#. s means seconds
#: apt-pkg/contrib/strutl.cc:390
#, c-format
msgid "%lis"
msgstr ""

#: apt-pkg/contrib/strutl.cc:1165
#, c-format
msgid "Selection %s not found"
msgstr ""

<<<<<<< HEAD
#: apt-pkg/contrib/configuration.cc:452
=======
#: apt-pkg/contrib/configuration.cc:468
>>>>>>> 71ecaad2
#, c-format
msgid "Unrecognized type abbreviation: '%c'"
msgstr ""

<<<<<<< HEAD
#: apt-pkg/contrib/configuration.cc:510
=======
#: apt-pkg/contrib/configuration.cc:526
>>>>>>> 71ecaad2
#, c-format
msgid "Opening configuration file %s"
msgstr ""

<<<<<<< HEAD
#: apt-pkg/contrib/configuration.cc:678
=======
#: apt-pkg/contrib/configuration.cc:694
>>>>>>> 71ecaad2
#, c-format
msgid "Syntax error %s:%u: Block starts with no name."
msgstr ""

<<<<<<< HEAD
#: apt-pkg/contrib/configuration.cc:697
=======
#: apt-pkg/contrib/configuration.cc:713
>>>>>>> 71ecaad2
#, c-format
msgid "Syntax error %s:%u: Malformed tag"
msgstr ""

<<<<<<< HEAD
#: apt-pkg/contrib/configuration.cc:714
=======
#: apt-pkg/contrib/configuration.cc:730
>>>>>>> 71ecaad2
#, c-format
msgid "Syntax error %s:%u: Extra junk after value"
msgstr ""

<<<<<<< HEAD
#: apt-pkg/contrib/configuration.cc:754
=======
#: apt-pkg/contrib/configuration.cc:770
>>>>>>> 71ecaad2
#, c-format
msgid "Syntax error %s:%u: Directives can only be done at the top level"
msgstr ""

<<<<<<< HEAD
#: apt-pkg/contrib/configuration.cc:761
=======
#: apt-pkg/contrib/configuration.cc:777
>>>>>>> 71ecaad2
#, c-format
msgid "Syntax error %s:%u: Too many nested includes"
msgstr ""

<<<<<<< HEAD
#: apt-pkg/contrib/configuration.cc:765 apt-pkg/contrib/configuration.cc:770
=======
#: apt-pkg/contrib/configuration.cc:781 apt-pkg/contrib/configuration.cc:786
>>>>>>> 71ecaad2
#, c-format
msgid "Syntax error %s:%u: Included from here"
msgstr ""

<<<<<<< HEAD
#: apt-pkg/contrib/configuration.cc:774
=======
#: apt-pkg/contrib/configuration.cc:790
>>>>>>> 71ecaad2
#, c-format
msgid "Syntax error %s:%u: Unsupported directive '%s'"
msgstr ""

<<<<<<< HEAD
#: apt-pkg/contrib/configuration.cc:777
=======
#: apt-pkg/contrib/configuration.cc:793
>>>>>>> 71ecaad2
#, c-format
msgid "Syntax error %s:%u: clear directive requires an option tree as argument"
msgstr ""

<<<<<<< HEAD
#: apt-pkg/contrib/configuration.cc:827
=======
#: apt-pkg/contrib/configuration.cc:843
>>>>>>> 71ecaad2
#, c-format
msgid "Syntax error %s:%u: Extra junk at end of file"
msgstr ""

#: apt-pkg/contrib/progress.cc:146
#, c-format
msgid "%c%s... Error!"
msgstr ""

#: apt-pkg/contrib/progress.cc:148
#, c-format
msgid "%c%s... Done"
msgstr ""

#: apt-pkg/contrib/cmndline.cc:80
#, c-format
msgid "Command line option '%c' [from %s] is not known."
msgstr ""

#: apt-pkg/contrib/cmndline.cc:104 apt-pkg/contrib/cmndline.cc:112
#: apt-pkg/contrib/cmndline.cc:120
#, c-format
msgid "Command line option %s is not understood"
msgstr ""

#: apt-pkg/contrib/cmndline.cc:125
#, c-format
msgid "Command line option %s is not boolean"
msgstr ""

#: apt-pkg/contrib/cmndline.cc:166 apt-pkg/contrib/cmndline.cc:187
#, c-format
msgid "Option %s requires an argument."
msgstr ""

#: apt-pkg/contrib/cmndline.cc:200 apt-pkg/contrib/cmndline.cc:206
#, c-format
msgid "Option %s: Configuration item specification must have an =<val>."
msgstr ""

#: apt-pkg/contrib/cmndline.cc:235
#, c-format
msgid "Option %s requires an integer argument, not '%s'"
msgstr ""

#: apt-pkg/contrib/cmndline.cc:266
#, c-format
msgid "Option '%s' is too long"
msgstr ""

#: apt-pkg/contrib/cmndline.cc:298
#, c-format
msgid "Sense %s is not understood, try true or false."
msgstr ""

#: apt-pkg/contrib/cmndline.cc:348
#, c-format
msgid "Invalid operation %s"
msgstr ""

#: apt-pkg/contrib/cdromutl.cc:56
#, c-format
msgid "Unable to stat the mount point %s"
msgstr ""

#: apt-pkg/contrib/cdromutl.cc:179 apt-pkg/contrib/cdromutl.cc:213
#: apt-pkg/acquire.cc:462 apt-pkg/acquire.cc:487 apt-pkg/clean.cc:42
#: methods/mirror.cc:101
#, c-format
msgid "Unable to change to %s"
msgstr ""

#: apt-pkg/contrib/cdromutl.cc:224
msgid "Failed to stat the cdrom"
msgstr ""

#: apt-pkg/contrib/fileutl.cc:169
#, c-format
msgid "Not using locking for read only lock file %s"
msgstr ""

#: apt-pkg/contrib/fileutl.cc:174
#, c-format
msgid "Could not open lock file %s"
msgstr ""

#: apt-pkg/contrib/fileutl.cc:192
#, c-format
msgid "Not using locking for nfs mounted lock file %s"
msgstr ""

#: apt-pkg/contrib/fileutl.cc:196
#, c-format
msgid "Could not get lock %s"
msgstr ""

#: apt-pkg/contrib/fileutl.cc:336
#, c-format
msgid "List of files can't be created as '%s' is not a directory"
msgstr ""

#: apt-pkg/contrib/fileutl.cc:363
#, c-format
msgid "Ignoring '%s' in directory '%s' as it is not a regular file"
msgstr ""

#: apt-pkg/contrib/fileutl.cc:381
#, c-format
msgid "Ignoring file '%s' in directory '%s' as it has no filename extension"
msgstr ""

#: apt-pkg/contrib/fileutl.cc:390
#, c-format
msgid ""
"Ignoring file '%s' in directory '%s' as it has an invalid filename extension"
msgstr ""

#: apt-pkg/contrib/fileutl.cc:691
#, c-format
msgid "Waited for %s but it wasn't there"
msgstr ""

#: apt-pkg/contrib/fileutl.cc:703
#, c-format
msgid "Sub-process %s received a segmentation fault."
msgstr ""

#: apt-pkg/contrib/fileutl.cc:705
#, c-format
msgid "Sub-process %s received signal %u."
msgstr ""

#: apt-pkg/contrib/fileutl.cc:709
#, c-format
msgid "Sub-process %s returned an error code (%u)"
msgstr ""

#: apt-pkg/contrib/fileutl.cc:711
#, c-format
msgid "Sub-process %s exited unexpectedly"
msgstr ""

#: apt-pkg/contrib/fileutl.cc:776 apt-pkg/indexcopy.cc:676
#, c-format
msgid "Could not open file %s"
msgstr ""

#: apt-pkg/contrib/fileutl.cc:793
#, c-format
msgid "Could not open file descriptor %d"
msgstr ""

#: apt-pkg/contrib/fileutl.cc:853
#, c-format
msgid "read, still have %llu to read but none left"
msgstr ""

#: apt-pkg/contrib/fileutl.cc:886
#, c-format
msgid "write, still have %llu to write but couldn't"
msgstr ""

#: apt-pkg/contrib/fileutl.cc:1023
#, c-format
msgid "Problem closing the gzip file %s"
msgstr ""

#: apt-pkg/contrib/fileutl.cc:1026
#, c-format
msgid "Problem closing the file %s"
msgstr ""

#: apt-pkg/contrib/fileutl.cc:1031
#, c-format
msgid "Problem renaming the file %s to %s"
msgstr ""

#: apt-pkg/contrib/fileutl.cc:1042
#, c-format
msgid "Problem unlinking the file %s"
msgstr ""

#: apt-pkg/contrib/fileutl.cc:1055
msgid "Problem syncing the file"
msgstr ""

#: apt-pkg/pkgcache.cc:148
msgid "Empty package cache"
msgstr ""

#: apt-pkg/pkgcache.cc:154
msgid "The package cache file is corrupted"
msgstr ""

#: apt-pkg/pkgcache.cc:159
msgid "The package cache file is an incompatible version"
msgstr ""

#: apt-pkg/pkgcache.cc:162
msgid "The package cache file is corrupted, it is too small"
msgstr ""

#: apt-pkg/pkgcache.cc:167
#, c-format
msgid "This APT does not support the versioning system '%s'"
msgstr ""

#: apt-pkg/pkgcache.cc:172
msgid "The package cache was built for a different architecture"
msgstr ""

#: apt-pkg/pkgcache.cc:305
msgid "Depends"
msgstr ""

#: apt-pkg/pkgcache.cc:305
msgid "PreDepends"
msgstr ""

#: apt-pkg/pkgcache.cc:305
msgid "Suggests"
msgstr ""

#: apt-pkg/pkgcache.cc:306
msgid "Recommends"
msgstr ""

#: apt-pkg/pkgcache.cc:306
msgid "Conflicts"
msgstr ""

#: apt-pkg/pkgcache.cc:306
msgid "Replaces"
msgstr ""

#: apt-pkg/pkgcache.cc:307
msgid "Obsoletes"
msgstr ""

#: apt-pkg/pkgcache.cc:307
msgid "Breaks"
msgstr ""

#: apt-pkg/pkgcache.cc:307
msgid "Enhances"
msgstr ""

#: apt-pkg/pkgcache.cc:318
msgid "important"
msgstr ""

#: apt-pkg/pkgcache.cc:318
msgid "required"
msgstr ""

#: apt-pkg/pkgcache.cc:318
msgid "standard"
msgstr ""

#: apt-pkg/pkgcache.cc:319
msgid "optional"
msgstr ""

#: apt-pkg/pkgcache.cc:319
msgid "extra"
msgstr ""

#: apt-pkg/depcache.cc:130 apt-pkg/depcache.cc:159
msgid "Building dependency tree"
msgstr ""

#: apt-pkg/depcache.cc:131
msgid "Candidate versions"
msgstr ""

#: apt-pkg/depcache.cc:160
msgid "Dependency generation"
msgstr ""

#: apt-pkg/depcache.cc:180 apt-pkg/depcache.cc:213 apt-pkg/depcache.cc:217
msgid "Reading state information"
msgstr ""

#: apt-pkg/depcache.cc:242
#, c-format
msgid "Failed to open StateFile %s"
msgstr ""

#: apt-pkg/depcache.cc:248
#, c-format
msgid "Failed to write temporary StateFile %s"
msgstr ""

#: apt-pkg/tagfile.cc:126
#, c-format
msgid "Unable to parse package file %s (1)"
msgstr ""

#: apt-pkg/tagfile.cc:213
#, c-format
msgid "Unable to parse package file %s (2)"
msgstr ""

#: apt-pkg/sourcelist.cc:96
#, c-format
msgid "Malformed line %lu in source list %s ([option] unparseable)"
msgstr ""

#: apt-pkg/sourcelist.cc:99
#, c-format
msgid "Malformed line %lu in source list %s ([option] too short)"
msgstr ""

#: apt-pkg/sourcelist.cc:110
#, c-format
msgid "Malformed line %lu in source list %s ([%s] is not an assignment)"
msgstr ""

#: apt-pkg/sourcelist.cc:116
#, c-format
msgid "Malformed line %lu in source list %s ([%s] has no key)"
msgstr ""

#: apt-pkg/sourcelist.cc:119
#, c-format
msgid "Malformed line %lu in source list %s ([%s] key %s has no value)"
msgstr ""

#: apt-pkg/sourcelist.cc:132
#, c-format
msgid "Malformed line %lu in source list %s (URI)"
msgstr ""

#: apt-pkg/sourcelist.cc:134
#, c-format
msgid "Malformed line %lu in source list %s (dist)"
msgstr ""

#: apt-pkg/sourcelist.cc:137
#, c-format
msgid "Malformed line %lu in source list %s (URI parse)"
msgstr ""

#: apt-pkg/sourcelist.cc:143
#, c-format
msgid "Malformed line %lu in source list %s (absolute dist)"
msgstr ""

#: apt-pkg/sourcelist.cc:150
#, c-format
msgid "Malformed line %lu in source list %s (dist parse)"
msgstr ""

#: apt-pkg/sourcelist.cc:248
#, c-format
msgid "Opening %s"
msgstr ""

#: apt-pkg/sourcelist.cc:265 apt-pkg/cdrom.cc:447
#, c-format
msgid "Line %u too long in source list %s."
msgstr ""

#: apt-pkg/sourcelist.cc:285
#, c-format
msgid "Malformed line %u in source list %s (type)"
msgstr ""

#: apt-pkg/sourcelist.cc:289
#, c-format
msgid "Type '%s' is not known on line %u in source list %s"
msgstr ""

#: apt-pkg/packagemanager.cc:298 apt-pkg/packagemanager.cc:770
#, c-format
msgid ""
"Could not perform immediate configuration on '%s'. Please see man 5 apt.conf "
"under APT::Immediate-Configure for details. (%d)"
msgstr ""

#: apt-pkg/packagemanager.cc:432 apt-pkg/packagemanager.cc:462
#, c-format
msgid "Could not configure '%s'. "
msgstr ""

#: apt-pkg/packagemanager.cc:502
#, c-format
msgid ""
"This installation run will require temporarily removing the essential "
"package %s due to a Conflicts/Pre-Depends loop. This is often bad, but if "
"you really want to do it, activate the APT::Force-LoopBreak option."
msgstr ""

#: apt-pkg/pkgrecords.cc:34
#, c-format
msgid "Index file type '%s' is not supported"
msgstr ""

#: apt-pkg/algorithms.cc:255
#, c-format
msgid ""
"The package %s needs to be reinstalled, but I can't find an archive for it."
msgstr ""

#: apt-pkg/algorithms.cc:1191
msgid ""
"Error, pkgProblemResolver::Resolve generated breaks, this may be caused by "
"held packages."
msgstr ""

#: apt-pkg/algorithms.cc:1193
msgid "Unable to correct problems, you have held broken packages."
msgstr ""

#: apt-pkg/algorithms.cc:1518 apt-pkg/algorithms.cc:1520
msgid ""
"Some index files failed to download. They have been ignored, or old ones "
"used instead."
msgstr ""

#: apt-pkg/acquire.cc:81
#, c-format
msgid "List directory %spartial is missing."
msgstr ""

#: apt-pkg/acquire.cc:85
#, c-format
msgid "Archives directory %spartial is missing."
msgstr ""

#: apt-pkg/acquire.cc:93
#, c-format
msgid "Unable to lock directory %s"
msgstr ""

#. only show the ETA if it makes sense
#. two days
#: apt-pkg/acquire.cc:864
#, c-format
msgid "Retrieving file %li of %li (%s remaining)"
msgstr ""

#: apt-pkg/acquire.cc:866
#, c-format
msgid "Retrieving file %li of %li"
msgstr ""

#: apt-pkg/acquire-worker.cc:112
#, c-format
msgid "The method driver %s could not be found."
msgstr ""

#: apt-pkg/acquire-worker.cc:161
#, c-format
msgid "Method %s did not start correctly"
msgstr ""

#: apt-pkg/acquire-worker.cc:425
#, c-format
msgid "Please insert the disc labeled: '%s' in the drive '%s' and press enter."
msgstr ""

<<<<<<< HEAD
#: apt-pkg/init.cc:146
=======
#: apt-pkg/init.cc:151
>>>>>>> 71ecaad2
#, c-format
msgid "Packaging system '%s' is not supported"
msgstr ""

<<<<<<< HEAD
#: apt-pkg/init.cc:162
=======
#: apt-pkg/init.cc:167
>>>>>>> 71ecaad2
msgid "Unable to determine a suitable packaging system type"
msgstr ""

#: apt-pkg/clean.cc:59
#, c-format
msgid "Unable to stat %s."
msgstr ""

#: apt-pkg/srcrecords.cc:47
msgid "You must put some 'source' URIs in your sources.list"
msgstr ""

#: apt-pkg/cachefile.cc:87
msgid "The package lists or status file could not be parsed or opened."
msgstr ""

#: apt-pkg/cachefile.cc:91
msgid "You may want to run apt-get update to correct these problems"
msgstr ""

#: apt-pkg/cachefile.cc:109
msgid "The list of sources could not be read."
msgstr ""

<<<<<<< HEAD
#: apt-pkg/policy.cc:375
=======
#: apt-pkg/policy.cc:74
#, c-format
msgid ""
"The value '%s' is invalid for APT::Default-Release as such a release is not "
"available in the sources"
msgstr ""

#: apt-pkg/policy.cc:396
>>>>>>> 71ecaad2
#, c-format
msgid "Invalid record in the preferences file %s, no Package header"
msgstr ""

<<<<<<< HEAD
#: apt-pkg/policy.cc:397
=======
#: apt-pkg/policy.cc:418
>>>>>>> 71ecaad2
#, c-format
msgid "Did not understand pin type %s"
msgstr ""

<<<<<<< HEAD
#: apt-pkg/policy.cc:405
=======
#: apt-pkg/policy.cc:426
>>>>>>> 71ecaad2
msgid "No priority (or zero) specified for pin"
msgstr ""

#: apt-pkg/pkgcachegen.cc:83
msgid "Cache has an incompatible versioning system"
msgstr ""

#. TRANSLATOR: The first placeholder is a package name,
#. the other two should be copied verbatim as they include debug info
#: apt-pkg/pkgcachegen.cc:209 apt-pkg/pkgcachegen.cc:275
#: apt-pkg/pkgcachegen.cc:311 apt-pkg/pkgcachegen.cc:353
#: apt-pkg/pkgcachegen.cc:357 apt-pkg/pkgcachegen.cc:374
#: apt-pkg/pkgcachegen.cc:384 apt-pkg/pkgcachegen.cc:388
#: apt-pkg/pkgcachegen.cc:392 apt-pkg/pkgcachegen.cc:413
#: apt-pkg/pkgcachegen.cc:418 apt-pkg/pkgcachegen.cc:463
#: apt-pkg/pkgcachegen.cc:494 apt-pkg/pkgcachegen.cc:508
#, c-format
msgid "Error occurred while processing %s (%s%d)"
msgstr ""

#: apt-pkg/pkgcachegen.cc:232
msgid "Wow, you exceeded the number of package names this APT is capable of."
msgstr ""

#: apt-pkg/pkgcachegen.cc:235
msgid "Wow, you exceeded the number of versions this APT is capable of."
msgstr ""

#: apt-pkg/pkgcachegen.cc:238
msgid "Wow, you exceeded the number of descriptions this APT is capable of."
msgstr ""

#: apt-pkg/pkgcachegen.cc:241
msgid "Wow, you exceeded the number of dependencies this APT is capable of."
msgstr ""

#: apt-pkg/pkgcachegen.cc:515
#, c-format
msgid "Package %s %s was not found while processing file dependencies"
msgstr ""

#: apt-pkg/pkgcachegen.cc:1080
#, c-format
msgid "Couldn't stat source package list %s"
msgstr ""

#: apt-pkg/pkgcachegen.cc:1185
msgid "Collecting File Provides"
msgstr ""

<<<<<<< HEAD
#: apt-pkg/pkgcachegen.cc:1243 apt-pkg/pkgcachegen.cc:1250
=======
#: apt-pkg/pkgcachegen.cc:1376 apt-pkg/pkgcachegen.cc:1383
>>>>>>> 71ecaad2
msgid "IO Error saving source cache"
msgstr ""

#: apt-pkg/acquire-item.cc:139
#, c-format
msgid "rename failed, %s (%s -> %s)."
msgstr ""

#: apt-pkg/acquire-item.cc:640
msgid "MD5Sum mismatch"
msgstr ""

#: apt-pkg/acquire-item.cc:911 apt-pkg/acquire-item.cc:1863
#: apt-pkg/acquire-item.cc:2006
msgid "Hash Sum mismatch"
msgstr ""

#: apt-pkg/acquire-item.cc:1399
#, c-format
msgid ""
"Unable to find expected entry '%s' in Release file (Wrong sources.list entry "
"or malformed file)"
msgstr ""

#: apt-pkg/acquire-item.cc:1415
#, c-format
msgid "Unable to find hash sum for '%s' in Release file"
msgstr ""

#: apt-pkg/acquire-item.cc:1450
msgid "There is no public key available for the following key IDs:\n"
msgstr ""

#: apt-pkg/acquire-item.cc:1488
#, c-format
msgid ""
"Release file for %s is expired (invalid since %s). Updates for this "
"repository will not be applied."
msgstr ""

#: apt-pkg/acquire-item.cc:1510
#, c-format
msgid "Conflicting distribution: %s (expected %s but got %s)"
msgstr ""

#: apt-pkg/acquire-item.cc:1543
#, c-format
msgid ""
"A error occurred during the signature verification. The repository is not "
"updated and the previous index files will be used. GPG error: %s: %s\n"
msgstr ""

#. Invalid signature file, reject (LP: #346386) (Closes: #627642)
#: apt-pkg/acquire-item.cc:1553 apt-pkg/acquire-item.cc:1558
#, c-format
msgid "GPG error: %s: %s"
msgstr ""

#: apt-pkg/acquire-item.cc:1650
#, c-format
msgid ""
"I wasn't able to locate a file for the %s package. This might mean you need "
"to manually fix this package. (due to missing arch)"
msgstr ""

#: apt-pkg/acquire-item.cc:1709
#, c-format
msgid ""
"I wasn't able to locate a file for the %s package. This might mean you need "
"to manually fix this package."
msgstr ""

#: apt-pkg/acquire-item.cc:1768
#, c-format
msgid ""
"The package index files are corrupted. No Filename: field for package %s."
msgstr ""

#: apt-pkg/acquire-item.cc:1855
msgid "Size mismatch"
msgstr ""

#: apt-pkg/indexrecords.cc:61
#, c-format
msgid "Unable to parse Release file %s"
msgstr ""

#: apt-pkg/indexrecords.cc:71
#, c-format
msgid "No sections in Release file %s"
msgstr ""

#: apt-pkg/indexrecords.cc:105
#, c-format
msgid "No Hash entry in Release file %s"
msgstr ""

#: apt-pkg/indexrecords.cc:118
#, c-format
msgid "Invalid 'Valid-Until' entry in Release file %s"
msgstr ""

#: apt-pkg/indexrecords.cc:137
#, c-format
msgid "Invalid 'Date' entry in Release file %s"
msgstr ""

#: apt-pkg/vendorlist.cc:78
#, c-format
msgid "Vendor block %s contains no fingerprint"
msgstr ""

#: apt-pkg/cdrom.cc:528
#, c-format
msgid ""
"Using CD-ROM mount point %s\n"
"Mounting CD-ROM\n"
msgstr ""

#: apt-pkg/cdrom.cc:537 apt-pkg/cdrom.cc:634
msgid "Identifying.. "
msgstr ""

#: apt-pkg/cdrom.cc:565
#, c-format
msgid "Stored label: %s\n"
msgstr ""

#: apt-pkg/cdrom.cc:574 apt-pkg/cdrom.cc:850
msgid "Unmounting CD-ROM...\n"
msgstr ""

#: apt-pkg/cdrom.cc:594
#, c-format
msgid "Using CD-ROM mount point %s\n"
msgstr ""

#: apt-pkg/cdrom.cc:612
msgid "Unmounting CD-ROM\n"
msgstr ""

#: apt-pkg/cdrom.cc:617
msgid "Waiting for disc...\n"
msgstr ""

#: apt-pkg/cdrom.cc:626
msgid "Mounting CD-ROM...\n"
msgstr ""

#: apt-pkg/cdrom.cc:645
msgid "Scanning disc for index files..\n"
msgstr ""

#: apt-pkg/cdrom.cc:687
#, c-format
msgid ""
"Found %zu package indexes, %zu source indexes, %zu translation indexes and "
"%zu signatures\n"
msgstr ""

#: apt-pkg/cdrom.cc:698
msgid ""
"Unable to locate any package files, perhaps this is not a Debian Disc or the "
"wrong architecture?"
msgstr ""

#: apt-pkg/cdrom.cc:725
#, c-format
msgid "Found label '%s'\n"
msgstr ""

#: apt-pkg/cdrom.cc:754
msgid "That is not a valid name, try again.\n"
msgstr ""

#: apt-pkg/cdrom.cc:771
#, c-format
msgid ""
"This disc is called: \n"
"'%s'\n"
msgstr ""

#: apt-pkg/cdrom.cc:773
msgid "Copying package lists..."
msgstr ""

#: apt-pkg/cdrom.cc:800
msgid "Writing new source list\n"
msgstr ""

#: apt-pkg/cdrom.cc:808
msgid "Source list entries for this disc are:\n"
msgstr ""

#: apt-pkg/indexcopy.cc:273 apt-pkg/indexcopy.cc:930
#, c-format
msgid "Wrote %i records.\n"
msgstr ""

#: apt-pkg/indexcopy.cc:275 apt-pkg/indexcopy.cc:932
#, c-format
msgid "Wrote %i records with %i missing files.\n"
msgstr ""

#: apt-pkg/indexcopy.cc:278 apt-pkg/indexcopy.cc:935
#, c-format
msgid "Wrote %i records with %i mismatched files\n"
msgstr ""

#: apt-pkg/indexcopy.cc:281 apt-pkg/indexcopy.cc:938
#, c-format
msgid "Wrote %i records with %i missing files and %i mismatched files\n"
msgstr ""

#: apt-pkg/indexcopy.cc:540
#, c-format
msgid "Skipping nonexistent file %s"
msgstr ""

#: apt-pkg/indexcopy.cc:546
#, c-format
msgid "Can't find authentication record for: %s"
msgstr ""

#: apt-pkg/indexcopy.cc:552
#, c-format
msgid "Hash mismatch for: %s"
msgstr ""

#: apt-pkg/indexcopy.cc:680
#, c-format
msgid "File %s doesn't start with a clearsigned message"
msgstr ""

#. TRANSLATOR: %s is the trusted keyring parts directory
#: apt-pkg/indexcopy.cc:711
#, c-format
msgid "No keyring installed in %s."
msgstr ""

#: apt-pkg/cacheset.cc:342
#, c-format
msgid "Release '%s' for '%s' was not found"
msgstr ""

#: apt-pkg/cacheset.cc:345
#, c-format
msgid "Version '%s' for '%s' was not found"
msgstr ""

#: apt-pkg/cacheset.cc:452
#, c-format
msgid "Couldn't find task '%s'"
msgstr ""

#: apt-pkg/cacheset.cc:459
#, c-format
msgid "Couldn't find any package by regex '%s'"
msgstr ""

#: apt-pkg/cacheset.cc:472
#, c-format
msgid "Can't select versions from package '%s' as it is purely virtual"
msgstr ""

#: apt-pkg/cacheset.cc:480 apt-pkg/cacheset.cc:488
#, c-format
msgid ""
"Can't select installed nor candidate version from package '%s' as it has "
"neither of them"
msgstr ""

#: apt-pkg/cacheset.cc:496
#, c-format
msgid "Can't select newest version from package '%s' as it is purely virtual"
msgstr ""

#: apt-pkg/cacheset.cc:504
#, c-format
msgid "Can't select candidate version from package %s as it has no candidate"
msgstr ""

#: apt-pkg/cacheset.cc:512
#, c-format
msgid "Can't select installed version from package %s as it is not installed"
msgstr ""

<<<<<<< HEAD
#: apt-pkg/deb/dpkgpm.cc:53
=======
#: apt-pkg/edsp.cc:41 apt-pkg/edsp.cc:61
msgid "Send scenario to solver"
msgstr ""

#: apt-pkg/edsp.cc:213
msgid "Send request to solver"
msgstr ""

#: apt-pkg/edsp.cc:281
msgid "Prepare for receiving solution"
msgstr ""

#: apt-pkg/edsp.cc:288
msgid "External solver failed without a proper error message"
msgstr ""

#: apt-pkg/edsp.cc:559 apt-pkg/edsp.cc:562 apt-pkg/edsp.cc:567
msgid "Execute external solver"
msgstr ""

#: apt-pkg/deb/dpkgpm.cc:71
>>>>>>> 71ecaad2
#, c-format
msgid "Installing %s"
msgstr ""

<<<<<<< HEAD
#: apt-pkg/deb/dpkgpm.cc:54 apt-pkg/deb/dpkgpm.cc:847
=======
#: apt-pkg/deb/dpkgpm.cc:72 apt-pkg/deb/dpkgpm.cc:866
>>>>>>> 71ecaad2
#, c-format
msgid "Configuring %s"
msgstr ""

<<<<<<< HEAD
#: apt-pkg/deb/dpkgpm.cc:55 apt-pkg/deb/dpkgpm.cc:854
=======
#: apt-pkg/deb/dpkgpm.cc:73 apt-pkg/deb/dpkgpm.cc:873
>>>>>>> 71ecaad2
#, c-format
msgid "Removing %s"
msgstr ""

<<<<<<< HEAD
#: apt-pkg/deb/dpkgpm.cc:56
=======
#: apt-pkg/deb/dpkgpm.cc:74
>>>>>>> 71ecaad2
#, c-format
msgid "Completely removing %s"
msgstr ""

<<<<<<< HEAD
#: apt-pkg/deb/dpkgpm.cc:57
=======
#: apt-pkg/deb/dpkgpm.cc:75
>>>>>>> 71ecaad2
#, c-format
msgid "Noting disappearance of %s"
msgstr ""

<<<<<<< HEAD
#: apt-pkg/deb/dpkgpm.cc:58
=======
#: apt-pkg/deb/dpkgpm.cc:76
>>>>>>> 71ecaad2
#, c-format
msgid "Running post-installation trigger %s"
msgstr ""

#. FIXME: use a better string after freeze
<<<<<<< HEAD
#: apt-pkg/deb/dpkgpm.cc:653
=======
#: apt-pkg/deb/dpkgpm.cc:672
>>>>>>> 71ecaad2
#, c-format
msgid "Directory '%s' missing"
msgstr ""

<<<<<<< HEAD
#: apt-pkg/deb/dpkgpm.cc:668 apt-pkg/deb/dpkgpm.cc:688
=======
#: apt-pkg/deb/dpkgpm.cc:687 apt-pkg/deb/dpkgpm.cc:707
>>>>>>> 71ecaad2
#, c-format
msgid "Could not open file '%s'"
msgstr ""

<<<<<<< HEAD
#: apt-pkg/deb/dpkgpm.cc:840
=======
#: apt-pkg/deb/dpkgpm.cc:859
>>>>>>> 71ecaad2
#, c-format
msgid "Preparing %s"
msgstr ""

<<<<<<< HEAD
#: apt-pkg/deb/dpkgpm.cc:841
=======
#: apt-pkg/deb/dpkgpm.cc:860
>>>>>>> 71ecaad2
#, c-format
msgid "Unpacking %s"
msgstr ""

<<<<<<< HEAD
#: apt-pkg/deb/dpkgpm.cc:846
=======
#: apt-pkg/deb/dpkgpm.cc:865
>>>>>>> 71ecaad2
#, c-format
msgid "Preparing to configure %s"
msgstr ""

<<<<<<< HEAD
#: apt-pkg/deb/dpkgpm.cc:848
=======
#: apt-pkg/deb/dpkgpm.cc:867
>>>>>>> 71ecaad2
#, c-format
msgid "Installed %s"
msgstr ""

<<<<<<< HEAD
#: apt-pkg/deb/dpkgpm.cc:853
=======
#: apt-pkg/deb/dpkgpm.cc:872
>>>>>>> 71ecaad2
#, c-format
msgid "Preparing for removal of %s"
msgstr ""

<<<<<<< HEAD
#: apt-pkg/deb/dpkgpm.cc:855
=======
#: apt-pkg/deb/dpkgpm.cc:874
>>>>>>> 71ecaad2
#, c-format
msgid "Removed %s"
msgstr ""

<<<<<<< HEAD
#: apt-pkg/deb/dpkgpm.cc:860
=======
#: apt-pkg/deb/dpkgpm.cc:879
>>>>>>> 71ecaad2
#, c-format
msgid "Preparing to completely remove %s"
msgstr ""

<<<<<<< HEAD
#: apt-pkg/deb/dpkgpm.cc:861
=======
#: apt-pkg/deb/dpkgpm.cc:880
>>>>>>> 71ecaad2
#, c-format
msgid "Completely removed %s"
msgstr ""

<<<<<<< HEAD
#: apt-pkg/deb/dpkgpm.cc:1081
msgid "Can not write log, openpty() failed (/dev/pts not mounted?)\n"
msgstr ""

#: apt-pkg/deb/dpkgpm.cc:1112
msgid "Running dpkg"
msgstr ""

#: apt-pkg/deb/dpkgpm.cc:1337
=======
#: apt-pkg/deb/dpkgpm.cc:1111
msgid "Can not write log, openpty() failed (/dev/pts not mounted?)\n"
msgstr ""

#: apt-pkg/deb/dpkgpm.cc:1141
msgid "Running dpkg"
msgstr ""

#: apt-pkg/deb/dpkgpm.cc:1320
msgid "Operation was interrupted before it could finish"
msgstr ""

#: apt-pkg/deb/dpkgpm.cc:1377
>>>>>>> 71ecaad2
msgid "No apport report written because MaxReports is reached already"
msgstr ""

#. check if its not a follow up error
<<<<<<< HEAD
#: apt-pkg/deb/dpkgpm.cc:1342
msgid "dependency problems - leaving unconfigured"
msgstr ""

#: apt-pkg/deb/dpkgpm.cc:1344
=======
#: apt-pkg/deb/dpkgpm.cc:1382
msgid "dependency problems - leaving unconfigured"
msgstr ""

#: apt-pkg/deb/dpkgpm.cc:1384
>>>>>>> 71ecaad2
msgid ""
"No apport report written because the error message indicates its a followup "
"error from a previous failure."
msgstr ""

<<<<<<< HEAD
#: apt-pkg/deb/dpkgpm.cc:1350
=======
#: apt-pkg/deb/dpkgpm.cc:1390
>>>>>>> 71ecaad2
msgid ""
"No apport report written because the error message indicates a disk full "
"error"
msgstr ""

#: apt-pkg/deb/dpkgpm.cc:1396
msgid ""
"No apport report written because the error message indicates a out of memory "
"error"
msgstr ""

<<<<<<< HEAD
#: apt-pkg/deb/dpkgpm.cc:1364 apt-pkg/deb/dpkgpm.cc:1370
msgid ""
"No apport report written because the error message indicates an issue on the "
"local system"
msgstr ""

#: apt-pkg/deb/dpkgpm.cc:1391
=======
#: apt-pkg/deb/dpkgpm.cc:1403
>>>>>>> 71ecaad2
msgid ""
"No apport report written because the error message indicates a dpkg I/O error"
msgstr ""

#: apt-pkg/deb/debsystem.cc:84
#, c-format
msgid ""
"Unable to lock the administration directory (%s), is another process using "
"it?"
msgstr ""

#: apt-pkg/deb/debsystem.cc:87
#, c-format
msgid "Unable to lock the administration directory (%s), are you root?"
msgstr ""

#. TRANSLATORS: the %s contains the recovery command, usually
#. dpkg --configure -a
#: apt-pkg/deb/debsystem.cc:103
#, c-format
msgid ""
"dpkg was interrupted, you must manually run '%s' to correct the problem. "
msgstr ""

#: apt-pkg/deb/debsystem.cc:121
msgid "Not locked"
msgstr ""

#. FIXME: fallback to a default mirror here instead
#. and provide a config option to define that default
#: methods/mirror.cc:279
#, c-format
msgid "No mirror file '%s' found "
msgstr ""

#. FIXME: fallback to a default mirror here instead
#. and provide a config option to define that default
#: methods/mirror.cc:286
#, c-format
msgid "Can not read mirror file '%s'"
msgstr ""

#: methods/mirror.cc:441
#, c-format
msgid "[Mirror: %s]"
msgstr ""

#: methods/rred.cc:509
#, c-format
msgid ""
"Could not patch %s with mmap and with file operation usage - the patch seems "
"to be corrupt."
msgstr ""

#: methods/rred.cc:514
#, c-format
msgid ""
"Could not patch %s with mmap (but no mmap specific fail) - the patch seems "
"to be corrupt."
msgstr ""

#: methods/rsh.cc:336
msgid "Connection closed prematurely"
msgstr ""<|MERGE_RESOLUTION|>--- conflicted
+++ resolved
@@ -7,11 +7,7 @@
 msgstr ""
 "Project-Id-Version: PACKAGE VERSION\n"
 "Report-Msgid-Bugs-To: \n"
-<<<<<<< HEAD
-"POT-Creation-Date: 2011-07-14 11:38+0200\n"
-=======
-"POT-Creation-Date: 2011-10-30 13:46-0500\n"
->>>>>>> 71ecaad2
+"POT-Creation-Date: 2011-11-10 16:46+0100\n"
 "PO-Revision-Date: YEAR-MO-DA HO:MI+ZONE\n"
 "Last-Translator: FULL NAME <EMAIL@ADDRESS>\n"
 "Language-Team: LANGUAGE <LL@li.org>\n"
@@ -156,16 +152,10 @@
 msgid "  Version table:"
 msgstr ""
 
-<<<<<<< HEAD
-#: cmdline/apt-cache.cc:1675 cmdline/apt-cdrom.cc:197 cmdline/apt-config.cc:73
-#: cmdline/apt-extracttemplates.cc:225 ftparchive/apt-ftparchive.cc:589
-#: cmdline/apt-get.cc:3125 cmdline/apt-mark.cc:264 cmdline/apt-sortpkgs.cc:144
-=======
 #: cmdline/apt-cache.cc:1679 cmdline/apt-cdrom.cc:199 cmdline/apt-config.cc:75
 #: cmdline/apt-extracttemplates.cc:227 ftparchive/apt-ftparchive.cc:590
-#: cmdline/apt-get.cc:3244 cmdline/apt-internal-solver.cc:32
+#: cmdline/apt-get.cc:3247 cmdline/apt-internal-solver.cc:32
 #: cmdline/apt-mark.cc:266 cmdline/apt-sortpkgs.cc:147
->>>>>>> 71ecaad2
 #, c-format
 msgid "%s %s for %s compiled on %s %s\n"
 msgstr ""
@@ -738,11 +728,7 @@
 msgid "%s is already the newest version.\n"
 msgstr ""
 
-<<<<<<< HEAD
-#: cmdline/apt-get.cc:818 cmdline/apt-get.cc:2080 cmdline/apt-mark.cc:59
-=======
 #: cmdline/apt-get.cc:823 cmdline/apt-get.cc:2103 cmdline/apt-mark.cc:61
->>>>>>> 71ecaad2
 #, c-format
 msgid "%s set to manually installed.\n"
 msgstr ""
@@ -854,13 +840,8 @@
 msgid "After this operation, %sB disk space will be freed.\n"
 msgstr ""
 
-<<<<<<< HEAD
-#: cmdline/apt-get.cc:1174 cmdline/apt-get.cc:1177 cmdline/apt-get.cc:2492
-#: cmdline/apt-get.cc:2495
-=======
 #: cmdline/apt-get.cc:1177 cmdline/apt-get.cc:1180 cmdline/apt-get.cc:2523
 #: cmdline/apt-get.cc:2526
->>>>>>> 71ecaad2
 #, c-format
 msgid "Couldn't determine free space in %s"
 msgstr ""
@@ -894,11 +875,7 @@
 msgid "Do you want to continue [Y/n]? "
 msgstr ""
 
-<<<<<<< HEAD
-#: cmdline/apt-get.cc:1300 cmdline/apt-get.cc:2557 apt-pkg/algorithms.cc:1438
-=======
 #: cmdline/apt-get.cc:1303 cmdline/apt-get.cc:2588 apt-pkg/algorithms.cc:1492
->>>>>>> 71ecaad2
 #, c-format
 msgid "Failed to fetch %s  %s\n"
 msgstr ""
@@ -907,11 +884,7 @@
 msgid "Some files failed to download"
 msgstr ""
 
-<<<<<<< HEAD
-#: cmdline/apt-get.cc:1319 cmdline/apt-get.cc:2569
-=======
 #: cmdline/apt-get.cc:1322 cmdline/apt-get.cc:2600
->>>>>>> 71ecaad2
 msgid "Download complete and in download only mode"
 msgstr ""
 
@@ -947,45 +920,22 @@
 msgid "Note: This is done automatic and on purpose by dpkg."
 msgstr ""
 
-<<<<<<< HEAD
-#: cmdline/apt-get.cc:1497
-=======
 #: cmdline/apt-get.cc:1508
->>>>>>> 71ecaad2
 #, c-format
 msgid "Ignore unavailable target release '%s' of package '%s'"
 msgstr ""
 
-<<<<<<< HEAD
-#: cmdline/apt-get.cc:1529
-=======
 #: cmdline/apt-get.cc:1540
->>>>>>> 71ecaad2
 #, c-format
 msgid "Picking '%s' as source package instead of '%s'\n"
 msgstr ""
 
 #. if (VerTag.empty() == false && Last == 0)
-<<<<<<< HEAD
-#: cmdline/apt-get.cc:1567
-=======
 #: cmdline/apt-get.cc:1578
->>>>>>> 71ecaad2
 #, c-format
 msgid "Ignore unavailable version '%s' of package '%s'"
 msgstr ""
 
-<<<<<<< HEAD
-#: cmdline/apt-get.cc:1583
-msgid "The update command takes no arguments"
-msgstr ""
-
-#: cmdline/apt-get.cc:1645
-msgid "We are not supposed to delete stuff, can't start AutoRemover"
-msgstr ""
-
-#: cmdline/apt-get.cc:1740
-=======
 #: cmdline/apt-get.cc:1594
 msgid "The update command takes no arguments"
 msgstr ""
@@ -995,7 +945,6 @@
 msgstr ""
 
 #: cmdline/apt-get.cc:1761
->>>>>>> 71ecaad2
 msgid ""
 "Hmm, seems like the AutoRemover destroyed something which really\n"
 "shouldn't happen. Please file a bug report against apt."
@@ -1011,17 +960,6 @@
 #. "that package should be filed.") << endl;
 #. }
 #.
-<<<<<<< HEAD
-#: cmdline/apt-get.cc:1743 cmdline/apt-get.cc:1913
-msgid "The following information may help to resolve the situation:"
-msgstr ""
-
-#: cmdline/apt-get.cc:1747
-msgid "Internal Error, AutoRemover broke stuff"
-msgstr ""
-
-#: cmdline/apt-get.cc:1754
-=======
 #: cmdline/apt-get.cc:1764 cmdline/apt-get.cc:1933
 msgid "The following information may help to resolve the situation:"
 msgstr ""
@@ -1031,7 +969,6 @@
 msgstr ""
 
 #: cmdline/apt-get.cc:1775
->>>>>>> 71ecaad2
 msgid ""
 "The following package was automatically installed and is no longer required:"
 msgid_plural ""
@@ -1040,11 +977,7 @@
 msgstr[0] ""
 msgstr[1] ""
 
-<<<<<<< HEAD
-#: cmdline/apt-get.cc:1758
-=======
 #: cmdline/apt-get.cc:1779
->>>>>>> 71ecaad2
 #, c-format
 msgid "%lu package was automatically installed and is no longer required.\n"
 msgid_plural ""
@@ -1052,21 +985,6 @@
 msgstr[0] ""
 msgstr[1] ""
 
-<<<<<<< HEAD
-#: cmdline/apt-get.cc:1760
-msgid "Use 'apt-get autoremove' to remove them."
-msgstr ""
-
-#: cmdline/apt-get.cc:1779
-msgid "Internal error, AllUpgrade broke stuff"
-msgstr ""
-
-#: cmdline/apt-get.cc:1878
-msgid "You might want to run 'apt-get -f install' to correct these:"
-msgstr ""
-
-#: cmdline/apt-get.cc:1882
-=======
 #: cmdline/apt-get.cc:1781
 msgid "Use 'apt-get autoremove' to remove them."
 msgstr ""
@@ -1080,17 +998,12 @@
 msgstr ""
 
 #: cmdline/apt-get.cc:1903
->>>>>>> 71ecaad2
 msgid ""
 "Unmet dependencies. Try 'apt-get -f install' with no packages (or specify a "
 "solution)."
 msgstr ""
 
-<<<<<<< HEAD
-#: cmdline/apt-get.cc:1898
-=======
 #: cmdline/apt-get.cc:1918
->>>>>>> 71ecaad2
 msgid ""
 "Some packages could not be installed. This may mean that you have\n"
 "requested an impossible situation or if you are using the unstable\n"
@@ -1098,25 +1011,6 @@
 "or been moved out of Incoming."
 msgstr ""
 
-<<<<<<< HEAD
-#: cmdline/apt-get.cc:1916
-msgid "Broken packages"
-msgstr ""
-
-#: cmdline/apt-get.cc:1942
-msgid "The following extra packages will be installed:"
-msgstr ""
-
-#: cmdline/apt-get.cc:2032
-msgid "Suggested packages:"
-msgstr ""
-
-#: cmdline/apt-get.cc:2033
-msgid "Recommended packages:"
-msgstr ""
-
-#: cmdline/apt-get.cc:2075
-=======
 #: cmdline/apt-get.cc:1939
 msgid "Broken packages"
 msgstr ""
@@ -1134,53 +1028,21 @@
 msgstr ""
 
 #: cmdline/apt-get.cc:2098
->>>>>>> 71ecaad2
 #, c-format
 msgid "Couldn't find package %s"
 msgstr ""
 
-<<<<<<< HEAD
-#: cmdline/apt-get.cc:2082 cmdline/apt-mark.cc:61
-=======
 #: cmdline/apt-get.cc:2105 cmdline/apt-mark.cc:63
->>>>>>> 71ecaad2
 #, c-format
 msgid "%s set to automatically installed.\n"
 msgstr ""
 
-<<<<<<< HEAD
-#: cmdline/apt-get.cc:2090 cmdline/apt-mark.cc:105
-=======
 #: cmdline/apt-get.cc:2113 cmdline/apt-mark.cc:107
->>>>>>> 71ecaad2
 msgid ""
 "This command is deprecated. Please use 'apt-mark auto' and 'apt-mark manual' "
 "instead."
 msgstr ""
 
-<<<<<<< HEAD
-#: cmdline/apt-get.cc:2106
-msgid "Calculating upgrade... "
-msgstr ""
-
-#: cmdline/apt-get.cc:2109 methods/ftp.cc:707 methods/connect.cc:111
-msgid "Failed"
-msgstr ""
-
-#: cmdline/apt-get.cc:2114
-msgid "Done"
-msgstr ""
-
-#: cmdline/apt-get.cc:2181 cmdline/apt-get.cc:2189
-msgid "Internal error, problem resolver broke stuff"
-msgstr ""
-
-#: cmdline/apt-get.cc:2213 cmdline/apt-get.cc:2246
-msgid "Unable to lock the download directory"
-msgstr ""
-
-#: cmdline/apt-get.cc:2297
-=======
 #: cmdline/apt-get.cc:2129
 msgid "Calculating upgrade... "
 msgstr ""
@@ -1202,155 +1064,87 @@
 msgstr ""
 
 #: cmdline/apt-get.cc:2327
->>>>>>> 71ecaad2
 #, c-format
 msgid "Downloading %s %s"
 msgstr ""
 
-<<<<<<< HEAD
-#: cmdline/apt-get.cc:2353
-msgid "Must specify at least one package to fetch source for"
-msgstr ""
-
-#: cmdline/apt-get.cc:2394 cmdline/apt-get.cc:2690
-=======
 #: cmdline/apt-get.cc:2385
 msgid "Must specify at least one package to fetch source for"
 msgstr ""
 
 #: cmdline/apt-get.cc:2425 cmdline/apt-get.cc:2737
->>>>>>> 71ecaad2
 #, c-format
 msgid "Unable to find a source package for %s"
 msgstr ""
 
-<<<<<<< HEAD
-#: cmdline/apt-get.cc:2411
-=======
 #: cmdline/apt-get.cc:2442
->>>>>>> 71ecaad2
 #, c-format
 msgid ""
 "NOTICE: '%s' packaging is maintained in the '%s' version control system at:\n"
 "%s\n"
 msgstr ""
 
-<<<<<<< HEAD
-#: cmdline/apt-get.cc:2416
-=======
 #: cmdline/apt-get.cc:2447
->>>>>>> 71ecaad2
 #, c-format
 msgid ""
 "Please use:\n"
-"bzr get %s\n"
+"bzr branch %s\n"
 "to retrieve the latest (possibly unreleased) updates to the package.\n"
 msgstr ""
 
-<<<<<<< HEAD
-#: cmdline/apt-get.cc:2469
-=======
 #: cmdline/apt-get.cc:2500
->>>>>>> 71ecaad2
 #, c-format
 msgid "Skipping already downloaded file '%s'\n"
 msgstr ""
 
-<<<<<<< HEAD
-#: cmdline/apt-get.cc:2506
-=======
 #: cmdline/apt-get.cc:2537
->>>>>>> 71ecaad2
 #, c-format
 msgid "You don't have enough free space in %s"
 msgstr ""
 
 #. TRANSLATOR: The required space between number and unit is already included
 #. in the replacement strings, so %sB will be correctly translate in e.g. 1,5 MB
-<<<<<<< HEAD
-#: cmdline/apt-get.cc:2515
-=======
 #: cmdline/apt-get.cc:2546
->>>>>>> 71ecaad2
 #, c-format
 msgid "Need to get %sB/%sB of source archives.\n"
 msgstr ""
 
 #. TRANSLATOR: The required space between number and unit is already included
 #. in the replacement string, so %sB will be correctly translate in e.g. 1,5 MB
-<<<<<<< HEAD
-#: cmdline/apt-get.cc:2520
-=======
 #: cmdline/apt-get.cc:2551
->>>>>>> 71ecaad2
 #, c-format
 msgid "Need to get %sB of source archives.\n"
 msgstr ""
 
-<<<<<<< HEAD
-#: cmdline/apt-get.cc:2526
-=======
 #: cmdline/apt-get.cc:2557
->>>>>>> 71ecaad2
 #, c-format
 msgid "Fetch source %s\n"
 msgstr ""
 
-<<<<<<< HEAD
-#: cmdline/apt-get.cc:2564
-msgid "Failed to fetch some archives."
-msgstr ""
-
-#: cmdline/apt-get.cc:2595
-=======
 #: cmdline/apt-get.cc:2595
 msgid "Failed to fetch some archives."
 msgstr ""
 
 #: cmdline/apt-get.cc:2626
->>>>>>> 71ecaad2
 #, c-format
 msgid "Skipping unpack of already unpacked source in %s\n"
 msgstr ""
 
-<<<<<<< HEAD
-#: cmdline/apt-get.cc:2607
-=======
 #: cmdline/apt-get.cc:2638
->>>>>>> 71ecaad2
 #, c-format
 msgid "Unpack command '%s' failed.\n"
 msgstr ""
 
-<<<<<<< HEAD
-#: cmdline/apt-get.cc:2608
-=======
 #: cmdline/apt-get.cc:2639
->>>>>>> 71ecaad2
 #, c-format
 msgid "Check if the 'dpkg-dev' package is installed.\n"
 msgstr ""
 
-<<<<<<< HEAD
-#: cmdline/apt-get.cc:2625
-=======
 #: cmdline/apt-get.cc:2661
->>>>>>> 71ecaad2
 #, c-format
 msgid "Build command '%s' failed.\n"
 msgstr ""
 
-<<<<<<< HEAD
-#: cmdline/apt-get.cc:2645
-msgid "Child process failed"
-msgstr ""
-
-#: cmdline/apt-get.cc:2664
-msgid "Must specify at least one package to check builddeps for"
-msgstr ""
-
-#: cmdline/apt-get.cc:2695
-=======
 #: cmdline/apt-get.cc:2681
 msgid "Child process failed"
 msgstr ""
@@ -1367,23 +1161,15 @@
 msgstr ""
 
 #: cmdline/apt-get.cc:2742
->>>>>>> 71ecaad2
 #, c-format
 msgid "Unable to get build-dependency information for %s"
 msgstr ""
 
-<<<<<<< HEAD
-#: cmdline/apt-get.cc:2715
-=======
 #: cmdline/apt-get.cc:2762
->>>>>>> 71ecaad2
 #, c-format
 msgid "%s has no build depends.\n"
 msgstr ""
 
-<<<<<<< HEAD
-#: cmdline/apt-get.cc:2766
-=======
 #: cmdline/apt-get.cc:2892
 #, c-format
 msgid ""
@@ -1392,86 +1178,55 @@
 msgstr ""
 
 #: cmdline/apt-get.cc:2913
->>>>>>> 71ecaad2
 #, c-format
 msgid ""
 "%s dependency for %s cannot be satisfied because the package %s cannot be "
 "found"
 msgstr ""
 
-<<<<<<< HEAD
-#: cmdline/apt-get.cc:2819
-=======
 #: cmdline/apt-get.cc:2936
 #, c-format
 msgid "Failed to satisfy %s dependency for %s: Installed package %s is too new"
 msgstr ""
 
 #: cmdline/apt-get.cc:2975
->>>>>>> 71ecaad2
-#, c-format
-msgid ""
-"%s dependency for %s cannot be satisfied because no available versions of "
-"package %s can satisfy version requirements"
-msgstr ""
-
-<<<<<<< HEAD
-#: cmdline/apt-get.cc:2855
-=======
+#, c-format
+msgid ""
+"%s dependency for %s cannot be satisfied because candidate version of "
+"package %s can't satisfy version requirements"
+msgstr ""
+
 #: cmdline/apt-get.cc:2981
->>>>>>> 71ecaad2
-#, c-format
-msgid "Failed to satisfy %s dependency for %s: Installed package %s is too new"
-msgstr ""
-
-<<<<<<< HEAD
-#: cmdline/apt-get.cc:2882
-=======
+#, c-format
+msgid ""
+"%s dependency for %s cannot be satisfied because package %s has no candidate "
+"version"
+msgstr ""
+
 #: cmdline/apt-get.cc:3004
->>>>>>> 71ecaad2
 #, c-format
 msgid "Failed to satisfy %s dependency for %s: %s"
 msgstr ""
 
-<<<<<<< HEAD
-#: cmdline/apt-get.cc:2898
-=======
 #: cmdline/apt-get.cc:3020
->>>>>>> 71ecaad2
 #, c-format
 msgid "Build-dependencies for %s could not be satisfied."
 msgstr ""
 
-<<<<<<< HEAD
-#: cmdline/apt-get.cc:2903
-msgid "Failed to process build dependencies"
-msgstr ""
-
-#: cmdline/apt-get.cc:2996 cmdline/apt-get.cc:3008
-=======
 #: cmdline/apt-get.cc:3025
 msgid "Failed to process build dependencies"
 msgstr ""
 
 #: cmdline/apt-get.cc:3118 cmdline/apt-get.cc:3130
->>>>>>> 71ecaad2
 #, c-format
 msgid "Changelog for %s (%s)"
 msgstr ""
 
-<<<<<<< HEAD
-#: cmdline/apt-get.cc:3130
+#: cmdline/apt-get.cc:3252
 msgid "Supported modules:"
 msgstr ""
 
-#: cmdline/apt-get.cc:3171
-=======
-#: cmdline/apt-get.cc:3249
-msgid "Supported modules:"
-msgstr ""
-
-#: cmdline/apt-get.cc:3290
->>>>>>> 71ecaad2
+#: cmdline/apt-get.cc:3293
 msgid ""
 "Usage: apt-get [options] command\n"
 "       apt-get [options] install|remove pkg1 [pkg2 ...]\n"
@@ -1517,11 +1272,7 @@
 "                       This APT has Super Cow Powers.\n"
 msgstr ""
 
-<<<<<<< HEAD
-#: cmdline/apt-get.cc:3333
-=======
-#: cmdline/apt-get.cc:3455
->>>>>>> 71ecaad2
+#: cmdline/apt-get.cc:3458
 msgid ""
 "NOTE: This is only a simulation!\n"
 "      apt-get needs root privileges for real execution.\n"
@@ -1828,19 +1579,11 @@
 
 #. Only warn if there are no sources.list.d.
 #. Only warn if there is no sources.list file.
-<<<<<<< HEAD
-#: apt-inst/extract.cc:462 apt-pkg/contrib/cdromutl.cc:179
-#: apt-pkg/contrib/fileutl.cc:343 apt-pkg/sourcelist.cc:204
-#: apt-pkg/sourcelist.cc:210 apt-pkg/acquire.cc:450 apt-pkg/init.cc:103
-#: apt-pkg/init.cc:111 apt-pkg/clean.cc:33 apt-pkg/policy.cc:338
-#: methods/mirror.cc:91
-=======
 #: apt-inst/extract.cc:465 apt-pkg/contrib/cdromutl.cc:183
 #: apt-pkg/contrib/fileutl.cc:344 apt-pkg/sourcelist.cc:208
 #: apt-pkg/sourcelist.cc:214 apt-pkg/acquire.cc:456 apt-pkg/init.cc:108
 #: apt-pkg/init.cc:116 apt-pkg/clean.cc:36 apt-pkg/policy.cc:359
 #: methods/mirror.cc:95
->>>>>>> 71ecaad2
 #, c-format
 msgid "Unable to read %s"
 msgstr ""
@@ -1869,15 +1612,9 @@
 msgid "The info and temp directories need to be on the same filesystem"
 msgstr ""
 
-<<<<<<< HEAD
-#: apt-inst/deb/dpkgdb.cc:135 apt-pkg/pkgcachegen.cc:1048
-#: apt-pkg/pkgcachegen.cc:1152 apt-pkg/pkgcachegen.cc:1158
-#: apt-pkg/pkgcachegen.cc:1304
-=======
 #: apt-inst/deb/dpkgdb.cc:139 apt-pkg/pkgcachegen.cc:1168
 #: apt-pkg/pkgcachegen.cc:1272 apt-pkg/pkgcachegen.cc:1278
 #: apt-pkg/pkgcachegen.cc:1434
->>>>>>> 71ecaad2
 msgid "Reading package lists"
 msgstr ""
 
@@ -2417,101 +2154,57 @@
 msgid "Selection %s not found"
 msgstr ""
 
-<<<<<<< HEAD
-#: apt-pkg/contrib/configuration.cc:452
-=======
 #: apt-pkg/contrib/configuration.cc:468
->>>>>>> 71ecaad2
 #, c-format
 msgid "Unrecognized type abbreviation: '%c'"
 msgstr ""
 
-<<<<<<< HEAD
-#: apt-pkg/contrib/configuration.cc:510
-=======
 #: apt-pkg/contrib/configuration.cc:526
->>>>>>> 71ecaad2
 #, c-format
 msgid "Opening configuration file %s"
 msgstr ""
 
-<<<<<<< HEAD
-#: apt-pkg/contrib/configuration.cc:678
-=======
 #: apt-pkg/contrib/configuration.cc:694
->>>>>>> 71ecaad2
 #, c-format
 msgid "Syntax error %s:%u: Block starts with no name."
 msgstr ""
 
-<<<<<<< HEAD
-#: apt-pkg/contrib/configuration.cc:697
-=======
 #: apt-pkg/contrib/configuration.cc:713
->>>>>>> 71ecaad2
 #, c-format
 msgid "Syntax error %s:%u: Malformed tag"
 msgstr ""
 
-<<<<<<< HEAD
-#: apt-pkg/contrib/configuration.cc:714
-=======
 #: apt-pkg/contrib/configuration.cc:730
->>>>>>> 71ecaad2
 #, c-format
 msgid "Syntax error %s:%u: Extra junk after value"
 msgstr ""
 
-<<<<<<< HEAD
-#: apt-pkg/contrib/configuration.cc:754
-=======
 #: apt-pkg/contrib/configuration.cc:770
->>>>>>> 71ecaad2
 #, c-format
 msgid "Syntax error %s:%u: Directives can only be done at the top level"
 msgstr ""
 
-<<<<<<< HEAD
-#: apt-pkg/contrib/configuration.cc:761
-=======
 #: apt-pkg/contrib/configuration.cc:777
->>>>>>> 71ecaad2
 #, c-format
 msgid "Syntax error %s:%u: Too many nested includes"
 msgstr ""
 
-<<<<<<< HEAD
-#: apt-pkg/contrib/configuration.cc:765 apt-pkg/contrib/configuration.cc:770
-=======
 #: apt-pkg/contrib/configuration.cc:781 apt-pkg/contrib/configuration.cc:786
->>>>>>> 71ecaad2
 #, c-format
 msgid "Syntax error %s:%u: Included from here"
 msgstr ""
 
-<<<<<<< HEAD
-#: apt-pkg/contrib/configuration.cc:774
-=======
 #: apt-pkg/contrib/configuration.cc:790
->>>>>>> 71ecaad2
 #, c-format
 msgid "Syntax error %s:%u: Unsupported directive '%s'"
 msgstr ""
 
-<<<<<<< HEAD
-#: apt-pkg/contrib/configuration.cc:777
-=======
 #: apt-pkg/contrib/configuration.cc:793
->>>>>>> 71ecaad2
 #, c-format
 msgid "Syntax error %s:%u: clear directive requires an option tree as argument"
 msgstr ""
 
-<<<<<<< HEAD
-#: apt-pkg/contrib/configuration.cc:827
-=======
 #: apt-pkg/contrib/configuration.cc:843
->>>>>>> 71ecaad2
 #, c-format
 msgid "Syntax error %s:%u: Extra junk at end of file"
 msgstr ""
@@ -2885,19 +2578,19 @@
 msgid "Type '%s' is not known on line %u in source list %s"
 msgstr ""
 
-#: apt-pkg/packagemanager.cc:298 apt-pkg/packagemanager.cc:770
+#: apt-pkg/packagemanager.cc:298 apt-pkg/packagemanager.cc:775
 #, c-format
 msgid ""
 "Could not perform immediate configuration on '%s'. Please see man 5 apt.conf "
 "under APT::Immediate-Configure for details. (%d)"
 msgstr ""
 
-#: apt-pkg/packagemanager.cc:432 apt-pkg/packagemanager.cc:462
+#: apt-pkg/packagemanager.cc:437 apt-pkg/packagemanager.cc:467
 #, c-format
 msgid "Could not configure '%s'. "
 msgstr ""
 
-#: apt-pkg/packagemanager.cc:502
+#: apt-pkg/packagemanager.cc:507
 #, c-format
 msgid ""
 "This installation run will require temporarily removing the essential "
@@ -2974,20 +2667,12 @@
 msgid "Please insert the disc labeled: '%s' in the drive '%s' and press enter."
 msgstr ""
 
-<<<<<<< HEAD
-#: apt-pkg/init.cc:146
-=======
 #: apt-pkg/init.cc:151
->>>>>>> 71ecaad2
 #, c-format
 msgid "Packaging system '%s' is not supported"
 msgstr ""
 
-<<<<<<< HEAD
-#: apt-pkg/init.cc:162
-=======
 #: apt-pkg/init.cc:167
->>>>>>> 71ecaad2
 msgid "Unable to determine a suitable packaging system type"
 msgstr ""
 
@@ -3012,9 +2697,6 @@
 msgid "The list of sources could not be read."
 msgstr ""
 
-<<<<<<< HEAD
-#: apt-pkg/policy.cc:375
-=======
 #: apt-pkg/policy.cc:74
 #, c-format
 msgid ""
@@ -3023,25 +2705,16 @@
 msgstr ""
 
 #: apt-pkg/policy.cc:396
->>>>>>> 71ecaad2
 #, c-format
 msgid "Invalid record in the preferences file %s, no Package header"
 msgstr ""
 
-<<<<<<< HEAD
-#: apt-pkg/policy.cc:397
-=======
 #: apt-pkg/policy.cc:418
->>>>>>> 71ecaad2
 #, c-format
 msgid "Did not understand pin type %s"
 msgstr ""
 
-<<<<<<< HEAD
-#: apt-pkg/policy.cc:405
-=======
 #: apt-pkg/policy.cc:426
->>>>>>> 71ecaad2
 msgid "No priority (or zero) specified for pin"
 msgstr ""
 
@@ -3092,11 +2765,7 @@
 msgid "Collecting File Provides"
 msgstr ""
 
-<<<<<<< HEAD
-#: apt-pkg/pkgcachegen.cc:1243 apt-pkg/pkgcachegen.cc:1250
-=======
 #: apt-pkg/pkgcachegen.cc:1376 apt-pkg/pkgcachegen.cc:1383
->>>>>>> 71ecaad2
 msgid "IO Error saving source cache"
 msgstr ""
 
@@ -3384,9 +3053,6 @@
 msgid "Can't select installed version from package %s as it is not installed"
 msgstr ""
 
-<<<<<<< HEAD
-#: apt-pkg/deb/dpkgpm.cc:53
-=======
 #: apt-pkg/edsp.cc:41 apt-pkg/edsp.cc:61
 msgid "Send scenario to solver"
 msgstr ""
@@ -3407,200 +3073,115 @@
 msgid "Execute external solver"
 msgstr ""
 
-#: apt-pkg/deb/dpkgpm.cc:71
->>>>>>> 71ecaad2
+#: apt-pkg/deb/dpkgpm.cc:70
 #, c-format
 msgid "Installing %s"
 msgstr ""
 
-<<<<<<< HEAD
-#: apt-pkg/deb/dpkgpm.cc:54 apt-pkg/deb/dpkgpm.cc:847
-=======
-#: apt-pkg/deb/dpkgpm.cc:72 apt-pkg/deb/dpkgpm.cc:866
->>>>>>> 71ecaad2
+#: apt-pkg/deb/dpkgpm.cc:71 apt-pkg/deb/dpkgpm.cc:865
 #, c-format
 msgid "Configuring %s"
 msgstr ""
 
-<<<<<<< HEAD
-#: apt-pkg/deb/dpkgpm.cc:55 apt-pkg/deb/dpkgpm.cc:854
-=======
-#: apt-pkg/deb/dpkgpm.cc:73 apt-pkg/deb/dpkgpm.cc:873
->>>>>>> 71ecaad2
+#: apt-pkg/deb/dpkgpm.cc:72 apt-pkg/deb/dpkgpm.cc:872
 #, c-format
 msgid "Removing %s"
 msgstr ""
 
-<<<<<<< HEAD
-#: apt-pkg/deb/dpkgpm.cc:56
-=======
+#: apt-pkg/deb/dpkgpm.cc:73
+#, c-format
+msgid "Completely removing %s"
+msgstr ""
+
 #: apt-pkg/deb/dpkgpm.cc:74
->>>>>>> 71ecaad2
-#, c-format
-msgid "Completely removing %s"
-msgstr ""
-
-<<<<<<< HEAD
-#: apt-pkg/deb/dpkgpm.cc:57
-=======
+#, c-format
+msgid "Noting disappearance of %s"
+msgstr ""
+
 #: apt-pkg/deb/dpkgpm.cc:75
->>>>>>> 71ecaad2
-#, c-format
-msgid "Noting disappearance of %s"
-msgstr ""
-
-<<<<<<< HEAD
-#: apt-pkg/deb/dpkgpm.cc:58
-=======
-#: apt-pkg/deb/dpkgpm.cc:76
->>>>>>> 71ecaad2
 #, c-format
 msgid "Running post-installation trigger %s"
 msgstr ""
 
 #. FIXME: use a better string after freeze
-<<<<<<< HEAD
-#: apt-pkg/deb/dpkgpm.cc:653
-=======
-#: apt-pkg/deb/dpkgpm.cc:672
->>>>>>> 71ecaad2
+#: apt-pkg/deb/dpkgpm.cc:671
 #, c-format
 msgid "Directory '%s' missing"
 msgstr ""
 
-<<<<<<< HEAD
-#: apt-pkg/deb/dpkgpm.cc:668 apt-pkg/deb/dpkgpm.cc:688
-=======
-#: apt-pkg/deb/dpkgpm.cc:687 apt-pkg/deb/dpkgpm.cc:707
->>>>>>> 71ecaad2
+#: apt-pkg/deb/dpkgpm.cc:686 apt-pkg/deb/dpkgpm.cc:706
 #, c-format
 msgid "Could not open file '%s'"
 msgstr ""
 
-<<<<<<< HEAD
-#: apt-pkg/deb/dpkgpm.cc:840
-=======
+#: apt-pkg/deb/dpkgpm.cc:858
+#, c-format
+msgid "Preparing %s"
+msgstr ""
+
 #: apt-pkg/deb/dpkgpm.cc:859
->>>>>>> 71ecaad2
-#, c-format
-msgid "Preparing %s"
-msgstr ""
-
-<<<<<<< HEAD
-#: apt-pkg/deb/dpkgpm.cc:841
-=======
-#: apt-pkg/deb/dpkgpm.cc:860
->>>>>>> 71ecaad2
 #, c-format
 msgid "Unpacking %s"
 msgstr ""
 
-<<<<<<< HEAD
-#: apt-pkg/deb/dpkgpm.cc:846
-=======
-#: apt-pkg/deb/dpkgpm.cc:865
->>>>>>> 71ecaad2
+#: apt-pkg/deb/dpkgpm.cc:864
 #, c-format
 msgid "Preparing to configure %s"
 msgstr ""
 
-<<<<<<< HEAD
-#: apt-pkg/deb/dpkgpm.cc:848
-=======
-#: apt-pkg/deb/dpkgpm.cc:867
->>>>>>> 71ecaad2
+#: apt-pkg/deb/dpkgpm.cc:866
 #, c-format
 msgid "Installed %s"
 msgstr ""
 
-<<<<<<< HEAD
-#: apt-pkg/deb/dpkgpm.cc:853
-=======
-#: apt-pkg/deb/dpkgpm.cc:872
->>>>>>> 71ecaad2
+#: apt-pkg/deb/dpkgpm.cc:871
 #, c-format
 msgid "Preparing for removal of %s"
 msgstr ""
 
-<<<<<<< HEAD
-#: apt-pkg/deb/dpkgpm.cc:855
-=======
-#: apt-pkg/deb/dpkgpm.cc:874
->>>>>>> 71ecaad2
+#: apt-pkg/deb/dpkgpm.cc:873
 #, c-format
 msgid "Removed %s"
 msgstr ""
 
-<<<<<<< HEAD
-#: apt-pkg/deb/dpkgpm.cc:860
-=======
+#: apt-pkg/deb/dpkgpm.cc:878
+#, c-format
+msgid "Preparing to completely remove %s"
+msgstr ""
+
 #: apt-pkg/deb/dpkgpm.cc:879
->>>>>>> 71ecaad2
-#, c-format
-msgid "Preparing to completely remove %s"
-msgstr ""
-
-<<<<<<< HEAD
-#: apt-pkg/deb/dpkgpm.cc:861
-=======
-#: apt-pkg/deb/dpkgpm.cc:880
->>>>>>> 71ecaad2
 #, c-format
 msgid "Completely removed %s"
 msgstr ""
 
-<<<<<<< HEAD
-#: apt-pkg/deb/dpkgpm.cc:1081
+#: apt-pkg/deb/dpkgpm.cc:1110
 msgid "Can not write log, openpty() failed (/dev/pts not mounted?)\n"
 msgstr ""
 
-#: apt-pkg/deb/dpkgpm.cc:1112
+#: apt-pkg/deb/dpkgpm.cc:1140
 msgid "Running dpkg"
 msgstr ""
 
-#: apt-pkg/deb/dpkgpm.cc:1337
-=======
-#: apt-pkg/deb/dpkgpm.cc:1111
-msgid "Can not write log, openpty() failed (/dev/pts not mounted?)\n"
-msgstr ""
-
-#: apt-pkg/deb/dpkgpm.cc:1141
-msgid "Running dpkg"
-msgstr ""
-
-#: apt-pkg/deb/dpkgpm.cc:1320
+#: apt-pkg/deb/dpkgpm.cc:1319
 msgid "Operation was interrupted before it could finish"
 msgstr ""
 
-#: apt-pkg/deb/dpkgpm.cc:1377
->>>>>>> 71ecaad2
+#: apt-pkg/deb/dpkgpm.cc:1376
 msgid "No apport report written because MaxReports is reached already"
 msgstr ""
 
 #. check if its not a follow up error
-<<<<<<< HEAD
-#: apt-pkg/deb/dpkgpm.cc:1342
+#: apt-pkg/deb/dpkgpm.cc:1381
 msgid "dependency problems - leaving unconfigured"
 msgstr ""
 
-#: apt-pkg/deb/dpkgpm.cc:1344
-=======
-#: apt-pkg/deb/dpkgpm.cc:1382
-msgid "dependency problems - leaving unconfigured"
-msgstr ""
-
-#: apt-pkg/deb/dpkgpm.cc:1384
->>>>>>> 71ecaad2
+#: apt-pkg/deb/dpkgpm.cc:1383
 msgid ""
 "No apport report written because the error message indicates its a followup "
 "error from a previous failure."
 msgstr ""
 
-<<<<<<< HEAD
-#: apt-pkg/deb/dpkgpm.cc:1350
-=======
-#: apt-pkg/deb/dpkgpm.cc:1390
->>>>>>> 71ecaad2
+#: apt-pkg/deb/dpkgpm.cc:1389
 msgid ""
 "No apport report written because the error message indicates a disk full "
 "error"
@@ -3612,17 +3193,13 @@
 "error"
 msgstr ""
 
-<<<<<<< HEAD
-#: apt-pkg/deb/dpkgpm.cc:1364 apt-pkg/deb/dpkgpm.cc:1370
+#: apt-pkg/deb/dpkgpm.cc:1403 apt-pkg/deb/dpkgpm.cc:1409
 msgid ""
 "No apport report written because the error message indicates an issue on the "
 "local system"
 msgstr ""
 
-#: apt-pkg/deb/dpkgpm.cc:1391
-=======
-#: apt-pkg/deb/dpkgpm.cc:1403
->>>>>>> 71ecaad2
+#: apt-pkg/deb/dpkgpm.cc:1430
 msgid ""
 "No apport report written because the error message indicates a dpkg I/O error"
 msgstr ""
