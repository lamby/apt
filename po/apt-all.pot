# SOME DESCRIPTIVE TITLE.
# This file is put in the public domain.
# FIRST AUTHOR <EMAIL@ADDRESS>, YEAR.
#
#, fuzzy
msgid ""
msgstr ""
"Project-Id-Version: PACKAGE VERSION\n"
"Report-Msgid-Bugs-To: \n"
<<<<<<< HEAD
"POT-Creation-Date: 2009-11-28 02:10+0100\n"
=======
"POT-Creation-Date: 2009-12-10 22:06+0100\n"
>>>>>>> 43be0ac4
"PO-Revision-Date: YEAR-MO-DA HO:MI+ZONE\n"
"Last-Translator: FULL NAME <EMAIL@ADDRESS>\n"
"Language-Team: LANGUAGE <LL@li.org>\n"
"MIME-Version: 1.0\n"
"Content-Type: text/plain; charset=CHARSET\n"
"Content-Transfer-Encoding: 8bit\n"

#: cmdline/apt-cache.cc:141
#, c-format
msgid "Package %s version %s has an unmet dep:\n"
msgstr ""

#: cmdline/apt-cache.cc:181 cmdline/apt-cache.cc:550 cmdline/apt-cache.cc:644
#: cmdline/apt-cache.cc:797 cmdline/apt-cache.cc:1021
#: cmdline/apt-cache.cc:1423 cmdline/apt-cache.cc:1575
#, c-format
msgid "Unable to locate package %s"
msgstr ""

#: cmdline/apt-cache.cc:245
msgid "Total package names: "
msgstr ""

#: cmdline/apt-cache.cc:285
msgid "  Normal packages: "
msgstr ""

#: cmdline/apt-cache.cc:286
msgid "  Pure virtual packages: "
msgstr ""

#: cmdline/apt-cache.cc:287
msgid "  Single virtual packages: "
msgstr ""

#: cmdline/apt-cache.cc:288
msgid "  Mixed virtual packages: "
msgstr ""

#: cmdline/apt-cache.cc:289
msgid "  Missing: "
msgstr ""

#: cmdline/apt-cache.cc:291
msgid "Total distinct versions: "
msgstr ""

#: cmdline/apt-cache.cc:293
msgid "Total distinct descriptions: "
msgstr ""

#: cmdline/apt-cache.cc:295
msgid "Total dependencies: "
msgstr ""

#: cmdline/apt-cache.cc:298
msgid "Total ver/file relations: "
msgstr ""

#: cmdline/apt-cache.cc:300
msgid "Total Desc/File relations: "
msgstr ""

#: cmdline/apt-cache.cc:302
msgid "Total Provides mappings: "
msgstr ""

#: cmdline/apt-cache.cc:314
msgid "Total globbed strings: "
msgstr ""

#: cmdline/apt-cache.cc:328
msgid "Total dependency version space: "
msgstr ""

#: cmdline/apt-cache.cc:333
msgid "Total slack space: "
msgstr ""

#: cmdline/apt-cache.cc:341
msgid "Total space accounted for: "
msgstr ""

#: cmdline/apt-cache.cc:469 cmdline/apt-cache.cc:1221
#, c-format
msgid "Package file %s is out of sync."
msgstr ""

#: cmdline/apt-cache.cc:1297
msgid "You must give exactly one pattern"
msgstr ""

#: cmdline/apt-cache.cc:1451
msgid "No packages found"
msgstr ""

#: cmdline/apt-cache.cc:1528
msgid "Package files:"
msgstr ""

#: cmdline/apt-cache.cc:1535 cmdline/apt-cache.cc:1622
msgid "Cache is out of sync, can't x-ref a package file"
msgstr ""

#. Show any packages have explicit pins
#: cmdline/apt-cache.cc:1549
msgid "Pinned packages:"
msgstr ""

#: cmdline/apt-cache.cc:1561 cmdline/apt-cache.cc:1602
msgid "(not found)"
msgstr ""

#. Installed version
#: cmdline/apt-cache.cc:1582
msgid "  Installed: "
msgstr ""

#: cmdline/apt-cache.cc:1584 cmdline/apt-cache.cc:1592
msgid "(none)"
msgstr ""

#. Candidate Version
#: cmdline/apt-cache.cc:1589
msgid "  Candidate: "
msgstr ""

#: cmdline/apt-cache.cc:1599
msgid "  Package pin: "
msgstr ""

#. Show the priority tables
#: cmdline/apt-cache.cc:1608
msgid "  Version table:"
msgstr ""

#: cmdline/apt-cache.cc:1623
#, c-format
msgid "       %4i %s\n"
msgstr ""

#: cmdline/apt-cache.cc:1718 cmdline/apt-cdrom.cc:134 cmdline/apt-config.cc:70
#: cmdline/apt-extracttemplates.cc:225 ftparchive/apt-ftparchive.cc:547
<<<<<<< HEAD
#: cmdline/apt-get.cc:2653 cmdline/apt-sortpkgs.cc:144
=======
#: cmdline/apt-get.cc:2665 cmdline/apt-sortpkgs.cc:144
>>>>>>> 43be0ac4
#, c-format
msgid "%s %s for %s compiled on %s %s\n"
msgstr ""

#: cmdline/apt-cache.cc:1725
msgid ""
"Usage: apt-cache [options] command\n"
"       apt-cache [options] add file1 [file2 ...]\n"
"       apt-cache [options] showpkg pkg1 [pkg2 ...]\n"
"       apt-cache [options] showsrc pkg1 [pkg2 ...]\n"
"\n"
"apt-cache is a low-level tool used to manipulate APT's binary\n"
"cache files, and query information from them\n"
"\n"
"Commands:\n"
"   add - Add a package file to the source cache\n"
"   gencaches - Build both the package and source cache\n"
"   showpkg - Show some general information for a single package\n"
"   showsrc - Show source records\n"
"   stats - Show some basic statistics\n"
"   dump - Show the entire file in a terse form\n"
"   dumpavail - Print an available file to stdout\n"
"   unmet - Show unmet dependencies\n"
"   search - Search the package list for a regex pattern\n"
"   show - Show a readable record for the package\n"
"   depends - Show raw dependency information for a package\n"
"   rdepends - Show reverse dependency information for a package\n"
"   pkgnames - List the names of all packages in the system\n"
"   dotty - Generate package graphs for GraphViz\n"
"   xvcg - Generate package graphs for xvcg\n"
"   policy - Show policy settings\n"
"\n"
"Options:\n"
"  -h   This help text.\n"
"  -p=? The package cache.\n"
"  -s=? The source cache.\n"
"  -q   Disable progress indicator.\n"
"  -i   Show only important deps for the unmet command.\n"
"  -c=? Read this configuration file\n"
"  -o=? Set an arbitrary configuration option, eg -o dir::cache=/tmp\n"
"See the apt-cache(8) and apt.conf(5) manual pages for more information.\n"
msgstr ""

#: cmdline/apt-cdrom.cc:77
msgid "Please provide a name for this Disc, such as 'Debian 5.0.3 Disk 1'"
msgstr ""

#: cmdline/apt-cdrom.cc:92
msgid "Please insert a Disc in the drive and press enter"
msgstr ""

#: cmdline/apt-cdrom.cc:114
msgid "Repeat this process for the rest of the CDs in your set."
msgstr ""

#: cmdline/apt-config.cc:41
msgid "Arguments not in pairs"
msgstr ""

#: cmdline/apt-config.cc:76
msgid ""
"Usage: apt-config [options] command\n"
"\n"
"apt-config is a simple tool to read the APT config file\n"
"\n"
"Commands:\n"
"   shell - Shell mode\n"
"   dump - Show the configuration\n"
"\n"
"Options:\n"
"  -h   This help text.\n"
"  -c=? Read this configuration file\n"
"  -o=? Set an arbitrary configuration option, eg -o dir::cache=/tmp\n"
msgstr ""

#: cmdline/apt-extracttemplates.cc:98
#, c-format
msgid "%s not a valid DEB package."
msgstr ""

#: cmdline/apt-extracttemplates.cc:232
msgid ""
"Usage: apt-extracttemplates file1 [file2 ...]\n"
"\n"
"apt-extracttemplates is a tool to extract config and template info\n"
"from debian packages\n"
"\n"
"Options:\n"
"  -h   This help text\n"
"  -t   Set the temp dir\n"
"  -c=? Read this configuration file\n"
"  -o=? Set an arbitrary configuration option, eg -o dir::cache=/tmp\n"
msgstr ""

#: cmdline/apt-extracttemplates.cc:267 apt-pkg/pkgcachegen.cc:830
#, c-format
msgid "Unable to write to %s"
msgstr ""

#: cmdline/apt-extracttemplates.cc:310
msgid "Cannot get debconf version. Is debconf installed?"
msgstr ""

#: ftparchive/apt-ftparchive.cc:164 ftparchive/apt-ftparchive.cc:338
msgid "Package extension list is too long"
msgstr ""

#: ftparchive/apt-ftparchive.cc:166 ftparchive/apt-ftparchive.cc:180
#: ftparchive/apt-ftparchive.cc:203 ftparchive/apt-ftparchive.cc:253
#: ftparchive/apt-ftparchive.cc:267 ftparchive/apt-ftparchive.cc:289
#, c-format
msgid "Error processing directory %s"
msgstr ""

#: ftparchive/apt-ftparchive.cc:251
msgid "Source extension list is too long"
msgstr ""

#: ftparchive/apt-ftparchive.cc:368
msgid "Error writing header to contents file"
msgstr ""

#: ftparchive/apt-ftparchive.cc:398
#, c-format
msgid "Error processing contents %s"
msgstr ""

#: ftparchive/apt-ftparchive.cc:553
msgid ""
"Usage: apt-ftparchive [options] command\n"
"Commands: packages binarypath [overridefile [pathprefix]]\n"
"          sources srcpath [overridefile [pathprefix]]\n"
"          contents path\n"
"          release path\n"
"          generate config [groups]\n"
"          clean config\n"
"\n"
"apt-ftparchive generates index files for Debian archives. It supports\n"
"many styles of generation from fully automated to functional replacements\n"
"for dpkg-scanpackages and dpkg-scansources\n"
"\n"
"apt-ftparchive generates Package files from a tree of .debs. The\n"
"Package file contains the contents of all the control fields from\n"
"each package as well as the MD5 hash and filesize. An override file\n"
"is supported to force the value of Priority and Section.\n"
"\n"
"Similarly apt-ftparchive generates Sources files from a tree of .dscs.\n"
"The --source-override option can be used to specify a src override file\n"
"\n"
"The 'packages' and 'sources' command should be run in the root of the\n"
"tree. BinaryPath should point to the base of the recursive search and \n"
"override file should contain the override flags. Pathprefix is\n"
"appended to the filename fields if present. Example usage from the \n"
"Debian archive:\n"
"   apt-ftparchive packages dists/potato/main/binary-i386/ > \\\n"
"               dists/potato/main/binary-i386/Packages\n"
"\n"
"Options:\n"
"  -h    This help text\n"
"  --md5 Control MD5 generation\n"
"  -s=?  Source override file\n"
"  -q    Quiet\n"
"  -d=?  Select the optional caching database\n"
"  --no-delink Enable delinking debug mode\n"
"  --contents  Control contents file generation\n"
"  -c=?  Read this configuration file\n"
"  -o=?  Set an arbitrary configuration option"
msgstr ""

#: ftparchive/apt-ftparchive.cc:759
msgid "No selections matched"
msgstr ""

#: ftparchive/apt-ftparchive.cc:832
#, c-format
msgid "Some files are missing in the package file group `%s'"
msgstr ""

#: ftparchive/cachedb.cc:43
#, c-format
msgid "DB was corrupted, file renamed to %s.old"
msgstr ""

#: ftparchive/cachedb.cc:61
#, c-format
msgid "DB is old, attempting to upgrade %s"
msgstr ""

#: ftparchive/cachedb.cc:72
msgid ""
"DB format is invalid. If you upgraded from a older version of apt, please "
"remove and re-create the database."
msgstr ""

#: ftparchive/cachedb.cc:77
#, c-format
msgid "Unable to open DB file %s: %s"
msgstr ""

#: ftparchive/cachedb.cc:123 apt-inst/extract.cc:178 apt-inst/extract.cc:190
#: apt-inst/extract.cc:207 apt-inst/deb/dpkgdb.cc:117
#, c-format
msgid "Failed to stat %s"
msgstr ""

#: ftparchive/cachedb.cc:242
msgid "Archive has no control record"
msgstr ""

#: ftparchive/cachedb.cc:448
msgid "Unable to get a cursor"
msgstr ""

#: ftparchive/writer.cc:76
#, c-format
msgid "W: Unable to read directory %s\n"
msgstr ""

#: ftparchive/writer.cc:81
#, c-format
msgid "W: Unable to stat %s\n"
msgstr ""

#: ftparchive/writer.cc:132
msgid "E: "
msgstr ""

#: ftparchive/writer.cc:134
msgid "W: "
msgstr ""

#: ftparchive/writer.cc:141
msgid "E: Errors apply to file "
msgstr ""

#: ftparchive/writer.cc:158 ftparchive/writer.cc:188
#, c-format
msgid "Failed to resolve %s"
msgstr ""

#: ftparchive/writer.cc:170
msgid "Tree walking failed"
msgstr ""

#: ftparchive/writer.cc:195
#, c-format
msgid "Failed to open %s"
msgstr ""

#: ftparchive/writer.cc:254
#, c-format
msgid " DeLink %s [%s]\n"
msgstr ""

#: ftparchive/writer.cc:262
#, c-format
msgid "Failed to readlink %s"
msgstr ""

#: ftparchive/writer.cc:266
#, c-format
msgid "Failed to unlink %s"
msgstr ""

#: ftparchive/writer.cc:273
#, c-format
msgid "*** Failed to link %s to %s"
msgstr ""

#: ftparchive/writer.cc:283
#, c-format
msgid " DeLink limit of %sB hit.\n"
msgstr ""

<<<<<<< HEAD
#: ftparchive/writer.cc:389
msgid "Archive had no package field"
msgstr ""

#: ftparchive/writer.cc:397 ftparchive/writer.cc:628
=======
#: ftparchive/writer.cc:388
msgid "Archive had no package field"
msgstr ""

#: ftparchive/writer.cc:396 ftparchive/writer.cc:627
>>>>>>> 43be0ac4
#, c-format
msgid "  %s has no override entry\n"
msgstr ""

<<<<<<< HEAD
#: ftparchive/writer.cc:458 ftparchive/writer.cc:716
=======
#: ftparchive/writer.cc:457 ftparchive/writer.cc:715
>>>>>>> 43be0ac4
#, c-format
msgid "  %s maintainer is %s not %s\n"
msgstr ""

<<<<<<< HEAD
#: ftparchive/writer.cc:638
=======
#: ftparchive/writer.cc:637
>>>>>>> 43be0ac4
#, c-format
msgid "  %s has no source override entry\n"
msgstr ""

<<<<<<< HEAD
#: ftparchive/writer.cc:642
=======
#: ftparchive/writer.cc:641
>>>>>>> 43be0ac4
#, c-format
msgid "  %s has no binary override entry either\n"
msgstr ""

#: ftparchive/contents.cc:321
#, c-format
msgid "Internal error, could not locate member %s"
msgstr ""

#: ftparchive/contents.cc:358 ftparchive/contents.cc:389
msgid "realloc - Failed to allocate memory"
msgstr ""

#: ftparchive/override.cc:34 ftparchive/override.cc:142
#, c-format
msgid "Unable to open %s"
msgstr ""

#: ftparchive/override.cc:60 ftparchive/override.cc:166
#, c-format
msgid "Malformed override %s line %lu #1"
msgstr ""

#: ftparchive/override.cc:74 ftparchive/override.cc:178
#, c-format
msgid "Malformed override %s line %lu #2"
msgstr ""

#: ftparchive/override.cc:88 ftparchive/override.cc:191
#, c-format
msgid "Malformed override %s line %lu #3"
msgstr ""

#: ftparchive/override.cc:127 ftparchive/override.cc:201
#, c-format
msgid "Failed to read the override file %s"
msgstr ""

#: ftparchive/multicompress.cc:72
#, c-format
msgid "Unknown compression algorithm '%s'"
msgstr ""

#: ftparchive/multicompress.cc:102
#, c-format
msgid "Compressed output %s needs a compression set"
msgstr ""

#: ftparchive/multicompress.cc:169 methods/rsh.cc:91
msgid "Failed to create IPC pipe to subprocess"
msgstr ""

#: ftparchive/multicompress.cc:195
msgid "Failed to create FILE*"
msgstr ""

#: ftparchive/multicompress.cc:198
msgid "Failed to fork"
msgstr ""

#: ftparchive/multicompress.cc:212
msgid "Compress child"
msgstr ""

#: ftparchive/multicompress.cc:235
#, c-format
msgid "Internal error, failed to create %s"
msgstr ""

#: ftparchive/multicompress.cc:286
msgid "Failed to create subprocess IPC"
msgstr ""

#: ftparchive/multicompress.cc:321
msgid "Failed to exec compressor "
msgstr ""

#: ftparchive/multicompress.cc:360
msgid "decompressor"
msgstr ""

#: ftparchive/multicompress.cc:403
msgid "IO to subprocess/file failed"
msgstr ""

#: ftparchive/multicompress.cc:455
msgid "Failed to read while computing MD5"
msgstr ""

#: ftparchive/multicompress.cc:472
#, c-format
msgid "Problem unlinking %s"
msgstr ""

#: ftparchive/multicompress.cc:487 apt-inst/extract.cc:185
#, c-format
msgid "Failed to rename %s to %s"
msgstr ""

#: cmdline/apt-get.cc:127
msgid "Y"
msgstr ""

<<<<<<< HEAD
#: cmdline/apt-get.cc:149 cmdline/apt-get.cc:1718
=======
#: cmdline/apt-get.cc:149 cmdline/apt-get.cc:1730
>>>>>>> 43be0ac4
#, c-format
msgid "Regex compilation error - %s"
msgstr ""

#: cmdline/apt-get.cc:244
msgid "The following packages have unmet dependencies:"
msgstr ""

#: cmdline/apt-get.cc:334
#, c-format
msgid "but %s is installed"
msgstr ""

#: cmdline/apt-get.cc:336
#, c-format
msgid "but %s is to be installed"
msgstr ""

#: cmdline/apt-get.cc:343
msgid "but it is not installable"
msgstr ""

#: cmdline/apt-get.cc:345
msgid "but it is a virtual package"
msgstr ""

#: cmdline/apt-get.cc:348
msgid "but it is not installed"
msgstr ""

#: cmdline/apt-get.cc:348
msgid "but it is not going to be installed"
msgstr ""

#: cmdline/apt-get.cc:353
msgid " or"
msgstr ""

#: cmdline/apt-get.cc:382
msgid "The following NEW packages will be installed:"
msgstr ""

#: cmdline/apt-get.cc:408
msgid "The following packages will be REMOVED:"
msgstr ""

#: cmdline/apt-get.cc:430
msgid "The following packages have been kept back:"
msgstr ""

#: cmdline/apt-get.cc:451
msgid "The following packages will be upgraded:"
msgstr ""

#: cmdline/apt-get.cc:472
msgid "The following packages will be DOWNGRADED:"
msgstr ""

#: cmdline/apt-get.cc:492
msgid "The following held packages will be changed:"
msgstr ""

#: cmdline/apt-get.cc:545
#, c-format
msgid "%s (due to %s) "
msgstr ""

#: cmdline/apt-get.cc:553
msgid ""
"WARNING: The following essential packages will be removed.\n"
"This should NOT be done unless you know exactly what you are doing!"
msgstr ""

#: cmdline/apt-get.cc:584
#, c-format
msgid "%lu upgraded, %lu newly installed, "
msgstr ""

#: cmdline/apt-get.cc:588
#, c-format
msgid "%lu reinstalled, "
msgstr ""

#: cmdline/apt-get.cc:590
#, c-format
msgid "%lu downgraded, "
msgstr ""

#: cmdline/apt-get.cc:592
#, c-format
msgid "%lu to remove and %lu not upgraded.\n"
msgstr ""

#: cmdline/apt-get.cc:596
#, c-format
msgid "%lu not fully installed or removed.\n"
msgstr ""

#: cmdline/apt-get.cc:669
msgid "Correcting dependencies..."
msgstr ""

#: cmdline/apt-get.cc:672
msgid " failed."
msgstr ""

#: cmdline/apt-get.cc:675
msgid "Unable to correct dependencies"
msgstr ""

#: cmdline/apt-get.cc:678
msgid "Unable to minimize the upgrade set"
msgstr ""

#: cmdline/apt-get.cc:680
msgid " Done"
msgstr ""

#: cmdline/apt-get.cc:684
msgid "You might want to run `apt-get -f install' to correct these."
msgstr ""

#: cmdline/apt-get.cc:687
msgid "Unmet dependencies. Try using -f."
msgstr ""

#: cmdline/apt-get.cc:712
msgid "WARNING: The following packages cannot be authenticated!"
msgstr ""

#: cmdline/apt-get.cc:716
msgid "Authentication warning overridden.\n"
msgstr ""

#: cmdline/apt-get.cc:723
msgid "Install these packages without verification [y/N]? "
msgstr ""

#: cmdline/apt-get.cc:725
msgid "Some packages could not be authenticated"
msgstr ""

#: cmdline/apt-get.cc:734 cmdline/apt-get.cc:890
msgid "There are problems and -y was used without --force-yes"
msgstr ""

#: cmdline/apt-get.cc:775
msgid "Internal error, InstallPackages was called with broken packages!"
msgstr ""

#: cmdline/apt-get.cc:784
msgid "Packages need to be removed but remove is disabled."
msgstr ""

#: cmdline/apt-get.cc:795
msgid "Internal error, Ordering didn't finish"
msgstr ""

<<<<<<< HEAD
#: cmdline/apt-get.cc:811 cmdline/apt-get.cc:2060 cmdline/apt-get.cc:2093
msgid "Unable to lock the download directory"
msgstr ""

#: cmdline/apt-get.cc:821 cmdline/apt-get.cc:2141 cmdline/apt-get.cc:2394
=======
#: cmdline/apt-get.cc:811 cmdline/apt-get.cc:2072 cmdline/apt-get.cc:2105
msgid "Unable to lock the download directory"
msgstr ""

#: cmdline/apt-get.cc:821 cmdline/apt-get.cc:2153 cmdline/apt-get.cc:2406
>>>>>>> 43be0ac4
#: apt-pkg/cachefile.cc:65
msgid "The list of sources could not be read."
msgstr ""

#: cmdline/apt-get.cc:836
msgid "How odd.. The sizes didn't match, email apt@packages.debian.org"
msgstr ""

#: cmdline/apt-get.cc:841
#, c-format
msgid "Need to get %sB/%sB of archives.\n"
msgstr ""

#: cmdline/apt-get.cc:844
#, c-format
msgid "Need to get %sB of archives.\n"
msgstr ""

#: cmdline/apt-get.cc:849
#, c-format
msgid "After this operation, %sB of additional disk space will be used.\n"
msgstr ""

#: cmdline/apt-get.cc:852
#, c-format
msgid "After this operation, %sB disk space will be freed.\n"
msgstr ""

<<<<<<< HEAD
#: cmdline/apt-get.cc:867 cmdline/apt-get.cc:870 cmdline/apt-get.cc:2237
#: cmdline/apt-get.cc:2240
=======
#: cmdline/apt-get.cc:867 cmdline/apt-get.cc:870 cmdline/apt-get.cc:2249
#: cmdline/apt-get.cc:2252
>>>>>>> 43be0ac4
#, c-format
msgid "Couldn't determine free space in %s"
msgstr ""

#: cmdline/apt-get.cc:880
#, c-format
msgid "You don't have enough free space in %s."
msgstr ""

#: cmdline/apt-get.cc:896 cmdline/apt-get.cc:916
msgid "Trivial Only specified but this is not a trivial operation."
msgstr ""

#: cmdline/apt-get.cc:898
msgid "Yes, do as I say!"
msgstr ""

#: cmdline/apt-get.cc:900
#, c-format
msgid ""
"You are about to do something potentially harmful.\n"
"To continue type in the phrase '%s'\n"
" ?] "
msgstr ""

#: cmdline/apt-get.cc:906 cmdline/apt-get.cc:925
msgid "Abort."
msgstr ""

#: cmdline/apt-get.cc:921
msgid "Do you want to continue [Y/n]? "
msgstr ""

<<<<<<< HEAD
#: cmdline/apt-get.cc:993 cmdline/apt-get.cc:2291 apt-pkg/algorithms.cc:1389
=======
#: cmdline/apt-get.cc:993 cmdline/apt-get.cc:2303 apt-pkg/algorithms.cc:1389
>>>>>>> 43be0ac4
#, c-format
msgid "Failed to fetch %s  %s\n"
msgstr ""

#: cmdline/apt-get.cc:1011
msgid "Some files failed to download"
msgstr ""

<<<<<<< HEAD
#: cmdline/apt-get.cc:1012 cmdline/apt-get.cc:2300
=======
#: cmdline/apt-get.cc:1012 cmdline/apt-get.cc:2312
>>>>>>> 43be0ac4
msgid "Download complete and in download only mode"
msgstr ""

#: cmdline/apt-get.cc:1018
msgid ""
"Unable to fetch some archives, maybe run apt-get update or try with --fix-"
"missing?"
msgstr ""

#: cmdline/apt-get.cc:1022
msgid "--fix-missing and media swapping is not currently supported"
msgstr ""

#: cmdline/apt-get.cc:1027
msgid "Unable to correct missing packages."
msgstr ""

#: cmdline/apt-get.cc:1028
msgid "Aborting install."
msgstr ""

#: cmdline/apt-get.cc:1086
#, c-format
msgid "Note, selecting %s instead of %s\n"
msgstr ""

#: cmdline/apt-get.cc:1097
#, c-format
msgid "Skipping %s, it is already installed and upgrade is not set.\n"
msgstr ""

#: cmdline/apt-get.cc:1115
#, c-format
msgid "Package %s is not installed, so not removed\n"
msgstr ""

#: cmdline/apt-get.cc:1126
#, c-format
msgid "Package %s is a virtual package provided by:\n"
msgstr ""

#: cmdline/apt-get.cc:1138
msgid " [Installed]"
msgstr ""

#: cmdline/apt-get.cc:1143
msgid "You should explicitly select one to install."
msgstr ""

#: cmdline/apt-get.cc:1148
#, c-format
msgid ""
"Package %s is not available, but is referred to by another package.\n"
"This may mean that the package is missing, has been obsoleted, or\n"
"is only available from another source\n"
msgstr ""

#: cmdline/apt-get.cc:1167
msgid "However the following packages replace it:"
msgstr ""

#: cmdline/apt-get.cc:1170
#, c-format
msgid "Package %s has no installation candidate"
msgstr ""

#: cmdline/apt-get.cc:1190
#, c-format
msgid "Reinstallation of %s is not possible, it cannot be downloaded.\n"
msgstr ""

#: cmdline/apt-get.cc:1198
#, c-format
msgid "%s is already the newest version.\n"
msgstr ""

#: cmdline/apt-get.cc:1227
#, c-format
msgid "Release '%s' for '%s' was not found"
msgstr ""

#: cmdline/apt-get.cc:1229
#, c-format
msgid "Version '%s' for '%s' was not found"
msgstr ""

#: cmdline/apt-get.cc:1235
#, c-format
msgid "Selected version %s (%s) for %s\n"
msgstr ""

#. if (VerTag.empty() == false && Last == 0)
<<<<<<< HEAD
#: cmdline/apt-get.cc:1305 cmdline/apt-get.cc:1367
=======
#: cmdline/apt-get.cc:1311 cmdline/apt-get.cc:1379
>>>>>>> 43be0ac4
#, c-format
msgid "Ignore unavailable version '%s' of package '%s'"
msgstr ""

<<<<<<< HEAD
#: cmdline/apt-get.cc:1307
=======
#: cmdline/apt-get.cc:1313
>>>>>>> 43be0ac4
#, c-format
msgid "Ignore unavailable target release '%s' of package '%s'"
msgstr ""

<<<<<<< HEAD
#: cmdline/apt-get.cc:1332
=======
#: cmdline/apt-get.cc:1342
>>>>>>> 43be0ac4
#, c-format
msgid "Picking '%s' as source package instead of '%s'\n"
msgstr ""

<<<<<<< HEAD
#: cmdline/apt-get.cc:1383
msgid "The update command takes no arguments"
msgstr ""

#: cmdline/apt-get.cc:1396
msgid "Unable to lock the list directory"
msgstr ""

#: cmdline/apt-get.cc:1452
msgid "We are not supposed to delete stuff, can't start AutoRemover"
msgstr ""

#: cmdline/apt-get.cc:1501
=======
#: cmdline/apt-get.cc:1395
msgid "The update command takes no arguments"
msgstr ""

#: cmdline/apt-get.cc:1408
msgid "Unable to lock the list directory"
msgstr ""

#: cmdline/apt-get.cc:1464
msgid "We are not supposed to delete stuff, can't start AutoRemover"
msgstr ""

#: cmdline/apt-get.cc:1513
>>>>>>> 43be0ac4
msgid ""
"The following packages were automatically installed and are no longer "
"required:"
msgstr ""

<<<<<<< HEAD
#: cmdline/apt-get.cc:1503
=======
#: cmdline/apt-get.cc:1515
>>>>>>> 43be0ac4
#, c-format
msgid "%lu packages were automatically installed and are no longer required.\n"
msgstr ""

<<<<<<< HEAD
#: cmdline/apt-get.cc:1504
msgid "Use 'apt-get autoremove' to remove them."
msgstr ""

#: cmdline/apt-get.cc:1509
=======
#: cmdline/apt-get.cc:1516
msgid "Use 'apt-get autoremove' to remove them."
msgstr ""

#: cmdline/apt-get.cc:1521
>>>>>>> 43be0ac4
msgid ""
"Hmm, seems like the AutoRemover destroyed something which really\n"
"shouldn't happen. Please file a bug report against apt."
msgstr ""

#.
#. if (Packages == 1)
#. {
#. c1out << endl;
#. c1out <<
#. _("Since you only requested a single operation it is extremely likely that\n"
#. "the package is simply not installable and a bug report against\n"
#. "that package should be filed.") << endl;
#. }
#.
<<<<<<< HEAD
#: cmdline/apt-get.cc:1512 cmdline/apt-get.cc:1802
msgid "The following information may help to resolve the situation:"
msgstr ""

#: cmdline/apt-get.cc:1516
msgid "Internal Error, AutoRemover broke stuff"
msgstr ""

#: cmdline/apt-get.cc:1535
msgid "Internal error, AllUpgrade broke stuff"
msgstr ""

#: cmdline/apt-get.cc:1590
=======
#: cmdline/apt-get.cc:1524 cmdline/apt-get.cc:1814
msgid "The following information may help to resolve the situation:"
msgstr ""

#: cmdline/apt-get.cc:1528
msgid "Internal Error, AutoRemover broke stuff"
msgstr ""

#: cmdline/apt-get.cc:1547
msgid "Internal error, AllUpgrade broke stuff"
msgstr ""

#: cmdline/apt-get.cc:1602
>>>>>>> 43be0ac4
#, c-format
msgid "Couldn't find task %s"
msgstr ""

<<<<<<< HEAD
#: cmdline/apt-get.cc:1705 cmdline/apt-get.cc:1741
=======
#: cmdline/apt-get.cc:1717 cmdline/apt-get.cc:1753
>>>>>>> 43be0ac4
#, c-format
msgid "Couldn't find package %s"
msgstr ""

<<<<<<< HEAD
#: cmdline/apt-get.cc:1728
=======
#: cmdline/apt-get.cc:1740
>>>>>>> 43be0ac4
#, c-format
msgid "Note, selecting %s for regex '%s'\n"
msgstr ""

<<<<<<< HEAD
#: cmdline/apt-get.cc:1759
=======
#: cmdline/apt-get.cc:1771
>>>>>>> 43be0ac4
#, c-format
msgid "%s set to manually installed.\n"
msgstr ""

<<<<<<< HEAD
#: cmdline/apt-get.cc:1772
msgid "You might want to run `apt-get -f install' to correct these:"
msgstr ""

#: cmdline/apt-get.cc:1775
=======
#: cmdline/apt-get.cc:1784
msgid "You might want to run `apt-get -f install' to correct these:"
msgstr ""

#: cmdline/apt-get.cc:1787
>>>>>>> 43be0ac4
msgid ""
"Unmet dependencies. Try 'apt-get -f install' with no packages (or specify a "
"solution)."
msgstr ""

<<<<<<< HEAD
#: cmdline/apt-get.cc:1787
=======
#: cmdline/apt-get.cc:1799
>>>>>>> 43be0ac4
msgid ""
"Some packages could not be installed. This may mean that you have\n"
"requested an impossible situation or if you are using the unstable\n"
"distribution that some required packages have not yet been created\n"
"or been moved out of Incoming."
msgstr ""

<<<<<<< HEAD
#: cmdline/apt-get.cc:1805
msgid "Broken packages"
msgstr ""

#: cmdline/apt-get.cc:1834
msgid "The following extra packages will be installed:"
msgstr ""

#: cmdline/apt-get.cc:1923
msgid "Suggested packages:"
msgstr ""

#: cmdline/apt-get.cc:1924
msgid "Recommended packages:"
msgstr ""

#: cmdline/apt-get.cc:1953
msgid "Calculating upgrade... "
msgstr ""

#: cmdline/apt-get.cc:1956 methods/ftp.cc:707 methods/connect.cc:112
msgid "Failed"
msgstr ""

#: cmdline/apt-get.cc:1961
msgid "Done"
msgstr ""

#: cmdline/apt-get.cc:2028 cmdline/apt-get.cc:2036
msgid "Internal error, problem resolver broke stuff"
msgstr ""

#: cmdline/apt-get.cc:2136
msgid "Must specify at least one package to fetch source for"
msgstr ""

#: cmdline/apt-get.cc:2166 cmdline/apt-get.cc:2412
=======
#: cmdline/apt-get.cc:1817
msgid "Broken packages"
msgstr ""

#: cmdline/apt-get.cc:1846
msgid "The following extra packages will be installed:"
msgstr ""

#: cmdline/apt-get.cc:1935
msgid "Suggested packages:"
msgstr ""

#: cmdline/apt-get.cc:1936
msgid "Recommended packages:"
msgstr ""

#: cmdline/apt-get.cc:1965
msgid "Calculating upgrade... "
msgstr ""

#: cmdline/apt-get.cc:1968 methods/ftp.cc:708 methods/connect.cc:112
msgid "Failed"
msgstr ""

#: cmdline/apt-get.cc:1973
msgid "Done"
msgstr ""

#: cmdline/apt-get.cc:2040 cmdline/apt-get.cc:2048
msgid "Internal error, problem resolver broke stuff"
msgstr ""

#: cmdline/apt-get.cc:2148
msgid "Must specify at least one package to fetch source for"
msgstr ""

#: cmdline/apt-get.cc:2178 cmdline/apt-get.cc:2424
>>>>>>> 43be0ac4
#, c-format
msgid "Unable to find a source package for %s"
msgstr ""

<<<<<<< HEAD
#: cmdline/apt-get.cc:2215
=======
#: cmdline/apt-get.cc:2227
>>>>>>> 43be0ac4
#, c-format
msgid "Skipping already downloaded file '%s'\n"
msgstr ""

<<<<<<< HEAD
#: cmdline/apt-get.cc:2250
=======
#: cmdline/apt-get.cc:2262
>>>>>>> 43be0ac4
#, c-format
msgid "You don't have enough free space in %s"
msgstr ""

<<<<<<< HEAD
#: cmdline/apt-get.cc:2256
=======
#: cmdline/apt-get.cc:2268
>>>>>>> 43be0ac4
#, c-format
msgid "Need to get %sB/%sB of source archives.\n"
msgstr ""

<<<<<<< HEAD
#: cmdline/apt-get.cc:2259
=======
#: cmdline/apt-get.cc:2271
>>>>>>> 43be0ac4
#, c-format
msgid "Need to get %sB of source archives.\n"
msgstr ""

<<<<<<< HEAD
#: cmdline/apt-get.cc:2265
=======
#: cmdline/apt-get.cc:2277
>>>>>>> 43be0ac4
#, c-format
msgid "Fetch source %s\n"
msgstr ""

<<<<<<< HEAD
#: cmdline/apt-get.cc:2296
msgid "Failed to fetch some archives."
msgstr ""

#: cmdline/apt-get.cc:2324
=======
#: cmdline/apt-get.cc:2308
msgid "Failed to fetch some archives."
msgstr ""

#: cmdline/apt-get.cc:2336
>>>>>>> 43be0ac4
#, c-format
msgid "Skipping unpack of already unpacked source in %s\n"
msgstr ""

<<<<<<< HEAD
#: cmdline/apt-get.cc:2336
=======
#: cmdline/apt-get.cc:2348
>>>>>>> 43be0ac4
#, c-format
msgid "Unpack command '%s' failed.\n"
msgstr ""

<<<<<<< HEAD
#: cmdline/apt-get.cc:2337
=======
#: cmdline/apt-get.cc:2349
>>>>>>> 43be0ac4
#, c-format
msgid "Check if the 'dpkg-dev' package is installed.\n"
msgstr ""

<<<<<<< HEAD
#: cmdline/apt-get.cc:2354
=======
#: cmdline/apt-get.cc:2366
>>>>>>> 43be0ac4
#, c-format
msgid "Build command '%s' failed.\n"
msgstr ""

<<<<<<< HEAD
#: cmdline/apt-get.cc:2373
msgid "Child process failed"
msgstr ""

#: cmdline/apt-get.cc:2389
msgid "Must specify at least one package to check builddeps for"
msgstr ""

#: cmdline/apt-get.cc:2417
=======
#: cmdline/apt-get.cc:2385
msgid "Child process failed"
msgstr ""

#: cmdline/apt-get.cc:2401
msgid "Must specify at least one package to check builddeps for"
msgstr ""

#: cmdline/apt-get.cc:2429
>>>>>>> 43be0ac4
#, c-format
msgid "Unable to get build-dependency information for %s"
msgstr ""

<<<<<<< HEAD
#: cmdline/apt-get.cc:2437
=======
#: cmdline/apt-get.cc:2449
>>>>>>> 43be0ac4
#, c-format
msgid "%s has no build depends.\n"
msgstr ""

<<<<<<< HEAD
#: cmdline/apt-get.cc:2489
=======
#: cmdline/apt-get.cc:2501
>>>>>>> 43be0ac4
#, c-format
msgid ""
"%s dependency for %s cannot be satisfied because the package %s cannot be "
"found"
msgstr ""

<<<<<<< HEAD
#: cmdline/apt-get.cc:2542
=======
#: cmdline/apt-get.cc:2554
>>>>>>> 43be0ac4
#, c-format
msgid ""
"%s dependency for %s cannot be satisfied because no available versions of "
"package %s can satisfy version requirements"
msgstr ""

<<<<<<< HEAD
#: cmdline/apt-get.cc:2578
=======
#: cmdline/apt-get.cc:2590
>>>>>>> 43be0ac4
#, c-format
msgid "Failed to satisfy %s dependency for %s: Installed package %s is too new"
msgstr ""

<<<<<<< HEAD
#: cmdline/apt-get.cc:2605
=======
#: cmdline/apt-get.cc:2617
>>>>>>> 43be0ac4
#, c-format
msgid "Failed to satisfy %s dependency for %s: %s"
msgstr ""

<<<<<<< HEAD
#: cmdline/apt-get.cc:2621
=======
#: cmdline/apt-get.cc:2633
>>>>>>> 43be0ac4
#, c-format
msgid "Build-dependencies for %s could not be satisfied."
msgstr ""

<<<<<<< HEAD
#: cmdline/apt-get.cc:2626
msgid "Failed to process build dependencies"
msgstr ""

#: cmdline/apt-get.cc:2658
msgid "Supported modules:"
msgstr ""

#: cmdline/apt-get.cc:2699
=======
#: cmdline/apt-get.cc:2638
msgid "Failed to process build dependencies"
msgstr ""

#: cmdline/apt-get.cc:2670
msgid "Supported modules:"
msgstr ""

#: cmdline/apt-get.cc:2711
>>>>>>> 43be0ac4
msgid ""
"Usage: apt-get [options] command\n"
"       apt-get [options] install|remove pkg1 [pkg2 ...]\n"
"       apt-get [options] source pkg1 [pkg2 ...]\n"
"\n"
"apt-get is a simple command line interface for downloading and\n"
"installing packages. The most frequently used commands are update\n"
"and install.\n"
"\n"
"Commands:\n"
"   update - Retrieve new lists of packages\n"
"   upgrade - Perform an upgrade\n"
"   install - Install new packages (pkg is libc6 not libc6.deb)\n"
"   remove - Remove packages\n"
"   autoremove - Remove automatically all unused packages\n"
"   purge - Remove packages and config files\n"
"   source - Download source archives\n"
"   build-dep - Configure build-dependencies for source packages\n"
"   dist-upgrade - Distribution upgrade, see apt-get(8)\n"
"   dselect-upgrade - Follow dselect selections\n"
"   clean - Erase downloaded archive files\n"
"   autoclean - Erase old downloaded archive files\n"
"   check - Verify that there are no broken dependencies\n"
"\n"
"Options:\n"
"  -h  This help text.\n"
"  -q  Loggable output - no progress indicator\n"
"  -qq No output except for errors\n"
"  -d  Download only - do NOT install or unpack archives\n"
"  -s  No-act. Perform ordering simulation\n"
"  -y  Assume Yes to all queries and do not prompt\n"
"  -f  Attempt to correct a system with broken dependencies in place\n"
"  -m  Attempt to continue if archives are unlocatable\n"
"  -u  Show a list of upgraded packages as well\n"
"  -b  Build the source package after fetching it\n"
"  -V  Show verbose version numbers\n"
"  -c=? Read this configuration file\n"
"  -o=? Set an arbitrary configuration option, eg -o dir::cache=/tmp\n"
"See the apt-get(8), sources.list(5) and apt.conf(5) manual\n"
"pages for more information and options.\n"
"                       This APT has Super Cow Powers.\n"
msgstr ""

<<<<<<< HEAD
#: cmdline/apt-get.cc:2867
=======
#: cmdline/apt-get.cc:2879
>>>>>>> 43be0ac4
msgid ""
"NOTE: This is only a simulation!\n"
"      apt-get needs root privileges for real execution.\n"
"      Keep also in mind that locking is deactivated,\n"
"      so don't depend on the relevance to the real current situation!"
msgstr ""

#: cmdline/acqprogress.cc:55
msgid "Hit "
msgstr ""

#: cmdline/acqprogress.cc:79
msgid "Get:"
msgstr ""

#: cmdline/acqprogress.cc:110
msgid "Ign "
msgstr ""

#: cmdline/acqprogress.cc:114
msgid "Err "
msgstr ""

#: cmdline/acqprogress.cc:135
#, c-format
msgid "Fetched %sB in %s (%sB/s)\n"
msgstr ""

#: cmdline/acqprogress.cc:225
#, c-format
msgid " [Working]"
msgstr ""

#: cmdline/acqprogress.cc:271
#, c-format
msgid ""
"Media change: please insert the disc labeled\n"
" '%s'\n"
"in the drive '%s' and press enter\n"
msgstr ""

#: cmdline/apt-sortpkgs.cc:86
msgid "Unknown package record!"
msgstr ""

#: cmdline/apt-sortpkgs.cc:150
msgid ""
"Usage: apt-sortpkgs [options] file1 [file2 ...]\n"
"\n"
"apt-sortpkgs is a simple tool to sort package files. The -s option is used\n"
"to indicate what kind of file it is.\n"
"\n"
"Options:\n"
"  -h   This help text\n"
"  -s   Use source file sorting\n"
"  -c=? Read this configuration file\n"
"  -o=? Set an arbitrary configuration option, eg -o dir::cache=/tmp\n"
msgstr ""

#: dselect/install:32
msgid "Bad default setting!"
msgstr ""

#: dselect/install:51 dselect/install:83 dselect/install:87 dselect/install:94
#: dselect/install:105 dselect/update:45
msgid "Press enter to continue."
msgstr ""

#: dselect/install:91
msgid "Do you want to erase any previously downloaded .deb files?"
msgstr ""

#: dselect/install:101
msgid "Some errors occurred while unpacking. Packages that were installed"
msgstr ""

#: dselect/install:102
msgid "will be configured. This may result in duplicate errors"
msgstr ""

#: dselect/install:103
msgid "or errors caused by missing dependencies. This is OK, only the errors"
msgstr ""

#: dselect/install:104
msgid ""
"above this message are important. Please fix them and run [I]nstall again"
msgstr ""

#: dselect/update:30
msgid "Merging available information"
msgstr ""

#: apt-inst/contrib/extracttar.cc:114
msgid "Failed to create pipes"
msgstr ""

#: apt-inst/contrib/extracttar.cc:141
msgid "Failed to exec gzip "
msgstr ""

#: apt-inst/contrib/extracttar.cc:178 apt-inst/contrib/extracttar.cc:204
msgid "Corrupted archive"
msgstr ""

#: apt-inst/contrib/extracttar.cc:193
msgid "Tar checksum failed, archive corrupted"
msgstr ""

#: apt-inst/contrib/extracttar.cc:296
#, c-format
msgid "Unknown TAR header type %u, member %s"
msgstr ""

#: apt-inst/contrib/arfile.cc:70
msgid "Invalid archive signature"
msgstr ""

#: apt-inst/contrib/arfile.cc:78
msgid "Error reading archive member header"
msgstr ""

#: apt-inst/contrib/arfile.cc:90
#, c-format
msgid "Invalid archive member header %s"
msgstr ""

#: apt-inst/contrib/arfile.cc:102
msgid "Invalid archive member header"
msgstr ""

#: apt-inst/contrib/arfile.cc:128
msgid "Archive is too short"
msgstr ""

#: apt-inst/contrib/arfile.cc:132
msgid "Failed to read the archive headers"
msgstr ""

#: apt-inst/filelist.cc:380
msgid "DropNode called on still linked node"
msgstr ""

#: apt-inst/filelist.cc:412
msgid "Failed to locate the hash element!"
msgstr ""

#: apt-inst/filelist.cc:459
msgid "Failed to allocate diversion"
msgstr ""

#: apt-inst/filelist.cc:464
msgid "Internal error in AddDiversion"
msgstr ""

#: apt-inst/filelist.cc:477
#, c-format
msgid "Trying to overwrite a diversion, %s -> %s and %s/%s"
msgstr ""

#: apt-inst/filelist.cc:506
#, c-format
msgid "Double add of diversion %s -> %s"
msgstr ""

#: apt-inst/filelist.cc:549
#, c-format
msgid "Duplicate conf file %s/%s"
msgstr ""

#: apt-inst/dirstream.cc:41 apt-inst/dirstream.cc:46 apt-inst/dirstream.cc:49
#, c-format
msgid "Failed to write file %s"
msgstr ""

#: apt-inst/dirstream.cc:92 apt-inst/dirstream.cc:100
#, c-format
msgid "Failed to close file %s"
msgstr ""

#: apt-inst/extract.cc:93 apt-inst/extract.cc:164
#, c-format
msgid "The path %s is too long"
msgstr ""

#: apt-inst/extract.cc:124
#, c-format
msgid "Unpacking %s more than once"
msgstr ""

#: apt-inst/extract.cc:134
#, c-format
msgid "The directory %s is diverted"
msgstr ""

#: apt-inst/extract.cc:144
#, c-format
msgid "The package is trying to write to the diversion target %s/%s"
msgstr ""

#: apt-inst/extract.cc:154 apt-inst/extract.cc:297
msgid "The diversion path is too long"
msgstr ""

#: apt-inst/extract.cc:240
#, c-format
msgid "The directory %s is being replaced by a non-directory"
msgstr ""

#: apt-inst/extract.cc:280
msgid "Failed to locate node in its hash bucket"
msgstr ""

#: apt-inst/extract.cc:284
msgid "The path is too long"
msgstr ""

#: apt-inst/extract.cc:414
#, c-format
msgid "Overwrite package match with no version for %s"
msgstr ""

#: apt-inst/extract.cc:431
#, c-format
msgid "File %s/%s overwrites the one in the package %s"
msgstr ""

#. Only warn if there are no sources.list.d.
#. Only warn if there is no sources.list file.
#: apt-inst/extract.cc:464 apt-pkg/contrib/configuration.cc:843
#: apt-pkg/contrib/cdromutl.cc:157 apt-pkg/sourcelist.cc:166
#: apt-pkg/sourcelist.cc:172 apt-pkg/sourcelist.cc:327 apt-pkg/acquire.cc:419
#: apt-pkg/init.cc:90 apt-pkg/init.cc:98 apt-pkg/clean.cc:33
#: apt-pkg/policy.cc:281 apt-pkg/policy.cc:287
#, c-format
msgid "Unable to read %s"
msgstr ""

#: apt-inst/extract.cc:491
#, c-format
msgid "Unable to stat %s"
msgstr ""

#: apt-inst/deb/dpkgdb.cc:51 apt-inst/deb/dpkgdb.cc:57
#, c-format
msgid "Failed to remove %s"
msgstr ""

#: apt-inst/deb/dpkgdb.cc:106 apt-inst/deb/dpkgdb.cc:108
#, c-format
msgid "Unable to create %s"
msgstr ""

#: apt-inst/deb/dpkgdb.cc:114
#, c-format
msgid "Failed to stat %sinfo"
msgstr ""

#: apt-inst/deb/dpkgdb.cc:119
msgid "The info and temp directories need to be on the same filesystem"
msgstr ""

#. Build the status cache
#: apt-inst/deb/dpkgdb.cc:135 apt-pkg/pkgcachegen.cc:763
#: apt-pkg/pkgcachegen.cc:832 apt-pkg/pkgcachegen.cc:837
#: apt-pkg/pkgcachegen.cc:961
msgid "Reading package lists"
msgstr ""

#: apt-inst/deb/dpkgdb.cc:176
#, c-format
msgid "Failed to change to the admin dir %sinfo"
msgstr ""

#: apt-inst/deb/dpkgdb.cc:197 apt-inst/deb/dpkgdb.cc:351
#: apt-inst/deb/dpkgdb.cc:444
msgid "Internal error getting a package name"
msgstr ""

#: apt-inst/deb/dpkgdb.cc:201 apt-inst/deb/dpkgdb.cc:382
msgid "Reading file listing"
msgstr ""

#: apt-inst/deb/dpkgdb.cc:212
#, c-format
msgid ""
"Failed to open the list file '%sinfo/%s'. If you cannot restore this file "
"then make it empty and immediately re-install the same version of the "
"package!"
msgstr ""

#: apt-inst/deb/dpkgdb.cc:225 apt-inst/deb/dpkgdb.cc:238
#, c-format
msgid "Failed reading the list file %sinfo/%s"
msgstr ""

#: apt-inst/deb/dpkgdb.cc:262
msgid "Internal error getting a node"
msgstr ""

#: apt-inst/deb/dpkgdb.cc:305
#, c-format
msgid "Failed to open the diversions file %sdiversions"
msgstr ""

#: apt-inst/deb/dpkgdb.cc:320
msgid "The diversion file is corrupted"
msgstr ""

#: apt-inst/deb/dpkgdb.cc:327 apt-inst/deb/dpkgdb.cc:332
#: apt-inst/deb/dpkgdb.cc:337
#, c-format
msgid "Invalid line in the diversion file: %s"
msgstr ""

#: apt-inst/deb/dpkgdb.cc:358
msgid "Internal error adding a diversion"
msgstr ""

#: apt-inst/deb/dpkgdb.cc:379
msgid "The pkg cache must be initialized first"
msgstr ""

#: apt-inst/deb/dpkgdb.cc:439
#, c-format
msgid "Failed to find a Package: header, offset %lu"
msgstr ""

#: apt-inst/deb/dpkgdb.cc:461
#, c-format
msgid "Bad ConfFile section in the status file. Offset %lu"
msgstr ""

#: apt-inst/deb/dpkgdb.cc:466
#, c-format
msgid "Error parsing MD5. Offset %lu"
msgstr ""

#: apt-inst/deb/debfile.cc:38 apt-inst/deb/debfile.cc:43
#, c-format
msgid "This is not a valid DEB archive, missing '%s' member"
msgstr ""

#: apt-inst/deb/debfile.cc:50
#, c-format
msgid "This is not a valid DEB archive, it has no '%s', '%s' or '%s' member"
msgstr ""

#: apt-inst/deb/debfile.cc:110
#, c-format
msgid "Couldn't change to %s"
msgstr ""

#: apt-inst/deb/debfile.cc:140
msgid "Internal error, could not locate member"
msgstr ""

#: apt-inst/deb/debfile.cc:173
msgid "Failed to locate a valid control file"
msgstr ""

#: apt-inst/deb/debfile.cc:258
msgid "Unparsable control file"
msgstr ""

#: methods/cdrom.cc:200
#, c-format
msgid "Unable to read the cdrom database %s"
msgstr ""

#: methods/cdrom.cc:209
msgid ""
"Please use apt-cdrom to make this CD-ROM recognized by APT. apt-get update "
"cannot be used to add new CD-ROMs"
msgstr ""

#: methods/cdrom.cc:219
msgid "Wrong CD-ROM"
msgstr ""

#: methods/cdrom.cc:245
#, c-format
msgid "Unable to unmount the CD-ROM in %s, it may still be in use."
msgstr ""

#: methods/cdrom.cc:250
msgid "Disk not found."
msgstr ""

#: methods/cdrom.cc:258 methods/file.cc:79 methods/rsh.cc:264
msgid "File not found"
msgstr ""

#: methods/copy.cc:43 methods/gzip.cc:141 methods/gzip.cc:150
#: methods/rred.cc:483 methods/rred.cc:492
msgid "Failed to stat"
msgstr ""

#: methods/copy.cc:80 methods/gzip.cc:147 methods/rred.cc:489
msgid "Failed to set modification time"
msgstr ""

#: methods/file.cc:44
msgid "Invalid URI, local URIS must not start with //"
msgstr ""

#. Login must be before getpeername otherwise dante won't work.
#: methods/ftp.cc:168
msgid "Logging in"
msgstr ""

#: methods/ftp.cc:174
msgid "Unable to determine the peer name"
msgstr ""

#: methods/ftp.cc:179
msgid "Unable to determine the local name"
msgstr ""

#: methods/ftp.cc:210 methods/ftp.cc:238
#, c-format
msgid "The server refused the connection and said: %s"
msgstr ""

#: methods/ftp.cc:216
#, c-format
msgid "USER failed, server said: %s"
msgstr ""

#: methods/ftp.cc:223
#, c-format
msgid "PASS failed, server said: %s"
msgstr ""

#: methods/ftp.cc:243
msgid ""
"A proxy server was specified but no login script, Acquire::ftp::ProxyLogin "
"is empty."
msgstr ""

#: methods/ftp.cc:271
#, c-format
msgid "Login script command '%s' failed, server said: %s"
msgstr ""

#: methods/ftp.cc:297
#, c-format
msgid "TYPE failed, server said: %s"
msgstr ""

#: methods/ftp.cc:335 methods/ftp.cc:446 methods/rsh.cc:183 methods/rsh.cc:226
msgid "Connection timeout"
msgstr ""

#: methods/ftp.cc:341
msgid "Server closed the connection"
msgstr ""

#: methods/ftp.cc:344 apt-pkg/contrib/fileutl.cc:543 methods/rsh.cc:190
msgid "Read error"
msgstr ""

#: methods/ftp.cc:351 methods/rsh.cc:197
msgid "A response overflowed the buffer."
msgstr ""

#: methods/ftp.cc:368 methods/ftp.cc:380
msgid "Protocol corruption"
msgstr ""

#: methods/ftp.cc:452 apt-pkg/contrib/fileutl.cc:582 methods/rsh.cc:232
msgid "Write error"
msgstr ""

#: methods/ftp.cc:693 methods/ftp.cc:699 methods/ftp.cc:735
msgid "Could not create a socket"
msgstr ""

#: methods/ftp.cc:704
msgid "Could not connect data socket, connection timed out"
msgstr ""

#: methods/ftp.cc:710
msgid "Could not connect passive socket."
msgstr ""

#: methods/ftp.cc:728
msgid "getaddrinfo was unable to get a listening socket"
msgstr ""

#: methods/ftp.cc:742
msgid "Could not bind a socket"
msgstr ""

#: methods/ftp.cc:746
msgid "Could not listen on the socket"
msgstr ""

#: methods/ftp.cc:753
msgid "Could not determine the socket's name"
msgstr ""

#: methods/ftp.cc:785
msgid "Unable to send PORT command"
msgstr ""

#: methods/ftp.cc:795
#, c-format
msgid "Unknown address family %u (AF_*)"
msgstr ""

#: methods/ftp.cc:804
#, c-format
msgid "EPRT failed, server said: %s"
msgstr ""

#: methods/ftp.cc:824
msgid "Data socket connect timed out"
msgstr ""

#: methods/ftp.cc:831
msgid "Unable to accept connection"
msgstr ""

<<<<<<< HEAD
#: methods/ftp.cc:869 methods/http.cc:997 methods/rsh.cc:303
=======
#: methods/ftp.cc:870 methods/http.cc:999 methods/rsh.cc:303
>>>>>>> 43be0ac4
msgid "Problem hashing file"
msgstr ""

#: methods/ftp.cc:883
#, c-format
msgid "Unable to fetch file, server said '%s'"
msgstr ""

#: methods/ftp.cc:898 methods/rsh.cc:322
msgid "Data socket timed out"
msgstr ""

#: methods/ftp.cc:928
#, c-format
msgid "Data transfer failed, server said '%s'"
msgstr ""

#. Get the files information
#: methods/ftp.cc:1005
msgid "Query"
msgstr ""

#: methods/ftp.cc:1117
msgid "Unable to invoke "
msgstr ""

#: methods/connect.cc:70
#, c-format
msgid "Connecting to %s (%s)"
msgstr ""

#: methods/connect.cc:81
#, c-format
msgid "[IP: %s %s]"
msgstr ""

#: methods/connect.cc:90
#, c-format
msgid "Could not create a socket for %s (f=%u t=%u p=%u)"
msgstr ""

#: methods/connect.cc:96
#, c-format
msgid "Cannot initiate the connection to %s:%s (%s)."
msgstr ""

#: methods/connect.cc:104
#, c-format
msgid "Could not connect to %s:%s (%s), connection timed out"
msgstr ""

#: methods/connect.cc:119
#, c-format
msgid "Could not connect to %s:%s (%s)."
msgstr ""

#. We say this mainly because the pause here is for the
#. ssh connection that is still going
#: methods/connect.cc:147 methods/rsh.cc:425
#, c-format
msgid "Connecting to %s"
msgstr ""

#: methods/connect.cc:166 methods/connect.cc:185
#, c-format
msgid "Could not resolve '%s'"
msgstr ""

#: methods/connect.cc:191
#, c-format
msgid "Temporary failure resolving '%s'"
msgstr ""

#: methods/connect.cc:194
#, c-format
msgid "Something wicked happened resolving '%s:%s' (%i - %s)"
msgstr ""

#: methods/connect.cc:241
#, c-format
msgid "Unable to connect to %s:%s:"
msgstr ""

#: methods/gpgv.cc:71
#, c-format
msgid "Couldn't access keyring: '%s'"
msgstr ""

#: methods/gpgv.cc:107
msgid "E: Argument list from Acquire::gpgv::Options too long. Exiting."
msgstr ""

#: methods/gpgv.cc:223
msgid ""
"Internal error: Good signature, but could not determine key fingerprint?!"
msgstr ""

#: methods/gpgv.cc:228
msgid "At least one invalid signature was encountered."
msgstr ""

#: methods/gpgv.cc:232
#, c-format
msgid "Could not execute '%s' to verify signature (is gpgv installed?)"
msgstr ""

#: methods/gpgv.cc:237
msgid "Unknown error executing gpgv"
msgstr ""

#: methods/gpgv.cc:271 methods/gpgv.cc:278
msgid "The following signatures were invalid:\n"
msgstr ""

#: methods/gpgv.cc:285
msgid ""
"The following signatures couldn't be verified because the public key is not "
"available:\n"
msgstr ""

#: methods/gzip.cc:64
#, c-format
msgid "Couldn't open pipe for %s"
msgstr ""

#: methods/gzip.cc:109
#, c-format
msgid "Read error from %s process"
msgstr ""

#: methods/http.cc:385
msgid "Waiting for headers"
msgstr ""

#: methods/http.cc:531
#, c-format
msgid "Got a single header line over %u chars"
msgstr ""

#: methods/http.cc:539
msgid "Bad header line"
msgstr ""

#: methods/http.cc:558 methods/http.cc:565
msgid "The HTTP server sent an invalid reply header"
msgstr ""

#: methods/http.cc:594
msgid "The HTTP server sent an invalid Content-Length header"
msgstr ""

#: methods/http.cc:609
msgid "The HTTP server sent an invalid Content-Range header"
msgstr ""

#: methods/http.cc:611
msgid "This HTTP server has broken range support"
msgstr ""

#: methods/http.cc:635
msgid "Unknown date format"
msgstr ""

<<<<<<< HEAD
#: methods/http.cc:788
msgid "Select failed"
msgstr ""

#: methods/http.cc:793
msgid "Connection timed out"
msgstr ""

#: methods/http.cc:816
msgid "Error writing to output file"
msgstr ""

#: methods/http.cc:847
msgid "Error writing to file"
msgstr ""

#: methods/http.cc:875
msgid "Error writing to the file"
msgstr ""

#: methods/http.cc:889
msgid "Error reading from server. Remote end closed connection"
msgstr ""

#: methods/http.cc:891
msgid "Error reading from server"
msgstr ""

#: methods/http.cc:982 apt-pkg/contrib/mmap.cc:233
msgid "Failed to truncate file"
msgstr ""

#: methods/http.cc:1147
msgid "Bad header data"
msgstr ""

#: methods/http.cc:1164 methods/http.cc:1219
msgid "Connection failed"
msgstr ""

#: methods/http.cc:1311
=======
#: methods/http.cc:790
msgid "Select failed"
msgstr ""

#: methods/http.cc:795
msgid "Connection timed out"
msgstr ""

#: methods/http.cc:818
msgid "Error writing to output file"
msgstr ""

#: methods/http.cc:849
msgid "Error writing to file"
msgstr ""

#: methods/http.cc:877
msgid "Error writing to the file"
msgstr ""

#: methods/http.cc:891
msgid "Error reading from server. Remote end closed connection"
msgstr ""

#: methods/http.cc:893
msgid "Error reading from server"
msgstr ""

#: methods/http.cc:984 apt-pkg/contrib/mmap.cc:215
msgid "Failed to truncate file"
msgstr ""

#: methods/http.cc:1149
msgid "Bad header data"
msgstr ""

#: methods/http.cc:1166 methods/http.cc:1221
msgid "Connection failed"
msgstr ""

#: methods/http.cc:1313
>>>>>>> 43be0ac4
msgid "Internal error"
msgstr ""

#: apt-pkg/contrib/mmap.cc:76
msgid "Can't mmap an empty file"
msgstr ""

#: apt-pkg/contrib/mmap.cc:81 apt-pkg/contrib/mmap.cc:202
#, c-format
msgid "Couldn't make mmap of %lu bytes"
msgstr ""

#: apt-pkg/contrib/mmap.cc:252
#, c-format
msgid ""
"Dynamic MMap ran out of room. Please increase the size of APT::Cache-Limit. "
"Current value: %lu. (man 5 apt.conf)"
msgstr ""

#: apt-pkg/contrib/mmap.cc:347
#, c-format
msgid ""
"The size of a MMap has already reached the defined limit of %lu bytes,abort "
"the try to grow the MMap."
msgstr ""

#. d means days, h means hours, min means minutes, s means seconds
#: apt-pkg/contrib/strutl.cc:346
#, c-format
msgid "%lid %lih %limin %lis"
msgstr ""

#. h means hours, min means minutes, s means seconds
#: apt-pkg/contrib/strutl.cc:353
#, c-format
msgid "%lih %limin %lis"
msgstr ""

#. min means minutes, s means seconds
#: apt-pkg/contrib/strutl.cc:360
#, c-format
msgid "%limin %lis"
msgstr ""

#. s means seconds
#: apt-pkg/contrib/strutl.cc:365
#, c-format
msgid "%lis"
msgstr ""

#: apt-pkg/contrib/strutl.cc:1040
#, c-format
msgid "Selection %s not found"
msgstr ""

#: apt-pkg/contrib/configuration.cc:458
#, c-format
msgid "Unrecognized type abbreviation: '%c'"
msgstr ""

#: apt-pkg/contrib/configuration.cc:516
#, c-format
msgid "Opening configuration file %s"
msgstr ""

#: apt-pkg/contrib/configuration.cc:684
#, c-format
msgid "Syntax error %s:%u: Block starts with no name."
msgstr ""

#: apt-pkg/contrib/configuration.cc:703
#, c-format
msgid "Syntax error %s:%u: Malformed tag"
msgstr ""

#: apt-pkg/contrib/configuration.cc:720
#, c-format
msgid "Syntax error %s:%u: Extra junk after value"
msgstr ""

#: apt-pkg/contrib/configuration.cc:760
#, c-format
msgid "Syntax error %s:%u: Directives can only be done at the top level"
msgstr ""

#: apt-pkg/contrib/configuration.cc:767
#, c-format
msgid "Syntax error %s:%u: Too many nested includes"
msgstr ""

#: apt-pkg/contrib/configuration.cc:771 apt-pkg/contrib/configuration.cc:776
#, c-format
msgid "Syntax error %s:%u: Included from here"
msgstr ""

#: apt-pkg/contrib/configuration.cc:780
#, c-format
msgid "Syntax error %s:%u: Unsupported directive '%s'"
msgstr ""

#: apt-pkg/contrib/configuration.cc:831
#, c-format
msgid "Syntax error %s:%u: Extra junk at end of file"
msgstr ""

#: apt-pkg/contrib/progress.cc:153
#, c-format
msgid "%c%s... Error!"
msgstr ""

#: apt-pkg/contrib/progress.cc:155
#, c-format
msgid "%c%s... Done"
msgstr ""

#: apt-pkg/contrib/cmndline.cc:77
#, c-format
msgid "Command line option '%c' [from %s] is not known."
msgstr ""

#: apt-pkg/contrib/cmndline.cc:103 apt-pkg/contrib/cmndline.cc:111
#: apt-pkg/contrib/cmndline.cc:119
#, c-format
msgid "Command line option %s is not understood"
msgstr ""

#: apt-pkg/contrib/cmndline.cc:124
#, c-format
msgid "Command line option %s is not boolean"
msgstr ""

#: apt-pkg/contrib/cmndline.cc:163 apt-pkg/contrib/cmndline.cc:184
#, c-format
msgid "Option %s requires an argument."
msgstr ""

#: apt-pkg/contrib/cmndline.cc:198 apt-pkg/contrib/cmndline.cc:204
#, c-format
msgid "Option %s: Configuration item specification must have an =<val>."
msgstr ""

#: apt-pkg/contrib/cmndline.cc:234
#, c-format
msgid "Option %s requires an integer argument, not '%s'"
msgstr ""

#: apt-pkg/contrib/cmndline.cc:265
#, c-format
msgid "Option '%s' is too long"
msgstr ""

#: apt-pkg/contrib/cmndline.cc:298
#, c-format
msgid "Sense %s is not understood, try true or false."
msgstr ""

#: apt-pkg/contrib/cmndline.cc:348
#, c-format
msgid "Invalid operation %s"
msgstr ""

#: apt-pkg/contrib/cdromutl.cc:52
#, c-format
msgid "Unable to stat the mount point %s"
msgstr ""

#: apt-pkg/contrib/cdromutl.cc:153 apt-pkg/contrib/cdromutl.cc:187
#: apt-pkg/acquire.cc:425 apt-pkg/acquire.cc:450 apt-pkg/clean.cc:39
#, c-format
msgid "Unable to change to %s"
msgstr ""

#: apt-pkg/contrib/cdromutl.cc:195
msgid "Failed to stat the cdrom"
msgstr ""

#: apt-pkg/contrib/fileutl.cc:149
#, c-format
msgid "Not using locking for read only lock file %s"
msgstr ""

#: apt-pkg/contrib/fileutl.cc:154
#, c-format
msgid "Could not open lock file %s"
msgstr ""

#: apt-pkg/contrib/fileutl.cc:172
#, c-format
msgid "Not using locking for nfs mounted lock file %s"
msgstr ""

#: apt-pkg/contrib/fileutl.cc:176
#, c-format
msgid "Could not get lock %s"
msgstr ""

#: apt-pkg/contrib/fileutl.cc:444
#, c-format
msgid "Waited for %s but it wasn't there"
msgstr ""

#: apt-pkg/contrib/fileutl.cc:456
#, c-format
msgid "Sub-process %s received a segmentation fault."
msgstr ""

#: apt-pkg/contrib/fileutl.cc:458
#, c-format
msgid "Sub-process %s received signal %u."
msgstr ""

#: apt-pkg/contrib/fileutl.cc:462
#, c-format
msgid "Sub-process %s returned an error code (%u)"
msgstr ""

#: apt-pkg/contrib/fileutl.cc:464
#, c-format
msgid "Sub-process %s exited unexpectedly"
msgstr ""

#: apt-pkg/contrib/fileutl.cc:508
#, c-format
msgid "Could not open file %s"
msgstr ""

#: apt-pkg/contrib/fileutl.cc:564
#, c-format
msgid "read, still have %lu to read but none left"
msgstr ""

#: apt-pkg/contrib/fileutl.cc:594
#, c-format
msgid "write, still have %lu to write but couldn't"
msgstr ""

#: apt-pkg/contrib/fileutl.cc:669
msgid "Problem closing the file"
msgstr ""

#: apt-pkg/contrib/fileutl.cc:675
msgid "Problem unlinking the file"
msgstr ""

#: apt-pkg/contrib/fileutl.cc:686
msgid "Problem syncing the file"
msgstr ""

#: apt-pkg/pkgcache.cc:133
msgid "Empty package cache"
msgstr ""

#: apt-pkg/pkgcache.cc:139
msgid "The package cache file is corrupted"
msgstr ""

#: apt-pkg/pkgcache.cc:144
msgid "The package cache file is an incompatible version"
msgstr ""

#: apt-pkg/pkgcache.cc:149
#, c-format
msgid "This APT does not support the versioning system '%s'"
msgstr ""

#: apt-pkg/pkgcache.cc:154
msgid "The package cache was built for a different architecture"
msgstr ""

#: apt-pkg/pkgcache.cc:225
msgid "Depends"
msgstr ""

#: apt-pkg/pkgcache.cc:225
msgid "PreDepends"
msgstr ""

#: apt-pkg/pkgcache.cc:225
msgid "Suggests"
msgstr ""

#: apt-pkg/pkgcache.cc:226
msgid "Recommends"
msgstr ""

#: apt-pkg/pkgcache.cc:226
msgid "Conflicts"
msgstr ""

#: apt-pkg/pkgcache.cc:226
msgid "Replaces"
msgstr ""

#: apt-pkg/pkgcache.cc:227
msgid "Obsoletes"
msgstr ""

#: apt-pkg/pkgcache.cc:227
msgid "Breaks"
msgstr ""

#: apt-pkg/pkgcache.cc:227
msgid "Enhances"
msgstr ""

#: apt-pkg/pkgcache.cc:238
msgid "important"
msgstr ""

#: apt-pkg/pkgcache.cc:238
msgid "required"
msgstr ""

#: apt-pkg/pkgcache.cc:238
msgid "standard"
msgstr ""

#: apt-pkg/pkgcache.cc:239
msgid "optional"
msgstr ""

#: apt-pkg/pkgcache.cc:239
msgid "extra"
msgstr ""

#: apt-pkg/depcache.cc:123 apt-pkg/depcache.cc:152
msgid "Building dependency tree"
msgstr ""

#: apt-pkg/depcache.cc:124
msgid "Candidate versions"
msgstr ""

#: apt-pkg/depcache.cc:153
msgid "Dependency generation"
msgstr ""

#: apt-pkg/depcache.cc:173 apt-pkg/depcache.cc:193 apt-pkg/depcache.cc:197
msgid "Reading state information"
msgstr ""

#: apt-pkg/depcache.cc:223
#, c-format
msgid "Failed to open StateFile %s"
msgstr ""

#: apt-pkg/depcache.cc:229
#, c-format
msgid "Failed to write temporary StateFile %s"
msgstr ""

#: apt-pkg/tagfile.cc:102
#, c-format
msgid "Unable to parse package file %s (1)"
msgstr ""

#: apt-pkg/tagfile.cc:189
#, c-format
msgid "Unable to parse package file %s (2)"
msgstr ""

#: apt-pkg/sourcelist.cc:90
#, c-format
msgid "Malformed line %lu in source list %s (URI)"
msgstr ""

#: apt-pkg/sourcelist.cc:92
#, c-format
msgid "Malformed line %lu in source list %s (dist)"
msgstr ""

#: apt-pkg/sourcelist.cc:95
#, c-format
msgid "Malformed line %lu in source list %s (URI parse)"
msgstr ""

#: apt-pkg/sourcelist.cc:101
#, c-format
msgid "Malformed line %lu in source list %s (absolute dist)"
msgstr ""

#: apt-pkg/sourcelist.cc:108
#, c-format
msgid "Malformed line %lu in source list %s (dist parse)"
msgstr ""

#: apt-pkg/sourcelist.cc:206
#, c-format
msgid "Opening %s"
msgstr ""

#: apt-pkg/sourcelist.cc:223 apt-pkg/cdrom.cc:445
#, c-format
msgid "Line %u too long in source list %s."
msgstr ""

#: apt-pkg/sourcelist.cc:243
#, c-format
msgid "Malformed line %u in source list %s (type)"
msgstr ""

#: apt-pkg/sourcelist.cc:247
#, c-format
msgid "Type '%s' is not known on line %u in source list %s"
msgstr ""

#: apt-pkg/sourcelist.cc:255 apt-pkg/sourcelist.cc:258
#, c-format
msgid "Malformed line %u in source list %s (vendor id)"
msgstr ""

<<<<<<< HEAD
#: apt-pkg/packagemanager.cc:321 apt-pkg/packagemanager.cc:576
=======
#: apt-pkg/packagemanager.cc:324 apt-pkg/packagemanager.cc:586
>>>>>>> 43be0ac4
#, c-format
msgid ""
"Could not perform immediate configuration on '%s'.Please see man 5 apt.conf "
"under APT::Immediate-Configure for details. (%d)"
msgstr ""

<<<<<<< HEAD
#: apt-pkg/packagemanager.cc:437
=======
#: apt-pkg/packagemanager.cc:440
>>>>>>> 43be0ac4
#, c-format
msgid ""
"This installation run will require temporarily removing the essential "
"package %s due to a Conflicts/Pre-Depends loop. This is often bad, but if "
"you really want to do it, activate the APT::Force-LoopBreak option."
msgstr ""

<<<<<<< HEAD
#: apt-pkg/packagemanager.cc:475
=======
#: apt-pkg/packagemanager.cc:478
>>>>>>> 43be0ac4
#, c-format
msgid ""
"Could not perform immediate configuration on already unpacked '%s'.Please "
"see man 5 apt.conf under APT::Immediate-Configure for details."
msgstr ""

#: apt-pkg/pkgrecords.cc:32
#, c-format
msgid "Index file type '%s' is not supported"
msgstr ""

#: apt-pkg/algorithms.cc:248
#, c-format
msgid ""
"The package %s needs to be reinstalled, but I can't find an archive for it."
msgstr ""

#: apt-pkg/algorithms.cc:1138
msgid ""
"Error, pkgProblemResolver::Resolve generated breaks, this may be caused by "
"held packages."
msgstr ""

#: apt-pkg/algorithms.cc:1140
msgid "Unable to correct problems, you have held broken packages."
msgstr ""

#: apt-pkg/algorithms.cc:1415 apt-pkg/algorithms.cc:1417
msgid ""
"Some index files failed to download, they have been ignored, or old ones "
"used instead."
msgstr ""

#: apt-pkg/acquire.cc:60
#, c-format
msgid "Lists directory %spartial is missing."
msgstr ""

#: apt-pkg/acquire.cc:64
#, c-format
msgid "Archive directory %spartial is missing."
msgstr ""

#. only show the ETA if it makes sense
#. two days
#: apt-pkg/acquire.cc:826
#, c-format
msgid "Retrieving file %li of %li (%s remaining)"
msgstr ""

#: apt-pkg/acquire.cc:828
#, c-format
msgid "Retrieving file %li of %li"
msgstr ""

#: apt-pkg/acquire-worker.cc:110
#, c-format
msgid "The method driver %s could not be found."
msgstr ""

#: apt-pkg/acquire-worker.cc:159
#, c-format
msgid "Method %s did not start correctly"
msgstr ""

#: apt-pkg/acquire-worker.cc:413
#, c-format
msgid "Please insert the disc labeled: '%s' in the drive '%s' and press enter."
msgstr ""

#: apt-pkg/init.cc:133
#, c-format
msgid "Packaging system '%s' is not supported"
msgstr ""

#: apt-pkg/init.cc:149
msgid "Unable to determine a suitable packaging system type"
msgstr ""

#: apt-pkg/clean.cc:56
#, c-format
msgid "Unable to stat %s."
msgstr ""

#: apt-pkg/srcrecords.cc:44
msgid "You must put some 'source' URIs in your sources.list"
msgstr ""

#: apt-pkg/cachefile.cc:71
msgid "The package lists or status file could not be parsed or opened."
msgstr ""

#: apt-pkg/cachefile.cc:75
msgid "You may want to run apt-get update to correct these problems"
msgstr ""

#: apt-pkg/policy.cc:347
#, c-format
msgid "Invalid record in the preferences file %s, no Package header"
msgstr ""

#: apt-pkg/policy.cc:369
#, c-format
msgid "Did not understand pin type %s"
msgstr ""

#: apt-pkg/policy.cc:377
msgid "No priority (or zero) specified for pin"
msgstr ""

#: apt-pkg/pkgcachegen.cc:74
msgid "Cache has an incompatible versioning system"
msgstr ""

#: apt-pkg/pkgcachegen.cc:117
#, c-format
msgid "Error occurred while processing %s (NewPackage)"
msgstr ""

#: apt-pkg/pkgcachegen.cc:132
#, c-format
msgid "Error occurred while processing %s (UsePackage1)"
msgstr ""

#: apt-pkg/pkgcachegen.cc:166
#, c-format
msgid "Error occurred while processing %s (NewFileDesc1)"
msgstr ""

#: apt-pkg/pkgcachegen.cc:191
#, c-format
msgid "Error occurred while processing %s (UsePackage2)"
msgstr ""

#: apt-pkg/pkgcachegen.cc:195
#, c-format
msgid "Error occurred while processing %s (NewFileVer1)"
msgstr ""

#: apt-pkg/pkgcachegen.cc:226
#, c-format
msgid "Error occurred while processing %s (NewVersion1)"
msgstr ""

#: apt-pkg/pkgcachegen.cc:230
#, c-format
msgid "Error occurred while processing %s (UsePackage3)"
msgstr ""

#: apt-pkg/pkgcachegen.cc:234
#, c-format
msgid "Error occurred while processing %s (NewVersion2)"
msgstr ""

#: apt-pkg/pkgcachegen.cc:258
#, c-format
msgid "Error occurred while processing %s (NewFileDesc2)"
msgstr ""

#: apt-pkg/pkgcachegen.cc:264
msgid "Wow, you exceeded the number of package names this APT is capable of."
msgstr ""

#: apt-pkg/pkgcachegen.cc:267
msgid "Wow, you exceeded the number of versions this APT is capable of."
msgstr ""

#: apt-pkg/pkgcachegen.cc:270
msgid "Wow, you exceeded the number of descriptions this APT is capable of."
msgstr ""

#: apt-pkg/pkgcachegen.cc:273
msgid "Wow, you exceeded the number of dependencies this APT is capable of."
msgstr ""

#: apt-pkg/pkgcachegen.cc:301
#, c-format
msgid "Error occurred while processing %s (FindPkg)"
msgstr ""

#: apt-pkg/pkgcachegen.cc:314
#, c-format
msgid "Error occurred while processing %s (CollectFileProvides)"
msgstr ""

#: apt-pkg/pkgcachegen.cc:320
#, c-format
msgid "Package %s %s was not found while processing file dependencies"
msgstr ""

#: apt-pkg/pkgcachegen.cc:693
#, c-format
msgid "Couldn't stat source package list %s"
msgstr ""

#: apt-pkg/pkgcachegen.cc:778
msgid "Collecting File Provides"
msgstr ""

#: apt-pkg/pkgcachegen.cc:907 apt-pkg/pkgcachegen.cc:914
msgid "IO Error saving source cache"
msgstr ""

#: apt-pkg/acquire-item.cc:128
#, c-format
msgid "rename failed, %s (%s -> %s)."
msgstr ""

#: apt-pkg/acquire-item.cc:396
msgid "MD5Sum mismatch"
msgstr ""

#: apt-pkg/acquire-item.cc:657 apt-pkg/acquire-item.cc:1419
msgid "Hash Sum mismatch"
msgstr ""

#: apt-pkg/acquire-item.cc:1114
msgid "There is no public key available for the following key IDs:\n"
msgstr ""

#: apt-pkg/acquire-item.cc:1224
#, c-format
msgid ""
"I wasn't able to locate a file for the %s package. This might mean you need "
"to manually fix this package. (due to missing arch)"
msgstr ""

#: apt-pkg/acquire-item.cc:1283
#, c-format
msgid ""
"I wasn't able to locate file for the %s package. This might mean you need to "
"manually fix this package."
msgstr ""

#: apt-pkg/acquire-item.cc:1324
#, c-format
msgid ""
"The package index files are corrupted. No Filename: field for package %s."
msgstr ""

#: apt-pkg/acquire-item.cc:1411
msgid "Size mismatch"
msgstr ""

#: apt-pkg/indexrecords.cc:40
#, c-format
msgid "Unable to parse Release file %s"
msgstr ""

#: apt-pkg/indexrecords.cc:47
#, c-format
msgid "No sections in Release file %s"
msgstr ""

#: apt-pkg/indexrecords.cc:81
#, c-format
msgid "No Hash entry in Release file %s"
msgstr ""

#: apt-pkg/vendorlist.cc:66
#, c-format
msgid "Vendor block %s contains no fingerprint"
msgstr ""

#: apt-pkg/cdrom.cc:525
#, c-format
msgid ""
"Using CD-ROM mount point %s\n"
"Mounting CD-ROM\n"
msgstr ""

#: apt-pkg/cdrom.cc:534 apt-pkg/cdrom.cc:622
msgid "Identifying.. "
msgstr ""

#: apt-pkg/cdrom.cc:559
#, c-format
msgid "Stored label: %s\n"
msgstr ""

#: apt-pkg/cdrom.cc:566 apt-pkg/cdrom.cc:836
msgid "Unmounting CD-ROM...\n"
msgstr ""

#: apt-pkg/cdrom.cc:585
#, c-format
msgid "Using CD-ROM mount point %s\n"
msgstr ""

#: apt-pkg/cdrom.cc:603
msgid "Unmounting CD-ROM\n"
msgstr ""

#: apt-pkg/cdrom.cc:607
msgid "Waiting for disc...\n"
msgstr ""

#. Mount the new CDROM
#: apt-pkg/cdrom.cc:615
msgid "Mounting CD-ROM...\n"
msgstr ""

#: apt-pkg/cdrom.cc:633
msgid "Scanning disc for index files..\n"
msgstr ""

#: apt-pkg/cdrom.cc:673
#, c-format
msgid ""
"Found %zu package indexes, %zu source indexes, %zu translation indexes and %"
"zu signatures\n"
msgstr ""

#: apt-pkg/cdrom.cc:684
msgid ""
"Unable to locate any package files, perhaps this is not a Debian Disc or the "
"wrong architecture?"
msgstr ""

#: apt-pkg/cdrom.cc:710
#, c-format
msgid "Found label '%s'\n"
msgstr ""

#: apt-pkg/cdrom.cc:739
msgid "That is not a valid name, try again.\n"
msgstr ""

#: apt-pkg/cdrom.cc:755
#, c-format
msgid ""
"This disc is called: \n"
"'%s'\n"
msgstr ""

#: apt-pkg/cdrom.cc:759
msgid "Copying package lists..."
msgstr ""

#: apt-pkg/cdrom.cc:785
msgid "Writing new source list\n"
msgstr ""

#: apt-pkg/cdrom.cc:794
msgid "Source list entries for this disc are:\n"
msgstr ""

#: apt-pkg/indexcopy.cc:263 apt-pkg/indexcopy.cc:835
#, c-format
msgid "Wrote %i records.\n"
msgstr ""

#: apt-pkg/indexcopy.cc:265 apt-pkg/indexcopy.cc:837
#, c-format
msgid "Wrote %i records with %i missing files.\n"
msgstr ""

#: apt-pkg/indexcopy.cc:268 apt-pkg/indexcopy.cc:840
#, c-format
msgid "Wrote %i records with %i mismatched files\n"
msgstr ""

#: apt-pkg/indexcopy.cc:271 apt-pkg/indexcopy.cc:843
#, c-format
msgid "Wrote %i records with %i missing files and %i mismatched files\n"
msgstr ""

#: apt-pkg/indexcopy.cc:530
#, c-format
msgid "Skipping nonexistent file %s"
msgstr ""

#: apt-pkg/indexcopy.cc:536
#, c-format
msgid "Can't find authentication record for: %s"
msgstr ""

#: apt-pkg/indexcopy.cc:542
#, c-format
msgid "Hash mismatch for: %s"
msgstr ""

#: apt-pkg/deb/dpkgpm.cc:49
#, c-format
msgid "Installing %s"
msgstr ""

#: apt-pkg/deb/dpkgpm.cc:50 apt-pkg/deb/dpkgpm.cc:661
#, c-format
msgid "Configuring %s"
msgstr ""

#: apt-pkg/deb/dpkgpm.cc:51 apt-pkg/deb/dpkgpm.cc:668
#, c-format
msgid "Removing %s"
msgstr ""

#: apt-pkg/deb/dpkgpm.cc:52
#, c-format
msgid "Completely removing %s"
msgstr ""

#: apt-pkg/deb/dpkgpm.cc:53
#, c-format
msgid "Running post-installation trigger %s"
msgstr ""

#: apt-pkg/deb/dpkgpm.cc:558
#, c-format
msgid "Directory '%s' missing"
msgstr ""

#: apt-pkg/deb/dpkgpm.cc:654
#, c-format
msgid "Preparing %s"
msgstr ""

#: apt-pkg/deb/dpkgpm.cc:655
#, c-format
msgid "Unpacking %s"
msgstr ""

#: apt-pkg/deb/dpkgpm.cc:660
#, c-format
msgid "Preparing to configure %s"
msgstr ""

#: apt-pkg/deb/dpkgpm.cc:662
#, c-format
msgid "Installed %s"
msgstr ""

#: apt-pkg/deb/dpkgpm.cc:667
#, c-format
msgid "Preparing for removal of %s"
msgstr ""

#: apt-pkg/deb/dpkgpm.cc:669
#, c-format
msgid "Removed %s"
msgstr ""

#: apt-pkg/deb/dpkgpm.cc:674
#, c-format
msgid "Preparing to completely remove %s"
msgstr ""

#: apt-pkg/deb/dpkgpm.cc:675
#, c-format
msgid "Completely removed %s"
msgstr ""

#: apt-pkg/deb/dpkgpm.cc:879
msgid "Can not write log, openpty() failed (/dev/pts not mounted?)\n"
msgstr ""

#: apt-pkg/deb/dpkgpm.cc:908
msgid "Running dpkg"
msgstr ""

#: apt-pkg/deb/debsystem.cc:70
#, c-format
msgid ""
"Unable to lock the administration directory (%s), is another process using "
"it?"
msgstr ""

#: apt-pkg/deb/debsystem.cc:73
#, c-format
msgid "Unable to lock the administration directory (%s), are you root?"
msgstr ""

#: apt-pkg/deb/debsystem.cc:82
msgid ""
"dpkg was interrupted, you must manually run 'dpkg --configure -a' to correct "
"the problem. "
msgstr ""

#: apt-pkg/deb/debsystem.cc:100
msgid "Not locked"
msgstr ""

#: methods/rred.cc:465
#, c-format
msgid ""
"Could not patch %s with mmap and with file operation usage - the patch seems "
"to be corrupt."
msgstr ""

#: methods/rred.cc:470
#, c-format
msgid ""
"Could not patch %s with mmap (but no mmap specific fail) - the patch seems "
"to be corrupt."
msgstr ""

#: methods/rsh.cc:330
msgid "Connection closed prematurely"
msgstr ""<|MERGE_RESOLUTION|>--- conflicted
+++ resolved
@@ -7,11 +7,7 @@
 msgstr ""
 "Project-Id-Version: PACKAGE VERSION\n"
 "Report-Msgid-Bugs-To: \n"
-<<<<<<< HEAD
-"POT-Creation-Date: 2009-11-28 02:10+0100\n"
-=======
-"POT-Creation-Date: 2009-12-10 22:06+0100\n"
->>>>>>> 43be0ac4
+"POT-Creation-Date: 2009-12-10 23:01+0100\n"
 "PO-Revision-Date: YEAR-MO-DA HO:MI+ZONE\n"
 "Last-Translator: FULL NAME <EMAIL@ADDRESS>\n"
 "Language-Team: LANGUAGE <LL@li.org>\n"
@@ -155,11 +151,7 @@
 
 #: cmdline/apt-cache.cc:1718 cmdline/apt-cdrom.cc:134 cmdline/apt-config.cc:70
 #: cmdline/apt-extracttemplates.cc:225 ftparchive/apt-ftparchive.cc:547
-<<<<<<< HEAD
-#: cmdline/apt-get.cc:2653 cmdline/apt-sortpkgs.cc:144
-=======
 #: cmdline/apt-get.cc:2665 cmdline/apt-sortpkgs.cc:144
->>>>>>> 43be0ac4
 #, c-format
 msgid "%s %s for %s compiled on %s %s\n"
 msgstr ""
@@ -350,7 +342,7 @@
 
 #: ftparchive/cachedb.cc:72
 msgid ""
-"DB format is invalid. If you upgraded from a older version of apt, please "
+"DB format is invalid. If you upgraded from an older version of apt, please "
 "remove and re-create the database."
 msgstr ""
 
@@ -434,46 +426,26 @@
 msgid " DeLink limit of %sB hit.\n"
 msgstr ""
 
-<<<<<<< HEAD
 #: ftparchive/writer.cc:389
 msgid "Archive had no package field"
 msgstr ""
 
 #: ftparchive/writer.cc:397 ftparchive/writer.cc:628
-=======
-#: ftparchive/writer.cc:388
-msgid "Archive had no package field"
-msgstr ""
-
-#: ftparchive/writer.cc:396 ftparchive/writer.cc:627
->>>>>>> 43be0ac4
 #, c-format
 msgid "  %s has no override entry\n"
 msgstr ""
 
-<<<<<<< HEAD
 #: ftparchive/writer.cc:458 ftparchive/writer.cc:716
-=======
-#: ftparchive/writer.cc:457 ftparchive/writer.cc:715
->>>>>>> 43be0ac4
 #, c-format
 msgid "  %s maintainer is %s not %s\n"
 msgstr ""
 
-<<<<<<< HEAD
 #: ftparchive/writer.cc:638
-=======
-#: ftparchive/writer.cc:637
->>>>>>> 43be0ac4
 #, c-format
 msgid "  %s has no source override entry\n"
 msgstr ""
 
-<<<<<<< HEAD
 #: ftparchive/writer.cc:642
-=======
-#: ftparchive/writer.cc:641
->>>>>>> 43be0ac4
 #, c-format
 msgid "  %s has no binary override entry either\n"
 msgstr ""
@@ -577,11 +549,7 @@
 msgid "Y"
 msgstr ""
 
-<<<<<<< HEAD
-#: cmdline/apt-get.cc:149 cmdline/apt-get.cc:1718
-=======
 #: cmdline/apt-get.cc:149 cmdline/apt-get.cc:1730
->>>>>>> 43be0ac4
 #, c-format
 msgid "Regex compilation error - %s"
 msgstr ""
@@ -740,19 +708,11 @@
 msgid "Internal error, Ordering didn't finish"
 msgstr ""
 
-<<<<<<< HEAD
-#: cmdline/apt-get.cc:811 cmdline/apt-get.cc:2060 cmdline/apt-get.cc:2093
-msgid "Unable to lock the download directory"
-msgstr ""
-
-#: cmdline/apt-get.cc:821 cmdline/apt-get.cc:2141 cmdline/apt-get.cc:2394
-=======
 #: cmdline/apt-get.cc:811 cmdline/apt-get.cc:2072 cmdline/apt-get.cc:2105
 msgid "Unable to lock the download directory"
 msgstr ""
 
 #: cmdline/apt-get.cc:821 cmdline/apt-get.cc:2153 cmdline/apt-get.cc:2406
->>>>>>> 43be0ac4
 #: apt-pkg/cachefile.cc:65
 msgid "The list of sources could not be read."
 msgstr ""
@@ -781,13 +741,8 @@
 msgid "After this operation, %sB disk space will be freed.\n"
 msgstr ""
 
-<<<<<<< HEAD
-#: cmdline/apt-get.cc:867 cmdline/apt-get.cc:870 cmdline/apt-get.cc:2237
-#: cmdline/apt-get.cc:2240
-=======
 #: cmdline/apt-get.cc:867 cmdline/apt-get.cc:870 cmdline/apt-get.cc:2249
 #: cmdline/apt-get.cc:2252
->>>>>>> 43be0ac4
 #, c-format
 msgid "Couldn't determine free space in %s"
 msgstr ""
@@ -821,11 +776,7 @@
 msgid "Do you want to continue [Y/n]? "
 msgstr ""
 
-<<<<<<< HEAD
-#: cmdline/apt-get.cc:993 cmdline/apt-get.cc:2291 apt-pkg/algorithms.cc:1389
-=======
 #: cmdline/apt-get.cc:993 cmdline/apt-get.cc:2303 apt-pkg/algorithms.cc:1389
->>>>>>> 43be0ac4
 #, c-format
 msgid "Failed to fetch %s  %s\n"
 msgstr ""
@@ -834,11 +785,7 @@
 msgid "Some files failed to download"
 msgstr ""
 
-<<<<<<< HEAD
-#: cmdline/apt-get.cc:1012 cmdline/apt-get.cc:2300
-=======
 #: cmdline/apt-get.cc:1012 cmdline/apt-get.cc:2312
->>>>>>> 43be0ac4
 msgid "Download complete and in download only mode"
 msgstr ""
 
@@ -931,48 +878,21 @@
 msgstr ""
 
 #. if (VerTag.empty() == false && Last == 0)
-<<<<<<< HEAD
-#: cmdline/apt-get.cc:1305 cmdline/apt-get.cc:1367
-=======
 #: cmdline/apt-get.cc:1311 cmdline/apt-get.cc:1379
->>>>>>> 43be0ac4
 #, c-format
 msgid "Ignore unavailable version '%s' of package '%s'"
 msgstr ""
 
-<<<<<<< HEAD
-#: cmdline/apt-get.cc:1307
-=======
 #: cmdline/apt-get.cc:1313
->>>>>>> 43be0ac4
 #, c-format
 msgid "Ignore unavailable target release '%s' of package '%s'"
 msgstr ""
 
-<<<<<<< HEAD
-#: cmdline/apt-get.cc:1332
-=======
 #: cmdline/apt-get.cc:1342
->>>>>>> 43be0ac4
 #, c-format
 msgid "Picking '%s' as source package instead of '%s'\n"
 msgstr ""
 
-<<<<<<< HEAD
-#: cmdline/apt-get.cc:1383
-msgid "The update command takes no arguments"
-msgstr ""
-
-#: cmdline/apt-get.cc:1396
-msgid "Unable to lock the list directory"
-msgstr ""
-
-#: cmdline/apt-get.cc:1452
-msgid "We are not supposed to delete stuff, can't start AutoRemover"
-msgstr ""
-
-#: cmdline/apt-get.cc:1501
-=======
 #: cmdline/apt-get.cc:1395
 msgid "The update command takes no arguments"
 msgstr ""
@@ -986,34 +906,21 @@
 msgstr ""
 
 #: cmdline/apt-get.cc:1513
->>>>>>> 43be0ac4
 msgid ""
 "The following packages were automatically installed and are no longer "
 "required:"
 msgstr ""
 
-<<<<<<< HEAD
-#: cmdline/apt-get.cc:1503
-=======
 #: cmdline/apt-get.cc:1515
->>>>>>> 43be0ac4
 #, c-format
 msgid "%lu packages were automatically installed and are no longer required.\n"
 msgstr ""
 
-<<<<<<< HEAD
-#: cmdline/apt-get.cc:1504
-msgid "Use 'apt-get autoremove' to remove them."
-msgstr ""
-
-#: cmdline/apt-get.cc:1509
-=======
 #: cmdline/apt-get.cc:1516
 msgid "Use 'apt-get autoremove' to remove them."
 msgstr ""
 
 #: cmdline/apt-get.cc:1521
->>>>>>> 43be0ac4
 msgid ""
 "Hmm, seems like the AutoRemover destroyed something which really\n"
 "shouldn't happen. Please file a bug report against apt."
@@ -1029,21 +936,6 @@
 #. "that package should be filed.") << endl;
 #. }
 #.
-<<<<<<< HEAD
-#: cmdline/apt-get.cc:1512 cmdline/apt-get.cc:1802
-msgid "The following information may help to resolve the situation:"
-msgstr ""
-
-#: cmdline/apt-get.cc:1516
-msgid "Internal Error, AutoRemover broke stuff"
-msgstr ""
-
-#: cmdline/apt-get.cc:1535
-msgid "Internal error, AllUpgrade broke stuff"
-msgstr ""
-
-#: cmdline/apt-get.cc:1590
-=======
 #: cmdline/apt-get.cc:1524 cmdline/apt-get.cc:1814
 msgid "The following information may help to resolve the situation:"
 msgstr ""
@@ -1057,61 +949,36 @@
 msgstr ""
 
 #: cmdline/apt-get.cc:1602
->>>>>>> 43be0ac4
 #, c-format
 msgid "Couldn't find task %s"
 msgstr ""
 
-<<<<<<< HEAD
-#: cmdline/apt-get.cc:1705 cmdline/apt-get.cc:1741
-=======
 #: cmdline/apt-get.cc:1717 cmdline/apt-get.cc:1753
->>>>>>> 43be0ac4
 #, c-format
 msgid "Couldn't find package %s"
 msgstr ""
 
-<<<<<<< HEAD
-#: cmdline/apt-get.cc:1728
-=======
 #: cmdline/apt-get.cc:1740
->>>>>>> 43be0ac4
 #, c-format
 msgid "Note, selecting %s for regex '%s'\n"
 msgstr ""
 
-<<<<<<< HEAD
-#: cmdline/apt-get.cc:1759
-=======
 #: cmdline/apt-get.cc:1771
->>>>>>> 43be0ac4
 #, c-format
 msgid "%s set to manually installed.\n"
 msgstr ""
 
-<<<<<<< HEAD
-#: cmdline/apt-get.cc:1772
-msgid "You might want to run `apt-get -f install' to correct these:"
-msgstr ""
-
-#: cmdline/apt-get.cc:1775
-=======
 #: cmdline/apt-get.cc:1784
 msgid "You might want to run `apt-get -f install' to correct these:"
 msgstr ""
 
 #: cmdline/apt-get.cc:1787
->>>>>>> 43be0ac4
 msgid ""
 "Unmet dependencies. Try 'apt-get -f install' with no packages (or specify a "
 "solution)."
 msgstr ""
 
-<<<<<<< HEAD
-#: cmdline/apt-get.cc:1787
-=======
 #: cmdline/apt-get.cc:1799
->>>>>>> 43be0ac4
 msgid ""
 "Some packages could not be installed. This may mean that you have\n"
 "requested an impossible situation or if you are using the unstable\n"
@@ -1119,45 +986,6 @@
 "or been moved out of Incoming."
 msgstr ""
 
-<<<<<<< HEAD
-#: cmdline/apt-get.cc:1805
-msgid "Broken packages"
-msgstr ""
-
-#: cmdline/apt-get.cc:1834
-msgid "The following extra packages will be installed:"
-msgstr ""
-
-#: cmdline/apt-get.cc:1923
-msgid "Suggested packages:"
-msgstr ""
-
-#: cmdline/apt-get.cc:1924
-msgid "Recommended packages:"
-msgstr ""
-
-#: cmdline/apt-get.cc:1953
-msgid "Calculating upgrade... "
-msgstr ""
-
-#: cmdline/apt-get.cc:1956 methods/ftp.cc:707 methods/connect.cc:112
-msgid "Failed"
-msgstr ""
-
-#: cmdline/apt-get.cc:1961
-msgid "Done"
-msgstr ""
-
-#: cmdline/apt-get.cc:2028 cmdline/apt-get.cc:2036
-msgid "Internal error, problem resolver broke stuff"
-msgstr ""
-
-#: cmdline/apt-get.cc:2136
-msgid "Must specify at least one package to fetch source for"
-msgstr ""
-
-#: cmdline/apt-get.cc:2166 cmdline/apt-get.cc:2412
-=======
 #: cmdline/apt-get.cc:1817
 msgid "Broken packages"
 msgstr ""
@@ -1195,111 +1023,59 @@
 msgstr ""
 
 #: cmdline/apt-get.cc:2178 cmdline/apt-get.cc:2424
->>>>>>> 43be0ac4
 #, c-format
 msgid "Unable to find a source package for %s"
 msgstr ""
 
-<<<<<<< HEAD
-#: cmdline/apt-get.cc:2215
-=======
 #: cmdline/apt-get.cc:2227
->>>>>>> 43be0ac4
 #, c-format
 msgid "Skipping already downloaded file '%s'\n"
 msgstr ""
 
-<<<<<<< HEAD
-#: cmdline/apt-get.cc:2250
-=======
 #: cmdline/apt-get.cc:2262
->>>>>>> 43be0ac4
 #, c-format
 msgid "You don't have enough free space in %s"
 msgstr ""
 
-<<<<<<< HEAD
-#: cmdline/apt-get.cc:2256
-=======
 #: cmdline/apt-get.cc:2268
->>>>>>> 43be0ac4
 #, c-format
 msgid "Need to get %sB/%sB of source archives.\n"
 msgstr ""
 
-<<<<<<< HEAD
-#: cmdline/apt-get.cc:2259
-=======
 #: cmdline/apt-get.cc:2271
->>>>>>> 43be0ac4
 #, c-format
 msgid "Need to get %sB of source archives.\n"
 msgstr ""
 
-<<<<<<< HEAD
-#: cmdline/apt-get.cc:2265
-=======
 #: cmdline/apt-get.cc:2277
->>>>>>> 43be0ac4
 #, c-format
 msgid "Fetch source %s\n"
 msgstr ""
 
-<<<<<<< HEAD
-#: cmdline/apt-get.cc:2296
-msgid "Failed to fetch some archives."
-msgstr ""
-
-#: cmdline/apt-get.cc:2324
-=======
 #: cmdline/apt-get.cc:2308
 msgid "Failed to fetch some archives."
 msgstr ""
 
 #: cmdline/apt-get.cc:2336
->>>>>>> 43be0ac4
 #, c-format
 msgid "Skipping unpack of already unpacked source in %s\n"
 msgstr ""
 
-<<<<<<< HEAD
-#: cmdline/apt-get.cc:2336
-=======
 #: cmdline/apt-get.cc:2348
->>>>>>> 43be0ac4
 #, c-format
 msgid "Unpack command '%s' failed.\n"
 msgstr ""
 
-<<<<<<< HEAD
-#: cmdline/apt-get.cc:2337
-=======
 #: cmdline/apt-get.cc:2349
->>>>>>> 43be0ac4
 #, c-format
 msgid "Check if the 'dpkg-dev' package is installed.\n"
 msgstr ""
 
-<<<<<<< HEAD
-#: cmdline/apt-get.cc:2354
-=======
 #: cmdline/apt-get.cc:2366
->>>>>>> 43be0ac4
 #, c-format
 msgid "Build command '%s' failed.\n"
 msgstr ""
 
-<<<<<<< HEAD
-#: cmdline/apt-get.cc:2373
-msgid "Child process failed"
-msgstr ""
-
-#: cmdline/apt-get.cc:2389
-msgid "Must specify at least one package to check builddeps for"
-msgstr ""
-
-#: cmdline/apt-get.cc:2417
-=======
 #: cmdline/apt-get.cc:2385
 msgid "Child process failed"
 msgstr ""
@@ -1309,80 +1085,44 @@
 msgstr ""
 
 #: cmdline/apt-get.cc:2429
->>>>>>> 43be0ac4
 #, c-format
 msgid "Unable to get build-dependency information for %s"
 msgstr ""
 
-<<<<<<< HEAD
-#: cmdline/apt-get.cc:2437
-=======
 #: cmdline/apt-get.cc:2449
->>>>>>> 43be0ac4
 #, c-format
 msgid "%s has no build depends.\n"
 msgstr ""
 
-<<<<<<< HEAD
-#: cmdline/apt-get.cc:2489
-=======
 #: cmdline/apt-get.cc:2501
->>>>>>> 43be0ac4
 #, c-format
 msgid ""
 "%s dependency for %s cannot be satisfied because the package %s cannot be "
 "found"
 msgstr ""
 
-<<<<<<< HEAD
-#: cmdline/apt-get.cc:2542
-=======
 #: cmdline/apt-get.cc:2554
->>>>>>> 43be0ac4
 #, c-format
 msgid ""
 "%s dependency for %s cannot be satisfied because no available versions of "
 "package %s can satisfy version requirements"
 msgstr ""
 
-<<<<<<< HEAD
-#: cmdline/apt-get.cc:2578
-=======
 #: cmdline/apt-get.cc:2590
->>>>>>> 43be0ac4
 #, c-format
 msgid "Failed to satisfy %s dependency for %s: Installed package %s is too new"
 msgstr ""
 
-<<<<<<< HEAD
-#: cmdline/apt-get.cc:2605
-=======
 #: cmdline/apt-get.cc:2617
->>>>>>> 43be0ac4
 #, c-format
 msgid "Failed to satisfy %s dependency for %s: %s"
 msgstr ""
 
-<<<<<<< HEAD
-#: cmdline/apt-get.cc:2621
-=======
 #: cmdline/apt-get.cc:2633
->>>>>>> 43be0ac4
 #, c-format
 msgid "Build-dependencies for %s could not be satisfied."
 msgstr ""
 
-<<<<<<< HEAD
-#: cmdline/apt-get.cc:2626
-msgid "Failed to process build dependencies"
-msgstr ""
-
-#: cmdline/apt-get.cc:2658
-msgid "Supported modules:"
-msgstr ""
-
-#: cmdline/apt-get.cc:2699
-=======
 #: cmdline/apt-get.cc:2638
 msgid "Failed to process build dependencies"
 msgstr ""
@@ -1392,7 +1132,6 @@
 msgstr ""
 
 #: cmdline/apt-get.cc:2711
->>>>>>> 43be0ac4
 msgid ""
 "Usage: apt-get [options] command\n"
 "       apt-get [options] install|remove pkg1 [pkg2 ...]\n"
@@ -1436,11 +1175,7 @@
 "                       This APT has Super Cow Powers.\n"
 msgstr ""
 
-<<<<<<< HEAD
-#: cmdline/apt-get.cc:2867
-=======
 #: cmdline/apt-get.cc:2879
->>>>>>> 43be0ac4
 msgid ""
 "NOTE: This is only a simulation!\n"
 "      apt-get needs root privileges for real execution.\n"
@@ -1965,11 +1700,7 @@
 msgid "Unable to accept connection"
 msgstr ""
 
-<<<<<<< HEAD
-#: methods/ftp.cc:869 methods/http.cc:997 methods/rsh.cc:303
-=======
-#: methods/ftp.cc:870 methods/http.cc:999 methods/rsh.cc:303
->>>>>>> 43be0ac4
+#: methods/ftp.cc:870 methods/http.cc:1000 methods/rsh.cc:303
 msgid "Problem hashing file"
 msgstr ""
 
@@ -2133,91 +1864,47 @@
 msgid "Unknown date format"
 msgstr ""
 
-<<<<<<< HEAD
-#: methods/http.cc:788
+#: methods/http.cc:791
 msgid "Select failed"
 msgstr ""
 
-#: methods/http.cc:793
+#: methods/http.cc:796
 msgid "Connection timed out"
 msgstr ""
 
-#: methods/http.cc:816
+#: methods/http.cc:819
 msgid "Error writing to output file"
 msgstr ""
 
-#: methods/http.cc:847
+#: methods/http.cc:850
 msgid "Error writing to file"
 msgstr ""
 
-#: methods/http.cc:875
+#: methods/http.cc:878
 msgid "Error writing to the file"
 msgstr ""
 
-#: methods/http.cc:889
+#: methods/http.cc:892
 msgid "Error reading from server. Remote end closed connection"
 msgstr ""
 
-#: methods/http.cc:891
+#: methods/http.cc:894
 msgid "Error reading from server"
 msgstr ""
 
-#: methods/http.cc:982 apt-pkg/contrib/mmap.cc:233
+#: methods/http.cc:985 apt-pkg/contrib/mmap.cc:233
 msgid "Failed to truncate file"
 msgstr ""
 
-#: methods/http.cc:1147
+#: methods/http.cc:1150
 msgid "Bad header data"
 msgstr ""
 
-#: methods/http.cc:1164 methods/http.cc:1219
+#: methods/http.cc:1167 methods/http.cc:1222
 msgid "Connection failed"
 msgstr ""
 
-#: methods/http.cc:1311
-=======
-#: methods/http.cc:790
-msgid "Select failed"
-msgstr ""
-
-#: methods/http.cc:795
-msgid "Connection timed out"
-msgstr ""
-
-#: methods/http.cc:818
-msgid "Error writing to output file"
-msgstr ""
-
-#: methods/http.cc:849
-msgid "Error writing to file"
-msgstr ""
-
-#: methods/http.cc:877
-msgid "Error writing to the file"
-msgstr ""
-
-#: methods/http.cc:891
-msgid "Error reading from server. Remote end closed connection"
-msgstr ""
-
-#: methods/http.cc:893
-msgid "Error reading from server"
-msgstr ""
-
-#: methods/http.cc:984 apt-pkg/contrib/mmap.cc:215
-msgid "Failed to truncate file"
-msgstr ""
-
-#: methods/http.cc:1149
-msgid "Bad header data"
-msgstr ""
-
-#: methods/http.cc:1166 methods/http.cc:1221
-msgid "Connection failed"
-msgstr ""
-
-#: methods/http.cc:1313
->>>>>>> 43be0ac4
+#: methods/http.cc:1314
 msgid "Internal error"
 msgstr ""
 
@@ -2629,22 +2316,14 @@
 msgid "Malformed line %u in source list %s (vendor id)"
 msgstr ""
 
-<<<<<<< HEAD
-#: apt-pkg/packagemanager.cc:321 apt-pkg/packagemanager.cc:576
-=======
 #: apt-pkg/packagemanager.cc:324 apt-pkg/packagemanager.cc:586
->>>>>>> 43be0ac4
 #, c-format
 msgid ""
 "Could not perform immediate configuration on '%s'.Please see man 5 apt.conf "
 "under APT::Immediate-Configure for details. (%d)"
 msgstr ""
 
-<<<<<<< HEAD
-#: apt-pkg/packagemanager.cc:437
-=======
 #: apt-pkg/packagemanager.cc:440
->>>>>>> 43be0ac4
 #, c-format
 msgid ""
 "This installation run will require temporarily removing the essential "
@@ -2652,11 +2331,7 @@
 "you really want to do it, activate the APT::Force-LoopBreak option."
 msgstr ""
 
-<<<<<<< HEAD
-#: apt-pkg/packagemanager.cc:475
-=======
 #: apt-pkg/packagemanager.cc:478
->>>>>>> 43be0ac4
 #, c-format
 msgid ""
 "Could not perform immediate configuration on already unpacked '%s'.Please "
