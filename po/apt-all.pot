# SOME DESCRIPTIVE TITLE.
# This file is put in the public domain.
# FIRST AUTHOR <EMAIL@ADDRESS>, YEAR.
#
#, fuzzy
msgid ""
msgstr ""
"Project-Id-Version: PACKAGE VERSION\n"
"Report-Msgid-Bugs-To: \n"
<<<<<<< HEAD
"POT-Creation-Date: 2006-08-09 23:46+0200\n"
=======
"POT-Creation-Date: 2006-09-19 17:21+0200\n"
>>>>>>> 39cc1bbd
"PO-Revision-Date: YEAR-MO-DA HO:MI+ZONE\n"
"Last-Translator: FULL NAME <EMAIL@ADDRESS>\n"
"Language-Team: LANGUAGE <LL@li.org>\n"
"MIME-Version: 1.0\n"
"Content-Type: text/plain; charset=CHARSET\n"
"Content-Transfer-Encoding: 8bit\n"

#: cmdline/apt-cache.cc:135
#, c-format
msgid "Package %s version %s has an unmet dep:\n"
msgstr ""

#: cmdline/apt-cache.cc:175 cmdline/apt-cache.cc:527 cmdline/apt-cache.cc:615
#: cmdline/apt-cache.cc:771 cmdline/apt-cache.cc:989 cmdline/apt-cache.cc:1357
#: cmdline/apt-cache.cc:1508
#, c-format
msgid "Unable to locate package %s"
msgstr ""

#: cmdline/apt-cache.cc:232
msgid "Total package names : "
msgstr ""

#: cmdline/apt-cache.cc:272
msgid "  Normal packages: "
msgstr ""

#: cmdline/apt-cache.cc:273
msgid "  Pure virtual packages: "
msgstr ""

#: cmdline/apt-cache.cc:274
msgid "  Single virtual packages: "
msgstr ""

#: cmdline/apt-cache.cc:275
msgid "  Mixed virtual packages: "
msgstr ""

#: cmdline/apt-cache.cc:276
msgid "  Missing: "
msgstr ""

#: cmdline/apt-cache.cc:278
msgid "Total distinct versions: "
msgstr ""

#: cmdline/apt-cache.cc:280
msgid "Total dependencies: "
msgstr ""

#: cmdline/apt-cache.cc:283
msgid "Total ver/file relations: "
msgstr ""

#: cmdline/apt-cache.cc:285
msgid "Total Provides mappings: "
msgstr ""

#: cmdline/apt-cache.cc:297
msgid "Total globbed strings: "
msgstr ""

#: cmdline/apt-cache.cc:311
msgid "Total dependency version space: "
msgstr ""

#: cmdline/apt-cache.cc:316
msgid "Total slack space: "
msgstr ""

#: cmdline/apt-cache.cc:324
msgid "Total space accounted for: "
msgstr ""

#: cmdline/apt-cache.cc:446 cmdline/apt-cache.cc:1189
#, c-format
msgid "Package file %s is out of sync."
msgstr ""

#: cmdline/apt-cache.cc:1231
msgid "You must give exactly one pattern"
msgstr ""

#: cmdline/apt-cache.cc:1385
msgid "No packages found"
msgstr ""

#: cmdline/apt-cache.cc:1462
msgid "Package files:"
msgstr ""

#: cmdline/apt-cache.cc:1469 cmdline/apt-cache.cc:1555
msgid "Cache is out of sync, can't x-ref a package file"
msgstr ""

#: cmdline/apt-cache.cc:1470
#, c-format
msgid "%4i %s\n"
msgstr ""

#. Show any packages have explicit pins
#: cmdline/apt-cache.cc:1482
msgid "Pinned packages:"
msgstr ""

#: cmdline/apt-cache.cc:1494 cmdline/apt-cache.cc:1535
msgid "(not found)"
msgstr ""

#. Installed version
#: cmdline/apt-cache.cc:1515
msgid "  Installed: "
msgstr ""

#: cmdline/apt-cache.cc:1517 cmdline/apt-cache.cc:1525
msgid "(none)"
msgstr ""

#. Candidate Version
#: cmdline/apt-cache.cc:1522
msgid "  Candidate: "
msgstr ""

#: cmdline/apt-cache.cc:1532
msgid "  Package pin: "
msgstr ""

#. Show the priority tables
#: cmdline/apt-cache.cc:1541
msgid "  Version table:"
msgstr ""

#: cmdline/apt-cache.cc:1556
#, c-format
msgid "       %4i %s\n"
msgstr ""

#: cmdline/apt-cache.cc:1652 cmdline/apt-cdrom.cc:138 cmdline/apt-config.cc:70
#: cmdline/apt-extracttemplates.cc:225 ftparchive/apt-ftparchive.cc:550
<<<<<<< HEAD
#: cmdline/apt-get.cc:2462 cmdline/apt-sortpkgs.cc:144
=======
#: cmdline/apt-get.cc:2444 cmdline/apt-sortpkgs.cc:144
>>>>>>> 39cc1bbd
#, c-format
msgid "%s %s for %s %s compiled on %s %s\n"
msgstr ""

#: cmdline/apt-cache.cc:1659
msgid ""
"Usage: apt-cache [options] command\n"
"       apt-cache [options] add file1 [file2 ...]\n"
"       apt-cache [options] showpkg pkg1 [pkg2 ...]\n"
"       apt-cache [options] showsrc pkg1 [pkg2 ...]\n"
"\n"
"apt-cache is a low-level tool used to manipulate APT's binary\n"
"cache files, and query information from them\n"
"\n"
"Commands:\n"
"   add - Add a package file to the source cache\n"
"   gencaches - Build both the package and source cache\n"
"   showpkg - Show some general information for a single package\n"
"   showsrc - Show source records\n"
"   stats - Show some basic statistics\n"
"   dump - Show the entire file in a terse form\n"
"   dumpavail - Print an available file to stdout\n"
"   unmet - Show unmet dependencies\n"
"   search - Search the package list for a regex pattern\n"
"   show - Show a readable record for the package\n"
"   depends - Show raw dependency information for a package\n"
"   rdepends - Show reverse dependency information for a package\n"
"   pkgnames - List the names of all packages\n"
"   dotty - Generate package graphs for GraphVis\n"
"   xvcg - Generate package graphs for xvcg\n"
"   policy - Show policy settings\n"
"\n"
"Options:\n"
"  -h   This help text.\n"
"  -p=? The package cache.\n"
"  -s=? The source cache.\n"
"  -q   Disable progress indicator.\n"
"  -i   Show only important deps for the unmet command.\n"
"  -c=? Read this configuration file\n"
"  -o=? Set an arbitrary configuration option, eg -o dir::cache=/tmp\n"
"See the apt-cache(8) and apt.conf(5) manual pages for more information.\n"
msgstr ""

#: cmdline/apt-cdrom.cc:78
msgid "Please provide a name for this Disc, such as 'Debian 2.1r1 Disk 1'"
msgstr ""

#: cmdline/apt-cdrom.cc:93
msgid "Please insert a Disc in the drive and press enter"
msgstr ""

#: cmdline/apt-cdrom.cc:117
msgid "Repeat this process for the rest of the CDs in your set."
msgstr ""

#: cmdline/apt-config.cc:41
msgid "Arguments not in pairs"
msgstr ""

#: cmdline/apt-config.cc:76
msgid ""
"Usage: apt-config [options] command\n"
"\n"
"apt-config is a simple tool to read the APT config file\n"
"\n"
"Commands:\n"
"   shell - Shell mode\n"
"   dump - Show the configuration\n"
"\n"
"Options:\n"
"  -h   This help text.\n"
"  -c=? Read this configuration file\n"
"  -o=? Set an arbitrary configuration option, eg -o dir::cache=/tmp\n"
msgstr ""

#: cmdline/apt-extracttemplates.cc:98
#, c-format
msgid "%s not a valid DEB package."
msgstr ""

#: cmdline/apt-extracttemplates.cc:232
msgid ""
"Usage: apt-extracttemplates file1 [file2 ...]\n"
"\n"
"apt-extracttemplates is a tool to extract config and template info\n"
"from debian packages\n"
"\n"
"Options:\n"
"  -h   This help text\n"
"  -t   Set the temp dir\n"
"  -c=? Read this configuration file\n"
"  -o=? Set an arbitrary configuration option, eg -o dir::cache=/tmp\n"
msgstr ""

#: cmdline/apt-extracttemplates.cc:267 apt-pkg/pkgcachegen.cc:714
#: apt-pkg/pkgcachegen.cc:819
#, c-format
msgid "Unable to write to %s"
msgstr ""

#: cmdline/apt-extracttemplates.cc:310
msgid "Cannot get debconf version. Is debconf installed?"
msgstr ""

#: ftparchive/apt-ftparchive.cc:167 ftparchive/apt-ftparchive.cc:341
msgid "Package extension list is too long"
msgstr ""

#: ftparchive/apt-ftparchive.cc:169 ftparchive/apt-ftparchive.cc:183
#: ftparchive/apt-ftparchive.cc:206 ftparchive/apt-ftparchive.cc:256
#: ftparchive/apt-ftparchive.cc:270 ftparchive/apt-ftparchive.cc:292
#, c-format
msgid "Error processing directory %s"
msgstr ""

#: ftparchive/apt-ftparchive.cc:254
msgid "Source extension list is too long"
msgstr ""

#: ftparchive/apt-ftparchive.cc:371
msgid "Error writing header to contents file"
msgstr ""

#: ftparchive/apt-ftparchive.cc:401
#, c-format
msgid "Error processing contents %s"
msgstr ""

#: ftparchive/apt-ftparchive.cc:556
msgid ""
"Usage: apt-ftparchive [options] command\n"
"Commands: packages binarypath [overridefile [pathprefix]]\n"
"          sources srcpath [overridefile [pathprefix]]\n"
"          contents path\n"
"          release path\n"
"          generate config [groups]\n"
"          clean config\n"
"\n"
"apt-ftparchive generates index files for Debian archives. It supports\n"
"many styles of generation from fully automated to functional replacements\n"
"for dpkg-scanpackages and dpkg-scansources\n"
"\n"
"apt-ftparchive generates Package files from a tree of .debs. The\n"
"Package file contains the contents of all the control fields from\n"
"each package as well as the MD5 hash and filesize. An override file\n"
"is supported to force the value of Priority and Section.\n"
"\n"
"Similarly apt-ftparchive generates Sources files from a tree of .dscs.\n"
"The --source-override option can be used to specify a src override file\n"
"\n"
"The 'packages' and 'sources' command should be run in the root of the\n"
"tree. BinaryPath should point to the base of the recursive search and \n"
"override file should contain the override flags. Pathprefix is\n"
"appended to the filename fields if present. Example usage from the \n"
"Debian archive:\n"
"   apt-ftparchive packages dists/potato/main/binary-i386/ > \\\n"
"               dists/potato/main/binary-i386/Packages\n"
"\n"
"Options:\n"
"  -h    This help text\n"
"  --md5 Control MD5 generation\n"
"  -s=?  Source override file\n"
"  -q    Quiet\n"
"  -d=?  Select the optional caching database\n"
"  --no-delink Enable delinking debug mode\n"
"  --contents  Control contents file generation\n"
"  -c=?  Read this configuration file\n"
"  -o=?  Set an arbitrary configuration option"
msgstr ""

#: ftparchive/apt-ftparchive.cc:762
msgid "No selections matched"
msgstr ""

#: ftparchive/apt-ftparchive.cc:835
#, c-format
msgid "Some files are missing in the package file group `%s'"
msgstr ""

#: ftparchive/cachedb.cc:47
#, c-format
msgid "DB was corrupted, file renamed to %s.old"
msgstr ""

#: ftparchive/cachedb.cc:65
#, c-format
msgid "DB is old, attempting to upgrade %s"
msgstr ""

#: ftparchive/cachedb.cc:76
msgid ""
"DB format is invalid. If you upgraded from a older version of apt, please "
"remove and re-create the database."
msgstr ""

#: ftparchive/cachedb.cc:81
#, c-format
msgid "Unable to open DB file %s: %s"
msgstr ""

#: ftparchive/cachedb.cc:127 apt-inst/extract.cc:181 apt-inst/extract.cc:193
#: apt-inst/extract.cc:210 apt-inst/deb/dpkgdb.cc:121 methods/gpgv.cc:272
#, c-format
msgid "Failed to stat %s"
msgstr ""

#: ftparchive/cachedb.cc:242
msgid "Archive has no control record"
msgstr ""

#: ftparchive/cachedb.cc:448
msgid "Unable to get a cursor"
msgstr ""

#: ftparchive/writer.cc:79
#, c-format
msgid "W: Unable to read directory %s\n"
msgstr ""

#: ftparchive/writer.cc:84
#, c-format
msgid "W: Unable to stat %s\n"
msgstr ""

#: ftparchive/writer.cc:135
msgid "E: "
msgstr ""

#: ftparchive/writer.cc:137
msgid "W: "
msgstr ""

#: ftparchive/writer.cc:144
msgid "E: Errors apply to file "
msgstr ""

#: ftparchive/writer.cc:161 ftparchive/writer.cc:191
#, c-format
msgid "Failed to resolve %s"
msgstr ""

#: ftparchive/writer.cc:173
msgid "Tree walking failed"
msgstr ""

#: ftparchive/writer.cc:198
#, c-format
msgid "Failed to open %s"
msgstr ""

#: ftparchive/writer.cc:257
#, c-format
msgid " DeLink %s [%s]\n"
msgstr ""

#: ftparchive/writer.cc:265
#, c-format
msgid "Failed to readlink %s"
msgstr ""

#: ftparchive/writer.cc:269
#, c-format
msgid "Failed to unlink %s"
msgstr ""

#: ftparchive/writer.cc:276
#, c-format
msgid "*** Failed to link %s to %s"
msgstr ""

#: ftparchive/writer.cc:286
#, c-format
msgid " DeLink limit of %sB hit.\n"
msgstr ""

#: ftparchive/writer.cc:390
msgid "Archive had no package field"
msgstr ""

#: ftparchive/writer.cc:398 ftparchive/writer.cc:613
#, c-format
msgid "  %s has no override entry\n"
msgstr ""

#: ftparchive/writer.cc:443 ftparchive/writer.cc:701
#, c-format
msgid "  %s maintainer is %s not %s\n"
msgstr ""

#: ftparchive/writer.cc:623
#, c-format
msgid "  %s has no source override entry\n"
msgstr ""

#: ftparchive/writer.cc:627
#, c-format
msgid "  %s has no binary override entry either\n"
msgstr ""

#: ftparchive/contents.cc:317
#, c-format
msgid "Internal error, could not locate member %s"
msgstr ""

#: ftparchive/contents.cc:353 ftparchive/contents.cc:384
msgid "realloc - Failed to allocate memory"
msgstr ""

#: ftparchive/override.cc:38 ftparchive/override.cc:146
#, c-format
msgid "Unable to open %s"
msgstr ""

#: ftparchive/override.cc:64 ftparchive/override.cc:170
#, c-format
msgid "Malformed override %s line %lu #1"
msgstr ""

#: ftparchive/override.cc:78 ftparchive/override.cc:182
#, c-format
msgid "Malformed override %s line %lu #2"
msgstr ""

#: ftparchive/override.cc:92 ftparchive/override.cc:195
#, c-format
msgid "Malformed override %s line %lu #3"
msgstr ""

#: ftparchive/override.cc:131 ftparchive/override.cc:205
#, c-format
msgid "Failed to read the override file %s"
msgstr ""

#: ftparchive/multicompress.cc:75
#, c-format
msgid "Unknown compression algorithm '%s'"
msgstr ""

#: ftparchive/multicompress.cc:105
#, c-format
msgid "Compressed output %s needs a compression set"
msgstr ""

#: ftparchive/multicompress.cc:172 methods/rsh.cc:91
msgid "Failed to create IPC pipe to subprocess"
msgstr ""

#: ftparchive/multicompress.cc:198
msgid "Failed to create FILE*"
msgstr ""

#: ftparchive/multicompress.cc:201
msgid "Failed to fork"
msgstr ""

#: ftparchive/multicompress.cc:215
msgid "Compress child"
msgstr ""

#: ftparchive/multicompress.cc:238
#, c-format
msgid "Internal error, failed to create %s"
msgstr ""

#: ftparchive/multicompress.cc:289
msgid "Failed to create subprocess IPC"
msgstr ""

#: ftparchive/multicompress.cc:324
msgid "Failed to exec compressor "
msgstr ""

#: ftparchive/multicompress.cc:363
msgid "decompressor"
msgstr ""

#: ftparchive/multicompress.cc:406
msgid "IO to subprocess/file failed"
msgstr ""

#: ftparchive/multicompress.cc:458
msgid "Failed to read while computing MD5"
msgstr ""

#: ftparchive/multicompress.cc:475
#, c-format
msgid "Problem unlinking %s"
msgstr ""

#: ftparchive/multicompress.cc:490 apt-inst/extract.cc:188
#, c-format
msgid "Failed to rename %s to %s"
msgstr ""

#: cmdline/apt-get.cc:121
msgid "Y"
msgstr ""

<<<<<<< HEAD
#: cmdline/apt-get.cc:143 cmdline/apt-get.cc:1574
=======
#: cmdline/apt-get.cc:142 cmdline/apt-get.cc:1563
>>>>>>> 39cc1bbd
#, c-format
msgid "Regex compilation error - %s"
msgstr ""

#: cmdline/apt-get.cc:238
msgid "The following packages have unmet dependencies:"
msgstr ""

#: cmdline/apt-get.cc:328
#, c-format
msgid "but %s is installed"
msgstr ""

#: cmdline/apt-get.cc:330
#, c-format
msgid "but %s is to be installed"
msgstr ""

#: cmdline/apt-get.cc:337
msgid "but it is not installable"
msgstr ""

#: cmdline/apt-get.cc:339
msgid "but it is a virtual package"
msgstr ""

#: cmdline/apt-get.cc:342
msgid "but it is not installed"
msgstr ""

#: cmdline/apt-get.cc:342
msgid "but it is not going to be installed"
msgstr ""

#: cmdline/apt-get.cc:347
msgid " or"
msgstr ""

#: cmdline/apt-get.cc:376
msgid "The following NEW packages will be installed:"
msgstr ""

#: cmdline/apt-get.cc:402
msgid "The following packages will be REMOVED:"
msgstr ""

#: cmdline/apt-get.cc:424
msgid "The following packages have been kept back:"
msgstr ""

#: cmdline/apt-get.cc:445
msgid "The following packages will be upgraded:"
msgstr ""

#: cmdline/apt-get.cc:466
msgid "The following packages will be DOWNGRADED:"
msgstr ""

#: cmdline/apt-get.cc:486
msgid "The following held packages will be changed:"
msgstr ""

#: cmdline/apt-get.cc:539
#, c-format
msgid "%s (due to %s) "
msgstr ""

#: cmdline/apt-get.cc:547
msgid ""
"WARNING: The following essential packages will be removed.\n"
"This should NOT be done unless you know exactly what you are doing!"
msgstr ""

#: cmdline/apt-get.cc:578
#, c-format
msgid "%lu upgraded, %lu newly installed, "
msgstr ""

#: cmdline/apt-get.cc:582
#, c-format
msgid "%lu reinstalled, "
msgstr ""

#: cmdline/apt-get.cc:584
#, c-format
msgid "%lu downgraded, "
msgstr ""

#: cmdline/apt-get.cc:586
#, c-format
msgid "%lu to remove and %lu not upgraded.\n"
msgstr ""

#: cmdline/apt-get.cc:590
#, c-format
msgid "%lu not fully installed or removed.\n"
msgstr ""

#: cmdline/apt-get.cc:650
msgid "Correcting dependencies..."
msgstr ""

#: cmdline/apt-get.cc:653
msgid " failed."
msgstr ""

#: cmdline/apt-get.cc:656
msgid "Unable to correct dependencies"
msgstr ""

#: cmdline/apt-get.cc:659
msgid "Unable to minimize the upgrade set"
msgstr ""

#: cmdline/apt-get.cc:661
msgid " Done"
msgstr ""

#: cmdline/apt-get.cc:665
msgid "You might want to run `apt-get -f install' to correct these."
msgstr ""

#: cmdline/apt-get.cc:668
msgid "Unmet dependencies. Try using -f."
msgstr ""

#: cmdline/apt-get.cc:690
msgid "WARNING: The following packages cannot be authenticated!"
msgstr ""

#: cmdline/apt-get.cc:694
msgid "Authentication warning overridden.\n"
msgstr ""

#: cmdline/apt-get.cc:701
msgid "Install these packages without verification [y/N]? "
msgstr ""

#: cmdline/apt-get.cc:703
msgid "Some packages could not be authenticated"
msgstr ""

#: cmdline/apt-get.cc:712 cmdline/apt-get.cc:859
msgid "There are problems and -y was used without --force-yes"
msgstr ""

#: cmdline/apt-get.cc:756
msgid "Internal error, InstallPackages was called with broken packages!"
msgstr ""

#: cmdline/apt-get.cc:765
msgid "Packages need to be removed but remove is disabled."
msgstr ""

#: cmdline/apt-get.cc:776
msgid "Internal error, Ordering didn't finish"
msgstr ""

<<<<<<< HEAD
#: cmdline/apt-get.cc:792 cmdline/apt-get.cc:1893 cmdline/apt-get.cc:1926
msgid "Unable to lock the download directory"
msgstr ""

#: cmdline/apt-get.cc:802 cmdline/apt-get.cc:1974 cmdline/apt-get.cc:2210
=======
#: cmdline/apt-get.cc:791 cmdline/apt-get.cc:1875 cmdline/apt-get.cc:1908
msgid "Unable to lock the download directory"
msgstr ""

#: cmdline/apt-get.cc:801 cmdline/apt-get.cc:1956 cmdline/apt-get.cc:2192
>>>>>>> 39cc1bbd
#: apt-pkg/cachefile.cc:67
msgid "The list of sources could not be read."
msgstr ""

#: cmdline/apt-get.cc:817
msgid "How odd.. The sizes didn't match, email apt@packages.debian.org"
msgstr ""

#: cmdline/apt-get.cc:822
#, c-format
msgid "Need to get %sB/%sB of archives.\n"
msgstr ""

#: cmdline/apt-get.cc:825
#, c-format
msgid "Need to get %sB of archives.\n"
msgstr ""

#: cmdline/apt-get.cc:830
#, c-format
msgid "After unpacking %sB of additional disk space will be used.\n"
msgstr ""

#: cmdline/apt-get.cc:833
#, c-format
msgid "After unpacking %sB disk space will be freed.\n"
msgstr ""

<<<<<<< HEAD
#: cmdline/apt-get.cc:847 cmdline/apt-get.cc:2064
=======
#: cmdline/apt-get.cc:846 cmdline/apt-get.cc:2046
>>>>>>> 39cc1bbd
#, c-format
msgid "Couldn't determine free space in %s"
msgstr ""

#: cmdline/apt-get.cc:850
#, c-format
msgid "You don't have enough free space in %s."
msgstr ""

#: cmdline/apt-get.cc:865 cmdline/apt-get.cc:885
msgid "Trivial Only specified but this is not a trivial operation."
msgstr ""

#: cmdline/apt-get.cc:867
msgid "Yes, do as I say!"
msgstr ""

#: cmdline/apt-get.cc:869
#, c-format
msgid ""
"You are about to do something potentially harmful.\n"
"To continue type in the phrase '%s'\n"
" ?] "
msgstr ""

#: cmdline/apt-get.cc:875 cmdline/apt-get.cc:894
msgid "Abort."
msgstr ""

#: cmdline/apt-get.cc:890
msgid "Do you want to continue [Y/n]? "
msgstr ""

<<<<<<< HEAD
#: cmdline/apt-get.cc:962 cmdline/apt-get.cc:1369 cmdline/apt-get.cc:2107
=======
#: cmdline/apt-get.cc:961 cmdline/apt-get.cc:1365 cmdline/apt-get.cc:2089
>>>>>>> 39cc1bbd
#, c-format
msgid "Failed to fetch %s  %s\n"
msgstr ""

#: cmdline/apt-get.cc:980
msgid "Some files failed to download"
msgstr ""

<<<<<<< HEAD
#: cmdline/apt-get.cc:981 cmdline/apt-get.cc:2116
=======
#: cmdline/apt-get.cc:980 cmdline/apt-get.cc:2098
>>>>>>> 39cc1bbd
msgid "Download complete and in download only mode"
msgstr ""

#: cmdline/apt-get.cc:987
msgid ""
"Unable to fetch some archives, maybe run apt-get update or try with --fix-"
"missing?"
msgstr ""

#: cmdline/apt-get.cc:991
msgid "--fix-missing and media swapping is not currently supported"
msgstr ""

#: cmdline/apt-get.cc:996
msgid "Unable to correct missing packages."
msgstr ""

#: cmdline/apt-get.cc:997
msgid "Aborting install."
msgstr ""

#: cmdline/apt-get.cc:1031
#, c-format
msgid "Note, selecting %s instead of %s\n"
msgstr ""

#: cmdline/apt-get.cc:1041
#, c-format
msgid "Skipping %s, it is already installed and upgrade is not set.\n"
msgstr ""

#: cmdline/apt-get.cc:1059
#, c-format
msgid "Package %s is not installed, so not removed\n"
msgstr ""

#: cmdline/apt-get.cc:1070
#, c-format
msgid "Package %s is a virtual package provided by:\n"
msgstr ""

#: cmdline/apt-get.cc:1082
msgid " [Installed]"
msgstr ""

#: cmdline/apt-get.cc:1087
msgid "You should explicitly select one to install."
msgstr ""

#: cmdline/apt-get.cc:1092
#, c-format
msgid ""
"Package %s is not available, but is referred to by another package.\n"
"This may mean that the package is missing, has been obsoleted, or\n"
"is only available from another source\n"
msgstr ""

#: cmdline/apt-get.cc:1111
msgid "However the following packages replace it:"
msgstr ""

#: cmdline/apt-get.cc:1114
#, c-format
msgid "Package %s has no installation candidate"
msgstr ""

#: cmdline/apt-get.cc:1134
#, c-format
msgid "Reinstallation of %s is not possible, it cannot be downloaded.\n"
msgstr ""

#: cmdline/apt-get.cc:1142
#, c-format
msgid "%s is already the newest version.\n"
msgstr ""

#: cmdline/apt-get.cc:1171
#, c-format
msgid "Release '%s' for '%s' was not found"
msgstr ""

#: cmdline/apt-get.cc:1173
#, c-format
msgid "Version '%s' for '%s' was not found"
msgstr ""

#: cmdline/apt-get.cc:1179
#, c-format
msgid "Selected version %s (%s) for %s\n"
msgstr ""

#: cmdline/apt-get.cc:1316
msgid "The update command takes no arguments"
msgstr ""

#: cmdline/apt-get.cc:1329
msgid "Unable to lock the list directory"
msgstr ""

#: cmdline/apt-get.cc:1396 cmdline/apt-get.cc:1398
msgid ""
"Some index files failed to download, they have been ignored, or old ones "
"used instead."
msgstr ""

#: cmdline/apt-get.cc:1412
msgid "We are not supposed to delete stuff, can't start AutoRemover"
msgstr ""

#: cmdline/apt-get.cc:1437
msgid ""
"Hmm, seems like the AutoRemover destroyed something which really\n"
"shouldn't happen. Please file a bug report against apt."
msgstr ""

#: cmdline/apt-get.cc:1440 cmdline/apt-get.cc:1642
msgid "The following information may help to resolve the situation:"
msgstr ""

#: cmdline/apt-get.cc:1444
msgid "Internal Error, AutoRemover broke stuff"
msgstr ""

#: cmdline/apt-get.cc:1463
msgid "Internal error, AllUpgrade broke stuff"
msgstr ""

<<<<<<< HEAD
#: cmdline/apt-get.cc:1561 cmdline/apt-get.cc:1597
=======
#: cmdline/apt-get.cc:1448
#, c-format
msgid "Couldn't find task %s"
msgstr ""

#: cmdline/apt-get.cc:1550 cmdline/apt-get.cc:1586
>>>>>>> 39cc1bbd
#, c-format
msgid "Couldn't find package %s"
msgstr ""

<<<<<<< HEAD
#: cmdline/apt-get.cc:1584
=======
#: cmdline/apt-get.cc:1573
>>>>>>> 39cc1bbd
#, c-format
msgid "Note, selecting %s for regex '%s'\n"
msgstr ""

<<<<<<< HEAD
#: cmdline/apt-get.cc:1614
msgid "You might want to run `apt-get -f install' to correct these:"
msgstr ""

#: cmdline/apt-get.cc:1617
=======
#: cmdline/apt-get.cc:1603
msgid "You might want to run `apt-get -f install' to correct these:"
msgstr ""

#: cmdline/apt-get.cc:1606
>>>>>>> 39cc1bbd
msgid ""
"Unmet dependencies. Try 'apt-get -f install' with no packages (or specify a "
"solution)."
msgstr ""

<<<<<<< HEAD
#: cmdline/apt-get.cc:1629
=======
#: cmdline/apt-get.cc:1618
>>>>>>> 39cc1bbd
msgid ""
"Some packages could not be installed. This may mean that you have\n"
"requested an impossible situation or if you are using the unstable\n"
"distribution that some required packages have not yet been created\n"
"or been moved out of Incoming."
msgstr ""

<<<<<<< HEAD
#: cmdline/apt-get.cc:1637
=======
#: cmdline/apt-get.cc:1626
>>>>>>> 39cc1bbd
msgid ""
"Since you only requested a single operation it is extremely likely that\n"
"the package is simply not installable and a bug report against\n"
"that package should be filed."
msgstr ""

<<<<<<< HEAD
#: cmdline/apt-get.cc:1645
msgid "Broken packages"
msgstr ""

#: cmdline/apt-get.cc:1676
msgid "The following extra packages will be installed:"
msgstr ""

#: cmdline/apt-get.cc:1765
msgid "Suggested packages:"
msgstr ""

#: cmdline/apt-get.cc:1766
msgid "Recommended packages:"
msgstr ""

#: cmdline/apt-get.cc:1786
msgid "Calculating upgrade... "
msgstr ""

#: cmdline/apt-get.cc:1789 methods/ftp.cc:702 methods/connect.cc:101
msgid "Failed"
msgstr ""

#: cmdline/apt-get.cc:1794
msgid "Done"
msgstr ""

#: cmdline/apt-get.cc:1861 cmdline/apt-get.cc:1869
msgid "Internal error, problem resolver broke stuff"
msgstr ""

#: cmdline/apt-get.cc:1969
msgid "Must specify at least one package to fetch source for"
msgstr ""

#: cmdline/apt-get.cc:1999 cmdline/apt-get.cc:2228
=======
#: cmdline/apt-get.cc:1631
msgid "The following information may help to resolve the situation:"
msgstr ""

#: cmdline/apt-get.cc:1634
msgid "Broken packages"
msgstr ""

#: cmdline/apt-get.cc:1660
msgid "The following extra packages will be installed:"
msgstr ""

#: cmdline/apt-get.cc:1749
msgid "Suggested packages:"
msgstr ""

#: cmdline/apt-get.cc:1750
msgid "Recommended packages:"
msgstr ""

#: cmdline/apt-get.cc:1770
msgid "Calculating upgrade... "
msgstr ""

#: cmdline/apt-get.cc:1773 methods/ftp.cc:702 methods/connect.cc:101
msgid "Failed"
msgstr ""

#: cmdline/apt-get.cc:1778
msgid "Done"
msgstr ""

#: cmdline/apt-get.cc:1843 cmdline/apt-get.cc:1851
msgid "Internal error, problem resolver broke stuff"
msgstr ""

#: cmdline/apt-get.cc:1951
msgid "Must specify at least one package to fetch source for"
msgstr ""

#: cmdline/apt-get.cc:1981 cmdline/apt-get.cc:2210
>>>>>>> 39cc1bbd
#, c-format
msgid "Unable to find a source package for %s"
msgstr ""

<<<<<<< HEAD
#: cmdline/apt-get.cc:2043
=======
#: cmdline/apt-get.cc:2025
>>>>>>> 39cc1bbd
#, c-format
msgid "Skipping already downloaded file '%s'\n"
msgstr ""

<<<<<<< HEAD
#: cmdline/apt-get.cc:2067
=======
#: cmdline/apt-get.cc:2049
>>>>>>> 39cc1bbd
#, c-format
msgid "You don't have enough free space in %s"
msgstr ""

<<<<<<< HEAD
#: cmdline/apt-get.cc:2072
=======
#: cmdline/apt-get.cc:2054
>>>>>>> 39cc1bbd
#, c-format
msgid "Need to get %sB/%sB of source archives.\n"
msgstr ""

<<<<<<< HEAD
#: cmdline/apt-get.cc:2075
=======
#: cmdline/apt-get.cc:2057
>>>>>>> 39cc1bbd
#, c-format
msgid "Need to get %sB of source archives.\n"
msgstr ""

<<<<<<< HEAD
#: cmdline/apt-get.cc:2081
=======
#: cmdline/apt-get.cc:2063
>>>>>>> 39cc1bbd
#, c-format
msgid "Fetch source %s\n"
msgstr ""

<<<<<<< HEAD
#: cmdline/apt-get.cc:2112
msgid "Failed to fetch some archives."
msgstr ""

#: cmdline/apt-get.cc:2140
=======
#: cmdline/apt-get.cc:2094
msgid "Failed to fetch some archives."
msgstr ""

#: cmdline/apt-get.cc:2122
>>>>>>> 39cc1bbd
#, c-format
msgid "Skipping unpack of already unpacked source in %s\n"
msgstr ""

<<<<<<< HEAD
#: cmdline/apt-get.cc:2152
=======
#: cmdline/apt-get.cc:2134
>>>>>>> 39cc1bbd
#, c-format
msgid "Unpack command '%s' failed.\n"
msgstr ""

<<<<<<< HEAD
#: cmdline/apt-get.cc:2153
=======
#: cmdline/apt-get.cc:2135
>>>>>>> 39cc1bbd
#, c-format
msgid "Check if the 'dpkg-dev' package is installed.\n"
msgstr ""

<<<<<<< HEAD
#: cmdline/apt-get.cc:2170
=======
#: cmdline/apt-get.cc:2152
>>>>>>> 39cc1bbd
#, c-format
msgid "Build command '%s' failed.\n"
msgstr ""

<<<<<<< HEAD
#: cmdline/apt-get.cc:2189
msgid "Child process failed"
msgstr ""

#: cmdline/apt-get.cc:2205
msgid "Must specify at least one package to check builddeps for"
msgstr ""

#: cmdline/apt-get.cc:2233
=======
#: cmdline/apt-get.cc:2171
msgid "Child process failed"
msgstr ""

#: cmdline/apt-get.cc:2187
msgid "Must specify at least one package to check builddeps for"
msgstr ""

#: cmdline/apt-get.cc:2215
>>>>>>> 39cc1bbd
#, c-format
msgid "Unable to get build-dependency information for %s"
msgstr ""

<<<<<<< HEAD
#: cmdline/apt-get.cc:2253
=======
#: cmdline/apt-get.cc:2235
>>>>>>> 39cc1bbd
#, c-format
msgid "%s has no build depends.\n"
msgstr ""

<<<<<<< HEAD
#: cmdline/apt-get.cc:2305
=======
#: cmdline/apt-get.cc:2287
>>>>>>> 39cc1bbd
#, c-format
msgid ""
"%s dependency for %s cannot be satisfied because the package %s cannot be "
"found"
msgstr ""

<<<<<<< HEAD
#: cmdline/apt-get.cc:2357
=======
#: cmdline/apt-get.cc:2339
>>>>>>> 39cc1bbd
#, c-format
msgid ""
"%s dependency for %s cannot be satisfied because no available versions of "
"package %s can satisfy version requirements"
msgstr ""

<<<<<<< HEAD
#: cmdline/apt-get.cc:2392
=======
#: cmdline/apt-get.cc:2374
>>>>>>> 39cc1bbd
#, c-format
msgid "Failed to satisfy %s dependency for %s: Installed package %s is too new"
msgstr ""

<<<<<<< HEAD
#: cmdline/apt-get.cc:2417
=======
#: cmdline/apt-get.cc:2399
>>>>>>> 39cc1bbd
#, c-format
msgid "Failed to satisfy %s dependency for %s: %s"
msgstr ""

<<<<<<< HEAD
#: cmdline/apt-get.cc:2431
=======
#: cmdline/apt-get.cc:2413
>>>>>>> 39cc1bbd
#, c-format
msgid "Build-dependencies for %s could not be satisfied."
msgstr ""

<<<<<<< HEAD
#: cmdline/apt-get.cc:2435
msgid "Failed to process build dependencies"
msgstr ""

#: cmdline/apt-get.cc:2467
msgid "Supported modules:"
msgstr ""

#: cmdline/apt-get.cc:2508
=======
#: cmdline/apt-get.cc:2417
msgid "Failed to process build dependencies"
msgstr ""

#: cmdline/apt-get.cc:2449
msgid "Supported modules:"
msgstr ""

#: cmdline/apt-get.cc:2490
>>>>>>> 39cc1bbd
msgid ""
"Usage: apt-get [options] command\n"
"       apt-get [options] install|remove pkg1 [pkg2 ...]\n"
"       apt-get [options] source pkg1 [pkg2 ...]\n"
"\n"
"apt-get is a simple command line interface for downloading and\n"
"installing packages. The most frequently used commands are update\n"
"and install.\n"
"\n"
"Commands:\n"
"   update - Retrieve new lists of packages\n"
"   upgrade - Perform an upgrade\n"
"   install - Install new packages (pkg is libc6 not libc6.deb)\n"
"   remove - Remove packages\n"
"   source - Download source archives\n"
"   build-dep - Configure build-dependencies for source packages\n"
"   dist-upgrade - Distribution upgrade, see apt-get(8)\n"
"   dselect-upgrade - Follow dselect selections\n"
"   clean - Erase downloaded archive files\n"
"   autoclean - Erase old downloaded archive files\n"
"   check - Verify that there are no broken dependencies\n"
"\n"
"Options:\n"
"  -h  This help text.\n"
"  -q  Loggable output - no progress indicator\n"
"  -qq No output except for errors\n"
"  -d  Download only - do NOT install or unpack archives\n"
"  -s  No-act. Perform ordering simulation\n"
"  -y  Assume Yes to all queries and do not prompt\n"
"  -f  Attempt to continue if the integrity check fails\n"
"  -m  Attempt to continue if archives are unlocatable\n"
"  -u  Show a list of upgraded packages as well\n"
"  -b  Build the source package after fetching it\n"
"  -V  Show verbose version numbers\n"
"  -c=? Read this configuration file\n"
"  -o=? Set an arbitrary configuration option, eg -o dir::cache=/tmp\n"
"See the apt-get(8), sources.list(5) and apt.conf(5) manual\n"
"pages for more information and options.\n"
"                       This APT has Super Cow Powers.\n"
msgstr ""

#: cmdline/acqprogress.cc:55
msgid "Hit "
msgstr ""

#: cmdline/acqprogress.cc:79
msgid "Get:"
msgstr ""

#: cmdline/acqprogress.cc:110
msgid "Ign "
msgstr ""

#: cmdline/acqprogress.cc:114
msgid "Err "
msgstr ""

#: cmdline/acqprogress.cc:135
#, c-format
msgid "Fetched %sB in %s (%sB/s)\n"
msgstr ""

#: cmdline/acqprogress.cc:225
#, c-format
msgid " [Working]"
msgstr ""

#: cmdline/acqprogress.cc:271
#, c-format
msgid ""
"Media change: please insert the disc labeled\n"
" '%s'\n"
"in the drive '%s' and press enter\n"
msgstr ""

#: cmdline/apt-sortpkgs.cc:86
msgid "Unknown package record!"
msgstr ""

#: cmdline/apt-sortpkgs.cc:150
msgid ""
"Usage: apt-sortpkgs [options] file1 [file2 ...]\n"
"\n"
"apt-sortpkgs is a simple tool to sort package files. The -s option is used\n"
"to indicate what kind of file it is.\n"
"\n"
"Options:\n"
"  -h   This help text\n"
"  -s   Use source file sorting\n"
"  -c=? Read this configuration file\n"
"  -o=? Set an arbitrary configuration option, eg -o dir::cache=/tmp\n"
msgstr ""

#: dselect/install:32
msgid "Bad default setting!"
msgstr ""

#: dselect/install:51 dselect/install:83 dselect/install:87 dselect/install:93
#: dselect/install:104 dselect/update:45
msgid "Press enter to continue."
msgstr ""

#: dselect/install:100
msgid "Some errors occurred while unpacking. I'm going to configure the"
msgstr ""

#: dselect/install:101
msgid "packages that were installed. This may result in duplicate errors"
msgstr ""

#: dselect/install:102
msgid "or errors caused by missing dependencies. This is OK, only the errors"
msgstr ""

#: dselect/install:103
msgid ""
"above this message are important. Please fix them and run [I]nstall again"
msgstr ""

#: dselect/update:30
msgid "Merging available information"
msgstr ""

#: apt-inst/contrib/extracttar.cc:117
msgid "Failed to create pipes"
msgstr ""

#: apt-inst/contrib/extracttar.cc:144
msgid "Failed to exec gzip "
msgstr ""

#: apt-inst/contrib/extracttar.cc:181 apt-inst/contrib/extracttar.cc:207
msgid "Corrupted archive"
msgstr ""

#: apt-inst/contrib/extracttar.cc:196
msgid "Tar checksum failed, archive corrupted"
msgstr ""

#: apt-inst/contrib/extracttar.cc:299
#, c-format
msgid "Unknown TAR header type %u, member %s"
msgstr ""

#: apt-inst/contrib/arfile.cc:73
msgid "Invalid archive signature"
msgstr ""

#: apt-inst/contrib/arfile.cc:81
msgid "Error reading archive member header"
msgstr ""

#: apt-inst/contrib/arfile.cc:93 apt-inst/contrib/arfile.cc:105
msgid "Invalid archive member header"
msgstr ""

#: apt-inst/contrib/arfile.cc:131
msgid "Archive is too short"
msgstr ""

#: apt-inst/contrib/arfile.cc:135
msgid "Failed to read the archive headers"
msgstr ""

#: apt-inst/filelist.cc:384
msgid "DropNode called on still linked node"
msgstr ""

#: apt-inst/filelist.cc:416
msgid "Failed to locate the hash element!"
msgstr ""

#: apt-inst/filelist.cc:463
msgid "Failed to allocate diversion"
msgstr ""

#: apt-inst/filelist.cc:468
msgid "Internal error in AddDiversion"
msgstr ""

#: apt-inst/filelist.cc:481
#, c-format
msgid "Trying to overwrite a diversion, %s -> %s and %s/%s"
msgstr ""

#: apt-inst/filelist.cc:510
#, c-format
msgid "Double add of diversion %s -> %s"
msgstr ""

#: apt-inst/filelist.cc:553
#, c-format
msgid "Duplicate conf file %s/%s"
msgstr ""

#: apt-inst/dirstream.cc:45 apt-inst/dirstream.cc:50 apt-inst/dirstream.cc:53
#, c-format
msgid "Failed to write file %s"
msgstr ""

#: apt-inst/dirstream.cc:96 apt-inst/dirstream.cc:104
#, c-format
msgid "Failed to close file %s"
msgstr ""

#: apt-inst/extract.cc:96 apt-inst/extract.cc:167
#, c-format
msgid "The path %s is too long"
msgstr ""

#: apt-inst/extract.cc:127
#, c-format
msgid "Unpacking %s more than once"
msgstr ""

#: apt-inst/extract.cc:137
#, c-format
msgid "The directory %s is diverted"
msgstr ""

#: apt-inst/extract.cc:147
#, c-format
msgid "The package is trying to write to the diversion target %s/%s"
msgstr ""

#: apt-inst/extract.cc:157 apt-inst/extract.cc:300
msgid "The diversion path is too long"
msgstr ""

#: apt-inst/extract.cc:243
#, c-format
msgid "The directory %s is being replaced by a non-directory"
msgstr ""

#: apt-inst/extract.cc:283
msgid "Failed to locate node in its hash bucket"
msgstr ""

#: apt-inst/extract.cc:287
msgid "The path is too long"
msgstr ""

#: apt-inst/extract.cc:417
#, c-format
msgid "Overwrite package match with no version for %s"
msgstr ""

#: apt-inst/extract.cc:434
#, c-format
msgid "File %s/%s overwrites the one in the package %s"
msgstr ""

#: apt-inst/extract.cc:467 apt-pkg/contrib/configuration.cc:750
#: apt-pkg/contrib/cdromutl.cc:153 apt-pkg/sourcelist.cc:324
#: apt-pkg/acquire.cc:421 apt-pkg/clean.cc:38
#, c-format
msgid "Unable to read %s"
msgstr ""

#: apt-inst/extract.cc:494
#, c-format
msgid "Unable to stat %s"
msgstr ""

#: apt-inst/deb/dpkgdb.cc:55 apt-inst/deb/dpkgdb.cc:61
#, c-format
msgid "Failed to remove %s"
msgstr ""

#: apt-inst/deb/dpkgdb.cc:110 apt-inst/deb/dpkgdb.cc:112
#, c-format
msgid "Unable to create %s"
msgstr ""

#: apt-inst/deb/dpkgdb.cc:118
#, c-format
msgid "Failed to stat %sinfo"
msgstr ""

#: apt-inst/deb/dpkgdb.cc:123
msgid "The info and temp directories need to be on the same filesystem"
msgstr ""

#. Build the status cache
#: apt-inst/deb/dpkgdb.cc:139 apt-pkg/pkgcachegen.cc:647
#: apt-pkg/pkgcachegen.cc:716 apt-pkg/pkgcachegen.cc:721
#: apt-pkg/pkgcachegen.cc:844 apt-pkg/pkgcachegen.cc:752
#: apt-pkg/pkgcachegen.cc:821 apt-pkg/pkgcachegen.cc:826
#: apt-pkg/pkgcachegen.cc:949
msgid "Reading package lists"
msgstr ""

#: apt-inst/deb/dpkgdb.cc:180
#, c-format
msgid "Failed to change to the admin dir %sinfo"
msgstr ""

#: apt-inst/deb/dpkgdb.cc:201 apt-inst/deb/dpkgdb.cc:355
#: apt-inst/deb/dpkgdb.cc:448
msgid "Internal error getting a package name"
msgstr ""

#: apt-inst/deb/dpkgdb.cc:205 apt-inst/deb/dpkgdb.cc:386
msgid "Reading file listing"
msgstr ""

#: apt-inst/deb/dpkgdb.cc:216
#, c-format
msgid ""
"Failed to open the list file '%sinfo/%s'. If you cannot restore this file "
"then make it empty and immediately re-install the same version of the "
"package!"
msgstr ""

#: apt-inst/deb/dpkgdb.cc:229 apt-inst/deb/dpkgdb.cc:242
#, c-format
msgid "Failed reading the list file %sinfo/%s"
msgstr ""

#: apt-inst/deb/dpkgdb.cc:266
msgid "Internal error getting a node"
msgstr ""

#: apt-inst/deb/dpkgdb.cc:309
#, c-format
msgid "Failed to open the diversions file %sdiversions"
msgstr ""

#: apt-inst/deb/dpkgdb.cc:324
msgid "The diversion file is corrupted"
msgstr ""

#: apt-inst/deb/dpkgdb.cc:331 apt-inst/deb/dpkgdb.cc:336
#: apt-inst/deb/dpkgdb.cc:341
#, c-format
msgid "Invalid line in the diversion file: %s"
msgstr ""

#: apt-inst/deb/dpkgdb.cc:362
msgid "Internal error adding a diversion"
msgstr ""

#: apt-inst/deb/dpkgdb.cc:383
msgid "The pkg cache must be initialized first"
msgstr ""

#: apt-inst/deb/dpkgdb.cc:443
#, c-format
msgid "Failed to find a Package: header, offset %lu"
msgstr ""

#: apt-inst/deb/dpkgdb.cc:465
#, c-format
msgid "Bad ConfFile section in the status file. Offset %lu"
msgstr ""

#: apt-inst/deb/dpkgdb.cc:470
#, c-format
msgid "Error parsing MD5. Offset %lu"
msgstr ""

#: apt-inst/deb/debfile.cc:42 apt-inst/deb/debfile.cc:47
#, c-format
msgid "This is not a valid DEB archive, missing '%s' member"
msgstr ""

#: apt-inst/deb/debfile.cc:52
#, c-format
msgid "This is not a valid DEB archive, it has no '%s' or '%s' member"
msgstr ""

#: apt-inst/deb/debfile.cc:112
#, c-format
msgid "Couldn't change to %s"
msgstr ""

#: apt-inst/deb/debfile.cc:138
msgid "Internal error, could not locate member"
msgstr ""

#: apt-inst/deb/debfile.cc:171
msgid "Failed to locate a valid control file"
msgstr ""

#: apt-inst/deb/debfile.cc:256
msgid "Unparsable control file"
msgstr ""

#: methods/cdrom.cc:114
#, c-format
msgid "Unable to read the cdrom database %s"
msgstr ""

#: methods/cdrom.cc:123
msgid ""
"Please use apt-cdrom to make this CD-ROM recognized by APT. apt-get update "
"cannot be used to add new CD-ROMs"
msgstr ""

#: methods/cdrom.cc:131
msgid "Wrong CD-ROM"
msgstr ""

#: methods/cdrom.cc:164
#, c-format
msgid "Unable to unmount the CD-ROM in %s, it may still be in use."
msgstr ""

#: methods/cdrom.cc:169
msgid "Disk not found."
msgstr ""

#: methods/cdrom.cc:177 methods/file.cc:79 methods/rsh.cc:264
msgid "File not found"
msgstr ""

#: methods/copy.cc:42 methods/gpgv.cc:281 methods/gzip.cc:133
#: methods/gzip.cc:142
msgid "Failed to stat"
msgstr ""

#: methods/copy.cc:79 methods/gpgv.cc:278 methods/gzip.cc:139
msgid "Failed to set modification time"
msgstr ""

#: methods/file.cc:44
msgid "Invalid URI, local URIS must not start with //"
msgstr ""

#. Login must be before getpeername otherwise dante won't work.
#: methods/ftp.cc:162
msgid "Logging in"
msgstr ""

#: methods/ftp.cc:168
msgid "Unable to determine the peer name"
msgstr ""

#: methods/ftp.cc:173
msgid "Unable to determine the local name"
msgstr ""

#: methods/ftp.cc:204 methods/ftp.cc:232
#, c-format
msgid "The server refused the connection and said: %s"
msgstr ""

#: methods/ftp.cc:210
#, c-format
msgid "USER failed, server said: %s"
msgstr ""

#: methods/ftp.cc:217
#, c-format
msgid "PASS failed, server said: %s"
msgstr ""

#: methods/ftp.cc:237
msgid ""
"A proxy server was specified but no login script, Acquire::ftp::ProxyLogin "
"is empty."
msgstr ""

#: methods/ftp.cc:265
#, c-format
msgid "Login script command '%s' failed, server said: %s"
msgstr ""

#: methods/ftp.cc:291
#, c-format
msgid "TYPE failed, server said: %s"
msgstr ""

#: methods/ftp.cc:329 methods/ftp.cc:440 methods/rsh.cc:183 methods/rsh.cc:226
msgid "Connection timeout"
msgstr ""

#: methods/ftp.cc:335
msgid "Server closed the connection"
msgstr ""

#: methods/ftp.cc:338 apt-pkg/contrib/fileutl.cc:471 methods/rsh.cc:190
msgid "Read error"
msgstr ""

#: methods/ftp.cc:345 methods/rsh.cc:197
msgid "A response overflowed the buffer."
msgstr ""

#: methods/ftp.cc:362 methods/ftp.cc:374
msgid "Protocol corruption"
msgstr ""

#: methods/ftp.cc:446 apt-pkg/contrib/fileutl.cc:510 methods/rsh.cc:232
msgid "Write error"
msgstr ""

#: methods/ftp.cc:687 methods/ftp.cc:693 methods/ftp.cc:729
msgid "Could not create a socket"
msgstr ""

#: methods/ftp.cc:698
msgid "Could not connect data socket, connection timed out"
msgstr ""

#: methods/ftp.cc:704
msgid "Could not connect passive socket."
msgstr ""

#: methods/ftp.cc:722
msgid "getaddrinfo was unable to get a listening socket"
msgstr ""

#: methods/ftp.cc:736
msgid "Could not bind a socket"
msgstr ""

#: methods/ftp.cc:740
msgid "Could not listen on the socket"
msgstr ""

#: methods/ftp.cc:747
msgid "Could not determine the socket's name"
msgstr ""

#: methods/ftp.cc:779
msgid "Unable to send PORT command"
msgstr ""

#: methods/ftp.cc:789
#, c-format
msgid "Unknown address family %u (AF_*)"
msgstr ""

#: methods/ftp.cc:798
#, c-format
msgid "EPRT failed, server said: %s"
msgstr ""

#: methods/ftp.cc:818
msgid "Data socket connect timed out"
msgstr ""

#: methods/ftp.cc:825
msgid "Unable to accept connection"
msgstr ""

#: methods/ftp.cc:864 methods/http.cc:958 methods/rsh.cc:303
msgid "Problem hashing file"
msgstr ""

#: methods/ftp.cc:877
#, c-format
msgid "Unable to fetch file, server said '%s'"
msgstr ""

#: methods/ftp.cc:892 methods/rsh.cc:322
msgid "Data socket timed out"
msgstr ""

#: methods/ftp.cc:922
#, c-format
msgid "Data transfer failed, server said '%s'"
msgstr ""

#. Get the files information
#: methods/ftp.cc:997
msgid "Query"
msgstr ""

#: methods/ftp.cc:1109
msgid "Unable to invoke "
msgstr ""

#: methods/connect.cc:64
#, c-format
msgid "Connecting to %s (%s)"
msgstr ""

#: methods/connect.cc:71
#, c-format
msgid "[IP: %s %s]"
msgstr ""

#: methods/connect.cc:80
#, c-format
msgid "Could not create a socket for %s (f=%u t=%u p=%u)"
msgstr ""

#: methods/connect.cc:86
#, c-format
msgid "Cannot initiate the connection to %s:%s (%s)."
msgstr ""

#: methods/connect.cc:93
#, c-format
msgid "Could not connect to %s:%s (%s), connection timed out"
msgstr ""

#: methods/connect.cc:108
#, c-format
msgid "Could not connect to %s:%s (%s)."
msgstr ""

#. We say this mainly because the pause here is for the
#. ssh connection that is still going
#: methods/connect.cc:136 methods/rsh.cc:425
#, c-format
msgid "Connecting to %s"
msgstr ""

#: methods/connect.cc:167
#, c-format
msgid "Could not resolve '%s'"
msgstr ""

#: methods/connect.cc:173
#, c-format
msgid "Temporary failure resolving '%s'"
msgstr ""

#: methods/connect.cc:176
#, c-format
msgid "Something wicked happened resolving '%s:%s' (%i)"
msgstr ""

#: methods/connect.cc:223
#, c-format
msgid "Unable to connect to %s %s:"
msgstr ""

#: methods/gpgv.cc:65
#, c-format
msgid "Couldn't access keyring: '%s'"
msgstr ""

#: methods/gpgv.cc:100
msgid "E: Argument list from Acquire::gpgv::Options too long. Exiting."
msgstr ""

#: methods/gpgv.cc:204
msgid ""
"Internal error: Good signature, but could not determine key fingerprint?!"
msgstr ""

#: methods/gpgv.cc:209
msgid "At least one invalid signature was encountered."
msgstr ""

#: methods/gpgv.cc:213
#, c-format
msgid "Could not execute '%s' to verify signature (is gnupg installed?)"
msgstr ""

#: methods/gpgv.cc:218
msgid "Unknown error executing gpgv"
msgstr ""

#: methods/gpgv.cc:249
msgid "The following signatures were invalid:\n"
msgstr ""

#: methods/gpgv.cc:256
msgid ""
"The following signatures couldn't be verified because the public key is not "
"available:\n"
msgstr ""

#: methods/gzip.cc:57
#, c-format
msgid "Couldn't open pipe for %s"
msgstr ""

#: methods/gzip.cc:102
#, c-format
msgid "Read error from %s process"
msgstr ""

#: methods/http.cc:376
msgid "Waiting for headers"
msgstr ""

#: methods/http.cc:522
#, c-format
msgid "Got a single header line over %u chars"
msgstr ""

#: methods/http.cc:530
msgid "Bad header line"
msgstr ""

#: methods/http.cc:549 methods/http.cc:556
msgid "The HTTP server sent an invalid reply header"
msgstr ""

#: methods/http.cc:585
msgid "The HTTP server sent an invalid Content-Length header"
msgstr ""

#: methods/http.cc:600
msgid "The HTTP server sent an invalid Content-Range header"
msgstr ""

#: methods/http.cc:602
msgid "This HTTP server has broken range support"
msgstr ""

#: methods/http.cc:626
msgid "Unknown date format"
msgstr ""

#: methods/http.cc:773
msgid "Select failed"
msgstr ""

#: methods/http.cc:778
msgid "Connection timed out"
msgstr ""

#: methods/http.cc:801
msgid "Error writing to output file"
msgstr ""

#: methods/http.cc:832
msgid "Error writing to file"
msgstr ""

#: methods/http.cc:860
msgid "Error writing to the file"
msgstr ""

#: methods/http.cc:874
msgid "Error reading from server. Remote end closed connection"
msgstr ""

#: methods/http.cc:876
msgid "Error reading from server"
msgstr ""

#: methods/http.cc:1107
msgid "Bad header data"
msgstr ""

#: methods/http.cc:1124
msgid "Connection failed"
msgstr ""

#: methods/http.cc:1215
msgid "Internal error"
msgstr ""

#: apt-pkg/contrib/mmap.cc:82
msgid "Can't mmap an empty file"
msgstr ""

#: apt-pkg/contrib/mmap.cc:87
#, c-format
msgid "Couldn't make mmap of %lu bytes"
msgstr ""

#: apt-pkg/contrib/strutl.cc:938 apt-pkg/contrib/strutl.cc:981
#, c-format
msgid "Selection %s not found"
msgstr ""

#: apt-pkg/contrib/configuration.cc:436
#, c-format
msgid "Unrecognized type abbreviation: '%c'"
msgstr ""

#: apt-pkg/contrib/configuration.cc:494
#, c-format
msgid "Opening configuration file %s"
msgstr ""

#: apt-pkg/contrib/configuration.cc:512
#, c-format
msgid "Line %d too long (max %d)"
msgstr ""

#: apt-pkg/contrib/configuration.cc:608
#, c-format
msgid "Syntax error %s:%u: Block starts with no name."
msgstr ""

#: apt-pkg/contrib/configuration.cc:627
#, c-format
msgid "Syntax error %s:%u: Malformed tag"
msgstr ""

#: apt-pkg/contrib/configuration.cc:644
#, c-format
msgid "Syntax error %s:%u: Extra junk after value"
msgstr ""

#: apt-pkg/contrib/configuration.cc:684
#, c-format
msgid "Syntax error %s:%u: Directives can only be done at the top level"
msgstr ""

#: apt-pkg/contrib/configuration.cc:691
#, c-format
msgid "Syntax error %s:%u: Too many nested includes"
msgstr ""

#: apt-pkg/contrib/configuration.cc:695 apt-pkg/contrib/configuration.cc:700
#, c-format
msgid "Syntax error %s:%u: Included from here"
msgstr ""

#: apt-pkg/contrib/configuration.cc:704
#, c-format
msgid "Syntax error %s:%u: Unsupported directive '%s'"
msgstr ""

#: apt-pkg/contrib/configuration.cc:738
#, c-format
msgid "Syntax error %s:%u: Extra junk at end of file"
msgstr ""

#: apt-pkg/contrib/progress.cc:154
#, c-format
msgid "%c%s... Error!"
msgstr ""

#: apt-pkg/contrib/progress.cc:156
#, c-format
msgid "%c%s... Done"
msgstr ""

#: apt-pkg/contrib/cmndline.cc:80
#, c-format
msgid "Command line option '%c' [from %s] is not known."
msgstr ""

#: apt-pkg/contrib/cmndline.cc:106 apt-pkg/contrib/cmndline.cc:114
#: apt-pkg/contrib/cmndline.cc:122
#, c-format
msgid "Command line option %s is not understood"
msgstr ""

#: apt-pkg/contrib/cmndline.cc:127
#, c-format
msgid "Command line option %s is not boolean"
msgstr ""

#: apt-pkg/contrib/cmndline.cc:166 apt-pkg/contrib/cmndline.cc:187
#, c-format
msgid "Option %s requires an argument."
msgstr ""

#: apt-pkg/contrib/cmndline.cc:201 apt-pkg/contrib/cmndline.cc:207
#, c-format
msgid "Option %s: Configuration item specification must have an =<val>."
msgstr ""

#: apt-pkg/contrib/cmndline.cc:237
#, c-format
msgid "Option %s requires an integer argument, not '%s'"
msgstr ""

#: apt-pkg/contrib/cmndline.cc:268
#, c-format
msgid "Option '%s' is too long"
msgstr ""

#: apt-pkg/contrib/cmndline.cc:301
#, c-format
msgid "Sense %s is not understood, try true or false."
msgstr ""

#: apt-pkg/contrib/cmndline.cc:351
#, c-format
msgid "Invalid operation %s"
msgstr ""

#: apt-pkg/contrib/cdromutl.cc:55
#, c-format
msgid "Unable to stat the mount point %s"
msgstr ""

#: apt-pkg/contrib/cdromutl.cc:149 apt-pkg/acquire.cc:427 apt-pkg/clean.cc:44
#, c-format
msgid "Unable to change to %s"
msgstr ""

#: apt-pkg/contrib/cdromutl.cc:190
msgid "Failed to stat the cdrom"
msgstr ""

#: apt-pkg/contrib/fileutl.cc:82
#, c-format
msgid "Not using locking for read only lock file %s"
msgstr ""

#: apt-pkg/contrib/fileutl.cc:87
#, c-format
msgid "Could not open lock file %s"
msgstr ""

#: apt-pkg/contrib/fileutl.cc:105
#, c-format
msgid "Not using locking for nfs mounted lock file %s"
msgstr ""

#: apt-pkg/contrib/fileutl.cc:109
#, c-format
msgid "Could not get lock %s"
msgstr ""

#: apt-pkg/contrib/fileutl.cc:377
#, c-format
msgid "Waited for %s but it wasn't there"
msgstr ""

#: apt-pkg/contrib/fileutl.cc:387
#, c-format
msgid "Sub-process %s received a segmentation fault."
msgstr ""

#: apt-pkg/contrib/fileutl.cc:390
#, c-format
msgid "Sub-process %s returned an error code (%u)"
msgstr ""

#: apt-pkg/contrib/fileutl.cc:392
#, c-format
msgid "Sub-process %s exited unexpectedly"
msgstr ""

#: apt-pkg/contrib/fileutl.cc:436
#, c-format
msgid "Could not open file %s"
msgstr ""

#: apt-pkg/contrib/fileutl.cc:492
#, c-format
msgid "read, still have %lu to read but none left"
msgstr ""

#: apt-pkg/contrib/fileutl.cc:522
#, c-format
msgid "write, still have %lu to write but couldn't"
msgstr ""

#: apt-pkg/contrib/fileutl.cc:597
msgid "Problem closing the file"
msgstr ""

#: apt-pkg/contrib/fileutl.cc:603
msgid "Problem unlinking the file"
msgstr ""

#: apt-pkg/contrib/fileutl.cc:614
msgid "Problem syncing the file"
msgstr ""

#: apt-pkg/pkgcache.cc:126 apt-pkg/pkgcache.cc:137
msgid "Empty package cache"
msgstr ""

#: apt-pkg/pkgcache.cc:132 apt-pkg/pkgcache.cc:143
msgid "The package cache file is corrupted"
msgstr ""

#: apt-pkg/pkgcache.cc:137 apt-pkg/pkgcache.cc:148
msgid "The package cache file is an incompatible version"
msgstr ""

#: apt-pkg/pkgcache.cc:142 apt-pkg/pkgcache.cc:153
#, c-format
msgid "This APT does not support the versioning system '%s'"
msgstr ""

#: apt-pkg/pkgcache.cc:147 apt-pkg/pkgcache.cc:158
msgid "The package cache was built for a different architecture"
msgstr ""

#: apt-pkg/pkgcache.cc:218 apt-pkg/pkgcache.cc:229
msgid "Depends"
msgstr ""

#: apt-pkg/pkgcache.cc:218 apt-pkg/pkgcache.cc:229
msgid "PreDepends"
msgstr ""

#: apt-pkg/pkgcache.cc:218 apt-pkg/pkgcache.cc:229
msgid "Suggests"
msgstr ""

#: apt-pkg/pkgcache.cc:219 apt-pkg/pkgcache.cc:230
msgid "Recommends"
msgstr ""

#: apt-pkg/pkgcache.cc:219 apt-pkg/pkgcache.cc:230
msgid "Conflicts"
msgstr ""

#: apt-pkg/pkgcache.cc:219 apt-pkg/pkgcache.cc:230
msgid "Replaces"
msgstr ""

#: apt-pkg/pkgcache.cc:220 apt-pkg/pkgcache.cc:231
msgid "Obsoletes"
msgstr ""

#: apt-pkg/pkgcache.cc:231 apt-pkg/pkgcache.cc:242
msgid "important"
msgstr ""

#: apt-pkg/pkgcache.cc:231 apt-pkg/pkgcache.cc:242
msgid "required"
msgstr ""

#: apt-pkg/pkgcache.cc:231 apt-pkg/pkgcache.cc:242
msgid "standard"
msgstr ""

#: apt-pkg/pkgcache.cc:232 apt-pkg/pkgcache.cc:243
msgid "optional"
msgstr ""

#: apt-pkg/pkgcache.cc:232 apt-pkg/pkgcache.cc:243
msgid "extra"
msgstr ""

#: apt-pkg/depcache.cc:101 apt-pkg/depcache.cc:130
msgid "Building dependency tree"
msgstr ""

#: apt-pkg/depcache.cc:102
msgid "Candidate versions"
msgstr ""

#: apt-pkg/depcache.cc:131
msgid "Dependency generation"
msgstr ""

#: apt-pkg/depcache.cc:152 apt-pkg/depcache.cc:171 apt-pkg/depcache.cc:175
msgid "Reading state information"
msgstr ""

#: apt-pkg/depcache.cc:199
#, c-format
msgid "Failed to open StateFile %s"
msgstr ""

#: apt-pkg/depcache.cc:205
#, c-format
msgid "Failed to write temporary StateFile %s"
msgstr ""

#: apt-pkg/tagfile.cc:85 apt-pkg/tagfile.cc:92
#, c-format
msgid "Unable to parse package file %s (1)"
msgstr ""

#: apt-pkg/tagfile.cc:186
#, c-format
msgid "Unable to parse package file %s (2)"
msgstr ""

#: apt-pkg/sourcelist.cc:94
#, c-format
msgid "Malformed line %lu in source list %s (URI)"
msgstr ""

#: apt-pkg/sourcelist.cc:96
#, c-format
msgid "Malformed line %lu in source list %s (dist)"
msgstr ""

#: apt-pkg/sourcelist.cc:99
#, c-format
msgid "Malformed line %lu in source list %s (URI parse)"
msgstr ""

#: apt-pkg/sourcelist.cc:105
#, c-format
msgid "Malformed line %lu in source list %s (absolute dist)"
msgstr ""

#: apt-pkg/sourcelist.cc:112
#, c-format
msgid "Malformed line %lu in source list %s (dist parse)"
msgstr ""

#: apt-pkg/sourcelist.cc:203
#, c-format
msgid "Opening %s"
msgstr ""

#: apt-pkg/sourcelist.cc:220 apt-pkg/cdrom.cc:426 apt-pkg/cdrom.cc:450
#, c-format
msgid "Line %u too long in source list %s."
msgstr ""

#: apt-pkg/sourcelist.cc:240
#, c-format
msgid "Malformed line %u in source list %s (type)"
msgstr ""

#: apt-pkg/sourcelist.cc:244
#, c-format
msgid "Type '%s' is not known on line %u in source list %s"
msgstr ""

#: apt-pkg/sourcelist.cc:252 apt-pkg/sourcelist.cc:255
#, c-format
msgid "Malformed line %u in source list %s (vendor id)"
msgstr ""

#: apt-pkg/packagemanager.cc:402
#, c-format
msgid ""
"This installation run will require temporarily removing the essential "
"package %s due to a Conflicts/Pre-Depends loop. This is often bad, but if "
"you really want to do it, activate the APT::Force-LoopBreak option."
msgstr ""

#: apt-pkg/pkgrecords.cc:37
#, c-format
msgid "Index file type '%s' is not supported"
msgstr ""

#: apt-pkg/algorithms.cc:245 apt-pkg/algorithms.cc:248
#, c-format
msgid ""
"The package %s needs to be reinstalled, but I can't find an archive for it."
msgstr ""

#: apt-pkg/algorithms.cc:1075 apt-pkg/algorithms.cc:1096
msgid ""
"Error, pkgProblemResolver::Resolve generated breaks, this may be caused by "
"held packages."
msgstr ""

#: apt-pkg/algorithms.cc:1077 apt-pkg/algorithms.cc:1098
msgid "Unable to correct problems, you have held broken packages."
msgstr ""

#: apt-pkg/acquire.cc:62
#, c-format
msgid "Lists directory %spartial is missing."
msgstr ""

#: apt-pkg/acquire.cc:66
#, c-format
msgid "Archive directory %spartial is missing."
msgstr ""

#. only show the ETA if it makes sense
#. two days
#: apt-pkg/acquire.cc:823
#, c-format
msgid "Retrieving file %li of %li (%s remaining)"
msgstr ""

#: apt-pkg/acquire.cc:825
#, c-format
msgid "Retrieving file %li of %li"
msgstr ""

#: apt-pkg/acquire-worker.cc:113
#, c-format
msgid "The method driver %s could not be found."
msgstr ""

#: apt-pkg/acquire-worker.cc:162
#, c-format
msgid "Method %s did not start correctly"
msgstr ""

#: apt-pkg/acquire-worker.cc:384
#, c-format
msgid "Please insert the disc labeled: '%s' in the drive '%s' and press enter."
msgstr ""

#: apt-pkg/init.cc:122 apt-pkg/init.cc:125
#, c-format
msgid "Packaging system '%s' is not supported"
msgstr ""

#: apt-pkg/init.cc:138 apt-pkg/init.cc:141
msgid "Unable to determine a suitable packaging system type"
msgstr ""

#: apt-pkg/clean.cc:61
#, c-format
msgid "Unable to stat %s."
msgstr ""

#: apt-pkg/srcrecords.cc:48
msgid "You must put some 'source' URIs in your sources.list"
msgstr ""

#: apt-pkg/cachefile.cc:73
msgid "The package lists or status file could not be parsed or opened."
msgstr ""

#: apt-pkg/cachefile.cc:77
msgid "You may want to run apt-get update to correct these problems"
msgstr ""

#: apt-pkg/policy.cc:269
msgid "Invalid record in the preferences file, no Package header"
msgstr ""

#: apt-pkg/policy.cc:291
#, c-format
msgid "Did not understand pin type %s"
msgstr ""

#: apt-pkg/policy.cc:299
msgid "No priority (or zero) specified for pin"
msgstr ""

#: apt-pkg/pkgcachegen.cc:76
msgid "Cache has an incompatible versioning system"
msgstr ""

#: apt-pkg/pkgcachegen.cc:119
#, c-format
msgid "Error occurred while processing %s (NewPackage)"
msgstr ""

#: apt-pkg/pkgcachegen.cc:131 apt-pkg/pkgcachegen.cc:134
#, c-format
msgid "Error occurred while processing %s (UsePackage1)"
msgstr ""

#: apt-pkg/pkgcachegen.cc:152 apt-pkg/pkgcachegen.cc:182
#, c-format
msgid "Error occurred while processing %s (UsePackage2)"
msgstr ""

#: apt-pkg/pkgcachegen.cc:156 apt-pkg/pkgcachegen.cc:186
#, c-format
msgid "Error occurred while processing %s (NewFileVer1)"
msgstr ""

#: apt-pkg/pkgcachegen.cc:186 apt-pkg/pkgcachegen.cc:217
#, c-format
msgid "Error occurred while processing %s (NewVersion1)"
msgstr ""

#: apt-pkg/pkgcachegen.cc:190 apt-pkg/pkgcachegen.cc:221
#, c-format
msgid "Error occurred while processing %s (UsePackage3)"
msgstr ""

#: apt-pkg/pkgcachegen.cc:194 apt-pkg/pkgcachegen.cc:225
#, c-format
msgid "Error occurred while processing %s (NewVersion2)"
msgstr ""

#: apt-pkg/pkgcachegen.cc:209 apt-pkg/pkgcachegen.cc:255
msgid "Wow, you exceeded the number of package names this APT is capable of."
msgstr ""

#: apt-pkg/pkgcachegen.cc:212 apt-pkg/pkgcachegen.cc:258
msgid "Wow, you exceeded the number of versions this APT is capable of."
msgstr ""

#: apt-pkg/pkgcachegen.cc:215 apt-pkg/pkgcachegen.cc:264
msgid "Wow, you exceeded the number of dependencies this APT is capable of."
msgstr ""

#: apt-pkg/pkgcachegen.cc:243 apt-pkg/pkgcachegen.cc:292
#, c-format
msgid "Error occurred while processing %s (FindPkg)"
msgstr ""

#: apt-pkg/pkgcachegen.cc:256 apt-pkg/pkgcachegen.cc:305
#, c-format
msgid "Error occurred while processing %s (CollectFileProvides)"
msgstr ""

#: apt-pkg/pkgcachegen.cc:262 apt-pkg/pkgcachegen.cc:311
#, c-format
msgid "Package %s %s was not found while processing file dependencies"
msgstr ""

#: apt-pkg/pkgcachegen.cc:577 apt-pkg/pkgcachegen.cc:682
#, c-format
msgid "Couldn't stat source package list %s"
msgstr ""

#: apt-pkg/pkgcachegen.cc:662 apt-pkg/pkgcachegen.cc:767
msgid "Collecting File Provides"
msgstr ""

#: apt-pkg/pkgcachegen.cc:789 apt-pkg/pkgcachegen.cc:796
#: apt-pkg/pkgcachegen.cc:894 apt-pkg/pkgcachegen.cc:901
msgid "IO Error saving source cache"
msgstr ""

#: apt-pkg/acquire-item.cc:126
#, c-format
msgid "rename failed, %s (%s -> %s)."
msgstr ""

#: apt-pkg/acquire-item.cc:236 apt-pkg/acquire-item.cc:951
#: apt-pkg/acquire-item.cc:980
msgid "MD5Sum mismatch"
msgstr ""

#: apt-pkg/acquire-item.cc:646 apt-pkg/acquire-item.cc:675
msgid "There are no public key available for the following key IDs:\n"
msgstr ""

#: apt-pkg/acquire-item.cc:759 apt-pkg/acquire-item.cc:788
#, c-format
msgid ""
"I wasn't able to locate a file for the %s package. This might mean you need "
"to manually fix this package. (due to missing arch)"
msgstr ""

#: apt-pkg/acquire-item.cc:818 apt-pkg/acquire-item.cc:847
#, c-format
msgid ""
"I wasn't able to locate file for the %s package. This might mean you need to "
"manually fix this package."
msgstr ""

#: apt-pkg/acquire-item.cc:854 apt-pkg/acquire-item.cc:883
#, c-format
msgid ""
"The package index files are corrupted. No Filename: field for package %s."
msgstr ""

#: apt-pkg/acquire-item.cc:941 apt-pkg/acquire-item.cc:970
msgid "Size mismatch"
msgstr ""

#: apt-pkg/vendorlist.cc:66
#, c-format
msgid "Vendor block %s contains no fingerprint"
msgstr ""

#: apt-pkg/cdrom.cc:507 apt-pkg/cdrom.cc:531
#, c-format
msgid ""
"Using CD-ROM mount point %s\n"
"Mounting CD-ROM\n"
msgstr ""

#: apt-pkg/cdrom.cc:516 apt-pkg/cdrom.cc:598 apt-pkg/cdrom.cc:540
#: apt-pkg/cdrom.cc:622
msgid "Identifying.. "
msgstr ""

#: apt-pkg/cdrom.cc:541 apt-pkg/cdrom.cc:565
#, c-format
msgid "Stored label: %s \n"
msgstr ""

#: apt-pkg/cdrom.cc:561 apt-pkg/cdrom.cc:585
#, c-format
msgid "Using CD-ROM mount point %s\n"
msgstr ""

#: apt-pkg/cdrom.cc:579 apt-pkg/cdrom.cc:603
msgid "Unmounting CD-ROM\n"
msgstr ""

#: apt-pkg/cdrom.cc:583 apt-pkg/cdrom.cc:607
msgid "Waiting for disc...\n"
msgstr ""

#. Mount the new CDROM
#: apt-pkg/cdrom.cc:591 apt-pkg/cdrom.cc:615
msgid "Mounting CD-ROM...\n"
msgstr ""

#: apt-pkg/cdrom.cc:609 apt-pkg/cdrom.cc:633
msgid "Scanning disc for index files..\n"
msgstr ""

#: apt-pkg/cdrom.cc:647
#, c-format
msgid "Found %i package indexes, %i source indexes and %i signatures\n"
msgstr ""

#: apt-pkg/cdrom.cc:710 apt-pkg/cdrom.cc:737
msgid "That is not a valid name, try again.\n"
msgstr ""

#: apt-pkg/cdrom.cc:726 apt-pkg/cdrom.cc:753
#, c-format
msgid ""
"This disc is called: \n"
"'%s'\n"
msgstr ""

#: apt-pkg/cdrom.cc:730 apt-pkg/cdrom.cc:757
msgid "Copying package lists..."
msgstr ""

#: apt-pkg/cdrom.cc:754 apt-pkg/cdrom.cc:783
msgid "Writing new source list\n"
msgstr ""

#: apt-pkg/cdrom.cc:763 apt-pkg/cdrom.cc:792
msgid "Source list entries for this disc are:\n"
msgstr ""

#: apt-pkg/cdrom.cc:803 apt-pkg/cdrom.cc:832
msgid "Unmounting CD-ROM..."
msgstr ""

#: apt-pkg/indexcopy.cc:261 apt-pkg/indexcopy.cc:263 apt-pkg/indexcopy.cc:830
#, c-format
msgid "Wrote %i records.\n"
msgstr ""

#: apt-pkg/indexcopy.cc:263 apt-pkg/indexcopy.cc:265 apt-pkg/indexcopy.cc:832
#, c-format
msgid "Wrote %i records with %i missing files.\n"
msgstr ""

#: apt-pkg/indexcopy.cc:266 apt-pkg/indexcopy.cc:268 apt-pkg/indexcopy.cc:835
#, c-format
msgid "Wrote %i records with %i mismatched files\n"
msgstr ""

#: apt-pkg/indexcopy.cc:269 apt-pkg/indexcopy.cc:271 apt-pkg/indexcopy.cc:838
#, c-format
msgid "Wrote %i records with %i missing files and %i mismatched files\n"
msgstr ""

#: apt-pkg/deb/dpkgpm.cc:358
#, c-format
msgid "Preparing %s"
msgstr ""

#: apt-pkg/deb/dpkgpm.cc:359
#, c-format
msgid "Unpacking %s"
msgstr ""

#: apt-pkg/deb/dpkgpm.cc:364
#, c-format
msgid "Preparing to configure %s"
msgstr ""

#: apt-pkg/deb/dpkgpm.cc:365
#, c-format
msgid "Configuring %s"
msgstr ""

#: apt-pkg/deb/dpkgpm.cc:366
#, c-format
msgid "Installed %s"
msgstr ""

#: apt-pkg/deb/dpkgpm.cc:371
#, c-format
msgid "Preparing for removal of %s"
msgstr ""

#: apt-pkg/deb/dpkgpm.cc:372
#, c-format
msgid "Removing %s"
msgstr ""

#: apt-pkg/deb/dpkgpm.cc:373
#, c-format
msgid "Removed %s"
msgstr ""

#: apt-pkg/deb/dpkgpm.cc:378
#, c-format
msgid "Preparing to completely remove %s"
msgstr ""

#: apt-pkg/deb/dpkgpm.cc:379
#, c-format
msgid "Completely removed %s"
msgstr ""

#: methods/rsh.cc:330
msgid "Connection closed prematurely"
msgstr ""

#: apt-pkg/pkgcache.cc:231
msgid "Breaks"
msgstr ""

#: apt-pkg/pkgcachegen.cc:157
#, c-format
msgid "Error occured while processing %s (NewFileDesc1)"
msgstr ""

#: apt-pkg/pkgcachegen.cc:249
#, c-format
msgid "Error occured while processing %s (NewFileDesc2)"
msgstr ""

#: apt-pkg/pkgcachegen.cc:261
msgid "Wow, you exceeded the number of descriptions this APT is capable of."
msgstr ""

#: apt-pkg/cdrom.cc:673
#, c-format
msgid ""
"Found %i package indexes, %i source indexes, %i translation indexes and %i "
"signatures\n"
msgstr ""<|MERGE_RESOLUTION|>--- conflicted
+++ resolved
@@ -7,11 +7,7 @@
 msgstr ""
 "Project-Id-Version: PACKAGE VERSION\n"
 "Report-Msgid-Bugs-To: \n"
-<<<<<<< HEAD
 "POT-Creation-Date: 2006-08-09 23:46+0200\n"
-=======
-"POT-Creation-Date: 2006-09-19 17:21+0200\n"
->>>>>>> 39cc1bbd
 "PO-Revision-Date: YEAR-MO-DA HO:MI+ZONE\n"
 "Last-Translator: FULL NAME <EMAIL@ADDRESS>\n"
 "Language-Team: LANGUAGE <LL@li.org>\n"
@@ -152,11 +148,7 @@
 
 #: cmdline/apt-cache.cc:1652 cmdline/apt-cdrom.cc:138 cmdline/apt-config.cc:70
 #: cmdline/apt-extracttemplates.cc:225 ftparchive/apt-ftparchive.cc:550
-<<<<<<< HEAD
 #: cmdline/apt-get.cc:2462 cmdline/apt-sortpkgs.cc:144
-=======
-#: cmdline/apt-get.cc:2444 cmdline/apt-sortpkgs.cc:144
->>>>>>> 39cc1bbd
 #, c-format
 msgid "%s %s for %s %s compiled on %s %s\n"
 msgstr ""
@@ -555,11 +547,7 @@
 msgid "Y"
 msgstr ""
 
-<<<<<<< HEAD
 #: cmdline/apt-get.cc:143 cmdline/apt-get.cc:1574
-=======
-#: cmdline/apt-get.cc:142 cmdline/apt-get.cc:1563
->>>>>>> 39cc1bbd
 #, c-format
 msgid "Regex compilation error - %s"
 msgstr ""
@@ -718,19 +706,11 @@
 msgid "Internal error, Ordering didn't finish"
 msgstr ""
 
-<<<<<<< HEAD
 #: cmdline/apt-get.cc:792 cmdline/apt-get.cc:1893 cmdline/apt-get.cc:1926
 msgid "Unable to lock the download directory"
 msgstr ""
 
 #: cmdline/apt-get.cc:802 cmdline/apt-get.cc:1974 cmdline/apt-get.cc:2210
-=======
-#: cmdline/apt-get.cc:791 cmdline/apt-get.cc:1875 cmdline/apt-get.cc:1908
-msgid "Unable to lock the download directory"
-msgstr ""
-
-#: cmdline/apt-get.cc:801 cmdline/apt-get.cc:1956 cmdline/apt-get.cc:2192
->>>>>>> 39cc1bbd
 #: apt-pkg/cachefile.cc:67
 msgid "The list of sources could not be read."
 msgstr ""
@@ -759,11 +739,7 @@
 msgid "After unpacking %sB disk space will be freed.\n"
 msgstr ""
 
-<<<<<<< HEAD
 #: cmdline/apt-get.cc:847 cmdline/apt-get.cc:2064
-=======
-#: cmdline/apt-get.cc:846 cmdline/apt-get.cc:2046
->>>>>>> 39cc1bbd
 #, c-format
 msgid "Couldn't determine free space in %s"
 msgstr ""
@@ -797,11 +773,7 @@
 msgid "Do you want to continue [Y/n]? "
 msgstr ""
 
-<<<<<<< HEAD
 #: cmdline/apt-get.cc:962 cmdline/apt-get.cc:1369 cmdline/apt-get.cc:2107
-=======
-#: cmdline/apt-get.cc:961 cmdline/apt-get.cc:1365 cmdline/apt-get.cc:2089
->>>>>>> 39cc1bbd
 #, c-format
 msgid "Failed to fetch %s  %s\n"
 msgstr ""
@@ -810,11 +782,7 @@
 msgid "Some files failed to download"
 msgstr ""
 
-<<<<<<< HEAD
 #: cmdline/apt-get.cc:981 cmdline/apt-get.cc:2116
-=======
-#: cmdline/apt-get.cc:980 cmdline/apt-get.cc:2098
->>>>>>> 39cc1bbd
 msgid "Download complete and in download only mode"
 msgstr ""
 
@@ -942,52 +910,27 @@
 msgid "Internal error, AllUpgrade broke stuff"
 msgstr ""
 
-<<<<<<< HEAD
 #: cmdline/apt-get.cc:1561 cmdline/apt-get.cc:1597
-=======
-#: cmdline/apt-get.cc:1448
-#, c-format
-msgid "Couldn't find task %s"
-msgstr ""
-
-#: cmdline/apt-get.cc:1550 cmdline/apt-get.cc:1586
->>>>>>> 39cc1bbd
 #, c-format
 msgid "Couldn't find package %s"
 msgstr ""
 
-<<<<<<< HEAD
 #: cmdline/apt-get.cc:1584
-=======
-#: cmdline/apt-get.cc:1573
->>>>>>> 39cc1bbd
 #, c-format
 msgid "Note, selecting %s for regex '%s'\n"
 msgstr ""
 
-<<<<<<< HEAD
 #: cmdline/apt-get.cc:1614
 msgid "You might want to run `apt-get -f install' to correct these:"
 msgstr ""
 
 #: cmdline/apt-get.cc:1617
-=======
-#: cmdline/apt-get.cc:1603
-msgid "You might want to run `apt-get -f install' to correct these:"
-msgstr ""
-
-#: cmdline/apt-get.cc:1606
->>>>>>> 39cc1bbd
 msgid ""
 "Unmet dependencies. Try 'apt-get -f install' with no packages (or specify a "
 "solution)."
 msgstr ""
 
-<<<<<<< HEAD
 #: cmdline/apt-get.cc:1629
-=======
-#: cmdline/apt-get.cc:1618
->>>>>>> 39cc1bbd
 msgid ""
 "Some packages could not be installed. This may mean that you have\n"
 "requested an impossible situation or if you are using the unstable\n"
@@ -995,18 +938,13 @@
 "or been moved out of Incoming."
 msgstr ""
 
-<<<<<<< HEAD
 #: cmdline/apt-get.cc:1637
-=======
-#: cmdline/apt-get.cc:1626
->>>>>>> 39cc1bbd
 msgid ""
 "Since you only requested a single operation it is extremely likely that\n"
 "the package is simply not installable and a bug report against\n"
 "that package should be filed."
 msgstr ""
 
-<<<<<<< HEAD
 #: cmdline/apt-get.cc:1645
 msgid "Broken packages"
 msgstr ""
@@ -1044,143 +982,59 @@
 msgstr ""
 
 #: cmdline/apt-get.cc:1999 cmdline/apt-get.cc:2228
-=======
-#: cmdline/apt-get.cc:1631
-msgid "The following information may help to resolve the situation:"
-msgstr ""
-
-#: cmdline/apt-get.cc:1634
-msgid "Broken packages"
-msgstr ""
-
-#: cmdline/apt-get.cc:1660
-msgid "The following extra packages will be installed:"
-msgstr ""
-
-#: cmdline/apt-get.cc:1749
-msgid "Suggested packages:"
-msgstr ""
-
-#: cmdline/apt-get.cc:1750
-msgid "Recommended packages:"
-msgstr ""
-
-#: cmdline/apt-get.cc:1770
-msgid "Calculating upgrade... "
-msgstr ""
-
-#: cmdline/apt-get.cc:1773 methods/ftp.cc:702 methods/connect.cc:101
-msgid "Failed"
-msgstr ""
-
-#: cmdline/apt-get.cc:1778
-msgid "Done"
-msgstr ""
-
-#: cmdline/apt-get.cc:1843 cmdline/apt-get.cc:1851
-msgid "Internal error, problem resolver broke stuff"
-msgstr ""
-
-#: cmdline/apt-get.cc:1951
-msgid "Must specify at least one package to fetch source for"
-msgstr ""
-
-#: cmdline/apt-get.cc:1981 cmdline/apt-get.cc:2210
->>>>>>> 39cc1bbd
 #, c-format
 msgid "Unable to find a source package for %s"
 msgstr ""
 
-<<<<<<< HEAD
 #: cmdline/apt-get.cc:2043
-=======
-#: cmdline/apt-get.cc:2025
->>>>>>> 39cc1bbd
 #, c-format
 msgid "Skipping already downloaded file '%s'\n"
 msgstr ""
 
-<<<<<<< HEAD
 #: cmdline/apt-get.cc:2067
-=======
-#: cmdline/apt-get.cc:2049
->>>>>>> 39cc1bbd
 #, c-format
 msgid "You don't have enough free space in %s"
 msgstr ""
 
-<<<<<<< HEAD
 #: cmdline/apt-get.cc:2072
-=======
-#: cmdline/apt-get.cc:2054
->>>>>>> 39cc1bbd
 #, c-format
 msgid "Need to get %sB/%sB of source archives.\n"
 msgstr ""
 
-<<<<<<< HEAD
 #: cmdline/apt-get.cc:2075
-=======
-#: cmdline/apt-get.cc:2057
->>>>>>> 39cc1bbd
 #, c-format
 msgid "Need to get %sB of source archives.\n"
 msgstr ""
 
-<<<<<<< HEAD
 #: cmdline/apt-get.cc:2081
-=======
-#: cmdline/apt-get.cc:2063
->>>>>>> 39cc1bbd
 #, c-format
 msgid "Fetch source %s\n"
 msgstr ""
 
-<<<<<<< HEAD
 #: cmdline/apt-get.cc:2112
 msgid "Failed to fetch some archives."
 msgstr ""
 
 #: cmdline/apt-get.cc:2140
-=======
-#: cmdline/apt-get.cc:2094
-msgid "Failed to fetch some archives."
-msgstr ""
-
-#: cmdline/apt-get.cc:2122
->>>>>>> 39cc1bbd
 #, c-format
 msgid "Skipping unpack of already unpacked source in %s\n"
 msgstr ""
 
-<<<<<<< HEAD
 #: cmdline/apt-get.cc:2152
-=======
-#: cmdline/apt-get.cc:2134
->>>>>>> 39cc1bbd
 #, c-format
 msgid "Unpack command '%s' failed.\n"
 msgstr ""
 
-<<<<<<< HEAD
 #: cmdline/apt-get.cc:2153
-=======
-#: cmdline/apt-get.cc:2135
->>>>>>> 39cc1bbd
 #, c-format
 msgid "Check if the 'dpkg-dev' package is installed.\n"
 msgstr ""
 
-<<<<<<< HEAD
 #: cmdline/apt-get.cc:2170
-=======
-#: cmdline/apt-get.cc:2152
->>>>>>> 39cc1bbd
 #, c-format
 msgid "Build command '%s' failed.\n"
 msgstr ""
 
-<<<<<<< HEAD
 #: cmdline/apt-get.cc:2189
 msgid "Child process failed"
 msgstr ""
@@ -1190,80 +1044,44 @@
 msgstr ""
 
 #: cmdline/apt-get.cc:2233
-=======
-#: cmdline/apt-get.cc:2171
-msgid "Child process failed"
-msgstr ""
-
-#: cmdline/apt-get.cc:2187
-msgid "Must specify at least one package to check builddeps for"
-msgstr ""
-
-#: cmdline/apt-get.cc:2215
->>>>>>> 39cc1bbd
 #, c-format
 msgid "Unable to get build-dependency information for %s"
 msgstr ""
 
-<<<<<<< HEAD
 #: cmdline/apt-get.cc:2253
-=======
-#: cmdline/apt-get.cc:2235
->>>>>>> 39cc1bbd
 #, c-format
 msgid "%s has no build depends.\n"
 msgstr ""
 
-<<<<<<< HEAD
 #: cmdline/apt-get.cc:2305
-=======
-#: cmdline/apt-get.cc:2287
->>>>>>> 39cc1bbd
 #, c-format
 msgid ""
 "%s dependency for %s cannot be satisfied because the package %s cannot be "
 "found"
 msgstr ""
 
-<<<<<<< HEAD
 #: cmdline/apt-get.cc:2357
-=======
-#: cmdline/apt-get.cc:2339
->>>>>>> 39cc1bbd
 #, c-format
 msgid ""
 "%s dependency for %s cannot be satisfied because no available versions of "
 "package %s can satisfy version requirements"
 msgstr ""
 
-<<<<<<< HEAD
 #: cmdline/apt-get.cc:2392
-=======
-#: cmdline/apt-get.cc:2374
->>>>>>> 39cc1bbd
 #, c-format
 msgid "Failed to satisfy %s dependency for %s: Installed package %s is too new"
 msgstr ""
 
-<<<<<<< HEAD
 #: cmdline/apt-get.cc:2417
-=======
-#: cmdline/apt-get.cc:2399
->>>>>>> 39cc1bbd
 #, c-format
 msgid "Failed to satisfy %s dependency for %s: %s"
 msgstr ""
 
-<<<<<<< HEAD
 #: cmdline/apt-get.cc:2431
-=======
-#: cmdline/apt-get.cc:2413
->>>>>>> 39cc1bbd
 #, c-format
 msgid "Build-dependencies for %s could not be satisfied."
 msgstr ""
 
-<<<<<<< HEAD
 #: cmdline/apt-get.cc:2435
 msgid "Failed to process build dependencies"
 msgstr ""
@@ -1273,17 +1091,6 @@
 msgstr ""
 
 #: cmdline/apt-get.cc:2508
-=======
-#: cmdline/apt-get.cc:2417
-msgid "Failed to process build dependencies"
-msgstr ""
-
-#: cmdline/apt-get.cc:2449
-msgid "Supported modules:"
-msgstr ""
-
-#: cmdline/apt-get.cc:2490
->>>>>>> 39cc1bbd
 msgid ""
 "Usage: apt-get [options] command\n"
 "       apt-get [options] install|remove pkg1 [pkg2 ...]\n"
@@ -1701,11 +1508,12 @@
 msgstr ""
 
 #: methods/copy.cc:42 methods/gpgv.cc:281 methods/gzip.cc:133
-#: methods/gzip.cc:142
+#: methods/gzip.cc:142 methods/gzip.cc:134 methods/gzip.cc:143
 msgid "Failed to stat"
 msgstr ""
 
 #: methods/copy.cc:79 methods/gpgv.cc:278 methods/gzip.cc:139
+#: methods/gzip.cc:140
 msgid "Failed to set modification time"
 msgstr ""
 
@@ -2336,12 +2144,12 @@
 msgid "Failed to write temporary StateFile %s"
 msgstr ""
 
-#: apt-pkg/tagfile.cc:85 apt-pkg/tagfile.cc:92
+#: apt-pkg/tagfile.cc:85 apt-pkg/tagfile.cc:92 apt-pkg/tagfile.cc:73
 #, c-format
 msgid "Unable to parse package file %s (1)"
 msgstr ""
 
-#: apt-pkg/tagfile.cc:186
+#: apt-pkg/tagfile.cc:186 apt-pkg/tagfile.cc:160
 #, c-format
 msgid "Unable to parse package file %s (2)"
 msgstr ""
