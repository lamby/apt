--- conflicted
+++ resolved
@@ -7,11 +7,7 @@
 msgstr ""
 "Project-Id-Version: PACKAGE VERSION\n"
 "Report-Msgid-Bugs-To: \n"
-<<<<<<< HEAD
-"POT-Creation-Date: 2007-03-13 13:35+0100\n"
-=======
-"POT-Creation-Date: 2007-03-14 11:44+0100\n"
->>>>>>> 7898bd97
+"POT-Creation-Date: 2007-03-14 14:00+0100\n"
 "PO-Revision-Date: YEAR-MO-DA HO:MI+ZONE\n"
 "Last-Translator: FULL NAME <EMAIL@ADDRESS>\n"
 "Language-Team: LANGUAGE <LL@li.org>\n"
@@ -160,11 +156,7 @@
 
 #: cmdline/apt-cache.cc:1714 cmdline/apt-cdrom.cc:138 cmdline/apt-config.cc:70
 #: cmdline/apt-extracttemplates.cc:225 ftparchive/apt-ftparchive.cc:550
-<<<<<<< HEAD
-#: cmdline/apt-get.cc:2549 cmdline/apt-sortpkgs.cc:144
-=======
-#: cmdline/apt-get.cc:2463 cmdline/apt-sortpkgs.cc:144
->>>>>>> 7898bd97
+#: cmdline/apt-get.cc:2576 cmdline/apt-sortpkgs.cc:144
 #, c-format
 msgid "%s %s for %s %s compiled on %s %s\n"
 msgstr ""
@@ -562,11 +554,7 @@
 msgid "Y"
 msgstr ""
 
-<<<<<<< HEAD
-#: cmdline/apt-get.cc:143 cmdline/apt-get.cc:1662
-=======
-#: cmdline/apt-get.cc:143 cmdline/apt-get.cc:1577
->>>>>>> 7898bd97
+#: cmdline/apt-get.cc:143 cmdline/apt-get.cc:1668
 #, c-format
 msgid "Regex compilation error - %s"
 msgstr ""
@@ -725,19 +713,11 @@
 msgid "Internal error, Ordering didn't finish"
 msgstr ""
 
-<<<<<<< HEAD
-#: cmdline/apt-get.cc:806 cmdline/apt-get.cc:1980 cmdline/apt-get.cc:2013
+#: cmdline/apt-get.cc:806 cmdline/apt-get.cc:2007 cmdline/apt-get.cc:2040
 msgid "Unable to lock the download directory"
 msgstr ""
 
-#: cmdline/apt-get.cc:816 cmdline/apt-get.cc:2061 cmdline/apt-get.cc:2297
-=======
-#: cmdline/apt-get.cc:792 cmdline/apt-get.cc:1894 cmdline/apt-get.cc:1927
-msgid "Unable to lock the download directory"
-msgstr ""
-
-#: cmdline/apt-get.cc:802 cmdline/apt-get.cc:1975 cmdline/apt-get.cc:2211
->>>>>>> 7898bd97
+#: cmdline/apt-get.cc:816 cmdline/apt-get.cc:2088 cmdline/apt-get.cc:2324
 #: apt-pkg/cachefile.cc:67
 msgid "The list of sources could not be read."
 msgstr ""
@@ -766,11 +746,7 @@
 msgid "After unpacking %sB disk space will be freed.\n"
 msgstr ""
 
-<<<<<<< HEAD
-#: cmdline/apt-get.cc:861 cmdline/apt-get.cc:2151
-=======
-#: cmdline/apt-get.cc:847 cmdline/apt-get.cc:2065
->>>>>>> 7898bd97
+#: cmdline/apt-get.cc:861 cmdline/apt-get.cc:2178
 #, c-format
 msgid "Couldn't determine free space in %s"
 msgstr ""
@@ -804,11 +780,7 @@
 msgid "Do you want to continue [Y/n]? "
 msgstr ""
 
-<<<<<<< HEAD
-#: cmdline/apt-get.cc:976 cmdline/apt-get.cc:1383 cmdline/apt-get.cc:2194
-=======
-#: cmdline/apt-get.cc:962 cmdline/apt-get.cc:1366 cmdline/apt-get.cc:2108
->>>>>>> 7898bd97
+#: cmdline/apt-get.cc:976 cmdline/apt-get.cc:1383 cmdline/apt-get.cc:2221
 #, c-format
 msgid "Failed to fetch %s  %s\n"
 msgstr ""
@@ -817,11 +789,7 @@
 msgid "Some files failed to download"
 msgstr ""
 
-<<<<<<< HEAD
-#: cmdline/apt-get.cc:995 cmdline/apt-get.cc:2203
-=======
-#: cmdline/apt-get.cc:981 cmdline/apt-get.cc:2117
->>>>>>> 7898bd97
+#: cmdline/apt-get.cc:995 cmdline/apt-get.cc:2230
 msgid "Download complete and in download only mode"
 msgstr ""
 
@@ -927,112 +895,69 @@
 "used instead."
 msgstr ""
 
-<<<<<<< HEAD
 #: cmdline/apt-get.cc:1433
 msgid "We are not supposed to delete stuff, can't start AutoRemover"
 msgstr ""
 
-#: cmdline/apt-get.cc:1460
-=======
-#: cmdline/apt-get.cc:1406
-msgid "We are not supposed to delete stuff, can't start AutoRemover"
-msgstr ""
-
-#: cmdline/apt-get.cc:1433
->>>>>>> 7898bd97
+#: cmdline/apt-get.cc:1465
 msgid ""
 "The following packages were automatically installed and are no longer "
 "required:"
 msgstr ""
 
-<<<<<<< HEAD
-#: cmdline/apt-get.cc:1462
+#: cmdline/apt-get.cc:1467
 msgid "Use 'apt-get autoremove' to remove them."
 msgstr ""
 
-#: cmdline/apt-get.cc:1467
-=======
-#: cmdline/apt-get.cc:1435
-msgid "Use 'apt-get autoremove' to remove them."
-msgstr ""
-
-#: cmdline/apt-get.cc:1440
->>>>>>> 7898bd97
+#: cmdline/apt-get.cc:1472
 msgid ""
 "Hmm, seems like the AutoRemover destroyed something which really\n"
 "shouldn't happen. Please file a bug report against apt."
 msgstr ""
 
-<<<<<<< HEAD
-#: cmdline/apt-get.cc:1470 cmdline/apt-get.cc:1731
+#: cmdline/apt-get.cc:1475 cmdline/apt-get.cc:1750
 msgid "The following information may help to resolve the situation:"
 msgstr ""
 
-#: cmdline/apt-get.cc:1474
+#: cmdline/apt-get.cc:1479
 msgid "Internal Error, AutoRemover broke stuff"
 msgstr ""
 
-#: cmdline/apt-get.cc:1493
+#: cmdline/apt-get.cc:1498
 msgid "Internal error, AllUpgrade broke stuff"
 msgstr ""
 
-#: cmdline/apt-get.cc:1538
+#: cmdline/apt-get.cc:1543
 #, c-format
 msgid "Couldn't find task %s"
 msgstr ""
 
-#: cmdline/apt-get.cc:1649 cmdline/apt-get.cc:1685
-=======
-#: cmdline/apt-get.cc:1443 cmdline/apt-get.cc:1645
-msgid "The following information may help to resolve the situation:"
-msgstr ""
-
-#: cmdline/apt-get.cc:1447
-msgid "Internal Error, AutoRemover broke stuff"
-msgstr ""
-
-#: cmdline/apt-get.cc:1466
-msgid "Internal error, AllUpgrade broke stuff"
-msgstr ""
-
-#: cmdline/apt-get.cc:1564 cmdline/apt-get.cc:1600
->>>>>>> 7898bd97
+#: cmdline/apt-get.cc:1655 cmdline/apt-get.cc:1691
 #, c-format
 msgid "Couldn't find package %s"
 msgstr ""
 
-<<<<<<< HEAD
-#: cmdline/apt-get.cc:1672
-=======
-#: cmdline/apt-get.cc:1587
->>>>>>> 7898bd97
+#: cmdline/apt-get.cc:1678
 #, c-format
 msgid "Note, selecting %s for regex '%s'\n"
 msgstr ""
 
-<<<<<<< HEAD
-#: cmdline/apt-get.cc:1703
+#: cmdline/apt-get.cc:1709
+#, c-format
+msgid "%s set to manual installed.\n"
+msgstr ""
+
+#: cmdline/apt-get.cc:1722
 msgid "You might want to run `apt-get -f install' to correct these:"
 msgstr ""
 
-#: cmdline/apt-get.cc:1706
-=======
-#: cmdline/apt-get.cc:1617
-msgid "You might want to run `apt-get -f install' to correct these:"
-msgstr ""
-
-#: cmdline/apt-get.cc:1620
->>>>>>> 7898bd97
+#: cmdline/apt-get.cc:1725
 msgid ""
 "Unmet dependencies. Try 'apt-get -f install' with no packages (or specify a "
 "solution)."
 msgstr ""
 
-<<<<<<< HEAD
-#: cmdline/apt-get.cc:1718
-=======
-#: cmdline/apt-get.cc:1632
->>>>>>> 7898bd97
+#: cmdline/apt-get.cc:1737
 msgid ""
 "Some packages could not be installed. This may mean that you have\n"
 "requested an impossible situation or if you are using the unstable\n"
@@ -1040,291 +965,159 @@
 "or been moved out of Incoming."
 msgstr ""
 
-<<<<<<< HEAD
-#: cmdline/apt-get.cc:1726
-=======
-#: cmdline/apt-get.cc:1640
->>>>>>> 7898bd97
+#: cmdline/apt-get.cc:1745
 msgid ""
 "Since you only requested a single operation it is extremely likely that\n"
 "the package is simply not installable and a bug report against\n"
 "that package should be filed."
 msgstr ""
 
-<<<<<<< HEAD
-#: cmdline/apt-get.cc:1734
+#: cmdline/apt-get.cc:1753
 msgid "Broken packages"
 msgstr ""
 
-#: cmdline/apt-get.cc:1763
+#: cmdline/apt-get.cc:1782
 msgid "The following extra packages will be installed:"
 msgstr ""
 
-#: cmdline/apt-get.cc:1852
+#: cmdline/apt-get.cc:1871
 msgid "Suggested packages:"
 msgstr ""
 
-#: cmdline/apt-get.cc:1853
+#: cmdline/apt-get.cc:1872
 msgid "Recommended packages:"
 msgstr ""
 
-#: cmdline/apt-get.cc:1873
+#: cmdline/apt-get.cc:1900
 msgid "Calculating upgrade... "
 msgstr ""
 
-#: cmdline/apt-get.cc:1876 methods/ftp.cc:702 methods/connect.cc:100
+#: cmdline/apt-get.cc:1903 methods/ftp.cc:702 methods/connect.cc:100
 msgid "Failed"
 msgstr ""
 
-#: cmdline/apt-get.cc:1881
+#: cmdline/apt-get.cc:1908
 msgid "Done"
 msgstr ""
 
-#: cmdline/apt-get.cc:1948 cmdline/apt-get.cc:1956
+#: cmdline/apt-get.cc:1975 cmdline/apt-get.cc:1983
 msgid "Internal error, problem resolver broke stuff"
 msgstr ""
 
-#: cmdline/apt-get.cc:2056
+#: cmdline/apt-get.cc:2083
 msgid "Must specify at least one package to fetch source for"
 msgstr ""
 
-#: cmdline/apt-get.cc:2086 cmdline/apt-get.cc:2315
-=======
-#: cmdline/apt-get.cc:1648
-msgid "Broken packages"
-msgstr ""
-
-#: cmdline/apt-get.cc:1677
-msgid "The following extra packages will be installed:"
-msgstr ""
-
-#: cmdline/apt-get.cc:1766
-msgid "Suggested packages:"
-msgstr ""
-
-#: cmdline/apt-get.cc:1767
-msgid "Recommended packages:"
-msgstr ""
-
-#: cmdline/apt-get.cc:1787
-msgid "Calculating upgrade... "
-msgstr ""
-
-#: cmdline/apt-get.cc:1790 methods/ftp.cc:702 methods/connect.cc:101
-msgid "Failed"
-msgstr ""
-
-#: cmdline/apt-get.cc:1795
-msgid "Done"
-msgstr ""
-
-#: cmdline/apt-get.cc:1862 cmdline/apt-get.cc:1870
-msgid "Internal error, problem resolver broke stuff"
-msgstr ""
-
-#: cmdline/apt-get.cc:1970
-msgid "Must specify at least one package to fetch source for"
-msgstr ""
-
-#: cmdline/apt-get.cc:2000 cmdline/apt-get.cc:2229
->>>>>>> 7898bd97
+#: cmdline/apt-get.cc:2113 cmdline/apt-get.cc:2342
 #, c-format
 msgid "Unable to find a source package for %s"
 msgstr ""
 
-<<<<<<< HEAD
-#: cmdline/apt-get.cc:2130
-=======
-#: cmdline/apt-get.cc:2044
->>>>>>> 7898bd97
+#: cmdline/apt-get.cc:2157
 #, c-format
 msgid "Skipping already downloaded file '%s'\n"
 msgstr ""
 
-<<<<<<< HEAD
-#: cmdline/apt-get.cc:2154
-=======
-#: cmdline/apt-get.cc:2068
->>>>>>> 7898bd97
+#: cmdline/apt-get.cc:2181
 #, c-format
 msgid "You don't have enough free space in %s"
 msgstr ""
 
-<<<<<<< HEAD
-#: cmdline/apt-get.cc:2159
-=======
-#: cmdline/apt-get.cc:2073
->>>>>>> 7898bd97
+#: cmdline/apt-get.cc:2186
 #, c-format
 msgid "Need to get %sB/%sB of source archives.\n"
 msgstr ""
 
-<<<<<<< HEAD
-#: cmdline/apt-get.cc:2162
-=======
-#: cmdline/apt-get.cc:2076
->>>>>>> 7898bd97
+#: cmdline/apt-get.cc:2189
 #, c-format
 msgid "Need to get %sB of source archives.\n"
 msgstr ""
 
-<<<<<<< HEAD
-#: cmdline/apt-get.cc:2168
-=======
-#: cmdline/apt-get.cc:2082
->>>>>>> 7898bd97
+#: cmdline/apt-get.cc:2195
 #, c-format
 msgid "Fetch source %s\n"
 msgstr ""
 
-<<<<<<< HEAD
-#: cmdline/apt-get.cc:2199
+#: cmdline/apt-get.cc:2226
 msgid "Failed to fetch some archives."
 msgstr ""
 
-#: cmdline/apt-get.cc:2227
-=======
-#: cmdline/apt-get.cc:2113
-msgid "Failed to fetch some archives."
-msgstr ""
-
-#: cmdline/apt-get.cc:2141
->>>>>>> 7898bd97
+#: cmdline/apt-get.cc:2254
 #, c-format
 msgid "Skipping unpack of already unpacked source in %s\n"
 msgstr ""
 
-<<<<<<< HEAD
-#: cmdline/apt-get.cc:2239
-=======
-#: cmdline/apt-get.cc:2153
->>>>>>> 7898bd97
+#: cmdline/apt-get.cc:2266
 #, c-format
 msgid "Unpack command '%s' failed.\n"
 msgstr ""
 
-<<<<<<< HEAD
-#: cmdline/apt-get.cc:2240
-=======
-#: cmdline/apt-get.cc:2154
->>>>>>> 7898bd97
+#: cmdline/apt-get.cc:2267
 #, c-format
 msgid "Check if the 'dpkg-dev' package is installed.\n"
 msgstr ""
 
-<<<<<<< HEAD
-#: cmdline/apt-get.cc:2257
-=======
-#: cmdline/apt-get.cc:2171
->>>>>>> 7898bd97
+#: cmdline/apt-get.cc:2284
 #, c-format
 msgid "Build command '%s' failed.\n"
 msgstr ""
 
-<<<<<<< HEAD
-#: cmdline/apt-get.cc:2276
+#: cmdline/apt-get.cc:2303
 msgid "Child process failed"
 msgstr ""
 
-#: cmdline/apt-get.cc:2292
+#: cmdline/apt-get.cc:2319
 msgid "Must specify at least one package to check builddeps for"
 msgstr ""
 
-#: cmdline/apt-get.cc:2320
-=======
-#: cmdline/apt-get.cc:2190
-msgid "Child process failed"
-msgstr ""
-
-#: cmdline/apt-get.cc:2206
-msgid "Must specify at least one package to check builddeps for"
-msgstr ""
-
-#: cmdline/apt-get.cc:2234
->>>>>>> 7898bd97
+#: cmdline/apt-get.cc:2347
 #, c-format
 msgid "Unable to get build-dependency information for %s"
 msgstr ""
 
-<<<<<<< HEAD
-#: cmdline/apt-get.cc:2340
-=======
-#: cmdline/apt-get.cc:2254
->>>>>>> 7898bd97
+#: cmdline/apt-get.cc:2367
 #, c-format
 msgid "%s has no build depends.\n"
 msgstr ""
 
-<<<<<<< HEAD
-#: cmdline/apt-get.cc:2392
-=======
-#: cmdline/apt-get.cc:2306
->>>>>>> 7898bd97
+#: cmdline/apt-get.cc:2419
 #, c-format
 msgid ""
 "%s dependency for %s cannot be satisfied because the package %s cannot be "
 "found"
 msgstr ""
 
-<<<<<<< HEAD
-#: cmdline/apt-get.cc:2444
-=======
-#: cmdline/apt-get.cc:2358
->>>>>>> 7898bd97
+#: cmdline/apt-get.cc:2471
 #, c-format
 msgid ""
 "%s dependency for %s cannot be satisfied because no available versions of "
 "package %s can satisfy version requirements"
 msgstr ""
 
-<<<<<<< HEAD
-#: cmdline/apt-get.cc:2479
-=======
-#: cmdline/apt-get.cc:2393
->>>>>>> 7898bd97
+#: cmdline/apt-get.cc:2506
 #, c-format
 msgid "Failed to satisfy %s dependency for %s: Installed package %s is too new"
 msgstr ""
 
-<<<<<<< HEAD
-#: cmdline/apt-get.cc:2504
-=======
-#: cmdline/apt-get.cc:2418
->>>>>>> 7898bd97
+#: cmdline/apt-get.cc:2531
 #, c-format
 msgid "Failed to satisfy %s dependency for %s: %s"
 msgstr ""
 
-<<<<<<< HEAD
-#: cmdline/apt-get.cc:2518
-=======
-#: cmdline/apt-get.cc:2432
->>>>>>> 7898bd97
+#: cmdline/apt-get.cc:2545
 #, c-format
 msgid "Build-dependencies for %s could not be satisfied."
 msgstr ""
 
-<<<<<<< HEAD
-#: cmdline/apt-get.cc:2522
+#: cmdline/apt-get.cc:2549
 msgid "Failed to process build dependencies"
 msgstr ""
 
-#: cmdline/apt-get.cc:2554
+#: cmdline/apt-get.cc:2581
 msgid "Supported modules:"
 msgstr ""
 
-#: cmdline/apt-get.cc:2595
-=======
-#: cmdline/apt-get.cc:2436
-msgid "Failed to process build dependencies"
-msgstr ""
-
-#: cmdline/apt-get.cc:2468
-msgid "Supported modules:"
-msgstr ""
-
-#: cmdline/apt-get.cc:2509
->>>>>>> 7898bd97
+#: cmdline/apt-get.cc:2622
 msgid ""
 "Usage: apt-get [options] command\n"
 "       apt-get [options] install|remove pkg1 [pkg2 ...]\n"
@@ -2354,28 +2147,28 @@
 msgid "extra"
 msgstr ""
 
-#: apt-pkg/depcache.cc:101 apt-pkg/depcache.cc:130
+#: apt-pkg/depcache.cc:103 apt-pkg/depcache.cc:132
 msgid "Building dependency tree"
 msgstr ""
 
-#: apt-pkg/depcache.cc:102
+#: apt-pkg/depcache.cc:104
 msgid "Candidate versions"
 msgstr ""
 
-#: apt-pkg/depcache.cc:131
+#: apt-pkg/depcache.cc:133
 msgid "Dependency generation"
 msgstr ""
 
-#: apt-pkg/depcache.cc:152 apt-pkg/depcache.cc:171 apt-pkg/depcache.cc:175
+#: apt-pkg/depcache.cc:154 apt-pkg/depcache.cc:173 apt-pkg/depcache.cc:177
 msgid "Reading state information"
 msgstr ""
 
-#: apt-pkg/depcache.cc:199
+#: apt-pkg/depcache.cc:201
 #, c-format
 msgid "Failed to open StateFile %s"
 msgstr ""
 
-#: apt-pkg/depcache.cc:205
+#: apt-pkg/depcache.cc:207
 #, c-format
 msgid "Failed to write temporary StateFile %s"
 msgstr ""
