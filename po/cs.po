--- conflicted
+++ resolved
@@ -6,13 +6,8 @@
 msgstr ""
 "Project-Id-Version: apt\n"
 "Report-Msgid-Bugs-To: \n"
-<<<<<<< HEAD
-"POT-Creation-Date: 2006-05-16 07:33-0500\n"
-"PO-Revision-Date: 2005-12-30 15:44+0100\n"
-=======
 "POT-Creation-Date: 2006-05-08 11:02+0200\n"
 "PO-Revision-Date: 2006-05-14 18:36+0200\n"
->>>>>>> 27d1643e
 "Last-Translator: Miroslav Kure <kurem@debian.cz>\n"
 "Language-Team: Czech <debian-l10n-czech@lists.debian.org>\n"
 "MIME-Version: 1.0\n"
@@ -1080,11 +1075,7 @@
 msgstr "Nemohu najít zdrojový balík pro %s"
 
 #: cmdline/apt-get.cc:1950
-<<<<<<< HEAD
-#, fuzzy, c-format
-=======
-#, c-format
->>>>>>> 27d1643e
+#, c-format
 msgid "Skipping already downloaded file '%s'\n"
 msgstr "Přeskakuji dříve stažený soubor '%s'\n"
 
@@ -1880,15 +1871,9 @@
 msgstr "Nemohu se připojit k %s %s:"
 
 #: methods/gpgv.cc:64
-<<<<<<< HEAD
-#, fuzzy, c-format
-msgid "Couldn't access keyring: '%s'"
-msgstr "Nemohu zjistit '%s'"
-=======
 #, c-format
 msgid "Couldn't access keyring: '%s'"
 msgstr "Nemohu přistoupit ke klíčence: '%s'"
->>>>>>> 27d1643e
 
 #: methods/gpgv.cc:99
 msgid "E: Argument list from Acquire::gpgv::Options too long. Exiting."
@@ -1904,16 +1889,10 @@
 msgstr "Byl zaznamenán nejméně jeden neplatný podpis. "
 
 #: methods/gpgv.cc:207
-<<<<<<< HEAD
-#, fuzzy, c-format
+#, c-format
 msgid "Could not execute '%s' to verify signature (is gnupg installed?)"
-msgstr " pro ověření podpisu (je gnupg nainstalováno?)"
-=======
-#, c-format
-msgid "Could not execute '%s' to verify signature (is gnupg installed?)"
 msgstr ""
 "Nepodařilo se spustit '%s' pro ověření podpisu (je gnupg nainstalováno?)"
->>>>>>> 27d1643e
 
 #: methods/gpgv.cc:212
 msgid "Unknown error executing gpgv"
@@ -2409,24 +2388,14 @@
 #. only show the ETA if it makes sense
 #. two days
 #: apt-pkg/acquire.cc:823
-<<<<<<< HEAD
-#, fuzzy, c-format
-=======
-#, c-format
->>>>>>> 27d1643e
+#, c-format
 msgid "Retrieving file %li of %li (%s remaining)"
 msgstr "Stahuji soubor %li z %li (%s zbývá)"
 
 #: apt-pkg/acquire.cc:825
-<<<<<<< HEAD
-#, fuzzy, c-format
-msgid "Retrieving file %li of %li"
-msgstr "Čtu výpis souborů"
-=======
 #, c-format
 msgid "Retrieving file %li of %li"
 msgstr "Stahuji soubor %li z %li"
->>>>>>> 27d1643e
 
 #: apt-pkg/acquire-worker.cc:113
 #, c-format
@@ -2747,16 +2716,6 @@
 msgstr "Odstraněn %s"
 
 #: apt-pkg/deb/dpkgpm.cc:378
-<<<<<<< HEAD
-#, fuzzy, c-format
-msgid "Preparing to completely remove %s"
-msgstr "Připravuji nastavení %s"
-
-#: apt-pkg/deb/dpkgpm.cc:379
-#, fuzzy, c-format
-msgid "Completely removed %s"
-msgstr "Selhalo odstranění %s"
-=======
 #, c-format
 msgid "Preparing to completely remove %s"
 msgstr "Připravuji úplné odstranění %s"
@@ -2765,7 +2724,6 @@
 #, c-format
 msgid "Completely removed %s"
 msgstr "Kompletně odstraněn %s"
->>>>>>> 27d1643e
 
 #: methods/rsh.cc:330
 msgid "Connection closed prematurely"
