# Advanced Package Transfer - APT message translation catalog
# Copyright (C) 2002-2010 Free Software Foundation, Inc.
#
#
# Curren translator:
#    - Javier Fernandez-Sanguino <jfs@debian.org> 2003, 2006-2008
#
# Previous Translators and reviewers:
#    - Rafael Sepulveda <drs@gnulinux.org.mx>, 2002.
#    - Asier Llano Palacios <asierllano@infonegocio.com>
#    - Ruben Porras Campo <nahoo@inicia.es> 2004
#
#  Traductores, si no conoce el formato PO, merece la pena leer la 
#  documentación de gettext, especialmente las secciones dedicadas a este
#  formato, por ejemplo ejecutando:
#          info -n '(gettext)PO Files'
#          info -n '(gettext)Header Entry'
#
#  Equipo de traducción al español, por favor lean antes de traducir
#  los siguientes documentos:
#
#  - El proyecto de traducción de Debian al español
#    http://www.debian.org/intl/spanish/
#    especialmente las notas y normas de traducción en
#    http://www.debian.org/intl/spanish/notas
#
#  Si tiene dudas o consultas sobre esta traducción consulte con el último
#  traductor (campo Last-Translator) y ponga en copia a la lista de
#  traducción de Debian al español (<debian-l10n-spanish@lists.debian.org>)
#
#
msgid ""
msgstr ""
"Project-Id-Version: apt 0.8.10\n"
"Report-Msgid-Bugs-To: APT Development Team <deity@lists.debian.org>\n"
<<<<<<< HEAD
"POT-Creation-Date: 2013-03-01 12:27+0100\n"
=======
"POT-Creation-Date: 2013-07-31 16:24+0200\n"
>>>>>>> 183116d1
"PO-Revision-Date: 2011-01-24 11:47+0100\n"
"Last-Translator: Javier Fernández-Sanguino Peña <jfs@debian.org>\n"
"Language-Team: Debian Spanish <debian-l10n-spanish@lists.debian.org>\n"
"Language: es\n"
"MIME-Version: 1.0\n"
"Content-Type: text/plain; charset=UTF-8\n"
"Content-Transfer-Encoding: 8bit\n"
"Plural-Forms: nplurals=2; plural=n != 1;\n"
"X-POFile-SpellExtra: BD getaddrinfo dist show xvcg Filename sources cachés\n"
"X-POFile-SpellExtra: dumpavail apport scanpackages yes pts URIs upgrade\n"
"X-POFile-SpellExtra: Hash TAR mmap fix Immediate li source add Pathprefix\n"
"X-POFile-SpellExtra: ftparchive policy main URIS qq Resolve Incoming\n"
"X-POFile-SpellExtra: NewFileVer depends get libc GPG URI sdiversions\n"
"X-POFile-SpellExtra: Length Limit PASS ConfFile NewVersion showpkg IPC\n"
"X-POFile-SpellExtra: Super unmet APT registrable NewPackage AddDiversion\n"
"X-POFile-SpellExtra: dists release dselect dir Hmmm debconf force dump ej\n"
"X-POFile-SpellExtra: list Section GraphViz Priority FindPkg gencaches\n"
"X-POFile-SpellExtra: Valid remove Ign DEB PORT LoopBreak tmp ftp\n"
"X-POFile-SpellExtra: AutoRemover stats AF Until delink unmarkauto firms\n"
"X-POFile-SpellExtra: ref Dpkg tar autoremove Obj missing update binary\n"
"X-POFile-SpellExtra: sobreescribe proxy org packages debs generate MD\n"
"X-POFile-SpellExtra: search ProxyLogin limin AllUpgrade Md Range dotty Pre\n"
"X-POFile-SpellExtra: NewFileDesc empaquetamiento root realloc gpgv apt\n"
"X-POFile-SpellExtra: pkgnames Release BinaryPath old DeLink showauto\n"
"X-POFile-SpellExtra: pkgProblemResolver parseable nstall\n"
"X-POFile-SpellExtra: desempaquetamiento script DESACTUALIZARÁN\n"
"X-POFile-SpellExtra: InstallPackages PreDepende lu sobreescribir Packages\n"
"X-POFile-SpellExtra: shell desincronizado override MaxReports cdrom dpkg\n"
"X-POFile-SpellExtra: socket info md Force temp dep CollectFileProvides\n"
"X-POFile-SpellExtra: spartial scansources Only dev purge nfs Intro install\n"
"X-POFile-SpellExtra: deb Sobreescribiendo openpty USER UsePackage vd\n"
"X-POFile-SpellExtra: markauto DB DropNode Content rdepends conf zu hash\n"
"X-POFile-SpellExtra: check contents paq Err Sources MMap lih decompresor\n"
"X-POFile-SpellExtra: build config EPRT http Package liseg dscs Remove\n"
"X-POFile-SpellExtra: sortpkgs sB man extracttemplates bzr potato clear\n"
"X-POFile-SpellExtra: autoclean showsrc desactualizados clean gzip TYPE\n"
"X-POFile-SpellExtra: sinfo Acquire\n"

#: cmdline/apt-cache.cc:158
#, c-format
msgid "Package %s version %s has an unmet dep:\n"
msgstr "El paquete %s versión %s tiene dependencias incumplidas:\n"

#: cmdline/apt-cache.cc:286
msgid "Total package names: "
msgstr "Nombres de paquetes totales: "

#: cmdline/apt-cache.cc:288
msgid "Total package structures: "
msgstr "Estructuras de paquetes totales: "

#: cmdline/apt-cache.cc:328
msgid "  Normal packages: "
msgstr "  Paquetes normales: "

#: cmdline/apt-cache.cc:329
msgid "  Pure virtual packages: "
msgstr "  Paquetes virtuales puros: "

#: cmdline/apt-cache.cc:330
msgid "  Single virtual packages: "
msgstr "  Paquetes virtuales únicos: "

#: cmdline/apt-cache.cc:331
msgid "  Mixed virtual packages: "
msgstr "  Paquetes virtuales mixtos: "

#: cmdline/apt-cache.cc:332
msgid "  Missing: "
msgstr "  Faltan: "

#: cmdline/apt-cache.cc:334
msgid "Total distinct versions: "
msgstr "Versiones diferentes totales: "

#: cmdline/apt-cache.cc:336
msgid "Total distinct descriptions: "
msgstr "Descripciones diferentes totales: "

#: cmdline/apt-cache.cc:338
msgid "Total dependencies: "
msgstr "Dependencias totales: "

#: cmdline/apt-cache.cc:341
msgid "Total ver/file relations: "
msgstr "Relaciones versión/archivo totales: "

#: cmdline/apt-cache.cc:343
msgid "Total Desc/File relations: "
msgstr "Relaciones descripción/archivo totales: "

#: cmdline/apt-cache.cc:345
msgid "Total Provides mappings: "
msgstr "Mapeo Total de Provisiones: "

# globbed -> globalizadas ? (jfs)
#: cmdline/apt-cache.cc:357
msgid "Total globbed strings: "
msgstr "Cadenas globalizadas totales: "

#: cmdline/apt-cache.cc:371
msgid "Total dependency version space: "
msgstr "Espacio de versión de dependencias total: "

#: cmdline/apt-cache.cc:376
msgid "Total slack space: "
msgstr "Espacio desperdiciado total: "

#: cmdline/apt-cache.cc:384
msgid "Total space accounted for: "
msgstr "Espacio registrado total: "

#: cmdline/apt-cache.cc:515 cmdline/apt-cache.cc:1165
#, c-format
msgid "Package file %s is out of sync."
msgstr "El archivo de paquetes %s está desincronizado."

#: cmdline/apt-cache.cc:593 cmdline/apt-cache.cc:1452
#: cmdline/apt-cache.cc:1454 cmdline/apt-cache.cc:1531 cmdline/apt-mark.cc:46
#: cmdline/apt-mark.cc:93 cmdline/apt-mark.cc:219
msgid "No packages found"
msgstr "No se encontró ningún paquete"

#: cmdline/apt-cache.cc:1265
msgid "You must give at least one search pattern"
msgstr "Debe proporcionar al menos un patrón de búsqueda"

#: cmdline/apt-cache.cc:1431
msgid "This command is deprecated. Please use 'apt-mark showauto' instead."
msgstr ""

#: cmdline/apt-cache.cc:1526 apt-pkg/cacheset.cc:510
#, c-format
msgid "Unable to locate package %s"
msgstr "No se ha podido localizar el paquete %s"

#: cmdline/apt-cache.cc:1556
msgid "Package files:"
msgstr "Archivos de paquetes:"

#: cmdline/apt-cache.cc:1563 cmdline/apt-cache.cc:1654
msgid "Cache is out of sync, can't x-ref a package file"
msgstr ""
"Caché fuera de sincronismo, no se puede hacer x-ref a un archivo de paquetes"

#. Show any packages have explicit pins
#: cmdline/apt-cache.cc:1577
msgid "Pinned packages:"
msgstr "Paquetes con pin:"

#: cmdline/apt-cache.cc:1589 cmdline/apt-cache.cc:1634
msgid "(not found)"
msgstr "(no encontrado)"

#: cmdline/apt-cache.cc:1597
msgid "  Installed: "
msgstr "  Instalados: "

#: cmdline/apt-cache.cc:1598
msgid "  Candidate: "
msgstr "  Candidato: "

#: cmdline/apt-cache.cc:1616 cmdline/apt-cache.cc:1624
msgid "(none)"
msgstr "(ninguno)"

#: cmdline/apt-cache.cc:1631
msgid "  Package pin: "
msgstr "  Pin del paquete: "

#. Show the priority tables
#: cmdline/apt-cache.cc:1640
msgid "  Version table:"
msgstr "  Tabla de versión:"

<<<<<<< HEAD
#: cmdline/apt-cache.cc:1683 cmdline/apt-cdrom.cc:198 cmdline/apt-config.cc:81
#: cmdline/apt-get.cc:3360 cmdline/apt-mark.cc:375
=======
#: cmdline/apt-cache.cc:1753 cmdline/apt-cdrom.cc:206 cmdline/apt-config.cc:81
#: cmdline/apt-get.cc:3392 cmdline/apt-mark.cc:375
>>>>>>> 183116d1
#: cmdline/apt-extracttemplates.cc:229 ftparchive/apt-ftparchive.cc:591
#: cmdline/apt-internal-solver.cc:33 cmdline/apt-sortpkgs.cc:147
#, c-format
msgid "%s %s for %s compiled on %s %s\n"
msgstr "%s %s para %s compilado en %s %s\n"

#: cmdline/apt-cache.cc:1760
#, fuzzy
msgid ""
"Usage: apt-cache [options] command\n"
"       apt-cache [options] showpkg pkg1 [pkg2 ...]\n"
"       apt-cache [options] showsrc pkg1 [pkg2 ...]\n"
"\n"
"apt-cache is a low-level tool used to query information\n"
"from APT's binary cache files\n"
"\n"
"Commands:\n"
"   gencaches - Build both the package and source cache\n"
"   showpkg - Show some general information for a single package\n"
"   showsrc - Show source records\n"
"   stats - Show some basic statistics\n"
"   dump - Show the entire file in a terse form\n"
"   dumpavail - Print an available file to stdout\n"
"   unmet - Show unmet dependencies\n"
"   search - Search the package list for a regex pattern\n"
"   show - Show a readable record for the package\n"
"   depends - Show raw dependency information for a package\n"
"   rdepends - Show reverse dependency information for a package\n"
"   pkgnames - List the names of all packages in the system\n"
"   dotty - Generate package graphs for GraphViz\n"
"   xvcg - Generate package graphs for xvcg\n"
"   policy - Show policy settings\n"
"\n"
"Options:\n"
"  -h   This help text.\n"
"  -p=? The package cache.\n"
"  -s=? The source cache.\n"
"  -q   Disable progress indicator.\n"
"  -i   Show only important deps for the unmet command.\n"
"  -c=? Read this configuration file\n"
"  -o=? Set an arbitrary configuration option, eg -o dir::cache=/tmp\n"
"See the apt-cache(8) and apt.conf(5) manual pages for more information.\n"
msgstr ""
"Modo de uso: apt-cache [opciones] orden\n"
"             apt-cache [opciones] add archivo1 [archivo2 ...]\n"
"             apt-cache [opciones] showpkg paq1 [paq2 ...]\n"
"             apt-cache [opciones] showsrc paq1 [paq2 ...]\n"
"\n"
"apt-cache es una herramienta de bajo nivel que se utiliza para manipular\n"
"los archivos binarios de caché de APT y consultar información sobre éstos\n"
"\n"
"Órdenes:\n"
"   add - Agrega un archivo de paquete a la caché de fuentes\n"
"   gencaches - Crea ambas cachés, la de paquetes y la de fuentes\n"
"   showpkg - Muestra información general para un solo paquete\n"
"   showsrc - Muestra la información de fuentes\n"
"   stats - Muestra algunas estadísticas básicas\n"
"   dump - Muestra el archivo entero en un formato terso\n"
"   dumpavail - Imprime un archivo disponible a la salida estándar\n"
"   unmet - Muestra dependencias incumplidas\n"
"   search - Busca en la lista de paquetes por un patrón de expresión "
"regular\n"
"   show - Muestra un registro legible para el paquete\n"
"   showauto - Muestra una lista de los paquetes instalados de forma "
"automática\n"
"   depends - Muestra la información de dependencias en bruto para el "
"paquete\n"
"   rdepends - Muestra la información de dependencias inversas del paquete\n"
"   pkgnames - Lista los nombres de todos los paquetes en el sistema\n"
"   dotty - Genera gráficas del paquete para GraphViz\n"
"   xvcg - Genera gráficas del paquete para xvcg\n"
"   policy - Muestra parámetros de las normas\n"
"\n"
"Opciones:\n"
"  -h   Este texto de ayuda.\n"
"  -p=? La caché de paquetes.\n"
"  -s=? La caché de fuentes.\n"
"  -q   Deshabilita el indicador de progreso.\n"
"  -i   Muestra sólo dependencias importantes para la orden incumplida.\n"
"  -c=? Lee este archivo de configuración\n"
"  -o=? Establece una opción de configuración arbitraria, \n"
"       p.ej. -o dir::cache=/tmp\n"
"Vea las páginas del manual apt-cache(8) y apt.conf(5) para más información.\n"

#. }}}
#: cmdline/apt-cdrom.cc:43
msgid ""
"No CD-ROM could be auto-detected or found using the default mount point.\n"
"You may try the --cdrom option to set the CD-ROM mount point. See 'man apt-"
"cdrom' for more information about the CD-ROM auto-detection and mount point."
msgstr ""

#: cmdline/apt-cdrom.cc:85
msgid "Please provide a name for this Disc, such as 'Debian 5.0.3 Disk 1'"
msgstr ""
"Proporcione un nombre para este disco, como pueda ser «Debian 5.0.3 Disco 1»"

#: cmdline/apt-cdrom.cc:100
msgid "Please insert a Disc in the drive and press enter"
msgstr "Por favor, introduzca un disco en la unidad y pulse Intro"

#: cmdline/apt-cdrom.cc:135
#, c-format
msgid "Failed to mount '%s' to '%s'"
msgstr "No se pudo montar «%s» como «%s»"

#: cmdline/apt-cdrom.cc:170
msgid "Repeat this process for the rest of the CDs in your set."
msgstr "Repita este proceso para el resto de los CDs del conjunto."

#: cmdline/apt-config.cc:46
msgid "Arguments not in pairs"
msgstr "Argumentos no emparejados"

#: cmdline/apt-config.cc:87
msgid ""
"Usage: apt-config [options] command\n"
"\n"
"apt-config is a simple tool to read the APT config file\n"
"\n"
"Commands:\n"
"   shell - Shell mode\n"
"   dump - Show the configuration\n"
"\n"
"Options:\n"
"  -h   This help text.\n"
"  -c=? Read this configuration file\n"
"  -o=? Set an arbitrary configuration option, eg -o dir::cache=/tmp\n"
msgstr ""
"Uso: apt-config [opciones] orden\n"
"\n"
"apt-config es una herramienta para leer el archivo de configuración de APT.\n"
"\n"
"Comandos:\n"
"   shell - Modo shell\n"
"   dump - Muestra la configuración\n"
"\n"
"Opciones:\n"
"  -h   Este texto de ayuda.\n"
"  -c=? Lee este archivo de configuración\n"
"  -o=? Establece una opción de configuración arbitraria, p. ej. -o dir::\n"
"       cache=/tmp\n"

#. TRANSLATOR: Yes/No question help-text: defaulting to Y[es]
#. e.g. "Do you want to continue? [Y/n] "
#. The user has to answer with an input matching the
#. YESEXPR/NOEXPR defined in your l10n.
#: cmdline/apt-get.cc:146
msgid "[Y/n]"
msgstr "[S/n]"

#. TRANSLATOR: Yes/No question help-text: defaulting to N[o]
#. e.g. "Should this file be removed? [y/N] "
#. The user has to answer with an input matching the
#. YESEXPR/NOEXPR defined in your l10n.
#: cmdline/apt-get.cc:152
msgid "[y/N]"
msgstr "[s/N]"

#. TRANSLATOR: "Yes" answer printed for a yes/no question if --assume-yes is set
#: cmdline/apt-get.cc:163
msgid "Y"
msgstr "S"

#. TRANSLATOR: "No" answer printed for a yes/no question if --assume-no is set
#: cmdline/apt-get.cc:169
msgid "N"
msgstr ""

#: cmdline/apt-get.cc:191 apt-pkg/cachefilter.cc:33
#, c-format
msgid "Regex compilation error - %s"
msgstr "Error de compilación de expresiones regulares - %s"

#: cmdline/apt-get.cc:289
msgid "The following packages have unmet dependencies:"
msgstr "Los siguientes paquetes tienen dependencias incumplidas:"

#: cmdline/apt-get.cc:379
#, c-format
msgid "but %s is installed"
msgstr "pero %s está instalado"

#: cmdline/apt-get.cc:381
#, c-format
msgid "but %s is to be installed"
msgstr "pero %s va a ser instalado"

#: cmdline/apt-get.cc:388
msgid "but it is not installable"
msgstr "pero no es instalable"

#: cmdline/apt-get.cc:390
msgid "but it is a virtual package"
msgstr "pero es un paquete virtual"

#: cmdline/apt-get.cc:393
msgid "but it is not installed"
msgstr "pero no está instalado"

#: cmdline/apt-get.cc:393
msgid "but it is not going to be installed"
msgstr "pero no va a instalarse"

#: cmdline/apt-get.cc:398
msgid " or"
msgstr " o"

#: cmdline/apt-get.cc:427
msgid "The following NEW packages will be installed:"
msgstr "Se instalarán los siguientes paquetes NUEVOS:"

#: cmdline/apt-get.cc:453
msgid "The following packages will be REMOVED:"
msgstr "Los siguientes paquetes se ELIMINARÁN:"

#: cmdline/apt-get.cc:475
msgid "The following packages have been kept back:"
msgstr "Los siguientes paquetes se han retenido:"

#: cmdline/apt-get.cc:496
msgid "The following packages will be upgraded:"
msgstr "Se actualizarán los siguientes paquetes:"

#: cmdline/apt-get.cc:517
msgid "The following packages will be DOWNGRADED:"
msgstr "Se DESACTUALIZARÁN los siguientes paquetes:"

#: cmdline/apt-get.cc:537
msgid "The following held packages will be changed:"
msgstr "Se cambiarán los siguientes paquetes retenidos:"

#: cmdline/apt-get.cc:592
#, c-format
msgid "%s (due to %s) "
msgstr "%s (por %s) "

#: cmdline/apt-get.cc:600
msgid ""
"WARNING: The following essential packages will be removed.\n"
"This should NOT be done unless you know exactly what you are doing!"
msgstr ""
"AVISO: Se van a eliminar los siguientes paquetes esenciales.\n"
"¡NO debe hacerse a menos que sepa exactamente lo que está haciendo!"

#: cmdline/apt-get.cc:631
#, c-format
msgid "%lu upgraded, %lu newly installed, "
msgstr "%lu actualizados, %lu se instalarán, "

#: cmdline/apt-get.cc:635
#, c-format
msgid "%lu reinstalled, "
msgstr "%lu reinstalados, "

#: cmdline/apt-get.cc:637
#, c-format
msgid "%lu downgraded, "
msgstr "%lu desactualizados, "

#: cmdline/apt-get.cc:639
#, c-format
msgid "%lu to remove and %lu not upgraded.\n"
msgstr "%lu para eliminar y %lu no actualizados.\n"

#: cmdline/apt-get.cc:643
#, c-format
msgid "%lu not fully installed or removed.\n"
msgstr "%lu no instalados del todo o eliminados.\n"

#: cmdline/apt-get.cc:664
#, c-format
msgid "Note, selecting '%s' for task '%s'\n"
msgstr "Nota, seleccionando «%s» para la tarea «%s»\n"

#: cmdline/apt-get.cc:669
#, c-format
msgid "Note, selecting '%s' for regex '%s'\n"
msgstr "Nota, seleccionando «%s» para la expresión regular «%s»\n"

#: cmdline/apt-get.cc:686
#, c-format
msgid "Package %s is a virtual package provided by:\n"
msgstr "El paquete %s es un paquete virtual provisto por:\n"

#: cmdline/apt-get.cc:697
msgid " [Installed]"
msgstr " [Instalado]"

#: cmdline/apt-get.cc:706
msgid " [Not candidate version]"
msgstr " [No es la versión candidata]"

#: cmdline/apt-get.cc:708
msgid "You should explicitly select one to install."
msgstr "Necesita seleccionar explícitamente uno para instalar."

#: cmdline/apt-get.cc:711
#, c-format
msgid ""
"Package %s is not available, but is referred to by another package.\n"
"This may mean that the package is missing, has been obsoleted, or\n"
"is only available from another source\n"
msgstr ""
"El paquete %s no está disponible, pero algún otro paquete hace referencia\n"
"a él. Esto puede significar que el paquete falta, está obsoleto o sólo se\n"
"encuentra disponible desde alguna otra fuente\n"

#: cmdline/apt-get.cc:729
msgid "However the following packages replace it:"
msgstr "Sin embargo, los siguientes paquetes lo reemplazan:"

#: cmdline/apt-get.cc:741
#, c-format
msgid "Package '%s' has no installation candidate"
msgstr "El paquete «%s» no tiene un candidato para la instalación"

#: cmdline/apt-get.cc:754
#, c-format
msgid "Virtual packages like '%s' can't be removed\n"
msgstr "No pueden eliminarse los paquetes virtuales como «%s»\n"

#. TRANSLATORS: Note, this is not an interactive question
#: cmdline/apt-get.cc:766 cmdline/apt-get.cc:969
#, fuzzy, c-format
msgid "Package '%s' is not installed, so not removed. Did you mean '%s'?\n"
msgstr "El paquete %s no está instalado, no se eliminará\n"

#: cmdline/apt-get.cc:772 cmdline/apt-get.cc:975
#, fuzzy, c-format
msgid "Package '%s' is not installed, so not removed\n"
msgstr "El paquete %s no está instalado, no se eliminará\n"

#: cmdline/apt-get.cc:817
#, c-format
msgid "Note, selecting '%s' instead of '%s'\n"
msgstr "Nota, seleccionando «%s» en lugar de «%s»\n"

#: cmdline/apt-get.cc:847
#, c-format
msgid "Skipping %s, it is already installed and upgrade is not set.\n"
msgstr "Ignorando %s, ya está instalado y no está activada la actualización.\n"

#: cmdline/apt-get.cc:851
#, c-format
msgid "Skipping %s, it is not installed and only upgrades are requested.\n"
msgstr ""
"Ignorando %s, no está instalado y sólo se están solicitando "
"actualizaciones.\n"

#: cmdline/apt-get.cc:863
#, c-format
msgid "Reinstallation of %s is not possible, it cannot be downloaded.\n"
msgstr "No es posible reinstalar el paquete %s, no se puede descargar.\n"

#: cmdline/apt-get.cc:868
#, c-format
msgid "%s is already the newest version.\n"
msgstr "%s ya está en su versión más reciente.\n"

#: cmdline/apt-get.cc:887 cmdline/apt-get.cc:2187 cmdline/apt-mark.cc:68
#, c-format
msgid "%s set to manually installed.\n"
msgstr "fijado %s como instalado manualmente.\n"

#: cmdline/apt-get.cc:913
#, c-format
msgid "Selected version '%s' (%s) for '%s'\n"
msgstr "Versión seleccionada «%s» (%s) para «%s»\n"

#: cmdline/apt-get.cc:918
#, fuzzy, c-format
msgid "Selected version '%s' (%s) for '%s' because of '%s'\n"
msgstr "Versión seleccionada «%s» (%s) para «%s»\n"

#: cmdline/apt-get.cc:1054
msgid "Correcting dependencies..."
msgstr "Corrigiendo dependencias..."

#: cmdline/apt-get.cc:1057
msgid " failed."
msgstr " falló."

#: cmdline/apt-get.cc:1060
msgid "Unable to correct dependencies"
msgstr "No se puede corregir las dependencias"

#: cmdline/apt-get.cc:1063
msgid "Unable to minimize the upgrade set"
msgstr "No se puede minimizar el conjunto de actualización"

#: cmdline/apt-get.cc:1065
msgid " Done"
msgstr " Listo"

#: cmdline/apt-get.cc:1069
msgid "You might want to run 'apt-get -f install' to correct these."
msgstr "Tal vez quiera ejecutar «apt-get -f install» para corregirlo."

#: cmdline/apt-get.cc:1072
msgid "Unmet dependencies. Try using -f."
msgstr "Dependencias incumplidas. Pruebe de nuevo usando -f."

#: cmdline/apt-get.cc:1097
msgid "WARNING: The following packages cannot be authenticated!"
msgstr "AVISO: ¡No se han podido autenticar los siguientes paquetes!"

#: cmdline/apt-get.cc:1101
msgid "Authentication warning overridden.\n"
msgstr "Aviso de autenticación ignorado.\n"

#: cmdline/apt-get.cc:1108
msgid "Install these packages without verification?"
msgstr "¿Instalar estos paquetes sin verificación?"

#: cmdline/apt-get.cc:1110
msgid "Some packages could not be authenticated"
msgstr "Algunos paquetes no se pueden autenticar"

#: cmdline/apt-get.cc:1119 cmdline/apt-get.cc:1280
msgid "There are problems and -y was used without --force-yes"
msgstr "Hay problemas y se utilizó -y sin --force-yes"

#: cmdline/apt-get.cc:1160
msgid "Internal error, InstallPackages was called with broken packages!"
msgstr "Error interno, ¡se llamó a «InstallPackages» con paquetes rotos!"

#: cmdline/apt-get.cc:1169
msgid "Packages need to be removed but remove is disabled."
msgstr ""
"Los paquetes necesitan eliminarse pero está deshabilitado la posibilidad de "
"eliminar."

#: cmdline/apt-get.cc:1180
msgid "Internal error, Ordering didn't finish"
msgstr "Error interno, no terminó la ordenación"

#: cmdline/apt-get.cc:1218
msgid "How odd.. The sizes didn't match, email apt@packages.debian.org"
msgstr ""
"Qué raro.. Los tamaños no concuerdan, mande un correo a apt@packages.debian."
"org"

#. TRANSLATOR: The required space between number and unit is already included
#. in the replacement strings, so %sB will be correctly translate in e.g. 1,5 MB
#: cmdline/apt-get.cc:1225
#, c-format
msgid "Need to get %sB/%sB of archives.\n"
msgstr "Se necesita descargar %sB/%sB de archivos.\n"

#. TRANSLATOR: The required space between number and unit is already included
#. in the replacement string, so %sB will be correctly translate in e.g. 1,5 MB
#: cmdline/apt-get.cc:1230
#, c-format
msgid "Need to get %sB of archives.\n"
msgstr "Necesito descargar %sB de archivos.\n"

#. TRANSLATOR: The required space between number and unit is already included
#. in the replacement string, so %sB will be correctly translate in e.g. 1,5 MB
#: cmdline/apt-get.cc:1237
#, c-format
msgid "After this operation, %sB of additional disk space will be used.\n"
msgstr ""
"Se utilizarán %sB de espacio de disco adicional después de esta operación.\n"

#. TRANSLATOR: The required space between number and unit is already included
#. in the replacement string, so %sB will be correctly translate in e.g. 1,5 MB
#: cmdline/apt-get.cc:1242
#, c-format
msgid "After this operation, %sB disk space will be freed.\n"
msgstr "Se liberarán %sB después de esta operación.\n"

<<<<<<< HEAD
#: cmdline/apt-get.cc:1228 cmdline/apt-get.cc:1231 cmdline/apt-get.cc:2588
#: cmdline/apt-get.cc:2591
=======
#: cmdline/apt-get.cc:1257 cmdline/apt-get.cc:1260 cmdline/apt-get.cc:2621
#: cmdline/apt-get.cc:2624
>>>>>>> 183116d1
#, c-format
msgid "Couldn't determine free space in %s"
msgstr "No pude determinar el espacio libre en %s"

#: cmdline/apt-get.cc:1270
#, c-format
msgid "You don't have enough free space in %s."
msgstr "No tiene suficiente espacio libre en %s."

#: cmdline/apt-get.cc:1286 cmdline/apt-get.cc:1308
msgid "Trivial Only specified but this is not a trivial operation."
msgstr "Se especificó Trivial Only pero ésta no es una operación trivial."

#. TRANSLATOR: This string needs to be typed by the user as a confirmation, so be
#. careful with hard to type or special characters (like non-breaking spaces)
#: cmdline/apt-get.cc:1290
msgid "Yes, do as I say!"
msgstr "Sí, ¡haga lo que le digo!"

#: cmdline/apt-get.cc:1292
#, c-format
msgid ""
"You are about to do something potentially harmful.\n"
"To continue type in the phrase '%s'\n"
" ?] "
msgstr ""
"Está a punto de hacer algo potencialmente dañino\n"
"Para continuar escriba la frase «%s»\n"
" ?] "

#: cmdline/apt-get.cc:1298 cmdline/apt-get.cc:1317
msgid "Abort."
msgstr "Abortado."

#: cmdline/apt-get.cc:1313
msgid "Do you want to continue?"
msgstr "¿Desea continuar?"

<<<<<<< HEAD
#: cmdline/apt-get.cc:1356 cmdline/apt-get.cc:2653 apt-pkg/algorithms.cc:1555
=======
#: cmdline/apt-get.cc:1385 cmdline/apt-get.cc:2686 apt-pkg/algorithms.cc:1566
>>>>>>> 183116d1
#, c-format
msgid "Failed to fetch %s  %s\n"
msgstr "Imposible obtener %s  %s\n"

#: cmdline/apt-get.cc:1403
msgid "Some files failed to download"
msgstr "No se pudieron descargar algunos archivos"

<<<<<<< HEAD
#: cmdline/apt-get.cc:1375 cmdline/apt-get.cc:2665
=======
#: cmdline/apt-get.cc:1404 cmdline/apt-get.cc:2698
>>>>>>> 183116d1
msgid "Download complete and in download only mode"
msgstr "Descarga completa y en modo de sólo descarga"

#: cmdline/apt-get.cc:1410
msgid ""
"Unable to fetch some archives, maybe run apt-get update or try with --fix-"
"missing?"
msgstr ""
"No se pudieron obtener algunos archivos, ¿quizás deba ejecutar «apt-get "
"update» o deba intentarlo de nuevo con --fix-missing?"

#: cmdline/apt-get.cc:1414
msgid "--fix-missing and media swapping is not currently supported"
msgstr "Actualmente no están soportados --fix-missing e intercambio de medio"

#: cmdline/apt-get.cc:1419
msgid "Unable to correct missing packages."
msgstr "No se pudieron corregir los paquetes que faltan."

#: cmdline/apt-get.cc:1420
msgid "Aborting install."
msgstr "Abortando la instalación."

#: cmdline/apt-get.cc:1448
msgid ""
"The following package disappeared from your system as\n"
"all files have been overwritten by other packages:"
msgid_plural ""
"The following packages disappeared from your system as\n"
"all files have been overwritten by other packages:"
msgstr[0] ""
"El paquete mostrado a continuación ha desaparecido de su sistema\n"
"dado que todos sus ficheros han sido sobreescritos por otros paquetes:"
msgstr[1] ""
"Los paquetes mostrados a continuación han desaparecido de su sistema\n"
"dado que todos sus ficheros han sido sobreescritos por otros paquetes:"

#: cmdline/apt-get.cc:1452
msgid "Note: This is done automatically and on purpose by dpkg."
msgstr "Nota: Dpkg realiza esto de forma automática y a propósito."

#: cmdline/apt-get.cc:1590
#, c-format
msgid "Ignore unavailable target release '%s' of package '%s'"
msgstr "Ignorar la distribución objetivo no disponible «%s» del paquete «%s»"

#: cmdline/apt-get.cc:1622
#, c-format
msgid "Picking '%s' as source package instead of '%s'\n"
msgstr "Escogiendo «%s» como paquete fuente en lugar de «%s»\n"

#. if (VerTag.empty() == false && Last == 0)
#: cmdline/apt-get.cc:1660
#, c-format
msgid "Ignore unavailable version '%s' of package '%s'"
msgstr "Ignorar la versión no disponible «%s» del paquete «%s»"

#: cmdline/apt-get.cc:1676
msgid "The update command takes no arguments"
msgstr "El comando de actualización no toma argumentos"

#: cmdline/apt-get.cc:1742
msgid "We are not supposed to delete stuff, can't start AutoRemover"
msgstr ""
"Se supone que no vamos a eliminar cosas, no se pudo iniciar «AutoRemover»"

#: cmdline/apt-get.cc:1846
msgid ""
"Hmm, seems like the AutoRemover destroyed something which really\n"
"shouldn't happen. Please file a bug report against apt."
msgstr ""
"Hmmm. Parece que «AutoRemover» destruyó algo y eso no debería haber pasado. "
"Por favor, envíe un informe de fallo al programa apt."

#.
#. if (Packages == 1)
#. {
#. c1out << endl;
#. c1out <<
#. _("Since you only requested a single operation it is extremely likely that\n"
#. "the package is simply not installable and a bug report against\n"
#. "that package should be filed.") << endl;
#. }
#.
#: cmdline/apt-get.cc:1849 cmdline/apt-get.cc:2017
msgid "The following information may help to resolve the situation:"
msgstr "La siguiente información puede ayudar a resolver la situación:"

#: cmdline/apt-get.cc:1853
msgid "Internal Error, AutoRemover broke stuff"
msgstr "Error interno, «AutoRemover» rompió cosas"

#: cmdline/apt-get.cc:1860
msgid ""
"The following package was automatically installed and is no longer required:"
msgid_plural ""
"The following packages were automatically installed and are no longer "
"required:"
msgstr[0] ""
"El paquete indicado a continuación se instaló de forma automática y ya no es "
"necesarios."
msgstr[1] ""
"Los paquetes indicados a continuación se instalaron de forma automática y ya "
"no son necesarios."

#: cmdline/apt-get.cc:1864
#, c-format
msgid "%lu package was automatically installed and is no longer required.\n"
msgid_plural ""
"%lu packages were automatically installed and are no longer required.\n"
msgstr[0] "Se instaló de forma automática %lu paquete y ya no es necesario.\n"
msgstr[1] ""
"Se instalaron de forma automática %lu paquetes y ya no son necesarios.\n"

#: cmdline/apt-get.cc:1866
#, fuzzy
msgid "Use 'apt-get autoremove' to remove it."
msgid_plural "Use 'apt-get autoremove' to remove them."
msgstr[0] "Utilice «apt-get autoremove» para eliminarlos."
msgstr[1] "Utilice «apt-get autoremove» para eliminarlos."

#: cmdline/apt-get.cc:1885
msgid "Internal error, AllUpgrade broke stuff"
msgstr "Error Interno, AllUpgrade rompió cosas"

#: cmdline/apt-get.cc:1984
msgid "You might want to run 'apt-get -f install' to correct these:"
msgstr "Tal vez quiera ejecutar «apt-get -f install» para corregirlo:"

#: cmdline/apt-get.cc:1988
msgid ""
"Unmet dependencies. Try 'apt-get -f install' with no packages (or specify a "
"solution)."
msgstr ""
"Dependencias incumplidas. Intente «apt-get -f install» sin paquetes (o "
"especifique una solución)."

#: cmdline/apt-get.cc:2002
msgid ""
"Some packages could not be installed. This may mean that you have\n"
"requested an impossible situation or if you are using the unstable\n"
"distribution that some required packages have not yet been created\n"
"or been moved out of Incoming."
msgstr ""
"No se pudieron instalar algunos paquetes. Esto puede significar que\n"
"usted pidió una situación imposible o, si está usando la distribución\n"
"inestable, que algunos paquetes necesarios no han sido creados o han\n"
"sido movidos fuera de Incoming."

#: cmdline/apt-get.cc:2023
msgid "Broken packages"
msgstr "Paquetes rotos"

#: cmdline/apt-get.cc:2049
msgid "The following extra packages will be installed:"
msgstr "Se instalarán los siguientes paquetes extras:"

#: cmdline/apt-get.cc:2139
msgid "Suggested packages:"
msgstr "Paquetes sugeridos:"

#: cmdline/apt-get.cc:2140
msgid "Recommended packages:"
msgstr "Paquetes recomendados:"

#: cmdline/apt-get.cc:2182
#, c-format
msgid "Couldn't find package %s"
msgstr "No se pudo encontrar el paquete %s"

#: cmdline/apt-get.cc:2189 cmdline/apt-mark.cc:70
#, c-format
msgid "%s set to automatically installed.\n"
msgstr "fijado %s como instalado automáticamente.\n"

#: cmdline/apt-get.cc:2197 cmdline/apt-mark.cc:114
msgid ""
"This command is deprecated. Please use 'apt-mark auto' and 'apt-mark manual' "
"instead."
msgstr ""

#: cmdline/apt-get.cc:2213
msgid "Calculating upgrade... "
msgstr "Calculando la actualización... "

<<<<<<< HEAD
#: cmdline/apt-get.cc:2188 methods/ftp.cc:711 methods/connect.cc:115
=======
#: cmdline/apt-get.cc:2216 methods/ftp.cc:712 methods/connect.cc:116
>>>>>>> 183116d1
msgid "Failed"
msgstr "Falló"

#: cmdline/apt-get.cc:2221
msgid "Done"
msgstr "Listo"

#: cmdline/apt-get.cc:2288 cmdline/apt-get.cc:2296
msgid "Internal error, problem resolver broke stuff"
msgstr ""
"Error interno, el sistema de solución de problemas rompió algunas cosas"

#: cmdline/apt-get.cc:2324 cmdline/apt-get.cc:2361
msgid "Unable to lock the download directory"
msgstr "No se puede bloquear el directorio de descarga"

#: cmdline/apt-get.cc:2418
#, c-format
msgid "Can't find a source to download version '%s' of '%s'"
msgstr ""

#: cmdline/apt-get.cc:2423
#, c-format
msgid "Downloading %s %s"
msgstr ""

#: cmdline/apt-get.cc:2483
msgid "Must specify at least one package to fetch source for"
msgstr "Debe especificar al menos un paquete para obtener su código fuente"

<<<<<<< HEAD
#: cmdline/apt-get.cc:2493 cmdline/apt-get.cc:2802
=======
#: cmdline/apt-get.cc:2523 cmdline/apt-get.cc:2835
>>>>>>> 183116d1
#, c-format
msgid "Unable to find a source package for %s"
msgstr "No se pudo encontrar un paquete de fuentes para %s"

#: cmdline/apt-get.cc:2540
#, c-format
msgid ""
"NOTICE: '%s' packaging is maintained in the '%s' version control system at:\n"
"%s\n"
msgstr ""
"NOTA: el empaquetamiento de «%s» se mantiene en el sistema de control de "
"versiones «%s» en:\n"
"%s\n"

#: cmdline/apt-get.cc:2545
#, fuzzy, c-format
msgid ""
"Please use:\n"
"bzr branch %s\n"
"to retrieve the latest (possibly unreleased) updates to the package.\n"
msgstr ""
"Por favor, utilice:\n"
"bzr get %s\n"
"para obtener las últimas actualizaciones (posiblemente no publicadas aún) "
"del paquete.\n"

<<<<<<< HEAD
#: cmdline/apt-get.cc:2565
=======
#: cmdline/apt-get.cc:2598
>>>>>>> 183116d1
#, c-format
msgid "Skipping already downloaded file '%s'\n"
msgstr "Omitiendo el fichero ya descargado «%s»\n"

<<<<<<< HEAD
#: cmdline/apt-get.cc:2602
=======
#: cmdline/apt-get.cc:2635
>>>>>>> 183116d1
#, c-format
msgid "You don't have enough free space in %s"
msgstr "No tiene suficiente espacio libre en %s"

#. TRANSLATOR: The required space between number and unit is already included
#. in the replacement strings, so %sB will be correctly translate in e.g. 1,5 MB
<<<<<<< HEAD
#: cmdline/apt-get.cc:2611
=======
#: cmdline/apt-get.cc:2644
>>>>>>> 183116d1
#, c-format
msgid "Need to get %sB/%sB of source archives.\n"
msgstr "Necesito descargar %sB/%sB de archivos fuente.\n"

#. TRANSLATOR: The required space between number and unit is already included
#. in the replacement string, so %sB will be correctly translate in e.g. 1,5 MB
<<<<<<< HEAD
#: cmdline/apt-get.cc:2616
=======
#: cmdline/apt-get.cc:2649
>>>>>>> 183116d1
#, c-format
msgid "Need to get %sB of source archives.\n"
msgstr "Necesito descargar %sB de archivos fuente.\n"

<<<<<<< HEAD
#: cmdline/apt-get.cc:2622
=======
#: cmdline/apt-get.cc:2655
>>>>>>> 183116d1
#, c-format
msgid "Fetch source %s\n"
msgstr "Fuente obtenida %s\n"

<<<<<<< HEAD
#: cmdline/apt-get.cc:2660
msgid "Failed to fetch some archives."
msgstr "No se pudieron obtener algunos archivos."

#: cmdline/apt-get.cc:2691
=======
#: cmdline/apt-get.cc:2693
msgid "Failed to fetch some archives."
msgstr "No se pudieron obtener algunos archivos."

#: cmdline/apt-get.cc:2724
>>>>>>> 183116d1
#, c-format
msgid "Skipping unpack of already unpacked source in %s\n"
msgstr "Ignorando desempaquetamiento de paquetes ya desempaquetados en %s\n"

<<<<<<< HEAD
#: cmdline/apt-get.cc:2703
=======
#: cmdline/apt-get.cc:2736
>>>>>>> 183116d1
#, c-format
msgid "Unpack command '%s' failed.\n"
msgstr "Falló la orden de desempaquetamiento «%s».\n"

<<<<<<< HEAD
#: cmdline/apt-get.cc:2704
=======
#: cmdline/apt-get.cc:2737
>>>>>>> 183116d1
#, c-format
msgid "Check if the 'dpkg-dev' package is installed.\n"
msgstr "Compruebe que el paquete «dpkg-dev» esté instalado.\n"

<<<<<<< HEAD
#: cmdline/apt-get.cc:2726
=======
#: cmdline/apt-get.cc:2759
>>>>>>> 183116d1
#, c-format
msgid "Build command '%s' failed.\n"
msgstr "Falló la orden de construcción «%s».\n"

<<<<<<< HEAD
#: cmdline/apt-get.cc:2746
msgid "Child process failed"
msgstr "Falló el proceso hijo"

#: cmdline/apt-get.cc:2765
=======
#: cmdline/apt-get.cc:2779
msgid "Child process failed"
msgstr "Falló el proceso hijo"

#: cmdline/apt-get.cc:2798
>>>>>>> 183116d1
msgid "Must specify at least one package to check builddeps for"
msgstr ""
"Debe especificar al menos un paquete para verificar sus dependencias de "
"construcción"

<<<<<<< HEAD
#: cmdline/apt-get.cc:2790
=======
#: cmdline/apt-get.cc:2823
>>>>>>> 183116d1
#, c-format
msgid ""
"No architecture information available for %s. See apt.conf(5) APT::"
"Architectures for setup"
msgstr ""

<<<<<<< HEAD
#: cmdline/apt-get.cc:2814 cmdline/apt-get.cc:2817
=======
#: cmdline/apt-get.cc:2847 cmdline/apt-get.cc:2850
>>>>>>> 183116d1
#, c-format
msgid "Unable to get build-dependency information for %s"
msgstr "No se pudo obtener información de dependencias de construcción para %s"

<<<<<<< HEAD
#: cmdline/apt-get.cc:2837
=======
#: cmdline/apt-get.cc:2870
>>>>>>> 183116d1
#, c-format
msgid "%s has no build depends.\n"
msgstr "%s no tiene dependencias de construcción.\n"

<<<<<<< HEAD
#: cmdline/apt-get.cc:3007
=======
#: cmdline/apt-get.cc:3040
>>>>>>> 183116d1
#, fuzzy, c-format
msgid ""
"%s dependency for %s can't be satisfied because %s is not allowed on '%s' "
"packages"
msgstr ""
"La dependencia %s en %s no puede satisfacerse porque no se puede encontrar "
"el paquete %s"

<<<<<<< HEAD
#: cmdline/apt-get.cc:3025
=======
#: cmdline/apt-get.cc:3058
>>>>>>> 183116d1
#, c-format
msgid ""
"%s dependency for %s cannot be satisfied because the package %s cannot be "
"found"
msgstr ""
"La dependencia %s en %s no puede satisfacerse porque no se puede encontrar "
"el paquete %s"

<<<<<<< HEAD
#: cmdline/apt-get.cc:3048
=======
#: cmdline/apt-get.cc:3081
>>>>>>> 183116d1
#, c-format
msgid "Failed to satisfy %s dependency for %s: Installed package %s is too new"
msgstr ""
"No se pudo satisfacer la dependencia %s para %s: El paquete instalado %s es "
"demasiado nuevo"

<<<<<<< HEAD
#: cmdline/apt-get.cc:3087
=======
#: cmdline/apt-get.cc:3120
>>>>>>> 183116d1
#, fuzzy, c-format
msgid ""
"%s dependency for %s cannot be satisfied because candidate version of "
"package %s can't satisfy version requirements"
msgstr ""
"La dependencia %s en %s no puede satisfacerse porque ninguna versión "
"disponible del paquete %s satisface los requisitos de versión"

<<<<<<< HEAD
#: cmdline/apt-get.cc:3093
=======
#: cmdline/apt-get.cc:3126
>>>>>>> 183116d1
#, fuzzy, c-format
msgid ""
"%s dependency for %s cannot be satisfied because package %s has no candidate "
"version"
msgstr ""
"La dependencia %s en %s no puede satisfacerse porque no se puede encontrar "
"el paquete %s"

<<<<<<< HEAD
#: cmdline/apt-get.cc:3116
=======
#: cmdline/apt-get.cc:3149
>>>>>>> 183116d1
#, c-format
msgid "Failed to satisfy %s dependency for %s: %s"
msgstr "No se pudo satisfacer la dependencia %s para %s: %s"

<<<<<<< HEAD
#: cmdline/apt-get.cc:3132
=======
#: cmdline/apt-get.cc:3164
>>>>>>> 183116d1
#, c-format
msgid "Build-dependencies for %s could not be satisfied."
msgstr "No se pudieron satisfacer las dependencias de construcción de %s."

<<<<<<< HEAD
#: cmdline/apt-get.cc:3137
msgid "Failed to process build dependencies"
msgstr "No se pudieron procesar las dependencias de construcción"

#: cmdline/apt-get.cc:3230 cmdline/apt-get.cc:3242
=======
#: cmdline/apt-get.cc:3169
msgid "Failed to process build dependencies"
msgstr "No se pudieron procesar las dependencias de construcción"

#: cmdline/apt-get.cc:3262 cmdline/apt-get.cc:3274
>>>>>>> 183116d1
#, fuzzy, c-format
msgid "Changelog for %s (%s)"
msgstr "Conectando a %s (%s)"

<<<<<<< HEAD
#: cmdline/apt-get.cc:3365
msgid "Supported modules:"
msgstr "Módulos soportados:"

#: cmdline/apt-get.cc:3406
=======
#: cmdline/apt-get.cc:3397
msgid "Supported modules:"
msgstr "Módulos soportados:"

#: cmdline/apt-get.cc:3438
>>>>>>> 183116d1
#, fuzzy
msgid ""
"Usage: apt-get [options] command\n"
"       apt-get [options] install|remove pkg1 [pkg2 ...]\n"
"       apt-get [options] source pkg1 [pkg2 ...]\n"
"\n"
"apt-get is a simple command line interface for downloading and\n"
"installing packages. The most frequently used commands are update\n"
"and install.\n"
"\n"
"Commands:\n"
"   update - Retrieve new lists of packages\n"
"   upgrade - Perform an upgrade\n"
"   install - Install new packages (pkg is libc6 not libc6.deb)\n"
"   remove - Remove packages\n"
"   autoremove - Remove automatically all unused packages\n"
"   purge - Remove packages and config files\n"
"   source - Download source archives\n"
"   build-dep - Configure build-dependencies for source packages\n"
"   dist-upgrade - Distribution upgrade, see apt-get(8)\n"
"   dselect-upgrade - Follow dselect selections\n"
"   clean - Erase downloaded archive files\n"
"   autoclean - Erase old downloaded archive files\n"
"   check - Verify that there are no broken dependencies\n"
"   changelog - Download and display the changelog for the given package\n"
"   download - Download the binary package into the current directory\n"
"\n"
"Options:\n"
"  -h  This help text.\n"
"  -q  Loggable output - no progress indicator\n"
"  -qq No output except for errors\n"
"  -d  Download only - do NOT install or unpack archives\n"
"  -s  No-act. Perform ordering simulation\n"
"  -y  Assume Yes to all queries and do not prompt\n"
"  -f  Attempt to correct a system with broken dependencies in place\n"
"  -m  Attempt to continue if archives are unlocatable\n"
"  -u  Show a list of upgraded packages as well\n"
"  -b  Build the source package after fetching it\n"
"  -V  Show verbose version numbers\n"
"  -c=? Read this configuration file\n"
"  -o=? Set an arbitrary configuration option, eg -o dir::cache=/tmp\n"
"See the apt-get(8), sources.list(5) and apt.conf(5) manual\n"
"pages for more information and options.\n"
"                       This APT has Super Cow Powers.\n"
msgstr ""
"Uso: apt-get [opciones] orden\n"
"     apt-get [opciones] install|remove paq1 [paq2 ...]\n"
"     apt-get [opciones] source paq1 [paq2 ...]\n"
"\n"
"apt-get es una sencilla interfaz de línea de órdenes para descargar e\n"
"instalar paquetes. Las órdenes más utilizadas son update e install.\n"
"\n"
"Órdenes:\n"
"   update - Descarga nuevas listas de paquetes\n"
"   upgrade - Realiza una actualización\n"
"   install - Instala nuevos paquetes (paquete es libc6 y no libc6.deb)\n"
"   remove - Elimina paquetes\n"
"   purge  - Elimina y purga paquetes\n"
"   source - Descarga archivos fuente\n"
"   build-dep - Configura las dependencias de construcción para paquetes "
"fuente\n"
"   dist-upgrade - Actualiza la distribución, vea apt-get(8)\n"
"   dselect-upgrade - Sigue las selecciones de dselect\n"
"   clean - Elimina los archivos descargados\n"
"   autoclean - Elimina los archivos descargados antiguos\n"
"   check - Verifica que no haya dependencias incumplidas\n"
"   markauto - Marca los paquetes indicados como instalados de forma "
"automática\n"
"   unmarkauto - Marca los paquetes indicados como instalado de forma manual\n"
"\n"
"Opciones:\n"
"  -h  Este texto de ayuda.\n"
"  -q  Salida registrable - sin indicador de progreso\n"
"  -qq Sin salida, excepto si hay errores\n"
"  -d  Sólo descarga - NO instala o desempaqueta los archivos\n"
"  -s  No actúa. Realiza una simulación\n"
"  -y  Asume Sí para todas las consultas\n"
"  -f  Intenta continuar si la comprobación de integridad falla\n"
"  -m  Intenta continuar si los archivos no son localizables\n"
"  -u  Muestra también una lista de paquetes actualizados\n"
"  -b  Construye el paquete fuente después de obtenerlo\n"
"  -V  Muesta números de versión detallados\n"
"  -c=? Lee este archivo de configuración\n"
"  -o=? Establece una opción de configuración arbitraria, p. ej. \n"
"       -o dir::cache=/tmp\n"
"Consulte las páginas del manual de apt-get(8), sources.list(5) y apt."
"conf(5)\n"
"para más información y opciones.\n"
"                       Este APT tiene poderes de Super Vaca.\n"

<<<<<<< HEAD
#: cmdline/apt-get.cc:3571
=======
#: cmdline/apt-get.cc:3603
>>>>>>> 183116d1
msgid ""
"NOTE: This is only a simulation!\n"
"      apt-get needs root privileges for real execution.\n"
"      Keep also in mind that locking is deactivated,\n"
"      so don't depend on the relevance to the real current situation!"
msgstr ""
"NOTA: ¡Esto es sólo una simulación\n"
"      apt-get necesita privilegios de administrador para la ejecución real.\n"
"      Tenga también en cuenta que se han desactivado los bloqueos,\n"
"      ¡no dependa de la relevancia a la situación real actual!"

#: cmdline/acqprogress.cc:60
msgid "Hit "
msgstr "Obj "

#: cmdline/acqprogress.cc:84
msgid "Get:"
msgstr "Des:"

#: cmdline/acqprogress.cc:115
msgid "Ign "
msgstr "Ign "

#: cmdline/acqprogress.cc:119
msgid "Err "
msgstr "Err "

#: cmdline/acqprogress.cc:140
#, c-format
msgid "Fetched %sB in %s (%sB/s)\n"
msgstr "Descargados %sB en %s (%sB/s)\n"

#: cmdline/acqprogress.cc:230
#, c-format
msgid " [Working]"
msgstr " [Trabajando]"

#: cmdline/acqprogress.cc:286
#, c-format
msgid ""
"Media change: please insert the disc labeled\n"
" '%s'\n"
"in the drive '%s' and press enter\n"
msgstr ""
"Cambio de medio: Por favor, inserte el disco etiquetado como\n"
" «%s»\n"
"en la unidad «%s» y pulse Intro\n"

#: cmdline/apt-mark.cc:55
#, fuzzy, c-format
msgid "%s can not be marked as it is not installed.\n"
msgstr "pero no está instalado"

#: cmdline/apt-mark.cc:61
#, fuzzy, c-format
msgid "%s was already set to manually installed.\n"
msgstr "fijado %s como instalado manualmente.\n"

#: cmdline/apt-mark.cc:63
#, fuzzy, c-format
msgid "%s was already set to automatically installed.\n"
msgstr "fijado %s como instalado automáticamente.\n"

#: cmdline/apt-mark.cc:228
#, fuzzy, c-format
msgid "%s was already set on hold.\n"
msgstr "%s ya está en su versión más reciente.\n"

#: cmdline/apt-mark.cc:230
#, fuzzy, c-format
msgid "%s was already not hold.\n"
msgstr "%s ya está en su versión más reciente.\n"

#: cmdline/apt-mark.cc:245 cmdline/apt-mark.cc:326
<<<<<<< HEAD
#: apt-pkg/contrib/fileutl.cc:830 apt-pkg/deb/dpkgpm.cc:1002
=======
#: apt-pkg/contrib/fileutl.cc:832 apt-pkg/contrib/gpgv.cc:223
#: apt-pkg/deb/dpkgpm.cc:1032
>>>>>>> 183116d1
#, c-format
msgid "Waited for %s but it wasn't there"
msgstr "Esperaba %s pero no estaba allí"

#: cmdline/apt-mark.cc:260 cmdline/apt-mark.cc:309
#, fuzzy, c-format
msgid "%s set on hold.\n"
msgstr "fijado %s como instalado manualmente.\n"

#: cmdline/apt-mark.cc:262 cmdline/apt-mark.cc:314
#, fuzzy, c-format
msgid "Canceled hold on %s.\n"
msgstr "No se pudo abrir %s"

#: cmdline/apt-mark.cc:332
msgid "Executing dpkg failed. Are you root?"
msgstr ""

#: cmdline/apt-mark.cc:379
msgid ""
"Usage: apt-mark [options] {auto|manual} pkg1 [pkg2 ...]\n"
"\n"
"apt-mark is a simple command line interface for marking packages\n"
"as manually or automatically installed. It can also list marks.\n"
"\n"
"Commands:\n"
"   auto - Mark the given packages as automatically installed\n"
"   manual - Mark the given packages as manually installed\n"
"\n"
"Options:\n"
"  -h  This help text.\n"
"  -q  Loggable output - no progress indicator\n"
"  -qq No output except for errors\n"
"  -s  No-act. Just prints what would be done.\n"
"  -f  read/write auto/manual marking in the given file\n"
"  -c=? Read this configuration file\n"
"  -o=? Set an arbitrary configuration option, eg -o dir::cache=/tmp\n"
"See the apt-mark(8) and apt.conf(5) manual pages for more information."
msgstr ""

#: methods/cdrom.cc:203
#, c-format
msgid "Unable to read the cdrom database %s"
msgstr "No pude leer la base de datos %s del cdrom"

#: methods/cdrom.cc:212
msgid ""
"Please use apt-cdrom to make this CD-ROM recognized by APT. apt-get update "
"cannot be used to add new CD-ROMs"
msgstr ""
"Por favor, utilice «apt-cdrom» para hacer que APT reconozca este CD. No "
"puede utilizar «apt-get update» para añadir nuevos CDs"

#: methods/cdrom.cc:222
msgid "Wrong CD-ROM"
msgstr "CD equivocado"

#: methods/cdrom.cc:249
#, c-format
msgid "Unable to unmount the CD-ROM in %s, it may still be in use."
msgstr "No pude desmontar el CD-ROM de %s, tal vez todavía este en uso."

#: methods/cdrom.cc:254
msgid "Disk not found."
msgstr "Disco no encontrado."

#: methods/cdrom.cc:262 methods/file.cc:82 methods/rsh.cc:275
msgid "File not found"
msgstr "Fichero no encontrado"

#: methods/copy.cc:46 methods/gzip.cc:105 methods/gzip.cc:114
#: methods/rred.cc:512 methods/rred.cc:521
msgid "Failed to stat"
msgstr "No pude leer"

#: methods/copy.cc:83 methods/gzip.cc:111 methods/rred.cc:518
msgid "Failed to set modification time"
msgstr "No pude poner el tiempo de modificación"

#: methods/file.cc:47
msgid "Invalid URI, local URIS must not start with //"
msgstr "URI inválido, los URIS locales no deben de empezar con //"

#. Login must be before getpeername otherwise dante won't work.
#: methods/ftp.cc:173
msgid "Logging in"
msgstr "Entrando"

#: methods/ftp.cc:179
msgid "Unable to determine the peer name"
msgstr "No pude determinar el nombre del par"

#: methods/ftp.cc:184
msgid "Unable to determine the local name"
msgstr "Imposible determinar el nombre local"

#: methods/ftp.cc:215 methods/ftp.cc:243
#, c-format
msgid "The server refused the connection and said: %s"
msgstr "El servidor rechazó nuestra conexión y dijo: %s"

#: methods/ftp.cc:221
#, c-format
msgid "USER failed, server said: %s"
msgstr "Usuario (USER) falló, el servidor dijo: %s"

#: methods/ftp.cc:228
#, c-format
msgid "PASS failed, server said: %s"
msgstr "Clave (PASS) falló, el servidor dijo: %s"

#: methods/ftp.cc:248
msgid ""
"A proxy server was specified but no login script, Acquire::ftp::ProxyLogin "
"is empty."
msgstr ""
"Se especificó un servidor proxy pero no un script de entrada, «Acquire::ftp::"
"ProxyLogin» está vacío."

#: methods/ftp.cc:276
#, c-format
msgid "Login script command '%s' failed, server said: %s"
msgstr "Falló la orden «%s» del script de entrada, el servidor dijo: %s"

#: methods/ftp.cc:302
#, c-format
msgid "TYPE failed, server said: %s"
msgstr "Tipo (TYPE) falló, el servidor dijo: %s"

#: methods/ftp.cc:340 methods/ftp.cc:452 methods/rsh.cc:192 methods/rsh.cc:237
msgid "Connection timeout"
msgstr "La conexión expiró"

#: methods/ftp.cc:346
msgid "Server closed the connection"
msgstr "El servidor cerró la conexión"

<<<<<<< HEAD
#: methods/ftp.cc:349 methods/rsh.cc:199 apt-pkg/contrib/fileutl.cc:1276
#: apt-pkg/contrib/fileutl.cc:1285 apt-pkg/contrib/fileutl.cc:1288
=======
#: methods/ftp.cc:349 methods/rsh.cc:199 apt-pkg/contrib/fileutl.cc:1264
#: apt-pkg/contrib/fileutl.cc:1273 apt-pkg/contrib/fileutl.cc:1276
>>>>>>> 183116d1
msgid "Read error"
msgstr "Error de lectura"

#: methods/ftp.cc:356 methods/rsh.cc:206
msgid "A response overflowed the buffer."
msgstr "No pude crear un socket."

#: methods/ftp.cc:373 methods/ftp.cc:385
msgid "Protocol corruption"
msgstr "Fallo del protocolo"

<<<<<<< HEAD
#: methods/ftp.cc:457 methods/rred.cc:238 methods/rsh.cc:241
#: apt-pkg/contrib/fileutl.cc:1374 apt-pkg/contrib/fileutl.cc:1383
#: apt-pkg/contrib/fileutl.cc:1386 apt-pkg/contrib/fileutl.cc:1412
=======
#: methods/ftp.cc:458 methods/rred.cc:238 methods/rsh.cc:243
#: apt-pkg/contrib/fileutl.cc:1360 apt-pkg/contrib/fileutl.cc:1369
#: apt-pkg/contrib/fileutl.cc:1372 apt-pkg/contrib/fileutl.cc:1397
>>>>>>> 183116d1
msgid "Write error"
msgstr "Error de escritura"

#: methods/ftp.cc:697 methods/ftp.cc:703 methods/ftp.cc:738
msgid "Could not create a socket"
msgstr "No pude crear un socket"

#: methods/ftp.cc:708
msgid "Could not connect data socket, connection timed out"
msgstr "No pude conectar el socket de datos, expiró el tiempo de conexión"

#: methods/ftp.cc:714
msgid "Could not connect passive socket."
msgstr "No pude conectar un socket pasivo."

#: methods/ftp.cc:731
msgid "getaddrinfo was unable to get a listening socket"
msgstr "getaddrinfo no pude obtener un socket oyente"

#: methods/ftp.cc:745
msgid "Could not bind a socket"
msgstr "No pude ligar un socket"

#: methods/ftp.cc:749
msgid "Could not listen on the socket"
msgstr "No pude escuchar en el socket"

#: methods/ftp.cc:756
msgid "Could not determine the socket's name"
msgstr "No pude determinar el nombre del socket"

#: methods/ftp.cc:788
msgid "Unable to send PORT command"
msgstr "No pude mandar la orden PORT"

#: methods/ftp.cc:798
#, c-format
msgid "Unknown address family %u (AF_*)"
msgstr "Dirección de familia %u desconocida (AF_*)"

#: methods/ftp.cc:807
#, c-format
msgid "EPRT failed, server said: %s"
msgstr "EPRT falló, el servidor dijo: %s"

#: methods/ftp.cc:827
msgid "Data socket connect timed out"
msgstr "Expiró conexión a socket de datos"

#: methods/ftp.cc:834
msgid "Unable to accept connection"
msgstr "No pude aceptar la conexión"

#: methods/ftp.cc:873 methods/http.cc:1038 methods/rsh.cc:313
msgid "Problem hashing file"
msgstr "Se produjo un problema al hacer un hash del archivo"

#: methods/ftp.cc:886
#, c-format
msgid "Unable to fetch file, server said '%s'"
msgstr "Imposible traer archivo, el servidor dijo «%s»"

#: methods/ftp.cc:901 methods/rsh.cc:332
msgid "Data socket timed out"
msgstr "Expiró el socket de datos"

#: methods/ftp.cc:931
#, c-format
msgid "Data transfer failed, server said '%s'"
msgstr "Falló transferencia de datos, el servidor dijo «%s»"

#. Get the files information
#: methods/ftp.cc:1008
msgid "Query"
msgstr "Consulta"

#: methods/ftp.cc:1120
msgid "Unable to invoke "
msgstr "No pude invocar "

#: methods/connect.cc:75
#, c-format
msgid "Connecting to %s (%s)"
msgstr "Conectando a %s (%s)"

#: methods/connect.cc:86
#, c-format
msgid "[IP: %s %s]"
msgstr "[IP: %s %s]"

#: methods/connect.cc:93
#, c-format
msgid "Could not create a socket for %s (f=%u t=%u p=%u)"
msgstr "No pude crear un socket para %s (f=%u t=%u p=%u)"

#: methods/connect.cc:99
#, c-format
msgid "Cannot initiate the connection to %s:%s (%s)."
msgstr "No puedo iniciar la conexión a %s:%s (%s)."

#: methods/connect.cc:107
#, c-format
msgid "Could not connect to %s:%s (%s), connection timed out"
msgstr "No pude conectarme a %s:%s (%s), expiró tiempo para conexión"

#: methods/connect.cc:125
#, c-format
msgid "Could not connect to %s:%s (%s)."
msgstr "No pude conectarme a %s:%s (%s)."

#. We say this mainly because the pause here is for the
#. ssh connection that is still going
<<<<<<< HEAD
#: methods/connect.cc:153 methods/rsh.cc:433
=======
#: methods/connect.cc:154 methods/rsh.cc:435
>>>>>>> 183116d1
#, c-format
msgid "Connecting to %s"
msgstr "Conectando a %s"

#: methods/connect.cc:172 methods/connect.cc:191
#, c-format
msgid "Could not resolve '%s'"
msgstr "No se pudo resolver «%s»"

#: methods/connect.cc:197
#, c-format
msgid "Temporary failure resolving '%s'"
msgstr "Fallo temporal al resolver «%s»"

#: methods/connect.cc:200
#, c-format
msgid "Something wicked happened resolving '%s:%s' (%i - %s)"
msgstr "Algo raro pasó al resolver «%s:%s» (%i - %s)"

#: methods/connect.cc:247
#, c-format
msgid "Unable to connect to %s:%s:"
msgstr "No se pudo conectar a %s:%s:"

<<<<<<< HEAD
#: methods/gpgv.cc:180
=======
#: methods/gpgv.cc:167
>>>>>>> 183116d1
msgid ""
"Internal error: Good signature, but could not determine key fingerprint?!"
msgstr ""
"Error interno: Firma correcta, ¡¿pero no se pudo determinar su huella "
"digital?!"

<<<<<<< HEAD
#: methods/gpgv.cc:185
msgid "At least one invalid signature was encountered."
msgstr "Se encontró al menos una firma inválida."

#: methods/gpgv.cc:189
=======
#: methods/gpgv.cc:171
msgid "At least one invalid signature was encountered."
msgstr "Se encontró al menos una firma inválida."

#: methods/gpgv.cc:173
>>>>>>> 183116d1
msgid "Could not execute 'gpgv' to verify signature (is gpgv installed?)"
msgstr ""
"No se pudo ejecutar «gpgv»  para verificar la firma (¿está instalado gpgv?)"

<<<<<<< HEAD
#: methods/gpgv.cc:194
msgid "Unknown error executing gpgv"
msgstr "Error desconocido ejecutando gpgv"

#: methods/gpgv.cc:228 methods/gpgv.cc:235
msgid "The following signatures were invalid:\n"
msgstr "Las siguientes firms fueron inválidas:\n"

#: methods/gpgv.cc:242
=======
#. TRANSLATORS: %s is a single techy word like 'NODATA'
#: methods/gpgv.cc:179
#, c-format
msgid ""
"Clearsigned file isn't valid, got '%s' (does the network require "
"authentication?)"
msgstr ""

#: methods/gpgv.cc:183
msgid "Unknown error executing gpgv"
msgstr "Error desconocido ejecutando gpgv"

#: methods/gpgv.cc:216 methods/gpgv.cc:223
msgid "The following signatures were invalid:\n"
msgstr "Las siguientes firms fueron inválidas:\n"

#: methods/gpgv.cc:230
>>>>>>> 183116d1
msgid ""
"The following signatures couldn't be verified because the public key is not "
"available:\n"
msgstr ""
"Las firmas siguientes no se pudieron verificar porque su llave pública no "
"está disponible:\n"

#: methods/gzip.cc:65
msgid "Empty files can't be valid archives"
msgstr ""

#: methods/http.cc:394
msgid "Waiting for headers"
msgstr "Esperando las cabeceras"

#: methods/http.cc:544
msgid "Bad header line"
msgstr "Mala línea de cabecera"

#: methods/http.cc:569 methods/http.cc:576
msgid "The HTTP server sent an invalid reply header"
msgstr "El servidor de http envió una cabecera de respuesta inválida"

#: methods/http.cc:606
msgid "The HTTP server sent an invalid Content-Length header"
msgstr "El servidor de http envió una cabecera de Content-Length inválida"

#: methods/http.cc:621
msgid "The HTTP server sent an invalid Content-Range header"
msgstr "El servidor de http envió una cabecera de Content-Range inválida"

#: methods/http.cc:623
msgid "This HTTP server has broken range support"
msgstr "Éste servidor de http tiene el soporte de alcance roto"

#: methods/http.cc:647
msgid "Unknown date format"
msgstr "Formato de fecha desconocido"

#: methods/http.cc:826
msgid "Select failed"
msgstr "Falló la selección"

#: methods/http.cc:831
msgid "Connection timed out"
msgstr "Expiró la conexión"

#: methods/http.cc:854
msgid "Error writing to output file"
msgstr "Error escribiendo al archivo de salida"

#: methods/http.cc:885
msgid "Error writing to file"
msgstr "Error escribiendo a archivo"

#: methods/http.cc:913
msgid "Error writing to the file"
msgstr "Error escribiendo al archivo"

#: methods/http.cc:927
msgid "Error reading from server. Remote end closed connection"
msgstr "Error leyendo del servidor, el lado remoto cerró la conexión."

#: methods/http.cc:929
msgid "Error reading from server"
msgstr "Error leyendo del servidor"

#: methods/http.cc:1197
msgid "Bad header data"
msgstr "Mala cabecera Data"

#: methods/http.cc:1214 methods/http.cc:1269
msgid "Connection failed"
msgstr "Fallo la conexión"

#: methods/http.cc:1361
msgid "Internal error"
msgstr "Error interno"

#. Only warn if there are no sources.list.d.
#. Only warn if there is no sources.list file.
<<<<<<< HEAD
#: methods/mirror.cc:95 apt-inst/extract.cc:465
#: apt-pkg/contrib/cdromutl.cc:183 apt-pkg/contrib/fileutl.cc:402
#: apt-pkg/contrib/fileutl.cc:515 apt-pkg/sourcelist.cc:208
=======
#: methods/mirror.cc:95 apt-inst/extract.cc:464
#: apt-pkg/contrib/cdromutl.cc:184 apt-pkg/contrib/fileutl.cc:404
#: apt-pkg/contrib/fileutl.cc:517 apt-pkg/sourcelist.cc:208
>>>>>>> 183116d1
#: apt-pkg/sourcelist.cc:214 apt-pkg/acquire.cc:485 apt-pkg/init.cc:108
#: apt-pkg/init.cc:116 apt-pkg/clean.cc:36 apt-pkg/policy.cc:362
#, c-format
msgid "Unable to read %s"
msgstr "No pude leer %s"

#: methods/mirror.cc:101 methods/mirror.cc:130 apt-pkg/contrib/cdromutl.cc:180
#: apt-pkg/contrib/cdromutl.cc:214 apt-pkg/acquire.cc:491
#: apt-pkg/acquire.cc:516 apt-pkg/clean.cc:42 apt-pkg/clean.cc:60
#: apt-pkg/clean.cc:123
#, c-format
msgid "Unable to change to %s"
msgstr "No se pudo cambiar a %s"

#. FIXME: fallback to a default mirror here instead
#. and provide a config option to define that default
#: methods/mirror.cc:280
#, c-format
msgid "No mirror file '%s' found "
msgstr "No se encontró un archivo de réplica «%s»"

#. FIXME: fallback to a default mirror here instead
#. and provide a config option to define that default
#: methods/mirror.cc:287
#, fuzzy, c-format
msgid "Can not read mirror file '%s'"
msgstr "No se encontró un archivo de réplica «%s»"

#: methods/mirror.cc:315
#, fuzzy, c-format
msgid "No entry found in mirror file '%s'"
msgstr "No se encontró un archivo de réplica «%s»"

#: methods/mirror.cc:445
#, c-format
msgid "[Mirror: %s]"
msgstr "[Réplica: %s]"

#: methods/rred.cc:491
#, c-format
msgid ""
"Could not patch %s with mmap and with file operation usage - the patch seems "
"to be corrupt."
msgstr ""
"No se pudo parchear %s con mmap y con el modo de uso de la operación de "
"ficheros - el paquete parece dañado."

#: methods/rred.cc:496
#, c-format
msgid ""
"Could not patch %s with mmap (but no mmap specific fail) - the patch seems "
"to be corrupt."
msgstr ""
"No se pudo parchear %s con mmap (pero no hay un fallo mmap específico) - el "
"parche parece dañado."

#: methods/rsh.cc:99 ftparchive/multicompress.cc:168
msgid "Failed to create IPC pipe to subprocess"
msgstr "Falló la creación de una tubería IPC para el subproceso"

#: methods/rsh.cc:340
msgid "Connection closed prematurely"
msgstr "La conexión se cerró prematuramente"

#: dselect/install:32
msgid "Bad default setting!"
msgstr "¡Parámetro por omisión incorrecto!"

#: dselect/install:51 dselect/install:83 dselect/install:87 dselect/install:94
#: dselect/install:105 dselect/update:45
msgid "Press enter to continue."
msgstr "Pulse Intro para continuar."

#: dselect/install:91
msgid "Do you want to erase any previously downloaded .deb files?"
msgstr "¿Desea borrar los archivos .deb descargados con anterioridad?"

#: dselect/install:101
msgid "Some errors occurred while unpacking. Packages that were installed"
msgstr ""
"Se produjeron algunos problemas mientras se desempaquetaba. Los paquetes que "
"se instalaron"

#: dselect/install:102
msgid "will be configured. This may result in duplicate errors"
msgstr "van a configurarse. Esto puede dar lugar a errores duplicados"

#: dselect/install:103
msgid "or errors caused by missing dependencies. This is OK, only the errors"
msgstr ""
"o errores causados por dependencias no presentes. Esto está BIEN, sólo los "
"errores"

#: dselect/install:104
msgid ""
"above this message are important. Please fix them and run [I]nstall again"
msgstr ""
"encima de este mensaje son importantes. Por favor, corríjalas y ejecute "
"«[I]nstall» otra vez"

#: dselect/update:30
msgid "Merging available information"
msgstr "Fusionando información disponible"

#: cmdline/apt-extracttemplates.cc:102
#, c-format
msgid "%s not a valid DEB package."
msgstr "%s no es un paquete DEB válido."

#: cmdline/apt-extracttemplates.cc:236
msgid ""
"Usage: apt-extracttemplates file1 [file2 ...]\n"
"\n"
"apt-extracttemplates is a tool to extract config and template info\n"
"from debian packages\n"
"\n"
"Options:\n"
"  -h   This help text\n"
"  -t   Set the temp dir\n"
"  -c=? Read this configuration file\n"
"  -o=? Set an arbitrary configuration option, eg -o dir::cache=/tmp\n"
msgstr ""
"Uso: apt-extracttemplates archivo1 [archivo2 ...]\n"
"\n"
"apt-extracttemplates es una herramienta para extraer información de\n"
"configuración y plantillas de paquetes de debian.\n"
"\n"
"Opciones:\n"
"  -h   Este texto de ayuda.\n"
"  -t   Define el directorio temporal\n"
"  -c=? Lee este archivo de configuración\n"
"  -o=? Establece una opción de configuración arbitraria, p. ej. -o dir::"
"cache=/tmp\n"

#: cmdline/apt-extracttemplates.cc:271 apt-pkg/pkgcachegen.cc:1388
#, c-format
msgid "Unable to write to %s"
msgstr "No se puede escribir en %s"

#: cmdline/apt-extracttemplates.cc:313
msgid "Cannot get debconf version. Is debconf installed?"
msgstr "No se puede encontrar la versión de debconf. ¿Está debconf instalado?"

#: ftparchive/apt-ftparchive.cc:171 ftparchive/apt-ftparchive.cc:349
msgid "Package extension list is too long"
msgstr "La lista de extensión de paquetes es demasiado larga"

#: ftparchive/apt-ftparchive.cc:173 ftparchive/apt-ftparchive.cc:190
#: ftparchive/apt-ftparchive.cc:213 ftparchive/apt-ftparchive.cc:264
#: ftparchive/apt-ftparchive.cc:278 ftparchive/apt-ftparchive.cc:300
#, c-format
msgid "Error processing directory %s"
msgstr "Error procesando el directorio %s"

#: ftparchive/apt-ftparchive.cc:262
msgid "Source extension list is too long"
msgstr "La lista de extensión de fuentes es demasiado larga"

#: ftparchive/apt-ftparchive.cc:379
msgid "Error writing header to contents file"
msgstr "Error escribiendo cabeceras de archivos de contenido"

#: ftparchive/apt-ftparchive.cc:409
#, c-format
msgid "Error processing contents %s"
msgstr "Error procesando contenidos %s"

#: ftparchive/apt-ftparchive.cc:597
msgid ""
"Usage: apt-ftparchive [options] command\n"
"Commands: packages binarypath [overridefile [pathprefix]]\n"
"          sources srcpath [overridefile [pathprefix]]\n"
"          contents path\n"
"          release path\n"
"          generate config [groups]\n"
"          clean config\n"
"\n"
"apt-ftparchive generates index files for Debian archives. It supports\n"
"many styles of generation from fully automated to functional replacements\n"
"for dpkg-scanpackages and dpkg-scansources\n"
"\n"
"apt-ftparchive generates Package files from a tree of .debs. The\n"
"Package file contains the contents of all the control fields from\n"
"each package as well as the MD5 hash and filesize. An override file\n"
"is supported to force the value of Priority and Section.\n"
"\n"
"Similarly apt-ftparchive generates Sources files from a tree of .dscs.\n"
"The --source-override option can be used to specify a src override file\n"
"\n"
"The 'packages' and 'sources' command should be run in the root of the\n"
"tree. BinaryPath should point to the base of the recursive search and \n"
"override file should contain the override flags. Pathprefix is\n"
"appended to the filename fields if present. Example usage from the \n"
"Debian archive:\n"
"   apt-ftparchive packages dists/potato/main/binary-i386/ > \\\n"
"               dists/potato/main/binary-i386/Packages\n"
"\n"
"Options:\n"
"  -h    This help text\n"
"  --md5 Control MD5 generation\n"
"  -s=?  Source override file\n"
"  -q    Quiet\n"
"  -d=?  Select the optional caching database\n"
"  --no-delink Enable delinking debug mode\n"
"  --contents  Control contents file generation\n"
"  -c=?  Read this configuration file\n"
"  -o=?  Set an arbitrary configuration option"
msgstr ""
"Uso: apt-ftparchive [opciones] orden\n"
"Comandos: packages ruta-binaria [archivo-predominio\n"
"                                      [prefijo-ruta]]\n"
"          sources ruta-fuente [archivo-predominio \n"
"                                     [prefijo-ruta]]\n"
"          contents ruta\n"
"          release ruta\n"
"          generate config [grupos]\n"
"          clean config\n"
"\n"
"apt-ftparchive genera índices para archivos de Debian. Soporta\n"
"varios estilos de generación de reemplazos desde los completamente\n"
"automatizados a los funcionales para dpkg-scanpackages y dpkg-scansources.\n"
"\n"
"apt-ftparchive genera ficheros Package de un árbol de .debs. El fichero\n"
"Package contiene los contenidos de todos los campos de control de cada\n"
"paquete al igual que la suma MD5 y el tamaño del archivo. Se puede usar\n"
"un archivo de predominio para forzar el valor de Priority y\n"
"Section.\n"
"\n"
"Igualmente, apt-ftparchive genera ficheros Sources para un árbol de\n"
".dscs. Se puede utilizar la opción --source-override para especificar un\n"
"fichero de predominio de fuente.\n"
"\n"
"Las órdenes «packages» y «sources» deben ejecutarse en la raíz del\n"
"árbol. BinaryPath debe apuntar a la base de la búsqueda\n"
"recursiva, y el archivo de predominio debe de contener banderas de\n"
"predominio. Se añade Pathprefix a los campos de nombre de fichero\n"
"si existen. A continuación se muestra un ejemplo de uso basado en los \n"
"archivos de Debian:\n"
"   apt-ftparchive packages dists/potato/main/binary-i386/ > \\\\\n"
"               dists/potato/main/binary-i386/Packages\n"
"\n"
"Opciones:\n"
"  -h    Este texto de ayuda\n"
"  --md5 Generación de control MD5 \n"
"  -s=?  Archivo fuente de predominio\n"
"  -q    Silencioso\n"
"  -d=?  Selecciona la base de datos de caché opcional \n"
"  --no-delink Habilita modo de depuración delink\n"
"  --contents  Generación del contenido del archivo «Control»\n"
"  -c=?  Lee este archivo de configuración\n"
"  -o=?  Establece una opción de configuración arbitraria"

#: ftparchive/apt-ftparchive.cc:803
msgid "No selections matched"
msgstr "Ninguna selección coincide"

#: ftparchive/apt-ftparchive.cc:881
#, c-format
msgid "Some files are missing in the package file group `%s'"
msgstr "Faltan algunos archivos en el grupo de archivo de paquetes «%s»"

#: ftparchive/cachedb.cc:47
#, c-format
msgid "DB was corrupted, file renamed to %s.old"
msgstr "BD dañada, se renombró el archivo a %s.old"

#: ftparchive/cachedb.cc:65
#, c-format
msgid "DB is old, attempting to upgrade %s"
msgstr "DB anticuada, intentando actualizar %s"

#: ftparchive/cachedb.cc:76
msgid ""
"DB format is invalid. If you upgraded from an older version of apt, please "
"remove and re-create the database."
msgstr ""
"El formato de la base de datos no es válido. Debe eliminar y recrear la base "
"de datos si vd. se actualizó de una versión anterior de apt."

#: ftparchive/cachedb.cc:81
#, c-format
msgid "Unable to open DB file %s: %s"
msgstr "No se pudo abrir el archivo DB %s: %s"

#: ftparchive/cachedb.cc:127 apt-inst/extract.cc:179 apt-inst/extract.cc:192
#: apt-inst/extract.cc:209
#, c-format
msgid "Failed to stat %s"
msgstr "No pude leer %s"

#: ftparchive/cachedb.cc:249
msgid "Archive has no control record"
msgstr "No hay registro de control del archivo"

#: ftparchive/cachedb.cc:490
msgid "Unable to get a cursor"
msgstr "No se pudo obtener un cursor"

#: ftparchive/writer.cc:80
#, c-format
msgid "W: Unable to read directory %s\n"
msgstr "A: No se pudo leer directorio %s\n"

#: ftparchive/writer.cc:85
#, c-format
msgid "W: Unable to stat %s\n"
msgstr "A: No se pudo leer %s\n"

#: ftparchive/writer.cc:141
msgid "E: "
msgstr "E: "

#: ftparchive/writer.cc:143
msgid "W: "
msgstr "A: "

#: ftparchive/writer.cc:150
msgid "E: Errors apply to file "
msgstr "E: Errores aplicables al archivo "

#: ftparchive/writer.cc:168 ftparchive/writer.cc:200
#, c-format
msgid "Failed to resolve %s"
msgstr "No se pudo resolver %s"

#: ftparchive/writer.cc:181
msgid "Tree walking failed"
msgstr "Falló el recorrido por el árbol."

#: ftparchive/writer.cc:208
#, c-format
msgid "Failed to open %s"
msgstr "No se pudo abrir %s"

#: ftparchive/writer.cc:267
#, c-format
msgid " DeLink %s [%s]\n"
msgstr " DeLink %s [%s]\n"

#: ftparchive/writer.cc:275
#, c-format
msgid "Failed to readlink %s"
msgstr "No se pudo leer el enlace %s"

#: ftparchive/writer.cc:279
#, c-format
msgid "Failed to unlink %s"
msgstr "No se pudo desligar %s"

#: ftparchive/writer.cc:286
#, c-format
msgid "*** Failed to link %s to %s"
msgstr "*** No pude enlazar %s con %s"

#: ftparchive/writer.cc:296
#, c-format
msgid " DeLink limit of %sB hit.\n"
msgstr " DeLink se ha llegado al límite de %sB.\n"

#: ftparchive/writer.cc:401
msgid "Archive had no package field"
msgstr "Archivo no tiene campo de paquetes"

<<<<<<< HEAD
#: ftparchive/writer.cc:409 ftparchive/writer.cc:714
=======
#: ftparchive/writer.cc:411 ftparchive/writer.cc:701
>>>>>>> 183116d1
#, c-format
msgid "  %s has no override entry\n"
msgstr " %s no tiene entrada de predominio\n"

<<<<<<< HEAD
#: ftparchive/writer.cc:477 ftparchive/writer.cc:858
=======
#: ftparchive/writer.cc:479 ftparchive/writer.cc:845
>>>>>>> 183116d1
#, c-format
msgid "  %s maintainer is %s not %s\n"
msgstr " el encargado de %s es %s y no %s\n"

<<<<<<< HEAD
#: ftparchive/writer.cc:724
=======
#: ftparchive/writer.cc:711
>>>>>>> 183116d1
#, c-format
msgid "  %s has no source override entry\n"
msgstr " %s no tiene una entrada fuente predominante\n"

<<<<<<< HEAD
#: ftparchive/writer.cc:728
=======
#: ftparchive/writer.cc:715
>>>>>>> 183116d1
#, c-format
msgid "  %s has no binary override entry either\n"
msgstr " %s tampoco tiene una entrada binaria predominante\n"

#: ftparchive/contents.cc:341 ftparchive/contents.cc:372
msgid "realloc - Failed to allocate memory"
msgstr "realloc - No pudo reservar memoria"

#: ftparchive/override.cc:35 ftparchive/override.cc:143
#, c-format
msgid "Unable to open %s"
msgstr "No se pudo abrir %s"

#: ftparchive/override.cc:61 ftparchive/override.cc:167
#, fuzzy, c-format
msgid "Malformed override %s line %llu #1"
msgstr "Predominio mal formado %s línea %lu #1"

#: ftparchive/override.cc:75 ftparchive/override.cc:179
#, fuzzy, c-format
msgid "Malformed override %s line %llu #2"
msgstr "Predominio mal formado %s línea %lu #2"

#: ftparchive/override.cc:89 ftparchive/override.cc:192
#, fuzzy, c-format
msgid "Malformed override %s line %llu #3"
msgstr "Predominio mal formado %s línea %lu #3"

#: ftparchive/override.cc:128 ftparchive/override.cc:202
#, c-format
msgid "Failed to read the override file %s"
msgstr "No se pudo leer el archivo de predominio %s"

#: ftparchive/multicompress.cc:70
#, c-format
msgid "Unknown compression algorithm '%s'"
msgstr "Algoritmo desconocido de compresión «%s»"

#: ftparchive/multicompress.cc:100
#, c-format
msgid "Compressed output %s needs a compression set"
msgstr "Salida comprimida %s necesita una herramienta de compresión"

#: ftparchive/multicompress.cc:189
msgid "Failed to create FILE*"
msgstr "No se pudo crear FICHERO*"

#: ftparchive/multicompress.cc:192
msgid "Failed to fork"
msgstr "No se pudo bifurcar"

#: ftparchive/multicompress.cc:206
msgid "Compress child"
msgstr "Hijo compresión"

#: ftparchive/multicompress.cc:229
#, c-format
msgid "Internal error, failed to create %s"
msgstr "Error interno, no se pudo crear %s"

#: ftparchive/multicompress.cc:304
msgid "IO to subprocess/file failed"
msgstr "Falló la ES a subproceso/archivo"

#: ftparchive/multicompress.cc:342
msgid "Failed to read while computing MD5"
msgstr "No se pudo leer mientras se computaba MD5"

#: ftparchive/multicompress.cc:358
#, c-format
msgid "Problem unlinking %s"
msgstr "Se produjo un problema al desligar %s"

#: ftparchive/multicompress.cc:373 apt-inst/extract.cc:187
#, c-format
msgid "Failed to rename %s to %s"
msgstr "Falló el renombre de %s a %s"

#: cmdline/apt-internal-solver.cc:37
#, fuzzy
msgid ""
"Usage: apt-internal-solver\n"
"\n"
"apt-internal-solver is an interface to use the current internal\n"
"like an external resolver for the APT family for debugging or alike\n"
"\n"
"Options:\n"
"  -h  This help text.\n"
"  -q  Loggable output - no progress indicator\n"
"  -c=? Read this configuration file\n"
"  -o=? Set an arbitrary configuration option, eg -o dir::cache=/tmp\n"
msgstr ""
"Uso: apt-extracttemplates archivo1 [archivo2 ...]\n"
"\n"
"apt-extracttemplates es una herramienta para extraer información de\n"
"configuración y plantillas de paquetes de debian.\n"
"\n"
"Opciones:\n"
"  -h   Este texto de ayuda.\n"
"  -t   Define el directorio temporal\n"
"  -c=? Lee este archivo de configuración\n"
"  -o=? Establece una opción de configuración arbitraria, p. ej. -o dir::"
"cache=/tmp\n"

#: cmdline/apt-sortpkgs.cc:89
msgid "Unknown package record!"
msgstr "¡Registro de paquete desconocido!"

#: cmdline/apt-sortpkgs.cc:153
msgid ""
"Usage: apt-sortpkgs [options] file1 [file2 ...]\n"
"\n"
"apt-sortpkgs is a simple tool to sort package files. The -s option is used\n"
"to indicate what kind of file it is.\n"
"\n"
"Options:\n"
"  -h   This help text\n"
"  -s   Use source file sorting\n"
"  -c=? Read this configuration file\n"
"  -o=? Set an arbitrary configuration option, eg -o dir::cache=/tmp\n"
msgstr ""
"Uso: apt-sortpkgs [opciones] archivo1 [archivo2 ...]\n"
"\n"
"apt-sortpkgs es una herramienta sencilla para ordenar archivos de paquetes.\n"
"La opción -s se utiliza para indicar qué tipo de archivo es.\n"
"\n"
"Opciones:\n"
"  -h   Este texto de ayuda.\n"
"  -s   Utiliza ordenamiento de archivos fuente\n"
"  -c=? Lee este archivo de configuración\n"
"  -o=? Establece una opción de configuración arbitraria, p. ej. -o dir::\n"
"cache=/tmp\n"

#: apt-inst/contrib/extracttar.cc:116
msgid "Failed to create pipes"
msgstr "No pude crear las tuberías"

#: apt-inst/contrib/extracttar.cc:143
msgid "Failed to exec gzip "
msgstr "No pude ejecutar gzip"

#: apt-inst/contrib/extracttar.cc:180 apt-inst/contrib/extracttar.cc:210
msgid "Corrupted archive"
msgstr "Archivo dañado"

#: apt-inst/contrib/extracttar.cc:195
msgid "Tar checksum failed, archive corrupted"
msgstr ""
"Se produjo un fallo al calcular la suma de control de tar, archive dañado"

#: apt-inst/contrib/extracttar.cc:302
#, c-format
msgid "Unknown TAR header type %u, member %s"
msgstr "Cabecera del TAR tipo %u desconocida, miembro %s"

#: apt-inst/contrib/arfile.cc:74
msgid "Invalid archive signature"
msgstr "Firma del archivo inválida"

#: apt-inst/contrib/arfile.cc:82
msgid "Error reading archive member header"
msgstr "Error leyendo la cabecera de miembro del archivo"

#: apt-inst/contrib/arfile.cc:94
#, c-format
msgid "Invalid archive member header %s"
msgstr "Cabecera de miembro del archivo inválida %s"

#: apt-inst/contrib/arfile.cc:106
msgid "Invalid archive member header"
msgstr "Cabecera de miembro del archivo inválida"

#: apt-inst/contrib/arfile.cc:135
msgid "Archive is too short"
msgstr "El archivo es muy pequeño"

#: apt-inst/contrib/arfile.cc:139
msgid "Failed to read the archive headers"
msgstr "No pude leer las cabeceras del archivo"

#: apt-inst/filelist.cc:382
msgid "DropNode called on still linked node"
msgstr "DropNode llamado en un nodo todavía ligado"

#: apt-inst/filelist.cc:414
msgid "Failed to locate the hash element!"
msgstr "¡No pude localizar el elemento enlazado!"

#: apt-inst/filelist.cc:461
msgid "Failed to allocate diversion"
msgstr "No pude asignar una desviación"

#: apt-inst/filelist.cc:466
msgid "Internal error in AddDiversion"
msgstr "Error interno en AddDiversion"

#: apt-inst/filelist.cc:479
#, c-format
msgid "Trying to overwrite a diversion, %s -> %s and %s/%s"
msgstr "Tratando de sobreescribir una desviación, %s -> %s y %s/%s"

#: apt-inst/filelist.cc:508
#, c-format
msgid "Double add of diversion %s -> %s"
msgstr "Doble suma de desviación %s -> %s"

#: apt-inst/filelist.cc:551
#, c-format
msgid "Duplicate conf file %s/%s"
msgstr "Archivo de configuración duplicado %s/%s"

#: apt-inst/dirstream.cc:43 apt-inst/dirstream.cc:50 apt-inst/dirstream.cc:55
#, c-format
msgid "Failed to write file %s"
msgstr "Falló la escritura del archivo %s"

#: apt-inst/dirstream.cc:98 apt-inst/dirstream.cc:106
#, c-format
msgid "Failed to close file %s"
msgstr "No pude cerrar el archivo %s"

#: apt-inst/extract.cc:94 apt-inst/extract.cc:165
#, c-format
msgid "The path %s is too long"
msgstr "La trayectoria %s es demasiado larga"

#: apt-inst/extract.cc:125
#, c-format
msgid "Unpacking %s more than once"
msgstr "Desempaquetando %s más de una vez"

#: apt-inst/extract.cc:135
#, c-format
msgid "The directory %s is diverted"
msgstr "El directorio %s está desviado"

#: apt-inst/extract.cc:145
#, c-format
msgid "The package is trying to write to the diversion target %s/%s"
msgstr "El paquete está tratando de escribir al blanco desviado %s/%s"

#: apt-inst/extract.cc:155 apt-inst/extract.cc:299
msgid "The diversion path is too long"
msgstr "La trayectoria de desviación es demasiado larga"

#: apt-inst/extract.cc:242
#, c-format
msgid "The directory %s is being replaced by a non-directory"
msgstr "El directorio %s está siendo reemplazado por un no-directorio"

#: apt-inst/extract.cc:282
msgid "Failed to locate node in its hash bucket"
msgstr "No pude localizar el nodo en su bote de enlace"

#: apt-inst/extract.cc:286
msgid "The path is too long"
msgstr "La trayectoria es muy larga"

#: apt-inst/extract.cc:414
#, c-format
msgid "Overwrite package match with no version for %s"
msgstr "Sobreescribiendo concordancia del paquete sin versión para %s"

#: apt-inst/extract.cc:431
#, c-format
msgid "File %s/%s overwrites the one in the package %s"
msgstr "El archivo %s/%s sobreescribe al que está en el paquete %s"

#: apt-inst/extract.cc:491
#, c-format
msgid "Unable to stat %s"
msgstr "No pude leer %s"

#: apt-inst/deb/debfile.cc:41 apt-inst/deb/debfile.cc:46
#, c-format
msgid "This is not a valid DEB archive, missing '%s' member"
msgstr "Este no es un archivo DEB válido, falta el miembro «%s»"

#. FIXME: add data.tar.xz here - adding it now would require a Translation round for a very small gain
#: apt-inst/deb/debfile.cc:55
#, c-format
msgid "This is not a valid DEB archive, it has no '%s', '%s' or '%s' member"
msgstr "Este no es un archivo DEB válido, falta el miembro «%s», «%s» o «%s»"

#: apt-inst/deb/debfile.cc:120
#, c-format
msgid "Internal error, could not locate member %s"
msgstr "Error interno, no pude localizar el miembro %s"

#: apt-inst/deb/debfile.cc:214
msgid "Unparsable control file"
msgstr "Archivo de control inanalizable"

#: apt-pkg/contrib/mmap.cc:79
msgid "Can't mmap an empty file"
msgstr "No puedo hacer mmap de un fichero vacío"

#: apt-pkg/contrib/mmap.cc:111
#, c-format
msgid "Couldn't duplicate file descriptor %i"
msgstr "No pude duplicar el descriptor de fichero %i"

#: apt-pkg/contrib/mmap.cc:119
#, fuzzy, c-format
msgid "Couldn't make mmap of %llu bytes"
msgstr "No pude hacer mmap de %lu bytes"

#: apt-pkg/contrib/mmap.cc:146
msgid "Unable to close mmap"
msgstr "No se pudo cerrar «mmap»"

#: apt-pkg/contrib/mmap.cc:174 apt-pkg/contrib/mmap.cc:202
msgid "Unable to synchronize mmap"
msgstr "No pude sincronizar «mmap»"

#: apt-pkg/contrib/mmap.cc:290
#, c-format
msgid "Couldn't make mmap of %lu bytes"
msgstr "No pude hacer mmap de %lu bytes"

#: apt-pkg/contrib/mmap.cc:322
msgid "Failed to truncate file"
msgstr "Falló al truncar el archivo"

#: apt-pkg/contrib/mmap.cc:341
#, c-format
msgid ""
"Dynamic MMap ran out of room. Please increase the size of APT::Cache-Start. "
"Current value: %lu. (man 5 apt.conf)"
msgstr ""
"La asignación dinámica MMap no tiene más espacio. Por favor, incrementa el "
"valor de «APT::Cache-Start». El valor actual es: %lu (man 5 apt.conf)"

#: apt-pkg/contrib/mmap.cc:440
#, c-format
msgid ""
"Unable to increase the size of the MMap as the limit of %lu bytes is already "
"reached."
msgstr ""
"No se pudo incrementar el tamaño del MMap dado que se ha alcanzado ya el "
"límite de %lu bytes."

#: apt-pkg/contrib/mmap.cc:443
msgid ""
"Unable to increase size of the MMap as automatic growing is disabled by user."
msgstr ""
"No se pudo incrementar el tamaño de MMap dado que el usuario ha "
"deshabilitado el crecimiento automático."

#. d means days, h means hours, min means minutes, s means seconds
#: apt-pkg/contrib/strutl.cc:372
#, c-format
msgid "%lid %lih %limin %lis"
msgstr "%lid %lih %limin. %liseg."

#. h means hours, min means minutes, s means seconds
#: apt-pkg/contrib/strutl.cc:379
#, c-format
msgid "%lih %limin %lis"
msgstr "%lih %limin. %liseg."

#. min means minutes, s means seconds
#: apt-pkg/contrib/strutl.cc:386
#, c-format
msgid "%limin %lis"
msgstr "%limin. %liseg."

#. s means seconds
#: apt-pkg/contrib/strutl.cc:391
#, c-format
msgid "%lis"
msgstr "%liseg."

<<<<<<< HEAD
#: apt-pkg/contrib/strutl.cc:1167
=======
#: apt-pkg/contrib/strutl.cc:1173
>>>>>>> 183116d1
#, c-format
msgid "Selection %s not found"
msgstr "Selección %s no encontrada"

#: apt-pkg/contrib/configuration.cc:503
#, c-format
msgid "Unrecognized type abbreviation: '%c'"
msgstr "Tipo de abreviación no reconocida: «%c»"

#: apt-pkg/contrib/configuration.cc:617
#, c-format
msgid "Opening configuration file %s"
msgstr "Abriendo fichero de configuración %s"

#: apt-pkg/contrib/configuration.cc:785
#, c-format
msgid "Syntax error %s:%u: Block starts with no name."
msgstr "Error de sintaxis %s:%u: No hay un nombre al comienzo del bloque."

#: apt-pkg/contrib/configuration.cc:804
#, c-format
msgid "Syntax error %s:%u: Malformed tag"
msgstr "Error de sintaxis %s:%u: Marca mal formada"

#: apt-pkg/contrib/configuration.cc:821
#, c-format
msgid "Syntax error %s:%u: Extra junk after value"
msgstr "Error de sintaxis %s:%u: Basura extra después del valor"

#: apt-pkg/contrib/configuration.cc:861
#, c-format
msgid "Syntax error %s:%u: Directives can only be done at the top level"
msgstr ""
"Error de sintaxis %s:%u: Las directivas sólo se pueden poner en el primer "
"nivel"

#: apt-pkg/contrib/configuration.cc:868
#, c-format
msgid "Syntax error %s:%u: Too many nested includes"
msgstr "Error de sintaxis %s:%u: Demasiadas inclusiones anidadas"

#: apt-pkg/contrib/configuration.cc:872 apt-pkg/contrib/configuration.cc:877
#, c-format
msgid "Syntax error %s:%u: Included from here"
msgstr "Error de sintaxis %s:%u: Incluido desde aquí"

#: apt-pkg/contrib/configuration.cc:881
#, c-format
msgid "Syntax error %s:%u: Unsupported directive '%s'"
msgstr "Error de sintaxis %s:%u: Directiva «%s» no soportada"

#: apt-pkg/contrib/configuration.cc:884
#, c-format
msgid "Syntax error %s:%u: clear directive requires an option tree as argument"
msgstr ""
"Error de sintaxis %s:%u: la directiva «clear» tiene que incluir un árbol de "
"opciones como argumento"

#: apt-pkg/contrib/configuration.cc:934
#, c-format
msgid "Syntax error %s:%u: Extra junk at end of file"
msgstr "Error de sintaxis %s:%u: Basura extra al final del archivo"

#: apt-pkg/contrib/progress.cc:146
#, c-format
msgid "%c%s... Error!"
msgstr "%c%s... ¡Error!"

#: apt-pkg/contrib/progress.cc:148
#, c-format
msgid "%c%s... Done"
msgstr "%c%s... Hecho"

#: apt-pkg/contrib/progress.cc:179
msgid "..."
msgstr ""

#. Print the spinner
#: apt-pkg/contrib/progress.cc:195
#, c-format
msgid "\r%s... %u%%"
msgstr ""

#: apt-pkg/contrib/cmndline.cc:80
#, c-format
msgid "Command line option '%c' [from %s] is not known."
msgstr "No se conoce la opción de línea de órdenes «%c» [de %s]."

#: apt-pkg/contrib/cmndline.cc:105 apt-pkg/contrib/cmndline.cc:114
#: apt-pkg/contrib/cmndline.cc:122
#, c-format
msgid "Command line option %s is not understood"
msgstr "No se entiende la opción de línea de órdenes %s"

#: apt-pkg/contrib/cmndline.cc:127
#, c-format
msgid "Command line option %s is not boolean"
msgstr "La opción de línea de órdenes %s no es un booleano"

#: apt-pkg/contrib/cmndline.cc:168 apt-pkg/contrib/cmndline.cc:189
#, c-format
msgid "Option %s requires an argument."
msgstr "La opción %s necesita un argumento."

#: apt-pkg/contrib/cmndline.cc:202 apt-pkg/contrib/cmndline.cc:208
#, c-format
msgid "Option %s: Configuration item specification must have an =<val>."
msgstr ""
"Opción %s: La especificación del elemento de configuración debe tener un "
"=<val>."

#: apt-pkg/contrib/cmndline.cc:237
#, c-format
msgid "Option %s requires an integer argument, not '%s'"
msgstr "La opción %s exige un argumento entero, no «%s»"

#: apt-pkg/contrib/cmndline.cc:268
#, c-format
msgid "Option '%s' is too long"
msgstr "Opción «%s» demasiado larga"

#: apt-pkg/contrib/cmndline.cc:300
#, c-format
msgid "Sense %s is not understood, try true or false."
msgstr "El sentido %s no se entiende, pruebe verdadero o falso."

#: apt-pkg/contrib/cmndline.cc:350
#, c-format
msgid "Invalid operation %s"
msgstr "Operación inválida: %s"

#: apt-pkg/contrib/cdromutl.cc:56
#, c-format
msgid "Unable to stat the mount point %s"
msgstr "No se puede obtener información del punto de montaje %s"

#: apt-pkg/contrib/cdromutl.cc:225
msgid "Failed to stat the cdrom"
msgstr "No pude montar el cdrom"

#: apt-pkg/contrib/fileutl.cc:95
#, c-format
msgid "Problem closing the gzip file %s"
msgstr "Se produjo un problema al cerrar el fichero gzip %s"

<<<<<<< HEAD
#: apt-pkg/contrib/fileutl.cc:227
=======
#: apt-pkg/contrib/fileutl.cc:226
>>>>>>> 183116d1
#, c-format
msgid "Not using locking for read only lock file %s"
msgstr "No se utiliza bloqueos para el fichero de bloqueo de sólo lectura %s"

<<<<<<< HEAD
#: apt-pkg/contrib/fileutl.cc:232
=======
#: apt-pkg/contrib/fileutl.cc:231
>>>>>>> 183116d1
#, c-format
msgid "Could not open lock file %s"
msgstr "No se pudo abrir el fichero de bloqueo «%s»"

<<<<<<< HEAD
#: apt-pkg/contrib/fileutl.cc:250
=======
#: apt-pkg/contrib/fileutl.cc:254
>>>>>>> 183116d1
#, c-format
msgid "Not using locking for nfs mounted lock file %s"
msgstr "No se utilizan bloqueos para el fichero de bloqueo de montaje nfs %s"

<<<<<<< HEAD
#: apt-pkg/contrib/fileutl.cc:254
=======
#: apt-pkg/contrib/fileutl.cc:259
>>>>>>> 183116d1
#, c-format
msgid "Could not get lock %s"
msgstr "No se pudo bloquear %s"

<<<<<<< HEAD
#: apt-pkg/contrib/fileutl.cc:394 apt-pkg/contrib/fileutl.cc:508
=======
#: apt-pkg/contrib/fileutl.cc:396 apt-pkg/contrib/fileutl.cc:510
>>>>>>> 183116d1
#, c-format
msgid "List of files can't be created as '%s' is not a directory"
msgstr ""

<<<<<<< HEAD
#: apt-pkg/contrib/fileutl.cc:428
=======
#: apt-pkg/contrib/fileutl.cc:430
>>>>>>> 183116d1
#, c-format
msgid "Ignoring '%s' in directory '%s' as it is not a regular file"
msgstr ""

<<<<<<< HEAD
#: apt-pkg/contrib/fileutl.cc:446
=======
#: apt-pkg/contrib/fileutl.cc:448
>>>>>>> 183116d1
#, c-format
msgid "Ignoring file '%s' in directory '%s' as it has no filename extension"
msgstr ""

<<<<<<< HEAD
#: apt-pkg/contrib/fileutl.cc:455
=======
#: apt-pkg/contrib/fileutl.cc:457
>>>>>>> 183116d1
#, c-format
msgid ""
"Ignoring file '%s' in directory '%s' as it has an invalid filename extension"
msgstr ""

<<<<<<< HEAD
#: apt-pkg/contrib/fileutl.cc:842
=======
#: apt-pkg/contrib/fileutl.cc:844
>>>>>>> 183116d1
#, c-format
msgid "Sub-process %s received a segmentation fault."
msgstr "El subproceso %s recibió un fallo de segmentación."

<<<<<<< HEAD
#: apt-pkg/contrib/fileutl.cc:844
=======
#: apt-pkg/contrib/fileutl.cc:846
>>>>>>> 183116d1
#, c-format
msgid "Sub-process %s received signal %u."
msgstr "El subproceso %s recibió la señal %u."

<<<<<<< HEAD
#: apt-pkg/contrib/fileutl.cc:848
=======
#: apt-pkg/contrib/fileutl.cc:850 apt-pkg/contrib/gpgv.cc:243
>>>>>>> 183116d1
#, c-format
msgid "Sub-process %s returned an error code (%u)"
msgstr "El subproceso %s devolvió un código de error (%u)"

<<<<<<< HEAD
#: apt-pkg/contrib/fileutl.cc:850
=======
#: apt-pkg/contrib/fileutl.cc:852 apt-pkg/contrib/gpgv.cc:236
>>>>>>> 183116d1
#, c-format
msgid "Sub-process %s exited unexpectedly"
msgstr "El subproceso %s terminó de forma inesperada"

<<<<<<< HEAD
#: apt-pkg/contrib/fileutl.cc:1006 apt-pkg/indexcopy.cc:659
=======
#: apt-pkg/contrib/fileutl.cc:988
>>>>>>> 183116d1
#, c-format
msgid "Could not open file %s"
msgstr "No pude abrir el fichero %s"

<<<<<<< HEAD
#: apt-pkg/contrib/fileutl.cc:1068
=======
#: apt-pkg/contrib/fileutl.cc:1065
>>>>>>> 183116d1
#, c-format
msgid "Could not open file descriptor %d"
msgstr "No se pudo abrir el descriptor de fichero %d"

<<<<<<< HEAD
#: apt-pkg/contrib/fileutl.cc:1158
msgid "Failed to create subprocess IPC"
msgstr "No se pudo crear el subproceso IPC"

#: apt-pkg/contrib/fileutl.cc:1214
msgid "Failed to exec compressor "
msgstr "No se pudo ejecutar el compresor "

#: apt-pkg/contrib/fileutl.cc:1311
=======
#: apt-pkg/contrib/fileutl.cc:1150
msgid "Failed to create subprocess IPC"
msgstr "No se pudo crear el subproceso IPC"

#: apt-pkg/contrib/fileutl.cc:1205
msgid "Failed to exec compressor "
msgstr "No se pudo ejecutar el compresor "

#: apt-pkg/contrib/fileutl.cc:1298
>>>>>>> 183116d1
#, fuzzy, c-format
msgid "read, still have %llu to read but none left"
msgstr "leídos, todavía debía leer %lu pero no queda nada"

<<<<<<< HEAD
#: apt-pkg/contrib/fileutl.cc:1400 apt-pkg/contrib/fileutl.cc:1422
=======
#: apt-pkg/contrib/fileutl.cc:1385 apt-pkg/contrib/fileutl.cc:1407
>>>>>>> 183116d1
#, fuzzy, c-format
msgid "write, still have %llu to write but couldn't"
msgstr "escritos, todavía tenía que escribir %lu pero no pude hacerlo"

<<<<<<< HEAD
#: apt-pkg/contrib/fileutl.cc:1738
=======
#: apt-pkg/contrib/fileutl.cc:1695
>>>>>>> 183116d1
#, c-format
msgid "Problem closing the file %s"
msgstr "Se produjo un problema al cerrar el fichero %s"

<<<<<<< HEAD
#: apt-pkg/contrib/fileutl.cc:1750
=======
#: apt-pkg/contrib/fileutl.cc:1707
>>>>>>> 183116d1
#, c-format
msgid "Problem renaming the file %s to %s"
msgstr "Se produjo un problema al renombrar el fichero %s a %s"

<<<<<<< HEAD
#: apt-pkg/contrib/fileutl.cc:1761
=======
#: apt-pkg/contrib/fileutl.cc:1718
>>>>>>> 183116d1
#, c-format
msgid "Problem unlinking the file %s"
msgstr "Se produjo un problema al desligar el fichero %s"

<<<<<<< HEAD
#: apt-pkg/contrib/fileutl.cc:1776
=======
#: apt-pkg/contrib/fileutl.cc:1731
>>>>>>> 183116d1
msgid "Problem syncing the file"
msgstr "Se produjo un problema al sincronizar el fichero"

#: apt-pkg/pkgcache.cc:148
msgid "Empty package cache"
msgstr "Caché de paquetes vacía."

#: apt-pkg/pkgcache.cc:154
msgid "The package cache file is corrupted"
msgstr "El archivo de caché de paquetes está dañado"

#: apt-pkg/pkgcache.cc:159
msgid "The package cache file is an incompatible version"
msgstr "El archivo de caché de paquetes es una versión incompatible"

#: apt-pkg/pkgcache.cc:162
#, fuzzy
msgid "The package cache file is corrupted, it is too small"
msgstr "El archivo de caché de paquetes está dañado"

#: apt-pkg/pkgcache.cc:167
#, c-format
msgid "This APT does not support the versioning system '%s'"
msgstr "Esta versión de APT no soporta el sistema de versiones «%s»"

#: apt-pkg/pkgcache.cc:172
msgid "The package cache was built for a different architecture"
msgstr "La caché de paquetes se había creado para una arquitectura diferente"

#: apt-pkg/pkgcache.cc:314
msgid "Depends"
msgstr "Depende"

#: apt-pkg/pkgcache.cc:314
msgid "PreDepends"
msgstr "PreDepende"

#: apt-pkg/pkgcache.cc:314
msgid "Suggests"
msgstr "Sugiere"

#: apt-pkg/pkgcache.cc:315
msgid "Recommends"
msgstr "Recomienda"

#: apt-pkg/pkgcache.cc:315
msgid "Conflicts"
msgstr "Entra en conflicto"

#: apt-pkg/pkgcache.cc:315
msgid "Replaces"
msgstr "Reemplaza"

#: apt-pkg/pkgcache.cc:316
msgid "Obsoletes"
msgstr "Hace obsoleto"

#: apt-pkg/pkgcache.cc:316
msgid "Breaks"
msgstr "Rompe"

#: apt-pkg/pkgcache.cc:316
msgid "Enhances"
msgstr "Mejora"

#: apt-pkg/pkgcache.cc:327
msgid "important"
msgstr "importante"

#: apt-pkg/pkgcache.cc:327
msgid "required"
msgstr "requiere"

#: apt-pkg/pkgcache.cc:327
msgid "standard"
msgstr "estándar"

#: apt-pkg/pkgcache.cc:328
msgid "optional"
msgstr "opcional"

#: apt-pkg/pkgcache.cc:328
msgid "extra"
msgstr "extra"

#: apt-pkg/depcache.cc:132 apt-pkg/depcache.cc:161
msgid "Building dependency tree"
msgstr "Creando árbol de dependencias"

#: apt-pkg/depcache.cc:133
msgid "Candidate versions"
msgstr "Versiones candidatas"

#: apt-pkg/depcache.cc:162
msgid "Dependency generation"
msgstr "Generación de dependencias"

#: apt-pkg/depcache.cc:182 apt-pkg/depcache.cc:215 apt-pkg/depcache.cc:219
msgid "Reading state information"
msgstr "Leyendo la información de estado"

#: apt-pkg/depcache.cc:244
#, c-format
msgid "Failed to open StateFile %s"
msgstr "No se pudo abrir el fichero de estado %s"

#: apt-pkg/depcache.cc:250
#, c-format
msgid "Failed to write temporary StateFile %s"
msgstr "Falló la escritura del fichero de estado temporal %s"

#: apt-pkg/tagfile.cc:129
#, c-format
msgid "Unable to parse package file %s (1)"
msgstr "No se pudo tratar el archivo de paquetes %s (1)"

#: apt-pkg/tagfile.cc:216
#, c-format
msgid "Unable to parse package file %s (2)"
msgstr "No se pudo tratar el archivo de paquetes %s (2)"

#: apt-pkg/sourcelist.cc:96
#, c-format
msgid "Malformed line %lu in source list %s ([option] unparseable)"
msgstr ""
"Línea %lu mal formada en la lista de fuentes %s ([opción] no parseable)"

#: apt-pkg/sourcelist.cc:99
#, c-format
msgid "Malformed line %lu in source list %s ([option] too short)"
msgstr ""
"Línea %lu mal formada en la lista de fuentes %s ([opción] demasiado corta)"

#: apt-pkg/sourcelist.cc:110
#, c-format
msgid "Malformed line %lu in source list %s ([%s] is not an assignment)"
msgstr ""
"Línea %lu mal formada en la lista de fuentes %s ([%s] no es una asignación)"

#: apt-pkg/sourcelist.cc:116
#, c-format
msgid "Malformed line %lu in source list %s ([%s] has no key)"
msgstr ""
"Línea %lu mal formada en la lista de fuentes %s (no hay clave para [%s])"

#: apt-pkg/sourcelist.cc:119
#, c-format
msgid "Malformed line %lu in source list %s ([%s] key %s has no value)"
msgstr ""
"Línea %lu mal formada en la lista de fuentes %s ([%s] la clave %s no tiene "
"asociado un valor)"

#: apt-pkg/sourcelist.cc:132
#, c-format
msgid "Malformed line %lu in source list %s (URI)"
msgstr "Línea %lu mal formada en la lista de fuentes %s (URI)"

#: apt-pkg/sourcelist.cc:134
#, c-format
msgid "Malformed line %lu in source list %s (dist)"
msgstr "Línea %lu mal formada en la lista de fuentes %s (dist)"

#: apt-pkg/sourcelist.cc:137
#, c-format
msgid "Malformed line %lu in source list %s (URI parse)"
msgstr "Línea %lu mal formada en la lista de fuentes %s (análisis de URI)"

#: apt-pkg/sourcelist.cc:143
#, c-format
msgid "Malformed line %lu in source list %s (absolute dist)"
msgstr "Línea %lu mal formada en la lista de fuentes %s (dist absoluta)"

#: apt-pkg/sourcelist.cc:150
#, c-format
msgid "Malformed line %lu in source list %s (dist parse)"
msgstr "Línea %lu mal formada en la lista de fuentes %s (análisis de dist)"

#: apt-pkg/sourcelist.cc:248
#, c-format
msgid "Opening %s"
msgstr "Abriendo %s"

#: apt-pkg/sourcelist.cc:265 apt-pkg/cdrom.cc:495
#, c-format
msgid "Line %u too long in source list %s."
msgstr "Línea %u demasiado larga en la lista de fuentes %s."

#: apt-pkg/sourcelist.cc:289
#, c-format
msgid "Malformed line %u in source list %s (type)"
msgstr "Línea %u mal formada en la lista de fuentes %s (tipo)"

#: apt-pkg/sourcelist.cc:293
#, c-format
msgid "Type '%s' is not known on line %u in source list %s"
msgstr "Tipo «%s» desconocido en la línea %u de lista de fuentes %s"

#: apt-pkg/packagemanager.cc:297 apt-pkg/packagemanager.cc:923
#, c-format
msgid ""
"Could not perform immediate configuration on '%s'. Please see man 5 apt.conf "
"under APT::Immediate-Configure for details. (%d)"
msgstr ""
"No se pudo realizar la configuración inmediata de «%s». Consulte la página "
"de manual con «man 5 apt.conf» bajo «APT::Immediate-Configure» para más "
"información. (%d)"

#: apt-pkg/packagemanager.cc:498 apt-pkg/packagemanager.cc:529
#, fuzzy, c-format
msgid "Could not configure '%s'. "
msgstr "No pude abrir el fichero «%s»"

#: apt-pkg/packagemanager.cc:571
#, c-format
msgid ""
"This installation run will require temporarily removing the essential "
"package %s due to a Conflicts/Pre-Depends loop. This is often bad, but if "
"you really want to do it, activate the APT::Force-LoopBreak option."
msgstr ""
"Esta ejecución de la instalación requiere eliminar temporalmente el paquete  "
"esencial %s debido a un bucle de Conflictos/Pre-Dependencias. Esto  "
"generalmente es malo, pero si realmente quiere hacerlo, active la opción |"
"APT::Force-LoopBreak»."

#: apt-pkg/pkgrecords.cc:34
#, c-format
msgid "Index file type '%s' is not supported"
msgstr "No se da soporte para el tipo de archivo de índice «%s»"

#: apt-pkg/algorithms.cc:266
#, c-format
msgid ""
"The package %s needs to be reinstalled, but I can't find an archive for it."
msgstr ""
"El paquete %s necesita ser reinstalado, pero no se encuentra un archivo para "
"éste."

<<<<<<< HEAD
#: apt-pkg/algorithms.cc:1229
=======
#: apt-pkg/algorithms.cc:1238
>>>>>>> 183116d1
msgid ""
"Error, pkgProblemResolver::Resolve generated breaks, this may be caused by "
"held packages."
msgstr ""
"Error, pkgProblemResolver::Resolve generó cortes, esto puede haber sido "
"causado por paquetes retenidos."

<<<<<<< HEAD
#: apt-pkg/algorithms.cc:1231
=======
#: apt-pkg/algorithms.cc:1240
>>>>>>> 183116d1
msgid "Unable to correct problems, you have held broken packages."
msgstr ""
"No se pudieron corregir los problemas, usted ha retenido paquetes rotos."

<<<<<<< HEAD
#: apt-pkg/algorithms.cc:1581 apt-pkg/algorithms.cc:1583
=======
#: apt-pkg/algorithms.cc:1592 apt-pkg/algorithms.cc:1594
>>>>>>> 183116d1
#, fuzzy
msgid ""
"Some index files failed to download. They have been ignored, or old ones "
"used instead."
msgstr ""
"No se han podido descargar algunos archivos de índice, se han ignorado, o se "
"ha utilizado unos antiguos en su lugar."

#: apt-pkg/acquire.cc:81 apt-pkg/cdrom.cc:838
#, c-format
msgid "List directory %spartial is missing."
msgstr "Falta el directorio de listas %spartial."

#: apt-pkg/acquire.cc:85
#, c-format
msgid "Archives directory %spartial is missing."
msgstr "Falta el directorio de archivos %spartial."

#: apt-pkg/acquire.cc:93
#, c-format
msgid "Unable to lock directory %s"
msgstr "No se pudo bloquear el directorio %s"

#. only show the ETA if it makes sense
#. two days
#: apt-pkg/acquire.cc:893
#, c-format
msgid "Retrieving file %li of %li (%s remaining)"
msgstr "Descargando fichero %li de %li (falta %s)"

#: apt-pkg/acquire.cc:895
#, c-format
msgid "Retrieving file %li of %li"
msgstr "Descargando fichero %li de %li"

#: apt-pkg/acquire-worker.cc:112
#, c-format
msgid "The method driver %s could not be found."
msgstr "No se pudo encontrar el método %s."

#: apt-pkg/acquire-worker.cc:161
#, c-format
msgid "Method %s did not start correctly"
msgstr "El método %s no se inició correctamente"

#: apt-pkg/acquire-worker.cc:447
#, c-format
msgid "Please insert the disc labeled: '%s' in the drive '%s' and press enter."
msgstr "Por favor, inserte el disco «%s» en la unidad «%s» y pulse Intro."

#: apt-pkg/init.cc:151
#, c-format
msgid "Packaging system '%s' is not supported"
msgstr "No está soportado el sistema de paquetes «%s»"

#: apt-pkg/init.cc:167
msgid "Unable to determine a suitable packaging system type"
msgstr "No se pudo determinar un tipo de sistema de paquetes adecuado"

#: apt-pkg/clean.cc:57
#, c-format
msgid "Unable to stat %s."
msgstr "No se pudo leer %s."

#: apt-pkg/srcrecords.cc:47
msgid "You must put some 'source' URIs in your sources.list"
msgstr "Debe poner algunos URIs fuente («source») en su sources.list"

#: apt-pkg/cachefile.cc:87
msgid "The package lists or status file could not be parsed or opened."
msgstr ""
"No se pudieron analizar o abrir las listas de paquetes o el archivo de "
"estado."

#: apt-pkg/cachefile.cc:91
msgid "You may want to run apt-get update to correct these problems"
msgstr "Tal vez quiera ejecutar «apt-get update» para corregir estos problemas"

#: apt-pkg/cachefile.cc:109
msgid "The list of sources could not be read."
msgstr "No se pudieron leer las listas de fuentes."

#: apt-pkg/policy.cc:75
#, c-format
msgid ""
"The value '%s' is invalid for APT::Default-Release as such a release is not "
"available in the sources"
msgstr ""

#: apt-pkg/policy.cc:399
#, c-format
msgid "Invalid record in the preferences file %s, no Package header"
msgstr ""
"Registro inválido en el archivo de preferencias %s, no hay cabecera «Package»"

#: apt-pkg/policy.cc:421
#, c-format
msgid "Did not understand pin type %s"
msgstr "No se entiende el pin tipo %s"

#: apt-pkg/policy.cc:429
msgid "No priority (or zero) specified for pin"
msgstr "No hay prioridad especificada para pin (o es cero)"

#: apt-pkg/pkgcachegen.cc:87
msgid "Cache has an incompatible versioning system"
msgstr "La caché tiene una versión incompatible de sistema de versiones"

#. TRANSLATOR: The first placeholder is a package name,
#. the other two should be copied verbatim as they include debug info
#: apt-pkg/pkgcachegen.cc:218 apt-pkg/pkgcachegen.cc:228
#: apt-pkg/pkgcachegen.cc:294 apt-pkg/pkgcachegen.cc:321
#: apt-pkg/pkgcachegen.cc:334 apt-pkg/pkgcachegen.cc:376
#: apt-pkg/pkgcachegen.cc:380 apt-pkg/pkgcachegen.cc:397
#: apt-pkg/pkgcachegen.cc:405 apt-pkg/pkgcachegen.cc:409
#: apt-pkg/pkgcachegen.cc:413 apt-pkg/pkgcachegen.cc:434
#: apt-pkg/pkgcachegen.cc:473 apt-pkg/pkgcachegen.cc:511
#: apt-pkg/pkgcachegen.cc:518 apt-pkg/pkgcachegen.cc:549
#: apt-pkg/pkgcachegen.cc:563
#, fuzzy, c-format
msgid "Error occurred while processing %s (%s%d)"
msgstr "Se produjo un error mientras se procesaba %s (FindPkg)"

#: apt-pkg/pkgcachegen.cc:251
msgid "Wow, you exceeded the number of package names this APT is capable of."
msgstr ""
"Vaya, excedió el número de nombres de paquetes que este APT es capaz de "
"manejar."

#: apt-pkg/pkgcachegen.cc:254
msgid "Wow, you exceeded the number of versions this APT is capable of."
msgstr "Vaya, excedió el número de versiones que este APT es capaz de manejar."

#: apt-pkg/pkgcachegen.cc:257
msgid "Wow, you exceeded the number of descriptions this APT is capable of."
msgstr ""
"Vaya, excedió el número de descripciones que este APT es capaz de manejar."

#: apt-pkg/pkgcachegen.cc:260
msgid "Wow, you exceeded the number of dependencies this APT is capable of."
msgstr ""
"Vaya, excedió el número de dependencias que este APT es capaz de manejar."

#: apt-pkg/pkgcachegen.cc:570
#, c-format
msgid "Package %s %s was not found while processing file dependencies"
msgstr ""
"Al procesar las dependencias de archivos no se encontró el paquete %s %s"

#: apt-pkg/pkgcachegen.cc:1199
#, c-format
msgid "Couldn't stat source package list %s"
msgstr "No se puede leer la lista de paquetes fuente %s"

#: apt-pkg/pkgcachegen.cc:1287 apt-pkg/pkgcachegen.cc:1391
#: apt-pkg/pkgcachegen.cc:1397 apt-pkg/pkgcachegen.cc:1554
msgid "Reading package lists"
msgstr "Leyendo lista de paquetes"

#: apt-pkg/pkgcachegen.cc:1304
msgid "Collecting File Provides"
msgstr "Recogiendo archivos que proveen"

#: apt-pkg/pkgcachegen.cc:1496 apt-pkg/pkgcachegen.cc:1503
msgid "IO Error saving source cache"
msgstr "Error de E/S guardando caché fuente"

#: apt-pkg/acquire-item.cc:139
#, c-format
msgid "rename failed, %s (%s -> %s)."
msgstr "falló el cambio de nombre, %s (%s -> %s)."

#: apt-pkg/acquire-item.cc:599
msgid "MD5Sum mismatch"
msgstr "La suma MD5 difiere"

<<<<<<< HEAD
#: apt-pkg/acquire-item.cc:870 apt-pkg/acquire-item.cc:1870
#: apt-pkg/acquire-item.cc:2013
msgid "Hash Sum mismatch"
msgstr "La suma hash difiere"

#: apt-pkg/acquire-item.cc:1381
=======
#: apt-pkg/acquire-item.cc:870 apt-pkg/acquire-item.cc:1887
#: apt-pkg/acquire-item.cc:2030
msgid "Hash Sum mismatch"
msgstr "La suma hash difiere"

#: apt-pkg/acquire-item.cc:1388
>>>>>>> 183116d1
#, c-format
msgid ""
"Unable to find expected entry '%s' in Release file (Wrong sources.list entry "
"or malformed file)"
msgstr ""

<<<<<<< HEAD
#: apt-pkg/acquire-item.cc:1397
=======
#: apt-pkg/acquire-item.cc:1404
>>>>>>> 183116d1
#, fuzzy, c-format
msgid "Unable to find hash sum for '%s' in Release file"
msgstr "No se pudo leer el archivo «Release» %s"

<<<<<<< HEAD
#: apt-pkg/acquire-item.cc:1439
=======
#: apt-pkg/acquire-item.cc:1446
>>>>>>> 183116d1
msgid "There is no public key available for the following key IDs:\n"
msgstr ""
"No existe ninguna clave pública disponible para los siguientes "
"identificadores de clave:\n"

<<<<<<< HEAD
#: apt-pkg/acquire-item.cc:1477
=======
#: apt-pkg/acquire-item.cc:1484
>>>>>>> 183116d1
#, c-format
msgid ""
"Release file for %s is expired (invalid since %s). Updates for this "
"repository will not be applied."
msgstr ""

<<<<<<< HEAD
#: apt-pkg/acquire-item.cc:1499
=======
#: apt-pkg/acquire-item.cc:1506
>>>>>>> 183116d1
#, c-format
msgid "Conflicting distribution: %s (expected %s but got %s)"
msgstr "Distribución conflictiva: %s (se esperaba %s, pero se obtuvo %s)"

<<<<<<< HEAD
#: apt-pkg/acquire-item.cc:1532
=======
#: apt-pkg/acquire-item.cc:1536
>>>>>>> 183116d1
#, c-format
msgid ""
"An error occurred during the signature verification. The repository is not "
"updated and the previous index files will be used. GPG error: %s: %s\n"
msgstr ""
"Se produjo un error durante la verificación de las firmas. El repositorio no "
"está actualizado y se utilizarán los ficheros de índice antiguos. El error "
"GPG es: %s: %s\n"

#. Invalid signature file, reject (LP: #346386) (Closes: #627642)
<<<<<<< HEAD
#: apt-pkg/acquire-item.cc:1542 apt-pkg/acquire-item.cc:1547
=======
#: apt-pkg/acquire-item.cc:1546 apt-pkg/acquire-item.cc:1551
>>>>>>> 183116d1
#, c-format
msgid "GPG error: %s: %s"
msgstr "Error de GPG: %s: %s"

<<<<<<< HEAD
#: apt-pkg/acquire-item.cc:1646
=======
#: apt-pkg/acquire-item.cc:1663
>>>>>>> 183116d1
#, c-format
msgid ""
"I wasn't able to locate a file for the %s package. This might mean you need "
"to manually fix this package. (due to missing arch)"
msgstr ""
"No se pudo localizar un archivo para el paquete %s. Esto puede significar "
"que necesita arreglar manualmente este paquete (debido a que falta una "
"arquitectura)"

<<<<<<< HEAD
#: apt-pkg/acquire-item.cc:1705
=======
#: apt-pkg/acquire-item.cc:1722
>>>>>>> 183116d1
#, c-format
msgid ""
"I wasn't able to locate a file for the %s package. This might mean you need "
"to manually fix this package."
msgstr ""
"No se pudo localizar un archivo para el paquete %s. Esto puede significar "
"que necesita arreglar manualmente este paquete."

<<<<<<< HEAD
#: apt-pkg/acquire-item.cc:1764
=======
#: apt-pkg/acquire-item.cc:1781
>>>>>>> 183116d1
#, c-format
msgid ""
"The package index files are corrupted. No Filename: field for package %s."
msgstr ""
"Los archivos de índice de paquetes están dañados. No existe un campo "
"«Filename:» para el paquete %s."

<<<<<<< HEAD
#: apt-pkg/acquire-item.cc:1862
=======
#: apt-pkg/acquire-item.cc:1879
>>>>>>> 183116d1
msgid "Size mismatch"
msgstr "El tamaño difiere"

#: apt-pkg/indexrecords.cc:64
#, c-format
msgid "Unable to parse Release file %s"
msgstr "No se pudo leer el archivo «Release» %s"

#: apt-pkg/indexrecords.cc:74
#, c-format
msgid "No sections in Release file %s"
msgstr "No se encontraron secciones en el archivo «Release» %s"

#: apt-pkg/indexrecords.cc:108
#, c-format
msgid "No Hash entry in Release file %s"
msgstr "No existe una entrada «Hash» en el archivo «Release» %s"

#: apt-pkg/indexrecords.cc:121
#, c-format
msgid "Invalid 'Valid-Until' entry in Release file %s"
msgstr "Entrada «Valid-Until» inválida en el archivo «Release» %s"

#: apt-pkg/indexrecords.cc:140
#, c-format
msgid "Invalid 'Date' entry in Release file %s"
msgstr "Entrada «Date» inválida en el archivo «Release» %s"

#: apt-pkg/vendorlist.cc:78
#, c-format
msgid "Vendor block %s contains no fingerprint"
msgstr "Bloque de fabricante %s sin huella digital"

#: apt-pkg/cdrom.cc:576
#, c-format
msgid ""
"Using CD-ROM mount point %s\n"
"Mounting CD-ROM\n"
msgstr ""
"Usando el punto de montaje del CD-ROM %s\n"
"Montando el CD-ROM\n"

#: apt-pkg/cdrom.cc:585 apt-pkg/cdrom.cc:682
msgid "Identifying.. "
msgstr "Identificando.. "

#: apt-pkg/cdrom.cc:613
#, c-format
msgid "Stored label: %s\n"
msgstr "Etiqueta guardada: %s \n"

#: apt-pkg/cdrom.cc:622 apt-pkg/cdrom.cc:915
msgid "Unmounting CD-ROM...\n"
msgstr "Desmontando el CD-ROM...\n"

#: apt-pkg/cdrom.cc:642
#, c-format
msgid "Using CD-ROM mount point %s\n"
msgstr "Usando el punto de montaje del CD-ROM %s\n"

#: apt-pkg/cdrom.cc:660
msgid "Unmounting CD-ROM\n"
msgstr "Desmontando el CD-ROM\n"

#: apt-pkg/cdrom.cc:665
msgid "Waiting for disc...\n"
msgstr "Esperando el disco...\n"

#: apt-pkg/cdrom.cc:674
msgid "Mounting CD-ROM...\n"
msgstr "Montando el CD-ROM...\n"

#: apt-pkg/cdrom.cc:693
msgid "Scanning disc for index files..\n"
msgstr "Buscando en el disco archivos de índices...\n"

#: apt-pkg/cdrom.cc:744
#, c-format
msgid ""
"Found %zu package indexes, %zu source indexes, %zu translation indexes and "
"%zu signatures\n"
msgstr ""
"Se encontraron %zu índices de paquetes, %zu índices de fuentes, %zu índices "
"de traducción y %zu firmas\n"

#: apt-pkg/cdrom.cc:755
msgid ""
"Unable to locate any package files, perhaps this is not a Debian Disc or the "
"wrong architecture?"
msgstr ""
"No pude localizar ningún archivo de paquete, ¿quizás este no sea un disco de "
"Debian o sea de otra arquitectura?"

#: apt-pkg/cdrom.cc:782
#, c-format
msgid "Found label '%s'\n"
msgstr "Se encontró la etiqueta: «%s»\n"

#: apt-pkg/cdrom.cc:811
msgid "That is not a valid name, try again.\n"
msgstr "Ese no es un nombre válido, inténtelo de nuevo.\n"

#: apt-pkg/cdrom.cc:828
#, c-format
msgid ""
"This disc is called: \n"
"'%s'\n"
msgstr ""
"Este disco se llama: \n"
"«%s»\n"

#: apt-pkg/cdrom.cc:830
msgid "Copying package lists..."
msgstr "Copiando las listas de paquetes..."

#: apt-pkg/cdrom.cc:865
msgid "Writing new source list\n"
msgstr "Escribiendo nueva lista de fuente\n"

#: apt-pkg/cdrom.cc:873
msgid "Source list entries for this disc are:\n"
msgstr "Las entradas de la lista de fuentes para este disco son:\n"

<<<<<<< HEAD
#: apt-pkg/indexcopy.cc:236 apt-pkg/indexcopy.cc:880
=======
#: apt-pkg/indexcopy.cc:236 apt-pkg/indexcopy.cc:775
>>>>>>> 183116d1
#, c-format
msgid "Wrote %i records.\n"
msgstr "%i registros escritos.\n"

<<<<<<< HEAD
#: apt-pkg/indexcopy.cc:238 apt-pkg/indexcopy.cc:882
=======
#: apt-pkg/indexcopy.cc:238 apt-pkg/indexcopy.cc:777
>>>>>>> 183116d1
#, c-format
msgid "Wrote %i records with %i missing files.\n"
msgstr "%i registros escritos con %i fichero de menos.\n"

<<<<<<< HEAD
#: apt-pkg/indexcopy.cc:241 apt-pkg/indexcopy.cc:885
=======
#: apt-pkg/indexcopy.cc:241 apt-pkg/indexcopy.cc:780
>>>>>>> 183116d1
#, c-format
msgid "Wrote %i records with %i mismatched files\n"
msgstr "%i registros escritos con %i fichero mal emparejado\n"

<<<<<<< HEAD
#: apt-pkg/indexcopy.cc:244 apt-pkg/indexcopy.cc:888
=======
#: apt-pkg/indexcopy.cc:244 apt-pkg/indexcopy.cc:783
>>>>>>> 183116d1
#, c-format
msgid "Wrote %i records with %i missing files and %i mismatched files\n"
msgstr ""
"%i registros escritos con %i fichero de menos y %i ficheros mal emparejados\n"

#: apt-pkg/indexcopy.cc:515
#, c-format
msgid "Can't find authentication record for: %s"
msgstr "No se pudo encontrar un registro de autenticación para: %s"

#: apt-pkg/indexcopy.cc:521
#, c-format
msgid "Hash mismatch for: %s"
msgstr "La suma hash difiere para: %s"

#: apt-pkg/indexcopy.cc:662
#, c-format
msgid "File %s doesn't start with a clearsigned message"
msgstr ""

#. TRANSLATOR: %s is the trusted keyring parts directory
#: apt-pkg/indexcopy.cc:692
#, c-format
msgid "No keyring installed in %s."
msgstr "No se instaló ningún anillo de claves %s."

#: apt-pkg/cacheset.cc:403
#, c-format
msgid "Release '%s' for '%s' was not found"
msgstr "No se encontró la Distribución «%s» para «%s»"

#: apt-pkg/cacheset.cc:406
#, c-format
msgid "Version '%s' for '%s' was not found"
msgstr "No se encontró la versión «%s» para «%s»"

#: apt-pkg/cacheset.cc:517
#, c-format
msgid "Couldn't find task '%s'"
msgstr "No se pudo encontrar la tarea «%s»"

#: apt-pkg/cacheset.cc:523
#, c-format
msgid "Couldn't find any package by regex '%s'"
msgstr "No se pudo encontrar ningún paquete con la expresión regular «%s»"

#: apt-pkg/cacheset.cc:534
#, c-format
msgid "Can't select versions from package '%s' as it is purely virtual"
msgstr ""
"No se pueden seleccionar distintas versiones del paquete «%s» porque es "
"puramente virtual"

#: apt-pkg/cacheset.cc:541 apt-pkg/cacheset.cc:548
#, c-format
msgid ""
"Can't select installed nor candidate version from package '%s' as it has "
"neither of them"
msgstr ""
"No se puede seleccionar una versión instalada o candidata para el paquete "
"«%s» dado que éste no tiene ninguna de éstas"

#: apt-pkg/cacheset.cc:555
#, c-format
msgid "Can't select newest version from package '%s' as it is purely virtual"
msgstr ""
"No se puede seleccionar la última versión del paquete «%s» dado que es "
"puramente virtual"

#: apt-pkg/cacheset.cc:563
#, c-format
msgid "Can't select candidate version from package %s as it has no candidate"
msgstr ""
"No se puede seleccionar una versión candidata del paquete %s dado que no "
"tiene candidatos"

#: apt-pkg/cacheset.cc:571
#, c-format
msgid "Can't select installed version from package %s as it is not installed"
msgstr ""
"No se puede seleccionar una versión instalada del paquete «%s» puesto que no "
"está instalado"

#: apt-pkg/edsp.cc:41 apt-pkg/edsp.cc:61
msgid "Send scenario to solver"
msgstr ""

#: apt-pkg/edsp.cc:209
msgid "Send request to solver"
msgstr ""

#: apt-pkg/edsp.cc:279
msgid "Prepare for receiving solution"
msgstr ""

#: apt-pkg/edsp.cc:286
msgid "External solver failed without a proper error message"
msgstr ""

#: apt-pkg/edsp.cc:557 apt-pkg/edsp.cc:560 apt-pkg/edsp.cc:565
msgid "Execute external solver"
msgstr ""

#: apt-pkg/deb/dpkgpm.cc:73
#, c-format
msgid "Installing %s"
msgstr "Instalando %s"

#: apt-pkg/deb/dpkgpm.cc:74 apt-pkg/deb/dpkgpm.cc:982
#, c-format
msgid "Configuring %s"
msgstr "Configurando %s"

#: apt-pkg/deb/dpkgpm.cc:75 apt-pkg/deb/dpkgpm.cc:989
#, c-format
msgid "Removing %s"
msgstr "Eliminando %s"

#: apt-pkg/deb/dpkgpm.cc:76
#, c-format
msgid "Completely removing %s"
msgstr "Borrando completamente %s"

#: apt-pkg/deb/dpkgpm.cc:77
#, c-format
msgid "Noting disappearance of %s"
msgstr "Se detectó la desaparición de %s"

#: apt-pkg/deb/dpkgpm.cc:78
#, c-format
msgid "Running post-installation trigger %s"
msgstr "Ejecutando disparador post-instalación %s"

#. FIXME: use a better string after freeze
#: apt-pkg/deb/dpkgpm.cc:735
#, c-format
msgid "Directory '%s' missing"
msgstr "Falta el directorio «%s»."

#: apt-pkg/deb/dpkgpm.cc:750 apt-pkg/deb/dpkgpm.cc:770
#, c-format
msgid "Could not open file '%s'"
msgstr "No pude abrir el fichero «%s»"

#: apt-pkg/deb/dpkgpm.cc:975
#, c-format
msgid "Preparing %s"
msgstr "Preparando %s"

#: apt-pkg/deb/dpkgpm.cc:976
#, c-format
msgid "Unpacking %s"
msgstr "Desempaquetando %s"

#: apt-pkg/deb/dpkgpm.cc:981
#, c-format
msgid "Preparing to configure %s"
msgstr "Preparándose para configurar %s"

#: apt-pkg/deb/dpkgpm.cc:983
#, c-format
msgid "Installed %s"
msgstr "%s instalado"

#: apt-pkg/deb/dpkgpm.cc:988
#, c-format
msgid "Preparing for removal of %s"
msgstr "Preparándose para eliminar %s"

#: apt-pkg/deb/dpkgpm.cc:990
#, c-format
msgid "Removed %s"
msgstr "%s eliminado"

#: apt-pkg/deb/dpkgpm.cc:995
#, c-format
msgid "Preparing to completely remove %s"
msgstr "Preparándose para eliminar completamente %s"

#: apt-pkg/deb/dpkgpm.cc:996
#, c-format
msgid "Completely removed %s"
msgstr "Se borró completamente %s"

#: apt-pkg/deb/dpkgpm.cc:1243
msgid "Can not write log, openpty() failed (/dev/pts not mounted?)\n"
msgstr ""
"No pudo escribirse el registro, falló la llamada a openpty() (¿está montado "
"«/dev/pts?)\n"

<<<<<<< HEAD
#: apt-pkg/deb/dpkgpm.cc:1235
#, fuzzy
msgid "Can not write log, tcgetattr() failed for stdout"
msgstr ""
"No pudo escribirse el registro, falló la llamada a openpty() (¿está montado "
"«/dev/pts?)\n"

#: apt-pkg/deb/dpkgpm.cc:1248
msgid "Running dpkg"
msgstr "Ejecutando dpkg"

#: apt-pkg/deb/dpkgpm.cc:1420
msgid "Operation was interrupted before it could finish"
msgstr ""

#: apt-pkg/deb/dpkgpm.cc:1482
=======
#: apt-pkg/deb/dpkgpm.cc:1273
msgid "Running dpkg"
msgstr "Ejecutando dpkg"

#: apt-pkg/deb/dpkgpm.cc:1445
msgid "Operation was interrupted before it could finish"
msgstr ""

#: apt-pkg/deb/dpkgpm.cc:1507
>>>>>>> 183116d1
msgid "No apport report written because MaxReports is reached already"
msgstr ""
"No se escribió ningún informe «apport» porque ya se ha alcanzado el valor de "
"«MaxReports»"

#. check if its not a follow up error
<<<<<<< HEAD
#: apt-pkg/deb/dpkgpm.cc:1487
msgid "dependency problems - leaving unconfigured"
msgstr "problemas de dependencias - dejando sin instalar"

#: apt-pkg/deb/dpkgpm.cc:1489
=======
#: apt-pkg/deb/dpkgpm.cc:1512
msgid "dependency problems - leaving unconfigured"
msgstr "problemas de dependencias - dejando sin instalar"

#: apt-pkg/deb/dpkgpm.cc:1514
>>>>>>> 183116d1
msgid ""
"No apport report written because the error message indicates its a followup "
"error from a previous failure."
msgstr ""
"No se escribió un informe «apport» porque el mensaje de error indica que es "
"un mensaje de error asociado a un fallo previo."

<<<<<<< HEAD
#: apt-pkg/deb/dpkgpm.cc:1495
=======
#: apt-pkg/deb/dpkgpm.cc:1520
>>>>>>> 183116d1
msgid ""
"No apport report written because the error message indicates a disk full "
"error"
msgstr ""
"No se escribió un informe «apport» porque el mensaje de error indica que el "
"error es de disco lleno"

<<<<<<< HEAD
#: apt-pkg/deb/dpkgpm.cc:1501
=======
#: apt-pkg/deb/dpkgpm.cc:1526
>>>>>>> 183116d1
msgid ""
"No apport report written because the error message indicates a out of memory "
"error"
msgstr ""
"No se escribió un informe «apport» porque el mensaje de error indica un "
"error de memoria excedida"

<<<<<<< HEAD
#: apt-pkg/deb/dpkgpm.cc:1508
=======
#: apt-pkg/deb/dpkgpm.cc:1533
>>>>>>> 183116d1
msgid ""
"No apport report written because the error message indicates a dpkg I/O error"
msgstr ""
"No se escribió un informe «apport» porque el mensaje de error indica un "
"error de E/S de dpkg"

#: apt-pkg/deb/debsystem.cc:84
#, c-format
msgid ""
"Unable to lock the administration directory (%s), is another process using "
"it?"
msgstr ""
"No se pudo bloquear el directorio de administración (%s), ¿quizás haya algún "
"otro proceso utilizándolo?"

#: apt-pkg/deb/debsystem.cc:87
#, c-format
msgid "Unable to lock the administration directory (%s), are you root?"
msgstr "No se encontró un archivo de réplica «%s»"

#. TRANSLATORS: the %s contains the recovery command, usually
#. dpkg --configure -a
#: apt-pkg/deb/debsystem.cc:103
#, c-format
msgid ""
"dpkg was interrupted, you must manually run '%s' to correct the problem. "
msgstr ""
"se interrumpió la ejecución de dpkg, debe ejecutar manualmente «%s» para "
"corregir el problema"

#: apt-pkg/deb/debsystem.cc:121
msgid "Not locked"
msgstr "No bloqueado"

#, fuzzy
#~ msgid "System error resolving '%s:%s'"
#~ msgstr "Algo raro pasó al resolver «%s:%s» (%i - %s)"

#, fuzzy
#~ msgid "%c%s... %u%%"
#~ msgstr "%c%s... Hecho"

#~ msgid "Skipping nonexistent file %s"
#~ msgstr "Omitiendo el fichero inexistente %s"

#~ msgid "Failed to remove %s"
#~ msgstr "No pude borrar %s"

#~ msgid "Unable to create %s"
#~ msgstr "No pude crear %s"

#~ msgid "Failed to stat %sinfo"
#~ msgstr "No pude leer %sinfo"

#~ msgid "The info and temp directories need to be on the same filesystem"
#~ msgstr ""
#~ "Los directorios info y temp deben de estar en el mismo sistema de archivos"

#~ msgid "Failed to change to the admin dir %sinfo"
#~ msgstr "No pude cambiarme al directorio de administración %sinfo"

#~ msgid "Internal error getting a package name"
#~ msgstr "Error interno obteniendo un Nombre de Paquete"

#~ msgid "Reading file listing"
#~ msgstr "Leyendo Listado de Archivos"

#~ msgid ""
#~ "Failed to open the list file '%sinfo/%s'. If you cannot restore this file "
#~ "then make it empty and immediately re-install the same version of the "
#~ "package!"
#~ msgstr ""
#~ "No pude abrir el archivo de lista «%sinfo/%s». ¡Si no puede restablecer "
#~ "este archivo entonces cree uno vacío e inmediatamente reinstale la misma "
#~ "versión del paquete!"

#~ msgid "Failed reading the list file %sinfo/%s"
#~ msgstr "No pude leer el archivo de lista %sinfo/%s"

#~ msgid "Internal error getting a node"
#~ msgstr "Error interno obteniendo un nodo"

#~ msgid "Failed to open the diversions file %sdiversions"
#~ msgstr "No pude abrir el archivo de desviación %sdiversions"

#~ msgid "The diversion file is corrupted"
#~ msgstr "El archive de desviaciones está dañado"

#~ msgid "Invalid line in the diversion file: %s"
#~ msgstr "Linea inválida en el archivo de desviación: %s"

#~ msgid "Internal error adding a diversion"
#~ msgstr "Error interno agregando una desviación"

#~ msgid "The pkg cache must be initialized first"
#~ msgstr "El caché del paquete debe de inicializarse primero"

#~ msgid "Failed to find a Package: header, offset %lu"
#~ msgstr "No pude encontrar un paquete: Cabecera, desplazo %lu"

#~ msgid "Bad ConfFile section in the status file. Offset %lu"
#~ msgstr "Mala sección del ConfFile en el archivo de estado. Desplazo %lu"

#~ msgid "Error parsing MD5. Offset %lu"
#~ msgstr "Error leyendo Md5. Desplazo %lu"

#~ msgid "Couldn't change to %s"
#~ msgstr "No pude cambiar a %s"

#~ msgid "Failed to locate a valid control file"
#~ msgstr "No pude localizar un archivo de control válido"

#~ msgid "Couldn't open pipe for %s"
#~ msgstr "No pude abrir una tubería para %s"

#~ msgid "Read error from %s process"
#~ msgstr "Error de lectura de %s procesos"

#~ msgid "Got a single header line over %u chars"
#~ msgstr "Obtuve una sola línea de cabecera arriba de %u caracteres"

#~ msgid "Note: This is done automatic and on purpose by dpkg."
#~ msgstr "Nota: Dpkg realiza esto de forma automática y a propósito."

#~ msgid "Malformed override %s line %lu #1"
#~ msgstr "Predominio mal formado %s línea %lu #1"

#~ msgid "Malformed override %s line %lu #2"
#~ msgstr "Predominio mal formado %s línea %lu #2"

#~ msgid "Malformed override %s line %lu #3"
#~ msgstr "Predominio mal formado %s línea %lu #3"

#~ msgid "decompressor"
#~ msgstr "decompresor"

#~ msgid "read, still have %lu to read but none left"
#~ msgstr "leídos, todavía debía leer %lu pero no queda nada"

#~ msgid "write, still have %lu to write but couldn't"
#~ msgstr "escritos, todavía tenía que escribir %lu pero no pude hacerlo"

#~ msgid ""
#~ "Could not perform immediate configuration on already unpacked '%s'. "
#~ "Please see man 5 apt.conf under APT::Immediate-Configure for details."
#~ msgstr ""
#~ "No se pudo realizar la configuración inmediata sobre el paquete ya "
#~ "desempaquetado «%s». Consulte la página de manual con «man 5 apt.conf» "
#~ "bajo «APT::Immediate-Configure» para más información."

#~ msgid "Error occurred while processing %s (NewPackage)"
#~ msgstr "Se produjo un error mientras se procesaba %s (NewPackage)"

#~ msgid "Error occurred while processing %s (UsePackage1)"
#~ msgstr "Se produjo un error mientras se procesaba %s (UsePackage1)"

#~ msgid "Error occurred while processing %s (NewFileDesc1)"
#~ msgstr "Se produjo un error mientras se procesaba %s (NewFileDesc1)"

#~ msgid "Error occurred while processing %s (UsePackage2)"
#~ msgstr "Se produjo un error mientras se procesaba %s (UsePackage2)"

#~ msgid "Error occurred while processing %s (NewFileVer1)"
#~ msgstr "Se produjo un error mientras se procesaba %s (NewFileVer1)"

#~ msgid "Error occurred while processing %s (NewVersion%d)"
#~ msgstr "Se produjo un error mientras se procesaba %s (NewVersion%d)"

#~ msgid "Error occurred while processing %s (UsePackage3)"
#~ msgstr "Se produjo un error mientras se procesaba %s (UsePackage3)"

#~ msgid "Error occurred while processing %s (NewFileDesc2)"
#~ msgstr "Se produjo un error mientras se procesaba %s (NewFileDesc2)"

#~ msgid "Error occurred while processing %s (FindPkg)"
#~ msgstr "Se produjo un error mientras se procesaba %s (FindPkg)"

#~ msgid "Error occurred while processing %s (CollectFileProvides)"
#~ msgstr "Se produjo un error mientras se procesaba %s (CollectFileProvides)"

#~ msgid "Internal error, could not locate member"
#~ msgstr "Error interno, no pude localizar el miembro"

#~ msgid "Internal error, group '%s' has no installable pseudo package"
#~ msgstr ""
#~ "Error interno, el grupo «%s» no tiene ningún pseudo-paquete instalable"

#~ msgid "Release file expired, ignoring %s (invalid since %s)"
#~ msgstr ""
#~ "El archivo «Release» ha expirado, ignorando %s (inválido desde hace %s)"

#~ msgid "You must give exactly one pattern"
#~ msgstr "Debe dar exactamente un patrón"

#~ msgid "E: Argument list from Acquire::gpgv::Options too long. Exiting."
#~ msgstr ""
#~ "E: Lista de argumentos de Acquire::gpgv::Options demasiado larga. "
#~ "Terminando."

#~ msgid "Error occurred while processing %s (NewVersion2)"
#~ msgstr "Se produjo un error mientras se procesaba %s (NewVersion2)"

#~ msgid "Malformed line %u in source list %s (vendor id)"
#~ msgstr "Línea %u mal formada en la lista de fuentes %s (id del fabricante)"

#~ msgid "Couldn't access keyring: '%s'"
#~ msgstr "No se pudo acceder al anillo de claves: «%s»"

#~ msgid "Could not patch file"
#~ msgstr "No pude parchear el fichero"

#~ msgid "       %4i %s\n"
#~ msgstr "       %4i %s\n"

#~ msgid "%4i %s\n"
#~ msgstr "%4i %s\n"

#~ msgid "Processing triggers for %s"
#~ msgstr "Procesando disparadores para %s"

#~ msgid "Dynamic MMap ran out of room"
#~ msgstr "La función «Dynamic MMap» se quedó sin espacio"

#~ msgid ""
#~ "Since you only requested a single operation it is extremely likely that\n"
#~ "the package is simply not installable and a bug report against\n"
#~ "that package should be filed."
#~ msgstr ""
#~ "Como sólo solicito una única operación, es extremadamente posible que el\n"
#~ "paquete simplemente no sea instalable y debería de rellenar un informe "
#~ "de\n"
#~ "error contra ese paquete."

#~ msgid "Line %d too long (max %lu)"
#~ msgstr "Línea %d demasiado larga (máx %lu)"

#~ msgid "Line %d too long (max %d)"
#~ msgstr "Línea %d demasiado larga (máx %d)"

#~ msgid "Error occured while processing %s (NewFileDesc1)"
#~ msgstr "Se produjo un error mientras se procesaba %s (NewFileDesc1)"

#~ msgid "Error occured while processing %s (NewFileDesc2)"
#~ msgstr "Se produjo un error mientras se procesaba %s (NewFileDesc2)"

#~ msgid "Stored label: %s \n"
#~ msgstr "Etiqueta guardada: %s \n"

#~ msgid ""
#~ "Found %i package indexes, %i source indexes, %i translation indexes and "
#~ "%i signatures\n"
#~ msgstr ""
#~ "Se encontraron %i índices de paquetes, %i índices de fuentes, %i índices "
#~ "de traducción y %i firmas\n"

#~ msgid "openpty failed\n"
#~ msgstr "Falló openpty\n"

#~ msgid "File date has changed %s"
#~ msgstr "Cambió la fecha del archivo %s"

#~ msgid "Reading file list"
#~ msgstr "Leyendo Lista de Archivos"

#~ msgid "Could not execute "
#~ msgstr "No se pudo ejecutar "

#~ msgid "Preparing for remove with config %s"
#~ msgstr "Preparándose para eliminar con su configuración %s"

#~ msgid "Removed with config %s"
#~ msgstr "Eliminado con su configuración %s"

#~ msgid "Unknown vendor ID '%s' in line %u of source list %s"
#~ msgstr ""
#~ "ID del fabricante «%s» desconocido en la línea %u de la lista de\n"
#~ "fuentes %s"

#~ msgid ""
#~ "Some broken packages were found while trying to process build-"
#~ "dependencies.\n"
#~ "You might want to run 'apt-get -f install' to correct these."
#~ msgstr ""
#~ "Se encontraron algunos paquetes rotos mientras se intentaba procesar\n"
#~ "las dependencies de construcción. Tal vez quiera ejecutar \n"
#~ "'apt-get -f install' para corregirlos."

#~ msgid ""
#~ "Usage: apt-cache [options] command\n"
#~ "       apt-cache [options] add file1 [file1 ...]\n"
#~ "       apt-cache [options] showpkg pkg1 [pkg2 ...]\n"
#~ "       apt-cache [options] showsrc pkg1 [pkg2 ...]\n"
#~ "\n"
#~ "apt-cache is a low-level tool used to manipulate APT's binary\n"
#~ "cache files, and query information from them\n"
#~ "\n"
#~ "Commands:\n"
#~ "   add - Add an package file to the source cache\n"
#~ "   gencaches - Build both the package and source cache\n"
#~ "   showpkg - Show some general information for a single package\n"
#~ "   showsrc - Show source records\n"
#~ "   stats - Show some basic statistics\n"
#~ "   dump - Show the entire file in a terse form\n"
#~ "   dumpavail - Print an available file to stdout\n"
#~ "   unmet - Show unmet dependencies\n"
#~ "   search - Search the package list for a regex pattern\n"
#~ "   show - Show a readable record for the package\n"
#~ "   depends - Show raw dependency information for a package\n"
#~ "   pkgnames - List the names of all packages\n"
#~ "   dotty - Generate package graphs for GraphVis\n"
#~ "   policy - Show policy settings\n"
#~ "\n"
#~ "Options:\n"
#~ "  -h   This help text.\n"
#~ "  -p=? The package cache.\n"
#~ "  -s=? The source cache.\n"
#~ "  -q   Disable progress indicator.\n"
#~ "  -i   Show only important deps for the unmet command.\n"
#~ "  -c=? Read this configuration file\n"
#~ "  -o=? Set an arbitrary configuration option, eg -o dir::cache=/tmp\n"
#~ "See the apt-cache(8) and apt.conf(5) manual pages for more information.\n"
#~ msgstr ""
#~ "Uso: apt-cache [opciones] orden\n"
#~ "     apt-cache [opciones] add archivo1 [archivo1 ...]\n"
#~ "     apt-cache [opciones] showpkg paq1 [paq2 ...]\n"
#~ "\n"
#~ "apt-cache es una herramienta usada para manipular los archivos binarios\n"
#~ "de caché de APT, y consultar información de éstos.\n"
#~ "\n"
#~ "Comandos:\n"
#~ "   add - Añade un archivo de paquete a la caché fuente\n"
#~ "   gencaches - Crea el caché de ambos, del paquete y del fuente\n"
#~ "   showpkg - Muestra alguna información general para un solo paquete\n"
#~ "   showsrc - Muestra la información de las fuentes\n"
#~ "   stats - Muestra algunas estadísticas básicas\n"
#~ "   dump - Muestra el archivo entero en formato detallado\n"
#~ "   dumpavail - Imprime un archivo de paquetes disponibles a salida\n"
#~ "estándar\n"
#~ "   unmet - Muestra dependencias incumplidas\n"
#~ "   search - Busca en la lista de paquetes por un patrón de expresión\n"
#~ "regular\n"
#~ "   show - Muestra un registro del paquete\n"
#~ "   depends - Muestra información de dependencias en bruto para el\n"
#~ "paquete\n"
#~ "   pkgnames - Lista los nombres de todos los paquetes\n"
#~ "   dotty - Genera gráficas del paquete para GraphVis\n"
#~ "   policy - Muestra los parámetros de las normas\n"
#~ "\n"
#~ "Opciones:\n"
#~ "  -h   Este texto de ayuda.\n"
#~ "  -p=? El caché del paquete.\n"
#~ "  -s=? El caché de la fuente.\n"
#~ "  -q   Deshabilita el indicador de progreso.\n"
#~ "  -i   Muestra sólo dependencias importantes para el comando de\n"
#~ "incumplido.\n"
#~ "  -c=? Lee este archivo de configuración\n"
#~ "  -o=? Establece una opción de configuración arbitraria, p. ej. -o dir::\n"
#~ "cache=/tmp\n"
#~ "Consulte las páginas del manual apt-cache(8) y apt.conf(5) para más\n"
#~ "información.\n"

#~ msgid ""
#~ "%s dependency on %s cannot be satisfied because the package %s cannot be "
#~ "found"
#~ msgstr ""
#~ "La dependencia %s en %s no puede satisfacerse porque el paquete %s\n"
#~ "no se puede encontrar"

#~ msgid "The package cache was build for a different architecture"
#~ msgstr "La caché de archivos fue creado para una arquitectura diferente"

#~ msgid "Sorry, you don't have enough free space in %s to hold all the .debs."
#~ msgstr ""
#~ "Lo siento, no tiene suficiente espacio libre en %s para colocar todos "
#~ "los .debs."

#~ msgid "Sorry, but the following packages have unmet dependencies:"
#~ msgstr ""
#~ "Disculpe, pero los siguientes paquetes tienen dependencias incumplidas:"

#~ msgid "Need to get %sB/%sB of archives. "
#~ msgstr "Se necesitan descargar %sB/%sB de ficheros. "

#~ msgid "Need to get %sB of archives. "
#~ msgstr "Necesito descargar %sB de ficheros. "

#~ msgid "After unpacking %sB will be used.\n"
#~ msgstr "Se usarán %sB después de desempaquetar.\n"

#~ msgid "After unpacking %sB will be freed.\n"
#~ msgstr "Se liberarán %sB después de desempaquetar.\n"

#~ msgid ""
#~ "Sorry, re-installation of %s is not possible, it cannot be downloaded.\n"
#~ msgstr ""
#~ "Lo siento, no es posible la reinstalación del paquete %s, no puede ser "
#~ "descargado.\n"

#~ msgid "Sorry, %s is already the newest version.\n"
#~ msgstr "Lo siento, %s ya está en su versión más reciente.\n"

#~ msgid "Sorry, broken packages"
#~ msgstr "Lo siento, paquetes rotos"

#~ msgid "Sorry, you don't have enough free space in %s"
#~ msgstr "Lo siento, no tiene suficiente espacio libre en %s"

#~ msgid "Sorry, you must put some 'source' URIs in your sources.list"
#~ msgstr "Lo siento, debe poner algunos URIs 'fuente' en su sources.list"

#~ msgid "<- '"
#~ msgstr "<- '"

#~ msgid "'"
#~ msgstr "'"

#~ msgid "-> '"
#~ msgstr "-> '"

#~ msgid "Followed conf file from "
#~ msgstr "Archivo de configuración seguido por"

#~ msgid " to "
#~ msgstr " a "

#~ msgid "Extract "
#~ msgstr "Extraer"

#~ msgid "Aborted, backing out"
#~ msgstr "Abortado, retractándome"

#~ msgid "De-replaced "
#~ msgstr "De-reemplazado"

#~ msgid " from "
#~ msgstr " de "

#~ msgid "Backing out "
#~ msgstr "Retractando "

#~ msgid " [new node]"
#~ msgstr " [nodo nuevo] "

#~ msgid "Replaced file "
#~ msgstr "Fichero reemplazado"

#~ msgid "Unimplemented"
#~ msgstr "No está implementado"

#~ msgid "Generating cache"
#~ msgstr "Generando el caché"

#~ msgid "Problem with SelectFile"
#~ msgstr "Se produjo un problema con «SelectFile»"

#~ msgid "Problem with MergeList"
#~ msgstr "Se produjo un problema con «MergeList»"

#~ msgid "Regex compilation error"
#~ msgstr "Error de compilación de Regex"

#~ msgid "Write to stdout failed"
#~ msgstr "No pude escribir a la salida estándar"

#~ msgid "Generate must be enabled for this function"
#~ msgstr "Generate debe de estar habilitado para esta función"

#~ msgid "Failed to stat %s%s"
#~ msgstr "No pude leer %s%s"

#~ msgid "Failed to open %s.new"
#~ msgstr "No pude abrir %s.new"

#~ msgid "Failed to rename %s.new to %s"
#~ msgstr "No se pudo renombrar %s.new a %s"

#~ msgid "I found (binary):"
#~ msgstr "Encontré (binario):"

#~ msgid "I found (source):"
#~ msgstr "Encontré (fuente):"

#~ msgid "Found "
#~ msgstr "Encontré "

#~ msgid " source indexes."
#~ msgstr " índice de fuentes."

#~ msgid " '"
#~ msgstr " »"

#~ msgid ""
#~ "Usage: apt-cdrom [options] command\n"
#~ "\n"
#~ "apt-cdrom is a tool to add CDROM's to APT's source list. The\n"
#~ "CDROM mount point and device information is taken from apt.conf\n"
#~ "and /etc/fstab.\n"
#~ "\n"
#~ "Commands:\n"
#~ "   add - Add a CDROM\n"
#~ "   ident - Report the identity of a CDROM\n"
#~ "\n"
#~ "Options:\n"
#~ "  -h   This help text\n"
#~ "  -d   CD-ROM mount point\n"
#~ "  -r   Rename a recognized CD-ROM\n"
#~ "  -m   No mounting\n"
#~ "  -f   Fast mode, don't check package files\n"
#~ "  -a   Thorough scan mode\n"
#~ "  -c=? Read this configuration file\n"
#~ "  -o=? Set an arbitrary configuration option, eg -o dir::cache=/tmp\n"
#~ "See fstab(5)\n"
#~ msgstr ""
#~ "Uso: apt-cdrom [opciones] orden\n"
#~ "\n"
#~ "apt-cdrom es una herramienta para agregar CDROM para las fuentes de\n"
#~ "APT. El punto de montaje del CDROM y la información del dispositivo\n"
#~ "se extrae de apt.conf y /etc/fstab.\n"
#~ "\n"
#~ "Comandos:\n"
#~ "   add - Agrega un CDROM\n"
#~ "   ident - Reporta la identificación del CDROM\n"
#~ "\n"
#~ "Opciones:\n"
#~ "  -h   Este texto de ayuda\n"
#~ "  -d   Punto de montaje del CD-ROM\n"
#~ "  -r   Renombra un CD-ROM reconocido\n"
#~ "  -m   No monta\n"
#~ "  -f   Modo rápido, no comprueba archivos de paquetes\n"
#~ "  -a   A través de modo de búsqueda\n"
#~ "  -c=? Lee esto archivo de configuración\n"
#~ "  -o=? Establece una opción de configuración arbitraria, ej -o dir::\n"
#~ "cache=/tmp\n"
#~ "Ver fstab(5)\n"

#~ msgid "Internal error, non-zero counts"
#~ msgstr "Error interno, cuenta diferentes de cero"

#~ msgid "Couldn't wait for subprocess"
#~ msgstr "No pude esperar al subproceso"

#~ msgid "....\"Have you mooed today?\"..."
#~ msgstr "....\"¿Has mugido hoy?\"..."

#~ msgid " New "
#~ msgstr " Nuevo "

#~ msgid "B "
#~ msgstr "B "

#~ msgid " files "
#~ msgstr " archivos "

#~ msgid " pkgs in "
#~ msgstr " paquetes en "

#~ msgid ""
#~ "Usage: apt-ftparchive [options] command\n"
#~ "Commands: packges binarypath [overridefile [pathprefix]]\n"
#~ "          sources srcpath [overridefile [pathprefix]]\n"
#~ "          contents path\n"
#~ "          generate config [groups]\n"
#~ "          clean config\n"
#~ msgstr ""
#~ "Uso: apt-ftparchive [opciones] orden\n"
#~ "Comandos: packges trayectoria-binaria [archivo-sobrepaso\n"
#~ "                                      [prefijo-trayectoria]]\n"
#~ "          sources trayectoria-fuente [archivo-sobrepaso \n"
#~ "                                     [prefijo-trayectoria]]\n"
#~ "          contents trayectoria\n"
#~ "          generate config [grupos]\n"
#~ "          clean config\n"

#~ msgid ""
#~ "Options:\n"
#~ "  -h    This help text\n"
#~ "  --md5 Control MD5 generation\n"
#~ "  -s=?  Source override file\n"
#~ "  -q    Quiet\n"
#~ "  -d=?  Select the optional caching database\n"
#~ "  --no-delink Enable delinking debug mode\n"
#~ "  --contents  Control contents file generation\n"
#~ "  -c=?  Read this configuration file\n"
#~ "  -o=?  Set an arbitrary configuration option\n"
#~ msgstr ""
#~ "Opciones:\n"
#~ "  -h    Este texto de ayuda\n"
#~ "  --md5 Generación de control MD5 \n"
#~ "  -s=?  Archivo fuente de predominio\n"
#~ "  -q    Callado\n"
#~ "  -d=?   Selecciona la base de datos opcional de cache\n"
#~ "  --no-delink Habilita modo de depuración delink\n"
#~ "  --contents  Generación del contenido del archivo 'Control'\n"
#~ "  -c=?  Lee este archivo de configuración\n"
#~ "  -o=?  Establece una opción de configuración arbitraria\n"

#~ msgid "Done Packages, Starting contents."
#~ msgstr "Paquetes terminados, empezando contenidos."

#~ msgid "Hit contents update byte limit"
#~ msgstr "Se encontró el límite de bytes de actualización de contenidos"

#~ msgid "Done. "
#~ msgstr "Listo."

#~ msgid "B in "
#~ msgstr "B en "

#~ msgid " archives. Took "
#~ msgstr " archivos. Tomo "

#~ msgid "B hit."
#~ msgstr "B Eco."

#~ msgid " not "
#~ msgstr " no "

#~ msgid "DSC file '%s' is too large!"
#~ msgstr "¡El archivo DSC «%s» es demasiado grande!"

#~ msgid "Could not find a record in the DSC '%s'"
#~ msgstr "No se pudo encontrar un registro en el archive DSC «%s»"

#~ msgid "Error parsing file record"
#~ msgstr "Error leyendo archivo de registros"

#~ msgid "Failed too stat %s"
#~ msgstr "No pude leer %s"

#~ msgid "Errors apply to file '%s'"
#~ msgstr "Los errores aplican al fichero «%s»"

#~ msgid "Unkonwn address family %u (AF_*)"
#~ msgstr "Dirección de familia %u desconocida (AF_*)"

#~ msgid "Failed to mount the cdrom."
#~ msgstr "No pude montar el cdrom"

#~ msgid ""
#~ "apt-ftparchive generates index files for Debian archives. It supports\n"
#~ "many styles of generation from fully automated to functional "
#~ "replacements\n"
#~ "for dpkg-scanpackages and dpkg-scansources\n"
#~ "\n"
#~ "apt-ftparchive generates Package files from a tree of .debs. The\n"
#~ "Package file contains the contents of all the control fields from\n"
#~ "each package as well as the MD5 hash and filesize. An override file\n"
#~ "is supported to force the value of Priority and Section.\n"
#~ "\n"
#~ "Similarly apt-ftparchive generates Sources files from a tree of .dscs.\n"
#~ "The --source-override option can be used to specify a src override file\n"
#~ "\n"
#~ "The 'packages' and 'sources' command should be run in the root of the\n"
#~ "tree. BinaryPath should point to the base of the recursive search and \n"
#~ "override file should contian the override flags. Pathprefix is\n"
#~ "appended to the filename fields if present. Example usage from the \n"
#~ "debian archive:\n"
#~ "   apt-ftparchive packages dists/potato/main/binary-i386/ > \\\n"
#~ "               dists/potato/main/binary-i386/Packages\n"
#~ msgstr ""
#~ "apt-ftparchive genera archivos de índice para archivos de Debian.\n"
#~ "Soporta varios estilos de generación de reemplazos completamente\n"
#~ "automatizados a funcionales para dpkg-scanpackages y dpkg-scansources\n"
#~ "\n"
#~ "apt-ftparchive genera archivos Package de un árbol de .debs. El Archivo\n"
#~ "Package contiene los contenidos de todos los campos de control de cada\n"
#~ "paquete al igual que el enlace MD5 y el tamaño del archivo. Se\n"
#~ "soporta el uso de un archivo de predominio para forzar el valor de\n"
#~ "Priority y Section.\n"
#~ "\n"
#~ "Igualmente, apt-ftparchive genera archivos de Fuentes para el árbol de\n"
#~ ".dscs. Puede usarse la opción --source-override para especificar un\n"
#~ "fichero de predominio fuente.\n"
#~ "\n"
#~ "Las órdenes 'packages' y 'sources' se deben de ejecutar en la raíz del\n"
#~ "árbol. BinaryPath debe de apuntar a la base del archivo de búsqueda\n"
#~ "recursiva, y el archivo de predominio debe contener banderas de\n"
#~ "predominio. Pathprefix se agregado a los campos del nombre del archivo\n"
#~ "si están presentes. Ejemplo de uso tomado de los archivos de Debian:\n"
#~ "   apt-ftparchive packages dists/potato/main/binary-i386/ > \\\\\n"
#~ "               dists/potato/main/binary-i386/Packages\n"

#~ msgid "W: Unable to read directory "
#~ msgstr "A: No se pudo leer directorio "

#~ msgid "W: Unable to stat "
#~ msgstr "A: No se pudo leer "

#~ msgid "E: Errors apply to file '"
#~ msgstr "E: Errores aplicables al archivo «"

#~ msgid " DeLink limit of "
#~ msgstr " DeLink límite de"

#~ msgid " has no override entry"
#~ msgstr " no tiene entrada de predominio"

#~ msgid " maintainer is "
#~ msgstr " el encargado es "<|MERGE_RESOLUTION|>--- conflicted
+++ resolved
@@ -33,11 +33,7 @@
 msgstr ""
 "Project-Id-Version: apt 0.8.10\n"
 "Report-Msgid-Bugs-To: APT Development Team <deity@lists.debian.org>\n"
-<<<<<<< HEAD
-"POT-Creation-Date: 2013-03-01 12:27+0100\n"
-=======
 "POT-Creation-Date: 2013-07-31 16:24+0200\n"
->>>>>>> 183116d1
 "PO-Revision-Date: 2011-01-24 11:47+0100\n"
 "Last-Translator: Javier Fernández-Sanguino Peña <jfs@debian.org>\n"
 "Language-Team: Debian Spanish <debian-l10n-spanish@lists.debian.org>\n"
@@ -213,13 +209,8 @@
 msgid "  Version table:"
 msgstr "  Tabla de versión:"
 
-<<<<<<< HEAD
-#: cmdline/apt-cache.cc:1683 cmdline/apt-cdrom.cc:198 cmdline/apt-config.cc:81
-#: cmdline/apt-get.cc:3360 cmdline/apt-mark.cc:375
-=======
 #: cmdline/apt-cache.cc:1753 cmdline/apt-cdrom.cc:206 cmdline/apt-config.cc:81
 #: cmdline/apt-get.cc:3392 cmdline/apt-mark.cc:375
->>>>>>> 183116d1
 #: cmdline/apt-extracttemplates.cc:229 ftparchive/apt-ftparchive.cc:591
 #: cmdline/apt-internal-solver.cc:33 cmdline/apt-sortpkgs.cc:147
 #, c-format
@@ -692,13 +683,8 @@
 msgid "After this operation, %sB disk space will be freed.\n"
 msgstr "Se liberarán %sB después de esta operación.\n"
 
-<<<<<<< HEAD
-#: cmdline/apt-get.cc:1228 cmdline/apt-get.cc:1231 cmdline/apt-get.cc:2588
-#: cmdline/apt-get.cc:2591
-=======
 #: cmdline/apt-get.cc:1257 cmdline/apt-get.cc:1260 cmdline/apt-get.cc:2621
 #: cmdline/apt-get.cc:2624
->>>>>>> 183116d1
 #, c-format
 msgid "Couldn't determine free space in %s"
 msgstr "No pude determinar el espacio libre en %s"
@@ -737,11 +723,7 @@
 msgid "Do you want to continue?"
 msgstr "¿Desea continuar?"
 
-<<<<<<< HEAD
-#: cmdline/apt-get.cc:1356 cmdline/apt-get.cc:2653 apt-pkg/algorithms.cc:1555
-=======
 #: cmdline/apt-get.cc:1385 cmdline/apt-get.cc:2686 apt-pkg/algorithms.cc:1566
->>>>>>> 183116d1
 #, c-format
 msgid "Failed to fetch %s  %s\n"
 msgstr "Imposible obtener %s  %s\n"
@@ -750,11 +732,7 @@
 msgid "Some files failed to download"
 msgstr "No se pudieron descargar algunos archivos"
 
-<<<<<<< HEAD
-#: cmdline/apt-get.cc:1375 cmdline/apt-get.cc:2665
-=======
 #: cmdline/apt-get.cc:1404 cmdline/apt-get.cc:2698
->>>>>>> 183116d1
 msgid "Download complete and in download only mode"
 msgstr "Descarga completa y en modo de sólo descarga"
 
@@ -940,11 +918,7 @@
 msgid "Calculating upgrade... "
 msgstr "Calculando la actualización... "
 
-<<<<<<< HEAD
-#: cmdline/apt-get.cc:2188 methods/ftp.cc:711 methods/connect.cc:115
-=======
 #: cmdline/apt-get.cc:2216 methods/ftp.cc:712 methods/connect.cc:116
->>>>>>> 183116d1
 msgid "Failed"
 msgstr "Falló"
 
@@ -975,11 +949,7 @@
 msgid "Must specify at least one package to fetch source for"
 msgstr "Debe especificar al menos un paquete para obtener su código fuente"
 
-<<<<<<< HEAD
-#: cmdline/apt-get.cc:2493 cmdline/apt-get.cc:2802
-=======
 #: cmdline/apt-get.cc:2523 cmdline/apt-get.cc:2835
->>>>>>> 183116d1
 #, c-format
 msgid "Unable to find a source package for %s"
 msgstr "No se pudo encontrar un paquete de fuentes para %s"
@@ -1006,151 +976,87 @@
 "para obtener las últimas actualizaciones (posiblemente no publicadas aún) "
 "del paquete.\n"
 
-<<<<<<< HEAD
-#: cmdline/apt-get.cc:2565
-=======
 #: cmdline/apt-get.cc:2598
->>>>>>> 183116d1
 #, c-format
 msgid "Skipping already downloaded file '%s'\n"
 msgstr "Omitiendo el fichero ya descargado «%s»\n"
 
-<<<<<<< HEAD
-#: cmdline/apt-get.cc:2602
-=======
 #: cmdline/apt-get.cc:2635
->>>>>>> 183116d1
 #, c-format
 msgid "You don't have enough free space in %s"
 msgstr "No tiene suficiente espacio libre en %s"
 
 #. TRANSLATOR: The required space between number and unit is already included
 #. in the replacement strings, so %sB will be correctly translate in e.g. 1,5 MB
-<<<<<<< HEAD
-#: cmdline/apt-get.cc:2611
-=======
 #: cmdline/apt-get.cc:2644
->>>>>>> 183116d1
 #, c-format
 msgid "Need to get %sB/%sB of source archives.\n"
 msgstr "Necesito descargar %sB/%sB de archivos fuente.\n"
 
 #. TRANSLATOR: The required space between number and unit is already included
 #. in the replacement string, so %sB will be correctly translate in e.g. 1,5 MB
-<<<<<<< HEAD
-#: cmdline/apt-get.cc:2616
-=======
 #: cmdline/apt-get.cc:2649
->>>>>>> 183116d1
 #, c-format
 msgid "Need to get %sB of source archives.\n"
 msgstr "Necesito descargar %sB de archivos fuente.\n"
 
-<<<<<<< HEAD
-#: cmdline/apt-get.cc:2622
-=======
 #: cmdline/apt-get.cc:2655
->>>>>>> 183116d1
 #, c-format
 msgid "Fetch source %s\n"
 msgstr "Fuente obtenida %s\n"
 
-<<<<<<< HEAD
-#: cmdline/apt-get.cc:2660
-msgid "Failed to fetch some archives."
-msgstr "No se pudieron obtener algunos archivos."
-
-#: cmdline/apt-get.cc:2691
-=======
 #: cmdline/apt-get.cc:2693
 msgid "Failed to fetch some archives."
 msgstr "No se pudieron obtener algunos archivos."
 
 #: cmdline/apt-get.cc:2724
->>>>>>> 183116d1
 #, c-format
 msgid "Skipping unpack of already unpacked source in %s\n"
 msgstr "Ignorando desempaquetamiento de paquetes ya desempaquetados en %s\n"
 
-<<<<<<< HEAD
-#: cmdline/apt-get.cc:2703
-=======
 #: cmdline/apt-get.cc:2736
->>>>>>> 183116d1
 #, c-format
 msgid "Unpack command '%s' failed.\n"
 msgstr "Falló la orden de desempaquetamiento «%s».\n"
 
-<<<<<<< HEAD
-#: cmdline/apt-get.cc:2704
-=======
 #: cmdline/apt-get.cc:2737
->>>>>>> 183116d1
 #, c-format
 msgid "Check if the 'dpkg-dev' package is installed.\n"
 msgstr "Compruebe que el paquete «dpkg-dev» esté instalado.\n"
 
-<<<<<<< HEAD
-#: cmdline/apt-get.cc:2726
-=======
 #: cmdline/apt-get.cc:2759
->>>>>>> 183116d1
 #, c-format
 msgid "Build command '%s' failed.\n"
 msgstr "Falló la orden de construcción «%s».\n"
 
-<<<<<<< HEAD
-#: cmdline/apt-get.cc:2746
-msgid "Child process failed"
-msgstr "Falló el proceso hijo"
-
-#: cmdline/apt-get.cc:2765
-=======
 #: cmdline/apt-get.cc:2779
 msgid "Child process failed"
 msgstr "Falló el proceso hijo"
 
 #: cmdline/apt-get.cc:2798
->>>>>>> 183116d1
 msgid "Must specify at least one package to check builddeps for"
 msgstr ""
 "Debe especificar al menos un paquete para verificar sus dependencias de "
 "construcción"
 
-<<<<<<< HEAD
-#: cmdline/apt-get.cc:2790
-=======
 #: cmdline/apt-get.cc:2823
->>>>>>> 183116d1
 #, c-format
 msgid ""
 "No architecture information available for %s. See apt.conf(5) APT::"
 "Architectures for setup"
 msgstr ""
 
-<<<<<<< HEAD
-#: cmdline/apt-get.cc:2814 cmdline/apt-get.cc:2817
-=======
 #: cmdline/apt-get.cc:2847 cmdline/apt-get.cc:2850
->>>>>>> 183116d1
 #, c-format
 msgid "Unable to get build-dependency information for %s"
 msgstr "No se pudo obtener información de dependencias de construcción para %s"
 
-<<<<<<< HEAD
-#: cmdline/apt-get.cc:2837
-=======
 #: cmdline/apt-get.cc:2870
->>>>>>> 183116d1
 #, c-format
 msgid "%s has no build depends.\n"
 msgstr "%s no tiene dependencias de construcción.\n"
 
-<<<<<<< HEAD
-#: cmdline/apt-get.cc:3007
-=======
 #: cmdline/apt-get.cc:3040
->>>>>>> 183116d1
 #, fuzzy, c-format
 msgid ""
 "%s dependency for %s can't be satisfied because %s is not allowed on '%s' "
@@ -1159,11 +1065,7 @@
 "La dependencia %s en %s no puede satisfacerse porque no se puede encontrar "
 "el paquete %s"
 
-<<<<<<< HEAD
-#: cmdline/apt-get.cc:3025
-=======
 #: cmdline/apt-get.cc:3058
->>>>>>> 183116d1
 #, c-format
 msgid ""
 "%s dependency for %s cannot be satisfied because the package %s cannot be "
@@ -1172,22 +1074,14 @@
 "La dependencia %s en %s no puede satisfacerse porque no se puede encontrar "
 "el paquete %s"
 
-<<<<<<< HEAD
-#: cmdline/apt-get.cc:3048
-=======
 #: cmdline/apt-get.cc:3081
->>>>>>> 183116d1
 #, c-format
 msgid "Failed to satisfy %s dependency for %s: Installed package %s is too new"
 msgstr ""
 "No se pudo satisfacer la dependencia %s para %s: El paquete instalado %s es "
 "demasiado nuevo"
 
-<<<<<<< HEAD
-#: cmdline/apt-get.cc:3087
-=======
 #: cmdline/apt-get.cc:3120
->>>>>>> 183116d1
 #, fuzzy, c-format
 msgid ""
 "%s dependency for %s cannot be satisfied because candidate version of "
@@ -1196,11 +1090,7 @@
 "La dependencia %s en %s no puede satisfacerse porque ninguna versión "
 "disponible del paquete %s satisface los requisitos de versión"
 
-<<<<<<< HEAD
-#: cmdline/apt-get.cc:3093
-=======
 #: cmdline/apt-get.cc:3126
->>>>>>> 183116d1
 #, fuzzy, c-format
 msgid ""
 "%s dependency for %s cannot be satisfied because package %s has no candidate "
@@ -1209,54 +1099,30 @@
 "La dependencia %s en %s no puede satisfacerse porque no se puede encontrar "
 "el paquete %s"
 
-<<<<<<< HEAD
-#: cmdline/apt-get.cc:3116
-=======
 #: cmdline/apt-get.cc:3149
->>>>>>> 183116d1
 #, c-format
 msgid "Failed to satisfy %s dependency for %s: %s"
 msgstr "No se pudo satisfacer la dependencia %s para %s: %s"
 
-<<<<<<< HEAD
-#: cmdline/apt-get.cc:3132
-=======
 #: cmdline/apt-get.cc:3164
->>>>>>> 183116d1
 #, c-format
 msgid "Build-dependencies for %s could not be satisfied."
 msgstr "No se pudieron satisfacer las dependencias de construcción de %s."
 
-<<<<<<< HEAD
-#: cmdline/apt-get.cc:3137
-msgid "Failed to process build dependencies"
-msgstr "No se pudieron procesar las dependencias de construcción"
-
-#: cmdline/apt-get.cc:3230 cmdline/apt-get.cc:3242
-=======
 #: cmdline/apt-get.cc:3169
 msgid "Failed to process build dependencies"
 msgstr "No se pudieron procesar las dependencias de construcción"
 
 #: cmdline/apt-get.cc:3262 cmdline/apt-get.cc:3274
->>>>>>> 183116d1
 #, fuzzy, c-format
 msgid "Changelog for %s (%s)"
 msgstr "Conectando a %s (%s)"
 
-<<<<<<< HEAD
-#: cmdline/apt-get.cc:3365
-msgid "Supported modules:"
-msgstr "Módulos soportados:"
-
-#: cmdline/apt-get.cc:3406
-=======
 #: cmdline/apt-get.cc:3397
 msgid "Supported modules:"
 msgstr "Módulos soportados:"
 
 #: cmdline/apt-get.cc:3438
->>>>>>> 183116d1
 #, fuzzy
 msgid ""
 "Usage: apt-get [options] command\n"
@@ -1347,11 +1213,7 @@
 "para más información y opciones.\n"
 "                       Este APT tiene poderes de Super Vaca.\n"
 
-<<<<<<< HEAD
-#: cmdline/apt-get.cc:3571
-=======
 #: cmdline/apt-get.cc:3603
->>>>>>> 183116d1
 msgid ""
 "NOTE: This is only a simulation!\n"
 "      apt-get needs root privileges for real execution.\n"
@@ -1426,12 +1288,8 @@
 msgstr "%s ya está en su versión más reciente.\n"
 
 #: cmdline/apt-mark.cc:245 cmdline/apt-mark.cc:326
-<<<<<<< HEAD
-#: apt-pkg/contrib/fileutl.cc:830 apt-pkg/deb/dpkgpm.cc:1002
-=======
 #: apt-pkg/contrib/fileutl.cc:832 apt-pkg/contrib/gpgv.cc:223
 #: apt-pkg/deb/dpkgpm.cc:1032
->>>>>>> 183116d1
 #, c-format
 msgid "Waited for %s but it wasn't there"
 msgstr "Esperaba %s pero no estaba allí"
@@ -1569,13 +1427,8 @@
 msgid "Server closed the connection"
 msgstr "El servidor cerró la conexión"
 
-<<<<<<< HEAD
-#: methods/ftp.cc:349 methods/rsh.cc:199 apt-pkg/contrib/fileutl.cc:1276
-#: apt-pkg/contrib/fileutl.cc:1285 apt-pkg/contrib/fileutl.cc:1288
-=======
 #: methods/ftp.cc:349 methods/rsh.cc:199 apt-pkg/contrib/fileutl.cc:1264
 #: apt-pkg/contrib/fileutl.cc:1273 apt-pkg/contrib/fileutl.cc:1276
->>>>>>> 183116d1
 msgid "Read error"
 msgstr "Error de lectura"
 
@@ -1587,15 +1440,9 @@
 msgid "Protocol corruption"
 msgstr "Fallo del protocolo"
 
-<<<<<<< HEAD
-#: methods/ftp.cc:457 methods/rred.cc:238 methods/rsh.cc:241
-#: apt-pkg/contrib/fileutl.cc:1374 apt-pkg/contrib/fileutl.cc:1383
-#: apt-pkg/contrib/fileutl.cc:1386 apt-pkg/contrib/fileutl.cc:1412
-=======
 #: methods/ftp.cc:458 methods/rred.cc:238 methods/rsh.cc:243
 #: apt-pkg/contrib/fileutl.cc:1360 apt-pkg/contrib/fileutl.cc:1369
 #: apt-pkg/contrib/fileutl.cc:1372 apt-pkg/contrib/fileutl.cc:1397
->>>>>>> 183116d1
 msgid "Write error"
 msgstr "Error de escritura"
 
@@ -1676,106 +1523,84 @@
 msgid "Unable to invoke "
 msgstr "No pude invocar "
 
-#: methods/connect.cc:75
+#: methods/connect.cc:76
 #, c-format
 msgid "Connecting to %s (%s)"
 msgstr "Conectando a %s (%s)"
 
-#: methods/connect.cc:86
+#: methods/connect.cc:87
 #, c-format
 msgid "[IP: %s %s]"
 msgstr "[IP: %s %s]"
 
-#: methods/connect.cc:93
+#: methods/connect.cc:94
 #, c-format
 msgid "Could not create a socket for %s (f=%u t=%u p=%u)"
 msgstr "No pude crear un socket para %s (f=%u t=%u p=%u)"
 
-#: methods/connect.cc:99
+#: methods/connect.cc:100
 #, c-format
 msgid "Cannot initiate the connection to %s:%s (%s)."
 msgstr "No puedo iniciar la conexión a %s:%s (%s)."
 
-#: methods/connect.cc:107
+#: methods/connect.cc:108
 #, c-format
 msgid "Could not connect to %s:%s (%s), connection timed out"
 msgstr "No pude conectarme a %s:%s (%s), expiró tiempo para conexión"
 
-#: methods/connect.cc:125
+#: methods/connect.cc:126
 #, c-format
 msgid "Could not connect to %s:%s (%s)."
 msgstr "No pude conectarme a %s:%s (%s)."
 
 #. We say this mainly because the pause here is for the
 #. ssh connection that is still going
-<<<<<<< HEAD
-#: methods/connect.cc:153 methods/rsh.cc:433
-=======
 #: methods/connect.cc:154 methods/rsh.cc:435
->>>>>>> 183116d1
 #, c-format
 msgid "Connecting to %s"
 msgstr "Conectando a %s"
 
-#: methods/connect.cc:172 methods/connect.cc:191
+#: methods/connect.cc:180 methods/connect.cc:199
 #, c-format
 msgid "Could not resolve '%s'"
 msgstr "No se pudo resolver «%s»"
 
-#: methods/connect.cc:197
+#: methods/connect.cc:205
 #, c-format
 msgid "Temporary failure resolving '%s'"
 msgstr "Fallo temporal al resolver «%s»"
 
-#: methods/connect.cc:200
+#: methods/connect.cc:209
+#, fuzzy, c-format
+msgid "System error resolving '%s:%s'"
+msgstr "Algo raro pasó al resolver «%s:%s» (%i - %s)"
+
+#: methods/connect.cc:211
 #, c-format
 msgid "Something wicked happened resolving '%s:%s' (%i - %s)"
 msgstr "Algo raro pasó al resolver «%s:%s» (%i - %s)"
 
-#: methods/connect.cc:247
+#: methods/connect.cc:258
 #, c-format
 msgid "Unable to connect to %s:%s:"
 msgstr "No se pudo conectar a %s:%s:"
 
-<<<<<<< HEAD
-#: methods/gpgv.cc:180
-=======
 #: methods/gpgv.cc:167
->>>>>>> 183116d1
 msgid ""
 "Internal error: Good signature, but could not determine key fingerprint?!"
 msgstr ""
 "Error interno: Firma correcta, ¡¿pero no se pudo determinar su huella "
 "digital?!"
 
-<<<<<<< HEAD
-#: methods/gpgv.cc:185
-msgid "At least one invalid signature was encountered."
-msgstr "Se encontró al menos una firma inválida."
-
-#: methods/gpgv.cc:189
-=======
 #: methods/gpgv.cc:171
 msgid "At least one invalid signature was encountered."
 msgstr "Se encontró al menos una firma inválida."
 
 #: methods/gpgv.cc:173
->>>>>>> 183116d1
 msgid "Could not execute 'gpgv' to verify signature (is gpgv installed?)"
 msgstr ""
 "No se pudo ejecutar «gpgv»  para verificar la firma (¿está instalado gpgv?)"
 
-<<<<<<< HEAD
-#: methods/gpgv.cc:194
-msgid "Unknown error executing gpgv"
-msgstr "Error desconocido ejecutando gpgv"
-
-#: methods/gpgv.cc:228 methods/gpgv.cc:235
-msgid "The following signatures were invalid:\n"
-msgstr "Las siguientes firms fueron inválidas:\n"
-
-#: methods/gpgv.cc:242
-=======
 #. TRANSLATORS: %s is a single techy word like 'NODATA'
 #: methods/gpgv.cc:179
 #, c-format
@@ -1793,7 +1618,6 @@
 msgstr "Las siguientes firms fueron inválidas:\n"
 
 #: methods/gpgv.cc:230
->>>>>>> 183116d1
 msgid ""
 "The following signatures couldn't be verified because the public key is not "
 "available:\n"
@@ -1875,15 +1699,9 @@
 
 #. Only warn if there are no sources.list.d.
 #. Only warn if there is no sources.list file.
-<<<<<<< HEAD
-#: methods/mirror.cc:95 apt-inst/extract.cc:465
-#: apt-pkg/contrib/cdromutl.cc:183 apt-pkg/contrib/fileutl.cc:402
-#: apt-pkg/contrib/fileutl.cc:515 apt-pkg/sourcelist.cc:208
-=======
 #: methods/mirror.cc:95 apt-inst/extract.cc:464
 #: apt-pkg/contrib/cdromutl.cc:184 apt-pkg/contrib/fileutl.cc:404
 #: apt-pkg/contrib/fileutl.cc:517 apt-pkg/sourcelist.cc:208
->>>>>>> 183116d1
 #: apt-pkg/sourcelist.cc:214 apt-pkg/acquire.cc:485 apt-pkg/init.cc:108
 #: apt-pkg/init.cc:116 apt-pkg/clean.cc:36 apt-pkg/policy.cc:362
 #, c-format
@@ -2182,103 +2000,87 @@
 msgid "Unable to get a cursor"
 msgstr "No se pudo obtener un cursor"
 
-#: ftparchive/writer.cc:80
+#: ftparchive/writer.cc:82
 #, c-format
 msgid "W: Unable to read directory %s\n"
 msgstr "A: No se pudo leer directorio %s\n"
 
-#: ftparchive/writer.cc:85
+#: ftparchive/writer.cc:87
 #, c-format
 msgid "W: Unable to stat %s\n"
 msgstr "A: No se pudo leer %s\n"
 
-#: ftparchive/writer.cc:141
+#: ftparchive/writer.cc:143
 msgid "E: "
 msgstr "E: "
 
-#: ftparchive/writer.cc:143
+#: ftparchive/writer.cc:145
 msgid "W: "
 msgstr "A: "
 
-#: ftparchive/writer.cc:150
+#: ftparchive/writer.cc:152
 msgid "E: Errors apply to file "
 msgstr "E: Errores aplicables al archivo "
 
-#: ftparchive/writer.cc:168 ftparchive/writer.cc:200
+#: ftparchive/writer.cc:170 ftparchive/writer.cc:202
 #, c-format
 msgid "Failed to resolve %s"
 msgstr "No se pudo resolver %s"
 
-#: ftparchive/writer.cc:181
+#: ftparchive/writer.cc:183
 msgid "Tree walking failed"
 msgstr "Falló el recorrido por el árbol."
 
-#: ftparchive/writer.cc:208
+#: ftparchive/writer.cc:210
 #, c-format
 msgid "Failed to open %s"
 msgstr "No se pudo abrir %s"
 
-#: ftparchive/writer.cc:267
+#: ftparchive/writer.cc:269
 #, c-format
 msgid " DeLink %s [%s]\n"
 msgstr " DeLink %s [%s]\n"
 
-#: ftparchive/writer.cc:275
+#: ftparchive/writer.cc:277
 #, c-format
 msgid "Failed to readlink %s"
 msgstr "No se pudo leer el enlace %s"
 
-#: ftparchive/writer.cc:279
+#: ftparchive/writer.cc:281
 #, c-format
 msgid "Failed to unlink %s"
 msgstr "No se pudo desligar %s"
 
-#: ftparchive/writer.cc:286
+#: ftparchive/writer.cc:288
 #, c-format
 msgid "*** Failed to link %s to %s"
 msgstr "*** No pude enlazar %s con %s"
 
-#: ftparchive/writer.cc:296
+#: ftparchive/writer.cc:298
 #, c-format
 msgid " DeLink limit of %sB hit.\n"
 msgstr " DeLink se ha llegado al límite de %sB.\n"
 
-#: ftparchive/writer.cc:401
+#: ftparchive/writer.cc:403
 msgid "Archive had no package field"
 msgstr "Archivo no tiene campo de paquetes"
 
-<<<<<<< HEAD
-#: ftparchive/writer.cc:409 ftparchive/writer.cc:714
-=======
 #: ftparchive/writer.cc:411 ftparchive/writer.cc:701
->>>>>>> 183116d1
 #, c-format
 msgid "  %s has no override entry\n"
 msgstr " %s no tiene entrada de predominio\n"
 
-<<<<<<< HEAD
-#: ftparchive/writer.cc:477 ftparchive/writer.cc:858
-=======
 #: ftparchive/writer.cc:479 ftparchive/writer.cc:845
->>>>>>> 183116d1
 #, c-format
 msgid "  %s maintainer is %s not %s\n"
 msgstr " el encargado de %s es %s y no %s\n"
 
-<<<<<<< HEAD
-#: ftparchive/writer.cc:724
-=======
 #: ftparchive/writer.cc:711
->>>>>>> 183116d1
 #, c-format
 msgid "  %s has no source override entry\n"
 msgstr " %s no tiene una entrada fuente predominante\n"
 
-<<<<<<< HEAD
-#: ftparchive/writer.cc:728
-=======
 #: ftparchive/writer.cc:715
->>>>>>> 183116d1
 #, c-format
 msgid "  %s has no binary override entry either\n"
 msgstr " %s tampoco tiene una entrada binaria predominante\n"
@@ -2629,93 +2431,89 @@
 "deshabilitado el crecimiento automático."
 
 #. d means days, h means hours, min means minutes, s means seconds
-#: apt-pkg/contrib/strutl.cc:372
+#: apt-pkg/contrib/strutl.cc:378
 #, c-format
 msgid "%lid %lih %limin %lis"
 msgstr "%lid %lih %limin. %liseg."
 
 #. h means hours, min means minutes, s means seconds
-#: apt-pkg/contrib/strutl.cc:379
+#: apt-pkg/contrib/strutl.cc:385
 #, c-format
 msgid "%lih %limin %lis"
 msgstr "%lih %limin. %liseg."
 
 #. min means minutes, s means seconds
-#: apt-pkg/contrib/strutl.cc:386
+#: apt-pkg/contrib/strutl.cc:392
 #, c-format
 msgid "%limin %lis"
 msgstr "%limin. %liseg."
 
 #. s means seconds
-#: apt-pkg/contrib/strutl.cc:391
+#: apt-pkg/contrib/strutl.cc:397
 #, c-format
 msgid "%lis"
 msgstr "%liseg."
 
-<<<<<<< HEAD
-#: apt-pkg/contrib/strutl.cc:1167
-=======
 #: apt-pkg/contrib/strutl.cc:1173
->>>>>>> 183116d1
 #, c-format
 msgid "Selection %s not found"
 msgstr "Selección %s no encontrada"
 
-#: apt-pkg/contrib/configuration.cc:503
+#: apt-pkg/contrib/configuration.cc:491
 #, c-format
 msgid "Unrecognized type abbreviation: '%c'"
 msgstr "Tipo de abreviación no reconocida: «%c»"
 
-#: apt-pkg/contrib/configuration.cc:617
+#: apt-pkg/contrib/configuration.cc:605
 #, c-format
 msgid "Opening configuration file %s"
 msgstr "Abriendo fichero de configuración %s"
 
-#: apt-pkg/contrib/configuration.cc:785
+#: apt-pkg/contrib/configuration.cc:773
 #, c-format
 msgid "Syntax error %s:%u: Block starts with no name."
 msgstr "Error de sintaxis %s:%u: No hay un nombre al comienzo del bloque."
 
-#: apt-pkg/contrib/configuration.cc:804
+#: apt-pkg/contrib/configuration.cc:792
 #, c-format
 msgid "Syntax error %s:%u: Malformed tag"
 msgstr "Error de sintaxis %s:%u: Marca mal formada"
 
-#: apt-pkg/contrib/configuration.cc:821
+#: apt-pkg/contrib/configuration.cc:809
 #, c-format
 msgid "Syntax error %s:%u: Extra junk after value"
 msgstr "Error de sintaxis %s:%u: Basura extra después del valor"
 
-#: apt-pkg/contrib/configuration.cc:861
+#: apt-pkg/contrib/configuration.cc:849
 #, c-format
 msgid "Syntax error %s:%u: Directives can only be done at the top level"
 msgstr ""
 "Error de sintaxis %s:%u: Las directivas sólo se pueden poner en el primer "
 "nivel"
 
-#: apt-pkg/contrib/configuration.cc:868
+#: apt-pkg/contrib/configuration.cc:856
 #, c-format
 msgid "Syntax error %s:%u: Too many nested includes"
 msgstr "Error de sintaxis %s:%u: Demasiadas inclusiones anidadas"
 
-#: apt-pkg/contrib/configuration.cc:872 apt-pkg/contrib/configuration.cc:877
+#: apt-pkg/contrib/configuration.cc:860 apt-pkg/contrib/configuration.cc:865
 #, c-format
 msgid "Syntax error %s:%u: Included from here"
 msgstr "Error de sintaxis %s:%u: Incluido desde aquí"
 
-#: apt-pkg/contrib/configuration.cc:881
+#: apt-pkg/contrib/configuration.cc:869
 #, c-format
 msgid "Syntax error %s:%u: Unsupported directive '%s'"
 msgstr "Error de sintaxis %s:%u: Directiva «%s» no soportada"
 
-#: apt-pkg/contrib/configuration.cc:884
+#: apt-pkg/contrib/configuration.cc:872
 #, c-format
 msgid "Syntax error %s:%u: clear directive requires an option tree as argument"
 msgstr ""
 "Error de sintaxis %s:%u: la directiva «clear» tiene que incluir un árbol de "
 "opciones como argumento"
 
-#: apt-pkg/contrib/configuration.cc:934
+#: apt-pkg/contrib/configuration.cc:922
 #, c-format
 msgid "Syntax error %s:%u: Extra junk at end of file"
 msgstr "Error de sintaxis %s:%u: Basura extra al final del archivo"
@@ -2736,9 +2534,9 @@
 
 #. Print the spinner
 #: apt-pkg/contrib/progress.cc:195
-#, c-format
-msgid "\r%s... %u%%"
-msgstr ""
+#, fuzzy, c-format
+msgid "%c%s... %u%%"
+msgstr "%c%s... Hecho"
 
 #: apt-pkg/contrib/cmndline.cc:80
 #, c-format
@@ -2797,149 +2595,82 @@
 msgid "Failed to stat the cdrom"
 msgstr "No pude montar el cdrom"
 
-#: apt-pkg/contrib/fileutl.cc:95
+#: apt-pkg/contrib/fileutl.cc:93
 #, c-format
 msgid "Problem closing the gzip file %s"
 msgstr "Se produjo un problema al cerrar el fichero gzip %s"
 
-<<<<<<< HEAD
-#: apt-pkg/contrib/fileutl.cc:227
-=======
 #: apt-pkg/contrib/fileutl.cc:226
->>>>>>> 183116d1
 #, c-format
 msgid "Not using locking for read only lock file %s"
 msgstr "No se utiliza bloqueos para el fichero de bloqueo de sólo lectura %s"
 
-<<<<<<< HEAD
-#: apt-pkg/contrib/fileutl.cc:232
-=======
 #: apt-pkg/contrib/fileutl.cc:231
->>>>>>> 183116d1
 #, c-format
 msgid "Could not open lock file %s"
 msgstr "No se pudo abrir el fichero de bloqueo «%s»"
 
-<<<<<<< HEAD
-#: apt-pkg/contrib/fileutl.cc:250
-=======
 #: apt-pkg/contrib/fileutl.cc:254
->>>>>>> 183116d1
 #, c-format
 msgid "Not using locking for nfs mounted lock file %s"
 msgstr "No se utilizan bloqueos para el fichero de bloqueo de montaje nfs %s"
 
-<<<<<<< HEAD
-#: apt-pkg/contrib/fileutl.cc:254
-=======
 #: apt-pkg/contrib/fileutl.cc:259
->>>>>>> 183116d1
 #, c-format
 msgid "Could not get lock %s"
 msgstr "No se pudo bloquear %s"
 
-<<<<<<< HEAD
-#: apt-pkg/contrib/fileutl.cc:394 apt-pkg/contrib/fileutl.cc:508
-=======
 #: apt-pkg/contrib/fileutl.cc:396 apt-pkg/contrib/fileutl.cc:510
->>>>>>> 183116d1
 #, c-format
 msgid "List of files can't be created as '%s' is not a directory"
 msgstr ""
 
-<<<<<<< HEAD
-#: apt-pkg/contrib/fileutl.cc:428
-=======
 #: apt-pkg/contrib/fileutl.cc:430
->>>>>>> 183116d1
 #, c-format
 msgid "Ignoring '%s' in directory '%s' as it is not a regular file"
 msgstr ""
 
-<<<<<<< HEAD
-#: apt-pkg/contrib/fileutl.cc:446
-=======
 #: apt-pkg/contrib/fileutl.cc:448
->>>>>>> 183116d1
 #, c-format
 msgid "Ignoring file '%s' in directory '%s' as it has no filename extension"
 msgstr ""
 
-<<<<<<< HEAD
-#: apt-pkg/contrib/fileutl.cc:455
-=======
 #: apt-pkg/contrib/fileutl.cc:457
->>>>>>> 183116d1
 #, c-format
 msgid ""
 "Ignoring file '%s' in directory '%s' as it has an invalid filename extension"
 msgstr ""
 
-<<<<<<< HEAD
-#: apt-pkg/contrib/fileutl.cc:842
-=======
 #: apt-pkg/contrib/fileutl.cc:844
->>>>>>> 183116d1
 #, c-format
 msgid "Sub-process %s received a segmentation fault."
 msgstr "El subproceso %s recibió un fallo de segmentación."
 
-<<<<<<< HEAD
-#: apt-pkg/contrib/fileutl.cc:844
-=======
 #: apt-pkg/contrib/fileutl.cc:846
->>>>>>> 183116d1
 #, c-format
 msgid "Sub-process %s received signal %u."
 msgstr "El subproceso %s recibió la señal %u."
 
-<<<<<<< HEAD
-#: apt-pkg/contrib/fileutl.cc:848
-=======
 #: apt-pkg/contrib/fileutl.cc:850 apt-pkg/contrib/gpgv.cc:243
->>>>>>> 183116d1
 #, c-format
 msgid "Sub-process %s returned an error code (%u)"
 msgstr "El subproceso %s devolvió un código de error (%u)"
 
-<<<<<<< HEAD
-#: apt-pkg/contrib/fileutl.cc:850
-=======
 #: apt-pkg/contrib/fileutl.cc:852 apt-pkg/contrib/gpgv.cc:236
->>>>>>> 183116d1
 #, c-format
 msgid "Sub-process %s exited unexpectedly"
 msgstr "El subproceso %s terminó de forma inesperada"
 
-<<<<<<< HEAD
-#: apt-pkg/contrib/fileutl.cc:1006 apt-pkg/indexcopy.cc:659
-=======
 #: apt-pkg/contrib/fileutl.cc:988
->>>>>>> 183116d1
 #, c-format
 msgid "Could not open file %s"
 msgstr "No pude abrir el fichero %s"
 
-<<<<<<< HEAD
-#: apt-pkg/contrib/fileutl.cc:1068
-=======
 #: apt-pkg/contrib/fileutl.cc:1065
->>>>>>> 183116d1
 #, c-format
 msgid "Could not open file descriptor %d"
 msgstr "No se pudo abrir el descriptor de fichero %d"
 
-<<<<<<< HEAD
-#: apt-pkg/contrib/fileutl.cc:1158
-msgid "Failed to create subprocess IPC"
-msgstr "No se pudo crear el subproceso IPC"
-
-#: apt-pkg/contrib/fileutl.cc:1214
-msgid "Failed to exec compressor "
-msgstr "No se pudo ejecutar el compresor "
-
-#: apt-pkg/contrib/fileutl.cc:1311
-=======
 #: apt-pkg/contrib/fileutl.cc:1150
 msgid "Failed to create subprocess IPC"
 msgstr "No se pudo crear el subproceso IPC"
@@ -2949,54 +2680,39 @@
 msgstr "No se pudo ejecutar el compresor "
 
 #: apt-pkg/contrib/fileutl.cc:1298
->>>>>>> 183116d1
 #, fuzzy, c-format
 msgid "read, still have %llu to read but none left"
 msgstr "leídos, todavía debía leer %lu pero no queda nada"
 
-<<<<<<< HEAD
-#: apt-pkg/contrib/fileutl.cc:1400 apt-pkg/contrib/fileutl.cc:1422
-=======
 #: apt-pkg/contrib/fileutl.cc:1385 apt-pkg/contrib/fileutl.cc:1407
->>>>>>> 183116d1
 #, fuzzy, c-format
 msgid "write, still have %llu to write but couldn't"
 msgstr "escritos, todavía tenía que escribir %lu pero no pude hacerlo"
 
-<<<<<<< HEAD
-#: apt-pkg/contrib/fileutl.cc:1738
-=======
 #: apt-pkg/contrib/fileutl.cc:1695
->>>>>>> 183116d1
 #, c-format
 msgid "Problem closing the file %s"
 msgstr "Se produjo un problema al cerrar el fichero %s"
 
-<<<<<<< HEAD
-#: apt-pkg/contrib/fileutl.cc:1750
-=======
 #: apt-pkg/contrib/fileutl.cc:1707
->>>>>>> 183116d1
 #, c-format
 msgid "Problem renaming the file %s to %s"
 msgstr "Se produjo un problema al renombrar el fichero %s a %s"
 
-<<<<<<< HEAD
-#: apt-pkg/contrib/fileutl.cc:1761
-=======
 #: apt-pkg/contrib/fileutl.cc:1718
->>>>>>> 183116d1
 #, c-format
 msgid "Problem unlinking the file %s"
 msgstr "Se produjo un problema al desligar el fichero %s"
 
-<<<<<<< HEAD
-#: apt-pkg/contrib/fileutl.cc:1776
-=======
 #: apt-pkg/contrib/fileutl.cc:1731
->>>>>>> 183116d1
 msgid "Problem syncing the file"
 msgstr "Se produjo un problema al sincronizar el fichero"
+
+#. TRANSLATOR: %s is the trusted keyring parts directory
+#: apt-pkg/contrib/gpgv.cc:76
+#, c-format
+msgid "No keyring installed in %s."
+msgstr "No se instaló ningún anillo de claves %s."
 
 #: apt-pkg/pkgcache.cc:148
 msgid "Empty package cache"
@@ -3232,11 +2948,7 @@
 "El paquete %s necesita ser reinstalado, pero no se encuentra un archivo para "
 "éste."
 
-<<<<<<< HEAD
-#: apt-pkg/algorithms.cc:1229
-=======
 #: apt-pkg/algorithms.cc:1238
->>>>>>> 183116d1
 msgid ""
 "Error, pkgProblemResolver::Resolve generated breaks, this may be caused by "
 "held packages."
@@ -3244,20 +2956,12 @@
 "Error, pkgProblemResolver::Resolve generó cortes, esto puede haber sido "
 "causado por paquetes retenidos."
 
-<<<<<<< HEAD
-#: apt-pkg/algorithms.cc:1231
-=======
 #: apt-pkg/algorithms.cc:1240
->>>>>>> 183116d1
 msgid "Unable to correct problems, you have held broken packages."
 msgstr ""
 "No se pudieron corregir los problemas, usted ha retenido paquetes rotos."
 
-<<<<<<< HEAD
-#: apt-pkg/algorithms.cc:1581 apt-pkg/algorithms.cc:1583
-=======
 #: apt-pkg/algorithms.cc:1592 apt-pkg/algorithms.cc:1594
->>>>>>> 183116d1
 #, fuzzy
 msgid ""
 "Some index files failed to download. They have been ignored, or old ones "
@@ -3434,71 +3138,42 @@
 msgid "MD5Sum mismatch"
 msgstr "La suma MD5 difiere"
 
-<<<<<<< HEAD
-#: apt-pkg/acquire-item.cc:870 apt-pkg/acquire-item.cc:1870
-#: apt-pkg/acquire-item.cc:2013
-msgid "Hash Sum mismatch"
-msgstr "La suma hash difiere"
-
-#: apt-pkg/acquire-item.cc:1381
-=======
 #: apt-pkg/acquire-item.cc:870 apt-pkg/acquire-item.cc:1887
 #: apt-pkg/acquire-item.cc:2030
 msgid "Hash Sum mismatch"
 msgstr "La suma hash difiere"
 
 #: apt-pkg/acquire-item.cc:1388
->>>>>>> 183116d1
 #, c-format
 msgid ""
 "Unable to find expected entry '%s' in Release file (Wrong sources.list entry "
 "or malformed file)"
 msgstr ""
 
-<<<<<<< HEAD
-#: apt-pkg/acquire-item.cc:1397
-=======
 #: apt-pkg/acquire-item.cc:1404
->>>>>>> 183116d1
 #, fuzzy, c-format
 msgid "Unable to find hash sum for '%s' in Release file"
 msgstr "No se pudo leer el archivo «Release» %s"
 
-<<<<<<< HEAD
-#: apt-pkg/acquire-item.cc:1439
-=======
 #: apt-pkg/acquire-item.cc:1446
->>>>>>> 183116d1
 msgid "There is no public key available for the following key IDs:\n"
 msgstr ""
 "No existe ninguna clave pública disponible para los siguientes "
 "identificadores de clave:\n"
 
-<<<<<<< HEAD
-#: apt-pkg/acquire-item.cc:1477
-=======
 #: apt-pkg/acquire-item.cc:1484
->>>>>>> 183116d1
 #, c-format
 msgid ""
 "Release file for %s is expired (invalid since %s). Updates for this "
 "repository will not be applied."
 msgstr ""
 
-<<<<<<< HEAD
-#: apt-pkg/acquire-item.cc:1499
-=======
 #: apt-pkg/acquire-item.cc:1506
->>>>>>> 183116d1
 #, c-format
 msgid "Conflicting distribution: %s (expected %s but got %s)"
 msgstr "Distribución conflictiva: %s (se esperaba %s, pero se obtuvo %s)"
 
-<<<<<<< HEAD
-#: apt-pkg/acquire-item.cc:1532
-=======
 #: apt-pkg/acquire-item.cc:1536
->>>>>>> 183116d1
 #, c-format
 msgid ""
 "An error occurred during the signature verification. The repository is not "
@@ -3509,20 +3184,12 @@
 "GPG es: %s: %s\n"
 
 #. Invalid signature file, reject (LP: #346386) (Closes: #627642)
-<<<<<<< HEAD
-#: apt-pkg/acquire-item.cc:1542 apt-pkg/acquire-item.cc:1547
-=======
 #: apt-pkg/acquire-item.cc:1546 apt-pkg/acquire-item.cc:1551
->>>>>>> 183116d1
 #, c-format
 msgid "GPG error: %s: %s"
 msgstr "Error de GPG: %s: %s"
 
-<<<<<<< HEAD
-#: apt-pkg/acquire-item.cc:1646
-=======
 #: apt-pkg/acquire-item.cc:1663
->>>>>>> 183116d1
 #, c-format
 msgid ""
 "I wasn't able to locate a file for the %s package. This might mean you need "
@@ -3532,11 +3199,7 @@
 "que necesita arreglar manualmente este paquete (debido a que falta una "
 "arquitectura)"
 
-<<<<<<< HEAD
-#: apt-pkg/acquire-item.cc:1705
-=======
 #: apt-pkg/acquire-item.cc:1722
->>>>>>> 183116d1
 #, c-format
 msgid ""
 "I wasn't able to locate a file for the %s package. This might mean you need "
@@ -3545,11 +3208,7 @@
 "No se pudo localizar un archivo para el paquete %s. Esto puede significar "
 "que necesita arreglar manualmente este paquete."
 
-<<<<<<< HEAD
-#: apt-pkg/acquire-item.cc:1764
-=======
 #: apt-pkg/acquire-item.cc:1781
->>>>>>> 183116d1
 #, c-format
 msgid ""
 "The package index files are corrupted. No Filename: field for package %s."
@@ -3557,35 +3216,31 @@
 "Los archivos de índice de paquetes están dañados. No existe un campo "
 "«Filename:» para el paquete %s."
 
-<<<<<<< HEAD
-#: apt-pkg/acquire-item.cc:1862
-=======
 #: apt-pkg/acquire-item.cc:1879
->>>>>>> 183116d1
 msgid "Size mismatch"
 msgstr "El tamaño difiere"
 
-#: apt-pkg/indexrecords.cc:64
+#: apt-pkg/indexrecords.cc:68
 #, c-format
 msgid "Unable to parse Release file %s"
 msgstr "No se pudo leer el archivo «Release» %s"
 
-#: apt-pkg/indexrecords.cc:74
+#: apt-pkg/indexrecords.cc:78
 #, c-format
 msgid "No sections in Release file %s"
 msgstr "No se encontraron secciones en el archivo «Release» %s"
 
-#: apt-pkg/indexrecords.cc:108
+#: apt-pkg/indexrecords.cc:112
 #, c-format
 msgid "No Hash entry in Release file %s"
 msgstr "No existe una entrada «Hash» en el archivo «Release» %s"
 
-#: apt-pkg/indexrecords.cc:121
+#: apt-pkg/indexrecords.cc:125
 #, c-format
 msgid "Invalid 'Valid-Until' entry in Release file %s"
 msgstr "Entrada «Valid-Until» inválida en el archivo «Release» %s"
 
-#: apt-pkg/indexrecords.cc:140
+#: apt-pkg/indexrecords.cc:144
 #, c-format
 msgid "Invalid 'Date' entry in Release file %s"
 msgstr "Entrada «Date» inválida en el archivo «Release» %s"
@@ -3685,38 +3340,22 @@
 msgid "Source list entries for this disc are:\n"
 msgstr "Las entradas de la lista de fuentes para este disco son:\n"
 
-<<<<<<< HEAD
-#: apt-pkg/indexcopy.cc:236 apt-pkg/indexcopy.cc:880
-=======
 #: apt-pkg/indexcopy.cc:236 apt-pkg/indexcopy.cc:775
->>>>>>> 183116d1
 #, c-format
 msgid "Wrote %i records.\n"
 msgstr "%i registros escritos.\n"
 
-<<<<<<< HEAD
-#: apt-pkg/indexcopy.cc:238 apt-pkg/indexcopy.cc:882
-=======
 #: apt-pkg/indexcopy.cc:238 apt-pkg/indexcopy.cc:777
->>>>>>> 183116d1
 #, c-format
 msgid "Wrote %i records with %i missing files.\n"
 msgstr "%i registros escritos con %i fichero de menos.\n"
 
-<<<<<<< HEAD
-#: apt-pkg/indexcopy.cc:241 apt-pkg/indexcopy.cc:885
-=======
 #: apt-pkg/indexcopy.cc:241 apt-pkg/indexcopy.cc:780
->>>>>>> 183116d1
 #, c-format
 msgid "Wrote %i records with %i mismatched files\n"
 msgstr "%i registros escritos con %i fichero mal emparejado\n"
 
-<<<<<<< HEAD
-#: apt-pkg/indexcopy.cc:244 apt-pkg/indexcopy.cc:888
-=======
 #: apt-pkg/indexcopy.cc:244 apt-pkg/indexcopy.cc:783
->>>>>>> 183116d1
 #, c-format
 msgid "Wrote %i records with %i missing files and %i mismatched files\n"
 msgstr ""
@@ -3732,17 +3371,6 @@
 msgid "Hash mismatch for: %s"
 msgstr "La suma hash difiere para: %s"
 
-#: apt-pkg/indexcopy.cc:662
-#, c-format
-msgid "File %s doesn't start with a clearsigned message"
-msgstr ""
-
-#. TRANSLATOR: %s is the trusted keyring parts directory
-#: apt-pkg/indexcopy.cc:692
-#, c-format
-msgid "No keyring installed in %s."
-msgstr "No se instaló ningún anillo de claves %s."
-
 #: apt-pkg/cacheset.cc:403
 #, c-format
 msgid "Release '%s' for '%s' was not found"
@@ -3816,7 +3444,7 @@
 msgid "External solver failed without a proper error message"
 msgstr ""
 
-#: apt-pkg/edsp.cc:557 apt-pkg/edsp.cc:560 apt-pkg/edsp.cc:565
+#: apt-pkg/edsp.cc:556 apt-pkg/edsp.cc:559 apt-pkg/edsp.cc:564
 msgid "Execute external solver"
 msgstr ""
 
@@ -3907,24 +3535,6 @@
 "No pudo escribirse el registro, falló la llamada a openpty() (¿está montado "
 "«/dev/pts?)\n"
 
-<<<<<<< HEAD
-#: apt-pkg/deb/dpkgpm.cc:1235
-#, fuzzy
-msgid "Can not write log, tcgetattr() failed for stdout"
-msgstr ""
-"No pudo escribirse el registro, falló la llamada a openpty() (¿está montado "
-"«/dev/pts?)\n"
-
-#: apt-pkg/deb/dpkgpm.cc:1248
-msgid "Running dpkg"
-msgstr "Ejecutando dpkg"
-
-#: apt-pkg/deb/dpkgpm.cc:1420
-msgid "Operation was interrupted before it could finish"
-msgstr ""
-
-#: apt-pkg/deb/dpkgpm.cc:1482
-=======
 #: apt-pkg/deb/dpkgpm.cc:1273
 msgid "Running dpkg"
 msgstr "Ejecutando dpkg"
@@ -3934,26 +3544,17 @@
 msgstr ""
 
 #: apt-pkg/deb/dpkgpm.cc:1507
->>>>>>> 183116d1
 msgid "No apport report written because MaxReports is reached already"
 msgstr ""
 "No se escribió ningún informe «apport» porque ya se ha alcanzado el valor de "
 "«MaxReports»"
 
 #. check if its not a follow up error
-<<<<<<< HEAD
-#: apt-pkg/deb/dpkgpm.cc:1487
-msgid "dependency problems - leaving unconfigured"
-msgstr "problemas de dependencias - dejando sin instalar"
-
-#: apt-pkg/deb/dpkgpm.cc:1489
-=======
 #: apt-pkg/deb/dpkgpm.cc:1512
 msgid "dependency problems - leaving unconfigured"
 msgstr "problemas de dependencias - dejando sin instalar"
 
 #: apt-pkg/deb/dpkgpm.cc:1514
->>>>>>> 183116d1
 msgid ""
 "No apport report written because the error message indicates its a followup "
 "error from a previous failure."
@@ -3961,11 +3562,7 @@
 "No se escribió un informe «apport» porque el mensaje de error indica que es "
 "un mensaje de error asociado a un fallo previo."
 
-<<<<<<< HEAD
-#: apt-pkg/deb/dpkgpm.cc:1495
-=======
 #: apt-pkg/deb/dpkgpm.cc:1520
->>>>>>> 183116d1
 msgid ""
 "No apport report written because the error message indicates a disk full "
 "error"
@@ -3973,11 +3570,7 @@
 "No se escribió un informe «apport» porque el mensaje de error indica que el "
 "error es de disco lleno"
 
-<<<<<<< HEAD
-#: apt-pkg/deb/dpkgpm.cc:1501
-=======
 #: apt-pkg/deb/dpkgpm.cc:1526
->>>>>>> 183116d1
 msgid ""
 "No apport report written because the error message indicates a out of memory "
 "error"
@@ -3985,11 +3578,7 @@
 "No se escribió un informe «apport» porque el mensaje de error indica un "
 "error de memoria excedida"
 
-<<<<<<< HEAD
-#: apt-pkg/deb/dpkgpm.cc:1508
-=======
 #: apt-pkg/deb/dpkgpm.cc:1533
->>>>>>> 183116d1
 msgid ""
 "No apport report written because the error message indicates a dpkg I/O error"
 msgstr ""
@@ -4023,14 +3612,6 @@
 #: apt-pkg/deb/debsystem.cc:121
 msgid "Not locked"
 msgstr "No bloqueado"
-
-#, fuzzy
-#~ msgid "System error resolving '%s:%s'"
-#~ msgstr "Algo raro pasó al resolver «%s:%s» (%i - %s)"
-
-#, fuzzy
-#~ msgid "%c%s... %u%%"
-#~ msgstr "%c%s... Hecho"
 
 #~ msgid "Skipping nonexistent file %s"
 #~ msgstr "Omitiendo el fichero inexistente %s"
