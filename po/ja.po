--- conflicted
+++ resolved
@@ -8,13 +8,8 @@
 msgstr ""
 "Project-Id-Version: apt 0.9.7.1\n"
 "Report-Msgid-Bugs-To: APT Development Team <deity@lists.debian.org>\n"
-<<<<<<< HEAD
 "POT-Creation-Date: 2012-08-20 12:04+0100\n"
-"PO-Revision-Date: 2010-08-25 09:33+0900\n"
-=======
-"POT-Creation-Date: 2012-06-27 11:17+0200\n"
 "PO-Revision-Date: 2012-07-01 00:14+0900\n"
->>>>>>> d7bc74a4
 "Last-Translator: Kenshi Muto <kmuto@debian.org>\n"
 "Language-Team: Debian Japanese List <debian-japanese@lists.debian.org>\n"
 "Language: ja\n"
@@ -113,7 +108,8 @@
 
 #: cmdline/apt-cache.cc:1357
 msgid "This command is deprecated. Please use 'apt-mark showauto' instead."
-msgstr "このコマンドは時代遅れです。'apt-mark showauto' を代わりに使用してください。"
+msgstr ""
+"このコマンドは時代遅れです。'apt-mark showauto' を代わりに使用してください。"
 
 #: cmdline/apt-cache.cc:1452 apt-pkg/cacheset.cc:508
 #, c-format
@@ -451,7 +447,9 @@
 #: cmdline/apt-get.cc:737 cmdline/apt-get.cc:940
 #, c-format
 msgid "Package '%s' is not installed, so not removed. Did you mean '%s'?\n"
-msgstr "パッケージ %s はインストールされていないため、削除はできません。'%s' のことでしょうか?\n"
+msgstr ""
+"パッケージ %s はインストールされていないため、削除はできません。'%s' のことで"
+"しょうか?\n"
 
 #: cmdline/apt-get.cc:743 cmdline/apt-get.cc:946
 #, c-format
@@ -652,7 +650,9 @@
 msgid ""
 "Unable to fetch some archives, maybe run apt-get update or try with --fix-"
 "missing?"
-msgstr "いくつかのアーカイブを取得できません。apt-get update を実行するか --fix-missing オプションを付けて試してみてください。"
+msgstr ""
+"いくつかのアーカイブを取得できません。apt-get update を実行するか --fix-"
+"missing オプションを付けて試してみてください。"
 
 #: cmdline/apt-get.cc:1383
 msgid "--fix-missing and media swapping is not currently supported"
@@ -824,7 +824,9 @@
 msgid ""
 "This command is deprecated. Please use 'apt-mark auto' and 'apt-mark manual' "
 "instead."
-msgstr "このコマンドは時代遅れです。'apt-mark auto' および 'apt-mark manual' を代わりに使用してください。"
+msgstr ""
+"このコマンドは時代遅れです。'apt-mark auto' および 'apt-mark manual' を代わり"
+"に使用してください。"
 
 #: cmdline/apt-get.cc:2183
 msgid "Calculating upgrade... "
@@ -858,7 +860,8 @@
 
 #: cmdline/apt-get.cc:2451
 msgid "Must specify at least one package to fetch source for"
-msgstr "ソースを取得するには少なくとも 1 つのパッケージ名を指定する必要があります"
+msgstr ""
+"ソースを取得するには少なくとも 1 つのパッケージ名を指定する必要があります"
 
 #: cmdline/apt-get.cc:2491 cmdline/apt-get.cc:2803
 #, c-format
@@ -882,7 +885,8 @@
 "bzr branch %s\n"
 "to retrieve the latest (possibly unreleased) updates to the package.\n"
 msgstr ""
-"パッケージの最新の (まだリリースされていないかもしれない) 更新を取得するには、\n"
+"パッケージの最新の (まだリリースされていないかもしれない) 更新を取得するに"
+"は、\n"
 "bzr branch %s\n"
 "を使用してください。\n"
 
@@ -954,7 +958,9 @@
 msgid ""
 "No architecture information available for %s. See apt.conf(5) APT::"
 "Architectures for setup"
-msgstr "%s に利用可能なアーキテクチャ情報がありません。セットアップのために apt.conf(5) の APT::Architectures を参照してください。"
+msgstr ""
+"%s に利用可能なアーキテクチャ情報がありません。セットアップのために apt.conf"
+"(5) の APT::Architectures を参照してください。"
 
 #: cmdline/apt-get.cc:2815 cmdline/apt-get.cc:2818
 #, c-format
@@ -971,7 +977,9 @@
 msgid ""
 "%s dependency for %s can't be satisfied because %s is not allowed on '%s' "
 "packages"
-msgstr "パッケージ %3$s が '%4$s' パッケージで許されていないため、%2$s に対する %1$s の依存関係を満たすことができません"
+msgstr ""
+"パッケージ %3$s が '%4$s' パッケージで許されていないため、%2$s に対する %1$s "
+"の依存関係を満たすことができません"
 
 #: cmdline/apt-get.cc:3015
 #, c-format
@@ -994,14 +1002,18 @@
 msgid ""
 "%s dependency for %s cannot be satisfied because candidate version of "
 "package %s can't satisfy version requirements"
-msgstr "パッケージ %3$s の候補バージョンはバージョンについての要求を満たせないため、%2$s に対する %1$s の依存関係を満たすことができません"
+msgstr ""
+"パッケージ %3$s の候補バージョンはバージョンについての要求を満たせないた"
+"め、%2$s に対する %1$s の依存関係を満たすことができません"
 
 #: cmdline/apt-get.cc:3083
 #, c-format
 msgid ""
 "%s dependency for %s cannot be satisfied because package %s has no candidate "
 "version"
-msgstr "パッケージ %3$s の候補バージョンが存在しないため、%2$s に対する %1$s の依存関係を満たすことができません"
+msgstr ""
+"パッケージ %3$s の候補バージョンが存在しないため、%2$s に対する %1$s の依存関"
+"係を満たすことができません"
 
 #: cmdline/apt-get.cc:3106
 #, c-format
@@ -1026,12 +1038,7 @@
 msgid "Supported modules:"
 msgstr "サポートされているモジュール:"
 
-<<<<<<< HEAD
 #: cmdline/apt-get.cc:3399
-#, fuzzy
-=======
-#: cmdline/apt-get.cc:3396
->>>>>>> d7bc74a4
 msgid ""
 "Usage: apt-get [options] command\n"
 "       apt-get [options] install|remove pkg1 [pkg2 ...]\n"
@@ -1077,7 +1084,8 @@
 "                       This APT has Super Cow Powers.\n"
 msgstr ""
 "使用法: apt-get [オプション] コマンド\n"
-"        apt-get [オプション] install|remove パッケージ名1 [パッケージ名2 ...]\n"
+"        apt-get [オプション] install|remove パッケージ名1 [パッケージ名"
+"2 ...]\n"
 "        apt-get [オプション] source パッケージ名1 [パッケージ名2 ...]\n"
 "\n"
 "apt-get は、パッケージをダウンロード/インストールするための簡単なコマ\n"
@@ -1087,13 +1095,16 @@
 "コマンド:\n"
 "   update - 新しいパッケージリストを取得する\n"
 "   upgrade - アップグレードを行う\n"
-"   install - 新規パッケージをインストールする (pkg は libc6.deb ではなく libc6 のように指定する)\n"
+"   install - 新規パッケージをインストールする (pkg は libc6.deb ではなく "
+"libc6 のように指定する)\n"
 "   remove - パッケージを削除する\n"
-"   autoremove - 自動インストールされ使われていないすべてのパッケージを削除する\n"
+"   autoremove - 自動インストールされ使われていないすべてのパッケージを削除す"
+"る\n"
 "   purge - 設定ファイルまで含めてパッケージを削除する\n"
 "   source - ソースアーカイブをダウンロードする\n"
 "   build-dep - ソースパッケージの構築依存関係を設定する\n"
-"   dist-upgrade - ディストリビューションをアップグレードする (apt-get(8) を参照)\n"
+"   dist-upgrade - ディストリビューションをアップグレードする (apt-get(8) を参"
+"照)\n"
 "   dselect-upgrade - dselect の選択に従う\n"
 "   clean - ダウンロードしたアーカイブファイルを削除する\n"
 "   autoclean - ダウンロードした古いアーカイブファイルを削除する\n"
@@ -1251,7 +1262,8 @@
 "  -f  指定のファイルを使って自動/手動のマーキングを読み書きする\n"
 "  -c=? 指定した設定ファイルを読み込む\n"
 "  -o=? 任意の設定オプションを指定する (例 -o dir::cache=/tmp)\n"
-"さらなる情報については、マニュアルページ apt-mark(8) および apt.conf(5) を参照してください。"
+"さらなる情報については、マニュアルページ apt-mark(8) および apt.conf(5) を参"
+"照してください。"
 
 #: methods/cdrom.cc:203
 #, c-format
@@ -2299,10 +2311,10 @@
 #: apt-pkg/contrib/mmap.cc:330
 #, c-format
 msgid ""
-"Dynamic MMap ran out of room. Please increase the size of APT::Cache-Start. "
+"Dynamic MMap ran out of room. Please increase the size of APT::Cache-Limit. "
 "Current value: %lu. (man 5 apt.conf)"
 msgstr ""
-"動的 MMap が範囲を越えました。APT::Cache-Start の大きさを増やしてください。現"
+"動的 MMap が範囲を越えました。APT::Cache-Limit の大きさを増やしてください。現"
 "在値は %lu です (man 5 apt.conf を参照)。"
 
 #: apt-pkg/contrib/mmap.cc:429
@@ -2507,13 +2519,16 @@
 #: apt-pkg/contrib/fileutl.cc:444
 #, c-format
 msgid "Ignoring file '%s' in directory '%s' as it has no filename extension"
-msgstr "ディレクトリ '%2$s' の '%1$s' がファイル名拡張子を持たないため、無視します"
+msgstr ""
+"ディレクトリ '%2$s' の '%1$s' がファイル名拡張子を持たないため、無視します"
 
 #: apt-pkg/contrib/fileutl.cc:453
 #, c-format
 msgid ""
 "Ignoring file '%s' in directory '%s' as it has an invalid filename extension"
-msgstr "ディレクトリ '%2$s' の '%1$s' が無効なファイル名拡張子を持っているため、無視します"
+msgstr ""
+"ディレクトリ '%2$s' の '%1$s' が無効なファイル名拡張子を持っているため、無視"
+"します"
 
 #: apt-pkg/contrib/fileutl.cc:840
 #, c-format
@@ -2827,7 +2842,9 @@
 msgid ""
 "Some index files failed to download. They have been ignored, or old ones "
 "used instead."
-msgstr "いくつかのインデックスファイルのダウンロードに失敗しました。これらは無視されるか、古いものが代わりに使われます。"
+msgstr ""
+"いくつかのインデックスファイルのダウンロードに失敗しました。これらは無視され"
+"るか、古いものが代わりに使われます。"
 
 #: apt-pkg/acquire.cc:81
 #, c-format
@@ -2869,7 +2886,9 @@
 #: apt-pkg/acquire-worker.cc:440
 #, c-format
 msgid "Please insert the disc labeled: '%s' in the drive '%s' and press enter."
-msgstr "'%s' とラベルの付いたディスクをドライブ '%s' に入れて Enter キーを押してください。"
+msgstr ""
+"'%s' とラベルの付いたディスクをドライブ '%s' に入れて Enter キーを押してくだ"
+"さい。"
 
 #: apt-pkg/init.cc:152
 #, c-format
@@ -2910,7 +2929,9 @@
 msgid ""
 "The value '%s' is invalid for APT::Default-Release as such a release is not "
 "available in the sources"
-msgstr "APT::Default-Release の 値 '%s' は、そのようなリリースをソース中から利用できないため、無効です"
+msgstr ""
+"APT::Default-Release の 値 '%s' は、そのようなリリースをソース中から利用でき"
+"ないため、無効です"
 
 #: apt-pkg/policy.cc:396
 #, c-format
@@ -3004,7 +3025,9 @@
 msgid ""
 "Unable to find expected entry '%s' in Release file (Wrong sources.list entry "
 "or malformed file)"
-msgstr "期待されるエントリ '%s' が Release ファイル内に見つかりません (誤った sources.list エントリか、壊れたファイル)"
+msgstr ""
+"期待されるエントリ '%s' が Release ファイル内に見つかりません (誤った "
+"sources.list エントリか、壊れたファイル)"
 
 #: apt-pkg/acquire-item.cc:1386
 #, c-format
@@ -3020,7 +3043,9 @@
 msgid ""
 "Release file for %s is expired (invalid since %s). Updates for this "
 "repository will not be applied."
-msgstr "%s の Release ファイルは期限切れ (%s 以来無効) です。このリポジトリからの更新物は適用されません。"
+msgstr ""
+"%s の Release ファイルは期限切れ (%s 以来無効) です。このリポジトリからの更新"
+"物は適用されません。"
 
 #: apt-pkg/acquire-item.cc:1488
 #, c-format
@@ -3485,4 +3510,11 @@
 
 #: apt-pkg/deb/debsystem.cc:121
 msgid "Not locked"
-msgstr "ロックされていません"+msgstr "ロックされていません"
+
+#~ msgid ""
+#~ "Dynamic MMap ran out of room. Please increase the size of APT::Cache-"
+#~ "Start. Current value: %lu. (man 5 apt.conf)"
+#~ msgstr ""
+#~ "動的 MMap が範囲を越えました。APT::Cache-Start の大きさを増やしてくださ"
+#~ "い。現在値は %lu です (man 5 apt.conf を参照)。"