--- conflicted
+++ resolved
@@ -8,11 +8,7 @@
 msgstr ""
 "Project-Id-Version: apt 0.9.16.1\n"
 "Report-Msgid-Bugs-To: APT Development Team <deity@lists.debian.org>\n"
-<<<<<<< HEAD
-"POT-Creation-Date: 2014-06-11 14:52+0200\n"
-=======
 "POT-Creation-Date: 2014-09-09 20:35+0200\n"
->>>>>>> 7d8a4da7
 "PO-Revision-Date: 2014-03-21 19:53+0900\n"
 "Last-Translator: Kenshi Muto <kmuto@debian.org>\n"
 "Language-Team: Debian Japanese List <debian-japanese@lists.debian.org>\n"
@@ -160,13 +156,8 @@
 msgid "  Version table:"
 msgstr "  バージョンテーブル:"
 
-<<<<<<< HEAD
-#: cmdline/apt-cache.cc:1742 cmdline/apt-cdrom.cc:207 cmdline/apt-config.cc:83
-#: cmdline/apt-get.cc:1589 cmdline/apt-helper.cc:59 cmdline/apt-mark.cc:388
-=======
 #: cmdline/apt-cache.cc:1743 cmdline/apt-cdrom.cc:207 cmdline/apt-config.cc:83
 #: cmdline/apt-get.cc:1587 cmdline/apt-helper.cc:73 cmdline/apt-mark.cc:388
->>>>>>> 7d8a4da7
 #: cmdline/apt.cc:42 cmdline/apt-extracttemplates.cc:217
 #: ftparchive/apt-ftparchive.cc:620 cmdline/apt-internal-solver.cc:45
 #: cmdline/apt-sortpkgs.cc:147
@@ -551,19 +542,11 @@
 msgid "Changelog for %s (%s)"
 msgstr "%s (%s) の変更履歴"
 
-<<<<<<< HEAD
-#: cmdline/apt-get.cc:1594
-msgid "Supported modules:"
-msgstr "サポートされているモジュール:"
-
-#: cmdline/apt-get.cc:1635
-=======
 #: cmdline/apt-get.cc:1592
 msgid "Supported modules:"
 msgstr "サポートされているモジュール:"
 
 #: cmdline/apt-get.cc:1633
->>>>>>> 7d8a4da7
 msgid ""
 "Usage: apt-get [options] command\n"
 "       apt-get [options] install|remove pkg1 [pkg2 ...]\n"
@@ -1202,13 +1185,6 @@
 msgid "Internal error"
 msgstr "内部エラー"
 
-<<<<<<< HEAD
-#: apt-private/private-cacheset.cc:35 apt-private/private-search.cc:47
-msgid "Sorting"
-msgstr "ソート中"
-
-#: apt-private/private-install.cc:81
-=======
 #: apt-private/acqprogress.cc:66
 msgid "Hit "
 msgstr "ヒット "
@@ -1306,7 +1282,6 @@
 msgstr "%s の取得に失敗しました  %s\n"
 
 #: apt-private/private-install.cc:82
->>>>>>> 7d8a4da7
 msgid "Internal error, InstallPackages was called with broken packages!"
 msgstr "内部エラー、InstallPackages が壊れたパッケージで呼び出されました!"
 
@@ -1535,283 +1510,31 @@
 msgid "Reinstallation of %s is not possible, it cannot be downloaded.\n"
 msgstr ""
 
-<<<<<<< HEAD
-#: apt-private/private-install.cc:836
-#, fuzzy, c-format
-msgid "%s is already the newest version.\n"
-msgstr "%s はすでに保留に設定されています。\n"
-
-#: apt-private/private-install.cc:884
-#, c-format
-msgid "Selected version '%s' (%s) for '%s'\n"
-msgstr ""
-
-#: apt-private/private-install.cc:889
-#, c-format
-msgid "Selected version '%s' (%s) for '%s' because of '%s'\n"
-msgstr ""
-
-#. TRANSLATORS: Note, this is not an interactive question
-#: apt-private/private-install.cc:931
-#, c-format
-msgid "Package '%s' is not installed, so not removed. Did you mean '%s'?\n"
-msgstr ""
-
-#: apt-private/private-install.cc:937
-#, fuzzy, c-format
-msgid "Package '%s' is not installed, so not removed\n"
-msgstr "%lu 個のパッケージが完全にインストールまたは削除されていません。\n"
-
-#: apt-private/private-list.cc:131
-msgid "Listing"
-msgstr "一覧表示"
-
-#: apt-private/private-list.cc:164
-#, fuzzy, c-format
-msgid "There is %i additional version. Please use the '-a' switch to see it"
-msgid_plural ""
-"There are %i additional versions. Please use the '-a' switch to see them."
-msgstr[0] ""
-"追加レコードが %i 件あります。表示するには '-a' スイッチを付けてください。"
-
-#: apt-private/private-cachefile.cc:93
-msgid "Correcting dependencies..."
-msgstr "依存関係を解決しています ..."
-
-#: apt-private/private-cachefile.cc:96
-msgid " failed."
-msgstr " 失敗しました。"
-
-#: apt-private/private-cachefile.cc:99
-msgid "Unable to correct dependencies"
-msgstr "依存関係を訂正できません"
-
-#: apt-private/private-cachefile.cc:102
-msgid "Unable to minimize the upgrade set"
-msgstr "アップグレードセットを最小化できません"
-
-#: apt-private/private-cachefile.cc:104
-msgid " Done"
-msgstr " 完了"
-
-#: apt-private/private-cachefile.cc:108
-msgid "You might want to run 'apt-get -f install' to correct these."
-msgstr ""
-"これらを直すためには 'apt-get -f install' を実行する必要があるかもしれませ"
-"ん。"
-
-#: apt-private/private-cachefile.cc:111
-msgid "Unmet dependencies. Try using -f."
-msgstr "未解決の依存関係があります。-f オプションを試してください。"
-
-#: apt-private/private-output.cc:103 apt-private/private-show.cc:84
-#: apt-private/private-show.cc:89
-msgid "unknown"
-msgstr "不明"
-
-#: apt-private/private-output.cc:233
-#, c-format
-msgid "[installed,upgradable to: %s]"
-msgstr "[インストール済み、%s にアップグレード可]"
-
-#: apt-private/private-output.cc:237
-msgid "[installed,local]"
-msgstr "[インストール済み、ローカル]"
-
-#: apt-private/private-output.cc:240
-msgid "[installed,auto-removable]"
-msgstr "[インストール済み、自動削除可]"
-
-#: apt-private/private-output.cc:242
-msgid "[installed,automatic]"
-msgstr "[インストール済み、自動]"
-
-#: apt-private/private-output.cc:244
-msgid "[installed]"
-msgstr "[インストール済み]"
-
-#: apt-private/private-output.cc:248
-#, c-format
-msgid "[upgradable from: %s]"
-msgstr "[%s からアップグレード可]"
-
-#: apt-private/private-output.cc:252
-msgid "[residual-config]"
-msgstr "[設定未完了]"
-
-#: apt-private/private-output.cc:352
-msgid "The following packages have unmet dependencies:"
-msgstr "以下のパッケージには満たせない依存関係があります:"
-
-#: apt-private/private-output.cc:442
-#, c-format
-msgid "but %s is installed"
-msgstr "しかし、%s はインストールされています"
-
-#: apt-private/private-output.cc:444
-#, c-format
-msgid "but %s is to be installed"
-msgstr "しかし、%s はインストールされようとしています"
-
-#: apt-private/private-output.cc:451
-msgid "but it is not installable"
-msgstr "しかし、インストールすることができません"
-
-#: apt-private/private-output.cc:453
-msgid "but it is a virtual package"
-msgstr "しかし、これは仮想パッケージです"
-
-#: apt-private/private-output.cc:456
-msgid "but it is not installed"
-msgstr "しかし、インストールされていません"
-
-#: apt-private/private-output.cc:456
-msgid "but it is not going to be installed"
-msgstr "しかし、インストールされようとしていません"
-
-#: apt-private/private-output.cc:461
-msgid " or"
-msgstr " または"
-
-#: apt-private/private-output.cc:490
-msgid "The following NEW packages will be installed:"
-msgstr "以下のパッケージが新たにインストールされます:"
-
-#: apt-private/private-output.cc:516
-msgid "The following packages will be REMOVED:"
-msgstr "以下のパッケージは「削除」されます:"
-
-#: apt-private/private-output.cc:538
-msgid "The following packages have been kept back:"
-msgstr "以下のパッケージは保留されます:"
-
-#: apt-private/private-output.cc:559
-msgid "The following packages will be upgraded:"
-msgstr "以下のパッケージはアップグレードされます:"
-
-#: apt-private/private-output.cc:580
-msgid "The following packages will be DOWNGRADED:"
-msgstr "以下のパッケージは「ダウングレード」されます:"
-
-#: apt-private/private-output.cc:600
-msgid "The following held packages will be changed:"
-msgstr "以下の変更禁止パッケージは変更されます:"
-
-#: apt-private/private-output.cc:655
-#, c-format
-msgid "%s (due to %s) "
-msgstr "%s (%s のため) "
-
-#: apt-private/private-output.cc:663
-msgid ""
-"WARNING: The following essential packages will be removed.\n"
-"This should NOT be done unless you know exactly what you are doing!"
-msgstr ""
-"警告: 以下の不可欠パッケージが削除されます。\n"
-"何をしようとしているか本当にわかっていない場合は、実行してはいけません!"
-
-#: apt-private/private-output.cc:694
-#, c-format
-msgid "%lu upgraded, %lu newly installed, "
-msgstr "アップグレード: %lu 個、新規インストール: %lu 個、"
-
-#: apt-private/private-output.cc:698
-#, c-format
-msgid "%lu reinstalled, "
-msgstr "再インストール: %lu 個、"
-
-#: apt-private/private-output.cc:700
-#, c-format
-msgid "%lu downgraded, "
-msgstr "ダウングレード: %lu 個、"
-
-#: apt-private/private-output.cc:702
-#, c-format
-msgid "%lu to remove and %lu not upgraded.\n"
-msgstr "削除: %lu 個、保留: %lu 個。\n"
-
-#: apt-private/private-output.cc:706
-#, c-format
-msgid "%lu not fully installed or removed.\n"
-msgstr "%lu 個のパッケージが完全にインストールまたは削除されていません。\n"
-
-#. TRANSLATOR: Yes/No question help-text: defaulting to Y[es]
-#. e.g. "Do you want to continue? [Y/n] "
-#. The user has to answer with an input matching the
-#. YESEXPR/NOEXPR defined in your l10n.
-#: apt-private/private-output.cc:728
-msgid "[Y/n]"
-msgstr "[Y/n]"
-
-#. TRANSLATOR: Yes/No question help-text: defaulting to N[o]
-#. e.g. "Should this file be removed? [y/N] "
-#. The user has to answer with an input matching the
-#. YESEXPR/NOEXPR defined in your l10n.
-#: apt-private/private-output.cc:734
-msgid "[y/N]"
-msgstr "[y/N]"
-
-#. TRANSLATOR: "Yes" answer printed for a yes/no question if --assume-yes is set
-#: apt-private/private-output.cc:745
-msgid "Y"
-msgstr "Y"
-
-#. TRANSLATOR: "No" answer printed for a yes/no question if --assume-no is set
-#: apt-private/private-output.cc:751
-msgid "N"
-msgstr "N"
-
-#: apt-private/private-output.cc:773 apt-pkg/cachefilter.cc:35
-=======
 #: apt-private/private-install.cc:846
 #, fuzzy, c-format
 msgid "%s is already the newest version.\n"
 msgstr "%s はすでに保留に設定されています。\n"
 
 #: apt-private/private-install.cc:894
->>>>>>> 7d8a4da7
-#, c-format
-msgid "Regex compilation error - %s"
-msgstr "正規表現の展開エラー - %s"
-
-<<<<<<< HEAD
-#: apt-private/private-update.cc:31
-msgid "The update command takes no arguments"
-msgstr "update コマンドは引数をとりません"
-
-#: apt-private/private-update.cc:90
-=======
+#, c-format
+msgid "Selected version '%s' (%s) for '%s'\n"
+msgstr ""
+
 #: apt-private/private-install.cc:899
->>>>>>> 7d8a4da7
-#, c-format
-msgid "%i package can be upgraded. Run 'apt list --upgradable' to see it.\n"
-msgid_plural ""
-"%i packages can be upgraded. Run 'apt list --upgradable' to see them.\n"
-msgstr[0] ""
-
-<<<<<<< HEAD
-#: apt-private/private-show.cc:156
-=======
+#, c-format
+msgid "Selected version '%s' (%s) for '%s' because of '%s'\n"
+msgstr ""
+
 #. TRANSLATORS: Note, this is not an interactive question
 #: apt-private/private-install.cc:941
->>>>>>> 7d8a4da7
-#, c-format
-msgid "There is %i additional record. Please use the '-a' switch to see it"
-msgid_plural ""
-"There are %i additional records. Please use the '-a' switch to see them."
-msgstr[0] ""
-"追加レコードが %i 件あります。表示するには '-a' スイッチを付けてください。"
-
-<<<<<<< HEAD
-#: apt-private/private-show.cc:163
-msgid "not a real package (virtual)"
-msgstr "実際のパッケージではありません (仮想)"
-=======
+#, c-format
+msgid "Package '%s' is not installed, so not removed. Did you mean '%s'?\n"
+msgstr ""
+
 #: apt-private/private-install.cc:947
 #, fuzzy, c-format
 msgid "Package '%s' is not installed, so not removed\n"
 msgstr "%lu 個のパッケージが完全にインストールまたは削除されていません。\n"
->>>>>>> 7d8a4da7
 
 #: apt-private/private-list.cc:129
 msgid "Listing"
@@ -1948,28 +1671,10 @@
 msgid "%lu upgraded, %lu newly installed, "
 msgstr "アップグレード: %lu 個、新規インストール: %lu 個、"
 
-<<<<<<< HEAD
-#: apt-private/private-upgrade.cc:25
-msgid "Calculating upgrade... "
-msgstr "アップグレードパッケージを検出しています ... "
-
-#: apt-private/private-upgrade.cc:30
-msgid "Internal error, Upgrade broke stuff"
-msgstr "内部エラー、アップグレードで何か壊れました"
-
-#: apt-private/private-upgrade.cc:32
-msgid "Done"
-msgstr "完了"
-
-#: apt-private/acqprogress.cc:66
-msgid "Hit "
-msgstr "ヒット "
-=======
 #: apt-private/private-output.cc:731
 #, c-format
 msgid "%lu reinstalled, "
 msgstr "再インストール: %lu 個、"
->>>>>>> 7d8a4da7
 
 #: apt-private/private-output.cc:733
 #, c-format
@@ -2069,13 +1774,8 @@
 
 #. Only warn if there are no sources.list.d.
 #. Only warn if there is no sources.list file.
-<<<<<<< HEAD
-#: methods/mirror.cc:95 apt-inst/extract.cc:471 apt-pkg/init.cc:103
-#: apt-pkg/init.cc:111 apt-pkg/acquire.cc:491 apt-pkg/clean.cc:40
-=======
 #: methods/mirror.cc:95 apt-inst/extract.cc:471 apt-pkg/acquire.cc:494
 #: apt-pkg/clean.cc:43 apt-pkg/init.cc:103 apt-pkg/init.cc:111
->>>>>>> 7d8a4da7
 #: apt-pkg/policy.cc:381 apt-pkg/sourcelist.cc:280 apt-pkg/sourcelist.cc:286
 #: apt-pkg/contrib/cdromutl.cc:205 apt-pkg/contrib/fileutl.cc:368
 #: apt-pkg/contrib/fileutl.cc:481
@@ -2083,15 +1783,9 @@
 msgid "Unable to read %s"
 msgstr "%s を読み込むことができません"
 
-<<<<<<< HEAD
-#: methods/mirror.cc:101 methods/mirror.cc:130 apt-pkg/acquire.cc:497
-#: apt-pkg/acquire.cc:522 apt-pkg/clean.cc:46 apt-pkg/clean.cc:64
-#: apt-pkg/clean.cc:127 apt-pkg/contrib/cdromutl.cc:201
-=======
 #: methods/mirror.cc:101 methods/mirror.cc:130 apt-pkg/acquire.cc:500
 #: apt-pkg/acquire.cc:525 apt-pkg/clean.cc:49 apt-pkg/clean.cc:67
 #: apt-pkg/clean.cc:130 apt-pkg/contrib/cdromutl.cc:201
->>>>>>> 7d8a4da7
 #: apt-pkg/contrib/cdromutl.cc:235
 #, c-format
 msgid "Unable to change to %s"
@@ -2469,16 +2163,12 @@
 msgid "Malformed override %s line %llu #1"
 msgstr "不正な override %s %llu 行目 #1"
 
-<<<<<<< HEAD
-#: apt-pkg/install-progress.cc:57
-=======
 #: ftparchive/override.cc:178
 #, c-format
 msgid "Malformed override %s line %llu #2"
 msgstr "不正な override %s %llu 行目 #2"
 
 #: ftparchive/override.cc:191
->>>>>>> 7d8a4da7
 #, c-format
 msgid "Malformed override %s line %llu #3"
 msgstr "不正な override %s %llu 行目 #3"
@@ -2585,10 +2275,6 @@
 msgid "Failed to write file %s"
 msgstr "ファイル %s の書き込みに失敗しました"
 
-<<<<<<< HEAD
-#: apt-pkg/cachefile.cc:94
-msgid "The package lists or status file could not be parsed or opened."
-=======
 #: apt-inst/dirstream.cc:105
 #, c-format
 msgid "Failed to close file %s"
@@ -2612,7 +2298,6 @@
 #: apt-inst/extract.cc:152
 #, c-format
 msgid "The package is trying to write to the diversion target %s/%s"
->>>>>>> 7d8a4da7
 msgstr ""
 "このパッケージは diversion のターゲットの %s/%s に書き込もうとしています"
 
@@ -2712,60 +2397,6 @@
 msgid "Failed to exec gzip "
 msgstr "gzip の実行に失敗しました"
 
-<<<<<<< HEAD
-#: apt-pkg/acquire-worker.cc:116
-#, c-format
-msgid "The method driver %s could not be found."
-msgstr "メソッドドライバ %s が見つかりません。"
-
-#: apt-pkg/acquire-worker.cc:118
-#, c-format
-msgid "Is the package %s installed?"
-msgstr "パッケージ %s はインストールされていますか?"
-
-#: apt-pkg/acquire-worker.cc:169
-#, c-format
-msgid "Method %s did not start correctly"
-msgstr "メソッド %s が正常に開始しませんでした"
-
-#: apt-pkg/acquire-worker.cc:455
-#, c-format
-msgid "Please insert the disc labeled: '%s' in the drive '%s' and press enter."
-msgstr ""
-"'%s' とラベルの付いたディスクをドライブ '%s' に入れて Enter キーを押してくだ"
-"さい。"
-
-#: apt-pkg/pkgrecords.cc:38
-#, c-format
-msgid "Index file type '%s' is not supported"
-msgstr "インデックスファイルのタイプ '%s' はサポートされていません"
-
-#: apt-pkg/depcache.cc:138 apt-pkg/depcache.cc:167
-msgid "Building dependency tree"
-msgstr "依存関係ツリーを作成しています"
-
-#: apt-pkg/depcache.cc:139
-msgid "Candidate versions"
-msgstr "候補バージョン"
-
-#: apt-pkg/depcache.cc:168
-msgid "Dependency generation"
-msgstr "依存関係の生成"
-
-#: apt-pkg/depcache.cc:188 apt-pkg/depcache.cc:221 apt-pkg/depcache.cc:225
-msgid "Reading state information"
-msgstr "状態情報を読み取っています"
-
-#: apt-pkg/depcache.cc:250
-#, c-format
-msgid "Failed to open StateFile %s"
-msgstr "状態ファイル %s のオープンに失敗しました"
-
-#: apt-pkg/depcache.cc:256
-#, c-format
-msgid "Failed to write temporary StateFile %s"
-msgstr "一時状態ファイル %s の書き込みに失敗しました"
-=======
 #: apt-inst/contrib/extracttar.cc:188 apt-inst/contrib/extracttar.cc:218
 msgid "Corrupted archive"
 msgstr "壊れたアーカイブ"
@@ -2825,7 +2456,6 @@
 #, c-format
 msgid "Retrieving file %li of %li"
 msgstr "ファイルを取得しています %li/%li"
->>>>>>> 7d8a4da7
 
 #: apt-pkg/acquire-item.cc:148 apt-pkg/contrib/fileutl.cc:2047
 #, c-format
@@ -2888,13 +2518,12 @@
 "ファイルが使われます。GPG エラー: %s: %s\n"
 
 #. Invalid signature file, reject (LP: #346386) (Closes: #627642)
-<<<<<<< HEAD
-#: apt-pkg/acquire-item.cc:1739 apt-pkg/acquire-item.cc:1744
+#: apt-pkg/acquire-item.cc:1731 apt-pkg/acquire-item.cc:1736
 #, c-format
 msgid "GPG error: %s: %s"
 msgstr "GPG エラー: %s: %s"
 
-#: apt-pkg/acquire-item.cc:1867
+#: apt-pkg/acquire-item.cc:1859
 #, c-format
 msgid ""
 "I wasn't able to locate a file for the %s package. This might mean you need "
@@ -2903,18 +2532,447 @@
 "パッケージ %s のファイルの位置を特定できません。おそらくこのパッケージを手動"
 "で修正する必要があります (存在しないアーキテクチャのため)。"
 
-#: apt-pkg/acquire-item.cc:1933
+#: apt-pkg/acquire-item.cc:1925
 #, c-format
 msgid "Can't find a source to download version '%s' of '%s'"
 msgstr "'%2$s' のバージョン '%1$s' をダウンロードするソースが見つかりません"
 
-#: apt-pkg/acquire-item.cc:1991
+#: apt-pkg/acquire-item.cc:1983
 #, c-format
 msgid ""
 "The package index files are corrupted. No Filename: field for package %s."
 msgstr ""
 "パッケージインデックスファイルが壊れています。パッケージ %s に Filename: "
 "フィールドがありません。"
+
+#: apt-pkg/acquire-worker.cc:116
+#, c-format
+msgid "The method driver %s could not be found."
+msgstr "メソッドドライバ %s が見つかりません。"
+
+#: apt-pkg/acquire-worker.cc:118
+#, c-format
+msgid "Is the package %s installed?"
+msgstr "パッケージ %s はインストールされていますか?"
+
+#: apt-pkg/acquire-worker.cc:169
+#, c-format
+msgid "Method %s did not start correctly"
+msgstr "メソッド %s が正常に開始しませんでした"
+
+#: apt-pkg/acquire-worker.cc:455
+#, c-format
+msgid "Please insert the disc labeled: '%s' in the drive '%s' and press enter."
+msgstr ""
+"'%s' とラベルの付いたディスクをドライブ '%s' に入れて Enter キーを押してくだ"
+"さい。"
+
+#: apt-pkg/algorithms.cc:265
+#, c-format
+msgid ""
+"The package %s needs to be reinstalled, but I can't find an archive for it."
+msgstr ""
+"パッケージ %s を再インストールする必要がありますが、そのためのアーカイブを見"
+"つけることができませんでした。"
+
+#: apt-pkg/algorithms.cc:1086
+msgid ""
+"Error, pkgProblemResolver::Resolve generated breaks, this may be caused by "
+"held packages."
+msgstr ""
+"エラー、pkgProblemResolver::Resolve は停止しました。おそらく変更禁止パッケー"
+"ジが原因です。"
+
+#: apt-pkg/algorithms.cc:1088
+msgid "Unable to correct problems, you have held broken packages."
+msgstr "問題を解決することができません。壊れた変更禁止パッケージがあります。"
+
+#: apt-pkg/cachefile.cc:94
+msgid "The package lists or status file could not be parsed or opened."
+msgstr ""
+"パッケージリストまたはステータスファイルを解釈またはオープンすることができま"
+"せん。"
+
+#: apt-pkg/cachefile.cc:98
+msgid "You may want to run apt-get update to correct these problems"
+msgstr ""
+"これらの問題を解決するためには apt-get update を実行する必要があるかもしれま"
+"せん"
+
+#: apt-pkg/cachefile.cc:116
+msgid "The list of sources could not be read."
+msgstr "ソースのリストを読むことができません。"
+
+#: apt-pkg/cacheset.cc:489
+#, c-format
+msgid "Release '%s' for '%s' was not found"
+msgstr "'%2$s' のリリース '%1$s' が見つかりませんでした"
+
+#: apt-pkg/cacheset.cc:492
+#, c-format
+msgid "Version '%s' for '%s' was not found"
+msgstr "'%2$s' のバージョン '%1$s' が見つかりませんでした"
+
+#: apt-pkg/cacheset.cc:603
+#, c-format
+msgid "Couldn't find task '%s'"
+msgstr "タスク '%s' が見つかりません"
+
+#: apt-pkg/cacheset.cc:609
+#, c-format
+msgid "Couldn't find any package by regex '%s'"
+msgstr "正規表現 '%s' ではパッケージは見つかりませんでした"
+
+#: apt-pkg/cacheset.cc:615
+#, c-format
+msgid "Couldn't find any package by glob '%s'"
+msgstr "'%s' に一致するパッケージは見つかりませんでした"
+
+#: apt-pkg/cacheset.cc:626
+#, c-format
+msgid "Can't select versions from package '%s' as it is purely virtual"
+msgstr "純粋な仮想パッケージのため、パッケージ '%s' のバージョンを選べません"
+
+#: apt-pkg/cacheset.cc:633 apt-pkg/cacheset.cc:640
+#, c-format
+msgid ""
+"Can't select installed nor candidate version from package '%s' as it has "
+"neither of them"
+msgstr ""
+"パッケージ '%s' のインストール済みまたは候補のバージョンはいずれも存在しない"
+"ので選べません"
+
+#: apt-pkg/cacheset.cc:647
+#, c-format
+msgid "Can't select newest version from package '%s' as it is purely virtual"
+msgstr ""
+"純粋な仮想パッケージのため、パッケージ '%s' の最新バージョンを選べません"
+
+#: apt-pkg/cacheset.cc:655
+#, c-format
+msgid "Can't select candidate version from package %s as it has no candidate"
+msgstr "候補が存在しないので、パッケージ %s の候補バージョンを選べません"
+
+#: apt-pkg/cacheset.cc:663
+#, c-format
+msgid "Can't select installed version from package %s as it is not installed"
+msgstr ""
+"インストールされていないので、パッケージ %s のインストール済みバージョンを選"
+"べません。"
+
+#: apt-pkg/cdrom.cc:497 apt-pkg/sourcelist.cc:347
+#, c-format
+msgid "Line %u too long in source list %s."
+msgstr "ソースリスト %2$s の %1$u 行目が長すぎます。"
+
+#: apt-pkg/cdrom.cc:571
+msgid "Unmounting CD-ROM...\n"
+msgstr "CD-ROM をアンマウントしています ...\n"
+
+#: apt-pkg/cdrom.cc:586
+#, c-format
+msgid "Using CD-ROM mount point %s\n"
+msgstr "CD-ROM マウントポイント %s を使用します\n"
+
+#: apt-pkg/cdrom.cc:599
+msgid "Waiting for disc...\n"
+msgstr "ディスクを待っています ...\n"
+
+#: apt-pkg/cdrom.cc:609
+msgid "Mounting CD-ROM...\n"
+msgstr "CD-ROM をマウントしています ...\n"
+
+#: apt-pkg/cdrom.cc:620
+msgid "Identifying... "
+msgstr "確認しています... "
+
+#: apt-pkg/cdrom.cc:662
+#, c-format
+msgid "Stored label: %s\n"
+msgstr "格納されたラベル: %s \n"
+
+#: apt-pkg/cdrom.cc:680
+msgid "Scanning disc for index files...\n"
+msgstr "ディスクのインデックスファイルを走査しています ...\n"
+
+#: apt-pkg/cdrom.cc:734
+#, c-format
+msgid ""
+"Found %zu package indexes, %zu source indexes, %zu translation indexes and "
+"%zu signatures\n"
+msgstr ""
+"%zu のパッケージインデックス、%zu のソースインデックス、%zu の翻訳インデック"
+"ス、%zu の署名を見つけました\n"
+
+#: apt-pkg/cdrom.cc:744
+msgid ""
+"Unable to locate any package files, perhaps this is not a Debian Disc or the "
+"wrong architecture?"
+msgstr ""
+"パッケージファイルを配置できません。Debian のディスクではないか、誤ったアーキ"
+"テクチャではないでしょうか?"
+
+#: apt-pkg/cdrom.cc:771
+#, c-format
+msgid "Found label '%s'\n"
+msgstr "ラベル '%s' を見つけました\n"
+
+#: apt-pkg/cdrom.cc:800
+msgid "That is not a valid name, try again.\n"
+msgstr "これは有効な名前ではありません。再試行してください。\n"
+
+#: apt-pkg/cdrom.cc:817
+#, c-format
+msgid ""
+"This disc is called: \n"
+"'%s'\n"
+msgstr ""
+"このディスクは以下のように呼ばれます: \n"
+"'%s'\n"
+
+#: apt-pkg/cdrom.cc:819
+msgid "Copying package lists..."
+msgstr "パッケージリストをコピーしています ..."
+
+#: apt-pkg/cdrom.cc:863
+msgid "Writing new source list\n"
+msgstr "新しいソースリストを書き込んでいます\n"
+
+#: apt-pkg/cdrom.cc:874
+msgid "Source list entries for this disc are:\n"
+msgstr "このディスクのソースリストのエントリ:\n"
+
+#: apt-pkg/clean.cc:64
+#, c-format
+msgid "Unable to stat %s."
+msgstr "%s の状態を取得できません。"
+
+#: apt-pkg/depcache.cc:138 apt-pkg/depcache.cc:167
+msgid "Building dependency tree"
+msgstr "依存関係ツリーを作成しています"
+
+#: apt-pkg/depcache.cc:139
+msgid "Candidate versions"
+msgstr "候補バージョン"
+
+#: apt-pkg/depcache.cc:168
+msgid "Dependency generation"
+msgstr "依存関係の生成"
+
+#: apt-pkg/depcache.cc:188 apt-pkg/depcache.cc:221 apt-pkg/depcache.cc:225
+msgid "Reading state information"
+msgstr "状態情報を読み取っています"
+
+#: apt-pkg/depcache.cc:250
+#, c-format
+msgid "Failed to open StateFile %s"
+msgstr "状態ファイル %s のオープンに失敗しました"
+
+#: apt-pkg/depcache.cc:256
+#, c-format
+msgid "Failed to write temporary StateFile %s"
+msgstr "一時状態ファイル %s の書き込みに失敗しました"
+
+#: apt-pkg/edsp.cc:52 apt-pkg/edsp.cc:78
+msgid "Send scenario to solver"
+msgstr "ソルバにシナリオを送信"
+
+#: apt-pkg/edsp.cc:241
+msgid "Send request to solver"
+msgstr "ソルバにリクエストを送信"
+
+#: apt-pkg/edsp.cc:320
+msgid "Prepare for receiving solution"
+msgstr "解決を受け取る準備"
+
+#: apt-pkg/edsp.cc:327
+msgid "External solver failed without a proper error message"
+msgstr "外部ソルバが適切なエラーメッセージなしに失敗しました"
+
+#: apt-pkg/edsp.cc:619 apt-pkg/edsp.cc:622 apt-pkg/edsp.cc:627
+msgid "Execute external solver"
+msgstr "外部ソルバを実行"
+
+#: apt-pkg/indexcopy.cc:236 apt-pkg/indexcopy.cc:773
+#, c-format
+msgid "Wrote %i records.\n"
+msgstr "%i レコードを書き込みました。\n"
+
+#: apt-pkg/indexcopy.cc:238 apt-pkg/indexcopy.cc:775
+#, c-format
+msgid "Wrote %i records with %i missing files.\n"
+msgstr "%i レコードを書き込みました。%i 個のファイルが存在しません。\n"
+
+#: apt-pkg/indexcopy.cc:241 apt-pkg/indexcopy.cc:778
+#, c-format
+msgid "Wrote %i records with %i mismatched files\n"
+msgstr "%i レコードを書き込みました。%i 個の適合しないファイルがあります。\n"
+
+#: apt-pkg/indexcopy.cc:244 apt-pkg/indexcopy.cc:781
+#, c-format
+msgid "Wrote %i records with %i missing files and %i mismatched files\n"
+msgstr ""
+"%i レコードを書き込みました。%i 個のファイルが見つからず、%i 個の適合しない"
+"ファイルがあります。\n"
+
+#: apt-pkg/indexcopy.cc:515
+#, c-format
+msgid "Can't find authentication record for: %s"
+msgstr "認証レコードが見つかりません: %s"
+
+#: apt-pkg/indexcopy.cc:521
+#, c-format
+msgid "Hash mismatch for: %s"
+msgstr "ハッシュサムが適合しません: %s"
+
+#: apt-pkg/indexrecords.cc:78
+#, c-format
+msgid "Unable to parse Release file %s"
+msgstr "Release ファイル %s を解釈することができません"
+
+#: apt-pkg/indexrecords.cc:86
+#, c-format
+msgid "No sections in Release file %s"
+msgstr "Release ファイル %s にセクションがありません"
+
+#: apt-pkg/indexrecords.cc:117
+#, c-format
+msgid "No Hash entry in Release file %s"
+msgstr "Release ファイル %s に Hash エントリがありません"
+
+#: apt-pkg/indexrecords.cc:130
+#, c-format
+msgid "Invalid 'Valid-Until' entry in Release file %s"
+msgstr "Release ファイル %s に無効な 'Valid-Until' エントリがあります"
+
+#: apt-pkg/indexrecords.cc:149
+#, c-format
+msgid "Invalid 'Date' entry in Release file %s"
+msgstr "Release ファイル %s に無効な 'Date' エントリがあります"
+
+#: apt-pkg/init.cc:146
+#, c-format
+msgid "Packaging system '%s' is not supported"
+msgstr "パッケージングシステム '%s' はサポートされていません"
+
+#: apt-pkg/init.cc:162
+msgid "Unable to determine a suitable packaging system type"
+msgstr "適切なパッケージシステムタイプを特定できません"
+
+#: apt-pkg/install-progress.cc:57
+#, c-format
+msgid "Progress: [%3i%%]"
+msgstr "進捗: [%3i%%]"
+
+#: apt-pkg/install-progress.cc:91 apt-pkg/install-progress.cc:174
+msgid "Running dpkg"
+msgstr "dpkg を実行しています"
+
+#: apt-pkg/packagemanager.cc:303 apt-pkg/packagemanager.cc:957
+#, c-format
+msgid ""
+"Could not perform immediate configuration on '%s'. Please see man 5 apt.conf "
+"under APT::Immediate-Configure for details. (%d)"
+msgstr ""
+"'%s' の即時設定は動作しません。詳細については man 5 apt.conf の APT::"
+"Immediate-Configure の項を参照してください。(%d)"
+
+#: apt-pkg/packagemanager.cc:550 apt-pkg/packagemanager.cc:580
+#, c-format
+msgid "Could not configure '%s'. "
+msgstr "'%s' を設定できませんでした。"
+
+#: apt-pkg/packagemanager.cc:630
+#, c-format
+msgid ""
+"This installation run will require temporarily removing the essential "
+"package %s due to a Conflicts/Pre-Depends loop. This is often bad, but if "
+"you really want to do it, activate the APT::Force-LoopBreak option."
+msgstr ""
+"このインストールは、競合/先行依存のループが原因で、一時的に重要な不可欠パッ"
+"ケージ %s を削除します。これは多くの場合に問題が起こる原因となります。本当に"
+"これを行いたいなら、APT::Force-LoopBreak オプションを有効にしてください。"
+
+#: apt-pkg/pkgcache.cc:155
+msgid "Empty package cache"
+msgstr "空のパッケージキャッシュ"
+
+#: apt-pkg/pkgcache.cc:161
+msgid "The package cache file is corrupted"
+msgstr "パッケージキャッシュファイルが壊れています"
+
+#: apt-pkg/pkgcache.cc:166
+msgid "The package cache file is an incompatible version"
+msgstr "このパッケージキャッシュファイルは互換性がないバージョンです"
+
+#: apt-pkg/pkgcache.cc:169
+msgid "The package cache file is corrupted, it is too small"
+msgstr "パッケージキャッシュファイルが壊れています。短かすぎます"
+
+#: apt-pkg/pkgcache.cc:174
+#, c-format
+msgid "This APT does not support the versioning system '%s'"
+msgstr "この APT はバージョニングシステム '%s' をサポートしていません"
+
+#: apt-pkg/pkgcache.cc:179
+msgid "The package cache was built for a different architecture"
+msgstr "パッケージキャッシュが異なるアーキテクチャ用に構築されています"
+
+#: apt-pkg/pkgcache.cc:321
+msgid "Depends"
+msgstr "依存"
+
+#: apt-pkg/pkgcache.cc:321
+msgid "PreDepends"
+msgstr "先行依存"
+
+#: apt-pkg/pkgcache.cc:321
+msgid "Suggests"
+msgstr "提案"
+
+#: apt-pkg/pkgcache.cc:322
+msgid "Recommends"
+msgstr "推奨"
+
+#: apt-pkg/pkgcache.cc:322
+msgid "Conflicts"
+msgstr "競合"
+
+#: apt-pkg/pkgcache.cc:322
+msgid "Replaces"
+msgstr "置換"
+
+#: apt-pkg/pkgcache.cc:323
+msgid "Obsoletes"
+msgstr "廃止"
+
+#: apt-pkg/pkgcache.cc:323
+msgid "Breaks"
+msgstr "破壊"
+
+#: apt-pkg/pkgcache.cc:323
+msgid "Enhances"
+msgstr "拡張"
+
+#: apt-pkg/pkgcache.cc:334
+msgid "important"
+msgstr "重要"
+
+#: apt-pkg/pkgcache.cc:334
+msgid "required"
+msgstr "要求"
+
+#: apt-pkg/pkgcache.cc:334
+msgid "standard"
+msgstr "標準"
+
+#: apt-pkg/pkgcache.cc:335
+msgid "optional"
+msgstr "任意"
+
+#: apt-pkg/pkgcache.cc:335
+msgid "extra"
+msgstr "特別"
 
 #: apt-pkg/pkgcachegen.cc:93
 msgid "Cache has an incompatible versioning system"
@@ -2952,23 +3010,15 @@
 msgstr "この APT が対応している以上の数の依存関係が発生しました。"
 
 #: apt-pkg/pkgcachegen.cc:576
-=======
-#: apt-pkg/acquire-item.cc:1731 apt-pkg/acquire-item.cc:1736
->>>>>>> 7d8a4da7
 #, c-format
 msgid "Package %s %s was not found while processing file dependencies"
 msgstr "パッケージ %s %s がファイル依存の処理中に見つかりませんでした"
 
-<<<<<<< HEAD
 #: apt-pkg/pkgcachegen.cc:1211
-=======
-#: apt-pkg/acquire-item.cc:1859
->>>>>>> 7d8a4da7
 #, c-format
 msgid "Couldn't stat source package list %s"
 msgstr "ソースパッケージリスト %s の状態を取得できません"
 
-<<<<<<< HEAD
 #: apt-pkg/pkgcachegen.cc:1299 apt-pkg/pkgcachegen.cc:1403
 #: apt-pkg/pkgcachegen.cc:1409 apt-pkg/pkgcachegen.cc:1566
 msgid "Reading package lists"
@@ -2978,584 +3028,10 @@
 msgid "Collecting File Provides"
 msgstr "ファイル提供情報を収集しています"
 
-#: apt-pkg/pkgcachegen.cc:1400 cmdline/apt-extracttemplates.cc:259
-=======
-#: apt-pkg/acquire-item.cc:1925
-#, c-format
-msgid "Can't find a source to download version '%s' of '%s'"
-msgstr "'%2$s' のバージョン '%1$s' をダウンロードするソースが見つかりません"
-
-#: apt-pkg/acquire-item.cc:1983
->>>>>>> 7d8a4da7
-#, c-format
-msgid "Unable to write to %s"
-msgstr "%s に書き込めません"
-
 #: apt-pkg/pkgcachegen.cc:1508 apt-pkg/pkgcachegen.cc:1515
 msgid "IO Error saving source cache"
 msgstr "ソースキャッシュの保存中に IO エラーが発生しました"
 
-#: apt-pkg/acquire-worker.cc:116
-#, c-format
-msgid "The method driver %s could not be found."
-msgstr "メソッドドライバ %s が見つかりません。"
-
-#: apt-pkg/acquire-worker.cc:118
-#, c-format
-msgid "Is the package %s installed?"
-msgstr "パッケージ %s はインストールされていますか?"
-
-#: apt-pkg/acquire-worker.cc:169
-#, c-format
-msgid "Method %s did not start correctly"
-msgstr "メソッド %s が正常に開始しませんでした"
-
-#: apt-pkg/acquire-worker.cc:455
-#, c-format
-msgid "Please insert the disc labeled: '%s' in the drive '%s' and press enter."
-msgstr ""
-"'%s' とラベルの付いたディスクをドライブ '%s' に入れて Enter キーを押してくだ"
-"さい。"
-
-#: apt-pkg/algorithms.cc:265
-#, c-format
-msgid ""
-"The package %s needs to be reinstalled, but I can't find an archive for it."
-msgstr ""
-"パッケージ %s を再インストールする必要がありますが、そのためのアーカイブを見"
-"つけることができませんでした。"
-
-#: apt-pkg/algorithms.cc:1086
-msgid ""
-"Error, pkgProblemResolver::Resolve generated breaks, this may be caused by "
-"held packages."
-msgstr ""
-"エラー、pkgProblemResolver::Resolve は停止しました。おそらく変更禁止パッケー"
-"ジが原因です。"
-
-#: apt-pkg/algorithms.cc:1088
-msgid "Unable to correct problems, you have held broken packages."
-msgstr "問題を解決することができません。壊れた変更禁止パッケージがあります。"
-
-<<<<<<< HEAD
-#: apt-pkg/clean.cc:61
-#, c-format
-msgid "Unable to stat %s."
-msgstr "%s の状態を取得できません。"
-
-#: apt-pkg/policy.cc:83
-#, c-format
-msgid ""
-"The value '%s' is invalid for APT::Default-Release as such a release is not "
-"available in the sources"
-=======
-#: apt-pkg/cachefile.cc:94
-msgid "The package lists or status file could not be parsed or opened."
->>>>>>> 7d8a4da7
-msgstr ""
-"パッケージリストまたはステータスファイルを解釈またはオープンすることができま"
-"せん。"
-
-#: apt-pkg/cachefile.cc:98
-msgid "You may want to run apt-get update to correct these problems"
-msgstr ""
-"これらの問題を解決するためには apt-get update を実行する必要があるかもしれま"
-"せん"
-
-#: apt-pkg/cachefile.cc:116
-msgid "The list of sources could not be read."
-msgstr "ソースのリストを読むことができません。"
-
-#: apt-pkg/cacheset.cc:489
-#, c-format
-msgid "Release '%s' for '%s' was not found"
-msgstr "'%2$s' のリリース '%1$s' が見つかりませんでした"
-
-#: apt-pkg/cacheset.cc:492
-#, c-format
-msgid "Version '%s' for '%s' was not found"
-msgstr "'%2$s' のバージョン '%1$s' が見つかりませんでした"
-
-#: apt-pkg/cacheset.cc:603
-#, c-format
-msgid "Couldn't find task '%s'"
-msgstr "タスク '%s' が見つかりません"
-
-#: apt-pkg/cacheset.cc:609
-#, c-format
-msgid "Couldn't find any package by regex '%s'"
-msgstr "正規表現 '%s' ではパッケージは見つかりませんでした"
-
-#: apt-pkg/cacheset.cc:615
-#, c-format
-msgid "Couldn't find any package by glob '%s'"
-msgstr "'%s' に一致するパッケージは見つかりませんでした"
-
-#: apt-pkg/cacheset.cc:626
-#, c-format
-msgid "Can't select versions from package '%s' as it is purely virtual"
-msgstr "純粋な仮想パッケージのため、パッケージ '%s' のバージョンを選べません"
-
-#: apt-pkg/cacheset.cc:633 apt-pkg/cacheset.cc:640
-#, c-format
-msgid ""
-"Can't select installed nor candidate version from package '%s' as it has "
-"neither of them"
-msgstr ""
-"パッケージ '%s' のインストール済みまたは候補のバージョンはいずれも存在しない"
-"ので選べません"
-
-#: apt-pkg/cacheset.cc:647
-#, c-format
-msgid "Can't select newest version from package '%s' as it is purely virtual"
-msgstr ""
-"純粋な仮想パッケージのため、パッケージ '%s' の最新バージョンを選べません"
-
-#: apt-pkg/cacheset.cc:655
-#, c-format
-msgid "Can't select candidate version from package %s as it has no candidate"
-msgstr "候補が存在しないので、パッケージ %s の候補バージョンを選べません"
-
-#: apt-pkg/cacheset.cc:663
-#, c-format
-msgid "Can't select installed version from package %s as it is not installed"
-msgstr ""
-"インストールされていないので、パッケージ %s のインストール済みバージョンを選"
-"べません。"
-
-#: apt-pkg/cdrom.cc:497 apt-pkg/sourcelist.cc:347
-#, c-format
-msgid "Line %u too long in source list %s."
-msgstr "ソースリスト %2$s の %1$u 行目が長すぎます。"
-
-#: apt-pkg/cdrom.cc:571
-msgid "Unmounting CD-ROM...\n"
-msgstr "CD-ROM をアンマウントしています ...\n"
-
-#: apt-pkg/cdrom.cc:586
-#, c-format
-msgid "Using CD-ROM mount point %s\n"
-msgstr "CD-ROM マウントポイント %s を使用します\n"
-
-#: apt-pkg/cdrom.cc:599
-msgid "Waiting for disc...\n"
-msgstr "ディスクを待っています ...\n"
-
-#: apt-pkg/cdrom.cc:609
-msgid "Mounting CD-ROM...\n"
-msgstr "CD-ROM をマウントしています ...\n"
-
-#: apt-pkg/cdrom.cc:620
-msgid "Identifying... "
-msgstr "確認しています... "
-
-#: apt-pkg/cdrom.cc:662
-#, c-format
-msgid "Stored label: %s\n"
-msgstr "格納されたラベル: %s \n"
-
-#: apt-pkg/cdrom.cc:680
-msgid "Scanning disc for index files...\n"
-msgstr "ディスクのインデックスファイルを走査しています ...\n"
-
-#: apt-pkg/cdrom.cc:734
-#, c-format
-msgid ""
-"Found %zu package indexes, %zu source indexes, %zu translation indexes and "
-"%zu signatures\n"
-msgstr ""
-"%zu のパッケージインデックス、%zu のソースインデックス、%zu の翻訳インデック"
-"ス、%zu の署名を見つけました\n"
-
-#: apt-pkg/cdrom.cc:744
-msgid ""
-"Unable to locate any package files, perhaps this is not a Debian Disc or the "
-"wrong architecture?"
-msgstr ""
-"パッケージファイルを配置できません。Debian のディスクではないか、誤ったアーキ"
-"テクチャではないでしょうか?"
-
-#: apt-pkg/cdrom.cc:771
-#, c-format
-msgid "Found label '%s'\n"
-msgstr "ラベル '%s' を見つけました\n"
-
-#: apt-pkg/cdrom.cc:800
-msgid "That is not a valid name, try again.\n"
-msgstr "これは有効な名前ではありません。再試行してください。\n"
-
-#: apt-pkg/cdrom.cc:817
-#, c-format
-msgid ""
-"This disc is called: \n"
-"'%s'\n"
-msgstr ""
-"このディスクは以下のように呼ばれます: \n"
-"'%s'\n"
-
-#: apt-pkg/cdrom.cc:819
-msgid "Copying package lists..."
-msgstr "パッケージリストをコピーしています ..."
-
-#: apt-pkg/cdrom.cc:863
-msgid "Writing new source list\n"
-msgstr "新しいソースリストを書き込んでいます\n"
-
-#: apt-pkg/cdrom.cc:874
-msgid "Source list entries for this disc are:\n"
-msgstr "このディスクのソースリストのエントリ:\n"
-
-#: apt-pkg/clean.cc:64
-#, c-format
-msgid "Unable to stat %s."
-msgstr "%s の状態を取得できません。"
-
-#: apt-pkg/edsp.cc:51 apt-pkg/edsp.cc:71
-msgid "Send scenario to solver"
-msgstr "ソルバにシナリオを送信"
-
-#: apt-pkg/edsp.cc:234
-msgid "Send request to solver"
-msgstr "ソルバにリクエストを送信"
-
-#: apt-pkg/edsp.cc:313
-msgid "Prepare for receiving solution"
-msgstr "解決を受け取る準備"
-
-#: apt-pkg/edsp.cc:320
-msgid "External solver failed without a proper error message"
-msgstr "外部ソルバが適切なエラーメッセージなしに失敗しました"
-
-#: apt-pkg/edsp.cc:612 apt-pkg/edsp.cc:615 apt-pkg/edsp.cc:620
-msgid "Execute external solver"
-msgstr "外部ソルバを実行"
-
-#: apt-pkg/edsp.cc:52 apt-pkg/edsp.cc:78
-msgid "Send scenario to solver"
-msgstr "ソルバにシナリオを送信"
-
-<<<<<<< HEAD
-=======
-#: apt-pkg/edsp.cc:241
-msgid "Send request to solver"
-msgstr "ソルバにリクエストを送信"
-
-#: apt-pkg/edsp.cc:320
-msgid "Prepare for receiving solution"
-msgstr "解決を受け取る準備"
-
-#: apt-pkg/edsp.cc:327
-msgid "External solver failed without a proper error message"
-msgstr "外部ソルバが適切なエラーメッセージなしに失敗しました"
-
-#: apt-pkg/edsp.cc:619 apt-pkg/edsp.cc:622 apt-pkg/edsp.cc:627
-msgid "Execute external solver"
-msgstr "外部ソルバを実行"
-
-#: apt-pkg/indexcopy.cc:236 apt-pkg/indexcopy.cc:773
-#, c-format
-msgid "Wrote %i records.\n"
-msgstr "%i レコードを書き込みました。\n"
-
-#: apt-pkg/indexcopy.cc:238 apt-pkg/indexcopy.cc:775
-#, c-format
-msgid "Wrote %i records with %i missing files.\n"
-msgstr "%i レコードを書き込みました。%i 個のファイルが存在しません。\n"
-
-#: apt-pkg/indexcopy.cc:241 apt-pkg/indexcopy.cc:778
-#, c-format
-msgid "Wrote %i records with %i mismatched files\n"
-msgstr "%i レコードを書き込みました。%i 個の適合しないファイルがあります。\n"
-
-#: apt-pkg/indexcopy.cc:244 apt-pkg/indexcopy.cc:781
-#, c-format
-msgid "Wrote %i records with %i missing files and %i mismatched files\n"
-msgstr ""
-"%i レコードを書き込みました。%i 個のファイルが見つからず、%i 個の適合しない"
-"ファイルがあります。\n"
-
-#: apt-pkg/indexcopy.cc:515
-#, c-format
-msgid "Can't find authentication record for: %s"
-msgstr "認証レコードが見つかりません: %s"
-
-#: apt-pkg/indexcopy.cc:521
-#, c-format
-msgid "Hash mismatch for: %s"
-msgstr "ハッシュサムが適合しません: %s"
-
->>>>>>> 7d8a4da7
-#: apt-pkg/indexrecords.cc:78
-#, c-format
-msgid "Unable to parse Release file %s"
-msgstr "Release ファイル %s を解釈することができません"
-
-#: apt-pkg/indexrecords.cc:86
-#, c-format
-msgid "No sections in Release file %s"
-msgstr "Release ファイル %s にセクションがありません"
-
-#: apt-pkg/indexrecords.cc:117
-#, c-format
-msgid "No Hash entry in Release file %s"
-msgstr "Release ファイル %s に Hash エントリがありません"
-
-#: apt-pkg/indexrecords.cc:130
-#, c-format
-msgid "Invalid 'Valid-Until' entry in Release file %s"
-msgstr "Release ファイル %s に無効な 'Valid-Until' エントリがあります"
-
-#: apt-pkg/indexrecords.cc:149
-#, c-format
-msgid "Invalid 'Date' entry in Release file %s"
-msgstr "Release ファイル %s に無効な 'Date' エントリがあります"
-
-#: apt-pkg/init.cc:146
-#, c-format
-msgid "Packaging system '%s' is not supported"
-msgstr "パッケージングシステム '%s' はサポートされていません"
-
-#: apt-pkg/init.cc:162
-msgid "Unable to determine a suitable packaging system type"
-msgstr "適切なパッケージシステムタイプを特定できません"
-
-#: apt-pkg/install-progress.cc:57
-#, c-format
-msgid "Progress: [%3i%%]"
-msgstr "進捗: [%3i%%]"
-
-#: apt-pkg/install-progress.cc:91 apt-pkg/install-progress.cc:174
-msgid "Running dpkg"
-msgstr "dpkg を実行しています"
-
-#: apt-pkg/packagemanager.cc:303 apt-pkg/packagemanager.cc:957
-#, c-format
-msgid ""
-"Could not perform immediate configuration on '%s'. Please see man 5 apt.conf "
-"under APT::Immediate-Configure for details. (%d)"
-msgstr ""
-"'%s' の即時設定は動作しません。詳細については man 5 apt.conf の APT::"
-"Immediate-Configure の項を参照してください。(%d)"
-
-#: apt-pkg/packagemanager.cc:550 apt-pkg/packagemanager.cc:580
-#, c-format
-msgid "Could not configure '%s'. "
-msgstr "'%s' を設定できませんでした。"
-
-#: apt-pkg/packagemanager.cc:630
-#, c-format
-msgid ""
-"This installation run will require temporarily removing the essential "
-"package %s due to a Conflicts/Pre-Depends loop. This is often bad, but if "
-"you really want to do it, activate the APT::Force-LoopBreak option."
-msgstr ""
-"このインストールは、競合/先行依存のループが原因で、一時的に重要な不可欠パッ"
-"ケージ %s を削除します。これは多くの場合に問題が起こる原因となります。本当に"
-"これを行いたいなら、APT::Force-LoopBreak オプションを有効にしてください。"
-
-#: apt-pkg/pkgcache.cc:155
-msgid "Empty package cache"
-msgstr "空のパッケージキャッシュ"
-
-#: apt-pkg/pkgcache.cc:161
-msgid "The package cache file is corrupted"
-msgstr "パッケージキャッシュファイルが壊れています"
-
-#: apt-pkg/pkgcache.cc:166
-msgid "The package cache file is an incompatible version"
-msgstr "このパッケージキャッシュファイルは互換性がないバージョンです"
-
-#: apt-pkg/pkgcache.cc:169
-msgid "The package cache file is corrupted, it is too small"
-msgstr "パッケージキャッシュファイルが壊れています。短かすぎます"
-
-#: apt-pkg/pkgcache.cc:174
-#, c-format
-msgid "This APT does not support the versioning system '%s'"
-msgstr "この APT はバージョニングシステム '%s' をサポートしていません"
-
-#: apt-pkg/pkgcache.cc:179
-msgid "The package cache was built for a different architecture"
-msgstr "パッケージキャッシュが異なるアーキテクチャ用に構築されています"
-
-#: apt-pkg/pkgcache.cc:321
-msgid "Depends"
-msgstr "依存"
-
-#: apt-pkg/pkgcache.cc:321
-msgid "PreDepends"
-msgstr "先行依存"
-
-#: apt-pkg/pkgcache.cc:321
-msgid "Suggests"
-msgstr "提案"
-
-<<<<<<< HEAD
-#: apt-pkg/cacheset.cc:489
-#, c-format
-msgid "Release '%s' for '%s' was not found"
-msgstr "'%2$s' のリリース '%1$s' が見つかりませんでした"
-
-#: apt-pkg/cacheset.cc:492
-#, c-format
-msgid "Version '%s' for '%s' was not found"
-msgstr "'%2$s' のバージョン '%1$s' が見つかりませんでした"
-
-#: apt-pkg/cacheset.cc:603
-#, c-format
-msgid "Couldn't find task '%s'"
-msgstr "タスク '%s' が見つかりません"
-
-#: apt-pkg/cacheset.cc:609
-#, c-format
-msgid "Couldn't find any package by regex '%s'"
-msgstr "正規表現 '%s' ではパッケージは見つかりませんでした"
-
-#: apt-pkg/cacheset.cc:615
-#, c-format
-msgid "Couldn't find any package by glob '%s'"
-msgstr "'%s' に一致するパッケージは見つかりませんでした"
-
-#: apt-pkg/cacheset.cc:626
-#, c-format
-msgid "Can't select versions from package '%s' as it is purely virtual"
-msgstr "純粋な仮想パッケージのため、パッケージ '%s' のバージョンを選べません"
-
-#: apt-pkg/cacheset.cc:633 apt-pkg/cacheset.cc:640
-#, c-format
-msgid ""
-"Can't select installed nor candidate version from package '%s' as it has "
-"neither of them"
-msgstr ""
-"パッケージ '%s' のインストール済みまたは候補のバージョンはいずれも存在しない"
-"ので選べません"
-
-#: apt-pkg/cacheset.cc:647
-#, c-format
-msgid "Can't select newest version from package '%s' as it is purely virtual"
-msgstr ""
-"純粋な仮想パッケージのため、パッケージ '%s' の最新バージョンを選べません"
-
-#: apt-pkg/cacheset.cc:655
-#, c-format
-msgid "Can't select candidate version from package %s as it has no candidate"
-msgstr "候補が存在しないので、パッケージ %s の候補バージョンを選べません"
-
-#: apt-pkg/cacheset.cc:663
-#, c-format
-msgid "Can't select installed version from package %s as it is not installed"
-msgstr ""
-"インストールされていないので、パッケージ %s のインストール済みバージョンを選"
-"べません。"
-
-#: apt-pkg/deb/dpkgpm.cc:95
-#, c-format
-msgid "Installing %s"
-msgstr "%s をインストールしています"
-=======
-#: apt-pkg/pkgcache.cc:322
-msgid "Recommends"
-msgstr "推奨"
->>>>>>> 7d8a4da7
-
-#: apt-pkg/pkgcache.cc:322
-msgid "Conflicts"
-msgstr "競合"
-
-#: apt-pkg/pkgcache.cc:322
-msgid "Replaces"
-msgstr "置換"
-
-#: apt-pkg/pkgcache.cc:323
-msgid "Obsoletes"
-msgstr "廃止"
-
-#: apt-pkg/pkgcache.cc:323
-msgid "Breaks"
-msgstr "破壊"
-
-#: apt-pkg/pkgcache.cc:323
-msgid "Enhances"
-msgstr "拡張"
-
-#: apt-pkg/pkgcache.cc:334
-msgid "important"
-msgstr "重要"
-
-#: apt-pkg/pkgcache.cc:334
-msgid "required"
-msgstr "要求"
-
-#: apt-pkg/pkgcache.cc:334
-msgid "standard"
-msgstr "標準"
-
-#: apt-pkg/pkgcache.cc:335
-msgid "optional"
-msgstr "任意"
-
-#: apt-pkg/pkgcache.cc:335
-msgid "extra"
-msgstr "特別"
-
-#: apt-pkg/pkgcachegen.cc:93
-msgid "Cache has an incompatible versioning system"
-msgstr "キャッシュに非互換なバージョニングシステムがあります"
-
-#. TRANSLATOR: The first placeholder is a package name,
-#. the other two should be copied verbatim as they include debug info
-#: apt-pkg/pkgcachegen.cc:224 apt-pkg/pkgcachegen.cc:234
-#: apt-pkg/pkgcachegen.cc:300 apt-pkg/pkgcachegen.cc:327
-#: apt-pkg/pkgcachegen.cc:340 apt-pkg/pkgcachegen.cc:382
-#: apt-pkg/pkgcachegen.cc:386 apt-pkg/pkgcachegen.cc:403
-#: apt-pkg/pkgcachegen.cc:411 apt-pkg/pkgcachegen.cc:415
-#: apt-pkg/pkgcachegen.cc:419 apt-pkg/pkgcachegen.cc:440
-#: apt-pkg/pkgcachegen.cc:479 apt-pkg/pkgcachegen.cc:517
-#: apt-pkg/pkgcachegen.cc:524 apt-pkg/pkgcachegen.cc:555
-#: apt-pkg/pkgcachegen.cc:569
-#, c-format
-msgid "Error occurred while processing %s (%s%d)"
-msgstr "%s を処理中にエラーが発生しました (%s%d)"
-
-#: apt-pkg/pkgcachegen.cc:257
-msgid "Wow, you exceeded the number of package names this APT is capable of."
-msgstr "この APT が対応している以上の数のパッケージが指定されました。"
-
-#: apt-pkg/pkgcachegen.cc:260
-msgid "Wow, you exceeded the number of versions this APT is capable of."
-msgstr "この APT が対応している以上の数のバージョンが要求されました。"
-
-#: apt-pkg/pkgcachegen.cc:263
-msgid "Wow, you exceeded the number of descriptions this APT is capable of."
-msgstr "この APT が対応している以上の数の説明が要求されました。"
-
-#: apt-pkg/pkgcachegen.cc:266
-msgid "Wow, you exceeded the number of dependencies this APT is capable of."
-msgstr "この APT が対応している以上の数の依存関係が発生しました。"
-
-#: apt-pkg/pkgcachegen.cc:576
-#, c-format
-msgid "Package %s %s was not found while processing file dependencies"
-msgstr "パッケージ %s %s がファイル依存の処理中に見つかりませんでした"
-
-#: apt-pkg/pkgcachegen.cc:1211
-#, c-format
-msgid "Couldn't stat source package list %s"
-msgstr "ソースパッケージリスト %s の状態を取得できません"
-
-#: apt-pkg/pkgcachegen.cc:1299 apt-pkg/pkgcachegen.cc:1403
-#: apt-pkg/pkgcachegen.cc:1409 apt-pkg/pkgcachegen.cc:1566
-msgid "Reading package lists"
-msgstr "パッケージリストを読み込んでいます"
-
-#: apt-pkg/pkgcachegen.cc:1316
-msgid "Collecting File Provides"
-msgstr "ファイル提供情報を収集しています"
-
-#: apt-pkg/pkgcachegen.cc:1508 apt-pkg/pkgcachegen.cc:1515
-msgid "IO Error saving source cache"
-msgstr "ソースキャッシュの保存中に IO エラーが発生しました"
-
 #: apt-pkg/pkgrecords.cc:38
 #, c-format
 msgid "Index file type '%s' is not supported"
@@ -3609,8 +3085,6 @@
 msgstr ""
 "ソースリスト %2$s の %1$lu 行目が不正です ([%3$s] は割り当てられていません)"
 
-<<<<<<< HEAD
-=======
 #: apt-pkg/sourcelist.cc:190
 #, c-format
 msgid "Malformed line %lu in source list %s ([%s] has no key)"
@@ -3806,7 +3280,6 @@
 msgid "Syntax error %s:%u: Extra junk at end of file"
 msgstr "文法エラー %s:%u: ファイルの最後に余計なゴミがあります"
 
->>>>>>> 7d8a4da7
 #: apt-pkg/contrib/fileutl.cc:190
 #, c-format
 msgid "Not using locking for read only lock file %s"
@@ -3928,35 +3401,6 @@
 #, c-format
 msgid "No keyring installed in %s."
 msgstr "%s にキーリングがインストールされていません。"
-
-#. d means days, h means hours, min means minutes, s means seconds
-#: apt-pkg/contrib/strutl.cc:406
-#, c-format
-msgid "%lid %lih %limin %lis"
-msgstr "%li日 %li時間 %li分 %li秒"
-
-#. h means hours, min means minutes, s means seconds
-#: apt-pkg/contrib/strutl.cc:413
-#, c-format
-msgid "%lih %limin %lis"
-msgstr "%li時間 %li分 %li秒"
-
-#. min means minutes, s means seconds
-#: apt-pkg/contrib/strutl.cc:420
-#, c-format
-msgid "%limin %lis"
-msgstr "%li分 %li秒"
-
-#. s means seconds
-#: apt-pkg/contrib/strutl.cc:425
-#, c-format
-msgid "%lis"
-msgstr "%li秒"
-
-#: apt-pkg/contrib/strutl.cc:1236
-#, c-format
-msgid "Selection %s not found"
-msgstr "選択された %s が見つかりません"
 
 #: apt-pkg/contrib/mmap.cc:79
 msgid "Can't mmap an empty file"
