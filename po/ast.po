--- conflicted
+++ resolved
@@ -4,11 +4,7 @@
 msgstr ""
 "Project-Id-Version: apt 0.7.18\n"
 "Report-Msgid-Bugs-To: APT Development Team <deity@lists.debian.org>\n"
-<<<<<<< HEAD
-"POT-Creation-Date: 2014-06-11 14:52+0200\n"
-=======
 "POT-Creation-Date: 2014-09-09 20:35+0200\n"
->>>>>>> 7d8a4da7
 "PO-Revision-Date: 2010-10-02 23:35+0100\n"
 "Last-Translator: Iñigo Varela <ivarela@softastur.org>\n"
 "Language-Team: Asturian (ast)\n"
@@ -157,13 +153,8 @@
 msgid "  Version table:"
 msgstr "  Tabla de versiones:"
 
-<<<<<<< HEAD
-#: cmdline/apt-cache.cc:1742 cmdline/apt-cdrom.cc:207 cmdline/apt-config.cc:83
-#: cmdline/apt-get.cc:1589 cmdline/apt-helper.cc:59 cmdline/apt-mark.cc:388
-=======
 #: cmdline/apt-cache.cc:1743 cmdline/apt-cdrom.cc:207 cmdline/apt-config.cc:83
 #: cmdline/apt-get.cc:1587 cmdline/apt-helper.cc:73 cmdline/apt-mark.cc:388
->>>>>>> 7d8a4da7
 #: cmdline/apt.cc:42 cmdline/apt-extracttemplates.cc:217
 #: ftparchive/apt-ftparchive.cc:620 cmdline/apt-internal-solver.cc:45
 #: cmdline/apt-sortpkgs.cc:147
@@ -541,19 +532,11 @@
 msgid "Changelog for %s (%s)"
 msgstr "Coneutando a %s (%s)"
 
-<<<<<<< HEAD
-#: cmdline/apt-get.cc:1594
-msgid "Supported modules:"
-msgstr "Módulos sofitaos:"
-
-#: cmdline/apt-get.cc:1635
-=======
 #: cmdline/apt-get.cc:1592
 msgid "Supported modules:"
 msgstr "Módulos sofitaos:"
 
 #: cmdline/apt-get.cc:1633
->>>>>>> 7d8a4da7
 #, fuzzy
 msgid ""
 "Usage: apt-get [options] command\n"
@@ -1137,13 +1120,6 @@
 msgid "Internal error"
 msgstr "Fallu internu"
 
-<<<<<<< HEAD
-#: apt-private/private-cacheset.cc:35 apt-private/private-search.cc:47
-msgid "Sorting"
-msgstr ""
-
-#: apt-private/private-install.cc:81
-=======
 #: apt-private/acqprogress.cc:66
 msgid "Hit "
 msgstr "Oxe "
@@ -1239,7 +1215,6 @@
 msgstr "Falló algamar %s  %s\n"
 
 #: apt-private/private-install.cc:82
->>>>>>> 7d8a4da7
 msgid "Internal error, InstallPackages was called with broken packages!"
 msgstr "Error internu, ¡InstallPackages llamose con paquetes frañaos!"
 
@@ -1462,48 +1437,47 @@
 msgid "Skipping %s, it is already installed and upgrade is not set.\n"
 msgstr "Saltando %s, ya ta instalau y la actualización nun ta activada.\n"
 
-<<<<<<< HEAD
-#: apt-private/private-install.cc:819
+#: apt-private/private-install.cc:829
 #, c-format
 msgid "Skipping %s, it is not installed and only upgrades are requested.\n"
 msgstr "Saltando %s, nun ta instaláu y namái se requieren anovamientos.\n"
 
-#: apt-private/private-install.cc:831
+#: apt-private/private-install.cc:841
 #, c-format
 msgid "Reinstallation of %s is not possible, it cannot be downloaded.\n"
 msgstr "La reinstalación de %s nun ye dable, nun pue descargase.\n"
 
-#: apt-private/private-install.cc:836
+#: apt-private/private-install.cc:846
 #, c-format
 msgid "%s is already the newest version.\n"
 msgstr "%s yá ta na versión más nueva.\n"
 
-#: apt-private/private-install.cc:884
+#: apt-private/private-install.cc:894
 #, c-format
 msgid "Selected version '%s' (%s) for '%s'\n"
 msgstr "Esbillada la versión %s (%s) pa %s\n"
 
-#: apt-private/private-install.cc:889
+#: apt-private/private-install.cc:899
 #, fuzzy, c-format
 msgid "Selected version '%s' (%s) for '%s' because of '%s'\n"
 msgstr "Esbillada la versión %s (%s) pa %s\n"
 
 #. TRANSLATORS: Note, this is not an interactive question
-#: apt-private/private-install.cc:931
+#: apt-private/private-install.cc:941
 #, fuzzy, c-format
 msgid "Package '%s' is not installed, so not removed. Did you mean '%s'?\n"
 msgstr "El paquete %s nun ta instalau, nun va desaniciase\n"
 
-#: apt-private/private-install.cc:937
+#: apt-private/private-install.cc:947
 #, fuzzy, c-format
 msgid "Package '%s' is not installed, so not removed\n"
 msgstr "El paquete %s nun ta instalau, nun va desaniciase\n"
 
-#: apt-private/private-list.cc:131
+#: apt-private/private-list.cc:129
 msgid "Listing"
 msgstr ""
 
-#: apt-private/private-list.cc:164
+#: apt-private/private-list.cc:159
 #, c-format
 msgid "There is %i additional version. Please use the '-a' switch to see it"
 msgid_plural ""
@@ -1511,270 +1485,6 @@
 msgstr[0] ""
 msgstr[1] ""
 
-#: apt-private/private-cachefile.cc:93
-msgid "Correcting dependencies..."
-msgstr "Iguando dependencies..."
-
-#: apt-private/private-cachefile.cc:96
-msgid " failed."
-msgstr " falló."
-
-#: apt-private/private-cachefile.cc:99
-msgid "Unable to correct dependencies"
-msgstr "Nun pudieron iguase les dependencies"
-
-#: apt-private/private-cachefile.cc:102
-msgid "Unable to minimize the upgrade set"
-msgstr "Nun pue amenorgase'l conxuntu d'actualización"
-
-#: apt-private/private-cachefile.cc:104
-msgid " Done"
-msgstr " Fecho"
-
-#: apt-private/private-cachefile.cc:108
-msgid "You might want to run 'apt-get -f install' to correct these."
-msgstr "Habríes d'executar 'apt-get -f install' para igualo."
-
-#: apt-private/private-cachefile.cc:111
-msgid "Unmet dependencies. Try using -f."
-msgstr "Dependencies incumplíes. Téntalo usando -f."
-
-#: apt-private/private-output.cc:103 apt-private/private-show.cc:84
-#: apt-private/private-show.cc:89
-msgid "unknown"
-msgstr ""
-
-#: apt-private/private-output.cc:233
-#, fuzzy, c-format
-msgid "[installed,upgradable to: %s]"
-msgstr " [Instaláu]"
-
-#: apt-private/private-output.cc:237
-#, fuzzy
-msgid "[installed,local]"
-msgstr " [Instaláu]"
-
-#: apt-private/private-output.cc:240
-msgid "[installed,auto-removable]"
-msgstr ""
-
-#: apt-private/private-output.cc:242
-#, fuzzy
-msgid "[installed,automatic]"
-msgstr " [Instaláu]"
-
-#: apt-private/private-output.cc:244
-#, fuzzy
-msgid "[installed]"
-msgstr " [Instaláu]"
-
-#: apt-private/private-output.cc:248
-#, c-format
-msgid "[upgradable from: %s]"
-msgstr ""
-
-#: apt-private/private-output.cc:252
-msgid "[residual-config]"
-msgstr ""
-
-#: apt-private/private-output.cc:352
-msgid "The following packages have unmet dependencies:"
-msgstr "Los siguientes paquetes nun cumplen dependencies:"
-
-#: apt-private/private-output.cc:442
-#, c-format
-msgid "but %s is installed"
-msgstr "pero %s ta instaláu"
-
-#: apt-private/private-output.cc:444
-#, c-format
-msgid "but %s is to be installed"
-msgstr "pero %s ta pa instalar"
-
-#: apt-private/private-output.cc:451
-msgid "but it is not installable"
-msgstr "pero nun ye instalable"
-
-#: apt-private/private-output.cc:453
-msgid "but it is a virtual package"
-msgstr "pero ye un paquete virtual"
-
-#: apt-private/private-output.cc:456
-msgid "but it is not installed"
-msgstr "pero nun ta instaláu"
-
-#: apt-private/private-output.cc:456
-msgid "but it is not going to be installed"
-msgstr "pero nun va instalase"
-
-#: apt-private/private-output.cc:461
-msgid " or"
-msgstr " o"
-
-#: apt-private/private-output.cc:490
-msgid "The following NEW packages will be installed:"
-msgstr "Van instalase los siguientes paquetes NUEVOS:"
-
-#: apt-private/private-output.cc:516
-msgid "The following packages will be REMOVED:"
-msgstr "Los siguientes paquetes van DESANICIASE:"
-
-#: apt-private/private-output.cc:538
-msgid "The following packages have been kept back:"
-msgstr "Los siguientes paquetes tan reteníos:"
-
-#: apt-private/private-output.cc:559
-msgid "The following packages will be upgraded:"
-msgstr "Los siguientes paquetes van actualizase:"
-
-#: apt-private/private-output.cc:580
-msgid "The following packages will be DOWNGRADED:"
-msgstr "Los siguientes paquetes van DESACTUALIZASE:"
-
-#: apt-private/private-output.cc:600
-msgid "The following held packages will be changed:"
-msgstr "Van camudase los siguientes paquetes reteníos:"
-
-#: apt-private/private-output.cc:655
-#, c-format
-msgid "%s (due to %s) "
-msgstr "%s (por %s) "
-
-#: apt-private/private-output.cc:663
-msgid ""
-"WARNING: The following essential packages will be removed.\n"
-"This should NOT be done unless you know exactly what you are doing!"
-msgstr ""
-"AVISU: Los siguientes paquetes esenciales van desaniciase.\n"
-"¡Esto NUN hai que facelo si nun sabes esautamente lo que faes!"
-
-#: apt-private/private-output.cc:694
-#, c-format
-msgid "%lu upgraded, %lu newly installed, "
-msgstr "%lu actualizaos, %lu nuevos instalaos, "
-
-#: apt-private/private-output.cc:698
-#, c-format
-msgid "%lu reinstalled, "
-msgstr "%lu reinstalaos, "
-
-#: apt-private/private-output.cc:700
-#, c-format
-msgid "%lu downgraded, "
-msgstr "%lu desactualizaos, "
-
-#: apt-private/private-output.cc:702
-#, c-format
-msgid "%lu to remove and %lu not upgraded.\n"
-msgstr "%lu para desaniciar y %lu nun actualizaos.\n"
-
-#: apt-private/private-output.cc:706
-#, c-format
-msgid "%lu not fully installed or removed.\n"
-msgstr "%lu nun instalaos dafechu o desaniciaos.\n"
-
-#. TRANSLATOR: Yes/No question help-text: defaulting to Y[es]
-#. e.g. "Do you want to continue? [Y/n] "
-#. The user has to answer with an input matching the
-#. YESEXPR/NOEXPR defined in your l10n.
-#: apt-private/private-output.cc:728
-msgid "[Y/n]"
-msgstr "[S/n]"
-
-#. TRANSLATOR: Yes/No question help-text: defaulting to N[o]
-#. e.g. "Should this file be removed? [y/N] "
-#. The user has to answer with an input matching the
-#. YESEXPR/NOEXPR defined in your l10n.
-#: apt-private/private-output.cc:734
-msgid "[y/N]"
-msgstr "[s/N]"
-
-#. TRANSLATOR: "Yes" answer printed for a yes/no question if --assume-yes is set
-#: apt-private/private-output.cc:745
-msgid "Y"
-msgstr "S"
-
-#. TRANSLATOR: "No" answer printed for a yes/no question if --assume-no is set
-#: apt-private/private-output.cc:751
-msgid "N"
-msgstr ""
-
-#: apt-private/private-output.cc:773 apt-pkg/cachefilter.cc:35
-=======
-#: apt-private/private-install.cc:829
->>>>>>> 7d8a4da7
-#, c-format
-msgid "Regex compilation error - %s"
-msgstr "Error de compilación d'espresión regular - %s"
-
-<<<<<<< HEAD
-#: apt-private/private-update.cc:31
-msgid "The update command takes no arguments"
-msgstr "La orde update nun lleva argumentos"
-
-#: apt-private/private-update.cc:90
-=======
-#: apt-private/private-install.cc:841
-#, c-format
-msgid "Reinstallation of %s is not possible, it cannot be downloaded.\n"
-msgstr "La reinstalación de %s nun ye dable, nun pue descargase.\n"
-
-#: apt-private/private-install.cc:846
->>>>>>> 7d8a4da7
-#, c-format
-msgid "%i package can be upgraded. Run 'apt list --upgradable' to see it.\n"
-msgid_plural ""
-"%i packages can be upgraded. Run 'apt list --upgradable' to see them.\n"
-msgstr[0] ""
-msgstr[1] ""
-
-<<<<<<< HEAD
-#: apt-private/private-show.cc:156
-#, c-format
-msgid "There is %i additional record. Please use the '-a' switch to see it"
-msgid_plural ""
-"There are %i additional records. Please use the '-a' switch to see them."
-msgstr[0] ""
-msgstr[1] ""
-
-#: apt-private/private-show.cc:163
-msgid "not a real package (virtual)"
-msgstr ""
-=======
-#: apt-private/private-install.cc:894
-#, c-format
-msgid "Selected version '%s' (%s) for '%s'\n"
-msgstr "Esbillada la versión %s (%s) pa %s\n"
-
-#: apt-private/private-install.cc:899
-#, fuzzy, c-format
-msgid "Selected version '%s' (%s) for '%s' because of '%s'\n"
-msgstr "Esbillada la versión %s (%s) pa %s\n"
-
-#. TRANSLATORS: Note, this is not an interactive question
-#: apt-private/private-install.cc:941
-#, fuzzy, c-format
-msgid "Package '%s' is not installed, so not removed. Did you mean '%s'?\n"
-msgstr "El paquete %s nun ta instalau, nun va desaniciase\n"
-
-#: apt-private/private-install.cc:947
-#, fuzzy, c-format
-msgid "Package '%s' is not installed, so not removed\n"
-msgstr "El paquete %s nun ta instalau, nun va desaniciase\n"
->>>>>>> 7d8a4da7
-
-#: apt-private/private-list.cc:129
-msgid "Listing"
-msgstr ""
-
-#: apt-private/private-list.cc:159
-#, c-format
-msgid "There is %i additional version. Please use the '-a' switch to see it"
-msgid_plural ""
-"There are %i additional versions. Please use the '-a' switch to see them."
-msgstr[0] ""
-msgstr[1] ""
-
 #: apt-private/private-main.cc:32
 msgid ""
 "NOTE: This is only a simulation!\n"
@@ -1826,29 +1536,10 @@
 msgid "[residual-config]"
 msgstr ""
 
-<<<<<<< HEAD
-#: apt-private/private-upgrade.cc:25
-msgid "Calculating upgrade... "
-msgstr "Calculando l'anovamientu... "
-
-#: apt-private/private-upgrade.cc:30
-#, fuzzy
-msgid "Internal error, Upgrade broke stuff"
-msgstr "Error internu, AllUpgrade rompió coses"
-
-#: apt-private/private-upgrade.cc:32
-msgid "Done"
-msgstr "Fecho"
-
-#: apt-private/acqprogress.cc:66
-msgid "Hit "
-msgstr "Oxe "
-=======
 #: apt-private/private-output.cc:455
 #, c-format
 msgid "but %s is installed"
 msgstr "pero %s ta instaláu"
->>>>>>> 7d8a4da7
 
 #: apt-private/private-output.cc:457
 #, c-format
@@ -2024,13 +1715,8 @@
 
 #. Only warn if there are no sources.list.d.
 #. Only warn if there is no sources.list file.
-<<<<<<< HEAD
-#: methods/mirror.cc:95 apt-inst/extract.cc:471 apt-pkg/init.cc:103
-#: apt-pkg/init.cc:111 apt-pkg/acquire.cc:491 apt-pkg/clean.cc:40
-=======
 #: methods/mirror.cc:95 apt-inst/extract.cc:471 apt-pkg/acquire.cc:494
 #: apt-pkg/clean.cc:43 apt-pkg/init.cc:103 apt-pkg/init.cc:111
->>>>>>> 7d8a4da7
 #: apt-pkg/policy.cc:381 apt-pkg/sourcelist.cc:280 apt-pkg/sourcelist.cc:286
 #: apt-pkg/contrib/cdromutl.cc:205 apt-pkg/contrib/fileutl.cc:368
 #: apt-pkg/contrib/fileutl.cc:481
@@ -2038,15 +1724,9 @@
 msgid "Unable to read %s"
 msgstr "Nun ye a lleer %s"
 
-<<<<<<< HEAD
-#: methods/mirror.cc:101 methods/mirror.cc:130 apt-pkg/acquire.cc:497
-#: apt-pkg/acquire.cc:522 apt-pkg/clean.cc:46 apt-pkg/clean.cc:64
-#: apt-pkg/clean.cc:127 apt-pkg/contrib/cdromutl.cc:201
-=======
 #: methods/mirror.cc:101 methods/mirror.cc:130 apt-pkg/acquire.cc:500
 #: apt-pkg/acquire.cc:525 apt-pkg/clean.cc:49 apt-pkg/clean.cc:67
 #: apt-pkg/clean.cc:130 apt-pkg/contrib/cdromutl.cc:201
->>>>>>> 7d8a4da7
 #: apt-pkg/contrib/cdromutl.cc:235
 #, c-format
 msgid "Unable to change to %s"
@@ -2364,16 +2044,12 @@
 msgid "Failed to readlink %s"
 msgstr "Nun pudo lleese l'enllaz %s"
 
-<<<<<<< HEAD
-#: apt-pkg/install-progress.cc:57
-=======
 #: ftparchive/writer.cc:290
 #, c-format
 msgid "Failed to unlink %s"
 msgstr "Nun pudo desenllazase %s"
 
 #: ftparchive/writer.cc:298
->>>>>>> 7d8a4da7
 #, c-format
 msgid "*** Failed to link %s to %s"
 msgstr "*** Falló enllazar enllazr %s a %s"
@@ -2416,12 +2092,6 @@
 msgid "Unable to open %s"
 msgstr "Nun pudo abrise %s"
 
-<<<<<<< HEAD
-#: apt-pkg/cachefile.cc:94
-msgid "The package lists or status file could not be parsed or opened."
-msgstr ""
-"Nun pudieron analizase o abrise les llistes de paquetes o el ficheru d'estáu."
-=======
 #. skip spaces
 #. find end of word
 #: ftparchive/override.cc:68
@@ -2462,7 +2132,6 @@
 #: ftparchive/multicompress.cc:192
 msgid "Failed to create FILE*"
 msgstr "Nun pudo criase FICHERU*"
->>>>>>> 7d8a4da7
 
 #: ftparchive/multicompress.cc:195
 msgid "Failed to fork"
@@ -2607,58 +2276,6 @@
 msgid "File %s/%s overwrites the one in the package %s"
 msgstr "El ficheru %s/%s sobreescribe al que ta nel paquete %s"
 
-<<<<<<< HEAD
-#: apt-pkg/acquire-worker.cc:116
-#, c-format
-msgid "The method driver %s could not be found."
-msgstr "Nun pudo alncontrase'l controlador de métodu %s."
-
-#: apt-pkg/acquire-worker.cc:118
-#, fuzzy, c-format
-msgid "Is the package %s installed?"
-msgstr "Comprueba qu'el paquete 'dpkg-dev' ta instaláu.\n"
-
-#: apt-pkg/acquire-worker.cc:169
-#, c-format
-msgid "Method %s did not start correctly"
-msgstr "El métodu %s nun entamó correchamente"
-
-#: apt-pkg/acquire-worker.cc:455
-#, c-format
-msgid "Please insert the disc labeled: '%s' in the drive '%s' and press enter."
-msgstr "Por favor, introduz el discu '%s' nel preséu '%s' y calca Intro."
-
-#: apt-pkg/pkgrecords.cc:38
-#, c-format
-msgid "Index file type '%s' is not supported"
-msgstr "La triba de ficheru d'indiz '%s' nun ta sofitada"
-
-#: apt-pkg/depcache.cc:138 apt-pkg/depcache.cc:167
-msgid "Building dependency tree"
-msgstr "Creando árbol de dependencies"
-
-#: apt-pkg/depcache.cc:139
-msgid "Candidate versions"
-msgstr "Versiones candidates"
-
-#: apt-pkg/depcache.cc:168
-msgid "Dependency generation"
-msgstr "Xeneración de dependencies"
-
-#: apt-pkg/depcache.cc:188 apt-pkg/depcache.cc:221 apt-pkg/depcache.cc:225
-msgid "Reading state information"
-msgstr "Lleendo información d'estáu"
-
-#: apt-pkg/depcache.cc:250
-#, c-format
-msgid "Failed to open StateFile %s"
-msgstr "Nun se pudo abrir el ficheru d'estáu %s"
-
-#: apt-pkg/depcache.cc:256
-#, c-format
-msgid "Failed to write temporary StateFile %s"
-msgstr "Falló la escritura del ficheru temporal d'estáu %s"
-=======
 #: apt-inst/extract.cc:498
 #, c-format
 msgid "Unable to stat %s"
@@ -2787,7 +2404,6 @@
 #, c-format
 msgid "Retrieving file %li of %li"
 msgstr "Descargando ficheru %li de %li"
->>>>>>> 7d8a4da7
 
 #: apt-pkg/acquire-item.cc:148 apt-pkg/contrib/fileutl.cc:2047
 #, c-format
@@ -2859,18 +2475,445 @@
 "Nun pudo alcontrase un ficheru pal paquete %s. Esto puede significar que "
 "necesites iguar manualmente esti paquete (por faltar una arquitectura)"
 
-#: apt-pkg/acquire-item.cc:1933
+#: apt-pkg/acquire-item.cc:1925
 #, c-format
 msgid "Can't find a source to download version '%s' of '%s'"
 msgstr ""
 
-#: apt-pkg/acquire-item.cc:1991
+#: apt-pkg/acquire-item.cc:1983
 #, c-format
 msgid ""
 "The package index files are corrupted. No Filename: field for package %s."
 msgstr ""
 "Los ficheros d'indiz de paquetes tan corrompíos. Nun hai campu Filename: pal "
 "paquete %s."
+
+#: apt-pkg/acquire-worker.cc:116
+#, c-format
+msgid "The method driver %s could not be found."
+msgstr "Nun pudo alncontrase'l controlador de métodu %s."
+
+#: apt-pkg/acquire-worker.cc:118
+#, fuzzy, c-format
+msgid "Is the package %s installed?"
+msgstr "Comprueba qu'el paquete 'dpkg-dev' ta instaláu.\n"
+
+#: apt-pkg/acquire-worker.cc:169
+#, c-format
+msgid "Method %s did not start correctly"
+msgstr "El métodu %s nun entamó correchamente"
+
+#: apt-pkg/acquire-worker.cc:455
+#, c-format
+msgid "Please insert the disc labeled: '%s' in the drive '%s' and press enter."
+msgstr "Por favor, introduz el discu '%s' nel preséu '%s' y calca Intro."
+
+#: apt-pkg/algorithms.cc:265
+#, c-format
+msgid ""
+"The package %s needs to be reinstalled, but I can't find an archive for it."
+msgstr ""
+"El paquete %s necesita reinstalase, pero nun s'alcuentra un archivu pa el."
+
+#: apt-pkg/algorithms.cc:1086
+msgid ""
+"Error, pkgProblemResolver::Resolve generated breaks, this may be caused by "
+"held packages."
+msgstr ""
+"Error, pkgProblemResolver::Resolve xeneró frañadures, esto puede ser pola "
+"mor de paquetes reteníos."
+
+#: apt-pkg/algorithms.cc:1088
+msgid "Unable to correct problems, you have held broken packages."
+msgstr "Nun pueden iguase los problemes; tienes paquetes frañaos reteníos."
+
+#: apt-pkg/cachefile.cc:94
+msgid "The package lists or status file could not be parsed or opened."
+msgstr ""
+"Nun pudieron analizase o abrise les llistes de paquetes o el ficheru d'estáu."
+
+#: apt-pkg/cachefile.cc:98
+msgid "You may want to run apt-get update to correct these problems"
+msgstr "Has d'executar apt-get update pa iguar estos problemes"
+
+#: apt-pkg/cachefile.cc:116
+msgid "The list of sources could not be read."
+msgstr "Nun pudo lleese la llista de fontes."
+
+#: apt-pkg/cacheset.cc:489
+#, c-format
+msgid "Release '%s' for '%s' was not found"
+msgstr "Nun s'alcontró la distribución '%s' pa '%s'"
+
+#: apt-pkg/cacheset.cc:492
+#, c-format
+msgid "Version '%s' for '%s' was not found"
+msgstr "Nun s'alcontró la versión '%s' pa '%s'"
+
+#: apt-pkg/cacheset.cc:603
+#, c-format
+msgid "Couldn't find task '%s'"
+msgstr "Nun pudo alcontrase la xera '%s'"
+
+#: apt-pkg/cacheset.cc:609
+#, c-format
+msgid "Couldn't find any package by regex '%s'"
+msgstr "Nun pudo alcontrase dengún paquete por regex '%s'"
+
+#: apt-pkg/cacheset.cc:615
+#, fuzzy, c-format
+msgid "Couldn't find any package by glob '%s'"
+msgstr "Nun pudo alcontrase dengún paquete por regex '%s'"
+
+#: apt-pkg/cacheset.cc:626
+#, c-format
+msgid "Can't select versions from package '%s' as it is purely virtual"
+msgstr ""
+"Nun pueden seleicionase versiones pal paquete'%s' como puramente virtual"
+
+#: apt-pkg/cacheset.cc:633 apt-pkg/cacheset.cc:640
+#, c-format
+msgid ""
+"Can't select installed nor candidate version from package '%s' as it has "
+"neither of them"
+msgstr ""
+"Nun puede seleicionase l'instalador o versión candidata pal paquete '%s' "
+"como non tien nengún d'ellos"
+
+#: apt-pkg/cacheset.cc:647
+#, c-format
+msgid "Can't select newest version from package '%s' as it is purely virtual"
+msgstr ""
+"Nun puede seleicionase la versión más nueva pal paquete'%s' como puramente "
+"virtual"
+
+#: apt-pkg/cacheset.cc:655
+#, c-format
+msgid "Can't select candidate version from package %s as it has no candidate"
+msgstr ""
+"Nun puede seleicionase versión candidata pal paquete %s que nun tien "
+"candidata"
+
+#: apt-pkg/cacheset.cc:663
+#, c-format
+msgid "Can't select installed version from package %s as it is not installed"
+msgstr ""
+"Nun puede seleicionase versión instalada pal paquete %s que nun ta instalada"
+
+#: apt-pkg/cdrom.cc:497 apt-pkg/sourcelist.cc:347
+#, c-format
+msgid "Line %u too long in source list %s."
+msgstr "Llinia %u enforma llarga na llista d'oríxenes %s."
+
+#: apt-pkg/cdrom.cc:571
+msgid "Unmounting CD-ROM...\n"
+msgstr "Desmontando'l CD-ROM...\n"
+
+#: apt-pkg/cdrom.cc:586
+#, c-format
+msgid "Using CD-ROM mount point %s\n"
+msgstr "Usando el puntu de montaxe de CD-ROM %s\n"
+
+#: apt-pkg/cdrom.cc:599
+msgid "Waiting for disc...\n"
+msgstr "Esperando'l discu...\n"
+
+#: apt-pkg/cdrom.cc:609
+msgid "Mounting CD-ROM...\n"
+msgstr "Montando'l CD-ROM...\n"
+
+#: apt-pkg/cdrom.cc:620
+msgid "Identifying... "
+msgstr "Identificando... "
+
+#: apt-pkg/cdrom.cc:662
+#, c-format
+msgid "Stored label: %s\n"
+msgstr "Etiqueta guardada: %s\n"
+
+#: apt-pkg/cdrom.cc:680
+msgid "Scanning disc for index files...\n"
+msgstr "Buscando nel discu ficheros d'índices...\n"
+
+#: apt-pkg/cdrom.cc:734
+#, c-format
+msgid ""
+"Found %zu package indexes, %zu source indexes, %zu translation indexes and "
+"%zu signatures\n"
+msgstr ""
+"Atopáu %zu indices de paquete, %zu indices de fonte, %zu indices de torna y "
+"%zu firmes\n"
+
+#: apt-pkg/cdrom.cc:744
+msgid ""
+"Unable to locate any package files, perhaps this is not a Debian Disc or the "
+"wrong architecture?"
+msgstr ""
+"Nun s'alcuentra dengún paquete de ficheros, seique nun ye un Discu Debian o "
+"hai una arquiteutura inválida?"
+
+#: apt-pkg/cdrom.cc:771
+#, c-format
+msgid "Found label '%s'\n"
+msgstr "Atopóse la etiqueta: '%s'\n"
+
+#: apt-pkg/cdrom.cc:800
+msgid "That is not a valid name, try again.\n"
+msgstr "Esi nun ye un nome válidu; inténtalo otra vuelta.\n"
+
+#: apt-pkg/cdrom.cc:817
+#, c-format
+msgid ""
+"This disc is called: \n"
+"'%s'\n"
+msgstr ""
+"Esti discu llámase: \n"
+"'%s'\n"
+
+#: apt-pkg/cdrom.cc:819
+msgid "Copying package lists..."
+msgstr "Copiando les llistes de paquetes..."
+
+#: apt-pkg/cdrom.cc:863
+msgid "Writing new source list\n"
+msgstr "Escribiendo llista nueva d'oríxenes\n"
+
+#: apt-pkg/cdrom.cc:874
+msgid "Source list entries for this disc are:\n"
+msgstr "Les entraes de la llista d'oríxenes pa esti discu son:\n"
+
+#: apt-pkg/clean.cc:64
+#, c-format
+msgid "Unable to stat %s."
+msgstr "Nun pudo lleese %s."
+
+#: apt-pkg/depcache.cc:138 apt-pkg/depcache.cc:167
+msgid "Building dependency tree"
+msgstr "Creando árbol de dependencies"
+
+#: apt-pkg/depcache.cc:139
+msgid "Candidate versions"
+msgstr "Versiones candidates"
+
+#: apt-pkg/depcache.cc:168
+msgid "Dependency generation"
+msgstr "Xeneración de dependencies"
+
+#: apt-pkg/depcache.cc:188 apt-pkg/depcache.cc:221 apt-pkg/depcache.cc:225
+msgid "Reading state information"
+msgstr "Lleendo información d'estáu"
+
+#: apt-pkg/depcache.cc:250
+#, c-format
+msgid "Failed to open StateFile %s"
+msgstr "Nun se pudo abrir el ficheru d'estáu %s"
+
+#: apt-pkg/depcache.cc:256
+#, c-format
+msgid "Failed to write temporary StateFile %s"
+msgstr "Falló la escritura del ficheru temporal d'estáu %s"
+
+#: apt-pkg/edsp.cc:52 apt-pkg/edsp.cc:78
+msgid "Send scenario to solver"
+msgstr ""
+
+#: apt-pkg/edsp.cc:241
+msgid "Send request to solver"
+msgstr ""
+
+#: apt-pkg/edsp.cc:320
+msgid "Prepare for receiving solution"
+msgstr ""
+
+#: apt-pkg/edsp.cc:327
+msgid "External solver failed without a proper error message"
+msgstr ""
+
+#: apt-pkg/edsp.cc:619 apt-pkg/edsp.cc:622 apt-pkg/edsp.cc:627
+msgid "Execute external solver"
+msgstr ""
+
+#: apt-pkg/indexcopy.cc:236 apt-pkg/indexcopy.cc:773
+#, c-format
+msgid "Wrote %i records.\n"
+msgstr "%i rexistros escritos.\n"
+
+#: apt-pkg/indexcopy.cc:238 apt-pkg/indexcopy.cc:775
+#, c-format
+msgid "Wrote %i records with %i missing files.\n"
+msgstr "%i rexistros escritos con %i ficheros de menos.\n"
+
+#: apt-pkg/indexcopy.cc:241 apt-pkg/indexcopy.cc:778
+#, c-format
+msgid "Wrote %i records with %i mismatched files\n"
+msgstr "%i rexistros escritos con %i ficheros mal empareyaos\n"
+
+#: apt-pkg/indexcopy.cc:244 apt-pkg/indexcopy.cc:781
+#, c-format
+msgid "Wrote %i records with %i missing files and %i mismatched files\n"
+msgstr ""
+"Escribiéronse %i rexistros con %i ficheros perdíos y %i ficheros que nun "
+"concasen\n"
+
+#: apt-pkg/indexcopy.cc:515
+#, c-format
+msgid "Can't find authentication record for: %s"
+msgstr "Nun puede alcontrase'l rexistru d'autenticación pa: %s"
+
+#: apt-pkg/indexcopy.cc:521
+#, c-format
+msgid "Hash mismatch for: %s"
+msgstr "El hash nun concasa pa: %s"
+
+#: apt-pkg/indexrecords.cc:78
+#, c-format
+msgid "Unable to parse Release file %s"
+msgstr "Nun se pudo parchear el ficheru release %s"
+
+#: apt-pkg/indexrecords.cc:86
+#, c-format
+msgid "No sections in Release file %s"
+msgstr "Ensin seiciones nel ficheru release %s"
+
+#: apt-pkg/indexrecords.cc:117
+#, c-format
+msgid "No Hash entry in Release file %s"
+msgstr "Ensin entrada Hash nel ficheru release %s"
+
+#: apt-pkg/indexrecords.cc:130
+#, c-format
+msgid "Invalid 'Valid-Until' entry in Release file %s"
+msgstr "Entrada inválida pa 'Valid-Until' nel ficheru release %s"
+
+#: apt-pkg/indexrecords.cc:149
+#, c-format
+msgid "Invalid 'Date' entry in Release file %s"
+msgstr "Entrada inválida pa 'Date' nel ficheru release %s"
+
+#: apt-pkg/init.cc:146
+#, c-format
+msgid "Packaging system '%s' is not supported"
+msgstr "El sistema d'empaquetáu '%s' nun ta sofitáu"
+
+#: apt-pkg/init.cc:162
+msgid "Unable to determine a suitable packaging system type"
+msgstr "Nun pudo determinase una triba de sistema d'empaquetáu afayadiza"
+
+#: apt-pkg/install-progress.cc:57
+#, c-format
+msgid "Progress: [%3i%%]"
+msgstr ""
+
+#: apt-pkg/install-progress.cc:91 apt-pkg/install-progress.cc:174
+msgid "Running dpkg"
+msgstr "Executando dpkt"
+
+#: apt-pkg/packagemanager.cc:303 apt-pkg/packagemanager.cc:957
+#, c-format
+msgid ""
+"Could not perform immediate configuration on '%s'. Please see man 5 apt.conf "
+"under APT::Immediate-Configure for details. (%d)"
+msgstr ""
+"Nun pudó facese la configuración inmediatamente en '%s'. Por favor, mira man "
+"5 apt.conf embaxo APT::Immediate-Configure for details. (%d)"
+
+#: apt-pkg/packagemanager.cc:550 apt-pkg/packagemanager.cc:580
+#, fuzzy, c-format
+msgid "Could not configure '%s'. "
+msgstr "Nun pudo abrise'l ficheru '%s'"
+
+#: apt-pkg/packagemanager.cc:630
+#, c-format
+msgid ""
+"This installation run will require temporarily removing the essential "
+"package %s due to a Conflicts/Pre-Depends loop. This is often bad, but if "
+"you really want to do it, activate the APT::Force-LoopBreak option."
+msgstr ""
+"Esta execución d'instalación va requerir desaniciar temporalmente'l paquete "
+"esencial %s por un cote de Conflictos/Pre-Dependencies. Esto normalmente ye "
+"malo, pero si daveres quies facelo, activa la opción  APT::Force-LoopBreak."
+
+#: apt-pkg/pkgcache.cc:155
+msgid "Empty package cache"
+msgstr "Caché de paquetes balera."
+
+#: apt-pkg/pkgcache.cc:161
+msgid "The package cache file is corrupted"
+msgstr "El ficheru de caché de paquetes ta tollíu"
+
+#: apt-pkg/pkgcache.cc:166
+msgid "The package cache file is an incompatible version"
+msgstr "El ficheru de caché de paquetes ye una versión incompatible"
+
+#: apt-pkg/pkgcache.cc:169
+#, fuzzy
+msgid "The package cache file is corrupted, it is too small"
+msgstr "El ficheru de caché de paquetes ta tollíu"
+
+#: apt-pkg/pkgcache.cc:174
+#, c-format
+msgid "This APT does not support the versioning system '%s'"
+msgstr "Esti APT nun soporta'l sistema de versiones '%s'"
+
+#: apt-pkg/pkgcache.cc:179
+msgid "The package cache was built for a different architecture"
+msgstr "La caché de paquetes creóse pa una arquitectura estremada"
+
+#: apt-pkg/pkgcache.cc:321
+msgid "Depends"
+msgstr "Depende de"
+
+#: apt-pkg/pkgcache.cc:321
+msgid "PreDepends"
+msgstr "Predepende de"
+
+#: apt-pkg/pkgcache.cc:321
+msgid "Suggests"
+msgstr "Suxer"
+
+#: apt-pkg/pkgcache.cc:322
+msgid "Recommends"
+msgstr "Recomienda"
+
+#: apt-pkg/pkgcache.cc:322
+msgid "Conflicts"
+msgstr "En conflictu con"
+
+#: apt-pkg/pkgcache.cc:322
+msgid "Replaces"
+msgstr "Sustituye a"
+
+#: apt-pkg/pkgcache.cc:323
+msgid "Obsoletes"
+msgstr "Fai obsoletu a"
+
+#: apt-pkg/pkgcache.cc:323
+msgid "Breaks"
+msgstr "Ruempe"
+
+#: apt-pkg/pkgcache.cc:323
+msgid "Enhances"
+msgstr "Aumenta"
+
+#: apt-pkg/pkgcache.cc:334
+msgid "important"
+msgstr "importante"
+
+#: apt-pkg/pkgcache.cc:334
+msgid "required"
+msgstr "requeríu"
+
+#: apt-pkg/pkgcache.cc:334
+msgid "standard"
+msgstr "estándar"
+
+#: apt-pkg/pkgcache.cc:335
+msgid "optional"
+msgstr "opcional"
+
+#: apt-pkg/pkgcache.cc:335
+msgid "extra"
+msgstr "extra"
 
 #: apt-pkg/pkgcachegen.cc:93
 msgid "Cache has an incompatible versioning system"
@@ -2913,16 +2956,11 @@
 msgid "Package %s %s was not found while processing file dependencies"
 msgstr "Al procesar dependencies de ficheros nun s'alcontró el paquete %s %s"
 
-<<<<<<< HEAD
 #: apt-pkg/pkgcachegen.cc:1211
-=======
-#: apt-pkg/acquire-item.cc:1925
->>>>>>> 7d8a4da7
 #, c-format
 msgid "Couldn't stat source package list %s"
 msgstr "Nun se puede lleer la llista de paquetes d'oríxenes %s"
 
-<<<<<<< HEAD
 #: apt-pkg/pkgcachegen.cc:1299 apt-pkg/pkgcachegen.cc:1403
 #: apt-pkg/pkgcachegen.cc:1409 apt-pkg/pkgcachegen.cc:1566
 msgid "Reading package lists"
@@ -2932,576 +2970,11 @@
 msgid "Collecting File Provides"
 msgstr "Recoyendo ficheros qu'apurren"
 
-#: apt-pkg/pkgcachegen.cc:1400 cmdline/apt-extracttemplates.cc:259
-=======
-#: apt-pkg/acquire-item.cc:1983
->>>>>>> 7d8a4da7
-#, c-format
-msgid "Unable to write to %s"
-msgstr "Nun se pue escribir en %s"
-
 #: apt-pkg/pkgcachegen.cc:1508 apt-pkg/pkgcachegen.cc:1515
 msgid "IO Error saving source cache"
 msgstr "Fallu de E/S al grabar caché d'oríxenes"
 
-#: apt-pkg/acquire-worker.cc:116
-#, c-format
-msgid "The method driver %s could not be found."
-msgstr "Nun pudo alncontrase'l controlador de métodu %s."
-
-#: apt-pkg/acquire-worker.cc:118
-#, fuzzy, c-format
-msgid "Is the package %s installed?"
-msgstr "Comprueba qu'el paquete 'dpkg-dev' ta instaláu.\n"
-
-#: apt-pkg/acquire-worker.cc:169
-#, c-format
-msgid "Method %s did not start correctly"
-msgstr "El métodu %s nun entamó correchamente"
-
-#: apt-pkg/acquire-worker.cc:455
-#, c-format
-msgid "Please insert the disc labeled: '%s' in the drive '%s' and press enter."
-msgstr "Por favor, introduz el discu '%s' nel preséu '%s' y calca Intro."
-
-#: apt-pkg/algorithms.cc:265
-#, c-format
-msgid ""
-"The package %s needs to be reinstalled, but I can't find an archive for it."
-msgstr ""
-"El paquete %s necesita reinstalase, pero nun s'alcuentra un archivu pa el."
-
-<<<<<<< HEAD
-#: apt-pkg/clean.cc:61
-#, c-format
-msgid "Unable to stat %s."
-msgstr "Nun pudo lleese %s."
-
-#: apt-pkg/policy.cc:83
-#, c-format
-=======
-#: apt-pkg/algorithms.cc:1086
->>>>>>> 7d8a4da7
-msgid ""
-"Error, pkgProblemResolver::Resolve generated breaks, this may be caused by "
-"held packages."
-msgstr ""
-"Error, pkgProblemResolver::Resolve xeneró frañadures, esto puede ser pola "
-"mor de paquetes reteníos."
-
-#: apt-pkg/algorithms.cc:1088
-msgid "Unable to correct problems, you have held broken packages."
-msgstr "Nun pueden iguase los problemes; tienes paquetes frañaos reteníos."
-
-#: apt-pkg/cachefile.cc:94
-msgid "The package lists or status file could not be parsed or opened."
-msgstr ""
-"Nun pudieron analizase o abrise les llistes de paquetes o el ficheru d'estáu."
-
-#: apt-pkg/cachefile.cc:98
-msgid "You may want to run apt-get update to correct these problems"
-msgstr "Has d'executar apt-get update pa iguar estos problemes"
-
-#: apt-pkg/cachefile.cc:116
-msgid "The list of sources could not be read."
-msgstr "Nun pudo lleese la llista de fontes."
-
-#: apt-pkg/cacheset.cc:489
-#, c-format
-msgid "Release '%s' for '%s' was not found"
-msgstr "Nun s'alcontró la distribución '%s' pa '%s'"
-
-#: apt-pkg/cacheset.cc:492
-#, c-format
-msgid "Version '%s' for '%s' was not found"
-msgstr "Nun s'alcontró la versión '%s' pa '%s'"
-
-#: apt-pkg/cacheset.cc:603
-#, c-format
-msgid "Couldn't find task '%s'"
-msgstr "Nun pudo alcontrase la xera '%s'"
-
-#: apt-pkg/cacheset.cc:609
-#, c-format
-msgid "Couldn't find any package by regex '%s'"
-msgstr "Nun pudo alcontrase dengún paquete por regex '%s'"
-
-#: apt-pkg/cacheset.cc:615
-#, fuzzy, c-format
-msgid "Couldn't find any package by glob '%s'"
-msgstr "Nun pudo alcontrase dengún paquete por regex '%s'"
-
-#: apt-pkg/cacheset.cc:626
-#, c-format
-msgid "Can't select versions from package '%s' as it is purely virtual"
-msgstr ""
-"Nun pueden seleicionase versiones pal paquete'%s' como puramente virtual"
-
-#: apt-pkg/cacheset.cc:633 apt-pkg/cacheset.cc:640
-#, c-format
-msgid ""
-"Can't select installed nor candidate version from package '%s' as it has "
-"neither of them"
-msgstr ""
-"Nun puede seleicionase l'instalador o versión candidata pal paquete '%s' "
-"como non tien nengún d'ellos"
-
-#: apt-pkg/cacheset.cc:647
-#, c-format
-msgid "Can't select newest version from package '%s' as it is purely virtual"
-msgstr ""
-"Nun puede seleicionase la versión más nueva pal paquete'%s' como puramente "
-"virtual"
-
-#: apt-pkg/cacheset.cc:655
-#, c-format
-msgid "Can't select candidate version from package %s as it has no candidate"
-msgstr ""
-"Nun puede seleicionase versión candidata pal paquete %s que nun tien "
-"candidata"
-
-#: apt-pkg/cacheset.cc:663
-#, c-format
-msgid "Can't select installed version from package %s as it is not installed"
-msgstr ""
-"Nun puede seleicionase versión instalada pal paquete %s que nun ta instalada"
-
-#: apt-pkg/cdrom.cc:497 apt-pkg/sourcelist.cc:347
-#, c-format
-msgid "Line %u too long in source list %s."
-msgstr "Llinia %u enforma llarga na llista d'oríxenes %s."
-
-#: apt-pkg/cdrom.cc:571
-msgid "Unmounting CD-ROM...\n"
-msgstr "Desmontando'l CD-ROM...\n"
-
-#: apt-pkg/cdrom.cc:586
-#, c-format
-msgid "Using CD-ROM mount point %s\n"
-msgstr "Usando el puntu de montaxe de CD-ROM %s\n"
-
-#: apt-pkg/cdrom.cc:599
-msgid "Waiting for disc...\n"
-msgstr "Esperando'l discu...\n"
-
-#: apt-pkg/cdrom.cc:609
-msgid "Mounting CD-ROM...\n"
-msgstr "Montando'l CD-ROM...\n"
-
-#: apt-pkg/cdrom.cc:620
-msgid "Identifying... "
-msgstr "Identificando... "
-
-#: apt-pkg/cdrom.cc:662
-#, c-format
-msgid "Stored label: %s\n"
-msgstr "Etiqueta guardada: %s\n"
-
-#: apt-pkg/cdrom.cc:680
-msgid "Scanning disc for index files...\n"
-msgstr "Buscando nel discu ficheros d'índices...\n"
-
-#: apt-pkg/cdrom.cc:734
-#, c-format
-msgid ""
-"Found %zu package indexes, %zu source indexes, %zu translation indexes and "
-"%zu signatures\n"
-msgstr ""
-"Atopáu %zu indices de paquete, %zu indices de fonte, %zu indices de torna y "
-"%zu firmes\n"
-
-#: apt-pkg/cdrom.cc:744
-msgid ""
-"Unable to locate any package files, perhaps this is not a Debian Disc or the "
-"wrong architecture?"
-msgstr ""
-"Nun s'alcuentra dengún paquete de ficheros, seique nun ye un Discu Debian o "
-"hai una arquiteutura inválida?"
-
-#: apt-pkg/cdrom.cc:771
-#, c-format
-msgid "Found label '%s'\n"
-msgstr "Atopóse la etiqueta: '%s'\n"
-
-#: apt-pkg/cdrom.cc:800
-msgid "That is not a valid name, try again.\n"
-msgstr "Esi nun ye un nome válidu; inténtalo otra vuelta.\n"
-
-#: apt-pkg/cdrom.cc:817
-#, c-format
-msgid ""
-"This disc is called: \n"
-"'%s'\n"
-msgstr ""
-"Esti discu llámase: \n"
-"'%s'\n"
-
-#: apt-pkg/cdrom.cc:819
-msgid "Copying package lists..."
-msgstr "Copiando les llistes de paquetes..."
-
-#: apt-pkg/cdrom.cc:863
-msgid "Writing new source list\n"
-msgstr "Escribiendo llista nueva d'oríxenes\n"
-
-#: apt-pkg/cdrom.cc:874
-msgid "Source list entries for this disc are:\n"
-msgstr "Les entraes de la llista d'oríxenes pa esti discu son:\n"
-
-#: apt-pkg/clean.cc:64
-#, c-format
-msgid "Unable to stat %s."
-msgstr "Nun pudo lleese %s."
-
-#: apt-pkg/edsp.cc:51 apt-pkg/edsp.cc:71
-msgid "Send scenario to solver"
-msgstr ""
-
-#: apt-pkg/edsp.cc:234
-msgid "Send request to solver"
-msgstr ""
-
-#: apt-pkg/edsp.cc:313
-msgid "Prepare for receiving solution"
-msgstr ""
-
-#: apt-pkg/edsp.cc:320
-msgid "External solver failed without a proper error message"
-msgstr ""
-
-#: apt-pkg/edsp.cc:612 apt-pkg/edsp.cc:615 apt-pkg/edsp.cc:620
-msgid "Execute external solver"
-msgstr ""
-
-#: apt-pkg/edsp.cc:52 apt-pkg/edsp.cc:78
-msgid "Send scenario to solver"
-msgstr ""
-
-#: apt-pkg/edsp.cc:241
-msgid "Send request to solver"
-msgstr ""
-
-<<<<<<< HEAD
-=======
-#: apt-pkg/edsp.cc:320
-msgid "Prepare for receiving solution"
-msgstr ""
-
-#: apt-pkg/edsp.cc:327
-msgid "External solver failed without a proper error message"
-msgstr ""
-
-#: apt-pkg/edsp.cc:619 apt-pkg/edsp.cc:622 apt-pkg/edsp.cc:627
-msgid "Execute external solver"
-msgstr ""
-
-#: apt-pkg/indexcopy.cc:236 apt-pkg/indexcopy.cc:773
-#, c-format
-msgid "Wrote %i records.\n"
-msgstr "%i rexistros escritos.\n"
-
-#: apt-pkg/indexcopy.cc:238 apt-pkg/indexcopy.cc:775
-#, c-format
-msgid "Wrote %i records with %i missing files.\n"
-msgstr "%i rexistros escritos con %i ficheros de menos.\n"
-
-#: apt-pkg/indexcopy.cc:241 apt-pkg/indexcopy.cc:778
-#, c-format
-msgid "Wrote %i records with %i mismatched files\n"
-msgstr "%i rexistros escritos con %i ficheros mal empareyaos\n"
-
-#: apt-pkg/indexcopy.cc:244 apt-pkg/indexcopy.cc:781
-#, c-format
-msgid "Wrote %i records with %i missing files and %i mismatched files\n"
-msgstr ""
-"Escribiéronse %i rexistros con %i ficheros perdíos y %i ficheros que nun "
-"concasen\n"
-
-#: apt-pkg/indexcopy.cc:515
-#, c-format
-msgid "Can't find authentication record for: %s"
-msgstr "Nun puede alcontrase'l rexistru d'autenticación pa: %s"
-
-#: apt-pkg/indexcopy.cc:521
-#, c-format
-msgid "Hash mismatch for: %s"
-msgstr "El hash nun concasa pa: %s"
-
->>>>>>> 7d8a4da7
-#: apt-pkg/indexrecords.cc:78
-#, c-format
-msgid "Unable to parse Release file %s"
-msgstr "Nun se pudo parchear el ficheru release %s"
-
-#: apt-pkg/indexrecords.cc:86
-#, c-format
-msgid "No sections in Release file %s"
-msgstr "Ensin seiciones nel ficheru release %s"
-
-#: apt-pkg/indexrecords.cc:117
-#, c-format
-msgid "No Hash entry in Release file %s"
-msgstr "Ensin entrada Hash nel ficheru release %s"
-
-#: apt-pkg/indexrecords.cc:130
-#, c-format
-msgid "Invalid 'Valid-Until' entry in Release file %s"
-msgstr "Entrada inválida pa 'Valid-Until' nel ficheru release %s"
-
-#: apt-pkg/indexrecords.cc:149
-#, c-format
-msgid "Invalid 'Date' entry in Release file %s"
-msgstr "Entrada inválida pa 'Date' nel ficheru release %s"
-
-#: apt-pkg/init.cc:146
-#, c-format
-msgid "Packaging system '%s' is not supported"
-msgstr "El sistema d'empaquetáu '%s' nun ta sofitáu"
-
-#: apt-pkg/init.cc:162
-msgid "Unable to determine a suitable packaging system type"
-msgstr "Nun pudo determinase una triba de sistema d'empaquetáu afayadiza"
-
-#: apt-pkg/install-progress.cc:57
-#, c-format
-msgid "Progress: [%3i%%]"
-msgstr ""
-
-#: apt-pkg/install-progress.cc:91 apt-pkg/install-progress.cc:174
-msgid "Running dpkg"
-msgstr "Executando dpkt"
-
-#: apt-pkg/packagemanager.cc:303 apt-pkg/packagemanager.cc:957
-#, c-format
-msgid ""
-"Could not perform immediate configuration on '%s'. Please see man 5 apt.conf "
-"under APT::Immediate-Configure for details. (%d)"
-msgstr ""
-"Nun pudó facese la configuración inmediatamente en '%s'. Por favor, mira man "
-"5 apt.conf embaxo APT::Immediate-Configure for details. (%d)"
-
-#: apt-pkg/packagemanager.cc:550 apt-pkg/packagemanager.cc:580
-#, fuzzy, c-format
-msgid "Could not configure '%s'. "
-msgstr "Nun pudo abrise'l ficheru '%s'"
-
-#: apt-pkg/packagemanager.cc:630
-#, c-format
-msgid ""
-"This installation run will require temporarily removing the essential "
-"package %s due to a Conflicts/Pre-Depends loop. This is often bad, but if "
-"you really want to do it, activate the APT::Force-LoopBreak option."
-msgstr ""
-"Esta execución d'instalación va requerir desaniciar temporalmente'l paquete "
-"esencial %s por un cote de Conflictos/Pre-Dependencies. Esto normalmente ye "
-"malo, pero si daveres quies facelo, activa la opción  APT::Force-LoopBreak."
-
-#: apt-pkg/pkgcache.cc:155
-msgid "Empty package cache"
-msgstr "Caché de paquetes balera."
-
-#: apt-pkg/pkgcache.cc:161
-msgid "The package cache file is corrupted"
-msgstr "El ficheru de caché de paquetes ta tollíu"
-
-#: apt-pkg/pkgcache.cc:166
-msgid "The package cache file is an incompatible version"
-msgstr "El ficheru de caché de paquetes ye una versión incompatible"
-
-#: apt-pkg/pkgcache.cc:169
-#, fuzzy
-msgid "The package cache file is corrupted, it is too small"
-msgstr "El ficheru de caché de paquetes ta tollíu"
-
-#: apt-pkg/pkgcache.cc:174
-#, c-format
-msgid "This APT does not support the versioning system '%s'"
-msgstr "Esti APT nun soporta'l sistema de versiones '%s'"
-
-#: apt-pkg/pkgcache.cc:179
-msgid "The package cache was built for a different architecture"
-msgstr "La caché de paquetes creóse pa una arquitectura estremada"
-
-#: apt-pkg/pkgcache.cc:321
-msgid "Depends"
-msgstr "Depende de"
-
-#: apt-pkg/pkgcache.cc:321
-msgid "PreDepends"
-msgstr "Predepende de"
-
-#: apt-pkg/pkgcache.cc:321
-msgid "Suggests"
-msgstr "Suxer"
-
-#: apt-pkg/pkgcache.cc:322
-msgid "Recommends"
-msgstr "Recomienda"
-
-#: apt-pkg/pkgcache.cc:322
-msgid "Conflicts"
-msgstr "En conflictu con"
-
-#: apt-pkg/pkgcache.cc:322
-msgid "Replaces"
-msgstr "Sustituye a"
-
-#: apt-pkg/pkgcache.cc:323
-msgid "Obsoletes"
-msgstr "Fai obsoletu a"
-
-#: apt-pkg/pkgcache.cc:323
-msgid "Breaks"
-msgstr "Ruempe"
-
-#: apt-pkg/pkgcache.cc:323
-msgid "Enhances"
-msgstr "Aumenta"
-
-#: apt-pkg/pkgcache.cc:334
-msgid "important"
-msgstr "importante"
-
-#: apt-pkg/pkgcache.cc:334
-msgid "required"
-msgstr "requeríu"
-
-#: apt-pkg/pkgcache.cc:334
-msgid "standard"
-msgstr "estándar"
-
-#: apt-pkg/pkgcache.cc:335
-msgid "optional"
-msgstr "opcional"
-
-#: apt-pkg/pkgcache.cc:335
-msgid "extra"
-msgstr "extra"
-
-#: apt-pkg/pkgcachegen.cc:93
-msgid "Cache has an incompatible versioning system"
-msgstr "La caché tien un sistema de versiones incompatible"
-
-#. TRANSLATOR: The first placeholder is a package name,
-#. the other two should be copied verbatim as they include debug info
-#: apt-pkg/pkgcachegen.cc:224 apt-pkg/pkgcachegen.cc:234
-#: apt-pkg/pkgcachegen.cc:300 apt-pkg/pkgcachegen.cc:327
-#: apt-pkg/pkgcachegen.cc:340 apt-pkg/pkgcachegen.cc:382
-#: apt-pkg/pkgcachegen.cc:386 apt-pkg/pkgcachegen.cc:403
-#: apt-pkg/pkgcachegen.cc:411 apt-pkg/pkgcachegen.cc:415
-#: apt-pkg/pkgcachegen.cc:419 apt-pkg/pkgcachegen.cc:440
-#: apt-pkg/pkgcachegen.cc:479 apt-pkg/pkgcachegen.cc:517
-#: apt-pkg/pkgcachegen.cc:524 apt-pkg/pkgcachegen.cc:555
-#: apt-pkg/pkgcachegen.cc:569
-#, fuzzy, c-format
-msgid "Error occurred while processing %s (%s%d)"
-msgstr "Hebo un error al procesar %s (FindPkg)"
-
-#: apt-pkg/pkgcachegen.cc:257
-msgid "Wow, you exceeded the number of package names this APT is capable of."
-msgstr ""
-"Coime, perpasaste'l númberu de nomes de paquete qu'esti APT ye a remanar."
-
-#: apt-pkg/pkgcachegen.cc:260
-msgid "Wow, you exceeded the number of versions this APT is capable of."
-msgstr "Vaya, perpasaste'l númberu de versiones coles que puede esti APT."
-
-#: apt-pkg/pkgcachegen.cc:263
-msgid "Wow, you exceeded the number of descriptions this APT is capable of."
-msgstr "Coime, perpasaste'l númberu de descripciones qu'esti APT ye a remanar."
-
-#: apt-pkg/pkgcachegen.cc:266
-msgid "Wow, you exceeded the number of dependencies this APT is capable of."
-msgstr "Vaya, perpasaste'l númberu de dependencies coles que puede esti APT."
-
-#: apt-pkg/pkgcachegen.cc:576
-#, c-format
-msgid "Package %s %s was not found while processing file dependencies"
-msgstr "Al procesar dependencies de ficheros nun s'alcontró el paquete %s %s"
-
-#: apt-pkg/pkgcachegen.cc:1211
-#, c-format
-msgid "Couldn't stat source package list %s"
-msgstr "Nun se puede lleer la llista de paquetes d'oríxenes %s"
-
-#: apt-pkg/pkgcachegen.cc:1299 apt-pkg/pkgcachegen.cc:1403
-#: apt-pkg/pkgcachegen.cc:1409 apt-pkg/pkgcachegen.cc:1566
-msgid "Reading package lists"
-msgstr "Lleendo llista de paquetes"
-
-<<<<<<< HEAD
-#: apt-pkg/cacheset.cc:489
-#, c-format
-msgid "Release '%s' for '%s' was not found"
-msgstr "Nun s'alcontró la distribución '%s' pa '%s'"
-
-#: apt-pkg/cacheset.cc:492
-#, c-format
-msgid "Version '%s' for '%s' was not found"
-msgstr "Nun s'alcontró la versión '%s' pa '%s'"
-
-#: apt-pkg/cacheset.cc:603
-#, c-format
-msgid "Couldn't find task '%s'"
-msgstr "Nun pudo alcontrase la xera '%s'"
-
-#: apt-pkg/cacheset.cc:609
-#, c-format
-msgid "Couldn't find any package by regex '%s'"
-msgstr "Nun pudo alcontrase dengún paquete por regex '%s'"
-
-#: apt-pkg/cacheset.cc:615
-#, fuzzy, c-format
-msgid "Couldn't find any package by glob '%s'"
-msgstr "Nun pudo alcontrase dengún paquete por regex '%s'"
-
-#: apt-pkg/cacheset.cc:626
-#, c-format
-msgid "Can't select versions from package '%s' as it is purely virtual"
-msgstr ""
-"Nun pueden seleicionase versiones pal paquete'%s' como puramente virtual"
-
-#: apt-pkg/cacheset.cc:633 apt-pkg/cacheset.cc:640
-#, c-format
-msgid ""
-"Can't select installed nor candidate version from package '%s' as it has "
-"neither of them"
-msgstr ""
-"Nun puede seleicionase l'instalador o versión candidata pal paquete '%s' "
-"como non tien nengún d'ellos"
-
-#: apt-pkg/cacheset.cc:647
-#, c-format
-msgid "Can't select newest version from package '%s' as it is purely virtual"
-msgstr ""
-"Nun puede seleicionase la versión más nueva pal paquete'%s' como puramente "
-"virtual"
-
-#: apt-pkg/cacheset.cc:655
-#, c-format
-msgid "Can't select candidate version from package %s as it has no candidate"
-msgstr ""
-"Nun puede seleicionase versión candidata pal paquete %s que nun tien "
-"candidata"
-
-#: apt-pkg/cacheset.cc:663
-#, c-format
-msgid "Can't select installed version from package %s as it is not installed"
-msgstr ""
-"Nun puede seleicionase versión instalada pal paquete %s que nun ta instalada"
-
-#: apt-pkg/deb/dpkgpm.cc:95
-=======
-#: apt-pkg/pkgcachegen.cc:1316
-msgid "Collecting File Provides"
-msgstr "Recoyendo ficheros qu'apurren"
-
-#: apt-pkg/pkgcachegen.cc:1508 apt-pkg/pkgcachegen.cc:1515
-msgid "IO Error saving source cache"
-msgstr "Fallu de E/S al grabar caché d'oríxenes"
-
 #: apt-pkg/pkgrecords.cc:38
->>>>>>> 7d8a4da7
 #, c-format
 msgid "Index file type '%s' is not supported"
 msgstr "La triba de ficheru d'indiz '%s' nun ta sofitada"
@@ -3684,8 +3157,6 @@
 msgid "Sense %s is not understood, try true or false."
 msgstr "El sentíu %s nun s'entiende, prueba con braeru o falsu."
 
-<<<<<<< HEAD
-=======
 #: apt-pkg/contrib/cmndline.cc:391
 #, c-format
 msgid "Invalid operation %s"
@@ -3749,7 +3220,6 @@
 msgid "Syntax error %s:%u: Extra junk at end of file"
 msgstr "Fallu de sintaxis %s:%u: Puxarra extra al final del ficheru"
 
->>>>>>> 7d8a4da7
 #: apt-pkg/contrib/fileutl.cc:190
 #, c-format
 msgid "Not using locking for read only lock file %s"
@@ -3868,35 +3338,6 @@
 #, c-format
 msgid "No keyring installed in %s."
 msgstr "L'aniellu de claves nun s'instaló en %s."
-
-#. d means days, h means hours, min means minutes, s means seconds
-#: apt-pkg/contrib/strutl.cc:406
-#, c-format
-msgid "%lid %lih %limin %lis"
-msgstr "%lid %lih %limin %lis"
-
-#. h means hours, min means minutes, s means seconds
-#: apt-pkg/contrib/strutl.cc:413
-#, c-format
-msgid "%lih %limin %lis"
-msgstr "%lih %limin %lis"
-
-#. min means minutes, s means seconds
-#: apt-pkg/contrib/strutl.cc:420
-#, c-format
-msgid "%limin %lis"
-msgstr "%limin %lis"
-
-#. s means seconds
-#: apt-pkg/contrib/strutl.cc:425
-#, c-format
-msgid "%lis"
-msgstr "%lis"
-
-#: apt-pkg/contrib/strutl.cc:1236
-#, c-format
-msgid "Selection %s not found"
-msgstr "Escoyeta %s que nun s'atopa"
 
 #: apt-pkg/contrib/mmap.cc:79
 msgid "Can't mmap an empty file"
