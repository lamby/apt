# iñigo varela <ivarela@softastur.org>, 2010.
# maacub <maacub@gmail.com>, 2010.
msgid ""
msgstr ""
"Project-Id-Version: apt 0.7.18\n"
"Report-Msgid-Bugs-To: APT Development Team <deity@lists.debian.org>\n"
<<<<<<< HEAD
"POT-Creation-Date: 2013-07-02 17:10+0200\n"
=======
"POT-Creation-Date: 2013-07-31 16:24+0200\n"
>>>>>>> c08cf1dc
"PO-Revision-Date: 2010-10-02 23:35+0100\n"
"Last-Translator: Iñigo Varela <ivarela@softastur.org>\n"
"Language-Team: Asturian (ast)\n"
"Language: ast\n"
"MIME-Version: 1.0\n"
"Content-Type: text/plain; charset=UTF-8\n"
"Content-Transfer-Encoding: 8bit\n"
"Plural-Forms: nplurals=2; plural=n != 1;\n"
"X-Generator: Virtaal 0.5.2\n"

#: cmdline/apt-cache.cc:158
#, c-format
msgid "Package %s version %s has an unmet dep:\n"
msgstr "El paquete %s versión %s nun cumple una dependencia:\n"

#: cmdline/apt-cache.cc:286
msgid "Total package names: "
msgstr "Total de nomes de paquetes: "

#: cmdline/apt-cache.cc:288
msgid "Total package structures: "
msgstr "Total de cadarmes de paquetes: "

#: cmdline/apt-cache.cc:328
msgid "  Normal packages: "
msgstr "  Paquetes normales: "

#: cmdline/apt-cache.cc:329
msgid "  Pure virtual packages: "
msgstr "  Paquetes virtuales puros: "

#: cmdline/apt-cache.cc:330
msgid "  Single virtual packages: "
msgstr "  Paquetes virtuales cenciellos: "

#: cmdline/apt-cache.cc:331
msgid "  Mixed virtual packages: "
msgstr "  Paquetes virtuales amestaos: "

#: cmdline/apt-cache.cc:332
msgid "  Missing: "
msgstr "  Falten: "

#: cmdline/apt-cache.cc:334
msgid "Total distinct versions: "
msgstr "Versiones distintes en total: "

#: cmdline/apt-cache.cc:336
msgid "Total distinct descriptions: "
msgstr "Descripciones distintes en total: "

#: cmdline/apt-cache.cc:338
msgid "Total dependencies: "
msgstr "Dependencies totales: "

#: cmdline/apt-cache.cc:341
msgid "Total ver/file relations: "
msgstr "Rellaciones versión/ficheru en total: "

#: cmdline/apt-cache.cc:343
msgid "Total Desc/File relations: "
msgstr "Rellaciones descripción/ficheru en total: "

#: cmdline/apt-cache.cc:345
msgid "Total Provides mappings: "
msgstr "Mapes de provisiones en total: "

#: cmdline/apt-cache.cc:357
msgid "Total globbed strings: "
msgstr "Cadenes globalizaes en total: "

#: cmdline/apt-cache.cc:371
msgid "Total dependency version space: "
msgstr "Espaciu de dependencies de versión en total: "

#: cmdline/apt-cache.cc:376
msgid "Total slack space: "
msgstr "Espaciu ociosu en total: "

#: cmdline/apt-cache.cc:384
msgid "Total space accounted for: "
msgstr "Informe del total d'espaciu: "

#: cmdline/apt-cache.cc:515 cmdline/apt-cache.cc:1165
#, c-format
msgid "Package file %s is out of sync."
msgstr "El ficheru de paquetes %s nun ta sincronizáu."

#: cmdline/apt-cache.cc:593 cmdline/apt-cache.cc:1452
#: cmdline/apt-cache.cc:1454 cmdline/apt-cache.cc:1531 cmdline/apt-mark.cc:46
#: cmdline/apt-mark.cc:93 cmdline/apt-mark.cc:219
msgid "No packages found"
msgstr "Nun s'alcontraron paquetes"

#: cmdline/apt-cache.cc:1265
msgid "You must give at least one search pattern"
msgstr "Has de dar polo menos un patrón de gueta"

#: cmdline/apt-cache.cc:1431
msgid "This command is deprecated. Please use 'apt-mark showauto' instead."
msgstr ""

#: cmdline/apt-cache.cc:1526 apt-pkg/cacheset.cc:510
#, c-format
msgid "Unable to locate package %s"
msgstr "Nun pue alcontrase'l paquete %s"

#: cmdline/apt-cache.cc:1556
msgid "Package files:"
msgstr "Ficheros de paquete:"

#: cmdline/apt-cache.cc:1563 cmdline/apt-cache.cc:1654
msgid "Cache is out of sync, can't x-ref a package file"
msgstr ""
"La caché nun ta sincronizada, nun puede facese x-ref a un ficheru de paquete"

#. Show any packages have explicit pins
#: cmdline/apt-cache.cc:1577
msgid "Pinned packages:"
msgstr "Paquetes na chincheta:"

#: cmdline/apt-cache.cc:1589 cmdline/apt-cache.cc:1634
msgid "(not found)"
msgstr "(nun s'alcontró)"

#: cmdline/apt-cache.cc:1597
msgid "  Installed: "
msgstr "  Instaláu: "

#: cmdline/apt-cache.cc:1598
msgid "  Candidate: "
msgstr "  Candidatu: "

#: cmdline/apt-cache.cc:1616 cmdline/apt-cache.cc:1624
msgid "(none)"
msgstr "(dengún)"

#: cmdline/apt-cache.cc:1631
msgid "  Package pin: "
msgstr "  Chincheta de paquetes: "

#. Show the priority tables
#: cmdline/apt-cache.cc:1640
msgid "  Version table:"
msgstr "  Tabla de versiones:"

<<<<<<< HEAD
#: cmdline/apt-cache.cc:1723 cmdline/apt-cdrom.cc:206 cmdline/apt-config.cc:81
#: cmdline/apt-get.cc:3364 cmdline/apt-mark.cc:375
=======
#: cmdline/apt-cache.cc:1753 cmdline/apt-cdrom.cc:206 cmdline/apt-config.cc:81
#: cmdline/apt-get.cc:3392 cmdline/apt-mark.cc:375
>>>>>>> c08cf1dc
#: cmdline/apt-extracttemplates.cc:229 ftparchive/apt-ftparchive.cc:591
#: cmdline/apt-internal-solver.cc:33 cmdline/apt-sortpkgs.cc:147
#, c-format
msgid "%s %s for %s compiled on %s %s\n"
msgstr "%s %s pa %s compiláu en %s %s\n"

#: cmdline/apt-cache.cc:1760
#, fuzzy
msgid ""
"Usage: apt-cache [options] command\n"
"       apt-cache [options] showpkg pkg1 [pkg2 ...]\n"
"       apt-cache [options] showsrc pkg1 [pkg2 ...]\n"
"\n"
"apt-cache is a low-level tool used to query information\n"
"from APT's binary cache files\n"
"\n"
"Commands:\n"
"   gencaches - Build both the package and source cache\n"
"   showpkg - Show some general information for a single package\n"
"   showsrc - Show source records\n"
"   stats - Show some basic statistics\n"
"   dump - Show the entire file in a terse form\n"
"   dumpavail - Print an available file to stdout\n"
"   unmet - Show unmet dependencies\n"
"   search - Search the package list for a regex pattern\n"
"   show - Show a readable record for the package\n"
"   depends - Show raw dependency information for a package\n"
"   rdepends - Show reverse dependency information for a package\n"
"   pkgnames - List the names of all packages in the system\n"
"   dotty - Generate package graphs for GraphViz\n"
"   xvcg - Generate package graphs for xvcg\n"
"   policy - Show policy settings\n"
"\n"
"Options:\n"
"  -h   This help text.\n"
"  -p=? The package cache.\n"
"  -s=? The source cache.\n"
"  -q   Disable progress indicator.\n"
"  -i   Show only important deps for the unmet command.\n"
"  -c=? Read this configuration file\n"
"  -o=? Set an arbitrary configuration option, eg -o dir::cache=/tmp\n"
"See the apt-cache(8) and apt.conf(5) manual pages for more information.\n"
msgstr ""
"Usu: apt-cache [opciones] orde\n"
"     apt-cache [opciones] add ficheru1 [ficheru2 ...]\n"
"     apt-cache [opciones] showpkg paq1 [paq2 ...]\n"
"     apt-cache [opciones] showsrc paq1 [paq2 ...]\n"
"\n"
"apt-cache ye una ferramienta de baxu nivel usada pa remanar\n"
"ficheros de caché binarios d'APT y consultar información d'ellos\n"
"\n"
"Ordes:\n"
"   add - Amesta un ficheru de paquete a la caché fonte\n"
"   gencaches - Creal dambes cachés, la de paquetes y la de fontes\n"
"   showpkg - Amuesa algo d'información xeneral d'un sólu paquete\n"
"   showsrc - Amuesa los rexistros de fonte\n"
"   stats - Amuesa dalgunes estadístiques básiques\n"
"   dump - Amuesa'l ficheru ensembre en formatu tersu\n"
"   dumpavail - Imprenta un ficheru disponible na salida estándar\n"
"   unmet - Amuesa dependencies nun atopáes\n"
"   search - Restola na llista de paquetes por el patrón d'una espresión "
"regular\n"
"   show - Amuesa un rexistru lleíble pal paquete\n"
"   showauto - Amouesa una llista de paquetes instalaos automáticamente\n"
"   depends - Amuesa la información de dependencies en bruto d'un paquete\n"
"   rdepends - Amuesa la información de dependencies inverses d'un paquete\n"
"   pkgnames - Llista los nomes de tolos paquetes nel sistema\n"
"   dotty - Xenera gráfiques del paquete pa GraphViz\n"
"   xvcg - Xenera gráfiques del paquete pa xvcg\n"
"   policy - Amuesa los axustes de les normes\n"
"\n"
"Opciones:\n"
"  -h   Esti testu d'aida.\n"
"  -p=? La cache de paquetes.\n"
"  -s=? La cache de fontes.\n"
"  -q   Desactiva l'indicador de progresu.\n"
"  -i   Amuesa sólo les dependencies importantes de la orde incumplida.\n"
"  -c=? Lleer esti ficheru de configuración\n"
"  -o=? Conseña una opción de configuración arbitraria, ex -o dir::cache=/"
"tmp\n"
"Ver les páxines del manual apt-cache(8) y apt.conf(5) pa más información.\n"

#. }}}
#: cmdline/apt-cdrom.cc:43
msgid ""
"No CD-ROM could be auto-detected or found using the default mount point.\n"
"You may try the --cdrom option to set the CD-ROM mount point. See 'man apt-"
"cdrom' for more information about the CD-ROM auto-detection and mount point."
msgstr ""

#: cmdline/apt-cdrom.cc:85
msgid "Please provide a name for this Disc, such as 'Debian 5.0.3 Disk 1'"
msgstr "Da-y un nome a esti discu, como 'Debian 5.0.3 Discu 1'"

#: cmdline/apt-cdrom.cc:100
msgid "Please insert a Disc in the drive and press enter"
msgstr "Inxerta un discu nel preséu y calca intro"

#: cmdline/apt-cdrom.cc:135
#, c-format
msgid "Failed to mount '%s' to '%s'"
msgstr "Falló al montar '%s' a '%s'"

#: cmdline/apt-cdrom.cc:170
msgid "Repeat this process for the rest of the CDs in your set."
msgstr "Repite'l procesu colos demás CDs del conxuntu."

#: cmdline/apt-config.cc:46
msgid "Arguments not in pairs"
msgstr "Argumentos non empareyaos"

#: cmdline/apt-config.cc:87
msgid ""
"Usage: apt-config [options] command\n"
"\n"
"apt-config is a simple tool to read the APT config file\n"
"\n"
"Commands:\n"
"   shell - Shell mode\n"
"   dump - Show the configuration\n"
"\n"
"Options:\n"
"  -h   This help text.\n"
"  -c=? Read this configuration file\n"
"  -o=? Set an arbitrary configuration option, eg -o dir::cache=/tmp\n"
msgstr ""
"Usu: apt-config [opciones] orde\n"
"\n"
"apt-config ye una ferramienta pa lleer el ficheru de configuración d'APT.\n"
"\n"
"Ordes:\n"
"   shell - Mou shell\n"
"   dump - Amuesa la configuración\n"
"\n"
"Opciones:\n"
"  -h   Esti testu d'aida.\n"
"  -c=? Llee esti ficheru de configuración\n"
"  -o=? Conseña una opción de configuración arbitraria, p. ex.\n"

#. TRANSLATOR: Yes/No question help-text: defaulting to Y[es]
#. e.g. "Do you want to continue? [Y/n] "
#. The user has to answer with an input matching the
#. YESEXPR/NOEXPR defined in your l10n.
#: cmdline/apt-get.cc:146
msgid "[Y/n]"
msgstr "[S/n]"

#. TRANSLATOR: Yes/No question help-text: defaulting to N[o]
#. e.g. "Should this file be removed? [y/N] "
#. The user has to answer with an input matching the
#. YESEXPR/NOEXPR defined in your l10n.
#: cmdline/apt-get.cc:152
msgid "[y/N]"
msgstr "[s/N]"

#. TRANSLATOR: "Yes" answer printed for a yes/no question if --assume-yes is set
#: cmdline/apt-get.cc:163
msgid "Y"
msgstr "S"

#. TRANSLATOR: "No" answer printed for a yes/no question if --assume-no is set
#: cmdline/apt-get.cc:169
msgid "N"
msgstr ""

#: cmdline/apt-get.cc:191 apt-pkg/cachefilter.cc:33
#, c-format
msgid "Regex compilation error - %s"
msgstr "Error de compilación d'espresión regular - %s"

#: cmdline/apt-get.cc:289
msgid "The following packages have unmet dependencies:"
msgstr "Los siguientes paquetes nun cumplen dependencies:"

#: cmdline/apt-get.cc:379
#, c-format
msgid "but %s is installed"
msgstr "pero %s ta instaláu"

#: cmdline/apt-get.cc:381
#, c-format
msgid "but %s is to be installed"
msgstr "pero %s ta pa instalar"

#: cmdline/apt-get.cc:388
msgid "but it is not installable"
msgstr "pero nun ye instalable"

#: cmdline/apt-get.cc:390
msgid "but it is a virtual package"
msgstr "pero ye un paquete virtual"

#: cmdline/apt-get.cc:393
msgid "but it is not installed"
msgstr "pero nun ta instaláu"

#: cmdline/apt-get.cc:393
msgid "but it is not going to be installed"
msgstr "pero nun va instalase"

#: cmdline/apt-get.cc:398
msgid " or"
msgstr " o"

#: cmdline/apt-get.cc:427
msgid "The following NEW packages will be installed:"
msgstr "Van instalase los siguientes paquetes NUEVOS:"

#: cmdline/apt-get.cc:453
msgid "The following packages will be REMOVED:"
msgstr "Los siguientes paquetes van DESANICIASE:"

#: cmdline/apt-get.cc:475
msgid "The following packages have been kept back:"
msgstr "Los siguientes paquetes tan reteníos:"

#: cmdline/apt-get.cc:496
msgid "The following packages will be upgraded:"
msgstr "Los siguientes paquetes van actualizase:"

#: cmdline/apt-get.cc:517
msgid "The following packages will be DOWNGRADED:"
msgstr "Los siguientes paquetes van DESACTUALIZASE:"

#: cmdline/apt-get.cc:537
msgid "The following held packages will be changed:"
msgstr "Van camudase los siguientes paquetes reteníos:"

#: cmdline/apt-get.cc:592
#, c-format
msgid "%s (due to %s) "
msgstr "%s (por %s) "

#: cmdline/apt-get.cc:600
msgid ""
"WARNING: The following essential packages will be removed.\n"
"This should NOT be done unless you know exactly what you are doing!"
msgstr ""
"AVISU: Los siguientes paquetes esenciales van desaniciase.\n"
"¡Esto NUN hai que facelo si nun sabes esautamente lo que faes!"

#: cmdline/apt-get.cc:631
#, c-format
msgid "%lu upgraded, %lu newly installed, "
msgstr "%lu actualizaos, %lu nuevos instalaos, "

#: cmdline/apt-get.cc:635
#, c-format
msgid "%lu reinstalled, "
msgstr "%lu reinstalaos, "

#: cmdline/apt-get.cc:637
#, c-format
msgid "%lu downgraded, "
msgstr "%lu desactualizaos, "

#: cmdline/apt-get.cc:639
#, c-format
msgid "%lu to remove and %lu not upgraded.\n"
msgstr "%lu para desaniciar y %lu nun actualizaos.\n"

#: cmdline/apt-get.cc:643
#, c-format
msgid "%lu not fully installed or removed.\n"
msgstr "%lu nun instalaos dafechu o desaniciaos.\n"

#: cmdline/apt-get.cc:664
#, c-format
msgid "Note, selecting '%s' for task '%s'\n"
msgstr "Nota, escoyendo '%s' pa la xera '%s'\n"

#: cmdline/apt-get.cc:669
#, c-format
msgid "Note, selecting '%s' for regex '%s'\n"
msgstr "Nota, escoyendo '%s' pa regex '%s'\n"

#: cmdline/apt-get.cc:686
#, c-format
msgid "Package %s is a virtual package provided by:\n"
msgstr "El paquete %s ye un paquete virtual ufríu por:\n"

#: cmdline/apt-get.cc:697
msgid " [Installed]"
msgstr " [Instaláu]"

#: cmdline/apt-get.cc:706
msgid " [Not candidate version]"
msgstr " [Nun ye versión candidata]"

#: cmdline/apt-get.cc:708
msgid "You should explicitly select one to install."
msgstr "Has d'escoyer esplícitamente unu pa instalar."

#: cmdline/apt-get.cc:711
#, c-format
msgid ""
"Package %s is not available, but is referred to by another package.\n"
"This may mean that the package is missing, has been obsoleted, or\n"
"is only available from another source\n"
msgstr ""
"El paquete %s nun ta disponible, otru paquete refierse a él.\n"
"Esto puede significar que falta el paquete, ta arrumbáu, o sólo\n"
"ta disponible dende otra fonte\n"

#: cmdline/apt-get.cc:729
msgid "However the following packages replace it:"
msgstr "Sicasí, los siguientes paquetes reemplacenlu:"

#: cmdline/apt-get.cc:741
#, c-format
msgid "Package '%s' has no installation candidate"
msgstr "El paquete '%s' nun tien candidatu pa instalación"

#: cmdline/apt-get.cc:754
#, c-format
msgid "Virtual packages like '%s' can't be removed\n"
msgstr "Los paquetes virtuales como '%s' nun pueden desaniciase\n"

#. TRANSLATORS: Note, this is not an interactive question
#: cmdline/apt-get.cc:766 cmdline/apt-get.cc:969
#, fuzzy, c-format
msgid "Package '%s' is not installed, so not removed. Did you mean '%s'?\n"
msgstr "El paquete %s nun ta instalau, nun va desaniciase\n"

#: cmdline/apt-get.cc:772 cmdline/apt-get.cc:975
#, fuzzy, c-format
msgid "Package '%s' is not installed, so not removed\n"
msgstr "El paquete %s nun ta instalau, nun va desaniciase\n"

#: cmdline/apt-get.cc:817
#, c-format
msgid "Note, selecting '%s' instead of '%s'\n"
msgstr "Nota, escoyendo %s nel llugar de %s\n"

#: cmdline/apt-get.cc:847
#, c-format
msgid "Skipping %s, it is already installed and upgrade is not set.\n"
msgstr "Saltando %s, ya ta instalau y la actualización nun ta activada.\n"

#: cmdline/apt-get.cc:851
#, c-format
msgid "Skipping %s, it is not installed and only upgrades are requested.\n"
msgstr "Saltando %s, nun ta instaláu y namái se requieren anovamientos.\n"

#: cmdline/apt-get.cc:863
#, c-format
msgid "Reinstallation of %s is not possible, it cannot be downloaded.\n"
msgstr "La reinstalación de %s nun ye dable, nun pue descargase.\n"

#: cmdline/apt-get.cc:868
#, c-format
msgid "%s is already the newest version.\n"
msgstr "%s yá ta na versión más nueva.\n"

#: cmdline/apt-get.cc:887 cmdline/apt-get.cc:2187 cmdline/apt-mark.cc:68
#, c-format
msgid "%s set to manually installed.\n"
msgstr "%s axustáu como instaláu manualmente.\n"

#: cmdline/apt-get.cc:913
#, c-format
msgid "Selected version '%s' (%s) for '%s'\n"
msgstr "Esbillada la versión %s (%s) pa %s\n"

#: cmdline/apt-get.cc:918
#, fuzzy, c-format
msgid "Selected version '%s' (%s) for '%s' because of '%s'\n"
msgstr "Esbillada la versión %s (%s) pa %s\n"

#: cmdline/apt-get.cc:1054
msgid "Correcting dependencies..."
msgstr "Iguando dependencies..."

#: cmdline/apt-get.cc:1057
msgid " failed."
msgstr " falló."

#: cmdline/apt-get.cc:1060
msgid "Unable to correct dependencies"
msgstr "Nun pudieron iguase les dependencies"

#: cmdline/apt-get.cc:1063
msgid "Unable to minimize the upgrade set"
msgstr "Nun pue amenorgase'l conxuntu d'actualización"

#: cmdline/apt-get.cc:1065
msgid " Done"
msgstr " Fecho"

#: cmdline/apt-get.cc:1069
msgid "You might want to run 'apt-get -f install' to correct these."
msgstr "Habríes d'executar 'apt-get -f install' para igualo."

#: cmdline/apt-get.cc:1072
msgid "Unmet dependencies. Try using -f."
msgstr "Dependencies incumplíes. Téntalo usando -f."

#: cmdline/apt-get.cc:1097
msgid "WARNING: The following packages cannot be authenticated!"
msgstr "AVISU: ¡Nun pudieron autenticase los siguientes paquetes!"

#: cmdline/apt-get.cc:1101
msgid "Authentication warning overridden.\n"
msgstr "Avisu d'autenticación saltáu.\n"

#: cmdline/apt-get.cc:1108
msgid "Install these packages without verification?"
msgstr "¿Instalar esos paquetes ensin verificación?"

#: cmdline/apt-get.cc:1110
msgid "Some packages could not be authenticated"
msgstr "Dellos paquetes nun pudieron autenticase"

#: cmdline/apt-get.cc:1119 cmdline/apt-get.cc:1280
msgid "There are problems and -y was used without --force-yes"
msgstr "Hai problemes y utilizose -y ensin --force-yes"

#: cmdline/apt-get.cc:1160
msgid "Internal error, InstallPackages was called with broken packages!"
msgstr "Error internu, ¡InstallPackages llamose con paquetes frañaos!"

#: cmdline/apt-get.cc:1169
msgid "Packages need to be removed but remove is disabled."
msgstr "Fai falta desaniciar los paquetes pero desaniciar ta torgáu."

#: cmdline/apt-get.cc:1180
msgid "Internal error, Ordering didn't finish"
msgstr "Error internu, ordenar nun finó"

#: cmdline/apt-get.cc:1218
msgid "How odd.. The sizes didn't match, email apt@packages.debian.org"
msgstr "Que raro.. Los tamaños nun concasen, escribe a apt@packages.debian.org"

#. TRANSLATOR: The required space between number and unit is already included
#. in the replacement strings, so %sB will be correctly translate in e.g. 1,5 MB
#: cmdline/apt-get.cc:1225
#, c-format
msgid "Need to get %sB/%sB of archives.\n"
msgstr "Hai que descargar %sB/%sB d'archivos.\n"

#. TRANSLATOR: The required space between number and unit is already included
#. in the replacement string, so %sB will be correctly translate in e.g. 1,5 MB
#: cmdline/apt-get.cc:1230
#, c-format
msgid "Need to get %sB of archives.\n"
msgstr "Hai que descargar %sB d'archivos.\n"

#. TRANSLATOR: The required space between number and unit is already included
#. in the replacement string, so %sB will be correctly translate in e.g. 1,5 MB
#: cmdline/apt-get.cc:1237
#, c-format
msgid "After this operation, %sB of additional disk space will be used.\n"
msgstr "Tres d'esta operación, van usase %sB d'espaciu de discu adicional.\n"

#. TRANSLATOR: The required space between number and unit is already included
#. in the replacement string, so %sB will be correctly translate in e.g. 1,5 MB
#: cmdline/apt-get.cc:1242
#, c-format
msgid "After this operation, %sB disk space will be freed.\n"
msgstr "Tres d'esta operación, van lliberase %sB d'espaciu de discu.\n"

#: cmdline/apt-get.cc:1257 cmdline/apt-get.cc:1260 cmdline/apt-get.cc:2621
#: cmdline/apt-get.cc:2624
#, c-format
msgid "Couldn't determine free space in %s"
msgstr "Nun pue determinase l'espaciu llibre de %s"

#: cmdline/apt-get.cc:1270
#, c-format
msgid "You don't have enough free space in %s."
msgstr "Nun tienes espaciu libre bastante en %s."

#: cmdline/apt-get.cc:1286 cmdline/apt-get.cc:1308
msgid "Trivial Only specified but this is not a trivial operation."
msgstr "Conseñose Trivial Only pero ésta nun ye una operación trivial."

#. TRANSLATOR: This string needs to be typed by the user as a confirmation, so be
#. careful with hard to type or special characters (like non-breaking spaces)
#: cmdline/apt-get.cc:1290
msgid "Yes, do as I say!"
msgstr "Sí, ¡facer lo que digo!"

#: cmdline/apt-get.cc:1292
#, c-format
msgid ""
"You are about to do something potentially harmful.\n"
"To continue type in the phrase '%s'\n"
" ?] "
msgstr ""
"Tas a piques de facer daqué potencialmente dañible.\n"
"Pa continuar escribe la frase '%s'\n"
" ?] "

#: cmdline/apt-get.cc:1298 cmdline/apt-get.cc:1317
msgid "Abort."
msgstr "Encaboxar."

#: cmdline/apt-get.cc:1313
msgid "Do you want to continue?"
msgstr "¿Quies continuar?"

<<<<<<< HEAD
#: cmdline/apt-get.cc:1356 cmdline/apt-get.cc:2655 apt-pkg/algorithms.cc:1566
=======
#: cmdline/apt-get.cc:1385 cmdline/apt-get.cc:2686 apt-pkg/algorithms.cc:1566
>>>>>>> c08cf1dc
#, c-format
msgid "Failed to fetch %s  %s\n"
msgstr "Falló algamar %s  %s\n"

#: cmdline/apt-get.cc:1403
msgid "Some files failed to download"
msgstr "Dellos ficheros nun pudieron descargase"

#: cmdline/apt-get.cc:1404 cmdline/apt-get.cc:2698
msgid "Download complete and in download only mode"
msgstr "Descarga completa y en mou de sólo descarga"

#: cmdline/apt-get.cc:1410
msgid ""
"Unable to fetch some archives, maybe run apt-get update or try with --fix-"
"missing?"
msgstr ""
"Nun pudieron algamase dellos archivos, ¿seique executando apt-get update o "
"tentando --fix-missing?"

#: cmdline/apt-get.cc:1414
msgid "--fix-missing and media swapping is not currently supported"
msgstr "--fix-missing y cambéu de mediu nun ta sofitao actualmente"

#: cmdline/apt-get.cc:1419
msgid "Unable to correct missing packages."
msgstr "Nun pudieron iguase los paquetes que falten."

#: cmdline/apt-get.cc:1420
msgid "Aborting install."
msgstr "Encaboxando la instalación."

#: cmdline/apt-get.cc:1448
msgid ""
"The following package disappeared from your system as\n"
"all files have been overwritten by other packages:"
msgid_plural ""
"The following packages disappeared from your system as\n"
"all files have been overwritten by other packages:"
msgstr[0] ""
"El siguiente paquete desapareció del sistema como\n"
"tolos ficheros fueron sobroescritos por otros paquetes:"
msgstr[1] ""
"Los siguientes paquetes desaparecieron del sistema como\n"
"tolos ficheros fueron sobroescritos por otros paquetes:"

#: cmdline/apt-get.cc:1452
msgid "Note: This is done automatically and on purpose by dpkg."
msgstr "Nota: Esto faise automáticamente y baxo demanda por dpkg."

#: cmdline/apt-get.cc:1590
#, c-format
msgid "Ignore unavailable target release '%s' of package '%s'"
msgstr "Inorar release destín non disponible '%s' pal paquete '%s'"

#: cmdline/apt-get.cc:1622
#, c-format
msgid "Picking '%s' as source package instead of '%s'\n"
msgstr "Tomando '%s' como paquetes d'oríxenes en llugar de '%s'\n"

#. if (VerTag.empty() == false && Last == 0)
#: cmdline/apt-get.cc:1660
#, c-format
msgid "Ignore unavailable version '%s' of package '%s'"
msgstr "Inorar versión non disponible de '%s' del paquete '%s'"

#: cmdline/apt-get.cc:1676
msgid "The update command takes no arguments"
msgstr "La orde update nun lleva argumentos"

#: cmdline/apt-get.cc:1742
msgid "We are not supposed to delete stuff, can't start AutoRemover"
msgstr "Suponse que nun vamos esborrar coses; nun pue entamase AutoRemover"

#: cmdline/apt-get.cc:1846
msgid ""
"Hmm, seems like the AutoRemover destroyed something which really\n"
"shouldn't happen. Please file a bug report against apt."
msgstr ""
"Hmm, paez que AutoRemover destruyó daqué, lo que nun tendría\n"
"por qué pasar. Por favor, unvía un informe de fallu escontra apt."

#.
#. if (Packages == 1)
#. {
#. c1out << endl;
#. c1out <<
#. _("Since you only requested a single operation it is extremely likely that\n"
#. "the package is simply not installable and a bug report against\n"
#. "that package should be filed.") << endl;
#. }
#.
#: cmdline/apt-get.cc:1849 cmdline/apt-get.cc:2017
msgid "The following information may help to resolve the situation:"
msgstr "La siguiente información pue aidar a resolver la situación:"

#: cmdline/apt-get.cc:1853
msgid "Internal Error, AutoRemover broke stuff"
msgstr "Error internu, AutoRemover rompió coses"

#: cmdline/apt-get.cc:1860
msgid ""
"The following package was automatically installed and is no longer required:"
msgid_plural ""
"The following packages were automatically installed and are no longer "
"required:"
msgstr[0] "El siguiente paquete instalóse mou automáticu y yá nun se necesita:"
msgstr[1] ""
"Los siguientes paquetes instaláronse de manera automática y ya nun se "
"necesiten:"

#: cmdline/apt-get.cc:1864
#, c-format
msgid "%lu package was automatically installed and is no longer required.\n"
msgid_plural ""
"%lu packages were automatically installed and are no longer required.\n"
msgstr[0] "El paquete %lu instalóse de mou automáticu y yá nun se necesita.\n"
msgstr[1] ""
"Los paquetes %lu instaláronse de manera automática y ya nun se necesiten\n"

#: cmdline/apt-get.cc:1866
#, fuzzy
msgid "Use 'apt-get autoremove' to remove it."
msgid_plural "Use 'apt-get autoremove' to remove them."
msgstr[0] "Usa 'apt-get autoremove' pa desinstalalos."
msgstr[1] "Usa 'apt-get autoremove' pa desinstalalos."

#: cmdline/apt-get.cc:1885
msgid "Internal error, AllUpgrade broke stuff"
msgstr "Error internu, AllUpgrade rompió coses"

#: cmdline/apt-get.cc:1984
msgid "You might want to run 'apt-get -f install' to correct these:"
msgstr "Habríes d'executar 'apt-get -f install' para iguar estos:"

#: cmdline/apt-get.cc:1988
msgid ""
"Unmet dependencies. Try 'apt-get -f install' with no packages (or specify a "
"solution)."
msgstr ""
"Dependencies ensin cubrir. Tenta 'apt-get -f install' ensin paquetes (o "
"conseña una solución)."

#: cmdline/apt-get.cc:2002
msgid ""
"Some packages could not be installed. This may mean that you have\n"
"requested an impossible situation or if you are using the unstable\n"
"distribution that some required packages have not yet been created\n"
"or been moved out of Incoming."
msgstr ""
"Dellos paquetes nun pudieron instalase. Esto puede significar que\n"
"conseñaste una situación imposible o, si tas usando la distribución\n"
"inestable, que dellos paquetes necesarios nun se crearon o que\n"
"s'allugaron fuera d'Incoming."

#: cmdline/apt-get.cc:2023
msgid "Broken packages"
msgstr "Paquetes frañaos"

#: cmdline/apt-get.cc:2049
msgid "The following extra packages will be installed:"
msgstr "Instalaránse los siguientes paquetes extra:"

#: cmdline/apt-get.cc:2139
msgid "Suggested packages:"
msgstr "Paquetes afalaos:"

#: cmdline/apt-get.cc:2140
msgid "Recommended packages:"
msgstr "Paquetes encamentaos"

#: cmdline/apt-get.cc:2182
#, c-format
msgid "Couldn't find package %s"
msgstr "Nun pudo alcontrase'l paquete %s"

#: cmdline/apt-get.cc:2189 cmdline/apt-mark.cc:70
#, c-format
msgid "%s set to automatically installed.\n"
msgstr "%s axustáu como instaláu automáticamente.\n"

#: cmdline/apt-get.cc:2197 cmdline/apt-mark.cc:114
msgid ""
"This command is deprecated. Please use 'apt-mark auto' and 'apt-mark manual' "
"instead."
msgstr ""

#: cmdline/apt-get.cc:2213
msgid "Calculating upgrade... "
msgstr "Calculando l'anovamientu... "

#: cmdline/apt-get.cc:2216 methods/ftp.cc:712 methods/connect.cc:116
msgid "Failed"
msgstr "Falló"

#: cmdline/apt-get.cc:2221
msgid "Done"
msgstr "Fecho"

#: cmdline/apt-get.cc:2288 cmdline/apt-get.cc:2296
msgid "Internal error, problem resolver broke stuff"
msgstr "Error internu, l'iguador de problemes frañó coses"

#: cmdline/apt-get.cc:2324 cmdline/apt-get.cc:2361
msgid "Unable to lock the download directory"
msgstr "Nun pue bloquiase'l direutoriu de descarga"

#: cmdline/apt-get.cc:2418
#, c-format
msgid "Can't find a source to download version '%s' of '%s'"
msgstr ""

#: cmdline/apt-get.cc:2423
#, c-format
msgid "Downloading %s %s"
msgstr ""

#: cmdline/apt-get.cc:2483
msgid "Must specify at least one package to fetch source for"
msgstr "Has de conseñar polo menos un paquete p'algamar so fonte"

#: cmdline/apt-get.cc:2523 cmdline/apt-get.cc:2835
#, c-format
msgid "Unable to find a source package for %s"
msgstr "Nun pudo alcontrase un paquete fonte pa %s"

#: cmdline/apt-get.cc:2540
#, c-format
msgid ""
"NOTICE: '%s' packaging is maintained in the '%s' version control system at:\n"
"%s\n"
msgstr ""
"AVISU: '%s' packaging is maintained in the '%s' version control system at:\n"
"%s\n"

#: cmdline/apt-get.cc:2545
#, fuzzy, c-format
msgid ""
"Please use:\n"
"bzr branch %s\n"
"to retrieve the latest (possibly unreleased) updates to the package.\n"
msgstr ""
"Por favor, usa:\n"
"bzr get %s\n"
"pa baxar los caberos anovamientos (posiblemente tovía nun sacaos) pal "
"paquete.\n"

#: cmdline/apt-get.cc:2598
#, c-format
msgid "Skipping already downloaded file '%s'\n"
msgstr "Saltando'l ficheru yá descargáu '%s'\n"

#: cmdline/apt-get.cc:2635
#, c-format
msgid "You don't have enough free space in %s"
msgstr "Nun hai espaciu llibre bastante en %s"

#. TRANSLATOR: The required space between number and unit is already included
#. in the replacement strings, so %sB will be correctly translate in e.g. 1,5 MB
#: cmdline/apt-get.cc:2644
#, c-format
msgid "Need to get %sB/%sB of source archives.\n"
msgstr "Hai falta descargar %sB/%sB d'archivos fonte.\n"

#. TRANSLATOR: The required space between number and unit is already included
#. in the replacement string, so %sB will be correctly translate in e.g. 1,5 MB
#: cmdline/apt-get.cc:2649
#, c-format
msgid "Need to get %sB of source archives.\n"
msgstr "Hai falta descargar %sB d'archivos fonte.\n"

#: cmdline/apt-get.cc:2655
#, c-format
msgid "Fetch source %s\n"
msgstr "Fonte descargada %s\n"

#: cmdline/apt-get.cc:2693
msgid "Failed to fetch some archives."
msgstr "Falló la descarga de dellos archivos."

#: cmdline/apt-get.cc:2724
#, c-format
msgid "Skipping unpack of already unpacked source in %s\n"
msgstr "Saltando'l desempaquetáu de la fonte yá desempaquetada en %s\n"

#: cmdline/apt-get.cc:2736
#, c-format
msgid "Unpack command '%s' failed.\n"
msgstr "Falló la orde de desempaquetáu '%s'.\n"

#: cmdline/apt-get.cc:2737
#, c-format
msgid "Check if the 'dpkg-dev' package is installed.\n"
msgstr "Comprueba qu'el paquete 'dpkg-dev' ta instaláu.\n"

#: cmdline/apt-get.cc:2759
#, c-format
msgid "Build command '%s' failed.\n"
msgstr "Falló la orde build '%s'.\n"

#: cmdline/apt-get.cc:2779
msgid "Child process failed"
msgstr "Falló el procesu fíu"

#: cmdline/apt-get.cc:2798
msgid "Must specify at least one package to check builddeps for"
msgstr ""
"Hai que conseñar polo menos un paquete pa verificar les dependencies de "
"construcción"

#: cmdline/apt-get.cc:2823
#, c-format
msgid ""
"No architecture information available for %s. See apt.conf(5) APT::"
"Architectures for setup"
msgstr ""

#: cmdline/apt-get.cc:2847 cmdline/apt-get.cc:2850
#, c-format
msgid "Unable to get build-dependency information for %s"
msgstr "Nun pudo algamase información de dependencies de construcción pa %s"

#: cmdline/apt-get.cc:2870
#, c-format
msgid "%s has no build depends.\n"
msgstr "%s nun tien dependencies de construcción.\n"

#: cmdline/apt-get.cc:3040
#, fuzzy, c-format
msgid ""
"%s dependency for %s can't be satisfied because %s is not allowed on '%s' "
"packages"
msgstr ""
"La dependencia %s en %s nun puede satisfacese porque nun se puede atopar el "
"paquete %s"

#: cmdline/apt-get.cc:3058
#, c-format
msgid ""
"%s dependency for %s cannot be satisfied because the package %s cannot be "
"found"
msgstr ""
"La dependencia %s en %s nun puede satisfacese porque nun se puede atopar el "
"paquete %s"

#: cmdline/apt-get.cc:3081
#, c-format
msgid "Failed to satisfy %s dependency for %s: Installed package %s is too new"
msgstr ""
"Nun se pudo satisfacer la dependencia %s pa %s: El paquete instaláu %s ye "
"enforma nuevu"

#: cmdline/apt-get.cc:3120
#, fuzzy, c-format
msgid ""
"%s dependency for %s cannot be satisfied because candidate version of "
"package %s can't satisfy version requirements"
msgstr ""
"La dependencia %s en %s nun puede satisfacese porque denguna versión "
"disponible del paquete %s satisfaz los requisitos de versión"

#: cmdline/apt-get.cc:3126
#, fuzzy, c-format
msgid ""
"%s dependency for %s cannot be satisfied because package %s has no candidate "
"version"
msgstr ""
"La dependencia %s en %s nun puede satisfacese porque nun se puede atopar el "
"paquete %s"

#: cmdline/apt-get.cc:3149
#, c-format
msgid "Failed to satisfy %s dependency for %s: %s"
msgstr "Fallu pa satisfacer la dependencia %s pa %s: %s"

#: cmdline/apt-get.cc:3164
#, c-format
msgid "Build-dependencies for %s could not be satisfied."
msgstr "Les dependencies de construcción de %s nun pudieron satisfacese."

#: cmdline/apt-get.cc:3169
msgid "Failed to process build dependencies"
msgstr "Fallu al procesar les dependencies de construcción"

#: cmdline/apt-get.cc:3262 cmdline/apt-get.cc:3274
#, fuzzy, c-format
msgid "Changelog for %s (%s)"
msgstr "Coneutando a %s (%s)"

<<<<<<< HEAD
#: cmdline/apt-get.cc:3369
msgid "Supported modules:"
msgstr "Módulos sofitaos:"

#: cmdline/apt-get.cc:3410
=======
#: cmdline/apt-get.cc:3397
msgid "Supported modules:"
msgstr "Módulos sofitaos:"

#: cmdline/apt-get.cc:3438
>>>>>>> c08cf1dc
#, fuzzy
msgid ""
"Usage: apt-get [options] command\n"
"       apt-get [options] install|remove pkg1 [pkg2 ...]\n"
"       apt-get [options] source pkg1 [pkg2 ...]\n"
"\n"
"apt-get is a simple command line interface for downloading and\n"
"installing packages. The most frequently used commands are update\n"
"and install.\n"
"\n"
"Commands:\n"
"   update - Retrieve new lists of packages\n"
"   upgrade - Perform an upgrade\n"
"   install - Install new packages (pkg is libc6 not libc6.deb)\n"
"   remove - Remove packages\n"
"   autoremove - Remove automatically all unused packages\n"
"   purge - Remove packages and config files\n"
"   source - Download source archives\n"
"   build-dep - Configure build-dependencies for source packages\n"
"   dist-upgrade - Distribution upgrade, see apt-get(8)\n"
"   dselect-upgrade - Follow dselect selections\n"
"   clean - Erase downloaded archive files\n"
"   autoclean - Erase old downloaded archive files\n"
"   check - Verify that there are no broken dependencies\n"
"   changelog - Download and display the changelog for the given package\n"
"   download - Download the binary package into the current directory\n"
"\n"
"Options:\n"
"  -h  This help text.\n"
"  -q  Loggable output - no progress indicator\n"
"  -qq No output except for errors\n"
"  -d  Download only - do NOT install or unpack archives\n"
"  -s  No-act. Perform ordering simulation\n"
"  -y  Assume Yes to all queries and do not prompt\n"
"  -f  Attempt to correct a system with broken dependencies in place\n"
"  -m  Attempt to continue if archives are unlocatable\n"
"  -u  Show a list of upgraded packages as well\n"
"  -b  Build the source package after fetching it\n"
"  -V  Show verbose version numbers\n"
"  -c=? Read this configuration file\n"
"  -o=? Set an arbitrary configuration option, eg -o dir::cache=/tmp\n"
"See the apt-get(8), sources.list(5) and apt.conf(5) manual\n"
"pages for more information and options.\n"
"                       This APT has Super Cow Powers.\n"
msgstr ""
"Usu: apt-get [opciones] comandu\n"
"       apt-get [opciones] install|remove pkg1 [pkg2 ...]\n"
"       apt-get [opciones] source pkg1 [pkg2 ...]\n"
"\n"
"apt-get ye una interface de llínia de comandos simple pa baxar ya\n"
"instalar paquetes. L'usu más frecuente de comandos ye p'anovar\n"
"ya instalar.\n"
"\n"
"Comandos:\n"
"   update - Algamar nueva llista de paquetes\n"
"   upgrade - Facer una anovación\n"
"   install - Instalar nuevos paquetes (pkg ye libc6 non libc6.deb)\n"
"   remove - Desaniciar paquetes\n"
"   autoremove - Desaniciar automáticamente tolos paquetes non usaos\n"
"   purge - Quitar y desaniciar paquetes\n"
"   source - Baxar fonte del ficheru\n"
"   build-dep - Configurar dependencies pa los paquetes fonte\n"
"   dist-upgrade - Actualización de la distribución, ver apt-get(8)\n"
"   dselect-upgrade - Siguir seleiciones dselect\n"
"   clean - Esborrar los ficheros de ficheros baxaos\n"
"   autoclean - Esborrar ficheros de ficheros vieyos baxaos\n"
"   check - Verificar que nun hai dependencies frayaes\n"
"   markauto - Marcar paquetes como automáticamente instalaos\n"
"   unmarkauto - Marcar paquetes como manualmente instalaos\n"
"\n"
"Opciones:\n"
"  -h  Esti testu d'aida.\n"
"  -q  Salida Log - ensín indicación de progresu\n"
"  -qq Ensín salida excepto pa fallos\n"
"  -d  Baxar sólo - NON instalar o desempaquetar los archivos\n"
"  -s  Non aición. Facer una simulación ordenada\n"
"  -y  Asumir Yes pa toles entruges y nun visualizar la petición\n"
"  -f  Intentar correxir un sistema con dependencies frayaes\n"
"  -m  Intentar siguir si los archivos nun tan disponibles\n"
"  -u  Amosar una lilsta de paquetes que tan bien\n"
"  -b  Facer el paquete fonte dempues d'algamalu\n"
"  -V  Amosar númberos de versiones\n"
"  -c=? Lleer esti ficheru de configuración\n"
"  -o=? Afitar una opción de configuración arbitraria, p. ex. -o dir::cache=/"
"tmp\n"
"Ver lés páxines de los manuales d' apt-get(8), sources.list(5) y apt."
"conf(5)\n"
"pa más información y opciones.\n"
"                       Esti APT tien Poderes de Super Vaca.\n"

<<<<<<< HEAD
#: cmdline/apt-get.cc:3575
=======
#: cmdline/apt-get.cc:3603
>>>>>>> c08cf1dc
msgid ""
"NOTE: This is only a simulation!\n"
"      apt-get needs root privileges for real execution.\n"
"      Keep also in mind that locking is deactivated,\n"
"      so don't depend on the relevance to the real current situation!"
msgstr ""
"NOTA: ¡Esto sólo ye una simulación!\n"
"       apt-get necesita privilexos de root pa la execución real.\n"
"       ¡Ten tamién en cuenta que'l bloquéu ta desactiváu,\n"
"       asina que nun dependen de la pertinencia de la verdadera situación "
"actual!"

#: cmdline/acqprogress.cc:60
msgid "Hit "
msgstr "Oxe "

#: cmdline/acqprogress.cc:84
msgid "Get:"
msgstr "Des:"

#: cmdline/acqprogress.cc:115
msgid "Ign "
msgstr "Ign "

#: cmdline/acqprogress.cc:119
msgid "Err "
msgstr "Err "

#: cmdline/acqprogress.cc:140
#, c-format
msgid "Fetched %sB in %s (%sB/s)\n"
msgstr "Descargaos %sB en %s (%sB/s)\n"

#: cmdline/acqprogress.cc:230
#, c-format
msgid " [Working]"
msgstr " [Tresnando]"

#: cmdline/acqprogress.cc:286
#, c-format
msgid ""
"Media change: please insert the disc labeled\n"
" '%s'\n"
"in the drive '%s' and press enter\n"
msgstr ""
"Cambeu de mediu: Por favor meti'l discu etiquetáu\n"
" '%s'\n"
"na unidá '%s' y calca Intro\n"

#: cmdline/apt-mark.cc:55
#, fuzzy, c-format
msgid "%s can not be marked as it is not installed.\n"
msgstr "pero nun ta instaláu"

#: cmdline/apt-mark.cc:61
#, fuzzy, c-format
msgid "%s was already set to manually installed.\n"
msgstr "%s axustáu como instaláu manualmente.\n"

#: cmdline/apt-mark.cc:63
#, fuzzy, c-format
msgid "%s was already set to automatically installed.\n"
msgstr "%s axustáu como instaláu automáticamente.\n"

#: cmdline/apt-mark.cc:228
#, fuzzy, c-format
msgid "%s was already set on hold.\n"
msgstr "%s yá ta na versión más nueva.\n"

#: cmdline/apt-mark.cc:230
#, fuzzy, c-format
msgid "%s was already not hold.\n"
msgstr "%s yá ta na versión más nueva.\n"

#: cmdline/apt-mark.cc:245 cmdline/apt-mark.cc:326
<<<<<<< HEAD
#: apt-pkg/contrib/fileutl.cc:829 apt-pkg/contrib/gpgv.cc:223
#: apt-pkg/deb/dpkgpm.cc:1001
=======
#: apt-pkg/contrib/fileutl.cc:832 apt-pkg/contrib/gpgv.cc:223
#: apt-pkg/deb/dpkgpm.cc:1032
>>>>>>> c08cf1dc
#, c-format
msgid "Waited for %s but it wasn't there"
msgstr "Esperaba %s pero nun taba ellí"

#: cmdline/apt-mark.cc:260 cmdline/apt-mark.cc:309
#, fuzzy, c-format
msgid "%s set on hold.\n"
msgstr "%s axustáu como instaláu manualmente.\n"

#: cmdline/apt-mark.cc:262 cmdline/apt-mark.cc:314
#, fuzzy, c-format
msgid "Canceled hold on %s.\n"
msgstr "Nun pudo abrise %s"

#: cmdline/apt-mark.cc:332
msgid "Executing dpkg failed. Are you root?"
msgstr ""

#: cmdline/apt-mark.cc:379
msgid ""
"Usage: apt-mark [options] {auto|manual} pkg1 [pkg2 ...]\n"
"\n"
"apt-mark is a simple command line interface for marking packages\n"
"as manually or automatically installed. It can also list marks.\n"
"\n"
"Commands:\n"
"   auto - Mark the given packages as automatically installed\n"
"   manual - Mark the given packages as manually installed\n"
"\n"
"Options:\n"
"  -h  This help text.\n"
"  -q  Loggable output - no progress indicator\n"
"  -qq No output except for errors\n"
"  -s  No-act. Just prints what would be done.\n"
"  -f  read/write auto/manual marking in the given file\n"
"  -c=? Read this configuration file\n"
"  -o=? Set an arbitrary configuration option, eg -o dir::cache=/tmp\n"
"See the apt-mark(8) and apt.conf(5) manual pages for more information."
msgstr ""

#: methods/cdrom.cc:203
#, c-format
msgid "Unable to read the cdrom database %s"
msgstr "Nun se pudo lleer la base datos %s del CD-ROM"

#: methods/cdrom.cc:212
msgid ""
"Please use apt-cdrom to make this CD-ROM recognized by APT. apt-get update "
"cannot be used to add new CD-ROMs"
msgstr ""
"Por favor usa apt-cdrom pa facer qu'APT reconoza esti CD. apt-get update nun "
"se puede usar p'amestar CDs nuevos"

#: methods/cdrom.cc:222
msgid "Wrong CD-ROM"
msgstr "CD-ROM malu"

#: methods/cdrom.cc:249
#, c-format
msgid "Unable to unmount the CD-ROM in %s, it may still be in use."
msgstr "Nun se pudo desmontar el CD-ROM de %s; puede que se tea usando entá."

#: methods/cdrom.cc:254
msgid "Disk not found."
msgstr "Nun s'atopa'l discu."

#: methods/cdrom.cc:262 methods/file.cc:82 methods/rsh.cc:275
msgid "File not found"
msgstr "Nun s'atopa'l ficheru."

#: methods/copy.cc:46 methods/gzip.cc:105 methods/gzip.cc:114
#: methods/rred.cc:512 methods/rred.cc:521
msgid "Failed to stat"
msgstr "Falló al lleer"

#: methods/copy.cc:83 methods/gzip.cc:111 methods/rred.cc:518
msgid "Failed to set modification time"
msgstr "Nun se pudo afitar la hora de modificación"

#: methods/file.cc:47
msgid "Invalid URI, local URIS must not start with //"
msgstr "URI malu, los URIS llocales nun pueden entamar por //"

#. Login must be before getpeername otherwise dante won't work.
#: methods/ftp.cc:173
msgid "Logging in"
msgstr "Entrando"

#: methods/ftp.cc:179
msgid "Unable to determine the peer name"
msgstr "Nun se pudo determinar el nome del par"

#: methods/ftp.cc:184
msgid "Unable to determine the local name"
msgstr "Nun se pudo determinar el nome llocal"

#: methods/ftp.cc:215 methods/ftp.cc:243
#, c-format
msgid "The server refused the connection and said: %s"
msgstr "El sirvidor refugó la conexón, y dixo: %s"

#: methods/ftp.cc:221
#, c-format
msgid "USER failed, server said: %s"
msgstr "L'usuariu (USER) falló; el sirvidor dixo: %s"

#: methods/ftp.cc:228
#, c-format
msgid "PASS failed, server said: %s"
msgstr "La contraseña (PASS) falló; el sirvidor dixo: %s"

#: methods/ftp.cc:248
msgid ""
"A proxy server was specified but no login script, Acquire::ftp::ProxyLogin "
"is empty."
msgstr ""
"Especificóse un sirvidor proxy pero non un script d'entrada, Acquire::ftp::"
"ProxyLogin ta baleru."

#: methods/ftp.cc:276
#, c-format
msgid "Login script command '%s' failed, server said: %s"
msgstr "Falló la orde '%s' del guión d'entrada; el sirvidor dixo: %s"

#: methods/ftp.cc:302
#, c-format
msgid "TYPE failed, server said: %s"
msgstr "La triba (TYPE) falló; el sirvidor dixo: %s"

#: methods/ftp.cc:340 methods/ftp.cc:452 methods/rsh.cc:192 methods/rsh.cc:237
msgid "Connection timeout"
msgstr "Gandió'l tiempu de conexón"

#: methods/ftp.cc:346
msgid "Server closed the connection"
msgstr "El sirvidor zarró la conexón"

<<<<<<< HEAD
#: methods/ftp.cc:349 methods/rsh.cc:199 apt-pkg/contrib/fileutl.cc:1283
#: apt-pkg/contrib/fileutl.cc:1292 apt-pkg/contrib/fileutl.cc:1295
=======
#: methods/ftp.cc:349 methods/rsh.cc:199 apt-pkg/contrib/fileutl.cc:1264
#: apt-pkg/contrib/fileutl.cc:1273 apt-pkg/contrib/fileutl.cc:1276
>>>>>>> c08cf1dc
msgid "Read error"
msgstr "Fallu de llectura"

#: methods/ftp.cc:356 methods/rsh.cc:206
msgid "A response overflowed the buffer."
msgstr "Una rempuesta revirtió'l buffer."

#: methods/ftp.cc:373 methods/ftp.cc:385
msgid "Protocol corruption"
msgstr "Corrupción del protocolu"

<<<<<<< HEAD
#: methods/ftp.cc:457 methods/rred.cc:238 methods/rsh.cc:241
#: apt-pkg/contrib/fileutl.cc:1379 apt-pkg/contrib/fileutl.cc:1388
#: apt-pkg/contrib/fileutl.cc:1391 apt-pkg/contrib/fileutl.cc:1416
=======
#: methods/ftp.cc:458 methods/rred.cc:238 methods/rsh.cc:243
#: apt-pkg/contrib/fileutl.cc:1360 apt-pkg/contrib/fileutl.cc:1369
#: apt-pkg/contrib/fileutl.cc:1372 apt-pkg/contrib/fileutl.cc:1397
>>>>>>> c08cf1dc
msgid "Write error"
msgstr "Fallu d'escritura"

#: methods/ftp.cc:697 methods/ftp.cc:703 methods/ftp.cc:738
msgid "Could not create a socket"
msgstr "Nun se pudo crear un socket"

#: methods/ftp.cc:708
msgid "Could not connect data socket, connection timed out"
msgstr "Nun se pudo coneutar el zócalu de datos; gandió'l tiempu de conexón"

#: methods/ftp.cc:714
msgid "Could not connect passive socket."
msgstr "Nun se pudo coneutar un socket pasivu."

#: methods/ftp.cc:731
msgid "getaddrinfo was unable to get a listening socket"
msgstr "getaddrinfo nun pudo obtener un zócalu oyente"

#: methods/ftp.cc:745
msgid "Could not bind a socket"
msgstr "Nun se pudo enllazar con un socket"

#: methods/ftp.cc:749
msgid "Could not listen on the socket"
msgstr "Nun se pudo escuchar nel socket"

#: methods/ftp.cc:756
msgid "Could not determine the socket's name"
msgstr "Nun se pudo determinar el nome del socket"

#: methods/ftp.cc:788
msgid "Unable to send PORT command"
msgstr "Nun se pudo mandar la orde PORT"

#: methods/ftp.cc:798
#, c-format
msgid "Unknown address family %u (AF_*)"
msgstr "Direición de familia %u desconocida (AF_*)"

#: methods/ftp.cc:807
#, c-format
msgid "EPRT failed, server said: %s"
msgstr "EPRT falló; el sirvidor dixo: %s"

#: methods/ftp.cc:827
msgid "Data socket connect timed out"
msgstr "Gandió'l tiempu de conexón col zócalu de datos"

#: methods/ftp.cc:834
msgid "Unable to accept connection"
msgstr "Nun se pudo aceptar la conexón"

#: methods/ftp.cc:873 methods/http.cc:1038 methods/rsh.cc:313
msgid "Problem hashing file"
msgstr "Hebo un problema al xenerar el hash del ficheru"

#: methods/ftp.cc:886
#, c-format
msgid "Unable to fetch file, server said '%s'"
msgstr "Nun se pudo descargar el ficheru; el sirvidor dixo '%s'"

#: methods/ftp.cc:901 methods/rsh.cc:332
msgid "Data socket timed out"
msgstr "Gandió'l tiempu del zócalu de datos"

#: methods/ftp.cc:931
#, c-format
msgid "Data transfer failed, server said '%s'"
msgstr "Falló la tresferencia de datos; el sirvidor dixo '%s'"

#. Get the files information
#: methods/ftp.cc:1008
msgid "Query"
msgstr "Consulta"

#: methods/ftp.cc:1120
msgid "Unable to invoke "
msgstr "Nun se pudo invocar "

#: methods/connect.cc:76
#, c-format
msgid "Connecting to %s (%s)"
msgstr "Coneutando a %s (%s)"

#: methods/connect.cc:87
#, c-format
msgid "[IP: %s %s]"
msgstr "[IP: %s %s]"

#: methods/connect.cc:94
#, c-format
msgid "Could not create a socket for %s (f=%u t=%u p=%u)"
msgstr "Nun se pudo crear un socket pa %s (f=%u t=%u p=%u)"

#: methods/connect.cc:100
#, c-format
msgid "Cannot initiate the connection to %s:%s (%s)."
msgstr "Nun se pudo coneutar a %s:%s (%s)."

#: methods/connect.cc:108
#, c-format
msgid "Could not connect to %s:%s (%s), connection timed out"
msgstr "Nun se pudo coneutar a %s:%s (%s); expiró'l tiempu de conexón"

#: methods/connect.cc:126
#, c-format
msgid "Could not connect to %s:%s (%s)."
msgstr "Nun se pudo coneutar a %s:%s (%s)."

#. We say this mainly because the pause here is for the
#. ssh connection that is still going
#: methods/connect.cc:154 methods/rsh.cc:435
#, c-format
msgid "Connecting to %s"
msgstr "Coneutando a %s"

#: methods/connect.cc:180 methods/connect.cc:199
#, c-format
msgid "Could not resolve '%s'"
msgstr "Nun se pudo resolver '%s'"

#: methods/connect.cc:205
#, c-format
msgid "Temporary failure resolving '%s'"
msgstr "Fallu temporal al resolver '%s'"

#: methods/connect.cc:209
#, fuzzy, c-format
msgid "System error resolving '%s:%s'"
msgstr "Daqué raro asocedió resolviendo '%s:%s' (%i - %s)"

#: methods/connect.cc:211
#, c-format
msgid "Something wicked happened resolving '%s:%s' (%i - %s)"
msgstr "Daqué raro asocedió resolviendo '%s:%s' (%i - %s)"

#: methods/connect.cc:258
#, c-format
msgid "Unable to connect to %s:%s:"
msgstr "Nun pudo coneutase a %s:%s:"

#: methods/gpgv.cc:167
msgid ""
"Internal error: Good signature, but could not determine key fingerprint?!"
msgstr ""
"Fallu internu: Robla bona, pero nun se pudo determinar la so buelga dixital?!"

#: methods/gpgv.cc:171
msgid "At least one invalid signature was encountered."
msgstr "Atopóse polo menos una robla mala."

#: methods/gpgv.cc:173
msgid "Could not execute 'gpgv' to verify signature (is gpgv installed?)"
msgstr "Nun pudo executase 'gpgv' pa verificar la robla (¿ta instaláu gpgv?)"

#. TRANSLATORS: %s is a single techy word like 'NODATA'
#: methods/gpgv.cc:179
#, c-format
msgid ""
"Clearsigned file isn't valid, got '%s' (does the network require "
"authentication?)"
msgstr ""

#: methods/gpgv.cc:183
msgid "Unknown error executing gpgv"
msgstr "Fallu desconocíu al executar gpgv"

#: methods/gpgv.cc:216 methods/gpgv.cc:223
msgid "The following signatures were invalid:\n"
msgstr "Les siguientes robles nun valieron:\n"

#: methods/gpgv.cc:230
msgid ""
"The following signatures couldn't be verified because the public key is not "
"available:\n"
msgstr ""
"Les robles siguientes nun pudieron verificase porque la to llave pública nun "
"ta a mano:\n"

#: methods/gzip.cc:65
msgid "Empty files can't be valid archives"
msgstr ""

#: methods/http.cc:394
msgid "Waiting for headers"
msgstr "Esperando les testeres"

#: methods/http.cc:544
msgid "Bad header line"
msgstr "Fallu na llinia testera"

#: methods/http.cc:569 methods/http.cc:576
msgid "The HTTP server sent an invalid reply header"
msgstr "El sirvidor HTTP mandó una testera incorreuta de rempuesta"

#: methods/http.cc:606
msgid "The HTTP server sent an invalid Content-Length header"
msgstr "El sirvidor HTTP mandó una testera incorreuta de Content-Length"

#: methods/http.cc:621
msgid "The HTTP server sent an invalid Content-Range header"
msgstr "El sirvidor HTTP mandó una testera incorreuta de Content-Range"

#: methods/http.cc:623
msgid "This HTTP server has broken range support"
msgstr "Esti sirvidor HTTP tien rotu'l soporte d'alcance"

#: methods/http.cc:647
msgid "Unknown date format"
msgstr "Formatu de data desconocíu"

#: methods/http.cc:826
msgid "Select failed"
msgstr "Falló la escoyeta"

#: methods/http.cc:831
msgid "Connection timed out"
msgstr "Gandió'l tiempu de conexón"

#: methods/http.cc:854
msgid "Error writing to output file"
msgstr "Fallu al escribir nel ficheru de salida"

#: methods/http.cc:885
msgid "Error writing to file"
msgstr "Fallu al escribir nel ficheru"

#: methods/http.cc:913
msgid "Error writing to the file"
msgstr "Fallu al escribir nel ficheru"

#: methods/http.cc:927
msgid "Error reading from server. Remote end closed connection"
msgstr "Fallu al lleer nel sirvidor. El llau remotu zarró la conexón."

#: methods/http.cc:929
msgid "Error reading from server"
msgstr "Fallu al lleer nel sirvidor"

#: methods/http.cc:1197
msgid "Bad header data"
msgstr "Datos de testera incorreutos"

#: methods/http.cc:1214 methods/http.cc:1269
msgid "Connection failed"
msgstr "Fallo la conexón"

#: methods/http.cc:1361
msgid "Internal error"
msgstr "Fallu internu"

#. Only warn if there are no sources.list.d.
#. Only warn if there is no sources.list file.
#: methods/mirror.cc:95 apt-inst/extract.cc:464
<<<<<<< HEAD
#: apt-pkg/contrib/cdromutl.cc:183 apt-pkg/contrib/fileutl.cc:401
#: apt-pkg/contrib/fileutl.cc:514 apt-pkg/sourcelist.cc:208
#: apt-pkg/sourcelist.cc:214 apt-pkg/acquire.cc:485 apt-pkg/init.cc:109
#: apt-pkg/init.cc:117 apt-pkg/clean.cc:36 apt-pkg/policy.cc:362
=======
#: apt-pkg/contrib/cdromutl.cc:184 apt-pkg/contrib/fileutl.cc:404
#: apt-pkg/contrib/fileutl.cc:517 apt-pkg/sourcelist.cc:208
#: apt-pkg/sourcelist.cc:214 apt-pkg/acquire.cc:485 apt-pkg/init.cc:108
#: apt-pkg/init.cc:116 apt-pkg/clean.cc:36 apt-pkg/policy.cc:362
>>>>>>> c08cf1dc
#, c-format
msgid "Unable to read %s"
msgstr "Nun ye a lleer %s"

#: methods/mirror.cc:101 methods/mirror.cc:130 apt-pkg/contrib/cdromutl.cc:180
#: apt-pkg/contrib/cdromutl.cc:214 apt-pkg/acquire.cc:491
#: apt-pkg/acquire.cc:516 apt-pkg/clean.cc:42 apt-pkg/clean.cc:60
#: apt-pkg/clean.cc:123
#, c-format
msgid "Unable to change to %s"
msgstr "Nun se pudo cambiar a %s"

#. FIXME: fallback to a default mirror here instead
#. and provide a config option to define that default
#: methods/mirror.cc:280
#, c-format
msgid "No mirror file '%s' found "
msgstr "Nun s'alcontró ficheru espeyu '%s'"

#. FIXME: fallback to a default mirror here instead
#. and provide a config option to define that default
#: methods/mirror.cc:287
#, fuzzy, c-format
msgid "Can not read mirror file '%s'"
msgstr "Nun s'alcontró ficheru espeyu '%s'"

#: methods/mirror.cc:315
#, fuzzy, c-format
msgid "No entry found in mirror file '%s'"
msgstr "Nun s'alcontró ficheru espeyu '%s'"

#: methods/mirror.cc:445
#, c-format
msgid "[Mirror: %s]"
msgstr "[Espeyu: %s]"

#: methods/rred.cc:491
#, c-format
msgid ""
"Could not patch %s with mmap and with file operation usage - the patch seems "
"to be corrupt."
msgstr ""
"Nun pudo parchease %s con mmap y col usu de la operación de ficheru - el "
"parche parez corruptu."

#: methods/rred.cc:496
#, c-format
msgid ""
"Could not patch %s with mmap (but no mmap specific fail) - the patch seems "
"to be corrupt."
msgstr ""
"Nun pudo parchease %s con mmap (pero nun ye un fallu especificu de mmap) - "
"el parche parez corruptu."

#: methods/rsh.cc:99 ftparchive/multicompress.cc:168
msgid "Failed to create IPC pipe to subprocess"
msgstr "Falló criar un tubu IPC al soprocesu"

#: methods/rsh.cc:340
msgid "Connection closed prematurely"
msgstr "Conexón encaboxada prematuramente"

#: dselect/install:32
msgid "Bad default setting!"
msgstr "¡Mal axuste por omisión!"

#: dselect/install:51 dselect/install:83 dselect/install:87 dselect/install:94
#: dselect/install:105 dselect/update:45
msgid "Press enter to continue."
msgstr "Calca Intro pa continuar."

#: dselect/install:91
msgid "Do you want to erase any previously downloaded .deb files?"
msgstr "¿Quies desaniciar los ficheros .deb descargaos previamente?"

#: dselect/install:101
msgid "Some errors occurred while unpacking. Packages that were installed"
msgstr ""
"Ocurrieron dellos errores al desempaquetar. Los paquetes que s'instalaron "
"configurarse'l"

#: dselect/install:102
msgid "will be configured. This may result in duplicate errors"
msgstr "van configurase. Esto pue causar errores duplicaos"

#: dselect/install:103
msgid "or errors caused by missing dependencies. This is OK, only the errors"
msgstr ""
"o fallos causaos por dependencies que nun tán. Esto ta BIEN, sólo los fallos"

#: dselect/install:104
msgid ""
"above this message are important. Please fix them and run [I]nstall again"
msgstr ""
"enriba d'esti mensaxe son importante. Por favor, íguales y executa [I]nstall "
"otra vuelta"

#: dselect/update:30
msgid "Merging available information"
msgstr "Fusionando información disponible"

#: cmdline/apt-extracttemplates.cc:102
#, c-format
msgid "%s not a valid DEB package."
msgstr "%s nun ye un paquete DEB válidu."

#: cmdline/apt-extracttemplates.cc:236
msgid ""
"Usage: apt-extracttemplates file1 [file2 ...]\n"
"\n"
"apt-extracttemplates is a tool to extract config and template info\n"
"from debian packages\n"
"\n"
"Options:\n"
"  -h   This help text\n"
"  -t   Set the temp dir\n"
"  -c=? Read this configuration file\n"
"  -o=? Set an arbitrary configuration option, eg -o dir::cache=/tmp\n"
msgstr ""
"Usu: apt-extracttemplates ficheru1 [ficheru2 ...]\n"
"\n"
"apt-extracttemplates ye un preséu pa sacar información de\n"
"configuración y plantíes de paquetes de debian.\n"
"\n"
"Opciones:\n"
"-h Esti testu d'aida.\n"
"-t Define'l direutoriu temporal\n"
"-c=? Llei esti ficheru de configuración\n"
"-o=? Afita una opción de configuración arbitraria, p. ej. -o dir::cache=/"
"tmp\n"

#: cmdline/apt-extracttemplates.cc:271 apt-pkg/pkgcachegen.cc:1388
#, c-format
msgid "Unable to write to %s"
msgstr "Nun se pue escribir en %s"

#: cmdline/apt-extracttemplates.cc:313
msgid "Cannot get debconf version. Is debconf installed?"
msgstr "Nun se pue alcontrar la versión de debconf. ¿Ta instaláu debconf?"

#: ftparchive/apt-ftparchive.cc:171 ftparchive/apt-ftparchive.cc:349
msgid "Package extension list is too long"
msgstr "La llista d'estensión de paquetes ye enforma llarga"

#: ftparchive/apt-ftparchive.cc:173 ftparchive/apt-ftparchive.cc:190
#: ftparchive/apt-ftparchive.cc:213 ftparchive/apt-ftparchive.cc:264
#: ftparchive/apt-ftparchive.cc:278 ftparchive/apt-ftparchive.cc:300
#, c-format
msgid "Error processing directory %s"
msgstr "Error al procesar el direutoriu %s"

#: ftparchive/apt-ftparchive.cc:262
msgid "Source extension list is too long"
msgstr "La llista d'estensión de fontes ye enforma llarga"

#: ftparchive/apt-ftparchive.cc:379
msgid "Error writing header to contents file"
msgstr "Error al escribir la cabecera al ficheru de conteníos"

#: ftparchive/apt-ftparchive.cc:409
#, c-format
msgid "Error processing contents %s"
msgstr "Error al procesar conteníos %s"

#: ftparchive/apt-ftparchive.cc:597
msgid ""
"Usage: apt-ftparchive [options] command\n"
"Commands: packages binarypath [overridefile [pathprefix]]\n"
"          sources srcpath [overridefile [pathprefix]]\n"
"          contents path\n"
"          release path\n"
"          generate config [groups]\n"
"          clean config\n"
"\n"
"apt-ftparchive generates index files for Debian archives. It supports\n"
"many styles of generation from fully automated to functional replacements\n"
"for dpkg-scanpackages and dpkg-scansources\n"
"\n"
"apt-ftparchive generates Package files from a tree of .debs. The\n"
"Package file contains the contents of all the control fields from\n"
"each package as well as the MD5 hash and filesize. An override file\n"
"is supported to force the value of Priority and Section.\n"
"\n"
"Similarly apt-ftparchive generates Sources files from a tree of .dscs.\n"
"The --source-override option can be used to specify a src override file\n"
"\n"
"The 'packages' and 'sources' command should be run in the root of the\n"
"tree. BinaryPath should point to the base of the recursive search and \n"
"override file should contain the override flags. Pathprefix is\n"
"appended to the filename fields if present. Example usage from the \n"
"Debian archive:\n"
"   apt-ftparchive packages dists/potato/main/binary-i386/ > \\\n"
"               dists/potato/main/binary-i386/Packages\n"
"\n"
"Options:\n"
"  -h    This help text\n"
"  --md5 Control MD5 generation\n"
"  -s=?  Source override file\n"
"  -q    Quiet\n"
"  -d=?  Select the optional caching database\n"
"  --no-delink Enable delinking debug mode\n"
"  --contents  Control contents file generation\n"
"  -c=?  Read this configuration file\n"
"  -o=?  Set an arbitrary configuration option"
msgstr ""
"Uso: apt-ftparchive [escoyetes] orde\n"
"Ordes: packages camin-binariu [ficheru-disvíos [prefixu-camin]]\n"
"          sources camin-fonte [ficheru-disvíos [prefixu-camin]]\n"
"          contents camin\n"
"          release camin\n"
"          generate config [grupos]\n"
"          clean config\n"
"\n"
"apt-ftparchive xenera índices p'archivos de Debian. Sofita dellos\n"
"estilos de xeneración de reemplazos pa dpkg-scanpackages y\n"
"dpkg-scansources, dende los automatizáos dafechu a los funcionales .\n"
"\n"
"apt-ftparchive xenera ficheros Package d'un árbol de .debs. El ficheru\n"
"Package tien los conteníos de tolos campos de control de cada paquete,\n"
"neto que la suma MD5 y el tamañu del ficheru. Puede usase un ficheru\n"
"de disvíos pa forzar el valor de Priority y Section.\n"
"\n"
"De mou asemeyáu, apt-ftparchive xenera ficheros Sources pa un árbol\n"
"de .dscs. Puede utilizase la opción --source-override pa conseñar un\n"
"ficheru de disvíu de fonte.\n"
"\n"
"Les ordes «packages» y «sources» han d'executase na raiz de l'árbol.\n"
"BinaryPath tien qu'apuntar a la base de la gueta recursiva, y el ficheru\n"
"de disvíos tien que contener les marques de los disvíos. El prefixu de\n"
"camín, si esiste, améstase a los campos de nome de ficheru. Darréu,\n"
"un exemplu d'usu basáu nos archivos de Debian:\n"
"   apt-ftparchive packages dists/potato/main/binary-i386/ > \\\n"
"               dists/potato/main/binary-i386/Packages\n"
"\n"
"Escoyetes:\n"
"  -h    Esti testu d'aida\n"
"  --md5 Xenerar control MD5 \n"
"  -s=?  Ficheru de desvíu de fontes\n"
"  -q    Sele\n"
"  -d=?  Seleiciona la base de datos de caché opcional \n"
"  --no-delink Activa'l mou de depuración de desenllaces\n"
"  --contents  Xenerar ficheru de conteníos de control\n"
"  -c=?  Lleer esti ficheru de configuración\n"
"  -o=?  Afita una escoyeta de configuración propia"

#: ftparchive/apt-ftparchive.cc:803
msgid "No selections matched"
msgstr "Nun concasó denguna seleición"

#: ftparchive/apt-ftparchive.cc:881
#, c-format
msgid "Some files are missing in the package file group `%s'"
msgstr "Falten dellos ficheros nel grupu de ficheros de paquete `%s'"

#: ftparchive/cachedb.cc:47
#, c-format
msgid "DB was corrupted, file renamed to %s.old"
msgstr "La BD corrompiose, ficheru renomáu como %s.old"

#: ftparchive/cachedb.cc:65
#, c-format
msgid "DB is old, attempting to upgrade %s"
msgstr "La DB ye antigua, tentando actualizar %s"

#: ftparchive/cachedb.cc:76
msgid ""
"DB format is invalid. If you upgraded from an older version of apt, please "
"remove and re-create the database."
msgstr ""
"El formatu de la base de datos nun ye válidu. Si anovaste dende una versión "
"anterior d'apt, desanicia y recrea la base de datos."

#: ftparchive/cachedb.cc:81
#, c-format
msgid "Unable to open DB file %s: %s"
msgstr "Nun pudo abrise'l ficheru de BD %s: %s"

#: ftparchive/cachedb.cc:127 apt-inst/extract.cc:179 apt-inst/extract.cc:192
#: apt-inst/extract.cc:209
#, c-format
msgid "Failed to stat %s"
msgstr "Nun pudo lleese %s"

#: ftparchive/cachedb.cc:249
msgid "Archive has no control record"
msgstr "L'archivu nun tien rexistru de control"

#: ftparchive/cachedb.cc:490
msgid "Unable to get a cursor"
msgstr "Nun pudo algamase un cursor"

#: ftparchive/writer.cc:82
#, c-format
msgid "W: Unable to read directory %s\n"
msgstr "A: Nun pudo lleese'l direutoriu %s\n"

#: ftparchive/writer.cc:87
#, c-format
msgid "W: Unable to stat %s\n"
msgstr "A: Nun pudo lleese %s\n"

#: ftparchive/writer.cc:143
msgid "E: "
msgstr "E: "

#: ftparchive/writer.cc:145
msgid "W: "
msgstr "A: "

#: ftparchive/writer.cc:152
msgid "E: Errors apply to file "
msgstr "E: Errores aplicables al ficheru "

#: ftparchive/writer.cc:170 ftparchive/writer.cc:202
#, c-format
msgid "Failed to resolve %s"
msgstr "Nun pudo resolvese %s"

#: ftparchive/writer.cc:183
msgid "Tree walking failed"
msgstr "Falló'l percorríu pol árbol"

#: ftparchive/writer.cc:210
#, c-format
msgid "Failed to open %s"
msgstr "Nun pudo abrise %s"

#: ftparchive/writer.cc:269
#, c-format
msgid " DeLink %s [%s]\n"
msgstr " Desenllazar %s [%s]\n"

#: ftparchive/writer.cc:277
#, c-format
msgid "Failed to readlink %s"
msgstr "Nun pudo lleese l'enllaz %s"

#: ftparchive/writer.cc:281
#, c-format
msgid "Failed to unlink %s"
msgstr "Nun pudo desenllazase %s"

#: ftparchive/writer.cc:288
#, c-format
msgid "*** Failed to link %s to %s"
msgstr "*** Falló enllazar enllazr %s a %s"

#: ftparchive/writer.cc:298
#, c-format
msgid " DeLink limit of %sB hit.\n"
msgstr " Alcanzose'l llímite of %sB de desenllaz.\n"

#: ftparchive/writer.cc:403
msgid "Archive had no package field"
msgstr "L'archivu nun tien el campu paquetes"

#: ftparchive/writer.cc:411 ftparchive/writer.cc:701
#, c-format
msgid "  %s has no override entry\n"
msgstr "  %s nun tien la entrada saltos\n"

#: ftparchive/writer.cc:479 ftparchive/writer.cc:845
#, c-format
msgid "  %s maintainer is %s not %s\n"
msgstr "  el curiador de %s ye %s y non %s\n"

#: ftparchive/writer.cc:711
#, c-format
msgid "  %s has no source override entry\n"
msgstr "  %s nun tien la entrada saltos de fonte\n"

#: ftparchive/writer.cc:715
#, c-format
msgid "  %s has no binary override entry either\n"
msgstr "  %s tampoco nun tiene una entrada binaria de saltos\n"

#: ftparchive/contents.cc:341 ftparchive/contents.cc:372
msgid "realloc - Failed to allocate memory"
msgstr "realloc - Nun pudo allugase memoria"

#: ftparchive/override.cc:35 ftparchive/override.cc:143
#, c-format
msgid "Unable to open %s"
msgstr "Nun pudo abrise %s"

#: ftparchive/override.cc:61 ftparchive/override.cc:167
#, fuzzy, c-format
msgid "Malformed override %s line %llu #1"
msgstr "Saltu mal formáu %s llinia %lu #1"

#: ftparchive/override.cc:75 ftparchive/override.cc:179
#, fuzzy, c-format
msgid "Malformed override %s line %llu #2"
msgstr "Saltu mal formáu %s llinia %lu #2"

#: ftparchive/override.cc:89 ftparchive/override.cc:192
#, fuzzy, c-format
msgid "Malformed override %s line %llu #3"
msgstr "Saltu mal formáu %s llinia %lu #3"

#: ftparchive/override.cc:128 ftparchive/override.cc:202
#, c-format
msgid "Failed to read the override file %s"
msgstr "Nun pudo lleese'l ficheru de saltos %s"

#: ftparchive/multicompress.cc:70
#, c-format
msgid "Unknown compression algorithm '%s'"
msgstr "Algoritmu de compresión desconocíu '%s'"

#: ftparchive/multicompress.cc:100
#, c-format
msgid "Compressed output %s needs a compression set"
msgstr "La salida comprimida %s necesita un xuegu de compresión"

#: ftparchive/multicompress.cc:189
msgid "Failed to create FILE*"
msgstr "Nun pudo criase FICHERU*"

#: ftparchive/multicompress.cc:192
msgid "Failed to fork"
msgstr "Nun pudo biforcase"

#: ftparchive/multicompress.cc:206
msgid "Compress child"
msgstr "Comprimir fíu"

#: ftparchive/multicompress.cc:229
#, c-format
msgid "Internal error, failed to create %s"
msgstr "Error internu, nun pudo criase %s"

#: ftparchive/multicompress.cc:304
msgid "IO to subprocess/file failed"
msgstr "Fallu na ES al soprocesu/ficheru"

#: ftparchive/multicompress.cc:342
msgid "Failed to read while computing MD5"
msgstr "Nun pudo lleese al computar MD5"

#: ftparchive/multicompress.cc:358
#, c-format
msgid "Problem unlinking %s"
msgstr "Problema al desenllazar %s"

#: ftparchive/multicompress.cc:373 apt-inst/extract.cc:187
#, c-format
msgid "Failed to rename %s to %s"
msgstr "Nun pudo renomase %s como %s"

#: cmdline/apt-internal-solver.cc:37
#, fuzzy
msgid ""
"Usage: apt-internal-solver\n"
"\n"
"apt-internal-solver is an interface to use the current internal\n"
"like an external resolver for the APT family for debugging or alike\n"
"\n"
"Options:\n"
"  -h  This help text.\n"
"  -q  Loggable output - no progress indicator\n"
"  -c=? Read this configuration file\n"
"  -o=? Set an arbitrary configuration option, eg -o dir::cache=/tmp\n"
msgstr ""
"Usu: apt-extracttemplates ficheru1 [ficheru2 ...]\n"
"\n"
"apt-extracttemplates ye un preséu pa sacar información de\n"
"configuración y plantíes de paquetes de debian.\n"
"\n"
"Opciones:\n"
"-h Esti testu d'aida.\n"
"-t Define'l direutoriu temporal\n"
"-c=? Llei esti ficheru de configuración\n"
"-o=? Afita una opción de configuración arbitraria, p. ej. -o dir::cache=/"
"tmp\n"

#: cmdline/apt-sortpkgs.cc:89
msgid "Unknown package record!"
msgstr "¡Rexistru de paquetes desconocíu!"

#: cmdline/apt-sortpkgs.cc:153
msgid ""
"Usage: apt-sortpkgs [options] file1 [file2 ...]\n"
"\n"
"apt-sortpkgs is a simple tool to sort package files. The -s option is used\n"
"to indicate what kind of file it is.\n"
"\n"
"Options:\n"
"  -h   This help text\n"
"  -s   Use source file sorting\n"
"  -c=? Read this configuration file\n"
"  -o=? Set an arbitrary configuration option, eg -o dir::cache=/tmp\n"
msgstr ""
"Usu: apt-sortpkgs [opciones] ficheru1 [ficheru2 ...]\n"
"\n"
"apt-sortpkgs ye un preséu cenciellu pa tresnar ficheros de paquetes.\n"
"La opción -s úsase pa indicar qué triba de ficheru ye.\n"
"\n"
"Opciones:\n"
"-h   Esti testu d'aida.\n"
"-s   Usa ordenamientu de ficheros fonte\n"
"-c=? Llei esti ficheru de configuración\n"
"-o=? Afita una opción de configuración arbitraria, p. ej. -o dir::\n"
"cache=/tmp\n"

#: apt-inst/contrib/extracttar.cc:116
msgid "Failed to create pipes"
msgstr "Fallu al crear les tuberíes"

#: apt-inst/contrib/extracttar.cc:143
msgid "Failed to exec gzip "
msgstr "Fallu al executar gzip "

#: apt-inst/contrib/extracttar.cc:180 apt-inst/contrib/extracttar.cc:210
msgid "Corrupted archive"
msgstr "Ficheru tollíu"

#: apt-inst/contrib/extracttar.cc:195
msgid "Tar checksum failed, archive corrupted"
msgstr "Falló la suma de control de tar, ficheru tollíu"

#: apt-inst/contrib/extracttar.cc:302
#, c-format
msgid "Unknown TAR header type %u, member %s"
msgstr "Testera  del TAR triba %u desconocida, miembru %s"

#: apt-inst/contrib/arfile.cc:74
msgid "Invalid archive signature"
msgstr "Robla del ficheru inválida"

#: apt-inst/contrib/arfile.cc:82
msgid "Error reading archive member header"
msgstr "Fallu al lleer la testera de miembru del ficheru"

#: apt-inst/contrib/arfile.cc:94
#, c-format
msgid "Invalid archive member header %s"
msgstr "Testera de miembru del archivu %s inválida"

#: apt-inst/contrib/arfile.cc:106
msgid "Invalid archive member header"
msgstr "Testera de miembru del ficheru inválida"

#: apt-inst/contrib/arfile.cc:135
msgid "Archive is too short"
msgstr "El ficheru ye perpequeñu"

#: apt-inst/contrib/arfile.cc:139
msgid "Failed to read the archive headers"
msgstr "Falló al lleer les testeres del ficheru"

#: apt-inst/filelist.cc:382
msgid "DropNode called on still linked node"
msgstr "Llamóse a DropNode nun nodu que ta entá enllazáu"

#: apt-inst/filelist.cc:414
msgid "Failed to locate the hash element!"
msgstr "¡Fallu al atopar l'elementu enllazáu!"

#: apt-inst/filelist.cc:461
msgid "Failed to allocate diversion"
msgstr "Falló al allugar una desvíu"

#: apt-inst/filelist.cc:466
msgid "Internal error in AddDiversion"
msgstr "Fallu internu en AddDiversion"

#: apt-inst/filelist.cc:479
#, c-format
msgid "Trying to overwrite a diversion, %s -> %s and %s/%s"
msgstr "Intentando sobrescribir un desvíu, %s -> %s and %s/%s"

#: apt-inst/filelist.cc:508
#, c-format
msgid "Double add of diversion %s -> %s"
msgstr "Doble suma de desvíu %s -> %s"

#: apt-inst/filelist.cc:551
#, c-format
msgid "Duplicate conf file %s/%s"
msgstr "Ficheru de configuración duplicáu %s/%s"

#: apt-inst/dirstream.cc:43 apt-inst/dirstream.cc:50 apt-inst/dirstream.cc:55
#, c-format
msgid "Failed to write file %s"
msgstr "Falló la escritura nel ficheru %s"

#: apt-inst/dirstream.cc:98 apt-inst/dirstream.cc:106
#, c-format
msgid "Failed to close file %s"
msgstr "Falló al pesllar el ficheru %s"

#: apt-inst/extract.cc:94 apt-inst/extract.cc:165
#, c-format
msgid "The path %s is too long"
msgstr "La trayeutoria %s ye enforma llarga"

#: apt-inst/extract.cc:125
#, c-format
msgid "Unpacking %s more than once"
msgstr "Desempaquetando %s más d'una vegada"

#: apt-inst/extract.cc:135
#, c-format
msgid "The directory %s is diverted"
msgstr "El direutorio %s ta desviáu"

#: apt-inst/extract.cc:145
#, c-format
msgid "The package is trying to write to the diversion target %s/%s"
msgstr "El paquete ta tentando escribir nel oxetivu desviáu %s/%s"

#: apt-inst/extract.cc:155 apt-inst/extract.cc:299
msgid "The diversion path is too long"
msgstr "La trayeutoria de desviación ye enforma llarga"

#: apt-inst/extract.cc:242
#, c-format
msgid "The directory %s is being replaced by a non-directory"
msgstr "El direutoriu %s ta reemplazándose por un non-direutoriu"

#: apt-inst/extract.cc:282
msgid "Failed to locate node in its hash bucket"
msgstr "Fallu al atopar el nodu nel so bote d'enllaz"

#: apt-inst/extract.cc:286
msgid "The path is too long"
msgstr "La trayeutoria ye perllarga"

#: apt-inst/extract.cc:414
#, c-format
msgid "Overwrite package match with no version for %s"
msgstr "Sobreescribiendo concordancia del paquete ensin versión pa %s"

#: apt-inst/extract.cc:431
#, c-format
msgid "File %s/%s overwrites the one in the package %s"
msgstr "El ficheru %s/%s sobreescribe al que ta nel paquete %s"

#: apt-inst/extract.cc:491
#, c-format
msgid "Unable to stat %s"
msgstr "Nun ye a lleer %s"

#: apt-inst/deb/debfile.cc:41 apt-inst/deb/debfile.cc:46
#, c-format
msgid "This is not a valid DEB archive, missing '%s' member"
msgstr "Esti nun ye un ficheru DEB válidu, falta'l miembru '%s'"

#. FIXME: add data.tar.xz here - adding it now would require a Translation round for a very small gain
#: apt-inst/deb/debfile.cc:55
#, c-format
msgid "This is not a valid DEB archive, it has no '%s', '%s' or '%s' member"
msgstr "Esti nun ye un ficheru DEB válidu, falta'l miembru '%s', '%s' o '%s'"

#: apt-inst/deb/debfile.cc:120
#, c-format
msgid "Internal error, could not locate member %s"
msgstr "Error internu, nun se pue atopar el miembru %s"

#: apt-inst/deb/debfile.cc:214
msgid "Unparsable control file"
msgstr "Ficheru de control inanalizable"

#: apt-pkg/contrib/mmap.cc:79
msgid "Can't mmap an empty file"
msgstr "Nun se puede facer mmap d'un ficheru baleru"

#: apt-pkg/contrib/mmap.cc:111
#, c-format
msgid "Couldn't duplicate file descriptor %i"
msgstr "Nun pudo duplicase'l ficheru descriptor %i"

#: apt-pkg/contrib/mmap.cc:119
#, fuzzy, c-format
msgid "Couldn't make mmap of %llu bytes"
msgstr "Nun se pudo facer mmap de %lu bytes"

#: apt-pkg/contrib/mmap.cc:146
msgid "Unable to close mmap"
msgstr "Nun pudo zarrase mmap"

#: apt-pkg/contrib/mmap.cc:174 apt-pkg/contrib/mmap.cc:202
msgid "Unable to synchronize mmap"
msgstr "Nun se pudo sincronizase mmap "

#: apt-pkg/contrib/mmap.cc:290
#, c-format
msgid "Couldn't make mmap of %lu bytes"
msgstr "Nun se pudo facer mmap de %lu bytes"

#: apt-pkg/contrib/mmap.cc:322
msgid "Failed to truncate file"
msgstr "Falló al francer el ficheru"

#: apt-pkg/contrib/mmap.cc:341
#, c-format
msgid ""
"Dynamic MMap ran out of room. Please increase the size of APT::Cache-Start. "
"Current value: %lu. (man 5 apt.conf)"
msgstr ""
"Dynamic MMap escosó l'espaciu. Por favor aumenta'l tamañu de APT::Cache-"
"Start. El valor actual ye : %lu. (man 5 apt.conf)"

#: apt-pkg/contrib/mmap.cc:440
#, c-format
msgid ""
"Unable to increase the size of the MMap as the limit of %lu bytes is already "
"reached."
msgstr ""
"Nun pudó incrementase'l tamañu de MMap col llímite de %lu bytes ya torgáu"

#: apt-pkg/contrib/mmap.cc:443
msgid ""
"Unable to increase size of the MMap as automatic growing is disabled by user."
msgstr ""
"Nun pudó incrementase'l tamañu de MMap ya que crecer automáticamente ta "
"desactivao pol usuariu."

#. d means days, h means hours, min means minutes, s means seconds
#: apt-pkg/contrib/strutl.cc:378
#, c-format
msgid "%lid %lih %limin %lis"
msgstr "%lid %lih %limin %lis"

#. h means hours, min means minutes, s means seconds
#: apt-pkg/contrib/strutl.cc:385
#, c-format
msgid "%lih %limin %lis"
msgstr "%lih %limin %lis"

#. min means minutes, s means seconds
#: apt-pkg/contrib/strutl.cc:392
#, c-format
msgid "%limin %lis"
msgstr "%limin %lis"

#. s means seconds
#: apt-pkg/contrib/strutl.cc:397
#, c-format
msgid "%lis"
msgstr "%lis"

#: apt-pkg/contrib/strutl.cc:1174
#, c-format
msgid "Selection %s not found"
msgstr "Escoyeta %s que nun s'atopa"

#: apt-pkg/contrib/configuration.cc:491
#, c-format
msgid "Unrecognized type abbreviation: '%c'"
msgstr "Triba d'abreviatura que nun se reconoz: «%c»"

#: apt-pkg/contrib/configuration.cc:605
#, c-format
msgid "Opening configuration file %s"
msgstr "Abriendo ficheros de configuración %s"

#: apt-pkg/contrib/configuration.cc:773
#, c-format
msgid "Syntax error %s:%u: Block starts with no name."
msgstr "Fallu de sintaxis %s:%u: Nun hai un nome al entamu del bloque."

#: apt-pkg/contrib/configuration.cc:792
#, c-format
msgid "Syntax error %s:%u: Malformed tag"
msgstr "Fallu de sintaxis %s:%u: Marca mal formada"

#: apt-pkg/contrib/configuration.cc:809
#, c-format
msgid "Syntax error %s:%u: Extra junk after value"
msgstr "Fallu de sintaxis %s:%u: Puxarra extra dempués del valor"

#: apt-pkg/contrib/configuration.cc:849
#, c-format
msgid "Syntax error %s:%u: Directives can only be done at the top level"
msgstr ""
"Error de sintaxis %s:%u: Les directives pueden facese sólo nel nivel cimeru"

#: apt-pkg/contrib/configuration.cc:856
#, c-format
msgid "Syntax error %s:%u: Too many nested includes"
msgstr "Fallu de sintaxis %s:%u: Demasiaes inclusiones añeraes"

#: apt-pkg/contrib/configuration.cc:860 apt-pkg/contrib/configuration.cc:865
#, c-format
msgid "Syntax error %s:%u: Included from here"
msgstr "Fallu de sintaxis %s:%u: Incluyendo dende equí"

#: apt-pkg/contrib/configuration.cc:869
#, c-format
msgid "Syntax error %s:%u: Unsupported directive '%s'"
msgstr "Error de sintaxis %s:%u: La directiva '%s' nun ta sofitada"

#: apt-pkg/contrib/configuration.cc:872
#, c-format
msgid "Syntax error %s:%u: clear directive requires an option tree as argument"
msgstr ""
"Fallu de sintaxis %s:%u: Directiva llimpia requier un tres opciones como "
"argumentos"

#: apt-pkg/contrib/configuration.cc:922
#, c-format
msgid "Syntax error %s:%u: Extra junk at end of file"
msgstr "Fallu de sintaxis %s:%u: Puxarra extra al final del ficheru"

#: apt-pkg/contrib/progress.cc:146
#, c-format
msgid "%c%s... Error!"
msgstr "%c%s... ¡Fallu!"

#: apt-pkg/contrib/progress.cc:148
#, c-format
msgid "%c%s... Done"
msgstr "%c%s... Fecho"

#: apt-pkg/contrib/progress.cc:179
msgid "..."
msgstr ""

#. Print the spinner
#: apt-pkg/contrib/progress.cc:195
#, fuzzy, c-format
msgid "%c%s... %u%%"
msgstr "%c%s... Fecho"

#: apt-pkg/contrib/cmndline.cc:80
#, c-format
msgid "Command line option '%c' [from %s] is not known."
msgstr "La opción de llinia d'ordes '%c' [de %s] ye desconocida."

#: apt-pkg/contrib/cmndline.cc:105 apt-pkg/contrib/cmndline.cc:114
#: apt-pkg/contrib/cmndline.cc:122
#, c-format
msgid "Command line option %s is not understood"
msgstr "Nun s'entiende la opción %s de la llinia d'ordes"

#: apt-pkg/contrib/cmndline.cc:127
#, c-format
msgid "Command line option %s is not boolean"
msgstr "La opción %s de la llinia d'ordes nun ye un valor booleanu"

#: apt-pkg/contrib/cmndline.cc:168 apt-pkg/contrib/cmndline.cc:189
#, c-format
msgid "Option %s requires an argument."
msgstr "La opción %s necesita un argumentu."

#: apt-pkg/contrib/cmndline.cc:202 apt-pkg/contrib/cmndline.cc:208
#, c-format
msgid "Option %s: Configuration item specification must have an =<val>."
msgstr "Opción %s: L'axuste del elementu de configuración ha tener un =<val>."

#: apt-pkg/contrib/cmndline.cc:237
#, c-format
msgid "Option %s requires an integer argument, not '%s'"
msgstr "La opción %s pide un argumentu enteru, non '%s'"

#: apt-pkg/contrib/cmndline.cc:268
#, c-format
msgid "Option '%s' is too long"
msgstr "Opción '%s' enforma llarga"

#: apt-pkg/contrib/cmndline.cc:300
#, c-format
msgid "Sense %s is not understood, try true or false."
msgstr "El sentíu %s nun s'entiende, prueba con braeru o falsu."

#: apt-pkg/contrib/cmndline.cc:350
#, c-format
msgid "Invalid operation %s"
msgstr "Operación incorreuta: %s"

#: apt-pkg/contrib/cdromutl.cc:56
#, c-format
msgid "Unable to stat the mount point %s"
msgstr "Nun puede algamase información del puntu de montaxe %s"

#: apt-pkg/contrib/cdromutl.cc:225
msgid "Failed to stat the cdrom"
msgstr "Nun se pudo montar el CD-ROM"

#: apt-pkg/contrib/fileutl.cc:93
#, c-format
msgid "Problem closing the gzip file %s"
msgstr "Problemes zarrando'l ficheru gzip %s"

#: apt-pkg/contrib/fileutl.cc:226
#, c-format
msgid "Not using locking for read only lock file %s"
msgstr "Nun ta usándose bloquéu pal ficheru de bloquéu de sólo llectura %s"

#: apt-pkg/contrib/fileutl.cc:231
#, c-format
msgid "Could not open lock file %s"
msgstr "Nun puede abrise'l ficheru de bloquéu %s"

#: apt-pkg/contrib/fileutl.cc:254
#, c-format
msgid "Not using locking for nfs mounted lock file %s"
msgstr "Nun ta usándose bloquéu pal ficheru de bloquéu %s montáu per nfs"

#: apt-pkg/contrib/fileutl.cc:259
#, c-format
msgid "Could not get lock %s"
msgstr "Nun se pudo torgar %s"

#: apt-pkg/contrib/fileutl.cc:396 apt-pkg/contrib/fileutl.cc:510
#, c-format
msgid "List of files can't be created as '%s' is not a directory"
msgstr ""

#: apt-pkg/contrib/fileutl.cc:430
#, c-format
msgid "Ignoring '%s' in directory '%s' as it is not a regular file"
msgstr ""

#: apt-pkg/contrib/fileutl.cc:448
#, c-format
msgid "Ignoring file '%s' in directory '%s' as it has no filename extension"
msgstr ""

#: apt-pkg/contrib/fileutl.cc:457
#, c-format
msgid ""
"Ignoring file '%s' in directory '%s' as it has an invalid filename extension"
msgstr ""

#: apt-pkg/contrib/fileutl.cc:844
#, c-format
msgid "Sub-process %s received a segmentation fault."
msgstr "El subprocesu %s recibió un fallu de segmentación."

#: apt-pkg/contrib/fileutl.cc:846
#, c-format
msgid "Sub-process %s received signal %u."
msgstr "El subprocesu %s recibió una señal %u."

#: apt-pkg/contrib/fileutl.cc:850 apt-pkg/contrib/gpgv.cc:243
#, c-format
msgid "Sub-process %s returned an error code (%u)"
msgstr "El subprocesu %s devolvió un códigu d'error (%u)"

#: apt-pkg/contrib/fileutl.cc:852 apt-pkg/contrib/gpgv.cc:236
#, c-format
msgid "Sub-process %s exited unexpectedly"
msgstr "El subprocesu %s terminó de manera inesperada"

<<<<<<< HEAD
#: apt-pkg/contrib/fileutl.cc:1005
=======
#: apt-pkg/contrib/fileutl.cc:988
>>>>>>> c08cf1dc
#, c-format
msgid "Could not open file %s"
msgstr "Nun se pudo abrir el ficheru %s"

<<<<<<< HEAD
#: apt-pkg/contrib/fileutl.cc:1082
=======
#: apt-pkg/contrib/fileutl.cc:1065
>>>>>>> c08cf1dc
#, c-format
msgid "Could not open file descriptor %d"
msgstr "Nun pudo abrise un ficheru descriptor %d"

<<<<<<< HEAD
#: apt-pkg/contrib/fileutl.cc:1167
msgid "Failed to create subprocess IPC"
msgstr "Nun pudo criase'l soprocesu IPC"

#: apt-pkg/contrib/fileutl.cc:1222
msgid "Failed to exec compressor "
msgstr "Nun pudo executase'l compresor "

#: apt-pkg/contrib/fileutl.cc:1317
=======
#: apt-pkg/contrib/fileutl.cc:1150
msgid "Failed to create subprocess IPC"
msgstr "Nun pudo criase'l soprocesu IPC"

#: apt-pkg/contrib/fileutl.cc:1205
msgid "Failed to exec compressor "
msgstr "Nun pudo executase'l compresor "

#: apt-pkg/contrib/fileutl.cc:1298
>>>>>>> c08cf1dc
#, fuzzy, c-format
msgid "read, still have %llu to read but none left"
msgstr "lleíos, entá tenía de lleer %lu pero nun queda nada"

<<<<<<< HEAD
#: apt-pkg/contrib/fileutl.cc:1404 apt-pkg/contrib/fileutl.cc:1426
=======
#: apt-pkg/contrib/fileutl.cc:1385 apt-pkg/contrib/fileutl.cc:1407
>>>>>>> c08cf1dc
#, fuzzy, c-format
msgid "write, still have %llu to write but couldn't"
msgstr "escritos, entá tenía d'escribir %lu pero nun pudo facerse"

<<<<<<< HEAD
#: apt-pkg/contrib/fileutl.cc:1701
=======
#: apt-pkg/contrib/fileutl.cc:1695
>>>>>>> c08cf1dc
#, c-format
msgid "Problem closing the file %s"
msgstr "Problemes zarrando'l ficheru %s"

<<<<<<< HEAD
#: apt-pkg/contrib/fileutl.cc:1713
=======
#: apt-pkg/contrib/fileutl.cc:1707
>>>>>>> c08cf1dc
#, c-format
msgid "Problem renaming the file %s to %s"
msgstr "Hai problemes al renomar el ficheru %s a %s"

<<<<<<< HEAD
#: apt-pkg/contrib/fileutl.cc:1724
=======
#: apt-pkg/contrib/fileutl.cc:1718
>>>>>>> c08cf1dc
#, c-format
msgid "Problem unlinking the file %s"
msgstr "Hai problemes desvenceyando'l ficheru %s"

<<<<<<< HEAD
#: apt-pkg/contrib/fileutl.cc:1737
=======
#: apt-pkg/contrib/fileutl.cc:1731
>>>>>>> c08cf1dc
msgid "Problem syncing the file"
msgstr "Hai problemes al sincronizar el ficheru"

#. TRANSLATOR: %s is the trusted keyring parts directory
#: apt-pkg/contrib/gpgv.cc:76
#, c-format
msgid "No keyring installed in %s."
msgstr "L'aniellu de claves nun s'instaló en %s."

#: apt-pkg/pkgcache.cc:148
msgid "Empty package cache"
msgstr "Caché de paquetes balera."

#: apt-pkg/pkgcache.cc:154
msgid "The package cache file is corrupted"
msgstr "El ficheru de caché de paquetes ta tollíu"

#: apt-pkg/pkgcache.cc:159
msgid "The package cache file is an incompatible version"
msgstr "El ficheru de caché de paquetes ye una versión incompatible"

#: apt-pkg/pkgcache.cc:162
#, fuzzy
msgid "The package cache file is corrupted, it is too small"
msgstr "El ficheru de caché de paquetes ta tollíu"

#: apt-pkg/pkgcache.cc:167
#, c-format
msgid "This APT does not support the versioning system '%s'"
msgstr "Esti APT nun soporta'l sistema de versiones '%s'"

#: apt-pkg/pkgcache.cc:172
msgid "The package cache was built for a different architecture"
msgstr "La caché de paquetes creóse pa una arquitectura estremada"

#: apt-pkg/pkgcache.cc:314
msgid "Depends"
msgstr "Depende de"

#: apt-pkg/pkgcache.cc:314
msgid "PreDepends"
msgstr "Predepende de"

#: apt-pkg/pkgcache.cc:314
msgid "Suggests"
msgstr "Suxer"

#: apt-pkg/pkgcache.cc:315
msgid "Recommends"
msgstr "Recomienda"

#: apt-pkg/pkgcache.cc:315
msgid "Conflicts"
msgstr "En conflictu con"

#: apt-pkg/pkgcache.cc:315
msgid "Replaces"
msgstr "Sustituye a"

#: apt-pkg/pkgcache.cc:316
msgid "Obsoletes"
msgstr "Fai obsoletu a"

#: apt-pkg/pkgcache.cc:316
msgid "Breaks"
msgstr "Ruempe"

#: apt-pkg/pkgcache.cc:316
msgid "Enhances"
msgstr "Aumenta"

#: apt-pkg/pkgcache.cc:327
msgid "important"
msgstr "importante"

#: apt-pkg/pkgcache.cc:327
msgid "required"
msgstr "requeríu"

#: apt-pkg/pkgcache.cc:327
msgid "standard"
msgstr "estándar"

#: apt-pkg/pkgcache.cc:328
msgid "optional"
msgstr "opcional"

#: apt-pkg/pkgcache.cc:328
msgid "extra"
msgstr "extra"

#: apt-pkg/depcache.cc:132 apt-pkg/depcache.cc:161
msgid "Building dependency tree"
msgstr "Creando árbol de dependencies"

#: apt-pkg/depcache.cc:133
msgid "Candidate versions"
msgstr "Versiones candidates"

#: apt-pkg/depcache.cc:162
msgid "Dependency generation"
msgstr "Xeneración de dependencies"

#: apt-pkg/depcache.cc:182 apt-pkg/depcache.cc:215 apt-pkg/depcache.cc:219
msgid "Reading state information"
msgstr "Lleendo información d'estáu"

#: apt-pkg/depcache.cc:244
#, c-format
msgid "Failed to open StateFile %s"
msgstr "Nun se pudo abrir el ficheru d'estáu %s"

#: apt-pkg/depcache.cc:250
#, c-format
msgid "Failed to write temporary StateFile %s"
msgstr "Falló la escritura del ficheru temporal d'estáu %s"

#: apt-pkg/tagfile.cc:129
#, c-format
msgid "Unable to parse package file %s (1)"
msgstr "Nun se pudo tratar el ficheru de paquetes %s (1)"

#: apt-pkg/tagfile.cc:216
#, c-format
msgid "Unable to parse package file %s (2)"
msgstr "Nun se pudo tratar el ficheru de paquetes %s (2)"

#: apt-pkg/sourcelist.cc:96
#, c-format
msgid "Malformed line %lu in source list %s ([option] unparseable)"
msgstr "Llinia %lu mal formada na llista d'oríxe %s ([opción] nun parcheable)"

#: apt-pkg/sourcelist.cc:99
#, c-format
msgid "Malformed line %lu in source list %s ([option] too short)"
msgstr ""
"Llinia %lu mal formada na llista d'oríxenes %s ([option] enforma curtia)"

#: apt-pkg/sourcelist.cc:110
#, c-format
msgid "Malformed line %lu in source list %s ([%s] is not an assignment)"
msgstr ""
"Llinia %lu mal formada na llista d'oríxenes %s ([%s] nun ye una asignación)"

#: apt-pkg/sourcelist.cc:116
#, c-format
msgid "Malformed line %lu in source list %s ([%s] has no key)"
msgstr "Llinia %lu mal formada na llista d'oríxenes %s ([%s] nun tien clave)"

#: apt-pkg/sourcelist.cc:119
#, c-format
msgid "Malformed line %lu in source list %s ([%s] key %s has no value)"
msgstr ""
"Llinia %lu mal formada na llista d'oríxenes %s ([%s] clave %s nun tien valor)"

#: apt-pkg/sourcelist.cc:132
#, c-format
msgid "Malformed line %lu in source list %s (URI)"
msgstr "Llinia %lu mal formada na llista d'oríxenes %s (URI)"

#: apt-pkg/sourcelist.cc:134
#, c-format
msgid "Malformed line %lu in source list %s (dist)"
msgstr "Llinia %lu mal formada na llista d'oríxenes %s (dist)"

#: apt-pkg/sourcelist.cc:137
#, c-format
msgid "Malformed line %lu in source list %s (URI parse)"
msgstr "Llinia %lu mal formada na llista d'oríxenes %s (analís d'URI)"

#: apt-pkg/sourcelist.cc:143
#, c-format
msgid "Malformed line %lu in source list %s (absolute dist)"
msgstr "Llinia %lu mal formada na llista d'oríxenes %s (dist absoluta)"

#: apt-pkg/sourcelist.cc:150
#, c-format
msgid "Malformed line %lu in source list %s (dist parse)"
msgstr "Llinia %lu mal formada na llista d'oríxenes %s (analís de dist)"

#: apt-pkg/sourcelist.cc:248
#, c-format
msgid "Opening %s"
msgstr "Abriendo %s"

#: apt-pkg/sourcelist.cc:265 apt-pkg/cdrom.cc:495
#, c-format
msgid "Line %u too long in source list %s."
msgstr "Llinia %u enforma llarga na llista d'oríxenes %s."

#: apt-pkg/sourcelist.cc:289
#, c-format
msgid "Malformed line %u in source list %s (type)"
msgstr "Llinia %u mal formada na llista d'oríxenes %s (triba)"

#: apt-pkg/sourcelist.cc:293
#, c-format
msgid "Type '%s' is not known on line %u in source list %s"
msgstr "Triba '%s' desconocida na llinia %u de la llista d'oríxenes %s"

#: apt-pkg/packagemanager.cc:297 apt-pkg/packagemanager.cc:923
#, c-format
msgid ""
"Could not perform immediate configuration on '%s'. Please see man 5 apt.conf "
"under APT::Immediate-Configure for details. (%d)"
msgstr ""
"Nun pudó facese la configuración inmediatamente en '%s'. Por favor, mira man "
"5 apt.conf embaxo APT::Immediate-Configure for details. (%d)"

#: apt-pkg/packagemanager.cc:498 apt-pkg/packagemanager.cc:529
#, fuzzy, c-format
msgid "Could not configure '%s'. "
msgstr "Nun pudo abrise'l ficheru '%s'"

#: apt-pkg/packagemanager.cc:571
#, c-format
msgid ""
"This installation run will require temporarily removing the essential "
"package %s due to a Conflicts/Pre-Depends loop. This is often bad, but if "
"you really want to do it, activate the APT::Force-LoopBreak option."
msgstr ""
"Esta execución d'instalación va requerir desaniciar temporalmente'l paquete "
"esencial %s por un cote de Conflictos/Pre-Dependencies. Esto normalmente ye "
"malo, pero si daveres quies facelo, activa la opción  APT::Force-LoopBreak."

#: apt-pkg/pkgrecords.cc:34
#, c-format
msgid "Index file type '%s' is not supported"
msgstr "La triba de ficheru d'indiz '%s' nun ta sofitada"

#: apt-pkg/algorithms.cc:266
#, c-format
msgid ""
"The package %s needs to be reinstalled, but I can't find an archive for it."
msgstr ""
"El paquete %s necesita reinstalase, pero nun s'alcuentra un archivu pa el."

#: apt-pkg/algorithms.cc:1238
msgid ""
"Error, pkgProblemResolver::Resolve generated breaks, this may be caused by "
"held packages."
msgstr ""
"Error, pkgProblemResolver::Resolve xeneró frañadures, esto puede ser pola "
"mor de paquetes reteníos."

#: apt-pkg/algorithms.cc:1240
msgid "Unable to correct problems, you have held broken packages."
msgstr "Nun pueden iguase los problemes; tienes paquetes frañaos reteníos."

#: apt-pkg/algorithms.cc:1592 apt-pkg/algorithms.cc:1594
#, fuzzy
msgid ""
"Some index files failed to download. They have been ignored, or old ones "
"used instead."
msgstr ""
"Nun pudieron descargase dellos ficheros d'índiz; inoráronse o usáronse los "
"antiguos nel so llugar."

#: apt-pkg/acquire.cc:81 apt-pkg/cdrom.cc:838
#, c-format
msgid "List directory %spartial is missing."
msgstr "Falta'l direutoriu de llistes %spartial."

#: apt-pkg/acquire.cc:85
#, c-format
msgid "Archives directory %spartial is missing."
msgstr "Falta'l direutoriu d'archivos %spartial."

#: apt-pkg/acquire.cc:93
#, c-format
msgid "Unable to lock directory %s"
msgstr "Nun pudo bloquiase'l direutoriu %s"

#. only show the ETA if it makes sense
#. two days
#: apt-pkg/acquire.cc:893
#, c-format
msgid "Retrieving file %li of %li (%s remaining)"
msgstr "Descargando ficheru %li de %li (falten %s)"

#: apt-pkg/acquire.cc:895
#, c-format
msgid "Retrieving file %li of %li"
msgstr "Descargando ficheru %li de %li"

#: apt-pkg/acquire-worker.cc:112
#, c-format
msgid "The method driver %s could not be found."
msgstr "Nun pudo alncontrase'l controlador de métodu %s."

#: apt-pkg/acquire-worker.cc:161
#, c-format
msgid "Method %s did not start correctly"
msgstr "El métodu %s nun entamó correchamente"

#: apt-pkg/acquire-worker.cc:447
#, c-format
msgid "Please insert the disc labeled: '%s' in the drive '%s' and press enter."
msgstr "Por favor, introduz el discu '%s' nel preséu '%s' y calca Intro."

#: apt-pkg/init.cc:152
#, c-format
msgid "Packaging system '%s' is not supported"
msgstr "El sistema d'empaquetáu '%s' nun ta sofitáu"

#: apt-pkg/init.cc:168
msgid "Unable to determine a suitable packaging system type"
msgstr "Nun pudo determinase una triba de sistema d'empaquetáu afayadiza"

#: apt-pkg/clean.cc:57
#, c-format
msgid "Unable to stat %s."
msgstr "Nun pudo lleese %s."

#: apt-pkg/srcrecords.cc:47
msgid "You must put some 'source' URIs in your sources.list"
msgstr "Has de poner delles URIs 'fonte' nel ficheru sources.list"

#: apt-pkg/cachefile.cc:87
msgid "The package lists or status file could not be parsed or opened."
msgstr ""
"Nun pudieron analizase o abrise les llistes de paquetes o el ficheru d'estáu."

#: apt-pkg/cachefile.cc:91
msgid "You may want to run apt-get update to correct these problems"
msgstr "Has d'executar apt-get update pa iguar estos problemes"

#: apt-pkg/cachefile.cc:109
msgid "The list of sources could not be read."
msgstr "Nun pudo lleese la llista de fontes."

#: apt-pkg/policy.cc:75
#, c-format
msgid ""
"The value '%s' is invalid for APT::Default-Release as such a release is not "
"available in the sources"
msgstr ""

#: apt-pkg/policy.cc:399
#, c-format
msgid "Invalid record in the preferences file %s, no Package header"
msgstr ""
"Rexistru inválidu nel ficheru de preferencies %s, nun hai cabecera Paquete"

#: apt-pkg/policy.cc:421
#, c-format
msgid "Did not understand pin type %s"
msgstr "Nun s'entiende'l tipu de pin %s"

#: apt-pkg/policy.cc:429
msgid "No priority (or zero) specified for pin"
msgstr "Nun hai prioridá (o ye cero) conseñada pa pin"

#: apt-pkg/pkgcachegen.cc:87
msgid "Cache has an incompatible versioning system"
msgstr "La caché tien un sistema de versiones incompatible"

#. TRANSLATOR: The first placeholder is a package name,
#. the other two should be copied verbatim as they include debug info
#: apt-pkg/pkgcachegen.cc:218 apt-pkg/pkgcachegen.cc:228
#: apt-pkg/pkgcachegen.cc:294 apt-pkg/pkgcachegen.cc:321
#: apt-pkg/pkgcachegen.cc:334 apt-pkg/pkgcachegen.cc:376
#: apt-pkg/pkgcachegen.cc:380 apt-pkg/pkgcachegen.cc:397
#: apt-pkg/pkgcachegen.cc:405 apt-pkg/pkgcachegen.cc:409
#: apt-pkg/pkgcachegen.cc:413 apt-pkg/pkgcachegen.cc:434
#: apt-pkg/pkgcachegen.cc:473 apt-pkg/pkgcachegen.cc:511
#: apt-pkg/pkgcachegen.cc:518 apt-pkg/pkgcachegen.cc:549
#: apt-pkg/pkgcachegen.cc:563
#, fuzzy, c-format
msgid "Error occurred while processing %s (%s%d)"
msgstr "Hebo un error al procesar %s (FindPkg)"

#: apt-pkg/pkgcachegen.cc:251
msgid "Wow, you exceeded the number of package names this APT is capable of."
msgstr ""
"Coime, perpasaste'l númberu de nomes de paquete qu'esti APT ye a remanar."

#: apt-pkg/pkgcachegen.cc:254
msgid "Wow, you exceeded the number of versions this APT is capable of."
msgstr "Vaya, perpasaste'l númberu de versiones coles que puede esti APT."

#: apt-pkg/pkgcachegen.cc:257
msgid "Wow, you exceeded the number of descriptions this APT is capable of."
msgstr "Coime, perpasaste'l númberu de descripciones qu'esti APT ye a remanar."

#: apt-pkg/pkgcachegen.cc:260
msgid "Wow, you exceeded the number of dependencies this APT is capable of."
msgstr "Vaya, perpasaste'l númberu de dependencies coles que puede esti APT."

#: apt-pkg/pkgcachegen.cc:570
#, c-format
msgid "Package %s %s was not found while processing file dependencies"
msgstr "Al procesar dependencies de ficheros nun s'alcontró el paquete %s %s"

#: apt-pkg/pkgcachegen.cc:1199
#, c-format
msgid "Couldn't stat source package list %s"
msgstr "Nun se puede lleer la llista de paquetes d'oríxenes %s"

#: apt-pkg/pkgcachegen.cc:1287 apt-pkg/pkgcachegen.cc:1391
#: apt-pkg/pkgcachegen.cc:1397 apt-pkg/pkgcachegen.cc:1554
msgid "Reading package lists"
msgstr "Lleendo llista de paquetes"

#: apt-pkg/pkgcachegen.cc:1304
msgid "Collecting File Provides"
msgstr "Recoyendo ficheros qu'apurren"

#: apt-pkg/pkgcachegen.cc:1496 apt-pkg/pkgcachegen.cc:1503
msgid "IO Error saving source cache"
msgstr "Fallu de E/S al grabar caché d'oríxenes"

#: apt-pkg/acquire-item.cc:139
#, c-format
msgid "rename failed, %s (%s -> %s)."
msgstr "falló'l cambiu de nome, %s (%s -> %s)."

#: apt-pkg/acquire-item.cc:599
msgid "MD5Sum mismatch"
msgstr "La suma MD5 nun concasa"

#: apt-pkg/acquire-item.cc:870 apt-pkg/acquire-item.cc:1887
#: apt-pkg/acquire-item.cc:2030
msgid "Hash Sum mismatch"
msgstr "La suma hash nun concasa"

#: apt-pkg/acquire-item.cc:1388
#, c-format
msgid ""
"Unable to find expected entry '%s' in Release file (Wrong sources.list entry "
"or malformed file)"
msgstr ""

#: apt-pkg/acquire-item.cc:1404
#, fuzzy, c-format
msgid "Unable to find hash sum for '%s' in Release file"
msgstr "Nun se pudo parchear el ficheru release %s"

#: apt-pkg/acquire-item.cc:1446
msgid "There is no public key available for the following key IDs:\n"
msgstr "Nun hai clave pública denguna disponible pa les IDs de clave darréu:\n"

#: apt-pkg/acquire-item.cc:1484
#, c-format
msgid ""
"Release file for %s is expired (invalid since %s). Updates for this "
"repository will not be applied."
msgstr ""

#: apt-pkg/acquire-item.cc:1506
#, c-format
msgid "Conflicting distribution: %s (expected %s but got %s)"
msgstr "Conflictu de distribución: %s (esperábase %s pero obtúvose %s)"

#: apt-pkg/acquire-item.cc:1536
#, c-format
msgid ""
"An error occurred during the signature verification. The repository is not "
"updated and the previous index files will be used. GPG error: %s: %s\n"
msgstr ""
"Hebo un fallu durante la verificación de la robla. El repositoriu nun ta "
"anováu y va usase un ficheru índiz. Fallu GPG: %s: %s\n"

#. Invalid signature file, reject (LP: #346386) (Closes: #627642)
#: apt-pkg/acquire-item.cc:1546 apt-pkg/acquire-item.cc:1551
#, c-format
msgid "GPG error: %s: %s"
msgstr "Fallu GPG: %s: %s"

#: apt-pkg/acquire-item.cc:1663
#, c-format
msgid ""
"I wasn't able to locate a file for the %s package. This might mean you need "
"to manually fix this package. (due to missing arch)"
msgstr ""
"Nun pudo alcontrase un ficheru pal paquete %s. Esto puede significar que "
"necesites iguar manualmente esti paquete (por faltar una arquitectura)"

#: apt-pkg/acquire-item.cc:1722
#, c-format
msgid ""
"I wasn't able to locate a file for the %s package. This might mean you need "
"to manually fix this package."
msgstr ""
"Nun pudo alcontrase un ficheru pal paquete %s. Esto puede significar que "
"necesites iguar manualmente esti paquete"

#: apt-pkg/acquire-item.cc:1781
#, c-format
msgid ""
"The package index files are corrupted. No Filename: field for package %s."
msgstr ""
"Los ficheros d'indiz de paquetes tan corrompíos. Nun hai campu Filename: pal "
"paquete %s."

#: apt-pkg/acquire-item.cc:1879
msgid "Size mismatch"
msgstr "El tamañu nun concasa"

#: apt-pkg/indexrecords.cc:68
#, c-format
msgid "Unable to parse Release file %s"
msgstr "Nun se pudo parchear el ficheru release %s"

#: apt-pkg/indexrecords.cc:78
#, c-format
msgid "No sections in Release file %s"
msgstr "Ensin seiciones nel ficheru release %s"

#: apt-pkg/indexrecords.cc:112
#, c-format
msgid "No Hash entry in Release file %s"
msgstr "Ensin entrada Hash nel ficheru release %s"

#: apt-pkg/indexrecords.cc:125
#, c-format
msgid "Invalid 'Valid-Until' entry in Release file %s"
msgstr "Entrada inválida pa 'Valid-Until' nel ficheru release %s"

#: apt-pkg/indexrecords.cc:144
#, c-format
msgid "Invalid 'Date' entry in Release file %s"
msgstr "Entrada inválida pa 'Date' nel ficheru release %s"

#: apt-pkg/vendorlist.cc:78
#, c-format
msgid "Vendor block %s contains no fingerprint"
msgstr "El bloque de fornidor %s nun contién una buelga dixital"

#: apt-pkg/cdrom.cc:576
#, c-format
msgid ""
"Using CD-ROM mount point %s\n"
"Mounting CD-ROM\n"
msgstr ""
"Usando el puntu de montaxe de CD-ROM %s\n"
"Montando el CD-ROM\n"

#: apt-pkg/cdrom.cc:585 apt-pkg/cdrom.cc:682
msgid "Identifying.. "
msgstr "Identificando.. "

#: apt-pkg/cdrom.cc:613
#, c-format
msgid "Stored label: %s\n"
msgstr "Etiqueta guardada: %s\n"

#: apt-pkg/cdrom.cc:622 apt-pkg/cdrom.cc:915
msgid "Unmounting CD-ROM...\n"
msgstr "Desmontando l CD-ROM...\n"

#: apt-pkg/cdrom.cc:642
#, c-format
msgid "Using CD-ROM mount point %s\n"
msgstr "Usando el puntu de montaxe de CD-ROM %s\n"

#: apt-pkg/cdrom.cc:660
msgid "Unmounting CD-ROM\n"
msgstr "Desmontando'l CD-ROM\n"

#: apt-pkg/cdrom.cc:665
msgid "Waiting for disc...\n"
msgstr "Esperando'l discu...\n"

#: apt-pkg/cdrom.cc:674
msgid "Mounting CD-ROM...\n"
msgstr "Montando'l CD-ROM...\n"

#: apt-pkg/cdrom.cc:693
msgid "Scanning disc for index files..\n"
msgstr "Buscando nel discu ficheros d'índices...\n"

#: apt-pkg/cdrom.cc:744
#, c-format
msgid ""
"Found %zu package indexes, %zu source indexes, %zu translation indexes and "
"%zu signatures\n"
msgstr ""
"Atopáu %zu indices de paquete, %zu indices de fonte, %zu indices de torna y "
"%zu firmes\n"

#: apt-pkg/cdrom.cc:755
msgid ""
"Unable to locate any package files, perhaps this is not a Debian Disc or the "
"wrong architecture?"
msgstr ""
"Nun s'alcuentra dengún paquete de ficheros, seique nun ye un Discu Debian o "
"hai una arquiteutura inválida?"

#: apt-pkg/cdrom.cc:782
#, c-format
msgid "Found label '%s'\n"
msgstr "Atopóse la etiqueta: '%s'\n"

#: apt-pkg/cdrom.cc:811
msgid "That is not a valid name, try again.\n"
msgstr "Esi nun ye un nome válidu; inténtalo otra vuelta.\n"

#: apt-pkg/cdrom.cc:828
#, c-format
msgid ""
"This disc is called: \n"
"'%s'\n"
msgstr ""
"Esti discu llámase: \n"
"'%s'\n"

#: apt-pkg/cdrom.cc:830
msgid "Copying package lists..."
msgstr "Copiando les llistes de paquetes..."

#: apt-pkg/cdrom.cc:865
msgid "Writing new source list\n"
msgstr "Escribiendo llista nueva d'oríxenes\n"

#: apt-pkg/cdrom.cc:873
msgid "Source list entries for this disc are:\n"
msgstr "Les entraes de la llista d'oríxenes pa esti discu son:\n"

#: apt-pkg/indexcopy.cc:236 apt-pkg/indexcopy.cc:775
#, c-format
msgid "Wrote %i records.\n"
msgstr "%i rexistros escritos.\n"

#: apt-pkg/indexcopy.cc:238 apt-pkg/indexcopy.cc:777
#, c-format
msgid "Wrote %i records with %i missing files.\n"
msgstr "%i rexistros escritos con %i ficheros de menos.\n"

#: apt-pkg/indexcopy.cc:241 apt-pkg/indexcopy.cc:780
#, c-format
msgid "Wrote %i records with %i mismatched files\n"
msgstr "%i rexistros escritos con %i ficheros mal empareyaos\n"

#: apt-pkg/indexcopy.cc:244 apt-pkg/indexcopy.cc:783
#, c-format
msgid "Wrote %i records with %i missing files and %i mismatched files\n"
msgstr ""
"Escribiéronse %i rexistros con %i ficheros perdíos y %i ficheros que nun "
"concasen\n"

#: apt-pkg/indexcopy.cc:515
#, c-format
msgid "Can't find authentication record for: %s"
msgstr "Nun puede alcontrase'l rexistru d'autenticación pa: %s"

#: apt-pkg/indexcopy.cc:521
#, c-format
msgid "Hash mismatch for: %s"
msgstr "El hash nun concasa pa: %s"

#: apt-pkg/cacheset.cc:403
#, c-format
msgid "Release '%s' for '%s' was not found"
msgstr "Nun s'alcontró la distribución '%s' pa '%s'"

#: apt-pkg/cacheset.cc:406
#, c-format
msgid "Version '%s' for '%s' was not found"
msgstr "Nun s'alcontró la versión '%s' pa '%s'"

#: apt-pkg/cacheset.cc:517
#, c-format
msgid "Couldn't find task '%s'"
msgstr "Nun pudo alcontrase la xera '%s'"

#: apt-pkg/cacheset.cc:523
#, c-format
msgid "Couldn't find any package by regex '%s'"
msgstr "Nun pudo alcontrase dengún paquete por regex '%s'"

#: apt-pkg/cacheset.cc:534
#, c-format
msgid "Can't select versions from package '%s' as it is purely virtual"
msgstr ""
"Nun pueden seleicionase versiones pal paquete'%s' como puramente virtual"

#: apt-pkg/cacheset.cc:541 apt-pkg/cacheset.cc:548
#, c-format
msgid ""
"Can't select installed nor candidate version from package '%s' as it has "
"neither of them"
msgstr ""
"Nun puede seleicionase l'instalador o versión candidata pal paquete '%s' "
"como non tien nengún d'ellos"

#: apt-pkg/cacheset.cc:555
#, c-format
msgid "Can't select newest version from package '%s' as it is purely virtual"
msgstr ""
"Nun puede seleicionase la versión más nueva pal paquete'%s' como puramente "
"virtual"

#: apt-pkg/cacheset.cc:563
#, c-format
msgid "Can't select candidate version from package %s as it has no candidate"
msgstr ""
"Nun puede seleicionase versión candidata pal paquete %s que nun tien "
"candidata"

#: apt-pkg/cacheset.cc:571
#, c-format
msgid "Can't select installed version from package %s as it is not installed"
msgstr ""
"Nun puede seleicionase versión instalada pal paquete %s que nun ta instalada"

#: apt-pkg/edsp.cc:41 apt-pkg/edsp.cc:61
msgid "Send scenario to solver"
msgstr ""

#: apt-pkg/edsp.cc:209
msgid "Send request to solver"
msgstr ""

#: apt-pkg/edsp.cc:279
msgid "Prepare for receiving solution"
msgstr ""

#: apt-pkg/edsp.cc:286
msgid "External solver failed without a proper error message"
msgstr ""

#: apt-pkg/edsp.cc:556 apt-pkg/edsp.cc:559 apt-pkg/edsp.cc:564
msgid "Execute external solver"
msgstr ""

#: apt-pkg/deb/dpkgpm.cc:72
#, c-format
msgid "Installing %s"
msgstr "Instalando %s"

<<<<<<< HEAD
#: apt-pkg/deb/dpkgpm.cc:73 apt-pkg/deb/dpkgpm.cc:951
=======
#: apt-pkg/deb/dpkgpm.cc:74 apt-pkg/deb/dpkgpm.cc:982
>>>>>>> c08cf1dc
#, c-format
msgid "Configuring %s"
msgstr "Configurando %s"

<<<<<<< HEAD
#: apt-pkg/deb/dpkgpm.cc:74 apt-pkg/deb/dpkgpm.cc:958
=======
#: apt-pkg/deb/dpkgpm.cc:75 apt-pkg/deb/dpkgpm.cc:989
>>>>>>> c08cf1dc
#, c-format
msgid "Removing %s"
msgstr "Desinstalando %s"

#: apt-pkg/deb/dpkgpm.cc:75
#, c-format
msgid "Completely removing %s"
msgstr "Desinstalóse dafechu %s"

#: apt-pkg/deb/dpkgpm.cc:76
#, c-format
msgid "Noting disappearance of %s"
msgstr "Anotando desaniciáu de %s"

#: apt-pkg/deb/dpkgpm.cc:77
#, c-format
msgid "Running post-installation trigger %s"
msgstr "Executando activador de post-instalación de %s"

#. FIXME: use a better string after freeze
<<<<<<< HEAD
#: apt-pkg/deb/dpkgpm.cc:704
=======
#: apt-pkg/deb/dpkgpm.cc:735
>>>>>>> c08cf1dc
#, c-format
msgid "Directory '%s' missing"
msgstr "Falta'l direutoriu '%s'."

<<<<<<< HEAD
#: apt-pkg/deb/dpkgpm.cc:719 apt-pkg/deb/dpkgpm.cc:739
=======
#: apt-pkg/deb/dpkgpm.cc:750 apt-pkg/deb/dpkgpm.cc:770
>>>>>>> c08cf1dc
#, c-format
msgid "Could not open file '%s'"
msgstr "Nun pudo abrise'l ficheru '%s'"

<<<<<<< HEAD
#: apt-pkg/deb/dpkgpm.cc:944
=======
#: apt-pkg/deb/dpkgpm.cc:975
>>>>>>> c08cf1dc
#, c-format
msgid "Preparing %s"
msgstr "Preparando %s"

<<<<<<< HEAD
#: apt-pkg/deb/dpkgpm.cc:945
=======
#: apt-pkg/deb/dpkgpm.cc:976
>>>>>>> c08cf1dc
#, c-format
msgid "Unpacking %s"
msgstr "Desempaquetando %s"

<<<<<<< HEAD
#: apt-pkg/deb/dpkgpm.cc:950
=======
#: apt-pkg/deb/dpkgpm.cc:981
>>>>>>> c08cf1dc
#, c-format
msgid "Preparing to configure %s"
msgstr "Preparándose pa configurar %s"

<<<<<<< HEAD
#: apt-pkg/deb/dpkgpm.cc:952
=======
#: apt-pkg/deb/dpkgpm.cc:983
>>>>>>> c08cf1dc
#, c-format
msgid "Installed %s"
msgstr "%s instaláu"

<<<<<<< HEAD
#: apt-pkg/deb/dpkgpm.cc:957
=======
#: apt-pkg/deb/dpkgpm.cc:988
>>>>>>> c08cf1dc
#, c-format
msgid "Preparing for removal of %s"
msgstr "Preparándose pa desinstalar %s"

<<<<<<< HEAD
#: apt-pkg/deb/dpkgpm.cc:959
=======
#: apt-pkg/deb/dpkgpm.cc:990
>>>>>>> c08cf1dc
#, c-format
msgid "Removed %s"
msgstr "%s desinstaláu"

<<<<<<< HEAD
#: apt-pkg/deb/dpkgpm.cc:964
=======
#: apt-pkg/deb/dpkgpm.cc:995
>>>>>>> c08cf1dc
#, c-format
msgid "Preparing to completely remove %s"
msgstr "Preparándose pa desinstalar dafechu %s"

<<<<<<< HEAD
#: apt-pkg/deb/dpkgpm.cc:965
=======
#: apt-pkg/deb/dpkgpm.cc:996
>>>>>>> c08cf1dc
#, c-format
msgid "Completely removed %s"
msgstr "Desinstalóse dafechu %s"

<<<<<<< HEAD
#: apt-pkg/deb/dpkgpm.cc:1212
=======
#: apt-pkg/deb/dpkgpm.cc:1243
>>>>>>> c08cf1dc
msgid "Can not write log, openpty() failed (/dev/pts not mounted?)\n"
msgstr ""
"Nun puede escribise nel rexistru, falló openpty() (¿/dev/pts nun ta "
"montáu?)\n"

<<<<<<< HEAD
#: apt-pkg/deb/dpkgpm.cc:1242
msgid "Running dpkg"
msgstr "Executando dpkt"

#: apt-pkg/deb/dpkgpm.cc:1414
msgid "Operation was interrupted before it could finish"
msgstr ""

#: apt-pkg/deb/dpkgpm.cc:1476
=======
#: apt-pkg/deb/dpkgpm.cc:1273
msgid "Running dpkg"
msgstr "Executando dpkt"

#: apt-pkg/deb/dpkgpm.cc:1445
msgid "Operation was interrupted before it could finish"
msgstr ""

#: apt-pkg/deb/dpkgpm.cc:1507
>>>>>>> c08cf1dc
msgid "No apport report written because MaxReports is reached already"
msgstr "Ensin informe escritu d'apport porque MaxReports llegó dafechu"

#. check if its not a follow up error
<<<<<<< HEAD
#: apt-pkg/deb/dpkgpm.cc:1481
msgid "dependency problems - leaving unconfigured"
msgstr "problemes de dependencies - déxase ensin configurar"

#: apt-pkg/deb/dpkgpm.cc:1483
=======
#: apt-pkg/deb/dpkgpm.cc:1512
msgid "dependency problems - leaving unconfigured"
msgstr "problemes de dependencies - déxase ensin configurar"

#: apt-pkg/deb/dpkgpm.cc:1514
>>>>>>> c08cf1dc
msgid ""
"No apport report written because the error message indicates its a followup "
"error from a previous failure."
msgstr ""
"Ensin informe escritu d'apport porque'l mensax de fallu indica un fallu que "
"siguió dende un fallu previu"

<<<<<<< HEAD
#: apt-pkg/deb/dpkgpm.cc:1489
=======
#: apt-pkg/deb/dpkgpm.cc:1520
>>>>>>> c08cf1dc
msgid ""
"No apport report written because the error message indicates a disk full "
"error"
msgstr ""
"Ensin informe escritu d'apport porque'l mensax de fallu indica un fallu de "
"discu llenu"

#: apt-pkg/deb/dpkgpm.cc:1526
msgid ""
"No apport report written because the error message indicates a out of memory "
"error"
msgstr ""
"Ensin informe escritu d'apport porque'l mensax de fallu indica un fallu de "
"memoria"

<<<<<<< HEAD
#: apt-pkg/deb/dpkgpm.cc:1503 apt-pkg/deb/dpkgpm.cc:1509
#, fuzzy
msgid ""
"No apport report written because the error message indicates an issue on the "
"local system"
msgstr ""
"Ensin informe escritu d'apport porque'l mensax de fallu indica un fallu de "
"discu llenu"

#: apt-pkg/deb/dpkgpm.cc:1530
=======
#: apt-pkg/deb/dpkgpm.cc:1533
>>>>>>> c08cf1dc
msgid ""
"No apport report written because the error message indicates a dpkg I/O error"
msgstr ""
"Ensin informe escritu d'apport porque'l mensax de fallu indica un fallu E/S "
"dpkg"

#: apt-pkg/deb/debsystem.cc:84
#, c-format
msgid ""
"Unable to lock the administration directory (%s), is another process using "
"it?"
msgstr ""
"Nun pudó bloquease'l direutoriu d'alministración (%s), ¿hai otru procesu "
"usándolu?"

#: apt-pkg/deb/debsystem.cc:87
#, c-format
msgid "Unable to lock the administration directory (%s), are you root?"
msgstr "Nun pudo bloquiase'l direutoriu d'alministración (%s), ¿yes root?"

#. TRANSLATORS: the %s contains the recovery command, usually
#. dpkg --configure -a
#: apt-pkg/deb/debsystem.cc:103
#, c-format
msgid ""
"dpkg was interrupted, you must manually run '%s' to correct the problem. "
msgstr ""
"dpkg interrumpióse, tienes qu'executar manualmente '%s' pa iguar el "
"problema. "

#: apt-pkg/deb/debsystem.cc:121
msgid "Not locked"
msgstr "Non bloquiáu"

#~ msgid "Skipping nonexistent file %s"
#~ msgstr "Saltando'l ficheru non esistente %s"

#~ msgid "Failed to remove %s"
#~ msgstr "Nun ye a desaniciar %s"

#~ msgid "Unable to create %s"
#~ msgstr "Nun ye a crear %s"

#~ msgid "Failed to stat %sinfo"
#~ msgstr "Nun ye a lleer %s"

#~ msgid "The info and temp directories need to be on the same filesystem"
#~ msgstr ""
#~ "Los direutorios info y temp tienen de tar nel mesmu sistema de ficheros"

#~ msgid "Failed to change to the admin dir %sinfo"
#~ msgstr "Fallu al camudar al direutoriu d'alministración %sinfo"

#~ msgid "Internal error getting a package name"
#~ msgstr "Fallu internu al obtener un Nome de Paquete"

#~ msgid "Reading file listing"
#~ msgstr "Lleendo llistáu de ficheros"

#~ msgid ""
#~ "Failed to open the list file '%sinfo/%s'. If you cannot restore this file "
#~ "then make it empty and immediately re-install the same version of the "
#~ "package!"
#~ msgstr ""
#~ "Nun pude abrir el ficheru de llista '%sinfo/%s'. ¡Si nun yes a "
#~ "restablecer esti ficheru entós crea ún baleru y darréu reinstala la mesma "
#~ "versión del paquete!"

#~ msgid "Failed reading the list file %sinfo/%s"
#~ msgstr "Fallu al lleer el ficheru de llista %sinfo/%s"

#~ msgid "Internal error getting a node"
#~ msgstr "Fallu internu al obtener un nodu"

#~ msgid "Failed to open the diversions file %sdiversions"
#~ msgstr "Fallu al abrir el ficheru de desviación %sdiversions"

#~ msgid "The diversion file is corrupted"
#~ msgstr "El ficheru de desviación ta tollíu"

#~ msgid "Invalid line in the diversion file: %s"
#~ msgstr "Llinia inválida nel ficheru de desviación: %s"

#~ msgid "Internal error adding a diversion"
#~ msgstr "Fallu internu al amestar una desviación"

#~ msgid "The pkg cache must be initialized first"
#~ msgstr "El caché del paquete tien d'entamase primero"

#~ msgid "Failed to find a Package: header, offset %lu"
#~ msgstr "Fallu al atopar un paquete: Testera, desplazamientu %lu"

#~ msgid "Bad ConfFile section in the status file. Offset %lu"
#~ msgstr "Estaya mala del ConfFile nel ficheru d'estñau. Desplazamientu %lu"

#~ msgid "Error parsing MD5. Offset %lu"
#~ msgstr "Fallu al lleer Md5. Desplazamientu %lu"

#~ msgid "Couldn't change to %s"
#~ msgstr "Nun fui a camudar a %s"

#~ msgid "Failed to locate a valid control file"
#~ msgstr "Nun fui a atopar un ficheru de control válidu"

#~ msgid "Couldn't open pipe for %s"
#~ msgstr "Nun se pudo abrir una tubería pa %s"

#~ msgid "Read error from %s process"
#~ msgstr "Fallu de llectura dende'l procesu %s"

#~ msgid "Got a single header line over %u chars"
#~ msgstr "Obtúvose una sola llinia de testera penriba de %u carauteres"

#~ msgid "Note: This is done automatic and on purpose by dpkg."
#~ msgstr "Nota: Esto faise automáticamente y baxo demanda por dpkg."

#~ msgid "Malformed override %s line %lu #1"
#~ msgstr "Saltu mal formáu %s llinia %lu #1"

#~ msgid "Malformed override %s line %lu #2"
#~ msgstr "Saltu mal formáu %s llinia %lu #2"

#~ msgid "Malformed override %s line %lu #3"
#~ msgstr "Saltu mal formáu %s llinia %lu #3"

#~ msgid "decompressor"
#~ msgstr "descompresor"

#~ msgid "read, still have %lu to read but none left"
#~ msgstr "lleíos, entá tenía de lleer %lu pero nun queda nada"

#~ msgid "write, still have %lu to write but couldn't"
#~ msgstr "escritos, entá tenía d'escribir %lu pero nun pudo facerse"

#~ msgid ""
#~ "Could not perform immediate configuration on already unpacked '%s'. "
#~ "Please see man 5 apt.conf under APT::Immediate-Configure for details."
#~ msgstr ""
#~ "Nun pudó facese la configuración inmediatamente nel desempaquetáu '%s'. "
#~ "Por favor, mira man 5 apt.conf embaxo APT::Immediate-Configure for "
#~ "details."

#~ msgid "Error occurred while processing %s (NewPackage)"
#~ msgstr "Hebo un error al procesar %s (NewPackage)"

#~ msgid "Error occurred while processing %s (UsePackage1)"
#~ msgstr "Hebo un error al procesar %s (UsePackage1)"

#~ msgid "Error occurred while processing %s (NewFileDesc1)"
#~ msgstr "Hebo un error al procesar %s (NewFileDesc1)"

#~ msgid "Error occurred while processing %s (UsePackage2)"
#~ msgstr "Hebo un error al procesar %s (UsePackage2)"

#~ msgid "Error occurred while processing %s (NewFileVer1)"
#~ msgstr "Hebo un error al procesar %s (NewFileVer1)"

#~ msgid "Error occurred while processing %s (NewVersion%d)"
#~ msgstr "Hebo un error al procesar %s (NewVersion%d)"

#~ msgid "Error occurred while processing %s (UsePackage3)"
#~ msgstr "Hebo un error al procesar %s (UsePackage3)"

#~ msgid "Error occurred while processing %s (NewFileDesc2)"
#~ msgstr "Hebo un error al procesar %s (NewFileDesc2)"

#~ msgid "Error occurred while processing %s (FindPkg)"
#~ msgstr "Hebo un error al procesar %s (FindPkg)"

#~ msgid "Error occurred while processing %s (CollectFileProvides)"
#~ msgstr "Hebo un error al procesar %s (CollectFileProvides)"

#~ msgid "Internal error, could not locate member"
#~ msgstr "Fallu internu, nun fui a atopar el miembru"

#~ msgid "Internal error, group '%s' has no installable pseudo package"
#~ msgstr "Fallu internu, grupu '%s' nun tien paquete pseudo instalable"

#~ msgid "Release file expired, ignoring %s (invalid since %s)"
#~ msgstr "El ficheru release espiró, inorando %s (nun válidu dende %s)"

#~ msgid "E: Argument list from Acquire::gpgv::Options too long. Exiting."
#~ msgstr ""
#~ "E: Llista d'argumentos d'Acquire::gpgv::Options demasiao llarga. Colando."

#~ msgid "Error occurred while processing %s (NewVersion2)"
#~ msgstr "Hebo un error al procesar %s (NewVersion2)"

#~ msgid "Malformed line %u in source list %s (vendor id)"
#~ msgstr "Llinia %u mal formada na llista d'oríxenes %s (id del proveedor)"

#~ msgid "Couldn't access keyring: '%s'"
#~ msgstr "Nun se pudo acceder al aniellu de claves '%s'"

#~ msgid "Could not patch file"
#~ msgstr "Nun fui quien a parchiar el ficheru"

#~ msgid "       %4i %s\n"
#~ msgstr "       %4i %s\n"

#~ msgid "No source package '%s' picking '%s' instead\n"
#~ msgstr "Nenguna fonte de paquetes'% s' esbillada '% s' ehí\n"

#~ msgid "%4i %s\n"
#~ msgstr "%4i %s\n"

#~ msgid "Processing triggers for %s"
#~ msgstr "Procesando disparadores pa %s"<|MERGE_RESOLUTION|>--- conflicted
+++ resolved
@@ -4,11 +4,7 @@
 msgstr ""
 "Project-Id-Version: apt 0.7.18\n"
 "Report-Msgid-Bugs-To: APT Development Team <deity@lists.debian.org>\n"
-<<<<<<< HEAD
-"POT-Creation-Date: 2013-07-02 17:10+0200\n"
-=======
 "POT-Creation-Date: 2013-07-31 16:24+0200\n"
->>>>>>> c08cf1dc
 "PO-Revision-Date: 2010-10-02 23:35+0100\n"
 "Last-Translator: Iñigo Varela <ivarela@softastur.org>\n"
 "Language-Team: Asturian (ast)\n"
@@ -155,13 +151,8 @@
 msgid "  Version table:"
 msgstr "  Tabla de versiones:"
 
-<<<<<<< HEAD
-#: cmdline/apt-cache.cc:1723 cmdline/apt-cdrom.cc:206 cmdline/apt-config.cc:81
-#: cmdline/apt-get.cc:3364 cmdline/apt-mark.cc:375
-=======
 #: cmdline/apt-cache.cc:1753 cmdline/apt-cdrom.cc:206 cmdline/apt-config.cc:81
 #: cmdline/apt-get.cc:3392 cmdline/apt-mark.cc:375
->>>>>>> c08cf1dc
 #: cmdline/apt-extracttemplates.cc:229 ftparchive/apt-ftparchive.cc:591
 #: cmdline/apt-internal-solver.cc:33 cmdline/apt-sortpkgs.cc:147
 #, c-format
@@ -663,11 +654,7 @@
 msgid "Do you want to continue?"
 msgstr "¿Quies continuar?"
 
-<<<<<<< HEAD
-#: cmdline/apt-get.cc:1356 cmdline/apt-get.cc:2655 apt-pkg/algorithms.cc:1566
-=======
 #: cmdline/apt-get.cc:1385 cmdline/apt-get.cc:2686 apt-pkg/algorithms.cc:1566
->>>>>>> c08cf1dc
 #, c-format
 msgid "Failed to fetch %s  %s\n"
 msgstr "Falló algamar %s  %s\n"
@@ -1057,19 +1044,11 @@
 msgid "Changelog for %s (%s)"
 msgstr "Coneutando a %s (%s)"
 
-<<<<<<< HEAD
-#: cmdline/apt-get.cc:3369
-msgid "Supported modules:"
-msgstr "Módulos sofitaos:"
-
-#: cmdline/apt-get.cc:3410
-=======
 #: cmdline/apt-get.cc:3397
 msgid "Supported modules:"
 msgstr "Módulos sofitaos:"
 
 #: cmdline/apt-get.cc:3438
->>>>>>> c08cf1dc
 #, fuzzy
 msgid ""
 "Usage: apt-get [options] command\n"
@@ -1160,11 +1139,7 @@
 "pa más información y opciones.\n"
 "                       Esti APT tien Poderes de Super Vaca.\n"
 
-<<<<<<< HEAD
-#: cmdline/apt-get.cc:3575
-=======
 #: cmdline/apt-get.cc:3603
->>>>>>> c08cf1dc
 msgid ""
 "NOTE: This is only a simulation!\n"
 "      apt-get needs root privileges for real execution.\n"
@@ -1240,13 +1215,8 @@
 msgstr "%s yá ta na versión más nueva.\n"
 
 #: cmdline/apt-mark.cc:245 cmdline/apt-mark.cc:326
-<<<<<<< HEAD
-#: apt-pkg/contrib/fileutl.cc:829 apt-pkg/contrib/gpgv.cc:223
-#: apt-pkg/deb/dpkgpm.cc:1001
-=======
 #: apt-pkg/contrib/fileutl.cc:832 apt-pkg/contrib/gpgv.cc:223
 #: apt-pkg/deb/dpkgpm.cc:1032
->>>>>>> c08cf1dc
 #, c-format
 msgid "Waited for %s but it wasn't there"
 msgstr "Esperaba %s pero nun taba ellí"
@@ -1384,13 +1354,8 @@
 msgid "Server closed the connection"
 msgstr "El sirvidor zarró la conexón"
 
-<<<<<<< HEAD
-#: methods/ftp.cc:349 methods/rsh.cc:199 apt-pkg/contrib/fileutl.cc:1283
-#: apt-pkg/contrib/fileutl.cc:1292 apt-pkg/contrib/fileutl.cc:1295
-=======
 #: methods/ftp.cc:349 methods/rsh.cc:199 apt-pkg/contrib/fileutl.cc:1264
 #: apt-pkg/contrib/fileutl.cc:1273 apt-pkg/contrib/fileutl.cc:1276
->>>>>>> c08cf1dc
 msgid "Read error"
 msgstr "Fallu de llectura"
 
@@ -1402,15 +1367,9 @@
 msgid "Protocol corruption"
 msgstr "Corrupción del protocolu"
 
-<<<<<<< HEAD
-#: methods/ftp.cc:457 methods/rred.cc:238 methods/rsh.cc:241
-#: apt-pkg/contrib/fileutl.cc:1379 apt-pkg/contrib/fileutl.cc:1388
-#: apt-pkg/contrib/fileutl.cc:1391 apt-pkg/contrib/fileutl.cc:1416
-=======
 #: methods/ftp.cc:458 methods/rred.cc:238 methods/rsh.cc:243
 #: apt-pkg/contrib/fileutl.cc:1360 apt-pkg/contrib/fileutl.cc:1369
 #: apt-pkg/contrib/fileutl.cc:1372 apt-pkg/contrib/fileutl.cc:1397
->>>>>>> c08cf1dc
 msgid "Write error"
 msgstr "Fallu d'escritura"
 
@@ -1666,17 +1625,10 @@
 #. Only warn if there are no sources.list.d.
 #. Only warn if there is no sources.list file.
 #: methods/mirror.cc:95 apt-inst/extract.cc:464
-<<<<<<< HEAD
-#: apt-pkg/contrib/cdromutl.cc:183 apt-pkg/contrib/fileutl.cc:401
-#: apt-pkg/contrib/fileutl.cc:514 apt-pkg/sourcelist.cc:208
-#: apt-pkg/sourcelist.cc:214 apt-pkg/acquire.cc:485 apt-pkg/init.cc:109
-#: apt-pkg/init.cc:117 apt-pkg/clean.cc:36 apt-pkg/policy.cc:362
-=======
 #: apt-pkg/contrib/cdromutl.cc:184 apt-pkg/contrib/fileutl.cc:404
 #: apt-pkg/contrib/fileutl.cc:517 apt-pkg/sourcelist.cc:208
 #: apt-pkg/sourcelist.cc:214 apt-pkg/acquire.cc:485 apt-pkg/init.cc:108
 #: apt-pkg/init.cc:116 apt-pkg/clean.cc:36 apt-pkg/policy.cc:362
->>>>>>> c08cf1dc
 #, c-format
 msgid "Unable to read %s"
 msgstr "Nun ye a lleer %s"
@@ -2420,7 +2372,7 @@
 msgid "%lis"
 msgstr "%lis"
 
-#: apt-pkg/contrib/strutl.cc:1174
+#: apt-pkg/contrib/strutl.cc:1173
 #, c-format
 msgid "Selection %s not found"
 msgstr "Escoyeta %s que nun s'atopa"
@@ -2624,35 +2576,16 @@
 msgid "Sub-process %s exited unexpectedly"
 msgstr "El subprocesu %s terminó de manera inesperada"
 
-<<<<<<< HEAD
-#: apt-pkg/contrib/fileutl.cc:1005
-=======
 #: apt-pkg/contrib/fileutl.cc:988
->>>>>>> c08cf1dc
 #, c-format
 msgid "Could not open file %s"
 msgstr "Nun se pudo abrir el ficheru %s"
 
-<<<<<<< HEAD
-#: apt-pkg/contrib/fileutl.cc:1082
-=======
 #: apt-pkg/contrib/fileutl.cc:1065
->>>>>>> c08cf1dc
 #, c-format
 msgid "Could not open file descriptor %d"
 msgstr "Nun pudo abrise un ficheru descriptor %d"
 
-<<<<<<< HEAD
-#: apt-pkg/contrib/fileutl.cc:1167
-msgid "Failed to create subprocess IPC"
-msgstr "Nun pudo criase'l soprocesu IPC"
-
-#: apt-pkg/contrib/fileutl.cc:1222
-msgid "Failed to exec compressor "
-msgstr "Nun pudo executase'l compresor "
-
-#: apt-pkg/contrib/fileutl.cc:1317
-=======
 #: apt-pkg/contrib/fileutl.cc:1150
 msgid "Failed to create subprocess IPC"
 msgstr "Nun pudo criase'l soprocesu IPC"
@@ -2662,52 +2595,31 @@
 msgstr "Nun pudo executase'l compresor "
 
 #: apt-pkg/contrib/fileutl.cc:1298
->>>>>>> c08cf1dc
 #, fuzzy, c-format
 msgid "read, still have %llu to read but none left"
 msgstr "lleíos, entá tenía de lleer %lu pero nun queda nada"
 
-<<<<<<< HEAD
-#: apt-pkg/contrib/fileutl.cc:1404 apt-pkg/contrib/fileutl.cc:1426
-=======
 #: apt-pkg/contrib/fileutl.cc:1385 apt-pkg/contrib/fileutl.cc:1407
->>>>>>> c08cf1dc
 #, fuzzy, c-format
 msgid "write, still have %llu to write but couldn't"
 msgstr "escritos, entá tenía d'escribir %lu pero nun pudo facerse"
 
-<<<<<<< HEAD
-#: apt-pkg/contrib/fileutl.cc:1701
-=======
 #: apt-pkg/contrib/fileutl.cc:1695
->>>>>>> c08cf1dc
 #, c-format
 msgid "Problem closing the file %s"
 msgstr "Problemes zarrando'l ficheru %s"
 
-<<<<<<< HEAD
-#: apt-pkg/contrib/fileutl.cc:1713
-=======
 #: apt-pkg/contrib/fileutl.cc:1707
->>>>>>> c08cf1dc
 #, c-format
 msgid "Problem renaming the file %s to %s"
 msgstr "Hai problemes al renomar el ficheru %s a %s"
 
-<<<<<<< HEAD
-#: apt-pkg/contrib/fileutl.cc:1724
-=======
 #: apt-pkg/contrib/fileutl.cc:1718
->>>>>>> c08cf1dc
 #, c-format
 msgid "Problem unlinking the file %s"
 msgstr "Hai problemes desvenceyando'l ficheru %s"
 
-<<<<<<< HEAD
-#: apt-pkg/contrib/fileutl.cc:1737
-=======
 #: apt-pkg/contrib/fileutl.cc:1731
->>>>>>> c08cf1dc
 msgid "Problem syncing the file"
 msgstr "Hai problemes al sincronizar el ficheru"
 
@@ -3008,12 +2920,12 @@
 msgid "Please insert the disc labeled: '%s' in the drive '%s' and press enter."
 msgstr "Por favor, introduz el discu '%s' nel preséu '%s' y calca Intro."
 
-#: apt-pkg/init.cc:152
+#: apt-pkg/init.cc:151
 #, c-format
 msgid "Packaging system '%s' is not supported"
 msgstr "El sistema d'empaquetáu '%s' nun ta sofitáu"
 
-#: apt-pkg/init.cc:168
+#: apt-pkg/init.cc:167
 msgid "Unable to determine a suitable packaging system type"
 msgstr "Nun pudo determinase una triba de sistema d'empaquetáu afayadiza"
 
@@ -3434,156 +3346,93 @@
 msgid "Execute external solver"
 msgstr ""
 
-#: apt-pkg/deb/dpkgpm.cc:72
+#: apt-pkg/deb/dpkgpm.cc:73
 #, c-format
 msgid "Installing %s"
 msgstr "Instalando %s"
 
-<<<<<<< HEAD
-#: apt-pkg/deb/dpkgpm.cc:73 apt-pkg/deb/dpkgpm.cc:951
-=======
 #: apt-pkg/deb/dpkgpm.cc:74 apt-pkg/deb/dpkgpm.cc:982
->>>>>>> c08cf1dc
 #, c-format
 msgid "Configuring %s"
 msgstr "Configurando %s"
 
-<<<<<<< HEAD
-#: apt-pkg/deb/dpkgpm.cc:74 apt-pkg/deb/dpkgpm.cc:958
-=======
 #: apt-pkg/deb/dpkgpm.cc:75 apt-pkg/deb/dpkgpm.cc:989
->>>>>>> c08cf1dc
 #, c-format
 msgid "Removing %s"
 msgstr "Desinstalando %s"
 
-#: apt-pkg/deb/dpkgpm.cc:75
+#: apt-pkg/deb/dpkgpm.cc:76
 #, c-format
 msgid "Completely removing %s"
 msgstr "Desinstalóse dafechu %s"
 
-#: apt-pkg/deb/dpkgpm.cc:76
+#: apt-pkg/deb/dpkgpm.cc:77
 #, c-format
 msgid "Noting disappearance of %s"
 msgstr "Anotando desaniciáu de %s"
 
-#: apt-pkg/deb/dpkgpm.cc:77
+#: apt-pkg/deb/dpkgpm.cc:78
 #, c-format
 msgid "Running post-installation trigger %s"
 msgstr "Executando activador de post-instalación de %s"
 
 #. FIXME: use a better string after freeze
-<<<<<<< HEAD
-#: apt-pkg/deb/dpkgpm.cc:704
-=======
 #: apt-pkg/deb/dpkgpm.cc:735
->>>>>>> c08cf1dc
 #, c-format
 msgid "Directory '%s' missing"
 msgstr "Falta'l direutoriu '%s'."
 
-<<<<<<< HEAD
-#: apt-pkg/deb/dpkgpm.cc:719 apt-pkg/deb/dpkgpm.cc:739
-=======
 #: apt-pkg/deb/dpkgpm.cc:750 apt-pkg/deb/dpkgpm.cc:770
->>>>>>> c08cf1dc
 #, c-format
 msgid "Could not open file '%s'"
 msgstr "Nun pudo abrise'l ficheru '%s'"
 
-<<<<<<< HEAD
-#: apt-pkg/deb/dpkgpm.cc:944
-=======
 #: apt-pkg/deb/dpkgpm.cc:975
->>>>>>> c08cf1dc
 #, c-format
 msgid "Preparing %s"
 msgstr "Preparando %s"
 
-<<<<<<< HEAD
-#: apt-pkg/deb/dpkgpm.cc:945
-=======
 #: apt-pkg/deb/dpkgpm.cc:976
->>>>>>> c08cf1dc
 #, c-format
 msgid "Unpacking %s"
 msgstr "Desempaquetando %s"
 
-<<<<<<< HEAD
-#: apt-pkg/deb/dpkgpm.cc:950
-=======
 #: apt-pkg/deb/dpkgpm.cc:981
->>>>>>> c08cf1dc
 #, c-format
 msgid "Preparing to configure %s"
 msgstr "Preparándose pa configurar %s"
 
-<<<<<<< HEAD
-#: apt-pkg/deb/dpkgpm.cc:952
-=======
 #: apt-pkg/deb/dpkgpm.cc:983
->>>>>>> c08cf1dc
 #, c-format
 msgid "Installed %s"
 msgstr "%s instaláu"
 
-<<<<<<< HEAD
-#: apt-pkg/deb/dpkgpm.cc:957
-=======
 #: apt-pkg/deb/dpkgpm.cc:988
->>>>>>> c08cf1dc
 #, c-format
 msgid "Preparing for removal of %s"
 msgstr "Preparándose pa desinstalar %s"
 
-<<<<<<< HEAD
-#: apt-pkg/deb/dpkgpm.cc:959
-=======
 #: apt-pkg/deb/dpkgpm.cc:990
->>>>>>> c08cf1dc
 #, c-format
 msgid "Removed %s"
 msgstr "%s desinstaláu"
 
-<<<<<<< HEAD
-#: apt-pkg/deb/dpkgpm.cc:964
-=======
 #: apt-pkg/deb/dpkgpm.cc:995
->>>>>>> c08cf1dc
 #, c-format
 msgid "Preparing to completely remove %s"
 msgstr "Preparándose pa desinstalar dafechu %s"
 
-<<<<<<< HEAD
-#: apt-pkg/deb/dpkgpm.cc:965
-=======
 #: apt-pkg/deb/dpkgpm.cc:996
->>>>>>> c08cf1dc
 #, c-format
 msgid "Completely removed %s"
 msgstr "Desinstalóse dafechu %s"
 
-<<<<<<< HEAD
-#: apt-pkg/deb/dpkgpm.cc:1212
-=======
 #: apt-pkg/deb/dpkgpm.cc:1243
->>>>>>> c08cf1dc
 msgid "Can not write log, openpty() failed (/dev/pts not mounted?)\n"
 msgstr ""
 "Nun puede escribise nel rexistru, falló openpty() (¿/dev/pts nun ta "
 "montáu?)\n"
 
-<<<<<<< HEAD
-#: apt-pkg/deb/dpkgpm.cc:1242
-msgid "Running dpkg"
-msgstr "Executando dpkt"
-
-#: apt-pkg/deb/dpkgpm.cc:1414
-msgid "Operation was interrupted before it could finish"
-msgstr ""
-
-#: apt-pkg/deb/dpkgpm.cc:1476
-=======
 #: apt-pkg/deb/dpkgpm.cc:1273
 msgid "Running dpkg"
 msgstr "Executando dpkt"
@@ -3593,24 +3442,15 @@
 msgstr ""
 
 #: apt-pkg/deb/dpkgpm.cc:1507
->>>>>>> c08cf1dc
 msgid "No apport report written because MaxReports is reached already"
 msgstr "Ensin informe escritu d'apport porque MaxReports llegó dafechu"
 
 #. check if its not a follow up error
-<<<<<<< HEAD
-#: apt-pkg/deb/dpkgpm.cc:1481
-msgid "dependency problems - leaving unconfigured"
-msgstr "problemes de dependencies - déxase ensin configurar"
-
-#: apt-pkg/deb/dpkgpm.cc:1483
-=======
 #: apt-pkg/deb/dpkgpm.cc:1512
 msgid "dependency problems - leaving unconfigured"
 msgstr "problemes de dependencies - déxase ensin configurar"
 
 #: apt-pkg/deb/dpkgpm.cc:1514
->>>>>>> c08cf1dc
 msgid ""
 "No apport report written because the error message indicates its a followup "
 "error from a previous failure."
@@ -3618,11 +3458,7 @@
 "Ensin informe escritu d'apport porque'l mensax de fallu indica un fallu que "
 "siguió dende un fallu previu"
 
-<<<<<<< HEAD
-#: apt-pkg/deb/dpkgpm.cc:1489
-=======
 #: apt-pkg/deb/dpkgpm.cc:1520
->>>>>>> c08cf1dc
 msgid ""
 "No apport report written because the error message indicates a disk full "
 "error"
@@ -3638,20 +3474,7 @@
 "Ensin informe escritu d'apport porque'l mensax de fallu indica un fallu de "
 "memoria"
 
-<<<<<<< HEAD
-#: apt-pkg/deb/dpkgpm.cc:1503 apt-pkg/deb/dpkgpm.cc:1509
-#, fuzzy
-msgid ""
-"No apport report written because the error message indicates an issue on the "
-"local system"
-msgstr ""
-"Ensin informe escritu d'apport porque'l mensax de fallu indica un fallu de "
-"discu llenu"
-
-#: apt-pkg/deb/dpkgpm.cc:1530
-=======
 #: apt-pkg/deb/dpkgpm.cc:1533
->>>>>>> c08cf1dc
 msgid ""
 "No apport report written because the error message indicates a dpkg I/O error"
 msgstr ""
