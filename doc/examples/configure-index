// $Id: configure-index,v 1.10 2004/07/17 19:37:16 mdz Exp $
/* This file is an index of all APT configuration directives. It should
   NOT actually be used as a real config file, though it is (except for the
   last line) a completely valid file. Most of the options have sane default
   values, unless you have specific needs you should NOT include arbitary
   items in a custom configuration.
   
   In some instances involving filenames it is possible to set the default
   directory when the path is evaluated. This means you can use relative
   paths within the sub scope.
   
   The configuration directives are specified in a tree with {} designating
   a subscope relative to the tag before the {}. You can further specify
   a subscope using scope notation eg,
     APT::Architecture "i386";
   This is prefixed with the current scope. Scope notation must be used
   if an option is specified on the command line with -o.
*/

quiet "0";

// Options for APT in general
APT 
{
  Architecture "i386";
  Build-Essential "build-essential";

  NeverAutoRemove  { "linux-kernel.*";  };  // packages that should never
                                            // considered for autoRemove

  // Options for apt-get
  Get 
  {
     Arch-Only "false";
     AutomaticRemove "false";       
     HideAutoRemove "false";
     Download-Only "false";
     Simulate "false";
     Assume-Yes "false";
     Force-Yes "false";             // I would never set this.
     Fix-Broken "false";  
     Fix-Missing "false";     
     Show-Upgraded "false";
     Show-Versions "false";
     Upgrade "true";
     Print-URIs "false";
     Compile "false";
     Download "true";
     Purge "false";
     List-Cleanup "true";
     ReInstall "false";
     Trivial-Only "false";
     Remove "true";
     Only-Source "";
     Diff-Only "false";
     Tar-Only "false";
  };

  Cache 
  {
     Important "false";
     AllVersions "false";
     GivenOnly "false";
     RecurseDepends "false";
     ShowFull "false";
     Generate "true";
     NamesOnly "false";
     AllNames "false";
     Installed "false";
  };

  CDROM 
  {
     Rename "false";
     NoMount "false";
     Fast "false";
     NoAct "false";
  };

  Authentication
  {
     TrustCDROM "false";            // consider the CDROM always trusted
  };

  GPGV
  {
     TrustedKeyring "/etc/apt/trusted.gpg";
  };

  // Some general options
  Ignore-Hold "false";
  Clean-Installed "true";
  Immediate-Configure "true";      // DO NOT turn this off, see the man page
  Force-LoopBreak "false";         // DO NOT turn this on, see the man page
  Cache-Limit "4194304";
  Default-Release "";

<<<<<<< HEAD
  // consider Recommends, Suggests as important dependencies that should
  // be installed by default
  APT::Install-Recommends "false";
  APT::Install-Suggests "false";
=======
  // consider dependencies of packages in this section manual
  Never-MarkAuto-Section "metapackages";
>>>>>>> 54eda6ae

  // Write progress messages on this fd (for stuff like base-config)
  Status-Fd "-1";
  // Keep the list of FDs open (normally apt closes all fds when it
  // does a ExecFork)
  Keep-Fds {};
};

// Options for the downloading routines
Acquire
{
  Queue-Mode "host";       // host|access
  Retries "0";
  Source-Symlinks "true";

  PDiffs "true";     // try to get the IndexFile diffs
  
  // HTTP method configuration
  http 
  {
    Proxy "http://127.0.0.1:3128";
    Proxy::http.us.debian.org "DIRECT";  // Specific per-host setting
    Timeout "120";
    Pipeline-Depth "5";
    
    // Cache Control. Note these do not work with Squid 2.0.2
    No-Cache "false";
    Max-Age "86400";     // 1 Day age on index files
    No-Store "false";    // Prevent the cache from storing archives    
    Dl-Limit "7";        // 7Kb/sec maximum download rate
  };

  // HTTPS method configuration:
  // - uses the http proxy config 
  // - uses the http cache-control values
  // - uses the http Dl-Limit values
  https 
  {
	Verify-Peer "false";
	SslCert "/etc/apt/some.pem";
        CaPath  "/etc/ssl/certs";
        Verify-Host" "2";
  };

  ftp
  {
    Proxy "ftp://127.0.0.1/";
    Proxy::http.us.debian.org "DIRECT"; // Specific per-host setting

    /* Required script to perform proxy login. This example should work
       for tisfwtk */
    ProxyLogin
    {
       "USER $(PROXY_USER)";
       "PASS $(PROXY_PASS)";
       "USER $(SITE_USER)@$(SITE):$(SITE_PORT)";
       "PASS $(SITE_PASS)";
    };
    
    Timeout "120";
    
    /* Passive mode control, proxy, non-proxy and per-host. Pasv mode
       is prefered if possible */
    Passive "true";
    Proxy::Passive "true";
    Passive::http.us.debian.org "true"; // Specific per-host setting
  };
  
  cdrom
  {
    mount "/cdrom";

    // You need the trailing slash!
    "/cdrom/"
    {
       Mount "sleep 1000";
       UMount "sleep 500";
    }
  };

  gpgv
  {
   Options {"--ignore-time-conflict";}	// not very usefull on a normal system
  };
};

// Directory layout
Dir "/"
{
  // Location of the state dir
  State "var/lib/apt/" 
  {
     Lists "lists/";
     xstatus "xstatus";
     userstatus "status.user";
     status "/var/lib/dpkg/status";
     cdroms "cdroms.list";
  };
  
  // Location of the cache dir
  Cache "var/cache/apt/" {
     Archives "archives/";
     srcpkgcache "srcpkgcache.bin";
     pkgcache "pkgcache.bin";     
  };
  
  // Config files
  Etc "etc/apt/" {
     SourceList "sources.list";
     Main "apt.conf";
     Preferences "preferences";     
     Parts "apt.conf.d/";
  };
  
  // Locations of binaries
  Bin {
     methods "/usr/lib/apt/methods/";
     gzip "/bin/gzip";
     gpg  "/usr/bin/gpgv";
     dpkg "/usr/bin/dpkg";
     dpkg-source "/usr/bin/dpkg-source";
     dpkg-buildpackage "/usr/bin/dpkg-buildpackage";
     apt-get "/usr/bin/apt-get";
     apt-cache "/usr/bin/apt-cache";
  };
};

// Things that effect the APT dselect method
DSelect 
{
   Clean "auto";   // always|auto|prompt|never
   Options "-f";
   UpdateOptions "";
   PromptAfterUpdate "no";
   CheckDir "no";
}

DPkg 
{
   // Probably don't want to use force-downgrade..
   Options {"--force-overwrite";"--force-downgrade";}
   
   // Auto re-mounting of a readonly /usr
   Pre-Invoke {"mount -o remount,rw /usr";};
   Post-Invoke {"mount -o remount,ro /usr";};
   
   // Prevents daemons from getting cwd as something mountable (default)
   Run-Directory "/";
   
   // Build options for apt-get source --compile
   Build-Options "-b -uc";

   // Pre-configure all packages before they are installed using debconf.
   Pre-Install-Pkgs {"dpkg-preconfigure --apt --priority=low --frontend=dialog";};

   // Flush the contents of stdin before forking dpkg.
   FlushSTDIN "true";

   // Control the size of the command line passed to dpkg.
   MaxBytes 1024;
   MaxArgs 350;

   // controls if apt will apport on the first dpkg error or if it 
   // tries to install as many packages as possible
   StopOnError "true";
}

/* Options you can set to see some debugging text They correspond to names
   of classes in the source code */
Debug 
{
  pkgProblemResolver "false";
  pkgDepCache::AutoInstall "false"; // what packages apt install to satify dependencies
  pkgAcquire "false";
  pkgAcquire::Worker "false";
  pkgAcquire::Auth "false";
  pkgDPkgPM "false";
  pkgDPkgProgressReporting "false";
  pkgOrderList "false";
  pkgAutoRemove "false";   // show information about automatic removes
  BuildDeps "false";
  pkgInitialize "false";   // This one will dump the configuration space
  NoLocking "false";
  Acquire::Ftp "false";    // Show ftp command traffic
  Acquire::Http "false";   // Show http command traffic
  Acquire::Https "false";   // Show https debug
  Acquire::gpgv "false";   // Show the gpgv traffic
  aptcdrom "false";        // Show found package files
  IdentCdrom "false";
  
}

/* Whatever you do, do not use this configuration file!! Take out ONLY
   the portions you need! */
This Is Not A Valid Config File<|MERGE_RESOLUTION|>--- conflicted
+++ resolved
@@ -95,15 +95,13 @@
   Cache-Limit "4194304";
   Default-Release "";
 
-<<<<<<< HEAD
   // consider Recommends, Suggests as important dependencies that should
   // be installed by default
   APT::Install-Recommends "false";
   APT::Install-Suggests "false";
-=======
+
   // consider dependencies of packages in this section manual
   Never-MarkAuto-Section "metapackages";
->>>>>>> 54eda6ae
 
   // Write progress messages on this fd (for stuff like base-config)
   Status-Fd "-1";
