--- conflicted
+++ resolved
@@ -95,7 +95,6 @@
   Cache-Limit "4194304";
   Default-Release "";
 
-<<<<<<< HEAD
   // consider Recommends, Suggests as important dependencies that should
   // be installed by default
   Install-Recommends "false";
@@ -104,8 +103,6 @@
   // install recommends automatically for packages in this section
   Install-Recommends-Section "metapackages";
   
-=======
->>>>>>> 7898bd97
   // consider dependencies of packages in this section manual
   Never-MarkAuto-Section "metapackages";
 
