--- conflicted
+++ resolved
@@ -213,11 +213,7 @@
 ">
 
 <!-- this will be updated by 'prepare-release' -->
-<<<<<<< HEAD
-<!ENTITY apt-product-version "0.9.8~20130516">
-=======
 <!ENTITY apt-product-version "0.9.8">
->>>>>>> 3bd93b6f
 
 <!-- Codenames for debian releases -->
 <!ENTITY oldstable-codename "squeeze">
