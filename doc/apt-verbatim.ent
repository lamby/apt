--- conflicted
+++ resolved
@@ -225,11 +225,7 @@
 ">
 
 <!-- this will be updated by 'prepare-release' -->
-<<<<<<< HEAD
-<!ENTITY apt-product-version "1.0.9.7">
-=======
 <!ENTITY apt-product-version "1.0.9.8">
->>>>>>> ae37ab01
 
 <!-- (Code)names for various things used all over the place -->
 <!ENTITY oldstable-codename "wheezy">
