<?xml version="1.0" encoding="utf-8" standalone="no"?>
<!DOCTYPE refentry PUBLIC "-//OASIS//DTD DocBook XML V4.2//EN"
  "http://www.oasis-open.org/docbook/xml/4.2/docbookx.dtd" [

<!ENTITY % aptent SYSTEM "apt.ent">
%aptent;

]>

<refentry>

 <refentryinfo>
   &apt-author.jgunthorpe;
   &apt-author.team;
   <author>
     <firstname>Daniel</firstname>
     <surname>Burrows</surname>
     <contrib>Initial documentation of Debug::*.</contrib>
     <email>dburrows@debian.org</email>
   </author>
   &apt-email;
   &apt-product;
   <!-- The last update date -->
   <date>18 September 2009</date>
 </refentryinfo>
 
 <refmeta>
   <refentrytitle>apt.conf</refentrytitle>
   <manvolnum>5</manvolnum>
   <refmiscinfo class="manual">APT</refmiscinfo>
 </refmeta>
 
 <!-- Man page title -->
 <refnamediv>
    <refname>apt.conf</refname>
    <refpurpose>Configuration file for APT</refpurpose>
 </refnamediv>
 
 <refsect1><title>Description</title>
   <para><filename>apt.conf</filename> is the main configuration file for the APT suite of
   tools, all tools make use of the configuration file and a common command line
   parser to provide a uniform environment. When an APT tool starts up it will
   read the configuration specified by the <envar>APT_CONFIG</envar> environment 
   variable (if any) and then read the files in <literal>Dir::Etc::Parts</literal> 
   then read the main configuration file specified by 
   <literal>Dir::Etc::main</literal> then finally apply the
   command line options to override the configuration directives, possibly 
   loading even more config files.</para>

   <para>The configuration file is organized in a tree with options organized into
   functional groups. Option specification is given with a double colon
   notation, for instance <literal>APT::Get::Assume-Yes</literal> is an option within 
   the APT tool group, for the Get tool. Options do not inherit from their 
   parent groups.</para> 

   <para>Syntactically the configuration language is modeled after what the ISC tools
   such as bind and dhcp use. Lines starting with
   <literal>//</literal> are treated as comments (ignored), as well as all text
   between <literal>/*</literal> and <literal>*/</literal>, just like C/C++ comments.
   Each line is of the form
   <literal>APT::Get::Assume-Yes "true";</literal>. The trailing 
   semicolon and the quotes are required. The value must be on one line, and
   there is no kind of string concatenation. It must not include inside quotes.
   The behavior of the backslash "\" and escaped characters inside a value is
   undefined and it should not be used. An option name may include
   alphanumerical characters and the "/-:._+" characters. A new scope can
   be opened with curly braces, like:</para>

<informalexample><programlisting>   
APT {
  Get {
    Assume-Yes "true";
    Fix-Broken "true";
  };
};
</programlisting></informalexample>

   <para>with newlines placed to make it more readable. Lists can be created by 
   opening a scope and including a single string enclosed in quotes followed by a
   semicolon. Multiple entries can be included, each separated by a semicolon.</para>

<informalexample><programlisting>   
DPkg::Pre-Install-Pkgs {"/usr/sbin/dpkg-preconfigure --apt";};
</programlisting></informalexample>

   <para>In general the sample configuration file in 
   <filename>&docdir;examples/apt.conf</filename> &configureindex;
   is a good guide for how it should look.</para>

   <para>The names of the configuration items are not case-sensitive. So in the previous example
   you could use <literal>dpkg::pre-install-pkgs</literal>.</para>

   <para>Names for the configuration items are optional if a list is defined as it can be see in
   the <literal>DPkg::Pre-Install-Pkgs</literal> example above. If you don't specify a name a
   new entry will simply add a new option to the list. If you specify a name you can override
   the option as every other option by reassigning a new value to the option.</para>

   <para>Two specials are allowed, <literal>#include</literal> (which is deprecated
   and not supported by alternative implementations) and <literal>#clear</literal>:
   <literal>#include</literal> will include the given file, unless the filename
   ends in a slash, then the whole directory is included.  
   <literal>#clear</literal> is used to erase a part of the configuration tree. The
   specified element and all its descendants are erased.
   (Note that these lines also need to end with a semicolon.)</para>

   <para>The #clear command is the only way to delete a list or a complete scope.
   Reopening a scope or the ::-style described below will <emphasis>not</emphasis>
   override previously written entries. Only options can be overridden by addressing a new
   value to it - lists and scopes can't be overridden, only cleared.</para>

   <para>All of the APT tools take a -o option which allows an arbitrary configuration 
   directive to be specified on the command line. The syntax is a full option
   name (<literal>APT::Get::Assume-Yes</literal> for instance) followed by an equals
   sign then the new value of the option. Lists can be appended too by adding 
   a trailing :: to the list name. (As you might suspect: The scope syntax can't be used
   on the command line.)</para>

   <para>Note that you can use :: only for appending one item per line to a list and
   that you should not use it in combination with the scope syntax.
   (The scope syntax implicit insert ::) Using both syntaxes together will trigger a bug
   which some users unfortunately relay on: An option with the unusual name "<literal>::</literal>"
   which acts like every other option with a name. These introduces many problems
   including that a user who writes multiple lines in this <emphasis>wrong</emphasis> syntax in
   the hope to append to a list will gain the opposite as only the last assignment for this option
   "<literal>::</literal>" will be used. Upcoming APT versions will raise errors and
   will stop working if they encounter this misuse, so please correct such statements now
   as long as APT doesn't complain explicit about them.</para>
 </refsect1>

 <refsect1><title>The APT Group</title>
   <para>This group of options controls general APT behavior as well as holding the
   options for all of the tools.</para>

   <variablelist>
     <varlistentry><term>Architecture</term>
     <listitem><para>System Architecture; sets the architecture to use when fetching files and
     parsing package lists. The internal default is the architecture apt was 
     compiled for.</para></listitem>
     </varlistentry>
     
     <varlistentry><term>Default-Release</term>
	 <listitem><para>Default release to install packages from if more than one
	 version available. Contains release name, codename or release version. Examples: 'stable', 'testing', 'unstable', 'lenny', 'squeeze', '4.0', '5.0*'. See also &apt-preferences;.</para></listitem>
     </varlistentry>
     
     <varlistentry><term>Ignore-Hold</term>
     <listitem><para>Ignore Held packages; This global option causes the problem resolver to
     ignore held packages in its decision making.</para></listitem>
     </varlistentry>

     <varlistentry><term>Clean-Installed</term>
     <listitem><para>Defaults to on. When turned on the autoclean feature will remove any packages
     which can no longer be downloaded from the cache. If turned off then
     packages that are locally installed are also excluded from cleaning - but
     note that APT provides no direct means to reinstall them.</para></listitem>
     </varlistentry>

     <varlistentry><term>Immediate-Configure</term>
     <listitem><para>Defaults to on which will cause APT to install essential and important packages
     as fast as possible in the install/upgrade operation. This is done to limit the effect of a failing
<<<<<<< HEAD
     &dpkg; call: If this option is disabled APT doesn't treat an important package in the same way as
=======
     &dpkg; call: If this option is disabled APT does treat an important package in the same way as
>>>>>>> 944b2fff
     an extra package: Between the unpacking of the important package A and his configuration can then
     be many other unpack or configuration calls, e.g. for package B which has no relation to A, but
     causes the dpkg call to fail (e.g. because maintainer script of package B generates an error) which results
     in a system state in which package A is unpacked but unconfigured - each package depending on A is now no
     longer guaranteed to work as their dependency on A is not longer satisfied. The immediate configuration marker
     is also applied to all dependencies which can generate a problem if the dependencies e.g. form a circle
     as a dependency with the immediate flag is comparable with a Pre-Dependency. So in theory it is possible
     that APT encounters a situation in which it is unable to perform immediate configuration, error out and
     refers to this option so the user can deactivate the immediate configuration temporary to be able to perform
     an install/upgrade again. Note the use of the word "theory" here as this problem was only encountered by now
     in real world a few times in non-stable distribution versions and caused by wrong dependencies of the package
<<<<<<< HEAD
     in question, so you should not blindly disable this option as the mentioned scenario above is not the only
     problem immediate configuration can help to prevent in the first place.</para></listitem>
=======
     in question or by a system in an already broken state, so you should not blindly disable this option as
     the mentioned scenario above is not the only problem immediate configuration can help to prevent in the first place.
     Before a big operation like <literal>dist-upgrade</literal> is run with this option disabled it should be tried to
     explicitly <literal>install</literal> the package APT is unable to configure immediately, but please make sure to
     report your problem also to your distribution and to the APT team with the buglink below so they can work on
     improving or correcting the upgrade process.</para></listitem>
>>>>>>> 944b2fff
     </varlistentry>

     <varlistentry><term>Force-LoopBreak</term>
     <listitem><para>Never Enable this option unless you -really- know what you are doing. It
     permits APT to temporarily remove an essential package to break a
     Conflicts/Conflicts or Conflicts/Pre-Depend loop between two essential
     packages. SUCH A LOOP SHOULD NEVER EXIST AND IS A GRAVE BUG. This option 
     will work if the essential packages are not tar, gzip, libc, dpkg, bash or
     anything that those packages depend on.</para></listitem>
     </varlistentry>

     <varlistentry><term>Cache-Limit</term>
     <listitem><para>APT uses a fixed size memory mapped cache file to store the 'available'
     information. This sets the size of that cache (in bytes).</para></listitem>
     </varlistentry>

     <varlistentry><term>Build-Essential</term>
     <listitem><para>Defines which package(s) are considered essential build dependencies.</para></listitem>
     </varlistentry>

     <varlistentry><term>Get</term>
     <listitem><para>The Get subsection controls the &apt-get; tool, please see its
     documentation for more information about the options here.</para></listitem>
     </varlistentry>

     <varlistentry><term>Cache</term>
     <listitem><para>The Cache subsection controls the &apt-cache; tool, please see its
     documentation for more information about the options here.</para></listitem>
     </varlistentry>

     <varlistentry><term>CDROM</term>
     <listitem><para>The CDROM subsection controls the &apt-cdrom; tool, please see its
     documentation for more information about the options here.</para></listitem>
     </varlistentry>
   </variablelist>
 </refsect1>

 <refsect1><title>The Acquire Group</title>
   <para>The <literal>Acquire</literal> group of options controls the download of packages 
   and the URI handlers. 

   <variablelist>
     <varlistentry><term>PDiffs</term>
	 <listitem><para>Try to download deltas called <literal>PDiffs</literal> for
	 Packages or Sources files instead of downloading whole ones. True
	 by default.</para></listitem>
     </varlistentry>

     <varlistentry><term>Queue-Mode</term>
     <listitem><para>Queuing mode; <literal>Queue-Mode</literal> can be one of <literal>host</literal> or 
     <literal>access</literal> which determines how  APT parallelizes outgoing 
     connections. <literal>host</literal> means that one connection per target host 
     will be opened, <literal>access</literal> means that one connection per URI type 
     will be opened.</para></listitem>
     </varlistentry>

     <varlistentry><term>Retries</term>
     <listitem><para>Number of retries to perform. If this is non-zero APT will retry failed 
     files the given number of times.</para></listitem>
     </varlistentry>

     <varlistentry><term>Source-Symlinks</term>
     <listitem><para>Use symlinks for source archives. If set to true then source archives will
     be symlinked when possible instead of copying. True is the default.</para></listitem>
     </varlistentry>

     <varlistentry><term>http</term>
     <listitem><para>HTTP URIs; http::Proxy is the default http proxy to use. It is in the 
     standard form of <literal>http://[[user][:pass]@]host[:port]/</literal>. Per 
     host proxies can also be specified by using the form 
     <literal>http::Proxy::&lt;host&gt;</literal> with the special keyword <literal>DIRECT</literal> 
	 meaning to use no proxies. If no one of the above settings is specified,
	 <envar>http_proxy</envar> environment variable
	 will be used.</para>

     <para>Three settings are provided for cache control with HTTP/1.1 compliant 
     proxy caches. <literal>No-Cache</literal> tells the proxy to not use its cached 
     response under any circumstances, <literal>Max-Age</literal> is sent only for 
     index files and tells the cache to refresh its object if it is older than 
     the given number of seconds. Debian updates its index files daily so the 
     default is 1 day. <literal>No-Store</literal> specifies that the cache should never 
     store this request, it is only set for archive files. This may be useful 
     to prevent polluting a proxy cache with very large .deb files. Note: 
     Squid 2.0.2 does not support any of these options.</para>

     <para>The option <literal>timeout</literal> sets the timeout timer used by the method, 
     this applies to all things including connection timeout and data timeout.</para>

     <para>One setting is provided to control the pipeline depth in cases where the
     remote server is not RFC conforming or buggy (such as Squid 2.0.2).
     <literal>Acquire::http::Pipeline-Depth</literal> can be a value from 0 to 5 
     indicating how many outstanding requests APT should send. A value of
     zero MUST be specified if the remote host does not properly linger
     on TCP connections - otherwise data corruption will occur. Hosts which
     require this are in violation of RFC 2068.</para>

     <para>The used bandwidth can be limited with <literal>Acquire::http::Dl-Limit</literal>
     which accepts integer values in kilobyte. The default value is 0 which deactivates
     the limit and tries uses as much as possible of the bandwidth (Note that this option implicit
     deactivates the download from multiple servers at the same time.)</para></listitem>
     </varlistentry>

     <varlistentry><term>https</term>
	 <listitem><para>HTTPS URIs. Cache-control and proxy options are the same as for
	 <literal>http</literal> method.
	 <literal>Pipeline-Depth</literal> option is not supported yet.</para>

	 <para><literal>CaInfo</literal> suboption specifies place of file that
	 holds info about trusted certificates.
	 <literal>&lt;host&gt;::CaInfo</literal> is corresponding per-host option.
	 <literal>Verify-Peer</literal> boolean suboption determines whether verify
	 server's host certificate against trusted certificates or not.
	 <literal>&lt;host&gt;::Verify-Peer</literal> is corresponding per-host option.
	 <literal>Verify-Host</literal> boolean suboption determines whether verify
	 server's hostname or not.
	 <literal>&lt;host&gt;::Verify-Host</literal> is corresponding per-host option.
	 <literal>SslCert</literal> determines what certificate to use for client
	 authentication. <literal>&lt;host&gt;::SslCert</literal> is corresponding per-host option.
	 <literal>SslKey</literal> determines what private key to use for client
	 authentication. <literal>&lt;host&gt;::SslKey</literal> is corresponding per-host option.
	 <literal>SslForceVersion</literal> overrides default SSL version to use.
	 Can contain 'TLSv1' or 'SSLv3' string.
	 <literal>&lt;host&gt;::SslForceVersion</literal> is corresponding per-host option.
	 </para></listitem></varlistentry>

     <varlistentry><term>ftp</term>
     <listitem><para>FTP URIs; ftp::Proxy is the default ftp proxy to use. It is in the 
     standard form of <literal>ftp://[[user][:pass]@]host[:port]/</literal>. Per 
     host proxies can also be specified by using the form 
     <literal>ftp::Proxy::&lt;host&gt;</literal> with the special keyword <literal>DIRECT</literal> 
	 meaning to use no proxies. If no one of the above settings is specified,
	 <envar>ftp_proxy</envar> environment variable
	 will be used. To use a ftp 
     proxy you will have to set the <literal>ftp::ProxyLogin</literal> script in the 
     configuration file. This entry specifies the commands to send to tell 
     the proxy server what to connect to. Please see 
     &configureindex; for an example of 
     how to do this. The substitution variables available are 
     <literal>$(PROXY_USER)</literal> <literal>$(PROXY_PASS)</literal> <literal>$(SITE_USER)</literal>
     <literal>$(SITE_PASS)</literal> <literal>$(SITE)</literal> and <literal>$(SITE_PORT)</literal>
     Each is taken from it's respective URI component.</para>

     <para>The option <literal>timeout</literal> sets the timeout timer used by the method, 
     this applies to all things including connection timeout and data timeout.</para>

     <para>Several settings are provided to control passive mode. Generally it is 
     safe to leave passive mode on, it works in nearly every environment. 
     However some situations require that passive mode be disabled and port 
     mode ftp used instead. This can be done globally, for connections that 
     go through a proxy or for a specific host (See the sample config file 
     for examples).</para>

     <para>It is possible to proxy FTP over HTTP by setting the <envar>ftp_proxy</envar>
     environment variable to a http url - see the discussion of the http method
     above for syntax. You cannot set this in the configuration file and it is
     not recommended to use FTP over HTTP due to its low efficiency.</para>

     <para>The setting <literal>ForceExtended</literal> controls the use of RFC2428 
     <literal>EPSV</literal> and <literal>EPRT</literal> commands. The default is false, which means
     these commands are only used if the control connection is IPv6. Setting this
     to true forces their use even on IPv4 connections. Note that most FTP servers
     do not support RFC2428.</para></listitem>
     </varlistentry>

     <varlistentry><term>cdrom</term>
     <listitem><para>CDROM URIs; the only setting for CDROM URIs is the mount point, 
     <literal>cdrom::Mount</literal> which must be the mount point for the CDROM drive 
     as specified in <filename>/etc/fstab</filename>. It is possible to provide 
     alternate mount and unmount commands if your mount point cannot be listed 
     in the fstab (such as an SMB mount and old mount packages). The syntax 
     is to put <literallayout>/cdrom/::Mount "foo";</literallayout> within 
     the cdrom block. It is important to have the trailing slash. Unmount 
     commands can be specified using UMount.</para></listitem>
     </varlistentry>

     <varlistentry><term>gpgv</term>
     <listitem><para>GPGV URIs; the only option for GPGV URIs is the option to pass additional parameters to gpgv.
     <literal>gpgv::Options</literal> Additional options passed to gpgv.
     </para></listitem>
     </varlistentry>

     <varlistentry><term>CompressionTypes</term>
     <listitem><para>List of compression types which are understood by the acquire methods.
     Files like <filename>Packages</filename> can be available in various compression formats.
     Per default the acquire methods can decompress <command>bzip2</command>, <command>lzma</command>
     and <command>gzip</command> compressed files, with this setting more formats can be added
     on the fly or the used method can be changed. The syntax for this is:
     <synopsis>Acquire::CompressionTypes::<replaceable>FileExtension</replaceable> "<replaceable>Methodname</replaceable>";</synopsis>
     </para><para>Also the <literal>Order</literal> subgroup can be used to define in which order
     the acquire system will try to download the compressed files. The acquire system will try the first
     and proceed with the next compression type in this list on error, so to prefer one over the other type
     simple add the preferred type at first - not already added default types will be added at run time
     to the end of the list, so e.g. <synopsis>Acquire::CompressionTypes::Order:: "gz";</synopsis> can
     be used to prefer <command>gzip</command> compressed files over <command>bzip2</command> and <command>lzma</command>.
     If <command>lzma</command> should be preferred over <command>gzip</command> and <command>bzip2</command> the
     configure setting should look like this <synopsis>Acquire::CompressionTypes::Order { "lzma"; "gz"; };</synopsis>
     It is not needed to add <literal>bz2</literal> explicit to the list as it will be added automatic.</para>
     <para>Note that at run time the <literal>Dir::Bin::<replaceable>Methodname</replaceable></literal> will
     be checked: If this setting exists the method will only be used if this file exists, e.g. for
     the bzip2 method (the inbuilt) setting is <literallayout>Dir::Bin::bzip2 "/bin/bzip2";</literallayout>
     Note also that list entries specified on the command line will be added at the end of the list
     specified in the configuration files, but before the default entries. To prefer a type in this case
     over the ones specified in in the configuration files you can set the option direct - not in list style.
     This will not override the defined list, it will only prefix the list with this type.</para>
     <para>While it is possible to add an empty compression type to the order list, but APT in its current
     version doesn't understand it correctly and will display many warnings about not downloaded files -
     these warnings are most of the time false negatives. Future versions will maybe include a way to
     really prefer uncompressed files to support the usage of local mirrors.</para></listitem>
     </varlistentry>
   </variablelist>
  </para>
 </refsect1>

 <refsect1><title>Directories</title>

   <para>The <literal>Dir::State</literal> section has directories that pertain to local 
   state information. <literal>lists</literal> is the directory to place downloaded 
   package lists in and <literal>status</literal> is the name of the dpkg status file.
   <literal>preferences</literal> is the name of the APT preferences file.
   <literal>Dir::State</literal> contains the default directory to prefix on all sub 
   items if they do not start with <filename>/</filename> or <filename>./</filename>.</para>

   <para><literal>Dir::Cache</literal> contains locations pertaining to local cache 
   information, such as the two package caches <literal>srcpkgcache</literal> and 
   <literal>pkgcache</literal> as well as the location to place downloaded archives, 
   <literal>Dir::Cache::archives</literal>. Generation of caches can be turned off
   by setting their names to be blank. This will slow down startup but
   save disk space. It is probably preferred to turn off the pkgcache rather
   than the srcpkgcache. Like <literal>Dir::State</literal> the default
   directory is contained in <literal>Dir::Cache</literal></para>

   <para><literal>Dir::Etc</literal> contains the location of configuration files, 
   <literal>sourcelist</literal> gives the location of the sourcelist and 
   <literal>main</literal> is the default configuration file (setting has no effect,
   unless it is done from the config file specified by 
   <envar>APT_CONFIG</envar>).</para>

   <para>The <literal>Dir::Parts</literal> setting reads in all the config fragments in 
   lexical order from the directory specified. After this is done then the
   main config file is loaded.</para>

   <para>Binary programs are pointed to by <literal>Dir::Bin</literal>. <literal>Dir::Bin::Methods</literal> 
   specifies the location of the method handlers and <literal>gzip</literal>, 
   <literal>bzip2</literal>, <literal>lzma</literal>,
   <literal>dpkg</literal>, <literal>apt-get</literal> <literal>dpkg-source</literal> 
   <literal>dpkg-buildpackage</literal> and <literal>apt-cache</literal> specify the location
   of the respective programs.</para>

   <para>
     The configuration item <literal>RootDir</literal> has a special
     meaning.  If set, all paths in <literal>Dir::</literal> will be
     relative to <literal>RootDir</literal>, <emphasis>even paths that
     are specified absolutely</emphasis>.  So, for instance, if
     <literal>RootDir</literal> is set to
     <filename>/tmp/staging</filename> and
     <literal>Dir::State::status</literal> is set to
     <filename>/var/lib/dpkg/status</filename>, then the status file
     will be looked up in
     <filename>/tmp/staging/var/lib/dpkg/status</filename>.
   </para>
 </refsect1>
 
 <refsect1><title>APT in DSelect</title>
   <para>   
   When APT is used as a &dselect; method several configuration directives
   control the default behaviour. These are in the <literal>DSelect</literal> section.</para>
   
   <variablelist>
     <varlistentry><term>Clean</term>
     <listitem><para>Cache Clean mode; this value may be one of always, prompt, auto,
     pre-auto and never.  always and prompt will remove all packages from
     the cache after upgrading, prompt (the default) does so conditionally. 
     auto removes only those packages which are no longer downloadable
     (replaced with a new version for instance).  pre-auto performs this
     action before downloading new packages.</para></listitem>
     </varlistentry>

     <varlistentry><term>options</term>
     <listitem><para>The contents of this variable is passed to &apt-get; as command line
     options when it is run for the install phase.</para></listitem>
     </varlistentry>

     <varlistentry><term>Updateoptions</term>
     <listitem><para>The contents of this variable is passed to &apt-get; as command line
     options when it is run for the update phase.</para></listitem>
     </varlistentry>

     <varlistentry><term>PromptAfterUpdate</term>
     <listitem><para>If true the [U]pdate operation in &dselect; will always prompt to continue. 
     The default is to prompt only on error.</para></listitem>
     </varlistentry>
   </variablelist>
 </refsect1>
 
 <refsect1><title>How APT calls dpkg</title>
   <para>Several configuration directives control how APT invokes &dpkg;. These are 
   in the <literal>DPkg</literal> section.</para>

   <variablelist>
     <varlistentry><term>options</term>
     <listitem><para>This is a list of options to pass to dpkg. The options must be specified
     using the list notation and each list item is passed as a single argument
     to &dpkg;.</para></listitem>
     </varlistentry>
     
     <varlistentry><term>Pre-Invoke</term><term>Post-Invoke</term>
     <listitem><para>This is a list of shell commands to run before/after invoking &dpkg;. 
     Like <literal>options</literal> this must be specified in list notation. The 
     commands are invoked in order using <filename>/bin/sh</filename>, should any 
     fail APT will abort.</para></listitem>
     </varlistentry>

     <varlistentry><term>Pre-Install-Pkgs</term>
     <listitem><para>This is a list of shell commands to run before invoking dpkg. Like
     <literal>options</literal> this must be specified in list notation. The commands
     are invoked in order using <filename>/bin/sh</filename>, should any fail APT 
     will abort. APT will pass to the commands on standard input the 
     filenames of all .deb files it is going to install, one per line.</para>

     <para>Version 2 of this protocol dumps more information, including the 
     protocol version, the APT configuration space and the packages, files
     and versions being changed. Version 2 is enabled by setting 
     <literal>DPkg::Tools::options::cmd::Version</literal> to 2. <literal>cmd</literal> is a
     command given to <literal>Pre-Install-Pkgs</literal>.</para></listitem>
     </varlistentry>

     <varlistentry><term>Run-Directory</term>
     <listitem><para>APT chdirs to this directory before invoking dpkg, the default is 
     <filename>/</filename>.</para></listitem>
     </varlistentry>

     <varlistentry><term>Build-options</term>
     <listitem><para>These options are passed to &dpkg-buildpackage; when compiling packages,
     the default is to disable signing and produce all binaries.</para></listitem>
     </varlistentry>
   </variablelist>

   <refsect2><title>dpkg trigger usage (and related options)</title>
     <para>APT can call dpkg in a way so it can make aggressive use of triggers over
     multiply calls of dpkg. Without further options dpkg will use triggers only in between his
     own run. Activating these options can therefore decrease the time needed to perform the
     install / upgrade. Note that it is intended to activate these options per default in the
     future, but as it changes the way APT calling dpkg drastically it needs a lot more testing.
     <emphasis>These options are therefore currently experimental and should not be used in
     productive environments.</emphasis> Also it breaks the progress reporting so all frontends will
     currently stay around half (or more) of the time in the 100% state while it actually configures
     all packages.</para>
     <para>Note that it is not guaranteed that APT will support these options or that these options will
     not cause (big) trouble in the future. If you have understand the current risks and problems with
     these options, but are brave enough to help testing them create a new configuration file and test a
     combination of options. Please report any bugs, problems and improvements you encounter and make sure
     to note which options you have used in your reports. Asking dpkg for help could also be useful for
     debugging proposes, see e.g. <command>dpkg --audit</command>. A defensive option combination would be
<literallayout>DPkg::NoTriggers "true";
PackageManager::Configure "smart";
DPkg::ConfigurePending "true";
DPkg::TriggersPending "true";</literallayout></para>

     <variablelist>
       <varlistentry><term>DPkg::NoTriggers</term>
       <listitem><para>Add the no triggers flag to all dpkg calls (except the ConfigurePending call).
       See &dpkg; if you are interested in what this actually means. In short: dpkg will not run the
       triggers when this flag is present unless it is explicitly called to do so in an extra call.
       Note that this option exists (undocumented) also in older apt versions with a slightly different
       meaning: Previously these option only append --no-triggers to the configure calls to dpkg -
       now apt will add these flag also to the unpack and remove calls.</para></listitem>
       </varlistentry>
       <varlistentry><term>PackageManager::Configure</term>
       <listitem><para>Valid values are "<literal>all</literal>", "<literal>smart</literal>" and "<literal>no</literal>".
       "<literal>all</literal>" is the default value and causes APT to configure all packages explicit.
       The "<literal>smart</literal>" way is it to configure only packages which need to be configured before
       another package can be unpacked (Pre-Depends) and let the rest configure by dpkg with a call generated
       by the next option. "<literal>no</literal>" on the other hand will not configure anything and totally
       rely on dpkg for configuration (which will at the moment fail if a Pre-Depends is encountered).
       Setting this option to another than the all value will implicitly activate also the next option per
       default as otherwise the system could end in an unconfigured status which could be unbootable!
       </para></listitem>
       </varlistentry>
       <varlistentry><term>DPkg::ConfigurePending</term>
       <listitem><para>If this option is set apt will call <command>dpkg --configure --pending</command>
       to let dpkg handle all required configurations and triggers. This option is activated automatic
       per default if the previous option is not set to <literal>all</literal>, but deactivating could be useful
       if you want to run APT multiple times in a row - e.g. in an installer. In these sceneries you could
       deactivate this option in all but the last run.</para></listitem>
       </varlistentry>
       <varlistentry><term>DPkg::TriggersPending</term>
       <listitem><para>Useful for <literal>smart</literal> configuration as a package which has pending
       triggers is not considered as <literal>installed</literal> and dpkg treats them as <literal>unpacked</literal>
       currently which is a dealbreaker for Pre-Dependencies (see debbugs #526774). Note that this will
       process all triggers, not only the triggers needed to configure this package.</para></listitem>
       </varlistentry>
       <varlistentry><term>PackageManager::UnpackAll</term>
       <listitem><para>As the configuration can be deferred to be done at the end by dpkg it can be
       tried to order the unpack series only by critical needs, e.g. by Pre-Depends. Default is true
       and therefore the "old" method of ordering in various steps by everything. While both method
       were present in earlier APT versions the <literal>OrderCritical</literal> method was unused, so
       this method is very experimental and needs further improvements before becoming really useful.
       </para></listitem>
       </varlistentry>
       <varlistentry><term>OrderList::Score::Immediate</term>
       <listitem><para>Essential packages (and there dependencies) should be configured immediately
       after unpacking. It will be a good idea to do this quite early in the upgrade process as these
       these configure calls require currently also <literal>DPkg::TriggersPending</literal> which
       will run quite a few triggers (which maybe not needed). Essentials get per default a high score
       but the immediate flag is relatively low (a package which has a Pre-Depends is higher rated).
       These option and the others in the same group can be used to change the scoring. The following
       example shows the settings with there default values.
       <literallayout>OrderList::Score {
	Delete 500;
	Essential 200;
	Immediate 10;
	PreDepends 50;
};</literallayout>
       </para></listitem>
       </varlistentry>
     </variablelist>
   </refsect2>
 </refsect1>

 <refsect1>
   <title>Periodic and Archives options</title>
   <para><literal>APT::Periodic</literal> and <literal>APT::Archives</literal>
   groups of options configure behavior of apt periodic updates, which is
   done by <literal>/etc/cron.daily/apt</literal> script. See header of
   this script for the brief documentation of these options.
   </para>
 </refsect1>

 <refsect1>
   <title>Debug options</title>
   <para>
     Enabling options in the <literal>Debug::</literal> section will
     cause debugging information to be sent to the standard error
     stream of the program utilizing the <literal>apt</literal>
     libraries, or enable special program modes that are primarily
     useful for debugging the behavior of <literal>apt</literal>.
     Most of these options are not interesting to a normal user, but a
     few may be:

     <itemizedlist>
       <listitem>
	 <para>
	   <literal>Debug::pkgProblemResolver</literal> enables output
	   about the decisions made by
	   <literal>dist-upgrade, upgrade, install, remove, purge</literal>.
	 </para>
       </listitem>

       <listitem>
	 <para>
	   <literal>Debug::NoLocking</literal> disables all file
	   locking.  This can be used to run some operations (for
	   instance, <literal>apt-get -s install</literal>) as a
	   non-root user.
	 </para>
       </listitem>

       <listitem>
	 <para>
	   <literal>Debug::pkgDPkgPM</literal> prints out the actual
	   command line each time that <literal>apt</literal> invokes
	   &dpkg;.
	 </para>
       </listitem>

       <listitem>
	 <para>
	   <literal>Debug::IdentCdrom</literal> disables the inclusion
	   of statfs data in CDROM IDs.  <!-- TODO: provide a
	   motivating example, except I haven't a clue why you'd want
	   to do this. -->
	 </para>
       </listitem>
     </itemizedlist>
   </para>

   <para>
     A full list of debugging options to apt follows.
   </para>

   <variablelist>
     <varlistentry>
       <term><literal>Debug::Acquire::cdrom</literal></term>

       <listitem>
	 <para>
	   Print information related to accessing
	   <literal>cdrom://</literal> sources.
	 </para>
       </listitem>
     </varlistentry>

     <varlistentry>
       <term><literal>Debug::Acquire::ftp</literal></term>

       <listitem>
	 <para>
	   Print information related to downloading packages using
	   FTP.
	 </para>
       </listitem>
     </varlistentry>

     <varlistentry>
       <term><literal>Debug::Acquire::http</literal></term>

       <listitem>
	 <para>
	   Print information related to downloading packages using
	   HTTP.
	 </para>
       </listitem>
     </varlistentry>

     <varlistentry>
       <term><literal>Debug::Acquire::https</literal></term>

       <listitem>
	 <para>
	   Print information related to downloading packages using
	   HTTPS.
	 </para>
       </listitem>
     </varlistentry>

     <varlistentry>
       <term><literal>Debug::Acquire::gpgv</literal></term>

       <listitem>
	 <para>
	   Print information related to verifying cryptographic
	   signatures using <literal>gpg</literal>.
	 </para>
       </listitem>
     </varlistentry>

     <varlistentry>
       <term><literal>Debug::aptcdrom</literal></term>

       <listitem>
	 <para>
	   Output information about the process of accessing
	   collections of packages stored on CD-ROMs.
	 </para>
       </listitem>
     </varlistentry>

     <varlistentry>
       <term><literal>Debug::BuildDeps</literal></term>
       <listitem>
	 <para>
	   Describes the process of resolving build-dependencies in
	   &apt-get;.
	 </para>
       </listitem>
     </varlistentry>

     <varlistentry>
       <term><literal>Debug::Hashes</literal></term>
       <listitem>
	 <para>
	   Output each cryptographic hash that is generated by the
	   <literal>apt</literal> libraries.
	 </para>
       </listitem>
     </varlistentry>

     <varlistentry>
       <term><literal>Debug::IdentCDROM</literal></term>
       <listitem>
	 <para>
	   Do not include information from <literal>statfs</literal>,
	   namely the number of used and free blocks on the CD-ROM
	   filesystem, when generating an ID for a CD-ROM.
	 </para>
       </listitem>
     </varlistentry>

     <varlistentry>
       <term><literal>Debug::NoLocking</literal></term>
       <listitem>
	 <para>
	   Disable all file locking.  For instance, this will allow
	   two instances of <quote><literal>apt-get
	   update</literal></quote> to run at the same time.
	 </para>
       </listitem>
     </varlistentry>

     <varlistentry>
       <term><literal>Debug::pkgAcquire</literal></term>

       <listitem>
	 <para>
	   Log when items are added to or removed from the global
	   download queue.
	 </para>
       </listitem>
     </varlistentry>

     <varlistentry>
       <term><literal>Debug::pkgAcquire::Auth</literal></term>
       <listitem>
	 <para>
	   Output status messages and errors related to verifying
	   checksums and cryptographic signatures of downloaded files.
	 </para>
       </listitem>
     </varlistentry>

     <varlistentry>
       <term><literal>Debug::pkgAcquire::Diffs</literal></term>
       <listitem>
	 <para>
	   Output information about downloading and applying package
	   index list diffs, and errors relating to package index list
	   diffs.
	 </para>
       </listitem>
     </varlistentry>

     <varlistentry>
       <term><literal>Debug::pkgAcquire::RRed</literal></term>

       <listitem>
	 <para>
	   Output information related to patching apt package lists
	   when downloading index diffs instead of full indices.
	 </para>
       </listitem>
     </varlistentry>

     <varlistentry>
       <term><literal>Debug::pkgAcquire::Worker</literal></term>

       <listitem>
	 <para>
	   Log all interactions with the sub-processes that actually
	   perform downloads.
	 </para>
       </listitem>
     </varlistentry>

     <varlistentry>
       <term><literal>Debug::pkgAutoRemove</literal></term>

       <listitem>
	 <para>
	   Log events related to the automatically-installed status of
	   packages and to the removal of unused packages.
	 </para>
       </listitem>
     </varlistentry>

     <varlistentry>
       <term><literal>Debug::pkgDepCache::AutoInstall</literal></term>
       <listitem>
	 <para>
	   Generate debug messages describing which packages are being
	   automatically installed to resolve dependencies.  This
	   corresponds to the initial auto-install pass performed in,
	   e.g., <literal>apt-get install</literal>, and not to the
	   full <literal>apt</literal> dependency resolver; see
	   <literal>Debug::pkgProblemResolver</literal> for that.
	 </para>
       </listitem>
     </varlistentry>

     <varlistentry>
       <term><literal>Debug::pkgDepCache::Marker</literal></term>
       <listitem>
        <para>
           Generate debug messages describing which package is marked
          as keep/install/remove while the ProblemResolver does his work.
          Each addition or deletion may trigger additional actions;
          they are shown indented two additional space under the original entry.
          The format for each line is <literal>MarkKeep</literal>,
          <literal>MarkDelete</literal> or <literal>MarkInstall</literal> followed by
          <literal>package-name &lt;a.b.c -&gt; d.e.f | x.y.z&gt; (section)</literal>
          where <literal>a.b.c</literal> is the current version of the package,
          <literal>d.e.f</literal> is the version considered for installation and
          <literal>x.y.z</literal> is a newer version, but not considered for installation
          (because of a low pin score). The later two can be omitted if there is none or if
          it is the same version as the installed.
          <literal>section</literal> is the name of the section the package appears in.
        </para>
       </listitem>
     </varlistentry>

     <!-- Question: why doesn't this do anything?  The code says it should. -->
     <varlistentry>
       <term><literal>Debug::pkgInitConfig</literal></term>
       <listitem>
	 <para>
	   Dump the default configuration to standard error on
	   startup.
	 </para>
       </listitem>
     </varlistentry>

     <varlistentry>
       <term><literal>Debug::pkgDPkgPM</literal></term>
       <listitem>
	 <para>
	   When invoking &dpkg;, output the precise command line with
	   which it is being invoked, with arguments separated by a
	   single space character.
	 </para>
       </listitem>
     </varlistentry>

     <varlistentry>
       <term><literal>Debug::pkgDPkgProgressReporting</literal></term>
       <listitem>
	 <para>
	   Output all the data received from &dpkg; on the status file
	   descriptor and any errors encountered while parsing it.
	 </para>
       </listitem>
     </varlistentry>

     <varlistentry>
       <term><literal>Debug::pkgOrderList</literal></term>

       <listitem>
	 <para>
	   Generate a trace of the algorithm that decides the order in
	   which <literal>apt</literal> should pass packages to
	   &dpkg;.
	 </para>
       </listitem>
     </varlistentry>

     <varlistentry>
       <term><literal>Debug::pkgPackageManager</literal></term>

       <listitem>
	 <para>
	   Output status messages tracing the steps performed when
	   invoking &dpkg;.
	 </para>
       </listitem>
     </varlistentry>

     <varlistentry>
       <term><literal>Debug::pkgPolicy</literal></term>

       <listitem>
	 <para>
	   Output the priority of each package list on startup.
	 </para>
       </listitem>
     </varlistentry>

     <varlistentry>
       <term><literal>Debug::pkgProblemResolver</literal></term>

       <listitem>
	 <para>
	   Trace the execution of the dependency resolver (this
	   applies only to what happens when a complex dependency
	   problem is encountered).
	 </para>
       </listitem>
     </varlistentry>

     <varlistentry>
       <term><literal>Debug::pkgProblemResolver::ShowScores</literal></term>
       <listitem>
        <para>
          Display a list of all installed packages with their calculated score
          used by the pkgProblemResolver. The description of the package
          is the same as described in <literal>Debug::pkgDepCache::Marker</literal>
        </para>
       </listitem>
     </varlistentry>

     <varlistentry>
       <term><literal>Debug::sourceList</literal></term>

       <listitem>
	 <para>
	   Print information about the vendors read from
	   <filename>/etc/apt/vendors.list</filename>.
	 </para>
       </listitem>
     </varlistentry>

<!-- 2009/07/11 Currently used nowhere. The corresponding code
is commented.
     <varlistentry>
       <term><literal>Debug::Vendor</literal></term>

       <listitem>
	 <para>
	   Print information about each vendor.
	 </para>
       </listitem>
     </varlistentry>
-->
   </variablelist>
 </refsect1>
 
 <refsect1><title>Examples</title>
   <para>&configureindex; is a 
   configuration file showing example values for all possible 
   options.</para>
 </refsect1>
 
 <refsect1><title>Files</title>
   <variablelist>
      &file-aptconf;
   </variablelist>
 </refsect1>
 
 <refsect1><title>See Also</title>
   <para>&apt-cache;, &apt-config;<!-- ? reading apt.conf -->, &apt-preferences;.</para>
 </refsect1>

 &manbugs;
 
</refentry>
<|MERGE_RESOLUTION|>--- conflicted
+++ resolved
@@ -158,11 +158,7 @@
      <varlistentry><term>Immediate-Configure</term>
      <listitem><para>Defaults to on which will cause APT to install essential and important packages
      as fast as possible in the install/upgrade operation. This is done to limit the effect of a failing
-<<<<<<< HEAD
-     &dpkg; call: If this option is disabled APT doesn't treat an important package in the same way as
-=======
      &dpkg; call: If this option is disabled APT does treat an important package in the same way as
->>>>>>> 944b2fff
      an extra package: Between the unpacking of the important package A and his configuration can then
      be many other unpack or configuration calls, e.g. for package B which has no relation to A, but
      causes the dpkg call to fail (e.g. because maintainer script of package B generates an error) which results
@@ -174,17 +170,12 @@
      refers to this option so the user can deactivate the immediate configuration temporary to be able to perform
      an install/upgrade again. Note the use of the word "theory" here as this problem was only encountered by now
      in real world a few times in non-stable distribution versions and caused by wrong dependencies of the package
-<<<<<<< HEAD
-     in question, so you should not blindly disable this option as the mentioned scenario above is not the only
-     problem immediate configuration can help to prevent in the first place.</para></listitem>
-=======
      in question or by a system in an already broken state, so you should not blindly disable this option as
      the mentioned scenario above is not the only problem immediate configuration can help to prevent in the first place.
      Before a big operation like <literal>dist-upgrade</literal> is run with this option disabled it should be tried to
      explicitly <literal>install</literal> the package APT is unable to configure immediately, but please make sure to
      report your problem also to your distribution and to the APT team with the buglink below so they can work on
      improving or correcting the upgrade process.</para></listitem>
->>>>>>> 944b2fff
      </varlistentry>
 
      <varlistentry><term>Force-LoopBreak</term>
