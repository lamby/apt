# Translation of apt package man pages
# Copyright (C) YEAR André Luís Lopes <andrelop@debian.org>
# This file is distributed under the same license as the apt package.
#
# Translators:
# André Luís Lopes <andrelop@ig.com.br>
#
#, fuzzy
msgid ""
msgstr ""
"Project-Id-Version: apt\n"
"Report-Msgid-Bugs-To: APT Development Team <deity@lists.debian.org>\n"
"POT-Creation-Date: 2012-06-09 22:05+0300\n"
"PO-Revision-Date: 2004-09-20 17:02+0000\n"
"Last-Translator: André Luís Lopes <andrelop@debian.org>\n"
"Language-Team: <debian-l10n-portuguese@lists.debian.org>\n"
"Language: \n"
"MIME-Version: 1.0\n"
"Content-Type: text/plain; charset=UTF-8\n"
"Content-Transfer-Encoding: 8bit\n"

#. type: Plain text
#: apt.ent:7
#, no-wrap
msgid ""
"<!ENTITY apt-author.team \"\n"
"   <author>\n"
"    <othername>APT team</othername>\n"
"    <contrib></contrib>\n"
"   </author>\n"
"\">\n"
msgstr ""

#. type: Plain text
#: apt.ent:13
#, no-wrap
msgid ""
"<!ENTITY apt-qapage \"\n"
"\t<para>\n"
"\t\t<ulink url='http://packages.qa.debian.org/a/apt.html'>QA Page</ulink>\n"
"\t</para>\n"
"\">\n"
msgstr ""

#. type: Plain text
#: apt.ent:24
#, fuzzy, no-wrap
msgid ""
"<!-- Boiler plate Bug reporting section -->\n"
"<!ENTITY manbugs \"\n"
" <refsect1><title>Bugs</title>\n"
"   <para><ulink url='http://bugs.debian.org/src:apt'>APT bug page</ulink>.\n"
"   If you wish to report a bug in APT, please see\n"
"   <filename>/usr/share/doc/debian/bug-reporting.txt</filename> or the\n"
"   &reportbug; command.\n"
"   </para>\n"
" </refsect1>\n"
"\">\n"
msgstr ""
"\n"
" <RefSect1><Title>Bugs</>\n"
"   <para>\n"
"   Consulte a <ulink url='http://bugs.debian.org/apt'>página de bugs do APT</>.\n"
"   Caso você queira relatar um bug no APT, por favor consulte o arquivo\n"
"   <filename>/usr/share/doc/debian/bug-reporting.txt</> ou o comando &reportbug;.\n"
" </RefSect1>\n"

#. type: Plain text
#: apt.ent:32
#, fuzzy, no-wrap
msgid ""
"<!-- Boiler plate Author section -->\n"
"<!ENTITY manauthor \"\n"
" <refsect1><title>Author</title>\n"
"   <para>APT was written by the APT team <email>apt@packages.debian.org</email>.\n"
"   </para>\n"
" </refsect1>\n"
"\">\n"
msgstr ""
"\n"
" <RefSect1><Title>Author</>\n"
"   <para>\n"
"   O APT foi escrito pela equipe APT <email>apt@packages.debian.org</>.\n"
" </RefSect1>\n"

#. type: Plain text
#: apt.ent:42
#, no-wrap
msgid ""
"<!-- Should be used within the option section of the text to\n"
"     put in the blurb about -h, -v, -c and -o -->\n"
"<!ENTITY apt-commonoptions \"\n"
"     <varlistentry><term><option>-h</option></term>\n"
"     <term><option>--help</option></term>\n"
"     <listitem><para>Show a short usage summary.\n"
"     </para>\n"
"     </listitem>\n"
"     </varlistentry>\n"
msgstr ""

#. type: Plain text
#: apt.ent:50
#, no-wrap
msgid ""
"     <varlistentry>\n"
"      <term><option>-v</option></term>\n"
"      <term><option>--version</option></term>\n"
"      <listitem><para>Show the program version.\n"
"     </para>\n"
"     </listitem>\n"
"     </varlistentry>\n"
msgstr ""

#. type: Plain text
#: apt.ent:62
#, no-wrap
msgid ""
"     <varlistentry>\n"
"      <term><option>-c</option></term>\n"
"      <term><option>--config-file</option></term>\n"
"     <listitem><para>Configuration File; Specify a configuration file to use. \n"
"     The program will read the default configuration file and then this \n"
"     configuration file. If configuration settings need to be set before the\n"
"     default configuration files are parsed specify a file with the <envar>APT_CONFIG</envar>\n"
"     environment variable. See &apt-conf; for syntax information.\n"
"     </para>\n"
"     </listitem>\n"
"     </varlistentry>\n"
msgstr ""

#. type: Plain text
#: apt.ent:74
#, no-wrap
msgid ""
"     <varlistentry>\n"
"      <term><option>-o</option></term>\n"
"      <term><option>--option</option></term>\n"
"     <listitem><para>Set a Configuration Option; This will set an arbitrary\n"
"      configuration option. The syntax is <option>-o Foo::Bar=bar</option>.\n"
"      <option>-o</option> and <option>--option</option> can be used multiple\n"
"      times to set different options.\n"
"     </para>\n"
"     </listitem>\n"
"     </varlistentry>\n"
"\">\n"
msgstr ""

#. type: Plain text
#: apt.ent:85
#, fuzzy, no-wrap
msgid ""
"<!-- Should be used within the option section of the text to\n"
"     put in the blurb about -h, -v, -c and -o -->\n"
"<!ENTITY apt-cmdblurb \"\n"
"   <para>All command line options may be set using the configuration file, the\n"
"   descriptions indicate the configuration option to set. For boolean\n"
"   options you can override the config file by using something like \n"
"   <option>-f-</option>,<option>--no-f</option>, <option>-f=no</option>\n"
"   or several other variations.\n"
"   </para>\n"
"\">\n"
msgstr ""
"\n"
"   <para>\n"
"   Todas as opções de linha de comando podem ser definidas usando o\n"
"   arquivo de configuração, as descrições indicam a opção de configuração\n"
"   a ser definida. Para opções booleanas você pode sobrepor o arquivo de\n"
"   configuração usando algo como <option/-f-/,<option/--no-f/,\n"
"   <option/-f=no/ ou diversas outras variantes.\n"
"   </para>\n"

#. type: Plain text
#: apt.ent:91
#, no-wrap
msgid ""
"<!ENTITY file-aptconf \"\n"
"     <varlistentry><term><filename>/etc/apt/apt.conf</filename></term>\n"
"     <listitem><para>APT configuration file.\n"
"     Configuration Item: <literal>Dir::Etc::Main</literal>.</para></listitem>\n"
"     </varlistentry>\n"
msgstr ""

#. type: Plain text
#: apt.ent:97
#, no-wrap
msgid ""
"     <varlistentry><term><filename>/etc/apt/apt.conf.d/</filename></term>\n"
"     <listitem><para>APT configuration file fragments.\n"
"     Configuration Item: <literal>Dir::Etc::Parts</literal>.</para></listitem>\n"
"     </varlistentry>\n"
"\">\n"
msgstr ""

#. type: Plain text
#: apt.ent:103
#, no-wrap
msgid ""
"<!ENTITY file-cachearchives \"\n"
"     <varlistentry><term><filename>&cachedir;/archives/</filename></term>\n"
"     <listitem><para>Storage area for retrieved package files.\n"
"     Configuration Item: <literal>Dir::Cache::Archives</literal>.</para></listitem>\n"
"     </varlistentry>\n"
msgstr ""

#. type: Plain text
#: apt.ent:109
#, no-wrap
msgid ""
"     <varlistentry><term><filename>&cachedir;/archives/partial/</filename></term>\n"
"     <listitem><para>Storage area for package files in transit.\n"
"     Configuration Item: <literal>Dir::Cache::Archives</literal> (<filename>partial</filename> will be implicitly appended)</para></listitem>\n"
"     </varlistentry>\n"
"\">\n"
msgstr ""

#. type: Plain text
#: apt.ent:119
#, no-wrap
msgid ""
"<!ENTITY file-preferences \"\n"
"     <varlistentry><term><filename>/etc/apt/preferences</filename></term>\n"
"     <listitem><para>Version preferences file.\n"
"     This is where you would specify &quot;pinning&quot;,\n"
"     i.e. a preference to get certain packages\n"
"     from a separate source\n"
"     or from a different version of a distribution.\n"
"     Configuration Item: <literal>Dir::Etc::Preferences</literal>.</para></listitem>\n"
"     </varlistentry>\n"
msgstr ""

#. type: Plain text
#: apt.ent:125
#, no-wrap
msgid ""
"     <varlistentry><term><filename>/etc/apt/preferences.d/</filename></term>\n"
"     <listitem><para>File fragments for the version preferences.\n"
"     Configuration Item: <literal>Dir::Etc::PreferencesParts</literal>.</para></listitem>\n"
"     </varlistentry>\n"
"\">\n"
msgstr ""

#. type: Plain text
#: apt.ent:131
#, no-wrap
msgid ""
"<!ENTITY file-sourceslist \"\n"
"     <varlistentry><term><filename>/etc/apt/sources.list</filename></term>\n"
"     <listitem><para>Locations to fetch packages from.\n"
"     Configuration Item: <literal>Dir::Etc::SourceList</literal>.</para></listitem>\n"
"     </varlistentry>\n"
msgstr ""

#. type: Plain text
#: apt.ent:137
#, no-wrap
msgid ""
"     <varlistentry><term><filename>/etc/apt/sources.list.d/</filename></term>\n"
"     <listitem><para>File fragments for locations to fetch packages from.\n"
"     Configuration Item: <literal>Dir::Etc::SourceParts</literal>.</para></listitem>\n"
"     </varlistentry>\n"
"\">\n"
msgstr ""

#. type: Plain text
#: apt.ent:144
#, no-wrap
msgid ""
"<!ENTITY file-statelists \"\n"
"     <varlistentry><term><filename>&statedir;/lists/</filename></term>\n"
"     <listitem><para>Storage area for state information for each package resource specified in\n"
"     &sources-list;\n"
"     Configuration Item: <literal>Dir::State::Lists</literal>.</para></listitem>\n"
"     </varlistentry>\n"
msgstr ""

#. type: Plain text
#: apt.ent:150
#, no-wrap
msgid ""
"     <varlistentry><term><filename>&statedir;/lists/partial/</filename></term>\n"
"     <listitem><para>Storage area for state information in transit.\n"
"     Configuration Item: <literal>Dir::State::Lists</literal> (<filename>partial</filename> will be implicitly appended)</para></listitem>\n"
"     </varlistentry>\n"
"\">\n"
msgstr ""

#. type: Plain text
#: apt.ent:156
#, no-wrap
msgid ""
"<!ENTITY file-trustedgpg \"\n"
"     <varlistentry><term><filename>/etc/apt/trusted.gpg</filename></term>\n"
"     <listitem><para>Keyring of local trusted keys, new keys will be added here.\n"
"     Configuration Item: <literal>Dir::Etc::Trusted</literal>.</para></listitem>\n"
"     </varlistentry>\n"
msgstr ""

#. type: Plain text
#: apt.ent:163
#, no-wrap
msgid ""
"     <varlistentry><term><filename>/etc/apt/trusted.gpg.d/</filename></term>\n"
"     <listitem><para>File fragments for the trusted keys, additional keyrings can\n"
"     be stored here (by other packages or the administrator).\n"
"     Configuration Item <literal>Dir::Etc::TrustedParts</literal>.</para></listitem>\n"
"     </varlistentry>\n"
"\">\n"
msgstr ""

#. type: Plain text
#: apt.ent:171
#, no-wrap
msgid ""
"<!ENTITY file-extended_states \"\n"
"      <varlistentry><term><filename>/var/lib/apt/extended_states</filename></term>\n"
"      <listitem><para>Status list of auto-installed packages.\n"
"      Configuration Item: <literal>Dir::State::extended_states</literal>.\n"
"      </para></listitem>\n"
"      </varlistentry>\n"
"\">\n"
msgstr ""

#. type: Plain text
#: apt.ent:175
#, no-wrap
msgid ""
"<!-- TRANSLATOR: This is the section header for the following paragraphs - comparable\n"
"     to the other headers like NAME and DESCRIPTION and should therefore be uppercase. -->\n"
"<!ENTITY translation-title \"TRANSLATION\">\n"
msgstr "<!ENTITY translation-title \"TRADUÇÃO\">\n"

#. type: Plain text
#: apt.ent:184
#, no-wrap
msgid ""
"<!-- TRANSLATOR: This is a placeholder. You should write here who has contributed\n"
"     to the translation in the past, who is responsible now and maybe further information\n"
"     specially related to your translation. -->\n"
"<!ENTITY translation-holder \"\n"
"     The english translation was done by John Doe <email>john@doe.org</email> in 2009,\n"
"     2010 and Daniela Acme <email>daniela@acme.us</email> in 2010 together with the\n"
"     Debian Dummy l10n Team <email>debian-l10n-dummy@lists.debian.org</email>.\n"
"\">\n"
msgstr ""
"<!ENTITY translation-holder \"\n"
"     Esta página de manual foi traduzida para o Português do Brasil por\n"
"     André Luís Lopes <email>andrelop@ig.com.br</email>.\n"
"\">\n"

#. type: Plain text
#: apt.ent:195
#, no-wrap
msgid ""
"<!-- TRANSLATOR: As a translation is allowed to have 20% of untranslated/fuzzy strings\n"
"     in a shipped manpage newer/modified paragraphs will maybe appear in english in\n"
"     the generated manpage. This sentence is therefore here to tell the reader that this\n"
"     is not a mistake by the translator - obviously the target is that at least for stable\n"
"     releases this sentence is not needed. :) -->\n"
"<!ENTITY translation-english \"\n"
"     Note that this translated document may contain untranslated parts.\n"
"     This is done on purpose, to avoid losing content when the\n"
"     translation is lagging behind the original content.\n"
"\">\n"
msgstr ""

#. type: Plain text
#: apt.ent:198
msgid ""
"<!-- TRANSLATOR: used as in -o=config_string e.g. -o=Debug::"
"pkgProblemResolver=1 --> <!ENTITY synopsis-config-string \"config_string\">"
msgstr ""

#. type: Plain text
#: apt.ent:201
msgid ""
"<!-- TRANSLATOR: used as in -c=config_file e.g. -c=./apt.conf --> <!ENTITY "
"synopsis-config-file \"config_file\">"
msgstr ""

#. type: Plain text
#: apt.ent:204
msgid ""
"<!-- TRANSLATOR: used as in -t=target_release or pkg/target_release e.g. -"
"t=squeeze apt/experimental --> <!ENTITY synopsis-target-release "
"\"target_release\">"
msgstr ""

#. type: Plain text
#: apt.ent:207
msgid ""
"<!-- TRANSLATOR: used as in -a=architecture e.g. -a=armel --> <!ENTITY "
"synopsis-architecture \"architecture\">"
msgstr ""

#. type: Plain text
#: apt.ent:210
msgid ""
"<!-- TRANSLATOR: used as in apt-get install pkg e.g. apt-get install awesome "
"--> <!ENTITY synopsis-pkg \"pkg\">"
msgstr ""

#. type: Plain text
#: apt.ent:213
msgid ""
"<!-- TRANSLATOR: used as in pkg=pkg_version_number e.g. apt=0.8.15 --> <!"
"ENTITY synopsis-pkg-ver-number \"pkg_version_number\">"
msgstr ""

#. type: Plain text
#: apt.ent:216
msgid ""
"<!-- TRANSLATOR: used as in apt-cache pkgnames prefix e.g. apt-cache "
"pkgnames apt --> <!ENTITY synopsis-prefix \"prefix\">"
msgstr ""

#. type: Plain text
#: apt.ent:219
msgid ""
"<!-- TRANSLATOR: used as in apt-cache search regex e.g. apt-cache search "
"awesome --> <!ENTITY synopsis-regex \"regex\">"
msgstr ""

#. type: Plain text
#: apt.ent:222
msgid ""
"<!-- TRANSLATOR: used as in apt-cdrom -d=cdrom_mount_point e.g. apt-cdrom -"
"d=/media/cdrom --> <!ENTITY synopsis-cdrom-mount \"cdrom_mount_point\">"
msgstr ""

#. type: Plain text
#: apt.ent:225
msgid ""
"<!-- TRANSLATOR: used as in apt-extracttemplates -t=temporary_directory e.g. "
"apt-extracttemplates -t=/tmp --> <!ENTITY synopsis-tmp-directory "
"\"temporary_directory\">"
msgstr ""

#. type: Plain text
#: apt.ent:228
msgid ""
"<!-- TRANSLATOR: used as in apt-extracttemplates filename --> <!ENTITY "
"synopsis-filename \"filename\">"
msgstr ""

#. type: Plain text
#: apt.ent:231
msgid ""
"<!-- TRANSLATOR: used as parameter for apt-ftparchive e.g. apt-ftparchive "
"packages path override-file pathprefix --> <!ENTITY synopsis-path \"path\">"
msgstr ""

#. type: Plain text
#: apt.ent:234
msgid ""
"<!-- TRANSLATOR: used as parameter for apt-ftparchive e.g. apt-ftparchive "
"packages path override-file pathprefix --> <!ENTITY synopsis-override "
"\"override-file\">"
msgstr ""

#. type: Plain text
#: apt.ent:237
msgid ""
"<!-- TRANSLATOR: used as parameter for apt-ftparchive e.g. apt-ftparchive "
"packages path override-file pathprefix --> <!ENTITY synopsis-pathprefix "
"\"pathprefix\">"
msgstr ""

#. type: Plain text
#: apt.ent:240
msgid ""
"<!-- TRANSLATOR: used as parameter for apt-ftparchive e.g. apt-ftparchive "
"generate section --> <!ENTITY synopsis-section \"section\">"
msgstr ""

#. type: Plain text
#: apt.ent:243
msgid ""
"<!-- TRANSLATOR: used as in apt-key export keyid e.g. apt-key export "
"473041FA --> <!ENTITY synopsis-keyid \"keyid\">"
msgstr ""

#. type: Content of: <refentry><refmeta><manvolnum>
#: apt-get.8.xml:26 apt-cache.8.xml:26 apt-key.8.xml:25 apt-mark.8.xml:26
#: apt-secure.8.xml:25 apt-cdrom.8.xml:25 apt-config.8.xml:26
msgid "8"
msgstr ""

#. type: Content of: <refentry><refmeta><refmiscinfo>
#: apt-get.8.xml:27 apt-cache.8.xml:27 apt-key.8.xml:26 apt-mark.8.xml:27
#: apt-secure.8.xml:26 apt-cdrom.8.xml:26 apt-config.8.xml:27
#: apt.conf.5.xml:32 apt_preferences.5.xml:26 sources.list.5.xml:27
#: apt-extracttemplates.1.xml:27 apt-sortpkgs.1.xml:27 apt-ftparchive.1.xml:27
msgid "APT"
msgstr ""

#. type: Content of: <refentry><refnamediv><refpurpose>
#: apt-get.8.xml:33
msgid "APT package handling utility -- command-line interface"
msgstr ""

#. type: Content of: <refentry><refsect1><title>
#: apt-get.8.xml:38 apt-cache.8.xml:38 apt-key.8.xml:37 apt-mark.8.xml:38
#: apt-secure.8.xml:50 apt-cdrom.8.xml:37 apt-config.8.xml:38
#: apt.conf.5.xml:41 apt_preferences.5.xml:36 sources.list.5.xml:36
#: apt-extracttemplates.1.xml:38 apt-sortpkgs.1.xml:38 apt-ftparchive.1.xml:38
#, fuzzy
msgid "Description"
msgstr "Descrição"

#. type: Content of: <refentry><refsect1><para>
#: apt-get.8.xml:39
msgid ""
"<command>apt-get</command> is the command-line tool for handling packages, "
"and may be considered the user's \"back-end\" to other tools using the APT "
"library.  Several \"front-end\" interfaces exist, such as &dselect;, "
"&aptitude;, &synaptic; and &wajig;."
msgstr ""

#. type: Content of: <refentry><refsect1><para>
#: apt-get.8.xml:44 apt-cache.8.xml:44 apt-cdrom.8.xml:51 apt-config.8.xml:44
#: apt-ftparchive.1.xml:54
msgid ""
"Unless the <option>-h</option>, or <option>--help</option> option is given, "
"one of the commands below must be present."
msgstr ""

#. type: Content of: <refentry><refsect1><variablelist><varlistentry><listitem><para>
#: apt-get.8.xml:49
msgid ""
"<literal>update</literal> is used to resynchronize the package index files "
"from their sources. The indexes of available packages are fetched from the "
"location(s) specified in <filename>/etc/apt/sources.list</filename>.  For "
"example, when using a Debian archive, this command retrieves and scans the "
"<filename>Packages.gz</filename> files, so that information about new and "
"updated packages is available. An <literal>update</literal> should always be "
"performed before an <literal>upgrade</literal> or <literal>dist-upgrade</"
"literal>. Please be aware that the overall progress meter will be incorrect "
"as the size of the package files cannot be known in advance."
msgstr ""

#. type: Content of: <refentry><refsect1><variablelist><varlistentry><listitem><para>
#: apt-get.8.xml:61
msgid ""
"<literal>upgrade</literal> is used to install the newest versions of all "
"packages currently installed on the system from the sources enumerated in "
"<filename>/etc/apt/sources.list</filename>. Packages currently installed "
"with new versions available are retrieved and upgraded; under no "
"circumstances are currently installed packages removed, or packages not "
"already installed retrieved and installed. New versions of currently "
"installed packages that cannot be upgraded without changing the install "
"status of another package will be left at their current version. An "
"<literal>update</literal> must be performed first so that <command>apt-get</"
"command> knows that new versions of packages are available."
msgstr ""

#. type: Content of: <refentry><refsect1><variablelist><varlistentry><listitem><para>
#: apt-get.8.xml:74
msgid ""
"<literal>dist-upgrade</literal> in addition to performing the function of "
"<literal>upgrade</literal>, also intelligently handles changing dependencies "
"with new versions of packages; <command>apt-get</command> has a \"smart\" "
"conflict resolution system, and it will attempt to upgrade the most "
"important packages at the expense of less important ones if necessary.  The "
"<literal>dist-upgrade</literal> command may therefore remove some packages.  "
"The <filename>/etc/apt/sources.list</filename> file contains a list of "
"locations from which to retrieve desired package files.  See also &apt-"
"preferences; for a mechanism for overriding the general settings for "
"individual packages."
msgstr ""

#. type: Content of: <refentry><refsect1><variablelist><varlistentry><listitem><para>
#: apt-get.8.xml:87
msgid ""
"<literal>dselect-upgrade</literal> is used in conjunction with the "
"traditional Debian packaging front-end, &dselect;. <literal>dselect-upgrade</"
"literal> follows the changes made by &dselect; to the <literal>Status</"
"literal> field of available packages, and performs the actions necessary to "
"realize that state (for instance, the removal of old and the installation of "
"new packages)."
msgstr ""

#. type: Content of: <refentry><refsect1><variablelist><varlistentry><listitem><para>
#: apt-get.8.xml:98
msgid ""
"<literal>install</literal> is followed by one or more packages desired for "
"installation or upgrading.  Each package is a package name, not a fully "
"qualified filename (for instance, in a Debian system, <package>apt-utils</"
"package> would be the argument provided, not <filename>apt-utils_&apt-"
"product-version;_amd64.deb</filename>). All packages required by the package"
"(s) specified for installation will also be retrieved and installed.  The "
"<filename>/etc/apt/sources.list</filename> file is used to locate the "
"desired packages. If a hyphen is appended to the package name (with no "
"intervening space), the identified package will be removed if it is "
"installed.  Similarly a plus sign can be used to designate a package to "
"install. These latter features may be used to override decisions made by apt-"
"get's conflict resolution system."
msgstr ""

#. type: Content of: <refentry><refsect1><variablelist><varlistentry><listitem><para>
#: apt-get.8.xml:116
msgid ""
"A specific version of a package can be selected for installation by "
"following the package name with an equals and the version of the package to "
"select. This will cause that version to be located and selected for install. "
"Alternatively a specific distribution can be selected by following the "
"package name with a slash and the version of the distribution or the Archive "
"name (stable, testing, unstable)."
msgstr ""

#. type: Content of: <refentry><refsect1><variablelist><varlistentry><listitem><para>
#: apt-get.8.xml:123
msgid ""
"Both of the version selection mechanisms can downgrade packages and must be "
"used with care."
msgstr ""

#. type: Content of: <refentry><refsect1><variablelist><varlistentry><listitem><para>
#: apt-get.8.xml:126
msgid ""
"This is also the target to use if you want to upgrade one or more already-"
"installed packages without upgrading every package you have on your system. "
"Unlike the \"upgrade\" target, which installs the newest version of all "
"currently installed packages, \"install\" will install the newest version of "
"only the package(s)  specified. Simply provide the name of the package(s) "
"you wish to upgrade, and if a newer version is available, it (and its "
"dependencies, as described above) will be downloaded and installed."
msgstr ""

#. type: Content of: <refentry><refsect1><variablelist><varlistentry><listitem><para>
#: apt-get.8.xml:137
msgid ""
"Finally, the &apt-preferences; mechanism allows you to create an alternative "
"installation policy for individual packages."
msgstr ""

#. type: Content of: <refentry><refsect1><variablelist><varlistentry><listitem><para>
#: apt-get.8.xml:141
msgid ""
"If no package matches the given expression and the expression contains one "
"of '.', '?' or '*' then it is assumed to be a POSIX regular expression, and "
"it is applied to all package names in the database. Any matches are then "
"installed (or removed). Note that matching is done by substring so 'lo.*' "
"matches 'how-lo' and 'lowest'. If this is undesired, anchor the regular "
"expression with a '^' or '$' character, or create a more specific regular "
"expression."
msgstr ""

#. type: Content of: <refentry><refsect1><variablelist><varlistentry><listitem><para>
#: apt-get.8.xml:151
msgid ""
"<literal>remove</literal> is identical to <literal>install</literal> except "
"that packages are removed instead of installed. Note that removing a package "
"leaves its configuration files on the system. If a plus sign is appended to "
"the package name (with no intervening space), the identified package will be "
"installed instead of removed."
msgstr ""

#. type: Content of: <refentry><refsect1><variablelist><varlistentry><listitem><para>
#: apt-get.8.xml:159
msgid ""
"<literal>purge</literal> is identical to <literal>remove</literal> except "
"that packages are removed and purged (any configuration files are deleted "
"too)."
msgstr ""

#. type: Content of: <refentry><refsect1><variablelist><varlistentry><listitem><para>
#: apt-get.8.xml:164
msgid ""
"<literal>source</literal> causes <command>apt-get</command> to fetch source "
"packages. APT will examine the available packages to decide which source "
"package to fetch. It will then find and download into the current directory "
"the newest available version of that source package while respecting the "
"default release, set with the option <literal>APT::Default-Release</"
"literal>, the <option>-t</option> option or per package with the "
"<literal>pkg/release</literal> syntax, if possible."
msgstr ""

#. type: Content of: <refentry><refsect1><variablelist><varlistentry><listitem><para>
#: apt-get.8.xml:172
msgid ""
"Source packages are tracked separately from binary packages via <literal>deb-"
"src</literal> lines in the &sources-list; file. This means that you will "
"need to add such a line for each repository you want to get sources from; "
"otherwise you will probably get either the wrong (too old/too new) source "
"versions or none at all."
msgstr ""

#. type: Content of: <refentry><refsect1><variablelist><varlistentry><listitem><para>
#: apt-get.8.xml:178
msgid ""
"If the <option>--compile</option> option is specified then the package will "
"be compiled to a binary .deb using <command>dpkg-buildpackage</command> for "
"the architecture as defined by the <command>--host-architecture</command> "
"option.  If <option>--download-only</option> is specified then the source "
"package will not be unpacked."
msgstr ""

#. type: Content of: <refentry><refsect1><variablelist><varlistentry><listitem><para>
#: apt-get.8.xml:185
msgid ""
"A specific source version can be retrieved by postfixing the source name "
"with an equals and then the version to fetch, similar to the mechanism used "
"for the package files. This enables exact matching of the source package "
"name and version, implicitly enabling the <literal>APT::Get::Only-Source</"
"literal> option."
msgstr ""

#. type: Content of: <refentry><refsect1><variablelist><varlistentry><listitem><para>
#: apt-get.8.xml:191
msgid ""
"Note that source packages are not installed and tracked in the "
"<command>dpkg</command> database like binary packages; they are simply "
"downloaded to the current directory, like source tarballs."
msgstr ""

#. type: Content of: <refentry><refsect1><variablelist><varlistentry><listitem><para>
#: apt-get.8.xml:197
msgid ""
"<literal>build-dep</literal> causes apt-get to install/remove packages in an "
"attempt to satisfy the build dependencies for a source package. By default "
"the dependencies are satisfied to build the package natively. If desired a "
"host-architecture can be specified with the <option>--host-architecture</"
"option> option instead."
msgstr ""

#. type: Content of: <refentry><refsect1><variablelist><varlistentry><listitem><para>
#: apt-get.8.xml:204
msgid ""
"<literal>check</literal> is a diagnostic tool; it updates the package cache "
"and checks for broken dependencies."
msgstr ""

#. type: Content of: <refentry><refsect1><variablelist><varlistentry><listitem><para>
#: apt-get.8.xml:209
msgid ""
"<literal>download</literal> will download the given binary package into the "
"current directory."
msgstr ""

#. type: Content of: <refentry><refsect1><variablelist><varlistentry><listitem><para>
#: apt-get.8.xml:215
msgid ""
"<literal>clean</literal> clears out the local repository of retrieved "
"package files. It removes everything but the lock file from "
"<filename>&cachedir;/archives/</filename> and <filename>&cachedir;/archives/"
"partial/</filename>. When APT is used as a &dselect; method, <literal>clean</"
"literal> is run automatically.  Those who do not use dselect will likely "
"want to run <literal>apt-get clean</literal> from time to time to free up "
"disk space."
msgstr ""

#. type: Content of: <refentry><refsect1><variablelist><varlistentry><listitem><para>
#: apt-get.8.xml:225
msgid ""
"Like <literal>clean</literal>, <literal>autoclean</literal> clears out the "
"local repository of retrieved package files. The difference is that it only "
"removes package files that can no longer be downloaded, and are largely "
"useless. This allows a cache to be maintained over a long period without it "
"growing out of control. The configuration option <literal>APT::Clean-"
"Installed</literal> will prevent installed packages from being erased if it "
"is set to off."
msgstr ""

#. type: Content of: <refentry><refsect1><variablelist><varlistentry><listitem><para>
#: apt-get.8.xml:235
msgid ""
"<literal>autoremove</literal> is used to remove packages that were "
"automatically installed to satisfy dependencies for other packages and are "
"now no longer needed."
msgstr ""

#. type: Content of: <refentry><refsect1><variablelist><varlistentry><listitem><para>
#: apt-get.8.xml:240
msgid ""
"<literal>changelog</literal> downloads a package changelog and displays it "
"through <command>sensible-pager</command>. The server name and base "
"directory is defined in the <literal>APT::Changelogs::Server</literal> "
"variable (e.g. <ulink url=\"http://packages.debian.org/changelogs\">packages."
"debian.org/changelogs</ulink> for Debian or <ulink url=\"http://changelogs."
"ubuntu.com/changelogs\">changelogs.ubuntu.com/changelogs</ulink> for "
"Ubuntu).  By default it displays the changelog for the version that is "
"installed.  However, you can specify the same options as for the "
"<option>install</option> command."
msgstr ""

#. type: Content of: <refentry><refsect1><title>
#: apt-get.8.xml:258 apt-cache.8.xml:248 apt-mark.8.xml:108
#: apt-config.8.xml:84 apt-extracttemplates.1.xml:52 apt-sortpkgs.1.xml:48
#: apt-ftparchive.1.xml:504
msgid "options"
msgstr ""

#. type: Content of: <refentry><refsect1><variablelist><varlistentry><listitem><para>
#: apt-get.8.xml:263
msgid ""
"Do not consider recommended packages as a dependency for installing.  "
"Configuration Item: <literal>APT::Install-Recommends</literal>."
msgstr ""

#. type: Content of: <refentry><refsect1><variablelist><varlistentry><listitem><para>
#: apt-get.8.xml:268
msgid ""
"Consider suggested packages as a dependency for installing.  Configuration "
"Item: <literal>APT::Install-Suggests</literal>."
msgstr ""

#. type: Content of: <refentry><refsect1><variablelist><varlistentry><listitem><para>
#: apt-get.8.xml:273
msgid ""
"Download only; package files are only retrieved, not unpacked or installed.  "
"Configuration Item: <literal>APT::Get::Download-Only</literal>."
msgstr ""

#. type: Content of: <refentry><refsect1><variablelist><varlistentry><listitem><para>
#: apt-get.8.xml:278
msgid ""
"Fix; attempt to correct a system with broken dependencies in place. This "
"option, when used with install/remove, can omit any packages to permit APT "
"to deduce a likely solution. If packages are specified, these have to "
"completely correct the problem. The option is sometimes necessary when "
"running APT for the first time; APT itself does not allow broken package "
"dependencies to exist on a system. It is possible that a system's dependency "
"structure can be so corrupt as to require manual intervention (which usually "
"means using &dselect; or <command>dpkg --remove</command> to eliminate some "
"of the offending packages). Use of this option together with <option>-m</"
"option> may produce an error in some situations.  Configuration Item: "
"<literal>APT::Get::Fix-Broken</literal>."
msgstr ""

#. type: Content of: <refentry><refsect1><variablelist><varlistentry><listitem><para>
#: apt-get.8.xml:293
msgid ""
"Ignore missing packages; if packages cannot be retrieved or fail the "
"integrity check after retrieval (corrupted package files), hold back those "
"packages and handle the result. Use of this option together with <option>-f</"
"option> may produce an error in some situations. If a package is selected "
"for installation (particularly if it is mentioned on the command line) and "
"it could not be downloaded then it will be silently held back.  "
"Configuration Item: <literal>APT::Get::Fix-Missing</literal>."
msgstr ""

#. type: Content of: <refentry><refsect1><variablelist><varlistentry><listitem><para>
#: apt-get.8.xml:304
msgid ""
"Disables downloading of packages. This is best used with <option>--ignore-"
"missing</option> to force APT to use only the .debs it has already "
"downloaded.  Configuration Item: <literal>APT::Get::Download</literal>."
msgstr ""

#. type: Content of: <refentry><refsect1><variablelist><varlistentry><listitem><para>
#: apt-get.8.xml:311
msgid ""
"Quiet; produces output suitable for logging, omitting progress indicators.  "
"More q's will produce more quiet up to a maximum of 2. You can also use "
"<option>-q=#</option> to set the quiet level, overriding the configuration "
"file.  Note that quiet level 2 implies <option>-y</option>; you should never "
"use -qq without a no-action modifier such as -d, --print-uris or -s as APT "
"may decide to do something you did not expect.  Configuration Item: "
"<literal>quiet</literal>."
msgstr ""

#. type: Content of: <refentry><refsect1><variablelist><varlistentry><listitem><para>
#: apt-get.8.xml:326
msgid ""
"No action; perform a simulation of events that would occur but do not "
"actually change the system.  Configuration Item: <literal>APT::Get::"
"Simulate</literal>."
msgstr ""

#. type: Content of: <refentry><refsect1><variablelist><varlistentry><listitem><para>
#: apt-get.8.xml:330
msgid ""
"Simulated runs performed as a user will automatically deactivate locking "
"(<literal>Debug::NoLocking</literal>), and if the option <literal>APT::Get::"
"Show-User-Simulation-Note</literal> is set (as it is by default) a notice "
"will also be displayed indicating that this is only a simulation. Runs "
"performed as root do not trigger either NoLocking or the notice - superusers "
"should know what they are doing without further warnings from <literal>apt-"
"get</literal>."
msgstr ""

#. type: Content of: <refentry><refsect1><variablelist><varlistentry><listitem><para>
#: apt-get.8.xml:338
msgid ""
"Simulated runs print out a series of lines, each representing a "
"<command>dpkg</command> operation: configure (<literal>Conf</literal>), "
"remove (<literal>Remv</literal>)  or unpack (<literal>Inst</literal>). "
"Square brackets indicate broken packages, and empty square brackets indicate "
"breaks that are of no consequence (rare)."
msgstr ""

#. type: Content of: <refentry><refsect1><variablelist><varlistentry><listitem><para>
#: apt-get.8.xml:346
msgid ""
"Automatic yes to prompts; assume \"yes\" as answer to all prompts and run "
"non-interactively. If an undesirable situation, such as changing a held "
"package, trying to install a unauthenticated package or removing an "
"essential package occurs then <literal>apt-get</literal> will abort.  "
"Configuration Item: <literal>APT::Get::Assume-Yes</literal>."
msgstr ""

#. type: Content of: <refentry><refsect1><variablelist><varlistentry><listitem><para>
#: apt-get.8.xml:354
msgid ""
"Automatic \"no\" to all prompts.  Configuration Item: <literal>APT::Get::"
"Assume-No</literal>."
msgstr ""

#. type: Content of: <refentry><refsect1><variablelist><varlistentry><listitem><para>
#: apt-get.8.xml:359
msgid ""
"Show upgraded packages; print out a list of all packages that are to be "
"upgraded.  Configuration Item: <literal>APT::Get::Show-Upgraded</literal>."
msgstr ""

#. type: Content of: <refentry><refsect1><variablelist><varlistentry><listitem><para>
#: apt-get.8.xml:365
msgid ""
"Show full versions for upgraded and installed packages.  Configuration Item: "
"<literal>APT::Get::Show-Versions</literal>."
msgstr ""

#. type: Content of: <refentry><refsect1><variablelist><varlistentry><listitem><para>
#: apt-get.8.xml:371
msgid ""
"This option controls the architecture packages are built for by <command>apt-"
"get source --compile</command> and how cross-builddependencies are "
"satisfied. By default is it not set which means that the host architecture "
"is the same as the build architecture (which is defined by <literal>APT::"
"Architecture</literal>).  Configuration Item: <literal>APT::Get::Host-"
"Architecture</literal>"
msgstr ""

#. type: Content of: <refentry><refsect1><variablelist><varlistentry><listitem><para>
#: apt-get.8.xml:381
msgid ""
"Compile source packages after downloading them.  Configuration Item: "
"<literal>APT::Get::Compile</literal>."
msgstr ""

#. type: Content of: <refentry><refsect1><variablelist><varlistentry><listitem><para>
#: apt-get.8.xml:386
msgid ""
"Ignore package holds; this causes <command>apt-get</command> to ignore a "
"hold placed on a package. This may be useful in conjunction with "
"<literal>dist-upgrade</literal> to override a large number of undesired "
"holds.  Configuration Item: <literal>APT::Ignore-Hold</literal>."
msgstr ""

#. type: Content of: <refentry><refsect1><variablelist><varlistentry><listitem><para>
#: apt-get.8.xml:393
msgid ""
"Do not upgrade packages; when used in conjunction with <literal>install</"
"literal>, <literal>no-upgrade</literal> will prevent packages on the command "
"line from being upgraded if they are already installed.  Configuration Item: "
"<literal>APT::Get::Upgrade</literal>."
msgstr ""

#. type: Content of: <refentry><refsect1><variablelist><varlistentry><listitem><para>
#: apt-get.8.xml:400
msgid ""
"Do not install new packages; when used in conjunction with <literal>install</"
"literal>, <literal>only-upgrade</literal> will install upgrades for already "
"installed packages only and ignore requests to install new packages.  "
"Configuration Item: <literal>APT::Get::Only-Upgrade</literal>."
msgstr ""

#. type: Content of: <refentry><refsect1><variablelist><varlistentry><listitem><para>
#: apt-get.8.xml:408
msgid ""
"Force yes; this is a dangerous option that will cause apt to continue "
"without prompting if it is doing something potentially harmful. It should "
"not be used except in very special situations. Using <literal>force-yes</"
"literal> can potentially destroy your system! Configuration Item: "
"<literal>APT::Get::force-yes</literal>."
msgstr ""

#. type: Content of: <refentry><refsect1><variablelist><varlistentry><listitem><para>
#: apt-get.8.xml:416
msgid ""
"Instead of fetching the files to install their URIs are printed. Each URI "
"will have the path, the destination file name, the size and the expected MD5 "
"hash. Note that the file name to write to will not always match the file "
"name on the remote site! This also works with the <literal>source</literal> "
"and <literal>update</literal> commands. When used with the <literal>update</"
"literal> command the MD5 and size are not included, and it is up to the user "
"to decompress any compressed files.  Configuration Item: <literal>APT::Get::"
"Print-URIs</literal>."
msgstr ""

#. type: Content of: <refentry><refsect1><variablelist><varlistentry><listitem><para>
#: apt-get.8.xml:427
msgid ""
"Use purge instead of remove for anything that would be removed.  An asterisk "
"(\"*\") will be displayed next to packages which are scheduled to be purged. "
"<option>remove --purge</option> is equivalent to the <option>purge</option> "
"command.  Configuration Item: <literal>APT::Get::Purge</literal>."
msgstr ""

#. type: Content of: <refentry><refsect1><variablelist><varlistentry><listitem><para>
#: apt-get.8.xml:435
msgid ""
"Re-install packages that are already installed and at the newest version.  "
"Configuration Item: <literal>APT::Get::ReInstall</literal>."
msgstr ""

#. type: Content of: <refentry><refsect1><variablelist><varlistentry><listitem><para>
#: apt-get.8.xml:440
msgid ""
"This option is on by default; use <literal>--no-list-cleanup</literal> to "
"turn it off. When it is on, <command>apt-get</command> will automatically "
"manage the contents of <filename>&statedir;/lists</filename> to ensure that "
"obsolete files are erased.  The only reason to turn it off is if you "
"frequently change your sources list.  Configuration Item: <literal>APT::Get::"
"List-Cleanup</literal>."
msgstr ""

#. type: Content of: <refentry><refsect1><variablelist><varlistentry><listitem><para>
#: apt-get.8.xml:450
msgid ""
"This option controls the default input to the policy engine; it creates a "
"default pin at priority 990 using the specified release string.  This "
"overrides the general settings in <filename>/etc/apt/preferences</"
"filename>.  Specifically pinned packages are not affected by the value of "
"this option. In short, this option lets you have simple control over which "
"distribution packages will be retrieved from. Some common examples might be "
"<option>-t '2.1*'</option>, <option>-t unstable</option> or <option>-t sid</"
"option>.  Configuration Item: <literal>APT::Default-Release</literal>; see "
"also the &apt-preferences; manual page."
msgstr ""

#. type: Content of: <refentry><refsect1><variablelist><varlistentry><listitem><para>
#: apt-get.8.xml:465
msgid ""
"Only perform operations that are 'trivial'. Logically this can be considered "
"related to <option>--assume-yes</option>; where <option>--assume-yes</"
"option> will answer yes to any prompt, <option>--trivial-only</option> will "
"answer no.  Configuration Item: <literal>APT::Get::Trivial-Only</literal>."
msgstr ""

#. type: Content of: <refentry><refsect1><variablelist><varlistentry><listitem><para>
#: apt-get.8.xml:472
msgid ""
"If any packages are to be removed apt-get immediately aborts without "
"prompting.  Configuration Item: <literal>APT::Get::Remove</literal>."
msgstr ""

#. type: Content of: <refentry><refsect1><variablelist><varlistentry><listitem><para>
#: apt-get.8.xml:478
msgid ""
"If the command is either <literal>install</literal> or <literal>remove</"
"literal>, then this option acts like running the <literal>autoremove</"
"literal> command, removing unused dependency packages. Configuration Item: "
"<literal>APT::Get::AutomaticRemove</literal>."
msgstr ""

#. type: Content of: <refentry><refsect1><variablelist><varlistentry><listitem><para>
#: apt-get.8.xml:485
msgid ""
"Only has meaning for the <literal>source</literal> and <literal>build-dep</"
"literal> commands.  Indicates that the given source names are not to be "
"mapped through the binary table.  This means that if this option is "
"specified, these commands will only accept source package names as "
"arguments, rather than accepting binary package names and looking up the "
"corresponding source package.  Configuration Item: <literal>APT::Get::Only-"
"Source</literal>."
msgstr ""

#. type: Content of: <refentry><refsect1><variablelist><varlistentry><listitem><para>
#: apt-get.8.xml:496
msgid ""
"Download only the diff, dsc, or tar file of a source archive.  Configuration "
"Item: <literal>APT::Get::Diff-Only</literal>, <literal>APT::Get::Dsc-Only</"
"literal>, and <literal>APT::Get::Tar-Only</literal>."
msgstr ""

#. type: Content of: <refentry><refsect1><variablelist><varlistentry><listitem><para>
#: apt-get.8.xml:502
msgid ""
"Only process architecture-dependent build-dependencies.  Configuration Item: "
"<literal>APT::Get::Arch-Only</literal>."
msgstr ""

#. type: Content of: <refentry><refsect1><variablelist><varlistentry><listitem><para>
#: apt-get.8.xml:507
msgid ""
"Ignore if packages can't be authenticated and don't prompt about it.  This "
"is useful for tools like pbuilder.  Configuration Item: <literal>APT::Get::"
"AllowUnauthenticated</literal>."
msgstr ""

#. type: Content of: <refentry><refsect1><title>
#: apt-get.8.xml:518 apt-cache.8.xml:343 apt-key.8.xml:174 apt-mark.8.xml:125
#: apt.conf.5.xml:1156 apt_preferences.5.xml:698
msgid "Files"
msgstr ""

#. type: Content of: <refentry><refsect1><title>
#: apt-get.8.xml:528 apt-cache.8.xml:350 apt-key.8.xml:195 apt-mark.8.xml:131
#: apt-secure.8.xml:191 apt-cdrom.8.xml:144 apt-config.8.xml:109
#: apt.conf.5.xml:1162 apt_preferences.5.xml:705 sources.list.5.xml:252
#: apt-extracttemplates.1.xml:70 apt-sortpkgs.1.xml:63
#: apt-ftparchive.1.xml:607
#, fuzzy
msgid "See Also"
msgstr "Consulte também"

#. type: Content of: <refentry><refsect1><para>
#: apt-get.8.xml:529
msgid ""
"&apt-cache;, &apt-cdrom;, &dpkg;, &dselect;, &sources-list;, &apt-conf;, "
"&apt-config;, &apt-secure;, The APT User's guide in &guidesdir;, &apt-"
"preferences;, the APT Howto."
msgstr ""

#. type: Content of: <refentry><refsect1><title>
#: apt-get.8.xml:534 apt-cache.8.xml:355 apt-mark.8.xml:135
#: apt-cdrom.8.xml:149 apt-config.8.xml:114 apt-extracttemplates.1.xml:74
#: apt-sortpkgs.1.xml:67 apt-ftparchive.1.xml:611
msgid "Diagnostics"
msgstr ""

#. type: Content of: <refentry><refsect1><para>
#: apt-get.8.xml:535
msgid ""
"<command>apt-get</command> returns zero on normal operation, decimal 100 on "
"error."
msgstr ""

#. type: Content of: <refentry><refnamediv><refpurpose>
#: apt-cache.8.xml:33
msgid "query the APT cache"
msgstr ""

#. type: Content of: <refentry><refsect1><para>
#: apt-cache.8.xml:39
msgid ""
"<command>apt-cache</command> performs a variety of operations on APT's "
"package cache. <command>apt-cache</command> does not manipulate the state of "
"the system but does provide operations to search and generate interesting "
"output from the package metadata."
msgstr ""

#. type: Content of: <refentry><refsect1><variablelist><varlistentry><listitem><para>
#: apt-cache.8.xml:49
msgid ""
"<literal>gencaches</literal> creates APT's package cache. This is done "
"implicitly by all commands needing this cache if it is missing or outdated."
msgstr ""

#. type: Content of: <refentry><refsect1><variablelist><varlistentry><term><option><replaceable>
#: apt-cache.8.xml:53 apt-cache.8.xml:142 apt-cache.8.xml:163
#: apt-cache.8.xml:185 apt-cache.8.xml:190 apt-cache.8.xml:206
#: apt-cache.8.xml:224 apt-cache.8.xml:236
msgid "&synopsis-pkg;"
msgstr ""

#. type: Content of: <refentry><refsect1><variablelist><varlistentry><listitem><para>
#: apt-cache.8.xml:54
msgid ""
"<literal>showpkg</literal> displays information about the packages listed on "
"the command line. Remaining arguments are package names. The available "
"versions and reverse dependencies of each package listed are listed, as well "
"as forward dependencies for each version. Forward (normal)  dependencies are "
"those packages upon which the package in question depends; reverse "
"dependencies are those packages that depend upon the package in question. "
"Thus, forward dependencies must be satisfied for a package, but reverse "
"dependencies need not be.  For instance, <command>apt-cache showpkg "
"libreadline2</command> would produce output similar to the following:"
msgstr ""

#. type: Content of: <refentry><refsect1><variablelist><varlistentry><listitem><informalexample><programlisting>
#: apt-cache.8.xml:66
#, no-wrap
msgid ""
"Package: libreadline2\n"
"Versions: 2.1-12(/var/state/apt/lists/foo_Packages),\n"
"Reverse Depends: \n"
"  libreadlineg2,libreadline2\n"
"  libreadline2-altdev,libreadline2\n"
"Dependencies:\n"
"2.1-12 - libc5 (2 5.4.0-0) ncurses3.0 (0 (null))\n"
"Provides:\n"
"2.1-12 - \n"
"Reverse Provides: \n"
msgstr ""

#. type: Content of: <refentry><refsect1><variablelist><varlistentry><listitem><para>
#: apt-cache.8.xml:78
msgid ""
"Thus it may be seen that libreadline2, version 2.1-12, depends on libc5 and "
"ncurses3.0 which must be installed for libreadline2 to work.  In turn, "
"libreadlineg2 and libreadline2-altdev depend on libreadline2. If "
"libreadline2 is installed, libc5 and ncurses3.0 (and ldso) must also be "
"installed; libreadlineg2 and libreadline2-altdev do not have to be "
"installed. For the specific meaning of the remainder of the output it is "
"best to consult the apt source code."
msgstr ""

#. type: Content of: <refentry><refsect1><variablelist><varlistentry><listitem><para>
#: apt-cache.8.xml:87
msgid ""
"<literal>stats</literal> displays some statistics about the cache.  No "
"further arguments are expected. Statistics reported are:"
msgstr ""

#. type: Content of: <refentry><refsect1><variablelist><varlistentry><listitem><para><itemizedlist><listitem><para>
#: apt-cache.8.xml:90
msgid ""
"<literal>Total package names</literal> is the number of package names found "
"in the cache."
msgstr ""

#. type: Content of: <refentry><refsect1><variablelist><varlistentry><listitem><para><itemizedlist><listitem><para>
#: apt-cache.8.xml:94
msgid ""
"<literal>Normal packages</literal> is the number of regular, ordinary "
"package names; these are packages that bear a one-to-one correspondence "
"between their names and the names used by other packages for them in "
"dependencies. The majority of packages fall into this category."
msgstr ""

#. type: Content of: <refentry><refsect1><variablelist><varlistentry><listitem><para><itemizedlist><listitem><para>
#: apt-cache.8.xml:100
msgid ""
"<literal>Pure virtual packages</literal> is the number of packages that "
"exist only as a virtual package name; that is, packages only \"provide\" the "
"virtual package name, and no package actually uses the name. For instance, "
"\"mail-transport-agent\" in the Debian system is a pure virtual package; "
"several packages provide \"mail-transport-agent\", but there is no package "
"named \"mail-transport-agent\"."
msgstr ""

#. type: Content of: <refentry><refsect1><variablelist><varlistentry><listitem><para><itemizedlist><listitem><para>
#: apt-cache.8.xml:108
msgid ""
"<literal>Single virtual packages</literal> is the number of packages with "
"only one package providing a particular virtual package. For example, in the "
"Debian system, \"X11-text-viewer\" is a virtual package, but only one "
"package, xless, provides \"X11-text-viewer\"."
msgstr ""

#. type: Content of: <refentry><refsect1><variablelist><varlistentry><listitem><para><itemizedlist><listitem><para>
#: apt-cache.8.xml:114
msgid ""
"<literal>Mixed virtual packages</literal> is the number of packages that "
"either provide a particular virtual package or have the virtual package name "
"as the package name. For instance, in the Debian system, \"debconf\" is both "
"an actual package, and provided by the debconf-tiny package."
msgstr ""

#. type: Content of: <refentry><refsect1><variablelist><varlistentry><listitem><para><itemizedlist><listitem><para>
#: apt-cache.8.xml:121
msgid ""
"<literal>Missing</literal> is the number of package names that were "
"referenced in a dependency but were not provided by any package. Missing "
"packages may be an evidence if a full distribution is not accessed, or if a "
"package (real or virtual) has been dropped from the distribution. Usually "
"they are referenced from Conflicts or Breaks statements."
msgstr ""

#. type: Content of: <refentry><refsect1><variablelist><varlistentry><listitem><para><itemizedlist><listitem><para>
#: apt-cache.8.xml:128
msgid ""
"<literal>Total distinct</literal> versions is the number of package versions "
"found in the cache; this value is therefore at least equal to the number of "
"total package names. If more than one distribution is being accessed (for "
"instance, \"stable\" and \"unstable\"), this value can be considerably "
"larger than the number of total package names."
msgstr ""

#. type: Content of: <refentry><refsect1><variablelist><varlistentry><listitem><para><itemizedlist><listitem><para>
#: apt-cache.8.xml:135
msgid ""
"<literal>Total dependencies</literal> is the number of dependency "
"relationships claimed by all of the packages in the cache."
msgstr ""

#. type: Content of: <refentry><refsect1><variablelist><varlistentry><listitem><para>
#: apt-cache.8.xml:143
msgid ""
"<literal>showsrc</literal> displays all the source package records that "
"match the given package names. All versions are shown, as well as all "
"records that declare the name to be a binary package."
msgstr ""

#. type: Content of: <refentry><refsect1><variablelist><varlistentry><listitem><para>
#: apt-cache.8.xml:149
msgid ""
"<literal>dump</literal> shows a short listing of every package in the cache. "
"It is primarily for debugging."
msgstr ""

#. type: Content of: <refentry><refsect1><variablelist><varlistentry><listitem><para>
#: apt-cache.8.xml:154
msgid ""
"<literal>dumpavail</literal> prints out an available list to stdout. This is "
"suitable for use with &dpkg; and is used by the &dselect; method."
msgstr ""

#. type: Content of: <refentry><refsect1><variablelist><varlistentry><listitem><para>
#: apt-cache.8.xml:159
msgid ""
"<literal>unmet</literal> displays a summary of all unmet dependencies in the "
"package cache."
msgstr ""

#. type: Content of: <refentry><refsect1><variablelist><varlistentry><listitem><para>
#: apt-cache.8.xml:164
msgid ""
"<literal>show</literal> performs a function similar to <command>dpkg --print-"
"avail</command>; it displays the package records for the named packages."
msgstr ""

#. type: Content of: <refentry><refsect1><variablelist><varlistentry><term><option><replaceable>
#: apt-cache.8.xml:169
msgid "&synopsis-regex;"
msgstr ""

#. type: Content of: <refentry><refsect1><variablelist><varlistentry><listitem><para>
#: apt-cache.8.xml:170
msgid ""
"<literal>search</literal> performs a full text search on all available "
"package lists for the POSIX regex pattern given, see &regex;.  It searches "
"the package names and the descriptions for an occurrence of the regular "
"expression and prints out the package name and the short description, "
"including virtual package names.  If <option>--full</option> is given then "
"output identical to <literal>show</literal> is produced for each matched "
"package, and if <option>--names-only</option> is given then the long "
"description is not searched, only the package name is."
msgstr ""

#. type: Content of: <refentry><refsect1><variablelist><varlistentry><listitem><para>
#: apt-cache.8.xml:181
msgid ""
"Separate arguments can be used to specify multiple search patterns that are "
"and'ed together."
msgstr ""

#. type: Content of: <refentry><refsect1><variablelist><varlistentry><listitem><para>
#: apt-cache.8.xml:186
msgid ""
"<literal>depends</literal> shows a listing of each dependency a package has "
"and all the possible other packages that can fulfill that dependency."
msgstr ""

#. type: Content of: <refentry><refsect1><variablelist><varlistentry><listitem><para>
#: apt-cache.8.xml:191
msgid ""
"<literal>rdepends</literal> shows a listing of each reverse dependency a "
"package has."
msgstr ""

#. type: Content of: <refentry><refsect1><variablelist><varlistentry><term>
#: apt-cache.8.xml:195
#, fuzzy
msgid "<optional><replaceable>&synopsis-prefix;</replaceable></optional>"
msgstr ""
"<programlisting>\n"
"apt-get install <replaceable>pacote</replaceable>/testing\n"

#. type: Content of: <refentry><refsect1><variablelist><varlistentry><listitem><para>
#: apt-cache.8.xml:196
msgid ""
"This command prints the name of each package APT knows. The optional "
"argument is a prefix match to filter the name list. The output is suitable "
"for use in a shell tab complete function and the output is generated "
"extremely quickly. This command is best used with the <option>--generate</"
"option> option."
msgstr ""

#. type: Content of: <refentry><refsect1><variablelist><varlistentry><listitem><para>
#: apt-cache.8.xml:201
msgid ""
"Note that a package which APT knows of is not necessarily available to "
"download, installable or installed, e.g. virtual packages are also listed in "
"the generated list."
msgstr ""

#. type: Content of: <refentry><refsect1><variablelist><varlistentry><listitem><para>
#: apt-cache.8.xml:207
msgid ""
"<literal>dotty</literal> takes a list of packages on the command line and "
"generates output suitable for use by dotty from the <ulink url=\"http://www."
"research.att.com/sw/tools/graphviz/\">GraphViz</ulink> package. The result "
"will be a set of nodes and edges representing the relationships between the "
"packages. By default the given packages will trace out all dependent "
"packages; this can produce a very large graph.  To limit the output to only "
"the packages listed on the command line, set the <literal>APT::Cache::"
"GivenOnly</literal> option."
msgstr ""

#. type: Content of: <refentry><refsect1><variablelist><varlistentry><listitem><para>
#: apt-cache.8.xml:216
msgid ""
"The resulting nodes will have several shapes; normal packages are boxes, "
"pure virtual packages are triangles, mixed virtual packages are diamonds, "
"missing packages are hexagons. Orange boxes mean recursion was stopped (leaf "
"packages), blue lines are pre-depends, green lines are conflicts."
msgstr ""

#. type: Content of: <refentry><refsect1><variablelist><varlistentry><listitem><para>
#: apt-cache.8.xml:221
msgid "Caution, dotty cannot graph larger sets of packages."
msgstr ""

#. type: Content of: <refentry><refsect1><variablelist><varlistentry><listitem><para>
#: apt-cache.8.xml:225
msgid ""
"The same as <literal>dotty</literal>, only for xvcg from the <ulink url="
"\"http://rw4.cs.uni-sb.de/users/sander/html/gsvcg1.html\">VCG tool</ulink>."
msgstr ""

#. type: Content of: <refentry><refsect1><variablelist><varlistentry><term>
#: apt-cache.8.xml:229
#, fuzzy
msgid "<optional><replaceable>&synopsis-pkg;</replaceable>…</optional>"
msgstr ""
"<programlisting>\n"
"apt-get install <replaceable>pacote</replaceable>/testing\n"

#. type: Content of: <refentry><refsect1><variablelist><varlistentry><listitem><para>
#: apt-cache.8.xml:230
msgid ""
"<literal>policy</literal> is meant to help debug issues relating to the "
"preferences file. With no arguments it will print out the priorities of each "
"source. Otherwise it prints out detailed information about the priority "
"selection of the named package."
msgstr ""

#. type: Content of: <refentry><refsect1><variablelist><varlistentry><listitem><para>
#: apt-cache.8.xml:237
msgid ""
"<literal>apt-cache</literal>'s <literal>madison</literal> command attempts "
"to mimic the output format and a subset of the functionality of the Debian "
"archive management tool, <literal>madison</literal>.  It displays available "
"versions of a package in a tabular format.  Unlike the original "
"<literal>madison</literal>, it can only display information for the "
"architecture for which APT has retrieved package lists (<literal>APT::"
"Architecture</literal>)."
msgstr ""

#. type: Content of: <refentry><refsect1><variablelist><varlistentry><listitem><para>
#: apt-cache.8.xml:253
msgid ""
"Select the file to store the package cache. The package cache is the primary "
"cache used by all operations.  Configuration Item: <literal>Dir::Cache::"
"pkgcache</literal>."
msgstr ""

#. type: Content of: <refentry><refsect1><variablelist><varlistentry><listitem><para>
#: apt-cache.8.xml:259
msgid ""
"Select the file to store the source cache. The source is used only by "
"<literal>gencaches</literal> and it stores a parsed version of the package "
"information from remote sources. When building the package cache the source "
"cache is used to avoid reparsing all of the package files.  Configuration "
"Item: <literal>Dir::Cache::srcpkgcache</literal>."
msgstr ""

#. type: Content of: <refentry><refsect1><variablelist><varlistentry><listitem><para>
#: apt-cache.8.xml:267
msgid ""
"Quiet; produces output suitable for logging, omitting progress indicators.  "
"More q's will produce more quietness up to a maximum of 2. You can also use "
"<option>-q=#</option> to set the quietness level, overriding the "
"configuration file.  Configuration Item: <literal>quiet</literal>."
msgstr ""

#. type: Content of: <refentry><refsect1><variablelist><varlistentry><listitem><para>
#: apt-cache.8.xml:274
msgid ""
"Print only important dependencies; for use with <literal>unmet</literal> and "
"<literal>depends</literal>. Causes only Depends and Pre-Depends relations to "
"be printed.  Configuration Item: <literal>APT::Cache::Important</literal>."
msgstr ""

#. type: Content of: <refentry><refsect1><variablelist><varlistentry><listitem><para>
#: apt-cache.8.xml:288
msgid ""
"Per default the <literal>depends</literal> and <literal>rdepends</literal> "
"print all dependencies. This can be tweaked with these flags which will omit "
"the specified dependency type.  Configuration Item: <literal>APT::Cache::"
"Show<replaceable>DependencyType</replaceable></literal> e.g. <literal>APT::"
"Cache::ShowRecommends</literal>."
msgstr ""

#. type: Content of: <refentry><refsect1><variablelist><varlistentry><listitem><para>
#: apt-cache.8.xml:295
msgid ""
"Print full package records when searching.  Configuration Item: "
"<literal>APT::Cache::ShowFull</literal>."
msgstr ""

#. type: Content of: <refentry><refsect1><variablelist><varlistentry><listitem><para>
#: apt-cache.8.xml:300
msgid ""
"Print full records for all available versions. This is the default; to turn "
"it off, use <option>--no-all-versions</option>.  If <option>--no-all-"
"versions</option> is specified, only the candidate version will be displayed "
"(the one which would be selected for installation).  This option is only "
"applicable to the <literal>show</literal> command.  Configuration Item: "
"<literal>APT::Cache::AllVersions</literal>."
msgstr ""

#. type: Content of: <refentry><refsect1><variablelist><varlistentry><listitem><para>
#: apt-cache.8.xml:309
msgid ""
"Perform automatic package cache regeneration, rather than use the cache as "
"it is. This is the default; to turn it off, use <option>--no-generate</"
"option>.  Configuration Item: <literal>APT::Cache::Generate</literal>."
msgstr ""

#. type: Content of: <refentry><refsect1><variablelist><varlistentry><listitem><para>
#: apt-cache.8.xml:315
msgid ""
"Only search on the package names, not the long descriptions.  Configuration "
"Item: <literal>APT::Cache::NamesOnly</literal>."
msgstr ""

#. type: Content of: <refentry><refsect1><variablelist><varlistentry><listitem><para>
#: apt-cache.8.xml:320
msgid ""
"Make <literal>pkgnames</literal> print all names, including virtual packages "
"and missing dependencies.  Configuration Item: <literal>APT::Cache::"
"AllNames</literal>."
msgstr ""

#. type: Content of: <refentry><refsect1><variablelist><varlistentry><listitem><para>
#: apt-cache.8.xml:326
msgid ""
"Make <literal>depends</literal> and <literal>rdepends</literal> recursive so "
"that all packages mentioned are printed once.  Configuration Item: "
"<literal>APT::Cache::RecurseDepends</literal>."
msgstr ""

#. type: Content of: <refentry><refsect1><variablelist><varlistentry><listitem><para>
#: apt-cache.8.xml:333
msgid ""
"Limit the output of <literal>depends</literal> and <literal>rdepends</"
"literal> to packages which are currently installed.  Configuration Item: "
"<literal>APT::Cache::Installed</literal>."
msgstr ""

#. type: Content of: <refentry><refsect1><para>
#: apt-cache.8.xml:351
msgid "&apt-conf;, &sources-list;, &apt-get;"
msgstr ""

#. type: Content of: <refentry><refsect1><para>
#: apt-cache.8.xml:356
msgid ""
"<command>apt-cache</command> returns zero on normal operation, decimal 100 "
"on error."
msgstr ""

#. type: Content of: <refentry><refnamediv><refpurpose>
#: apt-key.8.xml:32
msgid "APT key management utility"
msgstr ""

#. type: Content of: <refentry><refsect1><para>
#: apt-key.8.xml:39
msgid ""
"<command>apt-key</command> is used to manage the list of keys used by apt to "
"authenticate packages.  Packages which have been authenticated using these "
"keys will be considered trusted."
msgstr ""

#. type: Content of: <refentry><refsect1><title>
#: apt-key.8.xml:45
msgid "Commands"
msgstr ""

#. type: Content of: <refentry><refsect1><variablelist><varlistentry><listitem><para>
#: apt-key.8.xml:50
msgid ""
"Add a new key to the list of trusted keys.  The key is read from the "
"filename given with the parameter &synopsis-param-filename; or if the "
"filename is <literal>-</literal> from standard input."
msgstr ""

#. type: Content of: <refentry><refsect1><variablelist><varlistentry><listitem><para>
#: apt-key.8.xml:63
msgid "Remove a key from the list of trusted keys."
msgstr ""

#. type: Content of: <refentry><refsect1><variablelist><varlistentry><listitem><para>
#: apt-key.8.xml:74
msgid "Output the key &synopsis-param-keyid; to standard output."
msgstr ""

#. type: Content of: <refentry><refsect1><variablelist><varlistentry><listitem><para>
#: apt-key.8.xml:85
msgid "Output all trusted keys to standard output."
msgstr ""

#. type: Content of: <refentry><refsect1><variablelist><varlistentry><listitem><para>
#: apt-key.8.xml:96
msgid "List trusted keys."
msgstr ""

#. type: Content of: <refentry><refsect1><variablelist><varlistentry><listitem><para>
#: apt-key.8.xml:107
msgid "List fingerprints of trusted keys."
msgstr ""

#. type: Content of: <refentry><refsect1><variablelist><varlistentry><listitem><para>
#: apt-key.8.xml:118
msgid ""
"Pass advanced options to gpg. With adv --recv-key you can download the "
"public key."
msgstr ""

#. type: Content of: <refentry><refsect1><variablelist><varlistentry><listitem><para>
#: apt-key.8.xml:130
msgid ""
"Update the local keyring with the archive keyring and remove from the local "
"keyring the archive keys which are no longer valid.  The archive keyring is "
"shipped in the <literal>archive-keyring</literal> package of your "
"distribution, e.g. the <literal>debian-archive-keyring</literal> package in "
"Debian."
msgstr ""

#. type: Content of: <refentry><refsect1><variablelist><varlistentry><listitem><para>
#: apt-key.8.xml:144
msgid ""
"Perform an update working similarly to the <command>update</command> command "
"above, but get the archive keyring from a URI instead and validate it "
"against a master key.  This requires an installed &wget; and an APT build "
"configured to have a server to fetch from and a master keyring to validate.  "
"APT in Debian does not support this command, relying on <command>update</"
"command> instead, but Ubuntu's APT does."
msgstr ""

#. type: Content of: <refentry><refsect1><title>
#: apt-key.8.xml:160 apt-cdrom.8.xml:80
msgid "Options"
msgstr ""

#. type: Content of: <refentry><refsect1><para>
#: apt-key.8.xml:161
msgid ""
"Note that options need to be defined before the commands described in the "
"previous section."
msgstr ""

#. type: Content of: <refentry><refsect1><variablelist><varlistentry><listitem><para>
#: apt-key.8.xml:164
msgid ""
"With this option it is possible to specify a particular keyring file the "
"command should operate on. The default is that a command is executed on the "
"<filename>trusted.gpg</filename> file as well as on all parts in the "
"<filename>trusted.gpg.d</filename> directory, though <filename>trusted.gpg</"
"filename> is the primary keyring which means that e.g. new keys are added to "
"this one."
msgstr ""

#. type: Content of: <refentry><refsect1><variablelist><varlistentry><term>
#: apt-key.8.xml:179
#, fuzzy
msgid "<filename>/etc/apt/trustdb.gpg</filename>"
msgstr "<filename>/etc/apt.conf</>"

#. type: Content of: <refentry><refsect1><variablelist><varlistentry><listitem><para>
#: apt-key.8.xml:180
msgid "Local trust database of archive keys."
msgstr ""

#. type: Content of: <refentry><refsect1><variablelist><varlistentry><term>
#: apt-key.8.xml:183
msgid "<filename>/usr/share/keyrings/debian-archive-keyring.gpg</filename>"
msgstr ""

#. type: Content of: <refentry><refsect1><variablelist><varlistentry><listitem><para>
#: apt-key.8.xml:184
msgid "Keyring of Debian archive trusted keys."
msgstr ""

#. type: Content of: <refentry><refsect1><variablelist><varlistentry><term>
#: apt-key.8.xml:187
msgid ""
"<filename>/usr/share/keyrings/debian-archive-removed-keys.gpg</filename>"
msgstr ""

#. type: Content of: <refentry><refsect1><variablelist><varlistentry><listitem><para>
#: apt-key.8.xml:188
msgid "Keyring of Debian archive removed trusted keys."
msgstr ""

#. type: Content of: <refentry><refsect1><para>
#: apt-key.8.xml:197
#, fuzzy
msgid "&apt-get;, &apt-secure;"
msgstr "&apt-get; &apt-cache; &apt-conf; &sources-list;"

#. type: Content of: <refentry><refnamediv><refpurpose>
#: apt-mark.8.xml:33
msgid "mark/unmark a package as being automatically-installed"
msgstr ""

#. type: Content of: <refentry><refsect1><para>
#: apt-mark.8.xml:39
msgid ""
"<command>apt-mark</command> will change whether a package has been marked as "
"being automatically installed."
msgstr ""

#. type: Content of: <refentry><refsect1><para>
#: apt-mark.8.xml:43
msgid ""
"When you request that a package is installed, and as a result other packages "
"are installed to satisfy its dependencies, the dependencies are marked as "
"being automatically installed.  Once these automatically installed packages "
"are no longer depended on by any manually installed packages, they will be "
"removed by e.g.  <command>apt-get</command> or <command>aptitude</command>."
msgstr ""

#. type: Content of: <refentry><refsect1><variablelist><varlistentry><listitem><para>
#: apt-mark.8.xml:52
msgid ""
"<literal>auto</literal> is used to mark a package as being automatically "
"installed, which will cause the package to be removed when no more manually "
"installed packages depend on this package."
msgstr ""

#. type: Content of: <refentry><refsect1><variablelist><varlistentry><listitem><para>
#: apt-mark.8.xml:60
msgid ""
"<literal>manual</literal> is used to mark a package as being manually "
"installed, which will prevent the package from being automatically removed "
"if no other packages depend on it."
msgstr ""

#. type: Content of: <refentry><refsect1><variablelist><varlistentry><listitem><para>
#: apt-mark.8.xml:68
msgid ""
"<literal>hold</literal> is used to mark a package as held back, which will "
"prevent the package from being automatically installed, upgraded or "
"removed.  The command is only a wrapper around <command>dpkg --set-"
"selections</command> and the state is therefore maintained by &dpkg; and not "
"affected by the <option>--file</option> option."
msgstr ""

#. type: Content of: <refentry><refsect1><variablelist><varlistentry><listitem><para>
#: apt-mark.8.xml:78
msgid ""
"<literal>unhold</literal> is used to cancel a previously set hold on a "
"package to allow all actions again."
msgstr ""

#. type: Content of: <refentry><refsect1><variablelist><varlistentry><listitem><para>
#: apt-mark.8.xml:84
msgid ""
"<literal>showauto</literal> is used to print a list of automatically "
"installed packages with each package on a new line.  All automatically "
"installed packages will be listed if no package is given.  If packages are "
"given only those which are automatically installed will be shown."
msgstr ""

#. type: Content of: <refentry><refsect1><variablelist><varlistentry><listitem><para>
#: apt-mark.8.xml:92
msgid ""
"<literal>showmanual</literal> can be used in the same way as "
"<literal>showauto</literal> except that it will print a list of manually "
"installed packages instead."
msgstr ""

#. type: Content of: <refentry><refsect1><variablelist><varlistentry><listitem><para>
#: apt-mark.8.xml:99
msgid ""
"<literal>showhold</literal> is used to print a list of packages on hold in "
"the same way as for the other show commands."
msgstr ""

#. type: Content of: <refentry><refsect1><variablelist><varlistentry><listitem><para>
#: apt-mark.8.xml:115
msgid ""
"Read/Write package stats from the filename given with the parameter "
"&synopsis-param-filename; instead of from the default location, which is "
"<filename>extended_status</filename> in the directory defined by the "
"Configuration Item: <literal>Dir::State</literal>."
msgstr ""

#. type: Content of: <refentry><refsect1><para>
#: apt-mark.8.xml:136
msgid ""
"<command>apt-mark</command> returns zero on normal operation, non-zero on "
"error."
msgstr ""

#. type: Content of: <refentry><refnamediv><refpurpose>
#: apt-secure.8.xml:47
msgid "Archive authentication support for APT"
msgstr ""

#. type: Content of: <refentry><refsect1><para>
#: apt-secure.8.xml:52
msgid ""
"Starting with version 0.6, <command>apt</command> contains code that does "
"signature checking of the Release file for all archives. This ensures that "
"packages in the archive can't be modified by people who have no access to "
"the Release file signing key."
msgstr ""

#. type: Content of: <refentry><refsect1><para>
#: apt-secure.8.xml:60
msgid ""
"If a package comes from a archive without a signature, or with a signature "
"that apt does not have a key for, that package is considered untrusted, and "
"installing it will result in a big warning. <command>apt-get</command> will "
"currently only warn for unsigned archives; future releases might force all "
"sources to be verified before downloading packages from them."
msgstr ""

#. type: Content of: <refentry><refsect1><para>
#: apt-secure.8.xml:69
msgid ""
"The package frontends &apt-get;, &aptitude; and &synaptic; support this new "
"authentication feature."
msgstr ""

#. type: Content of: <refentry><refsect1><title>
#: apt-secure.8.xml:74
msgid "Trusted archives"
msgstr ""

#. type: Content of: <refentry><refsect1><para>
#: apt-secure.8.xml:77
msgid ""
"The chain of trust from an apt archive to the end user is made up of several "
"steps. <command>apt-secure</command> is the last step in this chain; "
"trusting an archive does not mean that you trust its packages not to contain "
"malicious code, but means that you trust the archive maintainer. It's the "
"archive maintainer's responsibility to ensure that the archive's integrity "
"is preserved."
msgstr ""

#. type: Content of: <refentry><refsect1><para>
#: apt-secure.8.xml:85
msgid ""
"apt-secure does not review signatures at a package level. If you require "
"tools to do this you should look at <command>debsig-verify</command> and "
"<command>debsign</command> (provided in the debsig-verify and devscripts "
"packages respectively)."
msgstr ""

#. type: Content of: <refentry><refsect1><para>
#: apt-secure.8.xml:92
msgid ""
"The chain of trust in Debian starts when a maintainer uploads a new package "
"or a new version of a package to the Debian archive. In order to become "
"effective, this upload needs to be signed by a key contained in the Debian "
"Maintainers keyring (available in the debian-keyring package). Maintainers' "
"keys are signed by other maintainers following pre-established procedures to "
"ensure the identity of the key holder."
msgstr ""

#. type: Content of: <refentry><refsect1><para>
#: apt-secure.8.xml:102
msgid ""
"Once the uploaded package is verified and included in the archive, the "
"maintainer signature is stripped off, and checksums of the package are "
"computed and put in the Packages file. The checksums of all of the Packages "
"files are then computed and put into the Release file. The Release file is "
"then signed by the archive key for this Debian release, and distributed "
"alongside the packages and the Packages files on Debian mirrors. The keys "
"are in the Debian archive keyring available in the <package>debian-archive-"
"keyring</package> package."
msgstr ""

#. type: Content of: <refentry><refsect1><para>
#: apt-secure.8.xml:113
msgid ""
"End users can check the signature of the Release file, extract a checksum of "
"a package from it and compare it with the checksum of the package they "
"downloaded by hand - or rely on APT doing this automatically."
msgstr ""

#. type: Content of: <refentry><refsect1><para>
#: apt-secure.8.xml:118
msgid ""
"Notice that this is distinct from checking signatures on a per package "
"basis. It is designed to prevent two possible attacks:"
msgstr ""

#. type: Content of: <refentry><refsect1><itemizedlist><listitem><para>
#: apt-secure.8.xml:123
msgid ""
"<literal>Network \"man in the middle\" attacks</literal>. Without signature "
"checking, malicious agents can introduce themselves into the package "
"download process and provide malicious software either by controlling a "
"network element (router, switch, etc.) or by redirecting traffic to a rogue "
"server (through ARP or DNS spoofing attacks)."
msgstr ""

#. type: Content of: <refentry><refsect1><itemizedlist><listitem><para>
#: apt-secure.8.xml:131
msgid ""
"<literal>Mirror network compromise</literal>.  Without signature checking, a "
"malicious agent can compromise a mirror host and modify the files in it to "
"propagate malicious software to all users downloading packages from that "
"host."
msgstr ""

#. type: Content of: <refentry><refsect1><para>
#: apt-secure.8.xml:138
msgid ""
"However, it does not defend against a compromise of the Debian master server "
"itself (which signs the packages) or against a compromise of the key used to "
"sign the Release files. In any case, this mechanism can complement a per-"
"package signature."
msgstr ""

#. type: Content of: <refentry><refsect1><title>
#: apt-secure.8.xml:144
msgid "User configuration"
msgstr ""

#. type: Content of: <refentry><refsect1><para>
#: apt-secure.8.xml:146
msgid ""
"<command>apt-key</command> is the program that manages the list of keys used "
"by apt. It can be used to add or remove keys, although an installation of "
"this release will automatically contain the default Debian archive signing "
"keys used in the Debian package repositories."
msgstr ""

#. type: Content of: <refentry><refsect1><para>
#: apt-secure.8.xml:153
msgid ""
"In order to add a new key you need to first download it (you should make "
"sure you are using a trusted communication channel when retrieving it), add "
"it with <command>apt-key</command> and then run <command>apt-get update</"
"command> so that apt can download and verify the <filename>InRelease</"
"filename> or <filename>Release.gpg</filename> files from the archives you "
"have configured."
msgstr ""

#. type: Content of: <refentry><refsect1><title>
#: apt-secure.8.xml:162
msgid "Archive configuration"
msgstr ""

#. type: Content of: <refentry><refsect1><para>
#: apt-secure.8.xml:164
msgid ""
"If you want to provide archive signatures in an archive under your "
"maintenance you have to:"
msgstr ""

#. type: Content of: <refentry><refsect1><itemizedlist><listitem><para>
#: apt-secure.8.xml:169
msgid ""
"<emphasis>Create a toplevel Release file</emphasis>, if it does not exist "
"already. You can do this by running <command>apt-ftparchive release</"
"command> (provided in apt-utils)."
msgstr ""

#. type: Content of: <refentry><refsect1><itemizedlist><listitem><para>
#: apt-secure.8.xml:174
msgid ""
"<emphasis>Sign it</emphasis>. You can do this by running <command>gpg --"
"clearsign -o InRelease Release</command> and <command>gpg -abs -o Release."
"gpg Release</command>."
msgstr ""

#. type: Content of: <refentry><refsect1><itemizedlist><listitem><para>
#: apt-secure.8.xml:178
msgid ""
"<emphasis>Publish the key fingerprint</emphasis>, that way your users will "
"know what key they need to import in order to authenticate the files in the "
"archive."
msgstr ""

#. type: Content of: <refentry><refsect1><para>
#: apt-secure.8.xml:185
msgid ""
"Whenever the contents of the archive change (new packages are added or "
"removed) the archive maintainer has to follow the first two steps outlined "
"above."
msgstr ""

#. type: Content of: <refentry><refsect1><para>
#: apt-secure.8.xml:193
msgid ""
"&apt-conf;, &apt-get;, &sources-list;, &apt-key;, &apt-ftparchive;, "
"&debsign; &debsig-verify;, &gpg;"
msgstr ""

#. type: Content of: <refentry><refsect1><para>
#: apt-secure.8.xml:197
msgid ""
"For more background information you might want to review the <ulink url="
"\"http://www.debian.org/doc/manuals/securing-debian-howto/ch7\">Debian "
"Security Infrastructure</ulink> chapter of the Securing Debian Manual "
"(available also in the harden-doc package) and the <ulink url=\"http://www."
"cryptnet.net/fdp/crypto/strong_distro.html\" >Strong Distribution HOWTO</"
"ulink> by V. Alex Brennen."
msgstr ""

#. type: Content of: <refentry><refsect1><title>
#: apt-secure.8.xml:210
msgid "Manpage Authors"
msgstr ""

#. type: Content of: <refentry><refsect1><para>
#: apt-secure.8.xml:212
msgid ""
"This man-page is based on the work of Javier Fernández-Sanguino Peña, Isaac "
"Jones, Colin Walters, Florian Weimer and Michael Vogt."
msgstr ""

#. type: Content of: <refentry><refnamediv><refpurpose>
#: apt-cdrom.8.xml:32
msgid "APT CD-ROM management utility"
msgstr ""

#. type: Content of: <refentry><refsect1><para>
#: apt-cdrom.8.xml:38
msgid ""
"<command>apt-cdrom</command> is used to add a new CD-ROM to APT's list of "
"available sources. <command>apt-cdrom</command> takes care of determining "
"the structure of the disc as well as correcting for several possible mis-"
"burns and verifying the index files."
msgstr ""

#. type: Content of: <refentry><refsect1><para>
#: apt-cdrom.8.xml:45
msgid ""
"It is necessary to use <command>apt-cdrom</command> to add CDs to the APT "
"system; it cannot be done by hand. Furthermore each disc in a multi-CD set "
"must be inserted and scanned separately to account for possible mis-burns."
msgstr ""

#. type: Content of: <refentry><refsect1><variablelist><varlistentry><listitem><para>
#: apt-cdrom.8.xml:56
msgid ""
"<literal>add</literal> is used to add a new disc to the source list. It will "
"unmount the CD-ROM device, prompt for a disc to be inserted and then proceed "
"to scan it and copy the index files. If the disc does not have a proper "
"<filename>.disk</filename> directory you will be prompted for a descriptive "
"title."
msgstr ""

#. type: Content of: <refentry><refsect1><variablelist><varlistentry><listitem><para>
#: apt-cdrom.8.xml:64
msgid ""
"APT uses a CD-ROM ID to track which disc is currently in the drive and "
"maintains a database of these IDs in <filename>&statedir;/cdroms.list</"
"filename>"
msgstr ""

#. type: Content of: <refentry><refsect1><variablelist><varlistentry><listitem><para>
#: apt-cdrom.8.xml:72
msgid ""
"A debugging tool to report the identity of the current disc as well as the "
"stored file name"
msgstr ""

#. type: Content of: <refentry><refsect1><variablelist><varlistentry><listitem><para>
#: apt-cdrom.8.xml:85
msgid ""
"Mount point; specify the location to mount the CD-ROM. This mount point must "
"be listed in <filename>/etc/fstab</filename> and properly configured.  "
"Configuration Item: <literal>Acquire::cdrom::mount</literal>."
msgstr ""

#. type: Content of: <refentry><refsect1><variablelist><varlistentry><listitem><para>
#: apt-cdrom.8.xml:94
msgid ""
"Rename a disc; change the label of a disc or override the disc's given "
"label. This option will cause <command>apt-cdrom</command> to prompt for a "
"new label.  Configuration Item: <literal>APT::CDROM::Rename</literal>."
msgstr ""

#. type: Content of: <refentry><refsect1><variablelist><varlistentry><listitem><para>
#: apt-cdrom.8.xml:103
msgid ""
"No mounting; prevent <command>apt-cdrom</command> from mounting and "
"unmounting the mount point.  Configuration Item: <literal>APT::CDROM::"
"NoMount</literal>."
msgstr ""

#. type: Content of: <refentry><refsect1><variablelist><varlistentry><listitem><para>
#: apt-cdrom.8.xml:111
msgid ""
"Fast Copy; Assume the package files are valid and do not check every "
"package. This option should be used only if <command>apt-cdrom</command> has "
"been run on this disc before and did not detect any errors.  Configuration "
"Item: <literal>APT::CDROM::Fast</literal>."
msgstr ""

#. type: Content of: <refentry><refsect1><variablelist><varlistentry><listitem><para>
#: apt-cdrom.8.xml:121
msgid ""
"Thorough Package Scan; This option may be needed with some old Debian "
"1.1/1.2 discs that have Package files in strange places. It takes much "
"longer to scan the CD but will pick them all up."
msgstr ""

#. type: Content of: <refentry><refsect1><variablelist><varlistentry><listitem><para>
#: apt-cdrom.8.xml:132
msgid ""
"No Changes; Do not change the &sources-list; file and do not write index "
"files. Everything is still checked however.  Configuration Item: "
"<literal>APT::CDROM::NoAct</literal>."
msgstr ""

#. type: Content of: <refentry><refsect1><para>
#: apt-cdrom.8.xml:145
#, fuzzy
msgid "&apt-conf;, &apt-get;, &sources-list;"
msgstr "&apt-get; &apt-cache; &apt-conf; &sources-list;"

#. type: Content of: <refentry><refsect1><para>
#: apt-cdrom.8.xml:150
msgid ""
"<command>apt-cdrom</command> returns zero on normal operation, decimal 100 "
"on error."
msgstr ""

#. type: Content of: <refentry><refnamediv><refpurpose>
#: apt-config.8.xml:33
msgid "APT Configuration Query program"
msgstr ""

#. type: Content of: <refentry><refsect1><para>
#: apt-config.8.xml:39
msgid ""
"<command>apt-config</command> is an internal program used by various "
"portions of the APT suite to provide consistent configurability. It accesses "
"the main configuration file <filename>/etc/apt/apt.conf</filename> in a "
"manner that is easy to use for scripted applications."
msgstr ""

#. type: Content of: <refentry><refsect1><variablelist><varlistentry><listitem><para>
#: apt-config.8.xml:51
msgid ""
"shell is used to access the configuration information from a shell script. "
"It is given pairs of arguments, the first being a shell variable and the "
"second the configuration value to query. As output it lists shell assignment "
"commands for each value present.  In a shell script it should be used as "
"follows:"
msgstr ""

#. type: Content of: <refentry><refsect1><variablelist><varlistentry><listitem><informalexample><programlisting>
#: apt-config.8.xml:59
#, no-wrap
msgid ""
"OPTS=\"-f\"\n"
"RES=`apt-config shell OPTS MyApp::options`\n"
"eval $RES\n"
msgstr ""

#. type: Content of: <refentry><refsect1><variablelist><varlistentry><listitem><para>
#: apt-config.8.xml:64
msgid ""
"This will set the shell environment variable $OPTS to the value of MyApp::"
"options with a default of <option>-f</option>."
msgstr ""

#. type: Content of: <refentry><refsect1><variablelist><varlistentry><listitem><para>
#: apt-config.8.xml:68
msgid ""
"The configuration item may be postfixed with a /[fdbi]. f returns file "
"names, d returns directories, b returns true or false and i returns an "
"integer. Each of the returns is normalized and verified internally."
msgstr ""

#. type: Content of: <refentry><refsect1><variablelist><varlistentry><listitem><para>
#: apt-config.8.xml:77
msgid "Just show the contents of the configuration space."
msgstr ""

#. type: Content of: <refentry><refsect1><variablelist><varlistentry><listitem><para>
#: apt-config.8.xml:90
msgid ""
"Include options which have an empty value. This is the default, so use --no-"
"empty to remove them from the output."
msgstr ""

#. type: Content of: <refentry><refsect1><variablelist><varlistentry><term><option><replaceable>
#: apt-config.8.xml:95
msgid "&percnt;f &#x0022;&percnt;v&#x0022;;&percnt;n"
msgstr ""

#. type: Content of: <refentry><refsect1><variablelist><varlistentry><listitem><para>
#: apt-config.8.xml:96
msgid ""
"Defines the output of each config option. &percnt;t will be replaced with "
"its individual name, &percnt;f with its full hierarchical name and &percnt;v "
"with its value.  Use uppercase letters and special characters in the value "
"will be encoded to ensure that it can e.g. be safely used in a quoted-string "
"as defined by RFC822. Additionally &percnt;n will be replaced by a newline, "
"and &percnt;N by a tab. A &percnt; can be printed by using &percnt;&percnt;."
msgstr ""

#. type: Content of: <refentry><refsect1><para>
#: apt-config.8.xml:110 apt-extracttemplates.1.xml:71 apt-sortpkgs.1.xml:64
#: apt-ftparchive.1.xml:608
#, fuzzy
msgid "&apt-conf;"
msgstr ""
"&apt-docinfo;\n"
"\n"
" "

#. type: Content of: <refentry><refsect1><para>
#: apt-config.8.xml:115
msgid ""
"<command>apt-config</command> returns zero on normal operation, decimal 100 "
"on error."
msgstr ""

#. type: Content of: <refentry><refentryinfo><author><contrib>
#: apt.conf.5.xml:20
msgid "Initial documentation of Debug::*."
msgstr ""

#. type: Content of: <refentry><refentryinfo><author><email>
#: apt.conf.5.xml:21
msgid "dburrows@debian.org"
msgstr ""

#. type: Content of: <refentry><refmeta><manvolnum>
#: apt.conf.5.xml:31 apt_preferences.5.xml:25 sources.list.5.xml:26
msgid "5"
msgstr ""

#. type: Content of: <refentry><refnamediv><refpurpose>
#: apt.conf.5.xml:38
msgid "Configuration file for APT"
msgstr ""

#. type: Content of: <refentry><refsect1><para>
#: apt.conf.5.xml:42
msgid ""
"<filename>/etc/apt/apt.conf</filename> is the main configuration file shared "
"by all the tools in the APT suite of tools, though it is by no means the "
"only place options can be set. The suite also shares a common command line "
"parser to provide a uniform environment."
msgstr ""

#. type: Content of: <refentry><refsect1><orderedlist><para>
#: apt.conf.5.xml:48
msgid ""
"When an APT tool starts up it will read the configuration files in the "
"following order:"
msgstr ""

#. type: Content of: <refentry><refsect1><orderedlist><listitem><para>
#: apt.conf.5.xml:50
msgid ""
"the file specified by the <envar>APT_CONFIG</envar> environment variable (if "
"any)"
msgstr ""

#. type: Content of: <refentry><refsect1><orderedlist><listitem><para>
#: apt.conf.5.xml:52
msgid ""
"all files in <literal>Dir::Etc::Parts</literal> in alphanumeric ascending "
"order which have either no or \"<literal>conf</literal>\" as filename "
"extension and which only contain alphanumeric, hyphen (-), underscore (_) "
"and period (.) characters.  Otherwise APT will print a notice that it has "
"ignored a file, unless that file matches a pattern in the <literal>Dir::"
"Ignore-Files-Silently</literal> configuration list - in which case it will "
"be silently ignored."
msgstr ""

#. type: Content of: <refentry><refsect1><orderedlist><listitem><para>
#: apt.conf.5.xml:59
msgid ""
"the main configuration file specified by <literal>Dir::Etc::main</literal>"
msgstr ""

#. type: Content of: <refentry><refsect1><orderedlist><listitem><para>
#: apt.conf.5.xml:61
msgid ""
"the command line options are applied to override the configuration "
"directives or to load even more configuration files."
msgstr ""

#. type: Content of: <refentry><refsect1><title>
#: apt.conf.5.xml:65
msgid "Syntax"
msgstr ""

#. type: Content of: <refentry><refsect1><para>
#: apt.conf.5.xml:66
msgid ""
"The configuration file is organized in a tree with options organized into "
"functional groups. Option specification is given with a double colon "
"notation; for instance <literal>APT::Get::Assume-Yes</literal> is an option "
"within the APT tool group, for the Get tool. Options do not inherit from "
"their parent groups."
msgstr ""

#. type: Content of: <refentry><refsect1><para>
#: apt.conf.5.xml:72
msgid ""
"Syntactically the configuration language is modeled after what the ISC tools "
"such as bind and dhcp use. Lines starting with <literal>//</literal> are "
"treated as comments (ignored), as well as all text between <literal>/*</"
"literal> and <literal>*/</literal>, just like C/C++ comments.  Each line is "
"of the form <literal>APT::Get::Assume-Yes \"true\";</literal>.  The "
"quotation marks and trailing semicolon are required.  The value must be on "
"one line, and there is no kind of string concatenation.  Values must not "
"include backslashes or extra quotation marks.  Option names are made up of "
"alphanumeric characters and the characters \"/-:._+\".  A new scope can be "
"opened with curly braces, like this:"
msgstr ""

#. type: Content of: <refentry><refsect1><informalexample><programlisting>
#: apt.conf.5.xml:85
#, no-wrap
msgid ""
"APT {\n"
"  Get {\n"
"    Assume-Yes \"true\";\n"
"    Fix-Broken \"true\";\n"
"  };\n"
"};\n"
msgstr ""

#. type: Content of: <refentry><refsect1><para>
#: apt.conf.5.xml:93
msgid ""
"with newlines placed to make it more readable. Lists can be created by "
"opening a scope and including a single string enclosed in quotes followed by "
"a semicolon. Multiple entries can be included, separated by a semicolon."
msgstr ""

#. type: Content of: <refentry><refsect1><informalexample><programlisting>
#: apt.conf.5.xml:98
#, no-wrap
msgid "DPkg::Pre-Install-Pkgs {\"/usr/sbin/dpkg-preconfigure --apt\";};\n"
msgstr ""

#. type: Content of: <refentry><refsect1><para>
#: apt.conf.5.xml:101
msgid ""
"In general the sample configuration file in <filename>&docdir;examples/apt."
"conf</filename> &configureindex; is a good guide for how it should look."
msgstr ""

#. type: Content of: <refentry><refsect1><para>
#: apt.conf.5.xml:105
msgid ""
"Case is not significant in names of configuration items, so in the previous "
"example you could use <literal>dpkg::pre-install-pkgs</literal>."
msgstr ""

#. type: Content of: <refentry><refsect1><para>
#: apt.conf.5.xml:108
msgid ""
"Names for the configuration items are optional if a list is defined as can "
"be seen in the <literal>DPkg::Pre-Install-Pkgs</literal> example above. If "
"you don't specify a name a new entry will simply add a new option to the "
"list. If you specify a name you can override the option in the same way as "
"any other option by reassigning a new value to the option."
msgstr ""

#. type: Content of: <refentry><refsect1><para>
#: apt.conf.5.xml:113
msgid ""
"Two special commands are defined: <literal>#include</literal> (which is "
"deprecated and not supported by alternative implementations) and "
"<literal>#clear</literal>. <literal>#include</literal> will include the "
"given file, unless the filename ends in a slash, in which case the whole "
"directory is included.  <literal>#clear</literal> is used to erase a part of "
"the configuration tree. The specified element and all its descendants are "
"erased.  (Note that these lines also need to end with a semicolon.)"
msgstr ""

#. type: Content of: <refentry><refsect1><para>
#: apt.conf.5.xml:123
msgid ""
"The <literal>#clear</literal> command is the only way to delete a list or a "
"complete scope. Reopening a scope (or using the syntax described below with "
"an appended <literal>::</literal>) will <emphasis>not</emphasis> override "
"previously written entries. Options can only be overridden by addressing a "
"new value to them - lists and scopes can't be overridden, only cleared."
msgstr ""

#. type: Content of: <refentry><refsect1><para>
#: apt.conf.5.xml:131
msgid ""
"All of the APT tools take an -o option which allows an arbitrary "
"configuration directive to be specified on the command line. The syntax is a "
"full option name (<literal>APT::Get::Assume-Yes</literal> for instance) "
"followed by an equals sign then the new value of the option. To append a new "
"element to a list, add a trailing <literal>::</literal> to the name of the "
"list.  (As you might suspect, the scope syntax can't be used on the command "
"line.)"
msgstr ""

#. type: Content of: <refentry><refsect1><para>
#: apt.conf.5.xml:139
msgid ""
"Note that appending items to a list using <literal>::</literal> only works "
"for one item per line, and that you should not use it in combination with "
"the scope syntax (which adds <literal>::</literal> implicitly). Using both "
"syntaxes together will trigger a bug which some users unfortunately depend "
"on: an option with the unusual name \"<literal>::</literal>\" which acts "
"like every other option with a name. This introduces many problems; for one "
"thing, users who write multiple lines in this <emphasis>wrong</emphasis> "
"syntax in the hope of appending to a list will achieve the opposite, as only "
"the last assignment for this option \"<literal>::</literal>\" will be used. "
"Future versions of APT will raise errors and stop working if they encounter "
"this misuse, so please correct such statements now while APT doesn't "
"explicitly complain about them."
msgstr ""

#. type: Content of: <refentry><refsect1><title>
#: apt.conf.5.xml:154
msgid "The APT Group"
msgstr ""

#. type: Content of: <refentry><refsect1><para>
#: apt.conf.5.xml:155
msgid ""
"This group of options controls general APT behavior as well as holding the "
"options for all of the tools."
msgstr ""

#. type: Content of: <refentry><refsect1><variablelist><varlistentry><listitem><para>
#: apt.conf.5.xml:160
msgid ""
"System Architecture; sets the architecture to use when fetching files and "
"parsing package lists. The internal default is the architecture apt was "
"compiled for."
msgstr ""

#. type: Content of: <refentry><refsect1><variablelist><varlistentry><listitem><para>
#: apt.conf.5.xml:167
msgid ""
"All Architectures the system supports. For instance, CPUs implementing the "
"<literal>amd64</literal> (also called <literal>x86-64</literal>)  "
"instruction set are also able to execute binaries compiled for the "
"<literal>i386</literal> (<literal>x86</literal>) instruction set. This list "
"is used when fetching files and parsing package lists. The initial default "
"is always the system's native architecture (<literal>APT::Architecture</"
"literal>), and foreign architectures are added to the default list when they "
"are registered via <command>dpkg --add-architecture</command>."
msgstr ""

#. type: Content of: <refentry><refsect1><variablelist><varlistentry><listitem><para>
#: apt.conf.5.xml:180
msgid ""
"Default release to install packages from if more than one version is "
"available. Contains release name, codename or release version. Examples: "
"'stable', 'testing', 'unstable', '&stable-codename;', '&testing-codename;', "
"'4.0', '5.0*'. See also &apt-preferences;."
msgstr ""

#. type: Content of: <refentry><refsect1><variablelist><varlistentry><listitem><para>
#: apt.conf.5.xml:186
msgid ""
"Ignore held packages; this global option causes the problem resolver to "
"ignore held packages in its decision making."
msgstr ""

#. type: Content of: <refentry><refsect1><variablelist><varlistentry><listitem><para>
#: apt.conf.5.xml:191
msgid ""
"Defaults to on. When turned on the autoclean feature will remove any "
"packages which can no longer be downloaded from the cache. If turned off "
"then packages that are locally installed are also excluded from cleaning - "
"but note that APT provides no direct means to reinstall them."
msgstr ""

#. type: Content of: <refentry><refsect1><variablelist><varlistentry><listitem><para>
#: apt.conf.5.xml:199
msgid ""
"Defaults to on, which will cause APT to install essential and important "
"packages as soon as possible in an install/upgrade operation, in order to "
"limit the effect of a failing &dpkg; call. If this option is disabled, APT "
"treats an important package in the same way as an extra package: between the "
"unpacking of the package A and its configuration there can be many other "
"unpack or configuration calls for other unrelated packages B, C etc. If "
"these cause the &dpkg; call to fail (e.g. because package B's maintainer "
"scripts generate an error), this results in a system state in which package "
"A is unpacked but unconfigured - so any package depending on A is now no "
"longer guaranteed to work, as its dependency on A is no longer satisfied."
msgstr ""

#. type: Content of: <refentry><refsect1><variablelist><varlistentry><listitem><para>
#: apt.conf.5.xml:211
msgid ""
"The immediate configuration marker is also applied in the potentially "
"problematic case of circular dependencies, since a dependency with the "
"immediate flag is equivalent to a Pre-Dependency. In theory this allows APT "
"to recognise a situation in which it is unable to perform immediate "
"configuration, abort, and suggest to the user that the option should be "
"temporarily deactivated in order to allow the operation to proceed.  Note "
"the use of the word \"theory\" here; in the real world this problem has "
"rarely been encountered, in non-stable distribution versions, and was caused "
"by wrong dependencies of the package in question or by a system in an "
"already broken state; so you should not blindly disable this option, as the "
"scenario mentioned above is not the only problem it can help to prevent in "
"the first place."
msgstr ""

#. type: Content of: <refentry><refsect1><variablelist><varlistentry><listitem><para>
#: apt.conf.5.xml:224
msgid ""
"Before a big operation like <literal>dist-upgrade</literal> is run with this "
"option disabled you should try to explicitly <literal>install</literal> the "
"package APT is unable to configure immediately; but please make sure you "
"also report your problem to your distribution and to the APT team with the "
"buglink below, so they can work on improving or correcting the upgrade "
"process."
msgstr ""

#. type: Content of: <refentry><refsect1><variablelist><varlistentry><listitem><para>
#: apt.conf.5.xml:235
msgid ""
"Never enable this option unless you <emphasis>really</emphasis> know what "
"you are doing. It permits APT to temporarily remove an essential package to "
"break a Conflicts/Conflicts or Conflicts/Pre-Depends loop between two "
"essential packages. <emphasis>Such a loop should never exist and is a grave "
"bug</emphasis>. This option will work if the essential packages are not "
"<command>tar</command>, <command>gzip</command>, <command>libc</command>, "
"<command>dpkg</command>, <command>dash</command> or anything that those "
"packages depend on."
msgstr ""

#. type: Content of: <refentry><refsect1><variablelist><varlistentry><listitem><para>
#: apt.conf.5.xml:247
msgid ""
"APT uses since version 0.7.26 a resizable memory mapped cache file to store "
"the available information. <literal>Cache-Start</literal> acts as a hint of "
"the size the cache will grow to, and is therefore the amount of memory APT "
"will request at startup. The default value is 20971520 bytes (~20 MB). Note "
"that this amount of space needs to be available for APT; otherwise it will "
"likely fail ungracefully, so for memory restricted devices this value should "
"be lowered while on systems with a lot of configured sources it should be "
"increased.  <literal>Cache-Grow</literal> defines in bytes with the default "
"of 1048576 (~1 MB) how much the cache size will be increased in the event "
"the space defined by <literal>Cache-Start</literal> is not enough. This "
"value will be applied again and again until either the cache is big enough "
"to store all information or the size of the cache reaches the <literal>Cache-"
"Limit</literal>.  The default of <literal>Cache-Limit</literal> is 0 which "
"stands for no limit.  If <literal>Cache-Grow</literal> is set to 0 the "
"automatic growth of the cache is disabled."
msgstr ""

#. type: Content of: <refentry><refsect1><variablelist><varlistentry><listitem><para>
#: apt.conf.5.xml:263
msgid "Defines which packages are considered essential build dependencies."
msgstr ""

#. type: Content of: <refentry><refsect1><variablelist><varlistentry><listitem><para>
#: apt.conf.5.xml:267
msgid ""
"The Get subsection controls the &apt-get; tool; please see its documentation "
"for more information about the options here."
msgstr ""

#. type: Content of: <refentry><refsect1><variablelist><varlistentry><listitem><para>
#: apt.conf.5.xml:272
msgid ""
"The Cache subsection controls the &apt-cache; tool; please see its "
"documentation for more information about the options here."
msgstr ""

#. type: Content of: <refentry><refsect1><variablelist><varlistentry><listitem><para>
#: apt.conf.5.xml:277
msgid ""
"The CDROM subsection controls the &apt-cdrom; tool; please see its "
"documentation for more information about the options here."
msgstr ""

#. type: Content of: <refentry><refsect1><title>
#: apt.conf.5.xml:283
msgid "The Acquire Group"
msgstr ""

#. type: Content of: <refentry><refsect1><para>
#: apt.conf.5.xml:284
msgid ""
"The <literal>Acquire</literal> group of options controls the download of "
"packages as well as the various \"acquire methods\" responsible for the "
"download itself (see also &sources-list;)."
msgstr ""

#. type: Content of: <refentry><refsect1><variablelist><varlistentry><listitem><para>
#: apt.conf.5.xml:291
msgid ""
"Security related option defaulting to true, as giving a Release file's "
"validation an expiration date prevents replay attacks over a long timescale, "
"and can also for example help users to identify mirrors that are no longer "
"updated - but the feature depends on the correctness of the clock on the "
"user system. Archive maintainers are encouraged to create Release files with "
"the <literal>Valid-Until</literal> header, but if they don't or a stricter "
"value is desired the <literal>Max-ValidTime</literal> option below can be "
"used."
msgstr ""

#. type: Content of: <refentry><refsect1><variablelist><varlistentry><listitem><para>
#: apt.conf.5.xml:304
msgid ""
"Maximum time (in seconds) after its creation (as indicated by the "
"<literal>Date</literal> header) that the <filename>Release</filename> file "
"should be considered valid.  If the Release file itself includes a "
"<literal>Valid-Until</literal> header the earlier date of the two is used as "
"the expiration date.  The default value is <literal>0</literal> which stands "
"for \"valid forever\".  Archive specific settings can be made by appending "
"the label of the archive to the option name."
msgstr ""

#. type: Content of: <refentry><refsect1><variablelist><varlistentry><listitem><para>
#: apt.conf.5.xml:316
msgid ""
"Minimum time (in seconds) after its creation (as indicated by the "
"<literal>Date</literal> header) that the <filename>Release</filename> file "
"should be considered valid.  Use this if you need to use a seldom updated "
"(local) mirror of a more frequently updated archive with a <literal>Valid-"
"Until</literal> header instead of completely disabling the expiration date "
"checking.  Archive specific settings can and should be used by appending the "
"label of the archive to the option name."
msgstr ""

#. type: Content of: <refentry><refsect1><variablelist><varlistentry><listitem><para>
#: apt.conf.5.xml:328
msgid ""
"Try to download deltas called <literal>PDiffs</literal> for indexes (like "
"<filename>Packages</filename> files) instead of downloading whole ones. True "
"by default."
msgstr ""

#. type: Content of: <refentry><refsect1><variablelist><varlistentry><listitem><para>
#: apt.conf.5.xml:331
msgid ""
"Two sub-options to limit the use of PDiffs are also available: "
"<literal>FileLimit</literal> can be used to specify a maximum number of "
"PDiff files should be downloaded to update a file. <literal>SizeLimit</"
"literal> on the other hand is the maximum percentage of the size of all "
"patches compared to the size of the targeted file. If one of these limits is "
"exceeded the complete file is downloaded instead of the patches."
msgstr ""

#. type: Content of: <refentry><refsect1><variablelist><varlistentry><listitem><para>
#: apt.conf.5.xml:341
msgid ""
"Queuing mode; <literal>Queue-Mode</literal> can be one of <literal>host</"
"literal> or <literal>access</literal> which determines how APT parallelizes "
"outgoing connections. <literal>host</literal> means that one connection per "
"target host will be opened, <literal>access</literal> means that one "
"connection per URI type will be opened."
msgstr ""

#. type: Content of: <refentry><refsect1><variablelist><varlistentry><listitem><para>
#: apt.conf.5.xml:349
msgid ""
<<<<<<< HEAD
"Update the local keyring with the archive keyring and remove from the local "
"keyring the archive keys which are no longer valid.  The archive keyring is "
"shipped in the <literal>archive-keyring</literal> package of your "
"distribution, e.g. the <literal>ubuntu-archive-keyring</literal> package in "
"Ubuntu."
=======
"Number of retries to perform. If this is non-zero APT will retry failed "
"files the given number of times."
>>>>>>> e08c5854
msgstr ""

#. type: Content of: <refentry><refsect1><variablelist><varlistentry><listitem><para>
#: apt.conf.5.xml:354
msgid ""
"Use symlinks for source archives. If set to true then source archives will "
"be symlinked when possible instead of copying. True is the default."
msgstr ""

#. type: Content of: <refentry><refsect1><variablelist><varlistentry><listitem><para>
#: apt.conf.5.xml:359
msgid ""
"<literal>http::Proxy</literal> sets the default proxy to use for HTTP URIs. "
"It is in the standard form of <literal>http://[[user][:pass]@]host[:port]/</"
"literal>.  Per host proxies can also be specified by using the form "
"<literal>http::Proxy::&lt;host&gt;</literal> with the special keyword "
"<literal>DIRECT</literal> meaning to use no proxies. If no one of the above "
"settings is specified, <envar>http_proxy</envar> environment variable will "
"be used."
msgstr ""

#. type: Content of: <refentry><refsect1><variablelist><varlistentry><listitem><para>
#: apt.conf.5.xml:367
msgid ""
"Three settings are provided for cache control with HTTP/1.1 compliant proxy "
"caches.  <literal>No-Cache</literal> tells the proxy not to use its cached "
"response under any circumstances.  <literal>Max-Age</literal> sets the "
"allowed maximum age (in seconds) of an index file in the cache of the "
"proxy.  <literal>No-Store</literal> specifies that the proxy should not "
"store the requested archive files in its cache, which can be used to prevent "
"the proxy from polluting its cache with (big) .deb files."
msgstr ""

#. type: Content of: <refentry><refsect1><variablelist><varlistentry><listitem><para>
<<<<<<< HEAD
#: apt-key.8.xml:180
msgid "Local trust database of archive keys."
msgstr ""

#. type: Content of: <refentry><refsect1><variablelist><varlistentry><term>
#: apt-key.8.xml:183
msgid "<filename>/usr/share/keyrings/ubuntu-archive-keyring.gpg</filename>"
msgstr ""

#. type: Content of: <refentry><refsect1><variablelist><varlistentry><listitem><para>
#: apt-key.8.xml:184
msgid "Keyring of Ubuntu archive trusted keys."
msgstr ""

#. type: Content of: <refentry><refsect1><variablelist><varlistentry><term>
#: apt-key.8.xml:187
msgid ""
"<filename>/usr/share/keyrings/ubuntu-archive-removed-keys.gpg</filename>"
msgstr ""

#. type: Content of: <refentry><refsect1><variablelist><varlistentry><listitem><para>
#: apt-key.8.xml:188
msgid "Keyring of Ubuntu archive removed trusted keys."
msgstr ""

#. type: Content of: <refentry><refsect1><para>
#: apt-key.8.xml:197
#, fuzzy
msgid "&apt-get;, &apt-secure;"
msgstr "&apt-get; &apt-cache; &apt-conf; &sources-list;"

#. type: Content of: <refentry><refnamediv><refpurpose>
#: apt-mark.8.xml:33
msgid "mark/unmark a package as being automatically-installed"
msgstr ""

#. type: Content of: <refentry><refsect1><para>
#: apt-mark.8.xml:39
=======
#: apt.conf.5.xml:377 apt.conf.5.xml:449
msgid ""
"The option <literal>timeout</literal> sets the timeout timer used by the "
"method; this value applies to the connection as well as the data timeout."
msgstr ""

#. type: Content of: <refentry><refsect1><variablelist><varlistentry><listitem><para>
#: apt.conf.5.xml:380
msgid ""
"The setting <literal>Acquire::http::Pipeline-Depth</literal> can be used to "
"enable HTTP pipelining (RFC 2616 section 8.1.2.2) which can be beneficial e."
"g. on high-latency connections. It specifies how many requests are sent in a "
"pipeline.  Previous APT versions had a default of 10 for this setting, but "
"the default value is now 0 (= disabled) to avoid problems with the ever-"
"growing amount of webservers and proxies which choose to not conform to the "
"HTTP/1.1 specification."
msgstr ""

#. type: Content of: <refentry><refsect1><variablelist><varlistentry><listitem><para>
#: apt.conf.5.xml:387
>>>>>>> e08c5854
msgid ""
"<literal>Acquire::http::AllowRedirect</literal> controls whether APT will "
"follow redirects, which is enabled by default."
msgstr ""

#. type: Content of: <refentry><refsect1><variablelist><varlistentry><listitem><para>
#: apt.conf.5.xml:390
msgid ""
"The used bandwidth can be limited with <literal>Acquire::http::Dl-Limit</"
"literal> which accepts integer values in kilobytes. The default value is 0 "
"which deactivates the limit and tries to use all available bandwidth (note "
"that this option implicitly disables downloading from multiple servers at "
"the same time.)"
msgstr ""

#. type: Content of: <refentry><refsect1><variablelist><varlistentry><listitem><para>
#: apt.conf.5.xml:395
msgid ""
"<literal>Acquire::http::User-Agent</literal> can be used to set a different "
"User-Agent for the http download method as some proxies allow access for "
"clients only if the client uses a known identifier."
msgstr ""

#. type: Content of: <refentry><refsect1><variablelist><varlistentry><listitem><para>
#: apt.conf.5.xml:403
msgid ""
"The <literal>Cache-control</literal>, <literal>Timeout</literal>, "
"<literal>AllowRedirect</literal>, <literal>Dl-Limit</literal> and "
"<literal>proxy</literal> options work for HTTPS URIs in the same way as for "
"the <literal>http</literal> method, and default to the same values if they "
"are not explicitly set. The <literal>Pipeline-Depth</literal> option is not "
"yet supported."
msgstr ""

#. type: Content of: <refentry><refsect1><variablelist><varlistentry><listitem><para>
#: apt.conf.5.xml:411
msgid ""
"<literal>CaInfo</literal> suboption specifies place of file that holds info "
"about trusted certificates.  <literal>&lt;host&gt;::CaInfo</literal> is the "
"corresponding per-host option.  <literal>Verify-Peer</literal> boolean "
"suboption determines whether or not the server's host certificate should be "
"verified against trusted certificates.  <literal>&lt;host&gt;::Verify-Peer</"
"literal> is the corresponding per-host option.  <literal>Verify-Host</"
"literal> boolean suboption determines whether or not the server's hostname "
"should be verified.  <literal>&lt;host&gt;::Verify-Host</literal> is the "
"corresponding per-host option.  <literal>SslCert</literal> determines what "
"certificate to use for client authentication. <literal>&lt;host&gt;::"
"SslCert</literal> is the corresponding per-host option.  <literal>SslKey</"
"literal> determines what private key to use for client authentication. "
"<literal>&lt;host&gt;::SslKey</literal> is the corresponding per-host "
"option.  <literal>SslForceVersion</literal> overrides default SSL version to "
"use.  It can contain either of the strings '<literal>TLSv1</literal>' or "
"'<literal>SSLv3</literal>'.  <literal>&lt;host&gt;::SslForceVersion</"
"literal> is the corresponding per-host option."
msgstr ""

#. type: Content of: <refentry><refsect1><variablelist><varlistentry><listitem><para>
#: apt.conf.5.xml:432
msgid ""
"<literal>ftp::Proxy</literal> sets the default proxy to use for FTP URIs.  "
"It is in the standard form of <literal>ftp://[[user][:pass]@]host[:port]/</"
"literal>.  Per host proxies can also be specified by using the form "
"<literal>ftp::Proxy::&lt;host&gt;</literal> with the special keyword "
"<literal>DIRECT</literal> meaning to use no proxies. If no one of the above "
"settings is specified, <envar>ftp_proxy</envar> environment variable will be "
"used. To use an FTP proxy you will have to set the <literal>ftp::ProxyLogin</"
"literal> script in the configuration file. This entry specifies the commands "
"to send to tell the proxy server what to connect to. Please see "
"&configureindex; for an example of how to do this. The substitution "
"variables representing the corresponding URI component are <literal>"
"$(PROXY_USER)</literal>, <literal>$(PROXY_PASS)</literal>, <literal>"
"$(SITE_USER)</literal>, <literal>$(SITE_PASS)</literal>, <literal>$(SITE)</"
"literal> and <literal>$(SITE_PORT)</literal>."
msgstr ""

#. type: Content of: <refentry><refsect1><variablelist><varlistentry><listitem><para>
#: apt.conf.5.xml:452
msgid ""
"Several settings are provided to control passive mode. Generally it is safe "
"to leave passive mode on; it works in nearly every environment.  However, "
"some situations require that passive mode be disabled and port mode FTP used "
"instead. This can be done globally or for connections that go through a "
"proxy or for a specific host (see the sample config file for examples)."
msgstr ""

#. type: Content of: <refentry><refsect1><variablelist><varlistentry><listitem><para>
#: apt.conf.5.xml:459
msgid ""
"It is possible to proxy FTP over HTTP by setting the <envar>ftp_proxy</"
"envar> environment variable to an HTTP URL - see the discussion of the http "
"method above for syntax. You cannot set this in the configuration file and "
"it is not recommended to use FTP over HTTP due to its low efficiency."
msgstr ""

#. type: Content of: <refentry><refsect1><variablelist><varlistentry><listitem><para>
#: apt.conf.5.xml:464
msgid ""
"The setting <literal>ForceExtended</literal> controls the use of RFC2428 "
"<literal>EPSV</literal> and <literal>EPRT</literal> commands. The default is "
"false, which means these commands are only used if the control connection is "
"IPv6. Setting this to true forces their use even on IPv4 connections. Note "
"that most FTP servers do not support RFC2428."
msgstr ""

#. type: Content of: <refentry><refsect1><variablelist><varlistentry><listitem><para><literallayout>
#: apt.conf.5.xml:478
#, no-wrap
msgid "/cdrom/::Mount \"foo\";"
msgstr ""

#. type: Content of: <refentry><refsect1><variablelist><varlistentry><listitem><para>
#: apt.conf.5.xml:473
msgid ""
"For URIs using the <literal>cdrom</literal> method, the only configurable "
"option is the mount point, <literal>cdrom::Mount</literal>, which must be "
"the mount point for the CD-ROM (or DVD, or whatever) drive as specified in "
"<filename>/etc/fstab</filename>. It is possible to provide alternate mount "
"and unmount commands if your mount point cannot be listed in the fstab.  The "
"syntax is to put <placeholder type=\"literallayout\" id=\"0\"/> within the "
"<literal>cdrom</literal> block. It is important to have the trailing slash.  "
"Unmount commands can be specified using UMount."
msgstr ""

#. type: Content of: <refentry><refsect1><variablelist><varlistentry><listitem><para>
#: apt.conf.5.xml:486
msgid ""
"For GPGV URIs the only configurable option is <literal>gpgv::Options</"
"literal>, which passes additional parameters to gpgv."
msgstr ""

#. type: Content of: <refentry><refsect1><variablelist><varlistentry><listitem><para><synopsis>
#: apt.conf.5.xml:497
#, no-wrap
msgid "Acquire::CompressionTypes::<replaceable>FileExtension</replaceable> \"<replaceable>Methodname</replaceable>\";"
msgstr ""

#. type: Content of: <refentry><refsect1><variablelist><varlistentry><listitem><para>
#: apt.conf.5.xml:492
msgid ""
"List of compression types which are understood by the acquire methods.  "
"Files like <filename>Packages</filename> can be available in various "
"compression formats.  By default the acquire methods can decompress "
"<command>bzip2</command>, <command>lzma</command> and <command>gzip</"
"command> compressed files; with this setting more formats can be added on "
"the fly or the used method can be changed. The syntax for this is: "
"<placeholder type=\"synopsis\" id=\"0\"/>"
msgstr ""

#. type: Content of: <refentry><refsect1><variablelist><varlistentry><listitem><para><synopsis>
#: apt.conf.5.xml:502
#, no-wrap
msgid "Acquire::CompressionTypes::Order:: \"gz\";"
msgstr ""

#. type: Content of: <refentry><refsect1><variablelist><varlistentry><listitem><para><synopsis>
#: apt.conf.5.xml:505
#, no-wrap
msgid "Acquire::CompressionTypes::Order { \"lzma\"; \"gz\"; };"
msgstr ""

#. type: Content of: <refentry><refsect1><variablelist><varlistentry><listitem><para>
#: apt.conf.5.xml:498
msgid ""
"Also, the <literal>Order</literal> subgroup can be used to define in which "
"order the acquire system will try to download the compressed files. The "
"acquire system will try the first and proceed with the next compression type "
"in this list on error, so to prefer one over the other type simply add the "
"preferred type first - default types not already added will be implicitly "
"appended to the end of the list, so e.g. <placeholder type=\"synopsis\" id="
"\"0\"/> can be used to prefer <command>gzip</command> compressed files over "
"<command>bzip2</command> and <command>lzma</command>.  If <command>lzma</"
"command> should be preferred over <command>gzip</command> and "
"<command>bzip2</command> the configure setting should look like this: "
"<placeholder type=\"synopsis\" id=\"1\"/> It is not needed to add "
"<literal>bz2</literal> to the list explicitly as it will be added "
"automatically."
msgstr ""

#. type: Content of: <refentry><refsect1><variablelist><varlistentry><listitem><para><literallayout>
#: apt.conf.5.xml:512
#, no-wrap
msgid "Dir::Bin::bzip2 \"/bin/bzip2\";"
msgstr ""

#. type: Content of: <refentry><refsect1><variablelist><varlistentry><listitem><para>
#: apt.conf.5.xml:507
msgid ""
"Note that the <literal>Dir::Bin::<replaceable>Methodname</replaceable></"
"literal> will be checked at run time. If this option has been set, the "
"method will only be used if this file exists; e.g. for the <literal>bzip2</"
"literal> method (the inbuilt) setting is: <placeholder type=\"literallayout"
"\" id=\"0\"/> Note also that list entries specified on the command line will "
"be added at the end of the list specified in the configuration files, but "
"before the default entries. To prefer a type in this case over the ones "
"specified in the configuration files you can set the option direct - not in "
"list style.  This will not override the defined list; it will only prefix "
"the list with this type."
msgstr ""

#. type: Content of: <refentry><refsect1><variablelist><varlistentry><listitem><para>
#: apt.conf.5.xml:517
msgid ""
"The special type <literal>uncompressed</literal> can be used to give "
"uncompressed files a preference, but note that most archives don't provide "
"uncompressed files so this is mostly only useable for local mirrors."
msgstr ""

#. type: Content of: <refentry><refsect1><variablelist><varlistentry><listitem><para>
#: apt.conf.5.xml:524
msgid ""
"When downloading <literal>gzip</literal> compressed indexes (Packages, "
"Sources, or Translations), keep them gzip compressed locally instead of "
"unpacking them. This saves quite a lot of disk space at the expense of more "
"CPU requirements when building the local package caches. False by default."
msgstr ""

#. type: Content of: <refentry><refsect1><variablelist><varlistentry><listitem><para>
#: apt.conf.5.xml:532
msgid ""
"The Languages subsection controls which <filename>Translation</filename> "
"files are downloaded and in which order APT tries to display the description-"
"translations. APT will try to display the first available description in the "
"language which is listed first. Languages can be defined with their short or "
"long language codes. Note that not all archives provide "
"<filename>Translation</filename> files for every language - the long "
"language codes are especially rare."
msgstr ""

#. type: Content of: <refentry><refsect1><variablelist><varlistentry><listitem><para><programlisting>
#: apt.conf.5.xml:549
#, no-wrap
msgid "Acquire::Languages { \"environment\"; \"de\"; \"en\"; \"none\"; \"fr\"; };"
msgstr ""

#. type: Content of: <refentry><refsect1><variablelist><varlistentry><listitem><para>
#: apt.conf.5.xml:537
msgid ""
"The default list includes \"environment\" and \"en\". "
"\"<literal>environment</literal>\" has a special meaning here: it will be "
"replaced at runtime with the language codes extracted from the "
"<literal>LC_MESSAGES</literal> environment variable.  It will also ensure "
"that these codes are not included twice in the list. If "
"<literal>LC_MESSAGES</literal> is set to \"C\" only the "
"<filename>Translation-en</filename> file (if available) will be used.  To "
"force APT to use no Translation file use the setting <literal>Acquire::"
"Languages=none</literal>. \"<literal>none</literal>\" is another special "
"meaning code which will stop the search for a suitable "
"<filename>Translation</filename> file.  This tells APT to download these "
"translations too, without actually using them unless the environment "
"specifies the languages. So the following example configuration will result "
"in the order \"en, de\" in an English locale or \"de, en\" in a German one. "
"Note that \"fr\" is downloaded, but not used unless APT is used in a French "
"locale (where the order would be \"fr, de, en\").  <placeholder type="
"\"programlisting\" id=\"0\"/>"
msgstr ""

#. type: Content of: <refentry><refsect1><variablelist><varlistentry><listitem><para>
#: apt.conf.5.xml:550
msgid ""
"Note: To prevent problems resulting from APT being executed in different "
"environments (e.g. by different users or by other programs) all Translation "
"files which are found in <filename>/var/lib/apt/lists/</filename> will be "
"added to the end of the list (after an implicit \"<literal>none</literal>\")."
msgstr ""

#. type: Content of: <refentry><refsect1><title>
#: apt.conf.5.xml:560
msgid "Directories"
msgstr ""

#. type: Content of: <refentry><refsect1><para>
#: apt.conf.5.xml:562
msgid ""
"The <literal>Dir::State</literal> section has directories that pertain to "
"local state information. <literal>lists</literal> is the directory to place "
"downloaded package lists in and <literal>status</literal> is the name of the "
"&dpkg; status file.  <literal>preferences</literal> is the name of the APT "
"<filename>preferences</filename> file.  <literal>Dir::State</literal> "
"contains the default directory to prefix on all sub-items if they do not "
"start with <filename>/</filename> or <filename>./</filename>."
msgstr ""

#. type: Content of: <refentry><refsect1><para>
#: apt.conf.5.xml:569
msgid ""
"<literal>Dir::Cache</literal> contains locations pertaining to local cache "
"information, such as the two package caches <literal>srcpkgcache</literal> "
"and <literal>pkgcache</literal> as well as the location to place downloaded "
"archives, <literal>Dir::Cache::archives</literal>. Generation of caches can "
"be turned off by setting their names to the empty string. This will slow "
"down startup but save disk space. It is probably preferable to turn off the "
"pkgcache rather than the srcpkgcache. Like <literal>Dir::State</literal> the "
"default directory is contained in <literal>Dir::Cache</literal>"
msgstr ""

#. type: Content of: <refentry><refsect1><para>
#: apt.conf.5.xml:578
msgid ""
"<literal>Dir::Etc</literal> contains the location of configuration files, "
"<literal>sourcelist</literal> gives the location of the sourcelist and "
"<literal>main</literal> is the default configuration file (setting has no "
"effect, unless it is done from the config file specified by "
"<envar>APT_CONFIG</envar>)."
msgstr ""

#. type: Content of: <refentry><refsect1><para>
#: apt.conf.5.xml:584
msgid ""
"The <literal>Dir::Parts</literal> setting reads in all the config fragments "
"in lexical order from the directory specified. After this is done then the "
"main config file is loaded."
msgstr ""

#. type: Content of: <refentry><refsect1><para>
#: apt.conf.5.xml:588
msgid ""
"Binary programs are pointed to by <literal>Dir::Bin</literal>. <literal>Dir::"
"Bin::Methods</literal> specifies the location of the method handlers and "
"<literal>gzip</literal>, <literal>bzip2</literal>, <literal>lzma</literal>, "
"<literal>dpkg</literal>, <literal>apt-get</literal> <literal>dpkg-source</"
"literal> <literal>dpkg-buildpackage</literal> and <literal>apt-cache</"
"literal> specify the location of the respective programs."
msgstr ""

#. type: Content of: <refentry><refsect1><para>
#: apt.conf.5.xml:596
msgid ""
"The configuration item <literal>RootDir</literal> has a special meaning.  If "
"set, all paths in <literal>Dir::</literal> will be relative to "
"<literal>RootDir</literal>, <emphasis>even paths that are specified "
"absolutely</emphasis>.  So, for instance, if <literal>RootDir</literal> is "
"set to <filename>/tmp/staging</filename> and <literal>Dir::State::status</"
"literal> is set to <filename>/var/lib/dpkg/status</filename>, then the "
"status file will be looked up in <filename>/tmp/staging/var/lib/dpkg/status</"
"filename>."
msgstr ""

#. type: Content of: <refentry><refsect1><para>
#: apt.conf.5.xml:609
msgid ""
"The <literal>Ignore-Files-Silently</literal> list can be used to specify "
"which files APT should silently ignore while parsing the files in the "
"fragment directories. Per default a file which end with <literal>.disabled</"
"literal>, <literal>~</literal>, <literal>.bak</literal> or <literal>.dpkg-[a-"
"z]+</literal> is silently ignored. As seen in the last default value these "
"patterns can use regular expression syntax."
msgstr ""

#. type: Content of: <refentry><refsect1><title>
#: apt.conf.5.xml:618
msgid "APT in DSelect"
msgstr ""

#. type: Content of: <refentry><refsect1><para>
#: apt.conf.5.xml:620
msgid ""
"When APT is used as a &dselect; method several configuration directives "
"control the default behavior. These are in the <literal>DSelect</literal> "
"section."
msgstr ""

#. type: Content of: <refentry><refsect1><variablelist><varlistentry><listitem><para>
#: apt.conf.5.xml:625
msgid ""
"Cache Clean mode; this value may be one of <literal>always</literal>, "
"<literal>prompt</literal>, <literal>auto</literal>, <literal>pre-auto</"
"literal> and <literal>never</literal>.  <literal>always</literal> and "
"<literal>prompt</literal> will remove all packages from the cache after "
"upgrading, <literal>prompt</literal> (the default) does so conditionally.  "
"<literal>auto</literal> removes only those packages which are no longer "
"downloadable (replaced with a new version for instance).  <literal>pre-auto</"
"literal> performs this action before downloading new packages."
msgstr ""

#. type: Content of: <refentry><refsect1><variablelist><varlistentry><listitem><para>
#: apt.conf.5.xml:639
msgid ""
"The contents of this variable are passed to &apt-get; as command line "
"options when it is run for the install phase."
msgstr ""

#. type: Content of: <refentry><refsect1><variablelist><varlistentry><listitem><para>
#: apt.conf.5.xml:644
msgid ""
"The contents of this variable are passed to &apt-get; as command line "
"options when it is run for the update phase."
msgstr ""

#. type: Content of: <refentry><refsect1><variablelist><varlistentry><listitem><para>
#: apt.conf.5.xml:649
msgid ""
"If true the [U]pdate operation in &dselect; will always prompt to continue.  "
"The default is to prompt only on error."
msgstr ""

#. type: Content of: <refentry><refsect1><title>
#: apt.conf.5.xml:655
msgid "How APT calls &dpkg;"
msgstr ""

#. type: Content of: <refentry><refsect1><para>
#: apt.conf.5.xml:656
msgid ""
"Several configuration directives control how APT invokes &dpkg;. These are "
"in the <literal>DPkg</literal> section."
msgstr ""

#. type: Content of: <refentry><refsect1><variablelist><varlistentry><listitem><para>
#: apt.conf.5.xml:661
msgid ""
"This is a list of options to pass to &dpkg;. The options must be specified "
"using the list notation and each list item is passed as a single argument to "
"&dpkg;."
msgstr ""

#. type: Content of: <refentry><refsect1><variablelist><varlistentry><listitem><para>
#: apt.conf.5.xml:667
msgid ""
"This is a list of shell commands to run before/after invoking &dpkg;.  Like "
"<literal>options</literal> this must be specified in list notation. The "
"commands are invoked in order using <filename>/bin/sh</filename>; should any "
"fail APT will abort."
msgstr ""

#. type: Content of: <refentry><refsect1><variablelist><varlistentry><listitem><para>
#: apt.conf.5.xml:674
msgid ""
"This is a list of shell commands to run before invoking &dpkg;. Like "
"<literal>options</literal> this must be specified in list notation. The "
"commands are invoked in order using <filename>/bin/sh</filename>; should any "
"fail APT will abort. APT will pass the filenames of all .deb files it is "
"going to install to the commands, one per line on standard input."
msgstr ""

#. type: Content of: <refentry><refsect1><variablelist><varlistentry><listitem><para>
#: apt.conf.5.xml:680
msgid ""
"Version 2 of this protocol dumps more information, including the protocol "
"version, the APT configuration space and the packages, files and versions "
"being changed. Version 2 is enabled by setting <literal>DPkg::Tools::"
"options::cmd::Version</literal> to 2. <literal>cmd</literal> is a command "
"given to <literal>Pre-Install-Pkgs</literal>."
msgstr ""

#. type: Content of: <refentry><refsect1><variablelist><varlistentry><listitem><para>
#: apt.conf.5.xml:688
msgid ""
"APT chdirs to this directory before invoking &dpkg;, the default is "
"<filename>/</filename>."
msgstr ""

#. type: Content of: <refentry><refsect1><variablelist><varlistentry><listitem><para>
#: apt.conf.5.xml:693
msgid ""
"These options are passed to &dpkg-buildpackage; when compiling packages; the "
"default is to disable signing and produce all binaries."
msgstr ""

#. type: Content of: <refentry><refsect1><refsect2><title>
#: apt.conf.5.xml:698
msgid "dpkg trigger usage (and related options)"
msgstr ""

#. type: Content of: <refentry><refsect1><refsect2><para>
#: apt.conf.5.xml:699
msgid ""
"APT can call &dpkg; in such a way as to let it make aggressive use of "
"triggers over multiple calls of &dpkg;. Without further options &dpkg; will "
"use triggers once each time it runs.  Activating these options can therefore "
"decrease the time needed to perform the install or upgrade. Note that it is "
"intended to activate these options per default in the future, but as it "
"drastically changes the way APT calls &dpkg; it needs a lot more testing.  "
"<emphasis>These options are therefore currently experimental and should not "
"be used in production environments.</emphasis> It also breaks progress "
"reporting such that all front-ends will currently stay around half (or more) "
"of the time in the 100% state while it actually configures all packages."
msgstr ""

#. type: Content of: <refentry><refsect1><refsect2><para><literallayout>
#: apt.conf.5.xml:714
#, no-wrap
msgid ""
"DPkg::NoTriggers \"true\";\n"
"PackageManager::Configure \"smart\";\n"
"DPkg::ConfigurePending \"true\";\n"
"DPkg::TriggersPending \"true\";"
msgstr ""

#. type: Content of: <refentry><refsect1><refsect2><para>
#: apt.conf.5.xml:708
msgid ""
"Note that it is not guaranteed that APT will support these options or that "
"these options will not cause (big) trouble in the future. If you have "
"understand the current risks and problems with these options, but are brave "
"enough to help testing them, create a new configuration file and test a "
"combination of options. Please report any bugs, problems and improvements "
"you encounter and make sure to note which options you have used in your "
"reports. Asking &dpkg; for help could also be useful for debugging proposes, "
"see e.g. <command>dpkg --audit</command>. A defensive option combination "
"would be <placeholder type=\"literallayout\" id=\"0\"/>"
msgstr ""

#. type: Content of: <refentry><refsect1><refsect2><variablelist><varlistentry><listitem><para>
#: apt.conf.5.xml:721
msgid ""
"Add the no triggers flag to all &dpkg; calls (except the ConfigurePending "
"call).  See &dpkg; if you are interested in what this actually means. In "
"short: &dpkg; will not run the triggers when this flag is present unless it "
"is explicitly called to do so in an extra call.  Note that this option "
"exists (undocumented) also in older APT versions with a slightly different "
"meaning: Previously these option only append --no-triggers to the configure "
"calls to &dpkg; - now APT will also add this flag to the unpack and remove "
"calls."
msgstr ""

#. type: Content of: <refentry><refsect1><refsect2><variablelist><varlistentry><listitem><para>
#: apt.conf.5.xml:729
msgid ""
"Valid values are \"<literal>all</literal>\", \"<literal>smart</literal>\" "
"and \"<literal>no</literal>\".  The default value is \"<literal>all</literal>"
"\", which causes APT to configure all packages. The \"<literal>smart</"
"literal>\" way is to configure only packages which need to be configured "
"before another package can be unpacked (Pre-Depends), and let the rest be "
"configured by &dpkg; with a call generated by the ConfigurePending option "
"(see below). On the other hand, \"<literal>no</literal>\" will not configure "
"anything, and totally relies on &dpkg; for configuration (which at the "
"moment will fail if a Pre-Depends is encountered). Setting this option to "
"any value other than <literal>all</literal> will implicitly also activate "
"the next option by default, as otherwise the system could end in an "
"unconfigured and potentially unbootable state."
msgstr ""

#. type: Content of: <refentry><refsect1><refsect2><variablelist><varlistentry><listitem><para>
#: apt.conf.5.xml:744
msgid ""
"If this option is set APT will call <command>dpkg --configure --pending</"
"command> to let &dpkg; handle all required configurations and triggers. This "
"option is activated automatically per default if the previous option is not "
"set to <literal>all</literal>, but deactivating it could be useful if you "
"want to run APT multiple times in a row - e.g. in an installer. In these "
"sceneries you could deactivate this option in all but the last run."
msgstr ""

#. type: Content of: <refentry><refsect1><refsect2><variablelist><varlistentry><listitem><para>
#: apt.conf.5.xml:751
msgid ""
"Useful for the <literal>smart</literal> configuration as a package which has "
"pending triggers is not considered as <literal>installed</literal>, and "
"&dpkg; treats them as <literal>unpacked</literal> currently which is a "
"showstopper for Pre-Dependencies (see debbugs #526774). Note that this will "
"process all triggers, not only the triggers needed to configure this package."
msgstr ""

#. type: Content of: <refentry><refsect1><refsect2><variablelist><varlistentry><listitem><para><literallayout>
#: apt.conf.5.xml:764
#, no-wrap
msgid ""
"OrderList::Score {\n"
"\tDelete 500;\n"
"\tEssential 200;\n"
"\tImmediate 10;\n"
"\tPreDepends 50;\n"
"};"
msgstr ""

#. type: Content of: <refentry><refsect1><refsect2><variablelist><varlistentry><listitem><para>
#: apt.conf.5.xml:757
msgid ""
"Essential packages (and their dependencies) should be configured immediately "
"after unpacking. It is a good idea to do this quite early in the upgrade "
"process as these configure calls also currently require <literal>DPkg::"
"TriggersPending</literal> which will run quite a few triggers (which may not "
"be needed). Essentials get per default a high score but the immediate flag "
"is relatively low (a package which has a Pre-Depends is rated higher).  "
"These option and the others in the same group can be used to change the "
"scoring. The following example shows the settings with their default "
"values.  <placeholder type=\"literallayout\" id=\"0\"/>"
msgstr ""

#. type: Content of: <refentry><refsect1><title>
#: apt.conf.5.xml:777
msgid "Periodic and Archives options"
msgstr ""

#. type: Content of: <refentry><refsect1><para>
#: apt.conf.5.xml:778
msgid ""
"<literal>APT::Periodic</literal> and <literal>APT::Archives</literal> groups "
"of options configure behavior of apt periodic updates, which is done by the "
"<literal>/etc/cron.daily/apt</literal> script. See the top of this script "
"for the brief documentation of these options."
msgstr ""

#. type: Content of: <refentry><refsect1><title>
#: apt.conf.5.xml:786
msgid "Debug options"
msgstr ""

#. type: Content of: <refentry><refsect1><para>
#: apt.conf.5.xml:788
msgid ""
"Enabling options in the <literal>Debug::</literal> section will cause "
"debugging information to be sent to the standard error stream of the program "
"utilizing the <literal>apt</literal> libraries, or enable special program "
"modes that are primarily useful for debugging the behavior of <literal>apt</"
"literal>.  Most of these options are not interesting to a normal user, but a "
"few may be:"
msgstr ""

#. type: Content of: <refentry><refsect1><para><itemizedlist><listitem><para>
#: apt.conf.5.xml:799
msgid ""
"<literal>Debug::pkgProblemResolver</literal> enables output about the "
"decisions made by <literal>dist-upgrade, upgrade, install, remove, purge</"
"literal>."
msgstr ""

#. type: Content of: <refentry><refsect1><para><itemizedlist><listitem><para>
#: apt.conf.5.xml:807
msgid ""
"<literal>Debug::NoLocking</literal> disables all file locking.  This can be "
"used to run some operations (for instance, <literal>apt-get -s install</"
"literal>) as a non-root user."
msgstr ""

#. type: Content of: <refentry><refsect1><para><itemizedlist><listitem><para>
#: apt.conf.5.xml:816
msgid ""
"<literal>Debug::pkgDPkgPM</literal> prints out the actual command line each "
"time that <literal>apt</literal> invokes &dpkg;."
msgstr ""

#.  TODO: provide a
#. 	   motivating example, except I haven't a clue why you'd want
#. 	   to do this. 
#. type: Content of: <refentry><refsect1><para><itemizedlist><listitem><para>
#: apt.conf.5.xml:824
msgid ""
"<literal>Debug::IdentCdrom</literal> disables the inclusion of statfs data "
"in CD-ROM IDs."
msgstr ""

#. type: Content of: <refentry><refsect1><para>
#: apt.conf.5.xml:834
msgid "A full list of debugging options to apt follows."
msgstr ""

#. type: Content of: <refentry><refsect1><variablelist><varlistentry><listitem><para>
#: apt.conf.5.xml:843
msgid ""
"Print information related to accessing <literal>cdrom://</literal> sources."
msgstr ""

#. type: Content of: <refentry><refsect1><variablelist><varlistentry><listitem><para>
#: apt.conf.5.xml:854
msgid "Print information related to downloading packages using FTP."
msgstr ""

#. type: Content of: <refentry><refsect1><variablelist><varlistentry><listitem><para>
#: apt.conf.5.xml:865
msgid "Print information related to downloading packages using HTTP."
msgstr ""

#. type: Content of: <refentry><refsect1><variablelist><varlistentry><listitem><para>
#: apt.conf.5.xml:876
msgid "Print information related to downloading packages using HTTPS."
msgstr ""

#. type: Content of: <refentry><refsect1><variablelist><varlistentry><listitem><para>
#: apt.conf.5.xml:887
msgid ""
"Print information related to verifying cryptographic signatures using "
"<literal>gpg</literal>."
msgstr ""

#. type: Content of: <refentry><refsect1><variablelist><varlistentry><listitem><para>
#: apt.conf.5.xml:898
msgid ""
"Output information about the process of accessing collections of packages "
"stored on CD-ROMs."
msgstr ""

#. type: Content of: <refentry><refsect1><variablelist><varlistentry><listitem><para>
#: apt.conf.5.xml:908
msgid "Describes the process of resolving build-dependencies in &apt-get;."
msgstr ""

#. type: Content of: <refentry><refsect1><variablelist><varlistentry><listitem><para>
#: apt.conf.5.xml:918
msgid ""
"Output each cryptographic hash that is generated by the <literal>apt</"
"literal> libraries."
msgstr ""

#. type: Content of: <refentry><refsect1><variablelist><varlistentry><listitem><para>
#: apt.conf.5.xml:928
msgid ""
"Do not include information from <literal>statfs</literal>, namely the number "
"of used and free blocks on the CD-ROM filesystem, when generating an ID for "
"a CD-ROM."
msgstr ""

#. type: Content of: <refentry><refsect1><variablelist><varlistentry><listitem><para>
#: apt.conf.5.xml:939
msgid ""
"Disable all file locking.  For instance, this will allow two instances of "
"<quote><literal>apt-get update</literal></quote> to run at the same time."
msgstr ""

#. type: Content of: <refentry><refsect1><variablelist><varlistentry><listitem><para>
#: apt.conf.5.xml:951
msgid "Log when items are added to or removed from the global download queue."
msgstr ""

#. type: Content of: <refentry><refsect1><variablelist><varlistentry><listitem><para>
#: apt.conf.5.xml:961
msgid ""
"Output status messages and errors related to verifying checksums and "
"cryptographic signatures of downloaded files."
msgstr ""

#. type: Content of: <refentry><refsect1><variablelist><varlistentry><listitem><para>
#: apt.conf.5.xml:971
msgid ""
"Output information about downloading and applying package index list diffs, "
"and errors relating to package index list diffs."
msgstr ""

#. type: Content of: <refentry><refsect1><variablelist><varlistentry><listitem><para>
#: apt.conf.5.xml:983
msgid ""
"Output information related to patching apt package lists when downloading "
"index diffs instead of full indices."
msgstr ""

#. type: Content of: <refentry><refsect1><variablelist><varlistentry><listitem><para>
#: apt.conf.5.xml:994
msgid ""
"Log all interactions with the sub-processes that actually perform downloads."
msgstr ""

#. type: Content of: <refentry><refsect1><variablelist><varlistentry><listitem><para>
#: apt.conf.5.xml:1005
msgid ""
"Log events related to the automatically-installed status of packages and to "
"the removal of unused packages."
msgstr ""

#. type: Content of: <refentry><refsect1><variablelist><varlistentry><listitem><para>
#: apt.conf.5.xml:1015
msgid ""
"Generate debug messages describing which packages are being automatically "
"installed to resolve dependencies.  This corresponds to the initial auto-"
"install pass performed in, e.g., <literal>apt-get install</literal>, and not "
"to the full <literal>apt</literal> dependency resolver; see <literal>Debug::"
"pkgProblemResolver</literal> for that."
msgstr ""

#. type: Content of: <refentry><refsect1><variablelist><varlistentry><listitem><para>
#: apt.conf.5.xml:1029
msgid ""
"Generate debug messages describing which packages are marked as keep/install/"
"remove while the ProblemResolver does his work.  Each addition or deletion "
"may trigger additional actions; they are shown indented two additional "
"spaces under the original entry.  The format for each line is "
"<literal>MarkKeep</literal>, <literal>MarkDelete</literal> or "
"<literal>MarkInstall</literal> followed by <literal>package-name &lt;a.b.c -"
"&gt; d.e.f | x.y.z&gt; (section)</literal> where <literal>a.b.c</literal> is "
"the current version of the package, <literal>d.e.f</literal> is the version "
"considered for installation and <literal>x.y.z</literal> is a newer version, "
"but not considered for installation (because of a low pin score). The later "
"two can be omitted if there is none or if it is the same as the installed "
"version.  <literal>section</literal> is the name of the section the package "
"appears in."
msgstr ""

#. type: Content of: <refentry><refsect1><variablelist><varlistentry><listitem><para>
#: apt.conf.5.xml:1050
msgid ""
"When invoking &dpkg;, output the precise command line with which it is being "
"invoked, with arguments separated by a single space character."
msgstr ""

#. type: Content of: <refentry><refsect1><variablelist><varlistentry><listitem><para>
#: apt.conf.5.xml:1061
msgid ""
"Output all the data received from &dpkg; on the status file descriptor and "
"any errors encountered while parsing it."
msgstr ""

#. type: Content of: <refentry><refsect1><variablelist><varlistentry><listitem><para>
#: apt.conf.5.xml:1072
msgid ""
"Generate a trace of the algorithm that decides the order in which "
"<literal>apt</literal> should pass packages to &dpkg;."
msgstr ""

#. type: Content of: <refentry><refsect1><variablelist><varlistentry><listitem><para>
#: apt.conf.5.xml:1084
msgid ""
"Output status messages tracing the steps performed when invoking &dpkg;."
msgstr ""

#. type: Content of: <refentry><refsect1><variablelist><varlistentry><listitem><para>
#: apt.conf.5.xml:1095
msgid "Output the priority of each package list on startup."
msgstr ""

#. type: Content of: <refentry><refsect1><variablelist><varlistentry><listitem><para>
#: apt.conf.5.xml:1105
msgid ""
"Trace the execution of the dependency resolver (this applies only to what "
"happens when a complex dependency problem is encountered)."
msgstr ""

#. type: Content of: <refentry><refsect1><variablelist><varlistentry><listitem><para>
#: apt.conf.5.xml:1116
msgid ""
"Display a list of all installed packages with their calculated score used by "
"the pkgProblemResolver. The description of the package is the same as "
"described in <literal>Debug::pkgDepCache::Marker</literal>"
msgstr ""

#. type: Content of: <refentry><refsect1><variablelist><varlistentry><listitem><para>
#: apt.conf.5.xml:1128
msgid ""
"Print information about the vendors read from <filename>/etc/apt/vendors."
"list</filename>."
msgstr ""

#. type: Content of: <refentry><refsect1><title>
#: apt.conf.5.xml:1150 apt_preferences.5.xml:545 sources.list.5.xml:211
#: apt-ftparchive.1.xml:596
#, fuzzy
msgid "Examples"
msgstr "Exemplos"

#. type: Content of: <refentry><refsect1><para>
#: apt.conf.5.xml:1151
msgid ""
"&configureindex; is a configuration file showing example values for all "
"possible options."
msgstr ""

#.  ? reading apt.conf 
#. type: Content of: <refentry><refsect1><para>
#: apt.conf.5.xml:1163
#, fuzzy
msgid "&apt-cache;, &apt-config;, &apt-preferences;."
msgstr "&apt-get; &apt-cache; &apt-conf; &sources-list;"

#. type: Content of: <refentry><refnamediv><refpurpose>
#: apt_preferences.5.xml:32
#, fuzzy
msgid "Preference control file for APT"
msgstr "Arquivo de controle de preferências para o APT"

#. type: Content of: <refentry><refsect1><para>
#: apt_preferences.5.xml:37
#, fuzzy
msgid ""
"The APT preferences file <filename>/etc/apt/preferences</filename> and the "
"fragment files in the <filename>/etc/apt/preferences.d/</filename> folder "
"can be used to control which versions of packages will be selected for "
"installation."
msgstr ""
"O arquivo de preferências do APT <filename>/etc/apt/preferences</filename> "
"pode ser usado para controlar quais versões de pacotes serão selecionadas "
"para instalação."

#. type: Content of: <refentry><refsect1><para>
#: apt_preferences.5.xml:42
#, fuzzy
msgid ""
"Several versions of a package may be available for installation when the "
"&sources-list; file contains references to more than one distribution (for "
"example, <literal>stable</literal> and <literal>testing</literal>).  APT "
"assigns a priority to each version that is available.  Subject to dependency "
"constraints, <command>apt-get</command> selects the version with the highest "
"priority for installation.  The APT preferences override the priorities that "
"APT assigns to package versions by default, thus giving the user control "
"over which one is selected for installation."
msgstr ""
"Diversas versões de um pacote podem estar disponíveis para instalação quando "
"o arquivo &sources-list; contém referências para mais de uma distribuição "
"(por exemplo, <literal>stable</literal> e <literal>testing</literal>). O APT "
"atribui uma prioridade para cada versão que esteja disponível. Sujeito a "
"obstáculos de dependências, o <command>apt-get</command> seleciona para "
"instalação a versão com a maior prioridade. O arquivo de preferências do APT "
"sobrepoe as prioridades que o APT atribui a cada versão de pacote por "
"padrão, dando assim ao usuário controle sobre qual versão do pacote é "
"selecionada para instalação."

#. type: Content of: <refentry><refsect1><para>
#: apt_preferences.5.xml:52
#, fuzzy
msgid ""
"Several instances of the same version of a package may be available when the "
"&sources-list; file contains references to more than one source.  In this "
"case <command>apt-get</command> downloads the instance listed earliest in "
"the &sources-list; file.  The APT preferences do not affect the choice of "
"instance, only the choice of version."
msgstr ""
"Diversas instâncias da mesma versão de um pacote pode estar disponíveis "
"quando o arquivo &sources-list; contém referências a mais de uma fonte. "
"Nesse caso, o <command>apt-get</command> faz o download da instância listada "
"antes no arquivo &sources-list; . O arquivo de preferências do APT não afeta "
"a escolha da instância."

#. type: Content of: <refentry><refsect1><para>
#: apt_preferences.5.xml:59
msgid ""
"Preferences are a strong power in the hands of a system administrator but "
"they can become also their biggest nightmare if used without care! APT will "
"not question the preferences, so wrong settings can lead to uninstallable "
"packages or wrong decisions while upgrading packages.  Even more problems "
"will arise if multiple distribution releases are mixed without a good "
"understanding of the following paragraphs.  Packages included in a specific "
"release aren't tested in (and therefore don't always work as expected in) "
"older or newer releases, or together with other packages from different "
"releases.  You have been warned."
msgstr ""

#. type: Content of: <refentry><refsect1><para>
#: apt_preferences.5.xml:70
msgid ""
"Note that the files in the <filename>/etc/apt/preferences.d</filename> "
"directory are parsed in alphanumeric ascending order and need to obey the "
"following naming convention: The files have either no or \"<literal>pref</"
"literal>\" as filename extension and only contain alphanumeric, hyphen (-), "
"underscore (_) and period (.) characters.  Otherwise APT will print a notice "
"that it has ignored a file, unless that file matches a pattern in the "
"<literal>Dir::Ignore-Files-Silently</literal> configuration list - in which "
"case it will be silently ignored."
msgstr ""

#. type: Content of: <refentry><refsect1><refsect2><title>
#: apt_preferences.5.xml:79
#, fuzzy
msgid "APT's Default Priority Assignments"
msgstr "Atribuições de Prioridade Padrão do APT"

#. type: Content of: <refentry><refsect1><refsect2><para><programlisting>
#: apt_preferences.5.xml:94
#, fuzzy, no-wrap
msgid "<command>apt-get install -t testing <replaceable>some-package</replaceable></command>\n"
msgstr ""
"<programlisting>\n"
"<command>apt-get install -t testing <replaceable>algum-pacote</replaceable></command>\n"

#. type: Content of: <refentry><refsect1><refsect2><para><programlisting>
#: apt_preferences.5.xml:97
#, fuzzy, no-wrap
msgid "APT::Default-Release \"stable\";\n"
msgstr ""
"<programlisting>\n"
"APT::Default-Release \"stable\";\n"

#. type: Content of: <refentry><refsect1><refsect2><para>
#: apt_preferences.5.xml:81
#, fuzzy
msgid ""
"If there is no preferences file or if there is no entry in the file that "
"applies to a particular version then the priority assigned to that version "
"is the priority of the distribution to which that version belongs.  It is "
"possible to single out a distribution, \"the target release\", which "
"receives a higher priority than other distributions do by default.  The "
"target release can be set on the <command>apt-get</command> command line or "
"in the APT configuration file <filename>/etc/apt/apt.conf</filename>.  Note "
"that this has precedence over any general priority you set in the <filename>/"
"etc/apt/preferences</filename> file described later, but not over "
"specifically pinned packages.  For example, <placeholder type="
"\"programlisting\" id=\"0\"/> <placeholder type=\"programlisting\" id=\"1\"/>"
msgstr ""
"Caso não exista um arquivo de preferências ou caso não exista uma entrada no "
"arquivo que se aplique a uma instância em particular, a prioridade atribuída "
"a essa instância é a prioridade da distribuição para a qual a instância "
"pertence. É possível selecionar uma distribuição, conhecida como \"a versão "
"alvo\" (the target release), que recebe uma prioridade maior do que as "
"outras distribuições. A versão alvo pode ser definida na linha de comando do "
"<command>apt-get</command> ou no arquivo de configuração do APT <filename>/"
"etc/apt/apt.conf</filename>. Por exemplo,"

#. type: Content of: <refentry><refsect1><refsect2><para>
#: apt_preferences.5.xml:101
#, fuzzy
msgid ""
"If the target release has been specified then APT uses the following "
"algorithm to set the priorities of the versions of a package.  Assign:"
msgstr ""
"Caso uma versão alvo tenha sido especificada o APT usará o seguinte "
"algoritmo para definir as prioridades das instâncias de um pacote. "
"Atribuirá :"

#. type: Content of: <refentry><refsect1><refsect2><para><variablelist><varlistentry><term>
#: apt_preferences.5.xml:106
#, fuzzy
msgid "priority 1"
msgstr "prioridade 100"

#. type: Content of: <refentry><refsect1><refsect2><para><variablelist><varlistentry><listitem><simpara>
#: apt_preferences.5.xml:107
msgid ""
"to the versions coming from archives which in their <filename>Release</"
"filename> files are marked as \"NotAutomatic: yes\" but <emphasis>not</"
"emphasis> as \"ButAutomaticUpgrades: yes\" like the Debian "
"<literal>experimental</literal> archive."
msgstr ""

#. type: Content of: <refentry><refsect1><refsect2><para><variablelist><varlistentry><term>
#: apt_preferences.5.xml:113
#, fuzzy
msgid "priority 100"
msgstr "prioridade 100"

#. type: Content of: <refentry><refsect1><refsect2><para><variablelist><varlistentry><listitem><simpara>
#: apt_preferences.5.xml:114
msgid ""
"to the version that is already installed (if any) and to the versions coming "
"from archives which in their <filename>Release</filename> files are marked "
"as \"NotAutomatic: yes\" and \"ButAutomaticUpgrades: yes\" like the Debian "
"backports archive since <literal>squeeze-backports</literal>."
msgstr ""

#. type: Content of: <refentry><refsect1><refsect2><para><variablelist><varlistentry><term>
#: apt_preferences.5.xml:121
#, fuzzy
msgid "priority 500"
msgstr "prioridade 500"

#. type: Content of: <refentry><refsect1><refsect2><para><variablelist><varlistentry><listitem><simpara>
#: apt_preferences.5.xml:122
#, fuzzy
msgid ""
"to the versions that are not installed and do not belong to the target "
"release."
msgstr ""
"para as instâncias que não estã instaladas e que não pertencem a versão alvo."

#. type: Content of: <refentry><refsect1><refsect2><para><variablelist><varlistentry><term>
#: apt_preferences.5.xml:126
#, fuzzy
msgid "priority 990"
msgstr "prioridade 990"

#. type: Content of: <refentry><refsect1><refsect2><para><variablelist><varlistentry><listitem><simpara>
#: apt_preferences.5.xml:127
#, fuzzy
msgid ""
"to the versions that are not installed and belong to the target release."
msgstr ""
"para as instâncias que não estejam instaladas e pertençam a versão alvo."

#. type: Content of: <refentry><refsect1><refsect2><para>
#: apt_preferences.5.xml:132
#, fuzzy
msgid ""
"If the target release has not been specified then APT simply assigns "
"priority 100 to all installed package versions and priority 500 to all "
"uninstalled package versions, except versions coming from archives which in "
"their <filename>Release</filename> files are marked as \"NotAutomatic: yes\" "
"- these versions get the priority 1 or priority 100 if it is additionally "
"marked as \"ButAutomaticUpgrades: yes\"."
msgstr ""
"Caso nenhuma versão alvo tenha sido especificada, o APT simplesmente irá "
"atribuir a prioridade 100 para todas as instâncias de pacotes instaladas e a "
"prioridade 500 para todas as instâncias de pacotes não instaladas."

#. type: Content of: <refentry><refsect1><refsect2><para>
#: apt_preferences.5.xml:139
#, fuzzy
msgid ""
"APT then applies the following rules, listed in order of precedence, to "
"determine which version of a package to install."
msgstr ""
"O APT aplica as regras a seguir, listadas em ordem de precedência, para "
"determinar qual instância de um pacote instalar."

#. type: Content of: <refentry><refsect1><refsect2><para><itemizedlist><listitem><simpara>
#: apt_preferences.5.xml:142
#, fuzzy
msgid ""
"Never downgrade unless the priority of an available version exceeds 1000.  "
"(\"Downgrading\" is installing a less recent version of a package in place "
"of a more recent version.  Note that none of APT's default priorities "
"exceeds 1000; such high priorities can only be set in the preferences file.  "
"Note also that downgrading a package can be risky.)"
msgstr ""
"Nunca faz um downgrade a menos que a prioridade de uma instância disponível "
"exceda 1000. (Fazer um \"downgrade\" é instalar uma versão menos recente de "
"um pacote no lugar de uma versão mais recente. Note que nenhuma das "
"prioridades padrão do APT excede 1000; prioridades altas como essa podem ser "
"definidas somente no arquivo de preferências. Note também que fazer um "
"\"downgrade\" pode ser arriscado.)"

#. type: Content of: <refentry><refsect1><refsect2><para><itemizedlist><listitem><simpara>
#: apt_preferences.5.xml:148
#, fuzzy
msgid "Install the highest priority version."
msgstr "Instala a instância de prioridade mais alta."

#. type: Content of: <refentry><refsect1><refsect2><para><itemizedlist><listitem><simpara>
#: apt_preferences.5.xml:149
#, fuzzy
msgid ""
"If two or more versions have the same priority, install the most recent one "
"(that is, the one with the higher version number)."
msgstr ""
"Caso duas ou mais instâncias possuam a mesma prioridade, instala a instância "
"mais recente (ou seja, aquela com o maior número de versão)."

#. type: Content of: <refentry><refsect1><refsect2><para><itemizedlist><listitem><simpara>
#: apt_preferences.5.xml:152
#, fuzzy
msgid ""
"If two or more versions have the same priority and version number but either "
"the packages differ in some of their metadata or the <literal>--reinstall</"
"literal> option is given, install the uninstalled one."
msgstr ""
"Caso duas ou mais instâncias possuam a mesma prioridade e número de versão "
"mas os pacotes sejam diferentes em alguns de seus metadados ou a opção "
"<literal>--reinstall</literal> seja fornecida, instala aquela desinstalada."

#. type: Content of: <refentry><refsect1><refsect2><para>
#: apt_preferences.5.xml:158
#, fuzzy
msgid ""
"In a typical situation, the installed version of a package (priority 100)  "
"is not as recent as one of the versions available from the sources listed in "
"the &sources-list; file (priority 500 or 990).  Then the package will be "
"upgraded when <command>apt-get install <replaceable>some-package</"
"replaceable></command> or <command>apt-get upgrade</command> is executed."
msgstr ""
"Em uma situação típica, a instância instalada de um pacote (prioridade 100) "
"não é tão recente quanto uma das versões disponíveis nas fontes listadas no "
"arquivo &sources-list; (prioridade 500 ou 990). Então o pacote será "
"atualizado quando os comandos <command>apt-get install <replaceable>algum-"
"pacote</replaceable></command> ou <command>apt-get dist-upgrade</command> "
"forem executados."

#. type: Content of: <refentry><refsect1><refsect2><para>
#: apt_preferences.5.xml:165
#, fuzzy
msgid ""
"More rarely, the installed version of a package is <emphasis>more</emphasis> "
"recent than any of the other available versions.  The package will not be "
"downgraded when <command>apt-get install <replaceable>some-package</"
"replaceable></command> or <command>apt-get upgrade</command> is executed."
msgstr ""
"Mais raramente, a versão instalada de um pacote é <emphasis>mais</emphasis> "
"recente do que qualquer uma das outras versões disponíveis. O dowgrade do "
"pacote não será feito quando os comandos <command>apt-get install "
"<replaceable>algum-pacote</replaceable></command> ou <command>apt-get "
"upgrade</command> forem executados."

#. type: Content of: <refentry><refsect1><refsect2><para>
#: apt_preferences.5.xml:170
#, fuzzy
msgid ""
"Sometimes the installed version of a package is more recent than the version "
"belonging to the target release, but not as recent as a version belonging to "
"some other distribution.  Such a package will indeed be upgraded when "
"<command>apt-get install <replaceable>some-package</replaceable></command> "
"or <command>apt-get upgrade</command> is executed, because at least "
"<emphasis>one</emphasis> of the available versions has a higher priority "
"than the installed version."
msgstr ""
"Algumas vezes a versão instalada de um pacote é mais recente que a versão "
"que pertence a versão alvo, mas não tão recente quanto a versão que pertence "
"a alguma outra distribuição. Um pacote como esse será na verdade atualizado "
"quando os comandos <command>apt-get install <replaceable>algum-pacote</"
"replaceable></command> ou <command>apt-get upgrade</command> forem "
"executados, devido a pelo menos <emphasis>uma</emphasis> das versões "
"disponíveis possuir uma prioridade maior do que a versão instalada."

#. type: Content of: <refentry><refsect1><refsect2><title>
#: apt_preferences.5.xml:179
#, fuzzy
msgid "The Effect of APT Preferences"
msgstr "O Efeito das Preferências do APT"

#. type: Content of: <refentry><refsect1><refsect2><para>
#: apt_preferences.5.xml:181
#, fuzzy
msgid ""
"The APT preferences file allows the system administrator to control the "
"assignment of priorities.  The file consists of one or more multi-line "
"records separated by blank lines.  Records can have one of two forms, a "
"specific form and a general form."
msgstr ""
"O arquivo de preferências do APT permite ao administrador do sistema "
"personalizar prioridades. O arquivo consiste de um ou mais registros de "
"múltiplas linhas separados por linhas em branco. Registros podem possuir uma "
"das duas formas, uma forma específica e uma forma geral."

#. type: Content of: <refentry><refsect1><refsect2><para><itemizedlist><listitem><simpara>
#: apt_preferences.5.xml:187
#, fuzzy
msgid ""
"The specific form assigns a priority (a \"Pin-Priority\") to one or more "
"specified packages with a specified version or version range.  For example, "
"the following record assigns a high priority to all versions of the "
"<filename>perl</filename> package whose version number begins with "
"\"<literal>&good-perl;</literal>\".  Multiple packages can be separated by "
"spaces."
msgstr ""
"A forma específica atribui uma uma prioridade (uma \"Pin-Priority\") para um "
"pacote e versão ou faixa de versão especificados. Por exemplo, o registro a "
"seguir atribui uma prioridade alta para todas as versões do pacote "
"<filename>perl</filename> os quais tenham seus números de versão iniciando "
"com \"<literal>5.8</literal>\"."

#. type: Content of: <refentry><refsect1><refsect2><para><itemizedlist><listitem><programlisting>
#: apt_preferences.5.xml:194
#, fuzzy, no-wrap
msgid ""
"Package: perl\n"
"Pin: version &good-perl;*\n"
"Pin-Priority: 1001\n"
msgstr ""
"<programlisting>\n"
"Package: perl\n"
"Pin: version 5.8*\n"
"Pin-Priority: 1001\n"

#. type: Content of: <refentry><refsect1><refsect2><para><itemizedlist><listitem><simpara>
#: apt_preferences.5.xml:200
#, fuzzy
msgid ""
"The general form assigns a priority to all of the package versions in a "
"given distribution (that is, to all the versions of packages that are listed "
"in a certain <filename>Release</filename> file) or to all of the package "
"versions coming from a particular Internet site, as identified by the site's "
"fully qualified domain name."
msgstr ""
"O forma geral atribui uma prioridade para todas as versões de pacotes em uma "
"dada distribuição (isto é, para toda as versões de pacotes que estejam em um "
"certo arquivo <filename>Release</filename>) ou para todas as versões de "
"pacotes que provenientes de um site Internet em particular, como "
"identificado pelo nome de domínio totalmente qualificado do site Internet."

#. type: Content of: <refentry><refsect1><refsect2><para><itemizedlist><listitem><simpara>
#: apt_preferences.5.xml:206
#, fuzzy
msgid ""
"This general-form entry in the APT preferences file applies only to groups "
"of packages.  For example, the following record assigns a high priority to "
"all package versions available from the local site."
msgstr ""
"Essa entrada de forma geral no arquivo de preferências do APT aplica-se "
"somente a grupos de pacotes. Por exemplo, o registro a seguir faz com que o "
"APT atribua uma prioridade alta para todas as versões de pacotes disponíveis "
"no site local."

#. type: Content of: <refentry><refsect1><refsect2><para><itemizedlist><listitem><programlisting>
#: apt_preferences.5.xml:211
#, fuzzy, no-wrap
msgid ""
"Package: *\n"
"Pin: origin \"\"\n"
"Pin-Priority: 999\n"
msgstr ""
"<programlisting>\n"
"Package: *\n"
"Pin: origin \"\"\n"
"Pin-Priority: 999\n"

#. type: Content of: <refentry><refsect1><refsect2><para><itemizedlist><listitem><simpara>
#: apt_preferences.5.xml:216
msgid ""
"A note of caution: the keyword used here is \"<literal>origin</literal>\" "
"which can be used to match a hostname. The following record will assign a "
"high priority to all versions available from the server identified by the "
"hostname \"ftp.de.debian.org\""
msgstr ""

#. type: Content of: <refentry><refsect1><refsect2><para><itemizedlist><listitem><programlisting>
#: apt_preferences.5.xml:220
#, fuzzy, no-wrap
msgid ""
"Package: *\n"
"Pin: origin \"ftp.de.debian.org\"\n"
"Pin-Priority: 999\n"
msgstr ""
"<programlisting>\n"
"Package: *\n"
"Pin: origin \"\"\n"
"Pin-Priority: 999\n"

#. type: Content of: <refentry><refsect1><refsect2><para><itemizedlist><listitem><simpara>
#: apt_preferences.5.xml:224
#, fuzzy
msgid ""
"This should <emphasis>not</emphasis> be confused with the Origin of a "
"distribution as specified in a <filename>Release</filename> file.  What "
"follows the \"Origin:\" tag in a <filename>Release</filename> file is not an "
"Internet address but an author or vendor name, such as \"Debian\" or \"Ximian"
"\"."
msgstr ""
"Uma nota de aviso : a palavra-chave usada aqui é \"<literal>origin</literal>"
"\". Esta palavra não deve ser confundida com a origem (\"Origin:\") de uma "
"distribuição como especificado em um arquivo <filename>Release</filename>. O "
"que segue a tag \"Origin:\" em um arquivo <filename>Release</filename> não é "
"um endereço de site Internet mas sim nome de autor ou distribuidor (vendor), "
"como \"Debian\" ou \"Ximian\"."

#. type: Content of: <refentry><refsect1><refsect2><para><itemizedlist><listitem><simpara>
#: apt_preferences.5.xml:229
#, fuzzy
msgid ""
"The following record assigns a low priority to all package versions "
"belonging to any distribution whose Archive name is \"<literal>unstable</"
"literal>\"."
msgstr ""
"O registro a seguir atribui uma prioridade baixa para todas as versões de "
"pacote que pertençam a qualquer distribuição cujo nome do Repositório seja "
"\"<literal>unstable</literal>\"."

#. type: Content of: <refentry><refsect1><refsect2><para><itemizedlist><listitem><programlisting>
#: apt_preferences.5.xml:233
#, fuzzy, no-wrap
msgid ""
"Package: *\n"
"Pin: release a=unstable\n"
"Pin-Priority: 50\n"
msgstr ""
"<programlisting>\n"
"Package: *\n"
"Pin: release a=unstable\n"
"Pin-Priority: 50\n"

#. type: Content of: <refentry><refsect1><refsect2><para><itemizedlist><listitem><simpara>
#: apt_preferences.5.xml:238
#, fuzzy
msgid ""
"The following record assigns a high priority to all package versions "
"belonging to any distribution whose Codename is \"<literal>&testing-codename;"
"</literal>\"."
msgstr ""
"O registro a seguir atribui uma prioridade baixa para todas as versões de "
"pacote que pertençam a qualquer distribuição cujo nome do Repositório seja "
"\"<literal>unstable</literal>\"."

#. type: Content of: <refentry><refsect1><refsect2><para><itemizedlist><listitem><programlisting>
#: apt_preferences.5.xml:242
#, fuzzy, no-wrap
msgid ""
"Package: *\n"
"Pin: release n=&testing-codename;\n"
"Pin-Priority: 900\n"
msgstr ""
"<programlisting>\n"
"Package: *\n"
"Pin: release a=unstable\n"
"Pin-Priority: 50\n"

#. type: Content of: <refentry><refsect1><refsect2><para><itemizedlist><listitem><simpara>
#: apt_preferences.5.xml:247
#, fuzzy
msgid ""
"The following record assigns a high priority to all package versions "
"belonging to any release whose Archive name is \"<literal>stable</literal>\" "
"and whose release Version number is \"<literal>&stable-version;</literal>\"."
msgstr ""
"O registro a seguir atribui uma prioridade alta para todas as versões de "
"pacotes que pertençam a qualquer versão cujo nome do Repositório seja "
"\"<literal>stable</literal>\" e cujo número de versão seja \"<literal>3.0</"
"literal>\"."

#. type: Content of: <refentry><refsect1><refsect2><para><itemizedlist><listitem><programlisting>
#: apt_preferences.5.xml:252
#, fuzzy, no-wrap
msgid ""
"Package: *\n"
"Pin: release a=stable, v=&stable-version;\n"
"Pin-Priority: 500\n"
msgstr ""
"<programlisting>\n"
"Package: *\n"
"Pin: release a=unstable, v=3.0\n"
"Pin-Priority: 50\n"

#. type: Content of: <refentry><refsect1><refsect2><title>
#: apt_preferences.5.xml:262
msgid "Regular expressions and &glob; syntax"
msgstr ""

#. type: Content of: <refentry><refsect1><refsect2><para>
#: apt_preferences.5.xml:264
msgid ""
"APT also supports pinning by &glob; expressions, and regular expressions "
"surrounded by slashes. For example, the following example assigns the "
"priority 500 to all packages from experimental where the name starts with "
"gnome (as a &glob;-like expression) or contains the word kde (as a POSIX "
"extended regular expression surrounded by slashes)."
msgstr ""

#. type: Content of: <refentry><refsect1><refsect2><programlisting>
#: apt_preferences.5.xml:273
#, fuzzy, no-wrap
msgid ""
"Package: gnome* /kde/\n"
"Pin: release n=experimental\n"
"Pin-Priority: 500\n"
msgstr ""
"<programlisting>\n"
"Package: *\n"
"Pin: release a=unstable\n"
"Pin-Priority: 50\n"

#. type: Content of: <refentry><refsect1><refsect2><para>
#: apt_preferences.5.xml:279
msgid ""
"The rule for those expressions is that they can occur anywhere where a "
"string can occur. Thus, the following pin assigns the priority 990 to all "
"packages from a release starting with &ubuntu-codename;."
msgstr ""

#. type: Content of: <refentry><refsect1><refsect2><programlisting>
#: apt_preferences.5.xml:285
#, fuzzy, no-wrap
msgid ""
"Package: *\n"
"Pin: release n=&ubuntu-codename;*\n"
"Pin-Priority: 990\n"
msgstr ""
"<programlisting>\n"
"Package: *\n"
"Pin: release a=unstable\n"
"Pin-Priority: 50\n"

#. type: Content of: <refentry><refsect1><refsect2><para>
#: apt_preferences.5.xml:291
msgid ""
"If a regular expression occurs in a <literal>Package</literal> field, the "
"behavior is the same as if this regular expression were replaced with a list "
"of all package names it matches. It is undecided whether this will change in "
"the future; thus you should always list wild-card pins first, so later "
"specific pins override it.  The pattern \"<literal>*</literal>\" in a "
"Package field is not considered a &glob; expression in itself."
msgstr ""

#. type: Content of: <refentry><refsect1><refsect2><title>
#: apt_preferences.5.xml:307
#, fuzzy
msgid "How APT Interprets Priorities"
msgstr "Como o APT Interpreta Prioridades"

#. type: Content of: <refentry><refsect1><refsect2><para>
#: apt_preferences.5.xml:310
#, fuzzy
msgid ""
"Priorities (P) assigned in the APT preferences file must be positive or "
"negative integers.  They are interpreted as follows (roughly speaking):"
msgstr ""
"Prioridades (P) atribuídas no arquivo de preferências do APT devem ser "
"números inteiros positivos ou negativos. Eles são interpretados como a "
"seguir (a grosso modo):"

#. type: Content of: <refentry><refsect1><refsect2><para><variablelist><varlistentry><term>
#: apt_preferences.5.xml:315
#, fuzzy
msgid "P &gt; 1000"
msgstr "P &gt; 1000"

#. type: Content of: <refentry><refsect1><refsect2><para><variablelist><varlistentry><listitem><simpara>
#: apt_preferences.5.xml:316
#, fuzzy
msgid ""
"causes a version to be installed even if this constitutes a downgrade of the "
"package"
msgstr ""
"faz com que uma instância seja instalada mesmo caso isso constitua um "
"dowgrade do pacote"

#. type: Content of: <refentry><refsect1><refsect2><para><variablelist><varlistentry><term>
#: apt_preferences.5.xml:320
#, fuzzy
msgid "990 &lt; P &lt;=1000"
msgstr "990 &lt; P &lt;=1000"

#. type: Content of: <refentry><refsect1><refsect2><para><variablelist><varlistentry><listitem><simpara>
#: apt_preferences.5.xml:321
#, fuzzy
msgid ""
"causes a version to be installed even if it does not come from the target "
"release, unless the installed version is more recent"
msgstr ""
"faz com que uma versão seja instalada mesmo caso a mesma não venha de uma "
"versão alvo, a menos que a versão instalada seja mais recente"

#. type: Content of: <refentry><refsect1><refsect2><para><variablelist><varlistentry><term>
#: apt_preferences.5.xml:326
#, fuzzy
msgid "500 &lt; P &lt;=990"
msgstr "500 &lt; P &lt;=990"

#. type: Content of: <refentry><refsect1><refsect2><para><variablelist><varlistentry><listitem><simpara>
#: apt_preferences.5.xml:327
#, fuzzy
msgid ""
"causes a version to be installed unless there is a version available "
"belonging to the target release or the installed version is more recent"
msgstr ""
"faz com que uma versão seja instalada a menos que exista uma versão "
"disponível pertencente a versão alvo ou a versão instalada seja mais recente"

#. type: Content of: <refentry><refsect1><refsect2><para><variablelist><varlistentry><term>
#: apt_preferences.5.xml:332
#, fuzzy
msgid "100 &lt; P &lt;=500"
msgstr "100 &lt; P &lt;=500"

#. type: Content of: <refentry><refsect1><refsect2><para><variablelist><varlistentry><listitem><simpara>
#: apt_preferences.5.xml:333
#, fuzzy
msgid ""
"causes a version to be installed unless there is a version available "
"belonging to some other distribution or the installed version is more recent"
msgstr ""
"faz com que uma versão seja instalada a menos que exista uma versão "
"disponível pertencente a alguma outra distribuição ou a versão instalada "
"seja mais recente"

#. type: Content of: <refentry><refsect1><refsect2><para><variablelist><varlistentry><term>
#: apt_preferences.5.xml:338
#, fuzzy
msgid "0 &lt; P &lt;=100"
msgstr "0 &lt;= P &lt;=100"

#. type: Content of: <refentry><refsect1><refsect2><para><variablelist><varlistentry><listitem><simpara>
#: apt_preferences.5.xml:339
#, fuzzy
msgid ""
"causes a version to be installed only if there is no installed version of "
"the package"
msgstr ""
"faz com que uma versão seja instalada somente caso não exista uma versão "
"instalada do pacote"

#. type: Content of: <refentry><refsect1><refsect2><para><variablelist><varlistentry><term>
#: apt_preferences.5.xml:343
#, fuzzy
msgid "P &lt; 0"
msgstr "P &lt; 0"

#. type: Content of: <refentry><refsect1><refsect2><para><variablelist><varlistentry><listitem><simpara>
#: apt_preferences.5.xml:344
#, fuzzy
msgid "prevents the version from being installed"
msgstr "impede a versão de ser instalada"

#. type: Content of: <refentry><refsect1><refsect2><para>
#: apt_preferences.5.xml:349
#, fuzzy
msgid ""
"If any specific-form records match an available package version then the "
"first such record determines the priority of the package version.  Failing "
"that, if any general-form records match an available package version then "
"the first such record determines the priority of the package version."
msgstr ""
"Caso um dos registro de forma específica descritos acima case (match) com "
"uma versão disponível do pacote então o primeiro desses registros "
"encontrados determinará a prioridade da versão do pacote. Na falha desse "
"cenário, caso quaisquer registros de forma genérica casem (match) com uma "
"versão do pacote disponível então o primeiro desses registros encontrado "
"determinará a prioridade da versão do pacote."

#. type: Content of: <refentry><refsect1><refsect2><para>
#: apt_preferences.5.xml:355
#, fuzzy
msgid ""
"For example, suppose the APT preferences file contains the three records "
"presented earlier:"
msgstr ""
"Por exemplo, suponha que o arquivo de preferências do APT contenha os três "
"registros apresentados anteriormente :"

#. type: Content of: <refentry><refsect1><refsect2><programlisting>
#: apt_preferences.5.xml:359
#, fuzzy, no-wrap
msgid ""
"Package: perl\n"
"Pin: version &good-perl;*\n"
"Pin-Priority: 1001\n"
"\n"
"Package: *\n"
"Pin: origin \"\"\n"
"Pin-Priority: 999\n"
"\n"
"Package: *\n"
"Pin: release unstable\n"
"Pin-Priority: 50\n"
msgstr ""
"<programlisting>\n"
"Package: perl\n"
"Pin: version 5.8*\n"
"Pin-Priority: 1001\n"
"\n"
"Package: *\n"
"Pin: origin \"\"\n"
"Pin-Priority: 999\n"
"\n"
"Package: *\n"
"Pin: release unstable\n"
"Pin-Priority: 50\n"

#. type: Content of: <refentry><refsect1><refsect2><para>
#: apt_preferences.5.xml:372
msgid "Then:"
msgstr ""

#. type: Content of: <refentry><refsect1><refsect2><para><itemizedlist><listitem><simpara>
#: apt_preferences.5.xml:374
#, fuzzy
msgid ""
"The most recent available version of the <literal>perl</literal> package "
"will be installed, so long as that version's version number begins with "
"\"<literal>&good-perl;</literal>\".  If <emphasis>any</emphasis> &good-perl;"
"* version of <literal>perl</literal> is available and the installed version "
"is &bad-perl;*, then <literal>perl</literal> will be downgraded."
msgstr ""
"A versão mais recente disponível do pacote <literal>perl</literal> será "
"instalado, contanto que esse número de versão da versão inicie com "
"\"<literal>5.8</literal>\". Caso <emphasis>qualquer</emphasis> versão 5.8* "
"de <literal>perl</literal> esteja disponível e a versão instalada seja 5.9*, "
"será feito um downgrade do <literal>perl</literal>."

#. type: Content of: <refentry><refsect1><refsect2><para><itemizedlist><listitem><simpara>
#: apt_preferences.5.xml:379
#, fuzzy
msgid ""
"A version of any package other than <literal>perl</literal> that is "
"available from the local system has priority over other versions, even "
"versions belonging to the target release."
msgstr ""
"Uma versão de qualquer pacote diferente de <literal>perl</literal> que "
"esteja disponível no sistema local possui prioridade sobre outras versões, "
"mesmo versões pertencentes a versão alvo."

#. type: Content of: <refentry><refsect1><refsect2><para><itemizedlist><listitem><simpara>
#: apt_preferences.5.xml:383
#, fuzzy
msgid ""
"A version of a package whose origin is not the local system but some other "
"site listed in &sources-list; and which belongs to an <literal>unstable</"
"literal> distribution is only installed if it is selected for installation "
"and no version of the package is already installed."
msgstr ""
"Uma versão de um pacote cuja origem não seja o sistema local mas sim algum "
"outro site listado no arquivo &sources-list; e que pertença a uma "
"distribuição <literal>unstable</literal> é instalada somente caso a mesma "
"seja selecionada para instalação e nenhuma versão do pacote já esteja "
"instalada."

#. type: Content of: <refentry><refsect1><refsect2><title>
#: apt_preferences.5.xml:393
#, fuzzy
msgid "Determination of Package Version and Distribution Properties"
msgstr "Determinação da Versão do Pacote e Propriedades da Distribuição"

#. type: Content of: <refentry><refsect1><refsect2><para>
#: apt_preferences.5.xml:395
#, fuzzy
msgid ""
"The locations listed in the &sources-list; file should provide "
"<filename>Packages</filename> and <filename>Release</filename> files to "
"describe the packages available at that location."
msgstr ""
"As localidades listadas em um arquivo &sources-list; devem fornecer arquivos "
"<filename>Packages</filename> e <filename>Release</filename> para descrever "
"os pacotes disponíveis nessas localidades."

#. type: Content of: <refentry><refsect1><refsect2><para>
#: apt_preferences.5.xml:399
#, fuzzy
msgid ""
"The <filename>Packages</filename> file is normally found in the directory "
"<filename>.../dists/<replaceable>dist-name</replaceable>/"
"<replaceable>component</replaceable>/<replaceable>arch</replaceable></"
"filename>: for example, <filename>.../dists/stable/main/binary-i386/"
"Packages</filename>.  It consists of a series of multi-line records, one for "
"each package available in that directory.  Only two lines in each record are "
"relevant for setting APT priorities:"
msgstr ""
"O arquivo <filename>Packages</filename> é normalmente encontrado no "
"diretório <filename>.../dists/<replaceable>nome-distribuição</replaceable>/"
"<replaceable>componente</replaceable>/<replaceable>arquitetura</"
"replaceable></filename> : por exemplo, <filename>.../dists/stable/main/"
"binary-i386/Packages</filename>. O arquivo consiste de uma série de "
"registros de múltiplas linhas, uma para cada pacote disponível no diretório. "
"Somente duas linhas em cada registro são relevantes para definir prioridades "
"do APT :"

#. type: Content of: <refentry><refsect1><refsect2><para><variablelist><varlistentry><term>
#: apt_preferences.5.xml:407
#, fuzzy
msgid "the <literal>Package:</literal> line"
msgstr "a linha <literal>Package:</literal>"

#. type: Content of: <refentry><refsect1><refsect2><para><variablelist><varlistentry><listitem><simpara>
#: apt_preferences.5.xml:408
#, fuzzy
msgid "gives the package name"
msgstr "informa o nome do pacote"

#. type: Content of: <refentry><refsect1><refsect2><para><variablelist><varlistentry><term>
#: apt_preferences.5.xml:411 apt_preferences.5.xml:461
#, fuzzy
msgid "the <literal>Version:</literal> line"
msgstr "a linha <literal>Version:</literal>"

#. type: Content of: <refentry><refsect1><refsect2><para><variablelist><varlistentry><listitem><simpara>
#: apt_preferences.5.xml:412
#, fuzzy
msgid "gives the version number for the named package"
msgstr "informa o número de versão do pacote"

#. type: Content of: <refentry><refsect1><refsect2><para>
#: apt_preferences.5.xml:417
#, fuzzy
msgid ""
"The <filename>Release</filename> file is normally found in the directory "
"<filename>.../dists/<replaceable>dist-name</replaceable></filename>: for "
"example, <filename>.../dists/stable/Release</filename>, or <filename>.../"
"dists/&stable-codename;/Release</filename>.  It consists of a single multi-"
"line record which applies to <emphasis>all</emphasis> of the packages in the "
"directory tree below its parent.  Unlike the <filename>Packages</filename> "
"file, nearly all of the lines in a <filename>Release</filename> file are "
"relevant for setting APT priorities:"
msgstr ""
"O arquivo <filename>Release</filename> é normalmente encontrado no diretório "
"<filename>.../dists/<replaceable>nome-distribuição</replaceable></"
"filename> : por exemplo, <filename>.../dists/stable/Release</filename>, ou "
"<filename>.../dists/woody/Release</filename>. O arquivo consiste de um "
"registro de múltiplas linhas o qual se aplica a <emphasis>todos</emphasis> "
"os pacotes na àrvore de diretórios abaixo de seu diretório pai. Diferente do "
"arquivo <filename>Packages</filename>, quase todas as linhas em um arquivo "
"<filename>Release</filename> são relevantes para a definição de prioridades "
"do APT :"

#. type: Content of: <refentry><refsect1><refsect2><para><variablelist><varlistentry><term>
#: apt_preferences.5.xml:428
#, fuzzy
msgid "the <literal>Archive:</literal> or <literal>Suite:</literal> line"
msgstr "a linha <literal>Archive:</literal>"

#. type: Content of: <refentry><refsect1><refsect2><para><variablelist><varlistentry><listitem><simpara>
#: apt_preferences.5.xml:429
#, fuzzy
msgid ""
"names the archive to which all the packages in the directory tree belong.  "
"For example, the line \"Archive: stable\" or \"Suite: stable\" specifies "
"that all of the packages in the directory tree below the parent of the "
"<filename>Release</filename> file are in a <literal>stable</literal> "
"archive.  Specifying this value in the APT preferences file would require "
"the line:"
msgstr ""
"dá nome ao repositório para o qual todos os pacotes na àrvore de diretório "
"pertencem. Por exemplo, a linha \"Archive: stable\" especifica que todos os "
"pacotes na àrvore de diretório abaixo do diretório pai do arquivo "
"<filename>Release</filename> estão no respositório <literal>stable</"
"literal>. Especificar esse valor no arquivo de preferências do APT iria "
"requerer a linha :"

#. type: Content of: <refentry><refsect1><refsect2><para><variablelist><varlistentry><listitem><programlisting>
#: apt_preferences.5.xml:439
#, fuzzy, no-wrap
msgid "Pin: release a=stable\n"
msgstr ""
"<programlisting>\n"
"Pin: release a=stable\n"

#. type: Content of: <refentry><refsect1><refsect2><para><variablelist><varlistentry><term>
#: apt_preferences.5.xml:445
#, fuzzy
msgid "the <literal>Codename:</literal> line"
msgstr "a linha <literal>Component:</literal>"

#. type: Content of: <refentry><refsect1><refsect2><para><variablelist><varlistentry><listitem><simpara>
#: apt_preferences.5.xml:446
#, fuzzy
msgid ""
"names the codename to which all the packages in the directory tree belong.  "
"For example, the line \"Codename: &testing-codename;\" specifies that all of "
"the packages in the directory tree below the parent of the "
"<filename>Release</filename> file belong to a version named "
"<literal>&testing-codename;</literal>.  Specifying this value in the APT "
"preferences file would require the line:"
msgstr ""
"dá nome ao repositório para o qual todos os pacotes na àrvore de diretório "
"pertencem. Por exemplo, a linha \"Archive: stable\" especifica que todos os "
"pacotes na àrvore de diretório abaixo do diretório pai do arquivo "
"<filename>Release</filename> estão no respositório <literal>stable</"
"literal>. Especificar esse valor no arquivo de preferências do APT iria "
"requerer a linha :"

#. type: Content of: <refentry><refsect1><refsect2><para><variablelist><varlistentry><listitem><programlisting>
#: apt_preferences.5.xml:455
#, fuzzy, no-wrap
msgid "Pin: release n=&testing-codename;\n"
msgstr ""
"<programlisting>\n"
"Pin: release a=stable\n"

#. type: Content of: <refentry><refsect1><refsect2><para><variablelist><varlistentry><listitem><simpara>
#: apt_preferences.5.xml:462
#, fuzzy
msgid ""
"names the release version.  For example, the packages in the tree might "
"belong to Debian release version &stable-version;.  Note that there is "
"normally no version number for the <literal>testing</literal> and "
"<literal>unstable</literal> distributions because they have not been "
"released yet.  Specifying this in the APT preferences file would require one "
"of the following lines."
msgstr ""
"dá nome a versão da distribuição. Por exemplo, os pacote na àrvore podem "
"pertencer a distribuição Debian versão 3.0. Note que normalmente não existe "
"número de versão para as distribuições <literal>testing</literal> e "
"<literal>unstable</literal> devido as mesmas não terem sido lançadas ainda. "
"Especificar isso no arquivo de preferências do APT iria requerer uma das "
"linhas a seguir."

#. type: Content of: <refentry><refsect1><refsect2><para><variablelist><varlistentry><listitem><programlisting>
#: apt_preferences.5.xml:471
#, fuzzy, no-wrap
msgid ""
"Pin: release v=&stable-version;\n"
"Pin: release a=stable, v=&stable-version;\n"
"Pin: release &stable-version;\n"
msgstr ""
"<programlisting>\n"
"Pin: release v=3.0\n"
"Pin: release a=stable v=3.0\n"
"Pin: release 3.0\n"

#. type: Content of: <refentry><refsect1><refsect2><para><variablelist><varlistentry><term>
#: apt_preferences.5.xml:480
#, fuzzy
msgid "the <literal>Component:</literal> line"
msgstr "a linha <literal>Component:</literal>"

#. type: Content of: <refentry><refsect1><refsect2><para><variablelist><varlistentry><listitem><simpara>
#: apt_preferences.5.xml:481
#, fuzzy
msgid ""
"names the licensing component associated with the packages in the directory "
"tree of the <filename>Release</filename> file.  For example, the line "
"\"Component: main\" specifies that all the packages in the directory tree "
"are from the <literal>main</literal> component, which entails that they are "
"licensed under terms listed in the Debian Free Software Guidelines.  "
"Specifying this component in the APT preferences file would require the line:"
msgstr ""
"dá nome ao componente de licenciamento associado com os pacotes na àrvore de "
"diretório do arquivo <filename>Release</filename>. Por exemplo, a linha "
"\"Component: main\" especifica que todos os pacotes na àrvore de diretório "
"são do componente <literal>main</literal>, o que significa que as mesmas "
"estão licenciadas sob os termos da Linhas Guias Debian para o Software Livre "
"(a DFSG). Especificar esse componente no arquivo de preferências do APT iria "
"requerer a linha :"

#. type: Content of: <refentry><refsect1><refsect2><para><variablelist><varlistentry><listitem><programlisting>
#: apt_preferences.5.xml:490
#, fuzzy, no-wrap
msgid "Pin: release c=main\n"
msgstr ""
"<programlisting>\n"
"Pin: release c=main\n"

#. type: Content of: <refentry><refsect1><refsect2><para><variablelist><varlistentry><term>
#: apt_preferences.5.xml:496
#, fuzzy
msgid "the <literal>Origin:</literal> line"
msgstr "a linha <literal>Origin:</literal>"

#. type: Content of: <refentry><refsect1><refsect2><para><variablelist><varlistentry><listitem><simpara>
#: apt_preferences.5.xml:497
#, fuzzy
msgid ""
"names the originator of the packages in the directory tree of the "
"<filename>Release</filename> file.  Most commonly, this is <literal>Debian</"
"literal>.  Specifying this origin in the APT preferences file would require "
"the line:"
msgstr ""
"dá nome ao produtor dos pacotes na àrvore de diretório do arquivo "
"<filename>Release</filename>. O mais comum é esse valor ser <literal>Debian</"
"literal>. Especificar essa origem no arquivo de preferências do APT iria "
"requerer a linha :"

#. type: Content of: <refentry><refsect1><refsect2><para><variablelist><varlistentry><listitem><programlisting>
#: apt_preferences.5.xml:503
#, fuzzy, no-wrap
msgid "Pin: release o=Debian\n"
msgstr ""
"<programlisting>\n"
"Pin: release o=Debian\n"

#. type: Content of: <refentry><refsect1><refsect2><para><variablelist><varlistentry><term>
#: apt_preferences.5.xml:509
#, fuzzy
msgid "the <literal>Label:</literal> line"
msgstr "a linha <literal>Label:</literal>"

#. type: Content of: <refentry><refsect1><refsect2><para><variablelist><varlistentry><listitem><simpara>
#: apt_preferences.5.xml:510
#, fuzzy
msgid ""
"names the label of the packages in the directory tree of the "
"<filename>Release</filename> file.  Most commonly, this is <literal>Debian</"
"literal>.  Specifying this label in the APT preferences file would require "
"the line:"
msgstr ""
"dá nome ao rótulo (label) dos pacotes na árvore de diretório. O mais comum é "
"esse valor ser <literal>Debian</literal>. Especificar esse rótulo (label) no "
"arquivo de preferências do APT iria requerer a linha :"

#. type: Content of: <refentry><refsect1><refsect2><para><variablelist><varlistentry><listitem><programlisting>
#: apt_preferences.5.xml:516
#, fuzzy, no-wrap
msgid "Pin: release l=Debian\n"
msgstr ""
"<programlisting>\n"
"Pin: release l=Debian\n"

#. type: Content of: <refentry><refsect1><refsect2><para>
#: apt_preferences.5.xml:523
#, fuzzy
msgid ""
"All of the <filename>Packages</filename> and <filename>Release</filename> "
"files retrieved from locations listed in the &sources-list; file are stored "
"in the directory <filename>/var/lib/apt/lists</filename>, or in the file "
"named by the variable <literal>Dir::State::Lists</literal> in the "
"<filename>apt.conf</filename> file.  For example, the file <filename>debian."
"lcs.mit.edu_debian_dists_unstable_contrib_binary-i386_Release</filename> "
"contains the <filename>Release</filename> file retrieved from the site "
"<literal>debian.lcs.mit.edu</literal> for <literal>binary-i386</literal> "
"architecture files from the <literal>contrib</literal> component of the "
"<literal>unstable</literal> distribution."
msgstr ""
"Todos os arquivos <filename>Packages</filename> e <filename>Release</"
"filename> obtidos das localidades listadas no arquivo &sources-list; são "
"mantidos no diretório <filename>/var/lib/apt/lists</filename> ou no arquivo "
"indicado pela variável <literal>Dir::State::Lists</literal> no arquivo "
"<filename>apt.conf</filename>. Por exemplo, o arquivo <filename>debian.lcs."
"mit.edu_debian_dists_unstable_contrib_binary-i386_Release</filename> contém "
"o arquivo <filename>Release</filename> obtido do site <literal>debian.lcs."
"mit.edu</literal> para a arquitetura <literal>binary-i386</literal>, "
"arquivos do componente <literal>contrib</literal> da distribuição "
"<literal>unstable</literal>."

#. type: Content of: <refentry><refsect1><refsect2><title>
#: apt_preferences.5.xml:536
#, fuzzy
msgid "Optional Lines in an APT Preferences Record"
msgstr "Linhas Opcionais em um Registro de Preferências do APT"

#. type: Content of: <refentry><refsect1><refsect2><para>
#: apt_preferences.5.xml:538
#, fuzzy
msgid ""
"Each record in the APT preferences file can optionally begin with one or "
"more lines beginning with the word <literal>Explanation:</literal>.  This "
"provides a place for comments."
msgstr ""
"Cada registro em um arquivo de preferências do APT pode opcionalmente "
"iniciar com uma ou mais linhas iniciadas com a palavra <literal>Explanation:"
"</literal>. Isto oferece um local para inserir comentários."

#. type: Content of: <refentry><refsect1><refsect2><title>
#: apt_preferences.5.xml:547
#, fuzzy
msgid "Tracking Stable"
msgstr "Acompanhando a Stable"

#. type: Content of: <refentry><refsect1><refsect2><para><programlisting>
#: apt_preferences.5.xml:555
#, fuzzy, no-wrap
msgid ""
"Explanation: Uninstall or do not install any Debian-originated\n"
"Explanation: package versions other than those in the stable distro\n"
"Package: *\n"
"Pin: release a=stable\n"
"Pin-Priority: 900\n"
"\n"
"Package: *\n"
"Pin: release o=Debian\n"
"Pin-Priority: -10\n"
msgstr ""
"<programlisting>\n"
"Explanation: Desinstala ou não instala nenhuma versão de pacote originada\n"
"Explanation: do Debian a não ser aquelas na distribuição stable\n"
"Package: *\n"
"Pin: release a=stable\n"
"Pin-Priority: 900\n"
"\n"
"Package: *\n"
"Pin: release o=Debian\n"
"Pin-Priority: -10\n"

#. type: Content of: <refentry><refsect1><refsect2><para>
#: apt_preferences.5.xml:549
#, fuzzy
msgid ""
"The following APT preferences file will cause APT to assign a priority "
"higher than the default (500) to all package versions belonging to a "
"<literal>stable</literal> distribution and a prohibitively low priority to "
"package versions belonging to other <literal>Debian</literal> "
"distributions.  <placeholder type=\"programlisting\" id=\"0\"/>"
msgstr ""
"O arquivo de preferências do APT a seguir fará com que o APT atribua uma "
"prioridade maior do que a prioridade padrão (500) para todas as versões de "
"pacotes pertencentes a distribuição <literal>stable</literal> e uma "
"prioridade proibitivamente baixa para versões de pacotes pertencentes a "
"outras distribuições <literal>Debian</literal>."

#. type: Content of: <refentry><refsect1><refsect2><para><programlisting>
#: apt_preferences.5.xml:572 apt_preferences.5.xml:618
#: apt_preferences.5.xml:676
#, fuzzy, no-wrap
msgid ""
"apt-get install <replaceable>package-name</replaceable>\n"
"apt-get upgrade\n"
"apt-get dist-upgrade\n"
msgstr ""
"<programlisting>\n"
"apt-get install <replaceable>nome-pacote</replaceable>\n"
"apt-get upgrade\n"
"apt-get dist-upgrade\n"

#. type: Content of: <refentry><refsect1><refsect2><para>
#: apt_preferences.5.xml:567
#, fuzzy
msgid ""
"With a suitable &sources-list; file and the above preferences file, any of "
"the following commands will cause APT to upgrade to the latest "
"<literal>stable</literal> version(s).  <placeholder type=\"programlisting\" "
"id=\"0\"/>"
msgstr ""
"Com um arquivo &sources-list; apropriado e o arquivo de preferências acima, "
"quaisquer um dos comandos a seguir farão com que o APT atualize para a(s) "
"ulítma(s) versão(ôes) <literal>stable</literal>."

#. type: Content of: <refentry><refsect1><refsect2><para><programlisting>
#: apt_preferences.5.xml:584
#, fuzzy, no-wrap
msgid "apt-get install <replaceable>package</replaceable>/testing\n"
msgstr ""
"<programlisting>\n"
"apt-get install <replaceable>pacote</replaceable>/testing\n"

#. type: Content of: <refentry><refsect1><refsect2><para>
#: apt_preferences.5.xml:578
#, fuzzy
msgid ""
"The following command will cause APT to upgrade the specified package to the "
"latest version from the <literal>testing</literal> distribution; the package "
"will not be upgraded again unless this command is given again.  <placeholder "
"type=\"programlisting\" id=\"0\"/>"
msgstr ""
"O comando a seguir fará com que o APT atualize o pacote especificado para a "
"última versão da distribuição <literal>testing</literal>; o pacote não serpa "
"atualizado novamente a menos que esse comando seja executado novamente."

#. type: Content of: <refentry><refsect1><refsect2><title>
#: apt_preferences.5.xml:590
#, fuzzy
msgid "Tracking Testing or Unstable"
msgstr "Acompanhando a Testing"

#. type: Content of: <refentry><refsect1><refsect2><para><programlisting>
#: apt_preferences.5.xml:599
#, fuzzy, no-wrap
msgid ""
"Package: *\n"
"Pin: release a=testing\n"
"Pin-Priority: 900\n"
"\n"
"Package: *\n"
"Pin: release a=unstable\n"
"Pin-Priority: 800\n"
"\n"
"Package: *\n"
"Pin: release o=Debian\n"
"Pin-Priority: -10\n"
msgstr ""
"<programlisting>\n"
"Package: *\n"
"Pin: release a=testing\n"
"Pin-Priority: 900\n"
"\n"
"Package: *\n"
"Pin: release a=unstable\n"
"Pin-Priority: 800\n"
"\n"
"Package: *\n"
"Pin: release o=Debian\n"
"Pin-Priority: -10\n"

#. type: Content of: <refentry><refsect1><refsect2><para>
#: apt_preferences.5.xml:592
#, fuzzy
msgid ""
"The following APT preferences file will cause APT to assign a high priority "
"to package versions from the <literal>testing</literal> distribution, a "
"lower priority to package versions from the <literal>unstable</literal> "
"distribution, and a prohibitively low priority to package versions from "
"other <literal>Debian</literal> distributions.  <placeholder type="
"\"programlisting\" id=\"0\"/>"
msgstr ""
"O arquivo de preferências do APT a seguir fará com que o APT atribua uma "
"prioridade maior para versões de pacote da distribuição <literal>testing</"
"literal>, uma prioridade menor para versões de pacotes da distribuição "
"<literal>unstable</literal> e uma prioridade proibitivamente baixa para "
"versões de pacotes de outras distribuições <literal>Debian</literal>."

#. type: Content of: <refentry><refsect1><refsect2><para>
#: apt_preferences.5.xml:613
#, fuzzy
msgid ""
"With a suitable &sources-list; file and the above preferences file, any of "
"the following commands will cause APT to upgrade to the latest "
"<literal>testing</literal> version(s).  <placeholder type=\"programlisting\" "
"id=\"0\"/>"
msgstr ""
"Com um arquivo &sources-list; adequado e o arquivo de preferências do APT "
"acima, quaisquer dos comandos a seguir farão com que o APT atualize para a"
"(s) última(s) versão(ões) <literal>testing</literal>."

#. type: Content of: <refentry><refsect1><refsect2><para><programlisting>
#: apt_preferences.5.xml:633
#, fuzzy, no-wrap
msgid "apt-get install <replaceable>package</replaceable>/unstable\n"
msgstr ""
"<programlisting>\n"
"apt-get install <replaceable>pacote</replaceable>/unstable\n"

#. type: Content of: <refentry><refsect1><refsect2><para>
#: apt_preferences.5.xml:624
#, fuzzy
msgid ""
"The following command will cause APT to upgrade the specified package to the "
"latest version from the <literal>unstable</literal> distribution.  "
"Thereafter, <command>apt-get upgrade</command> will upgrade the package to "
"the most recent <literal>testing</literal> version if that is more recent "
"than the installed version, otherwise, to the most recent <literal>unstable</"
"literal> version if that is more recent than the installed version.  "
"<placeholder type=\"programlisting\" id=\"0\"/>"
msgstr ""
"O comando a seguir fará com que o APT atualize o pacote especificado para a "
"última versão da distribuição <literal>unstable</literal>. Assim, o comando "
"<command>apt-get upgrade</command> irá atualizar o pacote para a versão "
"<literal>testing</literal> mais recente caso essa versão seja mais recente "
"que a versão instalada, caso não seja, o pacote será atualizado para a "
"versão <literal>unstable</literal> mais recente caso a mesma seja mais "
"recente que a versão instalada."

#. type: Content of: <refentry><refsect1><refsect2><title>
#: apt_preferences.5.xml:640
msgid "Tracking the evolution of a codename release"
msgstr ""

#. type: Content of: <refentry><refsect1><refsect2><para><programlisting>
#: apt_preferences.5.xml:654
#, fuzzy, no-wrap
msgid ""
"Explanation: Uninstall or do not install any Debian-originated package versions\n"
"Explanation: other than those in the distribution codenamed with &testing-codename; or sid\n"
"Package: *\n"
"Pin: release n=&testing-codename;\n"
"Pin-Priority: 900\n"
"\n"
"Explanation: Debian unstable is always codenamed with sid\n"
"Package: *\n"
"Pin: release n=sid\n"
"Pin-Priority: 800\n"
"\n"
"Package: *\n"
"Pin: release o=Debian\n"
"Pin-Priority: -10\n"
msgstr ""
"<programlisting>\n"
"Explanation: Desinstala ou não instala nenhuma versão de pacote originada\n"
"Explanation: do Debian a não ser aquelas na distribuição stable\n"
"Package: *\n"
"Pin: release a=stable\n"
"Pin-Priority: 900\n"
"\n"
"Package: *\n"
"Pin: release o=Debian\n"
"Pin-Priority: -10\n"

#. type: Content of: <refentry><refsect1><refsect2><para>
#: apt_preferences.5.xml:642
msgid ""
"The following APT preferences file will cause APT to assign a priority "
"higher than the default (500) to all package versions belonging to a "
"specified codename of a distribution and a prohibitively low priority to "
"package versions belonging to other <literal>Debian</literal> distributions, "
"codenames and archives.  Note that with this APT preference APT will follow "
"the migration of a release from the archive <literal>testing</literal> to "
"<literal>stable</literal> and later <literal>oldstable</literal>. If you "
"want to follow for example the progress in <literal>testing</literal> "
"notwithstanding the codename changes you should use the example "
"configurations above.  <placeholder type=\"programlisting\" id=\"0\"/>"
msgstr ""

#. type: Content of: <refentry><refsect1><refsect2><para>
#: apt_preferences.5.xml:671
#, fuzzy
msgid ""
"With a suitable &sources-list; file and the above preferences file, any of "
"the following commands will cause APT to upgrade to the latest version(s) in "
"the release codenamed with <literal>&testing-codename;</literal>.  "
"<placeholder type=\"programlisting\" id=\"0\"/>"
msgstr ""
"Com um arquivo &sources-list; apropriado e o arquivo de preferências acima, "
"quaisquer um dos comandos a seguir farão com que o APT atualize para a(s) "
"ulítma(s) versão(ôes) <literal>stable</literal>."

#. type: Content of: <refentry><refsect1><refsect2><para><programlisting>
#: apt_preferences.5.xml:691
#, fuzzy, no-wrap
msgid "apt-get install <replaceable>package</replaceable>/sid\n"
msgstr ""
"<programlisting>\n"
"apt-get install <replaceable>pacote</replaceable>/testing\n"

#. type: Content of: <refentry><refsect1><refsect2><para>
#: apt_preferences.5.xml:682
#, fuzzy
msgid ""
"The following command will cause APT to upgrade the specified package to the "
"latest version from the <literal>sid</literal> distribution.  Thereafter, "
"<command>apt-get upgrade</command> will upgrade the package to the most "
"recent <literal>&testing-codename;</literal> version if that is more recent "
"than the installed version, otherwise, to the most recent <literal>sid</"
"literal> version if that is more recent than the installed version.  "
"<placeholder type=\"programlisting\" id=\"0\"/>"
msgstr ""
"O comando a seguir fará com que o APT atualize o pacote especificado para a "
"última versão da distribuição <literal>unstable</literal>. Assim, o comando "
"<command>apt-get upgrade</command> irá atualizar o pacote para a versão "
"<literal>testing</literal> mais recente caso essa versão seja mais recente "
"que a versão instalada, caso não seja, o pacote será atualizado para a "
"versão <literal>unstable</literal> mais recente caso a mesma seja mais "
"recente que a versão instalada."

#. type: Content of: <refentry><refsect1><para>
#: apt_preferences.5.xml:706
#, fuzzy
msgid "&apt-get; &apt-cache; &apt-conf; &sources-list;"
msgstr "&apt-get; &apt-cache; &apt-conf; &sources-list;"

#. type: Content of: <refentry><refnamediv><refpurpose>
#: sources.list.5.xml:33
msgid "List of configured APT data sources"
msgstr ""

#. type: Content of: <refentry><refsect1><para>
#: sources.list.5.xml:38
msgid ""
"The source list <filename>/etc/apt/sources.list</filename> is designed to "
"support any number of active sources and a variety of source media. The file "
"lists one source per line, with the most preferred source listed first. The "
"information available from the configured sources is acquired by "
"<command>apt-get update</command> (or by an equivalent command from another "
"APT front-end)."
msgstr ""

#. type: Content of: <refentry><refsect1><para>
#: sources.list.5.xml:45
msgid ""
"Each line specifying a source starts with type (e.g. <literal>deb-src</"
"literal>)  followed by options and arguments for this type.  Individual "
"entries cannot be continued onto a following line. Empty lines are ignored, "
"and a <literal>#</literal> character anywhere on a line marks the remainder "
"of that line as a comment."
msgstr ""

#. type: Content of: <refentry><refsect1><title>
#: sources.list.5.xml:53
msgid "sources.list.d"
msgstr ""

#. type: Content of: <refentry><refsect1><para>
#: sources.list.5.xml:54
msgid ""
"The <filename>/etc/apt/sources.list.d</filename> directory provides a way to "
"add sources.list entries in separate files.  The format is the same as for "
"the regular <filename>sources.list</filename> file.  File names need to end "
"with <filename>.list</filename> and may only contain letters (a-z and A-Z), "
"digits (0-9), underscore (_), hyphen (-) and period (.) characters.  "
"Otherwise APT will print a notice that it has ignored a file, unless that "
"file matches a pattern in the <literal>Dir::Ignore-Files-Silently</literal> "
"configuration list - in which case it will be silently ignored."
msgstr ""

#. type: Content of: <refentry><refsect1><title>
#: sources.list.5.xml:65
msgid "The deb and deb-src types"
msgstr ""

#. type: Content of: <refentry><refsect1><para>
#: sources.list.5.xml:66
msgid ""
"The <literal>deb</literal> type references a typical two-level Debian "
"archive, <filename>distribution/component</filename>. The "
"<literal>distribution</literal> is generally an archive name like "
"<literal>stable</literal> or <literal>testing</literal> or a codename like "
"<literal>&stable-codename;</literal> or <literal>&testing-codename;</"
"literal> while component is one of <literal>main</literal>, "
"<literal>contrib</literal> or <literal>non-free</literal>. The <literal>deb-"
"src</literal> type references a Debian distribution's source code in the "
"same form as the <literal>deb</literal> type.  A <literal>deb-src</literal> "
"line is required to fetch source indexes."
msgstr ""

#. type: Content of: <refentry><refsect1><para>
#: sources.list.5.xml:78
msgid ""
"The format for a <filename>sources.list</filename> entry using the "
"<literal>deb</literal> and <literal>deb-src</literal> types is:"
msgstr ""

#. type: Content of: <refentry><refsect1><literallayout>
#: sources.list.5.xml:81
#, no-wrap
msgid "deb [ options ] uri distribution [component1] [component2] [...]"
msgstr ""

#. type: Content of: <refentry><refsect1><para>
#: sources.list.5.xml:83
msgid ""
"The URI for the <literal>deb</literal> type must specify the base of the "
"Debian distribution, from which APT will find the information it needs.  "
"<literal>distribution</literal> can specify an exact path, in which case the "
"components must be omitted and <literal>distribution</literal> must end with "
"a slash (<literal>/</literal>). This is useful for the case when only a "
"particular sub-section of the archive denoted by the URI is of interest.  If "
"<literal>distribution</literal> does not specify an exact path, at least one "
"<literal>component</literal> must be present."
msgstr ""

#. type: Content of: <refentry><refsect1><para>
#: sources.list.5.xml:92
msgid ""
"<literal>distribution</literal> may also contain a variable, <literal>$(ARCH)"
"</literal> which expands to the Debian architecture (such as <literal>amd64</"
"literal> or <literal>armel</literal>) used on the system. This permits "
"architecture-independent <filename>sources.list</filename> files to be used. "
"In general this is only of interest when specifying an exact path, "
"<literal>APT</literal> will automatically generate a URI with the current "
"architecture otherwise."
msgstr ""

#. type: Content of: <refentry><refsect1><para>
#: sources.list.5.xml:100
msgid ""
"Since only one distribution can be specified per line it may be necessary to "
"have multiple lines for the same URI, if a subset of all available "
"distributions or components at that location is desired.  APT will sort the "
"URI list after it has generated a complete set internally, and will collapse "
"multiple references to the same Internet host, for instance, into a single "
"connection, so that it does not inefficiently establish an FTP connection, "
"close it, do something else, and then re-establish a connection to that same "
"host. This feature is useful for accessing busy FTP sites with limits on the "
"number of simultaneous anonymous users. APT also parallelizes connections to "
"different hosts to more effectively deal with sites with low bandwidth."
msgstr ""

#. type: Content of: <refentry><refsect1><para>
#: sources.list.5.xml:112
msgid ""
"<literal>options</literal> is always optional and needs to be surrounded by "
"square brackets. It can consist of multiple settings in the form "
"<literal><replaceable>setting</replaceable>=<replaceable>value</"
"replaceable></literal>.  Multiple settings are separated by spaces. The "
"following settings are supported by APT (note however that unsupported "
"settings will be ignored silently):"
msgstr ""

#. type: Content of: <refentry><refsect1><para><itemizedlist><listitem><para>
#: sources.list.5.xml:117
msgid ""
"<literal>arch=<replaceable>arch1</replaceable>,<replaceable>arch2</"
"replaceable>,…</literal> can be used to specify for which architectures "
"information should be downloaded. If this option is not set all "
"architectures defined by the <literal>APT::Architectures</literal> option "
"will be downloaded."
msgstr ""

#. type: Content of: <refentry><refsect1><para><itemizedlist><listitem><para>
#: sources.list.5.xml:121
msgid ""
"<literal>trusted=yes</literal> can be set to indicate that packages from "
"this source are always authenticated even if the <filename>Release</"
"filename> file is not signed or the signature can't be checked. This "
"disables parts of &apt-secure; and should therefore only be used in a local "
"and trusted context. <literal>trusted=no</literal> is the opposite which "
"handles even correctly authenticated sources as not authenticated."
msgstr ""

#. type: Content of: <refentry><refsect1><para>
#: sources.list.5.xml:128
msgid ""
"It is important to list sources in order of preference, with the most "
"preferred source listed first. Typically this will result in sorting by "
"speed from fastest to slowest (CD-ROM followed by hosts on a local network, "
"followed by distant Internet hosts, for example)."
msgstr ""

#. type: Content of: <refentry><refsect1><para>
#: sources.list.5.xml:133
#, fuzzy
msgid "Some examples:"
msgstr "Exemplos"

#. type: Content of: <refentry><refsect1><literallayout>
#: sources.list.5.xml:135
#, no-wrap
msgid ""
"deb http://ftp.debian.org/debian &stable-codename; main contrib non-free\n"
"deb http://security.debian.org/ &stable-codename;/updates main contrib non-free\n"
"   "
msgstr ""

#. type: Content of: <refentry><refsect1><title>
#: sources.list.5.xml:141
msgid "URI specification"
msgstr ""

#. type: Content of: <refentry><refsect1><para>
#: sources.list.5.xml:143
msgid "The currently recognized URI types are:"
msgstr ""

#. type: Content of: <refentry><refsect1><para><variablelist><varlistentry><listitem><para>
#: sources.list.5.xml:147
msgid ""
"The file scheme allows an arbitrary directory in the file system to be "
"considered an archive. This is useful for NFS mounts and local mirrors or "
"archives."
msgstr ""

#. type: Content of: <refentry><refsect1><para><variablelist><varlistentry><listitem><para>
#: sources.list.5.xml:154
msgid ""
"The cdrom scheme allows APT to use a local CD-ROM drive with media swapping. "
"Use the &apt-cdrom; program to create cdrom entries in the source list."
msgstr ""

#. type: Content of: <refentry><refsect1><para><variablelist><varlistentry><listitem><para>
#: sources.list.5.xml:161
msgid ""
"The http scheme specifies an HTTP server for the archive. If an environment "
"variable <envar>http_proxy</envar> is set with the format http://server:"
"port/, the proxy server specified in <envar>http_proxy</envar> will be used. "
"Users of authenticated HTTP/1.1 proxies may use a string of the format "
"http://user:pass@server:port/.  Note that this is an insecure method of "
"authentication."
msgstr ""

#. type: Content of: <refentry><refsect1><para><variablelist><varlistentry><listitem><para>
#: sources.list.5.xml:172
msgid ""
"The ftp scheme specifies an FTP server for the archive. APT's FTP behavior "
"is highly configurable; for more information see the &apt-conf; manual page. "
"Please note that an FTP proxy can be specified by using the "
"<envar>ftp_proxy</envar> environment variable. It is possible to specify an "
"HTTP proxy (HTTP proxy servers often understand FTP URLs)  using this "
"environment variable and <emphasis>only</emphasis> this environment "
"variable. Proxies using HTTP specified in the configuration file will be "
"ignored."
msgstr ""

#. type: Content of: <refentry><refsect1><para><variablelist><varlistentry><listitem><para>
#: sources.list.5.xml:184
msgid ""
"The copy scheme is identical to the file scheme except that packages are "
"copied into the cache directory instead of used directly at their location.  "
"This is useful for people using removable media to copy files around with "
"APT."
msgstr ""

#. type: Content of: <refentry><refsect1><para><variablelist><varlistentry><listitem><para>
#: sources.list.5.xml:191
msgid ""
"The rsh/ssh method invokes RSH/SSH to connect to a remote host and access "
"the files as a given user. Prior configuration of rhosts or RSA keys is "
"recommended. The standard <command>find</command> and <command>dd</command> "
"commands are used to perform the file transfers from the remote host."
msgstr ""

#. type: Content of: <refentry><refsect1><para><variablelist><varlistentry><term>
#: sources.list.5.xml:198
msgid "adding more recognizable URI types"
msgstr ""

#. type: Content of: <refentry><refsect1><para><variablelist><varlistentry><listitem><para>
#: sources.list.5.xml:200
msgid ""
"APT can be extended with more methods shipped in other optional packages, "
"which should follow the naming scheme <package>apt-transport-"
"<replaceable>method</replaceable></package>.  For instance, the APT team "
"also maintains the package <package>apt-transport-https</package>, which "
"provides access methods for HTTPS URIs with features similar to the http "
"method.  Methods for using e.g. debtorrent are also available - see &apt-"
"transport-debtorrent;."
msgstr ""

#. type: Content of: <refentry><refsect1><para>
#: sources.list.5.xml:212
msgid ""
"Uses the archive stored locally (or NFS mounted) at /home/jason/debian for "
"stable/main, stable/contrib, and stable/non-free."
msgstr ""

#. type: Content of: <refentry><refsect1><literallayout>
#: sources.list.5.xml:214
#, no-wrap
msgid "deb file:/home/jason/debian stable main contrib non-free"
msgstr ""

#. type: Content of: <refentry><refsect1><para>
#: sources.list.5.xml:216
msgid "As above, except this uses the unstable (development) distribution."
msgstr ""

#. type: Content of: <refentry><refsect1><literallayout>
#: sources.list.5.xml:217
#, no-wrap
msgid "deb file:/home/jason/debian unstable main contrib non-free"
msgstr ""

#. type: Content of: <refentry><refsect1><para>
#: sources.list.5.xml:219
msgid "Source line for the above"
msgstr ""

#. type: Content of: <refentry><refsect1><literallayout>
#: sources.list.5.xml:220
#, no-wrap
msgid "deb-src file:/home/jason/debian unstable main contrib non-free"
msgstr ""

#. type: Content of: <refentry><refsect1><para>
#: sources.list.5.xml:222
msgid ""
"The first line gets package information for the architectures in "
"<literal>APT::Architectures</literal> while the second always retrieves "
"<literal>amd64</literal> and <literal>armel</literal>."
msgstr ""

#. type: Content of: <refentry><refsect1><literallayout>
#: sources.list.5.xml:224
#, no-wrap
msgid ""
"deb http://ftp.debian.org/debian &stable-codename; main\n"
"deb [ arch=amd64,armel ] http://ftp.debian.org/debian &stable-codename; main"
msgstr ""

#. type: Content of: <refentry><refsect1><para>
#: sources.list.5.xml:227
msgid ""
"Uses HTTP to access the archive at archive.debian.org, and uses only the "
"hamm/main area."
msgstr ""

#. type: Content of: <refentry><refsect1><literallayout>
#: sources.list.5.xml:229
#, no-wrap
msgid "deb http://archive.debian.org/debian-archive hamm main"
msgstr ""

#. type: Content of: <refentry><refsect1><para>
#: sources.list.5.xml:231
msgid ""
"Uses FTP to access the archive at ftp.debian.org, under the debian "
"directory, and uses only the &stable-codename;/contrib area."
msgstr ""

#. type: Content of: <refentry><refsect1><literallayout>
#: sources.list.5.xml:233
#, no-wrap
msgid "deb ftp://ftp.debian.org/debian &stable-codename; contrib"
msgstr ""

#. type: Content of: <refentry><refsect1><para>
#: sources.list.5.xml:235
msgid ""
"Uses FTP to access the archive at ftp.debian.org, under the debian "
"directory, and uses only the unstable/contrib area. If this line appears as "
"well as the one in the previous example in <filename>sources.list</filename> "
"a single FTP session will be used for both resource lines."
msgstr ""

#. type: Content of: <refentry><refsect1><literallayout>
#: sources.list.5.xml:239
#, no-wrap
msgid "deb ftp://ftp.debian.org/debian unstable contrib"
msgstr ""

#. type: Content of: <refentry><refsect1><para><literallayout>
#: sources.list.5.xml:248
#, no-wrap
msgid "deb http://ftp.tlh.debian.org/universe unstable/binary-$(ARCH)/"
msgstr ""

#. type: Content of: <refentry><refsect1><para>
#: sources.list.5.xml:241
msgid ""
"Uses HTTP to access the archive at ftp.tlh.debian.org, under the universe "
"directory, and uses only files found under <filename>unstable/binary-i386</"
"filename> on i386 machines, <filename>unstable/binary-amd64</filename> on "
"amd64, and so forth for other supported architectures. [Note this example "
"only illustrates how to use the substitution variable; official debian "
"archives are not structured like this] <placeholder type=\"literallayout\" "
"id=\"0\"/>"
msgstr ""

#. type: Content of: <refentry><refsect1><para>
#: sources.list.5.xml:253
#, fuzzy
msgid "&apt-cache; &apt-conf;"
msgstr "&apt-get; &apt-cache; &apt-conf; &sources-list;"

#. type: Content of: <refentry><refmeta><manvolnum>
#: apt-extracttemplates.1.xml:26 apt-sortpkgs.1.xml:26 apt-ftparchive.1.xml:26
msgid "1"
msgstr ""

#. type: Content of: <refentry><refnamediv><refpurpose>
#: apt-extracttemplates.1.xml:33
msgid ""
"Utility to extract <command>debconf</command> config and templates from "
"Debian packages"
msgstr ""

#. type: Content of: <refentry><refsect1><para>
#: apt-extracttemplates.1.xml:39
msgid ""
"<command>apt-extracttemplates</command> will take one or more Debian package "
"files as input and write out (to a temporary directory) all associated "
"config scripts and template files. For each passed in package that contains "
"config scripts and templates, one line of output will be generated in the "
"format:"
msgstr ""

#. type: Content of: <refentry><refsect1><para>
#: apt-extracttemplates.1.xml:44
msgid "package version template-file config-script"
msgstr ""

#. type: Content of: <refentry><refsect1><para>
#: apt-extracttemplates.1.xml:45
msgid ""
"template-file and config-script are written to the temporary directory "
"specified by the <option>-t</option> or <option>--tempdir</option> "
"(<literal>APT::ExtractTemplates::TempDir</literal>) directory, with "
"filenames of the form <filename>package.template.XXXX</filename> and "
"<filename>package.config.XXXX</filename>"
msgstr ""

#. type: Content of: <refentry><refsect1><variablelist><varlistentry><listitem><para>
#: apt-extracttemplates.1.xml:58
msgid ""
"Temporary directory in which to write extracted <command>debconf</command> "
"template files and config scripts.  Configuration Item: <literal>APT::"
"ExtractTemplates::TempDir</literal>"
msgstr ""

#. type: Content of: <refentry><refsect1><para>
#: apt-extracttemplates.1.xml:75
msgid ""
"<command>apt-extracttemplates</command> returns zero on normal operation, "
"decimal 100 on error."
msgstr ""

#. type: Content of: <refentry><refnamediv><refpurpose>
#: apt-sortpkgs.1.xml:33
msgid "Utility to sort package index files"
msgstr ""

#. type: Content of: <refentry><refsect1><para>
#: apt-sortpkgs.1.xml:39
msgid ""
"<command>apt-sortpkgs</command> will take an index file (source index or "
"package index) and sort the records so that they are ordered by the package "
"name.  It will also sort the internal fields of each record according to the "
"internal sorting rules."
msgstr ""

#. type: Content of: <refentry><refsect1><para>
#: apt-sortpkgs.1.xml:45
msgid ""
"All output is sent to standard output; the input must be a seekable file."
msgstr ""

#. type: Content of: <refentry><refsect1><variablelist><varlistentry><listitem><para>
#: apt-sortpkgs.1.xml:54
msgid ""
"Use source index field ordering.  Configuration Item: <literal>APT::"
"SortPkgs::Source</literal>."
msgstr ""

#. type: Content of: <refentry><refsect1><para>
#: apt-sortpkgs.1.xml:68
msgid ""
"<command>apt-sortpkgs</command> returns zero on normal operation, decimal "
"100 on error."
msgstr ""

#. type: Content of: <refentry><refnamediv><refpurpose>
#: apt-ftparchive.1.xml:33
msgid "Utility to generate index files"
msgstr ""

#. type: Content of: <refentry><refsect1><para>
#: apt-ftparchive.1.xml:39
msgid ""
"<command>apt-ftparchive</command> is the command line tool that generates "
"the index files that APT uses to access a distribution source. The index "
"files should be generated on the origin site based on the content of that "
"site."
msgstr ""

#. type: Content of: <refentry><refsect1><para>
#: apt-ftparchive.1.xml:43
msgid ""
"<command>apt-ftparchive</command> is a superset of the &dpkg-scanpackages; "
"program, incorporating its entire functionality via the <literal>packages</"
"literal> command.  It also contains a contents file generator, "
"<literal>contents</literal>, and an elaborate means to 'script' the "
"generation process for a complete archive."
msgstr ""

#. type: Content of: <refentry><refsect1><para>
#: apt-ftparchive.1.xml:49
msgid ""
"Internally <command>apt-ftparchive</command> can make use of binary "
"databases to cache the contents of a .deb file and it does not rely on any "
"external programs aside from &gzip;. When doing a full generate it "
"automatically performs file-change checks and builds the desired compressed "
"output files."
msgstr ""

#. type: Content of: <refentry><refsect1><variablelist><varlistentry><listitem><para>
#: apt-ftparchive.1.xml:60
msgid ""
"The packages command generates a package file from a directory tree. It "
"takes the given directory and recursively searches it for .deb files, "
"emitting a package record to stdout for each. This command is approximately "
"equivalent to &dpkg-scanpackages;."
msgstr ""

#. type: Content of: <refentry><refsect1><variablelist><varlistentry><listitem><para>
#: apt-ftparchive.1.xml:65 apt-ftparchive.1.xml:89
msgid ""
"The option <option>--db</option> can be used to specify a binary caching DB."
msgstr ""

#. type: Content of: <refentry><refsect1><variablelist><varlistentry><listitem><para>
#: apt-ftparchive.1.xml:70
msgid ""
"The <literal>sources</literal> command generates a source index file from a "
"directory tree.  It takes the given directory and recursively searches it "
"for .dsc files, emitting a source record to stdout for each. This command is "
"approximately equivalent to &dpkg-scansources;."
msgstr ""

#. type: Content of: <refentry><refsect1><variablelist><varlistentry><listitem><para>
#: apt-ftparchive.1.xml:75
msgid ""
"If an override file is specified then a source override file will be looked "
"for with an extension of .src. The --source-override option can be used to "
"change the source override file that will be used."
msgstr ""

#. type: Content of: <refentry><refsect1><variablelist><varlistentry><listitem><para>
#: apt-ftparchive.1.xml:82
msgid ""
"The <literal>contents</literal> command generates a contents file from a "
"directory tree. It takes the given directory and recursively searches it "
"for .deb files, and reads the file list from each file. It then sorts and "
"writes to stdout the list of files matched to packages. Directories are not "
"written to the output. If multiple packages own the same file then each "
"package is separated by a comma in the output."
msgstr ""

#. type: Content of: <refentry><refsect1><variablelist><varlistentry><listitem><para>
#: apt-ftparchive.1.xml:94
msgid ""
"The <literal>release</literal> command generates a Release file from a "
"directory tree. It recursively searches the given directory for uncompressed "
"<filename>Packages</filename> and <filename>Sources</filename> files and "
"ones compressed with <command>gzip</command>, <command>bzip2</command> or "
"<command>lzma</command> as well as <filename>Release</filename> and "
"<filename>md5sum.txt</filename> files by default (<literal>APT::FTPArchive::"
"Release::Default-Patterns</literal>). Additional filename patterns can be "
"added by listing them in <literal>APT::FTPArchive::Release::Patterns</"
"literal>.  It then writes to stdout a <filename>Release</filename> file "
"containing an MD5, SHA1 and SHA256 digest for each file."
msgstr ""

#. type: Content of: <refentry><refsect1><variablelist><varlistentry><listitem><para>
#: apt-ftparchive.1.xml:104
msgid ""
"Values for the additional metadata fields in the Release file are taken from "
"the corresponding variables under <literal>APT::FTPArchive::Release</"
"literal>, e.g. <literal>APT::FTPArchive::Release::Origin</literal>.  The "
"supported fields are: <literal>Origin</literal>, <literal>Label</literal>, "
"<literal>Suite</literal>, <literal>Version</literal>, <literal>Codename</"
"literal>, <literal>Date</literal>, <literal>Valid-Until</literal>, "
"<literal>Architectures</literal>, <literal>Components</literal>, "
"<literal>Description</literal>."
msgstr ""

#. type: Content of: <refentry><refsect1><variablelist><varlistentry><listitem><para>
#: apt-ftparchive.1.xml:117
msgid ""
"The <literal>generate</literal> command is designed to be runnable from a "
"cron script and builds indexes according to the given config file. The "
"config language provides a flexible means of specifying which index files "
"are built from which directories, as well as providing a simple means of "
"maintaining the required settings."
msgstr ""

#. type: Content of: <refentry><refsect1><variablelist><varlistentry><listitem><para>
#: apt-ftparchive.1.xml:126
msgid ""
"The <literal>clean</literal> command tidies the databases used by the given "
"configuration file by removing any records that are no longer necessary."
msgstr ""

#. type: Content of: <refentry><refsect1><title>
#: apt-ftparchive.1.xml:132
msgid "The Generate Configuration"
msgstr ""

#. type: Content of: <refentry><refsect1><para>
#: apt-ftparchive.1.xml:134
msgid ""
"The <literal>generate</literal> command uses a configuration file to "
"describe the archives that are going to be generated. It follows the typical "
"ISC configuration format as seen in ISC tools like bind 8 and dhcpd.  &apt-"
"conf; contains a description of the syntax. Note that the generate "
"configuration is parsed in sectional manner, but &apt-conf; is parsed in a "
"tree manner. This only effects how the scope tag is handled."
msgstr ""

#. type: Content of: <refentry><refsect1><para>
#: apt-ftparchive.1.xml:142
msgid ""
"The generate configuration has four separate sections, each described below."
msgstr ""

#. type: Content of: <refentry><refsect1><refsect2><title>
#: apt-ftparchive.1.xml:144
#, fuzzy
msgid "<literal>Dir</literal> Section"
msgstr "a linha <literal>Origin:</literal>"

#. type: Content of: <refentry><refsect1><refsect2><para>
#: apt-ftparchive.1.xml:146
msgid ""
"The <literal>Dir</literal> section defines the standard directories needed "
"to locate the files required during the generation process. These "
"directories are prepended certain relative paths defined in later sections "
"to produce a complete an absolute path."
msgstr ""

#. type: Content of: <refentry><refsect1><refsect2><variablelist><varlistentry><listitem><para>
#: apt-ftparchive.1.xml:153
msgid ""
"Specifies the root of the FTP archive, in a standard Debian configuration "
"this is the directory that contains the <filename>ls-LR</filename> and dist "
"nodes."
msgstr ""

#. type: Content of: <refentry><refsect1><refsect2><variablelist><varlistentry><listitem><para>
#: apt-ftparchive.1.xml:160
msgid "Specifies the location of the override files."
msgstr ""

#. type: Content of: <refentry><refsect1><refsect2><variablelist><varlistentry><listitem><para>
#: apt-ftparchive.1.xml:165
msgid "Specifies the location of the cache files."
msgstr ""

#. type: Content of: <refentry><refsect1><refsect2><variablelist><varlistentry><listitem><para>
#: apt-ftparchive.1.xml:170
msgid ""
"Specifies the location of the file list files, if the <literal>FileList</"
"literal> setting is used below."
msgstr ""

#. type: Content of: <refentry><refsect1><refsect2><title>
#: apt-ftparchive.1.xml:176
#, fuzzy
msgid "<literal>Default</literal> Section"
msgstr "a linha <literal>Label:</literal>"

#. type: Content of: <refentry><refsect1><refsect2><para>
#: apt-ftparchive.1.xml:178
msgid ""
"The <literal>Default</literal> section specifies default values, and "
"settings that control the operation of the generator. Other sections may "
"override these defaults with a per-section setting."
msgstr ""

#. type: Content of: <refentry><refsect1><refsect2><variablelist><varlistentry><listitem><para>
#: apt-ftparchive.1.xml:184
msgid ""
"Sets the default compression schemes to use for the package index files. It "
"is a string that contains a space separated list of at least one of: '.' (no "
"compression), 'gzip' and 'bzip2'. The default for all compression schemes is "
"'. gzip'."
msgstr ""

#. type: Content of: <refentry><refsect1><refsect2><variablelist><varlistentry><listitem><para>
#: apt-ftparchive.1.xml:192
msgid ""
"Sets the default list of file extensions that are package files.  This "
"defaults to '.deb'."
msgstr ""

#. type: Content of: <refentry><refsect1><refsect2><variablelist><varlistentry><listitem><para>
#: apt-ftparchive.1.xml:198
msgid ""
"This is similar to <literal>Packages::Compress</literal> except that it "
"controls the compression for the Sources files."
msgstr ""

#. type: Content of: <refentry><refsect1><refsect2><variablelist><varlistentry><listitem><para>
#: apt-ftparchive.1.xml:204
msgid ""
"Sets the default list of file extensions that are source files.  This "
"defaults to '.dsc'."
msgstr ""

#. type: Content of: <refentry><refsect1><refsect2><variablelist><varlistentry><listitem><para>
#: apt-ftparchive.1.xml:210
msgid ""
"This is similar to <literal>Packages::Compress</literal> except that it "
"controls the compression for the Contents files."
msgstr ""

#. type: Content of: <refentry><refsect1><refsect2><variablelist><varlistentry><listitem><para>
#: apt-ftparchive.1.xml:216
msgid ""
"This is similar to <literal>Packages::Compress</literal> except that it "
"controls the compression for the Translation-en master file."
msgstr ""

#. type: Content of: <refentry><refsect1><refsect2><variablelist><varlistentry><listitem><para>
#: apt-ftparchive.1.xml:222
msgid ""
"Specifies the number of kilobytes to delink (and replace with hard links) "
"per run. This is used in conjunction with the per-section <literal>External-"
"Links</literal> setting."
msgstr ""

#. type: Content of: <refentry><refsect1><refsect2><variablelist><varlistentry><listitem><para>
#: apt-ftparchive.1.xml:229
msgid ""
"Specifies the mode of all created index files. It defaults to 0644. All "
"index files are set to this mode with no regard to the umask."
msgstr ""

#. type: Content of: <refentry><refsect1><refsect2><variablelist><varlistentry><listitem><para>
#: apt-ftparchive.1.xml:236 apt-ftparchive.1.xml:382
msgid ""
"Specifies whether long descriptions should be included in the "
"<filename>Packages</filename> file or split out into a master "
"<filename>Translation-en</filename> file."
msgstr ""

#. type: Content of: <refentry><refsect1><refsect2><title>
#: apt-ftparchive.1.xml:242
#, fuzzy
msgid "<literal>TreeDefault</literal> Section"
msgstr "a linha <literal>Label:</literal>"

#. type: Content of: <refentry><refsect1><refsect2><para>
#: apt-ftparchive.1.xml:244
msgid ""
"Sets defaults specific to <literal>Tree</literal> sections. All of these "
"variables are substitution variables and have the strings $(DIST), "
"$(SECTION) and $(ARCH) replaced with their respective values."
msgstr ""

#. type: Content of: <refentry><refsect1><refsect2><variablelist><varlistentry><listitem><para>
#: apt-ftparchive.1.xml:251
msgid ""
"Sets the number of kilobytes of contents files that are generated each day. "
"The contents files are round-robined so that over several days they will all "
"be rebuilt."
msgstr ""

#. type: Content of: <refentry><refsect1><refsect2><variablelist><varlistentry><listitem><para>
#: apt-ftparchive.1.xml:258
msgid ""
"Controls the number of days a contents file is allowed to be checked without "
"changing. If this limit is passed the mtime of the contents file is updated. "
"This case can occur if the package file is changed in such a way that does "
"not result in a new contents file [override edit for instance]. A hold off "
"is allowed in hopes that new .debs will be installed, requiring a new file "
"anyhow. The default is 10, the units are in days."
msgstr ""

#. type: Content of: <refentry><refsect1><refsect2><variablelist><varlistentry><listitem><para>
#: apt-ftparchive.1.xml:269
msgid ""
"Sets the top of the .deb directory tree. Defaults to <filename>$(DIST)/"
"$(SECTION)/binary-$(ARCH)/</filename>"
msgstr ""

#. type: Content of: <refentry><refsect1><refsect2><variablelist><varlistentry><listitem><para>
#: apt-ftparchive.1.xml:275
msgid ""
"Sets the top of the source package directory tree. Defaults to <filename>"
"$(DIST)/$(SECTION)/source/</filename>"
msgstr ""

#. type: Content of: <refentry><refsect1><refsect2><variablelist><varlistentry><listitem><para>
#: apt-ftparchive.1.xml:281
msgid ""
"Sets the output Packages file. Defaults to <filename>$(DIST)/$(SECTION)/"
"binary-$(ARCH)/Packages</filename>"
msgstr ""

#. type: Content of: <refentry><refsect1><refsect2><variablelist><varlistentry><listitem><para>
#: apt-ftparchive.1.xml:287
msgid ""
"Sets the output Sources file. Defaults to <filename>$(DIST)/$(SECTION)/"
"source/Sources</filename>"
msgstr ""

#. type: Content of: <refentry><refsect1><refsect2><variablelist><varlistentry><listitem><para>
#: apt-ftparchive.1.xml:293
msgid ""
"Sets the output Translation-en master file with the long descriptions if "
"they should be not included in the Packages file. Defaults to <filename>"
"$(DIST)/$(SECTION)/i18n/Translation-en</filename>"
msgstr ""

#. type: Content of: <refentry><refsect1><refsect2><variablelist><varlistentry><listitem><para>
#: apt-ftparchive.1.xml:300
msgid ""
"Sets the path prefix that causes a symlink to be considered an internal link "
"instead of an external link. Defaults to <filename>$(DIST)/$(SECTION)/</"
"filename>"
msgstr ""

#. type: Content of: <refentry><refsect1><refsect2><variablelist><varlistentry><listitem><para>
#: apt-ftparchive.1.xml:307
msgid ""
"Sets the output Contents file. Defaults to <filename>$(DIST)/$(SECTION)/Contents-$(ARCH)"
"</filename>. If this setting causes multiple Packages files to map onto a "
"single Contents file (as is the default)  then <command>apt-ftparchive</"
"command> will integrate those package files together automatically."
msgstr ""

#. type: Content of: <refentry><refsect1><refsect2><variablelist><varlistentry><listitem><para>
#: apt-ftparchive.1.xml:316
msgid "Sets header file to prepend to the contents output."
msgstr ""

#. type: Content of: <refentry><refsect1><refsect2><variablelist><varlistentry><listitem><para>
#: apt-ftparchive.1.xml:321
msgid ""
"Sets the binary cache database to use for this section. Multiple sections "
"can share the same database."
msgstr ""

#. type: Content of: <refentry><refsect1><refsect2><variablelist><varlistentry><listitem><para>
#: apt-ftparchive.1.xml:327
msgid ""
"Specifies that instead of walking the directory tree, <command>apt-"
"ftparchive</command> should read the list of files from the given file. "
"Relative files names are prefixed with the archive directory."
msgstr ""

#. type: Content of: <refentry><refsect1><refsect2><variablelist><varlistentry><listitem><para>
#: apt-ftparchive.1.xml:334
msgid ""
"Specifies that instead of walking the directory tree, <command>apt-"
"ftparchive</command> should read the list of files from the given file. "
"Relative files names are prefixed with the archive directory.  This is used "
"when processing source indexes."
msgstr ""

#. type: Content of: <refentry><refsect1><refsect2><title>
#: apt-ftparchive.1.xml:342
#, fuzzy
msgid "<literal>Tree</literal> Section"
msgstr "a linha <literal>Label:</literal>"

#. type: Content of: <refentry><refsect1><refsect2><para>
#: apt-ftparchive.1.xml:344
msgid ""
"The <literal>Tree</literal> section defines a standard Debian file tree "
"which consists of a base directory, then multiple sections in that base "
"directory and finally multiple Architectures in each section. The exact "
"pathing used is defined by the <literal>Directory</literal> substitution "
"variable."
msgstr ""

#. type: Content of: <refentry><refsect1><refsect2><para>
#: apt-ftparchive.1.xml:349
msgid ""
"The <literal>Tree</literal> section takes a scope tag which sets the "
"<literal>$(DIST)</literal> variable and defines the root of the tree (the "
"path is prefixed by <literal>ArchiveDir</literal>).  Typically this is a "
"setting such as <filename>dists/&stable-codename;</filename>."
msgstr ""

#. type: Content of: <refentry><refsect1><refsect2><para>
#: apt-ftparchive.1.xml:354
msgid ""
"All of the settings defined in the <literal>TreeDefault</literal> section "
"can be used in a <literal>Tree</literal> section as well as three new "
"variables."
msgstr ""

#. type: Content of: <refentry><refsect1><refsect2><para><programlisting>
#: apt-ftparchive.1.xml:360
#, no-wrap
msgid ""
"for i in Sections do \n"
"   for j in Architectures do\n"
"      Generate for DIST=scope SECTION=i ARCH=j\n"
"     "
msgstr ""

#. type: Content of: <refentry><refsect1><refsect2><para>
#: apt-ftparchive.1.xml:357
msgid ""
"When processing a <literal>Tree</literal> section <command>apt-ftparchive</"
"command> performs an operation similar to: <placeholder type=\"programlisting"
"\" id=\"0\"/>"
msgstr ""

#. type: Content of: <refentry><refsect1><refsect2><variablelist><varlistentry><listitem><para>
#: apt-ftparchive.1.xml:368
msgid ""
"This is a space separated list of sections which appear under the "
"distribution; typically this is something like <literal>main contrib non-"
"free</literal>"
msgstr ""

#. type: Content of: <refentry><refsect1><refsect2><variablelist><varlistentry><listitem><para>
#: apt-ftparchive.1.xml:375
msgid ""
"This is a space separated list of all the architectures that appear under "
"search section. The special architecture 'source' is used to indicate that "
"this tree has a source archive."
msgstr ""

#. type: Content of: <refentry><refsect1><refsect2><variablelist><varlistentry><listitem><para>
#: apt-ftparchive.1.xml:388
msgid ""
"Sets the binary override file. The override file contains section, priority "
"and maintainer address information."
msgstr ""

#. type: Content of: <refentry><refsect1><refsect2><variablelist><varlistentry><listitem><para>
#: apt-ftparchive.1.xml:394
msgid ""
"Sets the source override file. The override file contains section "
"information."
msgstr ""

#. type: Content of: <refentry><refsect1><refsect2><variablelist><varlistentry><listitem><para>
#: apt-ftparchive.1.xml:400 apt-ftparchive.1.xml:446
msgid "Sets the binary extra override file."
msgstr ""

#. type: Content of: <refentry><refsect1><refsect2><variablelist><varlistentry><listitem><para>
#: apt-ftparchive.1.xml:405 apt-ftparchive.1.xml:451
msgid "Sets the source extra override file."
msgstr ""

#. type: Content of: <refentry><refsect1><refsect2><title>
#: apt-ftparchive.1.xml:410
#, fuzzy
msgid "<literal>BinDirectory</literal> Section"
msgstr "a linha <literal>Component:</literal>"

#. type: Content of: <refentry><refsect1><refsect2><para>
#: apt-ftparchive.1.xml:412
msgid ""
"The <literal>bindirectory</literal> section defines a binary directory tree "
"with no special structure. The scope tag specifies the location of the "
"binary directory and the settings are similar to the <literal>Tree</literal> "
"section with no substitution variables or <literal>Section</"
"literal><literal>Architecture</literal> settings."
msgstr ""

#. type: Content of: <refentry><refsect1><refsect2><variablelist><varlistentry><listitem><para>
#: apt-ftparchive.1.xml:420
msgid "Sets the Packages file output."
msgstr ""

#. type: Content of: <refentry><refsect1><refsect2><variablelist><varlistentry><listitem><para>
#: apt-ftparchive.1.xml:425
msgid ""
"Sets the Sources file output. At least one of <literal>Packages</literal> or "
"<literal>Sources</literal> is required."
msgstr ""

#. type: Content of: <refentry><refsect1><refsect2><variablelist><varlistentry><listitem><para>
#: apt-ftparchive.1.xml:431
msgid "Sets the Contents file output (optional)."
msgstr ""

#. type: Content of: <refentry><refsect1><refsect2><variablelist><varlistentry><listitem><para>
#: apt-ftparchive.1.xml:436
msgid "Sets the binary override file."
msgstr ""

#. type: Content of: <refentry><refsect1><refsect2><variablelist><varlistentry><listitem><para>
#: apt-ftparchive.1.xml:441
msgid "Sets the source override file."
msgstr ""

#. type: Content of: <refentry><refsect1><refsect2><variablelist><varlistentry><listitem><para>
#: apt-ftparchive.1.xml:456
msgid "Sets the cache DB."
msgstr ""

#. type: Content of: <refentry><refsect1><refsect2><variablelist><varlistentry><listitem><para>
#: apt-ftparchive.1.xml:461
msgid "Appends a path to all the output paths."
msgstr ""

#. type: Content of: <refentry><refsect1><refsect2><variablelist><varlistentry><listitem><para>
#: apt-ftparchive.1.xml:466
msgid "Specifies the file list file."
msgstr ""

#. type: Content of: <refentry><refsect1><title>
#: apt-ftparchive.1.xml:473
msgid "The Binary Override File"
msgstr ""

#. type: Content of: <refentry><refsect1><para>
#: apt-ftparchive.1.xml:474
msgid ""
"The binary override file is fully compatible with &dpkg-scanpackages;. It "
"contains four fields separated by spaces. The first field is the package "
"name, the second is the priority to force that package to, the third is the "
"section to force that package to and the final field is the maintainer "
"permutation field."
msgstr ""

#. type: Content of: <refentry><refsect1><para><literallayout>
#: apt-ftparchive.1.xml:480
#, no-wrap
msgid "old [// oldn]* => new"
msgstr ""

#. type: Content of: <refentry><refsect1><para><literallayout>
#: apt-ftparchive.1.xml:482
#, no-wrap
msgid "new"
msgstr ""

#. type: Content of: <refentry><refsect1><para>
#: apt-ftparchive.1.xml:479
msgid ""
"The general form of the maintainer field is: <placeholder type="
"\"literallayout\" id=\"0\"/> or simply, <placeholder type=\"literallayout\" "
"id=\"1\"/> The first form allows a double-slash separated list of old email "
"addresses to be specified. If any of those are found then new is substituted "
"for the maintainer field. The second form unconditionally substitutes the "
"maintainer field."
msgstr ""

#. type: Content of: <refentry><refsect1><title>
#: apt-ftparchive.1.xml:490
msgid "The Source Override File"
msgstr ""

#. type: Content of: <refentry><refsect1><para>
#: apt-ftparchive.1.xml:492
msgid ""
"The source override file is fully compatible with &dpkg-scansources;. It "
"contains two fields separated by spaces. The first field is the source "
"package name, the second is the section to assign it."
msgstr ""

#. type: Content of: <refentry><refsect1><title>
#: apt-ftparchive.1.xml:497
msgid "The Extra Override File"
msgstr ""

#. type: Content of: <refentry><refsect1><para>
#: apt-ftparchive.1.xml:499
msgid ""
"The extra override file allows any arbitrary tag to be added or replaced in "
"the output. It has three columns, the first is the package, the second is "
"the tag and the remainder of the line is the new value."
msgstr ""

#. type: Content of: <refentry><refsect1><variablelist><varlistentry><listitem><para>
#: apt-ftparchive.1.xml:510
msgid ""
"Generate the given checksum. These options default to on, when turned off "
"the generated index files will not have the checksum fields where possible.  "
"Configuration Items: <literal>APT::FTPArchive::<replaceable>Checksum</"
"replaceable></literal> and <literal>APT::FTPArchive::<replaceable>Index</"
"replaceable>::<replaceable>Checksum</replaceable></literal> where "
"<literal><replaceable>Index</replaceable></literal> can be "
"<literal>Packages</literal>, <literal>Sources</literal> or <literal>Release</"
"literal> and <literal><replaceable>Checksum</replaceable></literal> can be "
"<literal>MD5</literal>, <literal>SHA1</literal> or <literal>SHA256</literal>."
msgstr ""

#. type: Content of: <refentry><refsect1><variablelist><varlistentry><listitem><para>
#: apt-ftparchive.1.xml:521
msgid ""
"Use a binary caching DB. This has no effect on the generate command.  "
"Configuration Item: <literal>APT::FTPArchive::DB</literal>."
msgstr ""

#. type: Content of: <refentry><refsect1><variablelist><varlistentry><listitem><para>
#: apt-ftparchive.1.xml:527
msgid ""
"Quiet; produces output suitable for logging, omitting progress indicators.  "
"More q's will produce more quiet up to a maximum of 2. You can also use "
"<option>-q=#</option> to set the quiet level, overriding the configuration "
"file.  Configuration Item: <literal>quiet</literal>."
msgstr ""

#. type: Content of: <refentry><refsect1><variablelist><varlistentry><listitem><para>
#: apt-ftparchive.1.xml:535
msgid ""
"Perform Delinking. If the <literal>External-Links</literal> setting is used "
"then this option actually enables delinking of the files. It defaults to on "
"and can be turned off with <option>--no-delink</option>.  Configuration "
"Item: <literal>APT::FTPArchive::DeLinkAct</literal>."
msgstr ""

#. type: Content of: <refentry><refsect1><variablelist><varlistentry><listitem><para>
#: apt-ftparchive.1.xml:543
msgid ""
"Perform contents generation. When this option is set and package indexes are "
"being generated with a cache DB then the file listing will also be extracted "
"and stored in the DB for later use. When using the generate command this "
"option also allows the creation of any Contents files. The default is on.  "
"Configuration Item: <literal>APT::FTPArchive::Contents</literal>."
msgstr ""

#. type: Content of: <refentry><refsect1><variablelist><varlistentry><listitem><para>
#: apt-ftparchive.1.xml:553
msgid ""
"Select the source override file to use with the <literal>sources</literal> "
"command.  Configuration Item: <literal>APT::FTPArchive::SourceOverride</"
"literal>."
msgstr ""

#. type: Content of: <refentry><refsect1><variablelist><varlistentry><listitem><para>
#: apt-ftparchive.1.xml:559
msgid ""
"Make the caching databases read only.  Configuration Item: <literal>APT::"
"FTPArchive::ReadOnlyDB</literal>."
msgstr ""

#. type: Content of: <refentry><refsect1><variablelist><varlistentry><listitem><para>
#: apt-ftparchive.1.xml:564
msgid ""
"Accept in the <literal>packages</literal> and <literal>contents</literal> "
"commands only package files matching <literal>*_arch.deb</literal> or "
"<literal>*_all.deb</literal> instead of all package files in the given "
"path.  Configuration Item: <literal>APT::FTPArchive::Architecture</literal>."
msgstr ""

#. type: Content of: <refentry><refsect1><variablelist><varlistentry><listitem><para>
#: apt-ftparchive.1.xml:572
msgid ""
"&apt-ftparchive; caches as much as possible of metadata in a cachedb. If "
"packages are recompiled and/or republished with the same version again, this "
"will lead to problems as the now outdated cached metadata like size and "
"checksums will be used. With this option enabled this will no longer happen "
"as it will be checked if the file was changed.  Note that this option is set "
"to \"<literal>false</literal>\" by default as it is not recommend to upload "
"multiply versions/builds of a package with the same versionnumber, so in "
"theory nobody will have these problems and therefore all these extra checks "
"are useless."
msgstr ""

#. type: Content of: <refentry><refsect1><variablelist><varlistentry><listitem><para>
#: apt-ftparchive.1.xml:584
msgid ""
"This configuration option defaults to \"<literal>true</literal>\" and should "
"only be set to <literal>\"false\"</literal> if the Archive generated with "
"&apt-ftparchive; also provides <filename>Translation</filename> files. Note "
"that the <filename>Translation-en</filename> master file can only be created "
"in the generate command."
msgstr ""

#. type: Content of: <refentry><refsect1><para><programlisting>
#: apt-ftparchive.1.xml:602
#, no-wrap
msgid "<command>apt-ftparchive</command> packages <replaceable>directory</replaceable> | <command>gzip</command> > <filename>Packages.gz</filename>\n"
msgstr ""

#. type: Content of: <refentry><refsect1><para>
#: apt-ftparchive.1.xml:598
msgid ""
"To create a compressed Packages file for a directory containing binary "
"packages (.deb): <placeholder type=\"programlisting\" id=\"0\"/>"
msgstr ""

#. type: Content of: <refentry><refsect1><para>
#: apt-ftparchive.1.xml:612
msgid ""
"<command>apt-ftparchive</command> returns zero on normal operation, decimal "
"100 on error."
msgstr ""

#. type: TH
#: apt.8:17
#, no-wrap
msgid "apt"
msgstr ""

#. type: TH
#: apt.8:17
#, no-wrap
msgid "16 June 1998"
msgstr ""

#. type: TH
#: apt.8:17
#, no-wrap
msgid "Debian"
msgstr ""

#. type: SH
#: apt.8:18
#, no-wrap
msgid "NAME"
msgstr ""

#. type: Plain text
#: apt.8:20
msgid "apt - Advanced Package Tool"
msgstr ""

#. type: SH
#: apt.8:20
#, no-wrap
msgid "SYNOPSIS"
msgstr ""

#. type: Plain text
#: apt.8:22
msgid "B<apt>"
msgstr ""

#. type: SH
#: apt.8:22
#, no-wrap
msgid "DESCRIPTION"
msgstr ""

#. type: Plain text
#: apt.8:31
msgid ""
"APT is a management system for software packages. For normal day to day "
"package management there are several frontends available, such as B<aptitude>"
"(8)  for the command line or B<synaptic>(8)  for the X Window System. Some "
"options are only implemented in B<apt-get>(8)  though."
msgstr ""

#. type: SH
#: apt.8:31
#, no-wrap
msgid "SEE ALSO"
msgstr ""

#. type: Plain text
#: apt.8:38
msgid ""
"B<apt-cache>(8), B<apt-get>(8), B<apt.conf>(5), B<sources.list>(5), "
"B<apt_preferences>(5), B<apt-secure>(8)"
msgstr ""

#. type: SH
#: apt.8:38
#, no-wrap
msgid "DIAGNOSTICS"
msgstr ""

#. type: Plain text
#: apt.8:40
msgid "apt returns zero on normal operation, decimal 100 on error."
msgstr ""

#. type: SH
#: apt.8:40
#, no-wrap
msgid "BUGS"
msgstr ""

#. type: Plain text
#: apt.8:42
msgid "This manpage isn't even started."
msgstr ""

#. type: Plain text
#: apt.8:51
#, fuzzy
msgid ""
"See E<lt>http://bugs.debian.org/aptE<gt>.  If you wish to report a bug in "
"B<apt>, please see I</usr/share/doc/debian/bug-reporting.txt> or the "
"B<reportbug>(1)  command."
msgstr ""
"\n"
" <RefSect1><Title>Bugs</>\n"
"   <para>\n"
"   Consulte a <ulink url='http://bugs.debian.org/apt'>página de bugs do APT</"
">.\n"
"   Caso você queira relatar um bug no APT, por favor consulte o arquivo\n"
"   <filename>/usr/share/doc/debian/bug-reporting.txt</> ou o comando "
"&reportbug;.\n"
" </RefSect1>\n"

#. type: SH
#: apt.8:51
#, no-wrap
msgid "AUTHOR"
msgstr ""

#. type: Plain text
#: apt.8:52
#, fuzzy
msgid "apt was written by the APT team E<lt>apt@packages.debian.orgE<gt>."
msgstr ""
"\n"
" <RefSect1><Title>Author</>\n"
"   <para>\n"
"   O APT foi escrito pela equipe APT <email>apt@packages.debian.org</>.\n"
" </RefSect1>\n"

#. type: <title></title>
#: guide.sgml:4
msgid "APT User's Guide"
msgstr ""

#. type: <author></author>
#: guide.sgml:6 offline.sgml:6
msgid "<name>Jason Gunthorpe </name><email>jgg@debian.org</email>"
msgstr ""

#. type: <version></version>
#: guide.sgml:7
msgid "$Id: guide.sgml,v 1.7 2003/04/26 23:26:13 doogie Exp $"
msgstr ""

#. type: <abstract></abstract>
#: guide.sgml:11
msgid ""
"This document provides an overview of how to use the the APT package manager."
msgstr ""

#. type: <copyrightsummary></copyrightsummary>
#: guide.sgml:15
msgid "Copyright &copy; Jason Gunthorpe, 1998."
msgstr ""

#. type: <p></p>
#: guide.sgml:21 offline.sgml:22
msgid ""
"\"APT\" and this document are free software; you can redistribute them and/"
"or modify them under the terms of the GNU General Public License as "
"published by the Free Software Foundation; either version 2 of the License, "
"or (at your option) any later version."
msgstr ""

#. type: <p></p>
#: guide.sgml:24 offline.sgml:25
msgid ""
"For more details, on Debian systems, see the file /usr/share/common-licenses/"
"GPL for the full license."
msgstr ""

#. type: <heading></heading>
#: guide.sgml:32
msgid "General"
msgstr ""

#. type: <p></p>
#: guide.sgml:38
msgid ""
"The APT package currently contains two sections, the APT <prgn>dselect</"
"prgn> method and the <prgn>apt-get</prgn> command line user interface. Both "
"provide a way to install and remove packages as well as download new "
"packages from the Internet."
msgstr ""

#. type: <heading></heading>
#: guide.sgml:39
msgid "Anatomy of the Package System"
msgstr ""

#. type: <p></p>
#: guide.sgml:44
msgid ""
"The Debian packaging system has a large amount of information associated "
"with each package to help assure that it integrates cleanly and easily into "
"the system. The most prominent of its features is the dependency system."
msgstr ""

#. type: <p></p>
#: guide.sgml:52
msgid ""
"The dependency system allows individual programs to make use of shared "
"elements in the system such as libraries. It simplifies placing infrequently "
"used portions of a program in separate packages to reduce the number of "
"things the average user is required to install. Also, it allows for choices "
"in mail transport agents, X servers and so on."
msgstr ""

#. type: <p></p>
#: guide.sgml:57
msgid ""
"The first step to understanding the dependency system is to grasp the "
"concept of a simple dependency. The meaning of a simple dependency is that a "
"package requires another package to be installed at the same time to work "
"properly."
msgstr ""

#. type: <p></p>
#: guide.sgml:63
msgid ""
"For instance, mailcrypt is an emacs extension that aids in encrypting email "
"with GPG. Without GPGP installed mailcrypt is useless, so mailcrypt has a "
"simple dependency on GPG. Also, because it is an emacs extension it has a "
"simple dependency on emacs, without emacs it is completely useless."
msgstr ""

#. type: <p></p>
#: guide.sgml:73
msgid ""
"The other important dependency to understand is a conflicting dependency. It "
"means that a package, when installed with another package, will not work and "
"may possibly be extremely harmful to the system. As an example consider a "
"mail transport agent such as sendmail, exim or qmail. It is not possible to "
"have two mail transport agents installed because both need to listen to the "
"network to receive mail. Attempting to install two will seriously damage the "
"system so all mail transport agents have a conflicting dependency with all "
"other mail transport agents."
msgstr ""

#. type: <p></p>
#: guide.sgml:83
msgid ""
"As an added complication there is the possibility for a package to pretend "
"to be another package. Consider that exim and sendmail for many intents are "
"identical, they both deliver mail and understand a common interface. Hence, "
"the package system has a way for them to declare that they are both mail-"
"transport-agents. So, exim and sendmail both declare that they provide a "
"mail-transport-agent and other packages that need a mail transport agent "
"depend on mail-transport-agent. This can add a great deal of confusion when "
"trying to manually fix packages."
msgstr ""

#. type: <p></p>
#: guide.sgml:88
msgid ""
"At any given time a single dependency may be met by packages that are "
"already installed or it may not be. APT attempts to help resolve dependency "
"issues by providing a number of automatic algorithms that help in selecting "
"packages for installation."
msgstr ""

#. type: <heading></heading>
#: guide.sgml:96
msgid "apt-get"
msgstr ""

#. type: <p></p>
#: guide.sgml:102
msgid ""
"<prgn>apt-get</prgn> provides a simple way to install packages from the "
"command line. Unlike <prgn>dpkg</prgn>, <prgn>apt-get</prgn> does not "
"understand .deb files, it works with the package's proper name and can only "
"install .deb archives from a <em>Source</em>."
msgstr ""

#. type: <p></p>
#: guide.sgml:109
msgid ""
"The first <footnote><p>If you are using an http proxy server you must set "
"the http_proxy environment variable first, see sources.list(5)</p></"
"footnote> thing that should be done before using <prgn>apt-get</prgn> is to "
"fetch the package lists from the <em>Sources</em> so that it knows what "
"packages are available. This is done with <tt>apt-get update</tt>. For "
"instance,"
msgstr ""

#. type: <example></example>
#: guide.sgml:116
#, no-wrap
msgid ""
"# apt-get update\n"
"Get http://ftp.de.debian.org/debian-non-US/ stable/binary-i386/ Packages\n"
"Get http://llug.sep.bnl.gov/debian/ testing/contrib Packages\n"
"Reading Package Lists... Done\n"
"Building Dependency Tree... Done"
msgstr ""

#. type: <p><taglist>
#: guide.sgml:120
msgid "Once updated there are several commands that can be used:"
msgstr ""

#. type: <tag></tag>
#: guide.sgml:121
msgid "upgrade"
msgstr ""

#. type: <p></p>
#: guide.sgml:131
msgid ""
"Upgrade will attempt to gently upgrade the whole system. Upgrade will never "
"install a new package or remove an existing package, nor will it ever "
"upgrade a package that might cause some other package to break. This can be "
"used daily to relatively safely upgrade the system. Upgrade will list all of "
"the packages that it could not upgrade, this usually means that they depend "
"on new packages or conflict with some other package. <prgn>dselect</prgn> or "
"<tt>apt-get install</tt> can be used to force these packages to install."
msgstr ""

#. type: <tag></tag>
#: guide.sgml:131
msgid "install"
msgstr ""

#. type: <p></p>
#: guide.sgml:140
msgid ""
"Install is used to install packages by name. The package is automatically "
"fetched and installed. This can be useful if you already know the name of "
"the package to install and do not want to go into a GUI to select it. Any "
"number of packages may be passed to install, they will all be fetched. "
"Install automatically attempts to resolve dependency problems with the "
"listed packages and will print a summary and ask for confirmation if "
"anything other than its arguments are changed."
msgstr ""

#. type: <tag></tag>
#: guide.sgml:140
msgid "dist-upgrade"
msgstr ""

#. type: <p></p>
#: guide.sgml:149
msgid ""
"Dist-upgrade is a complete upgrader designed to simplify upgrading between "
"releases of Debian. It uses a sophisticated algorithm to determine the best "
"set of packages to install, upgrade and remove to get as much of the system "
"to the newest release. In some situations it may be desired to use dist-"
"upgrade rather than spend the time manually resolving dependencies in "
"<prgn>dselect</prgn>. Once dist-upgrade has completed then <prgn>dselect</"
"prgn> can be used to install any packages that may have been left out."
msgstr ""

#. type: <p></p>
#: guide.sgml:152
msgid ""
"It is important to closely look at what dist-upgrade is going to do, its "
"decisions may sometimes be quite surprising."
msgstr ""

#. type: <p></p>
#: guide.sgml:163
msgid ""
"<prgn>apt-get</prgn> has several command line options that are detailed in "
"its man page, <manref section=\"8\" name=\"apt-get\">. The most useful "
"option is <tt>-d</tt> which does not install the fetched files. If the "
"system has to download a large number of package it would be undesired to "
"start installing them in case something goes wrong. When <tt>-d</tt> is used "
"the downloaded archives can be installed by simply running the command that "
"caused them to be downloaded again without <tt>-d</tt>."
msgstr ""

#. type: <heading></heading>
#: guide.sgml:168
msgid "DSelect"
msgstr ""

#. type: <p></p>
#: guide.sgml:173
msgid ""
"The APT <prgn>dselect</prgn> method provides the complete APT system with "
"the <prgn>dselect</prgn> package selection GUI. <prgn>dselect</prgn> is used "
"to select the packages to be installed or removed and APT actually installs "
"them."
msgstr ""

#. type: <p></p>
#: guide.sgml:184
msgid ""
"To enable the APT method you need to select [A]ccess in <prgn>dselect</prgn> "
"and then choose the APT method. You will be prompted for a set of "
"<em>Sources</em> which are places to fetch archives from. These can be "
"remote Internet sites, local Debian mirrors or CD-ROMs. Each source can "
"provide a fragment of the total Debian archive, APT will automatically "
"combine them to form a complete set of packages. If you have a CD-ROM then "
"it is a good idea to specify it first and then specify a mirror so that you "
"have access to the latest bug fixes. APT will automatically use packages on "
"your CD-ROM before downloading from the Internet."
msgstr ""

#. type: <example></example>
#: guide.sgml:198
#, no-wrap
msgid ""
"   Set up a list of distribution source locations\n"
"\t \n"
" Please give the base URL of the debian distribution.\n"
" The access schemes I know about are: http file\n"
"\t   \n"
" For example:\n"
"      file:/mnt/debian,\n"
"      ftp://ftp.debian.org/debian,\n"
"      http://ftp.de.debian.org/debian,\n"
"      \n"
"      \n"
" URL [http://llug.sep.bnl.gov/debian]:"
msgstr ""

#. type: <p></p>
#: guide.sgml:205
msgid ""
"The <em>Sources</em> setup starts by asking for the base of the Debian "
"archive, defaulting to a HTTP mirror. Next it asks for the distribution to "
"get."
msgstr ""

#. type: <example></example>
#: guide.sgml:212
#, no-wrap
msgid ""
" Please give the distribution tag to get or a path to the\n"
" package file ending in a /. The distribution\n"
" tags are typically something like: stable unstable testing non-US\n"
"   \n"
" Distribution [stable]:"
msgstr ""

#. type: <p></p>
#: guide.sgml:222
msgid ""
"The distribution refers to the Debian version in the archive, <em>stable</"
"em> refers to the latest released version and <em>unstable</em> refers to "
"the developmental version. <em>non-US</em> is only available on some mirrors "
"and refers to packages that contain encryption technology or other things "
"that cannot be exported from the United States. Importing these packages "
"into the US is legal however."
msgstr ""

#. type: <example></example>
#: guide.sgml:228
#, no-wrap
msgid ""
" Please give the components to get\n"
" The components are typically something like: main contrib non-free\n"
"  \n"
" Components [main contrib non-free]:"
msgstr ""

#. type: <p></p>
#: guide.sgml:236
msgid ""
"The components list refers to the list of sub distributions to fetch. The "
"distribution is split up based on software licenses, main being DFSG free "
"packages while contrib and non-free contain things that have various "
"restrictions placed on their use and distribution."
msgstr ""

#. type: <p></p>
#: guide.sgml:240
msgid ""
"Any number of sources can be added, the setup script will continue to prompt "
"until you have specified all that you want."
msgstr ""

#. type: <p></p>
#: guide.sgml:247
msgid ""
"Before starting to use <prgn>dselect</prgn> it is necessary to update the "
"available list by selecting [U]pdate from the menu. This is a superset of "
"<tt>apt-get update</tt> that makes the fetched information available to "
"<prgn>dselect</prgn>. [U]pdate must be performed even if <tt>apt-get update</"
"tt> has been run before."
msgstr ""

#. type: <p></p>
#: guide.sgml:253
msgid ""
"You can then go on and make your selections using [S]elect and then perform "
"the installation using [I]nstall. When using the APT method the [C]onfig and "
"[R]emove commands have no meaning, the [I]nstall command performs both of "
"them together."
msgstr ""

#. type: <p></p>
#: guide.sgml:258
msgid ""
"By default APT will automatically remove the package (.deb) files once they "
"have been successfully installed. To change this behavior place <tt>Dselect::"
"clean \"prompt\";</tt> in /etc/apt/apt.conf."
msgstr ""

#. type: <heading></heading>
#: guide.sgml:264
msgid "The Interface"
msgstr ""

#. type: <p></p>
#: guide.sgml:278
msgid ""
"Both that APT <prgn>dselect</prgn> method and <prgn>apt-get</prgn> share the "
"same interface. It is a simple system that generally tells you what it will "
"do and then goes and does it. <footnote><p>The <prgn>dselect</prgn> method "
"actually is a set of wrapper scripts to <prgn>apt-get</prgn>. The method "
"actually provides more functionality than is present in <prgn>apt-get</prgn> "
"alone.</p></footnote> After printing out a summary of what will happen APT "
"then will print out some informative status messages so that you can "
"estimate how far along it is and how much is left to do."
msgstr ""

#. type: <heading></heading>
#: guide.sgml:280
msgid "Startup"
msgstr ""

#. type: <p></p>
#: guide.sgml:284
msgid ""
"Before all operations except update, APT performs a number of actions to "
"prepare its internal state. It also does some checks of the system's state. "
"At any time these operations can be performed by running <tt>apt-get check</"
"tt>."
msgstr ""

#. type: <example></example>
#: guide.sgml:289
#, no-wrap
msgid ""
"# apt-get check\n"
"Reading Package Lists... Done\n"
"Building Dependency Tree... Done"
msgstr ""

#. type: <p></p>
#: guide.sgml:297
msgid ""
"The first thing it does is read all the package files into memory. APT uses "
"a caching scheme so this operation will be faster the second time it is run. "
"If some of the package files are not found then they will be ignored and a "
"warning will be printed when apt-get exits."
msgstr ""

#. type: <p></p>
#: guide.sgml:303
msgid ""
"The final operation performs a detailed analysis of the system's "
"dependencies. It checks every dependency of every installed or unpacked "
"package and considers if it is OK. Should this find a problem then a report "
"will be printed out and <prgn>apt-get</prgn> will refuse to run."
msgstr ""

#. type: <example></example>
#: guide.sgml:320
#, no-wrap
msgid ""
"# apt-get check\n"
"Reading Package Lists... Done\n"
"Building Dependency Tree... Done\n"
"You might want to run apt-get -f install' to correct these.\n"
"Sorry, but the following packages have unmet dependencies:\n"
"  9fonts: Depends: xlib6g but it is not installed\n"
"  uucp: Depends: mailx but it is not installed\n"
"  blast: Depends: xlib6g (>= 3.3-5) but it is not installed\n"
"  adduser: Depends: perl-base but it is not installed\n"
"  aumix: Depends: libgpmg1 but it is not installed\n"
"  debiandoc-sgml: Depends: sgml-base but it is not installed\n"
"  bash-builtins: Depends: bash (>= 2.01) but 2.0-3 is installed\n"
"  cthugha: Depends: svgalibg1 but it is not installed\n"
"           Depends: xlib6g (>= 3.3-5) but it is not installed\n"
"  libreadlineg2: Conflicts:libreadline2 (<< 2.1-2.1)"
msgstr ""

#. type: <p></p>
#: guide.sgml:329
msgid ""
"In this example the system has many problems, including a serious problem "
"with libreadlineg2. For each package that has unmet dependencies a line is "
"printed out indicating the package with the problem and the dependencies "
"that are unmet. A short explanation of why the package has a dependency "
"problem is also included."
msgstr ""

#. type: <p></p>
#: guide.sgml:337
msgid ""
"There are two ways a system can get into a broken state like this. The first "
"is caused by <prgn>dpkg</prgn> missing some subtle relationships between "
"packages when performing upgrades. <footnote><p>APT however considers all "
"known dependencies and attempts to prevent broken packages</p></footnote>. "
"The second is if a package installation fails during an operation. In this "
"situation a package may have been unpacked without its dependents being "
"installed."
msgstr ""

#. type: <p></p>
#: guide.sgml:345
msgid ""
"The second situation is much less serious than the first because APT places "
"certain constraints on the order that packages are installed. In both cases "
"supplying the <tt>-f</tt> option to <prgn>apt-get</prgn> will cause APT to "
"deduce a possible solution to the problem and then continue on. The APT "
"<prgn>dselect</prgn> method always supplies the <tt>-f</tt> option to allow "
"for easy continuation of failed maintainer scripts."
msgstr ""

#. type: <p></p>
#: guide.sgml:351
msgid ""
"However, if the <tt>-f</tt> option is used to correct a seriously broken "
"system caused by the first case then it is possible that it will either fail "
"immediately or the installation sequence will fail. In either case it is "
"necessary to manually use dpkg (possibly with forcing options) to correct "
"the situation enough to allow APT to proceed."
msgstr ""

#. type: <heading></heading>
#: guide.sgml:356
msgid "The Status Report"
msgstr ""

#. type: <p></p>
#: guide.sgml:363
msgid ""
"Before proceeding <prgn>apt-get</prgn> will present a report on what will "
"happen. Generally the report reflects the type of operation being performed "
"but there are several common elements. In all cases the lists reflect the "
"final state of things, taking into account the <tt>-f</tt> option and any "
"other relevant activities to the command being executed."
msgstr ""

#. type: <heading></heading>
#: guide.sgml:364
msgid "The Extra Package list"
msgstr ""

#. type: <example></example>
#: guide.sgml:372
#, no-wrap
msgid ""
"The following extra packages will be installed:\n"
"  libdbd-mysql-perl xlib6 zlib1 xzx libreadline2 libdbd-msql-perl\n"
"  mailpgp xdpkg fileutils pinepgp zlib1g xlib6g perl-base\n"
"  bin86 libgdbm1 libgdbmg1 quake-lib gmp2 bcc xbuffy\n"
"  squake pgp-i python-base debmake ldso perl libreadlineg2\n"
"  ssh"
msgstr ""

#. type: <p></p>
#: guide.sgml:379
msgid ""
"The Extra Package list shows all of the packages that will be installed or "
"upgraded in excess of the ones mentioned on the command line. It is only "
"generated for an <tt>install</tt> command. The listed packages are often the "
"result of an Auto Install."
msgstr ""

#. type: <heading></heading>
#: guide.sgml:382
msgid "The Packages to Remove"
msgstr ""

#. type: <example></example>
#: guide.sgml:389
#, no-wrap
msgid ""
"The following packages will be REMOVED:\n"
"  xlib6-dev xpat2 tk40-dev xkeycaps xbattle xonix\n"
"  xdaliclock tk40 tk41 xforms0.86 ghostview xloadimage xcolorsel\n"
"  xadmin xboard perl-debug tkined xtetris libreadline2-dev perl-suid\n"
"  nas xpilot xfig"
msgstr ""

#. type: <p></p>
#: guide.sgml:399
msgid ""
"The Packages to Remove list shows all of the packages that will be removed "
"from the system. It can be shown for any of the operations and should be "
"given a careful inspection to ensure nothing important is to be taken off. "
"The <tt>-f</tt> option is especially good at generating packages to remove "
"so extreme care should be used in that case. The list may contain packages "
"that are going to be removed because they are only partially installed, "
"possibly due to an aborted installation."
msgstr ""

#. type: <heading></heading>
#: guide.sgml:402
msgid "The New Packages list"
msgstr ""

#. type: <example></example>
#: guide.sgml:406
#, no-wrap
msgid ""
"The following NEW packages will installed:\n"
"  zlib1g xlib6g perl-base libgdbmg1 quake-lib gmp2 pgp-i python-base"
msgstr ""

#. type: <p></p>
#: guide.sgml:411
msgid ""
"The New Packages list is simply a reminder of what will happen. The packages "
"listed are not presently installed in the system but will be when APT is "
"done."
msgstr ""

#. type: <heading></heading>
#: guide.sgml:414
msgid "The Kept Back list"
msgstr ""

#. type: <example></example>
#: guide.sgml:419
#, no-wrap
msgid ""
"The following packages have been kept back\n"
"  compface man-db tetex-base msql libpaper svgalib1\n"
"  gs snmp arena lynx xpat2 groff xscreensaver"
msgstr ""

#. type: <p></p>
#: guide.sgml:428
msgid ""
"Whenever the whole system is being upgraded there is the possibility that "
"new versions of packages cannot be installed because they require new things "
"or conflict with already installed things. In this case the package will "
"appear in the Kept Back list. The best way to convince packages listed there "
"to install is with <tt>apt-get install</tt> or by using <prgn>dselect</prgn> "
"to resolve their problems."
msgstr ""

#. type: <heading></heading>
#: guide.sgml:431
msgid "Held Packages warning"
msgstr ""

#. type: <example></example>
#: guide.sgml:435
#, no-wrap
msgid ""
"The following held packages will be changed:\n"
"  cvs"
msgstr ""

#. type: <p></p>
#: guide.sgml:441
msgid ""
"Sometimes you can ask APT to install a package that is on hold, in such a "
"case it prints out a warning that the held package is going to be changed. "
"This should only happen during dist-upgrade or install."
msgstr ""

#. type: <heading></heading>
#: guide.sgml:444
msgid "Final summary"
msgstr ""

#. type: <p></p>
#: guide.sgml:447
msgid ""
"Finally, APT will print out a summary of all the changes that will occur."
msgstr ""

#. type: <example></example>
#: guide.sgml:452
#, no-wrap
msgid ""
"206 packages upgraded, 8 newly installed, 23 to remove and 51 not upgraded.\n"
"12 packages not fully installed or removed.\n"
"Need to get 65.7M/66.7M of archives. After unpacking 26.5M will be used."
msgstr ""

#. type: <p></p>
#: guide.sgml:470
msgid ""
"The first line of the summary simply is a reduced version of all of the "
"lists and includes the number of upgrades - that is packages already "
"installed that have new versions available. The second line indicates the "
"number of poorly configured packages, possibly the result of an aborted "
"installation. The final line shows the space requirements that the "
"installation needs. The first pair of numbers refer to the size of the "
"archive files. The first number indicates the number of bytes that must be "
"fetched from remote locations and the second indicates the total size of all "
"the archives required. The next number indicates the size difference between "
"the presently installed packages and the newly installed packages. It is "
"roughly equivalent to the space required in /usr after everything is done. "
"If a large number of packages are being removed then the value may indicate "
"the amount of space that will be freed."
msgstr ""

#. type: <p></p>
#: guide.sgml:473
msgid ""
"Some other reports can be generated by using the -u option to show packages "
"to upgrade, they are similar to the previous examples."
msgstr ""

#. type: <heading></heading>
#: guide.sgml:477
msgid "The Status Display"
msgstr ""

#. type: <p></p>
#: guide.sgml:481
msgid ""
"During the download of archives and package files APT prints out a series of "
"status messages."
msgstr ""

#. type: <example></example>
#: guide.sgml:490
#, no-wrap
msgid ""
"# apt-get update\n"
"Get:1 http://ftp.de.debian.org/debian-non-US/ stable/non-US/ Packages\n"
"Get:2 http://llug.sep.bnl.gov/debian/ testing/contrib Packages\n"
"Hit http://llug.sep.bnl.gov/debian/ testing/main Packages\n"
"Get:4 http://ftp.de.debian.org/debian-non-US/ unstable/binary-i386/ Packages\n"
"Get:5 http://llug.sep.bnl.gov/debian/ testing/non-free Packages\n"
"11% [5 testing/non-free `Waiting for file' 0/32.1k 0%] 2203b/s 1m52s"
msgstr ""

#. type: <p></p>
#: guide.sgml:500
msgid ""
"The lines starting with <em>Get</em> are printed out when APT begins to "
"fetch a file while the last line indicates the progress of the download. The "
"first percent value on the progress line indicates the total percent done of "
"all files. Unfortunately since the size of the Package files is unknown "
"<tt>apt-get update</tt> estimates the percent done which causes some "
"inaccuracies."
msgstr ""

#. type: <p></p>
#: guide.sgml:509
msgid ""
"The next section of the status line is repeated once for each download "
"thread and indicates the operation being performed and some useful "
"information about what is happening. Sometimes this section will simply read "
"<em>Forking</em> which means the OS is loading the download module. The "
"first word after the [ is the fetch number as shown on the history lines. "
"The next word is the short form name of the object being downloaded. For "
"archives it will contain the name of the package that is being fetched."
msgstr ""

#. type: <p></p>
#: guide.sgml:524
msgid ""
"Inside of the single quote is an informative string indicating the progress "
"of the negotiation phase of the download. Typically it progresses from "
"<em>Connecting</em> to <em>Waiting for file</em> to <em>Downloading</em> or "
"<em>Resuming</em>. The final value is the number of bytes downloaded from "
"the remote site. Once the download begins this is represented as "
"<tt>102/10.2k</tt> indicating that 102 bytes have been fetched and 10.2 "
"kilobytes is expected. The total size is always shown in 4 figure notation "
"to preserve space. After the size display is a percent meter for the file "
"itself. The second last element is the instantaneous average speed. This "
"values is updated every 5 seconds and reflects the rate of data transfer for "
"that period. Finally is shown the estimated transfer time. This is updated "
"regularly and reflects the time to complete everything at the shown transfer "
"rate."
msgstr ""

#. type: <p></p>
#: guide.sgml:530
msgid ""
"The status display updates every half second to provide a constant feedback "
"on the download progress while the Get lines scroll back whenever a new file "
"is started. Since the status display is constantly updated it is unsuitable "
"for logging to a file, use the <tt>-q</tt> option to remove the status "
"display."
msgstr ""

#. type: <heading></heading>
#: guide.sgml:535
msgid "Dpkg"
msgstr ""

#. type: <p></p>
#: guide.sgml:542
msgid ""
"APT uses <prgn>dpkg</prgn> for installing the archives and will switch over "
"to the <prgn>dpkg</prgn> interface once downloading is completed. "
"<prgn>dpkg</prgn> will also ask a number of questions as it processes the "
"packages and the packages themselves may also ask several questions. Before "
"each question there is usually a description of what it is asking and the "
"questions are too varied to discuss completely here."
msgstr ""

#. type: <title></title>
#: offline.sgml:4
msgid "Using APT Offline"
msgstr ""

#. type: <version></version>
#: offline.sgml:7
msgid "$Id: offline.sgml,v 1.8 2003/02/12 15:06:41 doogie Exp $"
msgstr ""

#. type: <abstract></abstract>
#: offline.sgml:12
msgid ""
"This document describes how to use APT in a non-networked environment, "
"specifically a 'sneaker-net' approach for performing upgrades."
msgstr ""

#. type: <copyrightsummary></copyrightsummary>
#: offline.sgml:16
msgid "Copyright &copy; Jason Gunthorpe, 1999."
msgstr ""

#. type: <heading></heading>
#: offline.sgml:32
msgid "Introduction"
msgstr ""

#. type: <heading></heading>
#: offline.sgml:34 offline.sgml:65 offline.sgml:180
msgid "Overview"
msgstr ""

#. type: <p></p>
#: offline.sgml:40
msgid ""
"Normally APT requires direct access to a Debian archive, either from a local "
"media or through a network. Another common complaint is that a Debian "
"machine is on a slow link, such as a modem and another machine has a very "
"fast connection but they are physically distant."
msgstr ""

#. type: <p></p>
#: offline.sgml:51
msgid ""
"The solution to this is to use large removable media such as a Zip disc or a "
"SuperDisk disc. These discs are not large enough to store the entire Debian "
"archive but can easily fit a subset large enough for most users. The idea is "
"to use APT to generate a list of packages that are required and then fetch "
"them onto the disc using another machine with good connectivity. It is even "
"possible to use another Debian machine with APT or to use a completely "
"different OS and a download tool like wget. Let <em>remote host</em> mean "
"the machine downloading the packages, and <em>target host</em> the one with "
"bad or no connection."
msgstr ""

#. type: <p></p>
#: offline.sgml:57
msgid ""
"This is achieved by creatively manipulating the APT configuration file. The "
"essential premise to tell APT to look on a disc for it's archive files. Note "
"that the disc should be formated with a filesystem that can handle long file "
"names such as ext2, fat32 or vfat."
msgstr ""

#. type: <heading></heading>
#: offline.sgml:63
msgid "Using APT on both machines"
msgstr ""

#. type: <p><example>
#: offline.sgml:71
msgid ""
"APT being available on both machines gives the simplest configuration. The "
"basic idea is to place a copy of the status file on the disc and use the "
"remote machine to fetch the latest package files and decide which packages "
"to download. The disk directory structure should look like:"
msgstr ""

#. type: <example></example>
#: offline.sgml:80
#, no-wrap
msgid ""
"  /disc/\n"
"    archives/\n"
"       partial/\n"
"    lists/\n"
"       partial/\n"
"    status\n"
"    sources.list\n"
"    apt.conf"
msgstr ""

#. type: <heading></heading>
#: offline.sgml:88
msgid "The configuration file"
msgstr ""

#. type: <p></p>
#: offline.sgml:96
msgid ""
"The configuration file should tell APT to store its files on the disc and to "
"use the configuration files on the disc as well. The sources.list should "
"contain the proper sites that you wish to use from the remote machine, and "
"the status file should be a copy of <em>/var/lib/dpkg/status</em> from the "
"<em>target host</em>. Please note, if you are using a local archive you must "
"use copy URIs, the syntax is identical to file URIs."
msgstr ""

#. type: <p><example>
#: offline.sgml:100
msgid ""
"<em>apt.conf</em> must contain the necessary information to make APT use the "
"disc:"
msgstr ""

#. type: <example></example>
#: offline.sgml:124
#, no-wrap
msgid ""
" APT\n"
" {\n"
"   /* This is not necessary if the two machines are the same arch, it tells\n"
"      the remote APT what architecture the target machine is */\n"
"   Architecture \"i386\";\n"
"   \n"
"   Get::Download-Only \"true\";\n"
" };\n"
" \n"
" Dir\n"
" {\n"
"   /* Use the disc for state information and redirect the status file from\n"
"      the /var/lib/dpkg default */\n"
"   State \"/disc/\";\n"
"   State::status \"status\";\n"
"\n"
"   // Binary caches will be stored locally\n"
"   Cache::archives \"/disc/archives/\";\n"
"   Cache \"/tmp/\";\n"
"   \n"
"   // Location of the source list.\n"
"   Etc \"/disc/\";\n"
" };"
msgstr ""

#. type: </example></p>
#: offline.sgml:129
msgid ""
"More details can be seen by examining the apt.conf man page and the sample "
"configuration file in <em>/usr/share/doc/apt/examples/apt.conf</em>."
msgstr ""

#. type: <p><example>
#: offline.sgml:136
msgid ""
"On the target machine the first thing to do is mount the disc and copy <em>/"
"var/lib/dpkg/status</em> to it. You will also need to create the directories "
"outlined in the Overview, <em>archives/partial/</em> and <em>lists/partial/</"
"em>. Then take the disc to the remote machine and configure the sources."
"list. On the remote machine execute the following:"
msgstr ""

#. type: <example></example>
#: offline.sgml:142
#, no-wrap
msgid ""
" # export APT_CONFIG=\"/disc/apt.conf\"\n"
" # apt-get update\n"
" [ APT fetches the package files ]\n"
" # apt-get dist-upgrade\n"
" [ APT fetches all the packages needed to upgrade the target machine ]"
msgstr ""

#. type: </example></p>
#: offline.sgml:149
msgid ""
"The dist-upgrade command can be replaced with any other standard APT "
"commands, particularly dselect-upgrade. You can even use an APT front end "
"such as <em>dselect</em>. However this presents a problem in communicating "
"your selections back to the local computer."
msgstr ""

#. type: <p><example>
#: offline.sgml:153
msgid ""
"Now the disc contains all of the index files and archives needed to upgrade "
"the target machine. Take the disc back and run:"
msgstr ""

#. type: <example></example>
#: offline.sgml:159
#, no-wrap
msgid ""
"  # export APT_CONFIG=\"/disc/apt.conf\"\n"
"  # apt-get check\n"
"  [ APT generates a local copy of the cache files ]\n"
"  # apt-get --no-d -o dir::state::status=/var/lib/dpkg/status dist-upgrade\n"
"  [ Or any other APT command ]"
msgstr ""

#. type: <p></p>
#: offline.sgml:165
msgid ""
"It is necessary for proper function to re-specify the status file to be the "
"local one. This is very important!"
msgstr ""

#. type: <p></p>
#: offline.sgml:172
msgid ""
"If you are using dselect you can do the very risky operation of copying disc/"
"status to /var/lib/dpkg/status so that any selections you made on the remote "
"machine are updated. I highly recommend that people only make selections on "
"the local machine - but this may not always be possible. DO NOT copy the "
"status file if dpkg or APT have been run in the mean time!!"
msgstr ""

#. type: <heading></heading>
#: offline.sgml:178
msgid "Using APT and wget"
msgstr ""

#. type: <p></p>
#: offline.sgml:185
msgid ""
"<em>wget</em> is a popular and portable download tool that can run on nearly "
"any machine. Unlike the method above this requires that the Debian machine "
"already has a list of available packages."
msgstr ""

#. type: <p></p>
#: offline.sgml:190
msgid ""
"The basic idea is to create a disc that has only the archive files "
"downloaded from the remote site. This is done by using the --print-uris "
"option to apt-get and then preparing a wget script to actually fetch the "
"packages."
msgstr ""

#. type: <heading></heading>
#: offline.sgml:196
#, fuzzy
msgid "Operation"
msgstr "Descrição"

#. type: <p><example>
#: offline.sgml:200
msgid ""
"Unlike the previous technique no special configuration files are required. "
"We merely use the standard APT commands to generate the file list."
msgstr ""

#. type: <example></example>
#: offline.sgml:205
#, no-wrap
msgid ""
" # apt-get dist-upgrade \n"
" [ Press no when prompted, make sure you are happy with the actions ]\n"
" # apt-get -qq --print-uris dist-upgrade > uris\n"
" # awk '{print \"wget -O \" $2 \" \" $1}' < uris > /disc/wget-script"
msgstr ""

#. type: </example></p>
#: offline.sgml:210
msgid ""
"Any command other than dist-upgrade could be used here, including dselect-"
"upgrade."
msgstr ""

#. type: <p></p>
#: offline.sgml:216
msgid ""
"The /disc/wget-script file will now contain a list of wget commands to "
"execute in order to fetch the necessary archives. This script should be run "
"with the current directory as the disc's mount point so as to save the "
"output on the disc."
msgstr ""

#. type: <p><example>
#: offline.sgml:219
msgid "The remote machine would do something like"
msgstr ""

#. type: <example></example>
#: offline.sgml:223
#, no-wrap
msgid ""
"  # cd /disc\n"
"  # sh -x ./wget-script\n"
"  [ wait.. ]"
msgstr ""

#. type: </example><example>
#: offline.sgml:228
msgid ""
"Once the archives are downloaded and the disc returned to the Debian machine "
"installation can proceed using,"
msgstr ""

#. type: <example></example>
#: offline.sgml:230
#, no-wrap
msgid "  # apt-get -o dir::cache::archives=\"/disc/\" dist-upgrade"
msgstr ""

#. type: </example></p>
#: offline.sgml:234
msgid "Which will use the already fetched archives on the disc."
msgstr ""

#, fuzzy
#~ msgid ""
#~ "Package: *\n"
#~ "Pin: release n=karmic*\n"
#~ "Pin-Priority: 990\n"
#~ msgstr ""
#~ "<programlisting>\n"
#~ "Package: *\n"
#~ "Pin: release a=unstable\n"
#~ "Pin-Priority: 50\n"

#, fuzzy
#~ msgid "Dir Section"
#~ msgstr "Descrição"

#, fuzzy
#~ msgid "<replaceable>&synopsis-filename;</replaceable>"
#~ msgstr ""
#~ "<programlisting>\n"
#~ "apt-get install <replaceable>pacote</replaceable>/testing\n"

#, fuzzy
#~ msgid "&apt-get;,&aptitude;,&apt-conf;"
#~ msgstr "&apt-get; &apt-cache; &apt-conf; &sources-list;"

#, fuzzy
#~ msgid "&file-preferences;"
#~ msgstr "apt_preferences"

#, fuzzy
#~ msgid "&apt-author.team; &apt-email; &apt-product;"
#~ msgstr "&apt-get; &apt-cache; &apt-conf; &sources-list;"

#, fuzzy
#~ msgid ""
#~ "<!-- Boiler plate docinfo section -->\n"
#~ "<!ENTITY apt-docinfo \"\n"
#~ " <refentryinfo>\n"
#~ "   <address><email>apt@packages.debian.org</email></address>\n"
#~ "   <author>\n"
#~ "     <firstname>Jason</firstname> <surname>Gunthorpe</surname>\n"
#~ "     <contrib></contrib>\n"
#~ "   </author>\n"
#~ "   <copyright><year>1998-2001</year> <holder>Jason Gunthorpe</holder></"
#~ "copyright>\n"
#~ "   <date>28 October 2008</date>\n"
#~ "   <productname>Linux</productname>\n"
#~ " </refentryinfo>\n"
#~ "\">\n"
#~ msgstr ""
#~ "\n"
#~ " <docinfo>\n"
#~ "   <address><email>apt@packages.debian.org</></address>\n"
#~ "   <author><firstname>Jason</> <surname>Gunthorpe</></>\n"
#~ "   <copyright><year>1998-2001</> <holder>Jason Gunthorpe</></>\n"
#~ "   <date>12 Março 2001</>\n"
#~ " </docinfo>\n"

#, fuzzy
#~ msgid "to the version that is already installed (if any)."
#~ msgstr "para a instância que já esteja instalada (caso exista)."

#, fuzzy
#~ msgid ""
#~ "The <literal>Pin-Priority:</literal> line in each APT preferences record "
#~ "is optional.  If omitted, APT assigns a priority of 1 less than the last "
#~ "value specified on a line beginning with <literal>Pin-Priority: "
#~ "release ...</literal>."
#~ msgstr ""
#~ "A linha <literal>Pin-Priority:</literal> em cada registro de preferências "
#~ "do APT é opcional. Caso omitida, o APT atribuirá uma prioridade de 1 "
#~ "menos o último valor especificado em uma linha iniciando com <literal>Pin-"
#~ "Priority: release ...</literal>."

#, fuzzy
#~ msgid ""
#~ "\n"
#~ "     <VarListEntry><term><option/-h/</><term><option/--help/</>\n"
#~ "     <ListItem><Para>\n"
#~ "     Show a short usage summary.\n"
#~ "     </VarListEntry>\n"
#~ "     \n"
#~ "     <VarListEntry><term><option/-v/</><term><option/--version/</>\n"
#~ "     <ListItem><Para>\n"
#~ "     Show the program version.\n"
#~ "     </VarListEntry>\n"
#~ "\n"
#~ "     <VarListEntry><term><option/-c/</><term><option/--config-file/</>\n"
#~ "     <ListItem><Para>\n"
#~ "     Configuration File; Specify a configuration file to use. \n"
#~ "     The program will read the default configuration file and then this \n"
#~ "     configuration file. See &apt-conf; for syntax information.     \n"
#~ "     </VarListEntry>\n"
#~ "     \n"
#~ "     <VarListEntry><term><option/-o/</><term><option/--option/</>\n"
#~ "     <ListItem><Para>\n"
#~ "     Set a Configuration Option; This will set an arbitary "
#~ "configuration \n"
#~ "     option. The syntax is <option>-o Foo::Bar=bar</>.\n"
#~ "     </VarListEntry>\n"
#~ msgstr ""
#~ "\n"
#~ "     <VarListEntry><term><option/-h/</><term><option/--help/</>\n"
#~ "     <ListItem><Para>\n"
#~ "     Exibe um pequeno resumo de uso.\n"
#~ "     </VarListEntry>\n"
#~ "     \n"
#~ "     <VarListEntry><term><option/-v/</><term><option/--version/</>\n"
#~ "     <ListItem><Para>\n"
#~ "     Exibe a versão do programa.\n"
#~ "     </VarListEntry>\n"
#~ "\n"
#~ "     <VarListEntry><term><option/-c/</><term><option/--config-file/</>\n"
#~ "     <ListItem><Para>\n"
#~ "     Arquivo de Configuração; Especifica um arquivo de configuração\n"
#~ "     a ser usado. O programa irá ler o arquivo de configuração padrão\n"
#~ "     e então este arquivo de configuração. Consulte &apt-conf; para\n"
#~ "     informação de sintaxe.     \n"
#~ "     </VarListEntry>\n"
#~ "     \n"
#~ "     <VarListEntry><term><option/-o/</><term><option/--option/</>\n"
#~ "     <ListItem><Para>\n"
#~ "     Defie uma Opção de Configuração; Esta opção irá definir uma opção\n"
#~ "     de configuração arbitrária. A sintaxe é <option>-o Foo::Bar=bar</>.\n"
#~ "     </VarListEntry>\n"

#, fuzzy
#~ msgid "</programlisting> Then:"
#~ msgstr "</programlisting> Então :"<|MERGE_RESOLUTION|>--- conflicted
+++ resolved
@@ -1618,8 +1618,8 @@
 "Update the local keyring with the archive keyring and remove from the local "
 "keyring the archive keys which are no longer valid.  The archive keyring is "
 "shipped in the <literal>archive-keyring</literal> package of your "
-"distribution, e.g. the <literal>debian-archive-keyring</literal> package in "
-"Debian."
+"distribution, e.g. the <literal>ubuntu-archive-keyring</literal> package in "
+"Ubuntu."
 msgstr ""
 
 #. type: Content of: <refentry><refsect1><variablelist><varlistentry><listitem><para>
@@ -1669,23 +1669,23 @@
 
 #. type: Content of: <refentry><refsect1><variablelist><varlistentry><term>
 #: apt-key.8.xml:183
-msgid "<filename>/usr/share/keyrings/debian-archive-keyring.gpg</filename>"
+msgid "<filename>/usr/share/keyrings/ubuntu-archive-keyring.gpg</filename>"
 msgstr ""
 
 #. type: Content of: <refentry><refsect1><variablelist><varlistentry><listitem><para>
 #: apt-key.8.xml:184
-msgid "Keyring of Debian archive trusted keys."
+msgid "Keyring of Ubuntu archive trusted keys."
 msgstr ""
 
 #. type: Content of: <refentry><refsect1><variablelist><varlistentry><term>
 #: apt-key.8.xml:187
 msgid ""
-"<filename>/usr/share/keyrings/debian-archive-removed-keys.gpg</filename>"
+"<filename>/usr/share/keyrings/ubuntu-archive-removed-keys.gpg</filename>"
 msgstr ""
 
 #. type: Content of: <refentry><refsect1><variablelist><varlistentry><listitem><para>
 #: apt-key.8.xml:188
-msgid "Keyring of Debian archive removed trusted keys."
+msgid "Keyring of Ubuntu archive removed trusted keys."
 msgstr ""
 
 #. type: Content of: <refentry><refsect1><para>
@@ -2654,16 +2654,8 @@
 #. type: Content of: <refentry><refsect1><variablelist><varlistentry><listitem><para>
 #: apt.conf.5.xml:349
 msgid ""
-<<<<<<< HEAD
-"Update the local keyring with the archive keyring and remove from the local "
-"keyring the archive keys which are no longer valid.  The archive keyring is "
-"shipped in the <literal>archive-keyring</literal> package of your "
-"distribution, e.g. the <literal>ubuntu-archive-keyring</literal> package in "
-"Ubuntu."
-=======
 "Number of retries to perform. If this is non-zero APT will retry failed "
 "files the given number of times."
->>>>>>> e08c5854
 msgstr ""
 
 #. type: Content of: <refentry><refsect1><variablelist><varlistentry><listitem><para>
@@ -2698,46 +2690,6 @@
 msgstr ""
 
 #. type: Content of: <refentry><refsect1><variablelist><varlistentry><listitem><para>
-<<<<<<< HEAD
-#: apt-key.8.xml:180
-msgid "Local trust database of archive keys."
-msgstr ""
-
-#. type: Content of: <refentry><refsect1><variablelist><varlistentry><term>
-#: apt-key.8.xml:183
-msgid "<filename>/usr/share/keyrings/ubuntu-archive-keyring.gpg</filename>"
-msgstr ""
-
-#. type: Content of: <refentry><refsect1><variablelist><varlistentry><listitem><para>
-#: apt-key.8.xml:184
-msgid "Keyring of Ubuntu archive trusted keys."
-msgstr ""
-
-#. type: Content of: <refentry><refsect1><variablelist><varlistentry><term>
-#: apt-key.8.xml:187
-msgid ""
-"<filename>/usr/share/keyrings/ubuntu-archive-removed-keys.gpg</filename>"
-msgstr ""
-
-#. type: Content of: <refentry><refsect1><variablelist><varlistentry><listitem><para>
-#: apt-key.8.xml:188
-msgid "Keyring of Ubuntu archive removed trusted keys."
-msgstr ""
-
-#. type: Content of: <refentry><refsect1><para>
-#: apt-key.8.xml:197
-#, fuzzy
-msgid "&apt-get;, &apt-secure;"
-msgstr "&apt-get; &apt-cache; &apt-conf; &sources-list;"
-
-#. type: Content of: <refentry><refnamediv><refpurpose>
-#: apt-mark.8.xml:33
-msgid "mark/unmark a package as being automatically-installed"
-msgstr ""
-
-#. type: Content of: <refentry><refsect1><para>
-#: apt-mark.8.xml:39
-=======
 #: apt.conf.5.xml:377 apt.conf.5.xml:449
 msgid ""
 "The option <literal>timeout</literal> sets the timeout timer used by the "
@@ -2758,7 +2710,6 @@
 
 #. type: Content of: <refentry><refsect1><variablelist><varlistentry><listitem><para>
 #: apt.conf.5.xml:387
->>>>>>> e08c5854
 msgid ""
 "<literal>Acquire::http::AllowRedirect</literal> controls whether APT will "
 "follow redirects, which is enabled by default."
