--- conflicted
+++ resolved
@@ -1,19 +1,29 @@
-# Translation of apt-doc to German
-# Copyright (C) 1997, 1998, 1999 Jason Gunthorpe and others.
-# This file is distributed under the same license as the apt-doc package.
-# Chris Leick <c.leick@vollbio.de>, 2009-2014.
+# SOME DESCRIPTIVE TITLE.
+# Copyright (C) YEAR Free Software Foundation, Inc.
+# FIRST AUTHOR <EMAIL@ADDRESS>, YEAR.
 #
-msgid ""
-msgstr ""
-"Project-Id-Version: apt-doc 0.9.14.2\n"
-"Report-Msgid-Bugs-To: APT Development Team <deity@lists.debian.org>\n"
-<<<<<<< HEAD
-"POT-Creation-Date: 2014-01-25 22:21+0100\n"
-"PO-Revision-Date: 2012-06-25 22:49+0100\n"
-=======
+#, fuzzy
+msgid ""
+msgstr ""
+"Project-Id-Version: PACKAGE VERSION\n"
+"PO-Revision-Date: 2014-01-26 08:14+0100\n"
+"Last-Translator: FULL NAME <EMAIL@ADDRESS>\n"
+"Language-Team: LANGUAGE <LL@li.org>\n"
+"MIME-Version: 1.0\n"
+"Content-Type: text/plain; charset=CHARSET\n"
+"Content-Transfer-Encoding: 8bit\n"
+
+#~ # Translation of apt-doc to German
+#~ # Copyright (C) 1997, 1998, 1999 Jason Gunthorpe and others.
+#~ # This file is distributed under the same license as the apt-doc package.
+#~ # Chris Leick <c.leick@vollbio.de>, 2009-2014.
+#~ #
+#~ msgid ""
+#~ msgstr ""
+#~ "Project-Id-Version: apt-doc 0.9.14.2\n"
+#~ "Report-Msgid-Bugs-To: APT Development Team <deity@lists.debian.org>\n"
 "POT-Creation-Date: 2014-01-24 12:29+0100\n"
 "PO-Revision-Date: 2014-01-21 20:59+0100\n"
->>>>>>> 2f958de6
 "Last-Translator: Chris Leick <c.leick@vollbio.de>\n"
 "Language-Team: German <debian-l10n-german@lists.debian.org>\n"
 "Language: de\n"
@@ -6895,18 +6905,7 @@
 "heruntergeladen."
 
 #. type: Content of: <refentry><refsect1><para><itemizedlist><listitem><para>
-<<<<<<< HEAD
-#: sources.list.5.xml:146
-#, fuzzy
-#| msgid ""
-#| "<literal>arch=<replaceable>arch1</replaceable>,<replaceable>arch2</"
-#| "replaceable>,…</literal> can be used to specify for which architectures "
-#| "information should be downloaded. If this option is not set all "
-#| "architectures defined by the <literal>APT::Architectures</literal> option "
-#| "will be downloaded."
-=======
 #: sources.list.5.xml:124
->>>>>>> 2f958de6
 msgid ""
 "<literal>arch+=<replaceable>arch1</replaceable>,<replaceable>arch2</"
 "replaceable>,…</literal> and <literal>arch-=<replaceable>arch1</replaceable>,"
