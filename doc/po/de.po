--- conflicted
+++ resolved
@@ -7,13 +7,8 @@
 msgstr ""
 "Project-Id-Version: apt-doc 1.0.4\n"
 "Report-Msgid-Bugs-To: APT Development Team <deity@lists.debian.org>\n"
-<<<<<<< HEAD
-"POT-Creation-Date: 2014-06-11 14:52+0200\n"
-"PO-Revision-Date: 2014-04-01 14:00+0200\n"
-=======
 "POT-Creation-Date: 2014-08-28 00:20+0000\n"
 "PO-Revision-Date: 2014-07-04 00:34+0200\n"
->>>>>>> 7d8a4da7
 "Last-Translator: Chris Leick <c.leick@vollbio.de>\n"
 "Language-Team: German <debian-l10n-german@lists.debian.org>\n"
 "Language: de\n"
@@ -8890,40 +8885,6 @@
 "Es ist wichtig, genau zu schauen, was »Dist-upgrade« tun wird, seine "
 "Entscheidungen können manchmal ziemlich überraschend sein."
 
-<<<<<<< HEAD
-#. type: <p></p>
-#: guide.sgml:163
-#, fuzzy
-#| msgid ""
-#| "<prgn>apt-get</prgn> has several command line options that are detailed "
-#| "in its man page, <manref name=\"apt-get\" section=\"8\">. The most useful "
-#| "option is <tt>-d</tt> which does not install the fetched files. If the "
-#| "system has to download a large number of package it would be undesired to "
-#| "start installing them in case something goes wrong. When <tt>-d</tt> is "
-#| "used the downloaded archives can be installed by simply running the "
-#| "command that caused them to be downloaded again without <tt>-d</tt>."
-msgid ""
-"<prgn>apt-get</prgn> has several command line options that are detailed in "
-"its man page, <manref name=\"apt-get\" section=\"8\">. The most useful "
-"option is <tt>-d</tt> which does not install the fetched files. If the "
-"system has to download a large number of package it would be undesired to "
-"start installing them in case something goes wrong. When <tt>-d</tt> is used "
-"the downloaded archives can be installed by simply running the command that "
-"caused them to be downloaded again without <tt>-d</tt>."
-msgstr ""
-"<prgn>apt-get</prgn> hat mehrere Befehlszeilenoptionen, die sich detailliert "
-"in dessen Handbuchseite, <manref name=\"apt-get\" section=\"8\"> finden. Die "
-"nützlichste Option ist <tt>-d</tt>, die die heruntergeladenen Dateien nicht "
-"installiert. Falls das System eine große Anzahl Pakete herunterladen soll, "
-"würde es nicht erwünscht sein, wenn die Installation in dem Fall gestartet "
-"würde, wenn etwas schief läuft. Falls <tt>-d</tt> benutzt wird, können die "
-"heruntergeladenen Archive dadurch installiert werden, indem einfach der "
-"Befehl, der das Herunterladen veranlasste, erneut ohne <tt>-d</tt> ausführt "
-"wird."
-
-#. type: <heading></heading>
-#: guide.sgml:168
-=======
 # s/package/packages/
 #. type: Content of: <book><chapter><para>
 #: guide.dbk:188
@@ -8951,7 +8912,6 @@
 
 #. type: Content of: <book><chapter><title>
 #: guide.dbk:200
->>>>>>> 7d8a4da7
 msgid "DSelect"
 msgstr "DSelect"
 
