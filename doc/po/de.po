# Translation of apt-doc to German
# Copyright (C) 1997, 1998, 1999 Jason Gunthorpe and others.
# This file is distributed under the same license as the apt-doc package.
# Chris Leick <c.leick@vollbio.de>, 2009-2012.
#
msgid ""
msgstr ""
"Project-Id-Version: apt-doc 0.9.7\n"
"Report-Msgid-Bugs-To: APT Development Team <deity@lists.debian.org>\n"
"POT-Creation-Date: 2013-07-02 17:09+0300\n"
"PO-Revision-Date: 2012-06-25 22:49+0100\n"
"Last-Translator: Chris Leick <c.leick@vollbio.de>\n"
"Language-Team: German <debian-l10n-german@lists.debian.org>\n"
"Language: de\n"
"MIME-Version: 1.0\n"
"Content-Type: text/plain; charset=UTF-8\n"
"Content-Transfer-Encoding: 8bit\n"

#. type: Plain text
#: apt.ent:7
#, no-wrap
msgid ""
"<!ENTITY apt-author.team \"\n"
"   <author>\n"
"    <othername>APT team</othername>\n"
"    <contrib></contrib>\n"
"   </author>\n"
"\">\n"
msgstr ""
"<!ENTITY apt-author.team \"\n"
"   <author>\n"
"    <othername>APT-Team</othername>\n"
"    <contrib></contrib>\n"
"   </author>\n"
"\">\n"

#. type: Plain text
#: apt.ent:13
#, no-wrap
msgid ""
"<!ENTITY apt-qapage \"\n"
"\t<para>\n"
"\t\t<ulink url='http://packages.qa.debian.org/a/apt.html'>QA Page</ulink>\n"
"\t</para>\n"
"\">\n"
msgstr ""
"<!ENTITY apt-qapage \"\n"
"\t<para>\n"
"\t\t<ulink url='http://packages.qa.debian.org/a/apt.html'>QA-Seite</ulink>\n"
"\t</para>\n"
"\">\n"

#. type: Plain text
#: apt.ent:24
#, no-wrap
msgid ""
"<!-- Boiler plate Bug reporting section -->\n"
"<!ENTITY manbugs \"\n"
" <refsect1><title>Bugs</title>\n"
"   <para><ulink url='http://bugs.debian.org/src:apt'>APT bug page</ulink>.\n"
"   If you wish to report a bug in APT, please see\n"
"   <filename>/usr/share/doc/debian/bug-reporting.txt</filename> or the\n"
"   &reportbug; command.\n"
"   </para>\n"
" </refsect1>\n"
"\">\n"
msgstr ""
"<!-- Vorformatierter Textblock Fehlerbericht-Abschnitt -->\n"
"<!ENTITY manbugs \"\n"
" <refsect1><title>Fehler</title>\n"
"   <para><ulink url='http://bugs.debian.org/src:apt'>APT-Fehlerseite</ulink>. \n"
"   Wenn Sie einen Fehler in APT berichten möchten, lesen Sie bitte\n"
"   <filename>/usr/share/doc/debian/bug-reporting.txt</filename> oder den\n"
"   &reportbug;-Befehl. Verfassen Sie Fehlerberichte bitte auf Englisch.\n"
"   </para>\n"
" </refsect1>\n"
"\">\n"

#. type: Plain text
#: apt.ent:32
#, no-wrap
msgid ""
"<!-- Boiler plate Author section -->\n"
"<!ENTITY manauthor \"\n"
" <refsect1><title>Author</title>\n"
"   <para>APT was written by the APT team <email>apt@packages.debian.org</email>.\n"
"   </para>\n"
" </refsect1>\n"
"\">\n"
msgstr ""
"<!-- Vorformatierter Textblock Autor-Abschnitt -->\n"
"<!ENTITY manauthor \"\n"
" <refsect1><title>Autor</title>\n"
"   <para>APT wurde vom APT-Team geschrieben <email>apt@packages.debian.org</email>.\n"
"   </para>\n"
" </refsect1>\n"
"\">\n"

#. type: Plain text
#: apt.ent:42
#, no-wrap
msgid ""
"<!-- Should be used within the option section of the text to\n"
"     put in the blurb about -h, -v, -c and -o -->\n"
"<!ENTITY apt-commonoptions \"\n"
"     <varlistentry><term><option>-h</option></term>\n"
"     <term><option>--help</option></term>\n"
"     <listitem><para>Show a short usage summary.\n"
"     </para>\n"
"     </listitem>\n"
"     </varlistentry>\n"
msgstr ""
"<!-- Sollte innerhalb des Abschnitts Option des Textes benutzt werden, \n"
"     um Informationen über -h, -v, -c und -o einzufügen -->\n"
"<!ENTITY apt-commonoptions \"\n"
"     <varlistentry><term><option>-h</option></term>\n"
"     <term><option>--help</option></term>\n"
"     <listitem><para>eine kurze Aufrufzusammenfassung zeigen\n"
"     </para>\n"
"     </listitem>\n"
"     </varlistentry>\n"

#. type: Plain text
#: apt.ent:50
#, no-wrap
msgid ""
"     <varlistentry>\n"
"      <term><option>-v</option></term>\n"
"      <term><option>--version</option></term>\n"
"      <listitem><para>Show the program version.\n"
"     </para>\n"
"     </listitem>\n"
"     </varlistentry>\n"
msgstr ""
"     <varlistentry>\n"
"      <term><option>-v</option></term>\n"
"      <term><option>--version</option></term>\n"
"      <listitem><para>die Version des Programms anzeigen\n"
"     </para>\n"
"     </listitem>\n"
"     </varlistentry>\n"

#. type: Plain text
#: apt.ent:62
#, no-wrap
msgid ""
"     <varlistentry>\n"
"      <term><option>-c</option></term>\n"
"      <term><option>--config-file</option></term>\n"
"     <listitem><para>Configuration File; Specify a configuration file to use. \n"
"     The program will read the default configuration file and then this \n"
"     configuration file. If configuration settings need to be set before the\n"
"     default configuration files are parsed specify a file with the <envar>APT_CONFIG</envar>\n"
"     environment variable. See &apt-conf; for syntax information.\n"
"     </para>\n"
"     </listitem>\n"
"     </varlistentry>\n"
msgstr ""
"     <varlistentry>\n"
"      <term><option>-c</option></term>\n"
"      <term><option>--config-file</option></term>\n"
"     <listitem><para>Konfigurationsdatei; gibt eine Konfigurationssdatei zum Benutzen an.\n"
"     Das Programm wird die Vorgabe-Konfigurationsdatei und dann diese\n"
"     Konfigurationsdatei lesen. Falls Konfigurationseinstellungen vor der\n"
"     Vorgabe-Konfiguration ausgewertet werden müssen, geben Sie eine Datei\n"
"     der Umgebungsvariable <envar>APT_CONFIG</envar> an\n"
"     Lesen Sie &apt-conf;, um Syntax-Informationen zu erhalten     \n"
"     </para>\n"
"     </listitem>\n"
"     </varlistentry>\n"

#. type: Plain text
#: apt.ent:74
#, no-wrap
msgid ""
"     <varlistentry>\n"
"      <term><option>-o</option></term>\n"
"      <term><option>--option</option></term>\n"
"     <listitem><para>Set a Configuration Option; This will set an arbitrary\n"
"      configuration option. The syntax is <option>-o Foo::Bar=bar</option>.\n"
"      <option>-o</option> and <option>--option</option> can be used multiple\n"
"      times to set different options.\n"
"     </para>\n"
"     </listitem>\n"
"     </varlistentry>\n"
"\">\n"
msgstr ""
"     <varlistentry>\n"
"      <term><option>-o</option></term>\n"
"      <term><option>--option</option></term>\n"
"     <listitem><para>eine Konfigurationsoption setzen; Dies wird eine beliebige\n"
"       Konfigurationsoption setzen. Die Syntax lautet <option>-o Foo::Bar=bar</option>.\n"
"      <option>-o</option> und <option>--option</option> kann mehrfach benutzt\n"
"       werden, um verschiedene Optionen zu setzen.\n"
"     </para>\n"
"     </listitem>\n"
"     </varlistentry>\n"
"\">\n"

#. type: Plain text
#: apt.ent:85
#, no-wrap
msgid ""
"<!-- Should be used within the option section of the text to\n"
"     put in the blurb about -h, -v, -c and -o -->\n"
"<!ENTITY apt-cmdblurb \"\n"
"   <para>All command line options may be set using the configuration file, the\n"
"   descriptions indicate the configuration option to set. For boolean\n"
"   options you can override the config file by using something like \n"
"   <option>-f-</option>,<option>--no-f</option>, <option>-f=no</option>\n"
"   or several other variations.\n"
"   </para>\n"
"\">\n"
msgstr ""
"<!-- Sollte innerhalb des Abschnitts Option des Textes benutzt werden, \n"
"     um Informationen über -h, -v, -c und -o einzufügen -->\n"
"<!ENTITY apt-cmdblurb \"\n"
"   <para>Alle Befehlszeilenoptionen können durch die Konfigurationsdatei gesetzt\n"
"   werden, die Beschreibung gibt die zu setzende Option an. Für\n"
"   boolesche Optionen können Sie die Konfigurationsdatei überschreiben,\n"
"   indem Sie etwas wie <option>-f-</option>, <option>--no-f</option>,\n"
"   <option>-f=no</option> oder etliche weitere Varianten benutzen.\n"
"   </para>\n"
"\">\n"

#. type: Plain text
#: apt.ent:91
#, no-wrap
msgid ""
"<!ENTITY file-aptconf \"\n"
"     <varlistentry><term><filename>/etc/apt/apt.conf</filename></term>\n"
"     <listitem><para>APT configuration file.\n"
"     Configuration Item: <literal>Dir::Etc::Main</literal>.</para></listitem>\n"
"     </varlistentry>\n"
msgstr ""
"<!ENTITY file-aptconf \"\n"
"     <varlistentry><term><filename>/etc/apt/apt.conf</filename></term>\n"
"     <listitem><para>APT-Konfigurationsdatei.\n"
"     Konfigurationselement: <literal>Dir::Etc::Main</literal>.</para></listitem>\n"
"     </varlistentry>\n"

#. type: Plain text
#: apt.ent:97
#, no-wrap
msgid ""
"     <varlistentry><term><filename>/etc/apt/apt.conf.d/</filename></term>\n"
"     <listitem><para>APT configuration file fragments.\n"
"     Configuration Item: <literal>Dir::Etc::Parts</literal>.</para></listitem>\n"
"     </varlistentry>\n"
"\">\n"
msgstr ""
"     <varlistentry><term><filename>/etc/apt/apt.conf.d/</filename></term>\n"
"     <listitem><para>APT-Konfigurationsdatei-Fragmente.\n"
"     Konfigurationselement: <literal>Dir::Etc::Parts</literal>.</para></listitem>\n"
"     </varlistentry>\n"
"\">\n"

#. type: Plain text
#: apt.ent:103
#, no-wrap
msgid ""
"<!ENTITY file-cachearchives \"\n"
"     <varlistentry><term><filename>&cachedir;/archives/</filename></term>\n"
"     <listitem><para>Storage area for retrieved package files.\n"
"     Configuration Item: <literal>Dir::Cache::Archives</literal>.</para></listitem>\n"
"     </varlistentry>\n"
msgstr ""
"<!ENTITY file-cachearchives \"\n"
"     <varlistentry><term><filename>&cachedir;/archives/</filename></term>\n"
"     <listitem><para>Speicherbereich für aufgerufene Paketdateien.\n"
"     Konfigurationselement: <literal>Dir::Cache::Archives</literal>.</para></listitem>\n"
"     </varlistentry>\n"

#. type: Plain text
#: apt.ent:109
#, no-wrap
msgid ""
"     <varlistentry><term><filename>&cachedir;/archives/partial/</filename></term>\n"
"     <listitem><para>Storage area for package files in transit.\n"
"     Configuration Item: <literal>Dir::Cache::Archives</literal> (<filename>partial</filename> will be implicitly appended)</para></listitem>\n"
"     </varlistentry>\n"
"\">\n"
msgstr ""
"     <varlistentry><term><filename>&cachedir;/archives/partial/</filename></term>\n"
"     <listitem><para>Speicherbereich für Paketdateien auf dem Transportweg.\n"
"     Konfigurationselement: <literal>Dir::Cache::Archives</literal> (<filename>partial</filename> wird implizit angehängt)</para></listitem>\n"
"     </varlistentry>\n"
"\">\n"

#. type: Plain text
#: apt.ent:119
#, no-wrap
msgid ""
"<!ENTITY file-preferences \"\n"
"     <varlistentry><term><filename>/etc/apt/preferences</filename></term>\n"
"     <listitem><para>Version preferences file.\n"
"     This is where you would specify &quot;pinning&quot;,\n"
"     i.e. a preference to get certain packages\n"
"     from a separate source\n"
"     or from a different version of a distribution.\n"
"     Configuration Item: <literal>Dir::Etc::Preferences</literal>.</para></listitem>\n"
"     </varlistentry>\n"
msgstr ""
"<!ENTITY file-preferences \"\n"
"     <varlistentry><term><filename>/etc/apt/preferences</filename></term>\n"
"     <listitem><para>Version-Einstellungsdatei.\n"
"     Hier können Sie &quot;pinning&quot; angeben, d.h. eine Einstellung,\n"
"     um bestimmte Pakete aus einer separaten Quelle oder von einer\n"
"     anderen Version einer Distribution zu erhalten.\n"
"     Konfigurationselement: <literal>Dir::Etc::Preferences</literal>.</para></listitem>\n"
"     </varlistentry>\n"

#. type: Plain text
#: apt.ent:125
#, no-wrap
msgid ""
"     <varlistentry><term><filename>/etc/apt/preferences.d/</filename></term>\n"
"     <listitem><para>File fragments for the version preferences.\n"
"     Configuration Item: <literal>Dir::Etc::PreferencesParts</literal>.</para></listitem>\n"
"     </varlistentry>\n"
"\">\n"
msgstr ""
"     <varlistentry><term><filename>/etc/apt/preferences.d/</filename></term>\n"
"     <listitem><para>Dateifragmente für die Versionseinstellungen.\n"
"     Konfigurationselement: <literal>Dir::Etc::PreferencesParts</literal>.</para></listitem>\n"
"     </varlistentry>\n"
"\">\n"

#. type: Plain text
#: apt.ent:131
#, no-wrap
msgid ""
"<!ENTITY file-sourceslist \"\n"
"     <varlistentry><term><filename>/etc/apt/sources.list</filename></term>\n"
"     <listitem><para>Locations to fetch packages from.\n"
"     Configuration Item: <literal>Dir::Etc::SourceList</literal>.</para></listitem>\n"
"     </varlistentry>\n"
msgstr ""
"<!ENTITY file-sourceslist \"\n"
"     <varlistentry><term><filename>/etc/apt/sources.list</filename></term>\n"
"     <listitem><para>Orte, von denen Pakete geladen werden.\n"
"     Konfigurationselement: <literal>Dir::Etc::SourceList</literal>.</para></listitem>\n"
"     </varlistentry>\n"

#. type: Plain text
#: apt.ent:137
#, no-wrap
msgid ""
"     <varlistentry><term><filename>/etc/apt/sources.list.d/</filename></term>\n"
"     <listitem><para>File fragments for locations to fetch packages from.\n"
"     Configuration Item: <literal>Dir::Etc::SourceParts</literal>.</para></listitem>\n"
"     </varlistentry>\n"
"\">\n"
msgstr ""
"     <varlistentry><term><filename>/etc/apt/sources.list.d/</filename></term>\n"
"     <listitem><para>Dateifragmente für Orte, von denen Pakete geladen werden.\n"
"     Konfigurationselement: <literal>Dir::Etc::SourceParts</literal>.</para></listitem>\n"
"     </varlistentry>\n"
"\">\n"

#. type: Plain text
#: apt.ent:144
#, no-wrap
msgid ""
"<!ENTITY file-statelists \"\n"
"     <varlistentry><term><filename>&statedir;/lists/</filename></term>\n"
"     <listitem><para>Storage area for state information for each package resource specified in\n"
"     &sources-list;\n"
"     Configuration Item: <literal>Dir::State::Lists</literal>.</para></listitem>\n"
"     </varlistentry>\n"
msgstr ""
"<!ENTITY file-statelists \"\n"
"     <varlistentry><term><filename>&statedir;/lists/</filename></term>\n"
"     <listitem><para>Speicherbereich für Statusinformationen jeder\n"
"     in &sources-list; angegebenen Paketquelle\n"
"     Konfigurationselement: <literal>Dir::State::Lists</literal>.</para></listitem>\n"
"     </varlistentry>\n"

#. type: Plain text
#: apt.ent:150
#, no-wrap
msgid ""
"     <varlistentry><term><filename>&statedir;/lists/partial/</filename></term>\n"
"     <listitem><para>Storage area for state information in transit.\n"
"     Configuration Item: <literal>Dir::State::Lists</literal> (<filename>partial</filename> will be implicitly appended)</para></listitem>\n"
"     </varlistentry>\n"
"\">\n"
msgstr ""
"     <varlistentry><term><filename>&statedir;/lists/partial/</filename></term>\n"
"     <listitem><para>Speicherbereich für Statusinformationen auf dem Transportweg.\n"
"     Konfigurationselement: <literal>Dir::State::Lists</literal> (<filename>partial</filename> wird implizit angehängt)</para></listitem>\n"
"     </varlistentry>\n"
"\">\n"

#. type: Plain text
#: apt.ent:156
#, no-wrap
msgid ""
"<!ENTITY file-trustedgpg \"\n"
"     <varlistentry><term><filename>/etc/apt/trusted.gpg</filename></term>\n"
"     <listitem><para>Keyring of local trusted keys, new keys will be added here.\n"
"     Configuration Item: <literal>Dir::Etc::Trusted</literal>.</para></listitem>\n"
"     </varlistentry>\n"
msgstr ""
"<!ENTITY file-trustedgpg \"\n"
"     <varlistentry><term><filename>/etc/apt/trusted.gpg</filename></term>\n"
"     <listitem><para>Schlüsselbund lokaler vertrauenswürdiger Schlüssel,\n"
"     neue Schlüssel werden hier hinzugefügt.\n"
"     Konfigurationselement: <literal>Dir::Etc::Trusted</literal>.</para></listitem>\n"
"     </varlistentry>\n"

#. type: Plain text
#: apt.ent:163
#, no-wrap
msgid ""
"     <varlistentry><term><filename>/etc/apt/trusted.gpg.d/</filename></term>\n"
"     <listitem><para>File fragments for the trusted keys, additional keyrings can\n"
"     be stored here (by other packages or the administrator).\n"
"     Configuration Item <literal>Dir::Etc::TrustedParts</literal>.</para></listitem>\n"
"     </varlistentry>\n"
"\">\n"
msgstr ""
"     <varlistentry><term><filename>/etc/apt/trusted.gpg.d/</filename></term>\n"
"     <listitem><para>Dateifragmente für vertrauenswürdige Schlüssel, zusätzliche\n"
"     Schlüsselbunde können hier (von anderen Paketen oder dem Administrator)\n"
"     gespeichert werden.\n"
"     Konfigurationselement: <literal>Dir::Etc::TrustedParts</literal>.</para></listitem>\n"
"     </varlistentry>\n"
"\">\n"

#. type: Plain text
#: apt.ent:171
#, no-wrap
msgid ""
"<!ENTITY file-extended_states \"\n"
"      <varlistentry><term><filename>/var/lib/apt/extended_states</filename></term>\n"
"      <listitem><para>Status list of auto-installed packages.\n"
"      Configuration Item: <literal>Dir::State::extended_states</literal>.\n"
"      </para></listitem>\n"
"      </varlistentry>\n"
"\">\n"
msgstr ""
"<!ENTITY file-extended_states \"\n"
"      <varlistentry><term><filename>/var/lib/apt/extended_states</filename></term>\n"
"      <listitem><para>Statusliste automatisch installierter Pakete\n"
"      Konfigurationselement: <literal>Dir::State::extended_states</literal>.\n"
"      </para></listitem>\n"
"      </varlistentry>\n"
"\">\n"

#. type: Plain text
#: apt.ent:175
#, no-wrap
msgid ""
"<!-- TRANSLATOR: This is the section header for the following paragraphs - comparable\n"
"     to the other headers like NAME and DESCRIPTION and should therefore be uppercase. -->\n"
"<!ENTITY translation-title \"TRANSLATION\">\n"
msgstr "<!ENTITY translation-title \"ÜBERSETZUNG\">\n"

#. type: Plain text
#: apt.ent:184
#, no-wrap
msgid ""
"<!-- TRANSLATOR: This is a placeholder. You should write here who has contributed\n"
"     to the translation in the past, who is responsible now and maybe further information\n"
"     specially related to your translation. -->\n"
"<!ENTITY translation-holder \"\n"
"     The english translation was done by John Doe <email>john@doe.org</email> in 2009,\n"
"     2010 and Daniela Acme <email>daniela@acme.us</email> in 2010 together with the\n"
"     Debian Dummy l10n Team <email>debian-l10n-dummy@lists.debian.org</email>.\n"
"\">\n"
msgstr ""
"<!ENTITY translation-holder \"\n"
"     Die deutsche Übersetzung wurde 2009 von Chris Leick\n"
"     <email>c.leick@vollbio.de</email> in Zusammenarbeit mit dem\n"
"     deutschen l10n-Team von Debian\n"
"     <email>debian-l10n-german@lists.debian.org</email> angefertigt.\n"
"\">\n"

#. type: Plain text
#: apt.ent:195
#, no-wrap
msgid ""
"<!-- TRANSLATOR: As a translation is allowed to have 20% of untranslated/fuzzy strings\n"
"     in a shipped manpage newer/modified paragraphs will maybe appear in english in\n"
"     the generated manpage. This sentence is therefore here to tell the reader that this\n"
"     is not a mistake by the translator - obviously the target is that at least for stable\n"
"     releases this sentence is not needed. :) -->\n"
"<!ENTITY translation-english \"\n"
"     Note that this translated document may contain untranslated parts.\n"
"     This is done on purpose, to avoid losing content when the\n"
"     translation is lagging behind the original content.\n"
"\">\n"
msgstr ""
"<!ENTITY translation-english \"\n"
"     Beachten Sie, dass diese Übersetzung Teile enthalten kann, die nicht\n"
"     übersetzt wurden. Dies ist so, damit kein Inhalt verloren geht, wenn\n"
"     die Übersetzung hinter dem Originalinhalt hinterherhängt.\n"
"\">\n"

#. type: Plain text
#: apt.ent:198
msgid ""
"<!-- TRANSLATOR: used as in -o=config_string e.g. -o=Debug::"
"pkgProblemResolver=1 --> <!ENTITY synopsis-config-string \"config_string\">"
msgstr "<!ENTITY synopsis-config-string \"Konfigurationszeichenkette\">"

#. type: Plain text
#: apt.ent:201
msgid ""
"<!-- TRANSLATOR: used as in -c=config_file e.g. -c=./apt.conf --> <!ENTITY "
"synopsis-config-file \"config_file\">"
msgstr "<!ENTITY synopsis-config-file \"Konfigurationsdatei\">"

#. type: Plain text
#: apt.ent:204
msgid ""
"<!-- TRANSLATOR: used as in -t=target_release or pkg/target_release e.g. -"
"t=squeeze apt/experimental --> <!ENTITY synopsis-target-release "
"\"target_release\">"
msgstr "<!ENTITY synopsis-target-release \"Ziel-Release\">"

#. type: Plain text
#: apt.ent:207
msgid ""
"<!-- TRANSLATOR: used as in -a=architecture e.g. -a=armel --> <!ENTITY "
"synopsis-architecture \"architecture\">"
msgstr "<!ENTITY synopsis-architecture \"Architektur\">"

#. type: Plain text
#: apt.ent:210
msgid ""
"<!-- TRANSLATOR: used as in apt-get install pkg e.g. apt-get install awesome "
"--> <!ENTITY synopsis-pkg \"pkg\">"
msgstr "<!ENTITY synopsis-pkg \"Paket\">"

#. type: Plain text
#: apt.ent:213
msgid ""
"<!-- TRANSLATOR: used as in pkg=pkg_version_number e.g. apt=0.8.15 --> <!"
"ENTITY synopsis-pkg-ver-number \"pkg_version_number\">"
msgstr "<!ENTITY synopsis-pkg-ver-number \"Paketversionsnummer\">"

#. type: Plain text
#: apt.ent:216
msgid ""
"<!-- TRANSLATOR: used as in apt-cache pkgnames prefix e.g. apt-cache "
"pkgnames apt --> <!ENTITY synopsis-prefix \"prefix\">"
msgstr "<!ENTITY synopsis-prefix \"Präfix\">"

#. type: Plain text
#: apt.ent:219
msgid ""
"<!-- TRANSLATOR: used as in apt-cache search regex e.g. apt-cache search "
"awesome --> <!ENTITY synopsis-regex \"regex\">"
msgstr "<!ENTITY synopsis-regex \"regulärer_Ausdruck\">"

#. type: Plain text
#: apt.ent:222
msgid ""
"<!-- TRANSLATOR: used as in apt-cdrom -d=cdrom_mount_point e.g. apt-cdrom -"
"d=/media/cdrom --> <!ENTITY synopsis-cdrom-mount \"cdrom_mount_point\">"
msgstr "<!ENTITY synopsis-cdrom-mount \"CD-ROM-Einhängepunkt\">"

#. type: Plain text
#: apt.ent:225
msgid ""
"<!-- TRANSLATOR: used as in apt-extracttemplates -t=temporary_directory e.g. "
"apt-extracttemplates -t=/tmp --> <!ENTITY synopsis-tmp-directory "
"\"temporary_directory\">"
msgstr "<!ENTITY synopsis-tmp-directory \"temporäres_Verzeichnis\">"

#. type: Plain text
#: apt.ent:228
msgid ""
"<!-- TRANSLATOR: used as in apt-extracttemplates filename --> <!ENTITY "
"synopsis-filename \"filename\">"
msgstr "<!ENTITY synopsis-filename \"Dateiname\">"

#. type: Plain text
#: apt.ent:231
msgid ""
"<!-- TRANSLATOR: used as parameter for apt-ftparchive e.g. apt-ftparchive "
"packages path override-file pathprefix --> <!ENTITY synopsis-path \"path\">"
msgstr "<!ENTITY synopsis-path \"Pfad\">"

#. type: Plain text
#: apt.ent:234
msgid ""
"<!-- TRANSLATOR: used as parameter for apt-ftparchive e.g. apt-ftparchive "
"packages path override-file pathprefix --> <!ENTITY synopsis-override "
"\"override-file\">"
msgstr "<!ENTITY synopsis-override \"Überschreibungsdatei\">"

#. type: Plain text
#: apt.ent:237
msgid ""
"<!-- TRANSLATOR: used as parameter for apt-ftparchive e.g. apt-ftparchive "
"packages path override-file pathprefix --> <!ENTITY synopsis-pathprefix "
"\"pathprefix\">"
msgstr "<!ENTITY synopsis-pathprefix \"Pfadpräfix\">"

#. type: Plain text
#: apt.ent:240
msgid ""
"<!-- TRANSLATOR: used as parameter for apt-ftparchive e.g. apt-ftparchive "
"generate section --> <!ENTITY synopsis-section \"section\">"
msgstr "<!ENTITY synopsis-section \"Abschnitt\">"

#. type: Plain text
#: apt.ent:243
msgid ""
"<!-- TRANSLATOR: used as in apt-key export keyid e.g. apt-key export "
"473041FA --> <!ENTITY synopsis-keyid \"keyid\">"
msgstr "<!ENTITY synopsis-keyid \"Schlüsselkennung\">"

#. type: Content of: <refentry><refmeta><manvolnum>
#: apt-get.8.xml:26 apt-cache.8.xml:26 apt-key.8.xml:25 apt-mark.8.xml:26
#: apt-secure.8.xml:25 apt-cdrom.8.xml:25 apt-config.8.xml:26
msgid "8"
msgstr "8"

#. type: Content of: <refentry><refmeta><refmiscinfo>
#: apt-get.8.xml:27 apt-cache.8.xml:27 apt-key.8.xml:26 apt-mark.8.xml:27
#: apt-secure.8.xml:26 apt-cdrom.8.xml:26 apt-config.8.xml:27
#: apt.conf.5.xml:32 apt_preferences.5.xml:26 sources.list.5.xml:27
#: apt-extracttemplates.1.xml:27 apt-sortpkgs.1.xml:27 apt-ftparchive.1.xml:27
msgid "APT"
msgstr "APT"

#. type: Content of: <refentry><refnamediv><refpurpose>
#: apt-get.8.xml:33
msgid "APT package handling utility -- command-line interface"
msgstr "APT-Werkzeug für den Umgang mit Paketen -- Befehlszeilenschnittstelle"

#. type: Content of: <refentry><refsect1><title>
#: apt-get.8.xml:38 apt-cache.8.xml:38 apt-key.8.xml:37 apt-mark.8.xml:38
#: apt-secure.8.xml:50 apt-cdrom.8.xml:37 apt-config.8.xml:38
#: apt.conf.5.xml:41 apt_preferences.5.xml:36 sources.list.5.xml:36
#: apt-extracttemplates.1.xml:38 apt-sortpkgs.1.xml:38 apt-ftparchive.1.xml:38
msgid "Description"
msgstr "Beschreibung"

#. type: Content of: <refentry><refsect1><para>
#: apt-get.8.xml:39
msgid ""
"<command>apt-get</command> is the command-line tool for handling packages, "
"and may be considered the user's \"back-end\" to other tools using the APT "
"library.  Several \"front-end\" interfaces exist, such as &dselect;, "
"&aptitude;, &synaptic; and &wajig;."
msgstr ""
"<command>apt-get</command> ist ein Befehlszeilenwerkzeug zur Handhabung von "
"Paketen und könnte als »Backend« anderer Werkzeugen betrachtet werden, die "
"die APT-Bibliothek benutzen. Es existieren mehrere "
"Oberflächenschnittstellen, wie &dselect;, &aptitude;, &synaptic; und &wajig;."

#. type: Content of: <refentry><refsect1><para>
#: apt-get.8.xml:44 apt-cache.8.xml:44 apt-cdrom.8.xml:51 apt-config.8.xml:44
#: apt-ftparchive.1.xml:54
msgid ""
"Unless the <option>-h</option>, or <option>--help</option> option is given, "
"one of the commands below must be present."
msgstr ""
"Sofern nicht die <option>-h</option>-, oder <option>--help</option>-Option "
"angegeben ist, muss einer der unten aufgeführten Befehle vorkommen."

#. type: Content of: <refentry><refsect1><variablelist><varlistentry><listitem><para>
#: apt-get.8.xml:49
msgid ""
"<literal>update</literal> is used to resynchronize the package index files "
"from their sources. The indexes of available packages are fetched from the "
"location(s) specified in <filename>/etc/apt/sources.list</filename>.  For "
"example, when using a Debian archive, this command retrieves and scans the "
"<filename>Packages.gz</filename> files, so that information about new and "
"updated packages is available. An <literal>update</literal> should always be "
"performed before an <literal>upgrade</literal> or <literal>dist-upgrade</"
"literal>. Please be aware that the overall progress meter will be incorrect "
"as the size of the package files cannot be known in advance."
msgstr ""
"<literal>update</literal> wird benutzt, um die Paketindexdatei wieder mit "
"ihren Quellen zu synchronisieren. Die Indizes verfügbarer Pakete werden von "
"den in <filename>/etc/apt/sources.list</filename> angegebenen Orten geladen. "
"Wenn Sie zum Beispiel ein Debian-Archiv benutzen, erneuert dieser Befehl die "
"<filename>Packages.gz</filename>-Dateien und wertet sie aus, so dass "
"Informationen über neue und aktualisierte Pakete verfügbar sind. Ein "
"<literal>update</literal> sollte immer vor einem <literal>upgrade</literal> "
"oder <literal>dist-upgrade</literal> ausgeführt werden. Bitte seien Sie sich "
"bewusst, dass die Gesamtfortschrittsanzeige nicht richtig sein wird, da die "
"Größe der Pakete nicht im voraus bekannt ist."

#. type: Content of: <refentry><refsect1><variablelist><varlistentry><listitem><para>
#: apt-get.8.xml:61
msgid ""
"<literal>upgrade</literal> is used to install the newest versions of all "
"packages currently installed on the system from the sources enumerated in "
"<filename>/etc/apt/sources.list</filename>. Packages currently installed "
"with new versions available are retrieved and upgraded; under no "
"circumstances are currently installed packages removed, or packages not "
"already installed retrieved and installed. New versions of currently "
"installed packages that cannot be upgraded without changing the install "
"status of another package will be left at their current version. An "
"<literal>update</literal> must be performed first so that <command>apt-get</"
"command> knows that new versions of packages are available."
msgstr ""
"<literal>upgrade</literal> wird benutzt, um die neusten Versionen aller "
"aktuell auf dem System installierten Pakete aus den in <filename>/etc/apt/"
"sources.list</filename> aufgezählten Quellen zu installieren. Aktuell "
"installierte Pakete mit verfügbaren neuen Versionen werden heruntergeladen "
"und das Upgrade durchgeführt. Unter keinen Umständen werden derzeit "
"installierte Pakete entfernt oder nicht installierte Pakete heruntergeladen "
"und installiert. Neue Versionen von aktuell installierten Paketen von denen "
"kein Upgrade durchgeführt werden kann, ohne den Installationsstatus eines "
"anderen Paketes zu ändern, werden in ihrer aktuellen Version bleiben. Zuerst "
"muss ein <literal>update</literal> durchgeführt werden, so dass <command>apt-"
"get</command> die neuen Versionen der verfügbaren Pakete kennt."

#. type: Content of: <refentry><refsect1><variablelist><varlistentry><listitem><para>
#: apt-get.8.xml:74
msgid ""
"<literal>dist-upgrade</literal> in addition to performing the function of "
"<literal>upgrade</literal>, also intelligently handles changing dependencies "
"with new versions of packages; <command>apt-get</command> has a \"smart\" "
"conflict resolution system, and it will attempt to upgrade the most "
"important packages at the expense of less important ones if necessary.  The "
"<literal>dist-upgrade</literal> command may therefore remove some packages.  "
"The <filename>/etc/apt/sources.list</filename> file contains a list of "
"locations from which to retrieve desired package files.  See also &apt-"
"preferences; for a mechanism for overriding the general settings for "
"individual packages."
msgstr ""
"<literal>dist-upgrade</literal> führt zusätzlich zu der Funktion von "
"<literal>upgrade</literal> intelligente Handhabung von "
"Abhängigkeitsänderungen mit neuen Versionen von Paketen durch. <command>apt-"
"get</command> hat ein »intelligentes« Konfliktauflösungssystem und es wird "
"versuchen, Upgrades der wichtigsten Pakete, wenn nötig zu Lasten der weniger "
"wichtigen, zu machen. So könnte der <literal>dist-upgrade</literal>-Befehl "
"einige Pakete entfernen. Die <filename>/etc/apt/sources.list</filename>-"
"Datei enthält eine Liste mit Orten, von denen gewünschte Paketdateien "
"abgerufen werden. Siehe auch &apt-preferences; für einen Mechanismus zum "
"überschreiben der allgemeinen Einstellungen für einzelne Pakete."

#. type: Content of: <refentry><refsect1><variablelist><varlistentry><listitem><para>
#: apt-get.8.xml:87
msgid ""
"<literal>dselect-upgrade</literal> is used in conjunction with the "
"traditional Debian packaging front-end, &dselect;. <literal>dselect-upgrade</"
"literal> follows the changes made by &dselect; to the <literal>Status</"
"literal> field of available packages, and performs the actions necessary to "
"realize that state (for instance, the removal of old and the installation of "
"new packages)."
msgstr ""
"<literal>dselect-upgrade</literal> wird zusammen mit der traditionellen "
"Debian-Oberfläche &dselect; benutzt. <literal>dselect-upgrade</literal> "
"folgt den durch &dselect; am <literal>Status</literal>-Feld verfügbarer "
"Pakete gemachten Änderungen und führt die notwendigen Aktionen durch, um "
"diesen Status zu realisieren (zum Beispiel das Entfernen von alten und "
"Installieren von neuen Paketen)."

#. type: Content of: <refentry><refsect1><variablelist><varlistentry><listitem><para>
#: apt-get.8.xml:98
msgid ""
"<literal>install</literal> is followed by one or more packages desired for "
"installation or upgrading.  Each package is a package name, not a fully "
"qualified filename (for instance, in a Debian system, <package>apt-utils</"
"package> would be the argument provided, not <filename>apt-utils_&apt-"
"product-version;_amd64.deb</filename>). All packages required by the package"
"(s) specified for installation will also be retrieved and installed.  The "
"<filename>/etc/apt/sources.list</filename> file is used to locate the "
"desired packages. If a hyphen is appended to the package name (with no "
"intervening space), the identified package will be removed if it is "
"installed.  Similarly a plus sign can be used to designate a package to "
"install. These latter features may be used to override decisions made by apt-"
"get's conflict resolution system."
msgstr ""
"<literal>install</literal> wird gefolgt von einem oder mehreren gewünschten "
"Paketen zur Installation oder zum Upgrade. Jedes Paket ist ein Paketname, "
"kein vollständig zusammengesetzter Dateiname (zum Beispiel wäre in einem "
"»Debian«-System <package>apt-utils</package> das bereitgestellte Argument, "
"nicht <filename>apt-utils_&apt-product-version;_amd64.deb</filename>). Alle "
"von den zur Installation angegebenen Paketen benötigten Pakete werden "
"zusätzlich heruntergeladen und installiert. Die <filename>/etc/apt/sources."
"list</filename>-Datei wird benutzt, um die gewünschten Pakete zu finden. "
"Wenn ein Bindestrich an den Paketnamen (ohne Leerzeichen dazwischen) "
"angehängt ist, wird das erkannte Pakete entfernt, falls es installiert ist. "
"Ähnlich kann ein Pluszeichen benutzt werden, um ein Paket zum Installieren "
"vorzumerken. Diese letzteren Funktionen können benutzt werden, um "
"Entscheidungen zu überschreiben, die vom Konfliktauflösungssystem von apt-"
"get getroffen wurden."

#. type: Content of: <refentry><refsect1><variablelist><varlistentry><listitem><para>
#: apt-get.8.xml:116
msgid ""
"A specific version of a package can be selected for installation by "
"following the package name with an equals and the version of the package to "
"select. This will cause that version to be located and selected for install. "
"Alternatively a specific distribution can be selected by following the "
"package name with a slash and the version of the distribution or the Archive "
"name (stable, testing, unstable)."
msgstr ""
"Eine bestimmte Version eines Paketes kann durch den Paketnamen gefolgt von "
"einem Gleichheitszeichen und der Version des Paketes zur Installation "
"ausgewählt werden. Dies bewirkt, dass diese Version gesucht und zum "
"Installieren ausgewählt wird. Alternativ kann eine bestimmte Distribution "
"durch den Paketnamen gefolgt von einem Schrägstrich und der Version der "
"Distribution oder des Archivnamens (»stable«, »testing«, »unstable«) "
"ausgewählt werden."

#. type: Content of: <refentry><refsect1><variablelist><varlistentry><listitem><para>
#: apt-get.8.xml:123
msgid ""
"Both of the version selection mechanisms can downgrade packages and must be "
"used with care."
msgstr ""
"Beide Mechanismen der Versionsauswahl können ein Downgrade von Paketen "
"durchführen und müssen mit Vorsicht gehandhabt werden."

#. type: Content of: <refentry><refsect1><variablelist><varlistentry><listitem><para>
#: apt-get.8.xml:126
msgid ""
"This is also the target to use if you want to upgrade one or more already-"
"installed packages without upgrading every package you have on your system. "
"Unlike the \"upgrade\" target, which installs the newest version of all "
"currently installed packages, \"install\" will install the newest version of "
"only the package(s)  specified. Simply provide the name of the package(s) "
"you wish to upgrade, and if a newer version is available, it (and its "
"dependencies, as described above) will be downloaded and installed."
msgstr ""
"Dies ist außerdem die bevorzugt zu benutzende Art, wenn Sie Sie ein Upgrade "
"eines oder mehrerer bereits installierter Pakete durchführen möchten, ohne "
"ein Upgrade aller Pakete, die Sie auf Ihrem System haben, durchzuführen. "
"Anders als das Ziel von »upgrade«, das die neusten Versionen aller aktuell "
"installierten Pakete installiert, wird »install« nur die neusten Versionen "
"der angegebenen Pakete installieren. Geben Sie einfach den Namen des Paketes "
"an, von dem Sie ein Upgrade durchführen möchten und wenn eine neuere Version "
"verfügbar ist, wird sie (und ihre Abhängigkeiten, wie oben beschrieben) "
"heruntergeladen und installiert."

#. type: Content of: <refentry><refsect1><variablelist><varlistentry><listitem><para>
#: apt-get.8.xml:137
msgid ""
"Finally, the &apt-preferences; mechanism allows you to create an alternative "
"installation policy for individual packages."
msgstr ""
"Letztendlich erlaubt Ihnen der &apt-preferences;-Mechanismus eine "
"alternative Installationsrichtlinie für eigene Pakete zu erzeugen."

#. type: Content of: <refentry><refsect1><variablelist><varlistentry><listitem><para>
#: apt-get.8.xml:141
msgid ""
"If no package matches the given expression and the expression contains one "
"of '.', '?' or '*' then it is assumed to be a POSIX regular expression, and "
"it is applied to all package names in the database. Any matches are then "
"installed (or removed). Note that matching is done by substring so 'lo.*' "
"matches 'how-lo' and 'lowest'. If this is undesired, anchor the regular "
"expression with a '^' or '$' character, or create a more specific regular "
"expression."
msgstr ""
"Wenn keine Pakete dem angegebenen Ausdruck entsprechen und der Ausdruck "
"entweder ».«,»,«,»?« oder »*« enthält, dann wird vermutet, dass es sich um "
"einen regulären POSIX-Ausdruck handelt und er wird auf alle Paketnamen in "
"der Datenbank angewandt. Jeder Treffer wird dann installiert (oder "
"entfernt). Beachten Sie, dass nach übereinstimmenden Zeichenkettenteilen "
"gesucht wird, so dass »lo.*« auf »how-lo« und »lowest« passt. Wenn dies "
"nicht gewünscht wird, hängen Sie an den regulären Ausdruck ein »^«- oder »$«-"
"Zeichen, um genauere reguläre Ausdruck zu erstellen."

#. type: Content of: <refentry><refsect1><variablelist><varlistentry><listitem><para>
#: apt-get.8.xml:151
msgid ""
"<literal>remove</literal> is identical to <literal>install</literal> except "
"that packages are removed instead of installed. Note that removing a package "
"leaves its configuration files on the system. If a plus sign is appended to "
"the package name (with no intervening space), the identified package will be "
"installed instead of removed."
msgstr ""
"<literal>remove</literal> ist identisch mit <literal>install</literal>, mit "
"der Ausnahme, dass Pakte entfernt anstatt installiert werden. Beachten Sie, "
"dass das Entfernen von Paketen deren Konfigurationsdateien im System "
"belässt. Wenn ein Pluszeichen an den Paketnamen angehängt wird (ohne "
"Leerzeichen dazwischen) wird das erkannte Paket installiert anstatt entfernt."

#. type: Content of: <refentry><refsect1><variablelist><varlistentry><listitem><para>
#: apt-get.8.xml:159
msgid ""
"<literal>purge</literal> is identical to <literal>remove</literal> except "
"that packages are removed and purged (any configuration files are deleted "
"too)."
msgstr ""
"<literal>purge</literal> entspricht <literal>remove</literal> mit der "
"Ausnahme, dass Pakete entfernt und vollständig gelöscht werden (jegliche "
"Konfigurationsdateien werden mitgelöscht)."

#. type: Content of: <refentry><refsect1><variablelist><varlistentry><listitem><para>
#: apt-get.8.xml:164
msgid ""
"<literal>source</literal> causes <command>apt-get</command> to fetch source "
"packages. APT will examine the available packages to decide which source "
"package to fetch. It will then find and download into the current directory "
"the newest available version of that source package while respecting the "
"default release, set with the option <literal>APT::Default-Release</"
"literal>, the <option>-t</option> option or per package with the "
"<literal>pkg/release</literal> syntax, if possible."
msgstr ""
"<literal>source</literal> veranlasst <command>apt-get</command> dazu, "
"Paketquellen zu laden. APT wird die verfügbaren Pakete überprüfen, um zu "
"entscheiden, welche Paketquellen geladen werden. Es wird dann die neueste "
"Version der Paketquelle finden und in das aktuelle Verzeichnis "
"herunterladen. Dabei berücksichtigt es das Vorgabe-Release, das mit der "
"Option <literal>APT::Default-Release</literal>, der Option <option>-t</"
"option> oder pro Paket mit der <literal>pkg/release</literal>-Syntax gesetzt "
"wurde, wenn möglich."

#. type: Content of: <refentry><refsect1><variablelist><varlistentry><listitem><para>
#: apt-get.8.xml:172
msgid ""
"Source packages are tracked separately from binary packages via <literal>deb-"
"src</literal> lines in the &sources-list; file. This means that you will "
"need to add such a line for each repository you want to get sources from; "
"otherwise you will probably get either the wrong (too old/too new) source "
"versions or none at all."
msgstr ""
"Paketquellen werden vom Programmpaket getrennt über <literal>deb-src</"
"literal>-Zeilen in der &sources-list;-Datei nachverfolgt. Das bedeutet, dass "
"Sie für jedes Depot, aus dem Sie Quellen erhalten wollen, eine solche Zeile "
"hinzufügen müssen; andernfalls werden Sie eventuell entweder die falschen "
"Versionen (zu alte/zu neue) oder überhaupt keine Quellpakete erhalten."

#. type: Content of: <refentry><refsect1><variablelist><varlistentry><listitem><para>
#: apt-get.8.xml:178
msgid ""
"If the <option>--compile</option> option is specified then the package will "
"be compiled to a binary .deb using <command>dpkg-buildpackage</command> for "
"the architecture as defined by the <command>--host-architecture</command> "
"option.  If <option>--download-only</option> is specified then the source "
"package will not be unpacked."
msgstr ""
"Falls die Option <option>--compile</option> angegeben ist, dann wird das "
"Paket unter Benutzung von <command>dpkg-buildpackage</command> für die "
"Architektur, die durch <command>--host-architecture</command> definiert ist, "
"zu einem binären .deb kompiliert. Falls <option>--download-only</option> "
"angegeben ist, wird das Quellpaket nicht entpackt."

#. type: Content of: <refentry><refsect1><variablelist><varlistentry><listitem><para>
#: apt-get.8.xml:185
msgid ""
"A specific source version can be retrieved by postfixing the source name "
"with an equals and then the version to fetch, similar to the mechanism used "
"for the package files. This enables exact matching of the source package "
"name and version, implicitly enabling the <literal>APT::Get::Only-Source</"
"literal> option."
msgstr ""
"Eine bestimmte Quellversion kann durch Voranstellen eines "
"Gleichheitszeichens vor den Paketnamen und dann der Version zum "
"Herunterladen erhalten werde, ähnlich dem Mechanismus, der für Paketdateien "
"benutzt wird. Dies ermöglicht exakte Übereinstimmung von Quellpaketname und -"
"Version und impliziert das Einschalten der <literal>APT::Get::Only-Source</"
"literal>-Option."

#. type: Content of: <refentry><refsect1><variablelist><varlistentry><listitem><para>
#: apt-get.8.xml:191
msgid ""
"Note that source packages are not installed and tracked in the "
"<command>dpkg</command> database like binary packages; they are simply "
"downloaded to the current directory, like source tarballs."
msgstr ""
"Beachten Sie, dass Quellpakete nicht wie normale Programmpakete in der "
"Datenbank von <command>dpkg</command> installiert und nachverfolgt werden; "
"sie werden nur wie Quell-Tarballs in das aktuelle Verzeichnis "
"heruntergeladen."

#. type: Content of: <refentry><refsect1><variablelist><varlistentry><listitem><para>
#: apt-get.8.xml:197
msgid ""
"<literal>build-dep</literal> causes apt-get to install/remove packages in an "
"attempt to satisfy the build dependencies for a source package. By default "
"the dependencies are satisfied to build the package natively. If desired a "
"host-architecture can be specified with the <option>--host-architecture</"
"option> option instead."
msgstr ""
"<literal>build-dep</literal> veranlasst apt-get, Pakete zu installieren/"
"entfernen, um zu versuchen, die Bau-Abhängigkeiten eines Quellpakets zu "
"erfüllen. Standardmäßig werden die Abhängigkeiten erfüllt, um das Paket auf "
"native Art zu bauen. Falls gewünscht, kann stattdessen eine "
"Rechnerarchitektur mit der Option <option>--host-architecture</option> "
"angegeben werden."

#. type: Content of: <refentry><refsect1><variablelist><varlistentry><listitem><para>
#: apt-get.8.xml:204
msgid ""
"<literal>check</literal> is a diagnostic tool; it updates the package cache "
"and checks for broken dependencies."
msgstr ""
"<literal>check</literal> ist ein Diagnosewerkzeug. Es aktualisiert den "
"Paketzwischenspeicher und prüft, ob beschädigte Abhängigkeiten vorliegen."

#. type: Content of: <refentry><refsect1><variablelist><varlistentry><listitem><para>
#: apt-get.8.xml:209
msgid ""
"<literal>download</literal> will download the given binary package into the "
"current directory."
msgstr ""
"<literal>download</literal> wird das angegebene Binärpaket in das aktuelle "
"Verzeichnis herunterladen."

#. type: Content of: <refentry><refsect1><variablelist><varlistentry><listitem><para>
#: apt-get.8.xml:215
msgid ""
"<literal>clean</literal> clears out the local repository of retrieved "
"package files. It removes everything but the lock file from "
"<filename>&cachedir;/archives/</filename> and <filename>&cachedir;/archives/"
"partial/</filename>. When APT is used as a &dselect; method, <literal>clean</"
"literal> is run automatically.  Those who do not use dselect will likely "
"want to run <literal>apt-get clean</literal> from time to time to free up "
"disk space."
msgstr ""
"<literal>clean</literal> bereinigt das lokale Depot von heruntergeladenen "
"Paketdateien. Es entfernt alles außer der Sperrdatei aus "
"<filename>&cachedir;/archives/</filename> und <filename>&cachedir;/archives/"
"partial/</filename>. Wenn APT als eine &dselect;-Methode benutzt wird, wird "
"<literal>clean</literal> automatisch ausgeführt. Diejenigen, die Dselect "
"nicht benutzen, werden <literal>apt-get clean</literal> wahrscheinlich von "
"Zeit zu Zeit ausführen, um Plattenplatz freizugeben."

#. type: Content of: <refentry><refsect1><variablelist><varlistentry><listitem><para>
#: apt-get.8.xml:225
msgid ""
"Like <literal>clean</literal>, <literal>autoclean</literal> clears out the "
"local repository of retrieved package files. The difference is that it only "
"removes package files that can no longer be downloaded, and are largely "
"useless. This allows a cache to be maintained over a long period without it "
"growing out of control. The configuration option <literal>APT::Clean-"
"Installed</literal> will prevent installed packages from being erased if it "
"is set to off."
msgstr ""
"Wie <literal>clean</literal> bereinigt <literal>autoclean</literal> das "
"lokale Depot von heruntergeladenen Paketdateien. Der Unterschied besteht "
"darin, dass es nur Pakete entfernt, die nicht mehr heruntergeladen werden "
"können und größtenteils nutzlos sind. Dies erlaubt es, einen "
"Zwischenspeicher über eine lange Zeitspanne zu betreuen, ohne dass er "
"unkontrolliert anwächst. Die Konfigurationsoption <literal>APT::Clean-"
"Installed</literal> wird installierte Pakete vor der Löschung bewahren, wenn "
"sie auf »off« gesetzt ist."

#. type: Content of: <refentry><refsect1><variablelist><varlistentry><listitem><para>
#: apt-get.8.xml:235
msgid ""
"<literal>autoremove</literal> is used to remove packages that were "
"automatically installed to satisfy dependencies for other packages and are "
"now no longer needed."
msgstr ""
"<literal>autoremove</literal> wird benutzt, um Pakete zu entfernen, die "
"automatisch installiert wurden, um Abhängigkeiten für andere Pakete zu "
"erfüllen und die nicht mehr benötigt werden."

#. type: Content of: <refentry><refsect1><variablelist><varlistentry><listitem><para>
#: apt-get.8.xml:240
msgid ""
"<literal>changelog</literal> downloads a package changelog and displays it "
"through <command>sensible-pager</command>. The server name and base "
"directory is defined in the <literal>APT::Changelogs::Server</literal> "
"variable (e.g. <ulink url=\"http://packages.debian.org/changelogs\">packages."
"debian.org/changelogs</ulink> for Debian or <ulink url=\"http://changelogs."
"ubuntu.com/changelogs\">changelogs.ubuntu.com/changelogs</ulink> for "
"Ubuntu).  By default it displays the changelog for the version that is "
"installed.  However, you can specify the same options as for the "
"<option>install</option> command."
msgstr ""
"<literal>changelog</literal> lädt ein Changelog eines Pakets herunter und "
"zeigt es mit <command>sensible-pager</command> an. Der Servername und das "
"Basisverzeichnis sind in der Variable <literal>APT::Changelogs::Server</"
"literal> definiert (z.B. <ulink url=\"http://packages.debian.org/changelogs"
"\">packages.debian.org/changelogs</ulink> für Debian oder <ulink url="
"\"http://changelogs.ubuntu.com/changelogs\">changelogs.ubuntu.com/"
"changelogs</ulink> für Ubuntu). Standardmäßig zeigt es das Changelog für die "
"installierte Version. Sie können jedoch die gleichen Optionen wie für den "
"Befehl <option>install</option> angeben."

#. type: Content of: <refentry><refsect1><title>
#: apt-get.8.xml:258 apt-cache.8.xml:248 apt-mark.8.xml:108
#: apt-config.8.xml:84 apt-extracttemplates.1.xml:52 apt-sortpkgs.1.xml:48
#: apt-ftparchive.1.xml:504
msgid "options"
msgstr "Optionen"

#. type: Content of: <refentry><refsect1><variablelist><varlistentry><listitem><para>
#: apt-get.8.xml:263
msgid ""
"Do not consider recommended packages as a dependency for installing.  "
"Configuration Item: <literal>APT::Install-Recommends</literal>."
msgstr ""
"betrachtet empfohlene Pakete nicht als Abhängigkeit für die Installation. "
"Konfigurationselement: <literal>APT::Install-Recommends</literal>."

#. type: Content of: <refentry><refsect1><variablelist><varlistentry><listitem><para>
#: apt-get.8.xml:268
msgid ""
"Consider suggested packages as a dependency for installing.  Configuration "
"Item: <literal>APT::Install-Suggests</literal>."
msgstr ""
"betrachtet empfohlene Pakete als Abhängigkeit für die Installation. "
"Konfigurationselement: <literal>APT::Install-Suggests</literal>."

#. type: Content of: <refentry><refsect1><variablelist><varlistentry><listitem><para>
#: apt-get.8.xml:273
msgid ""
"Download only; package files are only retrieved, not unpacked or installed.  "
"Configuration Item: <literal>APT::Get::Download-Only</literal>."
msgstr ""
"nur herunterladen; Paketdateien werden nur heruntergeladen, nicht entpackt "
"oder installiert. Konfigurationselement: <literal>APT::Get::Download-Only</"
"literal>."

#. type: Content of: <refentry><refsect1><variablelist><varlistentry><listitem><para>
#: apt-get.8.xml:278
msgid ""
"Fix; attempt to correct a system with broken dependencies in place. This "
"option, when used with install/remove, can omit any packages to permit APT "
"to deduce a likely solution. If packages are specified, these have to "
"completely correct the problem. The option is sometimes necessary when "
"running APT for the first time; APT itself does not allow broken package "
"dependencies to exist on a system. It is possible that a system's dependency "
"structure can be so corrupt as to require manual intervention (which usually "
"means using &dselect; or <command>dpkg --remove</command> to eliminate some "
"of the offending packages). Use of this option together with <option>-m</"
"option> may produce an error in some situations.  Configuration Item: "
"<literal>APT::Get::Fix-Broken</literal>."
msgstr ""
"beheben; versucht ein System von vorhandenen beschädigten Abhängigkeiten zu "
"korrigieren. Diese Option kann, wenn sie mit »install«/»remove« benutzt "
"wird, einige Pakete weglassen, um es APT zu erlauben, eine wahrscheinliche "
"Lösung herzuleiten. Falls Pakete angegeben wurden, müssen diese das Problem "
"vollständig korrigieren. Die Option ist manchmal nötig, wenn APT zum ersten "
"Mal ausgeführt wird. APT selbst erlaubt es nicht, dass auf einen System "
"beschädigte Paketabhängigkeiten existieren. Es ist möglich, dass eine "
"Abhängigkeitsstruktur eines Systems so fehlerhaft ist, dass ein manuelles "
"Eingreifen erforderlich ist (was normalerweise bedeutet, dass &dselect; oder "
"<command>dpkg --remove</command> benutzt wird, um einige der fehlerhaften "
"Pakete zu beseitigen). Wenn Sie die Option zusammen mit <option>-m</option> "
"benutzen, könnte das in einigen Situationen zu Fehlern führen. "
"Konfigurationselement: <literal>APT::Get::Fix-Broken</literal>."

#. type: Content of: <refentry><refsect1><variablelist><varlistentry><listitem><para>
#: apt-get.8.xml:293
msgid ""
"Ignore missing packages; if packages cannot be retrieved or fail the "
"integrity check after retrieval (corrupted package files), hold back those "
"packages and handle the result. Use of this option together with <option>-f</"
"option> may produce an error in some situations. If a package is selected "
"for installation (particularly if it is mentioned on the command line) and "
"it could not be downloaded then it will be silently held back.  "
"Configuration Item: <literal>APT::Get::Fix-Missing</literal>."
msgstr ""
"ignoriert fehlende Pakete; Wenn Pakete nicht heruntergeladen werden können "
"oder die Integritätsprüfung nach dem Herunterladen fehlschlägt (fehlerhafte "
"Paketdateien), werden diese Pakete zurückgehalten und das Ergebnis "
"verarbeitet. Die Benutzung dieser Option zusammen mit <option>-f</option> "
"kann in einigen Situationen zu Fehlern führen. Wenn ein Paket zur "
"Installation ausgewählt ist (besonders, wenn es auf der Befehlszeile genannt "
"wurde) und es nicht heruntergeladen werden kann, wird es stillschweigend "
"zurückgehalten. Konfigurationselement: <literal>APT::Get::Fix-Missing</"
"literal>."

#. type: Content of: <refentry><refsect1><variablelist><varlistentry><listitem><para>
#: apt-get.8.xml:304
msgid ""
"Disables downloading of packages. This is best used with <option>--ignore-"
"missing</option> to force APT to use only the .debs it has already "
"downloaded.  Configuration Item: <literal>APT::Get::Download</literal>."
msgstr ""
"schaltet das Herunterladen von Paketen aus. Dies wird am besten mit "
"<option>--ignore-missing</option> benutzt, um APT zu zwingen, nur die .debs "
"zu benutzten, die es bereits heruntergeladenen hat. Konfigurationselement: "
"<literal>APT::Get::Download</literal>."

#. type: Content of: <refentry><refsect1><variablelist><varlistentry><listitem><para>
#: apt-get.8.xml:311
msgid ""
"Quiet; produces output suitable for logging, omitting progress indicators.  "
"More q's will produce more quiet up to a maximum of 2. You can also use "
"<option>-q=#</option> to set the quiet level, overriding the configuration "
"file.  Note that quiet level 2 implies <option>-y</option>; you should never "
"use -qq without a no-action modifier such as -d, --print-uris or -s as APT "
"may decide to do something you did not expect.  Configuration Item: "
"<literal>quiet</literal>."
msgstr ""
"still; erzeugt eine Ausgabe, die für Protokollierung geeignet ist und "
"Fortschrittsanzeiger weglässt. Mehr »q«s unterdrücken mehr Ausgaben, bis zu "
"einem Maximum von 2. Sie können außerdem <option>-q=#</option> benutzen, um "
"die Stillestufe zu setzen, was die Konfigurationsdatei überschreibt. "
"Beachten Sie, dass Stillestufe 2 <option>-y</option> impliziert. Sie sollten "
"niemals -qq ohne einen keine-Aktion-Umwandler, wie -d, --print-uris oder -s "
"benutzen, da APT entscheiden könnte, etwas zu tun, das Sie nicht erwarten. "
"Konfigurationselement: <literal>quiet</literal>."

#. type: Content of: <refentry><refsect1><variablelist><varlistentry><listitem><para>
#: apt-get.8.xml:326
msgid ""
"No action; perform a simulation of events that would occur but do not "
"actually change the system.  Configuration Item: <literal>APT::Get::"
"Simulate</literal>."
msgstr ""
"keine Aktion; führt eine Simulation von Ereignissen aus, die eintreten "
"würden, aber das aktuelle System nicht verändern. Konfigurationselement: "
"<literal>APT::Get::Simulate</literal>."

#. type: Content of: <refentry><refsect1><variablelist><varlistentry><listitem><para>
#: apt-get.8.xml:330
msgid ""
"Simulated runs performed as a user will automatically deactivate locking "
"(<literal>Debug::NoLocking</literal>), and if the option <literal>APT::Get::"
"Show-User-Simulation-Note</literal> is set (as it is by default) a notice "
"will also be displayed indicating that this is only a simulation. Runs "
"performed as root do not trigger either NoLocking or the notice - superusers "
"should know what they are doing without further warnings from <literal>apt-"
"get</literal>."
msgstr ""
"Simulierte Durchläufe als Benutzer werden automatisch das Sperren "
"deaktivieren (<literal>Debug::NoLocking</literal>) und falls die Option "
"<literal>APT::Get::Show-User-Simulation-Note</literal> gesetzt ist (was "
"standardmäßig der Fall ist), wird außerdem eine Benachrichtigung angezeigt, "
"die angibt, dass es sich hierbei nur um eine Simulation handelt. Simulierte "
"Durchläufe als Root lösen weder NoLocking noch die Benachrichtigung aus – "
"Superuser sollten ohne vorherige Warnung von <literal>apt-get</literal> "
"wissen, was sie tun."

#. type: Content of: <refentry><refsect1><variablelist><varlistentry><listitem><para>
#: apt-get.8.xml:338
msgid ""
"Simulated runs print out a series of lines, each representing a "
"<command>dpkg</command> operation: configure (<literal>Conf</literal>), "
"remove (<literal>Remv</literal>)  or unpack (<literal>Inst</literal>). "
"Square brackets indicate broken packages, and empty square brackets indicate "
"breaks that are of no consequence (rare)."
msgstr ""
"Simulieren gibt eine Serie von Zeilen aus, von denen jede eine "
"<command>dpkg</command>-Operation darstellt: Konfigurieren (<literal>Conf</"
"literal>), Entfernen (<literal>Remv</literal>), Entpacken (<literal>Inst</"
"literal>). Eckige Klammern zeigen beschädigte Pakete an und ein leeres Paar "
"eckiger Klammern bedeutet Unterbrechungen, die keine Folgen haben (selten)."

#. type: Content of: <refentry><refsect1><variablelist><varlistentry><listitem><para>
#: apt-get.8.xml:346
msgid ""
"Automatic yes to prompts; assume \"yes\" as answer to all prompts and run "
"non-interactively. If an undesirable situation, such as changing a held "
"package, trying to install a unauthenticated package or removing an "
"essential package occurs then <literal>apt-get</literal> will abort.  "
"Configuration Item: <literal>APT::Get::Assume-Yes</literal>."
msgstr ""
"automatisches »Ja« auf Anfragen; Versucht »Ja« auf alle Anfragen zu "
"antworten und ohne Eingaben zu laufen. Wenn eine unerwünschte Situation "
"eintritt, wie ein gehaltenes Paket zu ändern, ein nicht authentifiziert "
"Paket zu installieren oder ein essentielles Paket zu entfernen, dann wird "
"<literal>apt-get</literal> abgebrochen. Konfigurationselement: <literal>APT::"
"Get::Assume-Yes</literal>."

#. type: Content of: <refentry><refsect1><variablelist><varlistentry><listitem><para>
#: apt-get.8.xml:354
msgid ""
"Automatic \"no\" to all prompts.  Configuration Item: <literal>APT::Get::"
"Assume-No</literal>."
msgstr ""
"automatisches »Nein« auf alle Anfragen. Konfigurationselement: <literal>APT::"
"Get::Assume-No</literal>."

#. type: Content of: <refentry><refsect1><variablelist><varlistentry><listitem><para>
#: apt-get.8.xml:359
msgid ""
"Show upgraded packages; print out a list of all packages that are to be "
"upgraded.  Configuration Item: <literal>APT::Get::Show-Upgraded</literal>."
msgstr ""
"zeigt Pakete, von denen ein Upgrade durchgeführt werden soll; Gibt eine "
"Liste aller Pakete aus, von denen ein Upgrade gemacht wurde. "
"Konfigurationselement: <literal>APT::Get::Show-Upgraded</literal>."

#. type: Content of: <refentry><refsect1><variablelist><varlistentry><listitem><para>
#: apt-get.8.xml:365
msgid ""
"Show full versions for upgraded and installed packages.  Configuration Item: "
"<literal>APT::Get::Show-Versions</literal>."
msgstr ""
"zeigt vollständige Versionen für Pakete, von denen ein Upgrade durchgeführt "
"oder die installiert wurden. Konfigurationselement: <literal>APT::Get::Show-"
"Versions</literal>."

#. type: Content of: <refentry><refsect1><variablelist><varlistentry><listitem><para>
#: apt-get.8.xml:371
msgid ""
"This option controls the architecture packages are built for by <command>apt-"
"get source --compile</command> and how cross-builddependencies are "
"satisfied. By default is it not set which means that the host architecture "
"is the same as the build architecture (which is defined by <literal>APT::"
"Architecture</literal>).  Configuration Item: <literal>APT::Get::Host-"
"Architecture</literal>"
msgstr ""
"Diese Option steuert, wie die Architekturpakete durch <command>apt-get "
"source --compile</command> gebaut und wie Cross-Bau-Abhängigkeiten erfüllt "
"werden. Standardmäßig ist sie nicht gesetze, was bedeutet, dass die "
"Rechnerarchitektur die gleiche wie die Bau-Architektur ist (die durch "
"<literal>APT::Architecture</literal>) definiert wird). "
"Konfigurationselement: <literal>APT::Get::Host-Architecture</literal>"

#. type: Content of: <refentry><refsect1><variablelist><varlistentry><listitem><para>
#: apt-get.8.xml:381
msgid ""
"Compile source packages after downloading them.  Configuration Item: "
"<literal>APT::Get::Compile</literal>."
msgstr ""
"kompiliert Quellpakete, nachdem sie heruntergeladen wurden. "
"Konfigurationselement: <literal>APT::Get::Compile</literal>."

#. type: Content of: <refentry><refsect1><variablelist><varlistentry><listitem><para>
#: apt-get.8.xml:386
msgid ""
"Ignore package holds; this causes <command>apt-get</command> to ignore a "
"hold placed on a package. This may be useful in conjunction with "
"<literal>dist-upgrade</literal> to override a large number of undesired "
"holds.  Configuration Item: <literal>APT::Ignore-Hold</literal>."
msgstr ""
"ignoriert zurückhalten des Paketes; Dies veranlasst <command>apt-get</"
"command>, ein für das Paket gesetztes »Halten« zu ignorieren. Dies kann "
"zusammen mit <literal>dist-upgrade</literal> nützlich sein, um eine große "
"Anzahl ungewünschter »Halten« zu überschreiben. Konfigurationselement: "
"<literal>APT::Ignore-Hold</literal>."

#. type: Content of: <refentry><refsect1><variablelist><varlistentry><listitem><para>
#: apt-get.8.xml:393
msgid ""
"Do not upgrade packages; when used in conjunction with <literal>install</"
"literal>, <literal>no-upgrade</literal> will prevent packages on the command "
"line from being upgraded if they are already installed.  Configuration Item: "
"<literal>APT::Get::Upgrade</literal>."
msgstr ""
"kein Upgrade von Paketen durchführen; Wenn es zusammen mit <literal>install</"
"literal> benutzt wird, wird <literal>no-upgrade</literal> auf der "
"Befehlszeile ein Upgrade von Paketen verhindern, wenn sie bereits "
"installiert sind. Konfigurationselement: <literal>APT::Get::Upgrade</"
"literal>."

#. type: Content of: <refentry><refsect1><variablelist><varlistentry><listitem><para>
#: apt-get.8.xml:400
msgid ""
"Do not install new packages; when used in conjunction with <literal>install</"
"literal>, <literal>only-upgrade</literal> will install upgrades for already "
"installed packages only and ignore requests to install new packages.  "
"Configuration Item: <literal>APT::Get::Only-Upgrade</literal>."
msgstr ""
"keine neuen Pakete installieren. Wenn es zusammen mit <literal>install</"
"literal> benutzt wird, wird <literal>only-upgrade</literal> nur Upgrades für "
"bereits installierte Pakete installieren und Anfragen zur Installation neuer "
"Pakete ignorieren. Konfigurationselement: <literal>APT::Get::Only-Upgrade</"
"literal>."

#. type: Content of: <refentry><refsect1><variablelist><varlistentry><listitem><para>
#: apt-get.8.xml:408
msgid ""
"Force yes; this is a dangerous option that will cause apt to continue "
"without prompting if it is doing something potentially harmful. It should "
"not be used except in very special situations. Using <literal>force-yes</"
"literal> can potentially destroy your system! Configuration Item: "
"<literal>APT::Get::force-yes</literal>."
msgstr ""
"erzwingt »Ja«; Dies ist eine gefährliche Option, die APT veranlasst, ohne "
"Nachfrage fortzufahren, wenn es etwas möglicherweise schädliches tut. Es "
"sollte nicht benutzt werden, außer in ganz besonderen Situationen. "
"<literal>force-yes</literal> zu benutzen, kann möglicherweise ihr System "
"zerstören! Konfigurationselement: <literal>APT::Get::force-yes</literal>."

#. type: Content of: <refentry><refsect1><variablelist><varlistentry><listitem><para>
#: apt-get.8.xml:416
msgid ""
"Instead of fetching the files to install their URIs are printed. Each URI "
"will have the path, the destination file name, the size and the expected MD5 "
"hash. Note that the file name to write to will not always match the file "
"name on the remote site! This also works with the <literal>source</literal> "
"and <literal>update</literal> commands. When used with the <literal>update</"
"literal> command the MD5 and size are not included, and it is up to the user "
"to decompress any compressed files.  Configuration Item: <literal>APT::Get::"
"Print-URIs</literal>."
msgstr ""
"Anstatt die Dateien herunterzuladen, werden ihre URIs ausgegeben. Jede URI "
"wird den Pfad, den Zieldateinamen, die Größe und den erwarteten MD5-Hash "
"enthalten. Beachten Sie, dass der zu schreibende Dateiname nicht immer dem "
"Dateinamen auf der entfernt gelegenen Seite entspricht. Dies funktioniert "
"auch mit den Befehlen <literal>source</literal> und <literal>update</"
"literal>. Wenn es mit dem Befehl <literal>update</literal> benutzt wird, "
"sind MD5 und Größe nicht enthalten und es ist Aufgabe des Benutzers, "
"komprimierte Dateien zu dekomprimieren. Konfigurationselement: <literal>APT::"
"Get::Print-URIs</literal>."

#. type: Content of: <refentry><refsect1><variablelist><varlistentry><listitem><para>
#: apt-get.8.xml:427
msgid ""
"Use purge instead of remove for anything that would be removed.  An asterisk "
"(\"*\") will be displayed next to packages which are scheduled to be purged. "
"<option>remove --purge</option> is equivalent to the <option>purge</option> "
"command.  Configuration Item: <literal>APT::Get::Purge</literal>."
msgstr ""
"»purge« anstelle von »remove« für alles zu entfernende benutzen. Ein Stern "
"(»*«) wird bei Paketen angezeigt, die zum vollständigen Entfernen vorgemerkt "
"sind. <option>remove --purge</option> entspricht dem Befehl <option>purge</"
"option>. Konfigurationselement: <literal>APT::Get::Purge</literal>."

#. type: Content of: <refentry><refsect1><variablelist><varlistentry><listitem><para>
#: apt-get.8.xml:435
msgid ""
"Re-install packages that are already installed and at the newest version.  "
"Configuration Item: <literal>APT::Get::ReInstall</literal>."
msgstr ""
"installiert Pakete erneut, die bereits installiert sind und die neueste "
"Version haben. Konfigurationselement: <literal>APT::Get::ReInstall</literal>."

#. type: Content of: <refentry><refsect1><variablelist><varlistentry><listitem><para>
#: apt-get.8.xml:440
msgid ""
"This option is on by default; use <literal>--no-list-cleanup</literal> to "
"turn it off. When it is on, <command>apt-get</command> will automatically "
"manage the contents of <filename>&statedir;/lists</filename> to ensure that "
"obsolete files are erased.  The only reason to turn it off is if you "
"frequently change your sources list.  Configuration Item: <literal>APT::Get::"
"List-Cleanup</literal>."
msgstr ""
"Diese Option ist standardmäßig eingeschaltet. Um sie auszuschalten, benutzen "
"Sie <literal>--no-list-cleanup</literal>. Wenn eingeschaltet, wird "
"<command>apt-get</command> den Inhalt von <filename>&statedir;/lists</"
"filename> automatisch verwalten, um sicherzustellen, dass veraltete Dateien "
"gelöscht werden. Nur das häufige Ändern der Quelllisten stellt den einzigen "
"Grund zum Ausschalten der Option dar. Konfigurationselement: <literal>APT::"
"Get::List-Cleanup</literal>."

#. type: Content of: <refentry><refsect1><variablelist><varlistentry><listitem><para>
#: apt-get.8.xml:450
msgid ""
"This option controls the default input to the policy engine; it creates a "
"default pin at priority 990 using the specified release string.  This "
"overrides the general settings in <filename>/etc/apt/preferences</"
"filename>.  Specifically pinned packages are not affected by the value of "
"this option. In short, this option lets you have simple control over which "
"distribution packages will be retrieved from. Some common examples might be "
"<option>-t '2.1*'</option>, <option>-t unstable</option> or <option>-t sid</"
"option>.  Configuration Item: <literal>APT::Default-Release</literal>; see "
"also the &apt-preferences; manual page."
msgstr ""
"Diese Option steuert die standardmäßige Eingabe an die Einheit zur "
"Durchsetzung der Richtlinien (»policy«), sie erstellt eine Vorgabe-Pin mit "
"Priorität 990 unter Benutzung der angegebenen Release-Zeichenkette. Dies "
"überschreibt die allgemeinen Einstellungen in <filename>/etc/apt/"
"preferences</filename>. Pakete mit speziellem Pinning sind nicht vom Wert "
"dieser Option betroffen. Kurz gesagt, gibt Ihnen diese Option einfache "
"Kontrolle darüber, welche Distributions-Pakete heruntergeladen werden "
"sollen. Einige typische Beispiele könnten <option>-t '2.1*'</option>, "
"<option>-t unstable</option> oder <option>-t sid</option> sein. "
"Konfigurationselement: <literal>APT::Default-Release</literal>; Lesen Sie "
"auch die &apt-preferences;-Handbuchseite."

#. type: Content of: <refentry><refsect1><variablelist><varlistentry><listitem><para>
#: apt-get.8.xml:465
msgid ""
"Only perform operations that are 'trivial'. Logically this can be considered "
"related to <option>--assume-yes</option>; where <option>--assume-yes</"
"option> will answer yes to any prompt, <option>--trivial-only</option> will "
"answer no.  Configuration Item: <literal>APT::Get::Trivial-Only</literal>."
msgstr ""
"führt nur Operationen aus, die »trivial« sind. Logischerweise kann dies in "
"Betracht bezogen auf <option>--assume-yes</option> sein, wobei <option>--"
"assume-yes</option> auf jede Frage mit »Ja« und <option>--trivial-only</"
"option> mit »Nein« antworten wird. Konfigurationselement: <literal>APT::Get::"
"Trivial-Only</literal>."

#. type: Content of: <refentry><refsect1><variablelist><varlistentry><listitem><para>
#: apt-get.8.xml:472
msgid ""
"If any packages are to be removed apt-get immediately aborts without "
"prompting.  Configuration Item: <literal>APT::Get::Remove</literal>."
msgstr ""
"Wenn irgendwelche Pakete entfernt werden sollen, bricht apt-get sofort ohne "
"Nachfrage ab. Konfigurationselement: <literal>APT::Get::Remove</literal>."

#. type: Content of: <refentry><refsect1><variablelist><varlistentry><listitem><para>
#: apt-get.8.xml:478
msgid ""
"If the command is either <literal>install</literal> or <literal>remove</"
"literal>, then this option acts like running the <literal>autoremove</"
"literal> command, removing unused dependency packages. Configuration Item: "
"<literal>APT::Get::AutomaticRemove</literal>."
msgstr ""
"Wenn der Befehl entweder <literal>install</literal> oder <literal>remove</"
"literal> lautet, dann bewirkt diese Option wie das Ausführen des "
"<literal>autoremove</literal>-Befehls das Entfernen der nicht benutzten "
"Abhhängigkeitspakete. Konfigurationselement: <literal>APT::Get::"
"AutomaticRemove</literal>."

#. type: Content of: <refentry><refsect1><variablelist><varlistentry><listitem><para>
#: apt-get.8.xml:485
msgid ""
"Only has meaning for the <literal>source</literal> and <literal>build-dep</"
"literal> commands.  Indicates that the given source names are not to be "
"mapped through the binary table.  This means that if this option is "
"specified, these commands will only accept source package names as "
"arguments, rather than accepting binary package names and looking up the "
"corresponding source package.  Configuration Item: <literal>APT::Get::Only-"
"Source</literal>."
msgstr ""
"hat nur eine Bedeutung für die Befehle <literal>source</literal> und "
"<literal>build-dep</literal>. Zeigt an, dass die angegebenen Quellnamen "
"nicht durch die Programmtabelle ermittelt werden. Dies bedeutet, das dieser "
"Befehl, wenn diese Option angegeben ist, nur Quellpaketnamen als Argumente "
"akzeptiert, anstatt Programmpakete zu akzeptieren und nach den "
"entsprechenden Quellpaketen zu suchen. Konfigurationselement: <literal>APT::"
"Get::Only-Source</literal>."

#. type: Content of: <refentry><refsect1><variablelist><varlistentry><listitem><para>
#: apt-get.8.xml:496
msgid ""
"Download only the diff, dsc, or tar file of a source archive.  Configuration "
"Item: <literal>APT::Get::Diff-Only</literal>, <literal>APT::Get::Dsc-Only</"
"literal>, and <literal>APT::Get::Tar-Only</literal>."
msgstr ""
"lädt nur die diff-, dsc-, oder tar-Dateien eines Quellarchivs herunter. "
"Konfigurationselemente: <literal>APT::Get::Diff-Only</literal>, "
"<literal>APT::Get::Dsc-Only</literal> und <literal>APT::Get::Tar-Only</"
"literal>."

#. type: Content of: <refentry><refsect1><variablelist><varlistentry><listitem><para>
#: apt-get.8.xml:502
msgid ""
"Only process architecture-dependent build-dependencies.  Configuration Item: "
"<literal>APT::Get::Arch-Only</literal>."
msgstr ""
"verarbeitet nur architekturabhängige Bauabhängigkeiten. "
"Konfigurationselement: <literal>APT::Get::Arch-Only</literal>."

#. type: Content of: <refentry><refsect1><variablelist><varlistentry><listitem><para>
#: apt-get.8.xml:507
msgid ""
"Ignore if packages can't be authenticated and don't prompt about it.  This "
"is useful for tools like pbuilder.  Configuration Item: <literal>APT::Get::"
"AllowUnauthenticated</literal>."
msgstr ""
"Ignoriert, wenn Pakete nicht authentifiziert werden können und nicht danach "
"fragen. Dies ist für Werkzeuge wie pbuilder nützlich. Konfigurationselement: "
"<literal>APT::Get::AllowUnauthenticated</literal>."

#. type: Content of: <refentry><refsect1><title>
#: apt-get.8.xml:518 apt-cache.8.xml:343 apt-key.8.xml:174 apt-mark.8.xml:125
#: apt.conf.5.xml:1167 apt_preferences.5.xml:698
msgid "Files"
msgstr "Dateien"

#. type: Content of: <refentry><refsect1><title>
#: apt-get.8.xml:528 apt-cache.8.xml:350 apt-key.8.xml:195 apt-mark.8.xml:131
#: apt-secure.8.xml:191 apt-cdrom.8.xml:152 apt-config.8.xml:109
#: apt.conf.5.xml:1173 apt_preferences.5.xml:705 sources.list.5.xml:252
#: apt-extracttemplates.1.xml:70 apt-sortpkgs.1.xml:63
#: apt-ftparchive.1.xml:607
msgid "See Also"
msgstr "Siehe auch"

#. type: Content of: <refentry><refsect1><para>
#: apt-get.8.xml:529
msgid ""
"&apt-cache;, &apt-cdrom;, &dpkg;, &dselect;, &sources-list;, &apt-conf;, "
"&apt-config;, &apt-secure;, The APT User's guide in &guidesdir;, &apt-"
"preferences;, the APT Howto."
msgstr ""
"&apt-cache;, &apt-cdrom;, &dpkg;, &dselect;, &sources-list;, &apt-conf;, "
"&apt-config;, &apt-secure;, die APT-Benutzeranleitung in &guidesdir;, &apt-"
"preferences;, das APT-Howto."

#. type: Content of: <refentry><refsect1><title>
#: apt-get.8.xml:534 apt-cache.8.xml:355 apt-mark.8.xml:135
#: apt-cdrom.8.xml:157 apt-config.8.xml:114 apt-extracttemplates.1.xml:74
#: apt-sortpkgs.1.xml:67 apt-ftparchive.1.xml:611
msgid "Diagnostics"
msgstr "Diagnose"

#. type: Content of: <refentry><refsect1><para>
#: apt-get.8.xml:535
msgid ""
"<command>apt-get</command> returns zero on normal operation, decimal 100 on "
"error."
msgstr ""
"<command>apt-get</command> gibt bei normalen Operationen 0 zurück, dezimal "
"100 bei Fehlern."

#. type: Content of: <refentry><refnamediv><refpurpose>
#: apt-cache.8.xml:33
msgid "query the APT cache"
msgstr "den APT-Zwischenspeicher abfragen"

#. type: Content of: <refentry><refsect1><para>
#: apt-cache.8.xml:39
msgid ""
"<command>apt-cache</command> performs a variety of operations on APT's "
"package cache. <command>apt-cache</command> does not manipulate the state of "
"the system but does provide operations to search and generate interesting "
"output from the package metadata."
msgstr ""
"<command>apt-cache</command> führt eine Vielzahl von Operationen auf dem "
"Paketzwischenspeicher von APT durch. <command>apt-cache</command> "
"manipuliert nicht den Status des Systems, stellt aber Operationen zum Suchen "
"und Generieren von interessanten Ausgaben der Paket-Metadaten bereit."

#. type: Content of: <refentry><refsect1><variablelist><varlistentry><listitem><para>
#: apt-cache.8.xml:49
msgid ""
"<literal>gencaches</literal> creates APT's package cache. This is done "
"implicitly by all commands needing this cache if it is missing or outdated."
msgstr ""
"<literal>gencaches</literal> erzeugt den Paketzwischenspeicher von APT. Dies "
"wird implizit durch alle Befehle erledigt, die diesen Zwischenspeicher "
"benötigen, falls er fehlt oder veraltet ist."

#. type: Content of: <refentry><refsect1><variablelist><varlistentry><term><option><replaceable>
#: apt-cache.8.xml:53 apt-cache.8.xml:142 apt-cache.8.xml:163
#: apt-cache.8.xml:185 apt-cache.8.xml:190 apt-cache.8.xml:206
#: apt-cache.8.xml:224 apt-cache.8.xml:236
msgid "&synopsis-pkg;"
msgstr "&synopsis-pkg;"

#. type: Content of: <refentry><refsect1><variablelist><varlistentry><listitem><para>
#: apt-cache.8.xml:54
msgid ""
"<literal>showpkg</literal> displays information about the packages listed on "
"the command line. Remaining arguments are package names. The available "
"versions and reverse dependencies of each package listed are listed, as well "
"as forward dependencies for each version. Forward (normal)  dependencies are "
"those packages upon which the package in question depends; reverse "
"dependencies are those packages that depend upon the package in question. "
"Thus, forward dependencies must be satisfied for a package, but reverse "
"dependencies need not be.  For instance, <command>apt-cache showpkg "
"libreadline2</command> would produce output similar to the following:"
msgstr ""
"<literal>showpkg</literal> zeigt Informationen über die auf der Befehlszeile "
"aufgelisteten Pakete. Die übrigen Argumente sind Paketnamen. Die verfügbaren "
"Versionen und Rückwärtsabhängigkeiten jedes  aufgeführten Paketes werden "
"ebenso aufgelistet, wie die Vorwärtsabhängigkeiten jeder Version. "
"Vorwärtsabhängigkeiten (normale Abhängigkeiten) sind jene Pakete, von denen "
"das betreffende Paket abhängt. Rückwärtsabhängigkeiten sind jene Pakete, die "
"von dem betreffenden Paket abhängen. Deshalb müssen Vorwärtsabhängigkeiten "
"für das Paket erfüllt werden, Rückwärtsabhängigkeiten allerdings nicht. "
"<command>apt-cache showpkg libreadline2</command> würde zum Beispiel eine "
"Ausgabe ähnlich der folgenden erzeugen:"

#. type: Content of: <refentry><refsect1><variablelist><varlistentry><listitem><informalexample><programlisting>
#: apt-cache.8.xml:66
#, no-wrap
msgid ""
"Package: libreadline2\n"
"Versions: 2.1-12(/var/state/apt/lists/foo_Packages),\n"
"Reverse Depends: \n"
"  libreadlineg2,libreadline2\n"
"  libreadline2-altdev,libreadline2\n"
"Dependencies:\n"
"2.1-12 - libc5 (2 5.4.0-0) ncurses3.0 (0 (null))\n"
"Provides:\n"
"2.1-12 - \n"
"Reverse Provides: \n"
msgstr ""
"Package: libreadline2\n"
"Versions: 2.1-12(/var/state/apt/lists/foo_Packages),\n"
"Reverse Depends: \n"
"  libreadlineg2,libreadline2\n"
"  libreadline2-altdev,libreadline2\n"
"Dependencies:\n"
"2.1-12 - libc5 (2 5.4.0-0) ncurses3.0 (0 (null))\n"
"Provides:\n"
"2.1-12 - \n"
"Reverse Provides: \n"

#. type: Content of: <refentry><refsect1><variablelist><varlistentry><listitem><para>
#: apt-cache.8.xml:78
msgid ""
"Thus it may be seen that libreadline2, version 2.1-12, depends on libc5 and "
"ncurses3.0 which must be installed for libreadline2 to work.  In turn, "
"libreadlineg2 and libreadline2-altdev depend on libreadline2. If "
"libreadline2 is installed, libc5 and ncurses3.0 (and ldso) must also be "
"installed; libreadlineg2 and libreadline2-altdev do not have to be "
"installed. For the specific meaning of the remainder of the output it is "
"best to consult the apt source code."
msgstr ""
"Dadurch sieht man, dass libreadline2, Version 2.1-12, von libc5 und "
"ncurses3.0 abhängt, die installiert sein müssen, damit libreadline2 "
"funktioniert. Im Gegenzug hängen libreadlineg2 und libreadline2-altdev von "
"libreadline2 ab. Wenn libreadline2 installiert ist, müssen außerdem libc5 "
"und ncurses3.0 (und ldso) installiert sein. Für die spezielle Bedeutung der "
"restlichen Ausgabe ist es am besten, den apt-Quelltext zu konsultieren."

#. type: Content of: <refentry><refsect1><variablelist><varlistentry><listitem><para>
#: apt-cache.8.xml:87
msgid ""
"<literal>stats</literal> displays some statistics about the cache.  No "
"further arguments are expected. Statistics reported are:"
msgstr ""
"<literal>stats</literal> zeigt einige Statistiken über den Zwischenspeicher. "
"Es werden keine weiteren Argumente erwartet. Berichtete Statistiken sind:"

#. type: Content of: <refentry><refsect1><variablelist><varlistentry><listitem><para><itemizedlist><listitem><para>
#: apt-cache.8.xml:90
msgid ""
"<literal>Total package names</literal> is the number of package names found "
"in the cache."
msgstr ""
"<literal>Total package names</literal> ist die Gesamtzahl der im "
"Zwischenspeicher gefundenen Pakete."

#. type: Content of: <refentry><refsect1><variablelist><varlistentry><listitem><para><itemizedlist><listitem><para>
#: apt-cache.8.xml:94
msgid ""
"<literal>Normal packages</literal> is the number of regular, ordinary "
"package names; these are packages that bear a one-to-one correspondence "
"between their names and the names used by other packages for them in "
"dependencies. The majority of packages fall into this category."
msgstr ""
"<literal>Normal packages</literal> ist die Anzahl der regulären, "
"gewöhnlichen Paketnamen. Diese sind Pakete, die eine Eins-zu-Eins-"
"Entsprechung zwischen ihren Namen und den Namen, die andere Pakete für ihre "
"Abhängigkeiten benutzen, tragen. Die Mehrzahl der Pakete fällt in diese "
"Kategorie."

#. type: Content of: <refentry><refsect1><variablelist><varlistentry><listitem><para><itemizedlist><listitem><para>
#: apt-cache.8.xml:100
msgid ""
"<literal>Pure virtual packages</literal> is the number of packages that "
"exist only as a virtual package name; that is, packages only \"provide\" the "
"virtual package name, and no package actually uses the name. For instance, "
"\"mail-transport-agent\" in the Debian system is a pure virtual package; "
"several packages provide \"mail-transport-agent\", but there is no package "
"named \"mail-transport-agent\"."
msgstr ""
"<literal>Pure virtual packages</literal> ist die Anzahl der Pakete, die nur "
"als ein virtueller Paketname existieren. Das kommt vor, wenn Pakete nur den "
"virtuellen Paketnamen »bereitstellen« und aktuell kein Paket den Namen "
"benutzt. Zum Beispiel ist im Debian-GNU/Linux-System »mail-transport-agent« "
"ein rein virtuelles Paket. Mehrere Pakete stellen »mail-transport-agent« "
"bereit, aber es gibt kein Paket mit dem Namen »mail-transport-agent«."

#. type: Content of: <refentry><refsect1><variablelist><varlistentry><listitem><para><itemizedlist><listitem><para>
#: apt-cache.8.xml:108
msgid ""
"<literal>Single virtual packages</literal> is the number of packages with "
"only one package providing a particular virtual package. For example, in the "
"Debian system, \"X11-text-viewer\" is a virtual package, but only one "
"package, xless, provides \"X11-text-viewer\"."
msgstr ""
"<literal>Single virtual packages</literal> ist die Anzahl der Pakete mit nur "
"einem Paket, das ein bestimmtes virtuelles Paket bereitstellt. »X11-text-"
"viewer« ist zum Beispiel im Debian-GNU/Linux-System ein virtuelles Paket, "
"aber nur ein Paket, xless, stellt »X11-text-viewer« bereit."

#. type: Content of: <refentry><refsect1><variablelist><varlistentry><listitem><para><itemizedlist><listitem><para>
#: apt-cache.8.xml:114
msgid ""
"<literal>Mixed virtual packages</literal> is the number of packages that "
"either provide a particular virtual package or have the virtual package name "
"as the package name. For instance, in the Debian system, \"debconf\" is both "
"an actual package, and provided by the debconf-tiny package."
msgstr ""
"<literal>Mixed virtual packages</literal> ist die Anzahl der Pakete, die "
"entweder ein bestimmtes virtuelles Paket bereitstellen oder den virtuellen "
"Paketnamen als Paketnamen haben. »debconf« ist zum Beispiel sowohl ein "
"tatsächliches Paket, wird aber auch vom Paket debconf-tiny bereitgestellt."

#. type: Content of: <refentry><refsect1><variablelist><varlistentry><listitem><para><itemizedlist><listitem><para>
#: apt-cache.8.xml:121
msgid ""
"<literal>Missing</literal> is the number of package names that were "
"referenced in a dependency but were not provided by any package. Missing "
"packages may be an evidence if a full distribution is not accessed, or if a "
"package (real or virtual) has been dropped from the distribution. Usually "
"they are referenced from Conflicts or Breaks statements."
msgstr ""
"<literal>Missing</literal> ist die Anzahl der Paketnamen, auf die eine "
"Abhängigkeit verweist, die aber von keinem Paket bereitgestellt werden. "
"Fehlende Pakete könnten auftauchen, wenn nicht auf eine vollständige "
"Distribution zugegriffen oder ein (echtes oder virtuelles) Paket aus einer "
"Distribution gestrichen wurde. Normalerweise wird auf sie von Conflicts oder "
"Breaks-Angaben Bezug genommen."

#. type: Content of: <refentry><refsect1><variablelist><varlistentry><listitem><para><itemizedlist><listitem><para>
#: apt-cache.8.xml:128
msgid ""
"<literal>Total distinct</literal> versions is the number of package versions "
"found in the cache; this value is therefore at least equal to the number of "
"total package names. If more than one distribution is being accessed (for "
"instance, \"stable\" and \"unstable\"), this value can be considerably "
"larger than the number of total package names."
msgstr ""
"<literal>Total distinct</literal> Versionen ist die Anzahl der im "
"Zwischenspeicher gefundenen Paketversionen. Dieser Wert ist daher meistens "
"gleich der Anzahl der gesamten Paketnamen. Wenn auf mehr als eine "
"Distribution zugegriffen wird (zum Beispiel »Stable« und »Unstable« "
"zusammen), kann dieser Wert deutlich größer als die gesamte Anzahl der "
"Paketnamen sein."

#. type: Content of: <refentry><refsect1><variablelist><varlistentry><listitem><para><itemizedlist><listitem><para>
#: apt-cache.8.xml:135
msgid ""
"<literal>Total dependencies</literal> is the number of dependency "
"relationships claimed by all of the packages in the cache."
msgstr ""
"<literal>Total dependencies</literal> ist die Anzahl der "
"Abhängigkeitsbeziehungen, den alle Pakete im Zwischenspeicher beanspruchen."

#. type: Content of: <refentry><refsect1><variablelist><varlistentry><listitem><para>
#: apt-cache.8.xml:143
msgid ""
"<literal>showsrc</literal> displays all the source package records that "
"match the given package names. All versions are shown, as well as all "
"records that declare the name to be a binary package."
msgstr ""
"<literal>showsrc</literal> zeigt alle Quellpaketdatensätze, die den "
"angegebenen Paketnamen entsprechen. Alle Versionen werden ebenso angezeigt, "
"wie alle Datensätze, die den Namen für ein Binärpaket deklarieren."

#. type: Content of: <refentry><refsect1><variablelist><varlistentry><listitem><para>
#: apt-cache.8.xml:149
msgid ""
"<literal>dump</literal> shows a short listing of every package in the cache. "
"It is primarily for debugging."
msgstr ""
"<literal>dump</literal> zeigt einen kurzen Programmausdruck von jedem Paket "
"im Zwischenspeicher. Es dient in erster Linie der Fehlersuche."

#. type: Content of: <refentry><refsect1><variablelist><varlistentry><listitem><para>
#: apt-cache.8.xml:154
msgid ""
"<literal>dumpavail</literal> prints out an available list to stdout. This is "
"suitable for use with &dpkg; and is used by the &dselect; method."
msgstr ""
"<literal>dumpavail</literal> gibt eine verfügbare Liste auf stdout aus. Dies "
"ist geeignet für die Benutzung mit &dpkg; und wird für die &dselect;-Methode "
"benutzt."

#. type: Content of: <refentry><refsect1><variablelist><varlistentry><listitem><para>
#: apt-cache.8.xml:159
msgid ""
"<literal>unmet</literal> displays a summary of all unmet dependencies in the "
"package cache."
msgstr ""
"<literal>unmet</literal> zeigt die Zusammenfassung aller unerfüllten "
"Abhängigkeiten im Paketzwischenspeicher."

#. type: Content of: <refentry><refsect1><variablelist><varlistentry><listitem><para>
#: apt-cache.8.xml:164
msgid ""
"<literal>show</literal> performs a function similar to <command>dpkg --print-"
"avail</command>; it displays the package records for the named packages."
msgstr ""
"<literal>show</literal> führt eine Funktion aus, die <command>dpkg --print-"
"avail</command> ähnlich ist. Es zeigt die Paketdatensätze für die genannten "
"Pakete."

#. type: Content of: <refentry><refsect1><variablelist><varlistentry><term><option><replaceable>
#: apt-cache.8.xml:169
msgid "&synopsis-regex;"
msgstr "&synopsis-regex;"

#. type: Content of: <refentry><refsect1><variablelist><varlistentry><listitem><para>
#: apt-cache.8.xml:170
msgid ""
"<literal>search</literal> performs a full text search on all available "
"package lists for the POSIX regex pattern given, see &regex;.  It searches "
"the package names and the descriptions for an occurrence of the regular "
"expression and prints out the package name and the short description, "
"including virtual package names.  If <option>--full</option> is given then "
"output identical to <literal>show</literal> is produced for each matched "
"package, and if <option>--names-only</option> is given then the long "
"description is not searched, only the package name is."
msgstr ""
"<literal>search</literal> führt eine Volltextsuche in der Liste aller "
"verfügbaren Pakete für das gegebene POSIX-regex-Muster durch, siehe &regex;. "
"Es durchsucht die Paketnamen und die Beschreibungen nach einem Vorkommen des "
"regulären Ausdrucks und gibt den Paketnamen mit einer kurzen Beschreibung, "
"einschließlich virtueller Paketnamen, aus. Wenn <option>--full</option> "
"angegeben wurde, ist die Ausgabe gleich der, die <literal>show</literal> für "
"jedes Paket erzeugt und wenn <option>--names-only</option> angegeben wurde, "
"wird die lange Beschreibung nicht durchsucht, sondern nur der Paketname."

#. type: Content of: <refentry><refsect1><variablelist><varlistentry><listitem><para>
#: apt-cache.8.xml:181
msgid ""
"Separate arguments can be used to specify multiple search patterns that are "
"and'ed together."
msgstr ""
"Separate Argumente können benutzt werden, um mehrere Suchmuster anzugeben, "
"die »und«-verknüpft werden."

#. type: Content of: <refentry><refsect1><variablelist><varlistentry><listitem><para>
#: apt-cache.8.xml:186
msgid ""
"<literal>depends</literal> shows a listing of each dependency a package has "
"and all the possible other packages that can fulfill that dependency."
msgstr ""
"<literal>depends</literal> zeigt eine Liste von jeder Abhängigkeit, die ein "
"Paket hat und alle möglichen anderen Pakete, die die Abhängigkeit erfüllen "
"können."

#. type: Content of: <refentry><refsect1><variablelist><varlistentry><listitem><para>
#: apt-cache.8.xml:191
msgid ""
"<literal>rdepends</literal> shows a listing of each reverse dependency a "
"package has."
msgstr ""
"<literal>rdepends</literal> zeigt eine Liste von jeder "
"Rückwärtsabhängigkeit, die ein Paket hat."

#. type: Content of: <refentry><refsect1><variablelist><varlistentry><term>
#: apt-cache.8.xml:195
msgid "<optional><replaceable>&synopsis-prefix;</replaceable></optional>"
msgstr "<optional><replaceable>&synopsis-prefix;</replaceable></optional>"

#. type: Content of: <refentry><refsect1><variablelist><varlistentry><listitem><para>
#: apt-cache.8.xml:196
msgid ""
"This command prints the name of each package APT knows. The optional "
"argument is a prefix match to filter the name list. The output is suitable "
"for use in a shell tab complete function and the output is generated "
"extremely quickly. This command is best used with the <option>--generate</"
"option> option."
msgstr ""
"Dieser Befehl gibt den Namen jedes Paketes aus, das APT kennt. Das optionale "
"Argument ist ein passendes Präfix, um die Namensliste zu filtern. Die "
"Ausgabe ist geeignet für die Benutzung in der Tabulatorvervollständigung in "
"der Shell. Die Ausgabe wird extrem schnell generiert. Dieser Befehl wird am "
"besten mit der <option>--generate</option>-Option benutzt."

#. type: Content of: <refentry><refsect1><variablelist><varlistentry><listitem><para>
#: apt-cache.8.xml:201
msgid ""
"Note that a package which APT knows of is not necessarily available to "
"download, installable or installed, e.g. virtual packages are also listed in "
"the generated list."
msgstr ""
"Beachten Sie, dass ein Paket, das APT kennt, nicht notwendigerweise zum "
"Herunterladen verfügbar, installierbar oder installiert ist, virtuelle "
"Pakete sind z.B. auch in der generierten Liste aufgeführt."

#. type: Content of: <refentry><refsect1><variablelist><varlistentry><listitem><para>
#: apt-cache.8.xml:207
msgid ""
"<literal>dotty</literal> takes a list of packages on the command line and "
"generates output suitable for use by dotty from the <ulink url=\"http://www."
"research.att.com/sw/tools/graphviz/\">GraphViz</ulink> package. The result "
"will be a set of nodes and edges representing the relationships between the "
"packages. By default the given packages will trace out all dependent "
"packages; this can produce a very large graph.  To limit the output to only "
"the packages listed on the command line, set the <literal>APT::Cache::"
"GivenOnly</literal> option."
msgstr ""
"<literal>dotty</literal> nimmt eine Paketliste auf der Befehlszeile entgegen "
"und generiert eine Ausgabe, die für die Benutzung durch dotty aus dem Paket "
"<ulink url=\"http://www.research.att.com/sw/tools/graphviz/\">GraphViz</"
"ulink> geeignet ist. Das Ergebnis ist eine Zusammenstellung von Knoten und "
"Kanten, die die Beziehung zwischen Paketen darstellen. Standardmäßig werden "
"alle abhängigen Pakete ausfindig gemacht. Dies kann zu einem sehr großen "
"Schaubild führen. Um die Ausgabe auf die Pakete zu beschränken, die auf der "
"Befehlszeile eingegeben wurden, setzen Sie die Option <literal>APT::Cache::"
"GivenOnly</literal>."

#. type: Content of: <refentry><refsect1><variablelist><varlistentry><listitem><para>
#: apt-cache.8.xml:216
msgid ""
"The resulting nodes will have several shapes; normal packages are boxes, "
"pure virtual packages are triangles, mixed virtual packages are diamonds, "
"missing packages are hexagons. Orange boxes mean recursion was stopped (leaf "
"packages), blue lines are pre-depends, green lines are conflicts."
msgstr ""
"Die resultierenden Knoten haben mehrere Formen: Normale Pakete sind "
"Kästchen, rein virtuelle Pakete sind Dreiecke, gemischt virtuelle Pakete "
"sind Diamanten, fehlende Pakete sind Sechsecke. Orange Kästchen bedeuten, "
"dass die Rekursion beendet wurde [Leaf Packages], blaue Linien sind Pre-"
"depends, grüne Linien sind Konflikte."

#. type: Content of: <refentry><refsect1><variablelist><varlistentry><listitem><para>
#: apt-cache.8.xml:221
msgid "Caution, dotty cannot graph larger sets of packages."
msgstr ""
"Vorsicht, dotty kann keine größeren Zusammenstellungen von Paketen grafisch "
"darstellen."

#. type: Content of: <refentry><refsect1><variablelist><varlistentry><listitem><para>
#: apt-cache.8.xml:225
msgid ""
"The same as <literal>dotty</literal>, only for xvcg from the <ulink url="
"\"http://rw4.cs.uni-sb.de/users/sander/html/gsvcg1.html\">VCG tool</ulink>."
msgstr ""
"Das gleiche wie <literal>dotty</literal>, nur für xvcg vom <ulink url="
"\"http://rw4.cs.uni-sb.de/users/sander/html/gsvcg1.html\">VCG-Werkzeug</"
"ulink>."

#. type: Content of: <refentry><refsect1><variablelist><varlistentry><term>
#: apt-cache.8.xml:229
msgid "<optional><replaceable>&synopsis-pkg;</replaceable>…</optional>"
msgstr "<optional><replaceable>&synopsis-pkg;</replaceable>…</optional>"

#. type: Content of: <refentry><refsect1><variablelist><varlistentry><listitem><para>
#: apt-cache.8.xml:230
msgid ""
"<literal>policy</literal> is meant to help debug issues relating to the "
"preferences file. With no arguments it will print out the priorities of each "
"source. Otherwise it prints out detailed information about the priority "
"selection of the named package."
msgstr ""
"<literal>policy</literal> ist dazu gedacht, bei Fragen der Fehlersuche, die "
"sich auf die Einstellungsdatei beziehen, zu helfen. Ohne Argumente gibt es "
"die Prioritäten von jeder Quelle aus. Ansonsten gibt es umfangreiche "
"Informationen über die Prioritätenauswahl der genannten Pakete aus."

#. type: Content of: <refentry><refsect1><variablelist><varlistentry><listitem><para>
#: apt-cache.8.xml:237
msgid ""
"<literal>apt-cache</literal>'s <literal>madison</literal> command attempts "
"to mimic the output format and a subset of the functionality of the Debian "
"archive management tool, <literal>madison</literal>.  It displays available "
"versions of a package in a tabular format.  Unlike the original "
"<literal>madison</literal>, it can only display information for the "
"architecture for which APT has retrieved package lists (<literal>APT::"
"Architecture</literal>)."
msgstr ""
"<literal>apt-cache</literal>s <literal>madison</literal>-Befehl versucht das "
"Ausgabeformat und eine Untermenge der Funktionalität des Debian-"
"Archivververwaltungswerkzeuges <literal>madison</literal> nachzuahmen. Es "
"zeigt verfügbare Versionen eines Pakets in Tabellenform. Anders als das "
"Original <literal>madison</literal>, kann es nur Informationen für die "
"Architektur anzeigen, für die APT Paketlisten heruntergeladen hat "
"(<literal>APT::Architecture</literal>)."

#. type: Content of: <refentry><refsect1><variablelist><varlistentry><listitem><para>
#: apt-cache.8.xml:253
msgid ""
"Select the file to store the package cache. The package cache is the primary "
"cache used by all operations.  Configuration Item: <literal>Dir::Cache::"
"pkgcache</literal>."
msgstr ""
"wählt die Datei zum Speichern des Paketzwischenspeichers. Der "
"Paketzwischenspeicher ist der primäre Zwischenspeicher, der von allen "
"Operationen benutzt wird. Konfigurationselement: <literal>Dir::Cache::"
"pkgcache</literal>."

#. type: Content of: <refentry><refsect1><variablelist><varlistentry><listitem><para>
#: apt-cache.8.xml:259
msgid ""
"Select the file to store the source cache. The source is used only by "
"<literal>gencaches</literal> and it stores a parsed version of the package "
"information from remote sources. When building the package cache the source "
"cache is used to avoid reparsing all of the package files.  Configuration "
"Item: <literal>Dir::Cache::srcpkgcache</literal>."
msgstr ""
"wählt die Datei zum Speichern des Quellenzwischenspeichers. Die Quelle wird "
"nur von <literal>gencaches</literal> benutzt und sie speichert eine "
"ausgewertete Version der Paketinformationen von entfernt liegenden Quellen. "
"Wenn der Paketzwischenspeicher gebildet wird, wird der "
"Quellenzwischenspeicher benutzt, um ein erneutes Auswerten aller "
"Paketdateien zu vermeiden. Konfigurationselement: <literal>Dir::Cache::"
"srcpkgcache</literal>."

#. type: Content of: <refentry><refsect1><variablelist><varlistentry><listitem><para>
#: apt-cache.8.xml:267
msgid ""
"Quiet; produces output suitable for logging, omitting progress indicators.  "
"More q's will produce more quietness up to a maximum of 2. You can also use "
"<option>-q=#</option> to set the quietness level, overriding the "
"configuration file.  Configuration Item: <literal>quiet</literal>."
msgstr ""
"still; erzeugt eine Ausgabe, die für Protokollierung geeignet ist und "
"Fortschrittsanzeiger weglässt. Mehr »q«s unterdrücken mehr Ausgaben, bis zu "
"einem Maximum von 2. Sie können außerdem <option>-q=#</option> benutzen, um "
"die Stillestufe zu setzen, was die Konfigurationsdatei überschreibt. "
"Konfigurationselement: <literal>quiet</literal>."

#. type: Content of: <refentry><refsect1><variablelist><varlistentry><listitem><para>
#: apt-cache.8.xml:274
msgid ""
"Print only important dependencies; for use with <literal>unmet</literal> and "
"<literal>depends</literal>. Causes only Depends and Pre-Depends relations to "
"be printed.  Configuration Item: <literal>APT::Cache::Important</literal>."
msgstr ""
"nur wichtige Abhängigkeiten ausgeben. Zur Benutzung mit <literal>unmet</"
"literal> und <literal>depends</literal>. Veranlasst, dass nur Depends- und "
"Pre-Depends-Beziehungen ausgegeben werden. Konfigurationselement: "
"<literal>APT::Cache::Important</literal>."

#. type: Content of: <refentry><refsect1><variablelist><varlistentry><listitem><para>
#: apt-cache.8.xml:288
msgid ""
"Per default the <literal>depends</literal> and <literal>rdepends</literal> "
"print all dependencies. This can be tweaked with these flags which will omit "
"the specified dependency type.  Configuration Item: <literal>APT::Cache::"
"Show<replaceable>DependencyType</replaceable></literal> e.g. <literal>APT::"
"Cache::ShowRecommends</literal>."
msgstr ""
"Standardmäßig geben <literal>depends</literal> und <literal>rdepends</"
"literal> alle Abhängigkeiten aus. Dies kann mit diesen Schaltern optimiert "
"werden, die den angegebenen Abhängigkeitstyp weglassen. "
"Konfigurationselement: <literal>APT::Cache::"
"Show<replaceable>Abhängigkeitstyp</replaceable></literal> z.B. <literal>APT::"
"Cache::ShowRecommends</literal>."

#. type: Content of: <refentry><refsect1><variablelist><varlistentry><listitem><para>
#: apt-cache.8.xml:295
msgid ""
"Print full package records when searching.  Configuration Item: "
"<literal>APT::Cache::ShowFull</literal>."
msgstr ""
"gibt die vollständigen Paketdatensätze beim Suchen aus. "
"Konfigurationselement: <literal>APT::Cache::ShowFull</literal>."

#. type: Content of: <refentry><refsect1><variablelist><varlistentry><listitem><para>
#: apt-cache.8.xml:300
msgid ""
"Print full records for all available versions. This is the default; to turn "
"it off, use <option>--no-all-versions</option>.  If <option>--no-all-"
"versions</option> is specified, only the candidate version will be displayed "
"(the one which would be selected for installation).  This option is only "
"applicable to the <literal>show</literal> command.  Configuration Item: "
"<literal>APT::Cache::AllVersions</literal>."
msgstr ""
"gibt die vollständigen Datensätze für alle verfügbaren Versionen aus. Dies "
"ist die Vorgabe. Um sie auszuschalten, benutzen Sie <option>--no-all-"
"versions</option>. Wenn <option>--no-all-versions</option> angegeben ist, "
"wird nur die Anwärterversion angezeigt (die, die zur Installation ausgewählt "
"würde). Diese Option ist nur für den <literal>show</literal>-Befehl "
"anwendbar. Konfigurationselement: <literal>APT::Cache::AllVersions</literal>."

#. type: Content of: <refentry><refsect1><variablelist><varlistentry><listitem><para>
#: apt-cache.8.xml:309
msgid ""
"Perform automatic package cache regeneration, rather than use the cache as "
"it is. This is the default; to turn it off, use <option>--no-generate</"
"option>.  Configuration Item: <literal>APT::Cache::Generate</literal>."
msgstr ""
"führt das Neuerstellen des Paketzwischenspeichers aus, anstatt den "
"Zwischenspeicher so zu benutzen, wie er ist. Das ist die Vorgabe. Um sie "
"auszuschalten benutzen Sie <option>--no-generate</option>. "
"Konfigurationselement: <literal>APT::Cache::Generate</literal>."

#. type: Content of: <refentry><refsect1><variablelist><varlistentry><listitem><para>
#: apt-cache.8.xml:315
msgid ""
"Only search on the package names, not the long descriptions.  Configuration "
"Item: <literal>APT::Cache::NamesOnly</literal>."
msgstr ""
"durchsucht nur die Paketnamen, nicht die Langbeschreibungen. "
"Konfigurationselement: <literal>APT::Cache::NamesOnly</literal>."

#. type: Content of: <refentry><refsect1><variablelist><varlistentry><listitem><para>
#: apt-cache.8.xml:320
msgid ""
"Make <literal>pkgnames</literal> print all names, including virtual packages "
"and missing dependencies.  Configuration Item: <literal>APT::Cache::"
"AllNames</literal>."
msgstr ""
"lässt <literal>pkgnames</literal> alle Namen, einschließlich virtueller "
"Pakete und fehlender Abhängigkeiten, ausgeben. Konfigurationselement: "
"<literal>APT::Cache::AllNames</literal>."

#. type: Content of: <refentry><refsect1><variablelist><varlistentry><listitem><para>
#: apt-cache.8.xml:326
msgid ""
"Make <literal>depends</literal> and <literal>rdepends</literal> recursive so "
"that all packages mentioned are printed once.  Configuration Item: "
"<literal>APT::Cache::RecurseDepends</literal>."
msgstr ""
"macht <literal>depends</literal> und <literal>rdepends</literal> rekursiv, "
"so dass alle erwähnten Pakete einmal ausgegeben werden. "
"Konfigurationselement: <literal>APT::Cache::RecurseDepends</literal>."

#. type: Content of: <refentry><refsect1><variablelist><varlistentry><listitem><para>
#: apt-cache.8.xml:333
msgid ""
"Limit the output of <literal>depends</literal> and <literal>rdepends</"
"literal> to packages which are currently installed.  Configuration Item: "
"<literal>APT::Cache::Installed</literal>."
msgstr ""
"begrenzt die Ausgabe von <literal>depends</literal> und <literal>rdepends</"
"literal> auf Pakete, die aktuell installiert sind. Konfigurationselement: "
"<literal>APT::Cache::Installed</literal>."

#. type: Content of: <refentry><refsect1><para>
#: apt-cache.8.xml:351
msgid "&apt-conf;, &sources-list;, &apt-get;"
msgstr "&apt-conf;, &sources-list;, &apt-get;"

#. type: Content of: <refentry><refsect1><para>
#: apt-cache.8.xml:356
msgid ""
"<command>apt-cache</command> returns zero on normal operation, decimal 100 "
"on error."
msgstr ""
"<command>apt-cache</command> gibt bei normalen Operationen 0 zurück, dezimal "
"100 bei Fehlern."

#. type: Content of: <refentry><refnamediv><refpurpose>
#: apt-key.8.xml:32
msgid "APT key management utility"
msgstr "APT-Schlüsselverwaltungsdienstprogramm"

#. type: Content of: <refentry><refsect1><para>
#: apt-key.8.xml:39
msgid ""
"<command>apt-key</command> is used to manage the list of keys used by apt to "
"authenticate packages.  Packages which have been authenticated using these "
"keys will be considered trusted."
msgstr ""
"<command>apt-key</command> wird benutzt, um eine Liste von Schlüsseln zu "
"verwalten, die APT benutzt, um Pakete zu authentifizieren. Pakete, die durch "
"Benutzung dieser Schlüssel authentifiziert wurden, werden als "
"vertrauenswürdig betrachtet."

#. type: Content of: <refentry><refsect1><title>
#: apt-key.8.xml:45
msgid "Commands"
msgstr "Befehle"

#. type: Content of: <refentry><refsect1><variablelist><varlistentry><listitem><para>
#: apt-key.8.xml:50
msgid ""
"Add a new key to the list of trusted keys.  The key is read from the "
"filename given with the parameter &synopsis-param-filename; or if the "
"filename is <literal>-</literal> from standard input."
msgstr ""
"fügt einen neuen Schlüssel zur Liste der vertrauenswürdigen Schlüssel hinzu. "
"Der Schlüssel wird aus &synopsis-param-filename; gelesen oder, wenn der "
"Dateiname <literal>-</literal> ist, von der Standardeingabe."

#. type: Content of: <refentry><refsect1><variablelist><varlistentry><listitem><para>
#: apt-key.8.xml:63
msgid "Remove a key from the list of trusted keys."
msgstr ""
"entfernt einen Schlüssel von der Liste der vertrauenswürdigen Schlüssel."

#. type: Content of: <refentry><refsect1><variablelist><varlistentry><listitem><para>
#: apt-key.8.xml:74
msgid "Output the key &synopsis-param-keyid; to standard output."
msgstr "gibt den Schlüssel &synopsis-param-keyid; auf der Standardausgabe aus."

#. type: Content of: <refentry><refsect1><variablelist><varlistentry><listitem><para>
#: apt-key.8.xml:85
msgid "Output all trusted keys to standard output."
msgstr "gibt alle vertrauenswürdigen Schlüssel auf der Standardausgabe aus."

#. type: Content of: <refentry><refsect1><variablelist><varlistentry><listitem><para>
#: apt-key.8.xml:96
msgid "List trusted keys."
msgstr "listet vertrauenswürdige Schlüssel auf."

#. type: Content of: <refentry><refsect1><variablelist><varlistentry><listitem><para>
#: apt-key.8.xml:107
msgid "List fingerprints of trusted keys."
msgstr "listet Fingerabdrücke vertrauenswürdiger Schlüssel auf."

#. type: Content of: <refentry><refsect1><variablelist><varlistentry><listitem><para>
#: apt-key.8.xml:118
msgid ""
"Pass advanced options to gpg. With adv --recv-key you can download the "
"public key."
msgstr ""
"leitet erweitere Optionen an gpg weiter. Mit adv --recv-key können Sie den "
"öffentlichen Schlüssel herunterladen."

#. type: Content of: <refentry><refsect1><variablelist><varlistentry><listitem><para>
#: apt-key.8.xml:130
#, fuzzy
#| msgid ""
#| "Update the local keyring with the archive keyring and remove from the "
#| "local keyring the archive keys which are no longer valid.  The archive "
#| "keyring is shipped in the <literal>archive-keyring</literal> package of "
#| "your distribution, e.g. the <literal>debian-archive-keyring</literal> "
#| "package in Debian."
msgid ""
"Update the local keyring with the archive keyring and remove from the local "
"keyring the archive keys which are no longer valid.  The archive keyring is "
"shipped in the <literal>archive-keyring</literal> package of your "
<<<<<<< HEAD
"distribution, e.g. the <literal>ubuntu-archive-keyring</literal> package in "
"Ubuntu."
=======
"distribution, e.g. the &keyring-package; package in "
"&keyring-distro;."
>>>>>>> 7014e148
msgstr ""
"aktualisiert den lokalen Schlüsselbund mit dem Archivschlüsselbund und "
"entfernt die Archivschlüssel, die nicht länger gültig sind, aus dem lokalen "
"Schlüsselbund. Der Archivschlüsselbund wird im Paket <literal>archive-"
"keyring</literal> Ihrer Distribution mitgeliefert, z.B. dem Paket "
"&keyring-package; in &keyring-distro;."

#. type: Content of: <refentry><refsect1><variablelist><varlistentry><listitem><para>
#: apt-key.8.xml:144
msgid ""
"Perform an update working similarly to the <command>update</command> command "
"above, but get the archive keyring from a URI instead and validate it "
"against a master key.  This requires an installed &wget; and an APT build "
"configured to have a server to fetch from and a master keyring to validate.  "
"APT in Debian does not support this command, relying on <command>update</"
"command> instead, but Ubuntu's APT does."
msgstr ""
"funktioniert ähnlich dem vorhergehenden Befehl <command>update</command>, "
"bezieht aber den Archivschlüsselbund stattdessen von einer URI und bestätigt "
"ihn anhand eines Master-Schlüssels. Dies erfordert ein installiertes &wget; "
"und einen derart gebauten APT, bei dem ein Server konfiguriert ist, um den "
"Master-Schlüsselbund zur Bestätigung abzuholen. APT unterstützt in Debian "
"diesen Befehl nicht und beruht stattdessen auf <command>update</command>, in "
"Ubuntu funktioniert dies aber."

#. type: Content of: <refentry><refsect1><title>
#: apt-key.8.xml:160 apt-cdrom.8.xml:80
msgid "Options"
msgstr "Optionen"

#. type: Content of: <refentry><refsect1><para>
#: apt-key.8.xml:161
msgid ""
"Note that options need to be defined before the commands described in the "
"previous section."
msgstr ""
"Beachten Sie, dass Optionen vor den im vorherigen Abschnitt beschriebenen "
"Befehlen definiert sein müssen."

#. type: Content of: <refentry><refsect1><variablelist><varlistentry><listitem><para>
#: apt-key.8.xml:164
msgid ""
"With this option it is possible to specify a particular keyring file the "
"command should operate on. The default is that a command is executed on the "
"<filename>trusted.gpg</filename> file as well as on all parts in the "
"<filename>trusted.gpg.d</filename> directory, though <filename>trusted.gpg</"
"filename> is the primary keyring which means that e.g. new keys are added to "
"this one."
msgstr ""
"Mit dieser Option ist es möglich, eine spezielle Schlüsselbunddatei "
"anzugeben, mit der der Befehl arbeitet. Vorgabe ist, dass ein Befehl mit der "
"Datei <filename>trusted.gpg</filename> ausgeführt wird, ebenso wie alle "
"Teile im Verzeichnis <filename>trusted.gpg.d</filename>, wodurch "
"<filename>trusted.gpg</filename> der primäre Schlüsselbund wird, d.h. neue "
"Schlüssel werden zu diesem hinzugefügt."

#. type: Content of: <refentry><refsect1><variablelist><varlistentry><term>
#: apt-key.8.xml:179
msgid "<filename>/etc/apt/trustdb.gpg</filename>"
msgstr "<filename>/etc/apt/trustdb.gpg</filename>"

#. type: Content of: <refentry><refsect1><variablelist><varlistentry><listitem><para>
#: apt-key.8.xml:180
msgid "Local trust database of archive keys."
msgstr "lokale Datenbank vertrauenswürdiger Archivschlüssel"

#. type: Content of: <refentry><refsect1><variablelist><varlistentry><term>
#: apt-key.8.xml:183
<<<<<<< HEAD
#, fuzzy
#| msgid "<filename>/usr/share/keyrings/debian-archive-keyring.gpg</filename>"
msgid "<filename>/usr/share/keyrings/ubuntu-archive-keyring.gpg</filename>"
msgstr "<filename>/usr/share/keyrings/debian-archive-keyring.gpg</filename>"

#. type: Content of: <refentry><refsect1><variablelist><varlistentry><listitem><para>
#: apt-key.8.xml:184
#, fuzzy
#| msgid "Keyring of Debian archive trusted keys."
msgid "Keyring of Ubuntu archive trusted keys."
msgstr "Schlüsselbund vertrauenswürdiger Schlüssel des Debian-Archivs"
=======
msgid "&keyring-filename;"
msgstr "&keyring-filename;"

#. type: Content of: <refentry><refsect1><variablelist><varlistentry><listitem><para>
#: apt-key.8.xml:184
msgid "Keyring of &keyring-distro; archive trusted keys."
msgstr "Schlüsselbund vertrauenswürdiger Schlüssel des &keyring-distro;-Archivs"
>>>>>>> 7014e148

#. type: Content of: <refentry><refsect1><variablelist><varlistentry><term>
#: apt-key.8.xml:187
#, fuzzy
#| msgid ""
#| "<filename>/usr/share/keyrings/debian-archive-removed-keys.gpg</filename>"
msgid ""
<<<<<<< HEAD
"<filename>/usr/share/keyrings/ubuntu-archive-removed-keys.gpg</filename>"
=======
"&keyring-removed-filename;"
>>>>>>> 7014e148
msgstr ""
"&keyring-removed-filename;"

#. type: Content of: <refentry><refsect1><variablelist><varlistentry><listitem><para>
#: apt-key.8.xml:188
<<<<<<< HEAD
#, fuzzy
#| msgid "Keyring of Debian archive removed trusted keys."
msgid "Keyring of Ubuntu archive removed trusted keys."
=======
msgid "Keyring of &keyring-distro; archive removed trusted keys."
>>>>>>> 7014e148
msgstr ""
"Schlüsselbund entfernter vertrauenswürdiger Schlüssel des &keyring-distro;-Archivs"

#. type: Content of: <refentry><refsect1><para>
#: apt-key.8.xml:197
msgid "&apt-get;, &apt-secure;"
msgstr "&apt-get;, &apt-secure;"

#. type: Content of: <refentry><refnamediv><refpurpose>
#: apt-mark.8.xml:33
msgid "mark/unmark a package as being automatically-installed"
msgstr ""
"ein Paket als automatisch installiert markieren oder diese Markierung "
"entfernen"

#. type: Content of: <refentry><refsect1><para>
#: apt-mark.8.xml:39
msgid ""
"<command>apt-mark</command> will change whether a package has been marked as "
"being automatically installed."
msgstr ""
"<command>apt-mark</command> wird ändern, ob ein Paket als automatisch "
"installiert markiert ist."

#. type: Content of: <refentry><refsect1><para>
#: apt-mark.8.xml:43
msgid ""
"When you request that a package is installed, and as a result other packages "
"are installed to satisfy its dependencies, the dependencies are marked as "
"being automatically installed.  Once these automatically installed packages "
"are no longer depended on by any manually installed packages, they will be "
"removed by e.g.  <command>apt-get</command> or <command>aptitude</command>."
msgstr ""
"Wenn Sie die Installation eines Paketes anfordern und andere Pakete "
"installiert werden, um dessen Abhängigkeiten zu erfüllen, werden die "
"Abhängigkeiten als automatisch installiert markiert. Sobald keine manuell "
"installierten Pakete mehr von diesen automatisch installierten Paketen "
"abhängen, werden sie z.B durch <command>apt-get</command> oder "
"<command>aptitude</command> entfernt."

#. type: Content of: <refentry><refsect1><variablelist><varlistentry><listitem><para>
#: apt-mark.8.xml:52
msgid ""
"<literal>auto</literal> is used to mark a package as being automatically "
"installed, which will cause the package to be removed when no more manually "
"installed packages depend on this package."
msgstr ""
"<literal>auto</literal> wird benutzt, um ein Paket als automatisch "
"installiert zu markieren, was veranlasst, dass das Paket entfernt wird, wenn "
"keine manuell installierten Pakete von ihm abhängen."

#. type: Content of: <refentry><refsect1><variablelist><varlistentry><listitem><para>
#: apt-mark.8.xml:60
msgid ""
"<literal>manual</literal> is used to mark a package as being manually "
"installed, which will prevent the package from being automatically removed "
"if no other packages depend on it."
msgstr ""
"<literal>manual</literal> wird benutzt, um ein Paket als manuell installiert "
"zu markieren, was verhindert, dass das Paket automatisch entfernt wird, wenn "
"kein anderes Paket von ihm abhängt."

#. type: Content of: <refentry><refsect1><variablelist><varlistentry><listitem><para>
#: apt-mark.8.xml:68
msgid ""
"<literal>hold</literal> is used to mark a package as held back, which will "
"prevent the package from being automatically installed, upgraded or "
"removed.  The command is only a wrapper around <command>dpkg --set-"
"selections</command> and the state is therefore maintained by &dpkg; and not "
"affected by the <option>--file</option> option."
msgstr ""
"<literal>hold</literal> wird benutzt, um ein Paket als zurückgehalten zu "
"markieren, was verhindert, dass das Paket automatisch installiert, ein "
"Upgrade davon durchgeführt oder es entfernt wird. Der Befehl ist nur ein "
"Wrapper um <command>dpkg --set-selections</command> und der Status wird "
"daher durch &dpkg; verwaltet und nicht durch die Option <option>--file</"
"option>."

#. type: Content of: <refentry><refsect1><variablelist><varlistentry><listitem><para>
#: apt-mark.8.xml:78
msgid ""
"<literal>unhold</literal> is used to cancel a previously set hold on a "
"package to allow all actions again."
msgstr ""
"<literal>unhold</literal> wird benutzt, um ein vorher gesetztes »hold« auf "
"ein Paket aufzuheben, um alle Aktionen wieder zu erlauben."

#. type: Content of: <refentry><refsect1><variablelist><varlistentry><listitem><para>
#: apt-mark.8.xml:84
msgid ""
"<literal>showauto</literal> is used to print a list of automatically "
"installed packages with each package on a new line.  All automatically "
"installed packages will be listed if no package is given.  If packages are "
"given only those which are automatically installed will be shown."
msgstr ""
"<literal>showauto</literal> wird benutzt, um eine Liste automatisch "
"installierter Pakete – mit einem Paket in jeder neuen Zeile – auszugeben. "
"Wenn kein Paket angegeben ist, werden alle automatisch installierten Pakete "
"aufgelistet. Falls Pakete angegeben sind, werden nur diejenigen angezeigt, "
"die automatisch installiert wurden."

#. type: Content of: <refentry><refsect1><variablelist><varlistentry><listitem><para>
#: apt-mark.8.xml:92
msgid ""
"<literal>showmanual</literal> can be used in the same way as "
"<literal>showauto</literal> except that it will print a list of manually "
"installed packages instead."
msgstr ""
"<literal>showmanual</literal> kann auf die gleiche Weise wie "
"<literal>showauto</literal> benutzt werden, mit der Ausnahme, dass es "
"stattdessen eine Liste manuell installierter Pakete ausgibt."

#. type: Content of: <refentry><refsect1><variablelist><varlistentry><listitem><para>
#: apt-mark.8.xml:99
msgid ""
"<literal>showhold</literal> is used to print a list of packages on hold in "
"the same way as for the other show commands."
msgstr ""
"<literal>showhold</literal> wird benutzt, um eine Liste auf »hold« gesetzter "
"Pakete auf die gleiche Art wie für andere Anzeigebefehle auszugeben."

#. type: Content of: <refentry><refsect1><variablelist><varlistentry><listitem><para>
#: apt-mark.8.xml:115
msgid ""
"Read/Write package stats from the filename given with the parameter "
"&synopsis-param-filename; instead of from the default location, which is "
"<filename>extended_status</filename> in the directory defined by the "
"Configuration Item: <literal>Dir::State</literal>."
msgstr ""
"schreibt/liest Paketstatus von dem Dateinamen, der mit dem Parameter "
"&synopsis-param-filename;, anstatt vom Standardort, der "
"<filename>extended_status</filename> im von Konfigurationselement "
"<literal>Dir::State</literal> definierten Verzeichnis, ist."

#. type: Content of: <refentry><refsect1><para>
#: apt-mark.8.xml:136
msgid ""
"<command>apt-mark</command> returns zero on normal operation, non-zero on "
"error."
msgstr ""
"<command>apt-mark</command> gibt bei normalen Operationen Null zurück, bei "
"Fehlern nicht Null."

#. type: Content of: <refentry><refnamediv><refpurpose>
#: apt-secure.8.xml:47
msgid "Archive authentication support for APT"
msgstr "Archivauthentifizierungsunterstützung für APT"

#. type: Content of: <refentry><refsect1><para>
#: apt-secure.8.xml:52
msgid ""
"Starting with version 0.6, <command>apt</command> contains code that does "
"signature checking of the Release file for all archives. This ensures that "
"packages in the archive can't be modified by people who have no access to "
"the Release file signing key."
msgstr ""
"Beginnend mit Version 0.6 enthält <command>apt</command> Code, der die "
"Signatur der Release-Datei für alle Archive prüft. Dies stellt sicher, dass "
"Pakete im Archiv nicht von Leuten geändert werden können, die keinen Zugriff "
"auf den Signierschlüssel der Release-Datei haben."

#. type: Content of: <refentry><refsect1><para>
#: apt-secure.8.xml:60
msgid ""
"If a package comes from a archive without a signature, or with a signature "
"that apt does not have a key for, that package is considered untrusted, and "
"installing it will result in a big warning. <command>apt-get</command> will "
"currently only warn for unsigned archives; future releases might force all "
"sources to be verified before downloading packages from them."
msgstr ""
"Wenn ein Paket aus einem Archiv ohne Signatur stammt oder einem mit "
"Signatur, für das APT keinen Schlüssel hat, wird dieses Paket als nicht "
"vertrauenswürdig angesehen und es zu installieren, führt zu einer großen "
"Warnung. <command>apt-get</command> wird aktuell nur bei nicht signierten "
"Archiven warnen, zukünftige Releases könnten die Prüfung aller Quellen vor "
"dem Herunterladen von Paketen von dort erzwingen."

#. type: Content of: <refentry><refsect1><para>
#: apt-secure.8.xml:69
msgid ""
"The package frontends &apt-get;, &aptitude; and &synaptic; support this new "
"authentication feature."
msgstr ""
"Die Paketoberflächen &apt-get;, &aptitude; und &synaptic; unterstützen diese "
"neue Authentifizierungsfunktion."

#. type: Content of: <refentry><refsect1><title>
#: apt-secure.8.xml:74
msgid "Trusted archives"
msgstr "Vertrauenswürdige Archive"

#. type: Content of: <refentry><refsect1><para>
#: apt-secure.8.xml:77
msgid ""
"The chain of trust from an apt archive to the end user is made up of several "
"steps. <command>apt-secure</command> is the last step in this chain; "
"trusting an archive does not mean that you trust its packages not to contain "
"malicious code, but means that you trust the archive maintainer. It's the "
"archive maintainer's responsibility to ensure that the archive's integrity "
"is preserved."
msgstr ""
"Eine Kette des Vertrauens von einem APT-Archiv zum Endanwender wird durch "
"verschiedene Schritte erreicht. <command>apt-secure</command> ist der letzte "
"Schritt in dieser Kette. Einem Archiv zu vertrauen bedeutet nicht, dass das "
"Paket, dem Sie vertrauen, keinen schadhaften Code enthält, aber es bedeutet, "
"dass Sie dem Archivbetreuer vertrauen. Der Archivbetreuer ist dafür "
"verantwortlich, dass er die Korrektheit der Integrität des Archivs "
"sicherstellt."

#. type: Content of: <refentry><refsect1><para>
#: apt-secure.8.xml:85
msgid ""
"apt-secure does not review signatures at a package level. If you require "
"tools to do this you should look at <command>debsig-verify</command> and "
"<command>debsign</command> (provided in the debsig-verify and devscripts "
"packages respectively)."
msgstr ""
"apt-secure überprüft keine Signaturen auf einer Ebene des Pakets. Falls Sie "
"ein Werkzeug benötigen, das dies tut, sollten Sie einen Blick auf "
"<command>debsig-verify</command> und <command>debsign</command> werfen "
"(bereitgestellt von den Paketen debsig-verify beziehungsweise devscripts)."

#. type: Content of: <refentry><refsect1><para>
#: apt-secure.8.xml:92
msgid ""
"The chain of trust in Debian starts when a maintainer uploads a new package "
"or a new version of a package to the Debian archive. In order to become "
"effective, this upload needs to be signed by a key contained in the Debian "
"Maintainers keyring (available in the debian-keyring package). Maintainers' "
"keys are signed by other maintainers following pre-established procedures to "
"ensure the identity of the key holder."
msgstr ""
"Die Kette des Vertrauens in Debian beginnt, wenn eine Betreuer ein neues "
"Paket oder eine neue Version eines Pakets in das Debian-Archiv hochlädt. "
"Dieser Upload muss mit einem Schlüssel des Betreuers, der sich im "
"Schlüsselbund der Debian-Betreuer befindet (verfügbar im Paket debian-"
"keyring) signiert werden. Betreuerschlüssel werden von anderen Betreuern "
"gemäß vorbestimmter Regeln signiert, um die Identität des Schlüsselinhabers "
"sicherzustellen."

#. type: Content of: <refentry><refsect1><para>
#: apt-secure.8.xml:102
msgid ""
"Once the uploaded package is verified and included in the archive, the "
"maintainer signature is stripped off, and checksums of the package are "
"computed and put in the Packages file. The checksums of all of the Packages "
"files are then computed and put into the Release file. The Release file is "
"then signed by the archive key for this &keyring-distro; release, and distributed "
"alongside the packages and the Packages files on &keyring-distro; mirrors. The keys "
"are in the &keyring-distro; archive keyring available in the &keyring-package; "
"package."
msgstr ""
"Sobald das hochgeladene Paket überprüft und dem Archiv hinzugefügt wurde, "
"wird die Betreuersignatur entfernt, Prüfsummen des Pakets werden berechnet "
"und in die Datei Packages abgelegt. Die Prüfsummen aller Paketdateien werden "
"berechnet und in der Release-Datei abgelegt. Dann wird die Release-Datei "
"durch den Archivschlüssel für diese &keyring-distro;-Veröffentlichung signiert und "
"zusammen mit den Paketen und Packages-Dateien auf &keyring-distro;-Spiegel verteilt. "
"Die Schlüssel sind im &keyring-distro;-Archivschlüsselbund im Paket &keyring-package; "
"verfügbar."

#. type: Content of: <refentry><refsect1><para>
#: apt-secure.8.xml:113
msgid ""
"End users can check the signature of the Release file, extract a checksum of "
"a package from it and compare it with the checksum of the package they "
"downloaded by hand - or rely on APT doing this automatically."
msgstr ""
"Endanwender können die Signatur der Release-Datei prüfen, die Prüfsumme "
"eines Paketes daraus entpacken und mit der Prüfsumme des Pakets vergleichen, "
"das sie manuell heruntergeladen haben – oder sich darauf verlassen, dass APT "
"dies automatisch tut."

#. type: Content of: <refentry><refsect1><para>
#: apt-secure.8.xml:118
msgid ""
"Notice that this is distinct from checking signatures on a per package "
"basis. It is designed to prevent two possible attacks:"
msgstr ""
"Beachten Sie, dass dies verschieden von geprüften Signaturen auf Paketbasis "
"ist. Es wurde entworfen, um zwei mögliche Angriffe zu verhindern:"

#. type: Content of: <refentry><refsect1><itemizedlist><listitem><para>
#: apt-secure.8.xml:123
msgid ""
"<literal>Network \"man in the middle\" attacks</literal>. Without signature "
"checking, malicious agents can introduce themselves into the package "
"download process and provide malicious software either by controlling a "
"network element (router, switch, etc.) or by redirecting traffic to a rogue "
"server (through ARP or DNS spoofing attacks)."
msgstr ""
"<literal>Network \"man in the middle\" attacks</literal>. Ohne "
"Signaturprüfung kann ein schädlicher Mittelsmann sich selbst in das "
"Herunterladen von Paketen einbringen und Schadsoftware bereitstellen. Dies "
"kann entweder durch Kontrolle eines Netzwerkelements (Router, Switch, etc.) "
"oder durch Umleiten des Netzverkehrs zu einem bösartigen Server (durch ARP- "
"oder DNS-Manipulationsangriffe) erfolgen."

#. type: Content of: <refentry><refsect1><itemizedlist><listitem><para>
#: apt-secure.8.xml:131
msgid ""
"<literal>Mirror network compromise</literal>.  Without signature checking, a "
"malicious agent can compromise a mirror host and modify the files in it to "
"propagate malicious software to all users downloading packages from that "
"host."
msgstr ""
"<literal>Mirror network compromise</literal>.  Ohne Signaturprüfung kann ein "
"schädlicher Mittelsmann einen Spiegelserver kompromittieren und die Dateien "
"darauf verändern, um schädliche Software an alle Anwender zu verbreiten, die "
"Pakete von diesem Rechner herunterladen."

#. type: Content of: <refentry><refsect1><para>
#: apt-secure.8.xml:138
msgid ""
"However, it does not defend against a compromise of the Debian master server "
"itself (which signs the packages) or against a compromise of the key used to "
"sign the Release files. In any case, this mechanism can complement a per-"
"package signature."
msgstr ""
"Es schützt jedoch nicht gegen eine Kompromittierung des Haupt-Debian-Servers "
"selbst (der die Pakete signiert) oder gegen eine Kompromittierung des "
"Schlüssels, der zum Signieren der Release-Dateien benutzt wird. In jedem "
"Fall kann dieser Mechanismus eine Signatur pro Paket ergänzen."

#. type: Content of: <refentry><refsect1><title>
#: apt-secure.8.xml:144
msgid "User configuration"
msgstr "Benutzerkonfiguration"

#. type: Content of: <refentry><refsect1><para>
#: apt-secure.8.xml:146
msgid ""
"<command>apt-key</command> is the program that manages the list of keys used "
"by apt. It can be used to add or remove keys, although an installation of "
"this release will automatically contain the default Debian archive signing "
"keys used in the Debian package repositories."
msgstr ""
"<command>apt-key</command> ist das Programm, das die Liste der von APT "
"verwendeten Schlüssel verwaltet. Es kann benutzt werden, um Schlüssel "
"hinzuzufügen oder zu entfernen, obwohl eine Installation dieses Releases "
"automatisch die Standard-Debian-Archivsignierschlüssel bereitstellt, die in "
"den Debian-Paketdepots benutzt werden."

#. type: Content of: <refentry><refsect1><para>
#: apt-secure.8.xml:153
msgid ""
"In order to add a new key you need to first download it (you should make "
"sure you are using a trusted communication channel when retrieving it), add "
"it with <command>apt-key</command> and then run <command>apt-get update</"
"command> so that apt can download and verify the <filename>InRelease</"
"filename> or <filename>Release.gpg</filename> files from the archives you "
"have configured."
msgstr ""
"Um einen neuen Schlüssel hinzuzufügen, müssen Sie ihn zuerst herunterladen "
"(Sie sollten sicherstellen, dass Sie einen vertrauenswürdigen "
"Kommunikationskanal benutzen, wenn Sie ihn herunterladen), ihn mit "
"<command>apt-key</command> hinzufügen und dann <command>apt-get update</"
"command> ausführen, so dass APT die Dateien <filename>InRelease</filename> "
"oder <filename>Release.gpg</filename> der von Ihnen konfigurierten Archive "
"herunterladen und prüfen kann."

#. type: Content of: <refentry><refsect1><title>
#: apt-secure.8.xml:162
msgid "Archive configuration"
msgstr "Archivkonfiguration"

#. type: Content of: <refentry><refsect1><para>
#: apt-secure.8.xml:164
msgid ""
"If you want to provide archive signatures in an archive under your "
"maintenance you have to:"
msgstr ""
"Wenn Sie Archivsignaturen in einem von Ihnen betreuten Archiv zur Verfügung "
"stellen möchten, müssen Sie:"

#. type: Content of: <refentry><refsect1><itemizedlist><listitem><para>
#: apt-secure.8.xml:169
msgid ""
"<emphasis>Create a toplevel Release file</emphasis>, if it does not exist "
"already. You can do this by running <command>apt-ftparchive release</"
"command> (provided in apt-utils)."
msgstr ""
"<emphasis>erzeugt einer Release-Datei der obersten Stufe</emphasis>, wenn "
"sie nicht bereits existiert. Sie können dies erledigen, indem Sie "
"<command>apt-ftparchive release</command> (aus apt-utils) ausführen."

#. type: Content of: <refentry><refsect1><itemizedlist><listitem><para>
#: apt-secure.8.xml:174
msgid ""
"<emphasis>Sign it</emphasis>. You can do this by running <command>gpg --"
"clearsign -o InRelease Release</command> and <command>gpg -abs -o Release."
"gpg Release</command>."
msgstr ""
"<emphasis>Signieren Sie es</emphasis>. Sie können dies tun, indem Sie "
"<command>gpg --clearsign -o InRelease Release</command> und <command>gpg -"
"abs -o Release.gpg Release</command> ausführen."

#. type: Content of: <refentry><refsect1><itemizedlist><listitem><para>
#: apt-secure.8.xml:178
msgid ""
"<emphasis>Publish the key fingerprint</emphasis>, that way your users will "
"know what key they need to import in order to authenticate the files in the "
"archive."
msgstr ""
"<emphasis>Veröffentlichen Sie den Schlüsselfingerabdruck</emphasis>, damit "
"Ihre Anwender wissen, welchen Schlüssel sie importieren müssen, um die "
"Dateien im Archiv zu authentifizieren."

#. type: Content of: <refentry><refsect1><para>
#: apt-secure.8.xml:185
msgid ""
"Whenever the contents of the archive change (new packages are added or "
"removed) the archive maintainer has to follow the first two steps outlined "
"above."
msgstr ""
"Immer wenn sich die Inhalte des Archivs ändern (neue Pakete hinzugefügt oder "
"entfernt werden), muss der Archivbetreuer den beiden zuerst skizzierten "
"Schritten folgen."

#. type: Content of: <refentry><refsect1><para>
#: apt-secure.8.xml:193
msgid ""
"&apt-conf;, &apt-get;, &sources-list;, &apt-key;, &apt-ftparchive;, "
"&debsign; &debsig-verify;, &gpg;"
msgstr ""
"&apt-conf;, &apt-get;, &sources-list;, &apt-key;, &apt-ftparchive;, "
"&debsign; &debsig-verify;, &gpg;"

#. type: Content of: <refentry><refsect1><para>
#: apt-secure.8.xml:197
msgid ""
"For more background information you might want to review the <ulink url="
"\"http://www.debian.org/doc/manuals/securing-debian-howto/ch7\">Debian "
"Security Infrastructure</ulink> chapter of the Securing Debian Manual "
"(available also in the harden-doc package) and the <ulink url=\"http://www."
"cryptnet.net/fdp/crypto/strong_distro.html\" >Strong Distribution HOWTO</"
"ulink> by V. Alex Brennen."
msgstr ""
"Um weitere Hintergrundinformationen zu erhalten, können Sie die  <ulink url="
"\"http://www.debian.org/doc/manuals/securing-debian-howto/ch7.de.html\">Die "
"Infrastruktur für Sicherheit in Debian</ulink>-Kapitel des Handbuchs "
"»Anleitung zum Absichern von Debian« (auch verfügbar im Paket harden-doc) "
"und dem <ulink url=\"http://www.cryptnet.net/fdp/crypto/strong_distro.html\" "
">Strong Distribution HOWTO</ulink> von V. Alex Brennen lesen."

#. type: Content of: <refentry><refsect1><title>
#: apt-secure.8.xml:210
msgid "Manpage Authors"
msgstr "Autoren der Handbuchseite"

#. type: Content of: <refentry><refsect1><para>
#: apt-secure.8.xml:212
msgid ""
"This man-page is based on the work of Javier Fernández-Sanguino Peña, Isaac "
"Jones, Colin Walters, Florian Weimer and Michael Vogt."
msgstr ""
"Diese Handbuchseite basiert auf der Arbeit von Javier Fernández-Sanguino "
"Peña, Isaac Jones, Colin Walters, Florian Weimer und Michael Vogt."

#. type: Content of: <refentry><refnamediv><refpurpose>
#: apt-cdrom.8.xml:32
msgid "APT CD-ROM management utility"
msgstr "APT-CD-ROM-Verwaltungswerkzeug"

#. type: Content of: <refentry><refsect1><para>
#: apt-cdrom.8.xml:38
msgid ""
"<command>apt-cdrom</command> is used to add a new CD-ROM to APT's list of "
"available sources. <command>apt-cdrom</command> takes care of determining "
"the structure of the disc as well as correcting for several possible mis-"
"burns and verifying the index files."
msgstr ""
"<command>apt-cdrom</command> wird benutzt, um eine neue CD-ROM zu APTs Liste "
"der verfügbaren Quellen hinzuzufügen. <command>apt-cdrom</command> kümmert "
"sich um die festgestellte Struktur des Mediums, sowie die Korrektur für "
"mehrere mögliche Fehlbrennungen und prüft die Indexdateien."

#. type: Content of: <refentry><refsect1><para>
#: apt-cdrom.8.xml:45
msgid ""
"It is necessary to use <command>apt-cdrom</command> to add CDs to the APT "
"system; it cannot be done by hand. Furthermore each disc in a multi-CD set "
"must be inserted and scanned separately to account for possible mis-burns."
msgstr ""
"Es ist notwendig, <command>apt-cdrom</command> zu benutzen, um CDs zum APT-"
"System hinzuzufügen. Dies kann nicht manuell erfolgen. Weiterhin muss jedes "
"Medium in einer Zusammenstellung aus mehreren CDs einzeln eingelegt und "
"gescannt werden, um auf mögliche Fehlbrennungen zu testen."

#. type: Content of: <refentry><refsect1><variablelist><varlistentry><listitem><para>
#: apt-cdrom.8.xml:56
msgid ""
"<literal>add</literal> is used to add a new disc to the source list. It will "
"unmount the CD-ROM device, prompt for a disc to be inserted and then proceed "
"to scan it and copy the index files. If the disc does not have a proper "
"<filename>.disk</filename> directory you will be prompted for a descriptive "
"title."
msgstr ""
"<literal>add</literal> wird benutzt, um ein neues Medium zur Quellenliste "
"hinzuzufügen. Es wird das CD-ROM-Gerät aushängen, verlangen, dass ein Medium "
"eingelegt wird und dann mit den Einlesen und Kopieren der Indexdateien "
"fortfahren. Wenn das Medium kein angemessenes <filename>.disk</filename>-"
"Verzeichnis hat, werden Sie nach einem aussagekräftigen Titel gefragt."

#. type: Content of: <refentry><refsect1><variablelist><varlistentry><listitem><para>
#: apt-cdrom.8.xml:64
msgid ""
"APT uses a CD-ROM ID to track which disc is currently in the drive and "
"maintains a database of these IDs in <filename>&statedir;/cdroms.list</"
"filename>"
msgstr ""
"APT benutzt eine CD-ROM-ID, um nachzuverfolgen, welches Medium gerade im "
"Laufwerk ist und verwaltet eine Datenbank mit diesen IDs in "
"<filename>&statedir;/cdroms.list</filename>"

#. type: Content of: <refentry><refsect1><variablelist><varlistentry><listitem><para>
#: apt-cdrom.8.xml:72
msgid ""
"A debugging tool to report the identity of the current disc as well as the "
"stored file name"
msgstr ""
"ein Fehlersuchwerkzeug, um die Identität des aktuellen Mediums sowie den "
"gespeicherten Dateinamen zu berichten"

#. type: Content of: <refentry><refsect1><variablelist><varlistentry><listitem><para>
#: apt-cdrom.8.xml:85
#, fuzzy
#| msgid ""
#| "Mount point; specify the location to mount the CD-ROM. This mount point "
#| "must be listed in <filename>/etc/fstab</filename> and properly "
#| "configured.  Configuration Item: <literal>Acquire::cdrom::mount</literal>."
msgid ""
"Do not try to auto-detect the CD-ROM path. Usually combined with the "
"<option>--cdrom</option> option.  Configuration Item: <literal>Acquire::"
"cdrom::AutoDetect</literal>."
msgstr ""
"Einhängepunkt; gibt den Ort an, an dem die CD-ROM eingehängt wird. Dieser "
"Einhängepunkt muss in <filename>/etc/fstab</filename> eingetragen und "
"angemessen konfiguriert sein. Konfigurationselement: <literal>Acquire::"
"cdrom::mount</literal>."

#. type: Content of: <refentry><refsect1><variablelist><varlistentry><listitem><para>
#: apt-cdrom.8.xml:93
msgid ""
"Mount point; specify the location to mount the CD-ROM. This mount point must "
"be listed in <filename>/etc/fstab</filename> and properly configured.  "
"Configuration Item: <literal>Acquire::cdrom::mount</literal>."
msgstr ""
"Einhängepunkt; gibt den Ort an, an dem die CD-ROM eingehängt wird. Dieser "
"Einhängepunkt muss in <filename>/etc/fstab</filename> eingetragen und "
"angemessen konfiguriert sein. Konfigurationselement: <literal>Acquire::"
"cdrom::mount</literal>."

#. type: Content of: <refentry><refsect1><variablelist><varlistentry><listitem><para>
#: apt-cdrom.8.xml:102
msgid ""
"Rename a disc; change the label of a disc or override the disc's given "
"label. This option will cause <command>apt-cdrom</command> to prompt for a "
"new label.  Configuration Item: <literal>APT::CDROM::Rename</literal>."
msgstr ""
"ein Medium umbenennen. Ändert den Namen eines Mediums oder überschreibt den "
"Namen, der dem Medium gegeben wurde. Diese Option wird <command>apt-cdrom</"
"command> veranlassen, nach einem neuen Namen zu fragen. "
"Konfigurationselement: <literal>APT::CDROM::Rename</literal>."

#. type: Content of: <refentry><refsect1><variablelist><varlistentry><listitem><para>
#: apt-cdrom.8.xml:111
msgid ""
"No mounting; prevent <command>apt-cdrom</command> from mounting and "
"unmounting the mount point.  Configuration Item: <literal>APT::CDROM::"
"NoMount</literal>."
msgstr ""
"kein Einhängen; hindert <command>apt-cdrom</command> am Ein- und Aushängen "
"des Einhängepunkts. Konfigurationselement: <literal>APT::CDROM::NoMount</"
"literal>."

#. type: Content of: <refentry><refsect1><variablelist><varlistentry><listitem><para>
#: apt-cdrom.8.xml:119
msgid ""
"Fast Copy; Assume the package files are valid and do not check every "
"package. This option should be used only if <command>apt-cdrom</command> has "
"been run on this disc before and did not detect any errors.  Configuration "
"Item: <literal>APT::CDROM::Fast</literal>."
msgstr ""
"schnelle Kopie; unterstellt, dass die Paketdateien gültig sind und prüft "
"nicht jedes Paket. Diese Option sollte nur benutzt werden, wenn <command>apt-"
"cdrom</command> vorher für dieses Medium ausgeführt wurde und keine Fehler "
"festgestellt hat. Konfigurationselement: <literal>APT::CDROM::Fast</literal>."

#. type: Content of: <refentry><refsect1><variablelist><varlistentry><listitem><para>
#: apt-cdrom.8.xml:129
msgid ""
"Thorough Package Scan; This option may be needed with some old Debian "
"1.1/1.2 discs that have Package files in strange places. It takes much "
"longer to scan the CD but will pick them all up."
msgstr ""
"gründliche Paketdurchsuchung. Diese Option könnte für einige alte "
"Debian-1.1/1.2-Medien nötig sein, die Paketdateien an seltsamen Orten haben. "
"Dies verlängert das Durchsuchen des Mediums deutlich, nimmt aber alle auf."

#. type: Content of: <refentry><refsect1><variablelist><varlistentry><listitem><para>
#: apt-cdrom.8.xml:140
msgid ""
"No Changes; Do not change the &sources-list; file and do not write index "
"files. Everything is still checked however.  Configuration Item: "
"<literal>APT::CDROM::NoAct</literal>."
msgstr ""
"keine Änderungen. Die &sources-list;-Datei nicht ändern und keine "
"Indexdateien schreiben. Alles wird jedoch immer noch geprüft. "
"Konfigurationselement: <literal>APT::CDROM::NoAct</literal>."

#. type: Content of: <refentry><refsect1><para>
#: apt-cdrom.8.xml:153
msgid "&apt-conf;, &apt-get;, &sources-list;"
msgstr "&apt-conf;, &apt-get;, &sources-list;"

#. type: Content of: <refentry><refsect1><para>
#: apt-cdrom.8.xml:158
msgid ""
"<command>apt-cdrom</command> returns zero on normal operation, decimal 100 "
"on error."
msgstr ""
"<command>apt-cdrom</command> gibt bei normalen Operationen 0 zurück, dezimal "
"100 bei Fehlern."

#. type: Content of: <refentry><refnamediv><refpurpose>
#: apt-config.8.xml:33
msgid "APT Configuration Query program"
msgstr "APT-Konfigurationsabfrageprogramm"

#. type: Content of: <refentry><refsect1><para>
#: apt-config.8.xml:39
msgid ""
"<command>apt-config</command> is an internal program used by various "
"portions of the APT suite to provide consistent configurability. It accesses "
"the main configuration file <filename>/etc/apt/apt.conf</filename> in a "
"manner that is easy to use for scripted applications."
msgstr ""
"<command>apt-config</command> ist ein internes Programm, das von vielen "
"Teilen des APT-Pakets benutzt wird, um durchgängige Konfigurierbarkeit "
"bereitzustellen. Es greift auf die Hauptkonfigurationsdatei <filename>/etc/"
"apt/apt.conf</filename> auf eine Art zu, die leicht für geskriptete "
"Anwendungen zu benutzen ist."

#. type: Content of: <refentry><refsect1><variablelist><varlistentry><listitem><para>
#: apt-config.8.xml:51
msgid ""
"shell is used to access the configuration information from a shell script. "
"It is given pairs of arguments, the first being a shell variable and the "
"second the configuration value to query. As output it lists shell assignment "
"commands for each value present.  In a shell script it should be used as "
"follows:"
msgstr ""
"»shell« wird benutzt, um aus einem Shellskript auf "
"Konfigurationsinformationen zuzugreifen. Es wird ein Paar von Argumenten "
"angegeben – das erste als Shell-Variable und das zweite als "
"Konfigurationswert zum Abfragen. Als Ausgabe führt es Shell-"
"Zuweisungsbefehle für jeden vorhandenen Wert auf. In einen Shellskript "
"sollte es wie folgt benutzt werden:"

#. type: Content of: <refentry><refsect1><variablelist><varlistentry><listitem><informalexample><programlisting>
#: apt-config.8.xml:59
#, no-wrap
msgid ""
"OPTS=\"-f\"\n"
"RES=`apt-config shell OPTS MyApp::options`\n"
"eval $RES\n"
msgstr ""
"OPTS=\"-f\"\n"
"RES=`apt-config shell OPTS MyApp::options`\n"
"eval $RES\n"

#. type: Content of: <refentry><refsect1><variablelist><varlistentry><listitem><para>
#: apt-config.8.xml:64
msgid ""
"This will set the shell environment variable $OPTS to the value of MyApp::"
"options with a default of <option>-f</option>."
msgstr ""
"Dies wird die Shell-Umgebungsvariable $OPT auf den Wert von MyApp::options "
"mit einer Vorgabe von <option>-f</option> setzen."

#. type: Content of: <refentry><refsect1><variablelist><varlistentry><listitem><para>
#: apt-config.8.xml:68
msgid ""
"The configuration item may be postfixed with a /[fdbi]. f returns file "
"names, d returns directories, b returns true or false and i returns an "
"integer. Each of the returns is normalized and verified internally."
msgstr ""
"An das Konfigurationselement kann /[fdbi] angehängt werden. »f« gibt "
"Dateinamen zurück, »d« gibt Verzeichnisse zurück, »b« gibt true oder false "
"zurück und »i« gibt eine Ganzzahl zurück. Jede Rückgabe ist normiert und "
"intern geprüft."

#. type: Content of: <refentry><refsect1><variablelist><varlistentry><listitem><para>
#: apt-config.8.xml:77
msgid "Just show the contents of the configuration space."
msgstr "Nur der Inhalt des Konfigurationsbereichs wird angezeigt."

#. type: Content of: <refentry><refsect1><variablelist><varlistentry><listitem><para>
#: apt-config.8.xml:90
msgid ""
"Include options which have an empty value. This is the default, so use --no-"
"empty to remove them from the output."
msgstr ""
"schließt Optionen ein, die einen leeren Wert haben. Dies ist die Vorgabe, "
"benutzen Sie daher --no-empty, um sie aus der Ausgabe zu entfernen."

#. type: Content of: <refentry><refsect1><variablelist><varlistentry><term><option><replaceable>
#: apt-config.8.xml:95
msgid "&percnt;f &#x0022;&percnt;v&#x0022;;&percnt;n"
msgstr "&percnt;f &#x0022;&percnt;v&#x0022;;&percnt;n"

#. type: Content of: <refentry><refsect1><variablelist><varlistentry><listitem><para>
#: apt-config.8.xml:96
msgid ""
"Defines the output of each config option. &percnt;t will be replaced with "
"its individual name, &percnt;f with its full hierarchical name and &percnt;v "
"with its value.  Use uppercase letters and special characters in the value "
"will be encoded to ensure that it can e.g. be safely used in a quoted-string "
"as defined by RFC822. Additionally &percnt;n will be replaced by a newline, "
"and &percnt;N by a tab. A &percnt; can be printed by using &percnt;&percnt;."
msgstr ""
"definiert die Ausgabe jeder Konfigurationsoption. &percnt;t wird durch den "
"individuellen Namen ersetzt, &percnt;f durch ihren vollständigen "
"hierarchichen Namen und &percnt;v durch ihren Wert. Verwenden Sie "
"Großbuchstaben; Sonderzeichen in dem Wert werden kodiert, um "
"sicherzustellen, dass sie z.B. in einer maskierten Zeichenkette, wie sie "
"RFC822 definiert, sicher verwandt werden kann. &percnt;n wird zusätzlich "
"durch einen Zeilenumbruch ersetzt, &percnt;N durch einen Tabulator. Ein "
"&percnt; kann mittels &percnt;&percnt; ausgegeben werden."

#. type: Content of: <refentry><refsect1><para>
#: apt-config.8.xml:110 apt-extracttemplates.1.xml:71 apt-sortpkgs.1.xml:64
#: apt-ftparchive.1.xml:608
msgid "&apt-conf;"
msgstr "&apt-conf;"

#. type: Content of: <refentry><refsect1><para>
#: apt-config.8.xml:115
msgid ""
"<command>apt-config</command> returns zero on normal operation, decimal 100 "
"on error."
msgstr ""
"<command>apt-config</command> gibt bei normalen Operationen 0 zurück, "
"dezimal 100 bei Fehlern."

#. type: Content of: <refentry><refentryinfo><author><contrib>
#: apt.conf.5.xml:20
msgid "Initial documentation of Debug::*."
msgstr "ursprüngliche Dokumentation von Debug::*."

#. type: Content of: <refentry><refentryinfo><author><email>
#: apt.conf.5.xml:21
msgid "dburrows@debian.org"
msgstr "dburrows@debian.org"

#. type: Content of: <refentry><refmeta><manvolnum>
#: apt.conf.5.xml:31 apt_preferences.5.xml:25 sources.list.5.xml:26
msgid "5"
msgstr "5"

#. type: Content of: <refentry><refnamediv><refpurpose>
#: apt.conf.5.xml:38
msgid "Configuration file for APT"
msgstr "Konfigurationsdatei für APT"

#. type: Content of: <refentry><refsect1><para>
#: apt.conf.5.xml:42
msgid ""
"<filename>/etc/apt/apt.conf</filename> is the main configuration file shared "
"by all the tools in the APT suite of tools, though it is by no means the "
"only place options can be set. The suite also shares a common command line "
"parser to provide a uniform environment."
msgstr ""
"<filename>/etc/apt/apt.conf</filename> ist die Hauptkonfigurationsdatei, die "
"sich alle Werkzeuge der APT-Suite teilen, es ist jedoch beileibe nicht der "
"einzige Ort, an dem Optionen gesetzt werden können. Die Suite benutzt "
"außerdem einen gemeinsamen Befehlszeilenauswerter, um eine einheitliche "
"Umgebung bereitzustellen."

#. type: Content of: <refentry><refsect1><orderedlist><para>
#: apt.conf.5.xml:48
msgid ""
"When an APT tool starts up it will read the configuration files in the "
"following order:"
msgstr ""
"Wenn ein APT-Werkzeug startet, wird es die Konfigurationsdateien in der "
"folgenden Reihenfolge lesen:"

#. type: Content of: <refentry><refsect1><orderedlist><listitem><para>
#: apt.conf.5.xml:50
msgid ""
"the file specified by the <envar>APT_CONFIG</envar> environment variable (if "
"any)"
msgstr ""
"die Datei, die durch die Umgebungsvariable <envar>APT_CONFIG</envar> "
"angegeben wird (falls gesetzt)"

#. type: Content of: <refentry><refsect1><orderedlist><listitem><para>
#: apt.conf.5.xml:52
msgid ""
"all files in <literal>Dir::Etc::Parts</literal> in alphanumeric ascending "
"order which have either no or \"<literal>conf</literal>\" as filename "
"extension and which only contain alphanumeric, hyphen (-), underscore (_) "
"and period (.) characters.  Otherwise APT will print a notice that it has "
"ignored a file, unless that file matches a pattern in the <literal>Dir::"
"Ignore-Files-Silently</literal> configuration list - in which case it will "
"be silently ignored."
msgstr ""
"alle Dateien in <literal>Dir::Etc::Parts</literal> in aufsteigender "
"alphanumerischer Reihenfolge, die entweder keine oder »<literal>conf</"
"literal>« als Dateinamenserweiterung haben und die nur alphanumerische "
"Zeichen, Bindestriche (-), Unterstriche (_) und Punkte (.) enthalten. "
"Andernfalls wird APT einen Hinweis ausgeben, dass es eine Datei ignoriert "
"hat, falls die Datei nicht auf ein Muster in der Konfigurationsliste "
"<literal>Dir::Ignore-Files-Silently</literal> passt – in diesem Fall wird "
"sie stillschweigend ignoriert."

#. type: Content of: <refentry><refsect1><orderedlist><listitem><para>
#: apt.conf.5.xml:59
msgid ""
"the main configuration file specified by <literal>Dir::Etc::main</literal>"
msgstr ""
"die Hauptkonfigurationsdatei, die durch <literal>Dir::Etc::main</literal> "
"angegeben wird"

#. type: Content of: <refentry><refsect1><orderedlist><listitem><para>
#: apt.conf.5.xml:61
msgid ""
"the command line options are applied to override the configuration "
"directives or to load even more configuration files."
msgstr ""
"die Befehlszeilenoptionen werden angewandt, um die Konfigurationsdirektiven "
"zu überschreiben oder um sogar mehrere Konfigurationsdateien zu laden."

#. type: Content of: <refentry><refsect1><title>
#: apt.conf.5.xml:65
msgid "Syntax"
msgstr "Syntax"

#. type: Content of: <refentry><refsect1><para>
#: apt.conf.5.xml:66
msgid ""
"The configuration file is organized in a tree with options organized into "
"functional groups. Option specification is given with a double colon "
"notation; for instance <literal>APT::Get::Assume-Yes</literal> is an option "
"within the APT tool group, for the Get tool. Options do not inherit from "
"their parent groups."
msgstr ""
"Die Konfigurationsdatei ist in einem Baum mit Optionen organisiert, die in "
"funktionellen Gruppen organisiert sind. Optionsspezifikation wird mit einer "
"doppelten Doppelpunktschreibweise angegeben, zum Beispiel ist <literal>APT::"
"Get::Assume-Yes</literal> eine Option innerhalb der APT-Werkzeuggruppe für "
"das Werkzeug Get. Optionen werden nicht von ihren Elterngruppe geerbt."

#. type: Content of: <refentry><refsect1><para>
#: apt.conf.5.xml:72
msgid ""
"Syntactically the configuration language is modeled after what the ISC tools "
"such as bind and dhcp use. Lines starting with <literal>//</literal> are "
"treated as comments (ignored), as well as all text between <literal>/*</"
"literal> and <literal>*/</literal>, just like C/C++ comments.  Each line is "
"of the form <literal>APT::Get::Assume-Yes \"true\";</literal>.  The "
"quotation marks and trailing semicolon are required.  The value must be on "
"one line, and there is no kind of string concatenation.  Values must not "
"include backslashes or extra quotation marks.  Option names are made up of "
"alphanumeric characters and the characters \"/-:._+\".  A new scope can be "
"opened with curly braces, like this:"
msgstr ""
"Syntaktisch ist die Konfigurationssprache dem nachempfunden, was die ISC-"
"Werkzeuge, wie bind und dhcp, benutzen. Zeilen, die mit <literal>//</"
"literal> beginnen, werden als Kommentar betrachtet (und ignoriert), ebenso "
"wie jeglicher Text zwischen <literal>/*</literal> und <literal>*/</literal>, "
"wie bei C/C++-Kommentaren. Jede Zeile hat die Form <literal>APT::Get::Assume-"
"Yes \"true\";</literal>. Die Anführungszeichen und abschließenden "
"Strichpunkte werden benötigt. Der Wert muss in einer Zeile stehen und es "
"gibt keine Möglichkeit Zeichenketten aneinander zu hängen. Werte dürfen "
"keine Rückwärtsschrägstriche oder zusätzliche Anführungszeichen enthalten. "
"Optionsnamen werden aus alphanumerischen Zeichen und den Zeichen »/-:._+« "
"gebildet. Ein neuer Geltungsbereich kann mit geschweiften Klammern geöffnet "
"werden, wie:"

#. type: Content of: <refentry><refsect1><informalexample><programlisting>
#: apt.conf.5.xml:85
#, no-wrap
msgid ""
"APT {\n"
"  Get {\n"
"    Assume-Yes \"true\";\n"
"    Fix-Broken \"true\";\n"
"  };\n"
"};\n"
msgstr ""
"APT {\n"
"  Get {\n"
"    Assume-Yes \"true\";\n"
"    Fix-Broken \"true\";\n"
"  };\n"
"};\n"

#. type: Content of: <refentry><refsect1><para>
#: apt.conf.5.xml:93
msgid ""
"with newlines placed to make it more readable. Lists can be created by "
"opening a scope and including a single string enclosed in quotes followed by "
"a semicolon. Multiple entries can be included, separated by a semicolon."
msgstr ""
"mit eingefügten Zeilenumbrüchen, um es leserlicher zu gestalten. Listen "
"können erstellt werden, indem ein Geltungsbereich geöffnet wird und eine "
"einzelne, von Anführungszeichen, denen ein Schrägstrich folgt, "
"eingeschlossene Zeichenkette eingefügt wird. Es können mehrere Einträge "
"eingefügt werden, jeweils getrennt durch einen Schrägstrich."

#. type: Content of: <refentry><refsect1><informalexample><programlisting>
#: apt.conf.5.xml:98
#, no-wrap
msgid "DPkg::Pre-Install-Pkgs {\"/usr/sbin/dpkg-preconfigure --apt\";};\n"
msgstr "DPkg::Pre-Install-Pkgs {\"/usr/sbin/dpkg-preconfigure --apt\";};\n"

#. type: Content of: <refentry><refsect1><para>
#: apt.conf.5.xml:101
msgid ""
"In general the sample configuration file &configureindex; is a good guide "
"for how it should look."
msgstr ""
"Im Allgemeinen bietet die Beispielkonfigurationsdatei &configureindex; eine "
"gute Anleitung, wie dies aussehen könnte."

#. type: Content of: <refentry><refsect1><para>
#: apt.conf.5.xml:104
msgid ""
"Case is not significant in names of configuration items, so in the previous "
"example you could use <literal>dpkg::pre-install-pkgs</literal>."
msgstr ""
"Die Groß- und Kleinschreibung ist in Namen der Konfigurationselemente nicht "
"von Bedeutung, deshalb könnten Sie im vorherigen Beispiel auch "
"<literal>dpkg::pre-install-pkgs</literal> benutzen."

#. type: Content of: <refentry><refsect1><para>
#: apt.conf.5.xml:107
msgid ""
"Names for the configuration items are optional if a list is defined as can "
"be seen in the <literal>DPkg::Pre-Install-Pkgs</literal> example above. If "
"you don't specify a name a new entry will simply add a new option to the "
"list. If you specify a name you can override the option in the same way as "
"any other option by reassigning a new value to the option."
msgstr ""
"Namen für die Konfigurationselemente sind optional, wenn eine Liste, wie sie "
"im Beispiel <literal>DPkg::Pre-Install-Pkgs</literal> oberhalb gesehen "
"werden kann, definiert ist. Wenn Sie keinen neuen Namen angeben, wird ein "
"neuer Eintrag der Liste lediglich eine neue Option hinzufügen. Wenn Sie "
"einen Namen eingeben, können Sie die Option, wie jede andere Option, "
"überschreiben, indem Sie der Option erneut einen neuen Wert zuweisen."

#. type: Content of: <refentry><refsect1><para>
#: apt.conf.5.xml:112
msgid ""
"Two special commands are defined: <literal>#include</literal> (which is "
"deprecated and not supported by alternative implementations) and "
"<literal>#clear</literal>. <literal>#include</literal> will include the "
"given file, unless the filename ends in a slash, in which case the whole "
"directory is included.  <literal>#clear</literal> is used to erase a part of "
"the configuration tree. The specified element and all its descendants are "
"erased.  (Note that these lines also need to end with a semicolon.)"
msgstr ""
"Es sind zwei Spezialbefehle definiert: <literal>#include</literal> (was "
"missbilligt ist und von alternativen Implementierungen nicht unterstützt "
"wird) und <literal>#clear</literal>: <literal>#include</literal> wird die "
"angegebene Datei einfügen, außer, wenn der Dateiname mit einem Schrägstrich "
"endet, in diesem Fall wird das ganze Verzeichnis eingefügt. <literal>#clear</"
"literal> wird benutzt, um einen Teil des Konfigurationsbaums zu löschen. Das "
"angegebene Element und alle davon absteigenden Elemente werden gelöscht. "
"(Beachten Sie, dass diese Zeilen auch mit einem Schrägstrich enden müssen.)"

#. type: Content of: <refentry><refsect1><para>
#: apt.conf.5.xml:122
msgid ""
"The <literal>#clear</literal> command is the only way to delete a list or a "
"complete scope. Reopening a scope (or using the syntax described below with "
"an appended <literal>::</literal>) will <emphasis>not</emphasis> override "
"previously written entries. Options can only be overridden by addressing a "
"new value to them - lists and scopes can't be overridden, only cleared."
msgstr ""
"Der <literal>#clear</literal>-Befehl ist der einzige Weg, eine Liste oder "
"einen kompletten Geltungsbereich zu löschen. Erneutes Öffnen eines "
"Geltungsbereichs (oder die unten beschriebene Syntax mit angehängten "
"<literal>::</literal>) wird vorherige Einträge <emphasis>nicht</emphasis> "
"außer Kraft setzen. Optionen können nur außer Kraft gesetzt werden, indem "
"ein neuer Wert an sie adressiert wird – Listen und Geltungsbereiche können "
"nicht außer Kraft gesetzt, sondern nur bereinigt werden."

#. type: Content of: <refentry><refsect1><para>
#: apt.conf.5.xml:130
msgid ""
"All of the APT tools take an -o option which allows an arbitrary "
"configuration directive to be specified on the command line. The syntax is a "
"full option name (<literal>APT::Get::Assume-Yes</literal> for instance) "
"followed by an equals sign then the new value of the option. To append a new "
"element to a list, add a trailing <literal>::</literal> to the name of the "
"list.  (As you might suspect, the scope syntax can't be used on the command "
"line.)"
msgstr ""
"Alle APT-Werkzeuge bringen eine Option -o mit, die es einer beliebigen "
"Konfigurationsdirektiven erlaubt, auf der Befehlszeile angegeben zu werden. "
"Die Syntax ist ein vollständiger Optionsname (<literal>APT::Get::Assume-Yes</"
"literal> zum Beispiel), gefolgt von einem Gleichheitszeichen und dann dem "
"neuen Wert der Option. Um ein neues Element an eine Liste anzuhängen, fügen "
"Sie ein führendes <literal>::</literal> an den Namen der Liste. (Wenn Ihnen "
"das merkwürdig vorkommt: Die Geltungsbereichssyntax kann nicht auf der "
"Befehlszeile benutzt werden.)"

#. type: Content of: <refentry><refsect1><para>
#: apt.conf.5.xml:138
msgid ""
"Note that appending items to a list using <literal>::</literal> only works "
"for one item per line, and that you should not use it in combination with "
"the scope syntax (which adds <literal>::</literal> implicitly). Using both "
"syntaxes together will trigger a bug which some users unfortunately depend "
"on: an option with the unusual name \"<literal>::</literal>\" which acts "
"like every other option with a name. This introduces many problems; for one "
"thing, users who write multiple lines in this <emphasis>wrong</emphasis> "
"syntax in the hope of appending to a list will achieve the opposite, as only "
"the last assignment for this option \"<literal>::</literal>\" will be used. "
"Future versions of APT will raise errors and stop working if they encounter "
"this misuse, so please correct such statements now while APT doesn't "
"explicitly complain about them."
msgstr ""
"Beachten Sie, dass das Anhängen von Elementen an eine Liste mittels "
"<literal>::</literal> nur für ein Element pro Zeile funktioniert, Sie "
"sollten es nicht nicht in Verbindung mit einer Geltungsbereichssyntax "
"benutzen (die »<literal>::</literal>« explizit hinzufügt). Die Benutzung der "
"Syntax von beiden zusammen wird einen Fehler auslösen, auf den sich einige "
"Anwender ungünstigerweise verlassen: eine Option mit dem unüblichen Namen "
"»<literal>::</literal>«, die sich wie jede andere Option mit einem Namen "
"verhält. Dies leitet viele Probleme ein; zum einen werden Anwender, die "
"mehrere Zeilen in dieser <emphasis>falschen</emphasis> Syntax in der "
"Hoffnung etwas an die Liste anzuhängen, schreiben, das Gegenteil erreichen, "
"da nur die letzte Zuweisung zu dieser Option »<literal>::</literal>« benutzt "
"wird. Zukünftige APT-Versionen werden Fehler ausgeben und die Arbeit "
"stoppen, wenn sie auf diese falsche Verwendung stoßen. Korrigieren Sie "
"deshalb nun solche Anweisungen, solange sich APT nicht explizit darüber "
"beklagt."

#. type: Content of: <refentry><refsect1><title>
#: apt.conf.5.xml:153
msgid "The APT Group"
msgstr "Die APT-Gruppe"

#. type: Content of: <refentry><refsect1><para>
#: apt.conf.5.xml:154
msgid ""
"This group of options controls general APT behavior as well as holding the "
"options for all of the tools."
msgstr ""
"Diese Gruppe von Optionen steuert das allgemeine Verhalten von APT, ebenso "
"wie es die Optionen für alle Werkzeuge enthält."

#. type: Content of: <refentry><refsect1><variablelist><varlistentry><listitem><para>
#: apt.conf.5.xml:159
msgid ""
"System Architecture; sets the architecture to use when fetching files and "
"parsing package lists. The internal default is the architecture apt was "
"compiled for."
msgstr ""
"Systemarchitektur; setzt die Architektur die benutzt wird, wenn Dateien "
"heruntergeladen und Paketlisten ausgewertet werden. Die interne Vorgabe ist "
"die Architektur für die APT kompiliert wurde."

#. type: Content of: <refentry><refsect1><variablelist><varlistentry><listitem><para>
#: apt.conf.5.xml:166
msgid ""
"All Architectures the system supports. For instance, CPUs implementing the "
"<literal>amd64</literal> (also called <literal>x86-64</literal>)  "
"instruction set are also able to execute binaries compiled for the "
"<literal>i386</literal> (<literal>x86</literal>) instruction set. This list "
"is used when fetching files and parsing package lists. The initial default "
"is always the system's native architecture (<literal>APT::Architecture</"
"literal>), and foreign architectures are added to the default list when they "
"are registered via <command>dpkg --add-architecture</command>."
msgstr ""
"alle Architekturen, die das System unterstützt. Zum Beispiel sind CPUs, die "
"<literal>amd64</literal>-Befehlssätze implementieren (auch <literal>x86-64</"
"literal> genannt), ebenso in der Lage, Programme auszuführen, die für "
"<literal>i386</literal>-Befehlssätze (<literal>x86</literal>) kompiliert "
"wurden. Diese Liste wird benutzt, wenn Dateien abgerufen und Paketlisten "
"ausgewertet werden. Die interne Vorgabe ist immer die native Architektur des "
"Systems (<literal>APT::Architecture</literal>) und fremde Architekturen "
"werden der vorgegebenen Liste hinzugefügt, wenn sie per <command>dpkg --"
"print-architectures</command> registriert werden."

#. type: Content of: <refentry><refsect1><variablelist><varlistentry><listitem><para>
#: apt.conf.5.xml:179
msgid ""
"Default release to install packages from if more than one version is "
"available. Contains release name, codename or release version. Examples: "
"'stable', 'testing', 'unstable', '&stable-codename;', '&testing-codename;', "
"'4.0', '5.0*'. See also &apt-preferences;."
msgstr ""
"Standard-Release von dem Pakete installiert werden, wenn mehr als eine "
"Version verfügbar ist. Enthält Release-Name, Codename oder Release-Version. "
"Beispiele: »stable«, »testing, »unstable«, »&stable-codename;«, »&testing-"
"codename;«, »4.0«, »5.0*«. Siehe auch &apt-preferences;."

#. type: Content of: <refentry><refsect1><variablelist><varlistentry><listitem><para>
#: apt.conf.5.xml:185
msgid ""
"Ignore held packages; this global option causes the problem resolver to "
"ignore held packages in its decision making."
msgstr ""
"Halten von Paketen ignorieren. Diese globale Option veranlasst den "
"Problemlöser, gehaltene Pakete beim Treffen von Entscheidungen zu ignorieren."

#. type: Content of: <refentry><refsect1><variablelist><varlistentry><listitem><para>
#: apt.conf.5.xml:190
msgid ""
"Defaults to on. When turned on the autoclean feature will remove any "
"packages which can no longer be downloaded from the cache. If turned off "
"then packages that are locally installed are also excluded from cleaning - "
"but note that APT provides no direct means to reinstall them."
msgstr ""
"standardmäßig auf on (ein). Wenn es auf on gesetzt wird, wird die "
"automatische Bereinigungsfunktion alle Pakete entfernen, die nicht länger "
"aus dem Zwischenspeicher heruntergeladen werden können. Wenn es auf off "
"gesetzt wird, dann werden außerden die Pakete, die lokal installiert sind, "
"vom Bereinigen ausgeschlossen – beachten Sie jedoch, dass APT keine direkten "
"Möglichkeiten bereitstellt, um sie erneut zu installieren."

#. type: Content of: <refentry><refsect1><variablelist><varlistentry><listitem><para>
#: apt.conf.5.xml:198
msgid ""
"Defaults to on, which will cause APT to install essential and important "
"packages as soon as possible in an install/upgrade operation, in order to "
"limit the effect of a failing &dpkg; call. If this option is disabled, APT "
"treats an important package in the same way as an extra package: between the "
"unpacking of the package A and its configuration there can be many other "
"unpack or configuration calls for other unrelated packages B, C etc. If "
"these cause the &dpkg; call to fail (e.g. because package B's maintainer "
"scripts generate an error), this results in a system state in which package "
"A is unpacked but unconfigured - so any package depending on A is now no "
"longer guaranteed to work, as its dependency on A is no longer satisfied."
msgstr ""
"ist standardmäßig aktiviert, was APT veranlassen wird, essentielle und "
"wichtige Pakete so bald wie möglich in einer Installations-/"
"Aktualisierungstransaktion zu installieren, um die Auswirkungen eines "
"scheiternden &dpkg;-Aufrufs zu begrenzen. Falls diese Option deaktiviert "
"ist, betrachtet APT ein wichtiges Paket auf die gleiche Weise wie ein "
"zusätzliches Paket: Zwischen dem Entpacken des Pakets A und seiner "
"Konfiguration können viele andere Entpack- oder Konfigurationsaufrufe für "
"andere, nicht zugehörige Pakete B, C etc. liegen. Falls dies zum Scheitern "
"des &dpkg;-Aufrufs führt (z.B. weil Betreuerskripte des Pakets B einen "
"Fehler erzeugen), führt dies zu einem Systemstatus, in dem Paket A entpackt, "
"aber nicht konfiguriert ist, daher ist nicht länger gewährleistet, dass "
"irgendein Paket, das von A abhängt, weiter funktioniert, da seine "
"Abhängigkeit von A nicht länger erfüllt wird."

#. type: Content of: <refentry><refsect1><variablelist><varlistentry><listitem><para>
#: apt.conf.5.xml:210
msgid ""
"The immediate configuration marker is also applied in the potentially "
"problematic case of circular dependencies, since a dependency with the "
"immediate flag is equivalent to a Pre-Dependency. In theory this allows APT "
"to recognise a situation in which it is unable to perform immediate "
"configuration, abort, and suggest to the user that the option should be "
"temporarily deactivated in order to allow the operation to proceed.  Note "
"the use of the word \"theory\" here; in the real world this problem has "
"rarely been encountered, in non-stable distribution versions, and was caused "
"by wrong dependencies of the package in question or by a system in an "
"already broken state; so you should not blindly disable this option, as the "
"scenario mentioned above is not the only problem it can help to prevent in "
"the first place."
msgstr ""
"Außerdem wird die unmittelbare Konfigurationsmarkierung im potenziell "
"problematischen Fall zirkulärer Abhängigkeiten angewandt, da eine "
"Abhängigkeit mit der Unmittelbarmarkierung einer Vorabhängigkeit entspricht. "
"Theoretisch ermöglicht dies APT, eine Situation zu erkennen, in der es keine "
"unmittelbare Konfiguration durchführen kann, abzubrechen und dem Anwender "
"vorzuschlagen, dass er die Option zeitweise deaktivieren soll, um ein "
"Fortsetzen der Transaktion zu ermöglichen. Beachten Sie hier das Wort "
"»theoretisch«; im wahren Leben ist dieses Problem selten in unstabilen "
"Distributionsversionen aufgetreten und es wurde durch falsche Abhängigkeiten "
"des fraglichen Pakets verursacht oder durch ein System in einem beschädigten "
"Zustand; daher sollten Sie diese Option nicht blind deaktivieren, da das "
"zuvor erwähnte Szenario nicht das einzige Problem ist, das es an erster "
"Stelle verhindern kann."

#. type: Content of: <refentry><refsect1><variablelist><varlistentry><listitem><para>
#: apt.conf.5.xml:223
msgid ""
"Before a big operation like <literal>dist-upgrade</literal> is run with this "
"option disabled you should try to explicitly <literal>install</literal> the "
"package APT is unable to configure immediately; but please make sure you "
"also report your problem to your distribution and to the APT team with the "
"buglink below, so they can work on improving or correcting the upgrade "
"process."
msgstr ""
"Bevor eine umfangreiche Transaktion wie <literal>dist-upgrade</literal> mit "
"dieser ausgeschalteten Option ausgeführt wird, sollten Sie versuchen, "
"explizit <literal>install</literal> für das Paket auszuführen, das APT nicht "
"unmittelbar konfigurieren kann. Stellen Sie aber bitte sicher, dass Sie Ihr "
"Problem außerdem an Ihre Distribution und an das APT-Team mit dem "
"Fehlerverweis unten melden, so dass sie an der Verbesserung und Korrektur "
"des Upgrade-Prozesses arbeiten können."

#. type: Content of: <refentry><refsect1><variablelist><varlistentry><listitem><para>
#: apt.conf.5.xml:234
msgid ""
"Never enable this option unless you <emphasis>really</emphasis> know what "
"you are doing. It permits APT to temporarily remove an essential package to "
"break a Conflicts/Conflicts or Conflicts/Pre-Depends loop between two "
"essential packages. <emphasis>Such a loop should never exist and is a grave "
"bug</emphasis>. This option will work if the essential packages are not "
"<command>tar</command>, <command>gzip</command>, <command>libc</command>, "
"<command>dpkg</command>, <command>dash</command> or anything that those "
"packages depend on."
msgstr ""
"Schalten Sie diese Option niemals ein, außer wenn Sie <emphasis>wirklich</"
"emphasis> wissen, was Sie tun. Es erlaubt APT temporär ein essentielles "
"Paket zu entfernen, um eine Conflicts/Conflicts- oder Conflicts/Pre-Depends-"
"Schleife zwischen zwei essentiellen Paketen zu unterbrechen. <emphasis>Solch "
"eine Schleife sollte niemals existieren und ist ein schwerwiegender Fehler</"
"emphasis>. Diese Option wird funktionieren, wenn die essentiellen Pakete "
"nicht <command>tar</command>, <command>gzip</command>, <command>libc</"
"command>, <command>dpkg</command>, <command>dash</command> oder etwas, was "
"davon abhängt, sind."

#. type: Content of: <refentry><refsect1><variablelist><varlistentry><listitem><para>
#: apt.conf.5.xml:246
msgid ""
"APT uses since version 0.7.26 a resizable memory mapped cache file to store "
"the available information. <literal>Cache-Start</literal> acts as a hint of "
"the size the cache will grow to, and is therefore the amount of memory APT "
"will request at startup. The default value is 20971520 bytes (~20 MB). Note "
"that this amount of space needs to be available for APT; otherwise it will "
"likely fail ungracefully, so for memory restricted devices this value should "
"be lowered while on systems with a lot of configured sources it should be "
"increased.  <literal>Cache-Grow</literal> defines in bytes with the default "
"of 1048576 (~1 MB) how much the cache size will be increased in the event "
"the space defined by <literal>Cache-Start</literal> is not enough. This "
"value will be applied again and again until either the cache is big enough "
"to store all information or the size of the cache reaches the <literal>Cache-"
"Limit</literal>.  The default of <literal>Cache-Limit</literal> is 0 which "
"stands for no limit.  If <literal>Cache-Grow</literal> is set to 0 the "
"automatic growth of the cache is disabled."
msgstr ""
"APT benutzt seit Version 0.7.26 eine Zwischenspeicherdatei für "
"Speicherabbilder mit veränderlicher Größe um verfügbare Informationen zu "
"speichern. <literal>Cache-Start</literal> dient als Hinweis, auf welche "
"Größe der Zwischenspeicher wachsen wird und enthält daher den Betrag, "
"welchen Speicher APT beim Start abruft. Die Vorgabe ist 20971520 Byte (~20 "
"MB). Beachten Sie, dass diese Speichermenge für APT verfügbar sein muss, da "
"es sonst unschön scheitert. Für Geräte mit eingeschränktem Speicher sollten "
"diese Werte vermindert werden, während sie für Systeme mit vielen "
"konfigurierten Quellen erhöht werden sollte. <literal>Cache-Grow</literal> "
"definiert in Byte mit einer Vorgabe von 1048576 (~1 MB) um wieviel die Größe "
"des Zwischenspeichers vergößert werden soll, falls der durch <literal>Cache-"
"Start</literal> vorreservierte nicht ausreicht. Dieser Wert wird wieder und "
"wieder verwandt bis entweder der Zwischenspeicher groß genug ist, um alle "
"Informationen zu speichern oder die Zwischenspeichergröße das <literal>Cache-"
"Limit</literal> erreicht. Vorgabe für <literal>Cache-Limit</literal> ist 0, "
"was bedeutet, dass es kein Limit gibt. Falls <literal>Cache-Grow</literal> "
"auf 0 gesetzt ist, kann der Zwischenspeicher nicht automatisch wachsen."

#. type: Content of: <refentry><refsect1><variablelist><varlistentry><listitem><para>
#: apt.conf.5.xml:262
msgid "Defines which packages are considered essential build dependencies."
msgstr ""
"definiert, welche Pakete als essentielle Bauabhängigkeiten betrachtet werden."

#. type: Content of: <refentry><refsect1><variablelist><varlistentry><listitem><para>
#: apt.conf.5.xml:266
msgid ""
"The Get subsection controls the &apt-get; tool; please see its documentation "
"for more information about the options here."
msgstr ""
"Der Get-Unterabschnitt steuert das &apt-get;-Werkzeug. Lesen Sie bitte "
"dessen Dokumentation, um weitere Informationen über die Optionen hier zu "
"erhalten."

#. type: Content of: <refentry><refsect1><variablelist><varlistentry><listitem><para>
#: apt.conf.5.xml:271
msgid ""
"The Cache subsection controls the &apt-cache; tool; please see its "
"documentation for more information about the options here."
msgstr ""
"Der Cache-Unterabschnitt steuert das &apt-cache;-Werkzeug. Lesen Sie bitte "
"dessen Dokumentation, um weitere Informationen über die Optionen hier zu "
"erhalten."

#. type: Content of: <refentry><refsect1><variablelist><varlistentry><listitem><para>
#: apt.conf.5.xml:276
msgid ""
"The CDROM subsection controls the &apt-cdrom; tool; please see its "
"documentation for more information about the options here."
msgstr ""
"Der CDROM-Unterabschnitt steuert das &apt-cdrom;-Werkzeug. Lesen Sie bitte "
"dessen Dokumentation, um weitere Informationen über die Optionen hier zu "
"erhalten."

#. type: Content of: <refentry><refsect1><title>
#: apt.conf.5.xml:282
msgid "The Acquire Group"
msgstr "Die Erwerbgruppe"

#. type: Content of: <refentry><refsect1><para>
#: apt.conf.5.xml:283
msgid ""
"The <literal>Acquire</literal> group of options controls the download of "
"packages as well as the various \"acquire methods\" responsible for the "
"download itself (see also &sources-list;)."
msgstr ""
"Die <literal>Acquire</literal>-Gruppe der Optionen steuert das Herunterladen "
"von Paketen ebenso wie die verschiedenen »Beschaffungsmethoden«, die für das "
"Herunterladen selbst zuständig sind (siehe auch &sources-list;)."

#. type: Content of: <refentry><refsect1><variablelist><varlistentry><listitem><para>
#: apt.conf.5.xml:290
msgid ""
"Security related option defaulting to true, as giving a Release file's "
"validation an expiration date prevents replay attacks over a long timescale, "
"and can also for example help users to identify mirrors that are no longer "
"updated - but the feature depends on the correctness of the clock on the "
"user system. Archive maintainers are encouraged to create Release files with "
"the <literal>Valid-Until</literal> header, but if they don't or a stricter "
"value is desired the <literal>Max-ValidTime</literal> option below can be "
"used."
msgstr ""
"Die sicherheitsbezogene Option wird als »true« vorgegeben, da es "
"Wiederholungsangriffe über einen langen Zeitraum verhindert, einer "
"Überprüfung für eine Release-Datei ein Ablaufdatum zu geben und zum Beispiel "
"Anwendern auch hilft, länger nicht aktualisierte Spiegel zu erkennen – diese "
"Funktion hängt jedoch von der Richtigkeit der Zeiteinstellung auf dem "
"Anwendersystem ab. Archivbetreuer sind aufgefordert, Release-Dateien mit der "
"Kopfzeile <literal>Valid-Until</literal> zu erstellen. Falls sie das nicht "
"tun oder ein strengerer Wert gewünscht wird, kann die Option <literal>Max-"
"ValidTime</literal> unten benutzt werden."

#. type: Content of: <refentry><refsect1><variablelist><varlistentry><listitem><para>
#: apt.conf.5.xml:303
msgid ""
"Maximum time (in seconds) after its creation (as indicated by the "
"<literal>Date</literal> header) that the <filename>Release</filename> file "
"should be considered valid.  If the Release file itself includes a "
"<literal>Valid-Until</literal> header the earlier date of the two is used as "
"the expiration date.  The default value is <literal>0</literal> which stands "
"for \"valid forever\".  Archive specific settings can be made by appending "
"the label of the archive to the option name."
msgstr ""
"maximale Zeit (in Sekunden) nach der Erzeugung (die in der Kopfzeile "
"<literal>Date</literal> angegeben ist), die die Datei <filename>Release</"
"filename> als gültig angesehen wird. Falls die Release-Datei selbst eine "
"<literal>Valid-Until</literal>-Kopfzeile enthält, wird das frühere der "
"beiden Daten als Ablaufdatum verwandt. Vorgabe ist <literal>0</literal>, was "
"für »für immer gültig« steht. Archivspezifische Einstellungen können durch "
"Anhängen der Archivbezeichnung an den Optionsnamen vorgenommen werden."

#. type: Content of: <refentry><refsect1><variablelist><varlistentry><listitem><para>
#: apt.conf.5.xml:315
msgid ""
"Minimum time (in seconds) after its creation (as indicated by the "
"<literal>Date</literal> header) that the <filename>Release</filename> file "
"should be considered valid.  Use this if you need to use a seldom updated "
"(local) mirror of a more frequently updated archive with a <literal>Valid-"
"Until</literal> header instead of completely disabling the expiration date "
"checking.  Archive specific settings can and should be used by appending the "
"label of the archive to the option name."
msgstr ""
"minimale Zeit (in Sekunden), nach der Erzeugung (die in der Kopfzeile "
"<literal>Date</literal> angegeben ist), die die Datei <filename>Release</"
"filename> als gültig angesehen wird. Benutzen Sie dies, falls Sie einen "
"selten aktualisierten (lokalen) Spiegel eines häufiger aktualisierten "
"Archivs mit einer <literal>Valid-Until</literal>-Kopfzeile haben, anstatt "
"die Überprüfung des Ablaufdatums komplett zu deaktivieren. Archivspezifische "
"Einstellungen können und sollten durch Anhängen der Archivbezeichnung an den "
"Optionsnamen vorgenommen werden."

#. type: Content of: <refentry><refsect1><variablelist><varlistentry><listitem><para>
#: apt.conf.5.xml:327
msgid ""
"Try to download deltas called <literal>PDiffs</literal> for indexes (like "
"<filename>Packages</filename> files) instead of downloading whole ones. True "
"by default."
msgstr ""
"versucht Unterschiede, die <literal>PDiffs</literal> genannt werden, für "
"Indexe (wie <filename>Packages</filename>-Dateien) herunterzuladen, statt "
"der kompletten Dateien. Vorgabe ist True."

#. type: Content of: <refentry><refsect1><variablelist><varlistentry><listitem><para>
#: apt.conf.5.xml:330
msgid ""
"Two sub-options to limit the use of PDiffs are also available: "
"<literal>FileLimit</literal> can be used to specify a maximum number of "
"PDiff files should be downloaded to update a file. <literal>SizeLimit</"
"literal> on the other hand is the maximum percentage of the size of all "
"patches compared to the size of the targeted file. If one of these limits is "
"exceeded the complete file is downloaded instead of the patches."
msgstr ""
"Es sind außerdem zwei Unteroptionen verfügbar, um die Benutzung von PDiffs "
"zu begrenzen: <literal>FileLimit</literal> kann verwandt werden, um die "
"maximale Anzahl von PDiff-Dateien anzugeben, die zum Aktualisieren einer "
"Datei heruntergeladen werden sollen. Andererseits gibt <literal>SizeLimit</"
"literal> die maximale Prozentzahl der Größe aller Patches im Vergleich zur "
"Zieldatei an. Wenn eine dieser Begrenzungen überschritten wird, wird die "
"komplette Datei anstelle der Patche heruntergeladen."

#. type: Content of: <refentry><refsect1><variablelist><varlistentry><listitem><para>
#: apt.conf.5.xml:340
msgid ""
"Queuing mode; <literal>Queue-Mode</literal> can be one of <literal>host</"
"literal> or <literal>access</literal> which determines how APT parallelizes "
"outgoing connections. <literal>host</literal> means that one connection per "
"target host will be opened, <literal>access</literal> means that one "
"connection per URI type will be opened."
msgstr ""
"Warteschlangenmodus; <literal>Queue-Mode</literal> kann entweder "
"<literal>host</literal> oder <literal>access</literal> sein, wodurch "
"festgelegt wird, wie APT ausgehende Verbindungen parallelisiert. "
"<literal>host</literal> bedeutet, dass eine Verbindung pro Zielrechner "
"geöffnet wird, <literal>access</literal> bedeutet, dass eine Verbindung pro "
"URI-Art geöffnet wird."

#. type: Content of: <refentry><refsect1><variablelist><varlistentry><listitem><para>
#: apt.conf.5.xml:348
msgid ""
"Number of retries to perform. If this is non-zero APT will retry failed "
"files the given number of times."
msgstr ""
"Anzahl der auszuführenden erneuten Versuche. Wenn dies nicht Null ist, wird "
"APT fehlgeschlagene Dateien in der angegebenen Zahl erneut versuchen."

#. type: Content of: <refentry><refsect1><variablelist><varlistentry><listitem><para>
#: apt.conf.5.xml:353
msgid ""
"Use symlinks for source archives. If set to true then source archives will "
"be symlinked when possible instead of copying. True is the default."
msgstr ""
"benutzt symbolische Verweise für Quellarchive. Falls dies auf true gesetzt "
"ist, werden Quellarchive, wenn möglich, symbolisch verknüpft, anstatt "
"kopiert zu werden. True ist die Vorgabe."

#. type: Content of: <refentry><refsect1><variablelist><varlistentry><listitem><para>
#: apt.conf.5.xml:358
msgid ""
"<literal>http::Proxy</literal> sets the default proxy to use for HTTP URIs. "
"It is in the standard form of <literal>http://[[user][:pass]@]host[:port]/</"
"literal>.  Per host proxies can also be specified by using the form "
"<literal>http::Proxy::&lt;host&gt;</literal> with the special keyword "
"<literal>DIRECT</literal> meaning to use no proxies. If no one of the above "
"settings is specified, <envar>http_proxy</envar> environment variable will "
"be used."
msgstr ""
"<literal>http::Proxy</literal> ist der zu benutzende Standard-HTTP-Proxy. Er "
"wird standardmäßig in der Form <literal>http://[[Anwender][:Passwort]@]"
"Rechner[:Port]/</literal> angegeben. Durch Rechner-Proxies kann außerdem in "
"der Form <literal>http::Proxy::&lt;host&gt;</literal> mit dem speziellen "
"Schlüsselwort <literal>DIRECT</literal> angegeben werden, dass keine Proxies "
"benutzt werden. Falls keine der obigen Einstellungen angegeben wurde, wird "
"die Umgebungsvariable <envar>http_proxy</envar> benutzt."

#. type: Content of: <refentry><refsect1><variablelist><varlistentry><listitem><para>
#: apt.conf.5.xml:366
msgid ""
"Three settings are provided for cache control with HTTP/1.1 compliant proxy "
"caches.  <literal>No-Cache</literal> tells the proxy not to use its cached "
"response under any circumstances.  <literal>Max-Age</literal> sets the "
"allowed maximum age (in seconds) of an index file in the cache of the "
"proxy.  <literal>No-Store</literal> specifies that the proxy should not "
"store the requested archive files in its cache, which can be used to prevent "
"the proxy from polluting its cache with (big) .deb files."
msgstr ""
"Für die Steuerung des Zwischenspeichers mit HTTP/1.1-konformen Proxy-"
"Zwischenspeichern stehen drei Einstellungen zur Verfügung. <literal>No-"
"Cache</literal> teilt dem Proxy mit, dass er unter keinen Umständen seine "
"zwischengespeicherten Antworten benutzen soll, <literal>Max-Age</literal> "
"setzt das maximal erlaubte Alter einer Indexdatei im Zwischenspeicher des "
"Proxys (in Sekunden). <literal>No-Store</literal> gibt an, dass der Proxy "
"die angefragten Archivdateien nicht in seinem Zwischenspeicher ablegen soll. "
"Das kann verwandt werden, um zu verhindern, dass der Proxy seinen "
"Zwischenspeicher mit (großen) .deb-Dateien verunreinigt."

#. type: Content of: <refentry><refsect1><variablelist><varlistentry><listitem><para>
#: apt.conf.5.xml:376 apt.conf.5.xml:448
msgid ""
"The option <literal>timeout</literal> sets the timeout timer used by the "
"method; this value applies to the connection as well as the data timeout."
msgstr ""
"Die Option <literal>timeout</literal> stellt den Zeitnehmer, der von der "
"Methode benutzt wird. Dieser Wert wird auf die Verbindungs- sowie die "
"Datenzeitüberschreitungen angewandt."

#. type: Content of: <refentry><refsect1><variablelist><varlistentry><listitem><para>
#: apt.conf.5.xml:379
msgid ""
"The setting <literal>Acquire::http::Pipeline-Depth</literal> can be used to "
"enable HTTP pipelining (RFC 2616 section 8.1.2.2) which can be beneficial e."
"g. on high-latency connections. It specifies how many requests are sent in a "
"pipeline.  Previous APT versions had a default of 10 for this setting, but "
"the default value is now 0 (= disabled) to avoid problems with the ever-"
"growing amount of webservers and proxies which choose to not conform to the "
"HTTP/1.1 specification."
msgstr ""
"Die Einstellung <literal>Acquire::http::Pipeline-Depth</literal> kann "
"verwandt werden, um HTTP-Weiterleitung zu aktivieren (RFC 2616 Abschnitt "
"8.1.2.2), was z.B. bei Verbindungen mit hoher Latenz vorteilhaft sein kann. "
"Sie gibt an, wieviele Anfragen in eine Weiterleitung gesandt werden. Frühere "
"APT-Versionen hatten eine Vorgabe von 10 für diese Einstellung, aber der "
"Vorgabewert ist nun 0 (=deaktiviert), um Probleme mit der immer weiter "
"anwachsenden Zahl von Webservern und Proxies zu vermeiden, die nicht der "
"HTTP/1.1-Spezifikation entsprechen."

#. type: Content of: <refentry><refsect1><variablelist><varlistentry><listitem><para>
#: apt.conf.5.xml:386
msgid ""
"<literal>Acquire::http::AllowRedirect</literal> controls whether APT will "
"follow redirects, which is enabled by default."
msgstr ""
"<literal>Acquire::http::AllowRedirect</literal> steuert, ob APT Umleitungen "
"folgen wird, was standardmäßig aktiviert ist."

#. type: Content of: <refentry><refsect1><variablelist><varlistentry><listitem><para>
#: apt.conf.5.xml:389
msgid ""
"The used bandwidth can be limited with <literal>Acquire::http::Dl-Limit</"
"literal> which accepts integer values in kilobytes. The default value is 0 "
"which deactivates the limit and tries to use all available bandwidth (note "
"that this option implicitly disables downloading from multiple servers at "
"the same time.)"
msgstr ""
"Die benutzte Bandbreite kann durch <literal>Acquire::http::Dl-Limit</"
"literal> eingeschränkt werden, was Ganzzahlwerte in Kilobyte akzeptiert. Der "
"Vorgabewert ist 0, was die Beschränkung ausschaltet und versucht, sämtliche "
"verfügbare Bandbreite zu benutzen. (Beachten Sie, dass diese Optionen "
"implizit das Herunterladen von mehreren Servern zur gleichen Zeit "
"deaktiviert.)"

#. type: Content of: <refentry><refsect1><variablelist><varlistentry><listitem><para>
#: apt.conf.5.xml:394
msgid ""
"<literal>Acquire::http::User-Agent</literal> can be used to set a different "
"User-Agent for the http download method as some proxies allow access for "
"clients only if the client uses a known identifier."
msgstr ""
"<literal>Acquire::http::User-Agent</literal> kann benutzt werden, um einen "
"unterschiedlichen User-Agent für die HTTP-Download-Methode zu setzten, da "
"einige Proxys den Clients nur dann Zugriff gewähren, wenn der Client einen "
"bekannten Bezeichner verwendet."

#. type: Content of: <refentry><refsect1><variablelist><varlistentry><listitem><para>
#: apt.conf.5.xml:402
msgid ""
"The <literal>Cache-control</literal>, <literal>Timeout</literal>, "
"<literal>AllowRedirect</literal>, <literal>Dl-Limit</literal> and "
"<literal>proxy</literal> options work for HTTPS URIs in the same way as for "
"the <literal>http</literal> method, and default to the same values if they "
"are not explicitly set. The <literal>Pipeline-Depth</literal> option is not "
"yet supported."
msgstr ""
"Die Optionen <literal>Cache-control</literal>, <literal>Timeout</literal>, "
"<literal>AllowRedirect</literal>, <literal>Dl-Limit</literal> und "
"<literal>proxy</literal> funktionieren für HTTPS-URIs auf die gleiche Weise "
"wie für die Methode <literal>http</literal> und haben die gleichen "
"Vorgabewerte, falls sie nicht explizit gesetzt wurden. Die Option "
"<literal>Pipeline-Depth</literal> wird noch nicht unterstützt."

#. type: Content of: <refentry><refsect1><variablelist><varlistentry><listitem><para>
#: apt.conf.5.xml:410
msgid ""
"<literal>CaInfo</literal> suboption specifies place of file that holds info "
"about trusted certificates.  <literal>&lt;host&gt;::CaInfo</literal> is the "
"corresponding per-host option.  <literal>Verify-Peer</literal> boolean "
"suboption determines whether or not the server's host certificate should be "
"verified against trusted certificates.  <literal>&lt;host&gt;::Verify-Peer</"
"literal> is the corresponding per-host option.  <literal>Verify-Host</"
"literal> boolean suboption determines whether or not the server's hostname "
"should be verified.  <literal>&lt;host&gt;::Verify-Host</literal> is the "
"corresponding per-host option.  <literal>SslCert</literal> determines what "
"certificate to use for client authentication. <literal>&lt;host&gt;::"
"SslCert</literal> is the corresponding per-host option.  <literal>SslKey</"
"literal> determines what private key to use for client authentication. "
"<literal>&lt;host&gt;::SslKey</literal> is the corresponding per-host "
"option.  <literal>SslForceVersion</literal> overrides default SSL version to "
"use.  It can contain either of the strings '<literal>TLSv1</literal>' or "
"'<literal>SSLv3</literal>'.  <literal>&lt;host&gt;::SslForceVersion</"
"literal> is the corresponding per-host option."
msgstr ""
"Die Unteroption <literal>CaInfo</literal> gibt den Ort an, an dem "
"Informationen über vertrauenswürdige Zertifikate bereitgehalten werden. "
"<literal>&lt;host&gt;::CaInfo</literal> ist die entsprechende Option pro "
"Rechner. Die boolsche Unteroption <literal>Verify-Peer</literal> "
"entscheidet, ob das Rechnerzertifikat des Servers mit den vertrauenswürdigen "
"Zertifikaten geprüft werden soll oder nicht. <literal>&lt;host&gt;::Verify-"
"Peer</literal> ist die entsprechende Option pro Rechner. Die boolsche "
"Unteroption <literal>Verify-Host</literal> entscheidet, ob der Rechnername "
"des Servers geprüft werden soll oder nicht. <literal>&lt;host&gt;::Verify-"
"Host</literal> ist die entsprechende Option pro Rechner. <literal>SslCert</"
"literal> entscheidet, welches Zertifikat zur Client-Authentifizierung "
"benutzt wird. <literal>&lt;host&gt;::SslCert</literal> ist die entsprechende "
"Option pro Rechner. <literal>SslKey</literal> entscheidet, welcher private "
"Schlüssel für die Client-Authentifizierung benutzt werden. <literal>&lt;"
"host&gt;::SslKey</literal> ist die entsprechende Option pro Rechner. "
"<literal>SslForceVersion</literal> überschreibt die zu benutzende Standard-"
"SSL-Version. Es kann die beiden Zeichenketten »<literal>TLSv1</literal>« "
"oder »<literal>SSLv3</literal>« enthalten. Die entsprechende Option pro "
"Rechner ist <literal>&lt;host&gt;::SslForceVersion</literal>."

#. type: Content of: <refentry><refsect1><variablelist><varlistentry><listitem><para>
#: apt.conf.5.xml:431
msgid ""
"<literal>ftp::Proxy</literal> sets the default proxy to use for FTP URIs.  "
"It is in the standard form of <literal>ftp://[[user][:pass]@]host[:port]/</"
"literal>.  Per host proxies can also be specified by using the form "
"<literal>ftp::Proxy::&lt;host&gt;</literal> with the special keyword "
"<literal>DIRECT</literal> meaning to use no proxies. If no one of the above "
"settings is specified, <envar>ftp_proxy</envar> environment variable will be "
"used. To use an FTP proxy you will have to set the <literal>ftp::ProxyLogin</"
"literal> script in the configuration file. This entry specifies the commands "
"to send to tell the proxy server what to connect to. Please see "
"&configureindex; for an example of how to do this. The substitution "
"variables representing the corresponding URI component are <literal>"
"$(PROXY_USER)</literal>, <literal>$(PROXY_PASS)</literal>, <literal>"
"$(SITE_USER)</literal>, <literal>$(SITE_PASS)</literal>, <literal>$(SITE)</"
"literal> and <literal>$(SITE_PORT)</literal>."
msgstr ""
"<literal>ftp::Proxy</literal> setzt den Standard-Proxy, der für FTP-URIs "
"benutzt werden soll. Er wird standardmäßig in der Form <literal>ftp://"
"[[Anwender][:Passwort]@]Rechner[:Port]/</literal> angegeben. Proxys pro "
"Rechner können außerdem in der Form <literal>ftp::Proxy::&lt;host&gt;</"
"literal> angegeben werden. Hierbei bedeutet das spezielle Schlüsselwort "
"<literal>DIRECT</literal>, dass keine Proxys benutzt werden. Falls keine der "
"obigen Einstellungen angegeben wurde, wird die Umgebungsvariable "
"<envar>ftp_proxy</envar> benutzt. Um einen FTP-Proxy zu benutzen, müssen Sie "
"in der Konfigurationsdatei das Skript <literal>ftp::ProxyLogin</literal> "
"setzen. Dieser Eintrag gibt die Befehle an, die gesendet werden müssen, um "
"dem Proxy-Server mitzuteilen, womit er sich verbinden soll. Ein Beispiel, "
"wie das funktioniert, finden Sie unter &configureindex;. Die "
"Platzhaltervariablen, die für den zugehörigen URI-Bestandteil stehen, sind "
"<literal>$(PROXY_USER)</literal>, <literal>$(PROXY_PASS)</literal>, <literal>"
"$(SITE_USER)</literal>, <literal>$(SITE_PASS)</literal>, <literal>$(SITE)</"
"literal> und <literal>$(SITE_PORT)</literal>."

#. type: Content of: <refentry><refsect1><variablelist><varlistentry><listitem><para>
#: apt.conf.5.xml:451
msgid ""
"Several settings are provided to control passive mode. Generally it is safe "
"to leave passive mode on; it works in nearly every environment.  However, "
"some situations require that passive mode be disabled and port mode FTP used "
"instead. This can be done globally or for connections that go through a "
"proxy or for a specific host (see the sample config file for examples)."
msgstr ""
"Mehrere Einstellungen werden zum Steuern des passiven Modus bereitgestellt. "
"Generell ist es sicher, den passiven Modus eingeschaltet zu lassen, er "
"funktioniert in nahezu jeder Umgebung. Jedoch erfordern einige Situationen, "
"dass der passive Modus ausgeschaltet und stattdessen Port-Modus-FTP benutzt "
"wird. Dies kann global gemacht werden oder für Verbindungen, die durch einen "
"Proxy oder über einen bestimmten Rechner gehen (Beispiele finden Sie in der "
"Musterkonfigurationsdatei)."

#. type: Content of: <refentry><refsect1><variablelist><varlistentry><listitem><para>
#: apt.conf.5.xml:458
msgid ""
"It is possible to proxy FTP over HTTP by setting the <envar>ftp_proxy</"
"envar> environment variable to an HTTP URL - see the discussion of the http "
"method above for syntax. You cannot set this in the configuration file and "
"it is not recommended to use FTP over HTTP due to its low efficiency."
msgstr ""
"Es ist möglich, FTP über HTTP zu leiten, indem die Umgebungsvariable "
"<envar>ftp_proxy</envar> auf eine HTTP-Url gesetzt wird – lesen Sie die "
"Besprechung der HTTP-Methode oberhalb bezüglich der Syntax. Sie können dies "
"nicht in der Konfigurationsdatei setzen und es wird wegen der geringen "
"Effizienz nicht empfohlen FTP über HTTP zu benutzen."

#. type: Content of: <refentry><refsect1><variablelist><varlistentry><listitem><para>
#: apt.conf.5.xml:463
msgid ""
"The setting <literal>ForceExtended</literal> controls the use of RFC2428 "
"<literal>EPSV</literal> and <literal>EPRT</literal> commands. The default is "
"false, which means these commands are only used if the control connection is "
"IPv6. Setting this to true forces their use even on IPv4 connections. Note "
"that most FTP servers do not support RFC2428."
msgstr ""
"Die Einstellung <literal>ForceExtended</literal> steuert die Benutzung der "
"RFC2428-Befehle <literal>EPSV</literal> und <literal>EPRT</literal>. Die "
"Vorgabe ist false, was bedeutet, dass diese Befehle nur benutzt werden, wenn "
"die Steuerverbindung IPv6 ist. Dies auf true zu stellen erzwingt die "
"Benutzung selbst auf IPv4-Verbindungen. Beachten Sie, dass die wenigsten FTP-"
"Server RFC2428 unterstützen."

#. type: Content of: <refentry><refsect1><variablelist><varlistentry><listitem><para><literallayout>
#: apt.conf.5.xml:477
#, no-wrap
msgid "/cdrom/::Mount \"foo\";"
msgstr "/cdrom/::Mount \"foo\";"

#. type: Content of: <refentry><refsect1><variablelist><varlistentry><listitem><para>
#: apt.conf.5.xml:472
msgid ""
"For URIs using the <literal>cdrom</literal> method, the only configurable "
"option is the mount point, <literal>cdrom::Mount</literal>, which must be "
"the mount point for the CD-ROM (or DVD, or whatever) drive as specified in "
"<filename>/etc/fstab</filename>. It is possible to provide alternate mount "
"and unmount commands if your mount point cannot be listed in the fstab.  The "
"syntax is to put <placeholder type=\"literallayout\" id=\"0\"/> within the "
"<literal>cdrom</literal> block. It is important to have the trailing slash.  "
"Unmount commands can be specified using UMount."
msgstr ""
"Für URIs, die die Methode <literal>cdrom</literal> verwenden, ist die "
"einzige Option der Einhängepunkt, <literal>cdrom::Mount</literal>, der der "
"Einhängepunkt des CD-ROM-Laufwerks sein muss (oder der DVD oder was auch "
"immer), wie er in <filename>/etc/fstab</filename> angegeben wurde. Es ist "
"möglich, alternative Ein- und Aushängebefehle anzugeben, falls Ihr "
"Einhängepunkt nicht in der fstab aufgeführt werden kann. Die Syntax besteht "
"darin, <placeholder type=\"literallayout\" id=\"0\"/> in den <literal>cdrom</"
"literal>-Block einzufügen. Der abschließende Schrägstrich ist wichtig. "
"Aushängebefehle können per UMount angegeben werden."

#. type: Content of: <refentry><refsect1><variablelist><varlistentry><listitem><para>
#: apt.conf.5.xml:485
msgid ""
"For GPGV URIs the only configurable option is <literal>gpgv::Options</"
"literal>, which passes additional parameters to gpgv."
msgstr ""
"Die einzige Konfigurationsoption für GPGV-URIs ist <literal>gpgv::Options</"
"literal>, um zusätzliche Parameter an Gpgv weiterzuleiten."

#. type: Content of: <refentry><refsect1><variablelist><varlistentry><listitem><para><synopsis>
#: apt.conf.5.xml:496
#, no-wrap
msgid "Acquire::CompressionTypes::<replaceable>FileExtension</replaceable> \"<replaceable>Methodname</replaceable>\";"
msgstr "Acquire::CompressionTypes::<replaceable>Dateierweiterung</replaceable> \"<replaceable>Methodenname</replaceable>\";"

#. type: Content of: <refentry><refsect1><variablelist><varlistentry><listitem><para>
#: apt.conf.5.xml:491
msgid ""
"List of compression types which are understood by the acquire methods.  "
"Files like <filename>Packages</filename> can be available in various "
"compression formats.  By default the acquire methods can decompress "
"<command>bzip2</command>, <command>lzma</command> and <command>gzip</"
"command> compressed files; with this setting more formats can be added on "
"the fly or the used method can be changed. The syntax for this is: "
"<placeholder type=\"synopsis\" id=\"0\"/>"
msgstr ""
"Liste der Kompressionstypen die von den »acquire«-Methoden verstanden "
"werden. Dateien wie <filename>Packages</filename> können in verschiedenen "
"Kompressionsformaten verfügbar sein. Standardmäßig können die »acquire«-"
"Methoden <command>bzip2</command>-, <command>lzma</command>- und "
"<command>gzip</command>-komprimierte Dateien dekomprimieren. Mit dieser "
"Einstellung können spontan weiter Formate hinzugefügt oder die benutzte "
"Methode geändert werden. Die Syntax dafür lautet: <placeholder type="
"\"synopsis\" id=\"0\"/>"

#. type: Content of: <refentry><refsect1><variablelist><varlistentry><listitem><para><synopsis>
#: apt.conf.5.xml:501
#, no-wrap
msgid "Acquire::CompressionTypes::Order:: \"gz\";"
msgstr "Acquire::CompressionTypes::Order:: \"gz\";"

#. type: Content of: <refentry><refsect1><variablelist><varlistentry><listitem><para><synopsis>
#: apt.conf.5.xml:504
#, no-wrap
msgid "Acquire::CompressionTypes::Order { \"lzma\"; \"gz\"; };"
msgstr "Acquire::CompressionTypes::Order { \"lzma\"; \"gz\"; };"

#. type: Content of: <refentry><refsect1><variablelist><varlistentry><listitem><para>
#: apt.conf.5.xml:497
msgid ""
"Also, the <literal>Order</literal> subgroup can be used to define in which "
"order the acquire system will try to download the compressed files. The "
"acquire system will try the first and proceed with the next compression type "
"in this list on error, so to prefer one over the other type simply add the "
"preferred type first - default types not already added will be implicitly "
"appended to the end of the list, so e.g. <placeholder type=\"synopsis\" id="
"\"0\"/> can be used to prefer <command>gzip</command> compressed files over "
"<command>bzip2</command> and <command>lzma</command>.  If <command>lzma</"
"command> should be preferred over <command>gzip</command> and "
"<command>bzip2</command> the configure setting should look like this: "
"<placeholder type=\"synopsis\" id=\"1\"/> It is not needed to add "
"<literal>bz2</literal> to the list explicitly as it will be added "
"automatically."
msgstr ""
"Außerdem kann die Untergruppe <literal>Order</literal> benutzt werden, um zu "
"definieren, in welcher Reihenfolge das Beschaffungssystem die komprimierten "
"Dateien herunterzuladen versucht. Das Beschaffungssystem wird die erste "
"ausprobieren und bei einem Fehler mit dem nächsten Kompressionstyp in dieser "
"Liste fortfahren. Um daher einen Typ einem anderen vorzuziehen, fügen Sie "
"einfach den bevorzugten Typ an erster Stelle in die Liste ein – noch nicht "
"hinzugefügte Standardtypen werden implizit an das Ende der Liste angehängt, "
"so kann z.B. <placeholder type=\"synopsis\" id=\"0\"/> verwandt werden, um "
"<command>gzip</command>-komprimierte Dateien gegenüber <command>bzip2</"
"command> und <command>lzma</command> zu bevorzugen. Falls <command>lzma</"
"command> vor <command>gzip</command> und <command>bzip2</command> bevorzugt "
"werden soll, sollte die Konfigurationseinstellung so aussehen: <placeholder "
"type=\"synopsis\" id=\"1\"/>. Es ist nicht nötig, <literal>bz2</literal> "
"explizit zur Liste hinzuzufügen, da es automatisch hinzufügt wird."

#. type: Content of: <refentry><refsect1><variablelist><varlistentry><listitem><para><literallayout>
#: apt.conf.5.xml:511
#, no-wrap
msgid "Dir::Bin::bzip2 \"/bin/bzip2\";"
msgstr "Dir::Bin::bzip2 \"/bin/bzip2\";"

#. type: Content of: <refentry><refsect1><variablelist><varlistentry><listitem><para>
#: apt.conf.5.xml:506
msgid ""
"Note that the <literal>Dir::Bin::<replaceable>Methodname</replaceable></"
"literal> will be checked at run time. If this option has been set, the "
"method will only be used if this file exists; e.g. for the <literal>bzip2</"
"literal> method (the inbuilt) setting is: <placeholder type=\"literallayout"
"\" id=\"0\"/> Note also that list entries specified on the command line will "
"be added at the end of the list specified in the configuration files, but "
"before the default entries. To prefer a type in this case over the ones "
"specified in the configuration files you can set the option direct - not in "
"list style.  This will not override the defined list; it will only prefix "
"the list with this type."
msgstr ""
"Beachten Sie, dass <literal>Dir::Bin::<replaceable>Methodenname</"
"replaceable></literal> zur Laufzeit geprüft wird. Falls diese Option gesetzt "
"ist, wird die Methode nur benutzt, wenn die Datei existiert, z.B. ist die "
"integrierte Einstellung für die <literal>bzip2</literal>-Methode: "
"<placeholder type=\"literallayout\" id=\"0\"/>. Beachten Sie auch, dass auf "
"der Befehlszeile eingegebene Einträge an das Ende der Liste angehängt "
"werden, die in den Konfigurationsdateien angegeben wurde, aber vor den "
"Standardeinträgen. Um einen Typ in diesem Fall gegenüber einem, der über die "
"Konfigurationsdatei angegebenen wurde, zu bevorzugen, können Sie diese "
"Option direkt setzen – nicht im Listenstil. Dies wird die definierte Liste "
"nicht überschreiben, es wird diesen Typ nur vor die Liste setzen."

#. type: Content of: <refentry><refsect1><variablelist><varlistentry><listitem><para>
#: apt.conf.5.xml:516
msgid ""
"The special type <literal>uncompressed</literal> can be used to give "
"uncompressed files a preference, but note that most archives don't provide "
"uncompressed files so this is mostly only useable for local mirrors."
msgstr ""
"Der besondere Typ <literal>uncompressed</literal> kann benutzt werden, um "
"unkomprimierten Dateien einen Vorrang zu geben, beachten Sie jedoch, dass "
"die meisten Archive keine unkomprimierten Dateien bereitstellen, so dass "
"dies meist nur für lokale Spiegel benutzt werden kann."

#. type: Content of: <refentry><refsect1><variablelist><varlistentry><listitem><para>
#: apt.conf.5.xml:523
msgid ""
"When downloading <literal>gzip</literal> compressed indexes (Packages, "
"Sources, or Translations), keep them gzip compressed locally instead of "
"unpacking them. This saves quite a lot of disk space at the expense of more "
"CPU requirements when building the local package caches. False by default."
msgstr ""
"Wenn <literal>gzip</literal>-komprimierte Indizes heruntergeladen werden "
"(Packages, Sources, oder Translations), speichere sie lokal mit gzip-"
"Komprimierung. Dies spart eine Menge Festplattenplatz, aber benötigt mehr "
"CPU-Ressourcen bei der Erstellung des lokalen Paket-Caches. Vorgabe ist "
"False."

#. type: Content of: <refentry><refsect1><variablelist><varlistentry><listitem><para>
#: apt.conf.5.xml:531
msgid ""
"The Languages subsection controls which <filename>Translation</filename> "
"files are downloaded and in which order APT tries to display the description-"
"translations. APT will try to display the first available description in the "
"language which is listed first. Languages can be defined with their short or "
"long language codes. Note that not all archives provide "
"<filename>Translation</filename> files for every language - the long "
"language codes are especially rare."
msgstr ""
"Der Unterabschnitt Languages steuert, welche <filename>Translation</"
"filename>-Dateien heruntergeladen werden und in welcher Reihenfolge APT "
"versucht, die Beschreibungsübersetzungen anzuzeigen. APT wird versuchen, die "
"erste verfügbare Beschreibung für die zuerst aufgelistete Sprache "
"anzuzeigen. Sprachen können durch ihre kurzen oder langen Sprachcodes "
"definiert sein. Beachten Sie, dass nicht alle Archive <filename>Translation</"
"filename>-Dateien für jede Sprache bereitstellen – insbesondere sind die "
"langen Sprachcodes selten."

#. type: Content of: <refentry><refsect1><variablelist><varlistentry><listitem><para><programlisting>
#: apt.conf.5.xml:548
#, no-wrap
msgid "Acquire::Languages { \"environment\"; \"de\"; \"en\"; \"none\"; \"fr\"; };"
msgstr "Acquire::Languages { \"environment\"; \"de\"; \"en\"; \"none\"; \"fr\"; };"

#. type: Content of: <refentry><refsect1><variablelist><varlistentry><listitem><para>
#: apt.conf.5.xml:536
msgid ""
"The default list includes \"environment\" and \"en\". "
"\"<literal>environment</literal>\" has a special meaning here: it will be "
"replaced at runtime with the language codes extracted from the "
"<literal>LC_MESSAGES</literal> environment variable.  It will also ensure "
"that these codes are not included twice in the list. If "
"<literal>LC_MESSAGES</literal> is set to \"C\" only the "
"<filename>Translation-en</filename> file (if available) will be used.  To "
"force APT to use no Translation file use the setting <literal>Acquire::"
"Languages=none</literal>. \"<literal>none</literal>\" is another special "
"meaning code which will stop the search for a suitable "
"<filename>Translation</filename> file.  This tells APT to download these "
"translations too, without actually using them unless the environment "
"specifies the languages. So the following example configuration will result "
"in the order \"en, de\" in an English locale or \"de, en\" in a German one. "
"Note that \"fr\" is downloaded, but not used unless APT is used in a French "
"locale (where the order would be \"fr, de, en\").  <placeholder type="
"\"programlisting\" id=\"0\"/>"
msgstr ""
"Die Standardliste beinhaltet »environment« und »en«. »<literal>environment</"
"literal>« hat hier eine besondere Bedeutung: Es wird zur Laufzeit durch die "
"Sprachcodes ersetzt, die aus der Umgebungsvariable <literal>LC_MESSAGES</"
"literal> extrahiert wurden. Es wird außerdem sicherstellen, dass diese Codes "
"nicht zweimal in der Liste enthalten sind. Falls <literal>LC_MESSAGES</"
"literal> auf »C« gesetzt ist, wird nur die Datei <filename>Translation-en</"
"filename> (falls verfügbar) benutzt. Um APT zu zwingen, keine "
"Übersetzungsdatei zu verwenden, benutzen Sie die Einstellung "
"<literal>Acquire::Languages=none</literal>. »<literal>none</literal>« ist "
"ein weiterer Code mit besonderer Bedeutung, der die Suche nach einer "
"passenden <filename>Translation</filename>-Datei stoppen wird. Dies weist "
"APT an, diese Übersetzungen auch herunterzuladen, ohne sie tatsächlich zu "
"verwenden, es sei denn, die Umgebungsvariable gibt diese Sprachen an. Daher "
"wird die folgende Beispielkonfiguration in einer englischen Lokalisierung zu "
"der Reihenfolge »en,de« und in einer deutschen Lokalisierung zu »de,en« "
"führen. Beachten Sie, dass »fr« heruntergeladen, aber nicht benutzt wird, "
"falls APT nicht in einer französischen Lokalisierung benutzt wird (wobei die "
"Reihenfolge »fr, de, en« wäre). <placeholder type=\"programlisting\" id="
"\"0\"/>"

#. type: Content of: <refentry><refsect1><variablelist><varlistentry><listitem><para>
#: apt.conf.5.xml:549
msgid ""
"Note: To prevent problems resulting from APT being executed in different "
"environments (e.g. by different users or by other programs) all Translation "
"files which are found in <filename>/var/lib/apt/lists/</filename> will be "
"added to the end of the list (after an implicit \"<literal>none</literal>\")."
msgstr ""
"Hinweis: Um Problemen vorzubeugen, die daher kommen, dass APT in "
"unterschiedlichen Umgebungen ausgeführt wird (z.B. durch verschiedene "
"Benutzer oder durch andere Programme) werden alle Übersetzungsdateien, die "
"in <filename>/var/lib/apt/lists/</filename> gefunden werden, an das Ende der "
"Liste hinzugefügt (nach einem impliziten »<literal>none</literal>«)."

#. type: Content of: <refentry><refsect1><variablelist><varlistentry><listitem><para>
#: apt.conf.5.xml:558
msgid "When downloading, force to use only the IPv4 protocol."
msgstr ""

#. type: Content of: <refentry><refsect1><variablelist><varlistentry><listitem><para>
#: apt.conf.5.xml:564
msgid "When downloading, force to use only the IPv6 protocol."
msgstr ""

#. type: Content of: <refentry><refsect1><title>
#: apt.conf.5.xml:571
msgid "Directories"
msgstr "Verzeichnisse"

#. type: Content of: <refentry><refsect1><para>
#: apt.conf.5.xml:573
msgid ""
"The <literal>Dir::State</literal> section has directories that pertain to "
"local state information. <literal>lists</literal> is the directory to place "
"downloaded package lists in and <literal>status</literal> is the name of the "
"&dpkg; status file.  <literal>preferences</literal> is the name of the APT "
"<filename>preferences</filename> file.  <literal>Dir::State</literal> "
"contains the default directory to prefix on all sub-items if they do not "
"start with <filename>/</filename> or <filename>./</filename>."
msgstr ""
"Der <literal>Dir::State</literal>-Abschnitt hat Verzeichnisse, die zu "
"lokalen Statusinformationen gehören. <literal>lists</literal> ist das "
"Verzeichnis, in das heruntergeladene Paketlisten platziert werden und "
"<literal>status</literal> ist der Name der &dpkg; Statusdatei. "
"<literal>preferences</literal> ist der Name der APT-<filename>preferences</"
"filename>-Datei. <literal>Dir::State</literal> enthält das "
"Standardverzeichnis, das allen Unterelementen vorangestellt wird, falls sie "
"nicht mit <filename>/</filename> oder <filename>./</filename> beginnen."

#. type: Content of: <refentry><refsect1><para>
#: apt.conf.5.xml:580
msgid ""
"<literal>Dir::Cache</literal> contains locations pertaining to local cache "
"information, such as the two package caches <literal>srcpkgcache</literal> "
"and <literal>pkgcache</literal> as well as the location to place downloaded "
"archives, <literal>Dir::Cache::archives</literal>. Generation of caches can "
"be turned off by setting their names to the empty string. This will slow "
"down startup but save disk space. It is probably preferable to turn off the "
"pkgcache rather than the srcpkgcache. Like <literal>Dir::State</literal> the "
"default directory is contained in <literal>Dir::Cache</literal>"
msgstr ""
"<literal>Dir::Cache</literal> enthält Orte, die zu lokalen "
"Zwischenspeicherinformationen gehören, so wie die beiden "
"Paketzwischenspeicher <literal>srcpkgcache</literal> und <literal>pkgcache</"
"literal>, sowie den Ort, an den heruntergeladene Archive platziert werden, "
"<literal>Dir::Cache::archives</literal>. Die Generierung von "
"Zwischenspeichern kann ausgeschaltet werden, indem ihre Namen auf leere "
"Zeichenketten gesetzt werden. Dies wird den Start verlangsamen, aber "
"Plattenplatz sparen. Es ist vermutlich vorzuziehen, statt des »srcpkgcache«s "
"den »pkgcache« auszuschalten. Wie <literal>Dir::State</literal> ist das "
"Standardverzeichnis in <literal>Dir::Cache</literal> enthalten."

#. type: Content of: <refentry><refsect1><para>
#: apt.conf.5.xml:589
msgid ""
"<literal>Dir::Etc</literal> contains the location of configuration files, "
"<literal>sourcelist</literal> gives the location of the sourcelist and "
"<literal>main</literal> is the default configuration file (setting has no "
"effect, unless it is done from the config file specified by "
"<envar>APT_CONFIG</envar>)."
msgstr ""
"<literal>Dir::Etc</literal> enthält den Ort der Konfigurationsdateien, "
"<literal>sourcelist</literal> gibt den Ort der Quellliste und <literal>main</"
"literal> ist die Standardkonfigurationsdatei (Einstellung hat keine "
"Auswirkung, außer wenn sie aus der in <envar>APT_CONFIG</envar> angegebenen "
"Konfigurationsdatei erfolgt)."

#. type: Content of: <refentry><refsect1><para>
#: apt.conf.5.xml:595
msgid ""
"The <literal>Dir::Parts</literal> setting reads in all the config fragments "
"in lexical order from the directory specified. After this is done then the "
"main config file is loaded."
msgstr ""
"Die <literal>Dir::Parts</literal>-Einstellung liest in allen "
"Konfigurationsteilen in lexikalischer Reihenfolge vom angegebenen "
"Verzeichnis. Nachdem dies geschehen ist, wird die Hauptkonfigurationsdatei "
"geladen."

#. type: Content of: <refentry><refsect1><para>
#: apt.conf.5.xml:599
msgid ""
"Binary programs are pointed to by <literal>Dir::Bin</literal>. <literal>Dir::"
"Bin::Methods</literal> specifies the location of the method handlers and "
"<literal>gzip</literal>, <literal>bzip2</literal>, <literal>lzma</literal>, "
"<literal>dpkg</literal>, <literal>apt-get</literal> <literal>dpkg-source</"
"literal> <literal>dpkg-buildpackage</literal> and <literal>apt-cache</"
"literal> specify the location of the respective programs."
msgstr ""
"Auf binäre Programme wird von <literal>Dir::Bin</literal> verwiesen. "
"<literal>Dir::Bin::Methods</literal> gibt den Ort des "
"Methodensteuerungsprogramms an und <literal>gzip</literal>, <literal>bzip2</"
"literal>, <literal>lzma</literal>, <literal>dpkg</literal>, <literal>apt-"
"get</literal>, <literal>dpkg-source</literal>, <literal>dpkg-buildpackage</"
"literal> und <literal>apt-cache</literal> geben den Ort des jeweiligen "
"Programms an."

#. type: Content of: <refentry><refsect1><para>
#: apt.conf.5.xml:607
msgid ""
"The configuration item <literal>RootDir</literal> has a special meaning.  If "
"set, all paths in <literal>Dir::</literal> will be relative to "
"<literal>RootDir</literal>, <emphasis>even paths that are specified "
"absolutely</emphasis>.  So, for instance, if <literal>RootDir</literal> is "
"set to <filename>/tmp/staging</filename> and <literal>Dir::State::status</"
"literal> is set to <filename>/var/lib/dpkg/status</filename>, then the "
"status file will be looked up in <filename>/tmp/staging/var/lib/dpkg/status</"
"filename>."
msgstr ""
"Das Konfigurationselement <literal>RootDir</literal> hat eine besondere "
"Bedeutung. Falls es gesetzt ist, sind alle Pfad relativ zu <literal>RootDir</"
"literal>, <emphasis>sogar Pfade, die absolut angegeben wurden</emphasis>. So "
"wird zum Beispiel, wenn <literal>RootDir</literal> auf <filename>/tmp/"
"staging</filename> und <literal>Dir::State::status</literal> auf <filename>/"
"var/lib/dpkg/status</filename> gesetzt ist, nach der Statusdatei in "
"<filename>/tmp/staging/var/lib/dpkg/status</filename> nachgesehen."

#. type: Content of: <refentry><refsect1><para>
#: apt.conf.5.xml:620
msgid ""
"The <literal>Ignore-Files-Silently</literal> list can be used to specify "
"which files APT should silently ignore while parsing the files in the "
"fragment directories. Per default a file which end with <literal>.disabled</"
"literal>, <literal>~</literal>, <literal>.bak</literal> or <literal>.dpkg-[a-"
"z]+</literal> is silently ignored. As seen in the last default value these "
"patterns can use regular expression syntax."
msgstr ""
"Die Liste <literal>Ignore-Files-Silently</literal> kann benutzt werden, um "
"anzugeben welche Dateien APT beim Auswerten der Dateien im Verzeichnisteil "
"stillschweigend ignorieren sollte. Standardmäßig werden Dateien, die auf "
"<literal>.disabled</literal>, <literal>~</literal>, <literal>.bak</literal> "
"oder <literal>.dpkg-[a-z]+</literal> endenn stillschweigend ignoriert. Wie "
"beim letzten Vorgabewert gesehen, kann die Syntax für reguläre Ausdrücke für "
"diese Muster verwandt werden."

#. type: Content of: <refentry><refsect1><title>
#: apt.conf.5.xml:629
msgid "APT in DSelect"
msgstr "APT in DSelect"

#. type: Content of: <refentry><refsect1><para>
#: apt.conf.5.xml:631
msgid ""
"When APT is used as a &dselect; method several configuration directives "
"control the default behavior. These are in the <literal>DSelect</literal> "
"section."
msgstr ""
"Wenn APT als eine &dselect;-Methode benutzt wird, steuern mehrere "
"Konfigurationsdirektiven das Standardverhalten. Diese stehen im Abschnitt "
"<literal>DSelect</literal>."

#. type: Content of: <refentry><refsect1><variablelist><varlistentry><listitem><para>
#: apt.conf.5.xml:636
msgid ""
"Cache Clean mode; this value may be one of <literal>always</literal>, "
"<literal>prompt</literal>, <literal>auto</literal>, <literal>pre-auto</"
"literal> and <literal>never</literal>.  <literal>always</literal> and "
"<literal>prompt</literal> will remove all packages from the cache after "
"upgrading, <literal>prompt</literal> (the default) does so conditionally.  "
"<literal>auto</literal> removes only those packages which are no longer "
"downloadable (replaced with a new version for instance).  <literal>pre-auto</"
"literal> performs this action before downloading new packages."
msgstr ""
"Zwischenspeicherbereinigungsmodus; Dieser Wert kann entweder "
"»<literal>always</literal>«, »<literal>prompt</literal>«, »<literal>auto</"
"literal>«, »<literal>pre-auto</literal>« oder »<literal>never</literal>« "
"sein. »<literal>always</literal>« und »<literal>prompt</literal>« werden, "
"nachdem das Upgrade durchgeführt wurde, alle Pakete aus dem Zwischenspeicher "
"entfernen, »<literal>prompt</literal>« (die Vorgabe) tut dies bedingt. "
"»<literal>auto</literal>« entfernt nur jene Pakete, die nicht länger "
"heruntergeladen werden können (zum Beispiel, weil sie durch eine neue "
"Version ersetzt wurden). »<literal>pre-auto</literal>« führt diese Aktion "
"vor dem Herunterladen neuer Pakete durch."

#. type: Content of: <refentry><refsect1><variablelist><varlistentry><listitem><para>
#: apt.conf.5.xml:650
msgid ""
"The contents of this variable are passed to &apt-get; as command line "
"options when it is run for the install phase."
msgstr ""
"Die Inhalte dieser Variablen werden als Befehlszeilenoptionen an &apt-get; "
"übermittelt, wenn es für die Installationsphase durchlaufen wird."

#. type: Content of: <refentry><refsect1><variablelist><varlistentry><listitem><para>
#: apt.conf.5.xml:655
msgid ""
"The contents of this variable are passed to &apt-get; as command line "
"options when it is run for the update phase."
msgstr ""
"Die Inhalte dieser Variable werden als Befehlszeilenoptionen an &apt-get; "
"übermittelt, wenn es für die Aktualisierungsphase durchlaufen wird."

#. type: Content of: <refentry><refsect1><variablelist><varlistentry><listitem><para>
#: apt.conf.5.xml:660
msgid ""
"If true the [U]pdate operation in &dselect; will always prompt to continue.  "
"The default is to prompt only on error."
msgstr ""
"Falls true, wird die Aktualisierungsoption [U] in &dselect; immer "
"nachfragen, um fortzufahren. Vorgabe ist es, nur bei Fehlern nachzufragen."

#. type: Content of: <refentry><refsect1><title>
#: apt.conf.5.xml:666
msgid "How APT calls &dpkg;"
msgstr "Wie APT &dpkg; aufruft"

#. type: Content of: <refentry><refsect1><para>
#: apt.conf.5.xml:667
msgid ""
"Several configuration directives control how APT invokes &dpkg;. These are "
"in the <literal>DPkg</literal> section."
msgstr ""
"Mehrere Konfigurationsdirektiven steuern, wie APT &dpkg; aufruft. Diese "
"stehen im Abschnitt <literal>DPkg</literal>."

#. type: Content of: <refentry><refsect1><variablelist><varlistentry><listitem><para>
#: apt.conf.5.xml:672
msgid ""
"This is a list of options to pass to &dpkg;. The options must be specified "
"using the list notation and each list item is passed as a single argument to "
"&dpkg;."
msgstr ""
"Dies ist eine Liste von Optionen, die an &dpkg; übermittelt werden. Die "
"Optionen müssen unter Benutzung der Listenschreibweise angegeben werden und "
"jedes Listenelement wird als einzelnes Argument an &dpkg; übermittelt."

#. type: Content of: <refentry><refsect1><variablelist><varlistentry><listitem><para>
#: apt.conf.5.xml:678
msgid ""
"This is a list of shell commands to run before/after invoking &dpkg;.  Like "
"<literal>options</literal> this must be specified in list notation. The "
"commands are invoked in order using <filename>/bin/sh</filename>; should any "
"fail APT will abort."
msgstr ""
"Dies ist eine Liste von Shell-Befehlen, die vor/nach dem Aufruf von &dpkg; "
"ausgeführt werden. Wie <literal>options</literal> muss dies in "
"Listenschreibweise angegeben werden. Die Befehle werden der Reihenfolge nach "
"mit <filename>/bin/sh</filename> aufgerufen, sollte einer fehlschlagen, wird "
"APT abgebrochen."

#. type: Content of: <refentry><refsect1><variablelist><varlistentry><listitem><para>
#: apt.conf.5.xml:685
msgid ""
"This is a list of shell commands to run before invoking &dpkg;. Like "
"<literal>options</literal> this must be specified in list notation. The "
"commands are invoked in order using <filename>/bin/sh</filename>; should any "
"fail APT will abort. APT will pass the filenames of all .deb files it is "
"going to install to the commands, one per line on standard input."
msgstr ""
"Dies ist eine Liste von Shell-Befehlen, die vor dem Aufruf von &dpkg; "
"ausgeführt werden. Wie <literal>options</literal> muss dies in "
"Listenschreibweise angegeben werden. Die Befehle werden der Reihenfolge nach "
"mit <filename>/bin/sh</filename> aufgerufen, sollte einer fehlschlagen, wird "
"APT abgebrochen. APT wird den Befehlen die Dateinamen aller .deb-Dateien, "
"die es installieren wird, auf der Standardeingabe übergeben, einen pro Zeile."

#. type: Content of: <refentry><refsect1><variablelist><varlistentry><listitem><para>
#: apt.conf.5.xml:691
msgid ""
"Version 2 of this protocol dumps more information, including the protocol "
"version, the APT configuration space and the packages, files and versions "
"being changed. Version 2 is enabled by setting <literal>DPkg::Tools::"
"options::cmd::Version</literal> to 2. <literal>cmd</literal> is a command "
"given to <literal>Pre-Install-Pkgs</literal>."
msgstr ""
"Version 2 dieses Protokolls gibt mehr Informationen aus, einschließlich der "
"Protokollversion, dem APT-Konfigurationsraum und den Paketen, Dateien und "
"den Versionen, die geändert werden. Version 2 wird durch Setzen von "
"<literal>DPkg::Tools::options::cmd::Version</literal> auf 2 eingeschaltet. "
"<literal>cmd</literal> ist ein Befehl, der an <literal>Pre-Install-Pkgs</"
"literal> gegeben wird."

#. type: Content of: <refentry><refsect1><variablelist><varlistentry><listitem><para>
#: apt.conf.5.xml:699
msgid ""
"APT chdirs to this directory before invoking &dpkg;, the default is "
"<filename>/</filename>."
msgstr ""
"APT wechselt mit chdir in dieses Verzeichnis, bevor &dpkg; aufgerufen wird, "
"die Vorgabe ist <filename>/</filename>."

#. type: Content of: <refentry><refsect1><variablelist><varlistentry><listitem><para>
#: apt.conf.5.xml:704
msgid ""
"These options are passed to &dpkg-buildpackage; when compiling packages; the "
"default is to disable signing and produce all binaries."
msgstr ""
"Diese Optionen werden an &dpkg-buildpackage; beim Kompilieren von Paketen "
"übermittelt. Standardmäßig wird das Signieren augeschaltet und alle "
"Programme werden erstellt."

#. type: Content of: <refentry><refsect1><refsect2><title>
#: apt.conf.5.xml:709
msgid "dpkg trigger usage (and related options)"
msgstr "Dpkd-Trigger-Benutzung (und zugehörige Optionen)"

#. type: Content of: <refentry><refsect1><refsect2><para>
#: apt.conf.5.xml:710
msgid ""
"APT can call &dpkg; in such a way as to let it make aggressive use of "
"triggers over multiple calls of &dpkg;. Without further options &dpkg; will "
"use triggers once each time it runs.  Activating these options can therefore "
"decrease the time needed to perform the install or upgrade. Note that it is "
"intended to activate these options per default in the future, but as it "
"drastically changes the way APT calls &dpkg; it needs a lot more testing.  "
"<emphasis>These options are therefore currently experimental and should not "
"be used in production environments.</emphasis> It also breaks progress "
"reporting such that all front-ends will currently stay around half (or more) "
"of the time in the 100% state while it actually configures all packages."
msgstr ""
"APT kann &dpkg; auf eine Art aufrufen, in der aggressiv Gebrauch von "
"Triggern über mehrere &dpkg;-Aufrufe hinweg gemacht wird. Ohne weitere "
"Optionen wird &dpkg; Trigger nur einmal bei jeder Ausführung benutzen. Diese "
"Optionen zu aktivieren, kann daher die zum Installieren oder Upgrade "
"benötigte Zeit verkürzen. Beachten Sie, dass geplant ist, diese Optionen in "
"Zukunft standardmäßig zu aktivieren, aber da es die Art, wie APT &dpkg; "
"aufruft, drastisch ändert, benötigt es noch viele weitere Tests. "
"<emphasis>Diese Optionen sind daher aktuell noch experimentell und sollten "
"nicht in produktiven Umgebungen benutzt werden.</emphasis> Außerdem "
"unterbricht es die Fortschrittsanzeige, so dass alle Oberflächen derzeit die "
"halbe (oder mehr) Zeit auf dem Status 100% stehen, während tatsächlich alle "
"Pakete konfiguriert werden."

#. type: Content of: <refentry><refsect1><refsect2><para><literallayout>
#: apt.conf.5.xml:725
#, no-wrap
msgid ""
"DPkg::NoTriggers \"true\";\n"
"PackageManager::Configure \"smart\";\n"
"DPkg::ConfigurePending \"true\";\n"
"DPkg::TriggersPending \"true\";"
msgstr ""
"DPkg::NoTriggers \"true\";\n"
"PackageManager::Configure \"smart\";\n"
"DPkg::ConfigurePending \"true\";\n"
"DPkg::TriggersPending \"true\";"

#. type: Content of: <refentry><refsect1><refsect2><para>
#: apt.conf.5.xml:719
msgid ""
"Note that it is not guaranteed that APT will support these options or that "
"these options will not cause (big) trouble in the future. If you have "
"understand the current risks and problems with these options, but are brave "
"enough to help testing them, create a new configuration file and test a "
"combination of options. Please report any bugs, problems and improvements "
"you encounter and make sure to note which options you have used in your "
"reports. Asking &dpkg; for help could also be useful for debugging proposes, "
"see e.g. <command>dpkg --audit</command>. A defensive option combination "
"would be <placeholder type=\"literallayout\" id=\"0\"/>"
msgstr ""
"Beachten Sie, dass es nicht gewährleistet ist, dass APT diese Optionen "
"unterstützen wird oder dass diese Optionen in der Zukunft keinen (großen) "
"Ärger machen. Wenn Sie die allgemeinen Risiken und Probleme mit diesen "
"Optionen verstanden haben, aber tapfer genug sind, sie testen zu helfen, "
"erstellen Sie eine neue Konfigurationsdatei und testen Sie eine Kombination "
"von Optionen. Bitte berichten Sie auf Englisch jegliche Fehler, Probleme und "
"Verbesserungen, denen Sie begegnen und stellen Sie sicher, dass Sie alle von "
"Ihnen benutzten Optionen in Ihren Berichten vermerken. Zum Zweck der "
"Fehlersuche könnte es außerdem nützlich sein, &dpkg; um Hilfe zu fragen. "
"Lesen Sie z.B. <command>dpkg --audit</command>. Eine defensive "
"Optionenkombination wäre <placeholder type=\"literallayout\" id=\"0\"/>"

#. type: Content of: <refentry><refsect1><refsect2><variablelist><varlistentry><listitem><para>
#: apt.conf.5.xml:732
msgid ""
"Add the no triggers flag to all &dpkg; calls (except the ConfigurePending "
"call).  See &dpkg; if you are interested in what this actually means. In "
"short: &dpkg; will not run the triggers when this flag is present unless it "
"is explicitly called to do so in an extra call.  Note that this option "
"exists (undocumented) also in older APT versions with a slightly different "
"meaning: Previously these option only append --no-triggers to the configure "
"calls to &dpkg; - now APT will also add this flag to the unpack and remove "
"calls."
msgstr ""
"fügt die keine-Trigger-Markierung zu allen &dpkg; Aufrufen hinzu "
"(ausgenommen den ConfigurePending-Aufruf). Siehe &dpkg;, wenn Sie "
"interessiert sind, was dies tatsächlich bedeutet. In Kürze: &dpkg; wird die "
"Trigger nicht ausführen, dann ist diese Markierung vorhanden, außer sie wird "
"explizit aufgerufen, um dies in einem gesonderten Aufruf zu tun. Beachten "
"Sie, dass diese Option außerdem in älteren APT-Versionen mit einer "
"geringfügig anderen Bedeutung existiert (nicht dokumentiert): Vorher hing "
"diese Option nur --no-triggers an die Konfigurationsaufrufe für &dpkg; an – "
"nun wird APT diese Markierung außerdem an die »unpack«- und »remove«-Aufrufe "
"anhängen."

#. type: Content of: <refentry><refsect1><refsect2><variablelist><varlistentry><listitem><para>
#: apt.conf.5.xml:740
msgid ""
"Valid values are \"<literal>all</literal>\", \"<literal>smart</literal>\" "
"and \"<literal>no</literal>\".  The default value is \"<literal>all</literal>"
"\", which causes APT to configure all packages. The \"<literal>smart</"
"literal>\" way is to configure only packages which need to be configured "
"before another package can be unpacked (Pre-Depends), and let the rest be "
"configured by &dpkg; with a call generated by the ConfigurePending option "
"(see below). On the other hand, \"<literal>no</literal>\" will not configure "
"anything, and totally relies on &dpkg; for configuration (which at the "
"moment will fail if a Pre-Depends is encountered). Setting this option to "
"any value other than <literal>all</literal> will implicitly also activate "
"the next option by default, as otherwise the system could end in an "
"unconfigured and potentially unbootable state."
msgstr ""
"Gültige Werte sind »<literal>all</literal>«, »<literal>smart</literal>« und "
"»<literal>no</literal>«. Der Standardwert ist »<literal>all</literal>«, was  "
"APT veranlasst, alle Pakete zu konfigurieren. Die Art von »<literal>smart</"
"literal>« ist es, nur die Pakete zu konfigurieren, die konfiguriert werden "
"müssen, bevor ein anderes Paket entpackt werden kann (Pre-Depends), und den "
"Rest von &dpkg; mit einem Aufruf, der durch die Option ConfigurePending "
"(siehe unten) generiert wurde, konfigurieren zu lassen. Im Gegensatz dazu "
"wird »<literal>no</literal>« nichts konfigurieren und sich völlig auf die "
"Konfiguration durch &dpkg; verlassen (was im Moment fehlschlägt, falls ein "
"Pre-Depends vorkommt). Diese Option auf etwas anderes als <literal>all</"
"literal> zu setzen, wird außerdem implizit standardmäßig die nächste Option "
"aktivieren, da das System anderenfalls in einem nicht konfigurierten Status "
"enden könnte und möglicherweise nicht mehr startbar ist."

#. type: Content of: <refentry><refsect1><refsect2><variablelist><varlistentry><listitem><para>
#: apt.conf.5.xml:755
msgid ""
"If this option is set APT will call <command>dpkg --configure --pending</"
"command> to let &dpkg; handle all required configurations and triggers. This "
"option is activated automatically per default if the previous option is not "
"set to <literal>all</literal>, but deactivating it could be useful if you "
"want to run APT multiple times in a row - e.g. in an installer. In these "
"sceneries you could deactivate this option in all but the last run."
msgstr ""
"Wenn diese Option gesetzt ist, wird APT <command>dpkg --configure --pending</"
"command> aufrufen, um &dpkg; alle benötigten Konfigurationen und Trigger "
"handhaben zu lassen. Diese Option ist als Vorgabe automatisch aktiviert, "
"wenn die vorherige Option nicht auf <literal>all</literal> gesetzt ist, aber "
"Deaktivieren könnte nützlich sein, wenn Sie APT mehrmals hintereinander "
"ausführen möchten – z.B. in einem Installationsprogramm. In diesen Szenarien "
"könnten Sie diese Option außer in allen außer der letzten Ausführung "
"deaktivieren."

#. type: Content of: <refentry><refsect1><refsect2><variablelist><varlistentry><listitem><para>
#: apt.conf.5.xml:762
msgid ""
"Useful for the <literal>smart</literal> configuration as a package which has "
"pending triggers is not considered as <literal>installed</literal>, and "
"&dpkg; treats them as <literal>unpacked</literal> currently which is a "
"showstopper for Pre-Dependencies (see debbugs #526774). Note that this will "
"process all triggers, not only the triggers needed to configure this package."
msgstr ""
"nützlich für <literal>smart</literal>-Konfiguration, da ein Paket mit "
"ausstehenden Triggern nicht als <literal>installed</literal> angesehen wird "
"und Dpkg es als aktuell entpackt betrachtet, was ein Hemmschuh für Pre-"
"Dependencies ist (siehe Debian-Fehler #526774). Beachten Sie, dass dies alle "
"Trigger ausführt, nicht nur die Trigger, die zum Konfigurieren dieses Pakets "
"benötigt werden."

#. type: Content of: <refentry><refsect1><refsect2><variablelist><varlistentry><listitem><para><literallayout>
#: apt.conf.5.xml:775
#, no-wrap
msgid ""
"OrderList::Score {\n"
"\tDelete 500;\n"
"\tEssential 200;\n"
"\tImmediate 10;\n"
"\tPreDepends 50;\n"
"};"
msgstr ""
"OrderList::Score {\n"
"\tDelete 500;\n"
"\tEssential 200;\n"
"\tImmediate 10;\n"
"\tPreDepends 50;\n"
"};"

#. type: Content of: <refentry><refsect1><refsect2><variablelist><varlistentry><listitem><para>
#: apt.conf.5.xml:768
msgid ""
"Essential packages (and their dependencies) should be configured immediately "
"after unpacking. It is a good idea to do this quite early in the upgrade "
"process as these configure calls also currently require <literal>DPkg::"
"TriggersPending</literal> which will run quite a few triggers (which may not "
"be needed). Essentials get per default a high score but the immediate flag "
"is relatively low (a package which has a Pre-Depends is rated higher).  "
"These option and the others in the same group can be used to change the "
"scoring. The following example shows the settings with their default "
"values.  <placeholder type=\"literallayout\" id=\"0\"/>"
msgstr ""
"Essentielle Pakete (und ihre Abhängigkeiten) sollten sofort nach dem "
"Entpacken konfiguriert werden. Es ist eine gute Idee, dies ziemlich früh im "
"Upgrade-Prozess zu tun, da diese Konfigurationsaufrufe aktuell außerdem "
"<literal>DPkg::TriggersPending</literal> benötigen, das eine Reihe von "
"Triggern ausführt (die möglicherweise nicht gebraucht werden). Essentielle "
"Pakete haben als Vorgabe eine hohe Bewertung, aber die Unmittelbarmarkierung "
"ist relativ niedrig (ein Paket, das Pre-Depends hat, wird höher bewertet). "
"Diese Option und die anderen in der gleichen Gruppe können benutzt werden, "
"um die Bewertung zu ändern. Das folgende Beispiel zeigt die Einstellungen "
"mit ihren Vorgabewerten. <placeholder type=\"literallayout\" id=\"0\"/>"

#. type: Content of: <refentry><refsect1><title>
#: apt.conf.5.xml:788
msgid "Periodic and Archives options"
msgstr "Periodische- und Archivoptionen"

#. type: Content of: <refentry><refsect1><para>
#: apt.conf.5.xml:789
msgid ""
"<literal>APT::Periodic</literal> and <literal>APT::Archives</literal> groups "
"of options configure behavior of apt periodic updates, which is done by the "
"<literal>/etc/cron.daily/apt</literal> script. See the top of this script "
"for the brief documentation of these options."
msgstr ""
"<literal>APT::Periodic</literal>- und <literal>APT::Archives</literal>-"
"Gruppen von Optionen konfigurieren das Verhalten periodischer APT-"
"Aktualisierungen, die vom Skript <literal>/etc/cron.daily/apt</literal> "
"durchgeführt werden. Lesen Sie die Kopfzeilen dieses Skripts, um eine kurze "
"Dokumentation dieser Optionen zu erhalten."

#. type: Content of: <refentry><refsect1><title>
#: apt.conf.5.xml:797
msgid "Debug options"
msgstr "Fehlersuchoptionen"

#. type: Content of: <refentry><refsect1><para>
#: apt.conf.5.xml:799
msgid ""
"Enabling options in the <literal>Debug::</literal> section will cause "
"debugging information to be sent to the standard error stream of the program "
"utilizing the <literal>apt</literal> libraries, or enable special program "
"modes that are primarily useful for debugging the behavior of <literal>apt</"
"literal>.  Most of these options are not interesting to a normal user, but a "
"few may be:"
msgstr ""
"Einschalten von Optionen im Abschnitt <literal>Debug::</literal> wird "
"veranlassen, dass Fehlersuchinformationen an die Standardfehlerausgabe des "
"Programms gesendet werden, das die <literal>apt</literal>-Bibliotheken "
"benutzt oder besondere Programmmodi einschaltet, die in erster Linie für das "
"Fehlersuchverhalten von <literal>apt</literal> nützlich sind. Die meisten "
"dieser Optionen sind für den normalen Anwender uninteressant, aber ein paar "
"könnten es sein:"

#. type: Content of: <refentry><refsect1><para><itemizedlist><listitem><para>
#: apt.conf.5.xml:810
msgid ""
"<literal>Debug::pkgProblemResolver</literal> enables output about the "
"decisions made by <literal>dist-upgrade, upgrade, install, remove, purge</"
"literal>."
msgstr ""
"<literal>Debug::pkgProblemResolver</literal> schaltet die Ausgabe über die "
"von <literal>dist-upgrade, upgrade, install, remove, purge</literal> "
"getroffenen Entscheidungen ein."

#. type: Content of: <refentry><refsect1><para><itemizedlist><listitem><para>
#: apt.conf.5.xml:818
msgid ""
"<literal>Debug::NoLocking</literal> disables all file locking.  This can be "
"used to run some operations (for instance, <literal>apt-get -s install</"
"literal>) as a non-root user."
msgstr ""
"<literal>Debug::NoLocking</literal> schaltet jegliches Sperren von Dateien "
"aus. Dies kann benutzt werden, um einige Operationen (zum Beispiel "
"<literal>apt-get -s install</literal>) als nicht root-Anwender auszuführen."

#. type: Content of: <refentry><refsect1><para><itemizedlist><listitem><para>
#: apt.conf.5.xml:827
msgid ""
"<literal>Debug::pkgDPkgPM</literal> prints out the actual command line each "
"time that <literal>apt</literal> invokes &dpkg;."
msgstr ""
"<literal>Debug::pkgDPkgPM</literal> gibt die aktuelle Befehlszeile jedesmal "
"aus, wenn <literal>apt</literal> &dpkg; aufruft."

#.  TODO: provide a
#. 	   motivating example, except I haven't a clue why you'd want
#. 	   to do this. 
#. type: Content of: <refentry><refsect1><para><itemizedlist><listitem><para>
#: apt.conf.5.xml:835
msgid ""
"<literal>Debug::IdentCdrom</literal> disables the inclusion of statfs data "
"in CD-ROM IDs."
msgstr ""
"<literal>Debug::IdentCdrom</literal> schaltet das Einbeziehen von statfs-"
"Daten in CD-ROM-IDs aus."

#. type: Content of: <refentry><refsect1><para>
#: apt.conf.5.xml:845
msgid "A full list of debugging options to apt follows."
msgstr "Eine vollständige Liste der Fehlersuchoptionen von APT folgt."

#. type: Content of: <refentry><refsect1><variablelist><varlistentry><listitem><para>
#: apt.conf.5.xml:854
msgid ""
"Print information related to accessing <literal>cdrom://</literal> sources."
msgstr ""
"gibt Informationen aus, die sich auf Zugriffe von <literal>cdrom://</"
"literal>-Quellen beziehen."

#. type: Content of: <refentry><refsect1><variablelist><varlistentry><listitem><para>
#: apt.conf.5.xml:865
msgid "Print information related to downloading packages using FTP."
msgstr ""
"gibt Informationen aus, die sich auf das Herunterladen von Paketen per FTP "
"beziehen."

#. type: Content of: <refentry><refsect1><variablelist><varlistentry><listitem><para>
#: apt.conf.5.xml:876
msgid "Print information related to downloading packages using HTTP."
msgstr ""
"gibt Informationen aus, die sich auf das Herunterladen von Paketen per HTTP "
"beziehen."

#. type: Content of: <refentry><refsect1><variablelist><varlistentry><listitem><para>
#: apt.conf.5.xml:887
msgid "Print information related to downloading packages using HTTPS."
msgstr ""
"gibt Informationen aus, die sich auf das Herunterladen von Paketen per HTTPS "
"beziehen."

#. type: Content of: <refentry><refsect1><variablelist><varlistentry><listitem><para>
#: apt.conf.5.xml:898
msgid ""
"Print information related to verifying cryptographic signatures using "
"<literal>gpg</literal>."
msgstr ""
"gibt Informationen aus, die sich auf das Prüfen kryptografischer Signaturen "
"mittels <literal>gpg</literal> beziehen."

#. type: Content of: <refentry><refsect1><variablelist><varlistentry><listitem><para>
#: apt.conf.5.xml:909
msgid ""
"Output information about the process of accessing collections of packages "
"stored on CD-ROMs."
msgstr ""
"gibt Informationen über den Zugriffsprozess auf Paketsammlungen aus, die auf "
"CD-ROMs gespeichert sind."

#. type: Content of: <refentry><refsect1><variablelist><varlistentry><listitem><para>
#: apt.conf.5.xml:919
msgid "Describes the process of resolving build-dependencies in &apt-get;."
msgstr ""
"beschreibt den Prozess der Auflösung von Bauabhängigkeiten in &apt-get;."

#. type: Content of: <refentry><refsect1><variablelist><varlistentry><listitem><para>
#: apt.conf.5.xml:929
msgid ""
"Output each cryptographic hash that is generated by the <literal>apt</"
"literal> libraries."
msgstr ""
"gibt jeden kryptografischen Hash aus, der von den <literal>apt</literal>-"
"Bibliotheken generiert wurde."

#. type: Content of: <refentry><refsect1><variablelist><varlistentry><listitem><para>
#: apt.conf.5.xml:939
msgid ""
"Do not include information from <literal>statfs</literal>, namely the number "
"of used and free blocks on the CD-ROM filesystem, when generating an ID for "
"a CD-ROM."
msgstr ""
"schließt keine Informationen von <literal>statfs</literal> ein, und zwar die "
"Anzahl der benutzten und freien Blöcke auf dem CD-ROM-Dateisystem, wenn eine "
"ID für eine CD-ROM generiert wird."

#. type: Content of: <refentry><refsect1><variablelist><varlistentry><listitem><para>
#: apt.conf.5.xml:950
msgid ""
"Disable all file locking.  For instance, this will allow two instances of "
"<quote><literal>apt-get update</literal></quote> to run at the same time."
msgstr ""
"schaltet jegliches Sperren von Dateien aus. Dies wird zum Beispiel erlauben, "
"dass zwei Instanzen von <quote><literal>apt-get update</literal></quote> zur "
"gleichen Zeit laufen."

#. type: Content of: <refentry><refsect1><variablelist><varlistentry><listitem><para>
#: apt.conf.5.xml:962
msgid "Log when items are added to or removed from the global download queue."
msgstr ""
"protokolliert, wenn Elemente aus der globalen Warteschlange zum "
"Herunterladen hinzugefügt oder entfernt werden."

#. type: Content of: <refentry><refsect1><variablelist><varlistentry><listitem><para>
#: apt.conf.5.xml:972
msgid ""
"Output status messages and errors related to verifying checksums and "
"cryptographic signatures of downloaded files."
msgstr ""
"gibt Statusmeldungen und Fehler aus, die sich auf das Prüfen von Prüfsummen "
"und kryptografischen Signaturen von heruntergeladenen Dateien beziehen."

#. type: Content of: <refentry><refsect1><variablelist><varlistentry><listitem><para>
#: apt.conf.5.xml:982
msgid ""
"Output information about downloading and applying package index list diffs, "
"and errors relating to package index list diffs."
msgstr ""
"gibt Informationen über das Herunterladen und Anwenden von Paketindexlisten-"
"Diffs und Fehler, die die Paketindexlisten-Diffs betreffen, aus."

#. type: Content of: <refentry><refsect1><variablelist><varlistentry><listitem><para>
#: apt.conf.5.xml:994
msgid ""
"Output information related to patching apt package lists when downloading "
"index diffs instead of full indices."
msgstr ""
"gibt Informationen aus, die sich auf das Patchen von Paketlisten von APT "
"beziehen, wenn Index-Diffs anstelle vollständiger Indizes heruntergeladen "
"werden."

#. type: Content of: <refentry><refsect1><variablelist><varlistentry><listitem><para>
#: apt.conf.5.xml:1005
msgid ""
"Log all interactions with the sub-processes that actually perform downloads."
msgstr ""
"protokolliert alle Interaktionen mit Unterprozessen, die aktuell Downloads "
"durchführen."

#. type: Content of: <refentry><refsect1><variablelist><varlistentry><listitem><para>
#: apt.conf.5.xml:1016
msgid ""
"Log events related to the automatically-installed status of packages and to "
"the removal of unused packages."
msgstr ""
"protokolliert alle Ereignisse, die sich auf den automatisch-installiert-"
"Status von Paketen und auf das Entfernen von nicht benutzten Paketen "
"beziehen."

#. type: Content of: <refentry><refsect1><variablelist><varlistentry><listitem><para>
#: apt.conf.5.xml:1026
msgid ""
"Generate debug messages describing which packages are being automatically "
"installed to resolve dependencies.  This corresponds to the initial auto-"
"install pass performed in, e.g., <literal>apt-get install</literal>, and not "
"to the full <literal>apt</literal> dependency resolver; see <literal>Debug::"
"pkgProblemResolver</literal> for that."
msgstr ""
"generiert Fehlersuchmeldungen, die beschreiben, welche Pakete automatisch "
"installiert werden, um Abhängigkeiten aufzulösen. Dies entspricht dem "
"anfangs durchgeführten auto-install-Durchlauf, z.B. in <literal>apt-get "
"install</literal> und nicht dem vollständigen <literal>apt</literal>-"
"Abhängigkeitsauflöser. Lesen Sie dafür <literal>Debug::pkgProblemResolver</"
"literal>."

#. type: Content of: <refentry><refsect1><variablelist><varlistentry><listitem><para>
#: apt.conf.5.xml:1040
msgid ""
"Generate debug messages describing which packages are marked as keep/install/"
"remove while the ProblemResolver does his work.  Each addition or deletion "
"may trigger additional actions; they are shown indented two additional "
"spaces under the original entry.  The format for each line is "
"<literal>MarkKeep</literal>, <literal>MarkDelete</literal> or "
"<literal>MarkInstall</literal> followed by <literal>package-name &lt;a.b.c -"
"&gt; d.e.f | x.y.z&gt; (section)</literal> where <literal>a.b.c</literal> is "
"the current version of the package, <literal>d.e.f</literal> is the version "
"considered for installation and <literal>x.y.z</literal> is a newer version, "
"but not considered for installation (because of a low pin score). The later "
"two can be omitted if there is none or if it is the same as the installed "
"version.  <literal>section</literal> is the name of the section the package "
"appears in."
msgstr ""
"generiert Fehlersuchmeldungen, die beschreiben, welches Paket als "
"»keep«/»install«/»remove« markiert ist, während der ProblemResolver seine "
"Arbeit verrichtet. Jedes Hinzufügen oder Löschen kann zusätzliche Aktionen "
"auslösen. Sie werden nach zwei eingerückten Leerzeichen unter dem "
"Originaleintrag angezeigt. Jede Zeile hat das Format <literal>MarkKeep</"
"literal>, <literal>MarkDelete</literal> oder <literal>MarkInstall</literal> "
"gefolgt von <literal>Paketname &lt;a.b.c -&gt; d.e.f | x.y.z&gt; (Abschnitt)"
"</literal> wobei <literal>a.b.c</literal> die aktuelle Version des Paketes "
"ist, <literal>d.e.f</literal> die Version ist, die zur Installation "
"vorgesehen ist und <literal>x.y.z</literal> eine neuere Version ist, die "
"aber nicht zur Installation vorgesehen ist (aufgrund einer niedrigen Pinning-"
"Bewertung). Die letzten beiden können weggelassen werden, wenn es keine gibt "
"oder wenn sie die gleiche Version haben, wie die, die installiert ist. "
"<literal>section</literal> ist der Name des Abschnitts, in dem das Paket "
"erscheint."

#. type: Content of: <refentry><refsect1><variablelist><varlistentry><listitem><para>
#: apt.conf.5.xml:1061
msgid ""
"When invoking &dpkg;, output the precise command line with which it is being "
"invoked, with arguments separated by a single space character."
msgstr ""
"gibt, wenn &dpkg; aufgerufen wird, die genauen Befehlszeile mit der es "
"aufgerufen wurde, mit Argumenten, die durch einzelne Leerzeichen getrennt "
"sind, aus."

#. type: Content of: <refentry><refsect1><variablelist><varlistentry><listitem><para>
#: apt.conf.5.xml:1072
msgid ""
"Output all the data received from &dpkg; on the status file descriptor and "
"any errors encountered while parsing it."
msgstr ""
"gibt alle von &dpkg; empfangenen Daten über einen Status-Datei-Deskriptor "
"und alle während deren Auswertung gefundenen Fehler aus."

#. type: Content of: <refentry><refsect1><variablelist><varlistentry><listitem><para>
#: apt.conf.5.xml:1083
msgid ""
"Generate a trace of the algorithm that decides the order in which "
"<literal>apt</literal> should pass packages to &dpkg;."
msgstr ""
"generiert eine Aufzeichnung des Algorithmus, der über die Reihenfolge "
"entscheidet, in der <literal>apt</literal> Pakete an &dpkg; weiterleiten "
"soll."

#. type: Content of: <refentry><refsect1><variablelist><varlistentry><listitem><para>
#: apt.conf.5.xml:1095
msgid ""
"Output status messages tracing the steps performed when invoking &dpkg;."
msgstr ""
"gibt Statusmeldungen aus, die die Schritte nachverfolgen, die beim Aufruf "
"von &dpkg; ausgeführt werden."

#. type: Content of: <refentry><refsect1><variablelist><varlistentry><listitem><para>
#: apt.conf.5.xml:1106
msgid "Output the priority of each package list on startup."
msgstr "gibt die Priorität jeder Paketliste beim Start aus."

#. type: Content of: <refentry><refsect1><variablelist><varlistentry><listitem><para>
#: apt.conf.5.xml:1116
msgid ""
"Trace the execution of the dependency resolver (this applies only to what "
"happens when a complex dependency problem is encountered)."
msgstr ""
"verfolgt die Ausführung des Abhängigkeitsauflösers (dies wird nur auf das "
"angewandt, was geschieht, wenn ein komplexes Abhängigkeitsproblem "
"aufgetreten ist)."

#. type: Content of: <refentry><refsect1><variablelist><varlistentry><listitem><para>
#: apt.conf.5.xml:1127
msgid ""
"Display a list of all installed packages with their calculated score used by "
"the pkgProblemResolver. The description of the package is the same as "
"described in <literal>Debug::pkgDepCache::Marker</literal>"
msgstr ""
"gibt eine Liste aller installierten Pakete mit ihren berechneten "
"Bewertungen, die vom pkgProblemResolver benutzt werden, aus. Die "
"Beschreibung des Pakets ist die gleiche, wie in <literal>Debug::pkgDepCache::"
"Marker</literal> beschrieben."

#. type: Content of: <refentry><refsect1><variablelist><varlistentry><listitem><para>
#: apt.conf.5.xml:1139
msgid ""
"Print information about the vendors read from <filename>/etc/apt/vendors."
"list</filename>."
msgstr ""
"gibt die Informationen über die in <filename>/etc/apt/vendors.list</"
"filename> gelesenen Anbieter aus."

#. type: Content of: <refentry><refsect1><title>
#: apt.conf.5.xml:1161 apt_preferences.5.xml:545 sources.list.5.xml:211
#: apt-ftparchive.1.xml:596
msgid "Examples"
msgstr "Beispiele"

#. type: Content of: <refentry><refsect1><para>
#: apt.conf.5.xml:1162
msgid ""
"&configureindex; is a configuration file showing example values for all "
"possible options."
msgstr ""
"&configureindex; ist eine Konfigurationsdatei, die Beispielwerte für alle "
"möglichen Optionen zeigen."

#.  ? reading apt.conf 
#. type: Content of: <refentry><refsect1><para>
#: apt.conf.5.xml:1174
msgid "&apt-cache;, &apt-config;, &apt-preferences;."
msgstr "&apt-cache;, &apt-config;, &apt-preferences;."

#. type: Content of: <refentry><refnamediv><refpurpose>
#: apt_preferences.5.xml:32
msgid "Preference control file for APT"
msgstr "Voreinstellungssteuerdatei für APT"

#. type: Content of: <refentry><refsect1><para>
#: apt_preferences.5.xml:37
msgid ""
"The APT preferences file <filename>/etc/apt/preferences</filename> and the "
"fragment files in the <filename>/etc/apt/preferences.d/</filename> folder "
"can be used to control which versions of packages will be selected for "
"installation."
msgstr ""
"Die APT-Einstellungsdatei <filename>/etc/apt/preferences</filename> und "
"Teildateien im Verzeichnis <filename>/etc/apt/preferences.d/</filename> "
"können benutzt werden, um zu steuern, welche Versionen von Paketen zur "
"Installation ausgewählt werden."

#. type: Content of: <refentry><refsect1><para>
#: apt_preferences.5.xml:42
msgid ""
"Several versions of a package may be available for installation when the "
"&sources-list; file contains references to more than one distribution (for "
"example, <literal>stable</literal> and <literal>testing</literal>).  APT "
"assigns a priority to each version that is available.  Subject to dependency "
"constraints, <command>apt-get</command> selects the version with the highest "
"priority for installation.  The APT preferences override the priorities that "
"APT assigns to package versions by default, thus giving the user control "
"over which one is selected for installation."
msgstr ""
"Es könnten mehrere Versionen eines Pakets zur Installation verfügbar sein, "
"wenn die Datei &sources-list; Bezüge zu mehr als einer Distribution enthält "
"(zum Beispiel <literal>stable</literal> und <literal>testing</literal>). APT "
"weist jeder verfügbaren Version eine Priorität zu. Je nach "
"Abhängigkeitsbedingungen wählt <command>apt-get</command> die Version mit "
"der höchsten Priorität zur Installation aus. Die APT-Einstellungen setzen "
"die Prioritäten außer Kraft, die APT den Paketversionen standardmäßig "
"zuweist, was dem Anwender die Kontrolle darüber gibt, welche zur "
"Installation ausgewählt wird."

#. type: Content of: <refentry><refsect1><para>
#: apt_preferences.5.xml:52
msgid ""
"Several instances of the same version of a package may be available when the "
"&sources-list; file contains references to more than one source.  In this "
"case <command>apt-get</command> downloads the instance listed earliest in "
"the &sources-list; file.  The APT preferences do not affect the choice of "
"instance, only the choice of version."
msgstr ""
"Es könnten mehrere Instanzen der gleichen Version eines Paketes verfügbar "
"sein, wenn die Datei &sources-list; Bezüge zu mehr als einer Distribution "
"enthält. In diesem Fall lädt <command>apt-get</command> die Instanz "
"herunter, die in der Datei &sources-list; als erstes aufgelistet ist. Die "
"APT-Einstellungsdatei beeinflusst die Wahl der Instanz nicht, nur die Wahl "
"der Version."

#. type: Content of: <refentry><refsect1><para>
#: apt_preferences.5.xml:59
msgid ""
"Preferences are a strong power in the hands of a system administrator but "
"they can become also their biggest nightmare if used without care! APT will "
"not question the preferences, so wrong settings can lead to uninstallable "
"packages or wrong decisions while upgrading packages.  Even more problems "
"will arise if multiple distribution releases are mixed without a good "
"understanding of the following paragraphs.  Packages included in a specific "
"release aren't tested in (and therefore don't always work as expected in) "
"older or newer releases, or together with other packages from different "
"releases.  You have been warned."
msgstr ""
"Eigenschaften sind in der Hand eines Systemadministrator ein große Stärke, "
"können aber auch sein größter Albtraum werden, wenn sie unvorsichtig benutzt "
"werden. APT wird die Eigenschaften nicht abfragen, so dass deshalb falsche "
"Einstellungen zu nicht installierbaren Paketen oder falschen Entscheidungen "
"während des Upgrades führen. Sogar noch mehr Probleme treten auf, wenn "
"mehrere Distributions-Release ohne gutes Verständnis der folgenden Absätze "
"gemischt werden. Pakete, die in einem speziellen Release enthalten sind, "
"sind nicht in älteren und neueren Releases oder zusammen mit Paketen "
"unterschiedlicher Releases getestet und funktionieren daher erwartungsgemäß "
"nicht. Sind wurden gewarnt."

#. type: Content of: <refentry><refsect1><para>
#: apt_preferences.5.xml:70
msgid ""
"Note that the files in the <filename>/etc/apt/preferences.d</filename> "
"directory are parsed in alphanumeric ascending order and need to obey the "
"following naming convention: The files have either no or \"<literal>pref</"
"literal>\" as filename extension and only contain alphanumeric, hyphen (-), "
"underscore (_) and period (.) characters.  Otherwise APT will print a notice "
"that it has ignored a file, unless that file matches a pattern in the "
"<literal>Dir::Ignore-Files-Silently</literal> configuration list - in which "
"case it will be silently ignored."
msgstr ""
"Beachten Sie, dass die Dateien im Verzeichnis <filename>/etc/apt/preferences."
"d</filename> in alphanumerisch aufsteigender Reihenfolge ausgewertet werden "
"und der folgenden Namenskonvention unterliegen: Die Dateien haben entweder "
"keine oder <literal>»pref«</literal> als Dateierweiterung und sie enthalten "
"nur alphanumerische Zeichen, Bindestriche (-), Unterstriche (_) oder Punkte "
"(.). Andernfalls wird APT einen Hinweis ausgeben, dass es eine Datei "
"ignoriert hat, falls die Datei nicht auf ein Muster in der "
"Konfigurationsliste <literal>Dir::Ignore-Files-Silently</literal> passt – in "
"diesem Fall wird sie stillschweigend ignoriert."

#. type: Content of: <refentry><refsect1><refsect2><title>
#: apt_preferences.5.xml:79
msgid "APT's Default Priority Assignments"
msgstr "APTs Standardprioritätszuweisungen"

#. type: Content of: <refentry><refsect1><refsect2><para><programlisting>
#: apt_preferences.5.xml:94
#, no-wrap
msgid "<command>apt-get install -t testing <replaceable>some-package</replaceable></command>\n"
msgstr "<command>apt-get install -t testing <replaceable>irgendein_Paket</replaceable></command>\n"

#. type: Content of: <refentry><refsect1><refsect2><para><programlisting>
#: apt_preferences.5.xml:97
#, no-wrap
msgid "APT::Default-Release \"stable\";\n"
msgstr "APT::Default-Release \"stable\";\n"

#. type: Content of: <refentry><refsect1><refsect2><para>
#: apt_preferences.5.xml:81
msgid ""
"If there is no preferences file or if there is no entry in the file that "
"applies to a particular version then the priority assigned to that version "
"is the priority of the distribution to which that version belongs.  It is "
"possible to single out a distribution, \"the target release\", which "
"receives a higher priority than other distributions do by default.  The "
"target release can be set on the <command>apt-get</command> command line or "
"in the APT configuration file <filename>/etc/apt/apt.conf</filename>.  Note "
"that this has precedence over any general priority you set in the <filename>/"
"etc/apt/preferences</filename> file described later, but not over "
"specifically pinned packages.  For example, <placeholder type="
"\"programlisting\" id=\"0\"/> <placeholder type=\"programlisting\" id=\"1\"/>"
msgstr ""
"Wenn es keine Einstellungsdatei gibt oder es in der Datei keinen Eintrag "
"gibt, der sich auf eine bestimmte Version bezieht, dann ist die dieser "
"Version zugewiesene Priorität, die Priorität der Distribution zu der die "
"Version gehört. Es ist möglich eine Distribution auszuzeichnen, »das Ziel-"
"Release«, die eine höhere Priorität erhält, als dies andere Distributionen "
"standardmäßig tun. Das Ziel-Release kann auf der <command>apt-get</command>-"
"Befehlszeile oder in der APT-Konfigurationsdatei <filename>/etc/apt/apt."
"conf</filename> gesetzt werden. Beachten Sie, dass dies Vorrang vor einer "
"allgemeinen Priorität hat, die Sie, wie später beschrieben, in der Datei "
"<filename>/etc/apt/preferences</filename> setzen, aber nicht vor bestimmten "
"mit Pinning gewichteten Paketen. Beispielsweise <placeholder type="
"\"programlisting\" id=\"0\"/> <placeholder type=\"programlisting\" id=\"1\"/>"

#. type: Content of: <refentry><refsect1><refsect2><para>
#: apt_preferences.5.xml:101
msgid ""
"If the target release has been specified then APT uses the following "
"algorithm to set the priorities of the versions of a package.  Assign:"
msgstr ""
"Wenn das Ziel-Release angegeben wurde, dann benutzt APT den folgenden "
"Algorithmus, um die Prioritäten der Versionen eines Paketes zu setzen. "
"Zuweisung:"

#. type: Content of: <refentry><refsect1><refsect2><para><variablelist><varlistentry><term>
#: apt_preferences.5.xml:106
msgid "priority 1"
msgstr "Priorität 1"

#. type: Content of: <refentry><refsect1><refsect2><para><variablelist><varlistentry><listitem><simpara>
#: apt_preferences.5.xml:107
msgid ""
"to the versions coming from archives which in their <filename>Release</"
"filename> files are marked as \"NotAutomatic: yes\" but <emphasis>not</"
"emphasis> as \"ButAutomaticUpgrades: yes\" like the Debian "
"<literal>experimental</literal> archive."
msgstr ""
"zu den Versionen, die von Archiven kommen, die in deren <filename>Release</"
"filename>-Dateien als »NotAutomatic: yes« markiert sind, aber "
"<emphasis>nicht</emphasis> als »ButAutomaticUpgrades: yes« wie das Archiv "
"<literal>experimental</literal> von Debian."

#. type: Content of: <refentry><refsect1><refsect2><para><variablelist><varlistentry><term>
#: apt_preferences.5.xml:113
msgid "priority 100"
msgstr "Priorität 100"

#. type: Content of: <refentry><refsect1><refsect2><para><variablelist><varlistentry><listitem><simpara>
#: apt_preferences.5.xml:114
msgid ""
"to the version that is already installed (if any) and to the versions coming "
"from archives which in their <filename>Release</filename> files are marked "
"as \"NotAutomatic: yes\" and \"ButAutomaticUpgrades: yes\" like the Debian "
"backports archive since <literal>squeeze-backports</literal>."
msgstr ""
"zu der Version, die bereits installiert ist (wenn dies der Fall ist) und zu "
"Versionen, die von Archiven kommen, die in deren <filename>Release</"
"filename>-Dateien als »NotAutomatic: yes« und »ButAutomaticUpgrades: yes« "
"markiert sind, wie das Debian-Backports-Archiv seit <literal>squeeze-"
"backports</literal>."

#. type: Content of: <refentry><refsect1><refsect2><para><variablelist><varlistentry><term>
#: apt_preferences.5.xml:121
msgid "priority 500"
msgstr "Priorität 500"

#. type: Content of: <refentry><refsect1><refsect2><para><variablelist><varlistentry><listitem><simpara>
#: apt_preferences.5.xml:122
msgid ""
"to the versions that are not installed and do not belong to the target "
"release."
msgstr ""
"zu den Versionen, die nicht installiert sind und die nicht zum Ziel-Release "
"gehören."

#. type: Content of: <refentry><refsect1><refsect2><para><variablelist><varlistentry><term>
#: apt_preferences.5.xml:126
msgid "priority 990"
msgstr "Priorität 990"

#. type: Content of: <refentry><refsect1><refsect2><para><variablelist><varlistentry><listitem><simpara>
#: apt_preferences.5.xml:127
msgid ""
"to the versions that are not installed and belong to the target release."
msgstr ""
"zu den Versionen, die nicht installiert sind und zum Ziel-Release gehören."

#. type: Content of: <refentry><refsect1><refsect2><para>
#: apt_preferences.5.xml:132
msgid ""
"If the target release has not been specified then APT simply assigns "
"priority 100 to all installed package versions and priority 500 to all "
"uninstalled package versions, except versions coming from archives which in "
"their <filename>Release</filename> files are marked as \"NotAutomatic: yes\" "
"- these versions get the priority 1 or priority 100 if it is additionally "
"marked as \"ButAutomaticUpgrades: yes\"."
msgstr ""
"Wenn das Ziel-Release nicht angegeben wurde, dann weist APT einfach allen "
"installierten Paketversionen eine Priorität von 100 und allen nicht "
"installierten Paketversionen eine Priorität von 500 zu, außer wenn Versionen "
"aus Archiven kommen, die in deren <filename>Release</filename>-Dateien mit "
"»NotAutomatic: yes« markiert sind – diese Versionen erhalten die Priorität 1 "
"oder die Priorität 100, falls sie zusätzlich als »ButAutomaticUpgrades: yes« "
"markiert sind."

#. type: Content of: <refentry><refsect1><refsect2><para>
#: apt_preferences.5.xml:139
msgid ""
"APT then applies the following rules, listed in order of precedence, to "
"determine which version of a package to install."
msgstr ""
"APT wendet dann die folgenden Regeln an, aufgelistet in der Reihenfolge "
"ihres Vorrangs, um zu bestimmen in welcher Version das Paket zu installieren "
"ist."

#. type: Content of: <refentry><refsect1><refsect2><para><itemizedlist><listitem><simpara>
#: apt_preferences.5.xml:142
msgid ""
"Never downgrade unless the priority of an available version exceeds 1000.  "
"(\"Downgrading\" is installing a less recent version of a package in place "
"of a more recent version.  Note that none of APT's default priorities "
"exceeds 1000; such high priorities can only be set in the preferences file.  "
"Note also that downgrading a package can be risky.)"
msgstr ""
"Führen Sie niemals ein Downgrade durch, außer wenn die Priorität verfügbarer "
"Pakete 1000 übersteigt. (»Downgrading« ist das Installieren einer weniger "
"aktuellen Version, an Stelle einer aktuelleren Version. Beachten Sie, dass "
"keine Standardpriorität von APT 1000 übersteigt. So hohe Prioritäten können "
"nur durch die Einstellungsdatei gesetzt werden. Beachten Sie außerdem, dass "
"Downgrading eines Paketes riskant sein kann.)"

#. type: Content of: <refentry><refsect1><refsect2><para><itemizedlist><listitem><simpara>
#: apt_preferences.5.xml:148
msgid "Install the highest priority version."
msgstr "installiert die Version mit der höchsten Priorität."

#. type: Content of: <refentry><refsect1><refsect2><para><itemizedlist><listitem><simpara>
#: apt_preferences.5.xml:149
msgid ""
"If two or more versions have the same priority, install the most recent one "
"(that is, the one with the higher version number)."
msgstr ""
"Wenn zwei oder mehr Versionen die gleiche Priorität haben, wird die "
"aktuellste installiert (das ist die mit der höheren Versionsnummer)."

#. type: Content of: <refentry><refsect1><refsect2><para><itemizedlist><listitem><simpara>
#: apt_preferences.5.xml:152
msgid ""
"If two or more versions have the same priority and version number but either "
"the packages differ in some of their metadata or the <literal>--reinstall</"
"literal> option is given, install the uninstalled one."
msgstr ""
"Wenn zwei oder mehr Versionen die gleiche Priorität und Versionsnummer "
"haben, die Pakete sich aber entweder in ihren Metadaten unterscheiden oder "
"die Option <literal>--reinstall</literal> angegeben wurde, wird die nicht "
"installierte installiert."

#. type: Content of: <refentry><refsect1><refsect2><para>
#: apt_preferences.5.xml:158
msgid ""
"In a typical situation, the installed version of a package (priority 100)  "
"is not as recent as one of the versions available from the sources listed in "
"the &sources-list; file (priority 500 or 990).  Then the package will be "
"upgraded when <command>apt-get install <replaceable>some-package</"
"replaceable></command> or <command>apt-get upgrade</command> is executed."
msgstr ""
"In einer typischen Situation ist die Version eines Paketes (Priorität 100) "
"nicht so aktuell, wie eine der verfügbaren Versionen, die in der Quellliste "
"der Datei &sources-list; steht (Priorität 500 oder 990). Dann wird ein "
"Upgrade des Pakets durchgeführt, wenn <command>apt-get install "
"<replaceable>irgendein_Paket</replaceable></command> oder <command>apt-get "
"upgrade</command> ausgeführt wird."

#. type: Content of: <refentry><refsect1><refsect2><para>
#: apt_preferences.5.xml:165
msgid ""
"More rarely, the installed version of a package is <emphasis>more</emphasis> "
"recent than any of the other available versions.  The package will not be "
"downgraded when <command>apt-get install <replaceable>some-package</"
"replaceable></command> or <command>apt-get upgrade</command> is executed."
msgstr ""
"Seltener ist die installierte Version eines Pakets <emphasis>neuer</"
"emphasis>, als jede andere der verfügbaren Versionen. Für das Paket wird "
"kein Downgrade durchgeführt, wenn <command>apt-get install "
"<replaceable>irgendein_Paket</replaceable></command> oder <command>apt-get "
"upgrade</command> ausgeführt wird."

#. type: Content of: <refentry><refsect1><refsect2><para>
#: apt_preferences.5.xml:170
msgid ""
"Sometimes the installed version of a package is more recent than the version "
"belonging to the target release, but not as recent as a version belonging to "
"some other distribution.  Such a package will indeed be upgraded when "
"<command>apt-get install <replaceable>some-package</replaceable></command> "
"or <command>apt-get upgrade</command> is executed, because at least "
"<emphasis>one</emphasis> of the available versions has a higher priority "
"than the installed version."
msgstr ""
"Manchmal ist die installierte Version eines Pakets aktueller, als die "
"Version, die zum Ziel-Release gehört, aber nicht so aktuell, wie eine "
"Version, die zu einer anderen Distribution gehört. Für ein derartiges Paket "
"wird tatsächlich ein Upgrade durchgeführt, wenn <command>apt-get install "
"<replaceable>irgendein_Paket</replaceable></command> oder <command>apt-get "
"upgrade</command> ausgeführt wird, weil mindestens <emphasis>eine</emphasis> "
"der verfügbaren Versionen eine höhere Priorität als die installierte Version "
"hat."

#. type: Content of: <refentry><refsect1><refsect2><title>
#: apt_preferences.5.xml:179
msgid "The Effect of APT Preferences"
msgstr "Die Auswirkungen von APT-Einstellungen"

#. type: Content of: <refentry><refsect1><refsect2><para>
#: apt_preferences.5.xml:181
msgid ""
"The APT preferences file allows the system administrator to control the "
"assignment of priorities.  The file consists of one or more multi-line "
"records separated by blank lines.  Records can have one of two forms, a "
"specific form and a general form."
msgstr ""
"Die APT-Einstellungsdatei erlaubt einem Systemverwalter die Zuweisung von "
"Prioritäten zu steuern. Die Datei besteht aus einem oder mehreren "
"mehrzeiligen Datensätzen, die durch leere Zeilen getrennt sind. Datensätze "
"können eine von zwei Gestalten haben, eine spezielle Gestalt oder eine "
"allgemeine Gestalt."

#. type: Content of: <refentry><refsect1><refsect2><para><itemizedlist><listitem><simpara>
#: apt_preferences.5.xml:187
msgid ""
"The specific form assigns a priority (a \"Pin-Priority\") to one or more "
"specified packages with a specified version or version range.  For example, "
"the following record assigns a high priority to all versions of the "
"<filename>perl</filename> package whose version number begins with "
"\"<literal>&good-perl;</literal>\".  Multiple packages can be separated by "
"spaces."
msgstr ""
"Die spezielle Form weist die Priorität (eine »Pin-Priorität«) einem oder "
"mehreren angegebenen Paketen und angegebenen Versionen oder "
"Versionsbereichen zu. Der folgende Datensatz weist zum Beispiel allen "
"Versionen des <filename>perl</filename>-Pakets eine höhere Priorität zu, "
"deren Versionsnummer mit »<literal>&good-perl;</literal>« beginnt. Mehrere "
"Pakete können durch Leerzeichen getrennt werden."

#. type: Content of: <refentry><refsect1><refsect2><para><itemizedlist><listitem><programlisting>
#: apt_preferences.5.xml:194
#, no-wrap
msgid ""
"Package: perl\n"
"Pin: version &good-perl;*\n"
"Pin-Priority: 1001\n"
msgstr ""
"Package: perl\n"
"Pin: version &good-perl;*\n"
"Pin-Priority: 1001\n"

#. type: Content of: <refentry><refsect1><refsect2><para><itemizedlist><listitem><simpara>
#: apt_preferences.5.xml:200
msgid ""
"The general form assigns a priority to all of the package versions in a "
"given distribution (that is, to all the versions of packages that are listed "
"in a certain <filename>Release</filename> file) or to all of the package "
"versions coming from a particular Internet site, as identified by the site's "
"fully qualified domain name."
msgstr ""
"Die allgemeine Form weist allen Paketversionen in einer gegebenen "
"Distribution (d.h. allen Versionen von Paketen, die in einer bestimmten "
"<filename>Release</filename>-Datei gelistet sind) oder allen Paketversionen, "
"die von einer speziellen Internet-Site kommen, die durch ihren voll "
"ausgebildeten Domänennamen identifiziert wird, eine Priorität zu."

#. type: Content of: <refentry><refsect1><refsect2><para><itemizedlist><listitem><simpara>
#: apt_preferences.5.xml:206
msgid ""
"This general-form entry in the APT preferences file applies only to groups "
"of packages.  For example, the following record assigns a high priority to "
"all package versions available from the local site."
msgstr ""
"Dieser Eintrag in allgemeiner Form in der APT-Einstellungsdatei verwendet "
"nur Gruppen von Paketen. Der folgende Eintrag weist zum Beispiel allen "
"Paketversionen eine hohe Priorität zu, die lokal liegen."

#. type: Content of: <refentry><refsect1><refsect2><para><itemizedlist><listitem><programlisting>
#: apt_preferences.5.xml:211
#, no-wrap
msgid ""
"Package: *\n"
"Pin: origin \"\"\n"
"Pin-Priority: 999\n"
msgstr ""
"Package: *\n"
"Pin: origin \"\"\n"
"Pin-Priority: 999\n"

#. type: Content of: <refentry><refsect1><refsect2><para><itemizedlist><listitem><simpara>
#: apt_preferences.5.xml:216
msgid ""
"A note of caution: the keyword used here is \"<literal>origin</literal>\" "
"which can be used to match a hostname. The following record will assign a "
"high priority to all versions available from the server identified by the "
"hostname \"ftp.de.debian.org\""
msgstr ""
"Eine Mahnung zur Vorsicht: Das hier benutzte Schlüsselwort ist "
"»<literal>origin</literal>«, was zum Finden des Rechnernamens benutzt werden "
"kann. Der folgende Eintrag wird allen Versionen eine hohe Priorität "
"zuweisen, die auf dem Server verfügbar sind, der durch den Rechnernamen »ftp."
"de.debian.org« identifiziert wird."

#. type: Content of: <refentry><refsect1><refsect2><para><itemizedlist><listitem><programlisting>
#: apt_preferences.5.xml:220
#, no-wrap
msgid ""
"Package: *\n"
"Pin: origin \"ftp.de.debian.org\"\n"
"Pin-Priority: 999\n"
msgstr ""
"Package: *\n"
"Pin: origin \"ftp.de.debian.org\"\n"
"Pin-Priority: 999\n"

#. type: Content of: <refentry><refsect1><refsect2><para><itemizedlist><listitem><simpara>
#: apt_preferences.5.xml:224
msgid ""
"This should <emphasis>not</emphasis> be confused with the Origin of a "
"distribution as specified in a <filename>Release</filename> file.  What "
"follows the \"Origin:\" tag in a <filename>Release</filename> file is not an "
"Internet address but an author or vendor name, such as \"Debian\" or \"Ximian"
"\"."
msgstr ""
"Dies sollte nicht mit der Herkunft einer Distribution verwechselt werden, "
"wie sie in einer <filename>Release</filename>-Datei angegeben wurde. Was dem "
"»Origin:«-Kennzeichen in einer <filename>Release</filename>-Datei folgt, ist "
"keine Internet-Adresse, sondern ein Autoren- oder Anbietername, wie »Debian« "
"oder »Ximian«."

#. type: Content of: <refentry><refsect1><refsect2><para><itemizedlist><listitem><simpara>
#: apt_preferences.5.xml:229
msgid ""
"The following record assigns a low priority to all package versions "
"belonging to any distribution whose Archive name is \"<literal>unstable</"
"literal>\"."
msgstr ""
"Der folgende Datensatz weist allen Paketversionen, die zu Distributionen "
"gehören, deren Archivname »<literal>unstable</literal>« ist, eine niedrige "
"Priorität zu."

#. type: Content of: <refentry><refsect1><refsect2><para><itemizedlist><listitem><programlisting>
#: apt_preferences.5.xml:233
#, no-wrap
msgid ""
"Package: *\n"
"Pin: release a=unstable\n"
"Pin-Priority: 50\n"
msgstr ""
"Package: *\n"
"Pin: release a=unstable\n"
"Pin-Priority: 50\n"

#. type: Content of: <refentry><refsect1><refsect2><para><itemizedlist><listitem><simpara>
#: apt_preferences.5.xml:238
msgid ""
"The following record assigns a high priority to all package versions "
"belonging to any distribution whose Codename is \"<literal>&testing-codename;"
"</literal>\"."
msgstr ""
"Der folgende Datensatz weist allen Paketversionen, die zu einer Distribution "
"gehören, deren Codename »<literal>&testing-codename;</literal>« ist, eine "
"hohe Priorität zu."

#. type: Content of: <refentry><refsect1><refsect2><para><itemizedlist><listitem><programlisting>
#: apt_preferences.5.xml:242
#, no-wrap
msgid ""
"Package: *\n"
"Pin: release n=&testing-codename;\n"
"Pin-Priority: 900\n"
msgstr ""
"Package: *\n"
"Pin: release n=&testing-codename;\n"
"Pin-Priority: 900\n"

#. type: Content of: <refentry><refsect1><refsect2><para><itemizedlist><listitem><simpara>
#: apt_preferences.5.xml:247
msgid ""
"The following record assigns a high priority to all package versions "
"belonging to any release whose Archive name is \"<literal>stable</literal>\" "
"and whose release Version number is \"<literal>&stable-version;</literal>\"."
msgstr ""
"Der folgende Datensatz weist allen Paketversionen, die zu einer Distribution "
"gehören, deren Archivname »<literal>stable</literal>« und deren Release-"
"Nummer »<literal>&stable-version;</literal>« ist, eine hohe Priorität zu."

#. type: Content of: <refentry><refsect1><refsect2><para><itemizedlist><listitem><programlisting>
#: apt_preferences.5.xml:252
#, no-wrap
msgid ""
"Package: *\n"
"Pin: release a=stable, v=&stable-version;\n"
"Pin-Priority: 500\n"
msgstr ""
"Package: *\n"
"Pin: release a=stable, v=&stable-version;\n"
"Pin-Priority: 500\n"

#. type: Content of: <refentry><refsect1><refsect2><title>
#: apt_preferences.5.xml:262
msgid "Regular expressions and &glob; syntax"
msgstr "Reguläre Ausdrücke und &glob;-Syntax"

#. type: Content of: <refentry><refsect1><refsect2><para>
#: apt_preferences.5.xml:264
msgid ""
"APT also supports pinning by &glob; expressions, and regular expressions "
"surrounded by slashes. For example, the following example assigns the "
"priority 500 to all packages from experimental where the name starts with "
"gnome (as a &glob;-like expression) or contains the word kde (as a POSIX "
"extended regular expression surrounded by slashes)."
msgstr ""
"APT unterstützt außerdem Pinning mittels &glob;-Ausdrücken und regulären "
"Ausdrücken, die von »/« umschlossen sind. Das folgende Beispiel weist "
"beispielsweise allen Paketen aus Experimental die Priorität 500 zu, bei "
"denen der Name mit »gnome« beginnt (wie ein &glob;-artiger Ausdruck) oder "
"das Wort »kde« enthält (wie ein erweiterter regulärer POSIX-Ausdruck, der "
"von Schrägstrichen umschlossen wird)."

#. type: Content of: <refentry><refsect1><refsect2><programlisting>
#: apt_preferences.5.xml:273
#, no-wrap
msgid ""
"Package: gnome* /kde/\n"
"Pin: release n=experimental\n"
"Pin-Priority: 500\n"
msgstr ""
"Package: gnome* /kde/\n"
"Pin: release n=experimental\n"
"Pin-Priority: 500\n"

#. type: Content of: <refentry><refsect1><refsect2><para>
#: apt_preferences.5.xml:279
msgid ""
"The rule for those expressions is that they can occur anywhere where a "
"string can occur. Thus, the following pin assigns the priority 990 to all "
"packages from a release starting with &ubuntu-codename;."
msgstr ""
"Die Regel für diese Ausdrücke ist, dass sie überall dort auftreten können, "
"wo eine Zeichenkette auftreten kann. Somit weist die folgende Pin allen "
"Paketen von einem Release seit Karmic die Priorität 900 zu."

#. type: Content of: <refentry><refsect1><refsect2><programlisting>
#: apt_preferences.5.xml:285
#, no-wrap
msgid ""
"Package: *\n"
"Pin: release n=&ubuntu-codename;*\n"
"Pin-Priority: 990\n"
msgstr ""
"Package: *\n"
"Pin: release n=&ubuntu-codename;*\n"
"Pin-Priority: 990\n"

#. type: Content of: <refentry><refsect1><refsect2><para>
#: apt_preferences.5.xml:291
msgid ""
"If a regular expression occurs in a <literal>Package</literal> field, the "
"behavior is the same as if this regular expression were replaced with a list "
"of all package names it matches. It is undecided whether this will change in "
"the future; thus you should always list wild-card pins first, so later "
"specific pins override it.  The pattern \"<literal>*</literal>\" in a "
"Package field is not considered a &glob; expression in itself."
msgstr ""
"Falls ein regulärer Ausdruck in einem <literal>Package</literal>-Feld "
"vorkommt, ist das Verhalten dasselbe, als wenn der reguläre Ausdruck durch "
"eine Liste aller Paketnamen ersetzt würde, auf die er passt. Es ist noch "
"nicht entschieden, wie sich dies in Zukunft ändern wird, daher sollten Sie "
"immer zuerst Platzhalter-Pins auflisten, so dass es später spezielle Pins "
"außer Kraft setzen können. Das Muster »<literal>*</literal>« in einem "
"»Package«-Feld wird selbst nicht als ein &glob;-Ausdruck angesehen."

#. type: Content of: <refentry><refsect1><refsect2><title>
#: apt_preferences.5.xml:307
msgid "How APT Interprets Priorities"
msgstr "Wie APT Prioritäten interpretiert"

#. type: Content of: <refentry><refsect1><refsect2><para>
#: apt_preferences.5.xml:310
msgid ""
"Priorities (P) assigned in the APT preferences file must be positive or "
"negative integers.  They are interpreted as follows (roughly speaking):"
msgstr ""
"Die in der APT-Einstellungsdatei zugewiesenen Prioritäten (P) müssen "
"positive oder negative Ganzzahlen sein. Sie werden wie folgt interpretiert "
"(grob gesagt):"

#. type: Content of: <refentry><refsect1><refsect2><para><variablelist><varlistentry><term>
#: apt_preferences.5.xml:315
msgid "P &gt;= 1000"
msgstr "P &gt;= 1000"

#. type: Content of: <refentry><refsect1><refsect2><para><variablelist><varlistentry><listitem><simpara>
#: apt_preferences.5.xml:316
msgid ""
"causes a version to be installed even if this constitutes a downgrade of the "
"package"
msgstr ""
"veranlasst, dass eine Version installiert wird, auch wenn dies ein Downgrade "
"des Pakets durchführt"

#. type: Content of: <refentry><refsect1><refsect2><para><variablelist><varlistentry><term>
#: apt_preferences.5.xml:320
msgid "990 &lt;= P &lt; 1000"
msgstr "990 &lt;= P &lt; 1000"

#. type: Content of: <refentry><refsect1><refsect2><para><variablelist><varlistentry><listitem><simpara>
#: apt_preferences.5.xml:321
msgid ""
"causes a version to be installed even if it does not come from the target "
"release, unless the installed version is more recent"
msgstr ""
"veranlasst, dass eine Version installiert wird, auch wenn diese nicht vom "
"Ziel-Release kommt, außer wenn die installierte Version aktueller ist"

#. type: Content of: <refentry><refsect1><refsect2><para><variablelist><varlistentry><term>
#: apt_preferences.5.xml:326
msgid "500 &lt;= P &lt; 990"
msgstr "500 &lt;= P &lt; 990"

#. type: Content of: <refentry><refsect1><refsect2><para><variablelist><varlistentry><listitem><simpara>
#: apt_preferences.5.xml:327
msgid ""
"causes a version to be installed unless there is a version available "
"belonging to the target release or the installed version is more recent"
msgstr ""
"veranlasst, dass eine Version installiert wird, außer wenn eine Version "
"verfügbar ist, die zum Ziel-Release gehört oder die installierte Version "
"neuer ist"

#. type: Content of: <refentry><refsect1><refsect2><para><variablelist><varlistentry><term>
#: apt_preferences.5.xml:332
msgid "100 &lt;= P &lt; 500"
msgstr "100 &lt;= P &lt; 500"

#. type: Content of: <refentry><refsect1><refsect2><para><variablelist><varlistentry><listitem><simpara>
#: apt_preferences.5.xml:333
msgid ""
"causes a version to be installed unless there is a version available "
"belonging to some other distribution or the installed version is more recent"
msgstr ""
"veranlasst, dass eine Version installiert wird, außer wenn eine Version "
"verfügbar ist, die zu einer anderen Distribution gehört oder die "
"installierte Version neuer ist"

#. type: Content of: <refentry><refsect1><refsect2><para><variablelist><varlistentry><term>
#: apt_preferences.5.xml:338
msgid "0 &lt; P &lt; 100"
msgstr "0 &lt; P &lt; 100"

#. type: Content of: <refentry><refsect1><refsect2><para><variablelist><varlistentry><listitem><simpara>
#: apt_preferences.5.xml:339
msgid ""
"causes a version to be installed only if there is no installed version of "
"the package"
msgstr ""
"veranlasst, dass eine Version nur dann installiert wird, wenn es keine "
"installierte Version des Pakets gibt"

#. type: Content of: <refentry><refsect1><refsect2><para><variablelist><varlistentry><term>
#: apt_preferences.5.xml:343
msgid "P &lt; 0"
msgstr "P &lt; 0"

#. type: Content of: <refentry><refsect1><refsect2><para><variablelist><varlistentry><listitem><simpara>
#: apt_preferences.5.xml:344
msgid "prevents the version from being installed"
msgstr "verhindert das Installieren der Version"

#. type: Content of: <refentry><refsect1><refsect2><para>
#: apt_preferences.5.xml:349
msgid ""
"If any specific-form records match an available package version then the "
"first such record determines the priority of the package version.  Failing "
"that, if any general-form records match an available package version then "
"the first such record determines the priority of the package version."
msgstr ""
"Wenn irgendwelche Datensätze mit speziellem Format zu einer verfügbaren "
"Paketversion passen, dann legt der erste dieser Datensätze die Priorität der "
"Paketversion fest. Schlägt dies fehl und es passen irgendwelche Datensätze "
"mit allgemeinem Format zu einer verfügbaren Paketversion, dann legt der "
"erste dieser Datensätze die Priorität der Paketversion fest."

#. type: Content of: <refentry><refsect1><refsect2><para>
#: apt_preferences.5.xml:355
msgid ""
"For example, suppose the APT preferences file contains the three records "
"presented earlier:"
msgstr ""
"Nehmen wir zum Beispiel an, die APT-Einstellungsdatei enthält die drei "
"bereits gezeigten Datensätze:"

#. type: Content of: <refentry><refsect1><refsect2><programlisting>
#: apt_preferences.5.xml:359
#, no-wrap
msgid ""
"Package: perl\n"
"Pin: version &good-perl;*\n"
"Pin-Priority: 1001\n"
"\n"
"Package: *\n"
"Pin: origin \"\"\n"
"Pin-Priority: 999\n"
"\n"
"Package: *\n"
"Pin: release unstable\n"
"Pin-Priority: 50\n"
msgstr ""
"Package: perl\n"
"Pin: version &good-perl;*\n"
"Pin-Priority: 1001\n"
"\n"
"Package: *\n"
"Pin: origin \"\"\n"
"Pin-Priority: 999\n"
"\n"
"Package: *\n"
"Pin: release unstable\n"
"Pin-Priority: 50\n"

#. type: Content of: <refentry><refsect1><refsect2><para>
#: apt_preferences.5.xml:372
msgid "Then:"
msgstr "Dann:"

#. type: Content of: <refentry><refsect1><refsect2><para><itemizedlist><listitem><simpara>
#: apt_preferences.5.xml:374
msgid ""
"The most recent available version of the <literal>perl</literal> package "
"will be installed, so long as that version's version number begins with "
"\"<literal>&good-perl;</literal>\".  If <emphasis>any</emphasis> &good-perl;"
"* version of <literal>perl</literal> is available and the installed version "
"is &bad-perl;*, then <literal>perl</literal> will be downgraded."
msgstr ""
"Es wird die aktuellste verfügbare Version des Pakets <literal>perl</literal> "
"installiert, so lange die Versionsnummer mit »<literal>&good-perl;</"
"literal>« anfängt. Wenn <emphasis>irgendeine</emphasis> &good-perl;*-Version "
"von <literal>perl</literal> verfügbar ist und die installierte Version &bad-"
"perl;* ist, dann wird von <literal>perl</literal> ein Downgrade durchgeführt."

#. type: Content of: <refentry><refsect1><refsect2><para><itemizedlist><listitem><simpara>
#: apt_preferences.5.xml:379
msgid ""
"A version of any package other than <literal>perl</literal> that is "
"available from the local system has priority over other versions, even "
"versions belonging to the target release."
msgstr ""
"Eine Version irgendeines anderen Pakets als <literal>perl</literal>, die vom "
"lokalen System verfügbar ist, hat eine Priorität über anderen Versionen, "
"sogar wenn diese Versionen zum Ziel-Release gehören."

#. type: Content of: <refentry><refsect1><refsect2><para><itemizedlist><listitem><simpara>
#: apt_preferences.5.xml:383
msgid ""
"A version of a package whose origin is not the local system but some other "
"site listed in &sources-list; and which belongs to an <literal>unstable</"
"literal> distribution is only installed if it is selected for installation "
"and no version of the package is already installed."
msgstr ""
"Eine Version eines Pakets, dessen Ursprung nicht das lokale System ist, aber "
"ein anderer in &sources-list; aufgelisteter Ort und der zu einer "
"<literal>unstable</literal>-Distribution gehört, wird nur installiert, falls "
"es zur Installation ausgewählt wurde und nicht bereits eine Version des "
"Pakets installiert ist."

#. type: Content of: <refentry><refsect1><refsect2><title>
#: apt_preferences.5.xml:393
msgid "Determination of Package Version and Distribution Properties"
msgstr "Festlegung von Paketversion und Distributions-Eigenschaften"

#. type: Content of: <refentry><refsect1><refsect2><para>
#: apt_preferences.5.xml:395
msgid ""
"The locations listed in the &sources-list; file should provide "
"<filename>Packages</filename> and <filename>Release</filename> files to "
"describe the packages available at that location."
msgstr ""
"Die in der &sources-list;-Datei aufgelisteten Orte sollten "
"<filename>Packages</filename>- und <filename>Release</filename>-Dateien "
"bereitstellen, um die an diesem Ort verfügbaren Pakete zu beschreiben."

#. type: Content of: <refentry><refsect1><refsect2><para>
#: apt_preferences.5.xml:399
msgid ""
"The <filename>Packages</filename> file is normally found in the directory "
"<filename>.../dists/<replaceable>dist-name</replaceable>/"
"<replaceable>component</replaceable>/<replaceable>arch</replaceable></"
"filename>: for example, <filename>.../dists/stable/main/binary-i386/"
"Packages</filename>.  It consists of a series of multi-line records, one for "
"each package available in that directory.  Only two lines in each record are "
"relevant for setting APT priorities:"
msgstr ""
"Die <filename>Packages</filename>-Datei wird normalerweise im Verzeichnis "
"<filename>…/dists/<replaceable>Distributions-Name</replaceable>/"
"<replaceable>Komponente</replaceable>/<replaceable>Architektur</"
"replaceable></filename> gefunden, zum Beispiel <filename>…/dists/stable/main/"
"binary-i386/Packages</filename>. Sie besteht aus einer Serie mehrzeiliger "
"Datensätze, einem für jedes verfügbare Paket in diesem Verzeichnis. In jedem "
"Datensatz sind nur zwei Zeilen zum Setzen der APT-Prioritäten relevant:"

#. type: Content of: <refentry><refsect1><refsect2><para><variablelist><varlistentry><term>
#: apt_preferences.5.xml:407
msgid "the <literal>Package:</literal> line"
msgstr "die <literal>Package:</literal>-Zeile"

#. type: Content of: <refentry><refsect1><refsect2><para><variablelist><varlistentry><listitem><simpara>
#: apt_preferences.5.xml:408
msgid "gives the package name"
msgstr "gibt den Paketnamen an"

#. type: Content of: <refentry><refsect1><refsect2><para><variablelist><varlistentry><term>
#: apt_preferences.5.xml:411 apt_preferences.5.xml:461
msgid "the <literal>Version:</literal> line"
msgstr "die <literal>Version:</literal>-Zeile"

#. type: Content of: <refentry><refsect1><refsect2><para><variablelist><varlistentry><listitem><simpara>
#: apt_preferences.5.xml:412
msgid "gives the version number for the named package"
msgstr "gibt die Versionsnummer für das genannte Paket an"

#. type: Content of: <refentry><refsect1><refsect2><para>
#: apt_preferences.5.xml:417
msgid ""
"The <filename>Release</filename> file is normally found in the directory "
"<filename>.../dists/<replaceable>dist-name</replaceable></filename>: for "
"example, <filename>.../dists/stable/Release</filename>, or <filename>.../"
"dists/&stable-codename;/Release</filename>.  It consists of a single multi-"
"line record which applies to <emphasis>all</emphasis> of the packages in the "
"directory tree below its parent.  Unlike the <filename>Packages</filename> "
"file, nearly all of the lines in a <filename>Release</filename> file are "
"relevant for setting APT priorities:"
msgstr ""
"Die <filename>Release</filename>-Datei ist normalerweise im Verzeichnis "
"<filename>…/dists/<replaceable>Distributionsname</replaceable></filename> zu "
"finden, zum Beispiel <filename>…/dists/stable/Release</filename> oder "
"<filename>…/dists/&stable-codename;/Release</filename>. Sie besteht aus "
"einem einzelnen mehrzeiligen Datensatz, der auf <emphasis>alle</emphasis> "
"Pakete im Verzeichnisbaum unterhalb des übergeordneten Verzeichnisses "
"zutrifft. Anders als die <filename>Packages</filename>-Datei sind nahezu "
"alle Zeilen in einer <filename>Release</filename>-Datei für das Setzen von "
"APT-Prioritäten relevant:"

#. type: Content of: <refentry><refsect1><refsect2><para><variablelist><varlistentry><term>
#: apt_preferences.5.xml:428
msgid "the <literal>Archive:</literal> or <literal>Suite:</literal> line"
msgstr "die <literal>Archive:</literal>- oder <literal>Suite:</literal>-Zeile"

#. type: Content of: <refentry><refsect1><refsect2><para><variablelist><varlistentry><listitem><simpara>
#: apt_preferences.5.xml:429
msgid ""
"names the archive to which all the packages in the directory tree belong.  "
"For example, the line \"Archive: stable\" or \"Suite: stable\" specifies "
"that all of the packages in the directory tree below the parent of the "
"<filename>Release</filename> file are in a <literal>stable</literal> "
"archive.  Specifying this value in the APT preferences file would require "
"the line:"
msgstr ""
"benennt das Archiv, zu dem alle Pakete im Verzeichnisbaum gehören. Die Zeile "
"»Archive: stable« oder »Suite: stable« gibt zum Beispiel an, dass alle "
"Pakete im Verzeichnisbaum unterhalb des der <filename>Release</filename>-"
"Datei übergeordneten Verzeichnisses sich in einem <literal>stable</literal>-"
"Archiv befinden. Diesen Wert in der APT-Einstellungsdatei anzugeben würde "
"die folgende Zeile benötigen:"

#. type: Content of: <refentry><refsect1><refsect2><para><variablelist><varlistentry><listitem><programlisting>
#: apt_preferences.5.xml:439
#, no-wrap
msgid "Pin: release a=stable\n"
msgstr "Pin: release a=stable\n"

#. type: Content of: <refentry><refsect1><refsect2><para><variablelist><varlistentry><term>
#: apt_preferences.5.xml:445
msgid "the <literal>Codename:</literal> line"
msgstr "die <literal>Codename:</literal>-Zeile"

#. type: Content of: <refentry><refsect1><refsect2><para><variablelist><varlistentry><listitem><simpara>
#: apt_preferences.5.xml:446
msgid ""
"names the codename to which all the packages in the directory tree belong.  "
"For example, the line \"Codename: &testing-codename;\" specifies that all of "
"the packages in the directory tree below the parent of the "
"<filename>Release</filename> file belong to a version named "
"<literal>&testing-codename;</literal>.  Specifying this value in the APT "
"preferences file would require the line:"
msgstr ""
"benennt den Codenamen, zu dem alle Pakete im Verzeichnisbaum gehören. Die "
"Zeile »Codename: &testing-codename;« gibt zum Beispiel an, dass alle Pakete "
"im Verzeichnisbaum unterhalb des der <filename>Release</filename>-Datei "
"übergeordneten Verzeichnisses zu einer Version mit Namen <literal>&testing-"
"codename;</literal> gehören. Diesen Wert in der APT-Einstellungsdatei "
"anzugeben würde die folgende Zeile benötigen:"

#. type: Content of: <refentry><refsect1><refsect2><para><variablelist><varlistentry><listitem><programlisting>
#: apt_preferences.5.xml:455
#, no-wrap
msgid "Pin: release n=&testing-codename;\n"
msgstr "Pin: release n=&testing-codename;\n"

#. type: Content of: <refentry><refsect1><refsect2><para><variablelist><varlistentry><listitem><simpara>
#: apt_preferences.5.xml:462
msgid ""
"names the release version.  For example, the packages in the tree might "
"belong to Debian release version &stable-version;.  Note that there is "
"normally no version number for the <literal>testing</literal> and "
"<literal>unstable</literal> distributions because they have not been "
"released yet.  Specifying this in the APT preferences file would require one "
"of the following lines."
msgstr ""
"benennt die Release-Version. Die Pakete im Baum könnten zum Beispiel zur "
"Debian-Release-Version &stable-version; gehören. Beachten Sie, dass es "
"normalerweise keine Versionsnummer für <literal>testing</literal>- und "
"<literal>unstable</literal>-Distributionen gibt, weil sie noch nicht "
"veröffentlicht wurden. Diese in der APT-Einstellungsdatei anzugeben würde "
"eine der folgenden Zeilen benötigen:"

#. type: Content of: <refentry><refsect1><refsect2><para><variablelist><varlistentry><listitem><programlisting>
#: apt_preferences.5.xml:471
#, no-wrap
msgid ""
"Pin: release v=&stable-version;\n"
"Pin: release a=stable, v=&stable-version;\n"
"Pin: release &stable-version;\n"
msgstr ""
"Pin: release v=&stable-version;\n"
"Pin: release a=stable, v=&stable-version;\n"
"Pin: release &stable-version;\n"

#. type: Content of: <refentry><refsect1><refsect2><para><variablelist><varlistentry><term>
#: apt_preferences.5.xml:480
msgid "the <literal>Component:</literal> line"
msgstr "die <literal>Component:</literal>-Zeile"

#. type: Content of: <refentry><refsect1><refsect2><para><variablelist><varlistentry><listitem><simpara>
#: apt_preferences.5.xml:481
msgid ""
"names the licensing component associated with the packages in the directory "
"tree of the <filename>Release</filename> file.  For example, the line "
"\"Component: main\" specifies that all the packages in the directory tree "
"are from the <literal>main</literal> component, which entails that they are "
"licensed under terms listed in the Debian Free Software Guidelines.  "
"Specifying this component in the APT preferences file would require the line:"
msgstr ""
"benennt die Lizenzierungskomponente, die mit den Paketen im Verzeichnisbaum "
"der <filename>Release</filename>-Datei verbunden ist. Die Zeile »Component: "
"main« gibt zum Beispiel an, dass alle Pakete im Verzeichnisbaum von der "
"<literal>main</literal>-Komponente stammen, was zur Folge hat, dass sie "
"unter den Bedingungen der Debian-Richtlinien für Freie Software stehen. "
"Diese Komponente in der APT-Einstellungsdatei anzugeben würde die folgende "
"Zeilen benötigen:"

#. type: Content of: <refentry><refsect1><refsect2><para><variablelist><varlistentry><listitem><programlisting>
#: apt_preferences.5.xml:490
#, no-wrap
msgid "Pin: release c=main\n"
msgstr "Pin: release c=main\n"

#. type: Content of: <refentry><refsect1><refsect2><para><variablelist><varlistentry><term>
#: apt_preferences.5.xml:496
msgid "the <literal>Origin:</literal> line"
msgstr "die <literal>Origin:</literal>-Zeile"

#. type: Content of: <refentry><refsect1><refsect2><para><variablelist><varlistentry><listitem><simpara>
#: apt_preferences.5.xml:497
msgid ""
"names the originator of the packages in the directory tree of the "
"<filename>Release</filename> file.  Most commonly, this is <literal>Debian</"
"literal>.  Specifying this origin in the APT preferences file would require "
"the line:"
msgstr ""
"benennt den Urheber des Pakets im Verzeichnisbaum der <filename>Release</"
"filename>-Datei. Zumeist ist dies <literal>Debian</literal>. Diesen Ursprung "
"in der APT-Einstellungsdatei anzugeben würde die folgende Zeile benötigen:"

#. type: Content of: <refentry><refsect1><refsect2><para><variablelist><varlistentry><listitem><programlisting>
#: apt_preferences.5.xml:503
#, no-wrap
msgid "Pin: release o=Debian\n"
msgstr "Pin: release o=Debian\n"

#. type: Content of: <refentry><refsect1><refsect2><para><variablelist><varlistentry><term>
#: apt_preferences.5.xml:509
msgid "the <literal>Label:</literal> line"
msgstr "die <literal>Label:</literal>-Zeile"

#. type: Content of: <refentry><refsect1><refsect2><para><variablelist><varlistentry><listitem><simpara>
#: apt_preferences.5.xml:510
msgid ""
"names the label of the packages in the directory tree of the "
"<filename>Release</filename> file.  Most commonly, this is <literal>Debian</"
"literal>.  Specifying this label in the APT preferences file would require "
"the line:"
msgstr ""
"benennt die Beschriftung des Pakets im Verzeichnisbaum der "
"<filename>Release</filename>-Datei. Zumeist ist dies <literal>Debian</"
"literal>. Diese Beschriftung in der APT-Einstellungsdatei anzugeben würde "
"die folgende Zeile benötigen:"

#. type: Content of: <refentry><refsect1><refsect2><para><variablelist><varlistentry><listitem><programlisting>
#: apt_preferences.5.xml:516
#, no-wrap
msgid "Pin: release l=Debian\n"
msgstr "Pin: release l=Debian\n"

#. type: Content of: <refentry><refsect1><refsect2><para>
#: apt_preferences.5.xml:523
msgid ""
"All of the <filename>Packages</filename> and <filename>Release</filename> "
"files retrieved from locations listed in the &sources-list; file are stored "
"in the directory <filename>/var/lib/apt/lists</filename>, or in the file "
"named by the variable <literal>Dir::State::Lists</literal> in the "
"<filename>apt.conf</filename> file.  For example, the file <filename>debian."
"lcs.mit.edu_debian_dists_unstable_contrib_binary-i386_Release</filename> "
"contains the <filename>Release</filename> file retrieved from the site "
"<literal>debian.lcs.mit.edu</literal> for <literal>binary-i386</literal> "
"architecture files from the <literal>contrib</literal> component of the "
"<literal>unstable</literal> distribution."
msgstr ""
"Alle <filename>Packages</filename>- und <filename>Release</filename>-"
"Dateien, die von Orten heruntergeladen werden, die in der Datei &sources-"
"list; aufgelistet sind, werden im Verzeichnis <filename>/var/lib/apt/lists</"
"filename> oder in der von der Variablen <literal>Dir::State::Lists</literal> "
"in der Datei <filename>apt.conf</filename> benannten Datei gespeichert. Die "
"Datei <filename>debian.lcs.mit.edu_debian_dists_unstable_contrib_binary-"
"i386_Release</filename> enthält zum Beispiel die <filename>Release</"
"filename>-Datei, die von der Site <literal>debian.lcs.mit.edu</literal> für "
"die <literal>binary-i386</literal>-Architekturdateien von der "
"<literal>contrib</literal>-Komponente der <literal>unstable</literal>-"
"Distribution heruntergeladen wurde."

#. type: Content of: <refentry><refsect1><refsect2><title>
#: apt_preferences.5.xml:536
msgid "Optional Lines in an APT Preferences Record"
msgstr "Optionale Zeilen in einem APT-Einstellungsdatensatz"

#. type: Content of: <refentry><refsect1><refsect2><para>
#: apt_preferences.5.xml:538
msgid ""
"Each record in the APT preferences file can optionally begin with one or "
"more lines beginning with the word <literal>Explanation:</literal>.  This "
"provides a place for comments."
msgstr ""
"Optional kann jeder Datensatz in der APT-Einstellungsdatei mit einer oder "
"mehreren Zeilen beginnen, die mit dem Wort <literal>Explanation:</literal> "
"anfangen. Dieses stellt einen Platz für Kommentare bereit."

#. type: Content of: <refentry><refsect1><refsect2><title>
#: apt_preferences.5.xml:547
msgid "Tracking Stable"
msgstr "Stable verfolgen"

#. type: Content of: <refentry><refsect1><refsect2><para><programlisting>
#: apt_preferences.5.xml:555
#, no-wrap
msgid ""
"Explanation: Uninstall or do not install any Debian-originated\n"
"Explanation: package versions other than those in the stable distro\n"
"Package: *\n"
"Pin: release a=stable\n"
"Pin-Priority: 900\n"
"\n"
"Package: *\n"
"Pin: release o=Debian\n"
"Pin-Priority: -10\n"
msgstr ""
"Explanation: Deinstallieren oder nicht installieren von anderen von Debian\n"
"Explanation: stammenden Paketversionen als denen der Stable-Distribution\n"
"Package: *\n"
"Pin: release a=stable\n"
"Pin-Priority: 900\n"
"\n"
"Package: *\n"
"Pin: release o=Debian\n"
"Pin-Priority: -10\n"

#. type: Content of: <refentry><refsect1><refsect2><para>
#: apt_preferences.5.xml:549
msgid ""
"The following APT preferences file will cause APT to assign a priority "
"higher than the default (500) to all package versions belonging to a "
"<literal>stable</literal> distribution and a prohibitively low priority to "
"package versions belonging to other <literal>Debian</literal> "
"distributions.  <placeholder type=\"programlisting\" id=\"0\"/>"
msgstr ""
"Die folgende APT-Einstellungsdatei wird APT veranlassen, allen "
"Paketversionen eine höhere Priorität als die Vorgabe (500) zu geben, die zu "
"einer <literal>stable</literal>-Distribution gehören und eine ungeheuer "
"niedrige Priorität Paketversionen, die zu anderen <literal>Debian</literal>-"
"Distributionen gehören. <placeholder type=\"programlisting\" id=\"0\"/>"

#. type: Content of: <refentry><refsect1><refsect2><para><programlisting>
#: apt_preferences.5.xml:572 apt_preferences.5.xml:618
#: apt_preferences.5.xml:676
#, no-wrap
msgid ""
"apt-get install <replaceable>package-name</replaceable>\n"
"apt-get upgrade\n"
"apt-get dist-upgrade\n"
msgstr ""
"apt-get install <replaceable>Paketname</replaceable>\n"
"apt-get upgrade\n"
"apt-get dist-upgrade\n"

#. type: Content of: <refentry><refsect1><refsect2><para>
#: apt_preferences.5.xml:567
msgid ""
"With a suitable &sources-list; file and the above preferences file, any of "
"the following commands will cause APT to upgrade to the latest "
"<literal>stable</literal> version(s).  <placeholder type=\"programlisting\" "
"id=\"0\"/>"
msgstr ""
"Mit einer geeigneten &sources-list;-Datei und der obigen Einstellungsdatei "
"wird jeder der folgenden Befehle APT veranlassen, ein Upgrade auf die neuste"
"(n) <literal>stable</literal>-Version(en) durchzuführen. <placeholder type="
"\"programlisting\" id=\"0\"/>"

#. type: Content of: <refentry><refsect1><refsect2><para><programlisting>
#: apt_preferences.5.xml:584
#, no-wrap
msgid "apt-get install <replaceable>package</replaceable>/testing\n"
msgstr "apt-get install <replaceable>Paket</replaceable>/testing\n"

#. type: Content of: <refentry><refsect1><refsect2><para>
#: apt_preferences.5.xml:578
msgid ""
"The following command will cause APT to upgrade the specified package to the "
"latest version from the <literal>testing</literal> distribution; the package "
"will not be upgraded again unless this command is given again.  <placeholder "
"type=\"programlisting\" id=\"0\"/>"
msgstr ""
"Der folgende Befehl wird APT veranlassen, ein Upgrade des angegebenen Pakets "
"auf die neuste Version der <literal>testing</literal>-Distribution "
"durchzuführen. Von dem Paket wird kein weiteres Upgrade durchgeführt, außer "
"wenn dieser Befehl wieder angegeben wird. <placeholder type=\"programlisting"
"\" id=\"0\"/>"

#. type: Content of: <refentry><refsect1><refsect2><title>
#: apt_preferences.5.xml:590
msgid "Tracking Testing or Unstable"
msgstr "Testing oder Unstable verfolgen"

#. type: Content of: <refentry><refsect1><refsect2><para><programlisting>
#: apt_preferences.5.xml:599
#, no-wrap
msgid ""
"Package: *\n"
"Pin: release a=testing\n"
"Pin-Priority: 900\n"
"\n"
"Package: *\n"
"Pin: release a=unstable\n"
"Pin-Priority: 800\n"
"\n"
"Package: *\n"
"Pin: release o=Debian\n"
"Pin-Priority: -10\n"
msgstr ""
"Package: *\n"
"Pin: release a=testing\n"
"Pin-Priority: 900\n"
"\n"
"Package: *\n"
"Pin: release a=unstable\n"
"Pin-Priority: 800\n"
"\n"
"Package: *\n"
"Pin: release o=Debian\n"
"Pin-Priority: -10\n"

#. type: Content of: <refentry><refsect1><refsect2><para>
#: apt_preferences.5.xml:592
msgid ""
"The following APT preferences file will cause APT to assign a high priority "
"to package versions from the <literal>testing</literal> distribution, a "
"lower priority to package versions from the <literal>unstable</literal> "
"distribution, and a prohibitively low priority to package versions from "
"other <literal>Debian</literal> distributions.  <placeholder type="
"\"programlisting\" id=\"0\"/>"
msgstr ""
"Die folgende APT-Einstellungsdatei wird APT veranlassen, Paketversionen der "
"<literal>testing</literal>-Distribution eine hohe Priorität, Paketversionen "
"der <literal>unstable</literal>-Distribution eine niedrigere Priorität und "
"eine ungeheuer niedrige Priorität zu Paketversionen von anderen "
"<literal>Debian</literal>-Distributionen zuzuweisen. <placeholder type="
"\"programlisting\" id=\"0\"/>"

#. type: Content of: <refentry><refsect1><refsect2><para>
#: apt_preferences.5.xml:613
msgid ""
"With a suitable &sources-list; file and the above preferences file, any of "
"the following commands will cause APT to upgrade to the latest "
"<literal>testing</literal> version(s).  <placeholder type=\"programlisting\" "
"id=\"0\"/>"
msgstr ""
"Mit einer geeigneten &sources-list;-Datei und der obigen Einstellungsdatei "
"wird jeder der folgenden Befehle APT veranlassen, ein Upgrade auf die neuste"
"(n) <literal>testing</literal>-Version(en) durchzuführen. <placeholder type="
"\"programlisting\" id=\"0\"/>"

#. type: Content of: <refentry><refsect1><refsect2><para><programlisting>
#: apt_preferences.5.xml:633
#, no-wrap
msgid "apt-get install <replaceable>package</replaceable>/unstable\n"
msgstr "apt-get install <replaceable>Paket</replaceable>/unstable\n"

#. type: Content of: <refentry><refsect1><refsect2><para>
#: apt_preferences.5.xml:624
msgid ""
"The following command will cause APT to upgrade the specified package to the "
"latest version from the <literal>unstable</literal> distribution.  "
"Thereafter, <command>apt-get upgrade</command> will upgrade the package to "
"the most recent <literal>testing</literal> version if that is more recent "
"than the installed version, otherwise, to the most recent <literal>unstable</"
"literal> version if that is more recent than the installed version.  "
"<placeholder type=\"programlisting\" id=\"0\"/>"
msgstr ""
"Der folgende Befehl wird APT veranlassen, ein Upgrade des angegebenen Pakets "
"auf die neuste Version der <literal>unstable</literal>-Distribution "
"durchzuführen. Danach wird <command>apt-get upgrade</command> ein Upgrade "
"des Pakets auf die aktuellste <literal>testing</literal>-Version "
"durchführen, falls diese aktueller als die installierte Version ist, "
"andernfalls auf die aktuellste <literal>unstable</literal>-Version, wenn "
"diese aktueller als die installierte Version ist.  <placeholder type="
"\"programlisting\" id=\"0\"/>"

#. type: Content of: <refentry><refsect1><refsect2><title>
#: apt_preferences.5.xml:640
msgid "Tracking the evolution of a codename release"
msgstr "Die Entwicklung eines Codename-Releases verfolgen"

#. type: Content of: <refentry><refsect1><refsect2><para><programlisting>
#: apt_preferences.5.xml:654
#, no-wrap
msgid ""
"Explanation: Uninstall or do not install any Debian-originated package versions\n"
"Explanation: other than those in the distribution codenamed with &testing-codename; or sid\n"
"Package: *\n"
"Pin: release n=&testing-codename;\n"
"Pin-Priority: 900\n"
"\n"
"Explanation: Debian unstable is always codenamed with sid\n"
"Package: *\n"
"Pin: release n=sid\n"
"Pin-Priority: 800\n"
"\n"
"Package: *\n"
"Pin: release o=Debian\n"
"Pin-Priority: -10\n"
msgstr ""
"Explanation: Deinstallieren oder nicht installieren von anderen von Debian\n"
"Explanation: stammenden Paketversionen als denen der &testing-codename;-\n"
"Explanation: oder Sid-Distribution\n"
"Package: *\n"
"Pin: release n=&testing-codename;\n"
"Pin-Priority: 900\n"
"\n"
"Explanation: Debian-Unstable hat immer den Codenamen sid\n"
"Package: *\n"
"Pin: release a=sid\n"
"Pin-Priority: 800\n"
"\n"
"Package: *\n"
"Pin: release o=Debian\n"
"Pin-Priority: -10\n"

#. type: Content of: <refentry><refsect1><refsect2><para>
#: apt_preferences.5.xml:642
msgid ""
"The following APT preferences file will cause APT to assign a priority "
"higher than the default (500) to all package versions belonging to a "
"specified codename of a distribution and a prohibitively low priority to "
"package versions belonging to other <literal>Debian</literal> distributions, "
"codenames and archives.  Note that with this APT preference APT will follow "
"the migration of a release from the archive <literal>testing</literal> to "
"<literal>stable</literal> and later <literal>oldstable</literal>. If you "
"want to follow for example the progress in <literal>testing</literal> "
"notwithstanding the codename changes you should use the example "
"configurations above.  <placeholder type=\"programlisting\" id=\"0\"/>"
msgstr ""
"Die folgende APT-Einstellungsdatei wird APT veranlassen, allen Paketen, die "
"zu einem bestimmten Codenamen einer Distribution gehören, eine höhere "
"Priorität als die Vorgabe (500) zu geben und Paketversionen, die zu anderen "
"<literal>Debian</literal>-Distributionen, Codenamen und Archiven gehören, "
"eine ungeheuer niedrige Priorität zu geben. Beachten Sie, dass APT mit "
"diesen APT-Einstellungen der Migration eines Releases vom Archiv "
"<literal>testing</literal> zu <literal>stable</literal> und später zu "
"<literal>oldstable</literal> folgen wird. Wenn Sie zum Beispiel dem "
"Fortschritt in <literal>testing</literal> folgen möchten, obwohl der "
"Codename sich ändert, sollten Sie die Beispielkonfigurationen oberhalb "
"benutzen. <placeholder type=\"programlisting\" id=\"0\"/>"

#. type: Content of: <refentry><refsect1><refsect2><para>
#: apt_preferences.5.xml:671
msgid ""
"With a suitable &sources-list; file and the above preferences file, any of "
"the following commands will cause APT to upgrade to the latest version(s) in "
"the release codenamed with <literal>&testing-codename;</literal>.  "
"<placeholder type=\"programlisting\" id=\"0\"/>"
msgstr ""
"Mit einer geeigneten &sources-list;-Datei und der obigen Einstellungsdatei "
"wird jeder der folgenden Befehle APT veranlassen, ein Upgrade auf die letzte"
"(n) Version(en) im Release mit Codenamen <literal>&testing-codename;</"
"literal> durchzuführen. <placeholder type=\"programlisting\" id=\"0\"/>"

#. type: Content of: <refentry><refsect1><refsect2><para><programlisting>
#: apt_preferences.5.xml:691
#, no-wrap
msgid "apt-get install <replaceable>package</replaceable>/sid\n"
msgstr "apt-get install <replaceable>Paket</replaceable>/sid\n"

#. type: Content of: <refentry><refsect1><refsect2><para>
#: apt_preferences.5.xml:682
msgid ""
"The following command will cause APT to upgrade the specified package to the "
"latest version from the <literal>sid</literal> distribution.  Thereafter, "
"<command>apt-get upgrade</command> will upgrade the package to the most "
"recent <literal>&testing-codename;</literal> version if that is more recent "
"than the installed version, otherwise, to the most recent <literal>sid</"
"literal> version if that is more recent than the installed version.  "
"<placeholder type=\"programlisting\" id=\"0\"/>"
msgstr ""
"Der folgende Befehl wird APT veranlassen, ein Upgrade des angegebenen Pakets "
"auf die letzte Version der <literal>sid</literal>-Distribution "
"durchzuführen. Danach wird <command>apt-get upgrade</command> ein Upgrade "
"des Pakets auf die aktuellste <literal>&testing-codename;</literal>-Version "
"durchführen, wenn diese aktueller als die installierte Version ist, "
"andernfalls auf die aktuellste <literal>sid</literal>-Version, wenn diese "
"aktueller als die installierte Version ist. <placeholder type="
"\"programlisting\" id=\"0\"/>"

#. type: Content of: <refentry><refsect1><para>
#: apt_preferences.5.xml:706
msgid "&apt-get; &apt-cache; &apt-conf; &sources-list;"
msgstr "&apt-get; &apt-cache; &apt-conf; &sources-list;"

#. type: Content of: <refentry><refnamediv><refpurpose>
#: sources.list.5.xml:33
msgid "List of configured APT data sources"
msgstr "Liste konfigurierter APT-Datenquellen"

#. type: Content of: <refentry><refsect1><para>
#: sources.list.5.xml:38
msgid ""
"The source list <filename>/etc/apt/sources.list</filename> is designed to "
"support any number of active sources and a variety of source media. The file "
"lists one source per line, with the most preferred source listed first. The "
"information available from the configured sources is acquired by "
"<command>apt-get update</command> (or by an equivalent command from another "
"APT front-end)."
msgstr ""
"Die Quellenliste <filename>/etc/apt/sources.list</filename> wurde entworfen, "
"um jede Zahl aktiver Quellen und unterschiedlicher Quellmedien zu "
"unterstützen. Die Datei führt eine Quelle je Zeile auf, mit der bevorzugten "
"Quelle am Anfang. Die Informationen über die konfigurierten Quellen werden "
"durch <command>apt-get update</command> (oder einen vergleichbaren Befehl "
"einer anderen APT-Oberfläche) beschafft."

#. type: Content of: <refentry><refsect1><para>
#: sources.list.5.xml:45
msgid ""
"Each line specifying a source starts with type (e.g. <literal>deb-src</"
"literal>)  followed by options and arguments for this type.  Individual "
"entries cannot be continued onto a following line. Empty lines are ignored, "
"and a <literal>#</literal> character anywhere on a line marks the remainder "
"of that line as a comment."
msgstr ""
"Jede Zeile, die eine Quelle angibt, beginnt mit den Typ (z.B. <literal>deb-"
"src</literal>) gefolgt von Optionen und Argumenten für diesen Typ. Einzelne "
"Einträge können nicht auf einer folgenden Zeile fortgesetzt werden. Leere "
"Zeilen werden ignoriert und ein <literal>#</literal>-Zeichen irgendwo in "
"einer Zeile kennzeichnet den Rest dieser Zeile als Kommentar."

#. type: Content of: <refentry><refsect1><title>
#: sources.list.5.xml:53
msgid "sources.list.d"
msgstr "sources.list.d"

#. type: Content of: <refentry><refsect1><para>
#: sources.list.5.xml:54
msgid ""
"The <filename>/etc/apt/sources.list.d</filename> directory provides a way to "
"add sources.list entries in separate files.  The format is the same as for "
"the regular <filename>sources.list</filename> file.  File names need to end "
"with <filename>.list</filename> and may only contain letters (a-z and A-Z), "
"digits (0-9), underscore (_), hyphen (-) and period (.) characters.  "
"Otherwise APT will print a notice that it has ignored a file, unless that "
"file matches a pattern in the <literal>Dir::Ignore-Files-Silently</literal> "
"configuration list - in which case it will be silently ignored."
msgstr ""
"Das Verzeichnis <filename>/etc/apt/sources.list.d</filename> stellt eine "
"Möglichkeit bereit, sources.list-Einträge in separaten Dateien hinzuzufügen. "
"Das Format ist das gleiche wie für die normale <filename>sources.list</"
"filename>-Datei. Dateinamen müssen mit <filename>.list</filename> enden und "
"können nur Buchstaben (a-z und A-Z), Ziffern (0-9), Unterstriche (_), "
"Bindestriche (-) und Punkte (.) enthalten. Andernfalls wird APT einen "
"Hinweis ausgeben, dass es eine Datei ignoriert hat, falls die Datei nicht "
"auf ein Muster in der Konfigurationsliste <literal>Dir::Ignore-Files-"
"Silently</literal> passt – in diesem Fall wird sie stillschweigend ignoriert."

#. type: Content of: <refentry><refsect1><title>
#: sources.list.5.xml:65
msgid "The deb and deb-src types"
msgstr "Die Typen deb und deb-src"

#. type: Content of: <refentry><refsect1><para>
#: sources.list.5.xml:66
msgid ""
"The <literal>deb</literal> type references a typical two-level Debian "
"archive, <filename>distribution/component</filename>. The "
"<literal>distribution</literal> is generally an archive name like "
"<literal>stable</literal> or <literal>testing</literal> or a codename like "
"<literal>&stable-codename;</literal> or <literal>&testing-codename;</"
"literal> while component is one of <literal>main</literal>, "
"<literal>contrib</literal> or <literal>non-free</literal>. The <literal>deb-"
"src</literal> type references a Debian distribution's source code in the "
"same form as the <literal>deb</literal> type.  A <literal>deb-src</literal> "
"line is required to fetch source indexes."
msgstr ""
"Der <literal>deb</literal>-Typ beschreibt ein typisches zweistufiges Debian-"
"Archiv, <filename>Distribution/Komponente</filename>. <literal>Distribution</"
"literal> ist typischerweise ein Archivname wie <literal>stable</literal> "
"oder <literal>testing</literal> oder ein Codename wie <literal>&stable-"
"codename;</literal> oder <literal>&testing-codename;</literal> während "
"Komponente entweder <literal>main</literal>, <literal>contrib</literal> oder "
"<literal>non-free</literal> ist. Der <literal>deb-src</literal>-Typ "
"beschreibt den Quellcode einer Debian-Distribution in der gleichen Form wie "
"den <literal>deb</literal>-Typ. Eine <literal>deb-src</literal>-Zeile wird "
"benötigt, um Quellindizes herunterzuladen."

#. type: Content of: <refentry><refsect1><para>
#: sources.list.5.xml:78
msgid ""
"The format for a <filename>sources.list</filename> entry using the "
"<literal>deb</literal> and <literal>deb-src</literal> types is:"
msgstr ""
"Das Format für einen <filename>sources.list</filename>-Eintrag, der die "
"<literal>deb</literal>- und <literal>deb-src</literal>-Typen benutzt, ist:"

#. type: Content of: <refentry><refsect1><literallayout>
#: sources.list.5.xml:81
#, no-wrap
msgid "deb [ options ] uri distribution [component1] [component2] [...]"
msgstr "deb [ Optionen ] URI Distribution [Komponente1] [Komponente2] […]"

#. type: Content of: <refentry><refsect1><para>
#: sources.list.5.xml:83
msgid ""
"The URI for the <literal>deb</literal> type must specify the base of the "
"Debian distribution, from which APT will find the information it needs.  "
"<literal>distribution</literal> can specify an exact path, in which case the "
"components must be omitted and <literal>distribution</literal> must end with "
"a slash (<literal>/</literal>). This is useful for the case when only a "
"particular sub-section of the archive denoted by the URI is of interest.  If "
"<literal>distribution</literal> does not specify an exact path, at least one "
"<literal>component</literal> must be present."
msgstr ""
"Die URI für den <literal>deb</literal>-Typ muss die Basis der Debian-"
"Distribution angeben, wo APT die Informationen findet, die es benötigt. "
"<literal>Distribution</literal> kann einen genauen Pfad angeben. In diesem "
"Fall müssen die Komponenten weggelassen werden und <literal>Distribution</"
"literal> muss mit einem Schrägstrich (<literal>/</literal>) enden. Dies ist "
"nützlich, wenn nur ein bestimmter Unterabschnitt des von der URI angegebenen "
"Archivs von Interesse ist. Wenn <literal>Distribution</literal> keinen "
"genauen Pfad angibt, muss mindestens eine <literal>Komponente</literal> "
"angegeben sein."

#. type: Content of: <refentry><refsect1><para>
#: sources.list.5.xml:92
msgid ""
"<literal>distribution</literal> may also contain a variable, <literal>$(ARCH)"
"</literal> which expands to the Debian architecture (such as <literal>amd64</"
"literal> or <literal>armel</literal>) used on the system. This permits "
"architecture-independent <filename>sources.list</filename> files to be used. "
"In general this is only of interest when specifying an exact path, "
"<literal>APT</literal> will automatically generate a URI with the current "
"architecture otherwise."
msgstr ""
"<literal>distribution</literal> könnte außerdem eine Variable, <literal>"
"$(ARCH)</literal>, enthalten, die zur Debian-Architektur (wie "
"<literal>amd64</literal> oder <literal>armel</literal>) expandiert wird, die "
"auf dem System benutzt wird. Dies erlaubt es, architekturunabhängige "
"<filename>sources.list</filename>-Dateien zu benutzen. Im Allgemeinen ist "
"dies nur von Interesse, wenn ein genauer Pfad angegeben wird, andernfalls "
"wird <literal>APT</literal> automatisch eine URI mit der aktuellen "
"Architektur generieren."

#. type: Content of: <refentry><refsect1><para>
#: sources.list.5.xml:100
msgid ""
"Since only one distribution can be specified per line it may be necessary to "
"have multiple lines for the same URI, if a subset of all available "
"distributions or components at that location is desired.  APT will sort the "
"URI list after it has generated a complete set internally, and will collapse "
"multiple references to the same Internet host, for instance, into a single "
"connection, so that it does not inefficiently establish an FTP connection, "
"close it, do something else, and then re-establish a connection to that same "
"host. This feature is useful for accessing busy FTP sites with limits on the "
"number of simultaneous anonymous users. APT also parallelizes connections to "
"different hosts to more effectively deal with sites with low bandwidth."
msgstr ""
"Da pro Zeile nur eine Distribution angegeben werden kann, könnte es nötig "
"sein, mehrere Zeilen für die gleiche URI zu haben, falls eine Untermenge "
"aller verfügbarer Distributionen oder Komponenten von diesem Ort gewünscht "
"wird. APT wird die URI-Liste sortieren, nachdem es intern eine komplette "
"Zusammenstellung generiert hat und es wird mehrere Bezüge zum gleichen "
"Internet-Rechner zusammenfassen, zum Beispiel zu einer einzigen Verbindung, "
"so dass es nicht ineffizient FTP-Verbindungen herstellt, sie schließt, sonst "
"etwas tut und dann erneut eine Verbindung zum gleichen Rechner herstellt. "
"Diese Funktion ist nützlich für den Zugriff auf ausgelastete FTP-Sites mit "
"Begrenzungen der Anzahl gleichzeitiger anonymer Anwender. APT parallelisiert "
"außerdem Verbindungen zu verschiedenen Rechnern, um effektiver mit Orten "
"niedriger Bandbreite hauszuhalten."

#. type: Content of: <refentry><refsect1><para>
#: sources.list.5.xml:112
msgid ""
"<literal>options</literal> is always optional and needs to be surrounded by "
"square brackets. It can consist of multiple settings in the form "
"<literal><replaceable>setting</replaceable>=<replaceable>value</"
"replaceable></literal>.  Multiple settings are separated by spaces. The "
"following settings are supported by APT (note however that unsupported "
"settings will be ignored silently):"
msgstr ""
"<literal>options</literal> ist immer optional und muss in eckige Klammern "
"eingeschlossen werden. Es kann aus mehreren Einstellungen in der Form "
"<literal><replaceable>Einstellung</replaceable>=<replaceable>Wert</"
"replaceable></literal> bestehen. Mehrere Einstellungen werden durch "
"Leerzeichen getrennt. Die folgenden Einstellungen werden von APT "
"unterstützt. Beachten Sie allerdings, dass nicht unterstützte Einstellungen "
"stillschweigend ignoriert werden."

#. type: Content of: <refentry><refsect1><para><itemizedlist><listitem><para>
#: sources.list.5.xml:117
msgid ""
"<literal>arch=<replaceable>arch1</replaceable>,<replaceable>arch2</"
"replaceable>,…</literal> can be used to specify for which architectures "
"information should be downloaded. If this option is not set all "
"architectures defined by the <literal>APT::Architectures</literal> option "
"will be downloaded."
msgstr ""
"<literal>arch=<replaceable>Architektur1</replaceable>,"
"<replaceable>Architektur2</replaceable>, …</literal> kann benutzt werden, um "
"anzugeben, für welche Architekturen Paketinformationen heruntergeladen "
"werden sollen. Falls diese Option nicht gesetzt ist, werden alle durch die "
"Option <literal>APT::Architectures</literal> definierten Architekturen "
"heruntergeladen."

#. type: Content of: <refentry><refsect1><para><itemizedlist><listitem><para>
#: sources.list.5.xml:121
msgid ""
"<literal>trusted=yes</literal> can be set to indicate that packages from "
"this source are always authenticated even if the <filename>Release</"
"filename> file is not signed or the signature can't be checked. This "
"disables parts of &apt-secure; and should therefore only be used in a local "
"and trusted context. <literal>trusted=no</literal> is the opposite which "
"handles even correctly authenticated sources as not authenticated."
msgstr ""
"<literal>trusted=yes</literal> kann gesetzt werden, um anzuzeigen, dass "
"Pakete aus dieser Quelle immer authentifiziert sind, sogar, falls die Datei "
"<filename>Release</filename> nicht signiert ist oder die Signatur nicht "
"geprüft werden kann. Dies deaktiviert Teile von &apt-secure; und sollte "
"daher nur in lokalem und vertrauenswürdigem Kontext benutzt werden. "
"<literal>trusted=no</literal> ist das Gegenteil davon. Es handhabt sogar "
"korrekt authentifizierte Quellen als nicht authentifiziert."

#. type: Content of: <refentry><refsect1><para>
#: sources.list.5.xml:128
msgid ""
"It is important to list sources in order of preference, with the most "
"preferred source listed first. Typically this will result in sorting by "
"speed from fastest to slowest (CD-ROM followed by hosts on a local network, "
"followed by distant Internet hosts, for example)."
msgstr ""
"Es ist wichtig, die Quellen in der Reihenfolge ihrer Wichtigkeit "
"aufzulisten, die bevorzugte Quelle zuerst. Typischerweise resultiert dies in "
"einer Sortierung nach Geschwindigkeit, vom schnellsten zum langsamsten (CD-"
"ROM, gefolgt von Rechnern im lokalen Netzwerk, gefolgt von Internet-"
"Rechnern, zum Beispiel)."

#. type: Content of: <refentry><refsect1><para>
#: sources.list.5.xml:133
msgid "Some examples:"
msgstr "Einige Beispiele:"

#. type: Content of: <refentry><refsect1><literallayout>
#: sources.list.5.xml:135
#, no-wrap
msgid ""
"deb http://ftp.debian.org/debian &stable-codename; main contrib non-free\n"
"deb http://security.debian.org/ &stable-codename;/updates main contrib non-free\n"
"   "
msgstr ""
"deb http://ftp.debian.org/debian &stable-codename; main contrib non-free\n"
"deb http://security.debian.org/ &stable-codename;/updates main contrib non-free\n"
"   "

#. type: Content of: <refentry><refsect1><title>
#: sources.list.5.xml:141
msgid "URI specification"
msgstr "URI-Beschreibung"

#. type: Content of: <refentry><refsect1><para>
#: sources.list.5.xml:143
msgid "The currently recognized URI types are:"
msgstr "Die derzeit zulässigen URI-Typen sind:"

#. type: Content of: <refentry><refsect1><para><variablelist><varlistentry><listitem><para>
#: sources.list.5.xml:147
msgid ""
"The file scheme allows an arbitrary directory in the file system to be "
"considered an archive. This is useful for NFS mounts and local mirrors or "
"archives."
msgstr ""
"Das file-Schema erlaubt es einem beliebigen Verzeichnis im Dateisystem, als "
"Archiv betrachtet zu werden. Dies ist nützlich für eingehängtes NFS und "
"lokale Spiegel oder Archive."

#. type: Content of: <refentry><refsect1><para><variablelist><varlistentry><listitem><para>
#: sources.list.5.xml:154
msgid ""
"The cdrom scheme allows APT to use a local CD-ROM drive with media swapping. "
"Use the &apt-cdrom; program to create cdrom entries in the source list."
msgstr ""
"Das cdrom-Schema erlaubt APT ein lokales CD-ROM-Laufwerk mit Medienwechsel "
"zu benutzen. Benutzen Sie das Programm &apt-cdrom;, um CD-ROM-Einträge in "
"der Quellenliste zu erstellen."

#. type: Content of: <refentry><refsect1><para><variablelist><varlistentry><listitem><para>
#: sources.list.5.xml:161
msgid ""
"The http scheme specifies an HTTP server for the archive. If an environment "
"variable <envar>http_proxy</envar> is set with the format http://server:"
"port/, the proxy server specified in <envar>http_proxy</envar> will be used. "
"Users of authenticated HTTP/1.1 proxies may use a string of the format "
"http://user:pass@server:port/.  Note that this is an insecure method of "
"authentication."
msgstr ""
"Das http-Schema gibt einen HTTP-Server für das Archiv an. Wenn eine "
"Umgebungsvariable <envar>http_proxy</envar> mit dem Format http://Server:"
"Port/ gesetzt ist, wird der in <envar>http_proxy</envar> angegebene Proxy-"
"Server benutzt. Anwender eines HTTP/1.1-authentifizierten Proxys können eine "
"Zeichenkette mit dem Format http://Anwender:Passwort@Server:Port/ benutzt. "
"Beachten Sie, dass dies eine unsichere Authentifizierungsmethode ist."

#. type: Content of: <refentry><refsect1><para><variablelist><varlistentry><listitem><para>
#: sources.list.5.xml:172
msgid ""
"The ftp scheme specifies an FTP server for the archive. APT's FTP behavior "
"is highly configurable; for more information see the &apt-conf; manual page. "
"Please note that an FTP proxy can be specified by using the "
"<envar>ftp_proxy</envar> environment variable. It is possible to specify an "
"HTTP proxy (HTTP proxy servers often understand FTP URLs)  using this "
"environment variable and <emphasis>only</emphasis> this environment "
"variable. Proxies using HTTP specified in the configuration file will be "
"ignored."
msgstr ""
"Das ftp-Schema gibt einen FTP-Server für das Archiv an. Das FTP-Verhalten "
"von APT ist in hohem Maße konfigurierbar. Um weitere Informationen zu "
"erhalten, lesen Sie die &apt-conf;-Handbuchseite. Bitte beachten Sie, dass "
"ein FTP-Proxy durch Benutzung der <envar>ftp_proxy</envar>-"
"Umgebungsvariablen angegeben werden kann. Es ist mittels dieser "
"Umgebungsvariable und <emphasis>nur</emphasis> dieser Umgebungsvariable "
"möglich, einen HTTP-Proxy anzugeben (HTTP-Proxy-Server verstehen oft auch "
"FTP-URLs). FTP-Proxys, die gemäß Angabe in der Konfigurationsdatei HTTP "
"benutzen, werden ignoriert."

#. type: Content of: <refentry><refsect1><para><variablelist><varlistentry><listitem><para>
#: sources.list.5.xml:184
msgid ""
"The copy scheme is identical to the file scheme except that packages are "
"copied into the cache directory instead of used directly at their location.  "
"This is useful for people using removable media to copy files around with "
"APT."
msgstr ""
"Das copy-Schema ist identisch mit dem file-Schema, außer dass Pakete in das "
"Zwischenspeicherverzeichnis kopiert werden, anstatt direkt von ihrem "
"Herkunftsort benutzt zu werden. Dies ist für Leute nützlich, die "
"Wechseldatenträger benutzen, um Dateien mit APT umherzukopieren."

#. type: Content of: <refentry><refsect1><para><variablelist><varlistentry><listitem><para>
#: sources.list.5.xml:191
msgid ""
"The rsh/ssh method invokes RSH/SSH to connect to a remote host and access "
"the files as a given user. Prior configuration of rhosts or RSA keys is "
"recommended. The standard <command>find</command> and <command>dd</command> "
"commands are used to perform the file transfers from the remote host."
msgstr ""
"Die rsh/ssh-Methode ruft RSH/SSH auf, um sich mit einem Rechner in der Ferne "
"zu verbinden und als angegebener Benutzer auf die Dateien zuzugreifen. Es "
"wird empfohlen, vorher Rhosts und RSA-Schlüssel zu konfigurieren. Für die "
"Übertragung von Dateien aus der Ferne werden die Standardbefehle "
"<command>find</command> und <command>dd</command> verwandt."

#. type: Content of: <refentry><refsect1><para><variablelist><varlistentry><term>
#: sources.list.5.xml:198
msgid "adding more recognizable URI types"
msgstr "weitere zulässige URI-Typen hinzufügen"

#. type: Content of: <refentry><refsect1><para><variablelist><varlistentry><listitem><para>
#: sources.list.5.xml:200
msgid ""
"APT can be extended with more methods shipped in other optional packages, "
"which should follow the naming scheme <package>apt-transport-"
"<replaceable>method</replaceable></package>.  For instance, the APT team "
"also maintains the package <package>apt-transport-https</package>, which "
"provides access methods for HTTPS URIs with features similar to the http "
"method.  Methods for using e.g. debtorrent are also available - see &apt-"
"transport-debtorrent;."
msgstr ""
"APT kann mit weiteren Methoden, die in anderen optionalen Paketen geliefert "
"werden, die dem Namensschema <literal>apt-transport-<replaceable>Methode</"
"replaceable></literal> folgen sollten, erweitert werden. Das APT-Team "
"betreut zum Beispiel außerdem das Paket <literal>apt-transport-https</"
"literal>, das Zugriffsmethoden für HTTPS-URIs mit Funktionen bereitstellt, "
"die denen der HTTP-Methode ähneln. Außerdem sind z.B. Methoden für die "
"Benutzung von debtorrent verfügbar – siehe &apt-transport-debtorrent;."

#. type: Content of: <refentry><refsect1><para>
#: sources.list.5.xml:212
msgid ""
"Uses the archive stored locally (or NFS mounted) at /home/jason/debian for "
"stable/main, stable/contrib, and stable/non-free."
msgstr ""
"Benutzt die lokal gespeicherten (oder per NFS eingehängten) Archive in /home/"
"jason/debian für stable/main, stable/contrib und stable/non-free."

#. type: Content of: <refentry><refsect1><literallayout>
#: sources.list.5.xml:214
#, no-wrap
msgid "deb file:/home/jason/debian stable main contrib non-free"
msgstr "deb file:/home/jason/debian stable main contrib non-free"

#. type: Content of: <refentry><refsect1><para>
#: sources.list.5.xml:216
msgid "As above, except this uses the unstable (development) distribution."
msgstr ""
"wie oben, außer das dies die »unstable«- (Entwicklungs-) Distribution "
"benutzt."

#. type: Content of: <refentry><refsect1><literallayout>
#: sources.list.5.xml:217
#, no-wrap
msgid "deb file:/home/jason/debian unstable main contrib non-free"
msgstr "deb file:/home/jason/debian unstable main contrib non-free"

#. type: Content of: <refentry><refsect1><para>
#: sources.list.5.xml:219
msgid "Source line for the above"
msgstr "Quellzeile für obiges"

#. type: Content of: <refentry><refsect1><literallayout>
#: sources.list.5.xml:220
#, no-wrap
msgid "deb-src file:/home/jason/debian unstable main contrib non-free"
msgstr "deb-src file:/home/jason/debian unstable main contrib non-free"

#. type: Content of: <refentry><refsect1><para>
#: sources.list.5.xml:222
msgid ""
"The first line gets package information for the architectures in "
"<literal>APT::Architectures</literal> while the second always retrieves "
"<literal>amd64</literal> and <literal>armel</literal>."
msgstr ""
"Die erste Zeile bekommt Paketinformationen für die Architekturen in "
"<literal>APT::Architectures</literal>, während die zweite immer "
"<literal>amd64</literal> und <literal>armel</literal> holt."

#. type: Content of: <refentry><refsect1><literallayout>
#: sources.list.5.xml:224
#, no-wrap
msgid ""
"deb http://ftp.debian.org/debian &stable-codename; main\n"
"deb [ arch=amd64,armel ] http://ftp.debian.org/debian &stable-codename; main"
msgstr ""
"deb http://ftp.debian.org/debian &stable-codename; main\n"
"deb [ arch=amd64,armel ] http://ftp.debian.org/debian &stable-codename; main"

#. type: Content of: <refentry><refsect1><para>
#: sources.list.5.xml:227
msgid ""
"Uses HTTP to access the archive at archive.debian.org, and uses only the "
"hamm/main area."
msgstr ""
"benutzt HTTP, um auf das Archiv auf archive.debian.org zuzugreifen und nur "
"den hamm/main-Bereich zu benutzen."

#. type: Content of: <refentry><refsect1><literallayout>
#: sources.list.5.xml:229
#, no-wrap
msgid "deb http://archive.debian.org/debian-archive hamm main"
msgstr "deb http://archive.debian.org/debian-archive hamm main"

#. type: Content of: <refentry><refsect1><para>
#: sources.list.5.xml:231
msgid ""
"Uses FTP to access the archive at ftp.debian.org, under the debian "
"directory, and uses only the &stable-codename;/contrib area."
msgstr ""
"benutzt FTP, um auf das Archiv auf archive.debian.org unter dem debian-"
"Verzeichnis zuzugreifen und nur den &stable-codename;/contrib-Bereich zu "
"benutzen."

#. type: Content of: <refentry><refsect1><literallayout>
#: sources.list.5.xml:233
#, no-wrap
msgid "deb ftp://ftp.debian.org/debian &stable-codename; contrib"
msgstr "deb ftp://ftp.debian.org/debian &stable-codename; contrib"

#. type: Content of: <refentry><refsect1><para>
#: sources.list.5.xml:235
msgid ""
"Uses FTP to access the archive at ftp.debian.org, under the debian "
"directory, and uses only the unstable/contrib area. If this line appears as "
"well as the one in the previous example in <filename>sources.list</filename> "
"a single FTP session will be used for both resource lines."
msgstr ""
"benutzt FTP, um auf das Archiv auf ftp.debian.org unter dem debian-"
"Verzeichnis zuzugreifen und nur den unstable/contrib-Bereich zu benutzen. "
"Falls diese Zeile zusammen mit der aus dem vorherigen Beispiel in der Datei "
"<filename>sources.list</filename> auftaucht, wird eine einzelne FTP-Sitzung "
"für beide Quellzeilen benutzt."

#. type: Content of: <refentry><refsect1><literallayout>
#: sources.list.5.xml:239
#, no-wrap
msgid "deb ftp://ftp.debian.org/debian unstable contrib"
msgstr "deb ftp://ftp.debian.org/debian unstable contrib"

#. type: Content of: <refentry><refsect1><para><literallayout>
#: sources.list.5.xml:248
#, no-wrap
msgid "deb http://ftp.tlh.debian.org/universe unstable/binary-$(ARCH)/"
msgstr "deb http://ftp.tlh.debian.org/universe unstable/binary-$(ARCH)/"

#. type: Content of: <refentry><refsect1><para>
#: sources.list.5.xml:241
msgid ""
"Uses HTTP to access the archive at ftp.tlh.debian.org, under the universe "
"directory, and uses only files found under <filename>unstable/binary-i386</"
"filename> on i386 machines, <filename>unstable/binary-amd64</filename> on "
"amd64, and so forth for other supported architectures. [Note this example "
"only illustrates how to use the substitution variable; official debian "
"archives are not structured like this] <placeholder type=\"literallayout\" "
"id=\"0\"/>"
msgstr ""
"benutzt HTTP, um auf das Archiv auf ftp.tlh.debian.org unter dem universe-"
"Verzeichnis zuzugreifen und benutzt nur Dateien, die unter "
"<filename>unstable/binary-i386</filename> auf i386-Maschinen, "
"<filename>unstable/binary-amd64</filename> auf amd64 und so weiter für "
"andere unterstützte Architekturen, gefunden werden. [Beachten Sie, dass "
"dieses Beispiel nur anschaulich macht, wie die Platzhaltervariable benutzt "
"wird. Offizielle Debian-Archive sind nicht so strukturiert.] <placeholder "
"type=\"literallayout\" id=\"0\"/>"

#. type: Content of: <refentry><refsect1><para>
#: sources.list.5.xml:253
msgid "&apt-cache; &apt-conf;"
msgstr "&apt-cache; &apt-conf;"

#. type: Content of: <refentry><refmeta><manvolnum>
#: apt-extracttemplates.1.xml:26 apt-sortpkgs.1.xml:26 apt-ftparchive.1.xml:26
msgid "1"
msgstr "1"

#. type: Content of: <refentry><refnamediv><refpurpose>
#: apt-extracttemplates.1.xml:33
msgid ""
"Utility to extract <command>debconf</command> config and templates from "
"Debian packages"
msgstr ""
"Hilfsprogramm zum Extrahieren der <command>debconf</command>-Konfiguration "
"und Schablonen von Debian-Paketen"

#. type: Content of: <refentry><refsect1><para>
#: apt-extracttemplates.1.xml:39
msgid ""
"<command>apt-extracttemplates</command> will take one or more Debian package "
"files as input and write out (to a temporary directory) all associated "
"config scripts and template files. For each passed in package that contains "
"config scripts and templates, one line of output will be generated in the "
"format:"
msgstr ""
"<command>apt-extracttemplates</command> nimmt als Eingabe ein oder mehrere "
"Debian-Paketdateien entgegen und schreibt alle verbundenen "
"Konfigurationsskripte und Schablonendateien (in ein temporäres Verzeichnis) "
"heraus. Für jedes übergebene Paket das Konfigurationsskripte und "
"Schablonendateien enthält, wird eine Ausgabezeile in folgendem Format "
"generiert:"

#. type: Content of: <refentry><refsect1><para>
#: apt-extracttemplates.1.xml:44
msgid "package version template-file config-script"
msgstr "Paket Version Schablonendatei Konfigurationsskript"

#. type: Content of: <refentry><refsect1><para>
#: apt-extracttemplates.1.xml:45
msgid ""
"template-file and config-script are written to the temporary directory "
"specified by the <option>-t</option> or <option>--tempdir</option> "
"(<literal>APT::ExtractTemplates::TempDir</literal>) directory, with "
"filenames of the form <filename>package.template.XXXX</filename> and "
"<filename>package.config.XXXX</filename>"
msgstr ""
"Schablonendatei und Konfigurationsskript werden in das temporäre Verzeichnis "
"geschrieben, das durch das Verzeichnis <option>-t</option> oder <option>--"
"tempdir</option> (<literal>APT::ExtractTemplates::TempDir</literal>) mit "
"Dateinamen der Form <filename>package. template.XXXX</filename> und "
"<filename>package.config.XXXX</filename> angegeben wurde."

#. type: Content of: <refentry><refsect1><variablelist><varlistentry><listitem><para>
#: apt-extracttemplates.1.xml:58
msgid ""
"Temporary directory in which to write extracted <command>debconf</command> "
"template files and config scripts.  Configuration Item: <literal>APT::"
"ExtractTemplates::TempDir</literal>"
msgstr ""
"temporäres Verzeichnis, in das die extrahierten <command>debconf</command>-"
"Schablonendateien und Konfigurationsdateien geschrieben werden. "
"Konfigurationselement: <literal>APT::ExtractTemplates::TempDir</literal>"

#. type: Content of: <refentry><refsect1><para>
#: apt-extracttemplates.1.xml:75
msgid ""
"<command>apt-extracttemplates</command> returns zero on normal operation, "
"decimal 100 on error."
msgstr ""
"<command>apt-extracttemplates</command> gibt bei normalen Operationen 0 "
"zurück, dezimal 100 bei Fehlern."

#. type: Content of: <refentry><refnamediv><refpurpose>
#: apt-sortpkgs.1.xml:33
msgid "Utility to sort package index files"
msgstr "Werkzeug zum Sortieren von Paketindexdateien"

#. type: Content of: <refentry><refsect1><para>
#: apt-sortpkgs.1.xml:39
msgid ""
"<command>apt-sortpkgs</command> will take an index file (source index or "
"package index) and sort the records so that they are ordered by the package "
"name.  It will also sort the internal fields of each record according to the "
"internal sorting rules."
msgstr ""
"<command>apt-sortpkgs</command> nimmt eine Indexdatei (Quell- oder "
"Paketindex) und sortiert die Datensätze nach Paketnamen. Es wird außerdem "
"die internen Felder jedes Datensatzes gemäß interner Sortierregeln sortieren."

#. type: Content of: <refentry><refsect1><para>
#: apt-sortpkgs.1.xml:45
msgid ""
"All output is sent to standard output; the input must be a seekable file."
msgstr ""
"Alle Ausgaben werden an die Standardausgabe gesandt, die Eingabe muss eine "
"durchsuchbare Datei sein."

#. type: Content of: <refentry><refsect1><variablelist><varlistentry><listitem><para>
#: apt-sortpkgs.1.xml:54
msgid ""
"Use source index field ordering.  Configuration Item: <literal>APT::"
"SortPkgs::Source</literal>."
msgstr ""
"Quellindexfeldanordnung benutzen. Konfigurationselement: <literal>APT::"
"SortPkgs::Source</literal>."

#. type: Content of: <refentry><refsect1><para>
#: apt-sortpkgs.1.xml:68
msgid ""
"<command>apt-sortpkgs</command> returns zero on normal operation, decimal "
"100 on error."
msgstr ""
"<command>apt-sortpkgs</command> gibt bei normalen Operationen 0 zurück, "
"dezimal 100 bei Fehlern."

#. type: Content of: <refentry><refnamediv><refpurpose>
#: apt-ftparchive.1.xml:33
msgid "Utility to generate index files"
msgstr "Hilfsprogramm zum Generieren von Indexdateien"

#. type: Content of: <refentry><refsect1><para>
#: apt-ftparchive.1.xml:39
msgid ""
"<command>apt-ftparchive</command> is the command line tool that generates "
"the index files that APT uses to access a distribution source. The index "
"files should be generated on the origin site based on the content of that "
"site."
msgstr ""
"<command>apt-ftparchive</command> ist das Befehlszeilenwerkzeug, das "
"Indexdateien generiert, die APT zum Zugriff auf eine Distributionsquelle "
"benutzt. Die Indexdateien sollten auf der Ursprungs-Site auf Basis des "
"Inhalts dieser Stelle generiert werden."

#. type: Content of: <refentry><refsect1><para>
#: apt-ftparchive.1.xml:43
msgid ""
"<command>apt-ftparchive</command> is a superset of the &dpkg-scanpackages; "
"program, incorporating its entire functionality via the <literal>packages</"
"literal> command.  It also contains a contents file generator, "
"<literal>contents</literal>, and an elaborate means to 'script' the "
"generation process for a complete archive."
msgstr ""
"<command>apt-ftparchive</command> ist eine Obermenge des &dpkg-scanpackages;-"
"Programms, das dessen ganze Funktionalität über den <literal>packages</"
"literal>-Befehl enthält ist ein durchdachtes Mittel den Generierungsprozess "
"für ein komplettes Archiv zu »skripten«."

#. type: Content of: <refentry><refsect1><para>
#: apt-ftparchive.1.xml:49
msgid ""
"Internally <command>apt-ftparchive</command> can make use of binary "
"databases to cache the contents of a .deb file and it does not rely on any "
"external programs aside from &gzip;. When doing a full generate it "
"automatically performs file-change checks and builds the desired compressed "
"output files."
msgstr ""
"Intern kann <command>apt-ftparchive</command> von Programmdatenbanken "
"Gebrauch machen, um die Inhalte einer .deb-Datei zwischenzuspeichern und es "
"verlasst sich nicht auf irgendwelche externen Programme, abgesehen von "
"&gzip;. Wenn eine vollständige Generierung erfolgt, werden automatisch "
"Dateiänderungsprüfungen durchgeführt und die gewünschten gepackten "
"Ausgabedateien erzeugt."

#. type: Content of: <refentry><refsect1><variablelist><varlistentry><listitem><para>
#: apt-ftparchive.1.xml:60
msgid ""
"The packages command generates a package file from a directory tree. It "
"takes the given directory and recursively searches it for .deb files, "
"emitting a package record to stdout for each. This command is approximately "
"equivalent to &dpkg-scanpackages;."
msgstr ""
"Der »packages«-Befehl generiert eine Paketdatei aus einem Verzeichnisbaum. "
"Er nimmt ein vorgegebenes Verzeichnis und durchsucht es rekursiv nach .deb-"
"Dateien, wobei es für jede einen Paketdatensatz auf stdout ausgibt.Dieser "
"Befehl entspricht etwa &dpkg-scanpackages;."

#. type: Content of: <refentry><refsect1><variablelist><varlistentry><listitem><para>
#: apt-ftparchive.1.xml:65 apt-ftparchive.1.xml:89
msgid ""
"The option <option>--db</option> can be used to specify a binary caching DB."
msgstr ""
"Die Option <option>--db</option> kann benutzt werden, um eine Datenbank zum "
"Zwischenspeichern von Programmen anzugeben."

#. type: Content of: <refentry><refsect1><variablelist><varlistentry><listitem><para>
#: apt-ftparchive.1.xml:70
msgid ""
"The <literal>sources</literal> command generates a source index file from a "
"directory tree.  It takes the given directory and recursively searches it "
"for .dsc files, emitting a source record to stdout for each. This command is "
"approximately equivalent to &dpkg-scansources;."
msgstr ""
"Der <literal>sources</literal>-Befehl generiert eine Quellenindexdatei aus "
"einem Verzeichnisbaum. Er nimmt ein vorgegebenes Verzeichnis und durchsucht "
"es rekursiv nach .dsc-Dateien, wobei es für jede einen Quelldatensatz auf "
"stdout ausgibt. Dieser Befehl entspricht etwa &dpkg-scansources;."

#. type: Content of: <refentry><refsect1><variablelist><varlistentry><listitem><para>
#: apt-ftparchive.1.xml:75
msgid ""
"If an override file is specified then a source override file will be looked "
"for with an extension of .src. The --source-override option can be used to "
"change the source override file that will be used."
msgstr ""
"Wenn eine Override-Datei angegeben ist, wird nach einer Quellen-Override-"
"Datei mit einer .src-Dateiendung gesucht. Die Option »--source-override« "
"kann benutzt werden, um die Quellen-Override-Datei, die benutzt wird, zu "
"ändern."

#. type: Content of: <refentry><refsect1><variablelist><varlistentry><listitem><para>
#: apt-ftparchive.1.xml:82
msgid ""
"The <literal>contents</literal> command generates a contents file from a "
"directory tree. It takes the given directory and recursively searches it "
"for .deb files, and reads the file list from each file. It then sorts and "
"writes to stdout the list of files matched to packages. Directories are not "
"written to the output. If multiple packages own the same file then each "
"package is separated by a comma in the output."
msgstr ""
"Der <literal>contents</literal>-Befehl generiert eine Inhaltsdatei aus einem "
"Verzeichnisbaum. Er nimmt ein vorgegebenes Verzeichnis und durchsucht es "
"rekursiv nach .deb-Dateien und liest die Dateiliste von jeder Datei. Dann "
"sortiert er die Liste der passenden Pakete und schreibt sie nach stdout. "
"Verzeichnisse werden nicht in die Ausgabe geschrieben. Falls mehrere Pakete "
"die gleiche Datei besitzen, dann befindet sich jedes Paket durch Komma "
"getrennt in der Ausgabe."

#. type: Content of: <refentry><refsect1><variablelist><varlistentry><listitem><para>
#: apt-ftparchive.1.xml:94
msgid ""
"The <literal>release</literal> command generates a Release file from a "
"directory tree. It recursively searches the given directory for uncompressed "
"<filename>Packages</filename> and <filename>Sources</filename> files and "
"ones compressed with <command>gzip</command>, <command>bzip2</command> or "
"<command>lzma</command> as well as <filename>Release</filename> and "
"<filename>md5sum.txt</filename> files by default (<literal>APT::FTPArchive::"
"Release::Default-Patterns</literal>). Additional filename patterns can be "
"added by listing them in <literal>APT::FTPArchive::Release::Patterns</"
"literal>.  It then writes to stdout a <filename>Release</filename> file "
"containing an MD5, SHA1 and SHA256 digest for each file."
msgstr ""
"Der Befehl <literal>release</literal> erzeugt eine Release-Datei aus einem "
"Verzeichnisbaum. Standardmäßig durchsucht er rekursiv das angegebene "
"Verzeichnis nach nicht komprimierten <filename>Packages</filename>- und "
"<filename>Sources</filename>-Dateien und denen, die mit <command>gzip</"
"command>, <command>bzip2</command> oder <command>lzma</command> komprimiert "
"wurden, ebenso wie <filename>Release</filename>- und <filename>md5sum.txt</"
"filename>-Dateien (<literal>APT::FTPArchive::Release::Default-Patterns</"
"literal>). Zusätzliche Muster für Dateinamen können hinzugefügt werden, "
"indem sie in <literal>APT::FTPArchive::Release::Patterns</literal> "
"aufgeführt werden. Dann schreibt er eine <filename>Release</filename>-Datei "
"auf die Standardausgabe, die für jede Datei eine MD5-, SHA1- und SHA256-"
"Prüfsumme enthält."

#. type: Content of: <refentry><refsect1><variablelist><varlistentry><listitem><para>
#: apt-ftparchive.1.xml:104
msgid ""
"Values for the additional metadata fields in the Release file are taken from "
"the corresponding variables under <literal>APT::FTPArchive::Release</"
"literal>, e.g. <literal>APT::FTPArchive::Release::Origin</literal>.  The "
"supported fields are: <literal>Origin</literal>, <literal>Label</literal>, "
"<literal>Suite</literal>, <literal>Version</literal>, <literal>Codename</"
"literal>, <literal>Date</literal>, <literal>Valid-Until</literal>, "
"<literal>Architectures</literal>, <literal>Components</literal>, "
"<literal>Description</literal>."
msgstr ""
"Werte für zusätzliche Metadatenfelder in der Release-Datei werden den "
"entsprechenden Variablen unter <literal>APT::FTPArchive::Release</literal> "
"entnommen, z.B. <literal>APT::FTPArchive::Release::Origin</literal>. Die "
"unterstützten Felder sind: <literal>Origin</literal>, <literal>Label</"
"literal>, <literal>Suite</literal>, <literal>Version</literal>, "
"<literal>Codename</literal>, <literal>Date</literal>, <literal>Valid-Until</"
"literal>, <literal>Architectures</literal>, <literal>Components</literal>, "
"<literal>Description</literal>."

#. type: Content of: <refentry><refsect1><variablelist><varlistentry><listitem><para>
#: apt-ftparchive.1.xml:117
msgid ""
"The <literal>generate</literal> command is designed to be runnable from a "
"cron script and builds indexes according to the given config file. The "
"config language provides a flexible means of specifying which index files "
"are built from which directories, as well as providing a simple means of "
"maintaining the required settings."
msgstr ""
"Der <literal>generate</literal>-Befehl wurde entworfen, um von einem Cron-"
"Skript ausführbar zu sein und bildet Indizes, die der angegebenen "
"Konfigurationsdatei entsprechen. Die Konfigurationssprache stellt eine "
"flexible Möglichkeit bereit, um anzugeben, welche Indexdateien von welchen "
"Verzeichnissen gebildet wurden, ebenso wie sie eine einfache Möglichkeit zur "
"Verwaltung der erforderlichen Einstellungen bereitstellt."

#. type: Content of: <refentry><refsect1><variablelist><varlistentry><listitem><para>
#: apt-ftparchive.1.xml:126
msgid ""
"The <literal>clean</literal> command tidies the databases used by the given "
"configuration file by removing any records that are no longer necessary."
msgstr ""
"Der <literal>clean</literal>-Befehl räumt die Datenbanken auf, die von der "
"angegebenen Konfigurationsdatei benutzt wurden, indem es nicht länger nötige "
"Datensätze entfernt."

#. type: Content of: <refentry><refsect1><title>
#: apt-ftparchive.1.xml:132
msgid "The Generate Configuration"
msgstr "Die Generate-Konfiguration"

#. type: Content of: <refentry><refsect1><para>
#: apt-ftparchive.1.xml:134
msgid ""
"The <literal>generate</literal> command uses a configuration file to "
"describe the archives that are going to be generated. It follows the typical "
"ISC configuration format as seen in ISC tools like bind 8 and dhcpd.  &apt-"
"conf; contains a description of the syntax. Note that the generate "
"configuration is parsed in sectional manner, but &apt-conf; is parsed in a "
"tree manner. This only effects how the scope tag is handled."
msgstr ""
"Der <literal>generate</literal>-Befehl benutzt eine Konfigurationsdatei, um "
"die Archive zu beschreiben, die generiert werden sollen. Es folgt dem "
"typischen ISC-Konfigurationsformat, wie es in ISC-Werkzeugen wie Bind 8 oder "
"DHCP gesehen werden kann. &apt-conf; enthält eine Beschreibung der Syntax. "
"Beachten Sie, dass die generate-Konfiguration abschnittsweise ausgewertet "
"wird, &apt-conf; aber baumartig ausgewertet wird. Dies hat nur Auswirkungen, "
"wenn die Markierung »scope« behandelt wird."

#. type: Content of: <refentry><refsect1><para>
#: apt-ftparchive.1.xml:142
msgid ""
"The generate configuration has four separate sections, each described below."
msgstr ""
"Die generate-Konfiguration hat vier getrennte Abschnitte, jeder ist "
"unterhalb beschrieben"

#. type: Content of: <refentry><refsect1><refsect2><title>
#: apt-ftparchive.1.xml:144
msgid "<literal>Dir</literal> Section"
msgstr "<literal>Dir</literal>-Abschnitt"

#. type: Content of: <refentry><refsect1><refsect2><para>
#: apt-ftparchive.1.xml:146
msgid ""
"The <literal>Dir</literal> section defines the standard directories needed "
"to locate the files required during the generation process. These "
"directories are prepended certain relative paths defined in later sections "
"to produce a complete an absolute path."
msgstr ""
"Der <literal>Dir</literal>-Abschnitt definiert die Vorgabeverzeichnisse, die "
"zum Orten der benötigten Dateien während des Generierungsprozesses gebraucht "
"werden. Diese Verzeichnisse werden bestimmten relativen Pfaden, die in "
"späteren Abschnitten definiert werden, vorangestellt, um einen vollständigen "
"absoluten Pfad zu bilden."

#. type: Content of: <refentry><refsect1><refsect2><variablelist><varlistentry><listitem><para>
#: apt-ftparchive.1.xml:153
msgid ""
"Specifies the root of the FTP archive, in a standard Debian configuration "
"this is the directory that contains the <filename>ls-LR</filename> and dist "
"nodes."
msgstr ""
"gibt die Wurzel des FTP-Archivs an. In einer Debian-Standardkonfiguration "
"ist das das Verzeichnis, das die <filename>ls-LR</filename>- und dist-Knoten "
"enthält."

#. type: Content of: <refentry><refsect1><refsect2><variablelist><varlistentry><listitem><para>
#: apt-ftparchive.1.xml:160
msgid "Specifies the location of the override files."
msgstr "gibt den Ort der Override-Dateien an"

#. type: Content of: <refentry><refsect1><refsect2><variablelist><varlistentry><listitem><para>
#: apt-ftparchive.1.xml:165
msgid "Specifies the location of the cache files."
msgstr "gibt den Ort der Zwischenspeicherdateien an"

#. type: Content of: <refentry><refsect1><refsect2><variablelist><varlistentry><listitem><para>
#: apt-ftparchive.1.xml:170
msgid ""
"Specifies the location of the file list files, if the <literal>FileList</"
"literal> setting is used below."
msgstr ""
"gibt den Ort der Dateilistendateien an, wenn die <literal>FileList</literal> "
"unterhalb gesetzt ist."

#. type: Content of: <refentry><refsect1><refsect2><title>
#: apt-ftparchive.1.xml:176
msgid "<literal>Default</literal> Section"
msgstr "<literal>Default</literal>-Abschnitt"

#. type: Content of: <refentry><refsect1><refsect2><para>
#: apt-ftparchive.1.xml:178
msgid ""
"The <literal>Default</literal> section specifies default values, and "
"settings that control the operation of the generator. Other sections may "
"override these defaults with a per-section setting."
msgstr ""
"Der <literal>Default</literal>-Abschnitt gibt Vorgabewerte an und "
"Einstellungen, die den Betrieb des Generators steuern. Andere Abschnitte "
"können diese Vorgaben mit einer Einstellung pro Abschnitt überschreiben."

#. type: Content of: <refentry><refsect1><refsect2><variablelist><varlistentry><listitem><para>
#: apt-ftparchive.1.xml:184
msgid ""
"Sets the default compression schemes to use for the package index files. It "
"is a string that contains a space separated list of at least one of: '.' (no "
"compression), 'gzip' and 'bzip2'. The default for all compression schemes is "
"'. gzip'."
msgstr ""
"setzt das Vorgabe-Kompressionsschema, das für die Package-Indexdateien "
"benutzt wird. Es ist eine Zeichenkette, die eine durch Leerzeichen getrennte "
"Liste mit mindestens einem der folgenden Dinge enthält: ».« (keine "
"Kompression), »gzip« und »bzip2«. Die Vorgabe für alle Kompressionsschemata "
"ist ». gzip«."

#. type: Content of: <refentry><refsect1><refsect2><variablelist><varlistentry><listitem><para>
#: apt-ftparchive.1.xml:192
msgid ""
"Sets the default list of file extensions that are package files.  This "
"defaults to '.deb'."
msgstr ""
"setzt die Vorgabeliste von Dateierweiterungen, die Paketdateien sind. "
"Vorgabe ist ».deb«."

#. type: Content of: <refentry><refsect1><refsect2><variablelist><varlistentry><listitem><para>
#: apt-ftparchive.1.xml:198
msgid ""
"This is similar to <literal>Packages::Compress</literal> except that it "
"controls the compression for the Sources files."
msgstr ""
"Dies ist <literal>Packages::Compress</literal> ähnlich, außer dass es die "
"Kompression der Quelldateien steuert."

#. type: Content of: <refentry><refsect1><refsect2><variablelist><varlistentry><listitem><para>
#: apt-ftparchive.1.xml:204
msgid ""
"Sets the default list of file extensions that are source files.  This "
"defaults to '.dsc'."
msgstr ""
"setzt die Vorgabeliste von Dateierweiterungen, die Quelldateien sind. "
"Vorgabe ist ».dsc«."

#. type: Content of: <refentry><refsect1><refsect2><variablelist><varlistentry><listitem><para>
#: apt-ftparchive.1.xml:210
msgid ""
"This is similar to <literal>Packages::Compress</literal> except that it "
"controls the compression for the Contents files."
msgstr ""
"Dies ist <literal>Packages::Compress</literal> ähnlich, außer dass es die "
"Kompression der Inhaltsdateien steuert."

#. type: Content of: <refentry><refsect1><refsect2><variablelist><varlistentry><listitem><para>
#: apt-ftparchive.1.xml:216
msgid ""
"This is similar to <literal>Packages::Compress</literal> except that it "
"controls the compression for the Translation-en master file."
msgstr ""
"Dies ist <literal>Packages::Compress</literal> ähnlich, außer dass es die "
"Kompression der Translation-en-Hauptdatei steuert."

#. type: Content of: <refentry><refsect1><refsect2><variablelist><varlistentry><listitem><para>
#: apt-ftparchive.1.xml:222
msgid ""
"Specifies the number of kilobytes to delink (and replace with hard links) "
"per run. This is used in conjunction with the per-section <literal>External-"
"Links</literal> setting."
msgstr ""
"gibt die Anzahl von Kilobytes an, die pro Durchlauf delinkt (und durch "
"Hardlinks ersetzt) werden sollen. Dies wird in Verbindung mit der "
"<literal>External-Links</literal>-Einstellung pro Abschnitt benutzt."

#. type: Content of: <refentry><refsect1><refsect2><variablelist><varlistentry><listitem><para>
#: apt-ftparchive.1.xml:229
msgid ""
"Specifies the mode of all created index files. It defaults to 0644. All "
"index files are set to this mode with no regard to the umask."
msgstr ""
"gibt die Rechte für alle erstellten Indexdateien an. Vorgabe ist 0644. Alle "
"Indexdateien werden ohne Beachtung von umask auf diese Rechte gesetzt."

#. type: Content of: <refentry><refsect1><refsect2><variablelist><varlistentry><listitem><para>
#: apt-ftparchive.1.xml:236 apt-ftparchive.1.xml:382
msgid ""
"Specifies whether long descriptions should be included in the "
"<filename>Packages</filename> file or split out into a master "
"<filename>Translation-en</filename> file."
msgstr ""
"gesetzt, falls lange Beschreibungen in die <filename>Package</filename>-"
"Datei eingeschlossen werden oder in eine <filename>Translation-en</filename>-"
"Hauptdatei unterteilt werden sollen"

#. type: Content of: <refentry><refsect1><refsect2><title>
#: apt-ftparchive.1.xml:242
msgid "<literal>TreeDefault</literal> Section"
msgstr "<literal>TreeDefault</literal>-Abschnitt"

#. type: Content of: <refentry><refsect1><refsect2><para>
#: apt-ftparchive.1.xml:244
msgid ""
"Sets defaults specific to <literal>Tree</literal> sections. All of these "
"variables are substitution variables and have the strings $(DIST), "
"$(SECTION) and $(ARCH) replaced with their respective values."
msgstr ""
"setzt Vorgaben speziell für <literal>Tree</literal>-Abschnitte. All diese "
"Variablen sind Platzhaltervariablen und haben die Zeichenketten $(DIST), "
"$(SECTION) und $(ARCH) durch ihre jeweiligen Werte ersetzt."

#. type: Content of: <refentry><refsect1><refsect2><variablelist><varlistentry><listitem><para>
#: apt-ftparchive.1.xml:251
msgid ""
"Sets the number of kilobytes of contents files that are generated each day. "
"The contents files are round-robined so that over several days they will all "
"be rebuilt."
msgstr ""
"setzt die Anzahl der Kilobytes der Inhaltdateien, die jeden Tag generiert "
"werden. Die Inhaltdateien werden reihum ersetzt, so dass sie über mehrere "
"Tage alle neu gebildet werden."

#. type: Content of: <refentry><refsect1><refsect2><variablelist><varlistentry><listitem><para>
#: apt-ftparchive.1.xml:258
msgid ""
"Controls the number of days a contents file is allowed to be checked without "
"changing. If this limit is passed the mtime of the contents file is updated. "
"This case can occur if the package file is changed in such a way that does "
"not result in a new contents file [override edit for instance]. A hold off "
"is allowed in hopes that new .debs will be installed, requiring a new file "
"anyhow. The default is 10, the units are in days."
msgstr ""
"steuert die Anzahl der Tage, die eine Inhaltsdatei erlaubt ist ohne Änderung "
"geprüft zu werden. Wenn die Grenze überschritten ist, wird die mtime der "
"Inhaltsdatei aktualisiert. Dieser Fall kann auftreten, wenn die Package-"
"Datei auf einem Weg geändert wurde, der nicht in einer neuen Inhaltsdatei "
"resultierte [überschreibendes Bearbeiten zum Beispiel]. Ein Aufhalten ist "
"erlaubt, in der Hoffnung dass neue .debs installiert werden, die sowieso "
"eine neue Datei benötigen. Die Vorgabe ist 10, die Einheiten sind Tage."

#. type: Content of: <refentry><refsect1><refsect2><variablelist><varlistentry><listitem><para>
#: apt-ftparchive.1.xml:269
msgid ""
"Sets the top of the .deb directory tree. Defaults to <filename>$(DIST)/"
"$(SECTION)/binary-$(ARCH)/</filename>"
msgstr ""
"setzt den Beginn des .deb-Verzeichnisbaumes. Vorgabe ist <filename>$(DIST)/"
"$(SECTION)/binary-$(ARCH)/</filename>"

#. type: Content of: <refentry><refsect1><refsect2><variablelist><varlistentry><listitem><para>
#: apt-ftparchive.1.xml:275
msgid ""
"Sets the top of the source package directory tree. Defaults to <filename>"
"$(DIST)/$(SECTION)/source/</filename>"
msgstr ""
"setzt den Beginn des Quellpaketverzeichnisbaumes. Vorgabe ist <filename>"
"$(DIST)/$(SECTION)/source/</filename>"

#. type: Content of: <refentry><refsect1><refsect2><variablelist><varlistentry><listitem><para>
#: apt-ftparchive.1.xml:281
msgid ""
"Sets the output Packages file. Defaults to <filename>$(DIST)/$(SECTION)/"
"binary-$(ARCH)/Packages</filename>"
msgstr ""
"setzt die Ausgabe-Packages-Datei. Vorgabe ist <filename>$(DIST)/$(SECTION)/"
"binary-$(ARCH)/Packages</filename>"

#. type: Content of: <refentry><refsect1><refsect2><variablelist><varlistentry><listitem><para>
#: apt-ftparchive.1.xml:287
msgid ""
"Sets the output Sources file. Defaults to <filename>$(DIST)/$(SECTION)/"
"source/Sources</filename>"
msgstr ""
"setzt die Ausgabe-Quelldatei. Vorgabe ist <filename>$(DIST)/$(SECTION)/"
"source/Sources</filename>"

#. type: Content of: <refentry><refsect1><refsect2><variablelist><varlistentry><listitem><para>
#: apt-ftparchive.1.xml:293
msgid ""
"Sets the output Translation-en master file with the long descriptions if "
"they should be not included in the Packages file. Defaults to <filename>"
"$(DIST)/$(SECTION)/i18n/Translation-en</filename>"
msgstr ""
"setzt die Ausgabe der Translation-en-Hauptdatei mit den langen "
"Beschreibungen falls Sie nicht in der Packages-Datei enthalten sind. Vorgabe "
"ist <filename>$(DIST)/$(SECTION)/i18n/Translation-en</filename>."

#. type: Content of: <refentry><refsect1><refsect2><variablelist><varlistentry><listitem><para>
#: apt-ftparchive.1.xml:300
msgid ""
"Sets the path prefix that causes a symlink to be considered an internal link "
"instead of an external link. Defaults to <filename>$(DIST)/$(SECTION)/</"
"filename>"
msgstr ""
"setzt die Pfad-Präfix, die bewirkt, dass ein symbolischer Verweis wie ein "
"interner anstatt wie ein externer Verweis behandelt wird. Vorgabe ist "
"<filename>$(DIST)/$(SECTION)/</filename>"

#. type: Content of: <refentry><refsect1><refsect2><variablelist><varlistentry><listitem><para>
#: apt-ftparchive.1.xml:307
msgid ""
"Sets the output Contents file. Defaults to <filename>$(DIST)/$(SECTION)/"
"Contents-$(ARCH)</filename>. If this setting causes multiple Packages files "
"to map onto a single Contents file (as is the default)  then <command>apt-"
"ftparchive</command> will integrate those package files together "
"automatically."
msgstr ""
"setzt die Ausgabe-Contens-Datei. Vorgabe ist <filename>$(DIST)/$(SECTION)/"
"Contents-$(ARCH)</filename>. Wenn diese Einstellung bewirkt, dass mehrere "
"Packages-Dateien auf einer einzelnen Inhaltsdatei abgebildet werden (so wie "
"es Vorgabe ist), dann wird <command>apt-ftparchive</command> diese Dateien "
"automatisch integrieren."

#. type: Content of: <refentry><refsect1><refsect2><variablelist><varlistentry><listitem><para>
#: apt-ftparchive.1.xml:316
msgid "Sets header file to prepend to the contents output."
msgstr "setzt die Kopfdatendatei, um sie der Inhaltsausgabe voranzustellen."

#. type: Content of: <refentry><refsect1><refsect2><variablelist><varlistentry><listitem><para>
#: apt-ftparchive.1.xml:321
msgid ""
"Sets the binary cache database to use for this section. Multiple sections "
"can share the same database."
msgstr ""
"setzt die Programmzwischenspeicherdatenbank zur Benutzung in diesem "
"Abschnitt. Mehrere Abschnitte können sich die gleiche Datenbank teilen."

#. type: Content of: <refentry><refsect1><refsect2><variablelist><varlistentry><listitem><para>
#: apt-ftparchive.1.xml:327
msgid ""
"Specifies that instead of walking the directory tree, <command>apt-"
"ftparchive</command> should read the list of files from the given file. "
"Relative files names are prefixed with the archive directory."
msgstr ""
"gibt an, dass <command>apt-ftparchive</command> die Liste der Dateien aus "
"der vorgegebenen Datei liest, anstatt den Verzeichnisbaum zu durchlaufen. "
"Relativen Dateinamen wird das Archivverzeichnis vorangestellt."

#. type: Content of: <refentry><refsect1><refsect2><variablelist><varlistentry><listitem><para>
#: apt-ftparchive.1.xml:334
msgid ""
"Specifies that instead of walking the directory tree, <command>apt-"
"ftparchive</command> should read the list of files from the given file. "
"Relative files names are prefixed with the archive directory.  This is used "
"when processing source indexes."
msgstr ""
"gibt an, dass <command>apt-ftparchive</command> die Liste der Dateien aus "
"der vorgegebenen Datei liest, anstatt den Verzeichnisbaum zu durchlaufen. "
"Relativen Dateinamen wird das Archivverzeichnis vorangestellt. Dies wird "
"benutzt, wenn Quellindizes verarbeitet werden."

#. type: Content of: <refentry><refsect1><refsect2><title>
#: apt-ftparchive.1.xml:342
msgid "<literal>Tree</literal> Section"
msgstr "<literal>Tree</literal>-Abschnitt"

#. type: Content of: <refentry><refsect1><refsect2><para>
#: apt-ftparchive.1.xml:344
msgid ""
"The <literal>Tree</literal> section defines a standard Debian file tree "
"which consists of a base directory, then multiple sections in that base "
"directory and finally multiple Architectures in each section. The exact "
"pathing used is defined by the <literal>Directory</literal> substitution "
"variable."
msgstr ""
"Der <literal>Tree</literal>-Abschnitt definiert einen Standard-Debian-"
"Dateibaum, der aus einem Basisverzeichnis, dann mehreren Abschnitten in "
"diesem Basisverzeichnis und am Ende, mehreren Architekturen in jedem "
"Abschnitt besteht. Die genaue benutzte Pfadeinstellung ist durch die "
"<literal>Directory</literal>-Ersetzungsvariable definiert."

#. type: Content of: <refentry><refsect1><refsect2><para>
#: apt-ftparchive.1.xml:349
msgid ""
"The <literal>Tree</literal> section takes a scope tag which sets the "
"<literal>$(DIST)</literal> variable and defines the root of the tree (the "
"path is prefixed by <literal>ArchiveDir</literal>).  Typically this is a "
"setting such as <filename>dists/&stable-codename;</filename>."
msgstr ""
"Der <literal>Tree</literal>-Abschnitt nimmt eine scope-Markierung, die die "
"<literal>$(DIST)</literal>-Variable setzt und die Wurzel des Baumes "
"definiert (der Pfad hat den Präfix von <literal>ArchiveDir</literal>). "
"Typischerweise ist dies eine Einstellung wie <filename>dists/&stable-"
"codename;</filename>."

#. type: Content of: <refentry><refsect1><refsect2><para>
#: apt-ftparchive.1.xml:354
msgid ""
"All of the settings defined in the <literal>TreeDefault</literal> section "
"can be used in a <literal>Tree</literal> section as well as three new "
"variables."
msgstr ""
"Alle im <literal>TreeDefault</literal>-Abschnitt definierten Einstellungen "
"können in einem <literal>Tree</literal>-Abschnitt, sowie als drei neue "
"Variablen benutzt werden."

#. type: Content of: <refentry><refsect1><refsect2><para><programlisting>
#: apt-ftparchive.1.xml:360
#, no-wrap
msgid ""
"for i in Sections do \n"
"   for j in Architectures do\n"
"      Generate for DIST=scope SECTION=i ARCH=j\n"
"     "
msgstr ""
"for i in Abschnitte do\n"
"   for j in Architekturen do\n"
"      Generiere for DIST=Geltungsbereich SECTION=i ARCH=j\n"
"     "

#. type: Content of: <refentry><refsect1><refsect2><para>
#: apt-ftparchive.1.xml:357
msgid ""
"When processing a <literal>Tree</literal> section <command>apt-ftparchive</"
"command> performs an operation similar to: <placeholder type=\"programlisting"
"\" id=\"0\"/>"
msgstr ""
"Wenn ein <literal>Tree</literal>-Abschnitt bearbeitet wird, führt "
"<command>apt-ftparchive</command> eine Operation aus, die folgender ähnelt:"
"<placeholder type=\"programlisting\" id=\"0\"/>"

#. type: Content of: <refentry><refsect1><refsect2><variablelist><varlistentry><listitem><para>
#: apt-ftparchive.1.xml:368
msgid ""
"This is a space separated list of sections which appear under the "
"distribution; typically this is something like <literal>main contrib non-"
"free</literal>"
msgstr ""
"Dies ist eine durch Leerzeichen getrennte Liste der Abschnitte, die unter "
"der Distribution erscheint, typischerweise etwas wie <literal>main contrib "
"non-free</literal>"

#. type: Content of: <refentry><refsect1><refsect2><variablelist><varlistentry><listitem><para>
#: apt-ftparchive.1.xml:375
msgid ""
"This is a space separated list of all the architectures that appear under "
"search section. The special architecture 'source' is used to indicate that "
"this tree has a source archive."
msgstr ""
"Dies ist eine durch Leerzeichen getrennte Liste aller Architekturen, die "
"unter dem Suchabschnitt erscheinen. Die spezielle Architektur »source« wird "
"benutzt, um anzugeben, dass dieser Baum ein Quellarchiv besitzt."

#. type: Content of: <refentry><refsect1><refsect2><variablelist><varlistentry><listitem><para>
#: apt-ftparchive.1.xml:388
msgid ""
"Sets the binary override file. The override file contains section, priority "
"and maintainer address information."
msgstr ""
"setzt die Programm-Override-Datei. Die Override-Datei enthält Abschnitt, "
"Priorität und Adressinformationen des Betreuers."

#. type: Content of: <refentry><refsect1><refsect2><variablelist><varlistentry><listitem><para>
#: apt-ftparchive.1.xml:394
msgid ""
"Sets the source override file. The override file contains section "
"information."
msgstr ""
"setzt die Quell-Override-Datei. Die Override-Datei enthält "
"Abschnittsinformationen."

#. type: Content of: <refentry><refsect1><refsect2><variablelist><varlistentry><listitem><para>
#: apt-ftparchive.1.xml:400 apt-ftparchive.1.xml:446
msgid "Sets the binary extra override file."
msgstr "setzt die zusätzliche Programm-Override-Datei"

#. type: Content of: <refentry><refsect1><refsect2><variablelist><varlistentry><listitem><para>
#: apt-ftparchive.1.xml:405 apt-ftparchive.1.xml:451
msgid "Sets the source extra override file."
msgstr "setzt die zusätzliche Quell-Override-Datei"

#. type: Content of: <refentry><refsect1><refsect2><title>
#: apt-ftparchive.1.xml:410
msgid "<literal>BinDirectory</literal> Section"
msgstr "<literal>BinDirectory</literal>-Abschnitt"

#. type: Content of: <refentry><refsect1><refsect2><para>
#: apt-ftparchive.1.xml:412
msgid ""
"The <literal>bindirectory</literal> section defines a binary directory tree "
"with no special structure. The scope tag specifies the location of the "
"binary directory and the settings are similar to the <literal>Tree</literal> "
"section with no substitution variables or <literal>Section</"
"literal><literal>Architecture</literal> settings."
msgstr ""
"Der <literal>bindirectory</literal>-Abschnitt definiert einen "
"Programmverzeichnisbaum ohne spezielle Struktur. Die scope-Markierung gibt "
"den Ort des Programmverzeichnisses an und die Einstellungen sind denen des "
"<literal>Tree</literal>-Abschnitts ohne Platzhaltervariablen oder "
"<literal>Abschnitt</literal><literal>Architektur</literal> ähnlich."

#. type: Content of: <refentry><refsect1><refsect2><variablelist><varlistentry><listitem><para>
#: apt-ftparchive.1.xml:420
msgid "Sets the Packages file output."
msgstr "setzt die Packages-Dateiausgabe"

#. type: Content of: <refentry><refsect1><refsect2><variablelist><varlistentry><listitem><para>
#: apt-ftparchive.1.xml:425
msgid ""
"Sets the Sources file output. At least one of <literal>Packages</literal> or "
"<literal>Sources</literal> is required."
msgstr ""
"setzt die Sources-Dateiausgabe. Entweder <literal>Packages</literal> oder "
"<literal>Sources</literal> ist erforderlich."

#. type: Content of: <refentry><refsect1><refsect2><variablelist><varlistentry><listitem><para>
#: apt-ftparchive.1.xml:431
msgid "Sets the Contents file output (optional)."
msgstr "setzt die Contents-Dateiausgabe (optional)"

#. type: Content of: <refentry><refsect1><refsect2><variablelist><varlistentry><listitem><para>
#: apt-ftparchive.1.xml:436
msgid "Sets the binary override file."
msgstr "setzt die Programm-Override-Datei"

#. type: Content of: <refentry><refsect1><refsect2><variablelist><varlistentry><listitem><para>
#: apt-ftparchive.1.xml:441
msgid "Sets the source override file."
msgstr "setzt die Quell-Override-Datei"

#. type: Content of: <refentry><refsect1><refsect2><variablelist><varlistentry><listitem><para>
#: apt-ftparchive.1.xml:456
msgid "Sets the cache DB."
msgstr "setzt die Zwischenspeicherdatenbank"

#. type: Content of: <refentry><refsect1><refsect2><variablelist><varlistentry><listitem><para>
#: apt-ftparchive.1.xml:461
msgid "Appends a path to all the output paths."
msgstr "hängt einen Pfad an alle Ausgabepfade an"

#. type: Content of: <refentry><refsect1><refsect2><variablelist><varlistentry><listitem><para>
#: apt-ftparchive.1.xml:466
msgid "Specifies the file list file."
msgstr "gibt die Dateilistendatei an"

#. type: Content of: <refentry><refsect1><title>
#: apt-ftparchive.1.xml:473
msgid "The Binary Override File"
msgstr "Die Programm-Override-Datei"

#. type: Content of: <refentry><refsect1><para>
#: apt-ftparchive.1.xml:474
msgid ""
"The binary override file is fully compatible with &dpkg-scanpackages;. It "
"contains four fields separated by spaces. The first field is the package "
"name, the second is the priority to force that package to, the third is the "
"section to force that package to and the final field is the maintainer "
"permutation field."
msgstr ""
"Die Programm-Override-Datei ist vollständig zu &dpkg-scanpackages; "
"kompatibel. Sie enthält vier durch Leerzeichen getrennte Felder. Das erste "
"Feld ist der Paketname, das zweite ist die Priorität zu der das Paket "
"erzwungen wird, das dritte ist der Abschnittzu der das Paket erzwungen wird "
"und das letzte Feld ist das Betreuerumsetzungsfeld."

#. type: Content of: <refentry><refsect1><para><literallayout>
#: apt-ftparchive.1.xml:480
#, no-wrap
msgid "old [// oldn]* => new"
msgstr "alt [// oldn]* => neu"

#. type: Content of: <refentry><refsect1><para><literallayout>
#: apt-ftparchive.1.xml:482
#, no-wrap
msgid "new"
msgstr "neu"

#. type: Content of: <refentry><refsect1><para>
#: apt-ftparchive.1.xml:479
msgid ""
"The general form of the maintainer field is: <placeholder type="
"\"literallayout\" id=\"0\"/> or simply, <placeholder type=\"literallayout\" "
"id=\"1\"/> The first form allows a double-slash separated list of old email "
"addresses to be specified. If any of those are found then new is substituted "
"for the maintainer field. The second form unconditionally substitutes the "
"maintainer field."
msgstr ""
"Die allgemeine Form des Betreuerfelds ist: <placeholder type=\"literallayout"
"\" id=\"0\"/> oder einfach <placeholder type=\"literallayout\" id=\"1\"/>. "
"Die erste Form erlaubt es, eine durch Doppelschrägstrich getrennte Liste "
"alter E-Mail-Adressen anzugegeben. Wenn eine davon gefunden wird, wird die "
"neue für das Betreuerfeld ersetzt. Die zweite Form ersetzt das Betreuerfeld "
"bedingungslos."

#. type: Content of: <refentry><refsect1><title>
#: apt-ftparchive.1.xml:490
msgid "The Source Override File"
msgstr "Die Quell-Override-Datei"

#. type: Content of: <refentry><refsect1><para>
#: apt-ftparchive.1.xml:492
msgid ""
"The source override file is fully compatible with &dpkg-scansources;. It "
"contains two fields separated by spaces. The first field is the source "
"package name, the second is the section to assign it."
msgstr ""
"Die Quell-Override-Datei ist vollständig kompatibel zu &dpkg-scansources;. "
"Sie enthält zwei durch Leerzeichen getrennte Felder. Das erste Feld ist der "
"Quellpaketname, das zweite ist der Abschnitt, dem er zugeordnet ist."

#. type: Content of: <refentry><refsect1><title>
#: apt-ftparchive.1.xml:497
msgid "The Extra Override File"
msgstr "Die zusätzlich Override-Datei"

#. type: Content of: <refentry><refsect1><para>
#: apt-ftparchive.1.xml:499
msgid ""
"The extra override file allows any arbitrary tag to be added or replaced in "
"the output. It has three columns, the first is the package, the second is "
"the tag and the remainder of the line is the new value."
msgstr ""
"Die zusätzlich Override-Datei erlaubt jeder beliebigen Markierung zur "
"Ausgabe hinzugefügt oder darin ersetzt zu werden. Sie hat drei Spalten. Die "
"erste ist das Paket, die zweite ist die Markierung und der Rest der Zeile "
"ist der neue Wert."

#. type: Content of: <refentry><refsect1><variablelist><varlistentry><listitem><para>
#: apt-ftparchive.1.xml:510
msgid ""
"Generate the given checksum. These options default to on, when turned off "
"the generated index files will not have the checksum fields where possible.  "
"Configuration Items: <literal>APT::FTPArchive::<replaceable>Checksum</"
"replaceable></literal> and <literal>APT::FTPArchive::<replaceable>Index</"
"replaceable>::<replaceable>Checksum</replaceable></literal> where "
"<literal><replaceable>Index</replaceable></literal> can be "
"<literal>Packages</literal>, <literal>Sources</literal> or <literal>Release</"
"literal> and <literal><replaceable>Checksum</replaceable></literal> can be "
"<literal>MD5</literal>, <literal>SHA1</literal> or <literal>SHA256</literal>."
msgstr ""
"erzeugt die vorgegebene Prüfsumme. Diese Optionen sind standardmäßig "
"aktiviert. Wenn sie deaktiviert sind, werden die erzeugten Indexdateien nach "
"Möglichkeit keine Prüfsummenfelder erhalten. Konfigurationselemente: "
"<literal>APT::FTPArchive::<replaceable>Prüfsumme</replaceable></literal> und "
"<literal>APT::FTPArchive::<replaceable>Index</replaceable>::"
"<replaceable>Prüfsumme</replaceable></literal>, wobei "
"<literal><replaceable>Index</replaceable></literal> <literal>Packages</"
"literal>, <literal>Sources</literal> oder <literal>Release</literal> sein "
"kann und <literal><replaceable>Prüfsumme</replaceable></literal> "
"<literal>MD5</literal>, <literal>SHA1</literal> oder <literal>SHA256</"
"literal> sein kann."

#. type: Content of: <refentry><refsect1><variablelist><varlistentry><listitem><para>
#: apt-ftparchive.1.xml:521
msgid ""
"Use a binary caching DB. This has no effect on the generate command.  "
"Configuration Item: <literal>APT::FTPArchive::DB</literal>."
msgstr ""
"benutzt eine Programmzwischenspeicherdatenbank. Dies hat keine Auswirkung "
"auf den »generate«-Befehl. Konfigurationselement: <literal>APT::FTPArchive::"
"DB</literal>."

#. type: Content of: <refentry><refsect1><variablelist><varlistentry><listitem><para>
#: apt-ftparchive.1.xml:527
msgid ""
"Quiet; produces output suitable for logging, omitting progress indicators.  "
"More q's will produce more quiet up to a maximum of 2. You can also use "
"<option>-q=#</option> to set the quiet level, overriding the configuration "
"file.  Configuration Item: <literal>quiet</literal>."
msgstr ""
"still; erzeugt eine Ausgabe, die für Protokollierung geeignet ist und "
"Fortschrittsanzeiger weglässt. Mehr »q«s unterdrücken mehr Ausgaben, bis zu "
"einem Maximum von 2. Sie können außerdem <option>-q=#</option> benutzen, um "
"die Stillestufe zu setzen, was die Konfigurationsdatei überschreibt. "
"Konfigurationselement: <literal>quiet</literal>."

#. type: Content of: <refentry><refsect1><variablelist><varlistentry><listitem><para>
#: apt-ftparchive.1.xml:535
msgid ""
"Perform Delinking. If the <literal>External-Links</literal> setting is used "
"then this option actually enables delinking of the files. It defaults to on "
"and can be turned off with <option>--no-delink</option>.  Configuration "
"Item: <literal>APT::FTPArchive::DeLinkAct</literal>."
msgstr ""
"führt Delinking aus. Wenn die <literal>External-Links</literal>-Einstellung "
"benutzt wird, schaltet diese Option das Delinking zu Dateien ein. "
"Standardmäßig ist es an und kann mit <option>--no-delink</option> "
"ausgeschaltet werden. Konfigurationselement: <literal>APT::FTPArchive::"
"DeLinkAct</literal>."

#. type: Content of: <refentry><refsect1><variablelist><varlistentry><listitem><para>
#: apt-ftparchive.1.xml:543
msgid ""
"Perform contents generation. When this option is set and package indexes are "
"being generated with a cache DB then the file listing will also be extracted "
"and stored in the DB for later use. When using the generate command this "
"option also allows the creation of any Contents files. The default is on.  "
"Configuration Item: <literal>APT::FTPArchive::Contents</literal>."
msgstr ""
"führt Inhaltsgenerierung durch. Wenn diese Option gesetzt ist und "
"Paketindizes mit einer Zwischenspeicherdatenbank generiert werden, dann wird "
"die Dateiliste auch extrahiert und für spätere Benutzung in der Datenbank "
"gespeichert. Wenn der »generate«-Befehl benutzt wird, erlaubt diese Option "
"außerdem die Erzeugung beliebiger Contents-Dateien. Die Vorgabe ist an. "
"Konfigurationselement: <literal>APT::FTPArchive::Contents</literal>."

#. type: Content of: <refentry><refsect1><variablelist><varlistentry><listitem><para>
#: apt-ftparchive.1.xml:553
msgid ""
"Select the source override file to use with the <literal>sources</literal> "
"command.  Configuration Item: <literal>APT::FTPArchive::SourceOverride</"
"literal>."
msgstr ""
"wählt die Quell-Override-Datei, die mit dem <literal>sources</literal>-"
"Befehl benutzt wird. Konfigurationselement: <literal>APT::FTPArchive::"
"SourceOverride</literal>."

#. type: Content of: <refentry><refsect1><variablelist><varlistentry><listitem><para>
#: apt-ftparchive.1.xml:559
msgid ""
"Make the caching databases read only.  Configuration Item: <literal>APT::"
"FTPArchive::ReadOnlyDB</literal>."
msgstr ""
"gibt der Zwischenspeicherdatenbank nur Lesezugriff. Konfigurationselement: "
"<literal>APT::FTPArchive::ReadOnlyDB</literal>."

#. type: Content of: <refentry><refsect1><variablelist><varlistentry><listitem><para>
#: apt-ftparchive.1.xml:564
msgid ""
"Accept in the <literal>packages</literal> and <literal>contents</literal> "
"commands only package files matching <literal>*_arch.deb</literal> or "
"<literal>*_all.deb</literal> instead of all package files in the given "
"path.  Configuration Item: <literal>APT::FTPArchive::Architecture</literal>."
msgstr ""
"akzeptiert in den Befehlen <literal>packages</literal> und "
"<literal>contents</literal> nur Paketdateien, die auf <literal>*_arch.deb</"
"literal> oder <literal>*_all.deb</literal> passen, anstatt aller "
"Paketdateien im angegebenen Pfad. Konfigurationselement: <literal>APT::"
"FTPArchive::Architecture</literal>."

#. type: Content of: <refentry><refsect1><variablelist><varlistentry><listitem><para>
#: apt-ftparchive.1.xml:572
msgid ""
"&apt-ftparchive; caches as much as possible of metadata in a cachedb. If "
"packages are recompiled and/or republished with the same version again, this "
"will lead to problems as the now outdated cached metadata like size and "
"checksums will be used. With this option enabled this will no longer happen "
"as it will be checked if the file was changed.  Note that this option is set "
"to \"<literal>false</literal>\" by default as it is not recommend to upload "
"multiply versions/builds of a package with the same versionnumber, so in "
"theory nobody will have these problems and therefore all these extra checks "
"are useless."
msgstr ""
"&apt-ftparchive; speichert so viele Metadaten wie möglich in einer "
"Zwischenspeicherdatenbank. Falls Pakete neu kompiliert und/oder neu mit der "
"gleichen Version veröffentlicht werden, führt dies zu Problemen, da die nun "
"veralteten zwischengespeicherten Metadaten, wie Größe und Prüfsumme benutzt "
"werden. Mit dieser eingeschalteten Option wird dies nicht weiter vorkommen, "
"da geprüft wird, ob die Datei geändert wurde. Beachten Sie, dass diese "
"Option standardmäßig auf »<literal>false</literal>« gesetzt ist, da es nicht "
"empfohlen wird, mehrere Versionen/Builds eines Pakets mit der gleichen "
"Versionsnummer hochzuladen, so dass theoretisch niemand dieses Probleme "
"haben sollte und all diese zusätzlichen Prüfungen daher nutzlos sind."

#. type: Content of: <refentry><refsect1><variablelist><varlistentry><listitem><para>
#: apt-ftparchive.1.xml:584
msgid ""
"This configuration option defaults to \"<literal>true</literal>\" and should "
"only be set to <literal>\"false\"</literal> if the Archive generated with "
"&apt-ftparchive; also provides <filename>Translation</filename> files. Note "
"that the <filename>Translation-en</filename> master file can only be created "
"in the generate command."
msgstr ""
"Diese Konfigurationsoption ist standardmäßig »<literal>true</literal>« und "
"sollte nur auf »<literal>false</literal>« gesetzt werden, wenn das mit &apt-"
"ftparchive; generierte Archiv außerdem <filename>Translation</filename>-"
"Dateien bereitstellt. Beachten Sie, dass die Hauptdatei "
"<filename>Translation-en</filename> nur durch den Befehl »generate« erstellt "
"werden kann."

#. type: Content of: <refentry><refsect1><para><programlisting>
#: apt-ftparchive.1.xml:602
#, no-wrap
msgid "<command>apt-ftparchive</command> packages <replaceable>directory</replaceable> | <command>gzip</command> > <filename>Packages.gz</filename>\n"
msgstr "<command>apt-ftparchive</command> Pakete <replaceable>Verzeichnis</replaceable> | <command>gzip</command> > <filename>Pakete.gz</filename>\n"

#. type: Content of: <refentry><refsect1><para>
#: apt-ftparchive.1.xml:598
msgid ""
"To create a compressed Packages file for a directory containing binary "
"packages (.deb): <placeholder type=\"programlisting\" id=\"0\"/>"
msgstr ""
"Um eine gepackte Paketdatei für ein Verzeichnis zu erstellen, das "
"Programmpakete (.deb) enthält: <placeholder type=\"programlisting\" id=\"0\"/"
">"

#. type: Content of: <refentry><refsect1><para>
#: apt-ftparchive.1.xml:612
msgid ""
"<command>apt-ftparchive</command> returns zero on normal operation, decimal "
"100 on error."
msgstr ""
"<command>apt-ftparchive</command> gibt bei normalen Operationen 0 zurück, "
"dezimal 100 bei Fehlern."

#. type: TH
#: apt.8:17
#, no-wrap
msgid "apt"
msgstr "apt"

#. type: TH
#: apt.8:17
#, no-wrap
msgid "16 June 1998"
msgstr "16. Juni 1998"

#. type: TH
#: apt.8:17
#, no-wrap
msgid "Debian"
msgstr "Debian"

#. type: SH
#: apt.8:18
#, no-wrap
msgid "NAME"
msgstr "NAME"

#. type: Plain text
#: apt.8:20
msgid "apt - Advanced Package Tool"
msgstr "apt - Fortschrittliches Paketwerkzeug (Advanced Package Tool)"

#. type: SH
#: apt.8:20
#, no-wrap
msgid "SYNOPSIS"
msgstr "ÜBERSICHT"

#. type: Plain text
#: apt.8:22
msgid "B<apt>"
msgstr "B<apt>"

#. type: SH
#: apt.8:22
#, no-wrap
msgid "DESCRIPTION"
msgstr "BESCHREIBUNG"

#. type: Plain text
#: apt.8:31
msgid ""
"APT is a management system for software packages. For normal day to day "
"package management there are several frontends available, such as B<aptitude>"
"(8)  for the command line or B<synaptic>(8)  for the X Window System. Some "
"options are only implemented in B<apt-get>(8)  though."
msgstr ""
"APT ist ein Verwaltungssystem für Softwarepakete. Für normale alltägliche "
"Paketverwaltung sind mehrere Oberflächen, wie B<aptitude>(8) für die "
"Befehlszeile oder B<synaptic>(8) für das X-Window-System, verfügbar. Einige "
"Optionen sind jedoch nur in B<apt-get>(8) implementiert."

#. type: SH
#: apt.8:31
#, no-wrap
msgid "SEE ALSO"
msgstr "SIEHE AUCH"

#. type: Plain text
#: apt.8:38
msgid ""
"B<apt-cache>(8), B<apt-get>(8), B<apt.conf>(5), B<sources.list>(5), "
"B<apt_preferences>(5), B<apt-secure>(8)"
msgstr ""
"B<apt-cache>(8), B<apt-get>(8), B<apt.conf>(5), B<sources.list>(5), "
"B<apt_preferences>(5), B<apt-secure>(8)"

#. type: SH
#: apt.8:38
#, no-wrap
msgid "DIAGNOSTICS"
msgstr "DIAGNOSE"

#. type: Plain text
#: apt.8:40
msgid "apt returns zero on normal operation, decimal 100 on error."
msgstr "APT gibt bei normalen Operationen 0 zurück, dezimal 100 bei Fehlern."

#. type: SH
#: apt.8:40
#, no-wrap
msgid "BUGS"
msgstr "FEHLER"

#. type: Plain text
#: apt.8:42
msgid "This manpage isn't even started."
msgstr "Diese Handbuchseite wurde noch nicht mal begonnen."

#. type: Plain text
#: apt.8:51
msgid ""
"See E<lt>http://bugs.debian.org/aptE<gt>.  If you wish to report a bug in "
"B<apt>, please see I</usr/share/doc/debian/bug-reporting.txt> or the "
"B<reportbug>(1)  command."
msgstr ""
"siehe auch E<lt>http://bugs.debian.org/aptE<gt>. Wenn Sie einen Fehler in "
"B<apt> berichten möchten, sehen Sie sich bitte I</usr/share/doc/debian/bug-"
"reporting.txt> oder den Befehl B<reportbug>(1) an."

#. type: SH
#: apt.8:51
#, no-wrap
msgid "AUTHOR"
msgstr "AUTOR"

#. type: Plain text
#: apt.8:52
msgid "apt was written by the APT team E<lt>apt@packages.debian.orgE<gt>."
msgstr "APT wurde vom APT-Team E<lt>apt@packages.debian.orgE<gt> geschrieben."

#. type: <title></title>
#: guide.sgml:4
msgid "APT User's Guide"
msgstr "APT-Benutzerhandbuch"

#. type: <author></author>
#: guide.sgml:6 offline.sgml:6
msgid "<name>Jason Gunthorpe </name><email>jgg@debian.org</email>"
msgstr "<name>Jason Gunthorpe </name><email>jgg@debian.org</email>"

#. type: <version></version>
#: guide.sgml:7
msgid "$Id: guide.sgml,v 1.7 2003/04/26 23:26:13 doogie Exp $"
msgstr "$Id: guide.sgml,v 1.7 2003/04/26 23:26:13 doogie Exp $"

#. type: <abstract></abstract>
#: guide.sgml:11
msgid ""
"This document provides an overview of how to use the the APT package manager."
msgstr ""
"Dieses Dokument stellt eine Übersicht bereit, wie das APT-"
"Paketverwaltungsprogramm benutzt wird."

#. type: <copyrightsummary></copyrightsummary>
#: guide.sgml:15
msgid "Copyright &copy; Jason Gunthorpe, 1998."
msgstr "Copyright &copy; Jason Gunthorpe, 1998."

#. type: <p></p>
#: guide.sgml:21 offline.sgml:22
msgid ""
"\"APT\" and this document are free software; you can redistribute them and/"
"or modify them under the terms of the GNU General Public License as "
"published by the Free Software Foundation; either version 2 of the License, "
"or (at your option) any later version."
msgstr ""
"»APT« und dieses Dokument sind freie Software. Sie können sie weitergeben "
"und/oder verändern unter den Bedingungen der GNU General Public License, wie "
"sie von der Free Software Foundation veröffentlicht wird; entweder Version 2 "
"der Lizenz oder (optional) jeder späteren Version."

#. type: <p></p>
#: guide.sgml:24 offline.sgml:25
msgid ""
"For more details, on Debian systems, see the file /usr/share/common-licenses/"
"GPL for the full license."
msgstr ""
"Siehe für weitere Details auf Debian-Systemen die Datei /usr/share/common-"
"licenses/GPL, die die vollständige Lizenz enthält."

#. type: <heading></heading>
#: guide.sgml:32
msgid "General"
msgstr "Allgemein"

#. type: <p></p>
#: guide.sgml:38
msgid ""
"The APT package currently contains two sections, the APT <prgn>dselect</"
"prgn> method and the <prgn>apt-get</prgn> command line user interface. Both "
"provide a way to install and remove packages as well as download new "
"packages from the Internet."
msgstr ""
"Das Paket APT enthält derzeit zwei Abschnitte, die APT-<prgn>dselect</prgn>-"
"Methode und die Anwenderschnittstelle <prgn>apt-get</prgn> für die "
"Befehlszeile. Beide stellen eine Möglichkeit bereit, Pakete zu installieren, "
"zu entfernen, sowie neue Pakete aus dem Internet herunterzuladen."

#. type: <heading></heading>
#: guide.sgml:39
msgid "Anatomy of the Package System"
msgstr "Anatomie des Paketsystems"

#. type: <p></p>
#: guide.sgml:44
msgid ""
"The Debian packaging system has a large amount of information associated "
"with each package to help assure that it integrates cleanly and easily into "
"the system. The most prominent of its features is the dependency system."
msgstr ""
"Das Debian-Paketierungssystem besitzt eine große Anzahl von Informationen, "
"die mit jedem Paket verbunden sind, um zu helfen sicherzustellen, dass es "
"ordentlich und leicht in das System integriert wird. Das bekannteste seiner "
"Funktionen ist das Abhängigkeitssystem."

#. type: <p></p>
#: guide.sgml:52
msgid ""
"The dependency system allows individual programs to make use of shared "
"elements in the system such as libraries. It simplifies placing infrequently "
"used portions of a program in separate packages to reduce the number of "
"things the average user is required to install. Also, it allows for choices "
"in mail transport agents, X servers and so on."
msgstr ""
"Das Abhängigkeitssystem erlaubt individuellen Programmen, Gebrauch von "
"gemeinsam im System benutzten Elementen, wie Bibliotheken, zu machen. Es "
"vereinfacht, selten benutze Teile eines Programms in separaten Paketen zu "
"platzieren, um die Zahl von Dingen zu verringern, die der "
"Durchschnittsanwender installieren sollte. Außerdem erlaubt es die Auswahl "
"von Mail-Transport-Agenten, X-Servern und so weiter."

#. type: <p></p>
#: guide.sgml:57
msgid ""
"The first step to understanding the dependency system is to grasp the "
"concept of a simple dependency. The meaning of a simple dependency is that a "
"package requires another package to be installed at the same time to work "
"properly."
msgstr ""
"Der erste Schritt zum Verständnis des Abhängigkeitssystems besteht darin, "
"das Konzept einer einfachen Abhängigkeit zu begreifen. Die Bedeutung einer "
"einfachen Abhängigkeit besteht darin, dass ein Paket ein anderes Paket "
"benötigt, das zu gleichen Zeit installiert sein muss, um ordentlich zu "
"funktionieren."

#. type: <p></p>
#: guide.sgml:63
msgid ""
"For instance, mailcrypt is an emacs extension that aids in encrypting email "
"with GPG. Without GPGP installed mailcrypt is useless, so mailcrypt has a "
"simple dependency on GPG. Also, because it is an emacs extension it has a "
"simple dependency on emacs, without emacs it is completely useless."
msgstr ""
"Mailcrypt ist zum Beispiel eine Emacs-Erweiterung, die hilft, E-Mails mit "
"GPG zu verschlüsseln. Ohne installiertes GPG ist Mailcrypt unbrauchbar, "
"deshalb hat Mailcrypt eine einfache Abhängigkeit von GPG. Da es außerdem "
"eine Emacs-Erweiterung ist, hat es ebenfalls eine einfache Abhängigkeit von "
"Emacs. Ohne Emacs ist es komplett unbenutzbar."

#. type: <p></p>
#: guide.sgml:73
msgid ""
"The other important dependency to understand is a conflicting dependency. It "
"means that a package, when installed with another package, will not work and "
"may possibly be extremely harmful to the system. As an example consider a "
"mail transport agent such as sendmail, exim or qmail. It is not possible to "
"have two mail transport agents installed because both need to listen to the "
"network to receive mail. Attempting to install two will seriously damage the "
"system so all mail transport agents have a conflicting dependency with all "
"other mail transport agents."
msgstr ""
"Die andere wichtige Abhängigkeit, die es zu verstehen gilt, ist eine in "
"Konflikt stehende Abhängigkeit. Das bedeutet, dass das Paket, wenn es mit "
"einem anderen Paket installiert ist, nicht funktioniert und möglicherweise "
"extrem schädlich für das System sein könnte. Stellen Sie sich als Beispiel "
"einen Mail-Transport-Agenten wie Sendmail, Exim oder QMail vor. Es ist nicht "
"möglich, zwei Mail-Transport-Agenten installiert zu haben, da beide im "
"Netzwerk auf zu empfangende Mails warten. Der Versuch, zwei zu installieren, "
"würde das System ernsthaft beschädigen, weshalb alle Mail-Transport-Agenten "
"in Konflikt stehende Abhängigkeiten mit allen anderen Mail-Transport-Agenten "
"haben."

#. type: <p></p>
#: guide.sgml:83
msgid ""
"As an added complication there is the possibility for a package to pretend "
"to be another package. Consider that exim and sendmail for many intents are "
"identical, they both deliver mail and understand a common interface. Hence, "
"the package system has a way for them to declare that they are both mail-"
"transport-agents. So, exim and sendmail both declare that they provide a "
"mail-transport-agent and other packages that need a mail transport agent "
"depend on mail-transport-agent. This can add a great deal of confusion when "
"trying to manually fix packages."
msgstr ""
"Als zusätzliche Komplikation besteht die Möglichkeit, dass ein Paket "
"vortäuscht, ein anderes Paket zu sein. Bedenken Sie, dass Exim und Sendmail "
"in vieler Hinsicht identisch sind – sie liefern beide E-Mails aus und "
"verstehen eine gemeinsame Schnittstelle. Daher hat das Paketsystem die "
"Möglichkeit, beide als Mail-Transport-Agenten zu deklarieren. Deshalb "
"deklarieren Exim und Sendmail, dass sie einen Mail-Transport-Agenten "
"bereitstellen und andere Pakete, die einen Mail-Transport-Agenten benötigen, "
"dass sie von einem Mail-Transport-Agenten abhängen. Die kann zu großer "
"Verwirrung führen, wenn manuell versucht wird, Pakete zu reparieren."

#. type: <p></p>
#: guide.sgml:88
msgid ""
"At any given time a single dependency may be met by packages that are "
"already installed or it may not be. APT attempts to help resolve dependency "
"issues by providing a number of automatic algorithms that help in selecting "
"packages for installation."
msgstr ""
"Zu jeder Zeit könnte eine einzelne Abhängigkeit von Paketen vorgefunden "
"werden, die bereits installiert sind oder nicht. APT versucht beim Auflösen "
"von Abhängigkeitsproblemen zu helfen, indem es eine Anzahl automatischer "
"Algorithmen bereitstellt, die bei der Auswahl von Paketen zur Installation "
"helfen."

#. type: <heading></heading>
#: guide.sgml:96
msgid "apt-get"
msgstr "apt-get"

#. type: <p></p>
#: guide.sgml:102
msgid ""
"<prgn>apt-get</prgn> provides a simple way to install packages from the "
"command line. Unlike <prgn>dpkg</prgn>, <prgn>apt-get</prgn> does not "
"understand .deb files, it works with the package's proper name and can only "
"install .deb archives from a <em>Source</em>."
msgstr ""
"<prgn>apt-get</prgn> stellt eine einfache Möglichkeit zu Verfügung, Pakete "
"auf der Befehlszeile zu installieren. Anders als <prgn>dpkg</prgn> versteht "
"<prgn>apt-get</prgn> keine .deb-Dateien. Es arbeitet mit dem Eigennamen des "
"Pakets und kann .deb-Archive nur aus einer <em>Quelle</em> installieren."

#. type: <p></p>
#: guide.sgml:109
msgid ""
"The first <footnote><p>If you are using an http proxy server you must set "
"the http_proxy environment variable first, see sources.list(5)</p></"
"footnote> thing that should be done before using <prgn>apt-get</prgn> is to "
"fetch the package lists from the <em>Sources</em> so that it knows what "
"packages are available. This is done with <tt>apt-get update</tt>. For "
"instance,"
msgstr ""
"Das Erste <footnote><p>Falls Sie einen HTTP-Proxy-Server benutzen, müssen "
"Sie zuerst die Umgebungsvariable »http_proxy« setzen, siehe sources.list(5)</"
"p></footnote>, das Sie vor der Benutzung von <prgn>apt-get</prgn> tun "
"sollten, ist es, die Paketlisten von der <em>Quelle</em> herunterzuladen, so "
"dass es weiß, welche Pakete verfügbar sind. Dies wird mit <tt>apt-get "
"update</tt> erledigt. Zum Beispiel,"

#. type: <example></example>
#: guide.sgml:116
#, no-wrap
msgid ""
"# apt-get update\n"
"Get http://ftp.de.debian.org/debian-non-US/ stable/binary-i386/ Packages\n"
"Get http://llug.sep.bnl.gov/debian/ testing/contrib Packages\n"
"Reading Package Lists... Done\n"
"Building Dependency Tree... Done"
msgstr ""
"# apt-get update\n"
"OK   http://ftp.de.debian.org/debian-non-US/ stable/binary-i386/ Packages\n"
"OK   http://llug.sep.bnl.gov/debian/ testing/contrib Packages\n"
"Paketlisten werden gelesen … Fertig\n"
"Abhängigkeitsbaum wird aufgebaut … Fertig"

#. type: <p><taglist>
#: guide.sgml:120
msgid "Once updated there are several commands that can be used:"
msgstr "Einmal aktualisiert stehen mehrere Befehl zur Benutzung zur Verfügung:"

#. type: <tag></tag>
#: guide.sgml:121
msgid "upgrade"
msgstr "upgrade"

#. type: <p></p>
#: guide.sgml:131
msgid ""
"Upgrade will attempt to gently upgrade the whole system. Upgrade will never "
"install a new package or remove an existing package, nor will it ever "
"upgrade a package that might cause some other package to break. This can be "
"used daily to relatively safely upgrade the system. Upgrade will list all of "
"the packages that it could not upgrade, this usually means that they depend "
"on new packages or conflict with some other package. <prgn>dselect</prgn> or "
"<tt>apt-get install</tt> can be used to force these packages to install."
msgstr ""
"»Upgrade« wird versuchen, ein behutsames Upgrade des ganzen Systems "
"durchzuführen. »Upgrade« wird niemals ein neues Paket installieren oder "
"entfernen, noch wird es jemals ein Upgrade eines Pakets durchführen, das "
"andere Pakete beschädigen könnte. Dies kann täglich dazu benutzt werden, um "
"ein relativ sicheres Upgrade des Systems durchzuführen. »Upgrade« wird alle "
"Pakete auflisten, von denen es kein Upgrade durchführen kann, was "
"üblicherweise bedeutet, dass sie von neuen Paketen abhängen oder Konflikte "
"mit anderen Paketen haben. <prgn>dselect</prgn> oder <tt>apt-get install</"
"tt> können benutzt werden, um die Installation von diesen Paketen zu "
"erzwingen."

#. type: <tag></tag>
#: guide.sgml:131
msgid "install"
msgstr "install"

#. type: <p></p>
#: guide.sgml:140
msgid ""
"Install is used to install packages by name. The package is automatically "
"fetched and installed. This can be useful if you already know the name of "
"the package to install and do not want to go into a GUI to select it. Any "
"number of packages may be passed to install, they will all be fetched. "
"Install automatically attempts to resolve dependency problems with the "
"listed packages and will print a summary and ask for confirmation if "
"anything other than its arguments are changed."
msgstr ""
"»Install« wird benutzt, um Pakete nach Namen zu installieren. Das Paket wird "
"automatisch heruntergeladen und installiert. Dies kann nützlich sein, wenn "
"Sie bereits den Namen des zu installierenden Pakets kennen und keine GUI "
"aufrufen möchten, um es auszuwählen. Jede Anzahl von Paketen könnte zum "
"Installieren übergeben werden, sie werden alle heruntergeladen. »Install« "
"versucht automatisch Abhängigkeitsprobleme mit den aufgelisteten Paketen "
"aufzulösen, wird eine Zusammenfassung ausgeben und nach einer Bestätigung "
"fragen, wenn sich etwas anderes als dessen Argumente ändert."

#. type: <tag></tag>
#: guide.sgml:140
msgid "dist-upgrade"
msgstr "dist-upgrade"

#. type: <p></p>
#: guide.sgml:149
msgid ""
"Dist-upgrade is a complete upgrader designed to simplify upgrading between "
"releases of Debian. It uses a sophisticated algorithm to determine the best "
"set of packages to install, upgrade and remove to get as much of the system "
"to the newest release. In some situations it may be desired to use dist-"
"upgrade rather than spend the time manually resolving dependencies in "
"<prgn>dselect</prgn>. Once dist-upgrade has completed then <prgn>dselect</"
"prgn> can be used to install any packages that may have been left out."
msgstr ""
"»Dist-upgrade« führt vollständige Upgrades durch. Es wurde entworfen, um "
"Upgrades zwischen Releases von Debian zu vereinfachen. Es benutzt einen "
"ausgeklügelten Algorithmus, um die beste Zusammenstellung von Paketen zum "
"Installieren, für das Upgrade oder zum Entfernen festzulegen, um soviel wie "
"möglich vom System auf das neuste Release zu bekommen. In einigen "
"Situationen könnte es eher gewünscht sein, »dist-upgrade« zu benutzen, als "
"Zeit in das manuelle Auflösen von Abhängigkeiten in <prgn>dselect</prgn> zu "
"investieren. Ist »Dist-upgrade« erst vollständig, dann kann <prgn>dselect</"
"prgn> benutzt werden, um einige Pakete zu installieren, die außen vor "
"geblieben sind."

#. type: <p></p>
#: guide.sgml:152
msgid ""
"It is important to closely look at what dist-upgrade is going to do, its "
"decisions may sometimes be quite surprising."
msgstr ""
"Es ist wichtig, genau zu schauen, was »Dist-upgrade« tun wird, seine "
"Entscheidungen können manchmal ziemlich überraschend sein."

#. type: <p></p>
#: guide.sgml:163
msgid ""
"<prgn>apt-get</prgn> has several command line options that are detailed in "
"its man page, <manref section=\"8\" name=\"apt-get\">. The most useful "
"option is <tt>-d</tt> which does not install the fetched files. If the "
"system has to download a large number of package it would be undesired to "
"start installing them in case something goes wrong. When <tt>-d</tt> is used "
"the downloaded archives can be installed by simply running the command that "
"caused them to be downloaded again without <tt>-d</tt>."
msgstr ""
"<prgn>apt-get</prgn> hat mehrere Befehlszeilenoptionen, die sich detailliert "
"in dessen Handbuchseite, <manref section=\"8\" name=\"apt-get\"> finden. Die "
"nützlichste Option ist <tt>-d</tt>, die die heruntergeladenen Dateien nicht "
"installiert. Falls das System eine große Anzahl Pakete herunterladen soll, "
"würde es nicht erwünscht sein, wenn die Installation in dem Fall gestartet "
"würde, wenn etwas schief läuft. Falls <tt>-d</tt> benutzt wird, können die "
"heruntergeladenen Archive dadurch installiert werden, indem einfach der "
"Befehl, der das Herunterladen veranlasste, erneut ohne <tt>-d</tt> ausführt "
"wird."

#. type: <heading></heading>
#: guide.sgml:168
msgid "DSelect"
msgstr "DSelect"

#. type: <p></p>
#: guide.sgml:173
msgid ""
"The APT <prgn>dselect</prgn> method provides the complete APT system with "
"the <prgn>dselect</prgn> package selection GUI. <prgn>dselect</prgn> is used "
"to select the packages to be installed or removed and APT actually installs "
"them."
msgstr ""
"Die APT-<prgn>dselect</prgn>-Methode stellt das komplette APT-System mit dem "
"<prgn>dselect</prgn>-Paketauswahl-GUI bereit. <prgn>dselect</prgn> wird "
"benutzt, um Pakete zum Installieren oder Entfernen auszuwählen und APT "
"installiert sie tatsächlich."

#. type: <p></p>
#: guide.sgml:184
msgid ""
"To enable the APT method you need to select [A]ccess in <prgn>dselect</prgn> "
"and then choose the APT method. You will be prompted for a set of "
"<em>Sources</em> which are places to fetch archives from. These can be "
"remote Internet sites, local Debian mirrors or CD-ROMs. Each source can "
"provide a fragment of the total Debian archive, APT will automatically "
"combine them to form a complete set of packages. If you have a CD-ROM then "
"it is a good idea to specify it first and then specify a mirror so that you "
"have access to the latest bug fixes. APT will automatically use packages on "
"your CD-ROM before downloading from the Internet."
msgstr ""
"Um die APT-Methode einzuschalten, müssen Sie [Z]ugriff in <prgn>dselect</"
"prgn> auswählen und dann die APT-Methode wählen. Sie werden nach einer "
"Zusammenstellung von <em>Quellen</em> gefragt. Dies sind Plätze, von denen "
"Archive heruntergeladen werden. Dies können ferne Internetsites, lokale "
"Debian-Spiegel oder CD-ROMs sein. Jede Quelle kann einen Ausschnitt des "
"gesamten Debian-Archives bereitstellen. APT wird sie automatisch "
"kombinieren, um eine komplette Zusammenstellung von Paketen zu formen. Falls "
"Sie eine CD-ROM haben, ist es eine gute Idee, sie als erstes und dann den "
"Spiegel anzugeben, so dass Sie Zugriff auf die neusten Fehlerbehebungen "
"haben. APT wird automatisch Pakete auf der CD-ROM benutzen, bevor es sie aus "
"dem Internet herunterlädt."

#. type: <example></example>
#: guide.sgml:198
#, no-wrap
msgid ""
"   Set up a list of distribution source locations\n"
"\t \n"
" Please give the base URL of the debian distribution.\n"
" The access schemes I know about are: http file\n"
"\t   \n"
" For example:\n"
"      file:/mnt/debian,\n"
"      ftp://ftp.debian.org/debian,\n"
"      http://ftp.de.debian.org/debian,\n"
"      \n"
"      \n"
" URL [http://llug.sep.bnl.gov/debian]:"
msgstr ""
"   eine Liste mit Orten von Distributionsquellen einrichten\n"
"\t \n"
" Bitte geben Sie die Basis-URL der Debian-Distribution an.\n"
" Die bekannten Zugriffsschemata dafür sind: http file\n"
"\t   \n"
" Zum Beispiel:\n"
"      file:/mnt/debian,\n"
"      ftp://ftp.debian.org/debian,\n"
"      http://ftp.de.debian.org/debian,\n"
"      \n"
"      \n"
" URL [http://llug.sep.bnl.gov/debian]:"

#. type: <p></p>
#: guide.sgml:205
msgid ""
"The <em>Sources</em> setup starts by asking for the base of the Debian "
"archive, defaulting to a HTTP mirror. Next it asks for the distribution to "
"get."
msgstr ""
"Das Einrichten der <em>Quellen</em> beginnt durch das Erfragen der Basis des "
"Debian-Archives, vorgegeben ist ein HTTP-Spiegel. Als nächstes wird nach der "
"zu erhaltenden Distribution gefragt."

#. type: <example></example>
#: guide.sgml:212
#, no-wrap
msgid ""
" Please give the distribution tag to get or a path to the\n"
" package file ending in a /. The distribution\n"
" tags are typically something like: stable unstable testing non-US\n"
"   \n"
" Distribution [stable]:"
msgstr ""
" Bitte geben Sie die zu erhaltende Distributionskennzeichnung oder den mit  einem / endenden Pfad zum Paket an. Die Distributionskennzeichnungen sind  normalerweise etwas wie: stable unstable testing non-US\n"
"   \n"
" Distribution [stable]:"

#. type: <p></p>
#: guide.sgml:222
msgid ""
"The distribution refers to the Debian version in the archive, <em>stable</"
"em> refers to the latest released version and <em>unstable</em> refers to "
"the developmental version. <em>non-US</em> is only available on some mirrors "
"and refers to packages that contain encryption technology or other things "
"that cannot be exported from the United States. Importing these packages "
"into the US is legal however."
msgstr ""
"Die Distribution bezieht sich auf die Debian-Version im Archiv, <em>stable</"
"em> bezieht sich auf die zuletzt veröffentlichte Version und <em>unstable</"
"em> bezieht sich auf die Entwicklungsversion. <em>non-US</em> ist nur auf "
"einigen Spiegeln verfügbar und bezieht sich auf Pakete, die "
"Verschlüsselungstechnologie oder andere Dinge enthalten, die nicht aus den "
"Vereinigten Staaten exportiert werden können. Diese Pakete in die USA zu "
"importieren ist jedoch legal."

#. type: <example></example>
#: guide.sgml:228
#, no-wrap
msgid ""
" Please give the components to get\n"
" The components are typically something like: main contrib non-free\n"
"  \n"
" Components [main contrib non-free]:"
msgstr ""
" Bitte geben Sie die Komponenten an, die Sie erhalten möchten\n"
" Die Komponenten sind normalerweise etwas wie: »main« »contrib« »non-free«\n"
"  \n"
" Komponenten [main contrib non-free]:"

#. type: <p></p>
#: guide.sgml:236
msgid ""
"The components list refers to the list of sub distributions to fetch. The "
"distribution is split up based on software licenses, main being DFSG free "
"packages while contrib and non-free contain things that have various "
"restrictions placed on their use and distribution."
msgstr ""
"Die Komponentenliste bezieht sich auf die Liste von Unter-Distributionen zum "
"Herunterladen. Die Distribution ist auf Basis von Software-Lizenzen "
"unterteilt, »Main« besteht aus Paketen die gemäß der DFSG frei sind, während "
"»Contrib« und »Non-free« Dinge enthalten, die verschiedene Einschränkungen "
"in ihrer Benutzung und ihren Vertrieb haben."

#. type: <p></p>
#: guide.sgml:240
msgid ""
"Any number of sources can be added, the setup script will continue to prompt "
"until you have specified all that you want."
msgstr ""
"Jegliche Anzahl von Quellen kann hinzugefügt werden, das Einrichtungsskript "
"wird mit Nachfragen fortfahren, bis Sie alles angegeben haben, was Sie "
"möchten."

#. type: <p></p>
#: guide.sgml:247
msgid ""
"Before starting to use <prgn>dselect</prgn> it is necessary to update the "
"available list by selecting [U]pdate from the menu. This is a superset of "
"<tt>apt-get update</tt> that makes the fetched information available to "
"<prgn>dselect</prgn>. [U]pdate must be performed even if <tt>apt-get update</"
"tt> has been run before."
msgstr ""
"Bevor sie beginnen, <prgn>dselect</prgn> zu benutzen, ist es notwendig, die "
"Verfügbarkeitsliste zu aktualisieren, indem sie aus dem Menü [E]rneuern "
"auswählen. Dies ist eine Obermenge von <tt>apt-get update</tt>, das "
"<prgn>dselect</prgn> heruntergeladene Informationen zur Verfügung stellt. [E]"
"rneuern muss auch dann durchgeführt werden, wenn vorher <tt>apt-get update</"
"tt> ausgeführt wurde."

#. type: <p></p>
#: guide.sgml:253
msgid ""
"You can then go on and make your selections using [S]elect and then perform "
"the installation using [I]nstall. When using the APT method the [C]onfig and "
"[R]emove commands have no meaning, the [I]nstall command performs both of "
"them together."
msgstr ""
"Sie können dann fortfahren und Ihre Auswahl per [A]uswähle treffen und dann "
"die Installation mit [I]nstall. vornehmen. Wenn Sie die APT-Methode "
"benutzen, haben die Befehle Kon[f]ig. und [L]öschen keine Bedeutung, der "
"Befehl [I]nstall. führt beides gleichermaßen aus."

#. type: <p></p>
#: guide.sgml:258
msgid ""
"By default APT will automatically remove the package (.deb) files once they "
"have been successfully installed. To change this behavior place <tt>Dselect::"
"clean \"prompt\";</tt> in /etc/apt/apt.conf."
msgstr ""
"Standardmäßig wird APT automatisch die Paketdateien (.deb) entfernen, sobald "
"sie erfolgreich installiert sind. Um dieses Verhalten zu ändern, platzieren "
"Sie <tt>Dselect::clean \"prompt\";</tt> in /etc/apt/apt.conf."

#. type: <heading></heading>
#: guide.sgml:264
msgid "The Interface"
msgstr "Die Schnittstelle"

#. type: <p></p>
#: guide.sgml:278
msgid ""
"Both that APT <prgn>dselect</prgn> method and <prgn>apt-get</prgn> share the "
"same interface. It is a simple system that generally tells you what it will "
"do and then goes and does it. <footnote><p>The <prgn>dselect</prgn> method "
"actually is a set of wrapper scripts to <prgn>apt-get</prgn>. The method "
"actually provides more functionality than is present in <prgn>apt-get</prgn> "
"alone.</p></footnote> After printing out a summary of what will happen APT "
"then will print out some informative status messages so that you can "
"estimate how far along it is and how much is left to do."
msgstr ""
"Sowohl die APT-Methode <prgn>dselect</prgn>, als auch <prgn>apt-get</prgn> "
"teilen sich die gleiche Schnittstelle. Es ist ein einfaches System, das "
"üblicherweise mitteilt, was es tun wird und es dann tut. <footnote><p>Die "
"Methode <prgn>dselect</prgn> ist tatsächlich eine Zusammenstellung von "
"Wrapper-Skripten für <prgn>apt-get</prgn>. Die Methode stellt tatsächlich "
"mehr Funktionalitäten bereit, als in <prgn>apt-get</prgn> allein vorhanden "
"sind.</p></footnote> Nach der Ausgabe einer Zusammenfassung was passieren "
"wird, gibt APT einige informative Statusmeldungen aus, so dass Sie "
"abschätzen können, wie weit es ist und wieviel noch zu tun ist."

#. type: <heading></heading>
#: guide.sgml:280
msgid "Startup"
msgstr "Anfang"

#. type: <p></p>
#: guide.sgml:284
msgid ""
"Before all operations except update, APT performs a number of actions to "
"prepare its internal state. It also does some checks of the system's state. "
"At any time these operations can be performed by running <tt>apt-get check</"
"tt>."
msgstr ""
"Vor allen Operationen, ausgenommen »update«, führt APT eine Reihe von "
"Aktionen durch, um seinen internen Status vorzubereiten. Es macht außerdem "
"einige Prüfungen des Systemstatus. Diese Operationen können jederzeit durch "
"Ausführung von <tt>apt-get check</tt> durchgeführt werden."

#. type: <example></example>
#: guide.sgml:289
#, no-wrap
msgid ""
"# apt-get check\n"
"Reading Package Lists... Done\n"
"Building Dependency Tree... Done"
msgstr ""
"# apt-get check\n"
"Paketlisten werden gelesen … Fertig\n"
"Abhängigkeitsbaum wird aufgebaut … Fertig"

#. type: <p></p>
#: guide.sgml:297
msgid ""
"The first thing it does is read all the package files into memory. APT uses "
"a caching scheme so this operation will be faster the second time it is run. "
"If some of the package files are not found then they will be ignored and a "
"warning will be printed when apt-get exits."
msgstr ""
"Das erste was es tut, ist das Einlesen aller Paketdateien in den Speicher. "
"APT benutzt ein Zwischenspeicherschema, so dass diese Operation beim zweiten "
"Ausführen schneller laufen wird. Falls einige der Paketdateien nicht "
"gefunden werden, werden sie ignoriert und beim Beenden von Apt-get wird eine "
"Warnung ausgegeben."

#. type: <p></p>
#: guide.sgml:303
msgid ""
"The final operation performs a detailed analysis of the system's "
"dependencies. It checks every dependency of every installed or unpacked "
"package and considers if it is OK. Should this find a problem then a report "
"will be printed out and <prgn>apt-get</prgn> will refuse to run."
msgstr ""
"Die letzte Operation führt eine detaillierte Analyse der Abhängigkeiten des "
"Systems durch. Sie prüft jede Abhängigkeit jedes installierten oder "
"entpackten Pakets und berücksichtigt, ob es in Ordnung ist. Sollte sie ein "
"Problem finden, dann wird eine Meldung ausgegeben und <prgn>apt-get</prgn> "
"wird die Ausführung verweigern."

#. type: <example></example>
#: guide.sgml:320
#, no-wrap
msgid ""
"# apt-get check\n"
"Reading Package Lists... Done\n"
"Building Dependency Tree... Done\n"
"You might want to run apt-get -f install' to correct these.\n"
"Sorry, but the following packages have unmet dependencies:\n"
"  9fonts: Depends: xlib6g but it is not installed\n"
"  uucp: Depends: mailx but it is not installed\n"
"  blast: Depends: xlib6g (>= 3.3-5) but it is not installed\n"
"  adduser: Depends: perl-base but it is not installed\n"
"  aumix: Depends: libgpmg1 but it is not installed\n"
"  debiandoc-sgml: Depends: sgml-base but it is not installed\n"
"  bash-builtins: Depends: bash (>= 2.01) but 2.0-3 is installed\n"
"  cthugha: Depends: svgalibg1 but it is not installed\n"
"           Depends: xlib6g (>= 3.3-5) but it is not installed\n"
"  libreadlineg2: Conflicts:libreadline2 (<< 2.1-2.1)"
msgstr ""
"# apt-get check\n"
"Paketlisten werden gelesen … Fertig Fertig\n"
"Abhängigkeitsbaum wird aufgebaut\n"
"Status-Informationen einlesen … Fertig Fertig\n"
"Probieren Sie „apt-get -f install“, um diese zu korrigieren:\n"
"Die folgenden Pakete haben nichterfüllte Abhängigkeiten:\n"
"  9fonts: Hängt ab: xlib6g ist aber nicht installiert\n"
"  uucp: Hängt ab: mailx ist aber nicht installiert\n"
"  blast: Hängt ab: xlib6g (>= 3.3-5) ist aber nicht installiert\n"
"  adduser: Hängt ab: perl-base ist aber nicht installiert\n"
"  aumix: Hängt ab: libgpmg1 ist aber nicht installiert\n"
"  debiandoc-sgml: Hängt ab: sgml-base ist aber nicht installiert\n"
"  bash-builtins: Hängt ab: bash (>= 2.01) but 2.0-3 ist installiert\n"
"  cthugha: Hängt ab: svgalibg1 ist aber nicht installiert\n"
"           Hängt ab: xlib6g (>= 3.3-5) ist aber nicht installiert\n"
"  libreadlineg2: Conflicts:libreadline2 (<< 2.1-2.1)"

#. type: <p></p>
#: guide.sgml:329
msgid ""
"In this example the system has many problems, including a serious problem "
"with libreadlineg2. For each package that has unmet dependencies a line is "
"printed out indicating the package with the problem and the dependencies "
"that are unmet. A short explanation of why the package has a dependency "
"problem is also included."
msgstr ""
"In diesem Beispiel hat das System viele Probleme, einschließlich eines "
"ernsten Problems mit libreadlineg2. Für jedes Paket, das nichterfüllte "
"Abhängigkeiten hat, wird eine Zeile ausgegeben, die das Paket mit dem "
"Problem anzeigt und die Abhängigkeiten, die nicht erfüllt sind. Eine kurze "
"Erklärung, warum das Paket ein Abhängigkeitsproblem hat, ist inbegriffen."

#. type: <p></p>
#: guide.sgml:337
msgid ""
"There are two ways a system can get into a broken state like this. The first "
"is caused by <prgn>dpkg</prgn> missing some subtle relationships between "
"packages when performing upgrades. <footnote><p>APT however considers all "
"known dependencies and attempts to prevent broken packages</p></footnote>. "
"The second is if a package installation fails during an operation. In this "
"situation a package may have been unpacked without its dependents being "
"installed."
msgstr ""
"Es gibt zwei Möglichkeiten, wie ein System in einen kaputten Status wie "
"diesen kommen kann. Die erste wird dadurch verursacht, dass <prgn>dpkg</"
"prgn> einige feine Beziehungen zwischen Paketen übersieht, wenn Upgrades "
"durchgeführt werden. <footnote><p>APT berücksichtigt jedoch alle bekannten "
"Abhängigkeiten und versucht, kaputte Pakete zu vermeiden</p></footnote>. Die "
"zweite tritt auf, falls eine Paketinstallation während der Ausführung "
"fehlschlägt. In dieser Situation könnte ein Paket entpackt worden sein, ohne "
"dass die von ihm Abhängigen installiert sind."

#. type: <p></p>
#: guide.sgml:345
msgid ""
"The second situation is much less serious than the first because APT places "
"certain constraints on the order that packages are installed. In both cases "
"supplying the <tt>-f</tt> option to <prgn>apt-get</prgn> will cause APT to "
"deduce a possible solution to the problem and then continue on. The APT "
"<prgn>dselect</prgn> method always supplies the <tt>-f</tt> option to allow "
"for easy continuation of failed maintainer scripts."
msgstr ""
"Die zweite Situation ist weit weniger ernst als die erste, weil APT "
"bestimmte Beschränkungen in der Reihenfolge setzt, in der Pakete installiert "
"werden. In beiden Fällen veranlasst die Option <tt>-f</tt> <prgn>apt-get</"
"prgn>, eine mögliche Lösung für das Problem zu folgern und dann "
"fortzufahren. Die APT-Methode <prgn>dselect</prgn> liefert immer die Option "
"<tt>-f</tt>, zum einfachen Fortfahren von gescheiterten Betreuerskripten."

#. type: <p></p>
#: guide.sgml:351
msgid ""
"However, if the <tt>-f</tt> option is used to correct a seriously broken "
"system caused by the first case then it is possible that it will either fail "
"immediately or the installation sequence will fail. In either case it is "
"necessary to manually use dpkg (possibly with forcing options) to correct "
"the situation enough to allow APT to proceed."
msgstr ""
"Falls jedoch die Option <tt>-f</tt> benutzt wird, um ein ernsthaft kaputtes "
"System zu korrigieren, das vom ersten Fall verursacht wurde, dann ist es "
"möglich, dass es entweder sofort fehlschlägt oder die Installationsabfolge "
"fehlschlagen wird. In beiden Fällen ist es nötig, Dpkg (möglicherweise mit "
"erzwingenden Optionen) manuell zu benutzen, um die Situation ausreichend zu "
"korrigieren, so dass es APT ermöglicht wird, fortzufahren."

#. type: <heading></heading>
#: guide.sgml:356
msgid "The Status Report"
msgstr "Der Statusbericht"

#. type: <p></p>
#: guide.sgml:363
msgid ""
"Before proceeding <prgn>apt-get</prgn> will present a report on what will "
"happen. Generally the report reflects the type of operation being performed "
"but there are several common elements. In all cases the lists reflect the "
"final state of things, taking into account the <tt>-f</tt> option and any "
"other relevant activities to the command being executed."
msgstr ""
"Bevor es fortfährt, wird <prgn>apt-get</prgn> einen Bericht darüber "
"präsentieren, was geschehen wird. Im Allgemeinen spiegelt der Bericht den "
"Typ der Operation, die ausgeführt wird, wider, aber es gibt auch mehrere "
"geläufige Elemente. Auf jeden Fall spiegelt die Liste den Endstatus der "
"Dinge wider, bezieht die Option <tt>-f</tt> in Betracht und alle andere "
"relevante Aktivitäten zum Befehl, der ausgeführt wird."

#. type: <heading></heading>
#: guide.sgml:364
msgid "The Extra Package list"
msgstr "Die zusätzliche Paketliste"

#. type: <example></example>
#: guide.sgml:372
#, no-wrap
msgid ""
"The following extra packages will be installed:\n"
"  libdbd-mysql-perl xlib6 zlib1 xzx libreadline2 libdbd-msql-perl\n"
"  mailpgp xdpkg fileutils pinepgp zlib1g xlib6g perl-base\n"
"  bin86 libgdbm1 libgdbmg1 quake-lib gmp2 bcc xbuffy\n"
"  squake pgp-i python-base debmake ldso perl libreadlineg2\n"
"  ssh"
msgstr ""
"Die folgenden Pakete werden zusätzlich installiert:\n"
"  libdbd-mysql-perl xlib6 zlib1 xzx libreadline2 libdbd-msql-perl\n"
"  mailpgp xdpkg fileutils pinepgp zlib1g xlib6g perl-base\n"
"  bin86 libgdbm1 libgdbmg1 quake-lib gmp2 bcc xbuffy\n"
"  squake pgp-i python-base debmake ldso perl libreadlineg2\n"
"  ssh"

#. type: <p></p>
#: guide.sgml:379
msgid ""
"The Extra Package list shows all of the packages that will be installed or "
"upgraded in excess of the ones mentioned on the command line. It is only "
"generated for an <tt>install</tt> command. The listed packages are often the "
"result of an Auto Install."
msgstr ""
"Die zusätzliche Paketliste zeigt alle Pakete, die installiert werden oder "
"von denen ein Upgrade durchgeführt wird, zusätzlich zu den auf der "
"Befehlszeile angegebenen. Sie wird nur für einen <tt>install</tt>-Befehl "
"generiert. Die aufgelisteten Pakete sind häufig das Ergebnis einer "
"automatischen Installation."

#. type: <heading></heading>
#: guide.sgml:382
msgid "The Packages to Remove"
msgstr "Die zu entfernenden Pakete"

#. type: <example></example>
#: guide.sgml:389
#, no-wrap
msgid ""
"The following packages will be REMOVED:\n"
"  xlib6-dev xpat2 tk40-dev xkeycaps xbattle xonix\n"
"  xdaliclock tk40 tk41 xforms0.86 ghostview xloadimage xcolorsel\n"
"  xadmin xboard perl-debug tkined xtetris libreadline2-dev perl-suid\n"
"  nas xpilot xfig"
msgstr ""
"Die folgenden Pakete werden ENTFERNT:\n"
"  xlib6-dev xpat2 tk40-dev xkeycaps xbattle xonix\n"
"  xdaliclock tk40 tk41 xforms0.86 ghostview xloadimage xcolorsel\n"
"  xadmin xboard perl-debug tkined xtetris libreadline2-dev perl-suid\n"
"  nas xpilot xfig"

#. type: <p></p>
#: guide.sgml:399
msgid ""
"The Packages to Remove list shows all of the packages that will be removed "
"from the system. It can be shown for any of the operations and should be "
"given a careful inspection to ensure nothing important is to be taken off. "
"The <tt>-f</tt> option is especially good at generating packages to remove "
"so extreme care should be used in that case. The list may contain packages "
"that are going to be removed because they are only partially installed, "
"possibly due to an aborted installation."
msgstr ""
"Die Liste der zu entfernenden Pakete zeigt all die Pakete, die vom System "
"entfernt werden. Sie kann für jede der Operationen angezeigt werden und "
"sollte einer sorgfältige Überprüfung unterzogen werden, um sicherzustellen, "
"dass nichts Wichtiges weggenommen wird. Die Option <tt>-f</tt> ist "
"insbesondere gut darin, Pakete zum Entfernen vorzumerken, so dass in diesem "
"Fall mit extremer Vorsicht vorgegangen werden sollte. Die Liste könnte "
"Pakete enthalten, die entfernt werden, weil sie nur teilweise installiert "
"sind, möglicherweise aufgrund einer abgebrochenen Installation."

#. type: <heading></heading>
#: guide.sgml:402
msgid "The New Packages list"
msgstr "Die Liste neuer Pakete"

#. type: <example></example>
#: guide.sgml:406
#, no-wrap
msgid ""
"The following NEW packages will installed:\n"
"  zlib1g xlib6g perl-base libgdbmg1 quake-lib gmp2 pgp-i python-base"
msgstr ""
"Die folgenden NEUEN Pakete werden zusätzlich installiert:\n"
"  zlib1g xlib6g perl-base libgdbmg1 quake-lib gmp2 pgp-i python-base"

#. type: <p></p>
#: guide.sgml:411
msgid ""
"The New Packages list is simply a reminder of what will happen. The packages "
"listed are not presently installed in the system but will be when APT is "
"done."
msgstr ""
"Die Liste neuer Pakete ist einfache eine Erinnerung, was geschehen wird. Die "
"aufgelisteten Pakete sind zurzeit nicht auf dem System installiert, werden "
"es aber sein, wenn APT fertig ist."

#. type: <heading></heading>
#: guide.sgml:414
msgid "The Kept Back list"
msgstr "Die Liste zurückgehaltener Pakete"

#. type: <example></example>
#: guide.sgml:419
#, no-wrap
msgid ""
"The following packages have been kept back\n"
"  compface man-db tetex-base msql libpaper svgalib1\n"
"  gs snmp arena lynx xpat2 groff xscreensaver"
msgstr ""
"Die folgenden Pakete werden zurückgehalten:\n"
"  compface man-db tetex-base msql libpaper svgalib1\n"
"  gs snmp arena lynx xpat2 groff xscreensaver"

#. type: <p></p>
#: guide.sgml:428
msgid ""
"Whenever the whole system is being upgraded there is the possibility that "
"new versions of packages cannot be installed because they require new things "
"or conflict with already installed things. In this case the package will "
"appear in the Kept Back list. The best way to convince packages listed there "
"to install is with <tt>apt-get install</tt> or by using <prgn>dselect</prgn> "
"to resolve their problems."
msgstr ""
"Jedesmal, wenn ein Upgrade des ganzen Systems durchgeführt wird, besteht die "
"Möglichkeit, dass neue Versionen von Paketen nicht installiert werden "
"können, weil sie neue Dinge benötigen oder einen Konflikt mit bereits "
"installierten Dingen haben. In diesem Fall wird das Paket auf der Liste "
"zurückgehaltener Pakete erscheinen. Der beste Weg dort aufgeführte Pakete "
"zur Installation zu bewegen, ist per <tt>apt-get install</tt> oder indem "
"<prgn>dselect</prgn> zum Lösen ihrer Probleme benutzt wird."

#. type: <heading></heading>
#: guide.sgml:431
msgid "Held Packages warning"
msgstr "Warnung wegen zurückgehaltener Pakete"

#. type: <example></example>
#: guide.sgml:435
#, no-wrap
msgid ""
"The following held packages will be changed:\n"
"  cvs"
msgstr ""
"Die folgenden zurückgehaltenen Pakete werden geändert:\n"
"  cvs"

#. type: <p></p>
#: guide.sgml:441
msgid ""
"Sometimes you can ask APT to install a package that is on hold, in such a "
"case it prints out a warning that the held package is going to be changed. "
"This should only happen during dist-upgrade or install."
msgstr ""
"Manchmal können Sie APT bitten, ein auf »zurückgehalten« gesetztes Paket zu "
"installieren. In einem solchen Fall gibt es eine Warnung aus, dass das "
"zurückgehaltene Paket geändert wird. Dies sollte nur während »Dist-upgrade« "
"oder »Install« vorkommen."

#. type: <heading></heading>
#: guide.sgml:444
msgid "Final summary"
msgstr "Abschließende Zusammenfassung"

#. type: <p></p>
#: guide.sgml:447
msgid ""
"Finally, APT will print out a summary of all the changes that will occur."
msgstr ""
"Abschließend wird APT eine Zusammenfassung aller Änderungen ausgeben, die "
"auftreten werden."

#. type: <example></example>
#: guide.sgml:452
#, no-wrap
msgid ""
"206 packages upgraded, 8 newly installed, 23 to remove and 51 not upgraded.\n"
"12 packages not fully installed or removed.\n"
"Need to get 65.7M/66.7M of archives. After unpacking 26.5M will be used."
msgstr ""
"206 Pakete aktualisiert, 8 zusätzlich installiert, 23 werden entfernt und 51 nicht aktualisiert.\n"
"12 Pakete nicht vollständig installiert oder entfernt.\n"
"Muss 65,7MB/66,7MB an Archiven herunterladen. Nach dem Entpacken werden 26,5MB zusätzlich belegt sein."

#. type: <p></p>
#: guide.sgml:470
msgid ""
"The first line of the summary simply is a reduced version of all of the "
"lists and includes the number of upgrades - that is packages already "
"installed that have new versions available. The second line indicates the "
"number of poorly configured packages, possibly the result of an aborted "
"installation. The final line shows the space requirements that the "
"installation needs. The first pair of numbers refer to the size of the "
"archive files. The first number indicates the number of bytes that must be "
"fetched from remote locations and the second indicates the total size of all "
"the archives required. The next number indicates the size difference between "
"the presently installed packages and the newly installed packages. It is "
"roughly equivalent to the space required in /usr after everything is done. "
"If a large number of packages are being removed then the value may indicate "
"the amount of space that will be freed."
msgstr ""
"Die erste Zeile der Zusammenfassung ist bloß eine Zusammenfassung von all "
"den Listen und umfasst die Anzahl der Upgrades – das sind bereits "
"installierte Pakete, für die neue Versionen verfügbar sind. Die zweite Zeile "
"zeigt die Anzahl von schlecht konfigurierten Paketen, die möglicherweise das "
"Ergebnis einer abgebrochenen Installation sind. Die letzt Zeile zeigt den "
"Speicherbedarf, den die Installation benötigt. Das erste Zahlenpaar bezieht "
"sich auf die Größe der Archivdateien. Die erste Zahl zeigt die Anzahl der "
"Bytes an, die von fernen Orten heruntergeladen werden müssen und die zweite "
"zeigt die gesamte Größe aller benötigten Archive an. Die nächste Zahl zeigt "
"den Größenunterschied zwischen den derzeit installierten Paketen und den neu "
"installierten Paketen. Es entspricht ungefähr dem in /usr benötigten "
"Speicher nachdem alles erledigt ist. Wenn eine große Anzahl Pakete entfernt "
"wird, dann kann der Wert den Betrag des freiwerdenden Speichers anzeigen."

#. type: <p></p>
#: guide.sgml:473
msgid ""
"Some other reports can be generated by using the -u option to show packages "
"to upgrade, they are similar to the previous examples."
msgstr ""
"Einige andere Berichte können durch Benutzung der Option »-u« generiert "
"werden, um Pakete anzuzeigen, von denen ein Upgrade durchgeführt werden "
"soll. Dies ist den vorherigen Beispielen ähnlich."

#. type: <heading></heading>
#: guide.sgml:477
msgid "The Status Display"
msgstr "Der Anzeigestatus"

#. type: <p></p>
#: guide.sgml:481
msgid ""
"During the download of archives and package files APT prints out a series of "
"status messages."
msgstr ""
"Während des Herunterladens von Archiven und Paketdateien gibt APT eine Reihe "
"von Statusmeldungen aus."

#. type: <example></example>
#: guide.sgml:490
#, no-wrap
msgid ""
"# apt-get update\n"
"Get:1 http://ftp.de.debian.org/debian-non-US/ stable/non-US/ Packages\n"
"Get:2 http://llug.sep.bnl.gov/debian/ testing/contrib Packages\n"
"Hit http://llug.sep.bnl.gov/debian/ testing/main Packages\n"
"Get:4 http://ftp.de.debian.org/debian-non-US/ unstable/binary-i386/ Packages\n"
"Get:5 http://llug.sep.bnl.gov/debian/ testing/non-free Packages\n"
"11% [5 testing/non-free `Waiting for file' 0/32.1k 0%] 2203b/s 1m52s"
msgstr ""
"# apt-get update\n"
"Hole:1 http://ftp.de.debian.org/debian-non-US/ stable/non-US/ Packages\n"
"Hole:2 http://llug.sep.bnl.gov/debian/ testing/contrib Packages\n"
"Treffer http://llug.sep.bnl.gov/debian/ testing/main Packages\n"
"Hole:4 http://ftp.de.debian.org/debian-non-US/ unstable/binary-i386/ Packages\n"
"Hole:5 http://llug.sep.bnl.gov/debian/ testing/non-free Packages\n"
"11% [5 testing/non-free 'Warte auf Datei' 0/32.1k 0%] 2203b/s 1m52s"

#. type: <p></p>
#: guide.sgml:500
msgid ""
"The lines starting with <em>Get</em> are printed out when APT begins to "
"fetch a file while the last line indicates the progress of the download. The "
"first percent value on the progress line indicates the total percent done of "
"all files. Unfortunately since the size of the Package files is unknown "
"<tt>apt-get update</tt> estimates the percent done which causes some "
"inaccuracies."
msgstr ""
"Die Zeilen, die mit <em>Hole</em> beginnen, werden ausgegeben, wenn APT "
"anfängt, eine Datei herunterzuladen, während die letzte Zeile den "
"Fortschritt des Herunterladens anzeigt. Die erste Prozentzahl der "
"Fortschrittszeile zeigt die gesamt erledigte Prozentzahl aller Dateien an. "
"Unglücklicherweise schätzt <tt>apt-get update</tt> die erledigte "
"Prozentzahl, da die Größe der Pakete unbekannt ist, was einige "
"Ungenauigkeiten bewirkt."

#. type: <p></p>
#: guide.sgml:509
msgid ""
"The next section of the status line is repeated once for each download "
"thread and indicates the operation being performed and some useful "
"information about what is happening. Sometimes this section will simply read "
"<em>Forking</em> which means the OS is loading the download module. The "
"first word after the [ is the fetch number as shown on the history lines. "
"The next word is the short form name of the object being downloaded. For "
"archives it will contain the name of the package that is being fetched."
msgstr ""
"Der nächste Abschnitt der Statuszeile wird für jeden Download-Thread "
"wiederholt und zeigt die durchgeführte Operation, sowie einige nützliche "
"Informationen darüber an was geschieht. Manchmal wird dieser Abschnitt "
"einfach nur <em>Forking</em> darstellen, was bedeutet, dass das "
"Betriebssystem das Download-Modul am Laden ist. Das erste Wort nach dem »[« "
"ist die Ladenummer, wie sie auf den Verlaufszeilen angezeigt wird. Das "
"nächste Wort ist Name in Kurzform des Ojektes, das heruntergeladen wird. Für "
"Archive wird es den Namen des Paketes enthalten, das heruntergeladen wird."

#. type: <p></p>
#: guide.sgml:524
msgid ""
"Inside of the single quote is an informative string indicating the progress "
"of the negotiation phase of the download. Typically it progresses from "
"<em>Connecting</em> to <em>Waiting for file</em> to <em>Downloading</em> or "
"<em>Resuming</em>. The final value is the number of bytes downloaded from "
"the remote site. Once the download begins this is represented as "
"<tt>102/10.2k</tt> indicating that 102 bytes have been fetched and 10.2 "
"kilobytes is expected. The total size is always shown in 4 figure notation "
"to preserve space. After the size display is a percent meter for the file "
"itself. The second last element is the instantaneous average speed. This "
"values is updated every 5 seconds and reflects the rate of data transfer for "
"that period. Finally is shown the estimated transfer time. This is updated "
"regularly and reflects the time to complete everything at the shown transfer "
"rate."
msgstr ""
"Innerhalb von einzelnen Anführungszeichen folgt eine informative "
"Zeichenkette, die den Fortschritt der Übertragungsphase des Downloads "
"anzeigt. Normalerweise schreitet sie fort von <em>Verbinde</em> zu <em>Warte "
"auf Datei</em> zu <em>Lade herunter</em> oder <em>Nehme wieder auf</em>. Der "
"letzte Wert ist die Anzahl der von der fernen Site heruntergeladenen Bytes. "
"Sobald der Download beginnt, zeigt sich dies wie <tt>102/10.2k</tt> was "
"anzeigt, dass 102 Bytes heruntergeladen und 10,2 Kilobytes erwartet werden. "
"Die Gesamtgröße wird immer in vierstelliger Schreibweise dargestellt, um "
"Platz zu sparen. Nach der Größenanzeige ist eine Prozentangabe für die Datei "
"selbst. Das zweitletzte Element ist die augenblickliche "
"Fortschrittsgeschwindigkeit. Dieser Wert wird alle fünf Sekunden "
"aktualisiert und spiegelt die Datenübertragungsgeschwindigkeit in dieser "
"Periode wider. Am Ende wird die geschätzte Übertragungszeit angezeigt. Dies "
"wird regelmäßig aktualisiert und spiegelt die Zeit zum Vervollständigen bei "
"der angezeigten Datenübertragungsgeschwindigkeit wider."

#. type: <p></p>
#: guide.sgml:530
msgid ""
"The status display updates every half second to provide a constant feedback "
"on the download progress while the Get lines scroll back whenever a new file "
"is started. Since the status display is constantly updated it is unsuitable "
"for logging to a file, use the <tt>-q</tt> option to remove the status "
"display."
msgstr ""
"Die Statusanzeige aktualisiert sich alle halbe Sekunde, um eine gleichmäßige "
"Rückmeldung über den Download-Fortschritt bereitzustellen, während die "
"»Hole«-Zeilen bei jeder gestarteten neuen Datei zurückscrollen. Da die "
"Statusanzeige ständig aktualisiert wird, ist sie für die Protokollierung in "
"eine Datei ungeeignet. Benutzen Sie die Option <tt>-q</tt>, um die "
"Statusanzeige zu entfernen."

#. type: <heading></heading>
#: guide.sgml:535
msgid "Dpkg"
msgstr "Dpkg"

#. type: <p></p>
#: guide.sgml:542
msgid ""
"APT uses <prgn>dpkg</prgn> for installing the archives and will switch over "
"to the <prgn>dpkg</prgn> interface once downloading is completed. "
"<prgn>dpkg</prgn> will also ask a number of questions as it processes the "
"packages and the packages themselves may also ask several questions. Before "
"each question there is usually a description of what it is asking and the "
"questions are too varied to discuss completely here."
msgstr ""
"APT benutzt <prgn>dpkg</prgn>, um die Archive zu installieren und wird zu "
"der <prgn>dpkg</prgn>-Schnittstelle herüberschalten, sobald der Download "
"vollständig ist. <prgn>dpkg</prgn> wird außerdem eine Reihe von Fragen "
"stellen, während es die Pakete abarbeitet und die Pakete können auch mehrere "
"Fragen stellen . Vor jeder Frage ist üblicherweise eine Beschreibung des "
"Gefragten und die Fragen sind zu vielfältig, um sie vollständig hier zu "
"besprechen."

#. type: <title></title>
#: offline.sgml:4
msgid "Using APT Offline"
msgstr "APT offline verwenden"

#. type: <version></version>
#: offline.sgml:7
msgid "$Id: offline.sgml,v 1.8 2003/02/12 15:06:41 doogie Exp $"
msgstr "$Id: offline.sgml,v 1.8 12.02.2003 15:06:41 doogie Exp $"

#. type: <abstract></abstract>
#: offline.sgml:12
msgid ""
"This document describes how to use APT in a non-networked environment, "
"specifically a 'sneaker-net' approach for performing upgrades."
msgstr ""
"Dieses Dokument beschreibt, wie APT in einer Umgebung ohne Netzwerk, "
"speziell einem »Turnschuhnetzwerk«, an die Durchführung von Upgrades "
"herangeht."

#. type: <copyrightsummary></copyrightsummary>
#: offline.sgml:16
msgid "Copyright &copy; Jason Gunthorpe, 1999."
msgstr "Copyright &copy; Jason Gunthorpe, 1999."

#. type: <heading></heading>
#: offline.sgml:32
msgid "Introduction"
msgstr "Einleitung"

#. type: <heading></heading>
#: offline.sgml:34 offline.sgml:65 offline.sgml:180
msgid "Overview"
msgstr "Übersicht"

#. type: <p></p>
#: offline.sgml:40
msgid ""
"Normally APT requires direct access to a Debian archive, either from a local "
"media or through a network. Another common complaint is that a Debian "
"machine is on a slow link, such as a modem and another machine has a very "
"fast connection but they are physically distant."
msgstr ""
"Normalerweise benötigt APT direkten Zugang zu einem Debian-Archiv, entweder "
"von einem lokalen Medium oder über ein Netz. Eine andere häufige "
"Beanstandung ist, dass eine Debian-Maschine an einer langsamen Anbindung, "
"wie einem Modem, hängt und eine andere Maschine eine sehr schnelle "
"Verbindung hat, sie jedoch physisch fern sind."

#. type: <p></p>
#: offline.sgml:51
msgid ""
"The solution to this is to use large removable media such as a Zip disc or a "
"SuperDisk disc. These discs are not large enough to store the entire Debian "
"archive but can easily fit a subset large enough for most users. The idea is "
"to use APT to generate a list of packages that are required and then fetch "
"them onto the disc using another machine with good connectivity. It is even "
"possible to use another Debian machine with APT or to use a completely "
"different OS and a download tool like wget. Let <em>remote host</em> mean "
"the machine downloading the packages, and <em>target host</em> the one with "
"bad or no connection."
msgstr ""
"Die Lösung dazu besteht darin, große Wechselmedien, wie eine Zip-Platte oder "
"eine SuperDisk zu benutzen. Diese Platten sind nicht groß genug, um ein "
"ganzes Debian-Archiv zu speichern, können aber leicht eine Untermenge "
"aufnehmen, die für die meisten Anwender groß genug ist. Die Idee besteht "
"darin, APT zu benutzen, um eine Liste benötigter Pakete zu generieren und "
"diese dann mit einer anderen Maschine mit guter Verbindung auf die Platte "
"herunterzuladen. Es ist sogar möglich, eine andere Debian-Maschine mit APT "
"oder ein komplett unterschiedliches Betriebssystem und ein Download-Werkzeug "
"wie Wget zu benutzen. Nennen wir die Maschine, die die Pakete herunterlädt "
"<em>ferner Rechner</em> und die mit der schlechten oder fehlenden Verbindung "
"<em>Zielrechner</em>."

#. type: <p></p>
#: offline.sgml:57
msgid ""
"This is achieved by creatively manipulating the APT configuration file. The "
"essential premise to tell APT to look on a disc for it's archive files. Note "
"that the disc should be formated with a filesystem that can handle long file "
"names such as ext2, fat32 or vfat."
msgstr ""
"Dies wird durch kreatives Manipulieren der APT-Konfigurationsdatei erreicht. "
"Die wesentliche Voraussetzung besteht darin, APT mitzuteilen, dass es für "
"seine Archivdateien auf einer Platte nachsieht. Beachten Sie, dass diese "
"Platte mit einem Dateisystem formatiert sein sollte, das mit langen "
"Dateinamen umgehen kann, so wie ext2, fat32 oder vfat."

#. type: <heading></heading>
#: offline.sgml:63
msgid "Using APT on both machines"
msgstr "APT auf beiden Maschinen benutzen"

#. type: <p><example>
#: offline.sgml:71
msgid ""
"APT being available on both machines gives the simplest configuration. The "
"basic idea is to place a copy of the status file on the disc and use the "
"remote machine to fetch the latest package files and decide which packages "
"to download. The disk directory structure should look like:"
msgstr ""
"Ein verfügbares APT auf beiden Maschinen stellt die einfachste Konfiguration "
"dar. Die Grundidee besteht darin, eine Kopie der Statusdatei auf der Platte "
"zu platzieren und die ferne Maschine zu benutzen, um die neusten "
"Paketdateien herunterzuladen und zu entscheiden, welche Pakete "
"heruntergeladen werden. Die Plattenverzeichnisstruktur sollte so aussehen:"

#. type: <example></example>
#: offline.sgml:80
#, no-wrap
msgid ""
"  /disc/\n"
"    archives/\n"
"       partial/\n"
"    lists/\n"
"       partial/\n"
"    status\n"
"    sources.list\n"
"    apt.conf"
msgstr ""
"  /Platte/\n"
"    Archive/\n"
"       partial/\n"
"    lists/\n"
"       partial/\n"
"    status\n"
"    sources.list\n"
"    apt.conf"

#. type: <heading></heading>
#: offline.sgml:88
msgid "The configuration file"
msgstr "Die Konfigurationsdatei"

#. type: <p></p>
#: offline.sgml:96
msgid ""
"The configuration file should tell APT to store its files on the disc and to "
"use the configuration files on the disc as well. The sources.list should "
"contain the proper sites that you wish to use from the remote machine, and "
"the status file should be a copy of <em>/var/lib/dpkg/status</em> from the "
"<em>target host</em>. Please note, if you are using a local archive you must "
"use copy URIs, the syntax is identical to file URIs."
msgstr ""
"Die Konfigurationsdatei sollte APT mitteilen, dass es seine Dateien auf der "
"Platte speichert und obendrein die Konfigurationsdateien auf der Platte "
"benutzt. Die »sources.list« sollte genau die Sites enthalten, die Sie auf "
"der fernen Maschine benutzen möchten und die Statusdatei sollte eine Kopie "
"von <em>/var/lib/dpkg/status</em> vom <em>Zielrechner</em> sein. Bitte "
"beachten Sie, falls Sie lokale Archive benutzen, dass Sie »copy«-URIs "
"benutzen müssen. Die Syntax entspricht der von »file«-URIs."

#. type: <p><example>
#: offline.sgml:100
msgid ""
"<em>apt.conf</em> must contain the necessary information to make APT use the "
"disc:"
msgstr ""
"<em>apt.conf</em> muss die nötigen Informationen enthalten, damit APT die "
"Platte benutzt:"

#. type: <example></example>
#: offline.sgml:124
#, no-wrap
msgid ""
" APT\n"
" {\n"
"   /* This is not necessary if the two machines are the same arch, it tells\n"
"      the remote APT what architecture the target machine is */\n"
"   Architecture \"i386\";\n"
"   \n"
"   Get::Download-Only \"true\";\n"
" };\n"
" \n"
" Dir\n"
" {\n"
"   /* Use the disc for state information and redirect the status file from\n"
"      the /var/lib/dpkg default */\n"
"   State \"/disc/\";\n"
"   State::status \"status\";\n"
"\n"
"   // Binary caches will be stored locally\n"
"   Cache::archives \"/disc/archives/\";\n"
"   Cache \"/tmp/\";\n"
"   \n"
"   // Location of the source list.\n"
"   Etc \"/disc/\";\n"
" };"
msgstr ""
" APT\n"
" {\n"
"   /* Dies ist nicht nötig, falls die beiden Maschinen die gleiche\n"
"      Architektur haben. Es teilt dem fernen APT mit, welche Architektur die\n"
"      Zielmaschine hat */\n"
"   Architecture \"i386\";\n"
"   \n"
"   Get::Download-Only \"true\";\n"
" };\n"
" \n"
" Dir\n"
" {\n"
"   /* Die Platte für Statusinformationen benutzen und die Statusdatei\n"
"      umleiten von /var/lib/dpkg default */\n"
"   State \"/disc/\";\n"
"   State::status \"status\";\n"
"\n"
"   // Programmzwischenspeicher werden lokal gespeichert\n"
"   Cache::archives \"/disc/archives/\";\n"
"   Cache \"/tmp/\";\n"
"   \n"
"   // Ort der Quellenliste.\n"
"   Etc \"/disc/\";\n"
" };"

#. type: </example></p>
#: offline.sgml:129
msgid ""
"More details can be seen by examining the apt.conf man page and the sample "
"configuration file in <em>/usr/share/doc/apt/examples/apt.conf</em>."
msgstr ""
"Weitere Details finden sich in der apt.conf-Handbuchseite und der "
"Musterkonfigurationsdatei in <em>/usr/share/doc/apt/examples/apt.conf</em>."

#. type: <p><example>
#: offline.sgml:136
msgid ""
"On the target machine the first thing to do is mount the disc and copy <em>/"
"var/lib/dpkg/status</em> to it. You will also need to create the directories "
"outlined in the Overview, <em>archives/partial/</em> and <em>lists/partial/</"
"em>. Then take the disc to the remote machine and configure the sources."
"list. On the remote machine execute the following:"
msgstr ""
"Das Erste, was auf der Zielmaschine getan werden muss, ist das Einhängen der "
"Platte und das Kopieren von <em>/var/lib/dpkg/status</em> dorthin. Sie "
"werden außerdem die in der Übersicht umrissenen Verzeichnisse <em>archives/"
"partial/</em> und <em>lists/partial/</em> erstellen müssen. Dann bringen Sie "
"die Platte zu der fernen Maschine und konfigurieren Sie die »sources.list«. "
"Führen Sie das folgende aus:"

#. type: <example></example>
#: offline.sgml:142
#, no-wrap
msgid ""
" # export APT_CONFIG=\"/disc/apt.conf\"\n"
" # apt-get update\n"
" [ APT fetches the package files ]\n"
" # apt-get dist-upgrade\n"
" [ APT fetches all the packages needed to upgrade the target machine ]"
msgstr ""
" # export APT_CONFIG=\"/disc/apt.conf\"\n"
" # apt-get update\n"
" [ APT lädt die Paketdateien herunter ]\n"
" # apt-get dist-upgrade\n"
" [ APT lädt all die Pakete herunter, die die Zielmaschine benötigt, um ein\n"
"   Upgrade durchzuführen ]"

#. type: </example></p>
#: offline.sgml:149
msgid ""
"The dist-upgrade command can be replaced with any other standard APT "
"commands, particularly dselect-upgrade. You can even use an APT front end "
"such as <em>dselect</em>. However this presents a problem in communicating "
"your selections back to the local computer."
msgstr ""
"Der Befehl »dist-upgrade« kann durch alle anderen Standard-APT-Befehle "
"ersetzt werden, insbesondere »dselect-upgrade«. Sie können sogar eine APT-"
"Oberfläche, wie <em>dselect</em>, benutzen. Jedoch stellt dies ein Problem "
"dar, Ihre Auswahl zurück an den lokalen Rechner zu kommunizieren."

#. type: <p><example>
#: offline.sgml:153
msgid ""
"Now the disc contains all of the index files and archives needed to upgrade "
"the target machine. Take the disc back and run:"
msgstr ""
"Nun enthält die Platte alle Indexdateien und Archive, die nötig sind, um ein "
"Upgrade der Zielmaschine druchzuführen. Bringen Sie die Platte zurück und "
"starten Sie:"

#. type: <example></example>
#: offline.sgml:159
#, no-wrap
msgid ""
"  # export APT_CONFIG=\"/disc/apt.conf\"\n"
"  # apt-get check\n"
"  [ APT generates a local copy of the cache files ]\n"
"  # apt-get --no-d -o dir::state::status=/var/lib/dpkg/status dist-upgrade\n"
"  [ Or any other APT command ]"
msgstr ""
"  # export APT_CONFIG=\"/disc/apt.conf\"\n"
"  # apt-get check\n"
"  [ APT generiert eine lokale Kopie der Zwischenspeicherdateien ]\n"
"  # apt-get --no-d -o dir::state::status=/var/lib/dpkg/status dist-upgrade\n"
"  [ Oder irgendeinen anderen APT-Befehl ]"

#. type: <p></p>
#: offline.sgml:165
msgid ""
"It is necessary for proper function to re-specify the status file to be the "
"local one. This is very important!"
msgstr ""
"Es ist für ordentliches Funktionieren notwendig, die Statusdatei erneut als "
"die lokale anzugeben. Dies ist sehr wichtig!"

#. type: <p></p>
#: offline.sgml:172
msgid ""
"If you are using dselect you can do the very risky operation of copying disc/"
"status to /var/lib/dpkg/status so that any selections you made on the remote "
"machine are updated. I highly recommend that people only make selections on "
"the local machine - but this may not always be possible. DO NOT copy the "
"status file if dpkg or APT have been run in the mean time!!"
msgstr ""
"Wenn Sie Dselect benutzen, können Sie die sehr riskante Operation "
"durchführen, disc/status auf /var/lib/dpkg/status zu kopieren, so dass die "
"von Ihnen gemachte Auswahl auf der fernen Maschine aktualisiert wird. Es "
"wird in höchstem Maße empfohlen, dass Leute nur auf der lokalen Maschine "
"Auswahlen treffen – aber dies könnte manchmal unmöglich sein. Kopieren Sie "
"die Statusdatei NICHT, falls Dpkg oder APT in der Zwischenzeit benutzt "
"wurden!"

#. type: <heading></heading>
#: offline.sgml:178
msgid "Using APT and wget"
msgstr "APT und Wget benutzen"

#. type: <p></p>
#: offline.sgml:185
msgid ""
"<em>wget</em> is a popular and portable download tool that can run on nearly "
"any machine. Unlike the method above this requires that the Debian machine "
"already has a list of available packages."
msgstr ""
"<em>wget</em> ist eine populäres und portierbares Download-Werkzeug, das auf "
"nahezu jeder Maschine laufen kann. Anders als die Methode oben wird hierfür "
"benötigt, dass die Debian-Maschine bereits eine Liste verfügbarer Pakete hat."

#. type: <p></p>
#: offline.sgml:190
msgid ""
"The basic idea is to create a disc that has only the archive files "
"downloaded from the remote site. This is done by using the --print-uris "
"option to apt-get and then preparing a wget script to actually fetch the "
"packages."
msgstr ""
"Die Grundidee besteht darin, eine Platte zu erzeugen, die nur die "
"heruntergeladenen Archivdateien von der fernen Site enthält. Die wird durch "
"Benutzen der apt-get-Option »--print-uris« und dem anschließenden "
"Vorbereiten eines Wget-Skripts getan, um die eigentlichen Pakete "
"herunterzuladen."

#. type: <heading></heading>
#: offline.sgml:196
msgid "Operation"
msgstr "Betrieb"

#. type: <p><example>
#: offline.sgml:200
msgid ""
"Unlike the previous technique no special configuration files are required. "
"We merely use the standard APT commands to generate the file list."
msgstr ""
"Anders als bei der vorherigen Technik werden keine speziellen "
"Konfigurationsdateien benötigt. Es werden lediglich die Standard-APT-Befehle "
"benutzt, um die Dateiliste zu erstellen."

#. type: <example></example>
#: offline.sgml:205
#, no-wrap
msgid ""
" # apt-get dist-upgrade \n"
" [ Press no when prompted, make sure you are happy with the actions ]\n"
" # apt-get -qq --print-uris dist-upgrade > uris\n"
" # awk '{print \"wget -O \" $2 \" \" $1}' < uris > /disc/wget-script"
msgstr ""
" # apt-get dist-upgrade \n"
" [ Antworten Sie »nein« auf gestellte Fragen, wenn Sie mit den Aktionen\n"
"   zufrieden sind ]\n"
" # apt-get -qq --print-uris dist-upgrade > uris\n"
" # awk '{print \"wget -O \" $2 \" \" $1}' < uris > /Platte/wget-script"

#. type: </example></p>
#: offline.sgml:210
msgid ""
"Any command other than dist-upgrade could be used here, including dselect-"
"upgrade."
msgstr ""
"Jeder andere Befehl als »dist-upgrade« könnte hier benutzt werden, "
"einschließlich »upgrade«."

#. type: <p></p>
#: offline.sgml:216
msgid ""
"The /disc/wget-script file will now contain a list of wget commands to "
"execute in order to fetch the necessary archives. This script should be run "
"with the current directory as the disc's mount point so as to save the "
"output on the disc."
msgstr ""
"Die Datei /Platte/wget-script wird nun eine Liste der Wget-Befehle "
"enthalten, um die erforderlichen Archive herunterzuladen. Dieses Skript "
"sollte mit dem aktuellen Verzeichnis als Platteneinhängepunkt ausgeführt "
"werden, so dass die Ausgabe auf die Platte gespeichert wird."

#. type: <p><example>
#: offline.sgml:219
msgid "The remote machine would do something like"
msgstr "Die ferne Maschine würde etwas wie das folgende tun"

#. type: <example></example>
#: offline.sgml:223
#, no-wrap
msgid ""
"  # cd /disc\n"
"  # sh -x ./wget-script\n"
"  [ wait.. ]"
msgstr ""
"  # cd /Platte\n"
"  # sh -x ./wget-script\n"
"  [ warten … Fertig ]"

#. type: </example><example>
#: offline.sgml:228
msgid ""
"Once the archives are downloaded and the disc returned to the Debian machine "
"installation can proceed using,"
msgstr ""
"Sobald die Archive heruntergeladen und die Platte zur Debian-Maschine "
"zurückgekehrt ist, kann die Installation fortfahren durch Benutzung von "

#. type: <example></example>
#: offline.sgml:230
#, no-wrap
msgid "  # apt-get -o dir::cache::archives=\"/disc/\" dist-upgrade"
msgstr "  # apt-get -o dir::cache::archives=\"/Platte/\" dist-upgrade"

#. type: </example></p>
#: offline.sgml:234
msgid "Which will use the already fetched archives on the disc."
msgstr "Es wird die bereits auf die Platte heruntergeladenen Archive benutzen."<|MERGE_RESOLUTION|>--- conflicted
+++ resolved
@@ -7,7 +7,7 @@
 msgstr ""
 "Project-Id-Version: apt-doc 0.9.7\n"
 "Report-Msgid-Bugs-To: APT Development Team <deity@lists.debian.org>\n"
-"POT-Creation-Date: 2013-07-02 17:09+0300\n"
+"POT-Creation-Date: 2013-06-13 13:46+0300\n"
 "PO-Revision-Date: 2012-06-25 22:49+0100\n"
 "Last-Translator: Chris Leick <c.leick@vollbio.de>\n"
 "Language-Team: German <debian-l10n-german@lists.debian.org>\n"
@@ -763,9 +763,9 @@
 "installation or upgrading.  Each package is a package name, not a fully "
 "qualified filename (for instance, in a Debian system, <package>apt-utils</"
 "package> would be the argument provided, not <filename>apt-utils_&apt-"
-"product-version;_amd64.deb</filename>). All packages required by the package"
-"(s) specified for installation will also be retrieved and installed.  The "
-"<filename>/etc/apt/sources.list</filename> file is used to locate the "
+"product-version;_amd64.deb</filename>). All packages required by the "
+"package(s) specified for installation will also be retrieved and installed.  "
+"The <filename>/etc/apt/sources.list</filename> file is used to locate the "
 "desired packages. If a hyphen is appended to the package name (with no "
 "intervening space), the identified package will be removed if it is "
 "installed.  Similarly a plus sign can be used to designate a package to "
@@ -1549,7 +1549,7 @@
 
 #. type: Content of: <refentry><refsect1><title>
 #: apt-get.8.xml:528 apt-cache.8.xml:350 apt-key.8.xml:195 apt-mark.8.xml:131
-#: apt-secure.8.xml:191 apt-cdrom.8.xml:152 apt-config.8.xml:109
+#: apt-secure.8.xml:191 apt-cdrom.8.xml:144 apt-config.8.xml:109
 #: apt.conf.5.xml:1173 apt_preferences.5.xml:705 sources.list.5.xml:252
 #: apt-extracttemplates.1.xml:70 apt-sortpkgs.1.xml:63
 #: apt-ftparchive.1.xml:607
@@ -1569,7 +1569,7 @@
 
 #. type: Content of: <refentry><refsect1><title>
 #: apt-get.8.xml:534 apt-cache.8.xml:355 apt-mark.8.xml:135
-#: apt-cdrom.8.xml:157 apt-config.8.xml:114 apt-extracttemplates.1.xml:74
+#: apt-cdrom.8.xml:149 apt-config.8.xml:114 apt-extracttemplates.1.xml:74
 #: apt-sortpkgs.1.xml:67 apt-ftparchive.1.xml:611
 msgid "Diagnostics"
 msgstr "Diagnose"
@@ -2261,24 +2261,12 @@
 
 #. type: Content of: <refentry><refsect1><variablelist><varlistentry><listitem><para>
 #: apt-key.8.xml:130
-#, fuzzy
-#| msgid ""
-#| "Update the local keyring with the archive keyring and remove from the "
-#| "local keyring the archive keys which are no longer valid.  The archive "
-#| "keyring is shipped in the <literal>archive-keyring</literal> package of "
-#| "your distribution, e.g. the <literal>debian-archive-keyring</literal> "
-#| "package in Debian."
 msgid ""
 "Update the local keyring with the archive keyring and remove from the local "
 "keyring the archive keys which are no longer valid.  The archive keyring is "
 "shipped in the <literal>archive-keyring</literal> package of your "
-<<<<<<< HEAD
-"distribution, e.g. the <literal>ubuntu-archive-keyring</literal> package in "
-"Ubuntu."
-=======
 "distribution, e.g. the &keyring-package; package in "
 "&keyring-distro;."
->>>>>>> 7014e148
 msgstr ""
 "aktualisiert den lokalen Schlüsselbund mit dem Archivschlüsselbund und "
 "entfernt die Archivschlüssel, die nicht länger gültig sind, aus dem lokalen "
@@ -2347,19 +2335,6 @@
 
 #. type: Content of: <refentry><refsect1><variablelist><varlistentry><term>
 #: apt-key.8.xml:183
-<<<<<<< HEAD
-#, fuzzy
-#| msgid "<filename>/usr/share/keyrings/debian-archive-keyring.gpg</filename>"
-msgid "<filename>/usr/share/keyrings/ubuntu-archive-keyring.gpg</filename>"
-msgstr "<filename>/usr/share/keyrings/debian-archive-keyring.gpg</filename>"
-
-#. type: Content of: <refentry><refsect1><variablelist><varlistentry><listitem><para>
-#: apt-key.8.xml:184
-#, fuzzy
-#| msgid "Keyring of Debian archive trusted keys."
-msgid "Keyring of Ubuntu archive trusted keys."
-msgstr "Schlüsselbund vertrauenswürdiger Schlüssel des Debian-Archivs"
-=======
 msgid "&keyring-filename;"
 msgstr "&keyring-filename;"
 
@@ -2367,31 +2342,17 @@
 #: apt-key.8.xml:184
 msgid "Keyring of &keyring-distro; archive trusted keys."
 msgstr "Schlüsselbund vertrauenswürdiger Schlüssel des &keyring-distro;-Archivs"
->>>>>>> 7014e148
 
 #. type: Content of: <refentry><refsect1><variablelist><varlistentry><term>
 #: apt-key.8.xml:187
-#, fuzzy
-#| msgid ""
-#| "<filename>/usr/share/keyrings/debian-archive-removed-keys.gpg</filename>"
-msgid ""
-<<<<<<< HEAD
-"<filename>/usr/share/keyrings/ubuntu-archive-removed-keys.gpg</filename>"
-=======
+msgid ""
 "&keyring-removed-filename;"
->>>>>>> 7014e148
 msgstr ""
 "&keyring-removed-filename;"
 
 #. type: Content of: <refentry><refsect1><variablelist><varlistentry><listitem><para>
 #: apt-key.8.xml:188
-<<<<<<< HEAD
-#, fuzzy
-#| msgid "Keyring of Debian archive removed trusted keys."
-msgid "Keyring of Ubuntu archive removed trusted keys."
-=======
 msgid "Keyring of &keyring-distro; archive removed trusted keys."
->>>>>>> 7014e148
 msgstr ""
 "Schlüsselbund entfernter vertrauenswürdiger Schlüssel des &keyring-distro;-Archivs"
 
@@ -2918,15 +2879,10 @@
 
 #. type: Content of: <refentry><refsect1><variablelist><varlistentry><listitem><para>
 #: apt-cdrom.8.xml:85
-#, fuzzy
-#| msgid ""
-#| "Mount point; specify the location to mount the CD-ROM. This mount point "
-#| "must be listed in <filename>/etc/fstab</filename> and properly "
-#| "configured.  Configuration Item: <literal>Acquire::cdrom::mount</literal>."
-msgid ""
-"Do not try to auto-detect the CD-ROM path. Usually combined with the "
-"<option>--cdrom</option> option.  Configuration Item: <literal>Acquire::"
-"cdrom::AutoDetect</literal>."
+msgid ""
+"Mount point; specify the location to mount the CD-ROM. This mount point must "
+"be listed in <filename>/etc/fstab</filename> and properly configured.  "
+"Configuration Item: <literal>Acquire::cdrom::mount</literal>."
 msgstr ""
 "Einhängepunkt; gibt den Ort an, an dem die CD-ROM eingehängt wird. Dieser "
 "Einhängepunkt muss in <filename>/etc/fstab</filename> eingetragen und "
@@ -2934,19 +2890,7 @@
 "cdrom::mount</literal>."
 
 #. type: Content of: <refentry><refsect1><variablelist><varlistentry><listitem><para>
-#: apt-cdrom.8.xml:93
-msgid ""
-"Mount point; specify the location to mount the CD-ROM. This mount point must "
-"be listed in <filename>/etc/fstab</filename> and properly configured.  "
-"Configuration Item: <literal>Acquire::cdrom::mount</literal>."
-msgstr ""
-"Einhängepunkt; gibt den Ort an, an dem die CD-ROM eingehängt wird. Dieser "
-"Einhängepunkt muss in <filename>/etc/fstab</filename> eingetragen und "
-"angemessen konfiguriert sein. Konfigurationselement: <literal>Acquire::"
-"cdrom::mount</literal>."
-
-#. type: Content of: <refentry><refsect1><variablelist><varlistentry><listitem><para>
-#: apt-cdrom.8.xml:102
+#: apt-cdrom.8.xml:94
 msgid ""
 "Rename a disc; change the label of a disc or override the disc's given "
 "label. This option will cause <command>apt-cdrom</command> to prompt for a "
@@ -2958,7 +2902,7 @@
 "Konfigurationselement: <literal>APT::CDROM::Rename</literal>."
 
 #. type: Content of: <refentry><refsect1><variablelist><varlistentry><listitem><para>
-#: apt-cdrom.8.xml:111
+#: apt-cdrom.8.xml:103
 msgid ""
 "No mounting; prevent <command>apt-cdrom</command> from mounting and "
 "unmounting the mount point.  Configuration Item: <literal>APT::CDROM::"
@@ -2969,7 +2913,7 @@
 "literal>."
 
 #. type: Content of: <refentry><refsect1><variablelist><varlistentry><listitem><para>
-#: apt-cdrom.8.xml:119
+#: apt-cdrom.8.xml:111
 msgid ""
 "Fast Copy; Assume the package files are valid and do not check every "
 "package. This option should be used only if <command>apt-cdrom</command> has "
@@ -2982,7 +2926,7 @@
 "festgestellt hat. Konfigurationselement: <literal>APT::CDROM::Fast</literal>."
 
 #. type: Content of: <refentry><refsect1><variablelist><varlistentry><listitem><para>
-#: apt-cdrom.8.xml:129
+#: apt-cdrom.8.xml:121
 msgid ""
 "Thorough Package Scan; This option may be needed with some old Debian "
 "1.1/1.2 discs that have Package files in strange places. It takes much "
@@ -2993,7 +2937,7 @@
 "Dies verlängert das Durchsuchen des Mediums deutlich, nimmt aber alle auf."
 
 #. type: Content of: <refentry><refsect1><variablelist><varlistentry><listitem><para>
-#: apt-cdrom.8.xml:140
+#: apt-cdrom.8.xml:132
 msgid ""
 "No Changes; Do not change the &sources-list; file and do not write index "
 "files. Everything is still checked however.  Configuration Item: "
@@ -3004,12 +2948,12 @@
 "Konfigurationselement: <literal>APT::CDROM::NoAct</literal>."
 
 #. type: Content of: <refentry><refsect1><para>
-#: apt-cdrom.8.xml:153
+#: apt-cdrom.8.xml:145
 msgid "&apt-conf;, &apt-get;, &sources-list;"
 msgstr "&apt-conf;, &apt-get;, &sources-list;"
 
 #. type: Content of: <refentry><refsect1><para>
-#: apt-cdrom.8.xml:158
+#: apt-cdrom.8.xml:150
 msgid ""
 "<command>apt-cdrom</command> returns zero on normal operation, decimal 100 "
 "on error."
@@ -3843,12 +3787,12 @@
 "be used."
 msgstr ""
 "<literal>http::Proxy</literal> ist der zu benutzende Standard-HTTP-Proxy. Er "
-"wird standardmäßig in der Form <literal>http://[[Anwender][:Passwort]@]"
-"Rechner[:Port]/</literal> angegeben. Durch Rechner-Proxies kann außerdem in "
-"der Form <literal>http::Proxy::&lt;host&gt;</literal> mit dem speziellen "
-"Schlüsselwort <literal>DIRECT</literal> angegeben werden, dass keine Proxies "
-"benutzt werden. Falls keine der obigen Einstellungen angegeben wurde, wird "
-"die Umgebungsvariable <envar>http_proxy</envar> benutzt."
+"wird standardmäßig in der Form <literal>http://[[Anwender][:"
+"Passwort]@]Rechner[:Port]/</literal> angegeben. Durch Rechner-Proxies kann "
+"außerdem in der Form <literal>http::Proxy::&lt;host&gt;</literal> mit dem "
+"speziellen Schlüsselwort <literal>DIRECT</literal> angegeben werden, dass "
+"keine Proxies benutzt werden. Falls keine der obigen Einstellungen angegeben "
+"wurde, wird die Umgebungsvariable <envar>http_proxy</envar> benutzt."
 
 #. type: Content of: <refentry><refsect1><variablelist><varlistentry><listitem><para>
 #: apt.conf.5.xml:366
@@ -5087,15 +5031,15 @@
 "auslösen. Sie werden nach zwei eingerückten Leerzeichen unter dem "
 "Originaleintrag angezeigt. Jede Zeile hat das Format <literal>MarkKeep</"
 "literal>, <literal>MarkDelete</literal> oder <literal>MarkInstall</literal> "
-"gefolgt von <literal>Paketname &lt;a.b.c -&gt; d.e.f | x.y.z&gt; (Abschnitt)"
-"</literal> wobei <literal>a.b.c</literal> die aktuelle Version des Paketes "
-"ist, <literal>d.e.f</literal> die Version ist, die zur Installation "
-"vorgesehen ist und <literal>x.y.z</literal> eine neuere Version ist, die "
-"aber nicht zur Installation vorgesehen ist (aufgrund einer niedrigen Pinning-"
-"Bewertung). Die letzten beiden können weggelassen werden, wenn es keine gibt "
-"oder wenn sie die gleiche Version haben, wie die, die installiert ist. "
-"<literal>section</literal> ist der Name des Abschnitts, in dem das Paket "
-"erscheint."
+"gefolgt von <literal>Paketname &lt;a.b.c -&gt; d.e.f | x.y.z&gt; "
+"(Abschnitt)</literal> wobei <literal>a.b.c</literal> die aktuelle Version "
+"des Paketes ist, <literal>d.e.f</literal> die Version ist, die zur "
+"Installation vorgesehen ist und <literal>x.y.z</literal> eine neuere Version "
+"ist, die aber nicht zur Installation vorgesehen ist (aufgrund einer "
+"niedrigen Pinning-Bewertung). Die letzten beiden können weggelassen werden, "
+"wenn es keine gibt oder wenn sie die gleiche Version haben, wie die, die "
+"installiert ist. <literal>section</literal> ist der Name des Abschnitts, in "
+"dem das Paket erscheint."
 
 #. type: Content of: <refentry><refsect1><variablelist><varlistentry><listitem><para>
 #: apt.conf.5.xml:1061
@@ -6340,9 +6284,9 @@
 "id=\"0\"/>"
 msgstr ""
 "Mit einer geeigneten &sources-list;-Datei und der obigen Einstellungsdatei "
-"wird jeder der folgenden Befehle APT veranlassen, ein Upgrade auf die neuste"
-"(n) <literal>stable</literal>-Version(en) durchzuführen. <placeholder type="
-"\"programlisting\" id=\"0\"/>"
+"wird jeder der folgenden Befehle APT veranlassen, ein Upgrade auf die "
+"neuste(n) <literal>stable</literal>-Version(en) durchzuführen. <placeholder "
+"type=\"programlisting\" id=\"0\"/>"
 
 #. type: Content of: <refentry><refsect1><refsect2><para><programlisting>
 #: apt_preferences.5.xml:584
@@ -6423,9 +6367,9 @@
 "id=\"0\"/>"
 msgstr ""
 "Mit einer geeigneten &sources-list;-Datei und der obigen Einstellungsdatei "
-"wird jeder der folgenden Befehle APT veranlassen, ein Upgrade auf die neuste"
-"(n) <literal>testing</literal>-Version(en) durchzuführen. <placeholder type="
-"\"programlisting\" id=\"0\"/>"
+"wird jeder der folgenden Befehle APT veranlassen, ein Upgrade auf die "
+"neuste(n) <literal>testing</literal>-Version(en) durchzuführen. <placeholder "
+"type=\"programlisting\" id=\"0\"/>"
 
 #. type: Content of: <refentry><refsect1><refsect2><para><programlisting>
 #: apt_preferences.5.xml:633
@@ -6528,8 +6472,8 @@
 "<placeholder type=\"programlisting\" id=\"0\"/>"
 msgstr ""
 "Mit einer geeigneten &sources-list;-Datei und der obigen Einstellungsdatei "
-"wird jeder der folgenden Befehle APT veranlassen, ein Upgrade auf die letzte"
-"(n) Version(en) im Release mit Codenamen <literal>&testing-codename;</"
+"wird jeder der folgenden Befehle APT veranlassen, ein Upgrade auf die "
+"letzte(n) Version(en) im Release mit Codenamen <literal>&testing-codename;</"
 "literal> durchzuführen. <placeholder type=\"programlisting\" id=\"0\"/>"
 
 #. type: Content of: <refentry><refsect1><refsect2><para><programlisting>
@@ -6697,13 +6641,13 @@
 #. type: Content of: <refentry><refsect1><para>
 #: sources.list.5.xml:92
 msgid ""
-"<literal>distribution</literal> may also contain a variable, <literal>$(ARCH)"
-"</literal> which expands to the Debian architecture (such as <literal>amd64</"
-"literal> or <literal>armel</literal>) used on the system. This permits "
-"architecture-independent <filename>sources.list</filename> files to be used. "
-"In general this is only of interest when specifying an exact path, "
-"<literal>APT</literal> will automatically generate a URI with the current "
-"architecture otherwise."
+"<literal>distribution</literal> may also contain a variable, <literal>"
+"$(ARCH)</literal> which expands to the Debian architecture (such as "
+"<literal>amd64</literal> or <literal>armel</literal>) used on the system. "
+"This permits architecture-independent <filename>sources.list</filename> "
+"files to be used. In general this is only of interest when specifying an "
+"exact path, <literal>APT</literal> will automatically generate a URI with "
+"the current architecture otherwise."
 msgstr ""
 "<literal>distribution</literal> könnte außerdem eine Variable, <literal>"
 "$(ARCH)</literal>, enthalten, die zur Debian-Architektur (wie "
@@ -8222,9 +8166,9 @@
 #: apt.8:31
 msgid ""
 "APT is a management system for software packages. For normal day to day "
-"package management there are several frontends available, such as B<aptitude>"
-"(8)  for the command line or B<synaptic>(8)  for the X Window System. Some "
-"options are only implemented in B<apt-get>(8)  though."
+"package management there are several frontends available, such as "
+"B<aptitude>(8)  for the command line or B<synaptic>(8)  for the X Window "
+"System. Some options are only implemented in B<apt-get>(8)  though."
 msgstr ""
 "APT ist ein Verwaltungssystem für Softwarepakete. Für normale alltägliche "
 "Paketverwaltung sind mehrere Oberflächen, wie B<aptitude>(8) für die "
@@ -8809,9 +8753,9 @@
 "Bevor sie beginnen, <prgn>dselect</prgn> zu benutzen, ist es notwendig, die "
 "Verfügbarkeitsliste zu aktualisieren, indem sie aus dem Menü [E]rneuern "
 "auswählen. Dies ist eine Obermenge von <tt>apt-get update</tt>, das "
-"<prgn>dselect</prgn> heruntergeladene Informationen zur Verfügung stellt. [E]"
-"rneuern muss auch dann durchgeführt werden, wenn vorher <tt>apt-get update</"
-"tt> ausgeführt wurde."
+"<prgn>dselect</prgn> heruntergeladene Informationen zur Verfügung stellt. "
+"[E]rneuern muss auch dann durchgeführt werden, wenn vorher <tt>apt-get "
+"update</tt> ausgeführt wurde."
 
 #. type: <p></p>
 #: guide.sgml:253
