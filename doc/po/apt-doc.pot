# SOME DESCRIPTIVE TITLE
# Copyright (C) YEAR Free Software Foundation, Inc.
# This file is distributed under the same license as the apt-doc package.
# FIRST AUTHOR <EMAIL@ADDRESS>, YEAR.
#
#, fuzzy
msgid ""
msgstr ""
"Project-Id-Version: apt-doc 0.9.9ubuntu1\n"
"Report-Msgid-Bugs-To: APT Development Team <deity@lists.debian.org>\n"
"POT-Creation-Date: 2013-07-02 17:09+0300\n"
"PO-Revision-Date: YEAR-MO-DA HO:MI+ZONE\n"
"Last-Translator: FULL NAME <EMAIL@ADDRESS>\n"
"Language-Team: LANGUAGE <LL@li.org>\n"
"Language: \n"
"MIME-Version: 1.0\n"
"Content-Type: text/plain; charset=UTF-8\n"
"Content-Transfer-Encoding: 8bit\n"

#. type: Plain text
#: apt.ent:7
#, no-wrap
msgid ""
"<!ENTITY apt-author.team \"\n"
"   <author>\n"
"    <othername>APT team</othername>\n"
"    <contrib></contrib>\n"
"   </author>\n"
"\">\n"
msgstr ""

#. type: Plain text
#: apt.ent:13
#, no-wrap
msgid ""
"<!ENTITY apt-qapage \"\n"
"\t<para>\n"
"\t\t<ulink url='http://packages.qa.debian.org/a/apt.html'>QA Page</ulink>\n"
"\t</para>\n"
"\">\n"
msgstr ""

#. type: Plain text
#: apt.ent:24
#, no-wrap
msgid ""
"<!-- Boiler plate Bug reporting section -->\n"
"<!ENTITY manbugs \"\n"
" <refsect1><title>Bugs</title>\n"
"   <para><ulink url='http://bugs.debian.org/src:apt'>APT bug page</ulink>.\n"
"   If you wish to report a bug in APT, please see\n"
"   <filename>/usr/share/doc/debian/bug-reporting.txt</filename> or the\n"
"   &reportbug; command.\n"
"   </para>\n"
" </refsect1>\n"
"\">\n"
msgstr ""

#. type: Plain text
#: apt.ent:32
#, no-wrap
msgid ""
"<!-- Boiler plate Author section -->\n"
"<!ENTITY manauthor \"\n"
" <refsect1><title>Author</title>\n"
"   <para>APT was written by the APT team "
"<email>apt@packages.debian.org</email>.\n"
"   </para>\n"
" </refsect1>\n"
"\">\n"
msgstr ""

#. type: Plain text
#: apt.ent:42
#, no-wrap
msgid ""
"<!-- Should be used within the option section of the text to\n"
"     put in the blurb about -h, -v, -c and -o -->\n"
"<!ENTITY apt-commonoptions \"\n"
"     <varlistentry><term><option>-h</option></term>\n"
"     <term><option>--help</option></term>\n"
"     <listitem><para>Show a short usage summary.\n"
"     </para>\n"
"     </listitem>\n"
"     </varlistentry>\n"
msgstr ""

#. type: Plain text
#: apt.ent:50
#, no-wrap
msgid ""
"     <varlistentry>\n"
"      <term><option>-v</option></term>\n"
"      <term><option>--version</option></term>\n"
"      <listitem><para>Show the program version.\n"
"     </para>\n"
"     </listitem>\n"
"     </varlistentry>\n"
msgstr ""

#. type: Plain text
#: apt.ent:62
#, no-wrap
msgid ""
"     <varlistentry>\n"
"      <term><option>-c</option></term>\n"
"      <term><option>--config-file</option></term>\n"
"     <listitem><para>Configuration File; Specify a configuration file to "
"use. \n"
"     The program will read the default configuration file and then this \n"
"     configuration file. If configuration settings need to be set before "
"the\n"
"     default configuration files are parsed specify a file with the "
"<envar>APT_CONFIG</envar>\n"
"     environment variable. See &apt-conf; for syntax information.\n"
"     </para>\n"
"     </listitem>\n"
"     </varlistentry>\n"
msgstr ""

#. type: Plain text
#: apt.ent:74
#, no-wrap
msgid ""
"     <varlistentry>\n"
"      <term><option>-o</option></term>\n"
"      <term><option>--option</option></term>\n"
"     <listitem><para>Set a Configuration Option; This will set an "
"arbitrary\n"
"      configuration option. The syntax is <option>-o "
"Foo::Bar=bar</option>.\n"
"      <option>-o</option> and <option>--option</option> can be used "
"multiple\n"
"      times to set different options.\n"
"     </para>\n"
"     </listitem>\n"
"     </varlistentry>\n"
"\">\n"
msgstr ""

#. type: Plain text
#: apt.ent:85
#, no-wrap
msgid ""
"<!-- Should be used within the option section of the text to\n"
"     put in the blurb about -h, -v, -c and -o -->\n"
"<!ENTITY apt-cmdblurb \"\n"
"   <para>All command line options may be set using the configuration file, "
"the\n"
"   descriptions indicate the configuration option to set. For boolean\n"
"   options you can override the config file by using something like \n"
"   <option>-f-</option>,<option>--no-f</option>, <option>-f=no</option>\n"
"   or several other variations.\n"
"   </para>\n"
"\">\n"
msgstr ""

#. type: Plain text
#: apt.ent:91
#, no-wrap
msgid ""
"<!ENTITY file-aptconf \"\n"
"     <varlistentry><term><filename>/etc/apt/apt.conf</filename></term>\n"
"     <listitem><para>APT configuration file.\n"
"     Configuration Item: "
"<literal>Dir::Etc::Main</literal>.</para></listitem>\n"
"     </varlistentry>\n"
msgstr ""

#. type: Plain text
#: apt.ent:97
#, no-wrap
msgid ""
"     <varlistentry><term><filename>/etc/apt/apt.conf.d/</filename></term>\n"
"     <listitem><para>APT configuration file fragments.\n"
"     Configuration Item: "
"<literal>Dir::Etc::Parts</literal>.</para></listitem>\n"
"     </varlistentry>\n"
"\">\n"
msgstr ""

#. type: Plain text
#: apt.ent:103
#, no-wrap
msgid ""
"<!ENTITY file-cachearchives \"\n"
"     <varlistentry><term><filename>&cachedir;/archives/</filename></term>\n"
"     <listitem><para>Storage area for retrieved package files.\n"
"     Configuration Item: "
"<literal>Dir::Cache::Archives</literal>.</para></listitem>\n"
"     </varlistentry>\n"
msgstr ""

#. type: Plain text
#: apt.ent:109
#, no-wrap
msgid ""
"     "
"<varlistentry><term><filename>&cachedir;/archives/partial/</filename></term>\n"
"     <listitem><para>Storage area for package files in transit.\n"
"     Configuration Item: <literal>Dir::Cache::Archives</literal> "
"(<filename>partial</filename> will be implicitly "
"appended)</para></listitem>\n"
"     </varlistentry>\n"
"\">\n"
msgstr ""

#. type: Plain text
#: apt.ent:119
#, no-wrap
msgid ""
"<!ENTITY file-preferences \"\n"
"     <varlistentry><term><filename>/etc/apt/preferences</filename></term>\n"
"     <listitem><para>Version preferences file.\n"
"     This is where you would specify &quot;pinning&quot;,\n"
"     i.e. a preference to get certain packages\n"
"     from a separate source\n"
"     or from a different version of a distribution.\n"
"     Configuration Item: "
"<literal>Dir::Etc::Preferences</literal>.</para></listitem>\n"
"     </varlistentry>\n"
msgstr ""

#. type: Plain text
#: apt.ent:125
#, no-wrap
msgid ""
"     "
"<varlistentry><term><filename>/etc/apt/preferences.d/</filename></term>\n"
"     <listitem><para>File fragments for the version preferences.\n"
"     Configuration Item: "
"<literal>Dir::Etc::PreferencesParts</literal>.</para></listitem>\n"
"     </varlistentry>\n"
"\">\n"
msgstr ""

#. type: Plain text
#: apt.ent:131
#, no-wrap
msgid ""
"<!ENTITY file-sourceslist \"\n"
"     <varlistentry><term><filename>/etc/apt/sources.list</filename></term>\n"
"     <listitem><para>Locations to fetch packages from.\n"
"     Configuration Item: "
"<literal>Dir::Etc::SourceList</literal>.</para></listitem>\n"
"     </varlistentry>\n"
msgstr ""

#. type: Plain text
#: apt.ent:137
#, no-wrap
msgid ""
"     "
"<varlistentry><term><filename>/etc/apt/sources.list.d/</filename></term>\n"
"     <listitem><para>File fragments for locations to fetch packages from.\n"
"     Configuration Item: "
"<literal>Dir::Etc::SourceParts</literal>.</para></listitem>\n"
"     </varlistentry>\n"
"\">\n"
msgstr ""

#. type: Plain text
#: apt.ent:144
#, no-wrap
msgid ""
"<!ENTITY file-statelists \"\n"
"     <varlistentry><term><filename>&statedir;/lists/</filename></term>\n"
"     <listitem><para>Storage area for state information for each package "
"resource specified in\n"
"     &sources-list;\n"
"     Configuration Item: "
"<literal>Dir::State::Lists</literal>.</para></listitem>\n"
"     </varlistentry>\n"
msgstr ""

#. type: Plain text
#: apt.ent:150
#, no-wrap
msgid ""
"     "
"<varlistentry><term><filename>&statedir;/lists/partial/</filename></term>\n"
"     <listitem><para>Storage area for state information in transit.\n"
"     Configuration Item: <literal>Dir::State::Lists</literal> "
"(<filename>partial</filename> will be implicitly "
"appended)</para></listitem>\n"
"     </varlistentry>\n"
"\">\n"
msgstr ""

#. type: Plain text
#: apt.ent:156
#, no-wrap
msgid ""
"<!ENTITY file-trustedgpg \"\n"
"     <varlistentry><term><filename>/etc/apt/trusted.gpg</filename></term>\n"
"     <listitem><para>Keyring of local trusted keys, new keys will be added "
"here.\n"
"     Configuration Item: "
"<literal>Dir::Etc::Trusted</literal>.</para></listitem>\n"
"     </varlistentry>\n"
msgstr ""

#. type: Plain text
#: apt.ent:163
#, no-wrap
msgid ""
"     "
"<varlistentry><term><filename>/etc/apt/trusted.gpg.d/</filename></term>\n"
"     <listitem><para>File fragments for the trusted keys, additional "
"keyrings can\n"
"     be stored here (by other packages or the administrator).\n"
"     Configuration Item "
"<literal>Dir::Etc::TrustedParts</literal>.</para></listitem>\n"
"     </varlistentry>\n"
"\">\n"
msgstr ""

#. type: Plain text
#: apt.ent:171
#, no-wrap
msgid ""
"<!ENTITY file-extended_states \"\n"
"      "
"<varlistentry><term><filename>/var/lib/apt/extended_states</filename></term>\n"
"      <listitem><para>Status list of auto-installed packages.\n"
"      Configuration Item: <literal>Dir::State::extended_states</literal>.\n"
"      </para></listitem>\n"
"      </varlistentry>\n"
"\">\n"
msgstr ""

#. type: Plain text
#: apt.ent:175
#, no-wrap
msgid ""
"<!-- TRANSLATOR: This is the section header for the following paragraphs - "
"comparable\n"
"     to the other headers like NAME and DESCRIPTION and should therefore be "
"uppercase. -->\n"
"<!ENTITY translation-title \"TRANSLATION\">\n"
msgstr ""

#. type: Plain text
#: apt.ent:184
#, no-wrap
msgid ""
"<!-- TRANSLATOR: This is a placeholder. You should write here who has "
"contributed\n"
"     to the translation in the past, who is responsible now and maybe "
"further information\n"
"     specially related to your translation. -->\n"
"<!ENTITY translation-holder \"\n"
"     The english translation was done by John Doe "
"<email>john@doe.org</email> in 2009,\n"
"     2010 and Daniela Acme <email>daniela@acme.us</email> in 2010 together "
"with the\n"
"     Debian Dummy l10n Team "
"<email>debian-l10n-dummy@lists.debian.org</email>.\n"
"\">\n"
msgstr ""

#. type: Plain text
#: apt.ent:195
#, no-wrap
msgid ""
"<!-- TRANSLATOR: As a translation is allowed to have 20% of "
"untranslated/fuzzy strings\n"
"     in a shipped manpage newer/modified paragraphs will maybe appear in "
"english in\n"
"     the generated manpage. This sentence is therefore here to tell the "
"reader that this\n"
"     is not a mistake by the translator - obviously the target is that at "
"least for stable\n"
"     releases this sentence is not needed. :) -->\n"
"<!ENTITY translation-english \"\n"
"     Note that this translated document may contain untranslated parts.\n"
"     This is done on purpose, to avoid losing content when the\n"
"     translation is lagging behind the original content.\n"
"\">\n"
msgstr ""

#. type: Plain text
#: apt.ent:198
msgid ""
"<!-- TRANSLATOR: used as in -o=config_string "
"e.g. -o=Debug::pkgProblemResolver=1 --> <!ENTITY synopsis-config-string "
"\"config_string\">"
msgstr ""

#. type: Plain text
#: apt.ent:201
msgid ""
"<!-- TRANSLATOR: used as in -c=config_file e.g. -c=./apt.conf --> <!ENTITY "
"synopsis-config-file \"config_file\">"
msgstr ""

#. type: Plain text
#: apt.ent:204
msgid ""
"<!-- TRANSLATOR: used as in -t=target_release or pkg/target_release "
"e.g. -t=squeeze apt/experimental --> <!ENTITY synopsis-target-release "
"\"target_release\">"
msgstr ""

#. type: Plain text
#: apt.ent:207
msgid ""
"<!-- TRANSLATOR: used as in -a=architecture e.g. -a=armel --> <!ENTITY "
"synopsis-architecture \"architecture\">"
msgstr ""

#. type: Plain text
#: apt.ent:210
msgid ""
"<!-- TRANSLATOR: used as in apt-get install pkg e.g. apt-get install awesome "
"--> <!ENTITY synopsis-pkg \"pkg\">"
msgstr ""

#. type: Plain text
#: apt.ent:213
msgid ""
"<!-- TRANSLATOR: used as in pkg=pkg_version_number e.g. apt=0.8.15 --> "
"<!ENTITY synopsis-pkg-ver-number \"pkg_version_number\">"
msgstr ""

#. type: Plain text
#: apt.ent:216
msgid ""
"<!-- TRANSLATOR: used as in apt-cache pkgnames prefix e.g. apt-cache "
"pkgnames apt --> <!ENTITY synopsis-prefix \"prefix\">"
msgstr ""

#. type: Plain text
#: apt.ent:219
msgid ""
"<!-- TRANSLATOR: used as in apt-cache search regex e.g. apt-cache search "
"awesome --> <!ENTITY synopsis-regex \"regex\">"
msgstr ""

#. type: Plain text
#: apt.ent:222
msgid ""
"<!-- TRANSLATOR: used as in apt-cdrom -d=cdrom_mount_point e.g. apt-cdrom "
"-d=/media/cdrom --> <!ENTITY synopsis-cdrom-mount \"cdrom_mount_point\">"
msgstr ""

#. type: Plain text
#: apt.ent:225
msgid ""
"<!-- TRANSLATOR: used as in apt-extracttemplates -t=temporary_directory "
"e.g. apt-extracttemplates -t=/tmp --> <!ENTITY synopsis-tmp-directory "
"\"temporary_directory\">"
msgstr ""

#. type: Plain text
#: apt.ent:228
msgid ""
"<!-- TRANSLATOR: used as in apt-extracttemplates filename --> <!ENTITY "
"synopsis-filename \"filename\">"
msgstr ""

#. type: Plain text
#: apt.ent:231
msgid ""
"<!-- TRANSLATOR: used as parameter for apt-ftparchive e.g. apt-ftparchive "
"packages path override-file pathprefix --> <!ENTITY synopsis-path \"path\">"
msgstr ""

#. type: Plain text
#: apt.ent:234
msgid ""
"<!-- TRANSLATOR: used as parameter for apt-ftparchive e.g. apt-ftparchive "
"packages path override-file pathprefix --> <!ENTITY synopsis-override "
"\"override-file\">"
msgstr ""

#. type: Plain text
#: apt.ent:237
msgid ""
"<!-- TRANSLATOR: used as parameter for apt-ftparchive e.g. apt-ftparchive "
"packages path override-file pathprefix --> <!ENTITY synopsis-pathprefix "
"\"pathprefix\">"
msgstr ""

#. type: Plain text
#: apt.ent:240
msgid ""
"<!-- TRANSLATOR: used as parameter for apt-ftparchive e.g. apt-ftparchive "
"generate section --> <!ENTITY synopsis-section \"section\">"
msgstr ""

#. type: Plain text
#: apt.ent:243
msgid ""
"<!-- TRANSLATOR: used as in apt-key export keyid e.g. apt-key export "
"473041FA --> <!ENTITY synopsis-keyid \"keyid\">"
msgstr ""

#. type: Content of: <refentry><refmeta><manvolnum>
#: apt-get.8.xml:26 apt-cache.8.xml:26 apt-key.8.xml:25 apt-mark.8.xml:26 apt-secure.8.xml:25 apt-cdrom.8.xml:25 apt-config.8.xml:26
msgid "8"
msgstr ""

#. type: Content of: <refentry><refmeta><refmiscinfo>
#: apt-get.8.xml:27 apt-cache.8.xml:27 apt-key.8.xml:26 apt-mark.8.xml:27 apt-secure.8.xml:26 apt-cdrom.8.xml:26 apt-config.8.xml:27 apt.conf.5.xml:32 apt_preferences.5.xml:26 sources.list.5.xml:27 apt-extracttemplates.1.xml:27 apt-sortpkgs.1.xml:27 apt-ftparchive.1.xml:27
msgid "APT"
msgstr ""

#. type: Content of: <refentry><refnamediv><refpurpose>
#: apt-get.8.xml:33
msgid "APT package handling utility -- command-line interface"
msgstr ""

#. type: Content of: <refentry><refsect1><title>
#: apt-get.8.xml:38 apt-cache.8.xml:38 apt-key.8.xml:37 apt-mark.8.xml:38 apt-secure.8.xml:50 apt-cdrom.8.xml:37 apt-config.8.xml:38 apt.conf.5.xml:41 apt_preferences.5.xml:36 sources.list.5.xml:36 apt-extracttemplates.1.xml:38 apt-sortpkgs.1.xml:38 apt-ftparchive.1.xml:38
msgid "Description"
msgstr ""

#. type: Content of: <refentry><refsect1><para>
#: apt-get.8.xml:39
msgid ""
"<command>apt-get</command> is the command-line tool for handling packages, "
"and may be considered the user's \"back-end\" to other tools using the APT "
"library.  Several \"front-end\" interfaces exist, such as &dselect;, "
"&aptitude;, &synaptic; and &wajig;."
msgstr ""

#. type: Content of: <refentry><refsect1><para>
#: apt-get.8.xml:44 apt-cache.8.xml:44 apt-cdrom.8.xml:51 apt-config.8.xml:44 apt-ftparchive.1.xml:54
msgid ""
"Unless the <option>-h</option>, or <option>--help</option> option is given, "
"one of the commands below must be present."
msgstr ""

#. type: Content of: <refentry><refsect1><variablelist><varlistentry><listitem><para>
#: apt-get.8.xml:49
msgid ""
"<literal>update</literal> is used to resynchronize the package index files "
"from their sources. The indexes of available packages are fetched from the "
"location(s) specified in <filename>/etc/apt/sources.list</filename>.  For "
"example, when using a Debian archive, this command retrieves and scans the "
"<filename>Packages.gz</filename> files, so that information about new and "
"updated packages is available. An <literal>update</literal> should always be "
"performed before an <literal>upgrade</literal> or "
"<literal>dist-upgrade</literal>. Please be aware that the overall progress "
"meter will be incorrect as the size of the package files cannot be known in "
"advance."
msgstr ""

#. type: Content of: <refentry><refsect1><variablelist><varlistentry><listitem><para>
#: apt-get.8.xml:61
msgid ""
"<literal>upgrade</literal> is used to install the newest versions of all "
"packages currently installed on the system from the sources enumerated in "
"<filename>/etc/apt/sources.list</filename>. Packages currently installed "
"with new versions available are retrieved and upgraded; under no "
"circumstances are currently installed packages removed, or packages not "
"already installed retrieved and installed. New versions of currently "
"installed packages that cannot be upgraded without changing the install "
"status of another package will be left at their current version. An "
"<literal>update</literal> must be performed first so that "
"<command>apt-get</command> knows that new versions of packages are "
"available."
msgstr ""

#. type: Content of: <refentry><refsect1><variablelist><varlistentry><listitem><para>
#: apt-get.8.xml:74
msgid ""
"<literal>dist-upgrade</literal> in addition to performing the function of "
"<literal>upgrade</literal>, also intelligently handles changing dependencies "
"with new versions of packages; <command>apt-get</command> has a \"smart\" "
"conflict resolution system, and it will attempt to upgrade the most "
"important packages at the expense of less important ones if necessary.  The "
"<literal>dist-upgrade</literal> command may therefore remove some packages.  "
"The <filename>/etc/apt/sources.list</filename> file contains a list of "
"locations from which to retrieve desired package files.  See also "
"&apt-preferences; for a mechanism for overriding the general settings for "
"individual packages."
msgstr ""

#. type: Content of: <refentry><refsect1><variablelist><varlistentry><listitem><para>
#: apt-get.8.xml:87
msgid ""
"<literal>dselect-upgrade</literal> is used in conjunction with the "
"traditional Debian packaging front-end, "
"&dselect;. <literal>dselect-upgrade</literal> follows the changes made by "
"&dselect; to the <literal>Status</literal> field of available packages, and "
"performs the actions necessary to realize that state (for instance, the "
"removal of old and the installation of new packages)."
msgstr ""

#. type: Content of: <refentry><refsect1><variablelist><varlistentry><listitem><para>
#: apt-get.8.xml:98
msgid ""
"<literal>install</literal> is followed by one or more packages desired for "
"installation or upgrading.  Each package is a package name, not a fully "
"qualified filename (for instance, in a Debian system, "
"<package>apt-utils</package> would be the argument provided, not "
"<filename>apt-utils_&apt-product-version;_amd64.deb</filename>). All "
"packages required by the package(s) specified for installation will also be "
"retrieved and installed.  The <filename>/etc/apt/sources.list</filename> "
"file is used to locate the desired packages. If a hyphen is appended to the "
"package name (with no intervening space), the identified package will be "
"removed if it is installed.  Similarly a plus sign can be used to designate "
"a package to install. These latter features may be used to override "
"decisions made by apt-get's conflict resolution system."
msgstr ""

#. type: Content of: <refentry><refsect1><variablelist><varlistentry><listitem><para>
#: apt-get.8.xml:116
msgid ""
"A specific version of a package can be selected for installation by "
"following the package name with an equals and the version of the package to "
"select. This will cause that version to be located and selected for "
"install. Alternatively a specific distribution can be selected by following "
"the package name with a slash and the version of the distribution or the "
"Archive name (stable, testing, unstable)."
msgstr ""

#. type: Content of: <refentry><refsect1><variablelist><varlistentry><listitem><para>
#: apt-get.8.xml:123
msgid ""
"Both of the version selection mechanisms can downgrade packages and must be "
"used with care."
msgstr ""

#. type: Content of: <refentry><refsect1><variablelist><varlistentry><listitem><para>
#: apt-get.8.xml:126
msgid ""
"This is also the target to use if you want to upgrade one or more "
"already-installed packages without upgrading every package you have on your "
"system. Unlike the \"upgrade\" target, which installs the newest version of "
"all currently installed packages, \"install\" will install the newest "
"version of only the package(s)  specified. Simply provide the name of the "
"package(s) you wish to upgrade, and if a newer version is available, it (and "
"its dependencies, as described above) will be downloaded and installed."
msgstr ""

#. type: Content of: <refentry><refsect1><variablelist><varlistentry><listitem><para>
#: apt-get.8.xml:137
msgid ""
"Finally, the &apt-preferences; mechanism allows you to create an alternative "
"installation policy for individual packages."
msgstr ""

#. type: Content of: <refentry><refsect1><variablelist><varlistentry><listitem><para>
#: apt-get.8.xml:141
msgid ""
"If no package matches the given expression and the expression contains one "
"of '.', '?' or '*' then it is assumed to be a POSIX regular expression, and "
"it is applied to all package names in the database. Any matches are then "
"installed (or removed). Note that matching is done by substring so 'lo.*' "
"matches 'how-lo' and 'lowest'. If this is undesired, anchor the regular "
"expression with a '^' or '$' character, or create a more specific regular "
"expression."
msgstr ""

#. type: Content of: <refentry><refsect1><variablelist><varlistentry><listitem><para>
#: apt-get.8.xml:151
msgid ""
"<literal>remove</literal> is identical to <literal>install</literal> except "
"that packages are removed instead of installed. Note that removing a package "
"leaves its configuration files on the system. If a plus sign is appended to "
"the package name (with no intervening space), the identified package will be "
"installed instead of removed."
msgstr ""

#. type: Content of: <refentry><refsect1><variablelist><varlistentry><listitem><para>
#: apt-get.8.xml:159
msgid ""
"<literal>purge</literal> is identical to <literal>remove</literal> except "
"that packages are removed and purged (any configuration files are deleted "
"too)."
msgstr ""

#. type: Content of: <refentry><refsect1><variablelist><varlistentry><listitem><para>
#: apt-get.8.xml:164
msgid ""
"<literal>source</literal> causes <command>apt-get</command> to fetch source "
"packages. APT will examine the available packages to decide which source "
"package to fetch. It will then find and download into the current directory "
"the newest available version of that source package while respecting the "
"default release, set with the option "
"<literal>APT::Default-Release</literal>, the <option>-t</option> option or "
"per package with the <literal>pkg/release</literal> syntax, if possible."
msgstr ""

#. type: Content of: <refentry><refsect1><variablelist><varlistentry><listitem><para>
#: apt-get.8.xml:172
msgid ""
"Source packages are tracked separately from binary packages via "
"<literal>deb-src</literal> lines in the &sources-list; file. This means that "
"you will need to add such a line for each repository you want to get sources "
"from; otherwise you will probably get either the wrong (too old/too new) "
"source versions or none at all."
msgstr ""

#. type: Content of: <refentry><refsect1><variablelist><varlistentry><listitem><para>
#: apt-get.8.xml:178
msgid ""
"If the <option>--compile</option> option is specified then the package will "
"be compiled to a binary .deb using <command>dpkg-buildpackage</command> for "
"the architecture as defined by the <command>--host-architecture</command> "
"option.  If <option>--download-only</option> is specified then the source "
"package will not be unpacked."
msgstr ""

#. type: Content of: <refentry><refsect1><variablelist><varlistentry><listitem><para>
#: apt-get.8.xml:185
msgid ""
"A specific source version can be retrieved by postfixing the source name "
"with an equals and then the version to fetch, similar to the mechanism used "
"for the package files. This enables exact matching of the source package "
"name and version, implicitly enabling the "
"<literal>APT::Get::Only-Source</literal> option."
msgstr ""

#. type: Content of: <refentry><refsect1><variablelist><varlistentry><listitem><para>
#: apt-get.8.xml:191
msgid ""
"Note that source packages are not installed and tracked in the "
"<command>dpkg</command> database like binary packages; they are simply "
"downloaded to the current directory, like source tarballs."
msgstr ""

#. type: Content of: <refentry><refsect1><variablelist><varlistentry><listitem><para>
#: apt-get.8.xml:197
msgid ""
"<literal>build-dep</literal> causes apt-get to install/remove packages in an "
"attempt to satisfy the build dependencies for a source package. By default "
"the dependencies are satisfied to build the package natively. If desired a "
"host-architecture can be specified with the "
"<option>--host-architecture</option> option instead."
msgstr ""

#. type: Content of: <refentry><refsect1><variablelist><varlistentry><listitem><para>
#: apt-get.8.xml:204
msgid ""
"<literal>check</literal> is a diagnostic tool; it updates the package cache "
"and checks for broken dependencies."
msgstr ""

#. type: Content of: <refentry><refsect1><variablelist><varlistentry><listitem><para>
#: apt-get.8.xml:209
msgid ""
"<literal>download</literal> will download the given binary package into the "
"current directory."
msgstr ""

#. type: Content of: <refentry><refsect1><variablelist><varlistentry><listitem><para>
#: apt-get.8.xml:215
msgid ""
"<literal>clean</literal> clears out the local repository of retrieved "
"package files. It removes everything but the lock file from "
"<filename>&cachedir;/archives/</filename> and "
"<filename>&cachedir;/archives/partial/</filename>. When APT is used as a "
"&dselect; method, <literal>clean</literal> is run automatically.  Those who "
"do not use dselect will likely want to run <literal>apt-get clean</literal> "
"from time to time to free up disk space."
msgstr ""

#. type: Content of: <refentry><refsect1><variablelist><varlistentry><listitem><para>
#: apt-get.8.xml:225
msgid ""
"Like <literal>clean</literal>, <literal>autoclean</literal> clears out the "
"local repository of retrieved package files. The difference is that it only "
"removes package files that can no longer be downloaded, and are largely "
"useless. This allows a cache to be maintained over a long period without it "
"growing out of control. The configuration option "
"<literal>APT::Clean-Installed</literal> will prevent installed packages from "
"being erased if it is set to off."
msgstr ""

#. type: Content of: <refentry><refsect1><variablelist><varlistentry><listitem><para>
#: apt-get.8.xml:235
msgid ""
"<literal>autoremove</literal> is used to remove packages that were "
"automatically installed to satisfy dependencies for other packages and are "
"now no longer needed."
msgstr ""

#. type: Content of: <refentry><refsect1><variablelist><varlistentry><listitem><para>
#: apt-get.8.xml:240
msgid ""
"<literal>changelog</literal> downloads a package changelog and displays it "
"through <command>sensible-pager</command>. The server name and base "
"directory is defined in the <literal>APT::Changelogs::Server</literal> "
"variable (e.g. <ulink "
"url=\"http://packages.debian.org/changelogs\">packages.debian.org/changelogs</ulink> "
"for Debian or <ulink "
"url=\"http://changelogs.ubuntu.com/changelogs\">changelogs.ubuntu.com/changelogs</ulink> "
"for Ubuntu).  By default it displays the changelog for the version that is "
"installed.  However, you can specify the same options as for the "
"<option>install</option> command."
msgstr ""

#. type: Content of: <refentry><refsect1><title>
#: apt-get.8.xml:258 apt-cache.8.xml:248 apt-mark.8.xml:108 apt-config.8.xml:84 apt-extracttemplates.1.xml:52 apt-sortpkgs.1.xml:48 apt-ftparchive.1.xml:504
msgid "options"
msgstr ""

#. type: Content of: <refentry><refsect1><variablelist><varlistentry><listitem><para>
#: apt-get.8.xml:263
msgid ""
"Do not consider recommended packages as a dependency for installing.  "
"Configuration Item: <literal>APT::Install-Recommends</literal>."
msgstr ""

#. type: Content of: <refentry><refsect1><variablelist><varlistentry><listitem><para>
#: apt-get.8.xml:268
msgid ""
"Consider suggested packages as a dependency for installing.  Configuration "
"Item: <literal>APT::Install-Suggests</literal>."
msgstr ""

#. type: Content of: <refentry><refsect1><variablelist><varlistentry><listitem><para>
#: apt-get.8.xml:273
msgid ""
"Download only; package files are only retrieved, not unpacked or installed.  "
"Configuration Item: <literal>APT::Get::Download-Only</literal>."
msgstr ""

#. type: Content of: <refentry><refsect1><variablelist><varlistentry><listitem><para>
#: apt-get.8.xml:278
msgid ""
"Fix; attempt to correct a system with broken dependencies in place. This "
"option, when used with install/remove, can omit any packages to permit APT "
"to deduce a likely solution. If packages are specified, these have to "
"completely correct the problem. The option is sometimes necessary when "
"running APT for the first time; APT itself does not allow broken package "
"dependencies to exist on a system. It is possible that a system's dependency "
"structure can be so corrupt as to require manual intervention (which usually "
"means using &dselect; or <command>dpkg --remove</command> to eliminate some "
"of the offending packages). Use of this option together with "
"<option>-m</option> may produce an error in some situations.  Configuration "
"Item: <literal>APT::Get::Fix-Broken</literal>."
msgstr ""

#. type: Content of: <refentry><refsect1><variablelist><varlistentry><listitem><para>
#: apt-get.8.xml:293
msgid ""
"Ignore missing packages; if packages cannot be retrieved or fail the "
"integrity check after retrieval (corrupted package files), hold back those "
"packages and handle the result. Use of this option together with "
"<option>-f</option> may produce an error in some situations. If a package is "
"selected for installation (particularly if it is mentioned on the command "
"line) and it could not be downloaded then it will be silently held back.  "
"Configuration Item: <literal>APT::Get::Fix-Missing</literal>."
msgstr ""

#. type: Content of: <refentry><refsect1><variablelist><varlistentry><listitem><para>
#: apt-get.8.xml:304
msgid ""
"Disables downloading of packages. This is best used with "
"<option>--ignore-missing</option> to force APT to use only the .debs it has "
"already downloaded.  Configuration Item: "
"<literal>APT::Get::Download</literal>."
msgstr ""

#. type: Content of: <refentry><refsect1><variablelist><varlistentry><listitem><para>
#: apt-get.8.xml:311
msgid ""
"Quiet; produces output suitable for logging, omitting progress indicators.  "
"More q's will produce more quiet up to a maximum of 2. You can also use "
"<option>-q=#</option> to set the quiet level, overriding the configuration "
"file.  Note that quiet level 2 implies <option>-y</option>; you should never "
"use -qq without a no-action modifier such as -d, --print-uris or -s as APT "
"may decide to do something you did not expect.  Configuration Item: "
"<literal>quiet</literal>."
msgstr ""

#. type: Content of: <refentry><refsect1><variablelist><varlistentry><listitem><para>
#: apt-get.8.xml:326
msgid ""
"No action; perform a simulation of events that would occur but do not "
"actually change the system.  Configuration Item: "
"<literal>APT::Get::Simulate</literal>."
msgstr ""

#. type: Content of: <refentry><refsect1><variablelist><varlistentry><listitem><para>
#: apt-get.8.xml:330
msgid ""
"Simulated runs performed as a user will automatically deactivate locking "
"(<literal>Debug::NoLocking</literal>), and if the option "
"<literal>APT::Get::Show-User-Simulation-Note</literal> is set (as it is by "
"default) a notice will also be displayed indicating that this is only a "
"simulation. Runs performed as root do not trigger either NoLocking or the "
"notice - superusers should know what they are doing without further warnings "
"from <literal>apt-get</literal>."
msgstr ""

#. type: Content of: <refentry><refsect1><variablelist><varlistentry><listitem><para>
#: apt-get.8.xml:338
msgid ""
"Simulated runs print out a series of lines, each representing a "
"<command>dpkg</command> operation: configure (<literal>Conf</literal>), "
"remove (<literal>Remv</literal>)  or unpack "
"(<literal>Inst</literal>). Square brackets indicate broken packages, and "
"empty square brackets indicate breaks that are of no consequence (rare)."
msgstr ""

#. type: Content of: <refentry><refsect1><variablelist><varlistentry><listitem><para>
#: apt-get.8.xml:346
msgid ""
"Automatic yes to prompts; assume \"yes\" as answer to all prompts and run "
"non-interactively. If an undesirable situation, such as changing a held "
"package, trying to install a unauthenticated package or removing an "
"essential package occurs then <literal>apt-get</literal> will abort.  "
"Configuration Item: <literal>APT::Get::Assume-Yes</literal>."
msgstr ""

#. type: Content of: <refentry><refsect1><variablelist><varlistentry><listitem><para>
#: apt-get.8.xml:354
msgid ""
"Automatic \"no\" to all prompts.  Configuration Item: "
"<literal>APT::Get::Assume-No</literal>."
msgstr ""

#. type: Content of: <refentry><refsect1><variablelist><varlistentry><listitem><para>
#: apt-get.8.xml:359
msgid ""
"Show upgraded packages; print out a list of all packages that are to be "
"upgraded.  Configuration Item: <literal>APT::Get::Show-Upgraded</literal>."
msgstr ""

#. type: Content of: <refentry><refsect1><variablelist><varlistentry><listitem><para>
#: apt-get.8.xml:365
msgid ""
"Show full versions for upgraded and installed packages.  Configuration Item: "
"<literal>APT::Get::Show-Versions</literal>."
msgstr ""

#. type: Content of: <refentry><refsect1><variablelist><varlistentry><listitem><para>
#: apt-get.8.xml:371
msgid ""
"This option controls the architecture packages are built for by "
"<command>apt-get source --compile</command> and how cross-builddependencies "
"are satisfied. By default is it not set which means that the host "
"architecture is the same as the build architecture (which is defined by "
"<literal>APT::Architecture</literal>).  Configuration Item: "
"<literal>APT::Get::Host-Architecture</literal>"
msgstr ""

#. type: Content of: <refentry><refsect1><variablelist><varlistentry><listitem><para>
#: apt-get.8.xml:381
msgid ""
"Compile source packages after downloading them.  Configuration Item: "
"<literal>APT::Get::Compile</literal>."
msgstr ""

#. type: Content of: <refentry><refsect1><variablelist><varlistentry><listitem><para>
#: apt-get.8.xml:386
msgid ""
"Ignore package holds; this causes <command>apt-get</command> to ignore a "
"hold placed on a package. This may be useful in conjunction with "
"<literal>dist-upgrade</literal> to override a large number of undesired "
"holds.  Configuration Item: <literal>APT::Ignore-Hold</literal>."
msgstr ""

#. type: Content of: <refentry><refsect1><variablelist><varlistentry><listitem><para>
#: apt-get.8.xml:393
msgid ""
"Do not upgrade packages; when used in conjunction with "
"<literal>install</literal>, <literal>no-upgrade</literal> will prevent "
"packages on the command line from being upgraded if they are already "
"installed.  Configuration Item: <literal>APT::Get::Upgrade</literal>."
msgstr ""

#. type: Content of: <refentry><refsect1><variablelist><varlistentry><listitem><para>
#: apt-get.8.xml:400
msgid ""
"Do not install new packages; when used in conjunction with "
"<literal>install</literal>, <literal>only-upgrade</literal> will install "
"upgrades for already installed packages only and ignore requests to install "
"new packages.  Configuration Item: "
"<literal>APT::Get::Only-Upgrade</literal>."
msgstr ""

#. type: Content of: <refentry><refsect1><variablelist><varlistentry><listitem><para>
#: apt-get.8.xml:408
msgid ""
"Force yes; this is a dangerous option that will cause apt to continue "
"without prompting if it is doing something potentially harmful. It should "
"not be used except in very special situations. Using "
"<literal>force-yes</literal> can potentially destroy your system! "
"Configuration Item: <literal>APT::Get::force-yes</literal>."
msgstr ""

#. type: Content of: <refentry><refsect1><variablelist><varlistentry><listitem><para>
#: apt-get.8.xml:416
msgid ""
"Instead of fetching the files to install their URIs are printed. Each URI "
"will have the path, the destination file name, the size and the expected MD5 "
"hash. Note that the file name to write to will not always match the file "
"name on the remote site! This also works with the <literal>source</literal> "
"and <literal>update</literal> commands. When used with the "
"<literal>update</literal> command the MD5 and size are not included, and it "
"is up to the user to decompress any compressed files.  Configuration Item: "
"<literal>APT::Get::Print-URIs</literal>."
msgstr ""

#. type: Content of: <refentry><refsect1><variablelist><varlistentry><listitem><para>
#: apt-get.8.xml:427
msgid ""
"Use purge instead of remove for anything that would be removed.  An asterisk "
"(\"*\") will be displayed next to packages which are scheduled to be "
"purged. <option>remove --purge</option> is equivalent to the "
"<option>purge</option> command.  Configuration Item: "
"<literal>APT::Get::Purge</literal>."
msgstr ""

#. type: Content of: <refentry><refsect1><variablelist><varlistentry><listitem><para>
#: apt-get.8.xml:435
msgid ""
"Re-install packages that are already installed and at the newest version.  "
"Configuration Item: <literal>APT::Get::ReInstall</literal>."
msgstr ""

#. type: Content of: <refentry><refsect1><variablelist><varlistentry><listitem><para>
#: apt-get.8.xml:440
msgid ""
"This option is on by default; use <literal>--no-list-cleanup</literal> to "
"turn it off. When it is on, <command>apt-get</command> will automatically "
"manage the contents of <filename>&statedir;/lists</filename> to ensure that "
"obsolete files are erased.  The only reason to turn it off is if you "
"frequently change your sources list.  Configuration Item: "
"<literal>APT::Get::List-Cleanup</literal>."
msgstr ""

#. type: Content of: <refentry><refsect1><variablelist><varlistentry><listitem><para>
#: apt-get.8.xml:450
msgid ""
"This option controls the default input to the policy engine; it creates a "
"default pin at priority 990 using the specified release string.  This "
"overrides the general settings in "
"<filename>/etc/apt/preferences</filename>.  Specifically pinned packages are "
"not affected by the value of this option. In short, this option lets you "
"have simple control over which distribution packages will be retrieved "
"from. Some common examples might be <option>-t '2.1*'</option>, <option>-t "
"unstable</option> or <option>-t sid</option>.  Configuration Item: "
"<literal>APT::Default-Release</literal>; see also the &apt-preferences; "
"manual page."
msgstr ""

#. type: Content of: <refentry><refsect1><variablelist><varlistentry><listitem><para>
#: apt-get.8.xml:465
msgid ""
"Only perform operations that are 'trivial'. Logically this can be considered "
"related to <option>--assume-yes</option>; where "
"<option>--assume-yes</option> will answer yes to any prompt, "
"<option>--trivial-only</option> will answer no.  Configuration Item: "
"<literal>APT::Get::Trivial-Only</literal>."
msgstr ""

#. type: Content of: <refentry><refsect1><variablelist><varlistentry><listitem><para>
#: apt-get.8.xml:472
msgid ""
"If any packages are to be removed apt-get immediately aborts without "
"prompting.  Configuration Item: <literal>APT::Get::Remove</literal>."
msgstr ""

#. type: Content of: <refentry><refsect1><variablelist><varlistentry><listitem><para>
#: apt-get.8.xml:478
msgid ""
"If the command is either <literal>install</literal> or "
"<literal>remove</literal>, then this option acts like running the "
"<literal>autoremove</literal> command, removing unused dependency "
"packages. Configuration Item: <literal>APT::Get::AutomaticRemove</literal>."
msgstr ""

#. type: Content of: <refentry><refsect1><variablelist><varlistentry><listitem><para>
#: apt-get.8.xml:485
msgid ""
"Only has meaning for the <literal>source</literal> and "
"<literal>build-dep</literal> commands.  Indicates that the given source "
"names are not to be mapped through the binary table.  This means that if "
"this option is specified, these commands will only accept source package "
"names as arguments, rather than accepting binary package names and looking "
"up the corresponding source package.  Configuration Item: "
"<literal>APT::Get::Only-Source</literal>."
msgstr ""

#. type: Content of: <refentry><refsect1><variablelist><varlistentry><listitem><para>
#: apt-get.8.xml:496
msgid ""
"Download only the diff, dsc, or tar file of a source archive.  Configuration "
"Item: <literal>APT::Get::Diff-Only</literal>, "
"<literal>APT::Get::Dsc-Only</literal>, and "
"<literal>APT::Get::Tar-Only</literal>."
msgstr ""

#. type: Content of: <refentry><refsect1><variablelist><varlistentry><listitem><para>
#: apt-get.8.xml:502
msgid ""
"Only process architecture-dependent build-dependencies.  Configuration Item: "
"<literal>APT::Get::Arch-Only</literal>."
msgstr ""

#. type: Content of: <refentry><refsect1><variablelist><varlistentry><listitem><para>
#: apt-get.8.xml:507
msgid ""
"Ignore if packages can't be authenticated and don't prompt about it.  This "
"is useful for tools like pbuilder.  Configuration Item: "
"<literal>APT::Get::AllowUnauthenticated</literal>."
msgstr ""

#. type: Content of: <refentry><refsect1><title>
#: apt-get.8.xml:518 apt-cache.8.xml:343 apt-key.8.xml:174 apt-mark.8.xml:125 apt.conf.5.xml:1167 apt_preferences.5.xml:698
msgid "Files"
msgstr ""

#. type: Content of: <refentry><refsect1><title>
#: apt-get.8.xml:528 apt-cache.8.xml:350 apt-key.8.xml:195 apt-mark.8.xml:131 apt-secure.8.xml:191 apt-cdrom.8.xml:152 apt-config.8.xml:109 apt.conf.5.xml:1173 apt_preferences.5.xml:705 sources.list.5.xml:252 apt-extracttemplates.1.xml:70 apt-sortpkgs.1.xml:63 apt-ftparchive.1.xml:607
msgid "See Also"
msgstr ""

#. type: Content of: <refentry><refsect1><para>
#: apt-get.8.xml:529
msgid ""
"&apt-cache;, &apt-cdrom;, &dpkg;, &dselect;, &sources-list;, &apt-conf;, "
"&apt-config;, &apt-secure;, The APT User's guide in &guidesdir;, "
"&apt-preferences;, the APT Howto."
msgstr ""

#. type: Content of: <refentry><refsect1><title>
#: apt-get.8.xml:534 apt-cache.8.xml:355 apt-mark.8.xml:135 apt-cdrom.8.xml:157 apt-config.8.xml:114 apt-extracttemplates.1.xml:74 apt-sortpkgs.1.xml:67 apt-ftparchive.1.xml:611
msgid "Diagnostics"
msgstr ""

#. type: Content of: <refentry><refsect1><para>
#: apt-get.8.xml:535
msgid ""
"<command>apt-get</command> returns zero on normal operation, decimal 100 on "
"error."
msgstr ""

#. type: Content of: <refentry><refnamediv><refpurpose>
#: apt-cache.8.xml:33
msgid "query the APT cache"
msgstr ""

#. type: Content of: <refentry><refsect1><para>
#: apt-cache.8.xml:39
msgid ""
"<command>apt-cache</command> performs a variety of operations on APT's "
"package cache. <command>apt-cache</command> does not manipulate the state of "
"the system but does provide operations to search and generate interesting "
"output from the package metadata."
msgstr ""

#. type: Content of: <refentry><refsect1><variablelist><varlistentry><listitem><para>
#: apt-cache.8.xml:49
msgid ""
"<literal>gencaches</literal> creates APT's package cache. This is done "
"implicitly by all commands needing this cache if it is missing or outdated."
msgstr ""

#. type: Content of: <refentry><refsect1><variablelist><varlistentry><term><option><replaceable>
#: apt-cache.8.xml:53 apt-cache.8.xml:142 apt-cache.8.xml:163 apt-cache.8.xml:185 apt-cache.8.xml:190 apt-cache.8.xml:206 apt-cache.8.xml:224 apt-cache.8.xml:236
msgid "&synopsis-pkg;"
msgstr ""

#. type: Content of: <refentry><refsect1><variablelist><varlistentry><listitem><para>
#: apt-cache.8.xml:54
msgid ""
"<literal>showpkg</literal> displays information about the packages listed on "
"the command line. Remaining arguments are package names. The available "
"versions and reverse dependencies of each package listed are listed, as well "
"as forward dependencies for each version. Forward (normal)  dependencies are "
"those packages upon which the package in question depends; reverse "
"dependencies are those packages that depend upon the package in "
"question. Thus, forward dependencies must be satisfied for a package, but "
"reverse dependencies need not be.  For instance, <command>apt-cache showpkg "
"libreadline2</command> would produce output similar to the following:"
msgstr ""

#. type: Content of: <refentry><refsect1><variablelist><varlistentry><listitem><informalexample><programlisting>
#: apt-cache.8.xml:66
#, no-wrap
msgid ""
"Package: libreadline2\n"
"Versions: 2.1-12(/var/state/apt/lists/foo_Packages),\n"
"Reverse Depends: \n"
"  libreadlineg2,libreadline2\n"
"  libreadline2-altdev,libreadline2\n"
"Dependencies:\n"
"2.1-12 - libc5 (2 5.4.0-0) ncurses3.0 (0 (null))\n"
"Provides:\n"
"2.1-12 - \n"
"Reverse Provides: \n"
msgstr ""

#. type: Content of: <refentry><refsect1><variablelist><varlistentry><listitem><para>
#: apt-cache.8.xml:78
msgid ""
"Thus it may be seen that libreadline2, version 2.1-12, depends on libc5 and "
"ncurses3.0 which must be installed for libreadline2 to work.  In turn, "
"libreadlineg2 and libreadline2-altdev depend on libreadline2. If "
"libreadline2 is installed, libc5 and ncurses3.0 (and ldso) must also be "
"installed; libreadlineg2 and libreadline2-altdev do not have to be "
"installed. For the specific meaning of the remainder of the output it is "
"best to consult the apt source code."
msgstr ""

#. type: Content of: <refentry><refsect1><variablelist><varlistentry><listitem><para>
#: apt-cache.8.xml:87
msgid ""
"<literal>stats</literal> displays some statistics about the cache.  No "
"further arguments are expected. Statistics reported are:"
msgstr ""

#. type: Content of: <refentry><refsect1><variablelist><varlistentry><listitem><para><itemizedlist><listitem><para>
#: apt-cache.8.xml:90
msgid ""
"<literal>Total package names</literal> is the number of package names found "
"in the cache."
msgstr ""

#. type: Content of: <refentry><refsect1><variablelist><varlistentry><listitem><para><itemizedlist><listitem><para>
#: apt-cache.8.xml:94
msgid ""
"<literal>Normal packages</literal> is the number of regular, ordinary "
"package names; these are packages that bear a one-to-one correspondence "
"between their names and the names used by other packages for them in "
"dependencies. The majority of packages fall into this category."
msgstr ""

#. type: Content of: <refentry><refsect1><variablelist><varlistentry><listitem><para><itemizedlist><listitem><para>
#: apt-cache.8.xml:100
msgid ""
"<literal>Pure virtual packages</literal> is the number of packages that "
"exist only as a virtual package name; that is, packages only \"provide\" the "
"virtual package name, and no package actually uses the name. For instance, "
"\"mail-transport-agent\" in the Debian system is a pure virtual package; "
"several packages provide \"mail-transport-agent\", but there is no package "
"named \"mail-transport-agent\"."
msgstr ""

#. type: Content of: <refentry><refsect1><variablelist><varlistentry><listitem><para><itemizedlist><listitem><para>
#: apt-cache.8.xml:108
msgid ""
"<literal>Single virtual packages</literal> is the number of packages with "
"only one package providing a particular virtual package. For example, in the "
"Debian system, \"X11-text-viewer\" is a virtual package, but only one "
"package, xless, provides \"X11-text-viewer\"."
msgstr ""

#. type: Content of: <refentry><refsect1><variablelist><varlistentry><listitem><para><itemizedlist><listitem><para>
#: apt-cache.8.xml:114
msgid ""
"<literal>Mixed virtual packages</literal> is the number of packages that "
"either provide a particular virtual package or have the virtual package name "
"as the package name. For instance, in the Debian system, \"debconf\" is both "
"an actual package, and provided by the debconf-tiny package."
msgstr ""

#. type: Content of: <refentry><refsect1><variablelist><varlistentry><listitem><para><itemizedlist><listitem><para>
#: apt-cache.8.xml:121
msgid ""
"<literal>Missing</literal> is the number of package names that were "
"referenced in a dependency but were not provided by any package. Missing "
"packages may be an evidence if a full distribution is not accessed, or if a "
"package (real or virtual) has been dropped from the distribution. Usually "
"they are referenced from Conflicts or Breaks statements."
msgstr ""

#. type: Content of: <refentry><refsect1><variablelist><varlistentry><listitem><para><itemizedlist><listitem><para>
#: apt-cache.8.xml:128
msgid ""
"<literal>Total distinct</literal> versions is the number of package versions "
"found in the cache; this value is therefore at least equal to the number of "
"total package names. If more than one distribution is being accessed (for "
"instance, \"stable\" and \"unstable\"), this value can be considerably "
"larger than the number of total package names."
msgstr ""

#. type: Content of: <refentry><refsect1><variablelist><varlistentry><listitem><para><itemizedlist><listitem><para>
#: apt-cache.8.xml:135
msgid ""
"<literal>Total dependencies</literal> is the number of dependency "
"relationships claimed by all of the packages in the cache."
msgstr ""

#. type: Content of: <refentry><refsect1><variablelist><varlistentry><listitem><para>
#: apt-cache.8.xml:143
msgid ""
"<literal>showsrc</literal> displays all the source package records that "
"match the given package names. All versions are shown, as well as all "
"records that declare the name to be a binary package."
msgstr ""

#. type: Content of: <refentry><refsect1><variablelist><varlistentry><listitem><para>
#: apt-cache.8.xml:149
msgid ""
"<literal>dump</literal> shows a short listing of every package in the "
"cache. It is primarily for debugging."
msgstr ""

#. type: Content of: <refentry><refsect1><variablelist><varlistentry><listitem><para>
#: apt-cache.8.xml:154
msgid ""
"<literal>dumpavail</literal> prints out an available list to stdout. This is "
"suitable for use with &dpkg; and is used by the &dselect; method."
msgstr ""

#. type: Content of: <refentry><refsect1><variablelist><varlistentry><listitem><para>
#: apt-cache.8.xml:159
msgid ""
"<literal>unmet</literal> displays a summary of all unmet dependencies in the "
"package cache."
msgstr ""

#. type: Content of: <refentry><refsect1><variablelist><varlistentry><listitem><para>
#: apt-cache.8.xml:164
msgid ""
"<literal>show</literal> performs a function similar to <command>dpkg "
"--print-avail</command>; it displays the package records for the named "
"packages."
msgstr ""

#. type: Content of: <refentry><refsect1><variablelist><varlistentry><term><option><replaceable>
#: apt-cache.8.xml:169
msgid "&synopsis-regex;"
msgstr ""

#. type: Content of: <refentry><refsect1><variablelist><varlistentry><listitem><para>
#: apt-cache.8.xml:170
msgid ""
"<literal>search</literal> performs a full text search on all available "
"package lists for the POSIX regex pattern given, see &regex;.  It searches "
"the package names and the descriptions for an occurrence of the regular "
"expression and prints out the package name and the short description, "
"including virtual package names.  If <option>--full</option> is given then "
"output identical to <literal>show</literal> is produced for each matched "
"package, and if <option>--names-only</option> is given then the long "
"description is not searched, only the package name is."
msgstr ""

#. type: Content of: <refentry><refsect1><variablelist><varlistentry><listitem><para>
#: apt-cache.8.xml:181
msgid ""
"Separate arguments can be used to specify multiple search patterns that are "
"and'ed together."
msgstr ""

#. type: Content of: <refentry><refsect1><variablelist><varlistentry><listitem><para>
#: apt-cache.8.xml:186
msgid ""
"<literal>depends</literal> shows a listing of each dependency a package has "
"and all the possible other packages that can fulfill that dependency."
msgstr ""

#. type: Content of: <refentry><refsect1><variablelist><varlistentry><listitem><para>
#: apt-cache.8.xml:191
msgid ""
"<literal>rdepends</literal> shows a listing of each reverse dependency a "
"package has."
msgstr ""

#. type: Content of: <refentry><refsect1><variablelist><varlistentry><term>
#: apt-cache.8.xml:195
msgid "<optional><replaceable>&synopsis-prefix;</replaceable></optional>"
msgstr ""

#. type: Content of: <refentry><refsect1><variablelist><varlistentry><listitem><para>
#: apt-cache.8.xml:196
msgid ""
"This command prints the name of each package APT knows. The optional "
"argument is a prefix match to filter the name list. The output is suitable "
"for use in a shell tab complete function and the output is generated "
"extremely quickly. This command is best used with the "
"<option>--generate</option> option."
msgstr ""

#. type: Content of: <refentry><refsect1><variablelist><varlistentry><listitem><para>
#: apt-cache.8.xml:201
msgid ""
"Note that a package which APT knows of is not necessarily available to "
"download, installable or installed, e.g. virtual packages are also listed in "
"the generated list."
msgstr ""

#. type: Content of: <refentry><refsect1><variablelist><varlistentry><listitem><para>
#: apt-cache.8.xml:207
msgid ""
"<literal>dotty</literal> takes a list of packages on the command line and "
"generates output suitable for use by dotty from the <ulink "
"url=\"http://www.research.att.com/sw/tools/graphviz/\">GraphViz</ulink> "
"package. The result will be a set of nodes and edges representing the "
"relationships between the packages. By default the given packages will trace "
"out all dependent packages; this can produce a very large graph.  To limit "
"the output to only the packages listed on the command line, set the "
"<literal>APT::Cache::GivenOnly</literal> option."
msgstr ""

#. type: Content of: <refentry><refsect1><variablelist><varlistentry><listitem><para>
#: apt-cache.8.xml:216
msgid ""
"The resulting nodes will have several shapes; normal packages are boxes, "
"pure virtual packages are triangles, mixed virtual packages are diamonds, "
"missing packages are hexagons. Orange boxes mean recursion was stopped (leaf "
"packages), blue lines are pre-depends, green lines are conflicts."
msgstr ""

#. type: Content of: <refentry><refsect1><variablelist><varlistentry><listitem><para>
#: apt-cache.8.xml:221
msgid "Caution, dotty cannot graph larger sets of packages."
msgstr ""

#. type: Content of: <refentry><refsect1><variablelist><varlistentry><listitem><para>
#: apt-cache.8.xml:225
msgid ""
"The same as <literal>dotty</literal>, only for xvcg from the <ulink "
"url=\"http://rw4.cs.uni-sb.de/users/sander/html/gsvcg1.html\">VCG "
"tool</ulink>."
msgstr ""

#. type: Content of: <refentry><refsect1><variablelist><varlistentry><term>
#: apt-cache.8.xml:229
msgid "<optional><replaceable>&synopsis-pkg;</replaceable>…</optional>"
msgstr ""

#. type: Content of: <refentry><refsect1><variablelist><varlistentry><listitem><para>
#: apt-cache.8.xml:230
msgid ""
"<literal>policy</literal> is meant to help debug issues relating to the "
"preferences file. With no arguments it will print out the priorities of each "
"source. Otherwise it prints out detailed information about the priority "
"selection of the named package."
msgstr ""

#. type: Content of: <refentry><refsect1><variablelist><varlistentry><listitem><para>
#: apt-cache.8.xml:237
msgid ""
"<literal>apt-cache</literal>'s <literal>madison</literal> command attempts "
"to mimic the output format and a subset of the functionality of the Debian "
"archive management tool, <literal>madison</literal>.  It displays available "
"versions of a package in a tabular format.  Unlike the original "
"<literal>madison</literal>, it can only display information for the "
"architecture for which APT has retrieved package lists "
"(<literal>APT::Architecture</literal>)."
msgstr ""

#. type: Content of: <refentry><refsect1><variablelist><varlistentry><listitem><para>
#: apt-cache.8.xml:253
msgid ""
"Select the file to store the package cache. The package cache is the primary "
"cache used by all operations.  Configuration Item: "
"<literal>Dir::Cache::pkgcache</literal>."
msgstr ""

#. type: Content of: <refentry><refsect1><variablelist><varlistentry><listitem><para>
#: apt-cache.8.xml:259
msgid ""
"Select the file to store the source cache. The source is used only by "
"<literal>gencaches</literal> and it stores a parsed version of the package "
"information from remote sources. When building the package cache the source "
"cache is used to avoid reparsing all of the package files.  Configuration "
"Item: <literal>Dir::Cache::srcpkgcache</literal>."
msgstr ""

#. type: Content of: <refentry><refsect1><variablelist><varlistentry><listitem><para>
#: apt-cache.8.xml:267
msgid ""
"Quiet; produces output suitable for logging, omitting progress indicators.  "
"More q's will produce more quietness up to a maximum of 2. You can also use "
"<option>-q=#</option> to set the quietness level, overriding the "
"configuration file.  Configuration Item: <literal>quiet</literal>."
msgstr ""

#. type: Content of: <refentry><refsect1><variablelist><varlistentry><listitem><para>
#: apt-cache.8.xml:274
msgid ""
"Print only important dependencies; for use with <literal>unmet</literal> and "
"<literal>depends</literal>. Causes only Depends and Pre-Depends relations to "
"be printed.  Configuration Item: <literal>APT::Cache::Important</literal>."
msgstr ""

#. type: Content of: <refentry><refsect1><variablelist><varlistentry><listitem><para>
#: apt-cache.8.xml:288
msgid ""
"Per default the <literal>depends</literal> and <literal>rdepends</literal> "
"print all dependencies. This can be tweaked with these flags which will omit "
"the specified dependency type.  Configuration Item: "
"<literal>APT::Cache::Show<replaceable>DependencyType</replaceable></literal> "
"e.g. <literal>APT::Cache::ShowRecommends</literal>."
msgstr ""

#. type: Content of: <refentry><refsect1><variablelist><varlistentry><listitem><para>
#: apt-cache.8.xml:295
msgid ""
"Print full package records when searching.  Configuration Item: "
"<literal>APT::Cache::ShowFull</literal>."
msgstr ""

#. type: Content of: <refentry><refsect1><variablelist><varlistentry><listitem><para>
#: apt-cache.8.xml:300
msgid ""
"Print full records for all available versions. This is the default; to turn "
"it off, use <option>--no-all-versions</option>.  If "
"<option>--no-all-versions</option> is specified, only the candidate version "
"will be displayed (the one which would be selected for installation).  This "
"option is only applicable to the <literal>show</literal> command.  "
"Configuration Item: <literal>APT::Cache::AllVersions</literal>."
msgstr ""

#. type: Content of: <refentry><refsect1><variablelist><varlistentry><listitem><para>
#: apt-cache.8.xml:309
msgid ""
"Perform automatic package cache regeneration, rather than use the cache as "
"it is. This is the default; to turn it off, use "
"<option>--no-generate</option>.  Configuration Item: "
"<literal>APT::Cache::Generate</literal>."
msgstr ""

#. type: Content of: <refentry><refsect1><variablelist><varlistentry><listitem><para>
#: apt-cache.8.xml:315
msgid ""
"Only search on the package names, not the long descriptions.  Configuration "
"Item: <literal>APT::Cache::NamesOnly</literal>."
msgstr ""

#. type: Content of: <refentry><refsect1><variablelist><varlistentry><listitem><para>
#: apt-cache.8.xml:320
msgid ""
"Make <literal>pkgnames</literal> print all names, including virtual packages "
"and missing dependencies.  Configuration Item: "
"<literal>APT::Cache::AllNames</literal>."
msgstr ""

#. type: Content of: <refentry><refsect1><variablelist><varlistentry><listitem><para>
#: apt-cache.8.xml:326
msgid ""
"Make <literal>depends</literal> and <literal>rdepends</literal> recursive so "
"that all packages mentioned are printed once.  Configuration Item: "
"<literal>APT::Cache::RecurseDepends</literal>."
msgstr ""

#. type: Content of: <refentry><refsect1><variablelist><varlistentry><listitem><para>
#: apt-cache.8.xml:333
msgid ""
"Limit the output of <literal>depends</literal> and "
"<literal>rdepends</literal> to packages which are currently installed.  "
"Configuration Item: <literal>APT::Cache::Installed</literal>."
msgstr ""

#. type: Content of: <refentry><refsect1><para>
#: apt-cache.8.xml:351
msgid "&apt-conf;, &sources-list;, &apt-get;"
msgstr ""

#. type: Content of: <refentry><refsect1><para>
#: apt-cache.8.xml:356
msgid ""
"<command>apt-cache</command> returns zero on normal operation, decimal 100 "
"on error."
msgstr ""

#. type: Content of: <refentry><refnamediv><refpurpose>
#: apt-key.8.xml:32
msgid "APT key management utility"
msgstr ""

#. type: Content of: <refentry><refsect1><para>
#: apt-key.8.xml:39
msgid ""
"<command>apt-key</command> is used to manage the list of keys used by apt to "
"authenticate packages.  Packages which have been authenticated using these "
"keys will be considered trusted."
msgstr ""

#. type: Content of: <refentry><refsect1><title>
#: apt-key.8.xml:45
msgid "Commands"
msgstr ""

#. type: Content of: <refentry><refsect1><variablelist><varlistentry><listitem><para>
#: apt-key.8.xml:50
msgid ""
"Add a new key to the list of trusted keys.  The key is read from the "
"filename given with the parameter &synopsis-param-filename; or if the "
"filename is <literal>-</literal> from standard input."
msgstr ""

#. type: Content of: <refentry><refsect1><variablelist><varlistentry><listitem><para>
#: apt-key.8.xml:63
msgid "Remove a key from the list of trusted keys."
msgstr ""

#. type: Content of: <refentry><refsect1><variablelist><varlistentry><listitem><para>
#: apt-key.8.xml:74
msgid "Output the key &synopsis-param-keyid; to standard output."
msgstr ""

#. type: Content of: <refentry><refsect1><variablelist><varlistentry><listitem><para>
#: apt-key.8.xml:85
msgid "Output all trusted keys to standard output."
msgstr ""

#. type: Content of: <refentry><refsect1><variablelist><varlistentry><listitem><para>
#: apt-key.8.xml:96
msgid "List trusted keys."
msgstr ""

#. type: Content of: <refentry><refsect1><variablelist><varlistentry><listitem><para>
#: apt-key.8.xml:107
msgid "List fingerprints of trusted keys."
msgstr ""

#. type: Content of: <refentry><refsect1><variablelist><varlistentry><listitem><para>
#: apt-key.8.xml:118
msgid ""
"Pass advanced options to gpg. With adv --recv-key you can download the "
"public key."
msgstr ""

#. type: Content of: <refentry><refsect1><variablelist><varlistentry><listitem><para>
#: apt-key.8.xml:130
msgid ""
"Update the local keyring with the archive keyring and remove from the local "
"keyring the archive keys which are no longer valid.  The archive keyring is "
"shipped in the <literal>archive-keyring</literal> package of your "
<<<<<<< HEAD
"distribution, e.g. the <literal>ubuntu-archive-keyring</literal> package in "
"Ubuntu."
=======
"distribution, e.g. the &keyring-package; package in "
"&keyring-distro;."
>>>>>>> 7014e148
msgstr ""

#. type: Content of: <refentry><refsect1><variablelist><varlistentry><listitem><para>
#: apt-key.8.xml:144
msgid ""
"Perform an update working similarly to the <command>update</command> command "
"above, but get the archive keyring from a URI instead and validate it "
"against a master key.  This requires an installed &wget; and an APT build "
"configured to have a server to fetch from and a master keyring to validate.  "
"APT in Debian does not support this command, relying on "
"<command>update</command> instead, but Ubuntu's APT does."
msgstr ""

#. type: Content of: <refentry><refsect1><title>
#: apt-key.8.xml:160 apt-cdrom.8.xml:80
msgid "Options"
msgstr ""

#. type: Content of: <refentry><refsect1><para>
#: apt-key.8.xml:161
msgid ""
"Note that options need to be defined before the commands described in the "
"previous section."
msgstr ""

#. type: Content of: <refentry><refsect1><variablelist><varlistentry><listitem><para>
#: apt-key.8.xml:164
msgid ""
"With this option it is possible to specify a particular keyring file the "
"command should operate on. The default is that a command is executed on the "
"<filename>trusted.gpg</filename> file as well as on all parts in the "
"<filename>trusted.gpg.d</filename> directory, though "
"<filename>trusted.gpg</filename> is the primary keyring which means that "
"e.g. new keys are added to this one."
msgstr ""

#. type: Content of: <refentry><refsect1><variablelist><varlistentry><term>
#: apt-key.8.xml:179
msgid "<filename>/etc/apt/trustdb.gpg</filename>"
msgstr ""

#. type: Content of: <refentry><refsect1><variablelist><varlistentry><listitem><para>
#: apt-key.8.xml:180
msgid "Local trust database of archive keys."
msgstr ""

#. type: Content of: <refentry><refsect1><variablelist><varlistentry><term>
#: apt-key.8.xml:183
<<<<<<< HEAD
msgid "<filename>/usr/share/keyrings/ubuntu-archive-keyring.gpg</filename>"
=======
msgid "&keyring-filename;"
>>>>>>> 7014e148
msgstr ""

#. type: Content of: <refentry><refsect1><variablelist><varlistentry><listitem><para>
#: apt-key.8.xml:184
<<<<<<< HEAD
msgid "Keyring of Ubuntu archive trusted keys."
=======
msgid "Keyring of &keyring-distro; archive trusted keys."
>>>>>>> 7014e148
msgstr ""

#. type: Content of: <refentry><refsect1><variablelist><varlistentry><term>
#: apt-key.8.xml:187
<<<<<<< HEAD
msgid "<filename>/usr/share/keyrings/ubuntu-archive-removed-keys.gpg</filename>"
=======
msgid "&keyring-removed-filename;"
>>>>>>> 7014e148
msgstr ""

#. type: Content of: <refentry><refsect1><variablelist><varlistentry><listitem><para>
#: apt-key.8.xml:188
<<<<<<< HEAD
msgid "Keyring of Ubuntu archive removed trusted keys."
=======
msgid "Keyring of &keyring-distro; archive removed trusted keys."
>>>>>>> 7014e148
msgstr ""

#. type: Content of: <refentry><refsect1><para>
#: apt-key.8.xml:197
msgid "&apt-get;, &apt-secure;"
msgstr ""

#. type: Content of: <refentry><refnamediv><refpurpose>
#: apt-mark.8.xml:33
msgid "mark/unmark a package as being automatically-installed"
msgstr ""

#. type: Content of: <refentry><refsect1><para>
#: apt-mark.8.xml:39
msgid ""
"<command>apt-mark</command> will change whether a package has been marked as "
"being automatically installed."
msgstr ""

#. type: Content of: <refentry><refsect1><para>
#: apt-mark.8.xml:43
msgid ""
"When you request that a package is installed, and as a result other packages "
"are installed to satisfy its dependencies, the dependencies are marked as "
"being automatically installed.  Once these automatically installed packages "
"are no longer depended on by any manually installed packages, they will be "
"removed by e.g.  <command>apt-get</command> or <command>aptitude</command>."
msgstr ""

#. type: Content of: <refentry><refsect1><variablelist><varlistentry><listitem><para>
#: apt-mark.8.xml:52
msgid ""
"<literal>auto</literal> is used to mark a package as being automatically "
"installed, which will cause the package to be removed when no more manually "
"installed packages depend on this package."
msgstr ""

#. type: Content of: <refentry><refsect1><variablelist><varlistentry><listitem><para>
#: apt-mark.8.xml:60
msgid ""
"<literal>manual</literal> is used to mark a package as being manually "
"installed, which will prevent the package from being automatically removed "
"if no other packages depend on it."
msgstr ""

#. type: Content of: <refentry><refsect1><variablelist><varlistentry><listitem><para>
#: apt-mark.8.xml:68
msgid ""
"<literal>hold</literal> is used to mark a package as held back, which will "
"prevent the package from being automatically installed, upgraded or "
"removed.  The command is only a wrapper around <command>dpkg "
"--set-selections</command> and the state is therefore maintained by &dpkg; "
"and not affected by the <option>--file</option> option."
msgstr ""

#. type: Content of: <refentry><refsect1><variablelist><varlistentry><listitem><para>
#: apt-mark.8.xml:78
msgid ""
"<literal>unhold</literal> is used to cancel a previously set hold on a "
"package to allow all actions again."
msgstr ""

#. type: Content of: <refentry><refsect1><variablelist><varlistentry><listitem><para>
#: apt-mark.8.xml:84
msgid ""
"<literal>showauto</literal> is used to print a list of automatically "
"installed packages with each package on a new line.  All automatically "
"installed packages will be listed if no package is given.  If packages are "
"given only those which are automatically installed will be shown."
msgstr ""

#. type: Content of: <refentry><refsect1><variablelist><varlistentry><listitem><para>
#: apt-mark.8.xml:92
msgid ""
"<literal>showmanual</literal> can be used in the same way as "
"<literal>showauto</literal> except that it will print a list of manually "
"installed packages instead."
msgstr ""

#. type: Content of: <refentry><refsect1><variablelist><varlistentry><listitem><para>
#: apt-mark.8.xml:99
msgid ""
"<literal>showhold</literal> is used to print a list of packages on hold in "
"the same way as for the other show commands."
msgstr ""

#. type: Content of: <refentry><refsect1><variablelist><varlistentry><listitem><para>
#: apt-mark.8.xml:115
msgid ""
"Read/Write package stats from the filename given with the parameter "
"&synopsis-param-filename; instead of from the default location, which is "
"<filename>extended_status</filename> in the directory defined by the "
"Configuration Item: <literal>Dir::State</literal>."
msgstr ""

#. type: Content of: <refentry><refsect1><para>
#: apt-mark.8.xml:136
msgid ""
"<command>apt-mark</command> returns zero on normal operation, non-zero on "
"error."
msgstr ""

#. type: Content of: <refentry><refnamediv><refpurpose>
#: apt-secure.8.xml:47
msgid "Archive authentication support for APT"
msgstr ""

#. type: Content of: <refentry><refsect1><para>
#: apt-secure.8.xml:52
msgid ""
"Starting with version 0.6, <command>apt</command> contains code that does "
"signature checking of the Release file for all archives. This ensures that "
"packages in the archive can't be modified by people who have no access to "
"the Release file signing key."
msgstr ""

#. type: Content of: <refentry><refsect1><para>
#: apt-secure.8.xml:60
msgid ""
"If a package comes from a archive without a signature, or with a signature "
"that apt does not have a key for, that package is considered untrusted, and "
"installing it will result in a big warning. <command>apt-get</command> will "
"currently only warn for unsigned archives; future releases might force all "
"sources to be verified before downloading packages from them."
msgstr ""

#. type: Content of: <refentry><refsect1><para>
#: apt-secure.8.xml:69
msgid ""
"The package frontends &apt-get;, &aptitude; and &synaptic; support this new "
"authentication feature."
msgstr ""

#. type: Content of: <refentry><refsect1><title>
#: apt-secure.8.xml:74
msgid "Trusted archives"
msgstr ""

#. type: Content of: <refentry><refsect1><para>
#: apt-secure.8.xml:77
msgid ""
"The chain of trust from an apt archive to the end user is made up of several "
"steps. <command>apt-secure</command> is the last step in this chain; "
"trusting an archive does not mean that you trust its packages not to contain "
"malicious code, but means that you trust the archive maintainer. It's the "
"archive maintainer's responsibility to ensure that the archive's integrity "
"is preserved."
msgstr ""

#. type: Content of: <refentry><refsect1><para>
#: apt-secure.8.xml:85
msgid ""
"apt-secure does not review signatures at a package level. If you require "
"tools to do this you should look at <command>debsig-verify</command> and "
"<command>debsign</command> (provided in the debsig-verify and devscripts "
"packages respectively)."
msgstr ""

#. type: Content of: <refentry><refsect1><para>
#: apt-secure.8.xml:92
msgid ""
"The chain of trust in Debian starts when a maintainer uploads a new package "
"or a new version of a package to the Debian archive. In order to become "
"effective, this upload needs to be signed by a key contained in the Debian "
"Maintainers keyring (available in the debian-keyring package). Maintainers' "
"keys are signed by other maintainers following pre-established procedures to "
"ensure the identity of the key holder."
msgstr ""

#. type: Content of: <refentry><refsect1><para>
#: apt-secure.8.xml:102
msgid ""
"Once the uploaded package is verified and included in the archive, the "
"maintainer signature is stripped off, and checksums of the package are "
"computed and put in the Packages file. The checksums of all of the Packages "
"files are then computed and put into the Release file. The Release file is "
"then signed by the archive key for this &keyring-distro; release, and distributed "
"alongside the packages and the Packages files on &keyring-distro; mirrors. The keys "
"are in the &keyring-distro; archive keyring available in the "
"&keyring-package; package."
msgstr ""

#. type: Content of: <refentry><refsect1><para>
#: apt-secure.8.xml:113
msgid ""
"End users can check the signature of the Release file, extract a checksum of "
"a package from it and compare it with the checksum of the package they "
"downloaded by hand - or rely on APT doing this automatically."
msgstr ""

#. type: Content of: <refentry><refsect1><para>
#: apt-secure.8.xml:118
msgid ""
"Notice that this is distinct from checking signatures on a per package "
"basis. It is designed to prevent two possible attacks:"
msgstr ""

#. type: Content of: <refentry><refsect1><itemizedlist><listitem><para>
#: apt-secure.8.xml:123
msgid ""
"<literal>Network \"man in the middle\" attacks</literal>. Without signature "
"checking, malicious agents can introduce themselves into the package "
"download process and provide malicious software either by controlling a "
"network element (router, switch, etc.) or by redirecting traffic to a rogue "
"server (through ARP or DNS spoofing attacks)."
msgstr ""

#. type: Content of: <refentry><refsect1><itemizedlist><listitem><para>
#: apt-secure.8.xml:131
msgid ""
"<literal>Mirror network compromise</literal>.  Without signature checking, a "
"malicious agent can compromise a mirror host and modify the files in it to "
"propagate malicious software to all users downloading packages from that "
"host."
msgstr ""

#. type: Content of: <refentry><refsect1><para>
#: apt-secure.8.xml:138
msgid ""
"However, it does not defend against a compromise of the Debian master server "
"itself (which signs the packages) or against a compromise of the key used to "
"sign the Release files. In any case, this mechanism can complement a "
"per-package signature."
msgstr ""

#. type: Content of: <refentry><refsect1><title>
#: apt-secure.8.xml:144
msgid "User configuration"
msgstr ""

#. type: Content of: <refentry><refsect1><para>
#: apt-secure.8.xml:146
msgid ""
"<command>apt-key</command> is the program that manages the list of keys used "
"by apt. It can be used to add or remove keys, although an installation of "
"this release will automatically contain the default Debian archive signing "
"keys used in the Debian package repositories."
msgstr ""

#. type: Content of: <refentry><refsect1><para>
#: apt-secure.8.xml:153
msgid ""
"In order to add a new key you need to first download it (you should make "
"sure you are using a trusted communication channel when retrieving it), add "
"it with <command>apt-key</command> and then run <command>apt-get "
"update</command> so that apt can download and verify the "
"<filename>InRelease</filename> or <filename>Release.gpg</filename> files "
"from the archives you have configured."
msgstr ""

#. type: Content of: <refentry><refsect1><title>
#: apt-secure.8.xml:162
msgid "Archive configuration"
msgstr ""

#. type: Content of: <refentry><refsect1><para>
#: apt-secure.8.xml:164
msgid ""
"If you want to provide archive signatures in an archive under your "
"maintenance you have to:"
msgstr ""

#. type: Content of: <refentry><refsect1><itemizedlist><listitem><para>
#: apt-secure.8.xml:169
msgid ""
"<emphasis>Create a toplevel Release file</emphasis>, if it does not exist "
"already. You can do this by running <command>apt-ftparchive "
"release</command> (provided in apt-utils)."
msgstr ""

#. type: Content of: <refentry><refsect1><itemizedlist><listitem><para>
#: apt-secure.8.xml:174
msgid ""
"<emphasis>Sign it</emphasis>. You can do this by running <command>gpg "
"--clearsign -o InRelease Release</command> and <command>gpg -abs -o "
"Release.gpg Release</command>."
msgstr ""

#. type: Content of: <refentry><refsect1><itemizedlist><listitem><para>
#: apt-secure.8.xml:178
msgid ""
"<emphasis>Publish the key fingerprint</emphasis>, that way your users will "
"know what key they need to import in order to authenticate the files in the "
"archive."
msgstr ""

#. type: Content of: <refentry><refsect1><para>
#: apt-secure.8.xml:185
msgid ""
"Whenever the contents of the archive change (new packages are added or "
"removed) the archive maintainer has to follow the first two steps outlined "
"above."
msgstr ""

#. type: Content of: <refentry><refsect1><para>
#: apt-secure.8.xml:193
msgid ""
"&apt-conf;, &apt-get;, &sources-list;, &apt-key;, &apt-ftparchive;, "
"&debsign; &debsig-verify;, &gpg;"
msgstr ""

#. type: Content of: <refentry><refsect1><para>
#: apt-secure.8.xml:197
msgid ""
"For more background information you might want to review the <ulink "
"url=\"http://www.debian.org/doc/manuals/securing-debian-howto/ch7\">Debian "
"Security Infrastructure</ulink> chapter of the Securing Debian Manual "
"(available also in the harden-doc package) and the <ulink "
"url=\"http://www.cryptnet.net/fdp/crypto/strong_distro.html\" >Strong "
"Distribution HOWTO</ulink> by V. Alex Brennen."
msgstr ""

#. type: Content of: <refentry><refsect1><title>
#: apt-secure.8.xml:210
msgid "Manpage Authors"
msgstr ""

#. type: Content of: <refentry><refsect1><para>
#: apt-secure.8.xml:212
msgid ""
"This man-page is based on the work of Javier Fernández-Sanguino Peña, Isaac "
"Jones, Colin Walters, Florian Weimer and Michael Vogt."
msgstr ""

#. type: Content of: <refentry><refnamediv><refpurpose>
#: apt-cdrom.8.xml:32
msgid "APT CD-ROM management utility"
msgstr ""

#. type: Content of: <refentry><refsect1><para>
#: apt-cdrom.8.xml:38
msgid ""
"<command>apt-cdrom</command> is used to add a new CD-ROM to APT's list of "
"available sources. <command>apt-cdrom</command> takes care of determining "
"the structure of the disc as well as correcting for several possible "
"mis-burns and verifying the index files."
msgstr ""

#. type: Content of: <refentry><refsect1><para>
#: apt-cdrom.8.xml:45
msgid ""
"It is necessary to use <command>apt-cdrom</command> to add CDs to the APT "
"system; it cannot be done by hand. Furthermore each disc in a multi-CD set "
"must be inserted and scanned separately to account for possible mis-burns."
msgstr ""

#. type: Content of: <refentry><refsect1><variablelist><varlistentry><listitem><para>
#: apt-cdrom.8.xml:56
msgid ""
"<literal>add</literal> is used to add a new disc to the source list. It will "
"unmount the CD-ROM device, prompt for a disc to be inserted and then proceed "
"to scan it and copy the index files. If the disc does not have a proper "
"<filename>.disk</filename> directory you will be prompted for a descriptive "
"title."
msgstr ""

#. type: Content of: <refentry><refsect1><variablelist><varlistentry><listitem><para>
#: apt-cdrom.8.xml:64
msgid ""
"APT uses a CD-ROM ID to track which disc is currently in the drive and "
"maintains a database of these IDs in "
"<filename>&statedir;/cdroms.list</filename>"
msgstr ""

#. type: Content of: <refentry><refsect1><variablelist><varlistentry><listitem><para>
#: apt-cdrom.8.xml:72
msgid ""
"A debugging tool to report the identity of the current disc as well as the "
"stored file name"
msgstr ""

#. type: Content of: <refentry><refsect1><variablelist><varlistentry><listitem><para>
#: apt-cdrom.8.xml:85
msgid ""
"Do not try to auto-detect the CD-ROM path. Usually combined with the "
"<option>--cdrom</option> option.  Configuration Item: "
"<literal>Acquire::cdrom::AutoDetect</literal>."
msgstr ""

#. type: Content of: <refentry><refsect1><variablelist><varlistentry><listitem><para>
#: apt-cdrom.8.xml:93
msgid ""
"Mount point; specify the location to mount the CD-ROM. This mount point must "
"be listed in <filename>/etc/fstab</filename> and properly configured.  "
"Configuration Item: <literal>Acquire::cdrom::mount</literal>."
msgstr ""

#. type: Content of: <refentry><refsect1><variablelist><varlistentry><listitem><para>
#: apt-cdrom.8.xml:102
msgid ""
"Rename a disc; change the label of a disc or override the disc's given "
"label. This option will cause <command>apt-cdrom</command> to prompt for a "
"new label.  Configuration Item: <literal>APT::CDROM::Rename</literal>."
msgstr ""

#. type: Content of: <refentry><refsect1><variablelist><varlistentry><listitem><para>
#: apt-cdrom.8.xml:111
msgid ""
"No mounting; prevent <command>apt-cdrom</command> from mounting and "
"unmounting the mount point.  Configuration Item: "
"<literal>APT::CDROM::NoMount</literal>."
msgstr ""

#. type: Content of: <refentry><refsect1><variablelist><varlistentry><listitem><para>
#: apt-cdrom.8.xml:119
msgid ""
"Fast Copy; Assume the package files are valid and do not check every "
"package. This option should be used only if <command>apt-cdrom</command> has "
"been run on this disc before and did not detect any errors.  Configuration "
"Item: <literal>APT::CDROM::Fast</literal>."
msgstr ""

#. type: Content of: <refentry><refsect1><variablelist><varlistentry><listitem><para>
#: apt-cdrom.8.xml:129
msgid ""
"Thorough Package Scan; This option may be needed with some old Debian "
"1.1/1.2 discs that have Package files in strange places. It takes much "
"longer to scan the CD but will pick them all up."
msgstr ""

#. type: Content of: <refentry><refsect1><variablelist><varlistentry><listitem><para>
#: apt-cdrom.8.xml:140
msgid ""
"No Changes; Do not change the &sources-list; file and do not write index "
"files. Everything is still checked however.  Configuration Item: "
"<literal>APT::CDROM::NoAct</literal>."
msgstr ""

#. type: Content of: <refentry><refsect1><para>
#: apt-cdrom.8.xml:153
msgid "&apt-conf;, &apt-get;, &sources-list;"
msgstr ""

#. type: Content of: <refentry><refsect1><para>
#: apt-cdrom.8.xml:158
msgid ""
"<command>apt-cdrom</command> returns zero on normal operation, decimal 100 "
"on error."
msgstr ""

#. type: Content of: <refentry><refnamediv><refpurpose>
#: apt-config.8.xml:33
msgid "APT Configuration Query program"
msgstr ""

#. type: Content of: <refentry><refsect1><para>
#: apt-config.8.xml:39
msgid ""
"<command>apt-config</command> is an internal program used by various "
"portions of the APT suite to provide consistent configurability. It accesses "
"the main configuration file <filename>/etc/apt/apt.conf</filename> in a "
"manner that is easy to use for scripted applications."
msgstr ""

#. type: Content of: <refentry><refsect1><variablelist><varlistentry><listitem><para>
#: apt-config.8.xml:51
msgid ""
"shell is used to access the configuration information from a shell "
"script. It is given pairs of arguments, the first being a shell variable and "
"the second the configuration value to query. As output it lists shell "
"assignment commands for each value present.  In a shell script it should be "
"used as follows:"
msgstr ""

#. type: Content of: <refentry><refsect1><variablelist><varlistentry><listitem><informalexample><programlisting>
#: apt-config.8.xml:59
#, no-wrap
msgid ""
"OPTS=\"-f\"\n"
"RES=`apt-config shell OPTS MyApp::options`\n"
"eval $RES\n"
msgstr ""

#. type: Content of: <refentry><refsect1><variablelist><varlistentry><listitem><para>
#: apt-config.8.xml:64
msgid ""
"This will set the shell environment variable $OPTS to the value of "
"MyApp::options with a default of <option>-f</option>."
msgstr ""

#. type: Content of: <refentry><refsect1><variablelist><varlistentry><listitem><para>
#: apt-config.8.xml:68
msgid ""
"The configuration item may be postfixed with a /[fdbi]. f returns file "
"names, d returns directories, b returns true or false and i returns an "
"integer. Each of the returns is normalized and verified internally."
msgstr ""

#. type: Content of: <refentry><refsect1><variablelist><varlistentry><listitem><para>
#: apt-config.8.xml:77
msgid "Just show the contents of the configuration space."
msgstr ""

#. type: Content of: <refentry><refsect1><variablelist><varlistentry><listitem><para>
#: apt-config.8.xml:90
msgid ""
"Include options which have an empty value. This is the default, so use "
"--no-empty to remove them from the output."
msgstr ""

#. type: Content of: <refentry><refsect1><variablelist><varlistentry><term><option><replaceable>
#: apt-config.8.xml:95
msgid "&percnt;f &#x0022;&percnt;v&#x0022;;&percnt;n"
msgstr ""

#. type: Content of: <refentry><refsect1><variablelist><varlistentry><listitem><para>
#: apt-config.8.xml:96
msgid ""
"Defines the output of each config option. &percnt;t will be replaced with "
"its individual name, &percnt;f with its full hierarchical name and &percnt;v "
"with its value.  Use uppercase letters and special characters in the value "
"will be encoded to ensure that it can e.g. be safely used in a quoted-string "
"as defined by RFC822. Additionally &percnt;n will be replaced by a newline, "
"and &percnt;N by a tab. A &percnt; can be printed by using &percnt;&percnt;."
msgstr ""

#. type: Content of: <refentry><refsect1><para>
#: apt-config.8.xml:110 apt-extracttemplates.1.xml:71 apt-sortpkgs.1.xml:64 apt-ftparchive.1.xml:608
msgid "&apt-conf;"
msgstr ""

#. type: Content of: <refentry><refsect1><para>
#: apt-config.8.xml:115
msgid ""
"<command>apt-config</command> returns zero on normal operation, decimal 100 "
"on error."
msgstr ""

#. type: Content of: <refentry><refentryinfo><author><contrib>
#: apt.conf.5.xml:20
msgid "Initial documentation of Debug::*."
msgstr ""

#. type: Content of: <refentry><refentryinfo><author><email>
#: apt.conf.5.xml:21
msgid "dburrows@debian.org"
msgstr ""

#. type: Content of: <refentry><refmeta><manvolnum>
#: apt.conf.5.xml:31 apt_preferences.5.xml:25 sources.list.5.xml:26
msgid "5"
msgstr ""

#. type: Content of: <refentry><refnamediv><refpurpose>
#: apt.conf.5.xml:38
msgid "Configuration file for APT"
msgstr ""

#. type: Content of: <refentry><refsect1><para>
#: apt.conf.5.xml:42
msgid ""
"<filename>/etc/apt/apt.conf</filename> is the main configuration file shared "
"by all the tools in the APT suite of tools, though it is by no means the "
"only place options can be set. The suite also shares a common command line "
"parser to provide a uniform environment."
msgstr ""

#. type: Content of: <refentry><refsect1><orderedlist><para>
#: apt.conf.5.xml:48
msgid ""
"When an APT tool starts up it will read the configuration files in the "
"following order:"
msgstr ""

#. type: Content of: <refentry><refsect1><orderedlist><listitem><para>
#: apt.conf.5.xml:50
msgid ""
"the file specified by the <envar>APT_CONFIG</envar> environment variable (if "
"any)"
msgstr ""

#. type: Content of: <refentry><refsect1><orderedlist><listitem><para>
#: apt.conf.5.xml:52
msgid ""
"all files in <literal>Dir::Etc::Parts</literal> in alphanumeric ascending "
"order which have either no or \"<literal>conf</literal>\" as filename "
"extension and which only contain alphanumeric, hyphen (-), underscore (_) "
"and period (.) characters.  Otherwise APT will print a notice that it has "
"ignored a file, unless that file matches a pattern in the "
"<literal>Dir::Ignore-Files-Silently</literal> configuration list - in which "
"case it will be silently ignored."
msgstr ""

#. type: Content of: <refentry><refsect1><orderedlist><listitem><para>
#: apt.conf.5.xml:59
msgid "the main configuration file specified by <literal>Dir::Etc::main</literal>"
msgstr ""

#. type: Content of: <refentry><refsect1><orderedlist><listitem><para>
#: apt.conf.5.xml:61
msgid ""
"the command line options are applied to override the configuration "
"directives or to load even more configuration files."
msgstr ""

#. type: Content of: <refentry><refsect1><title>
#: apt.conf.5.xml:65
msgid "Syntax"
msgstr ""

#. type: Content of: <refentry><refsect1><para>
#: apt.conf.5.xml:66
msgid ""
"The configuration file is organized in a tree with options organized into "
"functional groups. Option specification is given with a double colon "
"notation; for instance <literal>APT::Get::Assume-Yes</literal> is an option "
"within the APT tool group, for the Get tool. Options do not inherit from "
"their parent groups."
msgstr ""

#. type: Content of: <refentry><refsect1><para>
#: apt.conf.5.xml:72
msgid ""
"Syntactically the configuration language is modeled after what the ISC tools "
"such as bind and dhcp use. Lines starting with <literal>//</literal> are "
"treated as comments (ignored), as well as all text between "
"<literal>/*</literal> and <literal>*/</literal>, just like C/C++ comments.  "
"Each line is of the form <literal>APT::Get::Assume-Yes \"true\";</literal>.  "
"The quotation marks and trailing semicolon are required.  The value must be "
"on one line, and there is no kind of string concatenation.  Values must not "
"include backslashes or extra quotation marks.  Option names are made up of "
"alphanumeric characters and the characters \"/-:._+\".  A new scope can be "
"opened with curly braces, like this:"
msgstr ""

#. type: Content of: <refentry><refsect1><informalexample><programlisting>
#: apt.conf.5.xml:85
#, no-wrap
msgid ""
"APT {\n"
"  Get {\n"
"    Assume-Yes \"true\";\n"
"    Fix-Broken \"true\";\n"
"  };\n"
"};\n"
msgstr ""

#. type: Content of: <refentry><refsect1><para>
#: apt.conf.5.xml:93
msgid ""
"with newlines placed to make it more readable. Lists can be created by "
"opening a scope and including a single string enclosed in quotes followed by "
"a semicolon. Multiple entries can be included, separated by a semicolon."
msgstr ""

#. type: Content of: <refentry><refsect1><informalexample><programlisting>
#: apt.conf.5.xml:98
#, no-wrap
msgid "DPkg::Pre-Install-Pkgs {\"/usr/sbin/dpkg-preconfigure --apt\";};\n"
msgstr ""

#. type: Content of: <refentry><refsect1><para>
#: apt.conf.5.xml:101
msgid ""
"In general the sample configuration file &configureindex; is a good guide "
"for how it should look."
msgstr ""

#. type: Content of: <refentry><refsect1><para>
#: apt.conf.5.xml:104
msgid ""
"Case is not significant in names of configuration items, so in the previous "
"example you could use <literal>dpkg::pre-install-pkgs</literal>."
msgstr ""

#. type: Content of: <refentry><refsect1><para>
#: apt.conf.5.xml:107
msgid ""
"Names for the configuration items are optional if a list is defined as can "
"be seen in the <literal>DPkg::Pre-Install-Pkgs</literal> example above. If "
"you don't specify a name a new entry will simply add a new option to the "
"list. If you specify a name you can override the option in the same way as "
"any other option by reassigning a new value to the option."
msgstr ""

#. type: Content of: <refentry><refsect1><para>
#: apt.conf.5.xml:112
msgid ""
"Two special commands are defined: <literal>#include</literal> (which is "
"deprecated and not supported by alternative implementations) and "
"<literal>#clear</literal>. <literal>#include</literal> will include the "
"given file, unless the filename ends in a slash, in which case the whole "
"directory is included.  <literal>#clear</literal> is used to erase a part of "
"the configuration tree. The specified element and all its descendants are "
"erased.  (Note that these lines also need to end with a semicolon.)"
msgstr ""

#. type: Content of: <refentry><refsect1><para>
#: apt.conf.5.xml:122
msgid ""
"The <literal>#clear</literal> command is the only way to delete a list or a "
"complete scope. Reopening a scope (or using the syntax described below with "
"an appended <literal>::</literal>) will <emphasis>not</emphasis> override "
"previously written entries. Options can only be overridden by addressing a "
"new value to them - lists and scopes can't be overridden, only cleared."
msgstr ""

#. type: Content of: <refentry><refsect1><para>
#: apt.conf.5.xml:130
msgid ""
"All of the APT tools take an -o option which allows an arbitrary "
"configuration directive to be specified on the command line. The syntax is a "
"full option name (<literal>APT::Get::Assume-Yes</literal> for instance) "
"followed by an equals sign then the new value of the option. To append a new "
"element to a list, add a trailing <literal>::</literal> to the name of the "
"list.  (As you might suspect, the scope syntax can't be used on the command "
"line.)"
msgstr ""

#. type: Content of: <refentry><refsect1><para>
#: apt.conf.5.xml:138
msgid ""
"Note that appending items to a list using <literal>::</literal> only works "
"for one item per line, and that you should not use it in combination with "
"the scope syntax (which adds <literal>::</literal> implicitly). Using both "
"syntaxes together will trigger a bug which some users unfortunately depend "
"on: an option with the unusual name \"<literal>::</literal>\" which acts "
"like every other option with a name. This introduces many problems; for one "
"thing, users who write multiple lines in this <emphasis>wrong</emphasis> "
"syntax in the hope of appending to a list will achieve the opposite, as only "
"the last assignment for this option \"<literal>::</literal>\" will be "
"used. Future versions of APT will raise errors and stop working if they "
"encounter this misuse, so please correct such statements now while APT "
"doesn't explicitly complain about them."
msgstr ""

#. type: Content of: <refentry><refsect1><title>
#: apt.conf.5.xml:153
msgid "The APT Group"
msgstr ""

#. type: Content of: <refentry><refsect1><para>
#: apt.conf.5.xml:154
msgid ""
"This group of options controls general APT behavior as well as holding the "
"options for all of the tools."
msgstr ""

#. type: Content of: <refentry><refsect1><variablelist><varlistentry><listitem><para>
#: apt.conf.5.xml:159
msgid ""
"System Architecture; sets the architecture to use when fetching files and "
"parsing package lists. The internal default is the architecture apt was "
"compiled for."
msgstr ""

#. type: Content of: <refentry><refsect1><variablelist><varlistentry><listitem><para>
#: apt.conf.5.xml:166
msgid ""
"All Architectures the system supports. For instance, CPUs implementing the "
"<literal>amd64</literal> (also called <literal>x86-64</literal>)  "
"instruction set are also able to execute binaries compiled for the "
"<literal>i386</literal> (<literal>x86</literal>) instruction set. This list "
"is used when fetching files and parsing package lists. The initial default "
"is always the system's native architecture "
"(<literal>APT::Architecture</literal>), and foreign architectures are added "
"to the default list when they are registered via <command>dpkg "
"--add-architecture</command>."
msgstr ""

#. type: Content of: <refentry><refsect1><variablelist><varlistentry><listitem><para>
#: apt.conf.5.xml:179
msgid ""
"Default release to install packages from if more than one version is "
"available. Contains release name, codename or release version. Examples: "
"'stable', 'testing', 'unstable', '&stable-codename;', '&testing-codename;', "
"'4.0', '5.0*'. See also &apt-preferences;."
msgstr ""

#. type: Content of: <refentry><refsect1><variablelist><varlistentry><listitem><para>
#: apt.conf.5.xml:185
msgid ""
"Ignore held packages; this global option causes the problem resolver to "
"ignore held packages in its decision making."
msgstr ""

#. type: Content of: <refentry><refsect1><variablelist><varlistentry><listitem><para>
#: apt.conf.5.xml:190
msgid ""
"Defaults to on. When turned on the autoclean feature will remove any "
"packages which can no longer be downloaded from the cache. If turned off "
"then packages that are locally installed are also excluded from cleaning - "
"but note that APT provides no direct means to reinstall them."
msgstr ""

#. type: Content of: <refentry><refsect1><variablelist><varlistentry><listitem><para>
#: apt.conf.5.xml:198
msgid ""
"Defaults to on, which will cause APT to install essential and important "
"packages as soon as possible in an install/upgrade operation, in order to "
"limit the effect of a failing &dpkg; call. If this option is disabled, APT "
"treats an important package in the same way as an extra package: between the "
"unpacking of the package A and its configuration there can be many other "
"unpack or configuration calls for other unrelated packages B, C etc. If "
"these cause the &dpkg; call to fail (e.g. because package B's maintainer "
"scripts generate an error), this results in a system state in which package "
"A is unpacked but unconfigured - so any package depending on A is now no "
"longer guaranteed to work, as its dependency on A is no longer satisfied."
msgstr ""

#. type: Content of: <refentry><refsect1><variablelist><varlistentry><listitem><para>
#: apt.conf.5.xml:210
msgid ""
"The immediate configuration marker is also applied in the potentially "
"problematic case of circular dependencies, since a dependency with the "
"immediate flag is equivalent to a Pre-Dependency. In theory this allows APT "
"to recognise a situation in which it is unable to perform immediate "
"configuration, abort, and suggest to the user that the option should be "
"temporarily deactivated in order to allow the operation to proceed.  Note "
"the use of the word \"theory\" here; in the real world this problem has "
"rarely been encountered, in non-stable distribution versions, and was caused "
"by wrong dependencies of the package in question or by a system in an "
"already broken state; so you should not blindly disable this option, as the "
"scenario mentioned above is not the only problem it can help to prevent in "
"the first place."
msgstr ""

#. type: Content of: <refentry><refsect1><variablelist><varlistentry><listitem><para>
#: apt.conf.5.xml:223
msgid ""
"Before a big operation like <literal>dist-upgrade</literal> is run with this "
"option disabled you should try to explicitly <literal>install</literal> the "
"package APT is unable to configure immediately; but please make sure you "
"also report your problem to your distribution and to the APT team with the "
"buglink below, so they can work on improving or correcting the upgrade "
"process."
msgstr ""

#. type: Content of: <refentry><refsect1><variablelist><varlistentry><listitem><para>
#: apt.conf.5.xml:234
msgid ""
"Never enable this option unless you <emphasis>really</emphasis> know what "
"you are doing. It permits APT to temporarily remove an essential package to "
"break a Conflicts/Conflicts or Conflicts/Pre-Depends loop between two "
"essential packages. <emphasis>Such a loop should never exist and is a grave "
"bug</emphasis>. This option will work if the essential packages are not "
"<command>tar</command>, <command>gzip</command>, <command>libc</command>, "
"<command>dpkg</command>, <command>dash</command> or anything that those "
"packages depend on."
msgstr ""

#. type: Content of: <refentry><refsect1><variablelist><varlistentry><listitem><para>
#: apt.conf.5.xml:246
msgid ""
"APT uses since version 0.7.26 a resizable memory mapped cache file to store "
"the available information. <literal>Cache-Start</literal> acts as a hint of "
"the size the cache will grow to, and is therefore the amount of memory APT "
"will request at startup. The default value is 20971520 bytes (~20 MB). Note "
"that this amount of space needs to be available for APT; otherwise it will "
"likely fail ungracefully, so for memory restricted devices this value should "
"be lowered while on systems with a lot of configured sources it should be "
"increased.  <literal>Cache-Grow</literal> defines in bytes with the default "
"of 1048576 (~1 MB) how much the cache size will be increased in the event "
"the space defined by <literal>Cache-Start</literal> is not enough. This "
"value will be applied again and again until either the cache is big enough "
"to store all information or the size of the cache reaches the "
"<literal>Cache-Limit</literal>.  The default of "
"<literal>Cache-Limit</literal> is 0 which stands for no limit.  If "
"<literal>Cache-Grow</literal> is set to 0 the automatic growth of the cache "
"is disabled."
msgstr ""

#. type: Content of: <refentry><refsect1><variablelist><varlistentry><listitem><para>
#: apt.conf.5.xml:262
msgid "Defines which packages are considered essential build dependencies."
msgstr ""

#. type: Content of: <refentry><refsect1><variablelist><varlistentry><listitem><para>
#: apt.conf.5.xml:266
msgid ""
"The Get subsection controls the &apt-get; tool; please see its documentation "
"for more information about the options here."
msgstr ""

#. type: Content of: <refentry><refsect1><variablelist><varlistentry><listitem><para>
#: apt.conf.5.xml:271
msgid ""
"The Cache subsection controls the &apt-cache; tool; please see its "
"documentation for more information about the options here."
msgstr ""

#. type: Content of: <refentry><refsect1><variablelist><varlistentry><listitem><para>
#: apt.conf.5.xml:276
msgid ""
"The CDROM subsection controls the &apt-cdrom; tool; please see its "
"documentation for more information about the options here."
msgstr ""

#. type: Content of: <refentry><refsect1><title>
#: apt.conf.5.xml:282
msgid "The Acquire Group"
msgstr ""

#. type: Content of: <refentry><refsect1><para>
#: apt.conf.5.xml:283
msgid ""
"The <literal>Acquire</literal> group of options controls the download of "
"packages as well as the various \"acquire methods\" responsible for the "
"download itself (see also &sources-list;)."
msgstr ""

#. type: Content of: <refentry><refsect1><variablelist><varlistentry><listitem><para>
#: apt.conf.5.xml:290
msgid ""
"Security related option defaulting to true, as giving a Release file's "
"validation an expiration date prevents replay attacks over a long timescale, "
"and can also for example help users to identify mirrors that are no longer "
"updated - but the feature depends on the correctness of the clock on the "
"user system. Archive maintainers are encouraged to create Release files with "
"the <literal>Valid-Until</literal> header, but if they don't or a stricter "
"value is desired the <literal>Max-ValidTime</literal> option below can be "
"used."
msgstr ""

#. type: Content of: <refentry><refsect1><variablelist><varlistentry><listitem><para>
#: apt.conf.5.xml:303
msgid ""
"Maximum time (in seconds) after its creation (as indicated by the "
"<literal>Date</literal> header) that the <filename>Release</filename> file "
"should be considered valid.  If the Release file itself includes a "
"<literal>Valid-Until</literal> header the earlier date of the two is used as "
"the expiration date.  The default value is <literal>0</literal> which stands "
"for \"valid forever\".  Archive specific settings can be made by appending "
"the label of the archive to the option name."
msgstr ""

#. type: Content of: <refentry><refsect1><variablelist><varlistentry><listitem><para>
#: apt.conf.5.xml:315
msgid ""
"Minimum time (in seconds) after its creation (as indicated by the "
"<literal>Date</literal> header) that the <filename>Release</filename> file "
"should be considered valid.  Use this if you need to use a seldom updated "
"(local) mirror of a more frequently updated archive with a "
"<literal>Valid-Until</literal> header instead of completely disabling the "
"expiration date checking.  Archive specific settings can and should be used "
"by appending the label of the archive to the option name."
msgstr ""

#. type: Content of: <refentry><refsect1><variablelist><varlistentry><listitem><para>
#: apt.conf.5.xml:327
msgid ""
"Try to download deltas called <literal>PDiffs</literal> for indexes (like "
"<filename>Packages</filename> files) instead of downloading whole ones. True "
"by default."
msgstr ""

#. type: Content of: <refentry><refsect1><variablelist><varlistentry><listitem><para>
#: apt.conf.5.xml:330
msgid ""
"Two sub-options to limit the use of PDiffs are also available: "
"<literal>FileLimit</literal> can be used to specify a maximum number of "
"PDiff files should be downloaded to update a "
"file. <literal>SizeLimit</literal> on the other hand is the maximum "
"percentage of the size of all patches compared to the size of the targeted "
"file. If one of these limits is exceeded the complete file is downloaded "
"instead of the patches."
msgstr ""

#. type: Content of: <refentry><refsect1><variablelist><varlistentry><listitem><para>
#: apt.conf.5.xml:340
msgid ""
"Queuing mode; <literal>Queue-Mode</literal> can be one of "
"<literal>host</literal> or <literal>access</literal> which determines how "
"APT parallelizes outgoing connections. <literal>host</literal> means that "
"one connection per target host will be opened, <literal>access</literal> "
"means that one connection per URI type will be opened."
msgstr ""

#. type: Content of: <refentry><refsect1><variablelist><varlistentry><listitem><para>
#: apt.conf.5.xml:348
msgid ""
"Number of retries to perform. If this is non-zero APT will retry failed "
"files the given number of times."
msgstr ""

#. type: Content of: <refentry><refsect1><variablelist><varlistentry><listitem><para>
#: apt.conf.5.xml:353
msgid ""
"Use symlinks for source archives. If set to true then source archives will "
"be symlinked when possible instead of copying. True is the default."
msgstr ""

#. type: Content of: <refentry><refsect1><variablelist><varlistentry><listitem><para>
#: apt.conf.5.xml:358
msgid ""
"<literal>http::Proxy</literal> sets the default proxy to use for HTTP "
"URIs. It is in the standard form of "
"<literal>http://[[user][:pass]@]host[:port]/</literal>.  Per host proxies "
"can also be specified by using the form "
"<literal>http::Proxy::&lt;host&gt;</literal> with the special keyword "
"<literal>DIRECT</literal> meaning to use no proxies. If no one of the above "
"settings is specified, <envar>http_proxy</envar> environment variable will "
"be used."
msgstr ""

#. type: Content of: <refentry><refsect1><variablelist><varlistentry><listitem><para>
#: apt.conf.5.xml:366
msgid ""
"Three settings are provided for cache control with HTTP/1.1 compliant proxy "
"caches.  <literal>No-Cache</literal> tells the proxy not to use its cached "
"response under any circumstances.  <literal>Max-Age</literal> sets the "
"allowed maximum age (in seconds) of an index file in the cache of the "
"proxy.  <literal>No-Store</literal> specifies that the proxy should not "
"store the requested archive files in its cache, which can be used to prevent "
"the proxy from polluting its cache with (big) .deb files."
msgstr ""

#. type: Content of: <refentry><refsect1><variablelist><varlistentry><listitem><para>
#: apt.conf.5.xml:376 apt.conf.5.xml:448
msgid ""
"The option <literal>timeout</literal> sets the timeout timer used by the "
"method; this value applies to the connection as well as the data timeout."
msgstr ""

#. type: Content of: <refentry><refsect1><variablelist><varlistentry><listitem><para>
#: apt.conf.5.xml:379
msgid ""
"The setting <literal>Acquire::http::Pipeline-Depth</literal> can be used to "
"enable HTTP pipelining (RFC 2616 section 8.1.2.2) which can be beneficial "
"e.g. on high-latency connections. It specifies how many requests are sent in "
"a pipeline.  Previous APT versions had a default of 10 for this setting, but "
"the default value is now 0 (= disabled) to avoid problems with the "
"ever-growing amount of webservers and proxies which choose to not conform to "
"the HTTP/1.1 specification."
msgstr ""

#. type: Content of: <refentry><refsect1><variablelist><varlistentry><listitem><para>
#: apt.conf.5.xml:386
msgid ""
"<literal>Acquire::http::AllowRedirect</literal> controls whether APT will "
"follow redirects, which is enabled by default."
msgstr ""

#. type: Content of: <refentry><refsect1><variablelist><varlistentry><listitem><para>
#: apt.conf.5.xml:389
msgid ""
"The used bandwidth can be limited with "
"<literal>Acquire::http::Dl-Limit</literal> which accepts integer values in "
"kilobytes. The default value is 0 which deactivates the limit and tries to "
"use all available bandwidth (note that this option implicitly disables "
"downloading from multiple servers at the same time.)"
msgstr ""

#. type: Content of: <refentry><refsect1><variablelist><varlistentry><listitem><para>
#: apt.conf.5.xml:394
msgid ""
"<literal>Acquire::http::User-Agent</literal> can be used to set a different "
"User-Agent for the http download method as some proxies allow access for "
"clients only if the client uses a known identifier."
msgstr ""

#. type: Content of: <refentry><refsect1><variablelist><varlistentry><listitem><para>
#: apt.conf.5.xml:402
msgid ""
"The <literal>Cache-control</literal>, <literal>Timeout</literal>, "
"<literal>AllowRedirect</literal>, <literal>Dl-Limit</literal> and "
"<literal>proxy</literal> options work for HTTPS URIs in the same way as for "
"the <literal>http</literal> method, and default to the same values if they "
"are not explicitly set. The <literal>Pipeline-Depth</literal> option is not "
"yet supported."
msgstr ""

#. type: Content of: <refentry><refsect1><variablelist><varlistentry><listitem><para>
#: apt.conf.5.xml:410
msgid ""
"<literal>CaInfo</literal> suboption specifies place of file that holds info "
"about trusted certificates.  <literal>&lt;host&gt;::CaInfo</literal> is the "
"corresponding per-host option.  <literal>Verify-Peer</literal> boolean "
"suboption determines whether or not the server's host certificate should be "
"verified against trusted certificates.  "
"<literal>&lt;host&gt;::Verify-Peer</literal> is the corresponding per-host "
"option.  <literal>Verify-Host</literal> boolean suboption determines whether "
"or not the server's hostname should be verified.  "
"<literal>&lt;host&gt;::Verify-Host</literal> is the corresponding per-host "
"option.  <literal>SslCert</literal> determines what certificate to use for "
"client authentication. <literal>&lt;host&gt;::SslCert</literal> is the "
"corresponding per-host option.  <literal>SslKey</literal> determines what "
"private key to use for client "
"authentication. <literal>&lt;host&gt;::SslKey</literal> is the corresponding "
"per-host option.  <literal>SslForceVersion</literal> overrides default SSL "
"version to use.  It can contain either of the strings "
"'<literal>TLSv1</literal>' or '<literal>SSLv3</literal>'.  "
"<literal>&lt;host&gt;::SslForceVersion</literal> is the corresponding "
"per-host option."
msgstr ""

#. type: Content of: <refentry><refsect1><variablelist><varlistentry><listitem><para>
#: apt.conf.5.xml:431
msgid ""
"<literal>ftp::Proxy</literal> sets the default proxy to use for FTP URIs.  "
"It is in the standard form of "
"<literal>ftp://[[user][:pass]@]host[:port]/</literal>.  Per host proxies can "
"also be specified by using the form "
"<literal>ftp::Proxy::&lt;host&gt;</literal> with the special keyword "
"<literal>DIRECT</literal> meaning to use no proxies. If no one of the above "
"settings is specified, <envar>ftp_proxy</envar> environment variable will be "
"used. To use an FTP proxy you will have to set the "
"<literal>ftp::ProxyLogin</literal> script in the configuration file. This "
"entry specifies the commands to send to tell the proxy server what to "
"connect to. Please see &configureindex; for an example of how to do "
"this. The substitution variables representing the corresponding URI "
"component are <literal>$(PROXY_USER)</literal>, "
"<literal>$(PROXY_PASS)</literal>, <literal>$(SITE_USER)</literal>, "
"<literal>$(SITE_PASS)</literal>, <literal>$(SITE)</literal> and "
"<literal>$(SITE_PORT)</literal>."
msgstr ""

#. type: Content of: <refentry><refsect1><variablelist><varlistentry><listitem><para>
#: apt.conf.5.xml:451
msgid ""
"Several settings are provided to control passive mode. Generally it is safe "
"to leave passive mode on; it works in nearly every environment.  However, "
"some situations require that passive mode be disabled and port mode FTP used "
"instead. This can be done globally or for connections that go through a "
"proxy or for a specific host (see the sample config file for examples)."
msgstr ""

#. type: Content of: <refentry><refsect1><variablelist><varlistentry><listitem><para>
#: apt.conf.5.xml:458
msgid ""
"It is possible to proxy FTP over HTTP by setting the "
"<envar>ftp_proxy</envar> environment variable to an HTTP URL - see the "
"discussion of the http method above for syntax. You cannot set this in the "
"configuration file and it is not recommended to use FTP over HTTP due to its "
"low efficiency."
msgstr ""

#. type: Content of: <refentry><refsect1><variablelist><varlistentry><listitem><para>
#: apt.conf.5.xml:463
msgid ""
"The setting <literal>ForceExtended</literal> controls the use of RFC2428 "
"<literal>EPSV</literal> and <literal>EPRT</literal> commands. The default is "
"false, which means these commands are only used if the control connection is "
"IPv6. Setting this to true forces their use even on IPv4 connections. Note "
"that most FTP servers do not support RFC2428."
msgstr ""

#. type: Content of: <refentry><refsect1><variablelist><varlistentry><listitem><para><literallayout>
#: apt.conf.5.xml:477
#, no-wrap
msgid "/cdrom/::Mount \"foo\";"
msgstr ""

#. type: Content of: <refentry><refsect1><variablelist><varlistentry><listitem><para>
#: apt.conf.5.xml:472
msgid ""
"For URIs using the <literal>cdrom</literal> method, the only configurable "
"option is the mount point, <literal>cdrom::Mount</literal>, which must be "
"the mount point for the CD-ROM (or DVD, or whatever) drive as specified in "
"<filename>/etc/fstab</filename>. It is possible to provide alternate mount "
"and unmount commands if your mount point cannot be listed in the fstab.  The "
"syntax is to put <placeholder type=\"literallayout\" id=\"0\"/> within the "
"<literal>cdrom</literal> block. It is important to have the trailing slash.  "
"Unmount commands can be specified using UMount."
msgstr ""

#. type: Content of: <refentry><refsect1><variablelist><varlistentry><listitem><para>
#: apt.conf.5.xml:485
msgid ""
"For GPGV URIs the only configurable option is "
"<literal>gpgv::Options</literal>, which passes additional parameters to "
"gpgv."
msgstr ""

#. type: Content of: <refentry><refsect1><variablelist><varlistentry><listitem><para><synopsis>
#: apt.conf.5.xml:496
#, no-wrap
msgid ""
"Acquire::CompressionTypes::<replaceable>FileExtension</replaceable> "
"\"<replaceable>Methodname</replaceable>\";"
msgstr ""

#. type: Content of: <refentry><refsect1><variablelist><varlistentry><listitem><para>
#: apt.conf.5.xml:491
msgid ""
"List of compression types which are understood by the acquire methods.  "
"Files like <filename>Packages</filename> can be available in various "
"compression formats.  By default the acquire methods can decompress "
"<command>bzip2</command>, <command>lzma</command> and "
"<command>gzip</command> compressed files; with this setting more formats can "
"be added on the fly or the used method can be changed. The syntax for this "
"is: <placeholder type=\"synopsis\" id=\"0\"/>"
msgstr ""

#. type: Content of: <refentry><refsect1><variablelist><varlistentry><listitem><para><synopsis>
#: apt.conf.5.xml:501
#, no-wrap
msgid "Acquire::CompressionTypes::Order:: \"gz\";"
msgstr ""

#. type: Content of: <refentry><refsect1><variablelist><varlistentry><listitem><para><synopsis>
#: apt.conf.5.xml:504
#, no-wrap
msgid "Acquire::CompressionTypes::Order { \"lzma\"; \"gz\"; };"
msgstr ""

#. type: Content of: <refentry><refsect1><variablelist><varlistentry><listitem><para>
#: apt.conf.5.xml:497
msgid ""
"Also, the <literal>Order</literal> subgroup can be used to define in which "
"order the acquire system will try to download the compressed files. The "
"acquire system will try the first and proceed with the next compression type "
"in this list on error, so to prefer one over the other type simply add the "
"preferred type first - default types not already added will be implicitly "
"appended to the end of the list, so e.g. <placeholder type=\"synopsis\" "
"id=\"0\"/> can be used to prefer <command>gzip</command> compressed files "
"over <command>bzip2</command> and <command>lzma</command>.  If "
"<command>lzma</command> should be preferred over <command>gzip</command> and "
"<command>bzip2</command> the configure setting should look like this: "
"<placeholder type=\"synopsis\" id=\"1\"/> It is not needed to add "
"<literal>bz2</literal> to the list explicitly as it will be added "
"automatically."
msgstr ""

#. type: Content of: <refentry><refsect1><variablelist><varlistentry><listitem><para><literallayout>
#: apt.conf.5.xml:511
#, no-wrap
msgid "Dir::Bin::bzip2 \"/bin/bzip2\";"
msgstr ""

#. type: Content of: <refentry><refsect1><variablelist><varlistentry><listitem><para>
#: apt.conf.5.xml:506
msgid ""
"Note that the "
"<literal>Dir::Bin::<replaceable>Methodname</replaceable></literal> will be "
"checked at run time. If this option has been set, the method will only be "
"used if this file exists; e.g. for the <literal>bzip2</literal> method (the "
"inbuilt) setting is: <placeholder type=\"literallayout\" id=\"0\"/> Note "
"also that list entries specified on the command line will be added at the "
"end of the list specified in the configuration files, but before the default "
"entries. To prefer a type in this case over the ones specified in the "
"configuration files you can set the option direct - not in list style.  This "
"will not override the defined list; it will only prefix the list with this "
"type."
msgstr ""

#. type: Content of: <refentry><refsect1><variablelist><varlistentry><listitem><para>
#: apt.conf.5.xml:516
msgid ""
"The special type <literal>uncompressed</literal> can be used to give "
"uncompressed files a preference, but note that most archives don't provide "
"uncompressed files so this is mostly only useable for local mirrors."
msgstr ""

#. type: Content of: <refentry><refsect1><variablelist><varlistentry><listitem><para>
#: apt.conf.5.xml:523
msgid ""
"When downloading <literal>gzip</literal> compressed indexes (Packages, "
"Sources, or Translations), keep them gzip compressed locally instead of "
"unpacking them. This saves quite a lot of disk space at the expense of more "
"CPU requirements when building the local package caches. False by default."
msgstr ""

#. type: Content of: <refentry><refsect1><variablelist><varlistentry><listitem><para>
#: apt.conf.5.xml:531
msgid ""
"The Languages subsection controls which <filename>Translation</filename> "
"files are downloaded and in which order APT tries to display the "
"description-translations. APT will try to display the first available "
"description in the language which is listed first. Languages can be defined "
"with their short or long language codes. Note that not all archives provide "
"<filename>Translation</filename> files for every language - the long "
"language codes are especially rare."
msgstr ""

#. type: Content of: <refentry><refsect1><variablelist><varlistentry><listitem><para><programlisting>
#: apt.conf.5.xml:548
#, no-wrap
msgid "Acquire::Languages { \"environment\"; \"de\"; \"en\"; \"none\"; \"fr\"; };"
msgstr ""

#. type: Content of: <refentry><refsect1><variablelist><varlistentry><listitem><para>
#: apt.conf.5.xml:536
msgid ""
"The default list includes \"environment\" and "
"\"en\". \"<literal>environment</literal>\" has a special meaning here: it "
"will be replaced at runtime with the language codes extracted from the "
"<literal>LC_MESSAGES</literal> environment variable.  It will also ensure "
"that these codes are not included twice in the list. If "
"<literal>LC_MESSAGES</literal> is set to \"C\" only the "
"<filename>Translation-en</filename> file (if available) will be used.  To "
"force APT to use no Translation file use the setting "
"<literal>Acquire::Languages=none</literal>. \"<literal>none</literal>\" is "
"another special meaning code which will stop the search for a suitable "
"<filename>Translation</filename> file.  This tells APT to download these "
"translations too, without actually using them unless the environment "
"specifies the languages. So the following example configuration will result "
"in the order \"en, de\" in an English locale or \"de, en\" in a German "
"one. Note that \"fr\" is downloaded, but not used unless APT is used in a "
"French locale (where the order would be \"fr, de, en\").  <placeholder "
"type=\"programlisting\" id=\"0\"/>"
msgstr ""

#. type: Content of: <refentry><refsect1><variablelist><varlistentry><listitem><para>
#: apt.conf.5.xml:549
msgid ""
"Note: To prevent problems resulting from APT being executed in different "
"environments (e.g. by different users or by other programs) all Translation "
"files which are found in <filename>/var/lib/apt/lists/</filename> will be "
"added to the end of the list (after an implicit "
"\"<literal>none</literal>\")."
msgstr ""

#. type: Content of: <refentry><refsect1><variablelist><varlistentry><listitem><para>
#: apt.conf.5.xml:558
msgid "When downloading, force to use only the IPv4 protocol."
msgstr ""

#. type: Content of: <refentry><refsect1><variablelist><varlistentry><listitem><para>
#: apt.conf.5.xml:564
msgid "When downloading, force to use only the IPv6 protocol."
msgstr ""

#. type: Content of: <refentry><refsect1><title>
#: apt.conf.5.xml:571
msgid "Directories"
msgstr ""

#. type: Content of: <refentry><refsect1><para>
#: apt.conf.5.xml:573
msgid ""
"The <literal>Dir::State</literal> section has directories that pertain to "
"local state information. <literal>lists</literal> is the directory to place "
"downloaded package lists in and <literal>status</literal> is the name of the "
"&dpkg; status file.  <literal>preferences</literal> is the name of the APT "
"<filename>preferences</filename> file.  <literal>Dir::State</literal> "
"contains the default directory to prefix on all sub-items if they do not "
"start with <filename>/</filename> or <filename>./</filename>."
msgstr ""

#. type: Content of: <refentry><refsect1><para>
#: apt.conf.5.xml:580
msgid ""
"<literal>Dir::Cache</literal> contains locations pertaining to local cache "
"information, such as the two package caches <literal>srcpkgcache</literal> "
"and <literal>pkgcache</literal> as well as the location to place downloaded "
"archives, <literal>Dir::Cache::archives</literal>. Generation of caches can "
"be turned off by setting their names to the empty string. This will slow "
"down startup but save disk space. It is probably preferable to turn off the "
"pkgcache rather than the srcpkgcache. Like <literal>Dir::State</literal> the "
"default directory is contained in <literal>Dir::Cache</literal>"
msgstr ""

#. type: Content of: <refentry><refsect1><para>
#: apt.conf.5.xml:589
msgid ""
"<literal>Dir::Etc</literal> contains the location of configuration files, "
"<literal>sourcelist</literal> gives the location of the sourcelist and "
"<literal>main</literal> is the default configuration file (setting has no "
"effect, unless it is done from the config file specified by "
"<envar>APT_CONFIG</envar>)."
msgstr ""

#. type: Content of: <refentry><refsect1><para>
#: apt.conf.5.xml:595
msgid ""
"The <literal>Dir::Parts</literal> setting reads in all the config fragments "
"in lexical order from the directory specified. After this is done then the "
"main config file is loaded."
msgstr ""

#. type: Content of: <refentry><refsect1><para>
#: apt.conf.5.xml:599
msgid ""
"Binary programs are pointed to by "
"<literal>Dir::Bin</literal>. <literal>Dir::Bin::Methods</literal> specifies "
"the location of the method handlers and <literal>gzip</literal>, "
"<literal>bzip2</literal>, <literal>lzma</literal>, <literal>dpkg</literal>, "
"<literal>apt-get</literal> <literal>dpkg-source</literal> "
"<literal>dpkg-buildpackage</literal> and <literal>apt-cache</literal> "
"specify the location of the respective programs."
msgstr ""

#. type: Content of: <refentry><refsect1><para>
#: apt.conf.5.xml:607
msgid ""
"The configuration item <literal>RootDir</literal> has a special meaning.  If "
"set, all paths in <literal>Dir::</literal> will be relative to "
"<literal>RootDir</literal>, <emphasis>even paths that are specified "
"absolutely</emphasis>.  So, for instance, if <literal>RootDir</literal> is "
"set to <filename>/tmp/staging</filename> and "
"<literal>Dir::State::status</literal> is set to "
"<filename>/var/lib/dpkg/status</filename>, then the status file will be "
"looked up in <filename>/tmp/staging/var/lib/dpkg/status</filename>."
msgstr ""

#. type: Content of: <refentry><refsect1><para>
#: apt.conf.5.xml:620
msgid ""
"The <literal>Ignore-Files-Silently</literal> list can be used to specify "
"which files APT should silently ignore while parsing the files in the "
"fragment directories. Per default a file which end with "
"<literal>.disabled</literal>, <literal>~</literal>, <literal>.bak</literal> "
"or <literal>.dpkg-[a-z]+</literal> is silently ignored. As seen in the last "
"default value these patterns can use regular expression syntax."
msgstr ""

#. type: Content of: <refentry><refsect1><title>
#: apt.conf.5.xml:629
msgid "APT in DSelect"
msgstr ""

#. type: Content of: <refentry><refsect1><para>
#: apt.conf.5.xml:631
msgid ""
"When APT is used as a &dselect; method several configuration directives "
"control the default behavior. These are in the <literal>DSelect</literal> "
"section."
msgstr ""

#. type: Content of: <refentry><refsect1><variablelist><varlistentry><listitem><para>
#: apt.conf.5.xml:636
msgid ""
"Cache Clean mode; this value may be one of <literal>always</literal>, "
"<literal>prompt</literal>, <literal>auto</literal>, "
"<literal>pre-auto</literal> and <literal>never</literal>.  "
"<literal>always</literal> and <literal>prompt</literal> will remove all "
"packages from the cache after upgrading, <literal>prompt</literal> (the "
"default) does so conditionally.  <literal>auto</literal> removes only those "
"packages which are no longer downloadable (replaced with a new version for "
"instance).  <literal>pre-auto</literal> performs this action before "
"downloading new packages."
msgstr ""

#. type: Content of: <refentry><refsect1><variablelist><varlistentry><listitem><para>
#: apt.conf.5.xml:650
msgid ""
"The contents of this variable are passed to &apt-get; as command line "
"options when it is run for the install phase."
msgstr ""

#. type: Content of: <refentry><refsect1><variablelist><varlistentry><listitem><para>
#: apt.conf.5.xml:655
msgid ""
"The contents of this variable are passed to &apt-get; as command line "
"options when it is run for the update phase."
msgstr ""

#. type: Content of: <refentry><refsect1><variablelist><varlistentry><listitem><para>
#: apt.conf.5.xml:660
msgid ""
"If true the [U]pdate operation in &dselect; will always prompt to continue.  "
"The default is to prompt only on error."
msgstr ""

#. type: Content of: <refentry><refsect1><title>
#: apt.conf.5.xml:666
msgid "How APT calls &dpkg;"
msgstr ""

#. type: Content of: <refentry><refsect1><para>
#: apt.conf.5.xml:667
msgid ""
"Several configuration directives control how APT invokes &dpkg;. These are "
"in the <literal>DPkg</literal> section."
msgstr ""

#. type: Content of: <refentry><refsect1><variablelist><varlistentry><listitem><para>
#: apt.conf.5.xml:672
msgid ""
"This is a list of options to pass to &dpkg;. The options must be specified "
"using the list notation and each list item is passed as a single argument to "
"&dpkg;."
msgstr ""

#. type: Content of: <refentry><refsect1><variablelist><varlistentry><listitem><para>
#: apt.conf.5.xml:678
msgid ""
"This is a list of shell commands to run before/after invoking &dpkg;.  Like "
"<literal>options</literal> this must be specified in list notation. The "
"commands are invoked in order using <filename>/bin/sh</filename>; should any "
"fail APT will abort."
msgstr ""

#. type: Content of: <refentry><refsect1><variablelist><varlistentry><listitem><para>
#: apt.conf.5.xml:685
msgid ""
"This is a list of shell commands to run before invoking &dpkg;. Like "
"<literal>options</literal> this must be specified in list notation. The "
"commands are invoked in order using <filename>/bin/sh</filename>; should any "
"fail APT will abort. APT will pass the filenames of all .deb files it is "
"going to install to the commands, one per line on standard input."
msgstr ""

#. type: Content of: <refentry><refsect1><variablelist><varlistentry><listitem><para>
#: apt.conf.5.xml:691
msgid ""
"Version 2 of this protocol dumps more information, including the protocol "
"version, the APT configuration space and the packages, files and versions "
"being changed. Version 2 is enabled by setting "
"<literal>DPkg::Tools::options::cmd::Version</literal> to "
"2. <literal>cmd</literal> is a command given to "
"<literal>Pre-Install-Pkgs</literal>."
msgstr ""

#. type: Content of: <refentry><refsect1><variablelist><varlistentry><listitem><para>
#: apt.conf.5.xml:699
msgid ""
"APT chdirs to this directory before invoking &dpkg;, the default is "
"<filename>/</filename>."
msgstr ""

#. type: Content of: <refentry><refsect1><variablelist><varlistentry><listitem><para>
#: apt.conf.5.xml:704
msgid ""
"These options are passed to &dpkg-buildpackage; when compiling packages; the "
"default is to disable signing and produce all binaries."
msgstr ""

#. type: Content of: <refentry><refsect1><refsect2><title>
#: apt.conf.5.xml:709
msgid "dpkg trigger usage (and related options)"
msgstr ""

#. type: Content of: <refentry><refsect1><refsect2><para>
#: apt.conf.5.xml:710
msgid ""
"APT can call &dpkg; in such a way as to let it make aggressive use of "
"triggers over multiple calls of &dpkg;. Without further options &dpkg; will "
"use triggers once each time it runs.  Activating these options can therefore "
"decrease the time needed to perform the install or upgrade. Note that it is "
"intended to activate these options per default in the future, but as it "
"drastically changes the way APT calls &dpkg; it needs a lot more testing.  "
"<emphasis>These options are therefore currently experimental and should not "
"be used in production environments.</emphasis> It also breaks progress "
"reporting such that all front-ends will currently stay around half (or more) "
"of the time in the 100% state while it actually configures all packages."
msgstr ""

#. type: Content of: <refentry><refsect1><refsect2><para><literallayout>
#: apt.conf.5.xml:725
#, no-wrap
msgid ""
"DPkg::NoTriggers \"true\";\n"
"PackageManager::Configure \"smart\";\n"
"DPkg::ConfigurePending \"true\";\n"
"DPkg::TriggersPending \"true\";"
msgstr ""

#. type: Content of: <refentry><refsect1><refsect2><para>
#: apt.conf.5.xml:719
msgid ""
"Note that it is not guaranteed that APT will support these options or that "
"these options will not cause (big) trouble in the future. If you have "
"understand the current risks and problems with these options, but are brave "
"enough to help testing them, create a new configuration file and test a "
"combination of options. Please report any bugs, problems and improvements "
"you encounter and make sure to note which options you have used in your "
"reports. Asking &dpkg; for help could also be useful for debugging proposes, "
"see e.g. <command>dpkg --audit</command>. A defensive option combination "
"would be <placeholder type=\"literallayout\" id=\"0\"/>"
msgstr ""

#. type: Content of: <refentry><refsect1><refsect2><variablelist><varlistentry><listitem><para>
#: apt.conf.5.xml:732
msgid ""
"Add the no triggers flag to all &dpkg; calls (except the ConfigurePending "
"call).  See &dpkg; if you are interested in what this actually means. In "
"short: &dpkg; will not run the triggers when this flag is present unless it "
"is explicitly called to do so in an extra call.  Note that this option "
"exists (undocumented) also in older APT versions with a slightly different "
"meaning: Previously these option only append --no-triggers to the configure "
"calls to &dpkg; - now APT will also add this flag to the unpack and remove "
"calls."
msgstr ""

#. type: Content of: <refentry><refsect1><refsect2><variablelist><varlistentry><listitem><para>
#: apt.conf.5.xml:740
msgid ""
"Valid values are \"<literal>all</literal>\", \"<literal>smart</literal>\" "
"and \"<literal>no</literal>\".  The default value is "
"\"<literal>all</literal>\", which causes APT to configure all packages. The "
"\"<literal>smart</literal>\" way is to configure only packages which need to "
"be configured before another package can be unpacked (Pre-Depends), and let "
"the rest be configured by &dpkg; with a call generated by the "
"ConfigurePending option (see below). On the other hand, "
"\"<literal>no</literal>\" will not configure anything, and totally relies on "
"&dpkg; for configuration (which at the moment will fail if a Pre-Depends is "
"encountered). Setting this option to any value other than "
"<literal>all</literal> will implicitly also activate the next option by "
"default, as otherwise the system could end in an unconfigured and "
"potentially unbootable state."
msgstr ""

#. type: Content of: <refentry><refsect1><refsect2><variablelist><varlistentry><listitem><para>
#: apt.conf.5.xml:755
msgid ""
"If this option is set APT will call <command>dpkg --configure "
"--pending</command> to let &dpkg; handle all required configurations and "
"triggers. This option is activated automatically per default if the previous "
"option is not set to <literal>all</literal>, but deactivating it could be "
"useful if you want to run APT multiple times in a row - e.g. in an "
"installer. In these sceneries you could deactivate this option in all but "
"the last run."
msgstr ""

#. type: Content of: <refentry><refsect1><refsect2><variablelist><varlistentry><listitem><para>
#: apt.conf.5.xml:762
msgid ""
"Useful for the <literal>smart</literal> configuration as a package which has "
"pending triggers is not considered as <literal>installed</literal>, and "
"&dpkg; treats them as <literal>unpacked</literal> currently which is a "
"showstopper for Pre-Dependencies (see debbugs #526774). Note that this will "
"process all triggers, not only the triggers needed to configure this "
"package."
msgstr ""

#. type: Content of: <refentry><refsect1><refsect2><variablelist><varlistentry><listitem><para><literallayout>
#: apt.conf.5.xml:775
#, no-wrap
msgid ""
"OrderList::Score {\n"
"\tDelete 500;\n"
"\tEssential 200;\n"
"\tImmediate 10;\n"
"\tPreDepends 50;\n"
"};"
msgstr ""

#. type: Content of: <refentry><refsect1><refsect2><variablelist><varlistentry><listitem><para>
#: apt.conf.5.xml:768
msgid ""
"Essential packages (and their dependencies) should be configured immediately "
"after unpacking. It is a good idea to do this quite early in the upgrade "
"process as these configure calls also currently require "
"<literal>DPkg::TriggersPending</literal> which will run quite a few triggers "
"(which may not be needed). Essentials get per default a high score but the "
"immediate flag is relatively low (a package which has a Pre-Depends is rated "
"higher).  These option and the others in the same group can be used to "
"change the scoring. The following example shows the settings with their "
"default values.  <placeholder type=\"literallayout\" id=\"0\"/>"
msgstr ""

#. type: Content of: <refentry><refsect1><title>
#: apt.conf.5.xml:788
msgid "Periodic and Archives options"
msgstr ""

#. type: Content of: <refentry><refsect1><para>
#: apt.conf.5.xml:789
msgid ""
"<literal>APT::Periodic</literal> and <literal>APT::Archives</literal> groups "
"of options configure behavior of apt periodic updates, which is done by the "
"<literal>/etc/cron.daily/apt</literal> script. See the top of this script "
"for the brief documentation of these options."
msgstr ""

#. type: Content of: <refentry><refsect1><title>
#: apt.conf.5.xml:797
msgid "Debug options"
msgstr ""

#. type: Content of: <refentry><refsect1><para>
#: apt.conf.5.xml:799
msgid ""
"Enabling options in the <literal>Debug::</literal> section will cause "
"debugging information to be sent to the standard error stream of the program "
"utilizing the <literal>apt</literal> libraries, or enable special program "
"modes that are primarily useful for debugging the behavior of "
"<literal>apt</literal>.  Most of these options are not interesting to a "
"normal user, but a few may be:"
msgstr ""

#. type: Content of: <refentry><refsect1><para><itemizedlist><listitem><para>
#: apt.conf.5.xml:810
msgid ""
"<literal>Debug::pkgProblemResolver</literal> enables output about the "
"decisions made by <literal>dist-upgrade, upgrade, install, remove, "
"purge</literal>."
msgstr ""

#. type: Content of: <refentry><refsect1><para><itemizedlist><listitem><para>
#: apt.conf.5.xml:818
msgid ""
"<literal>Debug::NoLocking</literal> disables all file locking.  This can be "
"used to run some operations (for instance, <literal>apt-get -s "
"install</literal>) as a non-root user."
msgstr ""

#. type: Content of: <refentry><refsect1><para><itemizedlist><listitem><para>
#: apt.conf.5.xml:827
msgid ""
"<literal>Debug::pkgDPkgPM</literal> prints out the actual command line each "
"time that <literal>apt</literal> invokes &dpkg;."
msgstr ""

#.  TODO: provide a
#. 	   motivating example, except I haven't a clue why you'd want
#. 	   to do this. 
#. type: Content of: <refentry><refsect1><para><itemizedlist><listitem><para>
#: apt.conf.5.xml:835
msgid ""
"<literal>Debug::IdentCdrom</literal> disables the inclusion of statfs data "
"in CD-ROM IDs."
msgstr ""

#. type: Content of: <refentry><refsect1><para>
#: apt.conf.5.xml:845
msgid "A full list of debugging options to apt follows."
msgstr ""

#. type: Content of: <refentry><refsect1><variablelist><varlistentry><listitem><para>
#: apt.conf.5.xml:854
msgid "Print information related to accessing <literal>cdrom://</literal> sources."
msgstr ""

#. type: Content of: <refentry><refsect1><variablelist><varlistentry><listitem><para>
#: apt.conf.5.xml:865
msgid "Print information related to downloading packages using FTP."
msgstr ""

#. type: Content of: <refentry><refsect1><variablelist><varlistentry><listitem><para>
#: apt.conf.5.xml:876
msgid "Print information related to downloading packages using HTTP."
msgstr ""

#. type: Content of: <refentry><refsect1><variablelist><varlistentry><listitem><para>
#: apt.conf.5.xml:887
msgid "Print information related to downloading packages using HTTPS."
msgstr ""

#. type: Content of: <refentry><refsect1><variablelist><varlistentry><listitem><para>
#: apt.conf.5.xml:898
msgid ""
"Print information related to verifying cryptographic signatures using "
"<literal>gpg</literal>."
msgstr ""

#. type: Content of: <refentry><refsect1><variablelist><varlistentry><listitem><para>
#: apt.conf.5.xml:909
msgid ""
"Output information about the process of accessing collections of packages "
"stored on CD-ROMs."
msgstr ""

#. type: Content of: <refentry><refsect1><variablelist><varlistentry><listitem><para>
#: apt.conf.5.xml:919
msgid "Describes the process of resolving build-dependencies in &apt-get;."
msgstr ""

#. type: Content of: <refentry><refsect1><variablelist><varlistentry><listitem><para>
#: apt.conf.5.xml:929
msgid ""
"Output each cryptographic hash that is generated by the "
"<literal>apt</literal> libraries."
msgstr ""

#. type: Content of: <refentry><refsect1><variablelist><varlistentry><listitem><para>
#: apt.conf.5.xml:939
msgid ""
"Do not include information from <literal>statfs</literal>, namely the number "
"of used and free blocks on the CD-ROM filesystem, when generating an ID for "
"a CD-ROM."
msgstr ""

#. type: Content of: <refentry><refsect1><variablelist><varlistentry><listitem><para>
#: apt.conf.5.xml:950
msgid ""
"Disable all file locking.  For instance, this will allow two instances of "
"<quote><literal>apt-get update</literal></quote> to run at the same time."
msgstr ""

#. type: Content of: <refentry><refsect1><variablelist><varlistentry><listitem><para>
#: apt.conf.5.xml:962
msgid "Log when items are added to or removed from the global download queue."
msgstr ""

#. type: Content of: <refentry><refsect1><variablelist><varlistentry><listitem><para>
#: apt.conf.5.xml:972
msgid ""
"Output status messages and errors related to verifying checksums and "
"cryptographic signatures of downloaded files."
msgstr ""

#. type: Content of: <refentry><refsect1><variablelist><varlistentry><listitem><para>
#: apt.conf.5.xml:982
msgid ""
"Output information about downloading and applying package index list diffs, "
"and errors relating to package index list diffs."
msgstr ""

#. type: Content of: <refentry><refsect1><variablelist><varlistentry><listitem><para>
#: apt.conf.5.xml:994
msgid ""
"Output information related to patching apt package lists when downloading "
"index diffs instead of full indices."
msgstr ""

#. type: Content of: <refentry><refsect1><variablelist><varlistentry><listitem><para>
#: apt.conf.5.xml:1005
msgid "Log all interactions with the sub-processes that actually perform downloads."
msgstr ""

#. type: Content of: <refentry><refsect1><variablelist><varlistentry><listitem><para>
#: apt.conf.5.xml:1016
msgid ""
"Log events related to the automatically-installed status of packages and to "
"the removal of unused packages."
msgstr ""

#. type: Content of: <refentry><refsect1><variablelist><varlistentry><listitem><para>
#: apt.conf.5.xml:1026
msgid ""
"Generate debug messages describing which packages are being automatically "
"installed to resolve dependencies.  This corresponds to the initial "
"auto-install pass performed in, e.g., <literal>apt-get install</literal>, "
"and not to the full <literal>apt</literal> dependency resolver; see "
"<literal>Debug::pkgProblemResolver</literal> for that."
msgstr ""

#. type: Content of: <refentry><refsect1><variablelist><varlistentry><listitem><para>
#: apt.conf.5.xml:1040
msgid ""
"Generate debug messages describing which packages are marked as "
"keep/install/remove while the ProblemResolver does his work.  Each addition "
"or deletion may trigger additional actions; they are shown indented two "
"additional spaces under the original entry.  The format for each line is "
"<literal>MarkKeep</literal>, <literal>MarkDelete</literal> or "
"<literal>MarkInstall</literal> followed by <literal>package-name &lt;a.b.c "
"-&gt; d.e.f | x.y.z&gt; (section)</literal> where <literal>a.b.c</literal> "
"is the current version of the package, <literal>d.e.f</literal> is the "
"version considered for installation and <literal>x.y.z</literal> is a newer "
"version, but not considered for installation (because of a low pin "
"score). The later two can be omitted if there is none or if it is the same "
"as the installed version.  <literal>section</literal> is the name of the "
"section the package appears in."
msgstr ""

#. type: Content of: <refentry><refsect1><variablelist><varlistentry><listitem><para>
#: apt.conf.5.xml:1061
msgid ""
"When invoking &dpkg;, output the precise command line with which it is being "
"invoked, with arguments separated by a single space character."
msgstr ""

#. type: Content of: <refentry><refsect1><variablelist><varlistentry><listitem><para>
#: apt.conf.5.xml:1072
msgid ""
"Output all the data received from &dpkg; on the status file descriptor and "
"any errors encountered while parsing it."
msgstr ""

#. type: Content of: <refentry><refsect1><variablelist><varlistentry><listitem><para>
#: apt.conf.5.xml:1083
msgid ""
"Generate a trace of the algorithm that decides the order in which "
"<literal>apt</literal> should pass packages to &dpkg;."
msgstr ""

#. type: Content of: <refentry><refsect1><variablelist><varlistentry><listitem><para>
#: apt.conf.5.xml:1095
msgid "Output status messages tracing the steps performed when invoking &dpkg;."
msgstr ""

#. type: Content of: <refentry><refsect1><variablelist><varlistentry><listitem><para>
#: apt.conf.5.xml:1106
msgid "Output the priority of each package list on startup."
msgstr ""

#. type: Content of: <refentry><refsect1><variablelist><varlistentry><listitem><para>
#: apt.conf.5.xml:1116
msgid ""
"Trace the execution of the dependency resolver (this applies only to what "
"happens when a complex dependency problem is encountered)."
msgstr ""

#. type: Content of: <refentry><refsect1><variablelist><varlistentry><listitem><para>
#: apt.conf.5.xml:1127
msgid ""
"Display a list of all installed packages with their calculated score used by "
"the pkgProblemResolver. The description of the package is the same as "
"described in <literal>Debug::pkgDepCache::Marker</literal>"
msgstr ""

#. type: Content of: <refentry><refsect1><variablelist><varlistentry><listitem><para>
#: apt.conf.5.xml:1139
msgid ""
"Print information about the vendors read from "
"<filename>/etc/apt/vendors.list</filename>."
msgstr ""

#. type: Content of: <refentry><refsect1><title>
#: apt.conf.5.xml:1161 apt_preferences.5.xml:545 sources.list.5.xml:211 apt-ftparchive.1.xml:596
msgid "Examples"
msgstr ""

#. type: Content of: <refentry><refsect1><para>
#: apt.conf.5.xml:1162
msgid ""
"&configureindex; is a configuration file showing example values for all "
"possible options."
msgstr ""

#.  ? reading apt.conf 
#. type: Content of: <refentry><refsect1><para>
#: apt.conf.5.xml:1174
msgid "&apt-cache;, &apt-config;, &apt-preferences;."
msgstr ""

#. type: Content of: <refentry><refnamediv><refpurpose>
#: apt_preferences.5.xml:32
msgid "Preference control file for APT"
msgstr ""

#. type: Content of: <refentry><refsect1><para>
#: apt_preferences.5.xml:37
msgid ""
"The APT preferences file <filename>/etc/apt/preferences</filename> and the "
"fragment files in the <filename>/etc/apt/preferences.d/</filename> folder "
"can be used to control which versions of packages will be selected for "
"installation."
msgstr ""

#. type: Content of: <refentry><refsect1><para>
#: apt_preferences.5.xml:42
msgid ""
"Several versions of a package may be available for installation when the "
"&sources-list; file contains references to more than one distribution (for "
"example, <literal>stable</literal> and <literal>testing</literal>).  APT "
"assigns a priority to each version that is available.  Subject to dependency "
"constraints, <command>apt-get</command> selects the version with the highest "
"priority for installation.  The APT preferences override the priorities that "
"APT assigns to package versions by default, thus giving the user control "
"over which one is selected for installation."
msgstr ""

#. type: Content of: <refentry><refsect1><para>
#: apt_preferences.5.xml:52
msgid ""
"Several instances of the same version of a package may be available when the "
"&sources-list; file contains references to more than one source.  In this "
"case <command>apt-get</command> downloads the instance listed earliest in "
"the &sources-list; file.  The APT preferences do not affect the choice of "
"instance, only the choice of version."
msgstr ""

#. type: Content of: <refentry><refsect1><para>
#: apt_preferences.5.xml:59
msgid ""
"Preferences are a strong power in the hands of a system administrator but "
"they can become also their biggest nightmare if used without care! APT will "
"not question the preferences, so wrong settings can lead to uninstallable "
"packages or wrong decisions while upgrading packages.  Even more problems "
"will arise if multiple distribution releases are mixed without a good "
"understanding of the following paragraphs.  Packages included in a specific "
"release aren't tested in (and therefore don't always work as expected in) "
"older or newer releases, or together with other packages from different "
"releases.  You have been warned."
msgstr ""

#. type: Content of: <refentry><refsect1><para>
#: apt_preferences.5.xml:70
msgid ""
"Note that the files in the <filename>/etc/apt/preferences.d</filename> "
"directory are parsed in alphanumeric ascending order and need to obey the "
"following naming convention: The files have either no or "
"\"<literal>pref</literal>\" as filename extension and only contain "
"alphanumeric, hyphen (-), underscore (_) and period (.) characters.  "
"Otherwise APT will print a notice that it has ignored a file, unless that "
"file matches a pattern in the <literal>Dir::Ignore-Files-Silently</literal> "
"configuration list - in which case it will be silently ignored."
msgstr ""

#. type: Content of: <refentry><refsect1><refsect2><title>
#: apt_preferences.5.xml:79
msgid "APT's Default Priority Assignments"
msgstr ""

#. type: Content of: <refentry><refsect1><refsect2><para><programlisting>
#: apt_preferences.5.xml:94
#, no-wrap
msgid ""
"<command>apt-get install -t testing "
"<replaceable>some-package</replaceable></command>\n"
msgstr ""

#. type: Content of: <refentry><refsect1><refsect2><para><programlisting>
#: apt_preferences.5.xml:97
#, no-wrap
msgid "APT::Default-Release \"stable\";\n"
msgstr ""

#. type: Content of: <refentry><refsect1><refsect2><para>
#: apt_preferences.5.xml:81
msgid ""
"If there is no preferences file or if there is no entry in the file that "
"applies to a particular version then the priority assigned to that version "
"is the priority of the distribution to which that version belongs.  It is "
"possible to single out a distribution, \"the target release\", which "
"receives a higher priority than other distributions do by default.  The "
"target release can be set on the <command>apt-get</command> command line or "
"in the APT configuration file <filename>/etc/apt/apt.conf</filename>.  Note "
"that this has precedence over any general priority you set in the "
"<filename>/etc/apt/preferences</filename> file described later, but not over "
"specifically pinned packages.  For example, <placeholder "
"type=\"programlisting\" id=\"0\"/> <placeholder type=\"programlisting\" "
"id=\"1\"/>"
msgstr ""

#. type: Content of: <refentry><refsect1><refsect2><para>
#: apt_preferences.5.xml:101
msgid ""
"If the target release has been specified then APT uses the following "
"algorithm to set the priorities of the versions of a package.  Assign:"
msgstr ""

#. type: Content of: <refentry><refsect1><refsect2><para><variablelist><varlistentry><term>
#: apt_preferences.5.xml:106
msgid "priority 1"
msgstr ""

#. type: Content of: <refentry><refsect1><refsect2><para><variablelist><varlistentry><listitem><simpara>
#: apt_preferences.5.xml:107
msgid ""
"to the versions coming from archives which in their "
"<filename>Release</filename> files are marked as \"NotAutomatic: yes\" but "
"<emphasis>not</emphasis> as \"ButAutomaticUpgrades: yes\" like the Debian "
"<literal>experimental</literal> archive."
msgstr ""

#. type: Content of: <refentry><refsect1><refsect2><para><variablelist><varlistentry><term>
#: apt_preferences.5.xml:113
msgid "priority 100"
msgstr ""

#. type: Content of: <refentry><refsect1><refsect2><para><variablelist><varlistentry><listitem><simpara>
#: apt_preferences.5.xml:114
msgid ""
"to the version that is already installed (if any) and to the versions coming "
"from archives which in their <filename>Release</filename> files are marked "
"as \"NotAutomatic: yes\" and \"ButAutomaticUpgrades: yes\" like the Debian "
"backports archive since <literal>squeeze-backports</literal>."
msgstr ""

#. type: Content of: <refentry><refsect1><refsect2><para><variablelist><varlistentry><term>
#: apt_preferences.5.xml:121
msgid "priority 500"
msgstr ""

#. type: Content of: <refentry><refsect1><refsect2><para><variablelist><varlistentry><listitem><simpara>
#: apt_preferences.5.xml:122
msgid ""
"to the versions that are not installed and do not belong to the target "
"release."
msgstr ""

#. type: Content of: <refentry><refsect1><refsect2><para><variablelist><varlistentry><term>
#: apt_preferences.5.xml:126
msgid "priority 990"
msgstr ""

#. type: Content of: <refentry><refsect1><refsect2><para><variablelist><varlistentry><listitem><simpara>
#: apt_preferences.5.xml:127
msgid "to the versions that are not installed and belong to the target release."
msgstr ""

#. type: Content of: <refentry><refsect1><refsect2><para>
#: apt_preferences.5.xml:132
msgid ""
"If the target release has not been specified then APT simply assigns "
"priority 100 to all installed package versions and priority 500 to all "
"uninstalled package versions, except versions coming from archives which in "
"their <filename>Release</filename> files are marked as \"NotAutomatic: yes\" "
"- these versions get the priority 1 or priority 100 if it is additionally "
"marked as \"ButAutomaticUpgrades: yes\"."
msgstr ""

#. type: Content of: <refentry><refsect1><refsect2><para>
#: apt_preferences.5.xml:139
msgid ""
"APT then applies the following rules, listed in order of precedence, to "
"determine which version of a package to install."
msgstr ""

#. type: Content of: <refentry><refsect1><refsect2><para><itemizedlist><listitem><simpara>
#: apt_preferences.5.xml:142
msgid ""
"Never downgrade unless the priority of an available version exceeds 1000.  "
"(\"Downgrading\" is installing a less recent version of a package in place "
"of a more recent version.  Note that none of APT's default priorities "
"exceeds 1000; such high priorities can only be set in the preferences file.  "
"Note also that downgrading a package can be risky.)"
msgstr ""

#. type: Content of: <refentry><refsect1><refsect2><para><itemizedlist><listitem><simpara>
#: apt_preferences.5.xml:148
msgid "Install the highest priority version."
msgstr ""

#. type: Content of: <refentry><refsect1><refsect2><para><itemizedlist><listitem><simpara>
#: apt_preferences.5.xml:149
msgid ""
"If two or more versions have the same priority, install the most recent one "
"(that is, the one with the higher version number)."
msgstr ""

#. type: Content of: <refentry><refsect1><refsect2><para><itemizedlist><listitem><simpara>
#: apt_preferences.5.xml:152
msgid ""
"If two or more versions have the same priority and version number but either "
"the packages differ in some of their metadata or the "
"<literal>--reinstall</literal> option is given, install the uninstalled one."
msgstr ""

#. type: Content of: <refentry><refsect1><refsect2><para>
#: apt_preferences.5.xml:158
msgid ""
"In a typical situation, the installed version of a package (priority 100)  "
"is not as recent as one of the versions available from the sources listed in "
"the &sources-list; file (priority 500 or 990).  Then the package will be "
"upgraded when <command>apt-get install "
"<replaceable>some-package</replaceable></command> or <command>apt-get "
"upgrade</command> is executed."
msgstr ""

#. type: Content of: <refentry><refsect1><refsect2><para>
#: apt_preferences.5.xml:165
msgid ""
"More rarely, the installed version of a package is <emphasis>more</emphasis> "
"recent than any of the other available versions.  The package will not be "
"downgraded when <command>apt-get install "
"<replaceable>some-package</replaceable></command> or <command>apt-get "
"upgrade</command> is executed."
msgstr ""

#. type: Content of: <refentry><refsect1><refsect2><para>
#: apt_preferences.5.xml:170
msgid ""
"Sometimes the installed version of a package is more recent than the version "
"belonging to the target release, but not as recent as a version belonging to "
"some other distribution.  Such a package will indeed be upgraded when "
"<command>apt-get install <replaceable>some-package</replaceable></command> "
"or <command>apt-get upgrade</command> is executed, because at least "
"<emphasis>one</emphasis> of the available versions has a higher priority "
"than the installed version."
msgstr ""

#. type: Content of: <refentry><refsect1><refsect2><title>
#: apt_preferences.5.xml:179
msgid "The Effect of APT Preferences"
msgstr ""

#. type: Content of: <refentry><refsect1><refsect2><para>
#: apt_preferences.5.xml:181
msgid ""
"The APT preferences file allows the system administrator to control the "
"assignment of priorities.  The file consists of one or more multi-line "
"records separated by blank lines.  Records can have one of two forms, a "
"specific form and a general form."
msgstr ""

#. type: Content of: <refentry><refsect1><refsect2><para><itemizedlist><listitem><simpara>
#: apt_preferences.5.xml:187
msgid ""
"The specific form assigns a priority (a \"Pin-Priority\") to one or more "
"specified packages with a specified version or version range.  For example, "
"the following record assigns a high priority to all versions of the "
"<filename>perl</filename> package whose version number begins with "
"\"<literal>&good-perl;</literal>\".  Multiple packages can be separated by "
"spaces."
msgstr ""

#. type: Content of: <refentry><refsect1><refsect2><para><itemizedlist><listitem><programlisting>
#: apt_preferences.5.xml:194
#, no-wrap
msgid ""
"Package: perl\n"
"Pin: version &good-perl;*\n"
"Pin-Priority: 1001\n"
msgstr ""

#. type: Content of: <refentry><refsect1><refsect2><para><itemizedlist><listitem><simpara>
#: apt_preferences.5.xml:200
msgid ""
"The general form assigns a priority to all of the package versions in a "
"given distribution (that is, to all the versions of packages that are listed "
"in a certain <filename>Release</filename> file) or to all of the package "
"versions coming from a particular Internet site, as identified by the site's "
"fully qualified domain name."
msgstr ""

#. type: Content of: <refentry><refsect1><refsect2><para><itemizedlist><listitem><simpara>
#: apt_preferences.5.xml:206
msgid ""
"This general-form entry in the APT preferences file applies only to groups "
"of packages.  For example, the following record assigns a high priority to "
"all package versions available from the local site."
msgstr ""

#. type: Content of: <refentry><refsect1><refsect2><para><itemizedlist><listitem><programlisting>
#: apt_preferences.5.xml:211
#, no-wrap
msgid ""
"Package: *\n"
"Pin: origin \"\"\n"
"Pin-Priority: 999\n"
msgstr ""

#. type: Content of: <refentry><refsect1><refsect2><para><itemizedlist><listitem><simpara>
#: apt_preferences.5.xml:216
msgid ""
"A note of caution: the keyword used here is \"<literal>origin</literal>\" "
"which can be used to match a hostname. The following record will assign a "
"high priority to all versions available from the server identified by the "
"hostname \"ftp.de.debian.org\""
msgstr ""

#. type: Content of: <refentry><refsect1><refsect2><para><itemizedlist><listitem><programlisting>
#: apt_preferences.5.xml:220
#, no-wrap
msgid ""
"Package: *\n"
"Pin: origin \"ftp.de.debian.org\"\n"
"Pin-Priority: 999\n"
msgstr ""

#. type: Content of: <refentry><refsect1><refsect2><para><itemizedlist><listitem><simpara>
#: apt_preferences.5.xml:224
msgid ""
"This should <emphasis>not</emphasis> be confused with the Origin of a "
"distribution as specified in a <filename>Release</filename> file.  What "
"follows the \"Origin:\" tag in a <filename>Release</filename> file is not an "
"Internet address but an author or vendor name, such as \"Debian\" or "
"\"Ximian\"."
msgstr ""

#. type: Content of: <refentry><refsect1><refsect2><para><itemizedlist><listitem><simpara>
#: apt_preferences.5.xml:229
msgid ""
"The following record assigns a low priority to all package versions "
"belonging to any distribution whose Archive name is "
"\"<literal>unstable</literal>\"."
msgstr ""

#. type: Content of: <refentry><refsect1><refsect2><para><itemizedlist><listitem><programlisting>
#: apt_preferences.5.xml:233
#, no-wrap
msgid ""
"Package: *\n"
"Pin: release a=unstable\n"
"Pin-Priority: 50\n"
msgstr ""

#. type: Content of: <refentry><refsect1><refsect2><para><itemizedlist><listitem><simpara>
#: apt_preferences.5.xml:238
msgid ""
"The following record assigns a high priority to all package versions "
"belonging to any distribution whose Codename is "
"\"<literal>&testing-codename;</literal>\"."
msgstr ""

#. type: Content of: <refentry><refsect1><refsect2><para><itemizedlist><listitem><programlisting>
#: apt_preferences.5.xml:242
#, no-wrap
msgid ""
"Package: *\n"
"Pin: release n=&testing-codename;\n"
"Pin-Priority: 900\n"
msgstr ""

#. type: Content of: <refentry><refsect1><refsect2><para><itemizedlist><listitem><simpara>
#: apt_preferences.5.xml:247
msgid ""
"The following record assigns a high priority to all package versions "
"belonging to any release whose Archive name is \"<literal>stable</literal>\" "
"and whose release Version number is \"<literal>&stable-version;</literal>\"."
msgstr ""

#. type: Content of: <refentry><refsect1><refsect2><para><itemizedlist><listitem><programlisting>
#: apt_preferences.5.xml:252
#, no-wrap
msgid ""
"Package: *\n"
"Pin: release a=stable, v=&stable-version;\n"
"Pin-Priority: 500\n"
msgstr ""

#. type: Content of: <refentry><refsect1><refsect2><title>
#: apt_preferences.5.xml:262
msgid "Regular expressions and &glob; syntax"
msgstr ""

#. type: Content of: <refentry><refsect1><refsect2><para>
#: apt_preferences.5.xml:264
msgid ""
"APT also supports pinning by &glob; expressions, and regular expressions "
"surrounded by slashes. For example, the following example assigns the "
"priority 500 to all packages from experimental where the name starts with "
"gnome (as a &glob;-like expression) or contains the word kde (as a POSIX "
"extended regular expression surrounded by slashes)."
msgstr ""

#. type: Content of: <refentry><refsect1><refsect2><programlisting>
#: apt_preferences.5.xml:273
#, no-wrap
msgid ""
"Package: gnome* /kde/\n"
"Pin: release n=experimental\n"
"Pin-Priority: 500\n"
msgstr ""

#. type: Content of: <refentry><refsect1><refsect2><para>
#: apt_preferences.5.xml:279
msgid ""
"The rule for those expressions is that they can occur anywhere where a "
"string can occur. Thus, the following pin assigns the priority 990 to all "
"packages from a release starting with &ubuntu-codename;."
msgstr ""

#. type: Content of: <refentry><refsect1><refsect2><programlisting>
#: apt_preferences.5.xml:285
#, no-wrap
msgid ""
"Package: *\n"
"Pin: release n=&ubuntu-codename;*\n"
"Pin-Priority: 990\n"
msgstr ""

#. type: Content of: <refentry><refsect1><refsect2><para>
#: apt_preferences.5.xml:291
msgid ""
"If a regular expression occurs in a <literal>Package</literal> field, the "
"behavior is the same as if this regular expression were replaced with a list "
"of all package names it matches. It is undecided whether this will change in "
"the future; thus you should always list wild-card pins first, so later "
"specific pins override it.  The pattern \"<literal>*</literal>\" in a "
"Package field is not considered a &glob; expression in itself."
msgstr ""

#. type: Content of: <refentry><refsect1><refsect2><title>
#: apt_preferences.5.xml:307
msgid "How APT Interprets Priorities"
msgstr ""

#. type: Content of: <refentry><refsect1><refsect2><para>
#: apt_preferences.5.xml:310
msgid ""
"Priorities (P) assigned in the APT preferences file must be positive or "
"negative integers.  They are interpreted as follows (roughly speaking):"
msgstr ""

#. type: Content of: <refentry><refsect1><refsect2><para><variablelist><varlistentry><term>
#: apt_preferences.5.xml:315
msgid "P &gt;= 1000"
msgstr ""

#. type: Content of: <refentry><refsect1><refsect2><para><variablelist><varlistentry><listitem><simpara>
#: apt_preferences.5.xml:316
msgid ""
"causes a version to be installed even if this constitutes a downgrade of the "
"package"
msgstr ""

#. type: Content of: <refentry><refsect1><refsect2><para><variablelist><varlistentry><term>
#: apt_preferences.5.xml:320
msgid "990 &lt;= P &lt; 1000"
msgstr ""

#. type: Content of: <refentry><refsect1><refsect2><para><variablelist><varlistentry><listitem><simpara>
#: apt_preferences.5.xml:321
msgid ""
"causes a version to be installed even if it does not come from the target "
"release, unless the installed version is more recent"
msgstr ""

#. type: Content of: <refentry><refsect1><refsect2><para><variablelist><varlistentry><term>
#: apt_preferences.5.xml:326
msgid "500 &lt;= P &lt; 990"
msgstr ""

#. type: Content of: <refentry><refsect1><refsect2><para><variablelist><varlistentry><listitem><simpara>
#: apt_preferences.5.xml:327
msgid ""
"causes a version to be installed unless there is a version available "
"belonging to the target release or the installed version is more recent"
msgstr ""

#. type: Content of: <refentry><refsect1><refsect2><para><variablelist><varlistentry><term>
#: apt_preferences.5.xml:332
msgid "100 &lt;= P &lt; 500"
msgstr ""

#. type: Content of: <refentry><refsect1><refsect2><para><variablelist><varlistentry><listitem><simpara>
#: apt_preferences.5.xml:333
msgid ""
"causes a version to be installed unless there is a version available "
"belonging to some other distribution or the installed version is more recent"
msgstr ""

#. type: Content of: <refentry><refsect1><refsect2><para><variablelist><varlistentry><term>
#: apt_preferences.5.xml:338
msgid "0 &lt; P &lt; 100"
msgstr ""

#. type: Content of: <refentry><refsect1><refsect2><para><variablelist><varlistentry><listitem><simpara>
#: apt_preferences.5.xml:339
msgid ""
"causes a version to be installed only if there is no installed version of "
"the package"
msgstr ""

#. type: Content of: <refentry><refsect1><refsect2><para><variablelist><varlistentry><term>
#: apt_preferences.5.xml:343
msgid "P &lt; 0"
msgstr ""

#. type: Content of: <refentry><refsect1><refsect2><para><variablelist><varlistentry><listitem><simpara>
#: apt_preferences.5.xml:344
msgid "prevents the version from being installed"
msgstr ""

#. type: Content of: <refentry><refsect1><refsect2><para>
#: apt_preferences.5.xml:349
msgid ""
"If any specific-form records match an available package version then the "
"first such record determines the priority of the package version.  Failing "
"that, if any general-form records match an available package version then "
"the first such record determines the priority of the package version."
msgstr ""

#. type: Content of: <refentry><refsect1><refsect2><para>
#: apt_preferences.5.xml:355
msgid ""
"For example, suppose the APT preferences file contains the three records "
"presented earlier:"
msgstr ""

#. type: Content of: <refentry><refsect1><refsect2><programlisting>
#: apt_preferences.5.xml:359
#, no-wrap
msgid ""
"Package: perl\n"
"Pin: version &good-perl;*\n"
"Pin-Priority: 1001\n"
"\n"
"Package: *\n"
"Pin: origin \"\"\n"
"Pin-Priority: 999\n"
"\n"
"Package: *\n"
"Pin: release unstable\n"
"Pin-Priority: 50\n"
msgstr ""

#. type: Content of: <refentry><refsect1><refsect2><para>
#: apt_preferences.5.xml:372
msgid "Then:"
msgstr ""

#. type: Content of: <refentry><refsect1><refsect2><para><itemizedlist><listitem><simpara>
#: apt_preferences.5.xml:374
msgid ""
"The most recent available version of the <literal>perl</literal> package "
"will be installed, so long as that version's version number begins with "
"\"<literal>&good-perl;</literal>\".  If <emphasis>any</emphasis> "
"&good-perl;* version of <literal>perl</literal> is available and the "
"installed version is &bad-perl;*, then <literal>perl</literal> will be "
"downgraded."
msgstr ""

#. type: Content of: <refentry><refsect1><refsect2><para><itemizedlist><listitem><simpara>
#: apt_preferences.5.xml:379
msgid ""
"A version of any package other than <literal>perl</literal> that is "
"available from the local system has priority over other versions, even "
"versions belonging to the target release."
msgstr ""

#. type: Content of: <refentry><refsect1><refsect2><para><itemizedlist><listitem><simpara>
#: apt_preferences.5.xml:383
msgid ""
"A version of a package whose origin is not the local system but some other "
"site listed in &sources-list; and which belongs to an "
"<literal>unstable</literal> distribution is only installed if it is selected "
"for installation and no version of the package is already installed."
msgstr ""

#. type: Content of: <refentry><refsect1><refsect2><title>
#: apt_preferences.5.xml:393
msgid "Determination of Package Version and Distribution Properties"
msgstr ""

#. type: Content of: <refentry><refsect1><refsect2><para>
#: apt_preferences.5.xml:395
msgid ""
"The locations listed in the &sources-list; file should provide "
"<filename>Packages</filename> and <filename>Release</filename> files to "
"describe the packages available at that location."
msgstr ""

#. type: Content of: <refentry><refsect1><refsect2><para>
#: apt_preferences.5.xml:399
msgid ""
"The <filename>Packages</filename> file is normally found in the directory "
"<filename>.../dists/<replaceable>dist-name</replaceable>/<replaceable>component</replaceable>/<replaceable>arch</replaceable></filename>: "
"for example, "
"<filename>.../dists/stable/main/binary-i386/Packages</filename>.  It "
"consists of a series of multi-line records, one for each package available "
"in that directory.  Only two lines in each record are relevant for setting "
"APT priorities:"
msgstr ""

#. type: Content of: <refentry><refsect1><refsect2><para><variablelist><varlistentry><term>
#: apt_preferences.5.xml:407
msgid "the <literal>Package:</literal> line"
msgstr ""

#. type: Content of: <refentry><refsect1><refsect2><para><variablelist><varlistentry><listitem><simpara>
#: apt_preferences.5.xml:408
msgid "gives the package name"
msgstr ""

#. type: Content of: <refentry><refsect1><refsect2><para><variablelist><varlistentry><term>
#: apt_preferences.5.xml:411 apt_preferences.5.xml:461
msgid "the <literal>Version:</literal> line"
msgstr ""

#. type: Content of: <refentry><refsect1><refsect2><para><variablelist><varlistentry><listitem><simpara>
#: apt_preferences.5.xml:412
msgid "gives the version number for the named package"
msgstr ""

#. type: Content of: <refentry><refsect1><refsect2><para>
#: apt_preferences.5.xml:417
msgid ""
"The <filename>Release</filename> file is normally found in the directory "
"<filename>.../dists/<replaceable>dist-name</replaceable></filename>: for "
"example, <filename>.../dists/stable/Release</filename>, or "
"<filename>.../dists/&stable-codename;/Release</filename>.  It consists of a "
"single multi-line record which applies to <emphasis>all</emphasis> of the "
"packages in the directory tree below its parent.  Unlike the "
"<filename>Packages</filename> file, nearly all of the lines in a "
"<filename>Release</filename> file are relevant for setting APT priorities:"
msgstr ""

#. type: Content of: <refentry><refsect1><refsect2><para><variablelist><varlistentry><term>
#: apt_preferences.5.xml:428
msgid "the <literal>Archive:</literal> or <literal>Suite:</literal> line"
msgstr ""

#. type: Content of: <refentry><refsect1><refsect2><para><variablelist><varlistentry><listitem><simpara>
#: apt_preferences.5.xml:429
msgid ""
"names the archive to which all the packages in the directory tree belong.  "
"For example, the line \"Archive: stable\" or \"Suite: stable\" specifies "
"that all of the packages in the directory tree below the parent of the "
"<filename>Release</filename> file are in a <literal>stable</literal> "
"archive.  Specifying this value in the APT preferences file would require "
"the line:"
msgstr ""

#. type: Content of: <refentry><refsect1><refsect2><para><variablelist><varlistentry><listitem><programlisting>
#: apt_preferences.5.xml:439
#, no-wrap
msgid "Pin: release a=stable\n"
msgstr ""

#. type: Content of: <refentry><refsect1><refsect2><para><variablelist><varlistentry><term>
#: apt_preferences.5.xml:445
msgid "the <literal>Codename:</literal> line"
msgstr ""

#. type: Content of: <refentry><refsect1><refsect2><para><variablelist><varlistentry><listitem><simpara>
#: apt_preferences.5.xml:446
msgid ""
"names the codename to which all the packages in the directory tree belong.  "
"For example, the line \"Codename: &testing-codename;\" specifies that all of "
"the packages in the directory tree below the parent of the "
"<filename>Release</filename> file belong to a version named "
"<literal>&testing-codename;</literal>.  Specifying this value in the APT "
"preferences file would require the line:"
msgstr ""

#. type: Content of: <refentry><refsect1><refsect2><para><variablelist><varlistentry><listitem><programlisting>
#: apt_preferences.5.xml:455
#, no-wrap
msgid "Pin: release n=&testing-codename;\n"
msgstr ""

#. type: Content of: <refentry><refsect1><refsect2><para><variablelist><varlistentry><listitem><simpara>
#: apt_preferences.5.xml:462
msgid ""
"names the release version.  For example, the packages in the tree might "
"belong to Debian release version &stable-version;.  Note that there is "
"normally no version number for the <literal>testing</literal> and "
"<literal>unstable</literal> distributions because they have not been "
"released yet.  Specifying this in the APT preferences file would require one "
"of the following lines."
msgstr ""

#. type: Content of: <refentry><refsect1><refsect2><para><variablelist><varlistentry><listitem><programlisting>
#: apt_preferences.5.xml:471
#, no-wrap
msgid ""
"Pin: release v=&stable-version;\n"
"Pin: release a=stable, v=&stable-version;\n"
"Pin: release &stable-version;\n"
msgstr ""

#. type: Content of: <refentry><refsect1><refsect2><para><variablelist><varlistentry><term>
#: apt_preferences.5.xml:480
msgid "the <literal>Component:</literal> line"
msgstr ""

#. type: Content of: <refentry><refsect1><refsect2><para><variablelist><varlistentry><listitem><simpara>
#: apt_preferences.5.xml:481
msgid ""
"names the licensing component associated with the packages in the directory "
"tree of the <filename>Release</filename> file.  For example, the line "
"\"Component: main\" specifies that all the packages in the directory tree "
"are from the <literal>main</literal> component, which entails that they are "
"licensed under terms listed in the Debian Free Software Guidelines.  "
"Specifying this component in the APT preferences file would require the "
"line:"
msgstr ""

#. type: Content of: <refentry><refsect1><refsect2><para><variablelist><varlistentry><listitem><programlisting>
#: apt_preferences.5.xml:490
#, no-wrap
msgid "Pin: release c=main\n"
msgstr ""

#. type: Content of: <refentry><refsect1><refsect2><para><variablelist><varlistentry><term>
#: apt_preferences.5.xml:496
msgid "the <literal>Origin:</literal> line"
msgstr ""

#. type: Content of: <refentry><refsect1><refsect2><para><variablelist><varlistentry><listitem><simpara>
#: apt_preferences.5.xml:497
msgid ""
"names the originator of the packages in the directory tree of the "
"<filename>Release</filename> file.  Most commonly, this is "
"<literal>Debian</literal>.  Specifying this origin in the APT preferences "
"file would require the line:"
msgstr ""

#. type: Content of: <refentry><refsect1><refsect2><para><variablelist><varlistentry><listitem><programlisting>
#: apt_preferences.5.xml:503
#, no-wrap
msgid "Pin: release o=Debian\n"
msgstr ""

#. type: Content of: <refentry><refsect1><refsect2><para><variablelist><varlistentry><term>
#: apt_preferences.5.xml:509
msgid "the <literal>Label:</literal> line"
msgstr ""

#. type: Content of: <refentry><refsect1><refsect2><para><variablelist><varlistentry><listitem><simpara>
#: apt_preferences.5.xml:510
msgid ""
"names the label of the packages in the directory tree of the "
"<filename>Release</filename> file.  Most commonly, this is "
"<literal>Debian</literal>.  Specifying this label in the APT preferences "
"file would require the line:"
msgstr ""

#. type: Content of: <refentry><refsect1><refsect2><para><variablelist><varlistentry><listitem><programlisting>
#: apt_preferences.5.xml:516
#, no-wrap
msgid "Pin: release l=Debian\n"
msgstr ""

#. type: Content of: <refentry><refsect1><refsect2><para>
#: apt_preferences.5.xml:523
msgid ""
"All of the <filename>Packages</filename> and <filename>Release</filename> "
"files retrieved from locations listed in the &sources-list; file are stored "
"in the directory <filename>/var/lib/apt/lists</filename>, or in the file "
"named by the variable <literal>Dir::State::Lists</literal> in the "
"<filename>apt.conf</filename> file.  For example, the file "
"<filename>debian.lcs.mit.edu_debian_dists_unstable_contrib_binary-i386_Release</filename> "
"contains the <filename>Release</filename> file retrieved from the site "
"<literal>debian.lcs.mit.edu</literal> for <literal>binary-i386</literal> "
"architecture files from the <literal>contrib</literal> component of the "
"<literal>unstable</literal> distribution."
msgstr ""

#. type: Content of: <refentry><refsect1><refsect2><title>
#: apt_preferences.5.xml:536
msgid "Optional Lines in an APT Preferences Record"
msgstr ""

#. type: Content of: <refentry><refsect1><refsect2><para>
#: apt_preferences.5.xml:538
msgid ""
"Each record in the APT preferences file can optionally begin with one or "
"more lines beginning with the word <literal>Explanation:</literal>.  This "
"provides a place for comments."
msgstr ""

#. type: Content of: <refentry><refsect1><refsect2><title>
#: apt_preferences.5.xml:547
msgid "Tracking Stable"
msgstr ""

#. type: Content of: <refentry><refsect1><refsect2><para><programlisting>
#: apt_preferences.5.xml:555
#, no-wrap
msgid ""
"Explanation: Uninstall or do not install any Debian-originated\n"
"Explanation: package versions other than those in the stable distro\n"
"Package: *\n"
"Pin: release a=stable\n"
"Pin-Priority: 900\n"
"\n"
"Package: *\n"
"Pin: release o=Debian\n"
"Pin-Priority: -10\n"
msgstr ""

#. type: Content of: <refentry><refsect1><refsect2><para>
#: apt_preferences.5.xml:549
msgid ""
"The following APT preferences file will cause APT to assign a priority "
"higher than the default (500) to all package versions belonging to a "
"<literal>stable</literal> distribution and a prohibitively low priority to "
"package versions belonging to other <literal>Debian</literal> "
"distributions.  <placeholder type=\"programlisting\" id=\"0\"/>"
msgstr ""

#. type: Content of: <refentry><refsect1><refsect2><para><programlisting>
#: apt_preferences.5.xml:572 apt_preferences.5.xml:618 apt_preferences.5.xml:676
#, no-wrap
msgid ""
"apt-get install <replaceable>package-name</replaceable>\n"
"apt-get upgrade\n"
"apt-get dist-upgrade\n"
msgstr ""

#. type: Content of: <refentry><refsect1><refsect2><para>
#: apt_preferences.5.xml:567
msgid ""
"With a suitable &sources-list; file and the above preferences file, any of "
"the following commands will cause APT to upgrade to the latest "
"<literal>stable</literal> version(s).  <placeholder type=\"programlisting\" "
"id=\"0\"/>"
msgstr ""

#. type: Content of: <refentry><refsect1><refsect2><para><programlisting>
#: apt_preferences.5.xml:584
#, no-wrap
msgid "apt-get install <replaceable>package</replaceable>/testing\n"
msgstr ""

#. type: Content of: <refentry><refsect1><refsect2><para>
#: apt_preferences.5.xml:578
msgid ""
"The following command will cause APT to upgrade the specified package to the "
"latest version from the <literal>testing</literal> distribution; the package "
"will not be upgraded again unless this command is given again.  <placeholder "
"type=\"programlisting\" id=\"0\"/>"
msgstr ""

#. type: Content of: <refentry><refsect1><refsect2><title>
#: apt_preferences.5.xml:590
msgid "Tracking Testing or Unstable"
msgstr ""

#. type: Content of: <refentry><refsect1><refsect2><para><programlisting>
#: apt_preferences.5.xml:599
#, no-wrap
msgid ""
"Package: *\n"
"Pin: release a=testing\n"
"Pin-Priority: 900\n"
"\n"
"Package: *\n"
"Pin: release a=unstable\n"
"Pin-Priority: 800\n"
"\n"
"Package: *\n"
"Pin: release o=Debian\n"
"Pin-Priority: -10\n"
msgstr ""

#. type: Content of: <refentry><refsect1><refsect2><para>
#: apt_preferences.5.xml:592
msgid ""
"The following APT preferences file will cause APT to assign a high priority "
"to package versions from the <literal>testing</literal> distribution, a "
"lower priority to package versions from the <literal>unstable</literal> "
"distribution, and a prohibitively low priority to package versions from "
"other <literal>Debian</literal> distributions.  <placeholder "
"type=\"programlisting\" id=\"0\"/>"
msgstr ""

#. type: Content of: <refentry><refsect1><refsect2><para>
#: apt_preferences.5.xml:613
msgid ""
"With a suitable &sources-list; file and the above preferences file, any of "
"the following commands will cause APT to upgrade to the latest "
"<literal>testing</literal> version(s).  <placeholder type=\"programlisting\" "
"id=\"0\"/>"
msgstr ""

#. type: Content of: <refentry><refsect1><refsect2><para><programlisting>
#: apt_preferences.5.xml:633
#, no-wrap
msgid "apt-get install <replaceable>package</replaceable>/unstable\n"
msgstr ""

#. type: Content of: <refentry><refsect1><refsect2><para>
#: apt_preferences.5.xml:624
msgid ""
"The following command will cause APT to upgrade the specified package to the "
"latest version from the <literal>unstable</literal> distribution.  "
"Thereafter, <command>apt-get upgrade</command> will upgrade the package to "
"the most recent <literal>testing</literal> version if that is more recent "
"than the installed version, otherwise, to the most recent "
"<literal>unstable</literal> version if that is more recent than the "
"installed version.  <placeholder type=\"programlisting\" id=\"0\"/>"
msgstr ""

#. type: Content of: <refentry><refsect1><refsect2><title>
#: apt_preferences.5.xml:640
msgid "Tracking the evolution of a codename release"
msgstr ""

#. type: Content of: <refentry><refsect1><refsect2><para><programlisting>
#: apt_preferences.5.xml:654
#, no-wrap
msgid ""
"Explanation: Uninstall or do not install any Debian-originated package "
"versions\n"
"Explanation: other than those in the distribution codenamed with "
"&testing-codename; or sid\n"
"Package: *\n"
"Pin: release n=&testing-codename;\n"
"Pin-Priority: 900\n"
"\n"
"Explanation: Debian unstable is always codenamed with sid\n"
"Package: *\n"
"Pin: release n=sid\n"
"Pin-Priority: 800\n"
"\n"
"Package: *\n"
"Pin: release o=Debian\n"
"Pin-Priority: -10\n"
msgstr ""

#. type: Content of: <refentry><refsect1><refsect2><para>
#: apt_preferences.5.xml:642
msgid ""
"The following APT preferences file will cause APT to assign a priority "
"higher than the default (500) to all package versions belonging to a "
"specified codename of a distribution and a prohibitively low priority to "
"package versions belonging to other <literal>Debian</literal> distributions, "
"codenames and archives.  Note that with this APT preference APT will follow "
"the migration of a release from the archive <literal>testing</literal> to "
"<literal>stable</literal> and later <literal>oldstable</literal>. If you "
"want to follow for example the progress in <literal>testing</literal> "
"notwithstanding the codename changes you should use the example "
"configurations above.  <placeholder type=\"programlisting\" id=\"0\"/>"
msgstr ""

#. type: Content of: <refentry><refsect1><refsect2><para>
#: apt_preferences.5.xml:671
msgid ""
"With a suitable &sources-list; file and the above preferences file, any of "
"the following commands will cause APT to upgrade to the latest version(s) in "
"the release codenamed with <literal>&testing-codename;</literal>.  "
"<placeholder type=\"programlisting\" id=\"0\"/>"
msgstr ""

#. type: Content of: <refentry><refsect1><refsect2><para><programlisting>
#: apt_preferences.5.xml:691
#, no-wrap
msgid "apt-get install <replaceable>package</replaceable>/sid\n"
msgstr ""

#. type: Content of: <refentry><refsect1><refsect2><para>
#: apt_preferences.5.xml:682
msgid ""
"The following command will cause APT to upgrade the specified package to the "
"latest version from the <literal>sid</literal> distribution.  Thereafter, "
"<command>apt-get upgrade</command> will upgrade the package to the most "
"recent <literal>&testing-codename;</literal> version if that is more recent "
"than the installed version, otherwise, to the most recent "
"<literal>sid</literal> version if that is more recent than the installed "
"version.  <placeholder type=\"programlisting\" id=\"0\"/>"
msgstr ""

#. type: Content of: <refentry><refsect1><para>
#: apt_preferences.5.xml:706
msgid "&apt-get; &apt-cache; &apt-conf; &sources-list;"
msgstr ""

#. type: Content of: <refentry><refnamediv><refpurpose>
#: sources.list.5.xml:33
msgid "List of configured APT data sources"
msgstr ""

#. type: Content of: <refentry><refsect1><para>
#: sources.list.5.xml:38
msgid ""
"The source list <filename>/etc/apt/sources.list</filename> is designed to "
"support any number of active sources and a variety of source media. The file "
"lists one source per line, with the most preferred source listed first. The "
"information available from the configured sources is acquired by "
"<command>apt-get update</command> (or by an equivalent command from another "
"APT front-end)."
msgstr ""

#. type: Content of: <refentry><refsect1><para>
#: sources.list.5.xml:45
msgid ""
"Each line specifying a source starts with type "
"(e.g. <literal>deb-src</literal>)  followed by options and arguments for "
"this type.  Individual entries cannot be continued onto a following "
"line. Empty lines are ignored, and a <literal>#</literal> character anywhere "
"on a line marks the remainder of that line as a comment."
msgstr ""

#. type: Content of: <refentry><refsect1><title>
#: sources.list.5.xml:53
msgid "sources.list.d"
msgstr ""

#. type: Content of: <refentry><refsect1><para>
#: sources.list.5.xml:54
msgid ""
"The <filename>/etc/apt/sources.list.d</filename> directory provides a way to "
"add sources.list entries in separate files.  The format is the same as for "
"the regular <filename>sources.list</filename> file.  File names need to end "
"with <filename>.list</filename> and may only contain letters (a-z and A-Z), "
"digits (0-9), underscore (_), hyphen (-) and period (.) characters.  "
"Otherwise APT will print a notice that it has ignored a file, unless that "
"file matches a pattern in the <literal>Dir::Ignore-Files-Silently</literal> "
"configuration list - in which case it will be silently ignored."
msgstr ""

#. type: Content of: <refentry><refsect1><title>
#: sources.list.5.xml:65
msgid "The deb and deb-src types"
msgstr ""

#. type: Content of: <refentry><refsect1><para>
#: sources.list.5.xml:66
msgid ""
"The <literal>deb</literal> type references a typical two-level Debian "
"archive, <filename>distribution/component</filename>. The "
"<literal>distribution</literal> is generally an archive name like "
"<literal>stable</literal> or <literal>testing</literal> or a codename like "
"<literal>&stable-codename;</literal> or "
"<literal>&testing-codename;</literal> while component is one of "
"<literal>main</literal>, <literal>contrib</literal> or "
"<literal>non-free</literal>. The <literal>deb-src</literal> type references "
"a Debian distribution's source code in the same form as the "
"<literal>deb</literal> type.  A <literal>deb-src</literal> line is required "
"to fetch source indexes."
msgstr ""

#. type: Content of: <refentry><refsect1><para>
#: sources.list.5.xml:78
msgid ""
"The format for a <filename>sources.list</filename> entry using the "
"<literal>deb</literal> and <literal>deb-src</literal> types is:"
msgstr ""

#. type: Content of: <refentry><refsect1><literallayout>
#: sources.list.5.xml:81
#, no-wrap
msgid "deb [ options ] uri distribution [component1] [component2] [...]"
msgstr ""

#. type: Content of: <refentry><refsect1><para>
#: sources.list.5.xml:83
msgid ""
"The URI for the <literal>deb</literal> type must specify the base of the "
"Debian distribution, from which APT will find the information it needs.  "
"<literal>distribution</literal> can specify an exact path, in which case the "
"components must be omitted and <literal>distribution</literal> must end with "
"a slash (<literal>/</literal>). This is useful for the case when only a "
"particular sub-section of the archive denoted by the URI is of interest.  If "
"<literal>distribution</literal> does not specify an exact path, at least one "
"<literal>component</literal> must be present."
msgstr ""

#. type: Content of: <refentry><refsect1><para>
#: sources.list.5.xml:92
msgid ""
"<literal>distribution</literal> may also contain a variable, "
"<literal>$(ARCH)</literal> which expands to the Debian architecture (such as "
"<literal>amd64</literal> or <literal>armel</literal>) used on the "
"system. This permits architecture-independent "
"<filename>sources.list</filename> files to be used. In general this is only "
"of interest when specifying an exact path, <literal>APT</literal> will "
"automatically generate a URI with the current architecture otherwise."
msgstr ""

#. type: Content of: <refentry><refsect1><para>
#: sources.list.5.xml:100
msgid ""
"Since only one distribution can be specified per line it may be necessary to "
"have multiple lines for the same URI, if a subset of all available "
"distributions or components at that location is desired.  APT will sort the "
"URI list after it has generated a complete set internally, and will collapse "
"multiple references to the same Internet host, for instance, into a single "
"connection, so that it does not inefficiently establish an FTP connection, "
"close it, do something else, and then re-establish a connection to that same "
"host. This feature is useful for accessing busy FTP sites with limits on the "
"number of simultaneous anonymous users. APT also parallelizes connections to "
"different hosts to more effectively deal with sites with low bandwidth."
msgstr ""

#. type: Content of: <refentry><refsect1><para>
#: sources.list.5.xml:112
msgid ""
"<literal>options</literal> is always optional and needs to be surrounded by "
"square brackets. It can consist of multiple settings in the form "
"<literal><replaceable>setting</replaceable>=<replaceable>value</replaceable></literal>.  "
"Multiple settings are separated by spaces. The following settings are "
"supported by APT (note however that unsupported settings will be ignored "
"silently):"
msgstr ""

#. type: Content of: <refentry><refsect1><para><itemizedlist><listitem><para>
#: sources.list.5.xml:117
msgid ""
"<literal>arch=<replaceable>arch1</replaceable>,<replaceable>arch2</replaceable>,…</literal> "
"can be used to specify for which architectures information should be "
"downloaded. If this option is not set all architectures defined by the "
"<literal>APT::Architectures</literal> option will be downloaded."
msgstr ""

#. type: Content of: <refentry><refsect1><para><itemizedlist><listitem><para>
#: sources.list.5.xml:121
msgid ""
"<literal>trusted=yes</literal> can be set to indicate that packages from "
"this source are always authenticated even if the "
"<filename>Release</filename> file is not signed or the signature can't be "
"checked. This disables parts of &apt-secure; and should therefore only be "
"used in a local and trusted context. <literal>trusted=no</literal> is the "
"opposite which handles even correctly authenticated sources as not "
"authenticated."
msgstr ""

#. type: Content of: <refentry><refsect1><para>
#: sources.list.5.xml:128
msgid ""
"It is important to list sources in order of preference, with the most "
"preferred source listed first. Typically this will result in sorting by "
"speed from fastest to slowest (CD-ROM followed by hosts on a local network, "
"followed by distant Internet hosts, for example)."
msgstr ""

#. type: Content of: <refentry><refsect1><para>
#: sources.list.5.xml:133
msgid "Some examples:"
msgstr ""

#. type: Content of: <refentry><refsect1><literallayout>
#: sources.list.5.xml:135
#, no-wrap
msgid ""
"deb http://ftp.debian.org/debian &stable-codename; main contrib non-free\n"
"deb http://security.debian.org/ &stable-codename;/updates main contrib "
"non-free\n"
"   "
msgstr ""

#. type: Content of: <refentry><refsect1><title>
#: sources.list.5.xml:141
msgid "URI specification"
msgstr ""

#. type: Content of: <refentry><refsect1><para>
#: sources.list.5.xml:143
msgid "The currently recognized URI types are:"
msgstr ""

#. type: Content of: <refentry><refsect1><para><variablelist><varlistentry><listitem><para>
#: sources.list.5.xml:147
msgid ""
"The file scheme allows an arbitrary directory in the file system to be "
"considered an archive. This is useful for NFS mounts and local mirrors or "
"archives."
msgstr ""

#. type: Content of: <refentry><refsect1><para><variablelist><varlistentry><listitem><para>
#: sources.list.5.xml:154
msgid ""
"The cdrom scheme allows APT to use a local CD-ROM drive with media "
"swapping. Use the &apt-cdrom; program to create cdrom entries in the source "
"list."
msgstr ""

#. type: Content of: <refentry><refsect1><para><variablelist><varlistentry><listitem><para>
#: sources.list.5.xml:161
msgid ""
"The http scheme specifies an HTTP server for the archive. If an environment "
"variable <envar>http_proxy</envar> is set with the format "
"http://server:port/, the proxy server specified in <envar>http_proxy</envar> "
"will be used. Users of authenticated HTTP/1.1 proxies may use a string of "
"the format http://user:pass@server:port/.  Note that this is an insecure "
"method of authentication."
msgstr ""

#. type: Content of: <refentry><refsect1><para><variablelist><varlistentry><listitem><para>
#: sources.list.5.xml:172
msgid ""
"The ftp scheme specifies an FTP server for the archive. APT's FTP behavior "
"is highly configurable; for more information see the &apt-conf; manual "
"page. Please note that an FTP proxy can be specified by using the "
"<envar>ftp_proxy</envar> environment variable. It is possible to specify an "
"HTTP proxy (HTTP proxy servers often understand FTP URLs)  using this "
"environment variable and <emphasis>only</emphasis> this environment "
"variable. Proxies using HTTP specified in the configuration file will be "
"ignored."
msgstr ""

#. type: Content of: <refentry><refsect1><para><variablelist><varlistentry><listitem><para>
#: sources.list.5.xml:184
msgid ""
"The copy scheme is identical to the file scheme except that packages are "
"copied into the cache directory instead of used directly at their location.  "
"This is useful for people using removable media to copy files around with "
"APT."
msgstr ""

#. type: Content of: <refentry><refsect1><para><variablelist><varlistentry><listitem><para>
#: sources.list.5.xml:191
msgid ""
"The rsh/ssh method invokes RSH/SSH to connect to a remote host and access "
"the files as a given user. Prior configuration of rhosts or RSA keys is "
"recommended. The standard <command>find</command> and <command>dd</command> "
"commands are used to perform the file transfers from the remote host."
msgstr ""

#. type: Content of: <refentry><refsect1><para><variablelist><varlistentry><term>
#: sources.list.5.xml:198
msgid "adding more recognizable URI types"
msgstr ""

#. type: Content of: <refentry><refsect1><para><variablelist><varlistentry><listitem><para>
#: sources.list.5.xml:200
msgid ""
"APT can be extended with more methods shipped in other optional packages, "
"which should follow the naming scheme "
"<package>apt-transport-<replaceable>method</replaceable></package>.  For "
"instance, the APT team also maintains the package "
"<package>apt-transport-https</package>, which provides access methods for "
"HTTPS URIs with features similar to the http method.  Methods for using "
"e.g. debtorrent are also available - see &apt-transport-debtorrent;."
msgstr ""

#. type: Content of: <refentry><refsect1><para>
#: sources.list.5.xml:212
msgid ""
"Uses the archive stored locally (or NFS mounted) at /home/jason/debian for "
"stable/main, stable/contrib, and stable/non-free."
msgstr ""

#. type: Content of: <refentry><refsect1><literallayout>
#: sources.list.5.xml:214
#, no-wrap
msgid "deb file:/home/jason/debian stable main contrib non-free"
msgstr ""

#. type: Content of: <refentry><refsect1><para>
#: sources.list.5.xml:216
msgid "As above, except this uses the unstable (development) distribution."
msgstr ""

#. type: Content of: <refentry><refsect1><literallayout>
#: sources.list.5.xml:217
#, no-wrap
msgid "deb file:/home/jason/debian unstable main contrib non-free"
msgstr ""

#. type: Content of: <refentry><refsect1><para>
#: sources.list.5.xml:219
msgid "Source line for the above"
msgstr ""

#. type: Content of: <refentry><refsect1><literallayout>
#: sources.list.5.xml:220
#, no-wrap
msgid "deb-src file:/home/jason/debian unstable main contrib non-free"
msgstr ""

#. type: Content of: <refentry><refsect1><para>
#: sources.list.5.xml:222
msgid ""
"The first line gets package information for the architectures in "
"<literal>APT::Architectures</literal> while the second always retrieves "
"<literal>amd64</literal> and <literal>armel</literal>."
msgstr ""

#. type: Content of: <refentry><refsect1><literallayout>
#: sources.list.5.xml:224
#, no-wrap
msgid ""
"deb http://ftp.debian.org/debian &stable-codename; main\n"
"deb [ arch=amd64,armel ] http://ftp.debian.org/debian &stable-codename; main"
msgstr ""

#. type: Content of: <refentry><refsect1><para>
#: sources.list.5.xml:227
msgid ""
"Uses HTTP to access the archive at archive.debian.org, and uses only the "
"hamm/main area."
msgstr ""

#. type: Content of: <refentry><refsect1><literallayout>
#: sources.list.5.xml:229
#, no-wrap
msgid "deb http://archive.debian.org/debian-archive hamm main"
msgstr ""

#. type: Content of: <refentry><refsect1><para>
#: sources.list.5.xml:231
msgid ""
"Uses FTP to access the archive at ftp.debian.org, under the debian "
"directory, and uses only the &stable-codename;/contrib area."
msgstr ""

#. type: Content of: <refentry><refsect1><literallayout>
#: sources.list.5.xml:233
#, no-wrap
msgid "deb ftp://ftp.debian.org/debian &stable-codename; contrib"
msgstr ""

#. type: Content of: <refentry><refsect1><para>
#: sources.list.5.xml:235
msgid ""
"Uses FTP to access the archive at ftp.debian.org, under the debian "
"directory, and uses only the unstable/contrib area. If this line appears as "
"well as the one in the previous example in <filename>sources.list</filename> "
"a single FTP session will be used for both resource lines."
msgstr ""

#. type: Content of: <refentry><refsect1><literallayout>
#: sources.list.5.xml:239
#, no-wrap
msgid "deb ftp://ftp.debian.org/debian unstable contrib"
msgstr ""

#. type: Content of: <refentry><refsect1><para><literallayout>
#: sources.list.5.xml:248
#, no-wrap
msgid "deb http://ftp.tlh.debian.org/universe unstable/binary-$(ARCH)/"
msgstr ""

#. type: Content of: <refentry><refsect1><para>
#: sources.list.5.xml:241
msgid ""
"Uses HTTP to access the archive at ftp.tlh.debian.org, under the universe "
"directory, and uses only files found under "
"<filename>unstable/binary-i386</filename> on i386 machines, "
"<filename>unstable/binary-amd64</filename> on amd64, and so forth for other "
"supported architectures. [Note this example only illustrates how to use the "
"substitution variable; official debian archives are not structured like "
"this] <placeholder type=\"literallayout\" id=\"0\"/>"
msgstr ""

#. type: Content of: <refentry><refsect1><para>
#: sources.list.5.xml:253
msgid "&apt-cache; &apt-conf;"
msgstr ""

#. type: Content of: <refentry><refmeta><manvolnum>
#: apt-extracttemplates.1.xml:26 apt-sortpkgs.1.xml:26 apt-ftparchive.1.xml:26
msgid "1"
msgstr ""

#. type: Content of: <refentry><refnamediv><refpurpose>
#: apt-extracttemplates.1.xml:33
msgid ""
"Utility to extract <command>debconf</command> config and templates from "
"Debian packages"
msgstr ""

#. type: Content of: <refentry><refsect1><para>
#: apt-extracttemplates.1.xml:39
msgid ""
"<command>apt-extracttemplates</command> will take one or more Debian package "
"files as input and write out (to a temporary directory) all associated "
"config scripts and template files. For each passed in package that contains "
"config scripts and templates, one line of output will be generated in the "
"format:"
msgstr ""

#. type: Content of: <refentry><refsect1><para>
#: apt-extracttemplates.1.xml:44
msgid "package version template-file config-script"
msgstr ""

#. type: Content of: <refentry><refsect1><para>
#: apt-extracttemplates.1.xml:45
msgid ""
"template-file and config-script are written to the temporary directory "
"specified by the <option>-t</option> or <option>--tempdir</option> "
"(<literal>APT::ExtractTemplates::TempDir</literal>) directory, with "
"filenames of the form <filename>package.template.XXXX</filename> and "
"<filename>package.config.XXXX</filename>"
msgstr ""

#. type: Content of: <refentry><refsect1><variablelist><varlistentry><listitem><para>
#: apt-extracttemplates.1.xml:58
msgid ""
"Temporary directory in which to write extracted <command>debconf</command> "
"template files and config scripts.  Configuration Item: "
"<literal>APT::ExtractTemplates::TempDir</literal>"
msgstr ""

#. type: Content of: <refentry><refsect1><para>
#: apt-extracttemplates.1.xml:75
msgid ""
"<command>apt-extracttemplates</command> returns zero on normal operation, "
"decimal 100 on error."
msgstr ""

#. type: Content of: <refentry><refnamediv><refpurpose>
#: apt-sortpkgs.1.xml:33
msgid "Utility to sort package index files"
msgstr ""

#. type: Content of: <refentry><refsect1><para>
#: apt-sortpkgs.1.xml:39
msgid ""
"<command>apt-sortpkgs</command> will take an index file (source index or "
"package index) and sort the records so that they are ordered by the package "
"name.  It will also sort the internal fields of each record according to the "
"internal sorting rules."
msgstr ""

#. type: Content of: <refentry><refsect1><para>
#: apt-sortpkgs.1.xml:45
msgid "All output is sent to standard output; the input must be a seekable file."
msgstr ""

#. type: Content of: <refentry><refsect1><variablelist><varlistentry><listitem><para>
#: apt-sortpkgs.1.xml:54
msgid ""
"Use source index field ordering.  Configuration Item: "
"<literal>APT::SortPkgs::Source</literal>."
msgstr ""

#. type: Content of: <refentry><refsect1><para>
#: apt-sortpkgs.1.xml:68
msgid ""
"<command>apt-sortpkgs</command> returns zero on normal operation, decimal "
"100 on error."
msgstr ""

#. type: Content of: <refentry><refnamediv><refpurpose>
#: apt-ftparchive.1.xml:33
msgid "Utility to generate index files"
msgstr ""

#. type: Content of: <refentry><refsect1><para>
#: apt-ftparchive.1.xml:39
msgid ""
"<command>apt-ftparchive</command> is the command line tool that generates "
"the index files that APT uses to access a distribution source. The index "
"files should be generated on the origin site based on the content of that "
"site."
msgstr ""

#. type: Content of: <refentry><refsect1><para>
#: apt-ftparchive.1.xml:43
msgid ""
"<command>apt-ftparchive</command> is a superset of the &dpkg-scanpackages; "
"program, incorporating its entire functionality via the "
"<literal>packages</literal> command.  It also contains a contents file "
"generator, <literal>contents</literal>, and an elaborate means to 'script' "
"the generation process for a complete archive."
msgstr ""

#. type: Content of: <refentry><refsect1><para>
#: apt-ftparchive.1.xml:49
msgid ""
"Internally <command>apt-ftparchive</command> can make use of binary "
"databases to cache the contents of a .deb file and it does not rely on any "
"external programs aside from &gzip;. When doing a full generate it "
"automatically performs file-change checks and builds the desired compressed "
"output files."
msgstr ""

#. type: Content of: <refentry><refsect1><variablelist><varlistentry><listitem><para>
#: apt-ftparchive.1.xml:60
msgid ""
"The packages command generates a package file from a directory tree. It "
"takes the given directory and recursively searches it for .deb files, "
"emitting a package record to stdout for each. This command is approximately "
"equivalent to &dpkg-scanpackages;."
msgstr ""

#. type: Content of: <refentry><refsect1><variablelist><varlistentry><listitem><para>
#: apt-ftparchive.1.xml:65 apt-ftparchive.1.xml:89
msgid "The option <option>--db</option> can be used to specify a binary caching DB."
msgstr ""

#. type: Content of: <refentry><refsect1><variablelist><varlistentry><listitem><para>
#: apt-ftparchive.1.xml:70
msgid ""
"The <literal>sources</literal> command generates a source index file from a "
"directory tree.  It takes the given directory and recursively searches it "
"for .dsc files, emitting a source record to stdout for each. This command is "
"approximately equivalent to &dpkg-scansources;."
msgstr ""

#. type: Content of: <refentry><refsect1><variablelist><varlistentry><listitem><para>
#: apt-ftparchive.1.xml:75
msgid ""
"If an override file is specified then a source override file will be looked "
"for with an extension of .src. The --source-override option can be used to "
"change the source override file that will be used."
msgstr ""

#. type: Content of: <refentry><refsect1><variablelist><varlistentry><listitem><para>
#: apt-ftparchive.1.xml:82
msgid ""
"The <literal>contents</literal> command generates a contents file from a "
"directory tree. It takes the given directory and recursively searches it for "
".deb files, and reads the file list from each file. It then sorts and writes "
"to stdout the list of files matched to packages. Directories are not written "
"to the output. If multiple packages own the same file then each package is "
"separated by a comma in the output."
msgstr ""

#. type: Content of: <refentry><refsect1><variablelist><varlistentry><listitem><para>
#: apt-ftparchive.1.xml:94
msgid ""
"The <literal>release</literal> command generates a Release file from a "
"directory tree. It recursively searches the given directory for uncompressed "
"<filename>Packages</filename> and <filename>Sources</filename> files and "
"ones compressed with <command>gzip</command>, <command>bzip2</command> or "
"<command>lzma</command> as well as <filename>Release</filename> and "
"<filename>md5sum.txt</filename> files by default "
"(<literal>APT::FTPArchive::Release::Default-Patterns</literal>). Additional "
"filename patterns can be added by listing them in "
"<literal>APT::FTPArchive::Release::Patterns</literal>.  It then writes to "
"stdout a <filename>Release</filename> file containing an MD5, SHA1 and "
"SHA256 digest for each file."
msgstr ""

#. type: Content of: <refentry><refsect1><variablelist><varlistentry><listitem><para>
#: apt-ftparchive.1.xml:104
msgid ""
"Values for the additional metadata fields in the Release file are taken from "
"the corresponding variables under "
"<literal>APT::FTPArchive::Release</literal>, "
"e.g. <literal>APT::FTPArchive::Release::Origin</literal>.  The supported "
"fields are: <literal>Origin</literal>, <literal>Label</literal>, "
"<literal>Suite</literal>, <literal>Version</literal>, "
"<literal>Codename</literal>, <literal>Date</literal>, "
"<literal>Valid-Until</literal>, <literal>Architectures</literal>, "
"<literal>Components</literal>, <literal>Description</literal>."
msgstr ""

#. type: Content of: <refentry><refsect1><variablelist><varlistentry><listitem><para>
#: apt-ftparchive.1.xml:117
msgid ""
"The <literal>generate</literal> command is designed to be runnable from a "
"cron script and builds indexes according to the given config file. The "
"config language provides a flexible means of specifying which index files "
"are built from which directories, as well as providing a simple means of "
"maintaining the required settings."
msgstr ""

#. type: Content of: <refentry><refsect1><variablelist><varlistentry><listitem><para>
#: apt-ftparchive.1.xml:126
msgid ""
"The <literal>clean</literal> command tidies the databases used by the given "
"configuration file by removing any records that are no longer necessary."
msgstr ""

#. type: Content of: <refentry><refsect1><title>
#: apt-ftparchive.1.xml:132
msgid "The Generate Configuration"
msgstr ""

#. type: Content of: <refentry><refsect1><para>
#: apt-ftparchive.1.xml:134
msgid ""
"The <literal>generate</literal> command uses a configuration file to "
"describe the archives that are going to be generated. It follows the typical "
"ISC configuration format as seen in ISC tools like bind 8 and dhcpd.  "
"&apt-conf; contains a description of the syntax. Note that the generate "
"configuration is parsed in sectional manner, but &apt-conf; is parsed in a "
"tree manner. This only effects how the scope tag is handled."
msgstr ""

#. type: Content of: <refentry><refsect1><para>
#: apt-ftparchive.1.xml:142
msgid "The generate configuration has four separate sections, each described below."
msgstr ""

#. type: Content of: <refentry><refsect1><refsect2><title>
#: apt-ftparchive.1.xml:144
msgid "<literal>Dir</literal> Section"
msgstr ""

#. type: Content of: <refentry><refsect1><refsect2><para>
#: apt-ftparchive.1.xml:146
msgid ""
"The <literal>Dir</literal> section defines the standard directories needed "
"to locate the files required during the generation process. These "
"directories are prepended certain relative paths defined in later sections "
"to produce a complete an absolute path."
msgstr ""

#. type: Content of: <refentry><refsect1><refsect2><variablelist><varlistentry><listitem><para>
#: apt-ftparchive.1.xml:153
msgid ""
"Specifies the root of the FTP archive, in a standard Debian configuration "
"this is the directory that contains the <filename>ls-LR</filename> and dist "
"nodes."
msgstr ""

#. type: Content of: <refentry><refsect1><refsect2><variablelist><varlistentry><listitem><para>
#: apt-ftparchive.1.xml:160
msgid "Specifies the location of the override files."
msgstr ""

#. type: Content of: <refentry><refsect1><refsect2><variablelist><varlistentry><listitem><para>
#: apt-ftparchive.1.xml:165
msgid "Specifies the location of the cache files."
msgstr ""

#. type: Content of: <refentry><refsect1><refsect2><variablelist><varlistentry><listitem><para>
#: apt-ftparchive.1.xml:170
msgid ""
"Specifies the location of the file list files, if the "
"<literal>FileList</literal> setting is used below."
msgstr ""

#. type: Content of: <refentry><refsect1><refsect2><title>
#: apt-ftparchive.1.xml:176
msgid "<literal>Default</literal> Section"
msgstr ""

#. type: Content of: <refentry><refsect1><refsect2><para>
#: apt-ftparchive.1.xml:178
msgid ""
"The <literal>Default</literal> section specifies default values, and "
"settings that control the operation of the generator. Other sections may "
"override these defaults with a per-section setting."
msgstr ""

#. type: Content of: <refentry><refsect1><refsect2><variablelist><varlistentry><listitem><para>
#: apt-ftparchive.1.xml:184
msgid ""
"Sets the default compression schemes to use for the package index files. It "
"is a string that contains a space separated list of at least one of: '.' (no "
"compression), 'gzip' and 'bzip2'. The default for all compression schemes is "
"'. gzip'."
msgstr ""

#. type: Content of: <refentry><refsect1><refsect2><variablelist><varlistentry><listitem><para>
#: apt-ftparchive.1.xml:192
msgid ""
"Sets the default list of file extensions that are package files.  This "
"defaults to '.deb'."
msgstr ""

#. type: Content of: <refentry><refsect1><refsect2><variablelist><varlistentry><listitem><para>
#: apt-ftparchive.1.xml:198
msgid ""
"This is similar to <literal>Packages::Compress</literal> except that it "
"controls the compression for the Sources files."
msgstr ""

#. type: Content of: <refentry><refsect1><refsect2><variablelist><varlistentry><listitem><para>
#: apt-ftparchive.1.xml:204
msgid ""
"Sets the default list of file extensions that are source files.  This "
"defaults to '.dsc'."
msgstr ""

#. type: Content of: <refentry><refsect1><refsect2><variablelist><varlistentry><listitem><para>
#: apt-ftparchive.1.xml:210
msgid ""
"This is similar to <literal>Packages::Compress</literal> except that it "
"controls the compression for the Contents files."
msgstr ""

#. type: Content of: <refentry><refsect1><refsect2><variablelist><varlistentry><listitem><para>
#: apt-ftparchive.1.xml:216
msgid ""
"This is similar to <literal>Packages::Compress</literal> except that it "
"controls the compression for the Translation-en master file."
msgstr ""

#. type: Content of: <refentry><refsect1><refsect2><variablelist><varlistentry><listitem><para>
#: apt-ftparchive.1.xml:222
msgid ""
"Specifies the number of kilobytes to delink (and replace with hard links) "
"per run. This is used in conjunction with the per-section "
"<literal>External-Links</literal> setting."
msgstr ""

#. type: Content of: <refentry><refsect1><refsect2><variablelist><varlistentry><listitem><para>
#: apt-ftparchive.1.xml:229
msgid ""
"Specifies the mode of all created index files. It defaults to 0644. All "
"index files are set to this mode with no regard to the umask."
msgstr ""

#. type: Content of: <refentry><refsect1><refsect2><variablelist><varlistentry><listitem><para>
#: apt-ftparchive.1.xml:236 apt-ftparchive.1.xml:382
msgid ""
"Specifies whether long descriptions should be included in the "
"<filename>Packages</filename> file or split out into a master "
"<filename>Translation-en</filename> file."
msgstr ""

#. type: Content of: <refentry><refsect1><refsect2><title>
#: apt-ftparchive.1.xml:242
msgid "<literal>TreeDefault</literal> Section"
msgstr ""

#. type: Content of: <refentry><refsect1><refsect2><para>
#: apt-ftparchive.1.xml:244
msgid ""
"Sets defaults specific to <literal>Tree</literal> sections. All of these "
"variables are substitution variables and have the strings $(DIST), "
"$(SECTION) and $(ARCH) replaced with their respective values."
msgstr ""

#. type: Content of: <refentry><refsect1><refsect2><variablelist><varlistentry><listitem><para>
#: apt-ftparchive.1.xml:251
msgid ""
"Sets the number of kilobytes of contents files that are generated each "
"day. The contents files are round-robined so that over several days they "
"will all be rebuilt."
msgstr ""

#. type: Content of: <refentry><refsect1><refsect2><variablelist><varlistentry><listitem><para>
#: apt-ftparchive.1.xml:258
msgid ""
"Controls the number of days a contents file is allowed to be checked without "
"changing. If this limit is passed the mtime of the contents file is "
"updated. This case can occur if the package file is changed in such a way "
"that does not result in a new contents file [override edit for instance]. A "
"hold off is allowed in hopes that new .debs will be installed, requiring a "
"new file anyhow. The default is 10, the units are in days."
msgstr ""

#. type: Content of: <refentry><refsect1><refsect2><variablelist><varlistentry><listitem><para>
#: apt-ftparchive.1.xml:269
msgid ""
"Sets the top of the .deb directory tree. Defaults to "
"<filename>$(DIST)/$(SECTION)/binary-$(ARCH)/</filename>"
msgstr ""

#. type: Content of: <refentry><refsect1><refsect2><variablelist><varlistentry><listitem><para>
#: apt-ftparchive.1.xml:275
msgid ""
"Sets the top of the source package directory tree. Defaults to "
"<filename>$(DIST)/$(SECTION)/source/</filename>"
msgstr ""

#. type: Content of: <refentry><refsect1><refsect2><variablelist><varlistentry><listitem><para>
#: apt-ftparchive.1.xml:281
msgid ""
"Sets the output Packages file. Defaults to "
"<filename>$(DIST)/$(SECTION)/binary-$(ARCH)/Packages</filename>"
msgstr ""

#. type: Content of: <refentry><refsect1><refsect2><variablelist><varlistentry><listitem><para>
#: apt-ftparchive.1.xml:287
msgid ""
"Sets the output Sources file. Defaults to "
"<filename>$(DIST)/$(SECTION)/source/Sources</filename>"
msgstr ""

#. type: Content of: <refentry><refsect1><refsect2><variablelist><varlistentry><listitem><para>
#: apt-ftparchive.1.xml:293
msgid ""
"Sets the output Translation-en master file with the long descriptions if "
"they should be not included in the Packages file. Defaults to "
"<filename>$(DIST)/$(SECTION)/i18n/Translation-en</filename>"
msgstr ""

#. type: Content of: <refentry><refsect1><refsect2><variablelist><varlistentry><listitem><para>
#: apt-ftparchive.1.xml:300
msgid ""
"Sets the path prefix that causes a symlink to be considered an internal link "
"instead of an external link. Defaults to "
"<filename>$(DIST)/$(SECTION)/</filename>"
msgstr ""

#. type: Content of: <refentry><refsect1><refsect2><variablelist><varlistentry><listitem><para>
#: apt-ftparchive.1.xml:307
msgid ""
"Sets the output Contents file. Defaults to "
"<filename>$(DIST)/$(SECTION)/Contents-$(ARCH)</filename>. If this setting "
"causes multiple Packages files to map onto a single Contents file (as is the "
"default)  then <command>apt-ftparchive</command> will integrate those "
"package files together automatically."
msgstr ""

#. type: Content of: <refentry><refsect1><refsect2><variablelist><varlistentry><listitem><para>
#: apt-ftparchive.1.xml:316
msgid "Sets header file to prepend to the contents output."
msgstr ""

#. type: Content of: <refentry><refsect1><refsect2><variablelist><varlistentry><listitem><para>
#: apt-ftparchive.1.xml:321
msgid ""
"Sets the binary cache database to use for this section. Multiple sections "
"can share the same database."
msgstr ""

#. type: Content of: <refentry><refsect1><refsect2><variablelist><varlistentry><listitem><para>
#: apt-ftparchive.1.xml:327
msgid ""
"Specifies that instead of walking the directory tree, "
"<command>apt-ftparchive</command> should read the list of files from the "
"given file. Relative files names are prefixed with the archive directory."
msgstr ""

#. type: Content of: <refentry><refsect1><refsect2><variablelist><varlistentry><listitem><para>
#: apt-ftparchive.1.xml:334
msgid ""
"Specifies that instead of walking the directory tree, "
"<command>apt-ftparchive</command> should read the list of files from the "
"given file. Relative files names are prefixed with the archive directory.  "
"This is used when processing source indexes."
msgstr ""

#. type: Content of: <refentry><refsect1><refsect2><title>
#: apt-ftparchive.1.xml:342
msgid "<literal>Tree</literal> Section"
msgstr ""

#. type: Content of: <refentry><refsect1><refsect2><para>
#: apt-ftparchive.1.xml:344
msgid ""
"The <literal>Tree</literal> section defines a standard Debian file tree "
"which consists of a base directory, then multiple sections in that base "
"directory and finally multiple Architectures in each section. The exact "
"pathing used is defined by the <literal>Directory</literal> substitution "
"variable."
msgstr ""

#. type: Content of: <refentry><refsect1><refsect2><para>
#: apt-ftparchive.1.xml:349
msgid ""
"The <literal>Tree</literal> section takes a scope tag which sets the "
"<literal>$(DIST)</literal> variable and defines the root of the tree (the "
"path is prefixed by <literal>ArchiveDir</literal>).  Typically this is a "
"setting such as <filename>dists/&stable-codename;</filename>."
msgstr ""

#. type: Content of: <refentry><refsect1><refsect2><para>
#: apt-ftparchive.1.xml:354
msgid ""
"All of the settings defined in the <literal>TreeDefault</literal> section "
"can be used in a <literal>Tree</literal> section as well as three new "
"variables."
msgstr ""

#. type: Content of: <refentry><refsect1><refsect2><para><programlisting>
#: apt-ftparchive.1.xml:360
#, no-wrap
msgid ""
"for i in Sections do \n"
"   for j in Architectures do\n"
"      Generate for DIST=scope SECTION=i ARCH=j\n"
"     "
msgstr ""

#. type: Content of: <refentry><refsect1><refsect2><para>
#: apt-ftparchive.1.xml:357
msgid ""
"When processing a <literal>Tree</literal> section "
"<command>apt-ftparchive</command> performs an operation similar to: "
"<placeholder type=\"programlisting\" id=\"0\"/>"
msgstr ""

#. type: Content of: <refentry><refsect1><refsect2><variablelist><varlistentry><listitem><para>
#: apt-ftparchive.1.xml:368
msgid ""
"This is a space separated list of sections which appear under the "
"distribution; typically this is something like <literal>main contrib "
"non-free</literal>"
msgstr ""

#. type: Content of: <refentry><refsect1><refsect2><variablelist><varlistentry><listitem><para>
#: apt-ftparchive.1.xml:375
msgid ""
"This is a space separated list of all the architectures that appear under "
"search section. The special architecture 'source' is used to indicate that "
"this tree has a source archive."
msgstr ""

#. type: Content of: <refentry><refsect1><refsect2><variablelist><varlistentry><listitem><para>
#: apt-ftparchive.1.xml:388
msgid ""
"Sets the binary override file. The override file contains section, priority "
"and maintainer address information."
msgstr ""

#. type: Content of: <refentry><refsect1><refsect2><variablelist><varlistentry><listitem><para>
#: apt-ftparchive.1.xml:394
msgid ""
"Sets the source override file. The override file contains section "
"information."
msgstr ""

#. type: Content of: <refentry><refsect1><refsect2><variablelist><varlistentry><listitem><para>
#: apt-ftparchive.1.xml:400 apt-ftparchive.1.xml:446
msgid "Sets the binary extra override file."
msgstr ""

#. type: Content of: <refentry><refsect1><refsect2><variablelist><varlistentry><listitem><para>
#: apt-ftparchive.1.xml:405 apt-ftparchive.1.xml:451
msgid "Sets the source extra override file."
msgstr ""

#. type: Content of: <refentry><refsect1><refsect2><title>
#: apt-ftparchive.1.xml:410
msgid "<literal>BinDirectory</literal> Section"
msgstr ""

#. type: Content of: <refentry><refsect1><refsect2><para>
#: apt-ftparchive.1.xml:412
msgid ""
"The <literal>bindirectory</literal> section defines a binary directory tree "
"with no special structure. The scope tag specifies the location of the "
"binary directory and the settings are similar to the <literal>Tree</literal> "
"section with no substitution variables or "
"<literal>Section</literal><literal>Architecture</literal> settings."
msgstr ""

#. type: Content of: <refentry><refsect1><refsect2><variablelist><varlistentry><listitem><para>
#: apt-ftparchive.1.xml:420
msgid "Sets the Packages file output."
msgstr ""

#. type: Content of: <refentry><refsect1><refsect2><variablelist><varlistentry><listitem><para>
#: apt-ftparchive.1.xml:425
msgid ""
"Sets the Sources file output. At least one of <literal>Packages</literal> or "
"<literal>Sources</literal> is required."
msgstr ""

#. type: Content of: <refentry><refsect1><refsect2><variablelist><varlistentry><listitem><para>
#: apt-ftparchive.1.xml:431
msgid "Sets the Contents file output (optional)."
msgstr ""

#. type: Content of: <refentry><refsect1><refsect2><variablelist><varlistentry><listitem><para>
#: apt-ftparchive.1.xml:436
msgid "Sets the binary override file."
msgstr ""

#. type: Content of: <refentry><refsect1><refsect2><variablelist><varlistentry><listitem><para>
#: apt-ftparchive.1.xml:441
msgid "Sets the source override file."
msgstr ""

#. type: Content of: <refentry><refsect1><refsect2><variablelist><varlistentry><listitem><para>
#: apt-ftparchive.1.xml:456
msgid "Sets the cache DB."
msgstr ""

#. type: Content of: <refentry><refsect1><refsect2><variablelist><varlistentry><listitem><para>
#: apt-ftparchive.1.xml:461
msgid "Appends a path to all the output paths."
msgstr ""

#. type: Content of: <refentry><refsect1><refsect2><variablelist><varlistentry><listitem><para>
#: apt-ftparchive.1.xml:466
msgid "Specifies the file list file."
msgstr ""

#. type: Content of: <refentry><refsect1><title>
#: apt-ftparchive.1.xml:473
msgid "The Binary Override File"
msgstr ""

#. type: Content of: <refentry><refsect1><para>
#: apt-ftparchive.1.xml:474
msgid ""
"The binary override file is fully compatible with &dpkg-scanpackages;. It "
"contains four fields separated by spaces. The first field is the package "
"name, the second is the priority to force that package to, the third is the "
"section to force that package to and the final field is the maintainer "
"permutation field."
msgstr ""

#. type: Content of: <refentry><refsect1><para><literallayout>
#: apt-ftparchive.1.xml:480
#, no-wrap
msgid "old [// oldn]* => new"
msgstr ""

#. type: Content of: <refentry><refsect1><para><literallayout>
#: apt-ftparchive.1.xml:482
#, no-wrap
msgid "new"
msgstr ""

#. type: Content of: <refentry><refsect1><para>
#: apt-ftparchive.1.xml:479
msgid ""
"The general form of the maintainer field is: <placeholder "
"type=\"literallayout\" id=\"0\"/> or simply, <placeholder "
"type=\"literallayout\" id=\"1\"/> The first form allows a double-slash "
"separated list of old email addresses to be specified. If any of those are "
"found then new is substituted for the maintainer field. The second form "
"unconditionally substitutes the maintainer field."
msgstr ""

#. type: Content of: <refentry><refsect1><title>
#: apt-ftparchive.1.xml:490
msgid "The Source Override File"
msgstr ""

#. type: Content of: <refentry><refsect1><para>
#: apt-ftparchive.1.xml:492
msgid ""
"The source override file is fully compatible with &dpkg-scansources;. It "
"contains two fields separated by spaces. The first field is the source "
"package name, the second is the section to assign it."
msgstr ""

#. type: Content of: <refentry><refsect1><title>
#: apt-ftparchive.1.xml:497
msgid "The Extra Override File"
msgstr ""

#. type: Content of: <refentry><refsect1><para>
#: apt-ftparchive.1.xml:499
msgid ""
"The extra override file allows any arbitrary tag to be added or replaced in "
"the output. It has three columns, the first is the package, the second is "
"the tag and the remainder of the line is the new value."
msgstr ""

#. type: Content of: <refentry><refsect1><variablelist><varlistentry><listitem><para>
#: apt-ftparchive.1.xml:510
msgid ""
"Generate the given checksum. These options default to on, when turned off "
"the generated index files will not have the checksum fields where possible.  "
"Configuration Items: "
"<literal>APT::FTPArchive::<replaceable>Checksum</replaceable></literal> and "
"<literal>APT::FTPArchive::<replaceable>Index</replaceable>::<replaceable>Checksum</replaceable></literal> "
"where <literal><replaceable>Index</replaceable></literal> can be "
"<literal>Packages</literal>, <literal>Sources</literal> or "
"<literal>Release</literal> and "
"<literal><replaceable>Checksum</replaceable></literal> can be "
"<literal>MD5</literal>, <literal>SHA1</literal> or "
"<literal>SHA256</literal>."
msgstr ""

#. type: Content of: <refentry><refsect1><variablelist><varlistentry><listitem><para>
#: apt-ftparchive.1.xml:521
msgid ""
"Use a binary caching DB. This has no effect on the generate command.  "
"Configuration Item: <literal>APT::FTPArchive::DB</literal>."
msgstr ""

#. type: Content of: <refentry><refsect1><variablelist><varlistentry><listitem><para>
#: apt-ftparchive.1.xml:527
msgid ""
"Quiet; produces output suitable for logging, omitting progress indicators.  "
"More q's will produce more quiet up to a maximum of 2. You can also use "
"<option>-q=#</option> to set the quiet level, overriding the configuration "
"file.  Configuration Item: <literal>quiet</literal>."
msgstr ""

#. type: Content of: <refentry><refsect1><variablelist><varlistentry><listitem><para>
#: apt-ftparchive.1.xml:535
msgid ""
"Perform Delinking. If the <literal>External-Links</literal> setting is used "
"then this option actually enables delinking of the files. It defaults to on "
"and can be turned off with <option>--no-delink</option>.  Configuration "
"Item: <literal>APT::FTPArchive::DeLinkAct</literal>."
msgstr ""

#. type: Content of: <refentry><refsect1><variablelist><varlistentry><listitem><para>
#: apt-ftparchive.1.xml:543
msgid ""
"Perform contents generation. When this option is set and package indexes are "
"being generated with a cache DB then the file listing will also be extracted "
"and stored in the DB for later use. When using the generate command this "
"option also allows the creation of any Contents files. The default is on.  "
"Configuration Item: <literal>APT::FTPArchive::Contents</literal>."
msgstr ""

#. type: Content of: <refentry><refsect1><variablelist><varlistentry><listitem><para>
#: apt-ftparchive.1.xml:553
msgid ""
"Select the source override file to use with the <literal>sources</literal> "
"command.  Configuration Item: "
"<literal>APT::FTPArchive::SourceOverride</literal>."
msgstr ""

#. type: Content of: <refentry><refsect1><variablelist><varlistentry><listitem><para>
#: apt-ftparchive.1.xml:559
msgid ""
"Make the caching databases read only.  Configuration Item: "
"<literal>APT::FTPArchive::ReadOnlyDB</literal>."
msgstr ""

#. type: Content of: <refentry><refsect1><variablelist><varlistentry><listitem><para>
#: apt-ftparchive.1.xml:564
msgid ""
"Accept in the <literal>packages</literal> and <literal>contents</literal> "
"commands only package files matching <literal>*_arch.deb</literal> or "
"<literal>*_all.deb</literal> instead of all package files in the given "
"path.  Configuration Item: <literal>APT::FTPArchive::Architecture</literal>."
msgstr ""

#. type: Content of: <refentry><refsect1><variablelist><varlistentry><listitem><para>
#: apt-ftparchive.1.xml:572
msgid ""
"&apt-ftparchive; caches as much as possible of metadata in a cachedb. If "
"packages are recompiled and/or republished with the same version again, this "
"will lead to problems as the now outdated cached metadata like size and "
"checksums will be used. With this option enabled this will no longer happen "
"as it will be checked if the file was changed.  Note that this option is set "
"to \"<literal>false</literal>\" by default as it is not recommend to upload "
"multiply versions/builds of a package with the same versionnumber, so in "
"theory nobody will have these problems and therefore all these extra checks "
"are useless."
msgstr ""

#. type: Content of: <refentry><refsect1><variablelist><varlistentry><listitem><para>
#: apt-ftparchive.1.xml:584
msgid ""
"This configuration option defaults to \"<literal>true</literal>\" and should "
"only be set to <literal>\"false\"</literal> if the Archive generated with "
"&apt-ftparchive; also provides <filename>Translation</filename> files. Note "
"that the <filename>Translation-en</filename> master file can only be created "
"in the generate command."
msgstr ""

#. type: Content of: <refentry><refsect1><para><programlisting>
#: apt-ftparchive.1.xml:602
#, no-wrap
msgid ""
"<command>apt-ftparchive</command> packages "
"<replaceable>directory</replaceable> | <command>gzip</command> > "
"<filename>Packages.gz</filename>\n"
msgstr ""

#. type: Content of: <refentry><refsect1><para>
#: apt-ftparchive.1.xml:598
msgid ""
"To create a compressed Packages file for a directory containing binary "
"packages (.deb): <placeholder type=\"programlisting\" id=\"0\"/>"
msgstr ""

#. type: Content of: <refentry><refsect1><para>
#: apt-ftparchive.1.xml:612
msgid ""
"<command>apt-ftparchive</command> returns zero on normal operation, decimal "
"100 on error."
msgstr ""

#. type: TH
#: apt.8:17
#, no-wrap
msgid "apt"
msgstr ""

#. type: TH
#: apt.8:17
#, no-wrap
msgid "16 June 1998"
msgstr ""

#. type: TH
#: apt.8:17
#, no-wrap
msgid "Debian"
msgstr ""

#. type: SH
#: apt.8:18
#, no-wrap
msgid "NAME"
msgstr ""

#. type: Plain text
#: apt.8:20
msgid "apt - Advanced Package Tool"
msgstr ""

#. type: SH
#: apt.8:20
#, no-wrap
msgid "SYNOPSIS"
msgstr ""

#. type: Plain text
#: apt.8:22
msgid "B<apt>"
msgstr ""

#. type: SH
#: apt.8:22
#, no-wrap
msgid "DESCRIPTION"
msgstr ""

#. type: Plain text
#: apt.8:31
msgid ""
"APT is a management system for software packages. For normal day to day "
"package management there are several frontends available, such as "
"B<aptitude>(8)  for the command line or B<synaptic>(8)  for the X Window "
"System. Some options are only implemented in B<apt-get>(8)  though."
msgstr ""

#. type: SH
#: apt.8:31
#, no-wrap
msgid "SEE ALSO"
msgstr ""

#. type: Plain text
#: apt.8:38
msgid ""
"B<apt-cache>(8), B<apt-get>(8), B<apt.conf>(5), B<sources.list>(5), "
"B<apt_preferences>(5), B<apt-secure>(8)"
msgstr ""

#. type: SH
#: apt.8:38
#, no-wrap
msgid "DIAGNOSTICS"
msgstr ""

#. type: Plain text
#: apt.8:40
msgid "apt returns zero on normal operation, decimal 100 on error."
msgstr ""

#. type: SH
#: apt.8:40
#, no-wrap
msgid "BUGS"
msgstr ""

#. type: Plain text
#: apt.8:42
msgid "This manpage isn't even started."
msgstr ""

#. type: Plain text
#: apt.8:51
msgid ""
"See E<lt>http://bugs.debian.org/aptE<gt>.  If you wish to report a bug in "
"B<apt>, please see I</usr/share/doc/debian/bug-reporting.txt> or the "
"B<reportbug>(1)  command."
msgstr ""

#. type: SH
#: apt.8:51
#, no-wrap
msgid "AUTHOR"
msgstr ""

#. type: Plain text
#: apt.8:52
msgid "apt was written by the APT team E<lt>apt@packages.debian.orgE<gt>."
msgstr ""

#. type: <title></title>
#: guide.sgml:4
msgid "APT User's Guide"
msgstr ""

#. type: <author></author>
#: guide.sgml:6 offline.sgml:6
msgid "<name>Jason Gunthorpe </name><email>jgg@debian.org</email>"
msgstr ""

#. type: <version></version>
#: guide.sgml:7
msgid "$Id: guide.sgml,v 1.7 2003/04/26 23:26:13 doogie Exp $"
msgstr ""

#. type: <abstract></abstract>
#: guide.sgml:11
msgid ""
"This document provides an overview of how to use the the APT package "
"manager."
msgstr ""

#. type: <copyrightsummary></copyrightsummary>
#: guide.sgml:15
msgid "Copyright &copy; Jason Gunthorpe, 1998."
msgstr ""

#. type: <p></p>
#: guide.sgml:21 offline.sgml:22
msgid ""
"\"APT\" and this document are free software; you can redistribute them "
"and/or modify them under the terms of the GNU General Public License as "
"published by the Free Software Foundation; either version 2 of the License, "
"or (at your option) any later version."
msgstr ""

#. type: <p></p>
#: guide.sgml:24 offline.sgml:25
msgid ""
"For more details, on Debian systems, see the file "
"/usr/share/common-licenses/GPL for the full license."
msgstr ""

#. type: <heading></heading>
#: guide.sgml:32
msgid "General"
msgstr ""

#. type: <p></p>
#: guide.sgml:38
msgid ""
"The APT package currently contains two sections, the APT "
"<prgn>dselect</prgn> method and the <prgn>apt-get</prgn> command line user "
"interface. Both provide a way to install and remove packages as well as "
"download new packages from the Internet."
msgstr ""

#. type: <heading></heading>
#: guide.sgml:39
msgid "Anatomy of the Package System"
msgstr ""

#. type: <p></p>
#: guide.sgml:44
msgid ""
"The Debian packaging system has a large amount of information associated "
"with each package to help assure that it integrates cleanly and easily into "
"the system. The most prominent of its features is the dependency system."
msgstr ""

#. type: <p></p>
#: guide.sgml:52
msgid ""
"The dependency system allows individual programs to make use of shared "
"elements in the system such as libraries. It simplifies placing infrequently "
"used portions of a program in separate packages to reduce the number of "
"things the average user is required to install. Also, it allows for choices "
"in mail transport agents, X servers and so on."
msgstr ""

#. type: <p></p>
#: guide.sgml:57
msgid ""
"The first step to understanding the dependency system is to grasp the "
"concept of a simple dependency. The meaning of a simple dependency is that a "
"package requires another package to be installed at the same time to work "
"properly."
msgstr ""

#. type: <p></p>
#: guide.sgml:63
msgid ""
"For instance, mailcrypt is an emacs extension that aids in encrypting email "
"with GPG. Without GPGP installed mailcrypt is useless, so mailcrypt has a "
"simple dependency on GPG. Also, because it is an emacs extension it has a "
"simple dependency on emacs, without emacs it is completely useless."
msgstr ""

#. type: <p></p>
#: guide.sgml:73
msgid ""
"The other important dependency to understand is a conflicting dependency. It "
"means that a package, when installed with another package, will not work and "
"may possibly be extremely harmful to the system. As an example consider a "
"mail transport agent such as sendmail, exim or qmail. It is not possible to "
"have two mail transport agents installed because both need to listen to the "
"network to receive mail. Attempting to install two will seriously damage the "
"system so all mail transport agents have a conflicting dependency with all "
"other mail transport agents."
msgstr ""

#. type: <p></p>
#: guide.sgml:83
msgid ""
"As an added complication there is the possibility for a package to pretend "
"to be another package. Consider that exim and sendmail for many intents are "
"identical, they both deliver mail and understand a common interface. Hence, "
"the package system has a way for them to declare that they are both "
"mail-transport-agents. So, exim and sendmail both declare that they provide "
"a mail-transport-agent and other packages that need a mail transport agent "
"depend on mail-transport-agent. This can add a great deal of confusion when "
"trying to manually fix packages."
msgstr ""

#. type: <p></p>
#: guide.sgml:88
msgid ""
"At any given time a single dependency may be met by packages that are "
"already installed or it may not be. APT attempts to help resolve dependency "
"issues by providing a number of automatic algorithms that help in selecting "
"packages for installation."
msgstr ""

#. type: <heading></heading>
#: guide.sgml:96
msgid "apt-get"
msgstr ""

#. type: <p></p>
#: guide.sgml:102
msgid ""
"<prgn>apt-get</prgn> provides a simple way to install packages from the "
"command line. Unlike <prgn>dpkg</prgn>, <prgn>apt-get</prgn> does not "
"understand .deb files, it works with the package's proper name and can only "
"install .deb archives from a <em>Source</em>."
msgstr ""

#. type: <p></p>
#: guide.sgml:109
msgid ""
"The first <footnote><p>If you are using an http proxy server you must set "
"the http_proxy environment variable first, see "
"sources.list(5)</p></footnote> thing that should be done before using "
"<prgn>apt-get</prgn> is to fetch the package lists from the <em>Sources</em> "
"so that it knows what packages are available. This is done with <tt>apt-get "
"update</tt>. For instance,"
msgstr ""

#. type: <example></example>
#: guide.sgml:116
#, no-wrap
msgid ""
"# apt-get update\n"
"Get http://ftp.de.debian.org/debian-non-US/ stable/binary-i386/ Packages\n"
"Get http://llug.sep.bnl.gov/debian/ testing/contrib Packages\n"
"Reading Package Lists... Done\n"
"Building Dependency Tree... Done"
msgstr ""

#. type: <p><taglist>
#: guide.sgml:120
msgid "Once updated there are several commands that can be used:"
msgstr ""

#. type: <tag></tag>
#: guide.sgml:121
msgid "upgrade"
msgstr ""

#. type: <p></p>
#: guide.sgml:131
msgid ""
"Upgrade will attempt to gently upgrade the whole system. Upgrade will never "
"install a new package or remove an existing package, nor will it ever "
"upgrade a package that might cause some other package to break. This can be "
"used daily to relatively safely upgrade the system. Upgrade will list all of "
"the packages that it could not upgrade, this usually means that they depend "
"on new packages or conflict with some other package. <prgn>dselect</prgn> or "
"<tt>apt-get install</tt> can be used to force these packages to install."
msgstr ""

#. type: <tag></tag>
#: guide.sgml:131
msgid "install"
msgstr ""

#. type: <p></p>
#: guide.sgml:140
msgid ""
"Install is used to install packages by name. The package is automatically "
"fetched and installed. This can be useful if you already know the name of "
"the package to install and do not want to go into a GUI to select it. Any "
"number of packages may be passed to install, they will all be "
"fetched. Install automatically attempts to resolve dependency problems with "
"the listed packages and will print a summary and ask for confirmation if "
"anything other than its arguments are changed."
msgstr ""

#. type: <tag></tag>
#: guide.sgml:140
msgid "dist-upgrade"
msgstr ""

#. type: <p></p>
#: guide.sgml:149
msgid ""
"Dist-upgrade is a complete upgrader designed to simplify upgrading between "
"releases of Debian. It uses a sophisticated algorithm to determine the best "
"set of packages to install, upgrade and remove to get as much of the system "
"to the newest release. In some situations it may be desired to use "
"dist-upgrade rather than spend the time manually resolving dependencies in "
"<prgn>dselect</prgn>. Once dist-upgrade has completed then "
"<prgn>dselect</prgn> can be used to install any packages that may have been "
"left out."
msgstr ""

#. type: <p></p>
#: guide.sgml:152
msgid ""
"It is important to closely look at what dist-upgrade is going to do, its "
"decisions may sometimes be quite surprising."
msgstr ""

#. type: <p></p>
#: guide.sgml:163
msgid ""
"<prgn>apt-get</prgn> has several command line options that are detailed in "
"its man page, <manref section=\"8\" name=\"apt-get\">. The most useful "
"option is <tt>-d</tt> which does not install the fetched files. If the "
"system has to download a large number of package it would be undesired to "
"start installing them in case something goes wrong. When <tt>-d</tt> is used "
"the downloaded archives can be installed by simply running the command that "
"caused them to be downloaded again without <tt>-d</tt>."
msgstr ""

#. type: <heading></heading>
#: guide.sgml:168
msgid "DSelect"
msgstr ""

#. type: <p></p>
#: guide.sgml:173
msgid ""
"The APT <prgn>dselect</prgn> method provides the complete APT system with "
"the <prgn>dselect</prgn> package selection GUI. <prgn>dselect</prgn> is used "
"to select the packages to be installed or removed and APT actually installs "
"them."
msgstr ""

#. type: <p></p>
#: guide.sgml:184
msgid ""
"To enable the APT method you need to select [A]ccess in <prgn>dselect</prgn> "
"and then choose the APT method. You will be prompted for a set of "
"<em>Sources</em> which are places to fetch archives from. These can be "
"remote Internet sites, local Debian mirrors or CD-ROMs. Each source can "
"provide a fragment of the total Debian archive, APT will automatically "
"combine them to form a complete set of packages. If you have a CD-ROM then "
"it is a good idea to specify it first and then specify a mirror so that you "
"have access to the latest bug fixes. APT will automatically use packages on "
"your CD-ROM before downloading from the Internet."
msgstr ""

#. type: <example></example>
#: guide.sgml:198
#, no-wrap
msgid ""
"   Set up a list of distribution source locations\n"
"\t \n"
" Please give the base URL of the debian distribution.\n"
" The access schemes I know about are: http file\n"
"\t   \n"
" For example:\n"
"      file:/mnt/debian,\n"
"      ftp://ftp.debian.org/debian,\n"
"      http://ftp.de.debian.org/debian,\n"
"      \n"
"      \n"
" URL [http://llug.sep.bnl.gov/debian]:"
msgstr ""

#. type: <p></p>
#: guide.sgml:205
msgid ""
"The <em>Sources</em> setup starts by asking for the base of the Debian "
"archive, defaulting to a HTTP mirror. Next it asks for the distribution to "
"get."
msgstr ""

#. type: <example></example>
#: guide.sgml:212
#, no-wrap
msgid ""
" Please give the distribution tag to get or a path to the\n"
" package file ending in a /. The distribution\n"
" tags are typically something like: stable unstable testing non-US\n"
"   \n"
" Distribution [stable]:"
msgstr ""

#. type: <p></p>
#: guide.sgml:222
msgid ""
"The distribution refers to the Debian version in the archive, "
"<em>stable</em> refers to the latest released version and <em>unstable</em> "
"refers to the developmental version. <em>non-US</em> is only available on "
"some mirrors and refers to packages that contain encryption technology or "
"other things that cannot be exported from the United States. Importing these "
"packages into the US is legal however."
msgstr ""

#. type: <example></example>
#: guide.sgml:228
#, no-wrap
msgid ""
" Please give the components to get\n"
" The components are typically something like: main contrib non-free\n"
"  \n"
" Components [main contrib non-free]:"
msgstr ""

#. type: <p></p>
#: guide.sgml:236
msgid ""
"The components list refers to the list of sub distributions to fetch. The "
"distribution is split up based on software licenses, main being DFSG free "
"packages while contrib and non-free contain things that have various "
"restrictions placed on their use and distribution."
msgstr ""

#. type: <p></p>
#: guide.sgml:240
msgid ""
"Any number of sources can be added, the setup script will continue to prompt "
"until you have specified all that you want."
msgstr ""

#. type: <p></p>
#: guide.sgml:247
msgid ""
"Before starting to use <prgn>dselect</prgn> it is necessary to update the "
"available list by selecting [U]pdate from the menu. This is a superset of "
"<tt>apt-get update</tt> that makes the fetched information available to "
"<prgn>dselect</prgn>. [U]pdate must be performed even if <tt>apt-get "
"update</tt> has been run before."
msgstr ""

#. type: <p></p>
#: guide.sgml:253
msgid ""
"You can then go on and make your selections using [S]elect and then perform "
"the installation using [I]nstall. When using the APT method the [C]onfig and "
"[R]emove commands have no meaning, the [I]nstall command performs both of "
"them together."
msgstr ""

#. type: <p></p>
#: guide.sgml:258
msgid ""
"By default APT will automatically remove the package (.deb) files once they "
"have been successfully installed. To change this behavior place "
"<tt>Dselect::clean \"prompt\";</tt> in /etc/apt/apt.conf."
msgstr ""

#. type: <heading></heading>
#: guide.sgml:264
msgid "The Interface"
msgstr ""

#. type: <p></p>
#: guide.sgml:278
msgid ""
"Both that APT <prgn>dselect</prgn> method and <prgn>apt-get</prgn> share the "
"same interface. It is a simple system that generally tells you what it will "
"do and then goes and does it. <footnote><p>The <prgn>dselect</prgn> method "
"actually is a set of wrapper scripts to <prgn>apt-get</prgn>. The method "
"actually provides more functionality than is present in <prgn>apt-get</prgn> "
"alone.</p></footnote> After printing out a summary of what will happen APT "
"then will print out some informative status messages so that you can "
"estimate how far along it is and how much is left to do."
msgstr ""

#. type: <heading></heading>
#: guide.sgml:280
msgid "Startup"
msgstr ""

#. type: <p></p>
#: guide.sgml:284
msgid ""
"Before all operations except update, APT performs a number of actions to "
"prepare its internal state. It also does some checks of the system's "
"state. At any time these operations can be performed by running <tt>apt-get "
"check</tt>."
msgstr ""

#. type: <example></example>
#: guide.sgml:289
#, no-wrap
msgid ""
"# apt-get check\n"
"Reading Package Lists... Done\n"
"Building Dependency Tree... Done"
msgstr ""

#. type: <p></p>
#: guide.sgml:297
msgid ""
"The first thing it does is read all the package files into memory. APT uses "
"a caching scheme so this operation will be faster the second time it is "
"run. If some of the package files are not found then they will be ignored "
"and a warning will be printed when apt-get exits."
msgstr ""

#. type: <p></p>
#: guide.sgml:303
msgid ""
"The final operation performs a detailed analysis of the system's "
"dependencies. It checks every dependency of every installed or unpacked "
"package and considers if it is OK. Should this find a problem then a report "
"will be printed out and <prgn>apt-get</prgn> will refuse to run."
msgstr ""

#. type: <example></example>
#: guide.sgml:320
#, no-wrap
msgid ""
"# apt-get check\n"
"Reading Package Lists... Done\n"
"Building Dependency Tree... Done\n"
"You might want to run apt-get -f install' to correct these.\n"
"Sorry, but the following packages have unmet dependencies:\n"
"  9fonts: Depends: xlib6g but it is not installed\n"
"  uucp: Depends: mailx but it is not installed\n"
"  blast: Depends: xlib6g (>= 3.3-5) but it is not installed\n"
"  adduser: Depends: perl-base but it is not installed\n"
"  aumix: Depends: libgpmg1 but it is not installed\n"
"  debiandoc-sgml: Depends: sgml-base but it is not installed\n"
"  bash-builtins: Depends: bash (>= 2.01) but 2.0-3 is installed\n"
"  cthugha: Depends: svgalibg1 but it is not installed\n"
"           Depends: xlib6g (>= 3.3-5) but it is not installed\n"
"  libreadlineg2: Conflicts:libreadline2 (<< 2.1-2.1)"
msgstr ""

#. type: <p></p>
#: guide.sgml:329
msgid ""
"In this example the system has many problems, including a serious problem "
"with libreadlineg2. For each package that has unmet dependencies a line is "
"printed out indicating the package with the problem and the dependencies "
"that are unmet. A short explanation of why the package has a dependency "
"problem is also included."
msgstr ""

#. type: <p></p>
#: guide.sgml:337
msgid ""
"There are two ways a system can get into a broken state like this. The first "
"is caused by <prgn>dpkg</prgn> missing some subtle relationships between "
"packages when performing upgrades. <footnote><p>APT however considers all "
"known dependencies and attempts to prevent broken "
"packages</p></footnote>. The second is if a package installation fails "
"during an operation. In this situation a package may have been unpacked "
"without its dependents being installed."
msgstr ""

#. type: <p></p>
#: guide.sgml:345
msgid ""
"The second situation is much less serious than the first because APT places "
"certain constraints on the order that packages are installed. In both cases "
"supplying the <tt>-f</tt> option to <prgn>apt-get</prgn> will cause APT to "
"deduce a possible solution to the problem and then continue on. The APT "
"<prgn>dselect</prgn> method always supplies the <tt>-f</tt> option to allow "
"for easy continuation of failed maintainer scripts."
msgstr ""

#. type: <p></p>
#: guide.sgml:351
msgid ""
"However, if the <tt>-f</tt> option is used to correct a seriously broken "
"system caused by the first case then it is possible that it will either fail "
"immediately or the installation sequence will fail. In either case it is "
"necessary to manually use dpkg (possibly with forcing options) to correct "
"the situation enough to allow APT to proceed."
msgstr ""

#. type: <heading></heading>
#: guide.sgml:356
msgid "The Status Report"
msgstr ""

#. type: <p></p>
#: guide.sgml:363
msgid ""
"Before proceeding <prgn>apt-get</prgn> will present a report on what will "
"happen. Generally the report reflects the type of operation being performed "
"but there are several common elements. In all cases the lists reflect the "
"final state of things, taking into account the <tt>-f</tt> option and any "
"other relevant activities to the command being executed."
msgstr ""

#. type: <heading></heading>
#: guide.sgml:364
msgid "The Extra Package list"
msgstr ""

#. type: <example></example>
#: guide.sgml:372
#, no-wrap
msgid ""
"The following extra packages will be installed:\n"
"  libdbd-mysql-perl xlib6 zlib1 xzx libreadline2 libdbd-msql-perl\n"
"  mailpgp xdpkg fileutils pinepgp zlib1g xlib6g perl-base\n"
"  bin86 libgdbm1 libgdbmg1 quake-lib gmp2 bcc xbuffy\n"
"  squake pgp-i python-base debmake ldso perl libreadlineg2\n"
"  ssh"
msgstr ""

#. type: <p></p>
#: guide.sgml:379
msgid ""
"The Extra Package list shows all of the packages that will be installed or "
"upgraded in excess of the ones mentioned on the command line. It is only "
"generated for an <tt>install</tt> command. The listed packages are often the "
"result of an Auto Install."
msgstr ""

#. type: <heading></heading>
#: guide.sgml:382
msgid "The Packages to Remove"
msgstr ""

#. type: <example></example>
#: guide.sgml:389
#, no-wrap
msgid ""
"The following packages will be REMOVED:\n"
"  xlib6-dev xpat2 tk40-dev xkeycaps xbattle xonix\n"
"  xdaliclock tk40 tk41 xforms0.86 ghostview xloadimage xcolorsel\n"
"  xadmin xboard perl-debug tkined xtetris libreadline2-dev perl-suid\n"
"  nas xpilot xfig"
msgstr ""

#. type: <p></p>
#: guide.sgml:399
msgid ""
"The Packages to Remove list shows all of the packages that will be removed "
"from the system. It can be shown for any of the operations and should be "
"given a careful inspection to ensure nothing important is to be taken "
"off. The <tt>-f</tt> option is especially good at generating packages to "
"remove so extreme care should be used in that case. The list may contain "
"packages that are going to be removed because they are only partially "
"installed, possibly due to an aborted installation."
msgstr ""

#. type: <heading></heading>
#: guide.sgml:402
msgid "The New Packages list"
msgstr ""

#. type: <example></example>
#: guide.sgml:406
#, no-wrap
msgid ""
"The following NEW packages will installed:\n"
"  zlib1g xlib6g perl-base libgdbmg1 quake-lib gmp2 pgp-i python-base"
msgstr ""

#. type: <p></p>
#: guide.sgml:411
msgid ""
"The New Packages list is simply a reminder of what will happen. The packages "
"listed are not presently installed in the system but will be when APT is "
"done."
msgstr ""

#. type: <heading></heading>
#: guide.sgml:414
msgid "The Kept Back list"
msgstr ""

#. type: <example></example>
#: guide.sgml:419
#, no-wrap
msgid ""
"The following packages have been kept back\n"
"  compface man-db tetex-base msql libpaper svgalib1\n"
"  gs snmp arena lynx xpat2 groff xscreensaver"
msgstr ""

#. type: <p></p>
#: guide.sgml:428
msgid ""
"Whenever the whole system is being upgraded there is the possibility that "
"new versions of packages cannot be installed because they require new things "
"or conflict with already installed things. In this case the package will "
"appear in the Kept Back list. The best way to convince packages listed there "
"to install is with <tt>apt-get install</tt> or by using <prgn>dselect</prgn> "
"to resolve their problems."
msgstr ""

#. type: <heading></heading>
#: guide.sgml:431
msgid "Held Packages warning"
msgstr ""

#. type: <example></example>
#: guide.sgml:435
#, no-wrap
msgid ""
"The following held packages will be changed:\n"
"  cvs"
msgstr ""

#. type: <p></p>
#: guide.sgml:441
msgid ""
"Sometimes you can ask APT to install a package that is on hold, in such a "
"case it prints out a warning that the held package is going to be "
"changed. This should only happen during dist-upgrade or install."
msgstr ""

#. type: <heading></heading>
#: guide.sgml:444
msgid "Final summary"
msgstr ""

#. type: <p></p>
#: guide.sgml:447
msgid "Finally, APT will print out a summary of all the changes that will occur."
msgstr ""

#. type: <example></example>
#: guide.sgml:452
#, no-wrap
msgid ""
"206 packages upgraded, 8 newly installed, 23 to remove and 51 not "
"upgraded.\n"
"12 packages not fully installed or removed.\n"
"Need to get 65.7M/66.7M of archives. After unpacking 26.5M will be used."
msgstr ""

#. type: <p></p>
#: guide.sgml:470
msgid ""
"The first line of the summary simply is a reduced version of all of the "
"lists and includes the number of upgrades - that is packages already "
"installed that have new versions available. The second line indicates the "
"number of poorly configured packages, possibly the result of an aborted "
"installation. The final line shows the space requirements that the "
"installation needs. The first pair of numbers refer to the size of the "
"archive files. The first number indicates the number of bytes that must be "
"fetched from remote locations and the second indicates the total size of all "
"the archives required. The next number indicates the size difference between "
"the presently installed packages and the newly installed packages. It is "
"roughly equivalent to the space required in /usr after everything is "
"done. If a large number of packages are being removed then the value may "
"indicate the amount of space that will be freed."
msgstr ""

#. type: <p></p>
#: guide.sgml:473
msgid ""
"Some other reports can be generated by using the -u option to show packages "
"to upgrade, they are similar to the previous examples."
msgstr ""

#. type: <heading></heading>
#: guide.sgml:477
msgid "The Status Display"
msgstr ""

#. type: <p></p>
#: guide.sgml:481
msgid ""
"During the download of archives and package files APT prints out a series of "
"status messages."
msgstr ""

#. type: <example></example>
#: guide.sgml:490
#, no-wrap
msgid ""
"# apt-get update\n"
"Get:1 http://ftp.de.debian.org/debian-non-US/ stable/non-US/ Packages\n"
"Get:2 http://llug.sep.bnl.gov/debian/ testing/contrib Packages\n"
"Hit http://llug.sep.bnl.gov/debian/ testing/main Packages\n"
"Get:4 http://ftp.de.debian.org/debian-non-US/ unstable/binary-i386/ "
"Packages\n"
"Get:5 http://llug.sep.bnl.gov/debian/ testing/non-free Packages\n"
"11% [5 testing/non-free `Waiting for file' 0/32.1k 0%] 2203b/s 1m52s"
msgstr ""

#. type: <p></p>
#: guide.sgml:500
msgid ""
"The lines starting with <em>Get</em> are printed out when APT begins to "
"fetch a file while the last line indicates the progress of the download. The "
"first percent value on the progress line indicates the total percent done of "
"all files. Unfortunately since the size of the Package files is unknown "
"<tt>apt-get update</tt> estimates the percent done which causes some "
"inaccuracies."
msgstr ""

#. type: <p></p>
#: guide.sgml:509
msgid ""
"The next section of the status line is repeated once for each download "
"thread and indicates the operation being performed and some useful "
"information about what is happening. Sometimes this section will simply read "
"<em>Forking</em> which means the OS is loading the download module. The "
"first word after the [ is the fetch number as shown on the history "
"lines. The next word is the short form name of the object being "
"downloaded. For archives it will contain the name of the package that is "
"being fetched."
msgstr ""

#. type: <p></p>
#: guide.sgml:524
msgid ""
"Inside of the single quote is an informative string indicating the progress "
"of the negotiation phase of the download. Typically it progresses from "
"<em>Connecting</em> to <em>Waiting for file</em> to <em>Downloading</em> or "
"<em>Resuming</em>. The final value is the number of bytes downloaded from "
"the remote site. Once the download begins this is represented as "
"<tt>102/10.2k</tt> indicating that 102 bytes have been fetched and 10.2 "
"kilobytes is expected. The total size is always shown in 4 figure notation "
"to preserve space. After the size display is a percent meter for the file "
"itself. The second last element is the instantaneous average speed. This "
"values is updated every 5 seconds and reflects the rate of data transfer for "
"that period. Finally is shown the estimated transfer time. This is updated "
"regularly and reflects the time to complete everything at the shown transfer "
"rate."
msgstr ""

#. type: <p></p>
#: guide.sgml:530
msgid ""
"The status display updates every half second to provide a constant feedback "
"on the download progress while the Get lines scroll back whenever a new file "
"is started. Since the status display is constantly updated it is unsuitable "
"for logging to a file, use the <tt>-q</tt> option to remove the status "
"display."
msgstr ""

#. type: <heading></heading>
#: guide.sgml:535
msgid "Dpkg"
msgstr ""

#. type: <p></p>
#: guide.sgml:542
msgid ""
"APT uses <prgn>dpkg</prgn> for installing the archives and will switch over "
"to the <prgn>dpkg</prgn> interface once downloading is "
"completed. <prgn>dpkg</prgn> will also ask a number of questions as it "
"processes the packages and the packages themselves may also ask several "
"questions. Before each question there is usually a description of what it is "
"asking and the questions are too varied to discuss completely here."
msgstr ""

#. type: <title></title>
#: offline.sgml:4
msgid "Using APT Offline"
msgstr ""

#. type: <version></version>
#: offline.sgml:7
msgid "$Id: offline.sgml,v 1.8 2003/02/12 15:06:41 doogie Exp $"
msgstr ""

#. type: <abstract></abstract>
#: offline.sgml:12
msgid ""
"This document describes how to use APT in a non-networked environment, "
"specifically a 'sneaker-net' approach for performing upgrades."
msgstr ""

#. type: <copyrightsummary></copyrightsummary>
#: offline.sgml:16
msgid "Copyright &copy; Jason Gunthorpe, 1999."
msgstr ""

#. type: <heading></heading>
#: offline.sgml:32
msgid "Introduction"
msgstr ""

#. type: <heading></heading>
#: offline.sgml:34 offline.sgml:65 offline.sgml:180
msgid "Overview"
msgstr ""

#. type: <p></p>
#: offline.sgml:40
msgid ""
"Normally APT requires direct access to a Debian archive, either from a local "
"media or through a network. Another common complaint is that a Debian "
"machine is on a slow link, such as a modem and another machine has a very "
"fast connection but they are physically distant."
msgstr ""

#. type: <p></p>
#: offline.sgml:51
msgid ""
"The solution to this is to use large removable media such as a Zip disc or a "
"SuperDisk disc. These discs are not large enough to store the entire Debian "
"archive but can easily fit a subset large enough for most users. The idea is "
"to use APT to generate a list of packages that are required and then fetch "
"them onto the disc using another machine with good connectivity. It is even "
"possible to use another Debian machine with APT or to use a completely "
"different OS and a download tool like wget. Let <em>remote host</em> mean "
"the machine downloading the packages, and <em>target host</em> the one with "
"bad or no connection."
msgstr ""

#. type: <p></p>
#: offline.sgml:57
msgid ""
"This is achieved by creatively manipulating the APT configuration file. The "
"essential premise to tell APT to look on a disc for it's archive files. Note "
"that the disc should be formated with a filesystem that can handle long file "
"names such as ext2, fat32 or vfat."
msgstr ""

#. type: <heading></heading>
#: offline.sgml:63
msgid "Using APT on both machines"
msgstr ""

#. type: <p><example>
#: offline.sgml:71
msgid ""
"APT being available on both machines gives the simplest configuration. The "
"basic idea is to place a copy of the status file on the disc and use the "
"remote machine to fetch the latest package files and decide which packages "
"to download. The disk directory structure should look like:"
msgstr ""

#. type: <example></example>
#: offline.sgml:80
#, no-wrap
msgid ""
"  /disc/\n"
"    archives/\n"
"       partial/\n"
"    lists/\n"
"       partial/\n"
"    status\n"
"    sources.list\n"
"    apt.conf"
msgstr ""

#. type: <heading></heading>
#: offline.sgml:88
msgid "The configuration file"
msgstr ""

#. type: <p></p>
#: offline.sgml:96
msgid ""
"The configuration file should tell APT to store its files on the disc and to "
"use the configuration files on the disc as well. The sources.list should "
"contain the proper sites that you wish to use from the remote machine, and "
"the status file should be a copy of <em>/var/lib/dpkg/status</em> from the "
"<em>target host</em>. Please note, if you are using a local archive you must "
"use copy URIs, the syntax is identical to file URIs."
msgstr ""

#. type: <p><example>
#: offline.sgml:100
msgid ""
"<em>apt.conf</em> must contain the necessary information to make APT use the "
"disc:"
msgstr ""

#. type: <example></example>
#: offline.sgml:124
#, no-wrap
msgid ""
" APT\n"
" {\n"
"   /* This is not necessary if the two machines are the same arch, it "
"tells\n"
"      the remote APT what architecture the target machine is */\n"
"   Architecture \"i386\";\n"
"   \n"
"   Get::Download-Only \"true\";\n"
" };\n"
" \n"
" Dir\n"
" {\n"
"   /* Use the disc for state information and redirect the status file from\n"
"      the /var/lib/dpkg default */\n"
"   State \"/disc/\";\n"
"   State::status \"status\";\n"
"\n"
"   // Binary caches will be stored locally\n"
"   Cache::archives \"/disc/archives/\";\n"
"   Cache \"/tmp/\";\n"
"   \n"
"   // Location of the source list.\n"
"   Etc \"/disc/\";\n"
" };"
msgstr ""

#. type: </example></p>
#: offline.sgml:129
msgid ""
"More details can be seen by examining the apt.conf man page and the sample "
"configuration file in <em>/usr/share/doc/apt/examples/apt.conf</em>."
msgstr ""

#. type: <p><example>
#: offline.sgml:136
msgid ""
"On the target machine the first thing to do is mount the disc and copy "
"<em>/var/lib/dpkg/status</em> to it. You will also need to create the "
"directories outlined in the Overview, <em>archives/partial/</em> and "
"<em>lists/partial/</em>. Then take the disc to the remote machine and "
"configure the sources.list. On the remote machine execute the following:"
msgstr ""

#. type: <example></example>
#: offline.sgml:142
#, no-wrap
msgid ""
" # export APT_CONFIG=\"/disc/apt.conf\"\n"
" # apt-get update\n"
" [ APT fetches the package files ]\n"
" # apt-get dist-upgrade\n"
" [ APT fetches all the packages needed to upgrade the target machine ]"
msgstr ""

#. type: </example></p>
#: offline.sgml:149
msgid ""
"The dist-upgrade command can be replaced with any other standard APT "
"commands, particularly dselect-upgrade. You can even use an APT front end "
"such as <em>dselect</em>. However this presents a problem in communicating "
"your selections back to the local computer."
msgstr ""

#. type: <p><example>
#: offline.sgml:153
msgid ""
"Now the disc contains all of the index files and archives needed to upgrade "
"the target machine. Take the disc back and run:"
msgstr ""

#. type: <example></example>
#: offline.sgml:159
#, no-wrap
msgid ""
"  # export APT_CONFIG=\"/disc/apt.conf\"\n"
"  # apt-get check\n"
"  [ APT generates a local copy of the cache files ]\n"
"  # apt-get --no-d -o dir::state::status=/var/lib/dpkg/status dist-upgrade\n"
"  [ Or any other APT command ]"
msgstr ""

#. type: <p></p>
#: offline.sgml:165
msgid ""
"It is necessary for proper function to re-specify the status file to be the "
"local one. This is very important!"
msgstr ""

#. type: <p></p>
#: offline.sgml:172
msgid ""
"If you are using dselect you can do the very risky operation of copying "
"disc/status to /var/lib/dpkg/status so that any selections you made on the "
"remote machine are updated. I highly recommend that people only make "
"selections on the local machine - but this may not always be possible. DO "
"NOT copy the status file if dpkg or APT have been run in the mean time!!"
msgstr ""

#. type: <heading></heading>
#: offline.sgml:178
msgid "Using APT and wget"
msgstr ""

#. type: <p></p>
#: offline.sgml:185
msgid ""
"<em>wget</em> is a popular and portable download tool that can run on nearly "
"any machine. Unlike the method above this requires that the Debian machine "
"already has a list of available packages."
msgstr ""

#. type: <p></p>
#: offline.sgml:190
msgid ""
"The basic idea is to create a disc that has only the archive files "
"downloaded from the remote site. This is done by using the --print-uris "
"option to apt-get and then preparing a wget script to actually fetch the "
"packages."
msgstr ""

#. type: <heading></heading>
#: offline.sgml:196
msgid "Operation"
msgstr ""

#. type: <p><example>
#: offline.sgml:200
msgid ""
"Unlike the previous technique no special configuration files are "
"required. We merely use the standard APT commands to generate the file list."
msgstr ""

#. type: <example></example>
#: offline.sgml:205
#, no-wrap
msgid ""
" # apt-get dist-upgrade \n"
" [ Press no when prompted, make sure you are happy with the actions ]\n"
" # apt-get -qq --print-uris dist-upgrade > uris\n"
" # awk '{print \"wget -O \" $2 \" \" $1}' < uris > /disc/wget-script"
msgstr ""

#. type: </example></p>
#: offline.sgml:210
msgid ""
"Any command other than dist-upgrade could be used here, including "
"dselect-upgrade."
msgstr ""

#. type: <p></p>
#: offline.sgml:216
msgid ""
"The /disc/wget-script file will now contain a list of wget commands to "
"execute in order to fetch the necessary archives. This script should be run "
"with the current directory as the disc's mount point so as to save the "
"output on the disc."
msgstr ""

#. type: <p><example>
#: offline.sgml:219
msgid "The remote machine would do something like"
msgstr ""

#. type: <example></example>
#: offline.sgml:223
#, no-wrap
msgid ""
"  # cd /disc\n"
"  # sh -x ./wget-script\n"
"  [ wait.. ]"
msgstr ""

#. type: </example><example>
#: offline.sgml:228
msgid ""
"Once the archives are downloaded and the disc returned to the Debian machine "
"installation can proceed using,"
msgstr ""

#. type: <example></example>
#: offline.sgml:230
#, no-wrap
msgid "  # apt-get -o dir::cache::archives=\"/disc/\" dist-upgrade"
msgstr ""

#. type: </example></p>
#: offline.sgml:234
msgid "Which will use the already fetched archives on the disc."
msgstr ""<|MERGE_RESOLUTION|>--- conflicted
+++ resolved
@@ -6,9 +6,9 @@
 #, fuzzy
 msgid ""
 msgstr ""
-"Project-Id-Version: apt-doc 0.9.9ubuntu1\n"
+"Project-Id-Version: apt-doc 0.9.8.1\n"
 "Report-Msgid-Bugs-To: APT Development Team <deity@lists.debian.org>\n"
-"POT-Creation-Date: 2013-07-02 17:09+0300\n"
+"POT-Creation-Date: 2013-06-13 13:46+0300\n"
 "PO-Revision-Date: YEAR-MO-DA HO:MI+ZONE\n"
 "Last-Translator: FULL NAME <EMAIL@ADDRESS>\n"
 "Language-Team: LANGUAGE <LL@li.org>\n"
@@ -1110,7 +1110,7 @@
 msgstr ""
 
 #. type: Content of: <refentry><refsect1><title>
-#: apt-get.8.xml:528 apt-cache.8.xml:350 apt-key.8.xml:195 apt-mark.8.xml:131 apt-secure.8.xml:191 apt-cdrom.8.xml:152 apt-config.8.xml:109 apt.conf.5.xml:1173 apt_preferences.5.xml:705 sources.list.5.xml:252 apt-extracttemplates.1.xml:70 apt-sortpkgs.1.xml:63 apt-ftparchive.1.xml:607
+#: apt-get.8.xml:528 apt-cache.8.xml:350 apt-key.8.xml:195 apt-mark.8.xml:131 apt-secure.8.xml:191 apt-cdrom.8.xml:144 apt-config.8.xml:109 apt.conf.5.xml:1173 apt_preferences.5.xml:705 sources.list.5.xml:252 apt-extracttemplates.1.xml:70 apt-sortpkgs.1.xml:63 apt-ftparchive.1.xml:607
 msgid "See Also"
 msgstr ""
 
@@ -1123,7 +1123,7 @@
 msgstr ""
 
 #. type: Content of: <refentry><refsect1><title>
-#: apt-get.8.xml:534 apt-cache.8.xml:355 apt-mark.8.xml:135 apt-cdrom.8.xml:157 apt-config.8.xml:114 apt-extracttemplates.1.xml:74 apt-sortpkgs.1.xml:67 apt-ftparchive.1.xml:611
+#: apt-get.8.xml:534 apt-cache.8.xml:355 apt-mark.8.xml:135 apt-cdrom.8.xml:149 apt-config.8.xml:114 apt-extracttemplates.1.xml:74 apt-sortpkgs.1.xml:67 apt-ftparchive.1.xml:611
 msgid "Diagnostics"
 msgstr ""
 
@@ -1620,13 +1620,8 @@
 "Update the local keyring with the archive keyring and remove from the local "
 "keyring the archive keys which are no longer valid.  The archive keyring is "
 "shipped in the <literal>archive-keyring</literal> package of your "
-<<<<<<< HEAD
-"distribution, e.g. the <literal>ubuntu-archive-keyring</literal> package in "
-"Ubuntu."
-=======
 "distribution, e.g. the &keyring-package; package in "
 "&keyring-distro;."
->>>>>>> 7014e148
 msgstr ""
 
 #. type: Content of: <refentry><refsect1><variablelist><varlistentry><listitem><para>
@@ -1675,38 +1670,22 @@
 
 #. type: Content of: <refentry><refsect1><variablelist><varlistentry><term>
 #: apt-key.8.xml:183
-<<<<<<< HEAD
-msgid "<filename>/usr/share/keyrings/ubuntu-archive-keyring.gpg</filename>"
-=======
 msgid "&keyring-filename;"
->>>>>>> 7014e148
 msgstr ""
 
 #. type: Content of: <refentry><refsect1><variablelist><varlistentry><listitem><para>
 #: apt-key.8.xml:184
-<<<<<<< HEAD
-msgid "Keyring of Ubuntu archive trusted keys."
-=======
 msgid "Keyring of &keyring-distro; archive trusted keys."
->>>>>>> 7014e148
 msgstr ""
 
 #. type: Content of: <refentry><refsect1><variablelist><varlistentry><term>
 #: apt-key.8.xml:187
-<<<<<<< HEAD
-msgid "<filename>/usr/share/keyrings/ubuntu-archive-removed-keys.gpg</filename>"
-=======
 msgid "&keyring-removed-filename;"
->>>>>>> 7014e148
 msgstr ""
 
 #. type: Content of: <refentry><refsect1><variablelist><varlistentry><listitem><para>
 #: apt-key.8.xml:188
-<<<<<<< HEAD
-msgid "Keyring of Ubuntu archive removed trusted keys."
-=======
 msgid "Keyring of &keyring-distro; archive removed trusted keys."
->>>>>>> 7014e148
 msgstr ""
 
 #. type: Content of: <refentry><refsect1><para>
@@ -2081,21 +2060,13 @@
 #. type: Content of: <refentry><refsect1><variablelist><varlistentry><listitem><para>
 #: apt-cdrom.8.xml:85
 msgid ""
-"Do not try to auto-detect the CD-ROM path. Usually combined with the "
-"<option>--cdrom</option> option.  Configuration Item: "
-"<literal>Acquire::cdrom::AutoDetect</literal>."
-msgstr ""
-
-#. type: Content of: <refentry><refsect1><variablelist><varlistentry><listitem><para>
-#: apt-cdrom.8.xml:93
-msgid ""
 "Mount point; specify the location to mount the CD-ROM. This mount point must "
 "be listed in <filename>/etc/fstab</filename> and properly configured.  "
 "Configuration Item: <literal>Acquire::cdrom::mount</literal>."
 msgstr ""
 
 #. type: Content of: <refentry><refsect1><variablelist><varlistentry><listitem><para>
-#: apt-cdrom.8.xml:102
+#: apt-cdrom.8.xml:94
 msgid ""
 "Rename a disc; change the label of a disc or override the disc's given "
 "label. This option will cause <command>apt-cdrom</command> to prompt for a "
@@ -2103,7 +2074,7 @@
 msgstr ""
 
 #. type: Content of: <refentry><refsect1><variablelist><varlistentry><listitem><para>
-#: apt-cdrom.8.xml:111
+#: apt-cdrom.8.xml:103
 msgid ""
 "No mounting; prevent <command>apt-cdrom</command> from mounting and "
 "unmounting the mount point.  Configuration Item: "
@@ -2111,7 +2082,7 @@
 msgstr ""
 
 #. type: Content of: <refentry><refsect1><variablelist><varlistentry><listitem><para>
-#: apt-cdrom.8.xml:119
+#: apt-cdrom.8.xml:111
 msgid ""
 "Fast Copy; Assume the package files are valid and do not check every "
 "package. This option should be used only if <command>apt-cdrom</command> has "
@@ -2120,7 +2091,7 @@
 msgstr ""
 
 #. type: Content of: <refentry><refsect1><variablelist><varlistentry><listitem><para>
-#: apt-cdrom.8.xml:129
+#: apt-cdrom.8.xml:121
 msgid ""
 "Thorough Package Scan; This option may be needed with some old Debian "
 "1.1/1.2 discs that have Package files in strange places. It takes much "
@@ -2128,7 +2099,7 @@
 msgstr ""
 
 #. type: Content of: <refentry><refsect1><variablelist><varlistentry><listitem><para>
-#: apt-cdrom.8.xml:140
+#: apt-cdrom.8.xml:132
 msgid ""
 "No Changes; Do not change the &sources-list; file and do not write index "
 "files. Everything is still checked however.  Configuration Item: "
@@ -2136,12 +2107,12 @@
 msgstr ""
 
 #. type: Content of: <refentry><refsect1><para>
-#: apt-cdrom.8.xml:153
+#: apt-cdrom.8.xml:145
 msgid "&apt-conf;, &apt-get;, &sources-list;"
 msgstr ""
 
 #. type: Content of: <refentry><refsect1><para>
-#: apt-cdrom.8.xml:158
+#: apt-cdrom.8.xml:150
 msgid ""
 "<command>apt-cdrom</command> returns zero on normal operation, decimal 100 "
 "on error."
