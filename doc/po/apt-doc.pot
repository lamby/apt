# SOME DESCRIPTIVE TITLE
# Copyright (C) YEAR Free Software Foundation, Inc.
# This file is distributed under the same license as the apt-doc package.
# FIRST AUTHOR <EMAIL@ADDRESS>, YEAR.
#
#, fuzzy
msgid ""
msgstr ""
<<<<<<< HEAD
"Project-Id-Version: apt-doc 1.0.4ubuntu1\n"
"Report-Msgid-Bugs-To: APT Development Team <deity@lists.debian.org>\n"
"POT-Creation-Date: 2014-06-11 14:52+0200\n"
=======
"Project-Id-Version: apt-doc 1.0.8\n"
"Report-Msgid-Bugs-To: APT Development Team <deity@lists.debian.org>\n"
"POT-Creation-Date: 2014-09-09 20:35+0200\n"
>>>>>>> 7d8a4da7
"PO-Revision-Date: YEAR-MO-DA HO:MI+ZONE\n"
"Last-Translator: FULL NAME <EMAIL@ADDRESS>\n"
"Language-Team: LANGUAGE <LL@li.org>\n"
"Language: \n"
"MIME-Version: 1.0\n"
"Content-Type: text/plain; charset=UTF-8\n"
"Content-Transfer-Encoding: 8bit\n"

#. type: Plain text
#: apt.ent:7
#, no-wrap
msgid ""
"<!ENTITY apt-author.team \"\n"
"   <author>\n"
"    <othername>APT team</othername>\n"
"    <contrib></contrib>\n"
"   </author>\n"
"\">\n"
msgstr ""

#. type: Plain text
#: apt.ent:13
#, no-wrap
msgid ""
"<!ENTITY apt-qapage \"\n"
"\t<para>\n"
"\t\t<ulink url='http://packages.qa.debian.org/a/apt.html'>QA Page</ulink>\n"
"\t</para>\n"
"\">\n"
msgstr ""

#. type: Plain text
#: apt.ent:24
#, no-wrap
msgid ""
"<!-- Boiler plate Bug reporting section -->\n"
"<!ENTITY manbugs \"\n"
" <refsect1><title>Bugs</title>\n"
"   <para><ulink url='http://bugs.debian.org/src:apt'>APT bug page</ulink>.\n"
"   If you wish to report a bug in APT, please see\n"
"   <filename>/usr/share/doc/debian/bug-reporting.txt</filename> or the\n"
"   &reportbug; command.\n"
"   </para>\n"
" </refsect1>\n"
"\">\n"
msgstr ""

#. type: Plain text
#: apt.ent:32
#, no-wrap
msgid ""
"<!-- Boiler plate Author section -->\n"
"<!ENTITY manauthor \"\n"
" <refsect1><title>Author</title>\n"
"   <para>APT was written by the APT team "
"<email>apt@packages.debian.org</email>.\n"
"   </para>\n"
" </refsect1>\n"
"\">\n"
msgstr ""

#. type: Plain text
#: apt.ent:42
#, no-wrap
msgid ""
"<!-- Should be used within the option section of the text to\n"
"     put in the blurb about -h, -v, -c and -o -->\n"
"<!ENTITY apt-commonoptions \"\n"
"     <varlistentry><term><option>-h</option></term>\n"
"     <term><option>--help</option></term>\n"
"     <listitem><para>Show a short usage summary.\n"
"     </para>\n"
"     </listitem>\n"
"     </varlistentry>\n"
msgstr ""

#. type: Plain text
#: apt.ent:50
#, no-wrap
msgid ""
"     <varlistentry>\n"
"      <term><option>-v</option></term>\n"
"      <term><option>--version</option></term>\n"
"      <listitem><para>Show the program version.\n"
"     </para>\n"
"     </listitem>\n"
"     </varlistentry>\n"
msgstr ""

#. type: Plain text
#: apt.ent:62
#, no-wrap
msgid ""
"     <varlistentry>\n"
"      <term><option>-c</option></term>\n"
"      <term><option>--config-file</option></term>\n"
"     <listitem><para>Configuration File; Specify a configuration file to "
"use. \n"
"     The program will read the default configuration file and then this \n"
"     configuration file. If configuration settings need to be set before "
"the\n"
"     default configuration files are parsed specify a file with the "
"<envar>APT_CONFIG</envar>\n"
"     environment variable. See &apt-conf; for syntax information.\n"
"     </para>\n"
"     </listitem>\n"
"     </varlistentry>\n"
msgstr ""

#. type: Plain text
#: apt.ent:74
#, no-wrap
msgid ""
"     <varlistentry>\n"
"      <term><option>-o</option></term>\n"
"      <term><option>--option</option></term>\n"
"     <listitem><para>Set a Configuration Option; This will set an "
"arbitrary\n"
"      configuration option. The syntax is <option>-o "
"Foo::Bar=bar</option>.\n"
"      <option>-o</option> and <option>--option</option> can be used "
"multiple\n"
"      times to set different options.\n"
"     </para>\n"
"     </listitem>\n"
"     </varlistentry>\n"
"\">\n"
msgstr ""

#. type: Plain text
#: apt.ent:85
#, no-wrap
msgid ""
"<!-- Should be used within the option section of the text to\n"
"     put in the blurb about -h, -v, -c and -o -->\n"
"<!ENTITY apt-cmdblurb \"\n"
"   <para>All command line options may be set using the configuration file, "
"the\n"
"   descriptions indicate the configuration option to set. For boolean\n"
"   options you can override the config file by using something like \n"
"   <option>-f-</option>,<option>--no-f</option>, <option>-f=no</option>\n"
"   or several other variations.\n"
"   </para>\n"
"\">\n"
msgstr ""

#. type: Plain text
#: apt.ent:91
#, no-wrap
msgid ""
"<!ENTITY file-aptconf \"\n"
"     <varlistentry><term><filename>/etc/apt/apt.conf</filename></term>\n"
"     <listitem><para>APT configuration file.\n"
"     Configuration Item: "
"<literal>Dir::Etc::Main</literal>.</para></listitem>\n"
"     </varlistentry>\n"
msgstr ""

#. type: Plain text
#: apt.ent:97
#, no-wrap
msgid ""
"     <varlistentry><term><filename>/etc/apt/apt.conf.d/</filename></term>\n"
"     <listitem><para>APT configuration file fragments.\n"
"     Configuration Item: "
"<literal>Dir::Etc::Parts</literal>.</para></listitem>\n"
"     </varlistentry>\n"
"\">\n"
msgstr ""

#. type: Plain text
#: apt.ent:103
#, no-wrap
msgid ""
"<!ENTITY file-cachearchives \"\n"
"     <varlistentry><term><filename>&cachedir;/archives/</filename></term>\n"
"     <listitem><para>Storage area for retrieved package files.\n"
"     Configuration Item: "
"<literal>Dir::Cache::Archives</literal>.</para></listitem>\n"
"     </varlistentry>\n"
msgstr ""

#. type: Plain text
#: apt.ent:109
#, no-wrap
msgid ""
"     "
"<varlistentry><term><filename>&cachedir;/archives/partial/</filename></term>\n"
"     <listitem><para>Storage area for package files in transit.\n"
"     Configuration Item: <literal>Dir::Cache::Archives</literal> "
"(<filename>partial</filename> will be implicitly "
"appended)</para></listitem>\n"
"     </varlistentry>\n"
"\">\n"
msgstr ""

#. type: Plain text
#: apt.ent:119
#, no-wrap
msgid ""
"<!ENTITY file-preferences \"\n"
"     <varlistentry><term><filename>/etc/apt/preferences</filename></term>\n"
"     <listitem><para>Version preferences file.\n"
"     This is where you would specify &quot;pinning&quot;,\n"
"     i.e. a preference to get certain packages\n"
"     from a separate source\n"
"     or from a different version of a distribution.\n"
"     Configuration Item: "
"<literal>Dir::Etc::Preferences</literal>.</para></listitem>\n"
"     </varlistentry>\n"
msgstr ""

#. type: Plain text
#: apt.ent:125
#, no-wrap
msgid ""
"     "
"<varlistentry><term><filename>/etc/apt/preferences.d/</filename></term>\n"
"     <listitem><para>File fragments for the version preferences.\n"
"     Configuration Item: "
"<literal>Dir::Etc::PreferencesParts</literal>.</para></listitem>\n"
"     </varlistentry>\n"
"\">\n"
msgstr ""

#. type: Plain text
#: apt.ent:131
#, no-wrap
msgid ""
"<!ENTITY file-sourceslist \"\n"
"     <varlistentry><term><filename>/etc/apt/sources.list</filename></term>\n"
"     <listitem><para>Locations to fetch packages from.\n"
"     Configuration Item: "
"<literal>Dir::Etc::SourceList</literal>.</para></listitem>\n"
"     </varlistentry>\n"
msgstr ""

#. type: Plain text
#: apt.ent:137
#, no-wrap
msgid ""
"     "
"<varlistentry><term><filename>/etc/apt/sources.list.d/</filename></term>\n"
"     <listitem><para>File fragments for locations to fetch packages from.\n"
"     Configuration Item: "
"<literal>Dir::Etc::SourceParts</literal>.</para></listitem>\n"
"     </varlistentry>\n"
"\">\n"
msgstr ""

#. type: Plain text
#: apt.ent:144
#, no-wrap
msgid ""
"<!ENTITY file-statelists \"\n"
"     <varlistentry><term><filename>&statedir;/lists/</filename></term>\n"
"     <listitem><para>Storage area for state information for each package "
"resource specified in\n"
"     &sources-list;\n"
"     Configuration Item: "
"<literal>Dir::State::Lists</literal>.</para></listitem>\n"
"     </varlistentry>\n"
msgstr ""

#. type: Plain text
#: apt.ent:150
#, no-wrap
msgid ""
"     "
"<varlistentry><term><filename>&statedir;/lists/partial/</filename></term>\n"
"     <listitem><para>Storage area for state information in transit.\n"
"     Configuration Item: <literal>Dir::State::Lists</literal> "
"(<filename>partial</filename> will be implicitly "
"appended)</para></listitem>\n"
"     </varlistentry>\n"
"\">\n"
msgstr ""

#. type: Plain text
#: apt.ent:156
#, no-wrap
msgid ""
"<!ENTITY file-trustedgpg \"\n"
"     <varlistentry><term><filename>/etc/apt/trusted.gpg</filename></term>\n"
"     <listitem><para>Keyring of local trusted keys, new keys will be added "
"here.\n"
"     Configuration Item: "
"<literal>Dir::Etc::Trusted</literal>.</para></listitem>\n"
"     </varlistentry>\n"
msgstr ""

#. type: Plain text
#: apt.ent:163
#, no-wrap
msgid ""
"     "
"<varlistentry><term><filename>/etc/apt/trusted.gpg.d/</filename></term>\n"
"     <listitem><para>File fragments for the trusted keys, additional "
"keyrings can\n"
"     be stored here (by other packages or the administrator).\n"
"     Configuration Item "
"<literal>Dir::Etc::TrustedParts</literal>.</para></listitem>\n"
"     </varlistentry>\n"
"\">\n"
msgstr ""

#. type: Plain text
#: apt.ent:171
#, no-wrap
msgid ""
"<!ENTITY file-extended_states \"\n"
"      "
"<varlistentry><term><filename>/var/lib/apt/extended_states</filename></term>\n"
"      <listitem><para>Status list of auto-installed packages.\n"
"      Configuration Item: <literal>Dir::State::extended_states</literal>.\n"
"      </para></listitem>\n"
"      </varlistentry>\n"
"\">\n"
msgstr ""

#. type: Plain text
#: apt.ent:175
#, no-wrap
msgid ""
"<!-- TRANSLATOR: This is the section header for the following paragraphs - "
"comparable\n"
"     to the other headers like NAME and DESCRIPTION and should therefore be "
"uppercase. -->\n"
"<!ENTITY translation-title \"TRANSLATION\">\n"
msgstr ""

#. type: Plain text
#: apt.ent:184
#, no-wrap
msgid ""
"<!-- TRANSLATOR: This is a placeholder. You should write here who has "
"contributed\n"
"     to the translation in the past, who is responsible now and maybe "
"further information\n"
"     specially related to your translation. -->\n"
"<!ENTITY translation-holder \"\n"
"     The english translation was done by John Doe "
"<email>john@doe.org</email> in 2009,\n"
"     2010 and Daniela Acme <email>daniela@acme.us</email> in 2010 together "
"with the\n"
"     Debian Dummy l10n Team "
"<email>debian-l10n-dummy@lists.debian.org</email>.\n"
"\">\n"
msgstr ""

#. type: Plain text
#: apt.ent:195
#, no-wrap
msgid ""
"<!-- TRANSLATOR: As a translation is allowed to have 20% of "
"untranslated/fuzzy strings\n"
"     in a shipped manpage newer/modified paragraphs will maybe appear in "
"english in\n"
"     the generated manpage. This sentence is therefore here to tell the "
"reader that this\n"
"     is not a mistake by the translator - obviously the target is that at "
"least for stable\n"
"     releases this sentence is not needed. :) -->\n"
"<!ENTITY translation-english \"\n"
"     Note that this translated document may contain untranslated parts.\n"
"     This is done on purpose, to avoid losing content when the\n"
"     translation is lagging behind the original content.\n"
"\">\n"
msgstr ""

#. type: Plain text
#: apt.ent:198
msgid ""
"<!-- TRANSLATOR: used as in -o=config_string "
"e.g. -o=Debug::pkgProblemResolver=1 --> <!ENTITY synopsis-config-string "
"\"config_string\">"
msgstr ""

#. type: Plain text
#: apt.ent:201
msgid ""
"<!-- TRANSLATOR: used as in -c=config_file e.g. -c=./apt.conf --> <!ENTITY "
"synopsis-config-file \"config_file\">"
msgstr ""

#. type: Plain text
#: apt.ent:204
msgid ""
"<!-- TRANSLATOR: used as in -t=target_release or pkg/target_release "
"e.g. -t=squeeze apt/experimental --> <!ENTITY synopsis-target-release "
"\"target_release\">"
msgstr ""

#. type: Plain text
#: apt.ent:207
msgid ""
"<!-- TRANSLATOR: used as in -a=architecture e.g. -a=armel --> <!ENTITY "
"synopsis-architecture \"architecture\">"
msgstr ""

#. type: Plain text
#: apt.ent:210
msgid ""
"<!-- TRANSLATOR: used as in apt-get install pkg e.g. apt-get install awesome "
"--> <!ENTITY synopsis-pkg \"pkg\">"
msgstr ""

#. type: Plain text
#: apt.ent:213
msgid ""
"<!-- TRANSLATOR: used as in pkg=pkg_version_number e.g. apt=0.8.15 --> "
"<!ENTITY synopsis-pkg-ver-number \"pkg_version_number\">"
msgstr ""

#. type: Plain text
#: apt.ent:216
msgid ""
"<!-- TRANSLATOR: used as in apt-cache pkgnames prefix e.g. apt-cache "
"pkgnames apt --> <!ENTITY synopsis-prefix \"prefix\">"
msgstr ""

#. type: Plain text
#: apt.ent:219
msgid ""
"<!-- TRANSLATOR: used as in apt-cache search regex e.g. apt-cache search "
"awesome --> <!ENTITY synopsis-regex \"regex\">"
msgstr ""

#. type: Plain text
#: apt.ent:222
msgid ""
"<!-- TRANSLATOR: used as in apt-cdrom -d=cdrom_mount_point e.g. apt-cdrom "
"-d=/media/cdrom --> <!ENTITY synopsis-cdrom-mount \"cdrom_mount_point\">"
msgstr ""

#. type: Plain text
#: apt.ent:225
msgid ""
"<!-- TRANSLATOR: used as in apt-extracttemplates -t=temporary_directory "
"e.g. apt-extracttemplates -t=/tmp --> <!ENTITY synopsis-tmp-directory "
"\"temporary_directory\">"
msgstr ""

#. type: Plain text
#: apt.ent:228
msgid ""
"<!-- TRANSLATOR: used as in apt-extracttemplates filename --> <!ENTITY "
"synopsis-filename \"filename\">"
msgstr ""

#. type: Plain text
#: apt.ent:231
msgid ""
"<!-- TRANSLATOR: used as parameter for apt-ftparchive e.g. apt-ftparchive "
"packages path override-file pathprefix --> <!ENTITY synopsis-path \"path\">"
msgstr ""

#. type: Plain text
#: apt.ent:234
msgid ""
"<!-- TRANSLATOR: used as parameter for apt-ftparchive e.g. apt-ftparchive "
"packages path override-file pathprefix --> <!ENTITY synopsis-override "
"\"override-file\">"
msgstr ""

#. type: Plain text
#: apt.ent:237
msgid ""
"<!-- TRANSLATOR: used as parameter for apt-ftparchive e.g. apt-ftparchive "
"packages path override-file pathprefix --> <!ENTITY synopsis-pathprefix "
"\"pathprefix\">"
msgstr ""

#. type: Plain text
#: apt.ent:240
msgid ""
"<!-- TRANSLATOR: used as parameter for apt-ftparchive e.g. apt-ftparchive "
"generate section --> <!ENTITY synopsis-section \"section\">"
msgstr ""

#. type: Plain text
#: apt.ent:243
msgid ""
"<!-- TRANSLATOR: used as in apt-key export keyid e.g. apt-key export "
"473041FA --> <!ENTITY synopsis-keyid \"keyid\">"
msgstr ""

#. type: Content of: <refentry><refmeta><manvolnum>
#: apt.8.xml:21 apt-get.8.xml:22 apt-cache.8.xml:22 apt-key.8.xml:21 apt-mark.8.xml:22 apt-secure.8.xml:21 apt-cdrom.8.xml:21 apt-config.8.xml:22
msgid "8"
msgstr ""

#. type: Content of: <refentry><refmeta><refmiscinfo>
#: apt.8.xml:22 apt-get.8.xml:23 apt-cache.8.xml:23 apt-key.8.xml:22 apt-mark.8.xml:23 apt-secure.8.xml:22 apt-cdrom.8.xml:22 apt-config.8.xml:23 apt.conf.5.xml:28 apt_preferences.5.xml:22 sources.list.5.xml:23 apt-extracttemplates.1.xml:23 apt-sortpkgs.1.xml:23 apt-ftparchive.1.xml:23
msgid "APT"
msgstr ""

#. type: Content of: <refentry><refnamediv><refpurpose>
#: apt.8.xml:28
msgid "command-line interface"
msgstr ""

#. type: Content of: <refentry><refsect1><title>
#: apt.8.xml:33 apt-get.8.xml:34 apt-cache.8.xml:34 apt-key.8.xml:33 apt-mark.8.xml:34 apt-secure.8.xml:46 apt-cdrom.8.xml:33 apt-config.8.xml:34 apt.conf.5.xml:37 apt_preferences.5.xml:32 sources.list.5.xml:32 apt-extracttemplates.1.xml:34 apt-sortpkgs.1.xml:34 apt-ftparchive.1.xml:34
msgid "Description"
msgstr ""

#. type: Content of: <refentry><refsect1><para>
#: apt.8.xml:34
msgid ""
"<command>apt</command> (Advanced Package Tool) is the command-line tool for "
"handling packages. It provides a commandline interface for the package "
"management of the system.  See also &apt-get; and &apt-cache; for more "
"low-level command options."
msgstr ""

#. type: Content of: <refentry><refsect1><variablelist><varlistentry><listitem><para>
#: apt.8.xml:43
msgid ""
"<literal>list</literal> is used to display a list of packages. It supports "
"shell pattern for matching package names and the following options: "
"<option>--installed</option>, <option>--upgradable</option>, "
"<option>--all-versions</option> are supported."
msgstr ""

#. type: Content of: <refentry><refsect1><variablelist><varlistentry><listitem><para>
#: apt.8.xml:54
msgid ""
"<literal>search</literal> searches for the given term(s) and display "
"matching packages."
msgstr ""

#. type: Content of: <refentry><refsect1><variablelist><varlistentry><listitem><para>
#: apt.8.xml:60
msgid ""
"<literal>show</literal> shows the package information for the given "
"package(s)."
msgstr ""

#. type: Content of: <refentry><refsect1><variablelist><varlistentry><listitem><para>
#: apt.8.xml:67
msgid ""
"<literal>install</literal> is followed by one or more package names desired "
"for installation or upgrading."
msgstr ""

#. type: Content of: <refentry><refsect1><variablelist><varlistentry><listitem><para>
#: apt.8.xml:71 apt-get.8.xml:112
msgid ""
"A specific version of a package can be selected for installation by "
"following the package name with an equals and the version of the package to "
"select. This will cause that version to be located and selected for "
"install. Alternatively a specific distribution can be selected by following "
"the package name with a slash and the version of the distribution or the "
"Archive name (stable, testing, unstable)."
msgstr ""

#. type: Content of: <refentry><refsect1><variablelist><varlistentry><listitem><para>
#: apt.8.xml:81 apt-get.8.xml:147
msgid ""
"<literal>remove</literal> is identical to <literal>install</literal> except "
"that packages are removed instead of installed. Note that removing a package "
"leaves its configuration files on the system. If a plus sign is appended to "
"the package name (with no intervening space), the identified package will be "
"installed instead of removed."
msgstr ""

#. type: Content of: <refentry><refsect1><variablelist><varlistentry><listitem><para>
#: apt.8.xml:89
msgid ""
"<literal>edit-sources</literal> lets you edit your sources.list file and "
"provides basic sanity checks."
msgstr ""

#. type: Content of: <refentry><refsect1><variablelist><varlistentry><listitem><para>
#: apt.8.xml:95
msgid ""
"<literal>update</literal> is used to resynchronize the package index files "
"from their sources."
msgstr ""

#. type: Content of: <refentry><refsect1><variablelist><varlistentry><listitem><para>
#: apt.8.xml:101
msgid ""
"<literal>upgrade</literal> is used to install the newest versions of all "
"packages currently installed on the system from the sources enumerated in "
"<filename>/etc/apt/sources.list</filename>. New packages will be installed, "
"but existing packages will never be removed."
msgstr ""

#. type: Content of: <refentry><refsect1><variablelist><varlistentry><listitem><para>
#: apt.8.xml:110
msgid ""
"<literal>full-upgrade</literal> performs the function of upgrade but may "
"also remove installed packages if that is required in order to resolve a "
"package conflict."
msgstr ""

#. type: Content of: <refentry><refsect1><title>
#: apt.8.xml:120 apt-get.8.xml:251 apt-cache.8.xml:244 apt-mark.8.xml:104 apt-config.8.xml:80 apt-extracttemplates.1.xml:48 apt-sortpkgs.1.xml:44 apt-ftparchive.1.xml:500
msgid "options"
msgstr ""

#. type: Content of: <refentry><refsect1><title>
#: apt.8.xml:130
msgid "Script usage"
msgstr ""

#. type: Content of: <refentry><refsect1><para>
#: apt.8.xml:132
msgid ""
"The &apt; commandline is designed as a end-user tool and it may change the "
"output between versions. While it tries to not break backward compatibility "
"there is no guarantee for it either.  All features of &apt; are available in "
"&apt-cache; and &apt-get; via APT options. Please prefer using these "
"commands in your scripts."
msgstr ""

#. type: Content of: <refentry><refsect1><title>
#: apt.8.xml:140
msgid "Differences to &apt-get;"
msgstr ""

#. type: Content of: <refentry><refsect1><para>
#: apt.8.xml:141
msgid ""
"The <command>apt</command> command is meant to be pleasant for end users and "
"does not need to be backward compatible like &apt-get;. Therefore some "
"options are different:"
msgstr ""

#. type: Content of: <refentry><refsect1><para><itemizedlist><listitem><para>
#: apt.8.xml:147
msgid "The option <literal>DPkg::Progress-Fancy</literal> is enabled."
msgstr ""

#. type: Content of: <refentry><refsect1><para><itemizedlist><listitem><para>
#: apt.8.xml:151
msgid "The option <literal>APT::Color</literal> is enabled."
msgstr ""

#. type: Content of: <refentry><refsect1><para><itemizedlist><listitem><para>
#: apt.8.xml:155
msgid ""
"A new <literal>list</literal> command is available similar to <literal>dpkg "
"--list</literal>."
msgstr ""

#. type: Content of: <refentry><refsect1><para><itemizedlist><listitem><para>
#: apt.8.xml:160
msgid ""
"The option <literal>upgrade</literal> has <literal>--with-new-pkgs</literal> "
"enabled by default."
msgstr ""

#. type: Content of: <refentry><refsect1><title>
#: apt.8.xml:170 apt-get.8.xml:552 apt-cache.8.xml:346 apt-key.8.xml:191 apt-mark.8.xml:127 apt-secure.8.xml:187 apt-cdrom.8.xml:148 apt-config.8.xml:105 apt.conf.5.xml:1222 apt_preferences.5.xml:701 sources.list.5.xml:274 apt-extracttemplates.1.xml:66 apt-sortpkgs.1.xml:59 apt-ftparchive.1.xml:603
msgid "See Also"
msgstr ""

#. type: Content of: <refentry><refsect1><para>
#: apt.8.xml:171
msgid ""
"&apt-get;, &apt-cache;, &sources-list;, &apt-conf;, &apt-config;, The APT "
"User's guide in &guidesdir;, &apt-preferences;, the APT Howto."
msgstr ""

#. type: Content of: <refentry><refsect1><title>
#: apt.8.xml:176 apt-get.8.xml:558 apt-cache.8.xml:351 apt-mark.8.xml:131 apt-cdrom.8.xml:153 apt-config.8.xml:110 apt-extracttemplates.1.xml:70 apt-sortpkgs.1.xml:63 apt-ftparchive.1.xml:607
msgid "Diagnostics"
msgstr ""

#. type: Content of: <refentry><refsect1><para>
#: apt.8.xml:177
msgid ""
"<command>apt</command> returns zero on normal operation, decimal 100 on "
"error."
msgstr ""

#. type: Content of: <refentry><refnamediv><refpurpose>
#: apt-get.8.xml:29
msgid "APT package handling utility -- command-line interface"
msgstr ""

#. type: Content of: <refentry><refsect1><para>
#: apt-get.8.xml:35
msgid ""
"<command>apt-get</command> is the command-line tool for handling packages, "
"and may be considered the user's \"back-end\" to other tools using the APT "
"library.  Several \"front-end\" interfaces exist, such as &aptitude;, "
"&synaptic; and &wajig;."
msgstr ""

#. type: Content of: <refentry><refsect1><para>
#: apt-get.8.xml:40 apt-cache.8.xml:40 apt-cdrom.8.xml:47 apt-config.8.xml:40 apt-ftparchive.1.xml:50
msgid ""
"Unless the <option>-h</option>, or <option>--help</option> option is given, "
"one of the commands below must be present."
msgstr ""

#. type: Content of: <refentry><refsect1><variablelist><varlistentry><listitem><para>
#: apt-get.8.xml:45
msgid ""
"<literal>update</literal> is used to resynchronize the package index files "
"from their sources. The indexes of available packages are fetched from the "
"location(s) specified in <filename>/etc/apt/sources.list</filename>.  For "
"example, when using a Debian archive, this command retrieves and scans the "
"<filename>Packages.gz</filename> files, so that information about new and "
"updated packages is available. An <literal>update</literal> should always be "
"performed before an <literal>upgrade</literal> or "
"<literal>dist-upgrade</literal>. Please be aware that the overall progress "
"meter will be incorrect as the size of the package files cannot be known in "
"advance."
msgstr ""

#. type: Content of: <refentry><refsect1><variablelist><varlistentry><listitem><para>
#: apt-get.8.xml:57
msgid ""
"<literal>upgrade</literal> is used to install the newest versions of all "
"packages currently installed on the system from the sources enumerated in "
"<filename>/etc/apt/sources.list</filename>. Packages currently installed "
"with new versions available are retrieved and upgraded; under no "
"circumstances are currently installed packages removed, or packages not "
"already installed retrieved and installed. New versions of currently "
"installed packages that cannot be upgraded without changing the install "
"status of another package will be left at their current version. An "
"<literal>update</literal> must be performed first so that "
"<command>apt-get</command> knows that new versions of packages are "
"available."
msgstr ""

#. type: Content of: <refentry><refsect1><variablelist><varlistentry><listitem><para>
#: apt-get.8.xml:70
msgid ""
"<literal>dist-upgrade</literal> in addition to performing the function of "
"<literal>upgrade</literal>, also intelligently handles changing dependencies "
"with new versions of packages; <command>apt-get</command> has a \"smart\" "
"conflict resolution system, and it will attempt to upgrade the most "
"important packages at the expense of less important ones if necessary.  The "
"<literal>dist-upgrade</literal> command may therefore remove some packages.  "
"The <filename>/etc/apt/sources.list</filename> file contains a list of "
"locations from which to retrieve desired package files.  See also "
"&apt-preferences; for a mechanism for overriding the general settings for "
"individual packages."
msgstr ""

#. type: Content of: <refentry><refsect1><variablelist><varlistentry><listitem><para>
#: apt-get.8.xml:83
msgid ""
"<literal>dselect-upgrade</literal> is used in conjunction with the "
"traditional Debian packaging front-end, "
"&dselect;. <literal>dselect-upgrade</literal> follows the changes made by "
"&dselect; to the <literal>Status</literal> field of available packages, and "
"performs the actions necessary to realize that state (for instance, the "
"removal of old and the installation of new packages)."
msgstr ""

#. type: Content of: <refentry><refsect1><variablelist><varlistentry><listitem><para>
#: apt-get.8.xml:94
msgid ""
"<literal>install</literal> is followed by one or more packages desired for "
"installation or upgrading.  Each package is a package name, not a fully "
"qualified filename (for instance, in a Debian system, "
"<package>apt-utils</package> would be the argument provided, not "
"<filename>apt-utils_&apt-product-version;_amd64.deb</filename>). All "
"packages required by the package(s) specified for installation will also be "
"retrieved and installed.  The <filename>/etc/apt/sources.list</filename> "
"file is used to locate the desired packages. If a hyphen is appended to the "
"package name (with no intervening space), the identified package will be "
"removed if it is installed.  Similarly a plus sign can be used to designate "
"a package to install. These latter features may be used to override "
"decisions made by apt-get's conflict resolution system."
msgstr ""

#. type: Content of: <refentry><refsect1><variablelist><varlistentry><listitem><para>
#: apt-get.8.xml:119
msgid ""
"Both of the version selection mechanisms can downgrade packages and must be "
"used with care."
msgstr ""

#. type: Content of: <refentry><refsect1><variablelist><varlistentry><listitem><para>
#: apt-get.8.xml:122
msgid ""
"This is also the target to use if you want to upgrade one or more "
"already-installed packages without upgrading every package you have on your "
"system. Unlike the \"upgrade\" target, which installs the newest version of "
"all currently installed packages, \"install\" will install the newest "
"version of only the package(s)  specified. Simply provide the name of the "
"package(s) you wish to upgrade, and if a newer version is available, it (and "
"its dependencies, as described above) will be downloaded and installed."
msgstr ""

#. type: Content of: <refentry><refsect1><variablelist><varlistentry><listitem><para>
#: apt-get.8.xml:133
msgid ""
"Finally, the &apt-preferences; mechanism allows you to create an alternative "
"installation policy for individual packages."
msgstr ""

#. type: Content of: <refentry><refsect1><variablelist><varlistentry><listitem><para>
#: apt-get.8.xml:137
msgid ""
"If no package matches the given expression and the expression contains one "
"of '.', '?' or '*' then it is assumed to be a POSIX regular expression, and "
"it is applied to all package names in the database. Any matches are then "
"installed (or removed). Note that matching is done by substring so 'lo.*' "
"matches 'how-lo' and 'lowest'. If this is undesired, anchor the regular "
"expression with a '^' or '$' character, or create a more specific regular "
"expression."
msgstr ""

#. type: Content of: <refentry><refsect1><variablelist><varlistentry><listitem><para>
#: apt-get.8.xml:155
msgid ""
"<literal>purge</literal> is identical to <literal>remove</literal> except "
"that packages are removed and purged (any configuration files are deleted "
"too)."
msgstr ""

#. type: Content of: <refentry><refsect1><variablelist><varlistentry><listitem><para>
#: apt-get.8.xml:160
msgid ""
"<literal>source</literal> causes <command>apt-get</command> to fetch source "
"packages. APT will examine the available packages to decide which source "
"package to fetch. It will then find and download into the current directory "
"the newest available version of that source package while respecting the "
"default release, set with the option "
"<literal>APT::Default-Release</literal>, the <option>-t</option> option or "
"per package with the <literal>pkg/release</literal> syntax, if possible."
msgstr ""

#. type: Content of: <refentry><refsect1><variablelist><varlistentry><listitem><para>
#: apt-get.8.xml:168
msgid ""
"Source packages are tracked separately from binary packages via "
"<literal>deb-src</literal> lines in the &sources-list; file. This means that "
"you will need to add such a line for each repository you want to get sources "
"from; otherwise you will probably get either the wrong (too old/too new) "
"source versions or none at all."
msgstr ""

#. type: Content of: <refentry><refsect1><variablelist><varlistentry><listitem><para>
#: apt-get.8.xml:174
msgid ""
"If the <option>--compile</option> option is specified then the package will "
"be compiled to a binary .deb using <command>dpkg-buildpackage</command> for "
"the architecture as defined by the <command>--host-architecture</command> "
"option.  If <option>--download-only</option> is specified then the source "
"package will not be unpacked."
msgstr ""

#. type: Content of: <refentry><refsect1><variablelist><varlistentry><listitem><para>
#: apt-get.8.xml:181
msgid ""
"A specific source version can be retrieved by postfixing the source name "
"with an equals and then the version to fetch, similar to the mechanism used "
"for the package files. This enables exact matching of the source package "
"name and version, implicitly enabling the "
"<literal>APT::Get::Only-Source</literal> option."
msgstr ""

#. type: Content of: <refentry><refsect1><variablelist><varlistentry><listitem><para>
#: apt-get.8.xml:187
msgid ""
"Note that source packages are not installed and tracked in the "
"<command>dpkg</command> database like binary packages; they are simply "
"downloaded to the current directory, like source tarballs."
msgstr ""

#. type: Content of: <refentry><refsect1><variablelist><varlistentry><listitem><para>
#: apt-get.8.xml:193
msgid ""
"<literal>build-dep</literal> causes apt-get to install/remove packages in an "
"attempt to satisfy the build dependencies for a source package. By default "
"the dependencies are satisfied to build the package natively. If desired a "
"host-architecture can be specified with the "
"<option>--host-architecture</option> option instead."
msgstr ""

#. type: Content of: <refentry><refsect1><variablelist><varlistentry><listitem><para>
#: apt-get.8.xml:200
msgid ""
"<literal>check</literal> is a diagnostic tool; it updates the package cache "
"and checks for broken dependencies."
msgstr ""

#. type: Content of: <refentry><refsect1><variablelist><varlistentry><listitem><para>
#: apt-get.8.xml:205
msgid ""
"<literal>download</literal> will download the given binary package into the "
"current directory."
msgstr ""

#. type: Content of: <refentry><refsect1><variablelist><varlistentry><listitem><para>
#: apt-get.8.xml:211
msgid ""
"<literal>clean</literal> clears out the local repository of retrieved "
"package files. It removes everything but the lock file from "
"<filename>&cachedir;/archives/</filename> and "
"<filename>&cachedir;/archives/partial/</filename>."
msgstr ""

#. type: Content of: <refentry><refsect1><variablelist><varlistentry><listitem><para>
#: apt-get.8.xml:218
msgid ""
"Like <literal>clean</literal>, <literal>autoclean</literal> clears out the "
"local repository of retrieved package files. The difference is that it only "
"removes package files that can no longer be downloaded, and are largely "
"useless. This allows a cache to be maintained over a long period without it "
"growing out of control. The configuration option "
"<literal>APT::Clean-Installed</literal> will prevent installed packages from "
"being erased if it is set to off."
msgstr ""

#. type: Content of: <refentry><refsect1><variablelist><varlistentry><listitem><para>
#: apt-get.8.xml:228
msgid ""
"<literal>autoremove</literal> is used to remove packages that were "
"automatically installed to satisfy dependencies for other packages and are "
"now no longer needed."
msgstr ""

#. type: Content of: <refentry><refsect1><variablelist><varlistentry><listitem><para>
#: apt-get.8.xml:233
msgid ""
"<literal>changelog</literal> downloads a package changelog and displays it "
"through <command>sensible-pager</command>. The server name and base "
"directory is defined in the <literal>APT::Changelogs::Server</literal> "
"variable (e.g. <ulink "
"url=\"http://packages.debian.org/changelogs\">packages.debian.org/changelogs</ulink> "
"for Debian or <ulink "
"url=\"http://changelogs.ubuntu.com/changelogs\">changelogs.ubuntu.com/changelogs</ulink> "
"for Ubuntu).  By default it displays the changelog for the version that is "
"installed.  However, you can specify the same options as for the "
"<option>install</option> command."
msgstr ""

#. type: Content of: <refentry><refsect1><variablelist><varlistentry><listitem><para>
#: apt-get.8.xml:256
msgid ""
"Do not consider recommended packages as a dependency for installing.  "
"Configuration Item: <literal>APT::Install-Recommends</literal>."
msgstr ""

#. type: Content of: <refentry><refsect1><variablelist><varlistentry><listitem><para>
#: apt-get.8.xml:261
msgid ""
"Consider suggested packages as a dependency for installing.  Configuration "
"Item: <literal>APT::Install-Suggests</literal>."
msgstr ""

#. type: Content of: <refentry><refsect1><variablelist><varlistentry><listitem><para>
#: apt-get.8.xml:266
msgid ""
"Download only; package files are only retrieved, not unpacked or installed.  "
"Configuration Item: <literal>APT::Get::Download-Only</literal>."
msgstr ""

#. type: Content of: <refentry><refsect1><variablelist><varlistentry><listitem><para>
#: apt-get.8.xml:271
msgid ""
"Fix; attempt to correct a system with broken dependencies in place. This "
"option, when used with install/remove, can omit any packages to permit APT "
"to deduce a likely solution. If packages are specified, these have to "
"completely correct the problem. The option is sometimes necessary when "
"running APT for the first time; APT itself does not allow broken package "
"dependencies to exist on a system. It is possible that a system's dependency "
"structure can be so corrupt as to require manual intervention (which usually "
"means using <command>dpkg --remove</command> to eliminate some of the "
"offending packages). Use of this option together with <option>-m</option> "
"may produce an error in some situations.  Configuration Item: "
"<literal>APT::Get::Fix-Broken</literal>."
msgstr ""

#. type: Content of: <refentry><refsect1><variablelist><varlistentry><listitem><para>
#: apt-get.8.xml:286
msgid ""
"Ignore missing packages; if packages cannot be retrieved or fail the "
"integrity check after retrieval (corrupted package files), hold back those "
"packages and handle the result. Use of this option together with "
"<option>-f</option> may produce an error in some situations. If a package is "
"selected for installation (particularly if it is mentioned on the command "
"line) and it could not be downloaded then it will be silently held back.  "
"Configuration Item: <literal>APT::Get::Fix-Missing</literal>."
msgstr ""

#. type: Content of: <refentry><refsect1><variablelist><varlistentry><listitem><para>
#: apt-get.8.xml:297
msgid ""
"Disables downloading of packages. This is best used with "
"<option>--ignore-missing</option> to force APT to use only the .debs it has "
"already downloaded.  Configuration Item: "
"<literal>APT::Get::Download</literal>."
msgstr ""

#. type: Content of: <refentry><refsect1><variablelist><varlistentry><listitem><para>
#: apt-get.8.xml:304
msgid ""
"Quiet; produces output suitable for logging, omitting progress indicators.  "
"More q's will produce more quiet up to a maximum of 2. You can also use "
"<option>-q=#</option> to set the quiet level, overriding the configuration "
"file.  Note that quiet level 2 implies <option>-y</option>; you should never "
"use -qq without a no-action modifier such as -d, --print-uris or -s as APT "
"may decide to do something you did not expect.  Configuration Item: "
"<literal>quiet</literal>."
msgstr ""

#. type: Content of: <refentry><refsect1><variablelist><varlistentry><listitem><para>
#: apt-get.8.xml:319
msgid ""
"No action; perform a simulation of events that would occur but do not "
"actually change the system.  Configuration Item: "
"<literal>APT::Get::Simulate</literal>."
msgstr ""

#. type: Content of: <refentry><refsect1><variablelist><varlistentry><listitem><para>
#: apt-get.8.xml:323
msgid ""
"Simulated runs performed as a user will automatically deactivate locking "
"(<literal>Debug::NoLocking</literal>), and if the option "
"<literal>APT::Get::Show-User-Simulation-Note</literal> is set (as it is by "
"default) a notice will also be displayed indicating that this is only a "
"simulation. Runs performed as root do not trigger either NoLocking or the "
"notice - superusers should know what they are doing without further warnings "
"from <literal>apt-get</literal>."
msgstr ""

#. type: Content of: <refentry><refsect1><variablelist><varlistentry><listitem><para>
#: apt-get.8.xml:331
msgid ""
"Simulated runs print out a series of lines, each representing a "
"<command>dpkg</command> operation: configure (<literal>Conf</literal>), "
"remove (<literal>Remv</literal>)  or unpack "
"(<literal>Inst</literal>). Square brackets indicate broken packages, and "
"empty square brackets indicate breaks that are of no consequence (rare)."
msgstr ""

#. type: Content of: <refentry><refsect1><variablelist><varlistentry><listitem><para>
#: apt-get.8.xml:339
msgid ""
"Automatic yes to prompts; assume \"yes\" as answer to all prompts and run "
"non-interactively. If an undesirable situation, such as changing a held "
"package, trying to install a unauthenticated package or removing an "
"essential package occurs then <literal>apt-get</literal> will abort.  "
"Configuration Item: <literal>APT::Get::Assume-Yes</literal>."
msgstr ""

#. type: Content of: <refentry><refsect1><variablelist><varlistentry><listitem><para>
#: apt-get.8.xml:347
msgid ""
"Automatic \"no\" to all prompts.  Configuration Item: "
"<literal>APT::Get::Assume-No</literal>."
msgstr ""

#. type: Content of: <refentry><refsect1><variablelist><varlistentry><listitem><para>
#: apt-get.8.xml:352
msgid ""
"Show upgraded packages; print out a list of all packages that are to be "
"upgraded.  Configuration Item: <literal>APT::Get::Show-Upgraded</literal>."
msgstr ""

#. type: Content of: <refentry><refsect1><variablelist><varlistentry><listitem><para>
#: apt-get.8.xml:358
msgid ""
"Show full versions for upgraded and installed packages.  Configuration Item: "
"<literal>APT::Get::Show-Versions</literal>."
msgstr ""

#. type: Content of: <refentry><refsect1><variablelist><varlistentry><listitem><para>
#: apt-get.8.xml:364
msgid ""
"This option controls the architecture packages are built for by "
"<command>apt-get source --compile</command> and how cross-builddependencies "
"are satisfied. By default is it not set which means that the host "
"architecture is the same as the build architecture (which is defined by "
"<literal>APT::Architecture</literal>).  Configuration Item: "
"<literal>APT::Get::Host-Architecture</literal>."
msgstr ""

#. type: Content of: <refentry><refsect1><variablelist><varlistentry><listitem><para>
#: apt-get.8.xml:374
msgid ""
"This option controls the activated build profiles for which a source package "
"is built by <command>apt-get source --compile</command> and how build "
"dependencies are satisfied. By default no build profile is active.  More "
"than one build profile can be activated at a time by concatenating them with "
"a comma.  Configuration Item: <literal>APT::Build-Profiles</literal>."
msgstr ""

#. type: Content of: <refentry><refsect1><variablelist><varlistentry><listitem><para>
#: apt-get.8.xml:385
msgid ""
"Compile source packages after downloading them.  Configuration Item: "
"<literal>APT::Get::Compile</literal>."
msgstr ""

#. type: Content of: <refentry><refsect1><variablelist><varlistentry><listitem><para>
#: apt-get.8.xml:390
msgid ""
"Ignore package holds; this causes <command>apt-get</command> to ignore a "
"hold placed on a package. This may be useful in conjunction with "
"<literal>dist-upgrade</literal> to override a large number of undesired "
"holds.  Configuration Item: <literal>APT::Ignore-Hold</literal>."
msgstr ""

#. type: Content of: <refentry><refsect1><variablelist><varlistentry><listitem><para>
#: apt-get.8.xml:397
msgid ""
"Allow installing new packages when used in conjunction with "
"<literal>upgrade</literal>.  This is useful if the update of a installed "
"package requires new dependencies to be installed. Instead of holding the "
"package back <literal>upgrade</literal> will upgrade the package and install "
"the new dependencies. Note that <literal>upgrade</literal> with this option "
"will never remove packages, only allow adding new ones.  Configuration Item: "
"<literal>APT::Get::Upgrade-Allow-New</literal>."
msgstr ""

#. type: Content of: <refentry><refsect1><variablelist><varlistentry><listitem><para>
#: apt-get.8.xml:409
msgid ""
"Do not upgrade packages; when used in conjunction with "
"<literal>install</literal>, <literal>no-upgrade</literal> will prevent "
"packages on the command line from being upgraded if they are already "
"installed.  Configuration Item: <literal>APT::Get::Upgrade</literal>."
msgstr ""

#. type: Content of: <refentry><refsect1><variablelist><varlistentry><listitem><para>
#: apt-get.8.xml:416
msgid ""
"Do not install new packages; when used in conjunction with "
"<literal>install</literal>, <literal>only-upgrade</literal> will install "
"upgrades for already installed packages only and ignore requests to install "
"new packages.  Configuration Item: "
"<literal>APT::Get::Only-Upgrade</literal>."
msgstr ""

#. type: Content of: <refentry><refsect1><variablelist><varlistentry><listitem><para>
#: apt-get.8.xml:424
msgid ""
"Force yes; this is a dangerous option that will cause apt to continue "
"without prompting if it is doing something potentially harmful. It should "
"not be used except in very special situations. Using "
"<literal>force-yes</literal> can potentially destroy your system! "
"Configuration Item: <literal>APT::Get::force-yes</literal>."
msgstr ""

#. type: Content of: <refentry><refsect1><variablelist><varlistentry><listitem><para>
#: apt-get.8.xml:432
msgid ""
"Instead of fetching the files to install their URIs are printed. Each URI "
"will have the path, the destination file name, the size and the expected MD5 "
"hash. Note that the file name to write to will not always match the file "
"name on the remote site! This also works with the <literal>source</literal> "
"and <literal>update</literal> commands. When used with the "
"<literal>update</literal> command the MD5 and size are not included, and it "
"is up to the user to decompress any compressed files.  Configuration Item: "
"<literal>APT::Get::Print-URIs</literal>."
msgstr ""

#. type: Content of: <refentry><refsect1><variablelist><varlistentry><listitem><para>
#: apt-get.8.xml:443
msgid ""
"Use purge instead of remove for anything that would be removed.  An asterisk "
"(\"*\") will be displayed next to packages which are scheduled to be "
"purged. <option>remove --purge</option> is equivalent to the "
"<option>purge</option> command.  Configuration Item: "
"<literal>APT::Get::Purge</literal>."
msgstr ""

#. type: Content of: <refentry><refsect1><variablelist><varlistentry><listitem><para>
#: apt-get.8.xml:451
msgid ""
"Re-install packages that are already installed and at the newest version.  "
"Configuration Item: <literal>APT::Get::ReInstall</literal>."
msgstr ""

#. type: Content of: <refentry><refsect1><variablelist><varlistentry><listitem><para>
#: apt-get.8.xml:456
msgid ""
"This option is on by default; use <literal>--no-list-cleanup</literal> to "
"turn it off. When it is on, <command>apt-get</command> will automatically "
"manage the contents of <filename>&statedir;/lists</filename> to ensure that "
"obsolete files are erased.  The only reason to turn it off is if you "
"frequently change your sources list.  Configuration Item: "
"<literal>APT::Get::List-Cleanup</literal>."
msgstr ""

#. type: Content of: <refentry><refsect1><variablelist><varlistentry><listitem><para>
#: apt-get.8.xml:466
msgid ""
"This option controls the default input to the policy engine; it creates a "
"default pin at priority 990 using the specified release string.  This "
"overrides the general settings in "
"<filename>/etc/apt/preferences</filename>.  Specifically pinned packages are "
"not affected by the value of this option. In short, this option lets you "
"have simple control over which distribution packages will be retrieved "
"from. Some common examples might be <option>-t '2.1*'</option>, <option>-t "
"unstable</option> or <option>-t sid</option>.  Configuration Item: "
"<literal>APT::Default-Release</literal>; see also the &apt-preferences; "
"manual page."
msgstr ""

#. type: Content of: <refentry><refsect1><variablelist><varlistentry><listitem><para>
#: apt-get.8.xml:481
msgid ""
"Only perform operations that are 'trivial'. Logically this can be considered "
"related to <option>--assume-yes</option>; where "
"<option>--assume-yes</option> will answer yes to any prompt, "
"<option>--trivial-only</option> will answer no.  Configuration Item: "
"<literal>APT::Get::Trivial-Only</literal>."
msgstr ""

#. type: Content of: <refentry><refsect1><variablelist><varlistentry><listitem><para>
#: apt-get.8.xml:488
msgid ""
"If any packages are to be removed apt-get immediately aborts without "
"prompting.  Configuration Item: <literal>APT::Get::Remove</literal>."
msgstr ""

#. type: Content of: <refentry><refsect1><variablelist><varlistentry><listitem><para>
#: apt-get.8.xml:494
msgid ""
"If the command is either <literal>install</literal> or "
"<literal>remove</literal>, then this option acts like running the "
"<literal>autoremove</literal> command, removing unused dependency "
"packages. Configuration Item: <literal>APT::Get::AutomaticRemove</literal>."
msgstr ""

#. type: Content of: <refentry><refsect1><variablelist><varlistentry><listitem><para>
#: apt-get.8.xml:501
msgid ""
"Only has meaning for the <literal>source</literal> and "
"<literal>build-dep</literal> commands.  Indicates that the given source "
"names are not to be mapped through the binary table.  This means that if "
"this option is specified, these commands will only accept source package "
"names as arguments, rather than accepting binary package names and looking "
"up the corresponding source package.  Configuration Item: "
"<literal>APT::Get::Only-Source</literal>."
msgstr ""

#. type: Content of: <refentry><refsect1><variablelist><varlistentry><listitem><para>
#: apt-get.8.xml:512
msgid ""
"Download only the diff, dsc, or tar file of a source archive.  Configuration "
"Item: <literal>APT::Get::Diff-Only</literal>, "
"<literal>APT::Get::Dsc-Only</literal>, and "
"<literal>APT::Get::Tar-Only</literal>."
msgstr ""

#. type: Content of: <refentry><refsect1><variablelist><varlistentry><listitem><para>
#: apt-get.8.xml:518
msgid ""
"Only process architecture-dependent build-dependencies.  Configuration Item: "
"<literal>APT::Get::Arch-Only</literal>."
msgstr ""

#. type: Content of: <refentry><refsect1><variablelist><varlistentry><listitem><para>
#: apt-get.8.xml:523
msgid ""
"Ignore if packages can't be authenticated and don't prompt about it.  This "
"is useful for tools like pbuilder.  Configuration Item: "
"<literal>APT::Get::AllowUnauthenticated</literal>."
msgstr ""

#. type: Content of: <refentry><refsect1><variablelist><varlistentry><listitem><para>
#: apt-get.8.xml:529
msgid ""
"Show user friendly progress information in the terminal window when packages "
"are installed, upgraded or removed. For a machine parsable version of this "
"data see README.progress-reporting in the apt doc directory.  Configuration "
"Item: <literal>Dpkg::Progress</literal> and "
"<literal>Dpkg::Progress-Fancy</literal>."
msgstr ""

#. type: Content of: <refentry><refsect1><title>
#: apt-get.8.xml:542 apt-cache.8.xml:339 apt-key.8.xml:170 apt-mark.8.xml:121 apt.conf.5.xml:1216 apt_preferences.5.xml:694
msgid "Files"
msgstr ""

#. type: Content of: <refentry><refsect1><para>
#: apt-get.8.xml:553
msgid ""
"&apt-cache;, &apt-cdrom;, &dpkg;, &sources-list;, &apt-conf;, &apt-config;, "
"&apt-secure;, The APT User's guide in &guidesdir;, &apt-preferences;, the "
"APT Howto."
msgstr ""

#. type: Content of: <refentry><refsect1><para>
#: apt-get.8.xml:559
msgid ""
"<command>apt-get</command> returns zero on normal operation, decimal 100 on "
"error."
msgstr ""

#. type: Content of: <refentry><refnamediv><refpurpose>
#: apt-cache.8.xml:29
msgid "query the APT cache"
msgstr ""

#. type: Content of: <refentry><refsect1><para>
#: apt-cache.8.xml:35
msgid ""
"<command>apt-cache</command> performs a variety of operations on APT's "
"package cache. <command>apt-cache</command> does not manipulate the state of "
"the system but does provide operations to search and generate interesting "
"output from the package metadata."
msgstr ""

#. type: Content of: <refentry><refsect1><variablelist><varlistentry><listitem><para>
#: apt-cache.8.xml:45
msgid ""
"<literal>gencaches</literal> creates APT's package cache. This is done "
"implicitly by all commands needing this cache if it is missing or outdated."
msgstr ""

#. type: Content of: <refentry><refsect1><variablelist><varlistentry><term><option><replaceable>
#: apt-cache.8.xml:49 apt-cache.8.xml:138 apt-cache.8.xml:159 apt-cache.8.xml:181 apt-cache.8.xml:186 apt-cache.8.xml:202 apt-cache.8.xml:220 apt-cache.8.xml:232
msgid "&synopsis-pkg;"
msgstr ""

#. type: Content of: <refentry><refsect1><variablelist><varlistentry><listitem><para>
#: apt-cache.8.xml:50
msgid ""
"<literal>showpkg</literal> displays information about the packages listed on "
"the command line. Remaining arguments are package names. The available "
"versions and reverse dependencies of each package listed are listed, as well "
"as forward dependencies for each version. Forward (normal)  dependencies are "
"those packages upon which the package in question depends; reverse "
"dependencies are those packages that depend upon the package in "
"question. Thus, forward dependencies must be satisfied for a package, but "
"reverse dependencies need not be.  For instance, <command>apt-cache showpkg "
"libreadline2</command> would produce output similar to the following:"
msgstr ""

#. type: Content of: <refentry><refsect1><variablelist><varlistentry><listitem><informalexample><programlisting>
#: apt-cache.8.xml:62
#, no-wrap
msgid ""
"Package: libreadline2\n"
"Versions: 2.1-12(/var/state/apt/lists/foo_Packages),\n"
"Reverse Depends: \n"
"  libreadlineg2,libreadline2\n"
"  libreadline2-altdev,libreadline2\n"
"Dependencies:\n"
"2.1-12 - libc5 (2 5.4.0-0) ncurses3.0 (0 (null))\n"
"Provides:\n"
"2.1-12 - \n"
"Reverse Provides: \n"
msgstr ""

#. type: Content of: <refentry><refsect1><variablelist><varlistentry><listitem><para>
#: apt-cache.8.xml:74
msgid ""
"Thus it may be seen that libreadline2, version 2.1-12, depends on libc5 and "
"ncurses3.0 which must be installed for libreadline2 to work.  In turn, "
"libreadlineg2 and libreadline2-altdev depend on libreadline2. If "
"libreadline2 is installed, libc5 and ncurses3.0 (and ldso) must also be "
"installed; libreadlineg2 and libreadline2-altdev do not have to be "
"installed. For the specific meaning of the remainder of the output it is "
"best to consult the apt source code."
msgstr ""

#. type: Content of: <refentry><refsect1><variablelist><varlistentry><listitem><para>
#: apt-cache.8.xml:83
msgid ""
"<literal>stats</literal> displays some statistics about the cache.  No "
"further arguments are expected. Statistics reported are:"
msgstr ""

#. type: Content of: <refentry><refsect1><variablelist><varlistentry><listitem><para><itemizedlist><listitem><para>
#: apt-cache.8.xml:86
msgid ""
"<literal>Total package names</literal> is the number of package names found "
"in the cache."
msgstr ""

#. type: Content of: <refentry><refsect1><variablelist><varlistentry><listitem><para><itemizedlist><listitem><para>
#: apt-cache.8.xml:90
msgid ""
"<literal>Normal packages</literal> is the number of regular, ordinary "
"package names; these are packages that bear a one-to-one correspondence "
"between their names and the names used by other packages for them in "
"dependencies. The majority of packages fall into this category."
msgstr ""

#. type: Content of: <refentry><refsect1><variablelist><varlistentry><listitem><para><itemizedlist><listitem><para>
#: apt-cache.8.xml:96
msgid ""
"<literal>Pure virtual packages</literal> is the number of packages that "
"exist only as a virtual package name; that is, packages only \"provide\" the "
"virtual package name, and no package actually uses the name. For instance, "
"\"mail-transport-agent\" in the Debian system is a pure virtual package; "
"several packages provide \"mail-transport-agent\", but there is no package "
"named \"mail-transport-agent\"."
msgstr ""

#. type: Content of: <refentry><refsect1><variablelist><varlistentry><listitem><para><itemizedlist><listitem><para>
#: apt-cache.8.xml:104
msgid ""
"<literal>Single virtual packages</literal> is the number of packages with "
"only one package providing a particular virtual package. For example, in the "
"Debian system, \"X11-text-viewer\" is a virtual package, but only one "
"package, xless, provides \"X11-text-viewer\"."
msgstr ""

#. type: Content of: <refentry><refsect1><variablelist><varlistentry><listitem><para><itemizedlist><listitem><para>
#: apt-cache.8.xml:110
msgid ""
"<literal>Mixed virtual packages</literal> is the number of packages that "
"either provide a particular virtual package or have the virtual package name "
"as the package name. For instance, in the Debian system, \"debconf\" is both "
"an actual package, and provided by the debconf-tiny package."
msgstr ""

#. type: Content of: <refentry><refsect1><variablelist><varlistentry><listitem><para><itemizedlist><listitem><para>
#: apt-cache.8.xml:117
msgid ""
"<literal>Missing</literal> is the number of package names that were "
"referenced in a dependency but were not provided by any package. Missing "
"packages may be an evidence if a full distribution is not accessed, or if a "
"package (real or virtual) has been dropped from the distribution. Usually "
"they are referenced from Conflicts or Breaks statements."
msgstr ""

#. type: Content of: <refentry><refsect1><variablelist><varlistentry><listitem><para><itemizedlist><listitem><para>
#: apt-cache.8.xml:124
msgid ""
"<literal>Total distinct</literal> versions is the number of package versions "
"found in the cache; this value is therefore at least equal to the number of "
"total package names. If more than one distribution is being accessed (for "
"instance, \"stable\" and \"unstable\"), this value can be considerably "
"larger than the number of total package names."
msgstr ""

#. type: Content of: <refentry><refsect1><variablelist><varlistentry><listitem><para><itemizedlist><listitem><para>
#: apt-cache.8.xml:131
msgid ""
"<literal>Total dependencies</literal> is the number of dependency "
"relationships claimed by all of the packages in the cache."
msgstr ""

#. type: Content of: <refentry><refsect1><variablelist><varlistentry><listitem><para>
#: apt-cache.8.xml:139
msgid ""
"<literal>showsrc</literal> displays all the source package records that "
"match the given package names. All versions are shown, as well as all "
"records that declare the name to be a binary package."
msgstr ""

#. type: Content of: <refentry><refsect1><variablelist><varlistentry><listitem><para>
#: apt-cache.8.xml:145
msgid ""
"<literal>dump</literal> shows a short listing of every package in the "
"cache. It is primarily for debugging."
msgstr ""

#. type: Content of: <refentry><refsect1><variablelist><varlistentry><listitem><para>
#: apt-cache.8.xml:150
msgid ""
"<literal>dumpavail</literal> prints out an available list to stdout. This is "
"suitable for use with &dpkg; and is used by the &dselect; method."
msgstr ""

#. type: Content of: <refentry><refsect1><variablelist><varlistentry><listitem><para>
#: apt-cache.8.xml:155
msgid ""
"<literal>unmet</literal> displays a summary of all unmet dependencies in the "
"package cache."
msgstr ""

#. type: Content of: <refentry><refsect1><variablelist><varlistentry><listitem><para>
#: apt-cache.8.xml:160
msgid ""
"<literal>show</literal> performs a function similar to <command>dpkg "
"--print-avail</command>; it displays the package records for the named "
"packages."
msgstr ""

#. type: Content of: <refentry><refsect1><variablelist><varlistentry><term><option><replaceable>
#: apt-cache.8.xml:165
msgid "&synopsis-regex;"
msgstr ""

#. type: Content of: <refentry><refsect1><variablelist><varlistentry><listitem><para>
#: apt-cache.8.xml:166
msgid ""
"<literal>search</literal> performs a full text search on all available "
"package lists for the POSIX regex pattern given, see &regex;.  It searches "
"the package names and the descriptions for an occurrence of the regular "
"expression and prints out the package name and the short description, "
"including virtual package names.  If <option>--full</option> is given then "
"output identical to <literal>show</literal> is produced for each matched "
"package, and if <option>--names-only</option> is given then the long "
"description is not searched, only the package name is."
msgstr ""

#. type: Content of: <refentry><refsect1><variablelist><varlistentry><listitem><para>
#: apt-cache.8.xml:177
msgid ""
"Separate arguments can be used to specify multiple search patterns that are "
"and'ed together."
msgstr ""

#. type: Content of: <refentry><refsect1><variablelist><varlistentry><listitem><para>
#: apt-cache.8.xml:182
msgid ""
"<literal>depends</literal> shows a listing of each dependency a package has "
"and all the possible other packages that can fulfill that dependency."
msgstr ""

#. type: Content of: <refentry><refsect1><variablelist><varlistentry><listitem><para>
#: apt-cache.8.xml:187
msgid ""
"<literal>rdepends</literal> shows a listing of each reverse dependency a "
"package has."
msgstr ""

#. type: Content of: <refentry><refsect1><variablelist><varlistentry><term>
#: apt-cache.8.xml:191
msgid "<optional><replaceable>&synopsis-prefix;</replaceable></optional>"
msgstr ""

#. type: Content of: <refentry><refsect1><variablelist><varlistentry><listitem><para>
#: apt-cache.8.xml:192
msgid ""
"This command prints the name of each package APT knows. The optional "
"argument is a prefix match to filter the name list. The output is suitable "
"for use in a shell tab complete function and the output is generated "
"extremely quickly. This command is best used with the "
"<option>--generate</option> option."
msgstr ""

#. type: Content of: <refentry><refsect1><variablelist><varlistentry><listitem><para>
#: apt-cache.8.xml:197
msgid ""
"Note that a package which APT knows of is not necessarily available to "
"download, installable or installed, e.g. virtual packages are also listed in "
"the generated list."
msgstr ""

#. type: Content of: <refentry><refsect1><variablelist><varlistentry><listitem><para>
#: apt-cache.8.xml:203
msgid ""
"<literal>dotty</literal> takes a list of packages on the command line and "
"generates output suitable for use by dotty from the <ulink "
"url=\"http://www.research.att.com/sw/tools/graphviz/\">GraphViz</ulink> "
"package. The result will be a set of nodes and edges representing the "
"relationships between the packages. By default the given packages will trace "
"out all dependent packages; this can produce a very large graph.  To limit "
"the output to only the packages listed on the command line, set the "
"<literal>APT::Cache::GivenOnly</literal> option."
msgstr ""

#. type: Content of: <refentry><refsect1><variablelist><varlistentry><listitem><para>
#: apt-cache.8.xml:212
msgid ""
"The resulting nodes will have several shapes; normal packages are boxes, "
"pure virtual packages are triangles, mixed virtual packages are diamonds, "
"missing packages are hexagons. Orange boxes mean recursion was stopped (leaf "
"packages), blue lines are pre-depends, green lines are conflicts."
msgstr ""

#. type: Content of: <refentry><refsect1><variablelist><varlistentry><listitem><para>
#: apt-cache.8.xml:217
msgid "Caution, dotty cannot graph larger sets of packages."
msgstr ""

#. type: Content of: <refentry><refsect1><variablelist><varlistentry><listitem><para>
#: apt-cache.8.xml:221
msgid ""
"The same as <literal>dotty</literal>, only for xvcg from the <ulink "
"url=\"http://rw4.cs.uni-sb.de/users/sander/html/gsvcg1.html\">VCG "
"tool</ulink>."
msgstr ""

#. type: Content of: <refentry><refsect1><variablelist><varlistentry><term>
#: apt-cache.8.xml:225
msgid "<optional><replaceable>&synopsis-pkg;</replaceable>…</optional>"
msgstr ""

#. type: Content of: <refentry><refsect1><variablelist><varlistentry><listitem><para>
#: apt-cache.8.xml:226
msgid ""
"<literal>policy</literal> is meant to help debug issues relating to the "
"preferences file. With no arguments it will print out the priorities of each "
"source. Otherwise it prints out detailed information about the priority "
"selection of the named package."
msgstr ""

#. type: Content of: <refentry><refsect1><variablelist><varlistentry><listitem><para>
#: apt-cache.8.xml:233
msgid ""
"<literal>apt-cache</literal>'s <literal>madison</literal> command attempts "
"to mimic the output format and a subset of the functionality of the Debian "
"archive management tool, <literal>madison</literal>.  It displays available "
"versions of a package in a tabular format.  Unlike the original "
"<literal>madison</literal>, it can only display information for the "
"architecture for which APT has retrieved package lists "
"(<literal>APT::Architecture</literal>)."
msgstr ""

#. type: Content of: <refentry><refsect1><variablelist><varlistentry><listitem><para>
#: apt-cache.8.xml:249
msgid ""
"Select the file to store the package cache. The package cache is the primary "
"cache used by all operations.  Configuration Item: "
"<literal>Dir::Cache::pkgcache</literal>."
msgstr ""

#. type: Content of: <refentry><refsect1><variablelist><varlistentry><listitem><para>
#: apt-cache.8.xml:255
msgid ""
"Select the file to store the source cache. The source is used only by "
"<literal>gencaches</literal> and it stores a parsed version of the package "
"information from remote sources. When building the package cache the source "
"cache is used to avoid reparsing all of the package files.  Configuration "
"Item: <literal>Dir::Cache::srcpkgcache</literal>."
msgstr ""

#. type: Content of: <refentry><refsect1><variablelist><varlistentry><listitem><para>
#: apt-cache.8.xml:263
msgid ""
"Quiet; produces output suitable for logging, omitting progress indicators.  "
"More q's will produce more quietness up to a maximum of 2. You can also use "
"<option>-q=#</option> to set the quietness level, overriding the "
"configuration file.  Configuration Item: <literal>quiet</literal>."
msgstr ""

#. type: Content of: <refentry><refsect1><variablelist><varlistentry><listitem><para>
#: apt-cache.8.xml:270
msgid ""
"Print only important dependencies; for use with <literal>unmet</literal> and "
"<literal>depends</literal>. Causes only Depends and Pre-Depends relations to "
"be printed.  Configuration Item: <literal>APT::Cache::Important</literal>."
msgstr ""

#. type: Content of: <refentry><refsect1><variablelist><varlistentry><listitem><para>
#: apt-cache.8.xml:284
msgid ""
"Per default the <literal>depends</literal> and <literal>rdepends</literal> "
"print all dependencies. This can be tweaked with these flags which will omit "
"the specified dependency type.  Configuration Item: "
"<literal>APT::Cache::Show<replaceable>DependencyType</replaceable></literal> "
"e.g. <literal>APT::Cache::ShowRecommends</literal>."
msgstr ""

#. type: Content of: <refentry><refsect1><variablelist><varlistentry><listitem><para>
#: apt-cache.8.xml:291
msgid ""
"Print full package records when searching.  Configuration Item: "
"<literal>APT::Cache::ShowFull</literal>."
msgstr ""

#. type: Content of: <refentry><refsect1><variablelist><varlistentry><listitem><para>
#: apt-cache.8.xml:296
msgid ""
"Print full records for all available versions. This is the default; to turn "
"it off, use <option>--no-all-versions</option>.  If "
"<option>--no-all-versions</option> is specified, only the candidate version "
"will be displayed (the one which would be selected for installation).  This "
"option is only applicable to the <literal>show</literal> command.  "
"Configuration Item: <literal>APT::Cache::AllVersions</literal>."
msgstr ""

#. type: Content of: <refentry><refsect1><variablelist><varlistentry><listitem><para>
#: apt-cache.8.xml:305
msgid ""
"Perform automatic package cache regeneration, rather than use the cache as "
"it is. This is the default; to turn it off, use "
"<option>--no-generate</option>.  Configuration Item: "
"<literal>APT::Cache::Generate</literal>."
msgstr ""

#. type: Content of: <refentry><refsect1><variablelist><varlistentry><listitem><para>
#: apt-cache.8.xml:311
msgid ""
"Only search on the package names, not the long descriptions.  Configuration "
"Item: <literal>APT::Cache::NamesOnly</literal>."
msgstr ""

#. type: Content of: <refentry><refsect1><variablelist><varlistentry><listitem><para>
#: apt-cache.8.xml:316
msgid ""
"Make <literal>pkgnames</literal> print all names, including virtual packages "
"and missing dependencies.  Configuration Item: "
"<literal>APT::Cache::AllNames</literal>."
msgstr ""

#. type: Content of: <refentry><refsect1><variablelist><varlistentry><listitem><para>
#: apt-cache.8.xml:322
msgid ""
"Make <literal>depends</literal> and <literal>rdepends</literal> recursive so "
"that all packages mentioned are printed once.  Configuration Item: "
"<literal>APT::Cache::RecurseDepends</literal>."
msgstr ""

#. type: Content of: <refentry><refsect1><variablelist><varlistentry><listitem><para>
#: apt-cache.8.xml:329
msgid ""
"Limit the output of <literal>depends</literal> and "
"<literal>rdepends</literal> to packages which are currently installed.  "
"Configuration Item: <literal>APT::Cache::Installed</literal>."
msgstr ""

#. type: Content of: <refentry><refsect1><para>
#: apt-cache.8.xml:347
msgid "&apt-conf;, &sources-list;, &apt-get;"
msgstr ""

#. type: Content of: <refentry><refsect1><para>
#: apt-cache.8.xml:352
msgid ""
"<command>apt-cache</command> returns zero on normal operation, decimal 100 "
"on error."
msgstr ""

#. type: Content of: <refentry><refnamediv><refpurpose>
#: apt-key.8.xml:28
msgid "APT key management utility"
msgstr ""

#. type: Content of: <refentry><refsect1><para>
#: apt-key.8.xml:35
msgid ""
"<command>apt-key</command> is used to manage the list of keys used by apt to "
"authenticate packages.  Packages which have been authenticated using these "
"keys will be considered trusted."
msgstr ""

#. type: Content of: <refentry><refsect1><title>
#: apt-key.8.xml:41
msgid "Commands"
msgstr ""

#. type: Content of: <refentry><refsect1><variablelist><varlistentry><listitem><para>
#: apt-key.8.xml:46
msgid ""
"Add a new key to the list of trusted keys.  The key is read from the "
"filename given with the parameter &synopsis-param-filename; or if the "
"filename is <literal>-</literal> from standard input."
msgstr ""

#. type: Content of: <refentry><refsect1><variablelist><varlistentry><listitem><para>
#: apt-key.8.xml:59
msgid "Remove a key from the list of trusted keys."
msgstr ""

#. type: Content of: <refentry><refsect1><variablelist><varlistentry><listitem><para>
#: apt-key.8.xml:70
msgid "Output the key &synopsis-param-keyid; to standard output."
msgstr ""

#. type: Content of: <refentry><refsect1><variablelist><varlistentry><listitem><para>
#: apt-key.8.xml:81
msgid "Output all trusted keys to standard output."
msgstr ""

#. type: Content of: <refentry><refsect1><variablelist><varlistentry><listitem><para>
#: apt-key.8.xml:92
msgid "List trusted keys."
msgstr ""

#. type: Content of: <refentry><refsect1><variablelist><varlistentry><listitem><para>
#: apt-key.8.xml:103
msgid "List fingerprints of trusted keys."
msgstr ""

#. type: Content of: <refentry><refsect1><variablelist><varlistentry><listitem><para>
#: apt-key.8.xml:114
msgid ""
"Pass advanced options to gpg. With adv --recv-key you can download the "
"public key."
msgstr ""

#. type: Content of: <refentry><refsect1><variablelist><varlistentry><listitem><para>
#: apt-key.8.xml:126
msgid ""
"Update the local keyring with the archive keyring and remove from the local "
"keyring the archive keys which are no longer valid.  The archive keyring is "
"shipped in the <literal>archive-keyring</literal> package of your "
"distribution, e.g. the &keyring-package; package in &keyring-distro;."
msgstr ""

#. type: Content of: <refentry><refsect1><variablelist><varlistentry><listitem><para>
#: apt-key.8.xml:140
msgid ""
"Perform an update working similarly to the <command>update</command> command "
"above, but get the archive keyring from a URI instead and validate it "
"against a master key.  This requires an installed &wget; and an APT build "
"configured to have a server to fetch from and a master keyring to validate.  "
"APT in Debian does not support this command, relying on "
"<command>update</command> instead, but Ubuntu's APT does."
msgstr ""

#. type: Content of: <refentry><refsect1><title>
#: apt-key.8.xml:156 apt-cdrom.8.xml:76
msgid "Options"
msgstr ""

#. type: Content of: <refentry><refsect1><para>
#: apt-key.8.xml:157
msgid ""
"Note that options need to be defined before the commands described in the "
"previous section."
msgstr ""

#. type: Content of: <refentry><refsect1><variablelist><varlistentry><listitem><para>
#: apt-key.8.xml:160
msgid ""
"With this option it is possible to specify a particular keyring file the "
"command should operate on. The default is that a command is executed on the "
"<filename>trusted.gpg</filename> file as well as on all parts in the "
"<filename>trusted.gpg.d</filename> directory, though "
"<filename>trusted.gpg</filename> is the primary keyring which means that "
"e.g. new keys are added to this one."
msgstr ""

#. type: Content of: <refentry><refsect1><variablelist><varlistentry><term>
#: apt-key.8.xml:175
msgid "<filename>/etc/apt/trustdb.gpg</filename>"
msgstr ""

#. type: Content of: <refentry><refsect1><variablelist><varlistentry><listitem><para>
#: apt-key.8.xml:176
msgid "Local trust database of archive keys."
msgstr ""

#. type: Content of: <refentry><refsect1><variablelist><varlistentry><term>
#: apt-key.8.xml:179
msgid "&keyring-filename;"
msgstr ""

#. type: Content of: <refentry><refsect1><variablelist><varlistentry><listitem><para>
#: apt-key.8.xml:180
msgid "Keyring of &keyring-distro; archive trusted keys."
msgstr ""

#. type: Content of: <refentry><refsect1><variablelist><varlistentry><term>
#: apt-key.8.xml:183
msgid "&keyring-removed-filename;"
msgstr ""

#. type: Content of: <refentry><refsect1><variablelist><varlistentry><listitem><para>
#: apt-key.8.xml:184
msgid "Keyring of &keyring-distro; archive removed trusted keys."
msgstr ""

#. type: Content of: <refentry><refsect1><para>
#: apt-key.8.xml:193
msgid "&apt-get;, &apt-secure;"
msgstr ""

#. type: Content of: <refentry><refnamediv><refpurpose>
#: apt-mark.8.xml:29
msgid "mark/unmark a package as being automatically-installed"
msgstr ""

#. type: Content of: <refentry><refsect1><para>
#: apt-mark.8.xml:35
msgid ""
"<command>apt-mark</command> will change whether a package has been marked as "
"being automatically installed."
msgstr ""

#. type: Content of: <refentry><refsect1><para>
#: apt-mark.8.xml:39
msgid ""
"When you request that a package is installed, and as a result other packages "
"are installed to satisfy its dependencies, the dependencies are marked as "
"being automatically installed.  Once these automatically installed packages "
"are no longer depended on by any manually installed packages, they will be "
"removed by e.g.  <command>apt-get</command> or <command>aptitude</command>."
msgstr ""

#. type: Content of: <refentry><refsect1><variablelist><varlistentry><listitem><para>
#: apt-mark.8.xml:48
msgid ""
"<literal>auto</literal> is used to mark a package as being automatically "
"installed, which will cause the package to be removed when no more manually "
"installed packages depend on this package."
msgstr ""

#. type: Content of: <refentry><refsect1><variablelist><varlistentry><listitem><para>
#: apt-mark.8.xml:56
msgid ""
"<literal>manual</literal> is used to mark a package as being manually "
"installed, which will prevent the package from being automatically removed "
"if no other packages depend on it."
msgstr ""

#. type: Content of: <refentry><refsect1><variablelist><varlistentry><listitem><para>
#: apt-mark.8.xml:64
msgid ""
"<literal>hold</literal> is used to mark a package as held back, which will "
"prevent the package from being automatically installed, upgraded or "
"removed.  The command is only a wrapper around <command>dpkg "
"--set-selections</command> and the state is therefore maintained by &dpkg; "
"and not affected by the <option>--file</option> option."
msgstr ""

#. type: Content of: <refentry><refsect1><variablelist><varlistentry><listitem><para>
#: apt-mark.8.xml:74
msgid ""
"<literal>unhold</literal> is used to cancel a previously set hold on a "
"package to allow all actions again."
msgstr ""

#. type: Content of: <refentry><refsect1><variablelist><varlistentry><listitem><para>
#: apt-mark.8.xml:80
msgid ""
"<literal>showauto</literal> is used to print a list of automatically "
"installed packages with each package on a new line.  All automatically "
"installed packages will be listed if no package is given.  If packages are "
"given only those which are automatically installed will be shown."
msgstr ""

#. type: Content of: <refentry><refsect1><variablelist><varlistentry><listitem><para>
#: apt-mark.8.xml:88
msgid ""
"<literal>showmanual</literal> can be used in the same way as "
"<literal>showauto</literal> except that it will print a list of manually "
"installed packages instead."
msgstr ""

#. type: Content of: <refentry><refsect1><variablelist><varlistentry><listitem><para>
#: apt-mark.8.xml:95
msgid ""
"<literal>showhold</literal> is used to print a list of packages on hold in "
"the same way as for the other show commands."
msgstr ""

#. type: Content of: <refentry><refsect1><variablelist><varlistentry><listitem><para>
#: apt-mark.8.xml:111
msgid ""
"Read/Write package stats from the filename given with the parameter "
"&synopsis-param-filename; instead of from the default location, which is "
"<filename>extended_status</filename> in the directory defined by the "
"Configuration Item: <literal>Dir::State</literal>."
msgstr ""

#. type: Content of: <refentry><refsect1><para>
#: apt-mark.8.xml:132
msgid ""
"<command>apt-mark</command> returns zero on normal operation, non-zero on "
"error."
msgstr ""

#. type: Content of: <refentry><refnamediv><refpurpose>
#: apt-secure.8.xml:43
msgid "Archive authentication support for APT"
msgstr ""

#. type: Content of: <refentry><refsect1><para>
#: apt-secure.8.xml:48
msgid ""
"Starting with version 0.6, <command>apt</command> contains code that does "
"signature checking of the Release file for all archives. This ensures that "
"packages in the archive can't be modified by people who have no access to "
"the Release file signing key."
msgstr ""

#. type: Content of: <refentry><refsect1><para>
#: apt-secure.8.xml:56
msgid ""
"If a package comes from a archive without a signature, or with a signature "
"that apt does not have a key for, that package is considered untrusted, and "
"installing it will result in a big warning. <command>apt-get</command> will "
"currently only warn for unsigned archives; future releases might force all "
"sources to be verified before downloading packages from them."
msgstr ""

#. type: Content of: <refentry><refsect1><para>
#: apt-secure.8.xml:65
msgid ""
"The package frontends &apt-get;, &aptitude; and &synaptic; support this new "
"authentication feature."
msgstr ""

#. type: Content of: <refentry><refsect1><title>
#: apt-secure.8.xml:70
msgid "Trusted archives"
msgstr ""

#. type: Content of: <refentry><refsect1><para>
#: apt-secure.8.xml:73
msgid ""
"The chain of trust from an apt archive to the end user is made up of several "
"steps. <command>apt-secure</command> is the last step in this chain; "
"trusting an archive does not mean that you trust its packages not to contain "
"malicious code, but means that you trust the archive maintainer. It's the "
"archive maintainer's responsibility to ensure that the archive's integrity "
"is preserved."
msgstr ""

#. type: Content of: <refentry><refsect1><para>
#: apt-secure.8.xml:81
msgid ""
"apt-secure does not review signatures at a package level. If you require "
"tools to do this you should look at <command>debsig-verify</command> and "
"<command>debsign</command> (provided in the debsig-verify and devscripts "
"packages respectively)."
msgstr ""

#. type: Content of: <refentry><refsect1><para>
#: apt-secure.8.xml:88
msgid ""
"The chain of trust in Debian starts when a maintainer uploads a new package "
"or a new version of a package to the Debian archive. In order to become "
"effective, this upload needs to be signed by a key contained in the Debian "
"Maintainers keyring (available in the debian-keyring package). Maintainers' "
"keys are signed by other maintainers following pre-established procedures to "
"ensure the identity of the key holder."
msgstr ""

#. type: Content of: <refentry><refsect1><para>
#: apt-secure.8.xml:98
msgid ""
"Once the uploaded package is verified and included in the archive, the "
"maintainer signature is stripped off, and checksums of the package are "
"computed and put in the Packages file. The checksums of all of the Packages "
"files are then computed and put into the Release file. The Release file is "
"then signed by the archive key for this &keyring-distro; release, and "
"distributed alongside the packages and the Packages files on "
"&keyring-distro; mirrors. The keys are in the &keyring-distro; archive "
"keyring available in the &keyring-package; package."
msgstr ""

#. type: Content of: <refentry><refsect1><para>
#: apt-secure.8.xml:109
msgid ""
"End users can check the signature of the Release file, extract a checksum of "
"a package from it and compare it with the checksum of the package they "
"downloaded by hand - or rely on APT doing this automatically."
msgstr ""

#. type: Content of: <refentry><refsect1><para>
#: apt-secure.8.xml:114
msgid ""
"Notice that this is distinct from checking signatures on a per package "
"basis. It is designed to prevent two possible attacks:"
msgstr ""

#. type: Content of: <refentry><refsect1><itemizedlist><listitem><para>
#: apt-secure.8.xml:119
msgid ""
"<literal>Network \"man in the middle\" attacks</literal>. Without signature "
"checking, malicious agents can introduce themselves into the package "
"download process and provide malicious software either by controlling a "
"network element (router, switch, etc.) or by redirecting traffic to a rogue "
"server (through ARP or DNS spoofing attacks)."
msgstr ""

#. type: Content of: <refentry><refsect1><itemizedlist><listitem><para>
#: apt-secure.8.xml:127
msgid ""
"<literal>Mirror network compromise</literal>.  Without signature checking, a "
"malicious agent can compromise a mirror host and modify the files in it to "
"propagate malicious software to all users downloading packages from that "
"host."
msgstr ""

#. type: Content of: <refentry><refsect1><para>
#: apt-secure.8.xml:134
msgid ""
"However, it does not defend against a compromise of the Debian master server "
"itself (which signs the packages) or against a compromise of the key used to "
"sign the Release files. In any case, this mechanism can complement a "
"per-package signature."
msgstr ""

#. type: Content of: <refentry><refsect1><title>
#: apt-secure.8.xml:140
msgid "User configuration"
msgstr ""

#. type: Content of: <refentry><refsect1><para>
#: apt-secure.8.xml:142
msgid ""
"<command>apt-key</command> is the program that manages the list of keys used "
"by apt. It can be used to add or remove keys, although an installation of "
"this release will automatically contain the default Debian archive signing "
"keys used in the Debian package repositories."
msgstr ""

#. type: Content of: <refentry><refsect1><para>
#: apt-secure.8.xml:149
msgid ""
"In order to add a new key you need to first download it (you should make "
"sure you are using a trusted communication channel when retrieving it), add "
"it with <command>apt-key</command> and then run <command>apt-get "
"update</command> so that apt can download and verify the "
"<filename>InRelease</filename> or <filename>Release.gpg</filename> files "
"from the archives you have configured."
msgstr ""

#. type: Content of: <refentry><refsect1><title>
#: apt-secure.8.xml:158
msgid "Archive configuration"
msgstr ""

#. type: Content of: <refentry><refsect1><para>
#: apt-secure.8.xml:160
msgid ""
"If you want to provide archive signatures in an archive under your "
"maintenance you have to:"
msgstr ""

#. type: Content of: <refentry><refsect1><itemizedlist><listitem><para>
#: apt-secure.8.xml:165
msgid ""
"<emphasis>Create a toplevel Release file</emphasis>, if it does not exist "
"already. You can do this by running <command>apt-ftparchive "
"release</command> (provided in apt-utils)."
msgstr ""

#. type: Content of: <refentry><refsect1><itemizedlist><listitem><para>
#: apt-secure.8.xml:170
msgid ""
"<emphasis>Sign it</emphasis>. You can do this by running <command>gpg "
"--clearsign -o InRelease Release</command> and <command>gpg -abs -o "
"Release.gpg Release</command>."
msgstr ""

#. type: Content of: <refentry><refsect1><itemizedlist><listitem><para>
#: apt-secure.8.xml:174
msgid ""
"<emphasis>Publish the key fingerprint</emphasis>, that way your users will "
"know what key they need to import in order to authenticate the files in the "
"archive."
msgstr ""

#. type: Content of: <refentry><refsect1><para>
#: apt-secure.8.xml:181
msgid ""
"Whenever the contents of the archive change (new packages are added or "
"removed) the archive maintainer has to follow the first two steps outlined "
"above."
msgstr ""

#. type: Content of: <refentry><refsect1><para>
#: apt-secure.8.xml:189
msgid ""
"&apt-conf;, &apt-get;, &sources-list;, &apt-key;, &apt-ftparchive;, "
"&debsign;, &debsig-verify;, &gpg;"
msgstr ""

#. type: Content of: <refentry><refsect1><para>
#: apt-secure.8.xml:193
msgid ""
"For more background information you might want to review the <ulink "
"url=\"http://www.debian.org/doc/manuals/securing-debian-howto/ch7\">Debian "
"Security Infrastructure</ulink> chapter of the Securing Debian Manual "
"(available also in the harden-doc package) and the <ulink "
"url=\"http://www.cryptnet.net/fdp/crypto/strong_distro.html\" >Strong "
"Distribution HOWTO</ulink> by V. Alex Brennen."
msgstr ""

#. type: Content of: <refentry><refsect1><title>
#: apt-secure.8.xml:206
msgid "Manpage Authors"
msgstr ""

#. type: Content of: <refentry><refsect1><para>
#: apt-secure.8.xml:208
msgid ""
"This man-page is based on the work of Javier Fernández-Sanguino Peña, Isaac "
"Jones, Colin Walters, Florian Weimer and Michael Vogt."
msgstr ""

#. type: Content of: <refentry><refnamediv><refpurpose>
#: apt-cdrom.8.xml:28
msgid "APT CD-ROM management utility"
msgstr ""

#. type: Content of: <refentry><refsect1><para>
#: apt-cdrom.8.xml:34
msgid ""
"<command>apt-cdrom</command> is used to add a new CD-ROM to APT's list of "
"available sources. <command>apt-cdrom</command> takes care of determining "
"the structure of the disc as well as correcting for several possible "
"mis-burns and verifying the index files."
msgstr ""

#. type: Content of: <refentry><refsect1><para>
#: apt-cdrom.8.xml:41
msgid ""
"It is necessary to use <command>apt-cdrom</command> to add CDs to the APT "
"system; it cannot be done by hand. Furthermore each disc in a multi-CD set "
"must be inserted and scanned separately to account for possible mis-burns."
msgstr ""

#. type: Content of: <refentry><refsect1><variablelist><varlistentry><listitem><para>
#: apt-cdrom.8.xml:52
msgid ""
"<literal>add</literal> is used to add a new disc to the source list. It will "
"unmount the CD-ROM device, prompt for a disc to be inserted and then proceed "
"to scan it and copy the index files. If the disc does not have a proper "
"<filename>.disk</filename> directory you will be prompted for a descriptive "
"title."
msgstr ""

#. type: Content of: <refentry><refsect1><variablelist><varlistentry><listitem><para>
#: apt-cdrom.8.xml:60
msgid ""
"APT uses a CD-ROM ID to track which disc is currently in the drive and "
"maintains a database of these IDs in "
"<filename>&statedir;/cdroms.list</filename>"
msgstr ""

#. type: Content of: <refentry><refsect1><variablelist><varlistentry><listitem><para>
#: apt-cdrom.8.xml:68
msgid ""
"A debugging tool to report the identity of the current disc as well as the "
"stored file name"
msgstr ""

#. type: Content of: <refentry><refsect1><variablelist><varlistentry><listitem><para>
#: apt-cdrom.8.xml:81
msgid ""
"Do not try to auto-detect the CD-ROM path. Usually combined with the "
"<option>--cdrom</option> option.  Configuration Item: "
"<literal>Acquire::cdrom::AutoDetect</literal>."
msgstr ""

#. type: Content of: <refentry><refsect1><variablelist><varlistentry><listitem><para>
#: apt-cdrom.8.xml:89
msgid ""
"Mount point; specify the location to mount the CD-ROM. This mount point must "
"be listed in <filename>/etc/fstab</filename> and properly configured.  "
"Configuration Item: <literal>Acquire::cdrom::mount</literal>."
msgstr ""

#. type: Content of: <refentry><refsect1><variablelist><varlistentry><listitem><para>
#: apt-cdrom.8.xml:98
msgid ""
"Rename a disc; change the label of a disc or override the disc's given "
"label. This option will cause <command>apt-cdrom</command> to prompt for a "
"new label.  Configuration Item: <literal>APT::CDROM::Rename</literal>."
msgstr ""

#. type: Content of: <refentry><refsect1><variablelist><varlistentry><listitem><para>
#: apt-cdrom.8.xml:107
msgid ""
"No mounting; prevent <command>apt-cdrom</command> from mounting and "
"unmounting the mount point.  Configuration Item: "
"<literal>APT::CDROM::NoMount</literal>."
msgstr ""

#. type: Content of: <refentry><refsect1><variablelist><varlistentry><listitem><para>
#: apt-cdrom.8.xml:115
msgid ""
"Fast Copy; Assume the package files are valid and do not check every "
"package. This option should be used only if <command>apt-cdrom</command> has "
"been run on this disc before and did not detect any errors.  Configuration "
"Item: <literal>APT::CDROM::Fast</literal>."
msgstr ""

#. type: Content of: <refentry><refsect1><variablelist><varlistentry><listitem><para>
#: apt-cdrom.8.xml:125
msgid ""
"Thorough Package Scan; This option may be needed with some old Debian "
"1.1/1.2 discs that have Package files in strange places. It takes much "
"longer to scan the CD but will pick them all up."
msgstr ""

#. type: Content of: <refentry><refsect1><variablelist><varlistentry><listitem><para>
#: apt-cdrom.8.xml:136
msgid ""
"No Changes; Do not change the &sources-list; file and do not write index "
"files. Everything is still checked however.  Configuration Item: "
"<literal>APT::CDROM::NoAct</literal>."
msgstr ""

#. type: Content of: <refentry><refsect1><para>
#: apt-cdrom.8.xml:149
msgid "&apt-conf;, &apt-get;, &sources-list;"
msgstr ""

#. type: Content of: <refentry><refsect1><para>
#: apt-cdrom.8.xml:154
msgid ""
"<command>apt-cdrom</command> returns zero on normal operation, decimal 100 "
"on error."
msgstr ""

#. type: Content of: <refentry><refnamediv><refpurpose>
#: apt-config.8.xml:29
msgid "APT Configuration Query program"
msgstr ""

#. type: Content of: <refentry><refsect1><para>
#: apt-config.8.xml:35
msgid ""
"<command>apt-config</command> is an internal program used by various "
"portions of the APT suite to provide consistent configurability. It accesses "
"the main configuration file <filename>/etc/apt/apt.conf</filename> in a "
"manner that is easy to use for scripted applications."
msgstr ""

#. type: Content of: <refentry><refsect1><variablelist><varlistentry><listitem><para>
#: apt-config.8.xml:47
msgid ""
"shell is used to access the configuration information from a shell "
"script. It is given pairs of arguments, the first being a shell variable and "
"the second the configuration value to query. As output it lists shell "
"assignment commands for each value present.  In a shell script it should be "
"used as follows:"
msgstr ""

#. type: Content of: <refentry><refsect1><variablelist><varlistentry><listitem><informalexample><programlisting>
#: apt-config.8.xml:55
#, no-wrap
msgid ""
"OPTS=\"-f\"\n"
"RES=`apt-config shell OPTS MyApp::options`\n"
"eval $RES\n"
msgstr ""

#. type: Content of: <refentry><refsect1><variablelist><varlistentry><listitem><para>
#: apt-config.8.xml:60
msgid ""
"This will set the shell environment variable $OPTS to the value of "
"MyApp::options with a default of <option>-f</option>."
msgstr ""

#. type: Content of: <refentry><refsect1><variablelist><varlistentry><listitem><para>
#: apt-config.8.xml:64
msgid ""
"The configuration item may be postfixed with a /[fdbi]. f returns file "
"names, d returns directories, b returns true or false and i returns an "
"integer. Each of the returns is normalized and verified internally."
msgstr ""

#. type: Content of: <refentry><refsect1><variablelist><varlistentry><listitem><para>
#: apt-config.8.xml:73
msgid "Just show the contents of the configuration space."
msgstr ""

#. type: Content of: <refentry><refsect1><variablelist><varlistentry><listitem><para>
#: apt-config.8.xml:86
msgid ""
"Include options which have an empty value. This is the default, so use "
"--no-empty to remove them from the output."
msgstr ""

#. type: Content of: <refentry><refsect1><variablelist><varlistentry><term><option><replaceable>
#: apt-config.8.xml:91
msgid "&percnt;f &#x0022;&percnt;v&#x0022;;&percnt;n"
msgstr ""

#. type: Content of: <refentry><refsect1><variablelist><varlistentry><listitem><para>
#: apt-config.8.xml:92
msgid ""
"Defines the output of each config option. &percnt;t will be replaced with "
"its individual name, &percnt;f with its full hierarchical name and &percnt;v "
"with its value.  Use uppercase letters and special characters in the value "
"will be encoded to ensure that it can e.g. be safely used in a quoted-string "
"as defined by RFC822. Additionally &percnt;n will be replaced by a newline, "
"and &percnt;N by a tab. A &percnt; can be printed by using &percnt;&percnt;."
msgstr ""

#. type: Content of: <refentry><refsect1><para>
#: apt-config.8.xml:106 apt-extracttemplates.1.xml:67 apt-sortpkgs.1.xml:60 apt-ftparchive.1.xml:604
msgid "&apt-conf;"
msgstr ""

#. type: Content of: <refentry><refsect1><para>
#: apt-config.8.xml:111
msgid ""
"<command>apt-config</command> returns zero on normal operation, decimal 100 "
"on error."
msgstr ""

#. type: Content of: <refentry><refentryinfo><author><contrib>
#: apt.conf.5.xml:16
msgid "Initial documentation of Debug::*."
msgstr ""

#. type: Content of: <refentry><refentryinfo><author><email>
#: apt.conf.5.xml:17
msgid "dburrows@debian.org"
msgstr ""

#. type: Content of: <refentry><refmeta><manvolnum>
#: apt.conf.5.xml:27 apt_preferences.5.xml:21 sources.list.5.xml:22
msgid "5"
msgstr ""

#. type: Content of: <refentry><refnamediv><refpurpose>
#: apt.conf.5.xml:34
msgid "Configuration file for APT"
msgstr ""

#. type: Content of: <refentry><refsect1><para>
#: apt.conf.5.xml:38
msgid ""
"<filename>/etc/apt/apt.conf</filename> is the main configuration file shared "
"by all the tools in the APT suite of tools, though it is by no means the "
"only place options can be set. The suite also shares a common command line "
"parser to provide a uniform environment."
msgstr ""

#. type: Content of: <refentry><refsect1><orderedlist><para>
#: apt.conf.5.xml:44
msgid ""
"When an APT tool starts up it will read the configuration files in the "
"following order:"
msgstr ""

#. type: Content of: <refentry><refsect1><orderedlist><listitem><para>
#: apt.conf.5.xml:46
msgid ""
"the file specified by the <envar>APT_CONFIG</envar> environment variable (if "
"any)"
msgstr ""

#. type: Content of: <refentry><refsect1><orderedlist><listitem><para>
#: apt.conf.5.xml:48
msgid ""
"all files in <literal>Dir::Etc::Parts</literal> in alphanumeric ascending "
"order which have either no or \"<literal>conf</literal>\" as filename "
"extension and which only contain alphanumeric, hyphen (-), underscore (_) "
"and period (.) characters.  Otherwise APT will print a notice that it has "
"ignored a file, unless that file matches a pattern in the "
"<literal>Dir::Ignore-Files-Silently</literal> configuration list - in which "
"case it will be silently ignored."
msgstr ""

#. type: Content of: <refentry><refsect1><orderedlist><listitem><para>
#: apt.conf.5.xml:55
msgid "the main configuration file specified by <literal>Dir::Etc::main</literal>"
msgstr ""

#. type: Content of: <refentry><refsect1><orderedlist><listitem><para>
#: apt.conf.5.xml:57
msgid ""
"the command line options are applied to override the configuration "
"directives or to load even more configuration files."
msgstr ""

#. type: Content of: <refentry><refsect1><title>
#: apt.conf.5.xml:61
msgid "Syntax"
msgstr ""

#. type: Content of: <refentry><refsect1><para>
#: apt.conf.5.xml:62
msgid ""
"The configuration file is organized in a tree with options organized into "
"functional groups. Option specification is given with a double colon "
"notation; for instance <literal>APT::Get::Assume-Yes</literal> is an option "
"within the APT tool group, for the Get tool. Options do not inherit from "
"their parent groups."
msgstr ""

#. type: Content of: <refentry><refsect1><para>
#: apt.conf.5.xml:68
msgid ""
"Syntactically the configuration language is modeled after what the ISC tools "
"such as bind and dhcp use. Lines starting with <literal>//</literal> are "
"treated as comments (ignored), as well as all text between "
"<literal>/*</literal> and <literal>*/</literal>, just like C/C++ comments.  "
"Each line is of the form <literal>APT::Get::Assume-Yes \"true\";</literal>.  "
"The quotation marks and trailing semicolon are required.  The value must be "
"on one line, and there is no kind of string concatenation.  Values must not "
"include backslashes or extra quotation marks.  Option names are made up of "
"alphanumeric characters and the characters \"/-:._+\".  A new scope can be "
"opened with curly braces, like this:"
msgstr ""

#. type: Content of: <refentry><refsect1><informalexample><programlisting>
#: apt.conf.5.xml:81
#, no-wrap
msgid ""
"APT {\n"
"  Get {\n"
"    Assume-Yes \"true\";\n"
"    Fix-Broken \"true\";\n"
"  };\n"
"};\n"
msgstr ""

#. type: Content of: <refentry><refsect1><para>
#: apt.conf.5.xml:89
msgid ""
"with newlines placed to make it more readable. Lists can be created by "
"opening a scope and including a single string enclosed in quotes followed by "
"a semicolon. Multiple entries can be included, separated by a semicolon."
msgstr ""

#. type: Content of: <refentry><refsect1><informalexample><programlisting>
#: apt.conf.5.xml:94
#, no-wrap
msgid "DPkg::Pre-Install-Pkgs {\"/usr/sbin/dpkg-preconfigure --apt\";};\n"
msgstr ""

#. type: Content of: <refentry><refsect1><para>
#: apt.conf.5.xml:97
msgid ""
"In general the sample configuration file &configureindex; is a good guide "
"for how it should look."
msgstr ""

#. type: Content of: <refentry><refsect1><para>
#: apt.conf.5.xml:100
msgid ""
"Case is not significant in names of configuration items, so in the previous "
"example you could use <literal>dpkg::pre-install-pkgs</literal>."
msgstr ""

#. type: Content of: <refentry><refsect1><para>
#: apt.conf.5.xml:103
msgid ""
"Names for the configuration items are optional if a list is defined as can "
"be seen in the <literal>DPkg::Pre-Install-Pkgs</literal> example above. If "
"you don't specify a name a new entry will simply add a new option to the "
"list. If you specify a name you can override the option in the same way as "
"any other option by reassigning a new value to the option."
msgstr ""

#. type: Content of: <refentry><refsect1><para>
#: apt.conf.5.xml:108
msgid ""
"Two special commands are defined: <literal>#include</literal> (which is "
"deprecated and not supported by alternative implementations) and "
"<literal>#clear</literal>. <literal>#include</literal> will include the "
"given file, unless the filename ends in a slash, in which case the whole "
"directory is included.  <literal>#clear</literal> is used to erase a part of "
"the configuration tree. The specified element and all its descendants are "
"erased.  (Note that these lines also need to end with a semicolon.)"
msgstr ""

#. type: Content of: <refentry><refsect1><para>
#: apt.conf.5.xml:118
msgid ""
"The <literal>#clear</literal> command is the only way to delete a list or a "
"complete scope. Reopening a scope (or using the syntax described below with "
"an appended <literal>::</literal>) will <emphasis>not</emphasis> override "
"previously written entries. Options can only be overridden by addressing a "
"new value to them - lists and scopes can't be overridden, only cleared."
msgstr ""

#. type: Content of: <refentry><refsect1><para>
#: apt.conf.5.xml:126
msgid ""
"All of the APT tools take an -o option which allows an arbitrary "
"configuration directive to be specified on the command line. The syntax is a "
"full option name (<literal>APT::Get::Assume-Yes</literal> for instance) "
"followed by an equals sign then the new value of the option. To append a new "
"element to a list, add a trailing <literal>::</literal> to the name of the "
"list.  (As you might suspect, the scope syntax can't be used on the command "
"line.)"
msgstr ""

#. type: Content of: <refentry><refsect1><para>
#: apt.conf.5.xml:134
msgid ""
"Note that appending items to a list using <literal>::</literal> only works "
"for one item per line, and that you should not use it in combination with "
"the scope syntax (which adds <literal>::</literal> implicitly). Using both "
"syntaxes together will trigger a bug which some users unfortunately depend "
"on: an option with the unusual name \"<literal>::</literal>\" which acts "
"like every other option with a name. This introduces many problems; for one "
"thing, users who write multiple lines in this <emphasis>wrong</emphasis> "
"syntax in the hope of appending to a list will achieve the opposite, as only "
"the last assignment for this option \"<literal>::</literal>\" will be "
"used. Future versions of APT will raise errors and stop working if they "
"encounter this misuse, so please correct such statements now while APT "
"doesn't explicitly complain about them."
msgstr ""

#. type: Content of: <refentry><refsect1><title>
#: apt.conf.5.xml:149
msgid "The APT Group"
msgstr ""

#. type: Content of: <refentry><refsect1><para>
#: apt.conf.5.xml:150
msgid ""
"This group of options controls general APT behavior as well as holding the "
"options for all of the tools."
msgstr ""

#. type: Content of: <refentry><refsect1><variablelist><varlistentry><listitem><para>
#: apt.conf.5.xml:155
msgid ""
"System Architecture; sets the architecture to use when fetching files and "
"parsing package lists. The internal default is the architecture apt was "
"compiled for."
msgstr ""

#. type: Content of: <refentry><refsect1><variablelist><varlistentry><listitem><para>
#: apt.conf.5.xml:162
msgid ""
"All Architectures the system supports. For instance, CPUs implementing the "
"<literal>amd64</literal> (also called <literal>x86-64</literal>)  "
"instruction set are also able to execute binaries compiled for the "
"<literal>i386</literal> (<literal>x86</literal>) instruction set. This list "
"is used when fetching files and parsing package lists. The initial default "
"is always the system's native architecture "
"(<literal>APT::Architecture</literal>), and foreign architectures are added "
"to the default list when they are registered via <command>dpkg "
"--add-architecture</command>."
msgstr ""

#. type: Content of: <refentry><refsect1><variablelist><varlistentry><listitem><para>
#: apt.conf.5.xml:176
msgid ""
"List of all build profiles enabled for build-dependency resolution, without "
"the \"<literal>profile.</literal>\" namespace prefix.  By default this list "
"is empty. The <envar>DEB_BUILD_PROFILES</envar> as used by "
"&dpkg-buildpackage; overrides the list notation."
msgstr ""

#. type: Content of: <refentry><refsect1><variablelist><varlistentry><listitem><para>
#: apt.conf.5.xml:184
msgid ""
"Default release to install packages from if more than one version is "
"available. Contains release name, codename or release version. Examples: "
"'stable', 'testing', 'unstable', '&stable-codename;', '&testing-codename;', "
"'4.0', '5.0*'. See also &apt-preferences;."
msgstr ""

#. type: Content of: <refentry><refsect1><variablelist><varlistentry><listitem><para>
#: apt.conf.5.xml:190
msgid ""
"Ignore held packages; this global option causes the problem resolver to "
"ignore held packages in its decision making."
msgstr ""

#. type: Content of: <refentry><refsect1><variablelist><varlistentry><listitem><para>
#: apt.conf.5.xml:195
msgid ""
"Defaults to on. When turned on the autoclean feature will remove any "
"packages which can no longer be downloaded from the cache. If turned off "
"then packages that are locally installed are also excluded from cleaning - "
"but note that APT provides no direct means to reinstall them."
msgstr ""

#. type: Content of: <refentry><refsect1><variablelist><varlistentry><listitem><para>
#: apt.conf.5.xml:203
msgid ""
"Defaults to on, which will cause APT to install essential and important "
"packages as soon as possible in an install/upgrade operation, in order to "
"limit the effect of a failing &dpkg; call. If this option is disabled, APT "
"treats an important package in the same way as an extra package: between the "
"unpacking of the package A and its configuration there can be many other "
"unpack or configuration calls for other unrelated packages B, C etc. If "
"these cause the &dpkg; call to fail (e.g. because package B's maintainer "
"scripts generate an error), this results in a system state in which package "
"A is unpacked but unconfigured - so any package depending on A is now no "
"longer guaranteed to work, as its dependency on A is no longer satisfied."
msgstr ""

#. type: Content of: <refentry><refsect1><variablelist><varlistentry><listitem><para>
#: apt.conf.5.xml:215
msgid ""
"The immediate configuration marker is also applied in the potentially "
"problematic case of circular dependencies, since a dependency with the "
"immediate flag is equivalent to a Pre-Dependency. In theory this allows APT "
"to recognise a situation in which it is unable to perform immediate "
"configuration, abort, and suggest to the user that the option should be "
"temporarily deactivated in order to allow the operation to proceed.  Note "
"the use of the word \"theory\" here; in the real world this problem has "
"rarely been encountered, in non-stable distribution versions, and was caused "
"by wrong dependencies of the package in question or by a system in an "
"already broken state; so you should not blindly disable this option, as the "
"scenario mentioned above is not the only problem it can help to prevent in "
"the first place."
msgstr ""

#. type: Content of: <refentry><refsect1><variablelist><varlistentry><listitem><para>
#: apt.conf.5.xml:228
msgid ""
"Before a big operation like <literal>dist-upgrade</literal> is run with this "
"option disabled you should try to explicitly <literal>install</literal> the "
"package APT is unable to configure immediately; but please make sure you "
"also report your problem to your distribution and to the APT team with the "
"buglink below, so they can work on improving or correcting the upgrade "
"process."
msgstr ""

#. type: Content of: <refentry><refsect1><variablelist><varlistentry><listitem><para>
#: apt.conf.5.xml:239
msgid ""
"Never enable this option unless you <emphasis>really</emphasis> know what "
"you are doing. It permits APT to temporarily remove an essential package to "
"break a Conflicts/Conflicts or Conflicts/Pre-Depends loop between two "
"essential packages. <emphasis>Such a loop should never exist and is a grave "
"bug</emphasis>. This option will work if the essential packages are not "
"<command>tar</command>, <command>gzip</command>, <command>libc</command>, "
"<command>dpkg</command>, <command>dash</command> or anything that those "
"packages depend on."
msgstr ""

#. type: Content of: <refentry><refsect1><variablelist><varlistentry><listitem><para>
#: apt.conf.5.xml:251
msgid ""
"APT uses since version 0.7.26 a resizable memory mapped cache file to store "
"the available information. <literal>Cache-Start</literal> acts as a hint of "
"the size the cache will grow to, and is therefore the amount of memory APT "
"will request at startup. The default value is 20971520 bytes (~20 MB). Note "
"that this amount of space needs to be available for APT; otherwise it will "
"likely fail ungracefully, so for memory restricted devices this value should "
"be lowered while on systems with a lot of configured sources it should be "
"increased.  <literal>Cache-Grow</literal> defines in bytes with the default "
"of 1048576 (~1 MB) how much the cache size will be increased in the event "
"the space defined by <literal>Cache-Start</literal> is not enough. This "
"value will be applied again and again until either the cache is big enough "
"to store all information or the size of the cache reaches the "
"<literal>Cache-Limit</literal>.  The default of "
"<literal>Cache-Limit</literal> is 0 which stands for no limit.  If "
"<literal>Cache-Grow</literal> is set to 0 the automatic growth of the cache "
"is disabled."
msgstr ""

#. type: Content of: <refentry><refsect1><variablelist><varlistentry><listitem><para>
#: apt.conf.5.xml:267
msgid "Defines which packages are considered essential build dependencies."
msgstr ""

#. type: Content of: <refentry><refsect1><variablelist><varlistentry><listitem><para>
#: apt.conf.5.xml:271
msgid ""
"The Get subsection controls the &apt-get; tool; please see its documentation "
"for more information about the options here."
msgstr ""

#. type: Content of: <refentry><refsect1><variablelist><varlistentry><listitem><para>
#: apt.conf.5.xml:276
msgid ""
"The Cache subsection controls the &apt-cache; tool; please see its "
"documentation for more information about the options here."
msgstr ""

#. type: Content of: <refentry><refsect1><variablelist><varlistentry><listitem><para>
#: apt.conf.5.xml:281
msgid ""
"The CDROM subsection controls the &apt-cdrom; tool; please see its "
"documentation for more information about the options here."
msgstr ""

#. type: Content of: <refentry><refsect1><title>
#: apt.conf.5.xml:287
msgid "The Acquire Group"
msgstr ""

#. type: Content of: <refentry><refsect1><para>
#: apt.conf.5.xml:288
msgid ""
"The <literal>Acquire</literal> group of options controls the download of "
"packages as well as the various \"acquire methods\" responsible for the "
"download itself (see also &sources-list;)."
msgstr ""

#. type: Content of: <refentry><refsect1><variablelist><varlistentry><listitem><para>
#: apt.conf.5.xml:295
msgid ""
"Security related option defaulting to true, as giving a Release file's "
"validation an expiration date prevents replay attacks over a long timescale, "
"and can also for example help users to identify mirrors that are no longer "
"updated - but the feature depends on the correctness of the clock on the "
"user system. Archive maintainers are encouraged to create Release files with "
"the <literal>Valid-Until</literal> header, but if they don't or a stricter "
"value is desired the <literal>Max-ValidTime</literal> option below can be "
"used."
msgstr ""

#. type: Content of: <refentry><refsect1><variablelist><varlistentry><listitem><para>
#: apt.conf.5.xml:308
msgid ""
"Maximum time (in seconds) after its creation (as indicated by the "
"<literal>Date</literal> header) that the <filename>Release</filename> file "
"should be considered valid.  If the Release file itself includes a "
"<literal>Valid-Until</literal> header the earlier date of the two is used as "
"the expiration date.  The default value is <literal>0</literal> which stands "
"for \"valid forever\".  Archive specific settings can be made by appending "
"the label of the archive to the option name."
msgstr ""

#. type: Content of: <refentry><refsect1><variablelist><varlistentry><listitem><para>
#: apt.conf.5.xml:320
msgid ""
"Minimum time (in seconds) after its creation (as indicated by the "
"<literal>Date</literal> header) that the <filename>Release</filename> file "
"should be considered valid.  Use this if you need to use a seldom updated "
"(local) mirror of a more frequently updated archive with a "
"<literal>Valid-Until</literal> header instead of completely disabling the "
"expiration date checking.  Archive specific settings can and should be used "
"by appending the label of the archive to the option name."
msgstr ""

#. type: Content of: <refentry><refsect1><variablelist><varlistentry><listitem><para>
#: apt.conf.5.xml:332
msgid ""
"Try to download deltas called <literal>PDiffs</literal> for indexes (like "
"<filename>Packages</filename> files) instead of downloading whole ones. True "
"by default."
msgstr ""

#. type: Content of: <refentry><refsect1><variablelist><varlistentry><listitem><para>
#: apt.conf.5.xml:335
msgid ""
"Two sub-options to limit the use of PDiffs are also available: "
"<literal>FileLimit</literal> can be used to specify a maximum number of "
"PDiff files should be downloaded to update a "
"file. <literal>SizeLimit</literal> on the other hand is the maximum "
"percentage of the size of all patches compared to the size of the targeted "
"file. If one of these limits is exceeded the complete file is downloaded "
"instead of the patches."
msgstr ""

#. type: Content of: <refentry><refsect1><variablelist><varlistentry><listitem><para>
#: apt.conf.5.xml:345
msgid ""
"Queuing mode; <literal>Queue-Mode</literal> can be one of "
"<literal>host</literal> or <literal>access</literal> which determines how "
"APT parallelizes outgoing connections. <literal>host</literal> means that "
"one connection per target host will be opened, <literal>access</literal> "
"means that one connection per URI type will be opened."
msgstr ""

#. type: Content of: <refentry><refsect1><variablelist><varlistentry><listitem><para>
#: apt.conf.5.xml:353
msgid ""
"Number of retries to perform. If this is non-zero APT will retry failed "
"files the given number of times."
msgstr ""

#. type: Content of: <refentry><refsect1><variablelist><varlistentry><listitem><para>
#: apt.conf.5.xml:358
msgid ""
"Use symlinks for source archives. If set to true then source archives will "
"be symlinked when possible instead of copying. True is the default."
msgstr ""

#. type: Content of: <refentry><refsect1><variablelist><varlistentry><listitem><para>
#: apt.conf.5.xml:363
msgid ""
"<literal>http::Proxy</literal> sets the default proxy to use for HTTP "
"URIs. It is in the standard form of "
"<literal>http://[[user][:pass]@]host[:port]/</literal>.  Per host proxies "
"can also be specified by using the form "
"<literal>http::Proxy::&lt;host&gt;</literal> with the special keyword "
"<literal>DIRECT</literal> meaning to use no proxies. If no one of the above "
"settings is specified, <envar>http_proxy</envar> environment variable will "
"be used."
msgstr ""

#. type: Content of: <refentry><refsect1><variablelist><varlistentry><listitem><para>
#: apt.conf.5.xml:371
msgid ""
"Three settings are provided for cache control with HTTP/1.1 compliant proxy "
"caches.  <literal>No-Cache</literal> tells the proxy not to use its cached "
"response under any circumstances.  <literal>Max-Age</literal> sets the "
"allowed maximum age (in seconds) of an index file in the cache of the "
"proxy.  <literal>No-Store</literal> specifies that the proxy should not "
"store the requested archive files in its cache, which can be used to prevent "
"the proxy from polluting its cache with (big) .deb files."
msgstr ""

#. type: Content of: <refentry><refsect1><variablelist><varlistentry><listitem><para>
#: apt.conf.5.xml:381 apt.conf.5.xml:469
msgid ""
"The option <literal>timeout</literal> sets the timeout timer used by the "
"method; this value applies to the connection as well as the data timeout."
msgstr ""

#. type: Content of: <refentry><refsect1><variablelist><varlistentry><listitem><para>
#: apt.conf.5.xml:384
msgid ""
"The setting <literal>Acquire::http::Pipeline-Depth</literal> can be used to "
"enable HTTP pipelining (RFC 2616 section 8.1.2.2) which can be beneficial "
"e.g. on high-latency connections. It specifies how many requests are sent in "
"a pipeline.  Previous APT versions had a default of 10 for this setting, but "
"the default value is now 0 (= disabled) to avoid problems with the "
"ever-growing amount of webservers and proxies which choose to not conform to "
"the HTTP/1.1 specification."
msgstr ""

#. type: Content of: <refentry><refsect1><variablelist><varlistentry><listitem><para>
#: apt.conf.5.xml:391
msgid ""
"<literal>Acquire::http::AllowRedirect</literal> controls whether APT will "
"follow redirects, which is enabled by default."
msgstr ""

#. type: Content of: <refentry><refsect1><variablelist><varlistentry><listitem><para>
#: apt.conf.5.xml:394
msgid ""
"The used bandwidth can be limited with "
"<literal>Acquire::http::Dl-Limit</literal> which accepts integer values in "
"kilobytes per second. The default value is 0 which deactivates the limit and "
"tries to use all available bandwidth.  Note that this option implicitly "
"disables downloading from multiple servers at the same time."
msgstr ""

#. type: Content of: <refentry><refsect1><variablelist><varlistentry><listitem><para>
#: apt.conf.5.xml:401
msgid ""
"<literal>Acquire::http::User-Agent</literal> can be used to set a different "
"User-Agent for the http download method as some proxies allow access for "
"clients only if the client uses a known identifier."
msgstr ""

#. type: Content of: <refentry><refsect1><variablelist><varlistentry><listitem><para>
#: apt.conf.5.xml:405
msgid ""
"<literal>Acquire::http::Proxy-Auto-Detect</literal> can be used to specify "
"an external command to discover the http proxy to use. Apt expects the "
"command to output the proxy on stdout in the style "
"<literal>http://proxy:port/</literal>. This will override the generic "
"<literal>Acquire::http::Proxy</literal> but not any specific host proxy "
"configuration set via <literal>Acquire::http::Proxy::$HOST</literal>.  See "
"the &squid-deb-proxy-client; package for an example implementation that uses "
"avahi. This option takes precedence over the legacy option name "
"<literal>ProxyAutoDetect</literal>."
msgstr ""

#. type: Content of: <refentry><refsect1><variablelist><varlistentry><listitem><para>
#: apt.conf.5.xml:423
msgid ""
"The <literal>Cache-control</literal>, <literal>Timeout</literal>, "
"<literal>AllowRedirect</literal>, <literal>Dl-Limit</literal> and "
"<literal>proxy</literal> options work for HTTPS URIs in the same way as for "
"the <literal>http</literal> method, and default to the same values if they "
"are not explicitly set. The <literal>Pipeline-Depth</literal> option is not "
"yet supported."
msgstr ""

#. type: Content of: <refentry><refsect1><variablelist><varlistentry><listitem><para>
#: apt.conf.5.xml:431
msgid ""
"<literal>CaInfo</literal> suboption specifies place of file that holds info "
"about trusted certificates.  <literal>&lt;host&gt;::CaInfo</literal> is the "
"corresponding per-host option.  <literal>Verify-Peer</literal> boolean "
"suboption determines whether or not the server's host certificate should be "
"verified against trusted certificates.  "
"<literal>&lt;host&gt;::Verify-Peer</literal> is the corresponding per-host "
"option.  <literal>Verify-Host</literal> boolean suboption determines whether "
"or not the server's hostname should be verified.  "
"<literal>&lt;host&gt;::Verify-Host</literal> is the corresponding per-host "
"option.  <literal>SslCert</literal> determines what certificate to use for "
"client authentication. <literal>&lt;host&gt;::SslCert</literal> is the "
"corresponding per-host option.  <literal>SslKey</literal> determines what "
"private key to use for client "
"authentication. <literal>&lt;host&gt;::SslKey</literal> is the corresponding "
"per-host option.  <literal>SslForceVersion</literal> overrides default SSL "
"version to use.  It can contain either of the strings "
"'<literal>TLSv1</literal>' or '<literal>SSLv3</literal>'.  "
"<literal>&lt;host&gt;::SslForceVersion</literal> is the corresponding "
"per-host option."
msgstr ""

#. type: Content of: <refentry><refsect1><variablelist><varlistentry><listitem><para>
#: apt.conf.5.xml:452
msgid ""
"<literal>ftp::Proxy</literal> sets the default proxy to use for FTP URIs.  "
"It is in the standard form of "
"<literal>ftp://[[user][:pass]@]host[:port]/</literal>.  Per host proxies can "
"also be specified by using the form "
"<literal>ftp::Proxy::&lt;host&gt;</literal> with the special keyword "
"<literal>DIRECT</literal> meaning to use no proxies. If no one of the above "
"settings is specified, <envar>ftp_proxy</envar> environment variable will be "
"used. To use an FTP proxy you will have to set the "
"<literal>ftp::ProxyLogin</literal> script in the configuration file. This "
"entry specifies the commands to send to tell the proxy server what to "
"connect to. Please see &configureindex; for an example of how to do "
"this. The substitution variables representing the corresponding URI "
"component are <literal>$(PROXY_USER)</literal>, "
"<literal>$(PROXY_PASS)</literal>, <literal>$(SITE_USER)</literal>, "
"<literal>$(SITE_PASS)</literal>, <literal>$(SITE)</literal> and "
"<literal>$(SITE_PORT)</literal>."
msgstr ""

#. type: Content of: <refentry><refsect1><variablelist><varlistentry><listitem><para>
#: apt.conf.5.xml:472
msgid ""
"Several settings are provided to control passive mode. Generally it is safe "
"to leave passive mode on; it works in nearly every environment.  However, "
"some situations require that passive mode be disabled and port mode FTP used "
"instead. This can be done globally or for connections that go through a "
"proxy or for a specific host (see the sample config file for examples)."
msgstr ""

#. type: Content of: <refentry><refsect1><variablelist><varlistentry><listitem><para>
#: apt.conf.5.xml:479
msgid ""
"It is possible to proxy FTP over HTTP by setting the "
"<envar>ftp_proxy</envar> environment variable to an HTTP URL - see the "
"discussion of the http method above for syntax. You cannot set this in the "
"configuration file and it is not recommended to use FTP over HTTP due to its "
"low efficiency."
msgstr ""

#. type: Content of: <refentry><refsect1><variablelist><varlistentry><listitem><para>
#: apt.conf.5.xml:484
msgid ""
"The setting <literal>ForceExtended</literal> controls the use of RFC2428 "
"<literal>EPSV</literal> and <literal>EPRT</literal> commands. The default is "
"false, which means these commands are only used if the control connection is "
"IPv6. Setting this to true forces their use even on IPv4 connections. Note "
"that most FTP servers do not support RFC2428."
msgstr ""

#. type: Content of: <refentry><refsect1><variablelist><varlistentry><listitem><para><literallayout>
#: apt.conf.5.xml:498
#, no-wrap
msgid "/cdrom/::Mount \"foo\";"
msgstr ""

#. type: Content of: <refentry><refsect1><variablelist><varlistentry><listitem><para>
#: apt.conf.5.xml:493
msgid ""
"For URIs using the <literal>cdrom</literal> method, the only configurable "
"option is the mount point, <literal>cdrom::Mount</literal>, which must be "
"the mount point for the CD-ROM (or DVD, or whatever) drive as specified in "
"<filename>/etc/fstab</filename>. It is possible to provide alternate mount "
"and unmount commands if your mount point cannot be listed in the fstab.  The "
"syntax is to put <placeholder type=\"literallayout\" id=\"0\"/> within the "
"<literal>cdrom</literal> block. It is important to have the trailing slash.  "
"Unmount commands can be specified using UMount."
msgstr ""

#. type: Content of: <refentry><refsect1><variablelist><varlistentry><listitem><para>
#: apt.conf.5.xml:506
msgid ""
"For GPGV URIs the only configurable option is "
"<literal>gpgv::Options</literal>, which passes additional parameters to "
"gpgv."
msgstr ""

#. type: Content of: <refentry><refsect1><variablelist><varlistentry><listitem><para><synopsis>
#: apt.conf.5.xml:517
#, no-wrap
msgid ""
"Acquire::CompressionTypes::<replaceable>FileExtension</replaceable> "
"\"<replaceable>Methodname</replaceable>\";"
msgstr ""

#. type: Content of: <refentry><refsect1><variablelist><varlistentry><listitem><para>
#: apt.conf.5.xml:512
msgid ""
"List of compression types which are understood by the acquire methods.  "
"Files like <filename>Packages</filename> can be available in various "
"compression formats.  By default the acquire methods can decompress "
"<command>bzip2</command>, <command>lzma</command> and "
"<command>gzip</command> compressed files; with this setting more formats can "
"be added on the fly or the used method can be changed. The syntax for this "
"is: <placeholder type=\"synopsis\" id=\"0\"/>"
msgstr ""

#. type: Content of: <refentry><refsect1><variablelist><varlistentry><listitem><para><synopsis>
#: apt.conf.5.xml:522
#, no-wrap
msgid "Acquire::CompressionTypes::Order:: \"gz\";"
msgstr ""

#. type: Content of: <refentry><refsect1><variablelist><varlistentry><listitem><para><synopsis>
#: apt.conf.5.xml:525
#, no-wrap
msgid "Acquire::CompressionTypes::Order { \"lzma\"; \"gz\"; };"
msgstr ""

#. type: Content of: <refentry><refsect1><variablelist><varlistentry><listitem><para>
#: apt.conf.5.xml:518
msgid ""
"Also, the <literal>Order</literal> subgroup can be used to define in which "
"order the acquire system will try to download the compressed files. The "
"acquire system will try the first and proceed with the next compression type "
"in this list on error, so to prefer one over the other type simply add the "
"preferred type first - default types not already added will be implicitly "
"appended to the end of the list, so e.g. <placeholder type=\"synopsis\" "
"id=\"0\"/> can be used to prefer <command>gzip</command> compressed files "
"over <command>bzip2</command> and <command>lzma</command>.  If "
"<command>lzma</command> should be preferred over <command>gzip</command> and "
"<command>bzip2</command> the configure setting should look like this: "
"<placeholder type=\"synopsis\" id=\"1\"/> It is not needed to add "
"<literal>bz2</literal> to the list explicitly as it will be added "
"automatically."
msgstr ""

#. type: Content of: <refentry><refsect1><variablelist><varlistentry><listitem><para><literallayout>
#: apt.conf.5.xml:532
#, no-wrap
msgid "Dir::Bin::bzip2 \"/bin/bzip2\";"
msgstr ""

#. type: Content of: <refentry><refsect1><variablelist><varlistentry><listitem><para>
#: apt.conf.5.xml:527
msgid ""
"Note that the "
"<literal>Dir::Bin::<replaceable>Methodname</replaceable></literal> will be "
"checked at run time. If this option has been set, the method will only be "
"used if this file exists; e.g. for the <literal>bzip2</literal> method (the "
"inbuilt) setting is: <placeholder type=\"literallayout\" id=\"0\"/> Note "
"also that list entries specified on the command line will be added at the "
"end of the list specified in the configuration files, but before the default "
"entries. To prefer a type in this case over the ones specified in the "
"configuration files you can set the option direct - not in list style.  This "
"will not override the defined list; it will only prefix the list with this "
"type."
msgstr ""

#. type: Content of: <refentry><refsect1><variablelist><varlistentry><listitem><para>
#: apt.conf.5.xml:537
msgid ""
"The special type <literal>uncompressed</literal> can be used to give "
"uncompressed files a preference, but note that most archives don't provide "
"uncompressed files so this is mostly only useable for local mirrors."
msgstr ""

#. type: Content of: <refentry><refsect1><variablelist><varlistentry><listitem><para>
#: apt.conf.5.xml:544
msgid ""
"When downloading <literal>gzip</literal> compressed indexes (Packages, "
"Sources, or Translations), keep them gzip compressed locally instead of "
"unpacking them. This saves quite a lot of disk space at the expense of more "
"CPU requirements when building the local package caches. False by default."
msgstr ""

#. type: Content of: <refentry><refsect1><variablelist><varlistentry><listitem><para>
#: apt.conf.5.xml:552
msgid ""
"The Languages subsection controls which <filename>Translation</filename> "
"files are downloaded and in which order APT tries to display the "
"description-translations. APT will try to display the first available "
"description in the language which is listed first. Languages can be defined "
"with their short or long language codes. Note that not all archives provide "
"<filename>Translation</filename> files for every language - the long "
"language codes are especially rare."
msgstr ""

#. type: Content of: <refentry><refsect1><variablelist><varlistentry><listitem><para><programlisting>
#: apt.conf.5.xml:569
#, no-wrap
msgid "Acquire::Languages { \"environment\"; \"de\"; \"en\"; \"none\"; \"fr\"; };"
msgstr ""

#. type: Content of: <refentry><refsect1><variablelist><varlistentry><listitem><para>
#: apt.conf.5.xml:557
msgid ""
"The default list includes \"environment\" and "
"\"en\". \"<literal>environment</literal>\" has a special meaning here: it "
"will be replaced at runtime with the language codes extracted from the "
"<literal>LC_MESSAGES</literal> environment variable.  It will also ensure "
"that these codes are not included twice in the list. If "
"<literal>LC_MESSAGES</literal> is set to \"C\" only the "
"<filename>Translation-en</filename> file (if available) will be used.  To "
"force APT to use no Translation file use the setting "
"<literal>Acquire::Languages=none</literal>. \"<literal>none</literal>\" is "
"another special meaning code which will stop the search for a suitable "
"<filename>Translation</filename> file.  This tells APT to download these "
"translations too, without actually using them unless the environment "
"specifies the languages. So the following example configuration will result "
"in the order \"en, de\" in an English locale or \"de, en\" in a German "
"one. Note that \"fr\" is downloaded, but not used unless APT is used in a "
"French locale (where the order would be \"fr, de, en\").  <placeholder "
"type=\"programlisting\" id=\"0\"/>"
msgstr ""

#. type: Content of: <refentry><refsect1><variablelist><varlistentry><listitem><para>
#: apt.conf.5.xml:570
msgid ""
"Note: To prevent problems resulting from APT being executed in different "
"environments (e.g. by different users or by other programs) all Translation "
"files which are found in <filename>/var/lib/apt/lists/</filename> will be "
"added to the end of the list (after an implicit "
"\"<literal>none</literal>\")."
msgstr ""

#. type: Content of: <refentry><refsect1><variablelist><varlistentry><listitem><para>
#: apt.conf.5.xml:579
msgid "When downloading, force to use only the IPv4 protocol."
msgstr ""

#. type: Content of: <refentry><refsect1><variablelist><varlistentry><listitem><para>
#: apt.conf.5.xml:585
msgid "When downloading, force to use only the IPv6 protocol."
msgstr ""

#. type: Content of: <refentry><refsect1><title>
#: apt.conf.5.xml:592
msgid "Directories"
msgstr ""

#. type: Content of: <refentry><refsect1><para>
#: apt.conf.5.xml:594
msgid ""
"The <literal>Dir::State</literal> section has directories that pertain to "
"local state information. <literal>lists</literal> is the directory to place "
"downloaded package lists in and <literal>status</literal> is the name of the "
"&dpkg; status file.  <literal>preferences</literal> is the name of the APT "
"<filename>preferences</filename> file.  <literal>Dir::State</literal> "
"contains the default directory to prefix on all sub-items if they do not "
"start with <filename>/</filename> or <filename>./</filename>."
msgstr ""

#. type: Content of: <refentry><refsect1><para>
#: apt.conf.5.xml:601
msgid ""
"<literal>Dir::Cache</literal> contains locations pertaining to local cache "
"information, such as the two package caches <literal>srcpkgcache</literal> "
"and <literal>pkgcache</literal> as well as the location to place downloaded "
"archives, <literal>Dir::Cache::archives</literal>. Generation of caches can "
"be turned off by setting <literal>pkgcache</literal> or "
"<literal>srcpkgcache</literal> to <literal>\"\"</literal>.  This will slow "
"down startup but save disk space. It is probably preferable to turn off the "
"pkgcache rather than the srcpkgcache.  Like <literal>Dir::State</literal> "
"the default directory is contained in <literal>Dir::Cache</literal>"
msgstr ""

#. type: Content of: <refentry><refsect1><para>
#: apt.conf.5.xml:611
msgid ""
"<literal>Dir::Etc</literal> contains the location of configuration files, "
"<literal>sourcelist</literal> gives the location of the sourcelist and "
"<literal>main</literal> is the default configuration file (setting has no "
"effect, unless it is done from the config file specified by "
"<envar>APT_CONFIG</envar>)."
msgstr ""

#. type: Content of: <refentry><refsect1><para>
#: apt.conf.5.xml:617
msgid ""
"The <literal>Dir::Parts</literal> setting reads in all the config fragments "
"in lexical order from the directory specified. After this is done then the "
"main config file is loaded."
msgstr ""

#. type: Content of: <refentry><refsect1><para>
#: apt.conf.5.xml:621
msgid ""
"Binary programs are pointed to by "
"<literal>Dir::Bin</literal>. <literal>Dir::Bin::Methods</literal> specifies "
"the location of the method handlers and <literal>gzip</literal>, "
"<literal>bzip2</literal>, <literal>lzma</literal>, <literal>dpkg</literal>, "
"<literal>apt-get</literal> <literal>dpkg-source</literal> "
"<literal>dpkg-buildpackage</literal> and <literal>apt-cache</literal> "
"specify the location of the respective programs."
msgstr ""

#. type: Content of: <refentry><refsect1><para>
#: apt.conf.5.xml:629
msgid ""
"The configuration item <literal>RootDir</literal> has a special meaning.  If "
"set, all paths in <literal>Dir::</literal> will be relative to "
"<literal>RootDir</literal>, <emphasis>even paths that are specified "
"absolutely</emphasis>.  So, for instance, if <literal>RootDir</literal> is "
"set to <filename>/tmp/staging</filename> and "
"<literal>Dir::State::status</literal> is set to "
"<filename>/var/lib/dpkg/status</filename>, then the status file will be "
"looked up in <filename>/tmp/staging/var/lib/dpkg/status</filename>."
msgstr ""

#. type: Content of: <refentry><refsect1><para>
#: apt.conf.5.xml:642
msgid ""
"The <literal>Ignore-Files-Silently</literal> list can be used to specify "
"which files APT should silently ignore while parsing the files in the "
"fragment directories. Per default a file which end with "
"<literal>.disabled</literal>, <literal>~</literal>, <literal>.bak</literal> "
"or <literal>.dpkg-[a-z]+</literal> is silently ignored. As seen in the last "
"default value these patterns can use regular expression syntax."
msgstr ""

#. type: Content of: <refentry><refsect1><title>
#: apt.conf.5.xml:651
msgid "APT in DSelect"
msgstr ""

#. type: Content of: <refentry><refsect1><para>
#: apt.conf.5.xml:653
msgid ""
"When APT is used as a &dselect; method several configuration directives "
"control the default behavior. These are in the <literal>DSelect</literal> "
"section."
msgstr ""

#. type: Content of: <refentry><refsect1><variablelist><varlistentry><listitem><para>
#: apt.conf.5.xml:658
msgid ""
"Cache Clean mode; this value may be one of <literal>always</literal>, "
"<literal>prompt</literal>, <literal>auto</literal>, "
"<literal>pre-auto</literal> and <literal>never</literal>.  "
"<literal>always</literal> and <literal>prompt</literal> will remove all "
"packages from the cache after upgrading, <literal>prompt</literal> (the "
"default) does so conditionally.  <literal>auto</literal> removes only those "
"packages which are no longer downloadable (replaced with a new version for "
"instance).  <literal>pre-auto</literal> performs this action before "
"downloading new packages."
msgstr ""

#. type: Content of: <refentry><refsect1><variablelist><varlistentry><listitem><para>
#: apt.conf.5.xml:672
msgid ""
"The contents of this variable are passed to &apt-get; as command line "
"options when it is run for the install phase."
msgstr ""

#. type: Content of: <refentry><refsect1><variablelist><varlistentry><listitem><para>
#: apt.conf.5.xml:677
msgid ""
"The contents of this variable are passed to &apt-get; as command line "
"options when it is run for the update phase."
msgstr ""

#. type: Content of: <refentry><refsect1><variablelist><varlistentry><listitem><para>
#: apt.conf.5.xml:682
msgid ""
"If true the [U]pdate operation in &dselect; will always prompt to continue.  "
"The default is to prompt only on error."
msgstr ""

#. type: Content of: <refentry><refsect1><title>
#: apt.conf.5.xml:688
msgid "How APT calls &dpkg;"
msgstr ""

#. type: Content of: <refentry><refsect1><para>
#: apt.conf.5.xml:689
msgid ""
"Several configuration directives control how APT invokes &dpkg;. These are "
"in the <literal>DPkg</literal> section."
msgstr ""

#. type: Content of: <refentry><refsect1><variablelist><varlistentry><listitem><para>
#: apt.conf.5.xml:694
msgid ""
"This is a list of options to pass to &dpkg;. The options must be specified "
"using the list notation and each list item is passed as a single argument to "
"&dpkg;."
msgstr ""

#. type: Content of: <refentry><refsect1><variablelist><varlistentry><listitem><para>
#: apt.conf.5.xml:700
msgid ""
"This is a list of shell commands to run before/after invoking &dpkg;.  Like "
"<literal>options</literal> this must be specified in list notation. The "
"commands are invoked in order using <filename>/bin/sh</filename>; should any "
"fail APT will abort."
msgstr ""

#. type: Content of: <refentry><refsect1><variablelist><varlistentry><listitem><para>
#: apt.conf.5.xml:707
msgid ""
"This is a list of shell commands to run before invoking &dpkg;. Like "
"<literal>options</literal> this must be specified in list notation. The "
"commands are invoked in order using <filename>/bin/sh</filename>; should any "
"fail APT will abort. APT will pass the filenames of all .deb files it is "
"going to install to the commands, one per line on the requested file "
"descriptor, defaulting to standard input."
msgstr ""

#. type: Content of: <refentry><refsect1><variablelist><varlistentry><listitem><para>
#: apt.conf.5.xml:714
msgid ""
"Version 2 of this protocol dumps more information, including the protocol "
"version, the APT configuration space and the packages, files and versions "
"being changed. Version 3 adds the architecture and "
"<literal>MultiArch</literal> flag to each version being dumped."
msgstr ""

#. type: Content of: <refentry><refsect1><variablelist><varlistentry><listitem><para>
#: apt.conf.5.xml:719
msgid ""
"The version of the protocol to be used for the command "
"<literal><replaceable>cmd</replaceable></literal> can be chosen by setting "
"<literal>DPkg::Tools::options::<replaceable>cmd</replaceable>::Version</literal> "
"accordingly, the default being version 1. If APT isn't supporting the "
"requested version it will send the information in the highest version it has "
"support for instead."
msgstr ""

#. type: Content of: <refentry><refsect1><variablelist><varlistentry><listitem><para>
#: apt.conf.5.xml:726
msgid ""
"The file descriptor to be used to send the information can be requested with "
"<literal>DPkg::Tools::options::<replaceable>cmd</replaceable>::InfoFD</literal> "
"which defaults to <literal>0</literal> for standard input and is available "
"since version 0.9.11. Support for the option can be detected by looking for "
"the environment variable <envar>APT_HOOK_INFO_FD</envar> which contains the "
"number of the used file descriptor as a confirmation."
msgstr ""

#. type: Content of: <refentry><refsect1><variablelist><varlistentry><listitem><para>
#: apt.conf.5.xml:736
msgid ""
"APT chdirs to this directory before invoking &dpkg;, the default is "
"<filename>/</filename>."
msgstr ""

#. type: Content of: <refentry><refsect1><variablelist><varlistentry><listitem><para>
#: apt.conf.5.xml:741
msgid ""
"These options are passed to &dpkg-buildpackage; when compiling packages; the "
"default is to disable signing and produce all binaries."
msgstr ""

#. type: Content of: <refentry><refsect1><refsect2><title>
#: apt.conf.5.xml:746
msgid "dpkg trigger usage (and related options)"
msgstr ""

#. type: Content of: <refentry><refsect1><refsect2><para>
#: apt.conf.5.xml:747
msgid ""
"APT can call &dpkg; in such a way as to let it make aggressive use of "
"triggers over multiple calls of &dpkg;. Without further options &dpkg; will "
"use triggers once each time it runs.  Activating these options can therefore "
"decrease the time needed to perform the install or upgrade. Note that it is "
"intended to activate these options per default in the future, but as it "
"drastically changes the way APT calls &dpkg; it needs a lot more testing.  "
"<emphasis>These options are therefore currently experimental and should not "
"be used in production environments.</emphasis> It also breaks progress "
"reporting such that all front-ends will currently stay around half (or more) "
"of the time in the 100% state while it actually configures all packages."
msgstr ""

#. type: Content of: <refentry><refsect1><refsect2><para><literallayout>
#: apt.conf.5.xml:762
#, no-wrap
msgid ""
"DPkg::NoTriggers \"true\";\n"
"PackageManager::Configure \"smart\";\n"
"DPkg::ConfigurePending \"true\";\n"
"DPkg::TriggersPending \"true\";"
msgstr ""

#. type: Content of: <refentry><refsect1><refsect2><para>
#: apt.conf.5.xml:756
msgid ""
"Note that it is not guaranteed that APT will support these options or that "
"these options will not cause (big) trouble in the future. If you have "
"understand the current risks and problems with these options, but are brave "
"enough to help testing them, create a new configuration file and test a "
"combination of options. Please report any bugs, problems and improvements "
"you encounter and make sure to note which options you have used in your "
"reports. Asking &dpkg; for help could also be useful for debugging proposes, "
"see e.g. <command>dpkg --audit</command>. A defensive option combination "
"would be <placeholder type=\"literallayout\" id=\"0\"/>"
msgstr ""

#. type: Content of: <refentry><refsect1><refsect2><variablelist><varlistentry><listitem><para>
#: apt.conf.5.xml:769
msgid ""
"Add the no triggers flag to all &dpkg; calls (except the ConfigurePending "
"call).  See &dpkg; if you are interested in what this actually means. In "
"short: &dpkg; will not run the triggers when this flag is present unless it "
"is explicitly called to do so in an extra call.  Note that this option "
"exists (undocumented) also in older APT versions with a slightly different "
"meaning: Previously these option only append --no-triggers to the configure "
"calls to &dpkg; - now APT will also add this flag to the unpack and remove "
"calls."
msgstr ""

#. type: Content of: <refentry><refsect1><refsect2><variablelist><varlistentry><listitem><para>
#: apt.conf.5.xml:777
msgid ""
"Valid values are \"<literal>all</literal>\", \"<literal>smart</literal>\" "
"and \"<literal>no</literal>\".  The default value is "
"\"<literal>all</literal>\", which causes APT to configure all packages. The "
"\"<literal>smart</literal>\" way is to configure only packages which need to "
"be configured before another package can be unpacked (Pre-Depends), and let "
"the rest be configured by &dpkg; with a call generated by the "
"ConfigurePending option (see below). On the other hand, "
"\"<literal>no</literal>\" will not configure anything, and totally relies on "
"&dpkg; for configuration (which at the moment will fail if a Pre-Depends is "
"encountered). Setting this option to any value other than "
"<literal>all</literal> will implicitly also activate the next option by "
"default, as otherwise the system could end in an unconfigured and "
"potentially unbootable state."
msgstr ""

#. type: Content of: <refentry><refsect1><refsect2><variablelist><varlistentry><listitem><para>
#: apt.conf.5.xml:792
msgid ""
"If this option is set APT will call <command>dpkg --configure "
"--pending</command> to let &dpkg; handle all required configurations and "
"triggers. This option is activated automatically per default if the previous "
"option is not set to <literal>all</literal>, but deactivating it could be "
"useful if you want to run APT multiple times in a row - e.g. in an "
"installer. In these sceneries you could deactivate this option in all but "
"the last run."
msgstr ""

#. type: Content of: <refentry><refsect1><refsect2><variablelist><varlistentry><listitem><para>
#: apt.conf.5.xml:799
msgid ""
"Useful for the <literal>smart</literal> configuration as a package which has "
"pending triggers is not considered as <literal>installed</literal>, and "
"&dpkg; treats them as <literal>unpacked</literal> currently which is a "
"showstopper for Pre-Dependencies (see debbugs #526774). Note that this will "
"process all triggers, not only the triggers needed to configure this "
"package."
msgstr ""

#. type: Content of: <refentry><refsect1><refsect2><variablelist><varlistentry><listitem><para><literallayout>
#: apt.conf.5.xml:812
#, no-wrap
msgid ""
"OrderList::Score {\n"
"\tDelete 500;\n"
"\tEssential 200;\n"
"\tImmediate 10;\n"
"\tPreDepends 50;\n"
"};"
msgstr ""

#. type: Content of: <refentry><refsect1><refsect2><variablelist><varlistentry><listitem><para>
#: apt.conf.5.xml:805
msgid ""
"Essential packages (and their dependencies) should be configured immediately "
"after unpacking. It is a good idea to do this quite early in the upgrade "
"process as these configure calls also currently require "
"<literal>DPkg::TriggersPending</literal> which will run quite a few triggers "
"(which may not be needed). Essentials get per default a high score but the "
"immediate flag is relatively low (a package which has a Pre-Depends is rated "
"higher).  These option and the others in the same group can be used to "
"change the scoring. The following example shows the settings with their "
"default values.  <placeholder type=\"literallayout\" id=\"0\"/>"
msgstr ""

#. type: Content of: <refentry><refsect1><title>
#: apt.conf.5.xml:825
msgid "Periodic and Archives options"
msgstr ""

#. type: Content of: <refentry><refsect1><para>
#: apt.conf.5.xml:826
msgid ""
"<literal>APT::Periodic</literal> and <literal>APT::Archives</literal> groups "
"of options configure behavior of apt periodic updates, which is done by the "
"<literal>/etc/cron.daily/apt</literal> script. See the top of this script "
"for the brief documentation of these options."
msgstr ""

#. type: Content of: <refentry><refsect1><title>
#: apt.conf.5.xml:834
msgid "Debug options"
msgstr ""

#. type: Content of: <refentry><refsect1><para>
#: apt.conf.5.xml:836
msgid ""
"Enabling options in the <literal>Debug::</literal> section will cause "
"debugging information to be sent to the standard error stream of the program "
"utilizing the <literal>apt</literal> libraries, or enable special program "
"modes that are primarily useful for debugging the behavior of "
"<literal>apt</literal>.  Most of these options are not interesting to a "
"normal user, but a few may be:"
msgstr ""

#. type: Content of: <refentry><refsect1><para><itemizedlist><listitem><para>
#: apt.conf.5.xml:847
msgid ""
"<literal>Debug::pkgProblemResolver</literal> enables output about the "
"decisions made by <literal>dist-upgrade, upgrade, install, remove, "
"purge</literal>."
msgstr ""

#. type: Content of: <refentry><refsect1><para><itemizedlist><listitem><para>
#: apt.conf.5.xml:855
msgid ""
"<literal>Debug::NoLocking</literal> disables all file locking.  This can be "
"used to run some operations (for instance, <literal>apt-get -s "
"install</literal>) as a non-root user."
msgstr ""

#. type: Content of: <refentry><refsect1><para><itemizedlist><listitem><para>
#: apt.conf.5.xml:864
msgid ""
"<literal>Debug::pkgDPkgPM</literal> prints out the actual command line each "
"time that <literal>apt</literal> invokes &dpkg;."
msgstr ""

#.  TODO: provide a
#. 	   motivating example, except I haven't a clue why you'd want
#. 	   to do this. 
#. type: Content of: <refentry><refsect1><para><itemizedlist><listitem><para>
#: apt.conf.5.xml:872
msgid ""
"<literal>Debug::IdentCdrom</literal> disables the inclusion of statfs data "
"in CD-ROM IDs."
msgstr ""

#. type: Content of: <refentry><refsect1><para>
#: apt.conf.5.xml:882
msgid "A full list of debugging options to apt follows."
msgstr ""

#. type: Content of: <refentry><refsect1><variablelist><varlistentry><listitem><para>
#: apt.conf.5.xml:891
msgid "Print information related to accessing <literal>cdrom://</literal> sources."
msgstr ""

#. type: Content of: <refentry><refsect1><variablelist><varlistentry><listitem><para>
#: apt.conf.5.xml:902
msgid "Print information related to downloading packages using FTP."
msgstr ""

#. type: Content of: <refentry><refsect1><variablelist><varlistentry><listitem><para>
#: apt.conf.5.xml:913
msgid "Print information related to downloading packages using HTTP."
msgstr ""

#. type: Content of: <refentry><refsect1><variablelist><varlistentry><listitem><para>
#: apt.conf.5.xml:924
msgid "Print information related to downloading packages using HTTPS."
msgstr ""

#. type: Content of: <refentry><refsect1><variablelist><varlistentry><listitem><para>
#: apt.conf.5.xml:935
msgid ""
"Print information related to verifying cryptographic signatures using "
"<literal>gpg</literal>."
msgstr ""

#. type: Content of: <refentry><refsect1><variablelist><varlistentry><listitem><para>
#: apt.conf.5.xml:946
msgid ""
"Output information about the process of accessing collections of packages "
"stored on CD-ROMs."
msgstr ""

#. type: Content of: <refentry><refsect1><variablelist><varlistentry><listitem><para>
#: apt.conf.5.xml:956
msgid "Describes the process of resolving build-dependencies in &apt-get;."
msgstr ""

#. type: Content of: <refentry><refsect1><variablelist><varlistentry><listitem><para>
#: apt.conf.5.xml:966
msgid ""
"Output each cryptographic hash that is generated by the "
"<literal>apt</literal> libraries."
msgstr ""

#. type: Content of: <refentry><refsect1><variablelist><varlistentry><listitem><para>
#: apt.conf.5.xml:976
msgid ""
"Do not include information from <literal>statfs</literal>, namely the number "
"of used and free blocks on the CD-ROM filesystem, when generating an ID for "
"a CD-ROM."
msgstr ""

#. type: Content of: <refentry><refsect1><variablelist><varlistentry><listitem><para>
#: apt.conf.5.xml:987
msgid ""
"Disable all file locking.  For instance, this will allow two instances of "
"<quote><literal>apt-get update</literal></quote> to run at the same time."
msgstr ""

#. type: Content of: <refentry><refsect1><variablelist><varlistentry><listitem><para>
#: apt.conf.5.xml:999
msgid "Log when items are added to or removed from the global download queue."
msgstr ""

#. type: Content of: <refentry><refsect1><variablelist><varlistentry><listitem><para>
#: apt.conf.5.xml:1009
msgid ""
"Output status messages and errors related to verifying checksums and "
"cryptographic signatures of downloaded files."
msgstr ""

#. type: Content of: <refentry><refsect1><variablelist><varlistentry><listitem><para>
#: apt.conf.5.xml:1019
msgid ""
"Output information about downloading and applying package index list diffs, "
"and errors relating to package index list diffs."
msgstr ""

#. type: Content of: <refentry><refsect1><variablelist><varlistentry><listitem><para>
#: apt.conf.5.xml:1031
msgid ""
"Output information related to patching apt package lists when downloading "
"index diffs instead of full indices."
msgstr ""

#. type: Content of: <refentry><refsect1><variablelist><varlistentry><listitem><para>
#: apt.conf.5.xml:1042
msgid "Log all interactions with the sub-processes that actually perform downloads."
msgstr ""

#. type: Content of: <refentry><refsect1><variablelist><varlistentry><listitem><para>
#: apt.conf.5.xml:1053
msgid ""
"Log events related to the automatically-installed status of packages and to "
"the removal of unused packages."
msgstr ""

#. type: Content of: <refentry><refsect1><variablelist><varlistentry><listitem><para>
#: apt.conf.5.xml:1063
msgid ""
"Generate debug messages describing which packages are being automatically "
"installed to resolve dependencies.  This corresponds to the initial "
"auto-install pass performed in, e.g., <literal>apt-get install</literal>, "
"and not to the full <literal>apt</literal> dependency resolver; see "
"<literal>Debug::pkgProblemResolver</literal> for that."
msgstr ""

#. type: Content of: <refentry><refsect1><variablelist><varlistentry><listitem><para>
#: apt.conf.5.xml:1077
msgid ""
"Generate debug messages describing which packages are marked as "
"keep/install/remove while the ProblemResolver does his work.  Each addition "
"or deletion may trigger additional actions; they are shown indented two "
"additional spaces under the original entry.  The format for each line is "
"<literal>MarkKeep</literal>, <literal>MarkDelete</literal> or "
"<literal>MarkInstall</literal> followed by <literal>package-name &lt;a.b.c "
"-&gt; d.e.f | x.y.z&gt; (section)</literal> where <literal>a.b.c</literal> "
"is the current version of the package, <literal>d.e.f</literal> is the "
"version considered for installation and <literal>x.y.z</literal> is a newer "
"version, but not considered for installation (because of a low pin "
"score). The later two can be omitted if there is none or if it is the same "
"as the installed version.  <literal>section</literal> is the name of the "
"section the package appears in."
msgstr ""

#. type: Content of: <refentry><refsect1><variablelist><varlistentry><listitem><para>
#: apt.conf.5.xml:1098
msgid ""
"When invoking &dpkg;, output the precise command line with which it is being "
"invoked, with arguments separated by a single space character."
msgstr ""

#. type: Content of: <refentry><refsect1><variablelist><varlistentry><listitem><para>
#: apt.conf.5.xml:1109
msgid ""
"Output all the data received from &dpkg; on the status file descriptor and "
"any errors encountered while parsing it."
msgstr ""

#. type: Content of: <refentry><refsect1><variablelist><varlistentry><listitem><para>
#: apt.conf.5.xml:1120
msgid ""
"Generate a trace of the algorithm that decides the order in which "
"<literal>apt</literal> should pass packages to &dpkg;."
msgstr ""

#. type: Content of: <refentry><refsect1><variablelist><varlistentry><listitem><para>
#: apt.conf.5.xml:1132
msgid "Output status messages tracing the steps performed when invoking &dpkg;."
msgstr ""

#. type: Content of: <refentry><refsect1><variablelist><varlistentry><listitem><para>
#: apt.conf.5.xml:1143
msgid "Output the priority of each package list on startup."
msgstr ""

#. type: Content of: <refentry><refsect1><variablelist><varlistentry><listitem><para>
#: apt.conf.5.xml:1153
msgid ""
"Trace the execution of the dependency resolver (this applies only to what "
"happens when a complex dependency problem is encountered)."
msgstr ""

#. type: Content of: <refentry><refsect1><variablelist><varlistentry><listitem><para>
#: apt.conf.5.xml:1164
msgid ""
"Display a list of all installed packages with their calculated score used by "
"the pkgProblemResolver. The description of the package is the same as "
"described in <literal>Debug::pkgDepCache::Marker</literal>"
msgstr ""

#. type: Content of: <refentry><refsect1><variablelist><varlistentry><listitem><para>
#: apt.conf.5.xml:1176
msgid ""
"Print information about the vendors read from "
"<filename>/etc/apt/vendors.list</filename>."
msgstr ""

#. type: Content of: <refentry><refsect1><variablelist><varlistentry><listitem><para>
#: apt.conf.5.xml:1186
msgid ""
"Display the external commands that are called by apt hooks.  This includes "
"e.g. the config options <literal>DPkg::{Pre,Post}-Invoke</literal> or "
"<literal>APT::Update::{Pre,Post}-Invoke</literal>."
msgstr ""

#. type: Content of: <refentry><refsect1><title>
#: apt.conf.5.xml:1210 apt_preferences.5.xml:541 sources.list.5.xml:233 apt-ftparchive.1.xml:592
msgid "Examples"
msgstr ""

#. type: Content of: <refentry><refsect1><para>
#: apt.conf.5.xml:1211
msgid ""
"&configureindex; is a configuration file showing example values for all "
"possible options."
msgstr ""

#.  ? reading apt.conf 
#. type: Content of: <refentry><refsect1><para>
#: apt.conf.5.xml:1223
msgid "&apt-cache;, &apt-config;, &apt-preferences;."
msgstr ""

#. type: Content of: <refentry><refnamediv><refpurpose>
#: apt_preferences.5.xml:28
msgid "Preference control file for APT"
msgstr ""

#. type: Content of: <refentry><refsect1><para>
#: apt_preferences.5.xml:33
msgid ""
"The APT preferences file <filename>/etc/apt/preferences</filename> and the "
"fragment files in the <filename>/etc/apt/preferences.d/</filename> folder "
"can be used to control which versions of packages will be selected for "
"installation."
msgstr ""

#. type: Content of: <refentry><refsect1><para>
#: apt_preferences.5.xml:38
msgid ""
"Several versions of a package may be available for installation when the "
"&sources-list; file contains references to more than one distribution (for "
"example, <literal>stable</literal> and <literal>testing</literal>).  APT "
"assigns a priority to each version that is available.  Subject to dependency "
"constraints, <command>apt-get</command> selects the version with the highest "
"priority for installation.  The APT preferences override the priorities that "
"APT assigns to package versions by default, thus giving the user control "
"over which one is selected for installation."
msgstr ""

#. type: Content of: <refentry><refsect1><para>
#: apt_preferences.5.xml:48
msgid ""
"Several instances of the same version of a package may be available when the "
"&sources-list; file contains references to more than one source.  In this "
"case <command>apt-get</command> downloads the instance listed earliest in "
"the &sources-list; file.  The APT preferences do not affect the choice of "
"instance, only the choice of version."
msgstr ""

#. type: Content of: <refentry><refsect1><para>
#: apt_preferences.5.xml:55
msgid ""
"Preferences are a strong power in the hands of a system administrator but "
"they can become also their biggest nightmare if used without care! APT will "
"not question the preferences, so wrong settings can lead to uninstallable "
"packages or wrong decisions while upgrading packages.  Even more problems "
"will arise if multiple distribution releases are mixed without a good "
"understanding of the following paragraphs.  Packages included in a specific "
"release aren't tested in (and therefore don't always work as expected in) "
"older or newer releases, or together with other packages from different "
"releases.  You have been warned."
msgstr ""

#. type: Content of: <refentry><refsect1><para>
#: apt_preferences.5.xml:66
msgid ""
"Note that the files in the <filename>/etc/apt/preferences.d</filename> "
"directory are parsed in alphanumeric ascending order and need to obey the "
"following naming convention: The files have either no or "
"\"<literal>pref</literal>\" as filename extension and only contain "
"alphanumeric, hyphen (-), underscore (_) and period (.) characters.  "
"Otherwise APT will print a notice that it has ignored a file, unless that "
"file matches a pattern in the <literal>Dir::Ignore-Files-Silently</literal> "
"configuration list - in which case it will be silently ignored."
msgstr ""

#. type: Content of: <refentry><refsect1><refsect2><title>
#: apt_preferences.5.xml:75
msgid "APT's Default Priority Assignments"
msgstr ""

#. type: Content of: <refentry><refsect1><refsect2><para><programlisting>
#: apt_preferences.5.xml:90
#, no-wrap
msgid ""
"<command>apt-get install -t testing "
"<replaceable>some-package</replaceable></command>\n"
msgstr ""

#. type: Content of: <refentry><refsect1><refsect2><para><programlisting>
#: apt_preferences.5.xml:93
#, no-wrap
msgid "APT::Default-Release \"stable\";\n"
msgstr ""

#. type: Content of: <refentry><refsect1><refsect2><para>
#: apt_preferences.5.xml:77
msgid ""
"If there is no preferences file or if there is no entry in the file that "
"applies to a particular version then the priority assigned to that version "
"is the priority of the distribution to which that version belongs.  It is "
"possible to single out a distribution, \"the target release\", which "
"receives a higher priority than other distributions do by default.  The "
"target release can be set on the <command>apt-get</command> command line or "
"in the APT configuration file <filename>/etc/apt/apt.conf</filename>.  Note "
"that this has precedence over any general priority you set in the "
"<filename>/etc/apt/preferences</filename> file described later, but not over "
"specifically pinned packages.  For example, <placeholder "
"type=\"programlisting\" id=\"0\"/> <placeholder type=\"programlisting\" "
"id=\"1\"/>"
msgstr ""

#. type: Content of: <refentry><refsect1><refsect2><para>
#: apt_preferences.5.xml:97
msgid ""
"If the target release has been specified then APT uses the following "
"algorithm to set the priorities of the versions of a package.  Assign:"
msgstr ""

#. type: Content of: <refentry><refsect1><refsect2><para><variablelist><varlistentry><term>
#: apt_preferences.5.xml:102
msgid "priority 1"
msgstr ""

#. type: Content of: <refentry><refsect1><refsect2><para><variablelist><varlistentry><listitem><simpara>
#: apt_preferences.5.xml:103
msgid ""
"to the versions coming from archives which in their "
"<filename>Release</filename> files are marked as \"NotAutomatic: yes\" but "
"<emphasis>not</emphasis> as \"ButAutomaticUpgrades: yes\" like the Debian "
"<literal>experimental</literal> archive."
msgstr ""

#. type: Content of: <refentry><refsect1><refsect2><para><variablelist><varlistentry><term>
#: apt_preferences.5.xml:109
msgid "priority 100"
msgstr ""

#. type: Content of: <refentry><refsect1><refsect2><para><variablelist><varlistentry><listitem><simpara>
#: apt_preferences.5.xml:110
msgid ""
"to the version that is already installed (if any) and to the versions coming "
"from archives which in their <filename>Release</filename> files are marked "
"as \"NotAutomatic: yes\" and \"ButAutomaticUpgrades: yes\" like the Debian "
"backports archive since <literal>squeeze-backports</literal>."
msgstr ""

#. type: Content of: <refentry><refsect1><refsect2><para><variablelist><varlistentry><term>
#: apt_preferences.5.xml:117
msgid "priority 500"
msgstr ""

#. type: Content of: <refentry><refsect1><refsect2><para><variablelist><varlistentry><listitem><simpara>
#: apt_preferences.5.xml:118
msgid ""
"to the versions that are not installed and do not belong to the target "
"release."
msgstr ""

#. type: Content of: <refentry><refsect1><refsect2><para><variablelist><varlistentry><term>
#: apt_preferences.5.xml:122
msgid "priority 990"
msgstr ""

#. type: Content of: <refentry><refsect1><refsect2><para><variablelist><varlistentry><listitem><simpara>
#: apt_preferences.5.xml:123
msgid "to the versions that are not installed and belong to the target release."
msgstr ""

#. type: Content of: <refentry><refsect1><refsect2><para>
#: apt_preferences.5.xml:128
msgid ""
"If the target release has not been specified then APT simply assigns "
"priority 100 to all installed package versions and priority 500 to all "
"uninstalled package versions, except versions coming from archives which in "
"their <filename>Release</filename> files are marked as \"NotAutomatic: yes\" "
"- these versions get the priority 1 or priority 100 if it is additionally "
"marked as \"ButAutomaticUpgrades: yes\"."
msgstr ""

#. type: Content of: <refentry><refsect1><refsect2><para>
#: apt_preferences.5.xml:135
msgid ""
"APT then applies the following rules, listed in order of precedence, to "
"determine which version of a package to install."
msgstr ""

#. type: Content of: <refentry><refsect1><refsect2><para><itemizedlist><listitem><simpara>
#: apt_preferences.5.xml:138
msgid ""
"Never downgrade unless the priority of an available version exceeds 1000.  "
"(\"Downgrading\" is installing a less recent version of a package in place "
"of a more recent version.  Note that none of APT's default priorities "
"exceeds 1000; such high priorities can only be set in the preferences file.  "
"Note also that downgrading a package can be risky.)"
msgstr ""

#. type: Content of: <refentry><refsect1><refsect2><para><itemizedlist><listitem><simpara>
#: apt_preferences.5.xml:144
msgid "Install the highest priority version."
msgstr ""

#. type: Content of: <refentry><refsect1><refsect2><para><itemizedlist><listitem><simpara>
#: apt_preferences.5.xml:145
msgid ""
"If two or more versions have the same priority, install the most recent one "
"(that is, the one with the higher version number)."
msgstr ""

#. type: Content of: <refentry><refsect1><refsect2><para><itemizedlist><listitem><simpara>
#: apt_preferences.5.xml:148
msgid ""
"If two or more versions have the same priority and version number but either "
"the packages differ in some of their metadata or the "
"<literal>--reinstall</literal> option is given, install the uninstalled one."
msgstr ""

#. type: Content of: <refentry><refsect1><refsect2><para>
#: apt_preferences.5.xml:154
msgid ""
"In a typical situation, the installed version of a package (priority 100)  "
"is not as recent as one of the versions available from the sources listed in "
"the &sources-list; file (priority 500 or 990).  Then the package will be "
"upgraded when <command>apt-get install "
"<replaceable>some-package</replaceable></command> or <command>apt-get "
"upgrade</command> is executed."
msgstr ""

#. type: Content of: <refentry><refsect1><refsect2><para>
#: apt_preferences.5.xml:161
msgid ""
"More rarely, the installed version of a package is <emphasis>more</emphasis> "
"recent than any of the other available versions.  The package will not be "
"downgraded when <command>apt-get install "
"<replaceable>some-package</replaceable></command> or <command>apt-get "
"upgrade</command> is executed."
msgstr ""

#. type: Content of: <refentry><refsect1><refsect2><para>
#: apt_preferences.5.xml:166
msgid ""
"Sometimes the installed version of a package is more recent than the version "
"belonging to the target release, but not as recent as a version belonging to "
"some other distribution.  Such a package will indeed be upgraded when "
"<command>apt-get install <replaceable>some-package</replaceable></command> "
"or <command>apt-get upgrade</command> is executed, because at least "
"<emphasis>one</emphasis> of the available versions has a higher priority "
"than the installed version."
msgstr ""

#. type: Content of: <refentry><refsect1><refsect2><title>
#: apt_preferences.5.xml:175
msgid "The Effect of APT Preferences"
msgstr ""

#. type: Content of: <refentry><refsect1><refsect2><para>
#: apt_preferences.5.xml:177
msgid ""
"The APT preferences file allows the system administrator to control the "
"assignment of priorities.  The file consists of one or more multi-line "
"records separated by blank lines.  Records can have one of two forms, a "
"specific form and a general form."
msgstr ""

#. type: Content of: <refentry><refsect1><refsect2><para><itemizedlist><listitem><simpara>
#: apt_preferences.5.xml:183
msgid ""
"The specific form assigns a priority (a \"Pin-Priority\") to one or more "
"specified packages with a specified version or version range.  For example, "
"the following record assigns a high priority to all versions of the "
"<filename>perl</filename> package whose version number begins with "
"\"<literal>&good-perl;</literal>\".  Multiple packages can be separated by "
"spaces."
msgstr ""

#. type: Content of: <refentry><refsect1><refsect2><para><itemizedlist><listitem><programlisting>
#: apt_preferences.5.xml:190
#, no-wrap
msgid ""
"Package: perl\n"
"Pin: version &good-perl;*\n"
"Pin-Priority: 1001\n"
msgstr ""

#. type: Content of: <refentry><refsect1><refsect2><para><itemizedlist><listitem><simpara>
#: apt_preferences.5.xml:196
msgid ""
"The general form assigns a priority to all of the package versions in a "
"given distribution (that is, to all the versions of packages that are listed "
"in a certain <filename>Release</filename> file) or to all of the package "
"versions coming from a particular Internet site, as identified by the site's "
"fully qualified domain name."
msgstr ""

#. type: Content of: <refentry><refsect1><refsect2><para><itemizedlist><listitem><simpara>
#: apt_preferences.5.xml:202
msgid ""
"This general-form entry in the APT preferences file applies only to groups "
"of packages.  For example, the following record assigns a high priority to "
"all package versions available from the local site."
msgstr ""

#. type: Content of: <refentry><refsect1><refsect2><para><itemizedlist><listitem><programlisting>
#: apt_preferences.5.xml:207
#, no-wrap
msgid ""
"Package: *\n"
"Pin: origin \"\"\n"
"Pin-Priority: 999\n"
msgstr ""

#. type: Content of: <refentry><refsect1><refsect2><para><itemizedlist><listitem><simpara>
#: apt_preferences.5.xml:212
msgid ""
"A note of caution: the keyword used here is \"<literal>origin</literal>\" "
"which can be used to match a hostname. The following record will assign a "
"high priority to all versions available from the server identified by the "
"hostname \"ftp.de.debian.org\""
msgstr ""

#. type: Content of: <refentry><refsect1><refsect2><para><itemizedlist><listitem><programlisting>
#: apt_preferences.5.xml:216
#, no-wrap
msgid ""
"Package: *\n"
"Pin: origin \"ftp.de.debian.org\"\n"
"Pin-Priority: 999\n"
msgstr ""

#. type: Content of: <refentry><refsect1><refsect2><para><itemizedlist><listitem><simpara>
#: apt_preferences.5.xml:220
msgid ""
"This should <emphasis>not</emphasis> be confused with the Origin of a "
"distribution as specified in a <filename>Release</filename> file.  What "
"follows the \"Origin:\" tag in a <filename>Release</filename> file is not an "
"Internet address but an author or vendor name, such as \"Debian\" or "
"\"Ximian\"."
msgstr ""

#. type: Content of: <refentry><refsect1><refsect2><para><itemizedlist><listitem><simpara>
#: apt_preferences.5.xml:225
msgid ""
"The following record assigns a low priority to all package versions "
"belonging to any distribution whose Archive name is "
"\"<literal>unstable</literal>\"."
msgstr ""

#. type: Content of: <refentry><refsect1><refsect2><para><itemizedlist><listitem><programlisting>
#: apt_preferences.5.xml:229
#, no-wrap
msgid ""
"Package: *\n"
"Pin: release a=unstable\n"
"Pin-Priority: 50\n"
msgstr ""

#. type: Content of: <refentry><refsect1><refsect2><para><itemizedlist><listitem><simpara>
#: apt_preferences.5.xml:234
msgid ""
"The following record assigns a high priority to all package versions "
"belonging to any distribution whose Codename is "
"\"<literal>&testing-codename;</literal>\"."
msgstr ""

#. type: Content of: <refentry><refsect1><refsect2><para><itemizedlist><listitem><programlisting>
#: apt_preferences.5.xml:238
#, no-wrap
msgid ""
"Package: *\n"
"Pin: release n=&testing-codename;\n"
"Pin-Priority: 900\n"
msgstr ""

#. type: Content of: <refentry><refsect1><refsect2><para><itemizedlist><listitem><simpara>
#: apt_preferences.5.xml:243
msgid ""
"The following record assigns a high priority to all package versions "
"belonging to any release whose Archive name is \"<literal>stable</literal>\" "
"and whose release Version number is \"<literal>&stable-version;</literal>\"."
msgstr ""

#. type: Content of: <refentry><refsect1><refsect2><para><itemizedlist><listitem><programlisting>
#: apt_preferences.5.xml:248
#, no-wrap
msgid ""
"Package: *\n"
"Pin: release a=stable, v=&stable-version;\n"
"Pin-Priority: 500\n"
msgstr ""

#. type: Content of: <refentry><refsect1><refsect2><title>
#: apt_preferences.5.xml:258
msgid "Regular expressions and &glob; syntax"
msgstr ""

#. type: Content of: <refentry><refsect1><refsect2><para>
#: apt_preferences.5.xml:260
msgid ""
"APT also supports pinning by &glob; expressions, and regular expressions "
"surrounded by slashes. For example, the following example assigns the "
"priority 500 to all packages from experimental where the name starts with "
"gnome (as a &glob;-like expression) or contains the word kde (as a POSIX "
"extended regular expression surrounded by slashes)."
msgstr ""

#. type: Content of: <refentry><refsect1><refsect2><programlisting>
#: apt_preferences.5.xml:269
#, no-wrap
msgid ""
"Package: gnome* /kde/\n"
"Pin: release n=experimental\n"
"Pin-Priority: 500\n"
msgstr ""

#. type: Content of: <refentry><refsect1><refsect2><para>
#: apt_preferences.5.xml:275
msgid ""
"The rule for those expressions is that they can occur anywhere where a "
"string can occur. Thus, the following pin assigns the priority 990 to all "
"packages from a release starting with &ubuntu-codename;."
msgstr ""

#. type: Content of: <refentry><refsect1><refsect2><programlisting>
#: apt_preferences.5.xml:281
#, no-wrap
msgid ""
"Package: *\n"
"Pin: release n=&ubuntu-codename;*\n"
"Pin-Priority: 990\n"
msgstr ""

#. type: Content of: <refentry><refsect1><refsect2><para>
#: apt_preferences.5.xml:287
msgid ""
"If a regular expression occurs in a <literal>Package</literal> field, the "
"behavior is the same as if this regular expression were replaced with a list "
"of all package names it matches. It is undecided whether this will change in "
"the future; thus you should always list wild-card pins first, so later "
"specific pins override it.  The pattern \"<literal>*</literal>\" in a "
"Package field is not considered a &glob; expression in itself."
msgstr ""

#. type: Content of: <refentry><refsect1><refsect2><title>
#: apt_preferences.5.xml:303
msgid "How APT Interprets Priorities"
msgstr ""

#. type: Content of: <refentry><refsect1><refsect2><para>
#: apt_preferences.5.xml:306
msgid ""
"Priorities (P) assigned in the APT preferences file must be positive or "
"negative integers.  They are interpreted as follows (roughly speaking):"
msgstr ""

#. type: Content of: <refentry><refsect1><refsect2><para><variablelist><varlistentry><term>
#: apt_preferences.5.xml:311
msgid "P &gt;= 1000"
msgstr ""

#. type: Content of: <refentry><refsect1><refsect2><para><variablelist><varlistentry><listitem><simpara>
#: apt_preferences.5.xml:312
msgid ""
"causes a version to be installed even if this constitutes a downgrade of the "
"package"
msgstr ""

#. type: Content of: <refentry><refsect1><refsect2><para><variablelist><varlistentry><term>
#: apt_preferences.5.xml:316
msgid "990 &lt;= P &lt; 1000"
msgstr ""

#. type: Content of: <refentry><refsect1><refsect2><para><variablelist><varlistentry><listitem><simpara>
#: apt_preferences.5.xml:317
msgid ""
"causes a version to be installed even if it does not come from the target "
"release, unless the installed version is more recent"
msgstr ""

#. type: Content of: <refentry><refsect1><refsect2><para><variablelist><varlistentry><term>
#: apt_preferences.5.xml:322
msgid "500 &lt;= P &lt; 990"
msgstr ""

#. type: Content of: <refentry><refsect1><refsect2><para><variablelist><varlistentry><listitem><simpara>
#: apt_preferences.5.xml:323
msgid ""
"causes a version to be installed unless there is a version available "
"belonging to the target release or the installed version is more recent"
msgstr ""

#. type: Content of: <refentry><refsect1><refsect2><para><variablelist><varlistentry><term>
#: apt_preferences.5.xml:328
msgid "100 &lt;= P &lt; 500"
msgstr ""

#. type: Content of: <refentry><refsect1><refsect2><para><variablelist><varlistentry><listitem><simpara>
#: apt_preferences.5.xml:329
msgid ""
"causes a version to be installed unless there is a version available "
"belonging to some other distribution or the installed version is more recent"
msgstr ""

#. type: Content of: <refentry><refsect1><refsect2><para><variablelist><varlistentry><term>
#: apt_preferences.5.xml:334
msgid "0 &lt; P &lt; 100"
msgstr ""

#. type: Content of: <refentry><refsect1><refsect2><para><variablelist><varlistentry><listitem><simpara>
#: apt_preferences.5.xml:335
msgid ""
"causes a version to be installed only if there is no installed version of "
"the package"
msgstr ""

#. type: Content of: <refentry><refsect1><refsect2><para><variablelist><varlistentry><term>
#: apt_preferences.5.xml:339
msgid "P &lt; 0"
msgstr ""

#. type: Content of: <refentry><refsect1><refsect2><para><variablelist><varlistentry><listitem><simpara>
#: apt_preferences.5.xml:340
msgid "prevents the version from being installed"
msgstr ""

#. type: Content of: <refentry><refsect1><refsect2><para>
#: apt_preferences.5.xml:345
msgid ""
"If any specific-form records match an available package version then the "
"first such record determines the priority of the package version.  Failing "
"that, if any general-form records match an available package version then "
"the first such record determines the priority of the package version."
msgstr ""

#. type: Content of: <refentry><refsect1><refsect2><para>
#: apt_preferences.5.xml:351
msgid ""
"For example, suppose the APT preferences file contains the three records "
"presented earlier:"
msgstr ""

#. type: Content of: <refentry><refsect1><refsect2><programlisting>
#: apt_preferences.5.xml:355
#, no-wrap
msgid ""
"Package: perl\n"
"Pin: version &good-perl;*\n"
"Pin-Priority: 1001\n"
"\n"
"Package: *\n"
"Pin: origin \"\"\n"
"Pin-Priority: 999\n"
"\n"
"Package: *\n"
"Pin: release unstable\n"
"Pin-Priority: 50\n"
msgstr ""

#. type: Content of: <refentry><refsect1><refsect2><para>
#: apt_preferences.5.xml:368
msgid "Then:"
msgstr ""

#. type: Content of: <refentry><refsect1><refsect2><para><itemizedlist><listitem><simpara>
#: apt_preferences.5.xml:370
msgid ""
"The most recent available version of the <literal>perl</literal> package "
"will be installed, so long as that version's version number begins with "
"\"<literal>&good-perl;</literal>\".  If <emphasis>any</emphasis> "
"&good-perl;* version of <literal>perl</literal> is available and the "
"installed version is &bad-perl;*, then <literal>perl</literal> will be "
"downgraded."
msgstr ""

#. type: Content of: <refentry><refsect1><refsect2><para><itemizedlist><listitem><simpara>
#: apt_preferences.5.xml:375
msgid ""
"A version of any package other than <literal>perl</literal> that is "
"available from the local system has priority over other versions, even "
"versions belonging to the target release."
msgstr ""

#. type: Content of: <refentry><refsect1><refsect2><para><itemizedlist><listitem><simpara>
#: apt_preferences.5.xml:379
msgid ""
"A version of a package whose origin is not the local system but some other "
"site listed in &sources-list; and which belongs to an "
"<literal>unstable</literal> distribution is only installed if it is selected "
"for installation and no version of the package is already installed."
msgstr ""

#. type: Content of: <refentry><refsect1><refsect2><title>
#: apt_preferences.5.xml:389
msgid "Determination of Package Version and Distribution Properties"
msgstr ""

#. type: Content of: <refentry><refsect1><refsect2><para>
#: apt_preferences.5.xml:391
msgid ""
"The locations listed in the &sources-list; file should provide "
"<filename>Packages</filename> and <filename>Release</filename> files to "
"describe the packages available at that location."
msgstr ""

#. type: Content of: <refentry><refsect1><refsect2><para>
#: apt_preferences.5.xml:395
msgid ""
"The <filename>Packages</filename> file is normally found in the directory "
"<filename>.../dists/<replaceable>dist-name</replaceable>/<replaceable>component</replaceable>/<replaceable>arch</replaceable></filename>: "
"for example, "
"<filename>.../dists/stable/main/binary-i386/Packages</filename>.  It "
"consists of a series of multi-line records, one for each package available "
"in that directory.  Only two lines in each record are relevant for setting "
"APT priorities:"
msgstr ""

#. type: Content of: <refentry><refsect1><refsect2><para><variablelist><varlistentry><term>
#: apt_preferences.5.xml:403
msgid "the <literal>Package:</literal> line"
msgstr ""

#. type: Content of: <refentry><refsect1><refsect2><para><variablelist><varlistentry><listitem><simpara>
#: apt_preferences.5.xml:404
msgid "gives the package name"
msgstr ""

#. type: Content of: <refentry><refsect1><refsect2><para><variablelist><varlistentry><term>
#: apt_preferences.5.xml:407 apt_preferences.5.xml:457
msgid "the <literal>Version:</literal> line"
msgstr ""

#. type: Content of: <refentry><refsect1><refsect2><para><variablelist><varlistentry><listitem><simpara>
#: apt_preferences.5.xml:408
msgid "gives the version number for the named package"
msgstr ""

#. type: Content of: <refentry><refsect1><refsect2><para>
#: apt_preferences.5.xml:413
msgid ""
"The <filename>Release</filename> file is normally found in the directory "
"<filename>.../dists/<replaceable>dist-name</replaceable></filename>: for "
"example, <filename>.../dists/stable/Release</filename>, or "
"<filename>.../dists/&stable-codename;/Release</filename>.  It consists of a "
"single multi-line record which applies to <emphasis>all</emphasis> of the "
"packages in the directory tree below its parent.  Unlike the "
"<filename>Packages</filename> file, nearly all of the lines in a "
"<filename>Release</filename> file are relevant for setting APT priorities:"
msgstr ""

#. type: Content of: <refentry><refsect1><refsect2><para><variablelist><varlistentry><term>
#: apt_preferences.5.xml:424
msgid "the <literal>Archive:</literal> or <literal>Suite:</literal> line"
msgstr ""

#. type: Content of: <refentry><refsect1><refsect2><para><variablelist><varlistentry><listitem><simpara>
#: apt_preferences.5.xml:425
msgid ""
"names the archive to which all the packages in the directory tree belong.  "
"For example, the line \"Archive: stable\" or \"Suite: stable\" specifies "
"that all of the packages in the directory tree below the parent of the "
"<filename>Release</filename> file are in a <literal>stable</literal> "
"archive.  Specifying this value in the APT preferences file would require "
"the line:"
msgstr ""

#. type: Content of: <refentry><refsect1><refsect2><para><variablelist><varlistentry><listitem><programlisting>
#: apt_preferences.5.xml:435
#, no-wrap
msgid "Pin: release a=stable\n"
msgstr ""

#. type: Content of: <refentry><refsect1><refsect2><para><variablelist><varlistentry><term>
#: apt_preferences.5.xml:441
msgid "the <literal>Codename:</literal> line"
msgstr ""

#. type: Content of: <refentry><refsect1><refsect2><para><variablelist><varlistentry><listitem><simpara>
#: apt_preferences.5.xml:442
msgid ""
"names the codename to which all the packages in the directory tree belong.  "
"For example, the line \"Codename: &testing-codename;\" specifies that all of "
"the packages in the directory tree below the parent of the "
"<filename>Release</filename> file belong to a version named "
"<literal>&testing-codename;</literal>.  Specifying this value in the APT "
"preferences file would require the line:"
msgstr ""

#. type: Content of: <refentry><refsect1><refsect2><para><variablelist><varlistentry><listitem><programlisting>
#: apt_preferences.5.xml:451
#, no-wrap
msgid "Pin: release n=&testing-codename;\n"
msgstr ""

#. type: Content of: <refentry><refsect1><refsect2><para><variablelist><varlistentry><listitem><simpara>
#: apt_preferences.5.xml:458
msgid ""
"names the release version.  For example, the packages in the tree might "
"belong to Debian release version &stable-version;.  Note that there is "
"normally no version number for the <literal>testing</literal> and "
"<literal>unstable</literal> distributions because they have not been "
"released yet.  Specifying this in the APT preferences file would require one "
"of the following lines."
msgstr ""

#. type: Content of: <refentry><refsect1><refsect2><para><variablelist><varlistentry><listitem><programlisting>
#: apt_preferences.5.xml:467
#, no-wrap
msgid ""
"Pin: release v=&stable-version;\n"
"Pin: release a=stable, v=&stable-version;\n"
"Pin: release &stable-version;\n"
msgstr ""

#. type: Content of: <refentry><refsect1><refsect2><para><variablelist><varlistentry><term>
#: apt_preferences.5.xml:476
msgid "the <literal>Component:</literal> line"
msgstr ""

#. type: Content of: <refentry><refsect1><refsect2><para><variablelist><varlistentry><listitem><simpara>
#: apt_preferences.5.xml:477
msgid ""
"names the licensing component associated with the packages in the directory "
"tree of the <filename>Release</filename> file.  For example, the line "
"\"Component: main\" specifies that all the packages in the directory tree "
"are from the <literal>main</literal> component, which entails that they are "
"licensed under terms listed in the Debian Free Software Guidelines.  "
"Specifying this component in the APT preferences file would require the "
"line:"
msgstr ""

#. type: Content of: <refentry><refsect1><refsect2><para><variablelist><varlistentry><listitem><programlisting>
#: apt_preferences.5.xml:486
#, no-wrap
msgid "Pin: release c=main\n"
msgstr ""

#. type: Content of: <refentry><refsect1><refsect2><para><variablelist><varlistentry><term>
#: apt_preferences.5.xml:492
msgid "the <literal>Origin:</literal> line"
msgstr ""

#. type: Content of: <refentry><refsect1><refsect2><para><variablelist><varlistentry><listitem><simpara>
#: apt_preferences.5.xml:493
msgid ""
"names the originator of the packages in the directory tree of the "
"<filename>Release</filename> file.  Most commonly, this is "
"<literal>Debian</literal>.  Specifying this origin in the APT preferences "
"file would require the line:"
msgstr ""

#. type: Content of: <refentry><refsect1><refsect2><para><variablelist><varlistentry><listitem><programlisting>
#: apt_preferences.5.xml:499
#, no-wrap
msgid "Pin: release o=Debian\n"
msgstr ""

#. type: Content of: <refentry><refsect1><refsect2><para><variablelist><varlistentry><term>
#: apt_preferences.5.xml:505
msgid "the <literal>Label:</literal> line"
msgstr ""

#. type: Content of: <refentry><refsect1><refsect2><para><variablelist><varlistentry><listitem><simpara>
#: apt_preferences.5.xml:506
msgid ""
"names the label of the packages in the directory tree of the "
"<filename>Release</filename> file.  Most commonly, this is "
"<literal>Debian</literal>.  Specifying this label in the APT preferences "
"file would require the line:"
msgstr ""

#. type: Content of: <refentry><refsect1><refsect2><para><variablelist><varlistentry><listitem><programlisting>
#: apt_preferences.5.xml:512
#, no-wrap
msgid "Pin: release l=Debian\n"
msgstr ""

#. type: Content of: <refentry><refsect1><refsect2><para>
#: apt_preferences.5.xml:519
msgid ""
"All of the <filename>Packages</filename> and <filename>Release</filename> "
"files retrieved from locations listed in the &sources-list; file are stored "
"in the directory <filename>/var/lib/apt/lists</filename>, or in the file "
"named by the variable <literal>Dir::State::Lists</literal> in the "
"<filename>apt.conf</filename> file.  For example, the file "
"<filename>debian.lcs.mit.edu_debian_dists_unstable_contrib_binary-i386_Release</filename> "
"contains the <filename>Release</filename> file retrieved from the site "
"<literal>debian.lcs.mit.edu</literal> for <literal>binary-i386</literal> "
"architecture files from the <literal>contrib</literal> component of the "
"<literal>unstable</literal> distribution."
msgstr ""

#. type: Content of: <refentry><refsect1><refsect2><title>
#: apt_preferences.5.xml:532
msgid "Optional Lines in an APT Preferences Record"
msgstr ""

#. type: Content of: <refentry><refsect1><refsect2><para>
#: apt_preferences.5.xml:534
msgid ""
"Each record in the APT preferences file can optionally begin with one or "
"more lines beginning with the word <literal>Explanation:</literal>.  This "
"provides a place for comments."
msgstr ""

#. type: Content of: <refentry><refsect1><refsect2><title>
#: apt_preferences.5.xml:543
msgid "Tracking Stable"
msgstr ""

#. type: Content of: <refentry><refsect1><refsect2><para><programlisting>
#: apt_preferences.5.xml:551
#, no-wrap
msgid ""
"Explanation: Uninstall or do not install any Debian-originated\n"
"Explanation: package versions other than those in the stable distro\n"
"Package: *\n"
"Pin: release a=stable\n"
"Pin-Priority: 900\n"
"\n"
"Package: *\n"
"Pin: release o=Debian\n"
"Pin-Priority: -10\n"
msgstr ""

#. type: Content of: <refentry><refsect1><refsect2><para>
#: apt_preferences.5.xml:545
msgid ""
"The following APT preferences file will cause APT to assign a priority "
"higher than the default (500) to all package versions belonging to a "
"<literal>stable</literal> distribution and a prohibitively low priority to "
"package versions belonging to other <literal>Debian</literal> "
"distributions.  <placeholder type=\"programlisting\" id=\"0\"/>"
msgstr ""

#. type: Content of: <refentry><refsect1><refsect2><para><programlisting>
#: apt_preferences.5.xml:568 apt_preferences.5.xml:614 apt_preferences.5.xml:672
#, no-wrap
msgid ""
"apt-get install <replaceable>package-name</replaceable>\n"
"apt-get upgrade\n"
"apt-get dist-upgrade\n"
msgstr ""

#. type: Content of: <refentry><refsect1><refsect2><para>
#: apt_preferences.5.xml:563
msgid ""
"With a suitable &sources-list; file and the above preferences file, any of "
"the following commands will cause APT to upgrade to the latest "
"<literal>stable</literal> version(s).  <placeholder type=\"programlisting\" "
"id=\"0\"/>"
msgstr ""

#. type: Content of: <refentry><refsect1><refsect2><para><programlisting>
#: apt_preferences.5.xml:580
#, no-wrap
msgid "apt-get install <replaceable>package</replaceable>/testing\n"
msgstr ""

#. type: Content of: <refentry><refsect1><refsect2><para>
#: apt_preferences.5.xml:574
msgid ""
"The following command will cause APT to upgrade the specified package to the "
"latest version from the <literal>testing</literal> distribution; the package "
"will not be upgraded again unless this command is given again.  <placeholder "
"type=\"programlisting\" id=\"0\"/>"
msgstr ""

#. type: Content of: <refentry><refsect1><refsect2><title>
#: apt_preferences.5.xml:586
msgid "Tracking Testing or Unstable"
msgstr ""

#. type: Content of: <refentry><refsect1><refsect2><para><programlisting>
#: apt_preferences.5.xml:595
#, no-wrap
msgid ""
"Package: *\n"
"Pin: release a=testing\n"
"Pin-Priority: 900\n"
"\n"
"Package: *\n"
"Pin: release a=unstable\n"
"Pin-Priority: 800\n"
"\n"
"Package: *\n"
"Pin: release o=Debian\n"
"Pin-Priority: -10\n"
msgstr ""

#. type: Content of: <refentry><refsect1><refsect2><para>
#: apt_preferences.5.xml:588
msgid ""
"The following APT preferences file will cause APT to assign a high priority "
"to package versions from the <literal>testing</literal> distribution, a "
"lower priority to package versions from the <literal>unstable</literal> "
"distribution, and a prohibitively low priority to package versions from "
"other <literal>Debian</literal> distributions.  <placeholder "
"type=\"programlisting\" id=\"0\"/>"
msgstr ""

#. type: Content of: <refentry><refsect1><refsect2><para>
#: apt_preferences.5.xml:609
msgid ""
"With a suitable &sources-list; file and the above preferences file, any of "
"the following commands will cause APT to upgrade to the latest "
"<literal>testing</literal> version(s).  <placeholder type=\"programlisting\" "
"id=\"0\"/>"
msgstr ""

#. type: Content of: <refentry><refsect1><refsect2><para><programlisting>
#: apt_preferences.5.xml:629
#, no-wrap
msgid "apt-get install <replaceable>package</replaceable>/unstable\n"
msgstr ""

#. type: Content of: <refentry><refsect1><refsect2><para>
#: apt_preferences.5.xml:620
msgid ""
"The following command will cause APT to upgrade the specified package to the "
"latest version from the <literal>unstable</literal> distribution.  "
"Thereafter, <command>apt-get upgrade</command> will upgrade the package to "
"the most recent <literal>testing</literal> version if that is more recent "
"than the installed version, otherwise, to the most recent "
"<literal>unstable</literal> version if that is more recent than the "
"installed version.  <placeholder type=\"programlisting\" id=\"0\"/>"
msgstr ""

#. type: Content of: <refentry><refsect1><refsect2><title>
#: apt_preferences.5.xml:636
msgid "Tracking the evolution of a codename release"
msgstr ""

#. type: Content of: <refentry><refsect1><refsect2><para><programlisting>
#: apt_preferences.5.xml:650
#, no-wrap
msgid ""
"Explanation: Uninstall or do not install any Debian-originated package "
"versions\n"
"Explanation: other than those in the distribution codenamed with "
"&testing-codename; or sid\n"
"Package: *\n"
"Pin: release n=&testing-codename;\n"
"Pin-Priority: 900\n"
"\n"
"Explanation: Debian unstable is always codenamed with sid\n"
"Package: *\n"
"Pin: release n=sid\n"
"Pin-Priority: 800\n"
"\n"
"Package: *\n"
"Pin: release o=Debian\n"
"Pin-Priority: -10\n"
msgstr ""

#. type: Content of: <refentry><refsect1><refsect2><para>
#: apt_preferences.5.xml:638
msgid ""
"The following APT preferences file will cause APT to assign a priority "
"higher than the default (500) to all package versions belonging to a "
"specified codename of a distribution and a prohibitively low priority to "
"package versions belonging to other <literal>Debian</literal> distributions, "
"codenames and archives.  Note that with this APT preference APT will follow "
"the migration of a release from the archive <literal>testing</literal> to "
"<literal>stable</literal> and later <literal>oldstable</literal>. If you "
"want to follow for example the progress in <literal>testing</literal> "
"notwithstanding the codename changes you should use the example "
"configurations above.  <placeholder type=\"programlisting\" id=\"0\"/>"
msgstr ""

#. type: Content of: <refentry><refsect1><refsect2><para>
#: apt_preferences.5.xml:667
msgid ""
"With a suitable &sources-list; file and the above preferences file, any of "
"the following commands will cause APT to upgrade to the latest version(s) in "
"the release codenamed with <literal>&testing-codename;</literal>.  "
"<placeholder type=\"programlisting\" id=\"0\"/>"
msgstr ""

#. type: Content of: <refentry><refsect1><refsect2><para><programlisting>
#: apt_preferences.5.xml:687
#, no-wrap
msgid "apt-get install <replaceable>package</replaceable>/sid\n"
msgstr ""

#. type: Content of: <refentry><refsect1><refsect2><para>
#: apt_preferences.5.xml:678
msgid ""
"The following command will cause APT to upgrade the specified package to the "
"latest version from the <literal>sid</literal> distribution.  Thereafter, "
"<command>apt-get upgrade</command> will upgrade the package to the most "
"recent <literal>&testing-codename;</literal> version if that is more recent "
"than the installed version, otherwise, to the most recent "
"<literal>sid</literal> version if that is more recent than the installed "
"version.  <placeholder type=\"programlisting\" id=\"0\"/>"
msgstr ""

#. type: Content of: <refentry><refsect1><para>
#: apt_preferences.5.xml:702
msgid "&apt-get; &apt-cache; &apt-conf; &sources-list;"
msgstr ""

#. type: Content of: <refentry><refnamediv><refpurpose>
#: sources.list.5.xml:29
msgid "List of configured APT data sources"
msgstr ""

#. type: Content of: <refentry><refsect1><para>
#: sources.list.5.xml:34
msgid ""
"The source list <filename>/etc/apt/sources.list</filename> is designed to "
"support any number of active sources and a variety of source media. The file "
"lists one source per line, with the most preferred source listed first. The "
"information available from the configured sources is acquired by "
"<command>apt-get update</command> (or by an equivalent command from another "
"APT front-end)."
msgstr ""

#. type: Content of: <refentry><refsect1><para>
#: sources.list.5.xml:41
msgid ""
"Each line specifying a source starts with type "
"(e.g. <literal>deb-src</literal>)  followed by options and arguments for "
"this type.  Individual entries cannot be continued onto a following "
"line. Empty lines are ignored, and a <literal>#</literal> character anywhere "
"on a line marks the remainder of that line as a comment."
msgstr ""

#. type: Content of: <refentry><refsect1><title>
#: sources.list.5.xml:49
msgid "sources.list.d"
msgstr ""

#. type: Content of: <refentry><refsect1><para>
#: sources.list.5.xml:50
msgid ""
"The <filename>/etc/apt/sources.list.d</filename> directory provides a way to "
"add sources.list entries in separate files.  The format is the same as for "
"the regular <filename>sources.list</filename> file.  File names need to end "
"with <filename>.list</filename> and may only contain letters (a-z and A-Z), "
"digits (0-9), underscore (_), hyphen (-) and period (.) characters.  "
"Otherwise APT will print a notice that it has ignored a file, unless that "
"file matches a pattern in the <literal>Dir::Ignore-Files-Silently</literal> "
"configuration list - in which case it will be silently ignored."
msgstr ""

#. type: Content of: <refentry><refsect1><title>
#: sources.list.5.xml:61
msgid "The deb and deb-src types"
msgstr ""

#. type: Content of: <refentry><refsect1><para>
#: sources.list.5.xml:62
msgid ""
"The <literal>deb</literal> type references a typical two-level Debian "
"archive, <filename>distribution/component</filename>. The "
"<literal>distribution</literal> is generally an archive name like "
"<literal>stable</literal> or <literal>testing</literal> or a codename like "
"<literal>&stable-codename;</literal> or "
"<literal>&testing-codename;</literal> while component is one of "
"<literal>main</literal>, <literal>contrib</literal> or "
"<literal>non-free</literal>. The <literal>deb-src</literal> type references "
"a Debian distribution's source code in the same form as the "
"<literal>deb</literal> type.  A <literal>deb-src</literal> line is required "
"to fetch source indexes."
msgstr ""

#. type: Content of: <refentry><refsect1><para>
#: sources.list.5.xml:73
msgid ""
"The format for a <filename>sources.list</filename> entry using the "
"<literal>deb</literal> and <literal>deb-src</literal> types is:"
msgstr ""

#. type: Content of: <refentry><refsect1><literallayout>
#: sources.list.5.xml:76
#, no-wrap
msgid "deb [ options ] uri suite [component1] [component2] [...]"
msgstr ""

#. type: Content of: <refentry><refsect1><para><literallayout>
#: sources.list.5.xml:80
#, no-wrap
msgid ""
"     Types: deb deb-src\n"
"     URIs: http://example.com\n"
"     Suites: stable testing\n"
"     Sections: component1 component2\n"
"     Description: short\n"
"      long long long\n"
"     [option1]: [option1-value]\n"
"\n"
"     Types: deb\n"
"     URIs: http://another.example.com\n"
"     Suites: experimental\n"
"     Sections: component1 component2\n"
"     Enabled: no\n"
"     Description: short\n"
"      long long long\n"
"     [option1]: [option1-value]\n"
"   "
msgstr ""

#. type: Content of: <refentry><refsect1><para>
#: sources.list.5.xml:78
msgid ""
"Alternatively a rfc822 style format is also supported: <placeholder "
"type=\"literallayout\" id=\"0\"/>"
msgstr ""

#. type: Content of: <refentry><refsect1><para>
#: sources.list.5.xml:99
msgid ""
"The URI for the <literal>deb</literal> type must specify the base of the "
"Debian distribution, from which APT will find the information it needs.  "
"<literal>suite</literal> can specify an exact path, in which case the "
"components must be omitted and <literal>suite</literal> must end with a "
"slash (<literal>/</literal>). This is useful for the case when only a "
"particular sub-section of the archive denoted by the URI is of interest.  If "
"<literal>suite</literal> does not specify an exact path, at least one "
"<literal>component</literal> must be present."
msgstr ""

#. type: Content of: <refentry><refsect1><para>
#: sources.list.5.xml:108
msgid ""
"<literal>suite</literal> may also contain a variable, "
"<literal>$(ARCH)</literal> which expands to the Debian architecture (such as "
"<literal>amd64</literal> or <literal>armel</literal>) used on the "
"system. This permits architecture-independent "
"<filename>sources.list</filename> files to be used. In general this is only "
"of interest when specifying an exact path, <literal>APT</literal> will "
"automatically generate a URI with the current architecture otherwise."
msgstr ""

#. type: Content of: <refentry><refsect1><para>
#: sources.list.5.xml:116
msgid ""
"In the traditional style sources.list format since only one distribution can "
"be specified per line it may be necessary to have multiple lines for the "
"same URI, if a subset of all available distributions or components at that "
"location is desired.  APT will sort the URI list after it has generated a "
"complete set internally, and will collapse multiple references to the same "
"Internet host, for instance, into a single connection, so that it does not "
"inefficiently establish an FTP connection, close it, do something else, and "
"then re-establish a connection to that same host. This feature is useful for "
"accessing busy FTP sites with limits on the number of simultaneous anonymous "
"users. APT also parallelizes connections to different hosts to more "
"effectively deal with sites with low bandwidth."
msgstr ""

#. type: Content of: <refentry><refsect1><para>
#: sources.list.5.xml:130
msgid ""
"<literal>options</literal> is always optional and needs to be surrounded by "
"square brackets. It can consist of multiple settings in the form "
"<literal><replaceable>setting</replaceable>=<replaceable>value</replaceable></literal>.  "
"Multiple settings are separated by spaces. The following settings are "
"supported by APT (note however that unsupported settings will be ignored "
"silently):"
msgstr ""

#. type: Content of: <refentry><refsect1><para><itemizedlist><listitem><para>
#: sources.list.5.xml:136
msgid ""
"<literal>arch=<replaceable>arch1</replaceable>,<replaceable>arch2</replaceable>,…</literal> "
"can be used to specify for which architectures information should be "
"downloaded. If this option is not set all architectures defined by the "
"<literal>APT::Architectures</literal> option will be downloaded."
msgstr ""

#. type: Content of: <refentry><refsect1><para><itemizedlist><listitem><para>
#: sources.list.5.xml:140
msgid ""
"<literal>arch+=<replaceable>arch1</replaceable>,<replaceable>arch2</replaceable>,…</literal> "
"and "
"<literal>arch-=<replaceable>arch1</replaceable>,<replaceable>arch2</replaceable>,…</literal> "
"which can be used to add/remove architectures from the set which will be "
"downloaded."
msgstr ""

#. type: Content of: <refentry><refsect1><para><itemizedlist><listitem><para>
#: sources.list.5.xml:143
msgid ""
"<literal>trusted=yes</literal> can be set to indicate that packages from "
"this source are always authenticated even if the "
"<filename>Release</filename> file is not signed or the signature can't be "
"checked. This disables parts of &apt-secure; and should therefore only be "
"used in a local and trusted context. <literal>trusted=no</literal> is the "
"opposite which handles even correctly authenticated sources as not "
"authenticated."
msgstr ""

#. type: Content of: <refentry><refsect1><para>
#: sources.list.5.xml:150
msgid ""
"It is important to list sources in order of preference, with the most "
"preferred source listed first. Typically this will result in sorting by "
"speed from fastest to slowest (CD-ROM followed by hosts on a local network, "
"followed by distant Internet hosts, for example)."
msgstr ""

#. type: Content of: <refentry><refsect1><para>
#: sources.list.5.xml:155
msgid "Some examples:"
msgstr ""

#. type: Content of: <refentry><refsect1><literallayout>
#: sources.list.5.xml:157
#, no-wrap
msgid ""
"deb http://ftp.debian.org/debian &stable-codename; main contrib non-free\n"
"deb http://security.debian.org/ &stable-codename;/updates main contrib "
"non-free\n"
"   "
msgstr ""

#. type: Content of: <refentry><refsect1><title>
#: sources.list.5.xml:163
msgid "URI specification"
msgstr ""

#. type: Content of: <refentry><refsect1><para>
#: sources.list.5.xml:165
msgid "The currently recognized URI types are:"
msgstr ""

#. type: Content of: <refentry><refsect1><para><variablelist><varlistentry><listitem><para>
#: sources.list.5.xml:169
msgid ""
"The file scheme allows an arbitrary directory in the file system to be "
"considered an archive. This is useful for NFS mounts and local mirrors or "
"archives."
msgstr ""

#. type: Content of: <refentry><refsect1><para><variablelist><varlistentry><listitem><para>
#: sources.list.5.xml:176
msgid ""
"The cdrom scheme allows APT to use a local CD-ROM drive with media "
"swapping. Use the &apt-cdrom; program to create cdrom entries in the source "
"list."
msgstr ""

#. type: Content of: <refentry><refsect1><para><variablelist><varlistentry><listitem><para>
#: sources.list.5.xml:183
msgid ""
"The http scheme specifies an HTTP server for the archive. If an environment "
"variable <envar>http_proxy</envar> is set with the format "
"http://server:port/, the proxy server specified in <envar>http_proxy</envar> "
"will be used. Users of authenticated HTTP/1.1 proxies may use a string of "
"the format http://user:pass@server:port/.  Note that this is an insecure "
"method of authentication."
msgstr ""

#. type: Content of: <refentry><refsect1><para><variablelist><varlistentry><listitem><para>
#: sources.list.5.xml:194
msgid ""
"The ftp scheme specifies an FTP server for the archive. APT's FTP behavior "
"is highly configurable; for more information see the &apt-conf; manual "
"page. Please note that an FTP proxy can be specified by using the "
"<envar>ftp_proxy</envar> environment variable. It is possible to specify an "
"HTTP proxy (HTTP proxy servers often understand FTP URLs)  using this "
"environment variable and <emphasis>only</emphasis> this environment "
"variable. Proxies using HTTP specified in the configuration file will be "
"ignored."
msgstr ""

#. type: Content of: <refentry><refsect1><para><variablelist><varlistentry><listitem><para>
#: sources.list.5.xml:206
msgid ""
"The copy scheme is identical to the file scheme except that packages are "
"copied into the cache directory instead of used directly at their location.  "
"This is useful for people using removable media to copy files around with "
"APT."
msgstr ""

#. type: Content of: <refentry><refsect1><para><variablelist><varlistentry><listitem><para>
#: sources.list.5.xml:213
msgid ""
"The rsh/ssh method invokes RSH/SSH to connect to a remote host and access "
"the files as a given user. Prior configuration of rhosts or RSA keys is "
"recommended. The standard <command>find</command> and <command>dd</command> "
"commands are used to perform the file transfers from the remote host."
msgstr ""

#. type: Content of: <refentry><refsect1><para><variablelist><varlistentry><term>
#: sources.list.5.xml:220
msgid "adding more recognizable URI types"
msgstr ""

#. type: Content of: <refentry><refsect1><para><variablelist><varlistentry><listitem><para>
#: sources.list.5.xml:222
msgid ""
"APT can be extended with more methods shipped in other optional packages, "
"which should follow the naming scheme "
"<package>apt-transport-<replaceable>method</replaceable></package>.  For "
"instance, the APT team also maintains the package "
"<package>apt-transport-https</package>, which provides access methods for "
"HTTPS URIs with features similar to the http method.  Methods for using "
"e.g. debtorrent are also available - see &apt-transport-debtorrent;."
msgstr ""

#. type: Content of: <refentry><refsect1><para>
#: sources.list.5.xml:234
msgid ""
"Uses the archive stored locally (or NFS mounted) at /home/jason/debian for "
"stable/main, stable/contrib, and stable/non-free."
msgstr ""

#. type: Content of: <refentry><refsect1><literallayout>
#: sources.list.5.xml:236
#, no-wrap
msgid "deb file:/home/jason/debian stable main contrib non-free"
msgstr ""

#. type: Content of: <refentry><refsect1><para>
#: sources.list.5.xml:238
msgid "As above, except this uses the unstable (development) distribution."
msgstr ""

#. type: Content of: <refentry><refsect1><literallayout>
#: sources.list.5.xml:239
#, no-wrap
msgid "deb file:/home/jason/debian unstable main contrib non-free"
msgstr ""

#. type: Content of: <refentry><refsect1><para>
#: sources.list.5.xml:241
msgid "Source line for the above"
msgstr ""

#. type: Content of: <refentry><refsect1><literallayout>
#: sources.list.5.xml:242
#, no-wrap
msgid "deb-src file:/home/jason/debian unstable main contrib non-free"
msgstr ""

#. type: Content of: <refentry><refsect1><para>
#: sources.list.5.xml:244
msgid ""
"The first line gets package information for the architectures in "
"<literal>APT::Architectures</literal> while the second always retrieves "
"<literal>amd64</literal> and <literal>armel</literal>."
msgstr ""

#. type: Content of: <refentry><refsect1><literallayout>
#: sources.list.5.xml:246
#, no-wrap
msgid ""
"deb http://ftp.debian.org/debian &stable-codename; main\n"
"deb [ arch=amd64,armel ] http://ftp.debian.org/debian &stable-codename; main"
msgstr ""

#. type: Content of: <refentry><refsect1><para>
#: sources.list.5.xml:249
msgid ""
"Uses HTTP to access the archive at archive.debian.org, and uses only the "
"hamm/main area."
msgstr ""

#. type: Content of: <refentry><refsect1><literallayout>
#: sources.list.5.xml:251
#, no-wrap
msgid "deb http://archive.debian.org/debian-archive hamm main"
msgstr ""

#. type: Content of: <refentry><refsect1><para>
#: sources.list.5.xml:253
msgid ""
"Uses FTP to access the archive at ftp.debian.org, under the debian "
"directory, and uses only the &stable-codename;/contrib area."
msgstr ""

#. type: Content of: <refentry><refsect1><literallayout>
#: sources.list.5.xml:255
#, no-wrap
msgid "deb ftp://ftp.debian.org/debian &stable-codename; contrib"
msgstr ""

#. type: Content of: <refentry><refsect1><para>
#: sources.list.5.xml:257
msgid ""
"Uses FTP to access the archive at ftp.debian.org, under the debian "
"directory, and uses only the unstable/contrib area. If this line appears as "
"well as the one in the previous example in <filename>sources.list</filename> "
"a single FTP session will be used for both resource lines."
msgstr ""

#. type: Content of: <refentry><refsect1><literallayout>
#: sources.list.5.xml:261
#, no-wrap
msgid "deb ftp://ftp.debian.org/debian unstable contrib"
msgstr ""

#. type: Content of: <refentry><refsect1><para><literallayout>
#: sources.list.5.xml:270
#, no-wrap
msgid "deb http://ftp.tlh.debian.org/universe unstable/binary-$(ARCH)/"
msgstr ""

#. type: Content of: <refentry><refsect1><para>
#: sources.list.5.xml:263
msgid ""
"Uses HTTP to access the archive at ftp.tlh.debian.org, under the universe "
"directory, and uses only files found under "
"<filename>unstable/binary-i386</filename> on i386 machines, "
"<filename>unstable/binary-amd64</filename> on amd64, and so forth for other "
"supported architectures. [Note this example only illustrates how to use the "
"substitution variable; official debian archives are not structured like "
"this] <placeholder type=\"literallayout\" id=\"0\"/>"
msgstr ""

#. type: Content of: <refentry><refsect1><para>
#: sources.list.5.xml:275
msgid "&apt-cache; &apt-conf;"
msgstr ""

#. type: Content of: <refentry><refmeta><manvolnum>
#: apt-extracttemplates.1.xml:22 apt-sortpkgs.1.xml:22 apt-ftparchive.1.xml:22
msgid "1"
msgstr ""

#. type: Content of: <refentry><refnamediv><refpurpose>
#: apt-extracttemplates.1.xml:29
msgid ""
"Utility to extract <command>debconf</command> config and templates from "
"Debian packages"
msgstr ""

#. type: Content of: <refentry><refsect1><para>
#: apt-extracttemplates.1.xml:35
msgid ""
"<command>apt-extracttemplates</command> will take one or more Debian package "
"files as input and write out (to a temporary directory) all associated "
"config scripts and template files. For each passed in package that contains "
"config scripts and templates, one line of output will be generated in the "
"format:"
msgstr ""

#. type: Content of: <refentry><refsect1><para>
#: apt-extracttemplates.1.xml:40
msgid "package version template-file config-script"
msgstr ""

#. type: Content of: <refentry><refsect1><para>
#: apt-extracttemplates.1.xml:41
msgid ""
"template-file and config-script are written to the temporary directory "
"specified by the <option>-t</option> or <option>--tempdir</option> "
"(<literal>APT::ExtractTemplates::TempDir</literal>) directory, with "
"filenames of the form <filename>package.template.XXXXXX</filename> and "
"<filename>package.config.XXXXXX</filename>"
msgstr ""

#. type: Content of: <refentry><refsect1><variablelist><varlistentry><listitem><para>
#: apt-extracttemplates.1.xml:54
msgid ""
"Temporary directory in which to write extracted <command>debconf</command> "
"template files and config scripts.  Configuration Item: "
"<literal>APT::ExtractTemplates::TempDir</literal>"
msgstr ""

#. type: Content of: <refentry><refsect1><para>
#: apt-extracttemplates.1.xml:71
msgid ""
"<command>apt-extracttemplates</command> returns zero on normal operation, "
"decimal 100 on error."
msgstr ""

#. type: Content of: <refentry><refnamediv><refpurpose>
#: apt-sortpkgs.1.xml:29
msgid "Utility to sort package index files"
msgstr ""

#. type: Content of: <refentry><refsect1><para>
#: apt-sortpkgs.1.xml:35
msgid ""
"<command>apt-sortpkgs</command> will take an index file (source index or "
"package index) and sort the records so that they are ordered by the package "
"name.  It will also sort the internal fields of each record according to the "
"internal sorting rules."
msgstr ""

#. type: Content of: <refentry><refsect1><para>
#: apt-sortpkgs.1.xml:41
msgid "All output is sent to standard output; the input must be a seekable file."
msgstr ""

#. type: Content of: <refentry><refsect1><variablelist><varlistentry><listitem><para>
#: apt-sortpkgs.1.xml:50
msgid ""
"Use source index field ordering.  Configuration Item: "
"<literal>APT::SortPkgs::Source</literal>."
msgstr ""

#. type: Content of: <refentry><refsect1><para>
#: apt-sortpkgs.1.xml:64
msgid ""
"<command>apt-sortpkgs</command> returns zero on normal operation, decimal "
"100 on error."
msgstr ""

#. type: Content of: <refentry><refnamediv><refpurpose>
#: apt-ftparchive.1.xml:29
msgid "Utility to generate index files"
msgstr ""

#. type: Content of: <refentry><refsect1><para>
#: apt-ftparchive.1.xml:35
msgid ""
"<command>apt-ftparchive</command> is the command line tool that generates "
"the index files that APT uses to access a distribution source. The index "
"files should be generated on the origin site based on the content of that "
"site."
msgstr ""

#. type: Content of: <refentry><refsect1><para>
#: apt-ftparchive.1.xml:39
msgid ""
"<command>apt-ftparchive</command> is a superset of the &dpkg-scanpackages; "
"program, incorporating its entire functionality via the "
"<literal>packages</literal> command.  It also contains a contents file "
"generator, <literal>contents</literal>, and an elaborate means to 'script' "
"the generation process for a complete archive."
msgstr ""

#. type: Content of: <refentry><refsect1><para>
#: apt-ftparchive.1.xml:45
msgid ""
"Internally <command>apt-ftparchive</command> can make use of binary "
"databases to cache the contents of a .deb file and it does not rely on any "
"external programs aside from &gzip;. When doing a full generate it "
"automatically performs file-change checks and builds the desired compressed "
"output files."
msgstr ""

#. type: Content of: <refentry><refsect1><variablelist><varlistentry><listitem><para>
#: apt-ftparchive.1.xml:56
msgid ""
"The packages command generates a package file from a directory tree. It "
"takes the given directory and recursively searches it for .deb files, "
"emitting a package record to stdout for each. This command is approximately "
"equivalent to &dpkg-scanpackages;."
msgstr ""

#. type: Content of: <refentry><refsect1><variablelist><varlistentry><listitem><para>
#: apt-ftparchive.1.xml:61 apt-ftparchive.1.xml:85
msgid "The option <option>--db</option> can be used to specify a binary caching DB."
msgstr ""

#. type: Content of: <refentry><refsect1><variablelist><varlistentry><listitem><para>
#: apt-ftparchive.1.xml:66
msgid ""
"The <literal>sources</literal> command generates a source index file from a "
"directory tree.  It takes the given directory and recursively searches it "
"for .dsc files, emitting a source record to stdout for each. This command is "
"approximately equivalent to &dpkg-scansources;."
msgstr ""

#. type: Content of: <refentry><refsect1><variablelist><varlistentry><listitem><para>
#: apt-ftparchive.1.xml:71
msgid ""
"If an override file is specified then a source override file will be looked "
"for with an extension of .src. The --source-override option can be used to "
"change the source override file that will be used."
msgstr ""

#. type: Content of: <refentry><refsect1><variablelist><varlistentry><listitem><para>
#: apt-ftparchive.1.xml:78
msgid ""
"The <literal>contents</literal> command generates a contents file from a "
"directory tree. It takes the given directory and recursively searches it for "
".deb files, and reads the file list from each file. It then sorts and writes "
"to stdout the list of files matched to packages. Directories are not written "
"to the output. If multiple packages own the same file then each package is "
"separated by a comma in the output."
msgstr ""

#. type: Content of: <refentry><refsect1><variablelist><varlistentry><listitem><para>
#: apt-ftparchive.1.xml:90
msgid ""
"The <literal>release</literal> command generates a Release file from a "
"directory tree. It recursively searches the given directory for uncompressed "
"<filename>Packages</filename> and <filename>Sources</filename> files and "
"ones compressed with <command>gzip</command>, <command>bzip2</command> or "
"<command>lzma</command> as well as <filename>Release</filename> and "
"<filename>md5sum.txt</filename> files by default "
"(<literal>APT::FTPArchive::Release::Default-Patterns</literal>). Additional "
"filename patterns can be added by listing them in "
"<literal>APT::FTPArchive::Release::Patterns</literal>.  It then writes to "
"stdout a <filename>Release</filename> file containing an MD5, SHA1 and "
"SHA256 digest for each file."
msgstr ""

#. type: Content of: <refentry><refsect1><variablelist><varlistentry><listitem><para>
#: apt-ftparchive.1.xml:100
msgid ""
"Values for the additional metadata fields in the Release file are taken from "
"the corresponding variables under "
"<literal>APT::FTPArchive::Release</literal>, "
"e.g. <literal>APT::FTPArchive::Release::Origin</literal>.  The supported "
"fields are: <literal>Origin</literal>, <literal>Label</literal>, "
"<literal>Suite</literal>, <literal>Version</literal>, "
"<literal>Codename</literal>, <literal>Date</literal>, "
"<literal>Valid-Until</literal>, <literal>Architectures</literal>, "
"<literal>Components</literal>, <literal>Description</literal>."
msgstr ""

#. type: Content of: <refentry><refsect1><variablelist><varlistentry><listitem><para>
#: apt-ftparchive.1.xml:113
msgid ""
"The <literal>generate</literal> command is designed to be runnable from a "
"cron script and builds indexes according to the given config file. The "
"config language provides a flexible means of specifying which index files "
"are built from which directories, as well as providing a simple means of "
"maintaining the required settings."
msgstr ""

#. type: Content of: <refentry><refsect1><variablelist><varlistentry><listitem><para>
#: apt-ftparchive.1.xml:122
msgid ""
"The <literal>clean</literal> command tidies the databases used by the given "
"configuration file by removing any records that are no longer necessary."
msgstr ""

#. type: Content of: <refentry><refsect1><title>
#: apt-ftparchive.1.xml:128
msgid "The Generate Configuration"
msgstr ""

#. type: Content of: <refentry><refsect1><para>
#: apt-ftparchive.1.xml:130
msgid ""
"The <literal>generate</literal> command uses a configuration file to "
"describe the archives that are going to be generated. It follows the typical "
"ISC configuration format as seen in ISC tools like bind 8 and dhcpd.  "
"&apt-conf; contains a description of the syntax. Note that the generate "
"configuration is parsed in sectional manner, but &apt-conf; is parsed in a "
"tree manner. This only effects how the scope tag is handled."
msgstr ""

#. type: Content of: <refentry><refsect1><para>
#: apt-ftparchive.1.xml:138
msgid "The generate configuration has four separate sections, each described below."
msgstr ""

#. type: Content of: <refentry><refsect1><refsect2><title>
#: apt-ftparchive.1.xml:140
msgid "<literal>Dir</literal> Section"
msgstr ""

#. type: Content of: <refentry><refsect1><refsect2><para>
#: apt-ftparchive.1.xml:142
msgid ""
"The <literal>Dir</literal> section defines the standard directories needed "
"to locate the files required during the generation process. These "
"directories are prepended certain relative paths defined in later sections "
"to produce a complete an absolute path."
msgstr ""

#. type: Content of: <refentry><refsect1><refsect2><variablelist><varlistentry><listitem><para>
#: apt-ftparchive.1.xml:149
msgid ""
"Specifies the root of the FTP archive, in a standard Debian configuration "
"this is the directory that contains the <filename>ls-LR</filename> and dist "
"nodes."
msgstr ""

#. type: Content of: <refentry><refsect1><refsect2><variablelist><varlistentry><listitem><para>
#: apt-ftparchive.1.xml:156
msgid "Specifies the location of the override files."
msgstr ""

#. type: Content of: <refentry><refsect1><refsect2><variablelist><varlistentry><listitem><para>
#: apt-ftparchive.1.xml:161
msgid "Specifies the location of the cache files."
msgstr ""

#. type: Content of: <refentry><refsect1><refsect2><variablelist><varlistentry><listitem><para>
#: apt-ftparchive.1.xml:166
msgid ""
"Specifies the location of the file list files, if the "
"<literal>FileList</literal> setting is used below."
msgstr ""

#. type: Content of: <refentry><refsect1><refsect2><title>
#: apt-ftparchive.1.xml:172
msgid "<literal>Default</literal> Section"
msgstr ""

#. type: Content of: <refentry><refsect1><refsect2><para>
#: apt-ftparchive.1.xml:174
msgid ""
"The <literal>Default</literal> section specifies default values, and "
"settings that control the operation of the generator. Other sections may "
"override these defaults with a per-section setting."
msgstr ""

#. type: Content of: <refentry><refsect1><refsect2><variablelist><varlistentry><listitem><para>
#: apt-ftparchive.1.xml:180
msgid ""
"Sets the default compression schemes to use for the package index files. It "
"is a string that contains a space separated list of at least one of: '.' (no "
"compression), 'gzip' and 'bzip2'. The default for all compression schemes is "
"'. gzip'."
msgstr ""

#. type: Content of: <refentry><refsect1><refsect2><variablelist><varlistentry><listitem><para>
#: apt-ftparchive.1.xml:188
msgid ""
"Sets the default list of file extensions that are package files.  This "
"defaults to '.deb'."
msgstr ""

#. type: Content of: <refentry><refsect1><refsect2><variablelist><varlistentry><listitem><para>
#: apt-ftparchive.1.xml:194
msgid ""
"This is similar to <literal>Packages::Compress</literal> except that it "
"controls the compression for the Sources files."
msgstr ""

#. type: Content of: <refentry><refsect1><refsect2><variablelist><varlistentry><listitem><para>
#: apt-ftparchive.1.xml:200
msgid ""
"Sets the default list of file extensions that are source files.  This "
"defaults to '.dsc'."
msgstr ""

#. type: Content of: <refentry><refsect1><refsect2><variablelist><varlistentry><listitem><para>
#: apt-ftparchive.1.xml:206
msgid ""
"This is similar to <literal>Packages::Compress</literal> except that it "
"controls the compression for the Contents files."
msgstr ""

#. type: Content of: <refentry><refsect1><refsect2><variablelist><varlistentry><listitem><para>
#: apt-ftparchive.1.xml:212
msgid ""
"This is similar to <literal>Packages::Compress</literal> except that it "
"controls the compression for the Translation-en master file."
msgstr ""

#. type: Content of: <refentry><refsect1><refsect2><variablelist><varlistentry><listitem><para>
#: apt-ftparchive.1.xml:218
msgid ""
"Specifies the number of kilobytes to delink (and replace with hard links) "
"per run. This is used in conjunction with the per-section "
"<literal>External-Links</literal> setting."
msgstr ""

#. type: Content of: <refentry><refsect1><refsect2><variablelist><varlistentry><listitem><para>
#: apt-ftparchive.1.xml:225
msgid ""
"Specifies the mode of all created index files. It defaults to 0644. All "
"index files are set to this mode with no regard to the umask."
msgstr ""

#. type: Content of: <refentry><refsect1><refsect2><variablelist><varlistentry><listitem><para>
#: apt-ftparchive.1.xml:232 apt-ftparchive.1.xml:378
msgid ""
"Specifies whether long descriptions should be included in the "
"<filename>Packages</filename> file or split out into a master "
"<filename>Translation-en</filename> file."
msgstr ""

#. type: Content of: <refentry><refsect1><refsect2><title>
#: apt-ftparchive.1.xml:238
msgid "<literal>TreeDefault</literal> Section"
msgstr ""

#. type: Content of: <refentry><refsect1><refsect2><para>
#: apt-ftparchive.1.xml:240
msgid ""
"Sets defaults specific to <literal>Tree</literal> sections. All of these "
"variables are substitution variables and have the strings $(DIST), "
"$(SECTION) and $(ARCH) replaced with their respective values."
msgstr ""

#. type: Content of: <refentry><refsect1><refsect2><variablelist><varlistentry><listitem><para>
#: apt-ftparchive.1.xml:247
msgid ""
"Sets the number of kilobytes of contents files that are generated each "
"day. The contents files are round-robined so that over several days they "
"will all be rebuilt."
msgstr ""

#. type: Content of: <refentry><refsect1><refsect2><variablelist><varlistentry><listitem><para>
#: apt-ftparchive.1.xml:254
msgid ""
"Controls the number of days a contents file is allowed to be checked without "
"changing. If this limit is passed the mtime of the contents file is "
"updated. This case can occur if the package file is changed in such a way "
"that does not result in a new contents file [override edit for instance]. A "
"hold off is allowed in hopes that new .debs will be installed, requiring a "
"new file anyhow. The default is 10, the units are in days."
msgstr ""

#. type: Content of: <refentry><refsect1><refsect2><variablelist><varlistentry><listitem><para>
#: apt-ftparchive.1.xml:265
msgid ""
"Sets the top of the .deb directory tree. Defaults to "
"<filename>$(DIST)/$(SECTION)/binary-$(ARCH)/</filename>"
msgstr ""

#. type: Content of: <refentry><refsect1><refsect2><variablelist><varlistentry><listitem><para>
#: apt-ftparchive.1.xml:271
msgid ""
"Sets the top of the source package directory tree. Defaults to "
"<filename>$(DIST)/$(SECTION)/source/</filename>"
msgstr ""

#. type: Content of: <refentry><refsect1><refsect2><variablelist><varlistentry><listitem><para>
#: apt-ftparchive.1.xml:277
msgid ""
"Sets the output Packages file. Defaults to "
"<filename>$(DIST)/$(SECTION)/binary-$(ARCH)/Packages</filename>"
msgstr ""

#. type: Content of: <refentry><refsect1><refsect2><variablelist><varlistentry><listitem><para>
#: apt-ftparchive.1.xml:283
msgid ""
"Sets the output Sources file. Defaults to "
"<filename>$(DIST)/$(SECTION)/source/Sources</filename>"
msgstr ""

#. type: Content of: <refentry><refsect1><refsect2><variablelist><varlistentry><listitem><para>
#: apt-ftparchive.1.xml:289
msgid ""
"Sets the output Translation-en master file with the long descriptions if "
"they should be not included in the Packages file. Defaults to "
"<filename>$(DIST)/$(SECTION)/i18n/Translation-en</filename>"
msgstr ""

#. type: Content of: <refentry><refsect1><refsect2><variablelist><varlistentry><listitem><para>
#: apt-ftparchive.1.xml:296
msgid ""
"Sets the path prefix that causes a symlink to be considered an internal link "
"instead of an external link. Defaults to "
"<filename>$(DIST)/$(SECTION)/</filename>"
msgstr ""

#. type: Content of: <refentry><refsect1><refsect2><variablelist><varlistentry><listitem><para>
#: apt-ftparchive.1.xml:303
msgid ""
"Sets the output Contents file. Defaults to "
"<filename>$(DIST)/$(SECTION)/Contents-$(ARCH)</filename>. If this setting "
"causes multiple Packages files to map onto a single Contents file (as is the "
"default)  then <command>apt-ftparchive</command> will integrate those "
"package files together automatically."
msgstr ""

#. type: Content of: <refentry><refsect1><refsect2><variablelist><varlistentry><listitem><para>
#: apt-ftparchive.1.xml:312
msgid "Sets header file to prepend to the contents output."
msgstr ""

#. type: Content of: <refentry><refsect1><refsect2><variablelist><varlistentry><listitem><para>
#: apt-ftparchive.1.xml:317
msgid ""
"Sets the binary cache database to use for this section. Multiple sections "
"can share the same database."
msgstr ""

#. type: Content of: <refentry><refsect1><refsect2><variablelist><varlistentry><listitem><para>
#: apt-ftparchive.1.xml:323
msgid ""
"Specifies that instead of walking the directory tree, "
"<command>apt-ftparchive</command> should read the list of files from the "
"given file. Relative files names are prefixed with the archive directory."
msgstr ""

#. type: Content of: <refentry><refsect1><refsect2><variablelist><varlistentry><listitem><para>
#: apt-ftparchive.1.xml:330
msgid ""
"Specifies that instead of walking the directory tree, "
"<command>apt-ftparchive</command> should read the list of files from the "
"given file. Relative files names are prefixed with the archive directory.  "
"This is used when processing source indexes."
msgstr ""

#. type: Content of: <refentry><refsect1><refsect2><title>
#: apt-ftparchive.1.xml:338
msgid "<literal>Tree</literal> Section"
msgstr ""

#. type: Content of: <refentry><refsect1><refsect2><para>
#: apt-ftparchive.1.xml:340
msgid ""
"The <literal>Tree</literal> section defines a standard Debian file tree "
"which consists of a base directory, then multiple sections in that base "
"directory and finally multiple Architectures in each section. The exact "
"pathing used is defined by the <literal>Directory</literal> substitution "
"variable."
msgstr ""

#. type: Content of: <refentry><refsect1><refsect2><para>
#: apt-ftparchive.1.xml:345
msgid ""
"The <literal>Tree</literal> section takes a scope tag which sets the "
"<literal>$(DIST)</literal> variable and defines the root of the tree (the "
"path is prefixed by <literal>ArchiveDir</literal>).  Typically this is a "
"setting such as <filename>dists/&stable-codename;</filename>."
msgstr ""

#. type: Content of: <refentry><refsect1><refsect2><para>
#: apt-ftparchive.1.xml:350
msgid ""
"All of the settings defined in the <literal>TreeDefault</literal> section "
"can be used in a <literal>Tree</literal> section as well as three new "
"variables."
msgstr ""

#. type: Content of: <refentry><refsect1><refsect2><para><programlisting>
#: apt-ftparchive.1.xml:356
#, no-wrap
msgid ""
"for i in Sections do \n"
"   for j in Architectures do\n"
"      Generate for DIST=scope SECTION=i ARCH=j\n"
"     "
msgstr ""

#. type: Content of: <refentry><refsect1><refsect2><para>
#: apt-ftparchive.1.xml:353
msgid ""
"When processing a <literal>Tree</literal> section "
"<command>apt-ftparchive</command> performs an operation similar to: "
"<placeholder type=\"programlisting\" id=\"0\"/>"
msgstr ""

#. type: Content of: <refentry><refsect1><refsect2><variablelist><varlistentry><listitem><para>
#: apt-ftparchive.1.xml:364
msgid ""
"This is a space separated list of sections which appear under the "
"distribution; typically this is something like <literal>main contrib "
"non-free</literal>"
msgstr ""

#. type: Content of: <refentry><refsect1><refsect2><variablelist><varlistentry><listitem><para>
#: apt-ftparchive.1.xml:371
msgid ""
"This is a space separated list of all the architectures that appear under "
"search section. The special architecture 'source' is used to indicate that "
"this tree has a source archive."
msgstr ""

#. type: Content of: <refentry><refsect1><refsect2><variablelist><varlistentry><listitem><para>
#: apt-ftparchive.1.xml:384
msgid ""
"Sets the binary override file. The override file contains section, priority "
"and maintainer address information."
msgstr ""

#. type: Content of: <refentry><refsect1><refsect2><variablelist><varlistentry><listitem><para>
#: apt-ftparchive.1.xml:390
msgid ""
"Sets the source override file. The override file contains section "
"information."
msgstr ""

#. type: Content of: <refentry><refsect1><refsect2><variablelist><varlistentry><listitem><para>
#: apt-ftparchive.1.xml:396 apt-ftparchive.1.xml:442
msgid "Sets the binary extra override file."
msgstr ""

#. type: Content of: <refentry><refsect1><refsect2><variablelist><varlistentry><listitem><para>
#: apt-ftparchive.1.xml:401 apt-ftparchive.1.xml:447
msgid "Sets the source extra override file."
msgstr ""

#. type: Content of: <refentry><refsect1><refsect2><title>
#: apt-ftparchive.1.xml:406
msgid "<literal>BinDirectory</literal> Section"
msgstr ""

#. type: Content of: <refentry><refsect1><refsect2><para>
#: apt-ftparchive.1.xml:408
msgid ""
"The <literal>bindirectory</literal> section defines a binary directory tree "
"with no special structure. The scope tag specifies the location of the "
"binary directory and the settings are similar to the <literal>Tree</literal> "
"section with no substitution variables or "
"<literal>Section</literal><literal>Architecture</literal> settings."
msgstr ""

#. type: Content of: <refentry><refsect1><refsect2><variablelist><varlistentry><listitem><para>
#: apt-ftparchive.1.xml:416
msgid "Sets the Packages file output."
msgstr ""

#. type: Content of: <refentry><refsect1><refsect2><variablelist><varlistentry><listitem><para>
#: apt-ftparchive.1.xml:421
msgid ""
"Sets the Sources file output. At least one of <literal>Packages</literal> or "
"<literal>Sources</literal> is required."
msgstr ""

#. type: Content of: <refentry><refsect1><refsect2><variablelist><varlistentry><listitem><para>
#: apt-ftparchive.1.xml:427
msgid "Sets the Contents file output (optional)."
msgstr ""

#. type: Content of: <refentry><refsect1><refsect2><variablelist><varlistentry><listitem><para>
#: apt-ftparchive.1.xml:432
msgid "Sets the binary override file."
msgstr ""

#. type: Content of: <refentry><refsect1><refsect2><variablelist><varlistentry><listitem><para>
#: apt-ftparchive.1.xml:437
msgid "Sets the source override file."
msgstr ""

#. type: Content of: <refentry><refsect1><refsect2><variablelist><varlistentry><listitem><para>
#: apt-ftparchive.1.xml:452
msgid "Sets the cache DB."
msgstr ""

#. type: Content of: <refentry><refsect1><refsect2><variablelist><varlistentry><listitem><para>
#: apt-ftparchive.1.xml:457
msgid "Appends a path to all the output paths."
msgstr ""

#. type: Content of: <refentry><refsect1><refsect2><variablelist><varlistentry><listitem><para>
#: apt-ftparchive.1.xml:462
msgid "Specifies the file list file."
msgstr ""

#. type: Content of: <refentry><refsect1><title>
#: apt-ftparchive.1.xml:469
msgid "The Binary Override File"
msgstr ""

#. type: Content of: <refentry><refsect1><para>
#: apt-ftparchive.1.xml:470
msgid ""
"The binary override file is fully compatible with &dpkg-scanpackages;. It "
"contains four fields separated by spaces. The first field is the package "
"name, the second is the priority to force that package to, the third is the "
"section to force that package to and the final field is the maintainer "
"permutation field."
msgstr ""

#. type: Content of: <refentry><refsect1><para><literallayout>
#: apt-ftparchive.1.xml:476
#, no-wrap
msgid "old [// oldn]* => new"
msgstr ""

#. type: Content of: <refentry><refsect1><para><literallayout>
#: apt-ftparchive.1.xml:478
#, no-wrap
msgid "new"
msgstr ""

#. type: Content of: <refentry><refsect1><para>
#: apt-ftparchive.1.xml:475
msgid ""
"The general form of the maintainer field is: <placeholder "
"type=\"literallayout\" id=\"0\"/> or simply, <placeholder "
"type=\"literallayout\" id=\"1\"/> The first form allows a double-slash "
"separated list of old email addresses to be specified. If any of those are "
"found then new is substituted for the maintainer field. The second form "
"unconditionally substitutes the maintainer field."
msgstr ""

#. type: Content of: <refentry><refsect1><title>
#: apt-ftparchive.1.xml:486
msgid "The Source Override File"
msgstr ""

#. type: Content of: <refentry><refsect1><para>
#: apt-ftparchive.1.xml:488
msgid ""
"The source override file is fully compatible with &dpkg-scansources;. It "
"contains two fields separated by spaces. The first field is the source "
"package name, the second is the section to assign it."
msgstr ""

#. type: Content of: <refentry><refsect1><title>
#: apt-ftparchive.1.xml:493
msgid "The Extra Override File"
msgstr ""

#. type: Content of: <refentry><refsect1><para>
#: apt-ftparchive.1.xml:495
msgid ""
"The extra override file allows any arbitrary tag to be added or replaced in "
"the output. It has three columns, the first is the package, the second is "
"the tag and the remainder of the line is the new value."
msgstr ""

#. type: Content of: <refentry><refsect1><variablelist><varlistentry><listitem><para>
#: apt-ftparchive.1.xml:506
msgid ""
"Generate the given checksum. These options default to on, when turned off "
"the generated index files will not have the checksum fields where possible.  "
"Configuration Items: "
"<literal>APT::FTPArchive::<replaceable>Checksum</replaceable></literal> and "
"<literal>APT::FTPArchive::<replaceable>Index</replaceable>::<replaceable>Checksum</replaceable></literal> "
"where <literal><replaceable>Index</replaceable></literal> can be "
"<literal>Packages</literal>, <literal>Sources</literal> or "
"<literal>Release</literal> and "
"<literal><replaceable>Checksum</replaceable></literal> can be "
"<literal>MD5</literal>, <literal>SHA1</literal> or "
"<literal>SHA256</literal>."
msgstr ""

#. type: Content of: <refentry><refsect1><variablelist><varlistentry><listitem><para>
#: apt-ftparchive.1.xml:517
msgid ""
"Use a binary caching DB. This has no effect on the generate command.  "
"Configuration Item: <literal>APT::FTPArchive::DB</literal>."
msgstr ""

#. type: Content of: <refentry><refsect1><variablelist><varlistentry><listitem><para>
#: apt-ftparchive.1.xml:523
msgid ""
"Quiet; produces output suitable for logging, omitting progress indicators.  "
"More q's will produce more quiet up to a maximum of 2. You can also use "
"<option>-q=#</option> to set the quiet level, overriding the configuration "
"file.  Configuration Item: <literal>quiet</literal>."
msgstr ""

#. type: Content of: <refentry><refsect1><variablelist><varlistentry><listitem><para>
#: apt-ftparchive.1.xml:531
msgid ""
"Perform Delinking. If the <literal>External-Links</literal> setting is used "
"then this option actually enables delinking of the files. It defaults to on "
"and can be turned off with <option>--no-delink</option>.  Configuration "
"Item: <literal>APT::FTPArchive::DeLinkAct</literal>."
msgstr ""

#. type: Content of: <refentry><refsect1><variablelist><varlistentry><listitem><para>
#: apt-ftparchive.1.xml:539
msgid ""
"Perform contents generation. When this option is set and package indexes are "
"being generated with a cache DB then the file listing will also be extracted "
"and stored in the DB for later use. When using the generate command this "
"option also allows the creation of any Contents files. The default is on.  "
"Configuration Item: <literal>APT::FTPArchive::Contents</literal>."
msgstr ""

#. type: Content of: <refentry><refsect1><variablelist><varlistentry><listitem><para>
#: apt-ftparchive.1.xml:549
msgid ""
"Select the source override file to use with the <literal>sources</literal> "
"command.  Configuration Item: "
"<literal>APT::FTPArchive::SourceOverride</literal>."
msgstr ""

#. type: Content of: <refentry><refsect1><variablelist><varlistentry><listitem><para>
#: apt-ftparchive.1.xml:555
msgid ""
"Make the caching databases read only.  Configuration Item: "
"<literal>APT::FTPArchive::ReadOnlyDB</literal>."
msgstr ""

#. type: Content of: <refentry><refsect1><variablelist><varlistentry><listitem><para>
#: apt-ftparchive.1.xml:560
msgid ""
"Accept in the <literal>packages</literal> and <literal>contents</literal> "
"commands only package files matching <literal>*_arch.deb</literal> or "
"<literal>*_all.deb</literal> instead of all package files in the given "
"path.  Configuration Item: <literal>APT::FTPArchive::Architecture</literal>."
msgstr ""

#. type: Content of: <refentry><refsect1><variablelist><varlistentry><listitem><para>
#: apt-ftparchive.1.xml:568
msgid ""
"&apt-ftparchive; caches as much as possible of metadata in a cachedb. If "
"packages are recompiled and/or republished with the same version again, this "
"will lead to problems as the now outdated cached metadata like size and "
"checksums will be used. With this option enabled this will no longer happen "
"as it will be checked if the file was changed.  Note that this option is set "
"to \"<literal>false</literal>\" by default as it is not recommend to upload "
"multiply versions/builds of a package with the same versionnumber, so in "
"theory nobody will have these problems and therefore all these extra checks "
"are useless."
msgstr ""

#. type: Content of: <refentry><refsect1><variablelist><varlistentry><listitem><para>
#: apt-ftparchive.1.xml:580
msgid ""
"This configuration option defaults to \"<literal>true</literal>\" and should "
"only be set to <literal>\"false\"</literal> if the Archive generated with "
"&apt-ftparchive; also provides <filename>Translation</filename> files. Note "
"that the <filename>Translation-en</filename> master file can only be created "
"in the generate command."
msgstr ""

#. type: Content of: <refentry><refsect1><para><programlisting>
#: apt-ftparchive.1.xml:598
#, no-wrap
msgid ""
"<command>apt-ftparchive</command> packages "
"<replaceable>directory</replaceable> | <command>gzip</command> > "
"<filename>Packages.gz</filename>\n"
msgstr ""

#. type: Content of: <refentry><refsect1><para>
#: apt-ftparchive.1.xml:594
msgid ""
"To create a compressed Packages file for a directory containing binary "
"packages (.deb): <placeholder type=\"programlisting\" id=\"0\"/>"
msgstr ""

#. type: Content of: <refentry><refsect1><para>
#: apt-ftparchive.1.xml:608
msgid ""
"<command>apt-ftparchive</command> returns zero on normal operation, decimal "
"100 on error."
msgstr ""

#. type: Attribute 'lang' of: <book>
#: guide.dbk:9 offline.dbk:9
msgid "en"
msgstr ""

#. type: Content of: <book><title>
#: guide.dbk:11
msgid "APT User's Guide"
msgstr ""

#. type: Content of: <book><bookinfo><authorgroup><author><personname>
#: guide.dbk:17 offline.dbk:17
msgid "Jason Gunthorpe"
msgstr ""

#. type: Content of: <book><bookinfo><authorgroup><author><email>
#: guide.dbk:17 offline.dbk:17
msgid "jgg@debian.org"
msgstr ""

#. type: Content of: <book><bookinfo><releaseinfo>
#: guide.dbk:21 offline.dbk:21
msgid "Version &apt-product-version;"
msgstr ""

#. type: Content of: <book><bookinfo><abstract><para>
#: guide.dbk:25
msgid ""
"This document provides an overview of how to use the the APT package "
"manager."
msgstr ""

#. type: Content of: <book><bookinfo>
#: guide.dbk:29
msgid "<copyright><year>1998</year><holder>Jason Gunthorpe</holder></copyright>"
msgstr ""

#. type: Content of: <book><bookinfo><legalnotice><title>
#: guide.dbk:32 offline.dbk:33
msgid "License Notice"
msgstr ""

#. type: Content of: <book><bookinfo><legalnotice><para>
#: guide.dbk:34 offline.dbk:35
msgid ""
"\"APT\" and this document are free software; you can redistribute them "
"and/or modify them under the terms of the GNU General Public License as "
"published by the Free Software Foundation; either version 2 of the License, "
"or (at your option) any later version."
msgstr ""

#. type: Content of: <book><bookinfo><legalnotice><para>
#: guide.dbk:43 offline.dbk:41
msgid ""
"For more details, on Debian systems, see the file "
"/usr/share/common-licenses/GPL for the full license."
msgstr ""

#. type: Content of: <book><chapter><title>
#: guide.dbk:50
msgid "General"
msgstr ""

#. type: Content of: <book><chapter><para>
#: guide.dbk:52
msgid ""
"The APT package currently contains two sections, the APT "
"<command>dselect</command> method and the <command>apt-get</command> command "
"line user interface. Both provide a way to install and remove packages as "
"well as download new packages from the Internet."
msgstr ""

#. type: Content of: <book><chapter><section><title>
#: guide.dbk:58
msgid "Anatomy of the Package System"
msgstr ""

#. type: Content of: <book><chapter><section><para>
#: guide.dbk:60
msgid ""
"The Debian packaging system has a large amount of information associated "
"with each package to help assure that it integrates cleanly and easily into "
"the system. The most prominent of its features is the dependency system."
msgstr ""

#. type: Content of: <book><chapter><section><para>
#: guide.dbk:65
msgid ""
"The dependency system allows individual programs to make use of shared "
"elements in the system such as libraries. It simplifies placing infrequently "
"used portions of a program in separate packages to reduce the number of "
"things the average user is required to install. Also, it allows for choices "
"in mail transport agents, X servers and so on."
msgstr ""

#. type: Content of: <book><chapter><section><para>
#: guide.dbk:72
msgid ""
"The first step to understanding the dependency system is to grasp the "
"concept of a simple dependency. The meaning of a simple dependency is that a "
"package requires another package to be installed at the same time to work "
"properly."
msgstr ""

#. type: Content of: <book><chapter><section><para>
#: guide.dbk:77
msgid ""
"For instance, mailcrypt is an emacs extension that aids in encrypting email "
"with GPG. Without GPGP installed mailcrypt is useless, so mailcrypt has a "
"simple dependency on GPG. Also, because it is an emacs extension it has a "
"simple dependency on emacs, without emacs it is completely useless."
msgstr ""

#. type: Content of: <book><chapter><section><para>
#: guide.dbk:83
msgid ""
"The other important dependency to understand is a conflicting dependency. It "
"means that a package, when installed with another package, will not work and "
"may possibly be extremely harmful to the system. As an example consider a "
"mail transport agent such as sendmail, exim or qmail. It is not possible to "
"have two mail transport agents installed because both need to listen to the "
"network to receive mail. Attempting to install two will seriously damage the "
"system so all mail transport agents have a conflicting dependency with all "
"other mail transport agents."
msgstr ""

#. type: Content of: <book><chapter><section><para>
#: guide.dbk:93
msgid ""
"As an added complication there is the possibility for a package to pretend "
"to be another package. Consider that exim and sendmail for many intents are "
"identical, they both deliver mail and understand a common interface. Hence, "
"the package system has a way for them to declare that they are both "
"mail-transport-agents. So, exim and sendmail both declare that they provide "
"a mail-transport-agent and other packages that need a mail transport agent "
"depend on mail-transport-agent. This can add a great deal of confusion when "
"trying to manually fix packages."
msgstr ""

#. type: Content of: <book><chapter><section><para>
#: guide.dbk:103
msgid ""
"At any given time a single dependency may be met by packages that are "
"already installed or it may not be. APT attempts to help resolve dependency "
"issues by providing a number of automatic algorithms that help in selecting "
"packages for installation."
msgstr ""

#. type: Content of: <book><chapter><title>
#: guide.dbk:112
msgid "apt-get"
msgstr ""

#. type: Content of: <book><chapter><para>
#: guide.dbk:114
msgid ""
"<command>apt-get</command> provides a simple way to install packages from "
"the command line. Unlike <command>dpkg</command>, <command>apt-get</command> "
"does not understand .deb files, it works with the package's proper name and "
"can only install .deb archives from a <emphasis>Source</emphasis>."
msgstr ""

#. type: Content of: <book><chapter><para><footnote><para>
#: guide.dbk:120
msgid ""
"If you are using an http proxy server you must set the http_proxy "
"environment variable first, see sources.list(5)"
msgstr ""

#. type: Content of: <book><chapter><para>
#: guide.dbk:120
msgid ""
"The first <placeholder type=\"footnote\" id=\"0\"/> thing that should be "
"done before using <command>apt-get</command> is to fetch the package lists "
"from the <emphasis>Sources</emphasis> so that it knows what packages are "
"available. This is done with <literal>apt-get update</literal>. For "
"instance,"
msgstr ""

#. type: Content of: <book><chapter><screen>
#: guide.dbk:128
#, no-wrap
msgid ""
"# apt-get update\n"
"Get http://ftp.de.debian.org/debian-non-US/ stable/binary-i386/ Packages\n"
"Get http://llug.sep.bnl.gov/debian/ testing/contrib Packages\n"
"Reading Package Lists... Done\n"
"Building Dependency Tree... Done\n"
msgstr ""

#. type: Content of: <book><chapter><para>
#: guide.dbk:135
msgid "Once updated there are several commands that can be used:"
msgstr ""

#. type: Content of: <book><chapter><variablelist><varlistentry><term>
#: guide.dbk:139
msgid "upgrade"
msgstr ""

#. type: Content of: <book><chapter><variablelist><varlistentry><listitem><para>
#: guide.dbk:142
msgid ""
"Upgrade will attempt to gently upgrade the whole system. Upgrade will never "
"install a new package or remove an existing package, nor will it ever "
"upgrade a package that might cause some other package to break. This can be "
"used daily to relatively safely upgrade the system. Upgrade will list all of "
"the packages that it could not upgrade, this usually means that they depend "
"on new packages or conflict with some other "
"package. <command>dselect</command> or <literal>apt-get install</literal> "
"can be used to force these packages to install."
msgstr ""

#. type: Content of: <book><chapter><variablelist><varlistentry><term>
#: guide.dbk:154
msgid "install"
msgstr ""

#. type: Content of: <book><chapter><variablelist><varlistentry><listitem><para>
#: guide.dbk:157
msgid ""
"Install is used to install packages by name. The package is automatically "
"fetched and installed. This can be useful if you already know the name of "
"the package to install and do not want to go into a GUI to select it. Any "
"number of packages may be passed to install, they will all be "
"fetched. Install automatically attempts to resolve dependency problems with "
"the listed packages and will print a summary and ask for confirmation if "
"anything other than its arguments are changed."
msgstr ""

#. type: Content of: <book><chapter><variablelist><varlistentry><term>
#: guide.dbk:168
msgid "dist-upgrade"
msgstr ""

#. type: Content of: <book><chapter><variablelist><varlistentry><listitem><para>
#: guide.dbk:171
msgid ""
"Dist-upgrade is a complete upgrader designed to simplify upgrading between "
"releases of Debian. It uses a sophisticated algorithm to determine the best "
"set of packages to install, upgrade and remove to get as much of the system "
"to the newest release. In some situations it may be desired to use "
"dist-upgrade rather than spend the time manually resolving dependencies in "
"<command>dselect</command>. Once dist-upgrade has completed then "
"<command>dselect</command> can be used to install any packages that may have "
"been left out."
msgstr ""

#. type: Content of: <book><chapter><variablelist><varlistentry><listitem><para>
#: guide.dbk:181
msgid ""
"It is important to closely look at what dist-upgrade is going to do, its "
"decisions may sometimes be quite surprising."
msgstr ""

#. type: Content of: <book><chapter><para>
#: guide.dbk:188
msgid ""
<<<<<<< HEAD
"<prgn>apt-get</prgn> has several command line options that are detailed in "
"its man page, <manref name=\"apt-get\" section=\"8\">. The most useful "
"option is <tt>-d</tt> which does not install the fetched files. If the "
"system has to download a large number of package it would be undesired to "
"start installing them in case something goes wrong. When <tt>-d</tt> is used "
"the downloaded archives can be installed by simply running the command that "
"caused them to be downloaded again without <tt>-d</tt>."
=======
"<command>apt-get</command> has several command line options that are "
"detailed in its man page, "
"<citerefentry><refentrytitle>apt-get</refentrytitle><manvolnum>8</manvolnum></citerefentry>. "
"The most useful option is <literal>-d</literal> which does not install the "
"fetched files. If the system has to download a large number of package it "
"would be undesired to start installing them in case something goes "
"wrong. When <literal>-d</literal> is used the downloaded archives can be "
"installed by simply running the command that caused them to be downloaded "
"again without <literal>-d</literal>."
>>>>>>> 7d8a4da7
msgstr ""

#. type: Content of: <book><chapter><title>
#: guide.dbk:200
msgid "DSelect"
msgstr ""

#. type: Content of: <book><chapter><para>
#: guide.dbk:202
msgid ""
"The APT <command>dselect</command> method provides the complete APT system "
"with the <command>dselect</command> package selection "
"GUI. <command>dselect</command> is used to select the packages to be "
"installed or removed and APT actually installs them."
msgstr ""

#. type: Content of: <book><chapter><para>
#: guide.dbk:208
msgid ""
"To enable the APT method you need to select [A]ccess in "
"<command>dselect</command> and then choose the APT method. You will be "
"prompted for a set of <emphasis>Sources</emphasis> which are places to fetch "
"archives from. These can be remote Internet sites, local Debian mirrors or "
"CD-ROMs. Each source can provide a fragment of the total Debian archive, APT "
"will automatically combine them to form a complete set of packages. If you "
"have a CD-ROM then it is a good idea to specify it first and then specify a "
"mirror so that you have access to the latest bug fixes. APT will "
"automatically use packages on your CD-ROM before downloading from the "
"Internet."
msgstr ""

#. type: Content of: <book><chapter><screen>
#: guide.dbk:219
#, no-wrap
msgid ""
"   Set up a list of distribution source locations\n"
"\n"
" Please give the base URL of the debian distribution.\n"
" The access schemes I know about are: http file\n"
"\n"
" For example:\n"
"      file:/mnt/debian,\n"
"      ftp://ftp.debian.org/debian,\n"
"      http://ftp.de.debian.org/debian,\n"
"\n"
"\n"
" URL [http://llug.sep.bnl.gov/debian]:\n"
msgstr ""

#. type: Content of: <book><chapter><para>
#: guide.dbk:233
msgid ""
"The <emphasis>Sources</emphasis> setup starts by asking for the base of the "
"Debian archive, defaulting to a HTTP mirror. Next it asks for the "
"distribution to get."
msgstr ""

#. type: Content of: <book><chapter><screen>
#: guide.dbk:238
#, no-wrap
msgid ""
" Please give the distribution tag to get or a path to the\n"
" package file ending in a /. The distribution\n"
" tags are typically something like: stable unstable testing non-US\n"
"\n"
" Distribution [stable]:\n"
msgstr ""

#. type: Content of: <book><chapter><para>
#: guide.dbk:245
msgid ""
"The distribution refers to the Debian version in the archive, "
"<emphasis>stable</emphasis> refers to the latest released version and "
"<emphasis>unstable</emphasis> refers to the developmental "
"version. <emphasis>non-US</emphasis> is only available on some mirrors and "
"refers to packages that contain encryption technology or other things that "
"cannot be exported from the United States. Importing these packages into the "
"US is legal however."
msgstr ""

#. type: Content of: <book><chapter><screen>
#: guide.dbk:254
#, no-wrap
msgid ""
" Please give the components to get\n"
" The components are typically something like: main contrib non-free\n"
"\n"
" Components [main contrib non-free]:\n"
msgstr ""

#. type: Content of: <book><chapter><para>
#: guide.dbk:260
msgid ""
"The components list refers to the list of sub distributions to fetch. The "
"distribution is split up based on software licenses, main being DFSG free "
"packages while contrib and non-free contain things that have various "
"restrictions placed on their use and distribution."
msgstr ""

#. type: Content of: <book><chapter><para>
#: guide.dbk:266
msgid ""
"Any number of sources can be added, the setup script will continue to prompt "
"until you have specified all that you want."
msgstr ""

#. type: Content of: <book><chapter><para>
#: guide.dbk:270
msgid ""
"Before starting to use <command>dselect</command> it is necessary to update "
"the available list by selecting [U]pdate from the menu. This is a superset "
"of <literal>apt-get update</literal> that makes the fetched information "
"available to <command>dselect</command>. [U]pdate must be performed even if "
"<literal>apt-get update</literal> has been run before."
msgstr ""

#. type: Content of: <book><chapter><para>
#: guide.dbk:277
msgid ""
"You can then go on and make your selections using [S]elect and then perform "
"the installation using [I]nstall. When using the APT method the [C]onfig and "
"[R]emove commands have no meaning, the [I]nstall command performs both of "
"them together."
msgstr ""

#. type: Content of: <book><chapter><para>
#: guide.dbk:283
msgid ""
"By default APT will automatically remove the package (.deb) files once they "
"have been successfully installed. To change this behavior place "
"<literal>Dselect::clean \"prompt\";</literal> in /etc/apt/apt.conf."
msgstr ""

#. type: Content of: <book><chapter><title>
#: guide.dbk:289
msgid "The Interface"
msgstr ""

#. type: Content of: <book><chapter><para><footnote><para>
#: guide.dbk:293
msgid ""
"The <command>dselect</command> method actually is a set of wrapper scripts "
"to <command>apt-get</command>. The method actually provides more "
"functionality than is present in <command>apt-get</command> alone."
msgstr ""

#. type: Content of: <book><chapter><para>
#: guide.dbk:291
msgid ""
"Both that APT <command>dselect</command> method and "
"<command>apt-get</command> share the same interface. It is a simple system "
"that generally tells you what it will do and then goes and does "
"it. <placeholder type=\"footnote\" id=\"0\"/> After printing out a summary "
"of what will happen APT then will print out some informative status messages "
"so that you can estimate how far along it is and how much is left to do."
msgstr ""

#. type: Content of: <book><chapter><section><title>
#: guide.dbk:302
msgid "Startup"
msgstr ""

#. type: Content of: <book><chapter><section><para>
#: guide.dbk:304
msgid ""
"Before all operations except update, APT performs a number of actions to "
"prepare its internal state. It also does some checks of the system's "
"state. At any time these operations can be performed by running "
"<literal>apt-get check</literal>."
msgstr ""

#. type: Content of: <book><chapter><section><screen>
#: guide.dbk:310
#, no-wrap
msgid ""
"# apt-get check\n"
"Reading Package Lists... Done\n"
"Building Dependency Tree... Done\n"
msgstr ""

#. type: Content of: <book><chapter><section><para>
#: guide.dbk:315
msgid ""
"The first thing it does is read all the package files into memory. APT uses "
"a caching scheme so this operation will be faster the second time it is "
"run. If some of the package files are not found then they will be ignored "
"and a warning will be printed when apt-get exits."
msgstr ""

#. type: Content of: <book><chapter><section><para>
#: guide.dbk:321
msgid ""
"The final operation performs a detailed analysis of the system's "
"dependencies. It checks every dependency of every installed or unpacked "
"package and considers if it is OK. Should this find a problem then a report "
"will be printed out and <command>apt-get</command> will refuse to run."
msgstr ""

#. type: Content of: <book><chapter><section><screen>
#: guide.dbk:327
#, no-wrap
msgid ""
"# apt-get check\n"
"Reading Package Lists... Done\n"
"Building Dependency Tree... Done\n"
"You might want to run apt-get -f install' to correct these.\n"
"Sorry, but the following packages have unmet dependencies:\n"
"  9fonts: Depends: xlib6g but it is not installed\n"
"  uucp: Depends: mailx but it is not installed\n"
"  blast: Depends: xlib6g (&gt;= 3.3-5) but it is not installed\n"
"  adduser: Depends: perl-base but it is not installed\n"
"  aumix: Depends: libgpmg1 but it is not installed\n"
"  debiandoc-sgml: Depends: sgml-base but it is not installed\n"
"  bash-builtins: Depends: bash (&gt;= 2.01) but 2.0-3 is installed\n"
"  cthugha: Depends: svgalibg1 but it is not installed\n"
"           Depends: xlib6g (&gt;= 3.3-5) but it is not installed\n"
"  libreadlineg2: Conflicts:libreadline2 (&lt;&lt; 2.1-2.1)\n"
msgstr ""

#. type: Content of: <book><chapter><section><para>
#: guide.dbk:344
msgid ""
"In this example the system has many problems, including a serious problem "
"with libreadlineg2. For each package that has unmet dependencies a line is "
"printed out indicating the package with the problem and the dependencies "
"that are unmet. A short explanation of why the package has a dependency "
"problem is also included."
msgstr ""

#. type: Content of: <book><chapter><section><para><footnote><para>
#: guide.dbk:353
msgid ""
"APT however considers all known dependencies and attempts to prevent broken "
"packages"
msgstr ""

#. type: Content of: <book><chapter><section><para>
#: guide.dbk:351
msgid ""
"There are two ways a system can get into a broken state like this. The first "
"is caused by <command>dpkg</command> missing some subtle relationships "
"between packages when performing upgrades. <placeholder type=\"footnote\" "
"id=\"0\"/>. The second is if a package installation fails during an "
"operation. In this situation a package may have been unpacked without its "
"dependents being installed."
msgstr ""

#. type: Content of: <book><chapter><section><para>
#: guide.dbk:360
msgid ""
"The second situation is much less serious than the first because APT places "
"certain constraints on the order that packages are installed. In both cases "
"supplying the <literal>-f</literal> option to <command>apt-get</command> "
"will cause APT to deduce a possible solution to the problem and then "
"continue on. The APT <command>dselect</command> method always supplies the "
"<literal>-f</literal> option to allow for easy continuation of failed "
"maintainer scripts."
msgstr ""

#. type: Content of: <book><chapter><section><para>
#: guide.dbk:369
msgid ""
"However, if the <literal>-f</literal> option is used to correct a seriously "
"broken system caused by the first case then it is possible that it will "
"either fail immediately or the installation sequence will fail. In either "
"case it is necessary to manually use dpkg (possibly with forcing options) to "
"correct the situation enough to allow APT to proceed."
msgstr ""

#. type: Content of: <book><chapter><section><title>
#: guide.dbk:377
msgid "The Status Report"
msgstr ""

#. type: Content of: <book><chapter><section><para>
#: guide.dbk:379
msgid ""
"Before proceeding <command>apt-get</command> will present a report on what "
"will happen. Generally the report reflects the type of operation being "
"performed but there are several common elements. In all cases the lists "
"reflect the final state of things, taking into account the "
"<literal>-f</literal> option and any other relevant activities to the "
"command being executed."
msgstr ""

#. type: Content of: <book><chapter><section><section><title>
#: guide.dbk:386
msgid "The Extra Package list"
msgstr ""

#. type: Content of: <book><chapter><section><section><screen>
#: guide.dbk:388
#, no-wrap
msgid ""
"The following extra packages will be installed:\n"
"  libdbd-mysql-perl xlib6 zlib1 xzx libreadline2 libdbd-msql-perl\n"
"  mailpgp xdpkg fileutils pinepgp zlib1g xlib6g perl-base\n"
"  bin86 libgdbm1 libgdbmg1 quake-lib gmp2 bcc xbuffy\n"
"  squake pgp-i python-base debmake ldso perl libreadlineg2\n"
"  ssh\n"
msgstr ""

#. type: Content of: <book><chapter><section><section><para>
#: guide.dbk:396
msgid ""
"The Extra Package list shows all of the packages that will be installed or "
"upgraded in excess of the ones mentioned on the command line. It is only "
"generated for an <literal>install</literal> command. The listed packages are "
"often the result of an Auto Install."
msgstr ""

#. type: Content of: <book><chapter><section><section><title>
#: guide.dbk:403
msgid "The Packages to Remove"
msgstr ""

#. type: Content of: <book><chapter><section><section><screen>
#: guide.dbk:405
#, no-wrap
msgid ""
"The following packages will be REMOVED:\n"
"  xlib6-dev xpat2 tk40-dev xkeycaps xbattle xonix\n"
"  xdaliclock tk40 tk41 xforms0.86 ghostview xloadimage xcolorsel\n"
"  xadmin xboard perl-debug tkined xtetris libreadline2-dev perl-suid\n"
"  nas xpilot xfig\n"
msgstr ""

#. type: Content of: <book><chapter><section><section><para>
#: guide.dbk:412
msgid ""
"The Packages to Remove list shows all of the packages that will be removed "
"from the system. It can be shown for any of the operations and should be "
"given a careful inspection to ensure nothing important is to be taken "
"off. The <literal>-f</literal> option is especially good at generating "
"packages to remove so extreme care should be used in that case. The list may "
"contain packages that are going to be removed because they are only "
"partially installed, possibly due to an aborted installation."
msgstr ""

#. type: Content of: <book><chapter><section><section><title>
#: guide.dbk:422
msgid "The New Packages list"
msgstr ""

#. type: Content of: <book><chapter><section><section><screen>
#: guide.dbk:424
#, no-wrap
msgid ""
"The following NEW packages will installed:\n"
"  zlib1g xlib6g perl-base libgdbmg1 quake-lib gmp2 pgp-i python-base\n"
msgstr ""

#. type: Content of: <book><chapter><section><section><para>
#: guide.dbk:428
msgid ""
"The New Packages list is simply a reminder of what will happen. The packages "
"listed are not presently installed in the system but will be when APT is "
"done."
msgstr ""

#. type: Content of: <book><chapter><section><section><title>
#: guide.dbk:433
msgid "The Kept Back list"
msgstr ""

#. type: Content of: <book><chapter><section><section><screen>
#: guide.dbk:435
#, no-wrap
msgid ""
"The following packages have been kept back\n"
"  compface man-db tetex-base msql libpaper svgalib1\n"
"  gs snmp arena lynx xpat2 groff xscreensaver\n"
msgstr ""

#. type: Content of: <book><chapter><section><section><para>
#: guide.dbk:440
msgid ""
"Whenever the whole system is being upgraded there is the possibility that "
"new versions of packages cannot be installed because they require new things "
"or conflict with already installed things. In this case the package will "
"appear in the Kept Back list. The best way to convince packages listed there "
"to install is with <literal>apt-get install</literal> or by using "
"<command>dselect</command> to resolve their problems."
msgstr ""

#. type: Content of: <book><chapter><section><section><title>
#: guide.dbk:449
msgid "Held Packages warning"
msgstr ""

#. type: Content of: <book><chapter><section><section><screen>
#: guide.dbk:451
#, no-wrap
msgid ""
"The following held packages will be changed:\n"
"  cvs\n"
msgstr ""

#. type: Content of: <book><chapter><section><section><para>
#: guide.dbk:455
msgid ""
"Sometimes you can ask APT to install a package that is on hold, in such a "
"case it prints out a warning that the held package is going to be "
"changed. This should only happen during dist-upgrade or install."
msgstr ""

#. type: Content of: <book><chapter><section><section><title>
#: guide.dbk:461
msgid "Final summary"
msgstr ""

#. type: Content of: <book><chapter><section><section><para>
#: guide.dbk:463
msgid "Finally, APT will print out a summary of all the changes that will occur."
msgstr ""

#. type: Content of: <book><chapter><section><section><screen>
#: guide.dbk:466
#, no-wrap
msgid ""
"206 packages upgraded, 8 newly installed, 23 to remove and 51 not "
"upgraded.\n"
"12 packages not fully installed or removed.\n"
"Need to get 65.7M/66.7M of archives. After unpacking 26.5M will be used.\n"
msgstr ""

#. type: Content of: <book><chapter><section><section><para>
#: guide.dbk:471
msgid ""
"The first line of the summary simply is a reduced version of all of the "
"lists and includes the number of upgrades - that is packages already "
"installed that have new versions available. The second line indicates the "
"number of poorly configured packages, possibly the result of an aborted "
"installation. The final line shows the space requirements that the "
"installation needs. The first pair of numbers refer to the size of the "
"archive files. The first number indicates the number of bytes that must be "
"fetched from remote locations and the second indicates the total size of all "
"the archives required. The next number indicates the size difference between "
"the presently installed packages and the newly installed packages. It is "
"roughly equivalent to the space required in /usr after everything is "
"done. If a large number of packages are being removed then the value may "
"indicate the amount of space that will be freed."
msgstr ""

#. type: Content of: <book><chapter><section><section><para>
#: guide.dbk:485
msgid ""
"Some other reports can be generated by using the -u option to show packages "
"to upgrade, they are similar to the previous examples."
msgstr ""

#. type: Content of: <book><chapter><section><title>
#: guide.dbk:492
msgid "The Status Display"
msgstr ""

#. type: Content of: <book><chapter><section><para>
#: guide.dbk:494
msgid ""
"During the download of archives and package files APT prints out a series of "
"status messages."
msgstr ""

#. type: Content of: <book><chapter><section><screen>
#: guide.dbk:498
#, no-wrap
msgid ""
"# apt-get update\n"
"Get:1 http://ftp.de.debian.org/debian-non-US/ stable/non-US/ Packages\n"
"Get:2 http://llug.sep.bnl.gov/debian/ testing/contrib Packages\n"
"Hit http://llug.sep.bnl.gov/debian/ testing/main Packages\n"
"Get:4 http://ftp.de.debian.org/debian-non-US/ unstable/binary-i386/ "
"Packages\n"
"Get:5 http://llug.sep.bnl.gov/debian/ testing/non-free Packages\n"
"11% [5 testing/non-free `Waiting for file' 0/32.1k 0%] 2203b/s 1m52s\n"
msgstr ""

#. type: Content of: <book><chapter><section><para>
#: guide.dbk:507
msgid ""
"The lines starting with <emphasis>Get</emphasis> are printed out when APT "
"begins to fetch a file while the last line indicates the progress of the "
"download. The first percent value on the progress line indicates the total "
"percent done of all files. Unfortunately since the size of the Package files "
"is unknown <literal>apt-get update</literal> estimates the percent done "
"which causes some inaccuracies."
msgstr ""

#. type: Content of: <book><chapter><section><para>
#: guide.dbk:515
msgid ""
"The next section of the status line is repeated once for each download "
"thread and indicates the operation being performed and some useful "
"information about what is happening. Sometimes this section will simply read "
"<emphasis>Forking</emphasis> which means the OS is loading the download "
"module. The first word after the [ is the fetch number as shown on the "
"history lines. The next word is the short form name of the object being "
"downloaded. For archives it will contain the name of the package that is "
"being fetched."
msgstr ""

#. type: Content of: <book><chapter><section><para>
#: guide.dbk:525
msgid ""
"Inside of the single quote is an informative string indicating the progress "
"of the negotiation phase of the download. Typically it progresses from "
"<emphasis>Connecting</emphasis> to <emphasis>Waiting for file</emphasis> to "
"<emphasis>Downloading</emphasis> or <emphasis>Resuming</emphasis>. The final "
"value is the number of bytes downloaded from the remote site. Once the "
"download begins this is represented as <literal>102/10.2k</literal> "
"indicating that 102 bytes have been fetched and 10.2 kilobytes is "
"expected. The total size is always shown in 4 figure notation to preserve "
"space. After the size display is a percent meter for the file itself. The "
"second last element is the instantaneous average speed. This values is "
"updated every 5 seconds and reflects the rate of data transfer for that "
"period. Finally is shown the estimated transfer time. This is updated "
"regularly and reflects the time to complete everything at the shown transfer "
"rate."
msgstr ""

#. type: Content of: <book><chapter><section><para>
#: guide.dbk:540
msgid ""
"The status display updates every half second to provide a constant feedback "
"on the download progress while the Get lines scroll back whenever a new file "
"is started. Since the status display is constantly updated it is unsuitable "
"for logging to a file, use the <literal>-q</literal> option to remove the "
"status display."
msgstr ""

#. type: Content of: <book><chapter><section><title>
#: guide.dbk:548
msgid "Dpkg"
msgstr ""

#. type: Content of: <book><chapter><section><para>
#: guide.dbk:550
msgid ""
"APT uses <command>dpkg</command> for installing the archives and will switch "
"over to the <command>dpkg</command> interface once downloading is "
"completed. <command>dpkg</command> will also ask a number of questions as it "
"processes the packages and the packages themselves may also ask several "
"questions. Before each question there is usually a description of what it is "
"asking and the questions are too varied to discuss completely here."
msgstr ""

#. type: Content of: <book><title>
#: offline.dbk:11
msgid "Using APT Offline"
msgstr ""

#. type: Content of: <book><bookinfo><abstract><para>
#: offline.dbk:25
msgid ""
"This document describes how to use APT in a non-networked environment, "
"specifically a 'sneaker-net' approach for performing upgrades."
msgstr ""

#. type: Content of: <book><bookinfo>
#: offline.dbk:30
msgid "<copyright><year>1999</year><holder>Jason Gunthorpe</holder></copyright>"
msgstr ""

#. type: Content of: <book><chapter><title>
#: offline.dbk:48
msgid "Introduction"
msgstr ""

#. type: Content of: <book><chapter><section><title>
#: offline.dbk:50 offline.dbk:80 offline.dbk:192
msgid "Overview"
msgstr ""

#. type: Content of: <book><chapter><section><para>
#: offline.dbk:52
msgid ""
"Normally APT requires direct access to a Debian archive, either from a local "
"media or through a network. Another common complaint is that a Debian "
"machine is on a slow link, such as a modem and another machine has a very "
"fast connection but they are physically distant."
msgstr ""

#. type: Content of: <book><chapter><section><para>
#: offline.dbk:58
msgid ""
"The solution to this is to use large removable media such as a Zip disc or a "
"SuperDisk disc. These discs are not large enough to store the entire Debian "
"archive but can easily fit a subset large enough for most users. The idea is "
"to use APT to generate a list of packages that are required and then fetch "
"them onto the disc using another machine with good connectivity. It is even "
"possible to use another Debian machine with APT or to use a completely "
"different OS and a download tool like wget. Let <emphasis>remote "
"host</emphasis> mean the machine downloading the packages, and "
"<emphasis>target host</emphasis> the one with bad or no connection."
msgstr ""

#. type: Content of: <book><chapter><section><para>
#: offline.dbk:69
msgid ""
"This is achieved by creatively manipulating the APT configuration file. The "
"essential premise to tell APT to look on a disc for it's archive files. Note "
"that the disc should be formated with a filesystem that can handle long file "
"names such as ext2, fat32 or vfat."
msgstr ""

#. type: Content of: <book><chapter><title>
#: offline.dbk:78
msgid "Using APT on both machines"
msgstr ""

#. type: Content of: <book><chapter><section><para>
#: offline.dbk:82
msgid ""
"APT being available on both machines gives the simplest configuration. The "
"basic idea is to place a copy of the status file on the disc and use the "
"remote machine to fetch the latest package files and decide which packages "
"to download. The disk directory structure should look like:"
msgstr ""

#. type: Content of: <book><chapter><section><screen>
#: offline.dbk:88
#, no-wrap
msgid ""
"  /disc/\n"
"    archives/\n"
"       partial/\n"
"    lists/\n"
"       partial/\n"
"    status\n"
"    sources.list\n"
"    apt.conf\n"
msgstr ""

#. type: Content of: <book><chapter><section><title>
#: offline.dbk:99
msgid "The configuration file"
msgstr ""

#. type: Content of: <book><chapter><section><para>
#: offline.dbk:101
msgid ""
"The configuration file should tell APT to store its files on the disc and to "
"use the configuration files on the disc as well. The sources.list should "
"contain the proper sites that you wish to use from the remote machine, and "
"the status file should be a copy of "
"<emphasis>/var/lib/dpkg/status</emphasis> from the <emphasis>target "
"host</emphasis>. Please note, if you are using a local archive you must use "
"copy URIs, the syntax is identical to file URIs."
msgstr ""

#. type: Content of: <book><chapter><section><para>
#: offline.dbk:109
msgid ""
"<emphasis>apt.conf</emphasis> must contain the necessary information to make "
"APT use the disc:"
msgstr ""

#. type: Content of: <book><chapter><section><screen>
#: offline.dbk:113
#, no-wrap
msgid ""
" APT\n"
" {\n"
"   /* This is not necessary if the two machines are the same arch, it "
"tells\n"
"      the remote APT what architecture the target machine is */\n"
"   Architecture \"i386\";\n"
"\n"
"   Get::Download-Only \"true\";\n"
" };\n"
"\n"
" Dir\n"
" {\n"
"   /* Use the disc for state information and redirect the status file from\n"
"      the /var/lib/dpkg default */\n"
"   State \"/disc/\";\n"
"   State::status \"status\";\n"
"\n"
"   // Binary caches will be stored locally\n"
"   Cache::archives \"/disc/archives/\";\n"
"   Cache \"/tmp/\";\n"
"\n"
"   // Location of the source list.\n"
"   Etc \"/disc/\";\n"
" };\n"
msgstr ""

#. type: Content of: <book><chapter><section><para>
#: offline.dbk:138
msgid ""
"More details can be seen by examining the apt.conf man page and the sample "
"configuration file in "
"<emphasis>/usr/share/doc/apt/examples/apt.conf</emphasis>."
msgstr ""

#. type: Content of: <book><chapter><section><para>
#: offline.dbk:143
msgid ""
"On the target machine the first thing to do is mount the disc and copy "
"<emphasis>/var/lib/dpkg/status</emphasis> to it. You will also need to "
"create the directories outlined in the Overview, "
"<emphasis>archives/partial/</emphasis> and "
"<emphasis>lists/partial/</emphasis>. Then take the disc to the remote "
"machine and configure the sources.list. On the remote machine execute the "
"following:"
msgstr ""

#. type: Content of: <book><chapter><section><screen>
#: offline.dbk:152
#, no-wrap
msgid ""
" # export APT_CONFIG=\"/disc/apt.conf\"\n"
" # apt-get update\n"
" [ APT fetches the package files ]\n"
" # apt-get dist-upgrade\n"
" [ APT fetches all the packages needed to upgrade the target machine ]\n"
msgstr ""

#. type: Content of: <book><chapter><section><para>
#: offline.dbk:159
msgid ""
"The dist-upgrade command can be replaced with any other standard APT "
"commands, particularly dselect-upgrade. You can even use an APT front end "
"such as <emphasis>dselect</emphasis>. However this presents a problem in "
"communicating your selections back to the local computer."
msgstr ""

#. type: Content of: <book><chapter><section><para>
#: offline.dbk:165
msgid ""
"Now the disc contains all of the index files and archives needed to upgrade "
"the target machine. Take the disc back and run:"
msgstr ""

#. type: Content of: <book><chapter><section><screen>
#: offline.dbk:169
#, no-wrap
msgid ""
"  # export APT_CONFIG=\"/disc/apt.conf\"\n"
"  # apt-get check\n"
"  [ APT generates a local copy of the cache files ]\n"
"  # apt-get --no-d -o dir::state::status=/var/lib/dpkg/status dist-upgrade\n"
"  [ Or any other APT command ]\n"
msgstr ""

#. type: Content of: <book><chapter><section><para>
#: offline.dbk:176
msgid ""
"It is necessary for proper function to re-specify the status file to be the "
"local one. This is very important!"
msgstr ""

#. type: Content of: <book><chapter><section><para>
#: offline.dbk:180
msgid ""
"If you are using dselect you can do the very risky operation of copying "
"disc/status to /var/lib/dpkg/status so that any selections you made on the "
"remote machine are updated. I highly recommend that people only make "
"selections on the local machine - but this may not always be possible. DO "
"NOT copy the status file if dpkg or APT have been run in the mean time!!"
msgstr ""

#. type: Content of: <book><chapter><title>
#: offline.dbk:190
msgid "Using APT and wget"
msgstr ""

#. type: Content of: <book><chapter><section><para>
#: offline.dbk:194
msgid ""
"<emphasis>wget</emphasis> is a popular and portable download tool that can "
"run on nearly any machine. Unlike the method above this requires that the "
"Debian machine already has a list of available packages."
msgstr ""

#. type: Content of: <book><chapter><section><para>
#: offline.dbk:199
msgid ""
"The basic idea is to create a disc that has only the archive files "
"downloaded from the remote site. This is done by using the --print-uris "
"option to apt-get and then preparing a wget script to actually fetch the "
"packages."
msgstr ""

#. type: Content of: <book><chapter><section><title>
#: offline.dbk:205
msgid "Operation"
msgstr ""

#. type: Content of: <book><chapter><section><para>
#: offline.dbk:207
msgid ""
"Unlike the previous technique no special configuration files are "
"required. We merely use the standard APT commands to generate the file list."
msgstr ""

#. type: Content of: <book><chapter><section><screen>
#: offline.dbk:211
#, no-wrap
msgid ""
" # apt-get dist-upgrade\n"
" [ Press no when prompted, make sure you are happy with the actions ]\n"
" # apt-get -qq --print-uris dist-upgrade &gt; uris\n"
" # awk '{print \"wget -O \" $2 \" \" $1}' &lt; uris &gt; /disc/wget-script\n"
msgstr ""

#. type: Content of: <book><chapter><section><para>
#: offline.dbk:217
msgid ""
"Any command other than dist-upgrade could be used here, including "
"dselect-upgrade."
msgstr ""

#. type: Content of: <book><chapter><section><para>
#: offline.dbk:221
msgid ""
"The /disc/wget-script file will now contain a list of wget commands to "
"execute in order to fetch the necessary archives. This script should be run "
"with the current directory as the disc's mount point so as to save the "
"output on the disc."
msgstr ""

#. type: Content of: <book><chapter><section><para>
#: offline.dbk:227
msgid "The remote machine would do something like"
msgstr ""

#. type: Content of: <book><chapter><section><screen>
#: offline.dbk:230
#, no-wrap
msgid ""
"  # cd /disc\n"
"  # sh -x ./wget-script\n"
"  [ wait.. ]\n"
msgstr ""

#. type: Content of: <book><chapter><section><para>
#: offline.dbk:235
msgid ""
"Once the archives are downloaded and the disc returned to the Debian machine "
"installation can proceed using,"
msgstr ""

#. type: Content of: <book><chapter><section><screen>
#: offline.dbk:239
#, no-wrap
msgid "  # apt-get -o dir::cache::archives=\"/disc/\" dist-upgrade\n"
msgstr ""

#. type: Content of: <book><chapter><section><para>
#: offline.dbk:242
msgid "Which will use the already fetched archives on the disc."
msgstr ""<|MERGE_RESOLUTION|>--- conflicted
+++ resolved
@@ -6,15 +6,9 @@
 #, fuzzy
 msgid ""
 msgstr ""
-<<<<<<< HEAD
-"Project-Id-Version: apt-doc 1.0.4ubuntu1\n"
-"Report-Msgid-Bugs-To: APT Development Team <deity@lists.debian.org>\n"
-"POT-Creation-Date: 2014-06-11 14:52+0200\n"
-=======
 "Project-Id-Version: apt-doc 1.0.8\n"
 "Report-Msgid-Bugs-To: APT Development Team <deity@lists.debian.org>\n"
 "POT-Creation-Date: 2014-09-09 20:35+0200\n"
->>>>>>> 7d8a4da7
 "PO-Revision-Date: YEAR-MO-DA HO:MI+ZONE\n"
 "Last-Translator: FULL NAME <EMAIL@ADDRESS>\n"
 "Language-Team: LANGUAGE <LL@li.org>\n"
@@ -6270,15 +6264,6 @@
 #. type: Content of: <book><chapter><para>
 #: guide.dbk:188
 msgid ""
-<<<<<<< HEAD
-"<prgn>apt-get</prgn> has several command line options that are detailed in "
-"its man page, <manref name=\"apt-get\" section=\"8\">. The most useful "
-"option is <tt>-d</tt> which does not install the fetched files. If the "
-"system has to download a large number of package it would be undesired to "
-"start installing them in case something goes wrong. When <tt>-d</tt> is used "
-"the downloaded archives can be installed by simply running the command that "
-"caused them to be downloaded again without <tt>-d</tt>."
-=======
 "<command>apt-get</command> has several command line options that are "
 "detailed in its man page, "
 "<citerefentry><refentrytitle>apt-get</refentrytitle><manvolnum>8</manvolnum></citerefentry>. "
@@ -6288,7 +6273,6 @@
 "wrong. When <literal>-d</literal> is used the downloaded archives can be "
 "installed by simply running the command that caused them to be downloaded "
 "again without <literal>-d</literal>."
->>>>>>> 7d8a4da7
 msgstr ""
 
 #. type: Content of: <book><chapter><title>
