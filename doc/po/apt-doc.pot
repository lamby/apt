# SOME DESCRIPTIVE TITLE
# Copyright (C) YEAR Free Software Foundation, Inc.
# This file is distributed under the same license as the apt-doc package.
# FIRST AUTHOR <EMAIL@ADDRESS>, YEAR.
#
#, fuzzy
msgid ""
msgstr ""
"Project-Id-Version: apt-doc 0.9.5.2~20120611\n"
"Report-Msgid-Bugs-To: APT Development Team <deity@lists.debian.org>\n"
"POT-Creation-Date: 2012-06-11 16:22+0300\n"
"PO-Revision-Date: YEAR-MO-DA HO:MI+ZONE\n"
"Last-Translator: FULL NAME <EMAIL@ADDRESS>\n"
"Language-Team: LANGUAGE <LL@li.org>\n"
"Language: \n"
"MIME-Version: 1.0\n"
"Content-Type: text/plain; charset=UTF-8\n"
"Content-Transfer-Encoding: 8bit\n"

#. type: Plain text
#: apt.ent:7
#, no-wrap
msgid ""
"<!ENTITY apt-author.team \"\n"
"   <author>\n"
"    <othername>APT team</othername>\n"
"    <contrib></contrib>\n"
"   </author>\n"
"\">\n"
msgstr ""

#. type: Plain text
#: apt.ent:13
#, no-wrap
msgid ""
"<!ENTITY apt-qapage \"\n"
"\t<para>\n"
"\t\t<ulink url='http://packages.qa.debian.org/a/apt.html'>QA Page</ulink>\n"
"\t</para>\n"
"\">\n"
msgstr ""

#. type: Plain text
#: apt.ent:24
#, no-wrap
msgid ""
"<!-- Boiler plate Bug reporting section -->\n"
"<!ENTITY manbugs \"\n"
" <refsect1><title>Bugs</title>\n"
"   <para><ulink url='http://bugs.debian.org/src:apt'>APT bug page</ulink>.\n"
"   If you wish to report a bug in APT, please see\n"
"   <filename>/usr/share/doc/debian/bug-reporting.txt</filename> or the\n"
"   &reportbug; command.\n"
"   </para>\n"
" </refsect1>\n"
"\">\n"
msgstr ""

#. type: Plain text
#: apt.ent:32
#, no-wrap
msgid ""
"<!-- Boiler plate Author section -->\n"
"<!ENTITY manauthor \"\n"
" <refsect1><title>Author</title>\n"
"   <para>APT was written by the APT team "
"<email>apt@packages.debian.org</email>.\n"
"   </para>\n"
" </refsect1>\n"
"\">\n"
msgstr ""

#. type: Plain text
#: apt.ent:42
#, no-wrap
msgid ""
"<!-- Should be used within the option section of the text to\n"
"     put in the blurb about -h, -v, -c and -o -->\n"
"<!ENTITY apt-commonoptions \"\n"
"     <varlistentry><term><option>-h</option></term>\n"
"     <term><option>--help</option></term>\n"
"     <listitem><para>Show a short usage summary.\n"
"     </para>\n"
"     </listitem>\n"
"     </varlistentry>\n"
msgstr ""

#. type: Plain text
#: apt.ent:50
#, no-wrap
msgid ""
"     <varlistentry>\n"
"      <term><option>-v</option></term>\n"
"      <term><option>--version</option></term>\n"
"      <listitem><para>Show the program version.\n"
"     </para>\n"
"     </listitem>\n"
"     </varlistentry>\n"
msgstr ""

#. type: Plain text
#: apt.ent:62
#, no-wrap
msgid ""
"     <varlistentry>\n"
"      <term><option>-c</option></term>\n"
"      <term><option>--config-file</option></term>\n"
"     <listitem><para>Configuration File; Specify a configuration file to "
"use. \n"
"     The program will read the default configuration file and then this \n"
"     configuration file. If configuration settings need to be set before "
"the\n"
"     default configuration files are parsed specify a file with the "
"<envar>APT_CONFIG</envar>\n"
"     environment variable. See &apt-conf; for syntax information.\n"
"     </para>\n"
"     </listitem>\n"
"     </varlistentry>\n"
msgstr ""

#. type: Plain text
#: apt.ent:74
#, no-wrap
msgid ""
"     <varlistentry>\n"
"      <term><option>-o</option></term>\n"
"      <term><option>--option</option></term>\n"
"     <listitem><para>Set a Configuration Option; This will set an "
"arbitrary\n"
"      configuration option. The syntax is <option>-o "
"Foo::Bar=bar</option>.\n"
"      <option>-o</option> and <option>--option</option> can be used "
"multiple\n"
"      times to set different options.\n"
"     </para>\n"
"     </listitem>\n"
"     </varlistentry>\n"
"\">\n"
msgstr ""

#. type: Plain text
#: apt.ent:85
#, no-wrap
msgid ""
"<!-- Should be used within the option section of the text to\n"
"     put in the blurb about -h, -v, -c and -o -->\n"
"<!ENTITY apt-cmdblurb \"\n"
"   <para>All command line options may be set using the configuration file, "
"the\n"
"   descriptions indicate the configuration option to set. For boolean\n"
"   options you can override the config file by using something like \n"
"   <option>-f-</option>,<option>--no-f</option>, <option>-f=no</option>\n"
"   or several other variations.\n"
"   </para>\n"
"\">\n"
msgstr ""

#. type: Plain text
#: apt.ent:91
#, no-wrap
msgid ""
"<!ENTITY file-aptconf \"\n"
"     <varlistentry><term><filename>/etc/apt/apt.conf</filename></term>\n"
"     <listitem><para>APT configuration file.\n"
"     Configuration Item: "
"<literal>Dir::Etc::Main</literal>.</para></listitem>\n"
"     </varlistentry>\n"
msgstr ""

#. type: Plain text
#: apt.ent:97
#, no-wrap
msgid ""
"     <varlistentry><term><filename>/etc/apt/apt.conf.d/</filename></term>\n"
"     <listitem><para>APT configuration file fragments.\n"
"     Configuration Item: "
"<literal>Dir::Etc::Parts</literal>.</para></listitem>\n"
"     </varlistentry>\n"
"\">\n"
msgstr ""

#. type: Plain text
#: apt.ent:103
#, no-wrap
msgid ""
"<!ENTITY file-cachearchives \"\n"
"     <varlistentry><term><filename>&cachedir;/archives/</filename></term>\n"
"     <listitem><para>Storage area for retrieved package files.\n"
"     Configuration Item: "
"<literal>Dir::Cache::Archives</literal>.</para></listitem>\n"
"     </varlistentry>\n"
msgstr ""

#. type: Plain text
#: apt.ent:109
#, no-wrap
msgid ""
"     "
"<varlistentry><term><filename>&cachedir;/archives/partial/</filename></term>\n"
"     <listitem><para>Storage area for package files in transit.\n"
"     Configuration Item: <literal>Dir::Cache::Archives</literal> "
"(<filename>partial</filename> will be implicitly "
"appended)</para></listitem>\n"
"     </varlistentry>\n"
"\">\n"
msgstr ""

#. type: Plain text
#: apt.ent:119
#, no-wrap
msgid ""
"<!ENTITY file-preferences \"\n"
"     <varlistentry><term><filename>/etc/apt/preferences</filename></term>\n"
"     <listitem><para>Version preferences file.\n"
"     This is where you would specify &quot;pinning&quot;,\n"
"     i.e. a preference to get certain packages\n"
"     from a separate source\n"
"     or from a different version of a distribution.\n"
"     Configuration Item: "
"<literal>Dir::Etc::Preferences</literal>.</para></listitem>\n"
"     </varlistentry>\n"
msgstr ""

#. type: Plain text
#: apt.ent:125
#, no-wrap
msgid ""
"     "
"<varlistentry><term><filename>/etc/apt/preferences.d/</filename></term>\n"
"     <listitem><para>File fragments for the version preferences.\n"
"     Configuration Item: "
"<literal>Dir::Etc::PreferencesParts</literal>.</para></listitem>\n"
"     </varlistentry>\n"
"\">\n"
msgstr ""

#. type: Plain text
#: apt.ent:131
#, no-wrap
msgid ""
"<!ENTITY file-sourceslist \"\n"
"     <varlistentry><term><filename>/etc/apt/sources.list</filename></term>\n"
"     <listitem><para>Locations to fetch packages from.\n"
"     Configuration Item: "
"<literal>Dir::Etc::SourceList</literal>.</para></listitem>\n"
"     </varlistentry>\n"
msgstr ""

#. type: Plain text
#: apt.ent:137
#, no-wrap
msgid ""
"     "
"<varlistentry><term><filename>/etc/apt/sources.list.d/</filename></term>\n"
"     <listitem><para>File fragments for locations to fetch packages from.\n"
"     Configuration Item: "
"<literal>Dir::Etc::SourceParts</literal>.</para></listitem>\n"
"     </varlistentry>\n"
"\">\n"
msgstr ""

#. type: Plain text
#: apt.ent:144
#, no-wrap
msgid ""
"<!ENTITY file-statelists \"\n"
"     <varlistentry><term><filename>&statedir;/lists/</filename></term>\n"
"     <listitem><para>Storage area for state information for each package "
"resource specified in\n"
"     &sources-list;\n"
"     Configuration Item: "
"<literal>Dir::State::Lists</literal>.</para></listitem>\n"
"     </varlistentry>\n"
msgstr ""

#. type: Plain text
#: apt.ent:150
#, no-wrap
msgid ""
"     "
"<varlistentry><term><filename>&statedir;/lists/partial/</filename></term>\n"
"     <listitem><para>Storage area for state information in transit.\n"
"     Configuration Item: <literal>Dir::State::Lists</literal> "
"(<filename>partial</filename> will be implicitly "
"appended)</para></listitem>\n"
"     </varlistentry>\n"
"\">\n"
msgstr ""

#. type: Plain text
#: apt.ent:156
#, no-wrap
msgid ""
"<!ENTITY file-trustedgpg \"\n"
"     <varlistentry><term><filename>/etc/apt/trusted.gpg</filename></term>\n"
"     <listitem><para>Keyring of local trusted keys, new keys will be added "
"here.\n"
"     Configuration Item: "
"<literal>Dir::Etc::Trusted</literal>.</para></listitem>\n"
"     </varlistentry>\n"
msgstr ""

#. type: Plain text
#: apt.ent:163
#, no-wrap
msgid ""
"     "
"<varlistentry><term><filename>/etc/apt/trusted.gpg.d/</filename></term>\n"
"     <listitem><para>File fragments for the trusted keys, additional "
"keyrings can\n"
"     be stored here (by other packages or the administrator).\n"
"     Configuration Item "
"<literal>Dir::Etc::TrustedParts</literal>.</para></listitem>\n"
"     </varlistentry>\n"
"\">\n"
msgstr ""

#. type: Plain text
#: apt.ent:171
#, no-wrap
msgid ""
"<!ENTITY file-extended_states \"\n"
"      "
"<varlistentry><term><filename>/var/lib/apt/extended_states</filename></term>\n"
"      <listitem><para>Status list of auto-installed packages.\n"
"      Configuration Item: <literal>Dir::State::extended_states</literal>.\n"
"      </para></listitem>\n"
"      </varlistentry>\n"
"\">\n"
msgstr ""

#. type: Plain text
#: apt.ent:175
#, no-wrap
msgid ""
"<!-- TRANSLATOR: This is the section header for the following paragraphs - "
"comparable\n"
"     to the other headers like NAME and DESCRIPTION and should therefore be "
"uppercase. -->\n"
"<!ENTITY translation-title \"TRANSLATION\">\n"
msgstr ""

#. type: Plain text
#: apt.ent:184
#, no-wrap
msgid ""
"<!-- TRANSLATOR: This is a placeholder. You should write here who has "
"contributed\n"
"     to the translation in the past, who is responsible now and maybe "
"further information\n"
"     specially related to your translation. -->\n"
"<!ENTITY translation-holder \"\n"
"     The english translation was done by John Doe "
"<email>john@doe.org</email> in 2009,\n"
"     2010 and Daniela Acme <email>daniela@acme.us</email> in 2010 together "
"with the\n"
"     Debian Dummy l10n Team "
"<email>debian-l10n-dummy@lists.debian.org</email>.\n"
"\">\n"
msgstr ""

#. type: Plain text
#: apt.ent:195
#, no-wrap
msgid ""
"<!-- TRANSLATOR: As a translation is allowed to have 20% of "
"untranslated/fuzzy strings\n"
"     in a shipped manpage newer/modified paragraphs will maybe appear in "
"english in\n"
"     the generated manpage. This sentence is therefore here to tell the "
"reader that this\n"
"     is not a mistake by the translator - obviously the target is that at "
"least for stable\n"
"     releases this sentence is not needed. :) -->\n"
"<!ENTITY translation-english \"\n"
"     Note that this translated document may contain untranslated parts.\n"
"     This is done on purpose, to avoid losing content when the\n"
"     translation is lagging behind the original content.\n"
"\">\n"
msgstr ""

#. type: Plain text
#: apt.ent:198
msgid ""
"<!-- TRANSLATOR: used as in -o=config_string "
"e.g. -o=Debug::pkgProblemResolver=1 --> <!ENTITY synopsis-config-string "
"\"config_string\">"
msgstr ""

#. type: Plain text
#: apt.ent:201
msgid ""
"<!-- TRANSLATOR: used as in -c=config_file e.g. -c=./apt.conf --> <!ENTITY "
"synopsis-config-file \"config_file\">"
msgstr ""

#. type: Plain text
#: apt.ent:204
msgid ""
"<!-- TRANSLATOR: used as in -t=target_release or pkg/target_release "
"e.g. -t=squeeze apt/experimental --> <!ENTITY synopsis-target-release "
"\"target_release\">"
msgstr ""

#. type: Plain text
#: apt.ent:207
msgid ""
"<!-- TRANSLATOR: used as in -a=architecture e.g. -a=armel --> <!ENTITY "
"synopsis-architecture \"architecture\">"
msgstr ""

#. type: Plain text
#: apt.ent:210
msgid ""
"<!-- TRANSLATOR: used as in apt-get install pkg e.g. apt-get install awesome "
"--> <!ENTITY synopsis-pkg \"pkg\">"
msgstr ""

#. type: Plain text
#: apt.ent:213
msgid ""
"<!-- TRANSLATOR: used as in pkg=pkg_version_number e.g. apt=0.8.15 --> "
"<!ENTITY synopsis-pkg-ver-number \"pkg_version_number\">"
msgstr ""

#. type: Plain text
#: apt.ent:216
msgid ""
"<!-- TRANSLATOR: used as in apt-cache pkgnames prefix e.g. apt-cache "
"pkgnames apt --> <!ENTITY synopsis-prefix \"prefix\">"
msgstr ""

#. type: Plain text
#: apt.ent:219
msgid ""
"<!-- TRANSLATOR: used as in apt-cache search regex e.g. apt-cache search "
"awesome --> <!ENTITY synopsis-regex \"regex\">"
msgstr ""

#. type: Plain text
#: apt.ent:222
msgid ""
"<!-- TRANSLATOR: used as in apt-cdrom -d=cdrom_mount_point e.g. apt-cdrom "
"-d=/media/cdrom --> <!ENTITY synopsis-cdrom-mount \"cdrom_mount_point\">"
msgstr ""

#. type: Plain text
#: apt.ent:225
msgid ""
"<!-- TRANSLATOR: used as in apt-extracttemplates -t=temporary_directory "
"e.g. apt-extracttemplates -t=/tmp --> <!ENTITY synopsis-tmp-directory "
"\"temporary_directory\">"
msgstr ""

#. type: Plain text
#: apt.ent:228
msgid ""
"<!-- TRANSLATOR: used as in apt-extracttemplates filename --> <!ENTITY "
"synopsis-filename \"filename\">"
msgstr ""

#. type: Plain text
#: apt.ent:231
msgid ""
"<!-- TRANSLATOR: used as parameter for apt-ftparchive e.g. apt-ftparchive "
"packages path override-file pathprefix --> <!ENTITY synopsis-path \"path\">"
msgstr ""

#. type: Plain text
#: apt.ent:234
msgid ""
"<!-- TRANSLATOR: used as parameter for apt-ftparchive e.g. apt-ftparchive "
"packages path override-file pathprefix --> <!ENTITY synopsis-override "
"\"override-file\">"
msgstr ""

#. type: Plain text
#: apt.ent:237
msgid ""
"<!-- TRANSLATOR: used as parameter for apt-ftparchive e.g. apt-ftparchive "
"packages path override-file pathprefix --> <!ENTITY synopsis-pathprefix "
"\"pathprefix\">"
msgstr ""

#. type: Plain text
#: apt.ent:240
msgid ""
"<!-- TRANSLATOR: used as parameter for apt-ftparchive e.g. apt-ftparchive "
"generate section --> <!ENTITY synopsis-section \"section\">"
msgstr ""

#. type: Plain text
#: apt.ent:243
msgid ""
"<!-- TRANSLATOR: used as in apt-key export keyid e.g. apt-key export "
"473041FA --> <!ENTITY synopsis-keyid \"keyid\">"
msgstr ""

#. type: Content of: <refentry><refmeta><manvolnum>
#: apt-get.8.xml:26 apt-cache.8.xml:26 apt-key.8.xml:25 apt-mark.8.xml:26 apt-secure.8.xml:25 apt-cdrom.8.xml:25 apt-config.8.xml:26
msgid "8"
msgstr ""

#. type: Content of: <refentry><refmeta><refmiscinfo>
#: apt-get.8.xml:27 apt-cache.8.xml:27 apt-key.8.xml:26 apt-mark.8.xml:27 apt-secure.8.xml:26 apt-cdrom.8.xml:26 apt-config.8.xml:27 apt.conf.5.xml:32 apt_preferences.5.xml:26 sources.list.5.xml:27 apt-extracttemplates.1.xml:27 apt-sortpkgs.1.xml:27 apt-ftparchive.1.xml:27
msgid "APT"
msgstr ""

#. type: Content of: <refentry><refnamediv><refpurpose>
#: apt-get.8.xml:33
msgid "APT package handling utility -- command-line interface"
msgstr ""

#. type: Content of: <refentry><refsect1><title>
#: apt-get.8.xml:38 apt-cache.8.xml:38 apt-key.8.xml:37 apt-mark.8.xml:38 apt-secure.8.xml:50 apt-cdrom.8.xml:37 apt-config.8.xml:38 apt.conf.5.xml:41 apt_preferences.5.xml:36 sources.list.5.xml:36 apt-extracttemplates.1.xml:38 apt-sortpkgs.1.xml:38 apt-ftparchive.1.xml:38
msgid "Description"
msgstr ""

#. type: Content of: <refentry><refsect1><para>
#: apt-get.8.xml:39
msgid ""
"<command>apt-get</command> is the command-line tool for handling packages, "
"and may be considered the user's \"back-end\" to other tools using the APT "
"library.  Several \"front-end\" interfaces exist, such as &dselect;, "
"&aptitude;, &synaptic; and &wajig;."
msgstr ""

#. type: Content of: <refentry><refsect1><para>
#: apt-get.8.xml:44 apt-cache.8.xml:44 apt-cdrom.8.xml:51 apt-config.8.xml:44 apt-ftparchive.1.xml:54
msgid ""
"Unless the <option>-h</option>, or <option>--help</option> option is given, "
"one of the commands below must be present."
msgstr ""

#. type: Content of: <refentry><refsect1><variablelist><varlistentry><listitem><para>
#: apt-get.8.xml:49
msgid ""
"<literal>update</literal> is used to resynchronize the package index files "
"from their sources. The indexes of available packages are fetched from the "
"location(s) specified in <filename>/etc/apt/sources.list</filename>.  For "
"example, when using a Debian archive, this command retrieves and scans the "
"<filename>Packages.gz</filename> files, so that information about new and "
"updated packages is available. An <literal>update</literal> should always be "
"performed before an <literal>upgrade</literal> or "
"<literal>dist-upgrade</literal>. Please be aware that the overall progress "
"meter will be incorrect as the size of the package files cannot be known in "
"advance."
msgstr ""

#. type: Content of: <refentry><refsect1><variablelist><varlistentry><listitem><para>
#: apt-get.8.xml:61
msgid ""
"<literal>upgrade</literal> is used to install the newest versions of all "
"packages currently installed on the system from the sources enumerated in "
"<filename>/etc/apt/sources.list</filename>. Packages currently installed "
"with new versions available are retrieved and upgraded; under no "
"circumstances are currently installed packages removed, or packages not "
"already installed retrieved and installed. New versions of currently "
"installed packages that cannot be upgraded without changing the install "
"status of another package will be left at their current version. An "
"<literal>update</literal> must be performed first so that "
"<command>apt-get</command> knows that new versions of packages are "
"available."
msgstr ""

#. type: Content of: <refentry><refsect1><variablelist><varlistentry><listitem><para>
#: apt-get.8.xml:74
msgid ""
"<literal>dist-upgrade</literal> in addition to performing the function of "
"<literal>upgrade</literal>, also intelligently handles changing dependencies "
"with new versions of packages; <command>apt-get</command> has a \"smart\" "
"conflict resolution system, and it will attempt to upgrade the most "
"important packages at the expense of less important ones if necessary.  The "
"<literal>dist-upgrade</literal> command may therefore remove some packages.  "
"The <filename>/etc/apt/sources.list</filename> file contains a list of "
"locations from which to retrieve desired package files.  See also "
"&apt-preferences; for a mechanism for overriding the general settings for "
"individual packages."
msgstr ""

#. type: Content of: <refentry><refsect1><variablelist><varlistentry><listitem><para>
#: apt-get.8.xml:87
msgid ""
"<literal>dselect-upgrade</literal> is used in conjunction with the "
"traditional Debian packaging front-end, "
"&dselect;. <literal>dselect-upgrade</literal> follows the changes made by "
"&dselect; to the <literal>Status</literal> field of available packages, and "
"performs the actions necessary to realize that state (for instance, the "
"removal of old and the installation of new packages)."
msgstr ""

#. type: Content of: <refentry><refsect1><variablelist><varlistentry><listitem><para>
#: apt-get.8.xml:98
msgid ""
"<literal>install</literal> is followed by one or more packages desired for "
"installation or upgrading.  Each package is a package name, not a fully "
"qualified filename (for instance, in a Debian system, "
"<package>apt-utils</package> would be the argument provided, not "
"<filename>apt-utils_&apt-product-version;_amd64.deb</filename>). All "
"packages required by the package(s) specified for installation will also be "
"retrieved and installed.  The <filename>/etc/apt/sources.list</filename> "
"file is used to locate the desired packages. If a hyphen is appended to the "
"package name (with no intervening space), the identified package will be "
"removed if it is installed.  Similarly a plus sign can be used to designate "
"a package to install. These latter features may be used to override "
"decisions made by apt-get's conflict resolution system."
msgstr ""

#. type: Content of: <refentry><refsect1><variablelist><varlistentry><listitem><para>
#: apt-get.8.xml:116
msgid ""
"A specific version of a package can be selected for installation by "
"following the package name with an equals and the version of the package to "
"select. This will cause that version to be located and selected for "
"install. Alternatively a specific distribution can be selected by following "
"the package name with a slash and the version of the distribution or the "
"Archive name (stable, testing, unstable)."
msgstr ""

#. type: Content of: <refentry><refsect1><variablelist><varlistentry><listitem><para>
#: apt-get.8.xml:123
msgid ""
"Both of the version selection mechanisms can downgrade packages and must be "
"used with care."
msgstr ""

#. type: Content of: <refentry><refsect1><variablelist><varlistentry><listitem><para>
#: apt-get.8.xml:126
msgid ""
"This is also the target to use if you want to upgrade one or more "
"already-installed packages without upgrading every package you have on your "
"system. Unlike the \"upgrade\" target, which installs the newest version of "
"all currently installed packages, \"install\" will install the newest "
"version of only the package(s)  specified. Simply provide the name of the "
"package(s) you wish to upgrade, and if a newer version is available, it (and "
"its dependencies, as described above) will be downloaded and installed."
msgstr ""

#. type: Content of: <refentry><refsect1><variablelist><varlistentry><listitem><para>
#: apt-get.8.xml:137
msgid ""
"Finally, the &apt-preferences; mechanism allows you to create an alternative "
"installation policy for individual packages."
msgstr ""

#. type: Content of: <refentry><refsect1><variablelist><varlistentry><listitem><para>
#: apt-get.8.xml:141
msgid ""
"If no package matches the given expression and the expression contains one "
"of '.', '?' or '*' then it is assumed to be a POSIX regular expression, and "
"it is applied to all package names in the database. Any matches are then "
"installed (or removed). Note that matching is done by substring so 'lo.*' "
"matches 'how-lo' and 'lowest'. If this is undesired, anchor the regular "
"expression with a '^' or '$' character, or create a more specific regular "
"expression."
msgstr ""

#. type: Content of: <refentry><refsect1><variablelist><varlistentry><listitem><para>
#: apt-get.8.xml:151
msgid ""
"<literal>remove</literal> is identical to <literal>install</literal> except "
"that packages are removed instead of installed. Note that removing a package "
"leaves its configuration files on the system. If a plus sign is appended to "
"the package name (with no intervening space), the identified package will be "
"installed instead of removed."
msgstr ""

#. type: Content of: <refentry><refsect1><variablelist><varlistentry><listitem><para>
#: apt-get.8.xml:159
msgid ""
"<literal>purge</literal> is identical to <literal>remove</literal> except "
"that packages are removed and purged (any configuration files are deleted "
"too)."
msgstr ""

#. type: Content of: <refentry><refsect1><variablelist><varlistentry><listitem><para>
#: apt-get.8.xml:164
msgid ""
"<literal>source</literal> causes <command>apt-get</command> to fetch source "
"packages. APT will examine the available packages to decide which source "
"package to fetch. It will then find and download into the current directory "
"the newest available version of that source package while respecting the "
"default release, set with the option "
"<literal>APT::Default-Release</literal>, the <option>-t</option> option or "
"per package with the <literal>pkg/release</literal> syntax, if possible."
msgstr ""

#. type: Content of: <refentry><refsect1><variablelist><varlistentry><listitem><para>
#: apt-get.8.xml:172
msgid ""
"Source packages are tracked separately from binary packages via "
"<literal>deb-src</literal> lines in the &sources-list; file. This means that "
"you will need to add such a line for each repository you want to get sources "
"from; otherwise you will probably get either the wrong (too old/too new) "
"source versions or none at all."
msgstr ""

#. type: Content of: <refentry><refsect1><variablelist><varlistentry><listitem><para>
#: apt-get.8.xml:178
msgid ""
"If the <option>--compile</option> option is specified then the package will "
"be compiled to a binary .deb using <command>dpkg-buildpackage</command> for "
"the architecture as defined by the <command>--host-architecture</command> "
"option.  If <option>--download-only</option> is specified then the source "
"package will not be unpacked."
msgstr ""

#. type: Content of: <refentry><refsect1><variablelist><varlistentry><listitem><para>
#: apt-get.8.xml:185
msgid ""
"A specific source version can be retrieved by postfixing the source name "
"with an equals and then the version to fetch, similar to the mechanism used "
"for the package files. This enables exact matching of the source package "
"name and version, implicitly enabling the "
"<literal>APT::Get::Only-Source</literal> option."
msgstr ""

#. type: Content of: <refentry><refsect1><variablelist><varlistentry><listitem><para>
#: apt-get.8.xml:191
msgid ""
"Note that source packages are not installed and tracked in the "
"<command>dpkg</command> database like binary packages; they are simply "
"downloaded to the current directory, like source tarballs."
msgstr ""

#. type: Content of: <refentry><refsect1><variablelist><varlistentry><listitem><para>
#: apt-get.8.xml:197
msgid ""
"<literal>build-dep</literal> causes apt-get to install/remove packages in an "
"attempt to satisfy the build dependencies for a source package. By default "
"the dependencies are satisfied to build the package natively. If desired a "
"host-architecture can be specified with the "
"<option>--host-architecture</option> option instead."
msgstr ""

#. type: Content of: <refentry><refsect1><variablelist><varlistentry><listitem><para>
#: apt-get.8.xml:204
msgid ""
"<literal>check</literal> is a diagnostic tool; it updates the package cache "
"and checks for broken dependencies."
msgstr ""

#. type: Content of: <refentry><refsect1><variablelist><varlistentry><listitem><para>
#: apt-get.8.xml:209
msgid ""
"<literal>download</literal> will download the given binary package into the "
"current directory."
msgstr ""

#. type: Content of: <refentry><refsect1><variablelist><varlistentry><listitem><para>
#: apt-get.8.xml:215
msgid ""
"<literal>clean</literal> clears out the local repository of retrieved "
"package files. It removes everything but the lock file from "
"<filename>&cachedir;/archives/</filename> and "
"<filename>&cachedir;/archives/partial/</filename>. When APT is used as a "
"&dselect; method, <literal>clean</literal> is run automatically.  Those who "
"do not use dselect will likely want to run <literal>apt-get clean</literal> "
"from time to time to free up disk space."
msgstr ""

#. type: Content of: <refentry><refsect1><variablelist><varlistentry><listitem><para>
#: apt-get.8.xml:225
msgid ""
"Like <literal>clean</literal>, <literal>autoclean</literal> clears out the "
"local repository of retrieved package files. The difference is that it only "
"removes package files that can no longer be downloaded, and are largely "
"useless. This allows a cache to be maintained over a long period without it "
"growing out of control. The configuration option "
"<literal>APT::Clean-Installed</literal> will prevent installed packages from "
"being erased if it is set to off."
msgstr ""

#. type: Content of: <refentry><refsect1><variablelist><varlistentry><listitem><para>
#: apt-get.8.xml:235
msgid ""
"<literal>autoremove</literal> is used to remove packages that were "
"automatically installed to satisfy dependencies for other packages and are "
"now no longer needed."
msgstr ""

#. type: Content of: <refentry><refsect1><variablelist><varlistentry><listitem><para>
#: apt-get.8.xml:240
msgid ""
"<literal>changelog</literal> downloads a package changelog and displays it "
"through <command>sensible-pager</command>. The server name and base "
"directory is defined in the <literal>APT::Changelogs::Server</literal> "
"variable (e.g. <ulink "
"url=\"http://packages.debian.org/changelogs\">packages.debian.org/changelogs</ulink> "
"for Debian or <ulink "
"url=\"http://changelogs.ubuntu.com/changelogs\">changelogs.ubuntu.com/changelogs</ulink> "
"for Ubuntu).  By default it displays the changelog for the version that is "
"installed.  However, you can specify the same options as for the "
"<option>install</option> command."
msgstr ""

#. type: Content of: <refentry><refsect1><title>
#: apt-get.8.xml:258 apt-cache.8.xml:248 apt-mark.8.xml:108 apt-config.8.xml:84 apt-extracttemplates.1.xml:52 apt-sortpkgs.1.xml:48 apt-ftparchive.1.xml:504
msgid "options"
msgstr ""

#. type: Content of: <refentry><refsect1><variablelist><varlistentry><listitem><para>
#: apt-get.8.xml:263
msgid ""
"Do not consider recommended packages as a dependency for installing.  "
"Configuration Item: <literal>APT::Install-Recommends</literal>."
msgstr ""

#. type: Content of: <refentry><refsect1><variablelist><varlistentry><listitem><para>
#: apt-get.8.xml:268
msgid ""
"Consider suggested packages as a dependency for installing.  Configuration "
"Item: <literal>APT::Install-Suggests</literal>."
msgstr ""

#. type: Content of: <refentry><refsect1><variablelist><varlistentry><listitem><para>
#: apt-get.8.xml:273
msgid ""
"Download only; package files are only retrieved, not unpacked or installed.  "
"Configuration Item: <literal>APT::Get::Download-Only</literal>."
msgstr ""

#. type: Content of: <refentry><refsect1><variablelist><varlistentry><listitem><para>
#: apt-get.8.xml:278
msgid ""
"Fix; attempt to correct a system with broken dependencies in place. This "
"option, when used with install/remove, can omit any packages to permit APT "
"to deduce a likely solution. If packages are specified, these have to "
"completely correct the problem. The option is sometimes necessary when "
"running APT for the first time; APT itself does not allow broken package "
"dependencies to exist on a system. It is possible that a system's dependency "
"structure can be so corrupt as to require manual intervention (which usually "
"means using &dselect; or <command>dpkg --remove</command> to eliminate some "
"of the offending packages). Use of this option together with "
"<option>-m</option> may produce an error in some situations.  Configuration "
"Item: <literal>APT::Get::Fix-Broken</literal>."
msgstr ""

#. type: Content of: <refentry><refsect1><variablelist><varlistentry><listitem><para>
#: apt-get.8.xml:293
msgid ""
"Ignore missing packages; if packages cannot be retrieved or fail the "
"integrity check after retrieval (corrupted package files), hold back those "
"packages and handle the result. Use of this option together with "
"<option>-f</option> may produce an error in some situations. If a package is "
"selected for installation (particularly if it is mentioned on the command "
"line) and it could not be downloaded then it will be silently held back.  "
"Configuration Item: <literal>APT::Get::Fix-Missing</literal>."
msgstr ""

#. type: Content of: <refentry><refsect1><variablelist><varlistentry><listitem><para>
#: apt-get.8.xml:304
msgid ""
"Disables downloading of packages. This is best used with "
"<option>--ignore-missing</option> to force APT to use only the .debs it has "
"already downloaded.  Configuration Item: "
"<literal>APT::Get::Download</literal>."
msgstr ""

#. type: Content of: <refentry><refsect1><variablelist><varlistentry><listitem><para>
#: apt-get.8.xml:311
msgid ""
"Quiet; produces output suitable for logging, omitting progress indicators.  "
"More q's will produce more quiet up to a maximum of 2. You can also use "
"<option>-q=#</option> to set the quiet level, overriding the configuration "
"file.  Note that quiet level 2 implies <option>-y</option>; you should never "
"use -qq without a no-action modifier such as -d, --print-uris or -s as APT "
"may decide to do something you did not expect.  Configuration Item: "
"<literal>quiet</literal>."
msgstr ""

#. type: Content of: <refentry><refsect1><variablelist><varlistentry><listitem><para>
#: apt-get.8.xml:326
msgid ""
"No action; perform a simulation of events that would occur but do not "
"actually change the system.  Configuration Item: "
"<literal>APT::Get::Simulate</literal>."
msgstr ""

#. type: Content of: <refentry><refsect1><variablelist><varlistentry><listitem><para>
#: apt-get.8.xml:330
msgid ""
"Simulated runs performed as a user will automatically deactivate locking "
"(<literal>Debug::NoLocking</literal>), and if the option "
"<literal>APT::Get::Show-User-Simulation-Note</literal> is set (as it is by "
"default) a notice will also be displayed indicating that this is only a "
"simulation. Runs performed as root do not trigger either NoLocking or the "
"notice - superusers should know what they are doing without further warnings "
"from <literal>apt-get</literal>."
msgstr ""

#. type: Content of: <refentry><refsect1><variablelist><varlistentry><listitem><para>
#: apt-get.8.xml:338
msgid ""
"Simulated runs print out a series of lines, each representing a "
"<command>dpkg</command> operation: configure (<literal>Conf</literal>), "
"remove (<literal>Remv</literal>)  or unpack "
"(<literal>Inst</literal>). Square brackets indicate broken packages, and "
"empty square brackets indicate breaks that are of no consequence (rare)."
msgstr ""

#. type: Content of: <refentry><refsect1><variablelist><varlistentry><listitem><para>
#: apt-get.8.xml:346
msgid ""
"Automatic yes to prompts; assume \"yes\" as answer to all prompts and run "
"non-interactively. If an undesirable situation, such as changing a held "
"package, trying to install a unauthenticated package or removing an "
"essential package occurs then <literal>apt-get</literal> will abort.  "
"Configuration Item: <literal>APT::Get::Assume-Yes</literal>."
msgstr ""

#. type: Content of: <refentry><refsect1><variablelist><varlistentry><listitem><para>
#: apt-get.8.xml:354
msgid ""
"Automatic \"no\" to all prompts.  Configuration Item: "
"<literal>APT::Get::Assume-No</literal>."
msgstr ""

#. type: Content of: <refentry><refsect1><variablelist><varlistentry><listitem><para>
#: apt-get.8.xml:359
msgid ""
"Show upgraded packages; print out a list of all packages that are to be "
"upgraded.  Configuration Item: <literal>APT::Get::Show-Upgraded</literal>."
msgstr ""

#. type: Content of: <refentry><refsect1><variablelist><varlistentry><listitem><para>
#: apt-get.8.xml:365
msgid ""
"Show full versions for upgraded and installed packages.  Configuration Item: "
"<literal>APT::Get::Show-Versions</literal>."
msgstr ""

#. type: Content of: <refentry><refsect1><variablelist><varlistentry><listitem><para>
#: apt-get.8.xml:371
msgid ""
"This option controls the architecture packages are built for by "
"<command>apt-get source --compile</command> and how cross-builddependencies "
"are satisfied. By default is it not set which means that the host "
"architecture is the same as the build architecture (which is defined by "
"<literal>APT::Architecture</literal>).  Configuration Item: "
"<literal>APT::Get::Host-Architecture</literal>"
msgstr ""

#. type: Content of: <refentry><refsect1><variablelist><varlistentry><listitem><para>
#: apt-get.8.xml:381
msgid ""
"Compile source packages after downloading them.  Configuration Item: "
"<literal>APT::Get::Compile</literal>."
msgstr ""

#. type: Content of: <refentry><refsect1><variablelist><varlistentry><listitem><para>
#: apt-get.8.xml:386
msgid ""
"Ignore package holds; this causes <command>apt-get</command> to ignore a "
"hold placed on a package. This may be useful in conjunction with "
"<literal>dist-upgrade</literal> to override a large number of undesired "
"holds.  Configuration Item: <literal>APT::Ignore-Hold</literal>."
msgstr ""

#. type: Content of: <refentry><refsect1><variablelist><varlistentry><listitem><para>
#: apt-get.8.xml:393
msgid ""
"Do not upgrade packages; when used in conjunction with "
"<literal>install</literal>, <literal>no-upgrade</literal> will prevent "
"packages on the command line from being upgraded if they are already "
"installed.  Configuration Item: <literal>APT::Get::Upgrade</literal>."
msgstr ""

#. type: Content of: <refentry><refsect1><variablelist><varlistentry><listitem><para>
#: apt-get.8.xml:400
msgid ""
"Do not install new packages; when used in conjunction with "
"<literal>install</literal>, <literal>only-upgrade</literal> will install "
"upgrades for already installed packages only and ignore requests to install "
"new packages.  Configuration Item: "
"<literal>APT::Get::Only-Upgrade</literal>."
msgstr ""

#. type: Content of: <refentry><refsect1><variablelist><varlistentry><listitem><para>
#: apt-get.8.xml:408
msgid ""
"Force yes; this is a dangerous option that will cause apt to continue "
"without prompting if it is doing something potentially harmful. It should "
"not be used except in very special situations. Using "
"<literal>force-yes</literal> can potentially destroy your system! "
"Configuration Item: <literal>APT::Get::force-yes</literal>."
msgstr ""

#. type: Content of: <refentry><refsect1><variablelist><varlistentry><listitem><para>
#: apt-get.8.xml:416
msgid ""
"Instead of fetching the files to install their URIs are printed. Each URI "
"will have the path, the destination file name, the size and the expected MD5 "
"hash. Note that the file name to write to will not always match the file "
"name on the remote site! This also works with the <literal>source</literal> "
"and <literal>update</literal> commands. When used with the "
"<literal>update</literal> command the MD5 and size are not included, and it "
"is up to the user to decompress any compressed files.  Configuration Item: "
"<literal>APT::Get::Print-URIs</literal>."
msgstr ""

#. type: Content of: <refentry><refsect1><variablelist><varlistentry><listitem><para>
#: apt-get.8.xml:427
msgid ""
"Use purge instead of remove for anything that would be removed.  An asterisk "
"(\"*\") will be displayed next to packages which are scheduled to be "
"purged. <option>remove --purge</option> is equivalent to the "
"<option>purge</option> command.  Configuration Item: "
"<literal>APT::Get::Purge</literal>."
msgstr ""

#. type: Content of: <refentry><refsect1><variablelist><varlistentry><listitem><para>
#: apt-get.8.xml:435
msgid ""
"Re-install packages that are already installed and at the newest version.  "
"Configuration Item: <literal>APT::Get::ReInstall</literal>."
msgstr ""

#. type: Content of: <refentry><refsect1><variablelist><varlistentry><listitem><para>
#: apt-get.8.xml:440
msgid ""
"This option is on by default; use <literal>--no-list-cleanup</literal> to "
"turn it off. When it is on, <command>apt-get</command> will automatically "
"manage the contents of <filename>&statedir;/lists</filename> to ensure that "
"obsolete files are erased.  The only reason to turn it off is if you "
"frequently change your sources list.  Configuration Item: "
"<literal>APT::Get::List-Cleanup</literal>."
msgstr ""

#. type: Content of: <refentry><refsect1><variablelist><varlistentry><listitem><para>
#: apt-get.8.xml:450
msgid ""
"This option controls the default input to the policy engine; it creates a "
"default pin at priority 990 using the specified release string.  This "
"overrides the general settings in "
"<filename>/etc/apt/preferences</filename>.  Specifically pinned packages are "
"not affected by the value of this option. In short, this option lets you "
"have simple control over which distribution packages will be retrieved "
"from. Some common examples might be <option>-t '2.1*'</option>, <option>-t "
"unstable</option> or <option>-t sid</option>.  Configuration Item: "
"<literal>APT::Default-Release</literal>; see also the &apt-preferences; "
"manual page."
msgstr ""

#. type: Content of: <refentry><refsect1><variablelist><varlistentry><listitem><para>
#: apt-get.8.xml:465
msgid ""
"Only perform operations that are 'trivial'. Logically this can be considered "
"related to <option>--assume-yes</option>; where "
"<option>--assume-yes</option> will answer yes to any prompt, "
"<option>--trivial-only</option> will answer no.  Configuration Item: "
"<literal>APT::Get::Trivial-Only</literal>."
msgstr ""

#. type: Content of: <refentry><refsect1><variablelist><varlistentry><listitem><para>
#: apt-get.8.xml:472
msgid ""
"If any packages are to be removed apt-get immediately aborts without "
"prompting.  Configuration Item: <literal>APT::Get::Remove</literal>."
msgstr ""

#. type: Content of: <refentry><refsect1><variablelist><varlistentry><listitem><para>
#: apt-get.8.xml:478
msgid ""
"If the command is either <literal>install</literal> or "
"<literal>remove</literal>, then this option acts like running the "
"<literal>autoremove</literal> command, removing unused dependency "
"packages. Configuration Item: <literal>APT::Get::AutomaticRemove</literal>."
msgstr ""

#. type: Content of: <refentry><refsect1><variablelist><varlistentry><listitem><para>
#: apt-get.8.xml:485
msgid ""
"Only has meaning for the <literal>source</literal> and "
"<literal>build-dep</literal> commands.  Indicates that the given source "
"names are not to be mapped through the binary table.  This means that if "
"this option is specified, these commands will only accept source package "
"names as arguments, rather than accepting binary package names and looking "
"up the corresponding source package.  Configuration Item: "
"<literal>APT::Get::Only-Source</literal>."
msgstr ""

#. type: Content of: <refentry><refsect1><variablelist><varlistentry><listitem><para>
#: apt-get.8.xml:496
msgid ""
"Download only the diff, dsc, or tar file of a source archive.  Configuration "
"Item: <literal>APT::Get::Diff-Only</literal>, "
"<literal>APT::Get::Dsc-Only</literal>, and "
"<literal>APT::Get::Tar-Only</literal>."
msgstr ""

#. type: Content of: <refentry><refsect1><variablelist><varlistentry><listitem><para>
#: apt-get.8.xml:502
msgid ""
"Only process architecture-dependent build-dependencies.  Configuration Item: "
"<literal>APT::Get::Arch-Only</literal>."
msgstr ""

#. type: Content of: <refentry><refsect1><variablelist><varlistentry><listitem><para>
#: apt-get.8.xml:507
msgid ""
"Ignore if packages can't be authenticated and don't prompt about it.  This "
"is useful for tools like pbuilder.  Configuration Item: "
"<literal>APT::Get::AllowUnauthenticated</literal>."
msgstr ""

#. type: Content of: <refentry><refsect1><title>
#: apt-get.8.xml:518 apt-cache.8.xml:343 apt-key.8.xml:174 apt-mark.8.xml:125 apt.conf.5.xml:1156 apt_preferences.5.xml:698
msgid "Files"
msgstr ""

#. type: Content of: <refentry><refsect1><title>
#: apt-get.8.xml:528 apt-cache.8.xml:350 apt-key.8.xml:195 apt-mark.8.xml:131 apt-secure.8.xml:191 apt-cdrom.8.xml:144 apt-config.8.xml:109 apt.conf.5.xml:1162 apt_preferences.5.xml:705 sources.list.5.xml:252 apt-extracttemplates.1.xml:70 apt-sortpkgs.1.xml:63 apt-ftparchive.1.xml:607
msgid "See Also"
msgstr ""

#. type: Content of: <refentry><refsect1><para>
#: apt-get.8.xml:529
msgid ""
"&apt-cache;, &apt-cdrom;, &dpkg;, &dselect;, &sources-list;, &apt-conf;, "
"&apt-config;, &apt-secure;, The APT User's guide in &guidesdir;, "
"&apt-preferences;, the APT Howto."
msgstr ""

#. type: Content of: <refentry><refsect1><title>
#: apt-get.8.xml:534 apt-cache.8.xml:355 apt-mark.8.xml:135 apt-cdrom.8.xml:149 apt-config.8.xml:114 apt-extracttemplates.1.xml:74 apt-sortpkgs.1.xml:67 apt-ftparchive.1.xml:611
msgid "Diagnostics"
msgstr ""

#. type: Content of: <refentry><refsect1><para>
#: apt-get.8.xml:535
msgid ""
"<command>apt-get</command> returns zero on normal operation, decimal 100 on "
"error."
msgstr ""

#. type: Content of: <refentry><refnamediv><refpurpose>
#: apt-cache.8.xml:33
msgid "query the APT cache"
msgstr ""

#. type: Content of: <refentry><refsect1><para>
#: apt-cache.8.xml:39
msgid ""
"<command>apt-cache</command> performs a variety of operations on APT's "
"package cache. <command>apt-cache</command> does not manipulate the state of "
"the system but does provide operations to search and generate interesting "
"output from the package metadata."
msgstr ""

#. type: Content of: <refentry><refsect1><variablelist><varlistentry><listitem><para>
#: apt-cache.8.xml:49
msgid ""
"<literal>gencaches</literal> creates APT's package cache. This is done "
"implicitly by all commands needing this cache if it is missing or outdated."
msgstr ""

#. type: Content of: <refentry><refsect1><variablelist><varlistentry><term><option><replaceable>
#: apt-cache.8.xml:53 apt-cache.8.xml:142 apt-cache.8.xml:163 apt-cache.8.xml:185 apt-cache.8.xml:190 apt-cache.8.xml:206 apt-cache.8.xml:224 apt-cache.8.xml:236
msgid "&synopsis-pkg;"
msgstr ""

#. type: Content of: <refentry><refsect1><variablelist><varlistentry><listitem><para>
#: apt-cache.8.xml:54
msgid ""
"<literal>showpkg</literal> displays information about the packages listed on "
"the command line. Remaining arguments are package names. The available "
"versions and reverse dependencies of each package listed are listed, as well "
"as forward dependencies for each version. Forward (normal)  dependencies are "
"those packages upon which the package in question depends; reverse "
"dependencies are those packages that depend upon the package in "
"question. Thus, forward dependencies must be satisfied for a package, but "
"reverse dependencies need not be.  For instance, <command>apt-cache showpkg "
"libreadline2</command> would produce output similar to the following:"
msgstr ""

#. type: Content of: <refentry><refsect1><variablelist><varlistentry><listitem><informalexample><programlisting>
#: apt-cache.8.xml:66
#, no-wrap
msgid ""
"Package: libreadline2\n"
"Versions: 2.1-12(/var/state/apt/lists/foo_Packages),\n"
"Reverse Depends: \n"
"  libreadlineg2,libreadline2\n"
"  libreadline2-altdev,libreadline2\n"
"Dependencies:\n"
"2.1-12 - libc5 (2 5.4.0-0) ncurses3.0 (0 (null))\n"
"Provides:\n"
"2.1-12 - \n"
"Reverse Provides: \n"
msgstr ""

#. type: Content of: <refentry><refsect1><variablelist><varlistentry><listitem><para>
#: apt-cache.8.xml:78
msgid ""
"Thus it may be seen that libreadline2, version 2.1-12, depends on libc5 and "
"ncurses3.0 which must be installed for libreadline2 to work.  In turn, "
"libreadlineg2 and libreadline2-altdev depend on libreadline2. If "
"libreadline2 is installed, libc5 and ncurses3.0 (and ldso) must also be "
"installed; libreadlineg2 and libreadline2-altdev do not have to be "
"installed. For the specific meaning of the remainder of the output it is "
"best to consult the apt source code."
msgstr ""

#. type: Content of: <refentry><refsect1><variablelist><varlistentry><listitem><para>
#: apt-cache.8.xml:87
msgid ""
"<literal>stats</literal> displays some statistics about the cache.  No "
"further arguments are expected. Statistics reported are:"
msgstr ""

#. type: Content of: <refentry><refsect1><variablelist><varlistentry><listitem><para><itemizedlist><listitem><para>
#: apt-cache.8.xml:90
msgid ""
"<literal>Total package names</literal> is the number of package names found "
"in the cache."
msgstr ""

#. type: Content of: <refentry><refsect1><variablelist><varlistentry><listitem><para><itemizedlist><listitem><para>
#: apt-cache.8.xml:94
msgid ""
"<literal>Normal packages</literal> is the number of regular, ordinary "
"package names; these are packages that bear a one-to-one correspondence "
"between their names and the names used by other packages for them in "
"dependencies. The majority of packages fall into this category."
msgstr ""

#. type: Content of: <refentry><refsect1><variablelist><varlistentry><listitem><para><itemizedlist><listitem><para>
#: apt-cache.8.xml:100
msgid ""
"<literal>Pure virtual packages</literal> is the number of packages that "
"exist only as a virtual package name; that is, packages only \"provide\" the "
"virtual package name, and no package actually uses the name. For instance, "
"\"mail-transport-agent\" in the Debian system is a pure virtual package; "
"several packages provide \"mail-transport-agent\", but there is no package "
"named \"mail-transport-agent\"."
msgstr ""

#. type: Content of: <refentry><refsect1><variablelist><varlistentry><listitem><para><itemizedlist><listitem><para>
#: apt-cache.8.xml:108
msgid ""
"<literal>Single virtual packages</literal> is the number of packages with "
"only one package providing a particular virtual package. For example, in the "
"Debian system, \"X11-text-viewer\" is a virtual package, but only one "
"package, xless, provides \"X11-text-viewer\"."
msgstr ""

#. type: Content of: <refentry><refsect1><variablelist><varlistentry><listitem><para><itemizedlist><listitem><para>
#: apt-cache.8.xml:114
msgid ""
"<literal>Mixed virtual packages</literal> is the number of packages that "
"either provide a particular virtual package or have the virtual package name "
"as the package name. For instance, in the Debian system, \"debconf\" is both "
"an actual package, and provided by the debconf-tiny package."
msgstr ""

#. type: Content of: <refentry><refsect1><variablelist><varlistentry><listitem><para><itemizedlist><listitem><para>
#: apt-cache.8.xml:121
msgid ""
"<literal>Missing</literal> is the number of package names that were "
"referenced in a dependency but were not provided by any package. Missing "
"packages may be an evidence if a full distribution is not accessed, or if a "
"package (real or virtual) has been dropped from the distribution. Usually "
"they are referenced from Conflicts or Breaks statements."
msgstr ""

#. type: Content of: <refentry><refsect1><variablelist><varlistentry><listitem><para><itemizedlist><listitem><para>
#: apt-cache.8.xml:128
msgid ""
"<literal>Total distinct</literal> versions is the number of package versions "
"found in the cache; this value is therefore at least equal to the number of "
"total package names. If more than one distribution is being accessed (for "
"instance, \"stable\" and \"unstable\"), this value can be considerably "
"larger than the number of total package names."
msgstr ""

#. type: Content of: <refentry><refsect1><variablelist><varlistentry><listitem><para><itemizedlist><listitem><para>
#: apt-cache.8.xml:135
msgid ""
"<literal>Total dependencies</literal> is the number of dependency "
"relationships claimed by all of the packages in the cache."
msgstr ""

#. type: Content of: <refentry><refsect1><variablelist><varlistentry><listitem><para>
#: apt-cache.8.xml:143
msgid ""
"<literal>showsrc</literal> displays all the source package records that "
"match the given package names. All versions are shown, as well as all "
"records that declare the name to be a binary package."
msgstr ""

#. type: Content of: <refentry><refsect1><variablelist><varlistentry><listitem><para>
#: apt-cache.8.xml:149
msgid ""
"<literal>dump</literal> shows a short listing of every package in the "
"cache. It is primarily for debugging."
msgstr ""

#. type: Content of: <refentry><refsect1><variablelist><varlistentry><listitem><para>
#: apt-cache.8.xml:154
msgid ""
"<literal>dumpavail</literal> prints out an available list to stdout. This is "
"suitable for use with &dpkg; and is used by the &dselect; method."
msgstr ""

#. type: Content of: <refentry><refsect1><variablelist><varlistentry><listitem><para>
#: apt-cache.8.xml:159
msgid ""
"<literal>unmet</literal> displays a summary of all unmet dependencies in the "
"package cache."
msgstr ""

#. type: Content of: <refentry><refsect1><variablelist><varlistentry><listitem><para>
#: apt-cache.8.xml:164
msgid ""
"<literal>show</literal> performs a function similar to <command>dpkg "
"--print-avail</command>; it displays the package records for the named "
"packages."
msgstr ""

#. type: Content of: <refentry><refsect1><variablelist><varlistentry><term><option><replaceable>
#: apt-cache.8.xml:169
msgid "&synopsis-regex;"
msgstr ""

#. type: Content of: <refentry><refsect1><variablelist><varlistentry><listitem><para>
#: apt-cache.8.xml:170
msgid ""
"<literal>search</literal> performs a full text search on all available "
"package lists for the POSIX regex pattern given, see &regex;.  It searches "
"the package names and the descriptions for an occurrence of the regular "
"expression and prints out the package name and the short description, "
"including virtual package names.  If <option>--full</option> is given then "
"output identical to <literal>show</literal> is produced for each matched "
"package, and if <option>--names-only</option> is given then the long "
"description is not searched, only the package name is."
msgstr ""

#. type: Content of: <refentry><refsect1><variablelist><varlistentry><listitem><para>
#: apt-cache.8.xml:181
msgid ""
"Separate arguments can be used to specify multiple search patterns that are "
"and'ed together."
msgstr ""

#. type: Content of: <refentry><refsect1><variablelist><varlistentry><listitem><para>
#: apt-cache.8.xml:186
msgid ""
"<literal>depends</literal> shows a listing of each dependency a package has "
"and all the possible other packages that can fulfill that dependency."
msgstr ""

#. type: Content of: <refentry><refsect1><variablelist><varlistentry><listitem><para>
#: apt-cache.8.xml:191
msgid ""
"<literal>rdepends</literal> shows a listing of each reverse dependency a "
"package has."
msgstr ""

#. type: Content of: <refentry><refsect1><variablelist><varlistentry><term>
#: apt-cache.8.xml:195
msgid "<optional><replaceable>&synopsis-prefix;</replaceable></optional>"
msgstr ""

#. type: Content of: <refentry><refsect1><variablelist><varlistentry><listitem><para>
#: apt-cache.8.xml:196
msgid ""
"This command prints the name of each package APT knows. The optional "
"argument is a prefix match to filter the name list. The output is suitable "
"for use in a shell tab complete function and the output is generated "
"extremely quickly. This command is best used with the "
"<option>--generate</option> option."
msgstr ""

#. type: Content of: <refentry><refsect1><variablelist><varlistentry><listitem><para>
#: apt-cache.8.xml:201
msgid ""
"Note that a package which APT knows of is not necessarily available to "
"download, installable or installed, e.g. virtual packages are also listed in "
"the generated list."
msgstr ""

#. type: Content of: <refentry><refsect1><variablelist><varlistentry><listitem><para>
#: apt-cache.8.xml:207
msgid ""
"<literal>dotty</literal> takes a list of packages on the command line and "
"generates output suitable for use by dotty from the <ulink "
"url=\"http://www.research.att.com/sw/tools/graphviz/\">GraphViz</ulink> "
"package. The result will be a set of nodes and edges representing the "
"relationships between the packages. By default the given packages will trace "
"out all dependent packages; this can produce a very large graph.  To limit "
"the output to only the packages listed on the command line, set the "
"<literal>APT::Cache::GivenOnly</literal> option."
msgstr ""

#. type: Content of: <refentry><refsect1><variablelist><varlistentry><listitem><para>
#: apt-cache.8.xml:216
msgid ""
"The resulting nodes will have several shapes; normal packages are boxes, "
"pure virtual packages are triangles, mixed virtual packages are diamonds, "
"missing packages are hexagons. Orange boxes mean recursion was stopped (leaf "
"packages), blue lines are pre-depends, green lines are conflicts."
msgstr ""

#. type: Content of: <refentry><refsect1><variablelist><varlistentry><listitem><para>
#: apt-cache.8.xml:221
msgid "Caution, dotty cannot graph larger sets of packages."
msgstr ""

#. type: Content of: <refentry><refsect1><variablelist><varlistentry><listitem><para>
#: apt-cache.8.xml:225
msgid ""
"The same as <literal>dotty</literal>, only for xvcg from the <ulink "
"url=\"http://rw4.cs.uni-sb.de/users/sander/html/gsvcg1.html\">VCG "
"tool</ulink>."
msgstr ""

#. type: Content of: <refentry><refsect1><variablelist><varlistentry><term>
#: apt-cache.8.xml:229
msgid "<optional><replaceable>&synopsis-pkg;</replaceable>…</optional>"
msgstr ""

#. type: Content of: <refentry><refsect1><variablelist><varlistentry><listitem><para>
#: apt-cache.8.xml:230
msgid ""
"<literal>policy</literal> is meant to help debug issues relating to the "
"preferences file. With no arguments it will print out the priorities of each "
"source. Otherwise it prints out detailed information about the priority "
"selection of the named package."
msgstr ""

#. type: Content of: <refentry><refsect1><variablelist><varlistentry><listitem><para>
#: apt-cache.8.xml:237
msgid ""
"<literal>apt-cache</literal>'s <literal>madison</literal> command attempts "
"to mimic the output format and a subset of the functionality of the Debian "
"archive management tool, <literal>madison</literal>.  It displays available "
"versions of a package in a tabular format.  Unlike the original "
"<literal>madison</literal>, it can only display information for the "
"architecture for which APT has retrieved package lists "
"(<literal>APT::Architecture</literal>)."
msgstr ""

#. type: Content of: <refentry><refsect1><variablelist><varlistentry><listitem><para>
#: apt-cache.8.xml:253
msgid ""
"Select the file to store the package cache. The package cache is the primary "
"cache used by all operations.  Configuration Item: "
"<literal>Dir::Cache::pkgcache</literal>."
msgstr ""

#. type: Content of: <refentry><refsect1><variablelist><varlistentry><listitem><para>
#: apt-cache.8.xml:259
msgid ""
"Select the file to store the source cache. The source is used only by "
"<literal>gencaches</literal> and it stores a parsed version of the package "
"information from remote sources. When building the package cache the source "
"cache is used to avoid reparsing all of the package files.  Configuration "
"Item: <literal>Dir::Cache::srcpkgcache</literal>."
msgstr ""

#. type: Content of: <refentry><refsect1><variablelist><varlistentry><listitem><para>
#: apt-cache.8.xml:267
msgid ""
"Quiet; produces output suitable for logging, omitting progress indicators.  "
"More q's will produce more quietness up to a maximum of 2. You can also use "
"<option>-q=#</option> to set the quietness level, overriding the "
"configuration file.  Configuration Item: <literal>quiet</literal>."
msgstr ""

#. type: Content of: <refentry><refsect1><variablelist><varlistentry><listitem><para>
#: apt-cache.8.xml:274
msgid ""
"Print only important dependencies; for use with <literal>unmet</literal> and "
"<literal>depends</literal>. Causes only Depends and Pre-Depends relations to "
"be printed.  Configuration Item: <literal>APT::Cache::Important</literal>."
msgstr ""

#. type: Content of: <refentry><refsect1><variablelist><varlistentry><listitem><para>
#: apt-cache.8.xml:288
msgid ""
"Per default the <literal>depends</literal> and <literal>rdepends</literal> "
"print all dependencies. This can be tweaked with these flags which will omit "
"the specified dependency type.  Configuration Item: "
"<literal>APT::Cache::Show<replaceable>DependencyType</replaceable></literal> "
"e.g. <literal>APT::Cache::ShowRecommends</literal>."
msgstr ""

#. type: Content of: <refentry><refsect1><variablelist><varlistentry><listitem><para>
#: apt-cache.8.xml:295
msgid ""
"Print full package records when searching.  Configuration Item: "
"<literal>APT::Cache::ShowFull</literal>."
msgstr ""

#. type: Content of: <refentry><refsect1><variablelist><varlistentry><listitem><para>
#: apt-cache.8.xml:300
msgid ""
"Print full records for all available versions. This is the default; to turn "
"it off, use <option>--no-all-versions</option>.  If "
"<option>--no-all-versions</option> is specified, only the candidate version "
"will be displayed (the one which would be selected for installation).  This "
"option is only applicable to the <literal>show</literal> command.  "
"Configuration Item: <literal>APT::Cache::AllVersions</literal>."
msgstr ""

#. type: Content of: <refentry><refsect1><variablelist><varlistentry><listitem><para>
#: apt-cache.8.xml:309
msgid ""
"Perform automatic package cache regeneration, rather than use the cache as "
"it is. This is the default; to turn it off, use "
"<option>--no-generate</option>.  Configuration Item: "
"<literal>APT::Cache::Generate</literal>."
msgstr ""

#. type: Content of: <refentry><refsect1><variablelist><varlistentry><listitem><para>
#: apt-cache.8.xml:315
msgid ""
"Only search on the package names, not the long descriptions.  Configuration "
"Item: <literal>APT::Cache::NamesOnly</literal>."
msgstr ""

#. type: Content of: <refentry><refsect1><variablelist><varlistentry><listitem><para>
#: apt-cache.8.xml:320
msgid ""
"Make <literal>pkgnames</literal> print all names, including virtual packages "
"and missing dependencies.  Configuration Item: "
"<literal>APT::Cache::AllNames</literal>."
msgstr ""

#. type: Content of: <refentry><refsect1><variablelist><varlistentry><listitem><para>
#: apt-cache.8.xml:326
msgid ""
"Make <literal>depends</literal> and <literal>rdepends</literal> recursive so "
"that all packages mentioned are printed once.  Configuration Item: "
"<literal>APT::Cache::RecurseDepends</literal>."
msgstr ""

#. type: Content of: <refentry><refsect1><variablelist><varlistentry><listitem><para>
#: apt-cache.8.xml:333
msgid ""
"Limit the output of <literal>depends</literal> and "
"<literal>rdepends</literal> to packages which are currently installed.  "
"Configuration Item: <literal>APT::Cache::Installed</literal>."
msgstr ""

#. type: Content of: <refentry><refsect1><para>
#: apt-cache.8.xml:351
msgid "&apt-conf;, &sources-list;, &apt-get;"
msgstr ""

#. type: Content of: <refentry><refsect1><para>
#: apt-cache.8.xml:356
msgid ""
"<command>apt-cache</command> returns zero on normal operation, decimal 100 "
"on error."
msgstr ""

#. type: Content of: <refentry><refnamediv><refpurpose>
#: apt-key.8.xml:32
msgid "APT key management utility"
msgstr ""

#. type: Content of: <refentry><refsect1><para>
#: apt-key.8.xml:39
msgid ""
"<command>apt-key</command> is used to manage the list of keys used by apt to "
"authenticate packages.  Packages which have been authenticated using these "
"keys will be considered trusted."
msgstr ""

#. type: Content of: <refentry><refsect1><title>
#: apt-key.8.xml:45
msgid "Commands"
msgstr ""

#. type: Content of: <refentry><refsect1><variablelist><varlistentry><listitem><para>
#: apt-key.8.xml:50
msgid ""
"Add a new key to the list of trusted keys.  The key is read from the "
"filename given with the parameter &synopsis-param-filename; or if the "
"filename is <literal>-</literal> from standard input."
msgstr ""

#. type: Content of: <refentry><refsect1><variablelist><varlistentry><listitem><para>
#: apt-key.8.xml:63
msgid "Remove a key from the list of trusted keys."
msgstr ""

#. type: Content of: <refentry><refsect1><variablelist><varlistentry><listitem><para>
#: apt-key.8.xml:74
msgid "Output the key &synopsis-param-keyid; to standard output."
msgstr ""

#. type: Content of: <refentry><refsect1><variablelist><varlistentry><listitem><para>
#: apt-key.8.xml:85
msgid "Output all trusted keys to standard output."
msgstr ""

#. type: Content of: <refentry><refsect1><variablelist><varlistentry><listitem><para>
#: apt-key.8.xml:96
msgid "List trusted keys."
msgstr ""

#. type: Content of: <refentry><refsect1><variablelist><varlistentry><listitem><para>
#: apt-key.8.xml:107
msgid "List fingerprints of trusted keys."
msgstr ""

#. type: Content of: <refentry><refsect1><variablelist><varlistentry><listitem><para>
#: apt-key.8.xml:118
msgid ""
"Pass advanced options to gpg. With adv --recv-key you can download the "
"public key."
msgstr ""

#. type: Content of: <refentry><refsect1><variablelist><varlistentry><listitem><para>
#: apt-key.8.xml:130
msgid ""
"Update the local keyring with the archive keyring and remove from the local "
"keyring the archive keys which are no longer valid.  The archive keyring is "
"shipped in the <literal>archive-keyring</literal> package of your "
"distribution, e.g. the <literal>debian-archive-keyring</literal> package in "
"Debian."
msgstr ""

#. type: Content of: <refentry><refsect1><variablelist><varlistentry><listitem><para>
#: apt-key.8.xml:144
msgid ""
"Perform an update working similarly to the <command>update</command> command "
"above, but get the archive keyring from a URI instead and validate it "
"against a master key.  This requires an installed &wget; and an APT build "
"configured to have a server to fetch from and a master keyring to validate.  "
"APT in Debian does not support this command, relying on "
"<command>update</command> instead, but Ubuntu's APT does."
msgstr ""

#. type: Content of: <refentry><refsect1><title>
#: apt-key.8.xml:160 apt-cdrom.8.xml:80
msgid "Options"
msgstr ""

#. type: Content of: <refentry><refsect1><para>
#: apt-key.8.xml:161
msgid ""
"Note that options need to be defined before the commands described in the "
"previous section."
msgstr ""

#. type: Content of: <refentry><refsect1><variablelist><varlistentry><listitem><para>
#: apt-key.8.xml:164
msgid ""
"With this option it is possible to specify a particular keyring file the "
"command should operate on. The default is that a command is executed on the "
"<filename>trusted.gpg</filename> file as well as on all parts in the "
"<filename>trusted.gpg.d</filename> directory, though "
"<filename>trusted.gpg</filename> is the primary keyring which means that "
"e.g. new keys are added to this one."
msgstr ""

#. type: Content of: <refentry><refsect1><variablelist><varlistentry><term>
#: apt-key.8.xml:179
msgid "<filename>/etc/apt/trustdb.gpg</filename>"
msgstr ""

#. type: Content of: <refentry><refsect1><variablelist><varlistentry><listitem><para>
#: apt-key.8.xml:180
msgid "Local trust database of archive keys."
msgstr ""

#. type: Content of: <refentry><refsect1><variablelist><varlistentry><term>
#: apt-key.8.xml:183
msgid "<filename>/usr/share/keyrings/debian-archive-keyring.gpg</filename>"
msgstr ""

#. type: Content of: <refentry><refsect1><variablelist><varlistentry><listitem><para>
#: apt-key.8.xml:184
msgid "Keyring of Debian archive trusted keys."
msgstr ""

#. type: Content of: <refentry><refsect1><variablelist><varlistentry><term>
#: apt-key.8.xml:187
msgid "<filename>/usr/share/keyrings/debian-archive-removed-keys.gpg</filename>"
msgstr ""

#. type: Content of: <refentry><refsect1><variablelist><varlistentry><listitem><para>
#: apt-key.8.xml:188
msgid "Keyring of Debian archive removed trusted keys."
msgstr ""

#. type: Content of: <refentry><refsect1><para>
#: apt-key.8.xml:197
msgid "&apt-get;, &apt-secure;"
msgstr ""

#. type: Content of: <refentry><refnamediv><refpurpose>
#: apt-mark.8.xml:33
msgid "mark/unmark a package as being automatically-installed"
msgstr ""

#. type: Content of: <refentry><refsect1><para>
#: apt-mark.8.xml:39
msgid ""
"<command>apt-mark</command> will change whether a package has been marked as "
"being automatically installed."
msgstr ""

#. type: Content of: <refentry><refsect1><para>
#: apt-mark.8.xml:43
msgid ""
"When you request that a package is installed, and as a result other packages "
"are installed to satisfy its dependencies, the dependencies are marked as "
"being automatically installed.  Once these automatically installed packages "
"are no longer depended on by any manually installed packages, they will be "
"removed by e.g.  <command>apt-get</command> or <command>aptitude</command>."
msgstr ""

#. type: Content of: <refentry><refsect1><variablelist><varlistentry><listitem><para>
#: apt-mark.8.xml:52
msgid ""
"<literal>auto</literal> is used to mark a package as being automatically "
"installed, which will cause the package to be removed when no more manually "
"installed packages depend on this package."
msgstr ""

#. type: Content of: <refentry><refsect1><variablelist><varlistentry><listitem><para>
#: apt-mark.8.xml:60
msgid ""
"<literal>manual</literal> is used to mark a package as being manually "
"installed, which will prevent the package from being automatically removed "
"if no other packages depend on it."
msgstr ""

#. type: Content of: <refentry><refsect1><variablelist><varlistentry><listitem><para>
#: apt-mark.8.xml:68
msgid ""
"<literal>hold</literal> is used to mark a package as held back, which will "
"prevent the package from being automatically installed, upgraded or "
"removed.  The command is only a wrapper around <command>dpkg "
"--set-selections</command> and the state is therefore maintained by &dpkg; "
"and not affected by the <option>--file</option> option."
msgstr ""

#. type: Content of: <refentry><refsect1><variablelist><varlistentry><listitem><para>
#: apt-mark.8.xml:78
msgid ""
"<literal>unhold</literal> is used to cancel a previously set hold on a "
"package to allow all actions again."
msgstr ""

#. type: Content of: <refentry><refsect1><variablelist><varlistentry><listitem><para>
#: apt-mark.8.xml:84
msgid ""
"<literal>showauto</literal> is used to print a list of automatically "
"installed packages with each package on a new line.  All automatically "
"installed packages will be listed if no package is given.  If packages are "
"given only those which are automatically installed will be shown."
msgstr ""

#. type: Content of: <refentry><refsect1><variablelist><varlistentry><listitem><para>
#: apt-mark.8.xml:92
msgid ""
"<literal>showmanual</literal> can be used in the same way as "
"<literal>showauto</literal> except that it will print a list of manually "
"installed packages instead."
msgstr ""

#. type: Content of: <refentry><refsect1><variablelist><varlistentry><listitem><para>
#: apt-mark.8.xml:99
msgid ""
"<literal>showhold</literal> is used to print a list of packages on hold in "
"the same way as for the other show commands."
msgstr ""

#. type: Content of: <refentry><refsect1><variablelist><varlistentry><listitem><para>
#: apt-mark.8.xml:115
msgid ""
"Read/Write package stats from the filename given with the parameter "
"&synopsis-param-filename; instead of from the default location, which is "
"<filename>extended_status</filename> in the directory defined by the "
"Configuration Item: <literal>Dir::State</literal>."
msgstr ""

#. type: Content of: <refentry><refsect1><para>
#: apt-mark.8.xml:136
msgid ""
"<command>apt-mark</command> returns zero on normal operation, non-zero on "
"error."
msgstr ""

#. type: Content of: <refentry><refnamediv><refpurpose>
#: apt-secure.8.xml:47
msgid "Archive authentication support for APT"
msgstr ""

#. type: Content of: <refentry><refsect1><para>
#: apt-secure.8.xml:52
msgid ""
"Starting with version 0.6, <command>apt</command> contains code that does "
"signature checking of the Release file for all archives. This ensures that "
"packages in the archive can't be modified by people who have no access to "
"the Release file signing key."
msgstr ""

#. type: Content of: <refentry><refsect1><para>
#: apt-secure.8.xml:60
msgid ""
"If a package comes from a archive without a signature, or with a signature "
"that apt does not have a key for, that package is considered untrusted, and "
"installing it will result in a big warning. <command>apt-get</command> will "
"currently only warn for unsigned archives; future releases might force all "
"sources to be verified before downloading packages from them."
msgstr ""

#. type: Content of: <refentry><refsect1><para>
#: apt-secure.8.xml:69
msgid ""
"The package frontends &apt-get;, &aptitude; and &synaptic; support this new "
"authentication feature."
msgstr ""

#. type: Content of: <refentry><refsect1><title>
#: apt-secure.8.xml:74
msgid "Trusted archives"
msgstr ""

#. type: Content of: <refentry><refsect1><para>
#: apt-secure.8.xml:77
msgid ""
"The chain of trust from an apt archive to the end user is made up of several "
"steps. <command>apt-secure</command> is the last step in this chain; "
"trusting an archive does not mean that you trust its packages not to contain "
"malicious code, but means that you trust the archive maintainer. It's the "
"archive maintainer's responsibility to ensure that the archive's integrity "
"is preserved."
msgstr ""

#. type: Content of: <refentry><refsect1><para>
#: apt-secure.8.xml:85
msgid ""
"apt-secure does not review signatures at a package level. If you require "
"tools to do this you should look at <command>debsig-verify</command> and "
"<command>debsign</command> (provided in the debsig-verify and devscripts "
"packages respectively)."
msgstr ""

#. type: Content of: <refentry><refsect1><para>
#: apt-secure.8.xml:92
msgid ""
"The chain of trust in Debian starts when a maintainer uploads a new package "
"or a new version of a package to the Debian archive. In order to become "
"effective, this upload needs to be signed by a key contained in the Debian "
"Maintainers keyring (available in the debian-keyring package). Maintainers' "
"keys are signed by other maintainers following pre-established procedures to "
"ensure the identity of the key holder."
msgstr ""

#. type: Content of: <refentry><refsect1><para>
#: apt-secure.8.xml:102
msgid ""
"Once the uploaded package is verified and included in the archive, the "
"maintainer signature is stripped off, and checksums of the package are "
"computed and put in the Packages file. The checksums of all of the Packages "
"files are then computed and put into the Release file. The Release file is "
"then signed by the archive key for this Debian release, and distributed "
"alongside the packages and the Packages files on Debian mirrors. The keys "
"are in the Debian archive keyring available in the "
"<package>debian-archive-keyring</package> package."
msgstr ""

#. type: Content of: <refentry><refsect1><para>
#: apt-secure.8.xml:113
msgid ""
"End users can check the signature of the Release file, extract a checksum of "
"a package from it and compare it with the checksum of the package they "
"downloaded by hand - or rely on APT doing this automatically."
msgstr ""

#. type: Content of: <refentry><refsect1><para>
#: apt-secure.8.xml:118
msgid ""
"Notice that this is distinct from checking signatures on a per package "
"basis. It is designed to prevent two possible attacks:"
msgstr ""

#. type: Content of: <refentry><refsect1><itemizedlist><listitem><para>
#: apt-secure.8.xml:123
msgid ""
"<literal>Network \"man in the middle\" attacks</literal>. Without signature "
"checking, malicious agents can introduce themselves into the package "
"download process and provide malicious software either by controlling a "
"network element (router, switch, etc.) or by redirecting traffic to a rogue "
"server (through ARP or DNS spoofing attacks)."
msgstr ""

#. type: Content of: <refentry><refsect1><itemizedlist><listitem><para>
#: apt-secure.8.xml:131
msgid ""
"<literal>Mirror network compromise</literal>.  Without signature checking, a "
"malicious agent can compromise a mirror host and modify the files in it to "
"propagate malicious software to all users downloading packages from that "
"host."
msgstr ""

#. type: Content of: <refentry><refsect1><para>
#: apt-secure.8.xml:138
msgid ""
"However, it does not defend against a compromise of the Debian master server "
"itself (which signs the packages) or against a compromise of the key used to "
"sign the Release files. In any case, this mechanism can complement a "
"per-package signature."
msgstr ""

#. type: Content of: <refentry><refsect1><title>
#: apt-secure.8.xml:144
msgid "User configuration"
msgstr ""

#. type: Content of: <refentry><refsect1><para>
#: apt-secure.8.xml:146
msgid ""
"<command>apt-key</command> is the program that manages the list of keys used "
"by apt. It can be used to add or remove keys, although an installation of "
"this release will automatically contain the default Debian archive signing "
"keys used in the Debian package repositories."
msgstr ""

#. type: Content of: <refentry><refsect1><para>
#: apt-secure.8.xml:153
msgid ""
"In order to add a new key you need to first download it (you should make "
"sure you are using a trusted communication channel when retrieving it), add "
"it with <command>apt-key</command> and then run <command>apt-get "
"update</command> so that apt can download and verify the "
"<filename>InRelease</filename> or <filename>Release.gpg</filename> files "
"from the archives you have configured."
msgstr ""

#. type: Content of: <refentry><refsect1><title>
#: apt-secure.8.xml:162
msgid "Archive configuration"
msgstr ""

#. type: Content of: <refentry><refsect1><para>
#: apt-secure.8.xml:164
msgid ""
"If you want to provide archive signatures in an archive under your "
"maintenance you have to:"
msgstr ""

#. type: Content of: <refentry><refsect1><itemizedlist><listitem><para>
#: apt-secure.8.xml:169
msgid ""
"<emphasis>Create a toplevel Release file</emphasis>, if it does not exist "
"already. You can do this by running <command>apt-ftparchive "
"release</command> (provided in apt-utils)."
msgstr ""

#. type: Content of: <refentry><refsect1><itemizedlist><listitem><para>
#: apt-secure.8.xml:174
msgid ""
"<emphasis>Sign it</emphasis>. You can do this by running <command>gpg "
"--clearsign -o InRelease Release</command> and <command>gpg -abs -o "
"Release.gpg Release</command>."
msgstr ""

#. type: Content of: <refentry><refsect1><itemizedlist><listitem><para>
#: apt-secure.8.xml:178
msgid ""
"<emphasis>Publish the key fingerprint</emphasis>, that way your users will "
"know what key they need to import in order to authenticate the files in the "
"archive."
msgstr ""

#. type: Content of: <refentry><refsect1><para>
#: apt-secure.8.xml:185
msgid ""
"Whenever the contents of the archive change (new packages are added or "
"removed) the archive maintainer has to follow the first two steps outlined "
"above."
msgstr ""

#. type: Content of: <refentry><refsect1><para>
#: apt-secure.8.xml:193
msgid ""
"&apt-conf;, &apt-get;, &sources-list;, &apt-key;, &apt-ftparchive;, "
"&debsign; &debsig-verify;, &gpg;"
msgstr ""

#. type: Content of: <refentry><refsect1><para>
#: apt-secure.8.xml:197
msgid ""
"For more background information you might want to review the <ulink "
"url=\"http://www.debian.org/doc/manuals/securing-debian-howto/ch7\">Debian "
"Security Infrastructure</ulink> chapter of the Securing Debian Manual "
"(available also in the harden-doc package) and the <ulink "
"url=\"http://www.cryptnet.net/fdp/crypto/strong_distro.html\" >Strong "
"Distribution HOWTO</ulink> by V. Alex Brennen."
msgstr ""

#. type: Content of: <refentry><refsect1><title>
#: apt-secure.8.xml:210
msgid "Manpage Authors"
msgstr ""

#. type: Content of: <refentry><refsect1><para>
#: apt-secure.8.xml:212
msgid ""
"This man-page is based on the work of Javier Fernández-Sanguino Peña, Isaac "
"Jones, Colin Walters, Florian Weimer and Michael Vogt."
msgstr ""

#. type: Content of: <refentry><refnamediv><refpurpose>
#: apt-cdrom.8.xml:32
msgid "APT CD-ROM management utility"
msgstr ""

#. type: Content of: <refentry><refsect1><para>
#: apt-cdrom.8.xml:38
msgid ""
"<command>apt-cdrom</command> is used to add a new CD-ROM to APT's list of "
"available sources. <command>apt-cdrom</command> takes care of determining "
"the structure of the disc as well as correcting for several possible "
"mis-burns and verifying the index files."
msgstr ""

#. type: Content of: <refentry><refsect1><para>
#: apt-cdrom.8.xml:45
msgid ""
"It is necessary to use <command>apt-cdrom</command> to add CDs to the APT "
"system; it cannot be done by hand. Furthermore each disc in a multi-CD set "
"must be inserted and scanned separately to account for possible mis-burns."
msgstr ""

#. type: Content of: <refentry><refsect1><variablelist><varlistentry><listitem><para>
#: apt-cdrom.8.xml:56
msgid ""
"<literal>add</literal> is used to add a new disc to the source list. It will "
"unmount the CD-ROM device, prompt for a disc to be inserted and then proceed "
"to scan it and copy the index files. If the disc does not have a proper "
"<filename>.disk</filename> directory you will be prompted for a descriptive "
"title."
msgstr ""

#. type: Content of: <refentry><refsect1><variablelist><varlistentry><listitem><para>
#: apt-cdrom.8.xml:64
msgid ""
"APT uses a CD-ROM ID to track which disc is currently in the drive and "
"maintains a database of these IDs in "
"<filename>&statedir;/cdroms.list</filename>"
msgstr ""

#. type: Content of: <refentry><refsect1><variablelist><varlistentry><listitem><para>
#: apt-cdrom.8.xml:72
msgid ""
"A debugging tool to report the identity of the current disc as well as the "
"stored file name"
msgstr ""

#. type: Content of: <refentry><refsect1><variablelist><varlistentry><listitem><para>
#: apt-cdrom.8.xml:85
msgid ""
"Mount point; specify the location to mount the CD-ROM. This mount point must "
"be listed in <filename>/etc/fstab</filename> and properly configured.  "
"Configuration Item: <literal>Acquire::cdrom::mount</literal>."
msgstr ""

#. type: Content of: <refentry><refsect1><variablelist><varlistentry><listitem><para>
#: apt-cdrom.8.xml:94
msgid ""
"Rename a disc; change the label of a disc or override the disc's given "
"label. This option will cause <command>apt-cdrom</command> to prompt for a "
"new label.  Configuration Item: <literal>APT::CDROM::Rename</literal>."
msgstr ""

#. type: Content of: <refentry><refsect1><variablelist><varlistentry><listitem><para>
#: apt-cdrom.8.xml:103
msgid ""
"No mounting; prevent <command>apt-cdrom</command> from mounting and "
"unmounting the mount point.  Configuration Item: "
"<literal>APT::CDROM::NoMount</literal>."
msgstr ""

#. type: Content of: <refentry><refsect1><variablelist><varlistentry><listitem><para>
#: apt-cdrom.8.xml:111
msgid ""
"Fast Copy; Assume the package files are valid and do not check every "
"package. This option should be used only if <command>apt-cdrom</command> has "
"been run on this disc before and did not detect any errors.  Configuration "
"Item: <literal>APT::CDROM::Fast</literal>."
msgstr ""

#. type: Content of: <refentry><refsect1><variablelist><varlistentry><listitem><para>
#: apt-cdrom.8.xml:121
msgid ""
"Thorough Package Scan; This option may be needed with some old Debian "
"1.1/1.2 discs that have Package files in strange places. It takes much "
"longer to scan the CD but will pick them all up."
msgstr ""

#. type: Content of: <refentry><refsect1><variablelist><varlistentry><listitem><para>
#: apt-cdrom.8.xml:132
msgid ""
"No Changes; Do not change the &sources-list; file and do not write index "
"files. Everything is still checked however.  Configuration Item: "
"<literal>APT::CDROM::NoAct</literal>."
msgstr ""

#. type: Content of: <refentry><refsect1><para>
#: apt-cdrom.8.xml:145
msgid "&apt-conf;, &apt-get;, &sources-list;"
msgstr ""

#. type: Content of: <refentry><refsect1><para>
#: apt-cdrom.8.xml:150
msgid ""
"<command>apt-cdrom</command> returns zero on normal operation, decimal 100 "
"on error."
msgstr ""

#. type: Content of: <refentry><refnamediv><refpurpose>
#: apt-config.8.xml:33
msgid "APT Configuration Query program"
msgstr ""

#. type: Content of: <refentry><refsect1><para>
#: apt-config.8.xml:39
msgid ""
"<command>apt-config</command> is an internal program used by various "
"portions of the APT suite to provide consistent configurability. It accesses "
"the main configuration file <filename>/etc/apt/apt.conf</filename> in a "
"manner that is easy to use for scripted applications."
msgstr ""

#. type: Content of: <refentry><refsect1><variablelist><varlistentry><listitem><para>
#: apt-config.8.xml:51
msgid ""
"shell is used to access the configuration information from a shell "
"script. It is given pairs of arguments, the first being a shell variable and "
"the second the configuration value to query. As output it lists shell "
"assignment commands for each value present.  In a shell script it should be "
"used as follows:"
msgstr ""

#. type: Content of: <refentry><refsect1><variablelist><varlistentry><listitem><informalexample><programlisting>
#: apt-config.8.xml:59
#, no-wrap
msgid ""
"OPTS=\"-f\"\n"
"RES=`apt-config shell OPTS MyApp::options`\n"
"eval $RES\n"
msgstr ""

#. type: Content of: <refentry><refsect1><variablelist><varlistentry><listitem><para>
#: apt-config.8.xml:64
msgid ""
"This will set the shell environment variable $OPTS to the value of "
"MyApp::options with a default of <option>-f</option>."
msgstr ""

#. type: Content of: <refentry><refsect1><variablelist><varlistentry><listitem><para>
#: apt-config.8.xml:68
msgid ""
"The configuration item may be postfixed with a /[fdbi]. f returns file "
"names, d returns directories, b returns true or false and i returns an "
"integer. Each of the returns is normalized and verified internally."
msgstr ""

#. type: Content of: <refentry><refsect1><variablelist><varlistentry><listitem><para>
#: apt-config.8.xml:77
msgid "Just show the contents of the configuration space."
msgstr ""

#. type: Content of: <refentry><refsect1><variablelist><varlistentry><listitem><para>
#: apt-config.8.xml:90
msgid ""
"Include options which have an empty value. This is the default, so use "
"--no-empty to remove them from the output."
msgstr ""

#. type: Content of: <refentry><refsect1><variablelist><varlistentry><term><option><replaceable>
#: apt-config.8.xml:95
msgid "&percnt;f &#x0022;&percnt;v&#x0022;;&percnt;n"
msgstr ""

#. type: Content of: <refentry><refsect1><variablelist><varlistentry><listitem><para>
#: apt-config.8.xml:96
msgid ""
"Defines the output of each config option. &percnt;t will be replaced with "
"its individual name, &percnt;f with its full hierarchical name and &percnt;v "
"with its value.  Use uppercase letters and special characters in the value "
"will be encoded to ensure that it can e.g. be safely used in a quoted-string "
"as defined by RFC822. Additionally &percnt;n will be replaced by a newline, "
"and &percnt;N by a tab. A &percnt; can be printed by using &percnt;&percnt;."
msgstr ""

#. type: Content of: <refentry><refsect1><para>
#: apt-config.8.xml:110 apt-extracttemplates.1.xml:71 apt-sortpkgs.1.xml:64 apt-ftparchive.1.xml:608
msgid "&apt-conf;"
msgstr ""

#. type: Content of: <refentry><refsect1><para>
#: apt-config.8.xml:115
msgid ""
"<command>apt-config</command> returns zero on normal operation, decimal 100 "
"on error."
msgstr ""

#. type: Content of: <refentry><refentryinfo><author><contrib>
#: apt.conf.5.xml:20
msgid "Initial documentation of Debug::*."
msgstr ""

#. type: Content of: <refentry><refentryinfo><author><email>
#: apt.conf.5.xml:21
msgid "dburrows@debian.org"
msgstr ""

#. type: Content of: <refentry><refmeta><manvolnum>
#: apt.conf.5.xml:31 apt_preferences.5.xml:25 sources.list.5.xml:26
msgid "5"
msgstr ""

#. type: Content of: <refentry><refnamediv><refpurpose>
#: apt.conf.5.xml:38
msgid "Configuration file for APT"
msgstr ""

#. type: Content of: <refentry><refsect1><para>
#: apt.conf.5.xml:42
msgid ""
"<filename>/etc/apt/apt.conf</filename> is the main configuration file shared "
"by all the tools in the APT suite of tools, though it is by no means the "
"only place options can be set. The suite also shares a common command line "
"parser to provide a uniform environment."
msgstr ""

#. type: Content of: <refentry><refsect1><orderedlist><para>
#: apt.conf.5.xml:48
msgid ""
"When an APT tool starts up it will read the configuration files in the "
"following order:"
msgstr ""

#. type: Content of: <refentry><refsect1><orderedlist><listitem><para>
#: apt.conf.5.xml:50
msgid ""
"the file specified by the <envar>APT_CONFIG</envar> environment variable (if "
"any)"
msgstr ""

#. type: Content of: <refentry><refsect1><orderedlist><listitem><para>
#: apt.conf.5.xml:52
msgid ""
"all files in <literal>Dir::Etc::Parts</literal> in alphanumeric ascending "
"order which have either no or \"<literal>conf</literal>\" as filename "
"extension and which only contain alphanumeric, hyphen (-), underscore (_) "
"and period (.) characters.  Otherwise APT will print a notice that it has "
"ignored a file, unless that file matches a pattern in the "
"<literal>Dir::Ignore-Files-Silently</literal> configuration list - in which "
"case it will be silently ignored."
msgstr ""

#. type: Content of: <refentry><refsect1><orderedlist><listitem><para>
#: apt.conf.5.xml:59
msgid "the main configuration file specified by <literal>Dir::Etc::main</literal>"
msgstr ""

#. type: Content of: <refentry><refsect1><orderedlist><listitem><para>
#: apt.conf.5.xml:61
msgid ""
"the command line options are applied to override the configuration "
"directives or to load even more configuration files."
msgstr ""

#. type: Content of: <refentry><refsect1><title>
#: apt.conf.5.xml:65
msgid "Syntax"
msgstr ""

#. type: Content of: <refentry><refsect1><para>
#: apt.conf.5.xml:66
msgid ""
"The configuration file is organized in a tree with options organized into "
"functional groups. Option specification is given with a double colon "
"notation; for instance <literal>APT::Get::Assume-Yes</literal> is an option "
"within the APT tool group, for the Get tool. Options do not inherit from "
"their parent groups."
msgstr ""

#. type: Content of: <refentry><refsect1><para>
#: apt.conf.5.xml:72
msgid ""
"Syntactically the configuration language is modeled after what the ISC tools "
"such as bind and dhcp use. Lines starting with <literal>//</literal> are "
"treated as comments (ignored), as well as all text between "
"<literal>/*</literal> and <literal>*/</literal>, just like C/C++ comments.  "
"Each line is of the form <literal>APT::Get::Assume-Yes \"true\";</literal>.  "
"The quotation marks and trailing semicolon are required.  The value must be "
"on one line, and there is no kind of string concatenation.  Values must not "
"include backslashes or extra quotation marks.  Option names are made up of "
"alphanumeric characters and the characters \"/-:._+\".  A new scope can be "
"opened with curly braces, like this:"
msgstr ""

#. type: Content of: <refentry><refsect1><informalexample><programlisting>
#: apt.conf.5.xml:85
#, no-wrap
msgid ""
"APT {\n"
"  Get {\n"
"    Assume-Yes \"true\";\n"
"    Fix-Broken \"true\";\n"
"  };\n"
"};\n"
msgstr ""

#. type: Content of: <refentry><refsect1><para>
#: apt.conf.5.xml:93
msgid ""
"with newlines placed to make it more readable. Lists can be created by "
"opening a scope and including a single string enclosed in quotes followed by "
"a semicolon. Multiple entries can be included, separated by a semicolon."
msgstr ""

#. type: Content of: <refentry><refsect1><informalexample><programlisting>
#: apt.conf.5.xml:98
#, no-wrap
msgid "DPkg::Pre-Install-Pkgs {\"/usr/sbin/dpkg-preconfigure --apt\";};\n"
msgstr ""

#. type: Content of: <refentry><refsect1><para>
#: apt.conf.5.xml:101
msgid ""
"In general the sample configuration file in "
"<filename>&docdir;examples/apt.conf</filename> &configureindex; is a good "
"guide for how it should look."
msgstr ""

#. type: Content of: <refentry><refsect1><para>
#: apt.conf.5.xml:105
msgid ""
"Case is not significant in names of configuration items, so in the previous "
"example you could use <literal>dpkg::pre-install-pkgs</literal>."
msgstr ""

#. type: Content of: <refentry><refsect1><para>
#: apt.conf.5.xml:108
msgid ""
"Names for the configuration items are optional if a list is defined as can "
"be seen in the <literal>DPkg::Pre-Install-Pkgs</literal> example above. If "
"you don't specify a name a new entry will simply add a new option to the "
"list. If you specify a name you can override the option in the same way as "
"any other option by reassigning a new value to the option."
msgstr ""

#. type: Content of: <refentry><refsect1><para>
#: apt.conf.5.xml:113
msgid ""
"Two special commands are defined: <literal>#include</literal> (which is "
"deprecated and not supported by alternative implementations) and "
"<literal>#clear</literal>. <literal>#include</literal> will include the "
"given file, unless the filename ends in a slash, in which case the whole "
"directory is included.  <literal>#clear</literal> is used to erase a part of "
"the configuration tree. The specified element and all its descendants are "
"erased.  (Note that these lines also need to end with a semicolon.)"
msgstr ""

#. type: Content of: <refentry><refsect1><para>
#: apt.conf.5.xml:123
msgid ""
"The <literal>#clear</literal> command is the only way to delete a list or a "
"complete scope. Reopening a scope (or using the syntax described below with "
"an appended <literal>::</literal>) will <emphasis>not</emphasis> override "
"previously written entries. Options can only be overridden by addressing a "
"new value to them - lists and scopes can't be overridden, only cleared."
msgstr ""

#. type: Content of: <refentry><refsect1><para>
#: apt.conf.5.xml:131
msgid ""
"All of the APT tools take an -o option which allows an arbitrary "
"configuration directive to be specified on the command line. The syntax is a "
"full option name (<literal>APT::Get::Assume-Yes</literal> for instance) "
"followed by an equals sign then the new value of the option. To append a new "
"element to a list, add a trailing <literal>::</literal> to the name of the "
"list.  (As you might suspect, the scope syntax can't be used on the command "
"line.)"
msgstr ""

#. type: Content of: <refentry><refsect1><para>
#: apt.conf.5.xml:139
msgid ""
"Note that appending items to a list using <literal>::</literal> only works "
"for one item per line, and that you should not use it in combination with "
"the scope syntax (which adds <literal>::</literal> implicitly). Using both "
"syntaxes together will trigger a bug which some users unfortunately depend "
"on: an option with the unusual name \"<literal>::</literal>\" which acts "
"like every other option with a name. This introduces many problems; for one "
"thing, users who write multiple lines in this <emphasis>wrong</emphasis> "
"syntax in the hope of appending to a list will achieve the opposite, as only "
"the last assignment for this option \"<literal>::</literal>\" will be "
"used. Future versions of APT will raise errors and stop working if they "
"encounter this misuse, so please correct such statements now while APT "
"doesn't explicitly complain about them."
msgstr ""

#. type: Content of: <refentry><refsect1><title>
#: apt.conf.5.xml:154
msgid "The APT Group"
msgstr ""

#. type: Content of: <refentry><refsect1><para>
#: apt.conf.5.xml:155
msgid ""
"This group of options controls general APT behavior as well as holding the "
"options for all of the tools."
msgstr ""

#. type: Content of: <refentry><refsect1><variablelist><varlistentry><listitem><para>
#: apt.conf.5.xml:160
msgid ""
"System Architecture; sets the architecture to use when fetching files and "
"parsing package lists. The internal default is the architecture apt was "
"compiled for."
msgstr ""

#. type: Content of: <refentry><refsect1><variablelist><varlistentry><listitem><para>
#: apt.conf.5.xml:167
msgid ""
"All Architectures the system supports. For instance, CPUs implementing the "
"<literal>amd64</literal> (also called <literal>x86-64</literal>)  "
"instruction set are also able to execute binaries compiled for the "
"<literal>i386</literal> (<literal>x86</literal>) instruction set. This list "
"is used when fetching files and parsing package lists. The initial default "
"is always the system's native architecture "
"(<literal>APT::Architecture</literal>), and foreign architectures are added "
"to the default list when they are registered via <command>dpkg "
"--add-architecture</command>."
msgstr ""

#. type: Content of: <refentry><refsect1><variablelist><varlistentry><listitem><para>
#: apt.conf.5.xml:180
msgid ""
"Default release to install packages from if more than one version is "
"available. Contains release name, codename or release version. Examples: "
"'stable', 'testing', 'unstable', '&stable-codename;', '&testing-codename;', "
"'4.0', '5.0*'. See also &apt-preferences;."
msgstr ""

#. type: Content of: <refentry><refsect1><variablelist><varlistentry><listitem><para>
#: apt.conf.5.xml:186
msgid ""
"Ignore held packages; this global option causes the problem resolver to "
"ignore held packages in its decision making."
msgstr ""

#. type: Content of: <refentry><refsect1><variablelist><varlistentry><listitem><para>
#: apt.conf.5.xml:191
msgid ""
"Defaults to on. When turned on the autoclean feature will remove any "
"packages which can no longer be downloaded from the cache. If turned off "
"then packages that are locally installed are also excluded from cleaning - "
"but note that APT provides no direct means to reinstall them."
msgstr ""

#. type: Content of: <refentry><refsect1><variablelist><varlistentry><listitem><para>
#: apt.conf.5.xml:199
msgid ""
"Defaults to on, which will cause APT to install essential and important "
"packages as soon as possible in an install/upgrade operation, in order to "
"limit the effect of a failing &dpkg; call. If this option is disabled, APT "
"treats an important package in the same way as an extra package: between the "
"unpacking of the package A and its configuration there can be many other "
"unpack or configuration calls for other unrelated packages B, C etc. If "
"these cause the &dpkg; call to fail (e.g. because package B's maintainer "
"scripts generate an error), this results in a system state in which package "
"A is unpacked but unconfigured - so any package depending on A is now no "
"longer guaranteed to work, as its dependency on A is no longer satisfied."
msgstr ""

#. type: Content of: <refentry><refsect1><variablelist><varlistentry><listitem><para>
#: apt.conf.5.xml:211
msgid ""
"The immediate configuration marker is also applied in the potentially "
"problematic case of circular dependencies, since a dependency with the "
"immediate flag is equivalent to a Pre-Dependency. In theory this allows APT "
"to recognise a situation in which it is unable to perform immediate "
"configuration, abort, and suggest to the user that the option should be "
"temporarily deactivated in order to allow the operation to proceed.  Note "
"the use of the word \"theory\" here; in the real world this problem has "
"rarely been encountered, in non-stable distribution versions, and was caused "
"by wrong dependencies of the package in question or by a system in an "
"already broken state; so you should not blindly disable this option, as the "
"scenario mentioned above is not the only problem it can help to prevent in "
"the first place."
msgstr ""

#. type: Content of: <refentry><refsect1><variablelist><varlistentry><listitem><para>
#: apt.conf.5.xml:224
msgid ""
"Before a big operation like <literal>dist-upgrade</literal> is run with this "
"option disabled you should try to explicitly <literal>install</literal> the "
"package APT is unable to configure immediately; but please make sure you "
"also report your problem to your distribution and to the APT team with the "
"buglink below, so they can work on improving or correcting the upgrade "
"process."
msgstr ""

#. type: Content of: <refentry><refsect1><variablelist><varlistentry><listitem><para>
#: apt.conf.5.xml:235
msgid ""
"Never enable this option unless you <emphasis>really</emphasis> know what "
"you are doing. It permits APT to temporarily remove an essential package to "
"break a Conflicts/Conflicts or Conflicts/Pre-Depends loop between two "
"essential packages. <emphasis>Such a loop should never exist and is a grave "
"bug</emphasis>. This option will work if the essential packages are not "
"<command>tar</command>, <command>gzip</command>, <command>libc</command>, "
"<command>dpkg</command>, <command>dash</command> or anything that those "
"packages depend on."
msgstr ""

#. type: Content of: <refentry><refsect1><variablelist><varlistentry><listitem><para>
#: apt.conf.5.xml:247
msgid ""
"APT uses since version 0.7.26 a resizable memory mapped cache file to store "
"the available information. <literal>Cache-Start</literal> acts as a hint of "
"the size the cache will grow to, and is therefore the amount of memory APT "
"will request at startup. The default value is 20971520 bytes (~20 MB). Note "
"that this amount of space needs to be available for APT; otherwise it will "
"likely fail ungracefully, so for memory restricted devices this value should "
"be lowered while on systems with a lot of configured sources it should be "
"increased.  <literal>Cache-Grow</literal> defines in bytes with the default "
"of 1048576 (~1 MB) how much the cache size will be increased in the event "
"the space defined by <literal>Cache-Start</literal> is not enough. This "
"value will be applied again and again until either the cache is big enough "
"to store all information or the size of the cache reaches the "
"<literal>Cache-Limit</literal>.  The default of "
"<literal>Cache-Limit</literal> is 0 which stands for no limit.  If "
"<literal>Cache-Grow</literal> is set to 0 the automatic growth of the cache "
"is disabled."
msgstr ""

#. type: Content of: <refentry><refsect1><variablelist><varlistentry><listitem><para>
#: apt.conf.5.xml:263
msgid "Defines which packages are considered essential build dependencies."
msgstr ""

#. type: Content of: <refentry><refsect1><variablelist><varlistentry><listitem><para>
#: apt.conf.5.xml:267
msgid ""
"The Get subsection controls the &apt-get; tool; please see its documentation "
"for more information about the options here."
msgstr ""

#. type: Content of: <refentry><refsect1><variablelist><varlistentry><listitem><para>
#: apt.conf.5.xml:272
msgid ""
"The Cache subsection controls the &apt-cache; tool; please see its "
"documentation for more information about the options here."
msgstr ""

#. type: Content of: <refentry><refsect1><variablelist><varlistentry><listitem><para>
#: apt.conf.5.xml:277
msgid ""
"The CDROM subsection controls the &apt-cdrom; tool; please see its "
"documentation for more information about the options here."
msgstr ""

#. type: Content of: <refentry><refsect1><title>
#: apt.conf.5.xml:283
msgid "The Acquire Group"
msgstr ""

#. type: Content of: <refentry><refsect1><para>
#: apt.conf.5.xml:284
msgid ""
"The <literal>Acquire</literal> group of options controls the download of "
"packages as well as the various \"acquire methods\" responsible for the "
"download itself (see also &sources-list;)."
msgstr ""

#. type: Content of: <refentry><refsect1><variablelist><varlistentry><listitem><para>
#: apt.conf.5.xml:291
msgid ""
"Security related option defaulting to true, as giving a Release file's "
"validation an expiration date prevents replay attacks over a long timescale, "
"and can also for example help users to identify mirrors that are no longer "
"updated - but the feature depends on the correctness of the clock on the "
"user system. Archive maintainers are encouraged to create Release files with "
"the <literal>Valid-Until</literal> header, but if they don't or a stricter "
"value is desired the <literal>Max-ValidTime</literal> option below can be "
"used."
msgstr ""

#. type: Content of: <refentry><refsect1><variablelist><varlistentry><listitem><para>
#: apt.conf.5.xml:304
msgid ""
"Maximum time (in seconds) after its creation (as indicated by the "
"<literal>Date</literal> header) that the <filename>Release</filename> file "
"should be considered valid.  If the Release file itself includes a "
"<literal>Valid-Until</literal> header the earlier date of the two is used as "
"the expiration date.  The default value is <literal>0</literal> which stands "
"for \"valid forever\".  Archive specific settings can be made by appending "
"the label of the archive to the option name."
msgstr ""

#. type: Content of: <refentry><refsect1><variablelist><varlistentry><listitem><para>
#: apt.conf.5.xml:316
msgid ""
"Minimum time (in seconds) after its creation (as indicated by the "
"<literal>Date</literal> header) that the <filename>Release</filename> file "
"should be considered valid.  Use this if you need to use a seldom updated "
"(local) mirror of a more frequently updated archive with a "
"<literal>Valid-Until</literal> header instead of completely disabling the "
"expiration date checking.  Archive specific settings can and should be used "
"by appending the label of the archive to the option name."
msgstr ""

#. type: Content of: <refentry><refsect1><variablelist><varlistentry><listitem><para>
#: apt.conf.5.xml:328
msgid ""
"Try to download deltas called <literal>PDiffs</literal> for indexes (like "
"<filename>Packages</filename> files) instead of downloading whole ones. True "
"by default."
msgstr ""

#. type: Content of: <refentry><refsect1><variablelist><varlistentry><listitem><para>
#: apt.conf.5.xml:331
msgid ""
"Two sub-options to limit the use of PDiffs are also available: "
"<literal>FileLimit</literal> can be used to specify a maximum number of "
"PDiff files should be downloaded to update a "
"file. <literal>SizeLimit</literal> on the other hand is the maximum "
"percentage of the size of all patches compared to the size of the targeted "
"file. If one of these limits is exceeded the complete file is downloaded "
"instead of the patches."
msgstr ""

#. type: Content of: <refentry><refsect1><variablelist><varlistentry><listitem><para>
#: apt.conf.5.xml:341
msgid ""
"Queuing mode; <literal>Queue-Mode</literal> can be one of "
"<literal>host</literal> or <literal>access</literal> which determines how "
"APT parallelizes outgoing connections. <literal>host</literal> means that "
"one connection per target host will be opened, <literal>access</literal> "
"means that one connection per URI type will be opened."
msgstr ""

#. type: Content of: <refentry><refsect1><variablelist><varlistentry><listitem><para>
#: apt.conf.5.xml:349
msgid ""
"Number of retries to perform. If this is non-zero APT will retry failed "
"files the given number of times."
msgstr ""

#. type: Content of: <refentry><refsect1><variablelist><varlistentry><listitem><para>
#: apt.conf.5.xml:354
msgid ""
"Use symlinks for source archives. If set to true then source archives will "
"be symlinked when possible instead of copying. True is the default."
msgstr ""

#. type: Content of: <refentry><refsect1><variablelist><varlistentry><listitem><para>
#: apt.conf.5.xml:359
msgid ""
"<literal>http::Proxy</literal> sets the default proxy to use for HTTP "
"URIs. It is in the standard form of "
"<literal>http://[[user][:pass]@]host[:port]/</literal>.  Per host proxies "
"can also be specified by using the form "
"<literal>http::Proxy::&lt;host&gt;</literal> with the special keyword "
"<literal>DIRECT</literal> meaning to use no proxies. If no one of the above "
"settings is specified, <envar>http_proxy</envar> environment variable will "
"be used."
msgstr ""

#. type: Content of: <refentry><refsect1><variablelist><varlistentry><listitem><para>
#: apt.conf.5.xml:367
msgid ""
"Three settings are provided for cache control with HTTP/1.1 compliant proxy "
"caches.  <literal>No-Cache</literal> tells the proxy not to use its cached "
"response under any circumstances.  <literal>Max-Age</literal> sets the "
"allowed maximum age (in seconds) of an index file in the cache of the "
"proxy.  <literal>No-Store</literal> specifies that the proxy should not "
"store the requested archive files in its cache, which can be used to prevent "
"the proxy from polluting its cache with (big) .deb files."
msgstr ""

#. type: Content of: <refentry><refsect1><variablelist><varlistentry><listitem><para>
#: apt.conf.5.xml:377 apt.conf.5.xml:449
msgid ""
<<<<<<< HEAD
"Update the local keyring with the archive keyring and remove from the local "
"keyring the archive keys which are no longer valid.  The archive keyring is "
"shipped in the <literal>archive-keyring</literal> package of your "
"distribution, e.g. the <literal>ubuntu-archive-keyring</literal> package in "
"Ubuntu."
=======
"The option <literal>timeout</literal> sets the timeout timer used by the "
"method; this value applies to the connection as well as the data timeout."
>>>>>>> e08c5854
msgstr ""

#. type: Content of: <refentry><refsect1><variablelist><varlistentry><listitem><para>
#: apt.conf.5.xml:380
msgid ""
"The setting <literal>Acquire::http::Pipeline-Depth</literal> can be used to "
"enable HTTP pipelining (RFC 2616 section 8.1.2.2) which can be beneficial "
"e.g. on high-latency connections. It specifies how many requests are sent in "
"a pipeline.  Previous APT versions had a default of 10 for this setting, but "
"the default value is now 0 (= disabled) to avoid problems with the "
"ever-growing amount of webservers and proxies which choose to not conform to "
"the HTTP/1.1 specification."
msgstr ""

#. type: Content of: <refentry><refsect1><variablelist><varlistentry><listitem><para>
#: apt.conf.5.xml:387
msgid ""
"<literal>Acquire::http::AllowRedirect</literal> controls whether APT will "
"follow redirects, which is enabled by default."
msgstr ""

#. type: Content of: <refentry><refsect1><variablelist><varlistentry><listitem><para>
#: apt.conf.5.xml:390
msgid ""
"The used bandwidth can be limited with "
"<literal>Acquire::http::Dl-Limit</literal> which accepts integer values in "
"kilobytes. The default value is 0 which deactivates the limit and tries to "
"use all available bandwidth (note that this option implicitly disables "
"downloading from multiple servers at the same time.)"
msgstr ""

#. type: Content of: <refentry><refsect1><variablelist><varlistentry><listitem><para>
#: apt.conf.5.xml:395
msgid ""
"<literal>Acquire::http::User-Agent</literal> can be used to set a different "
"User-Agent for the http download method as some proxies allow access for "
"clients only if the client uses a known identifier."
msgstr ""

#. type: Content of: <refentry><refsect1><variablelist><varlistentry><listitem><para>
#: apt.conf.5.xml:403
msgid ""
"The <literal>Cache-control</literal>, <literal>Timeout</literal>, "
"<literal>AllowRedirect</literal>, <literal>Dl-Limit</literal> and "
"<literal>proxy</literal> options work for HTTPS URIs in the same way as for "
"the <literal>http</literal> method, and default to the same values if they "
"are not explicitly set. The <literal>Pipeline-Depth</literal> option is not "
"yet supported."
msgstr ""

<<<<<<< HEAD
#. type: Content of: <refentry><refsect1><variablelist><varlistentry><term>
#: apt-key.8.xml:183
msgid "<filename>/usr/share/keyrings/ubuntu-archive-keyring.gpg</filename>"
msgstr ""

#. type: Content of: <refentry><refsect1><variablelist><varlistentry><listitem><para>
#: apt-key.8.xml:184
msgid "Keyring of Ubuntu archive trusted keys."
msgstr ""

#. type: Content of: <refentry><refsect1><variablelist><varlistentry><term>
#: apt-key.8.xml:187
msgid "<filename>/usr/share/keyrings/ubuntu-archive-removed-keys.gpg</filename>"
msgstr ""

#. type: Content of: <refentry><refsect1><variablelist><varlistentry><listitem><para>
#: apt-key.8.xml:188
msgid "Keyring of Ubuntu archive removed trusted keys."
=======
#. type: Content of: <refentry><refsect1><variablelist><varlistentry><listitem><para>
#: apt.conf.5.xml:411
msgid ""
"<literal>CaInfo</literal> suboption specifies place of file that holds info "
"about trusted certificates.  <literal>&lt;host&gt;::CaInfo</literal> is the "
"corresponding per-host option.  <literal>Verify-Peer</literal> boolean "
"suboption determines whether or not the server's host certificate should be "
"verified against trusted certificates.  "
"<literal>&lt;host&gt;::Verify-Peer</literal> is the corresponding per-host "
"option.  <literal>Verify-Host</literal> boolean suboption determines whether "
"or not the server's hostname should be verified.  "
"<literal>&lt;host&gt;::Verify-Host</literal> is the corresponding per-host "
"option.  <literal>SslCert</literal> determines what certificate to use for "
"client authentication. <literal>&lt;host&gt;::SslCert</literal> is the "
"corresponding per-host option.  <literal>SslKey</literal> determines what "
"private key to use for client "
"authentication. <literal>&lt;host&gt;::SslKey</literal> is the corresponding "
"per-host option.  <literal>SslForceVersion</literal> overrides default SSL "
"version to use.  It can contain either of the strings "
"'<literal>TLSv1</literal>' or '<literal>SSLv3</literal>'.  "
"<literal>&lt;host&gt;::SslForceVersion</literal> is the corresponding "
"per-host option."
msgstr ""

#. type: Content of: <refentry><refsect1><variablelist><varlistentry><listitem><para>
#: apt.conf.5.xml:432
msgid ""
"<literal>ftp::Proxy</literal> sets the default proxy to use for FTP URIs.  "
"It is in the standard form of "
"<literal>ftp://[[user][:pass]@]host[:port]/</literal>.  Per host proxies can "
"also be specified by using the form "
"<literal>ftp::Proxy::&lt;host&gt;</literal> with the special keyword "
"<literal>DIRECT</literal> meaning to use no proxies. If no one of the above "
"settings is specified, <envar>ftp_proxy</envar> environment variable will be "
"used. To use an FTP proxy you will have to set the "
"<literal>ftp::ProxyLogin</literal> script in the configuration file. This "
"entry specifies the commands to send to tell the proxy server what to "
"connect to. Please see &configureindex; for an example of how to do "
"this. The substitution variables representing the corresponding URI "
"component are <literal>$(PROXY_USER)</literal>, "
"<literal>$(PROXY_PASS)</literal>, <literal>$(SITE_USER)</literal>, "
"<literal>$(SITE_PASS)</literal>, <literal>$(SITE)</literal> and "
"<literal>$(SITE_PORT)</literal>."
msgstr ""

#. type: Content of: <refentry><refsect1><variablelist><varlistentry><listitem><para>
#: apt.conf.5.xml:452
msgid ""
"Several settings are provided to control passive mode. Generally it is safe "
"to leave passive mode on; it works in nearly every environment.  However, "
"some situations require that passive mode be disabled and port mode FTP used "
"instead. This can be done globally or for connections that go through a "
"proxy or for a specific host (see the sample config file for examples)."
msgstr ""

#. type: Content of: <refentry><refsect1><variablelist><varlistentry><listitem><para>
#: apt.conf.5.xml:459
msgid ""
"It is possible to proxy FTP over HTTP by setting the "
"<envar>ftp_proxy</envar> environment variable to an HTTP URL - see the "
"discussion of the http method above for syntax. You cannot set this in the "
"configuration file and it is not recommended to use FTP over HTTP due to its "
"low efficiency."
>>>>>>> e08c5854
msgstr ""

#. type: Content of: <refentry><refsect1><variablelist><varlistentry><listitem><para>
#: apt.conf.5.xml:464
msgid ""
"The setting <literal>ForceExtended</literal> controls the use of RFC2428 "
"<literal>EPSV</literal> and <literal>EPRT</literal> commands. The default is "
"false, which means these commands are only used if the control connection is "
"IPv6. Setting this to true forces their use even on IPv4 connections. Note "
"that most FTP servers do not support RFC2428."
msgstr ""

#. type: Content of: <refentry><refsect1><variablelist><varlistentry><listitem><para><literallayout>
#: apt.conf.5.xml:478
#, no-wrap
msgid "/cdrom/::Mount \"foo\";"
msgstr ""

#. type: Content of: <refentry><refsect1><variablelist><varlistentry><listitem><para>
#: apt.conf.5.xml:473
msgid ""
"For URIs using the <literal>cdrom</literal> method, the only configurable "
"option is the mount point, <literal>cdrom::Mount</literal>, which must be "
"the mount point for the CD-ROM (or DVD, or whatever) drive as specified in "
"<filename>/etc/fstab</filename>. It is possible to provide alternate mount "
"and unmount commands if your mount point cannot be listed in the fstab.  The "
"syntax is to put <placeholder type=\"literallayout\" id=\"0\"/> within the "
"<literal>cdrom</literal> block. It is important to have the trailing slash.  "
"Unmount commands can be specified using UMount."
msgstr ""

#. type: Content of: <refentry><refsect1><variablelist><varlistentry><listitem><para>
#: apt.conf.5.xml:486
msgid ""
"For GPGV URIs the only configurable option is "
"<literal>gpgv::Options</literal>, which passes additional parameters to "
"gpgv."
msgstr ""

#. type: Content of: <refentry><refsect1><variablelist><varlistentry><listitem><para><synopsis>
#: apt.conf.5.xml:497
#, no-wrap
msgid ""
"Acquire::CompressionTypes::<replaceable>FileExtension</replaceable> "
"\"<replaceable>Methodname</replaceable>\";"
msgstr ""

#. type: Content of: <refentry><refsect1><variablelist><varlistentry><listitem><para>
#: apt.conf.5.xml:492
msgid ""
"List of compression types which are understood by the acquire methods.  "
"Files like <filename>Packages</filename> can be available in various "
"compression formats.  By default the acquire methods can decompress "
"<command>bzip2</command>, <command>lzma</command> and "
"<command>gzip</command> compressed files; with this setting more formats can "
"be added on the fly or the used method can be changed. The syntax for this "
"is: <placeholder type=\"synopsis\" id=\"0\"/>"
msgstr ""

#. type: Content of: <refentry><refsect1><variablelist><varlistentry><listitem><para><synopsis>
#: apt.conf.5.xml:502
#, no-wrap
msgid "Acquire::CompressionTypes::Order:: \"gz\";"
msgstr ""

#. type: Content of: <refentry><refsect1><variablelist><varlistentry><listitem><para><synopsis>
#: apt.conf.5.xml:505
#, no-wrap
msgid "Acquire::CompressionTypes::Order { \"lzma\"; \"gz\"; };"
msgstr ""

#. type: Content of: <refentry><refsect1><variablelist><varlistentry><listitem><para>
#: apt.conf.5.xml:498
msgid ""
"Also, the <literal>Order</literal> subgroup can be used to define in which "
"order the acquire system will try to download the compressed files. The "
"acquire system will try the first and proceed with the next compression type "
"in this list on error, so to prefer one over the other type simply add the "
"preferred type first - default types not already added will be implicitly "
"appended to the end of the list, so e.g. <placeholder type=\"synopsis\" "
"id=\"0\"/> can be used to prefer <command>gzip</command> compressed files "
"over <command>bzip2</command> and <command>lzma</command>.  If "
"<command>lzma</command> should be preferred over <command>gzip</command> and "
"<command>bzip2</command> the configure setting should look like this: "
"<placeholder type=\"synopsis\" id=\"1\"/> It is not needed to add "
"<literal>bz2</literal> to the list explicitly as it will be added "
"automatically."
msgstr ""

#. type: Content of: <refentry><refsect1><variablelist><varlistentry><listitem><para><literallayout>
#: apt.conf.5.xml:512
#, no-wrap
msgid "Dir::Bin::bzip2 \"/bin/bzip2\";"
msgstr ""

#. type: Content of: <refentry><refsect1><variablelist><varlistentry><listitem><para>
#: apt.conf.5.xml:507
msgid ""
"Note that the "
"<literal>Dir::Bin::<replaceable>Methodname</replaceable></literal> will be "
"checked at run time. If this option has been set, the method will only be "
"used if this file exists; e.g. for the <literal>bzip2</literal> method (the "
"inbuilt) setting is: <placeholder type=\"literallayout\" id=\"0\"/> Note "
"also that list entries specified on the command line will be added at the "
"end of the list specified in the configuration files, but before the default "
"entries. To prefer a type in this case over the ones specified in the "
"configuration files you can set the option direct - not in list style.  This "
"will not override the defined list; it will only prefix the list with this "
"type."
msgstr ""

#. type: Content of: <refentry><refsect1><variablelist><varlistentry><listitem><para>
#: apt.conf.5.xml:517
msgid ""
"The special type <literal>uncompressed</literal> can be used to give "
"uncompressed files a preference, but note that most archives don't provide "
"uncompressed files so this is mostly only useable for local mirrors."
msgstr ""

#. type: Content of: <refentry><refsect1><variablelist><varlistentry><listitem><para>
#: apt.conf.5.xml:524
msgid ""
"When downloading <literal>gzip</literal> compressed indexes (Packages, "
"Sources, or Translations), keep them gzip compressed locally instead of "
"unpacking them. This saves quite a lot of disk space at the expense of more "
"CPU requirements when building the local package caches. False by default."
msgstr ""

#. type: Content of: <refentry><refsect1><variablelist><varlistentry><listitem><para>
#: apt.conf.5.xml:532
msgid ""
"The Languages subsection controls which <filename>Translation</filename> "
"files are downloaded and in which order APT tries to display the "
"description-translations. APT will try to display the first available "
"description in the language which is listed first. Languages can be defined "
"with their short or long language codes. Note that not all archives provide "
"<filename>Translation</filename> files for every language - the long "
"language codes are especially rare."
msgstr ""

#. type: Content of: <refentry><refsect1><variablelist><varlistentry><listitem><para><programlisting>
#: apt.conf.5.xml:549
#, no-wrap
msgid "Acquire::Languages { \"environment\"; \"de\"; \"en\"; \"none\"; \"fr\"; };"
msgstr ""

#. type: Content of: <refentry><refsect1><variablelist><varlistentry><listitem><para>
#: apt.conf.5.xml:537
msgid ""
"The default list includes \"environment\" and "
"\"en\". \"<literal>environment</literal>\" has a special meaning here: it "
"will be replaced at runtime with the language codes extracted from the "
"<literal>LC_MESSAGES</literal> environment variable.  It will also ensure "
"that these codes are not included twice in the list. If "
"<literal>LC_MESSAGES</literal> is set to \"C\" only the "
"<filename>Translation-en</filename> file (if available) will be used.  To "
"force APT to use no Translation file use the setting "
"<literal>Acquire::Languages=none</literal>. \"<literal>none</literal>\" is "
"another special meaning code which will stop the search for a suitable "
"<filename>Translation</filename> file.  This tells APT to download these "
"translations too, without actually using them unless the environment "
"specifies the languages. So the following example configuration will result "
"in the order \"en, de\" in an English locale or \"de, en\" in a German "
"one. Note that \"fr\" is downloaded, but not used unless APT is used in a "
"French locale (where the order would be \"fr, de, en\").  <placeholder "
"type=\"programlisting\" id=\"0\"/>"
msgstr ""

#. type: Content of: <refentry><refsect1><variablelist><varlistentry><listitem><para>
#: apt.conf.5.xml:550
msgid ""
"Note: To prevent problems resulting from APT being executed in different "
"environments (e.g. by different users or by other programs) all Translation "
"files which are found in <filename>/var/lib/apt/lists/</filename> will be "
"added to the end of the list (after an implicit "
"\"<literal>none</literal>\")."
msgstr ""

#. type: Content of: <refentry><refsect1><title>
#: apt.conf.5.xml:560
msgid "Directories"
msgstr ""

#. type: Content of: <refentry><refsect1><para>
#: apt.conf.5.xml:562
msgid ""
"The <literal>Dir::State</literal> section has directories that pertain to "
"local state information. <literal>lists</literal> is the directory to place "
"downloaded package lists in and <literal>status</literal> is the name of the "
"&dpkg; status file.  <literal>preferences</literal> is the name of the APT "
"<filename>preferences</filename> file.  <literal>Dir::State</literal> "
"contains the default directory to prefix on all sub-items if they do not "
"start with <filename>/</filename> or <filename>./</filename>."
msgstr ""

#. type: Content of: <refentry><refsect1><para>
#: apt.conf.5.xml:569
msgid ""
"<literal>Dir::Cache</literal> contains locations pertaining to local cache "
"information, such as the two package caches <literal>srcpkgcache</literal> "
"and <literal>pkgcache</literal> as well as the location to place downloaded "
"archives, <literal>Dir::Cache::archives</literal>. Generation of caches can "
"be turned off by setting their names to the empty string. This will slow "
"down startup but save disk space. It is probably preferable to turn off the "
"pkgcache rather than the srcpkgcache. Like <literal>Dir::State</literal> the "
"default directory is contained in <literal>Dir::Cache</literal>"
msgstr ""

#. type: Content of: <refentry><refsect1><para>
#: apt.conf.5.xml:578
msgid ""
"<literal>Dir::Etc</literal> contains the location of configuration files, "
"<literal>sourcelist</literal> gives the location of the sourcelist and "
"<literal>main</literal> is the default configuration file (setting has no "
"effect, unless it is done from the config file specified by "
"<envar>APT_CONFIG</envar>)."
msgstr ""

#. type: Content of: <refentry><refsect1><para>
#: apt.conf.5.xml:584
msgid ""
"The <literal>Dir::Parts</literal> setting reads in all the config fragments "
"in lexical order from the directory specified. After this is done then the "
"main config file is loaded."
msgstr ""

#. type: Content of: <refentry><refsect1><para>
#: apt.conf.5.xml:588
msgid ""
"Binary programs are pointed to by "
"<literal>Dir::Bin</literal>. <literal>Dir::Bin::Methods</literal> specifies "
"the location of the method handlers and <literal>gzip</literal>, "
"<literal>bzip2</literal>, <literal>lzma</literal>, <literal>dpkg</literal>, "
"<literal>apt-get</literal> <literal>dpkg-source</literal> "
"<literal>dpkg-buildpackage</literal> and <literal>apt-cache</literal> "
"specify the location of the respective programs."
msgstr ""

#. type: Content of: <refentry><refsect1><para>
#: apt.conf.5.xml:596
msgid ""
"The configuration item <literal>RootDir</literal> has a special meaning.  If "
"set, all paths in <literal>Dir::</literal> will be relative to "
"<literal>RootDir</literal>, <emphasis>even paths that are specified "
"absolutely</emphasis>.  So, for instance, if <literal>RootDir</literal> is "
"set to <filename>/tmp/staging</filename> and "
"<literal>Dir::State::status</literal> is set to "
"<filename>/var/lib/dpkg/status</filename>, then the status file will be "
"looked up in <filename>/tmp/staging/var/lib/dpkg/status</filename>."
msgstr ""

#. type: Content of: <refentry><refsect1><para>
#: apt.conf.5.xml:609
msgid ""
"The <literal>Ignore-Files-Silently</literal> list can be used to specify "
"which files APT should silently ignore while parsing the files in the "
"fragment directories. Per default a file which end with "
"<literal>.disabled</literal>, <literal>~</literal>, <literal>.bak</literal> "
"or <literal>.dpkg-[a-z]+</literal> is silently ignored. As seen in the last "
"default value these patterns can use regular expression syntax."
msgstr ""

#. type: Content of: <refentry><refsect1><title>
#: apt.conf.5.xml:618
msgid "APT in DSelect"
msgstr ""

#. type: Content of: <refentry><refsect1><para>
#: apt.conf.5.xml:620
msgid ""
"When APT is used as a &dselect; method several configuration directives "
"control the default behavior. These are in the <literal>DSelect</literal> "
"section."
msgstr ""

#. type: Content of: <refentry><refsect1><variablelist><varlistentry><listitem><para>
#: apt.conf.5.xml:625
msgid ""
"Cache Clean mode; this value may be one of <literal>always</literal>, "
"<literal>prompt</literal>, <literal>auto</literal>, "
"<literal>pre-auto</literal> and <literal>never</literal>.  "
"<literal>always</literal> and <literal>prompt</literal> will remove all "
"packages from the cache after upgrading, <literal>prompt</literal> (the "
"default) does so conditionally.  <literal>auto</literal> removes only those "
"packages which are no longer downloadable (replaced with a new version for "
"instance).  <literal>pre-auto</literal> performs this action before "
"downloading new packages."
msgstr ""

#. type: Content of: <refentry><refsect1><variablelist><varlistentry><listitem><para>
#: apt.conf.5.xml:639
msgid ""
"The contents of this variable are passed to &apt-get; as command line "
"options when it is run for the install phase."
msgstr ""

#. type: Content of: <refentry><refsect1><variablelist><varlistentry><listitem><para>
#: apt.conf.5.xml:644
msgid ""
"The contents of this variable are passed to &apt-get; as command line "
"options when it is run for the update phase."
msgstr ""

#. type: Content of: <refentry><refsect1><variablelist><varlistentry><listitem><para>
#: apt.conf.5.xml:649
msgid ""
"If true the [U]pdate operation in &dselect; will always prompt to continue.  "
"The default is to prompt only on error."
msgstr ""

#. type: Content of: <refentry><refsect1><title>
#: apt.conf.5.xml:655
msgid "How APT calls &dpkg;"
msgstr ""

#. type: Content of: <refentry><refsect1><para>
#: apt.conf.5.xml:656
msgid ""
"Several configuration directives control how APT invokes &dpkg;. These are "
"in the <literal>DPkg</literal> section."
msgstr ""

#. type: Content of: <refentry><refsect1><variablelist><varlistentry><listitem><para>
#: apt.conf.5.xml:661
msgid ""
"This is a list of options to pass to &dpkg;. The options must be specified "
"using the list notation and each list item is passed as a single argument to "
"&dpkg;."
msgstr ""

#. type: Content of: <refentry><refsect1><variablelist><varlistentry><listitem><para>
#: apt.conf.5.xml:667
msgid ""
"This is a list of shell commands to run before/after invoking &dpkg;.  Like "
"<literal>options</literal> this must be specified in list notation. The "
"commands are invoked in order using <filename>/bin/sh</filename>; should any "
"fail APT will abort."
msgstr ""

#. type: Content of: <refentry><refsect1><variablelist><varlistentry><listitem><para>
#: apt.conf.5.xml:674
msgid ""
"This is a list of shell commands to run before invoking &dpkg;. Like "
"<literal>options</literal> this must be specified in list notation. The "
"commands are invoked in order using <filename>/bin/sh</filename>; should any "
"fail APT will abort. APT will pass the filenames of all .deb files it is "
"going to install to the commands, one per line on standard input."
msgstr ""

#. type: Content of: <refentry><refsect1><variablelist><varlistentry><listitem><para>
#: apt.conf.5.xml:680
msgid ""
"Version 2 of this protocol dumps more information, including the protocol "
"version, the APT configuration space and the packages, files and versions "
"being changed. Version 2 is enabled by setting "
"<literal>DPkg::Tools::options::cmd::Version</literal> to "
"2. <literal>cmd</literal> is a command given to "
"<literal>Pre-Install-Pkgs</literal>."
msgstr ""

#. type: Content of: <refentry><refsect1><variablelist><varlistentry><listitem><para>
#: apt.conf.5.xml:688
msgid ""
"APT chdirs to this directory before invoking &dpkg;, the default is "
"<filename>/</filename>."
msgstr ""

#. type: Content of: <refentry><refsect1><variablelist><varlistentry><listitem><para>
#: apt.conf.5.xml:693
msgid ""
"These options are passed to &dpkg-buildpackage; when compiling packages; the "
"default is to disable signing and produce all binaries."
msgstr ""

#. type: Content of: <refentry><refsect1><refsect2><title>
#: apt.conf.5.xml:698
msgid "dpkg trigger usage (and related options)"
msgstr ""

#. type: Content of: <refentry><refsect1><refsect2><para>
#: apt.conf.5.xml:699
msgid ""
"APT can call &dpkg; in such a way as to let it make aggressive use of "
"triggers over multiple calls of &dpkg;. Without further options &dpkg; will "
"use triggers once each time it runs.  Activating these options can therefore "
"decrease the time needed to perform the install or upgrade. Note that it is "
"intended to activate these options per default in the future, but as it "
"drastically changes the way APT calls &dpkg; it needs a lot more testing.  "
"<emphasis>These options are therefore currently experimental and should not "
"be used in production environments.</emphasis> It also breaks progress "
"reporting such that all front-ends will currently stay around half (or more) "
"of the time in the 100% state while it actually configures all packages."
msgstr ""

#. type: Content of: <refentry><refsect1><refsect2><para><literallayout>
#: apt.conf.5.xml:714
#, no-wrap
msgid ""
"DPkg::NoTriggers \"true\";\n"
"PackageManager::Configure \"smart\";\n"
"DPkg::ConfigurePending \"true\";\n"
"DPkg::TriggersPending \"true\";"
msgstr ""

#. type: Content of: <refentry><refsect1><refsect2><para>
#: apt.conf.5.xml:708
msgid ""
"Note that it is not guaranteed that APT will support these options or that "
"these options will not cause (big) trouble in the future. If you have "
"understand the current risks and problems with these options, but are brave "
"enough to help testing them, create a new configuration file and test a "
"combination of options. Please report any bugs, problems and improvements "
"you encounter and make sure to note which options you have used in your "
"reports. Asking &dpkg; for help could also be useful for debugging proposes, "
"see e.g. <command>dpkg --audit</command>. A defensive option combination "
"would be <placeholder type=\"literallayout\" id=\"0\"/>"
msgstr ""

#. type: Content of: <refentry><refsect1><refsect2><variablelist><varlistentry><listitem><para>
#: apt.conf.5.xml:721
msgid ""
"Add the no triggers flag to all &dpkg; calls (except the ConfigurePending "
"call).  See &dpkg; if you are interested in what this actually means. In "
"short: &dpkg; will not run the triggers when this flag is present unless it "
"is explicitly called to do so in an extra call.  Note that this option "
"exists (undocumented) also in older APT versions with a slightly different "
"meaning: Previously these option only append --no-triggers to the configure "
"calls to &dpkg; - now APT will also add this flag to the unpack and remove "
"calls."
msgstr ""

#. type: Content of: <refentry><refsect1><refsect2><variablelist><varlistentry><listitem><para>
#: apt.conf.5.xml:729
msgid ""
"Valid values are \"<literal>all</literal>\", \"<literal>smart</literal>\" "
"and \"<literal>no</literal>\".  The default value is "
"\"<literal>all</literal>\", which causes APT to configure all packages. The "
"\"<literal>smart</literal>\" way is to configure only packages which need to "
"be configured before another package can be unpacked (Pre-Depends), and let "
"the rest be configured by &dpkg; with a call generated by the "
"ConfigurePending option (see below). On the other hand, "
"\"<literal>no</literal>\" will not configure anything, and totally relies on "
"&dpkg; for configuration (which at the moment will fail if a Pre-Depends is "
"encountered). Setting this option to any value other than "
"<literal>all</literal> will implicitly also activate the next option by "
"default, as otherwise the system could end in an unconfigured and "
"potentially unbootable state."
msgstr ""

#. type: Content of: <refentry><refsect1><refsect2><variablelist><varlistentry><listitem><para>
#: apt.conf.5.xml:744
msgid ""
"If this option is set APT will call <command>dpkg --configure "
"--pending</command> to let &dpkg; handle all required configurations and "
"triggers. This option is activated automatically per default if the previous "
"option is not set to <literal>all</literal>, but deactivating it could be "
"useful if you want to run APT multiple times in a row - e.g. in an "
"installer. In these sceneries you could deactivate this option in all but "
"the last run."
msgstr ""

#. type: Content of: <refentry><refsect1><refsect2><variablelist><varlistentry><listitem><para>
#: apt.conf.5.xml:751
msgid ""
"Useful for the <literal>smart</literal> configuration as a package which has "
"pending triggers is not considered as <literal>installed</literal>, and "
"&dpkg; treats them as <literal>unpacked</literal> currently which is a "
"showstopper for Pre-Dependencies (see debbugs #526774). Note that this will "
"process all triggers, not only the triggers needed to configure this "
"package."
msgstr ""

#. type: Content of: <refentry><refsect1><refsect2><variablelist><varlistentry><listitem><para><literallayout>
#: apt.conf.5.xml:764
#, no-wrap
msgid ""
"OrderList::Score {\n"
"\tDelete 500;\n"
"\tEssential 200;\n"
"\tImmediate 10;\n"
"\tPreDepends 50;\n"
"};"
msgstr ""

#. type: Content of: <refentry><refsect1><refsect2><variablelist><varlistentry><listitem><para>
#: apt.conf.5.xml:757
msgid ""
"Essential packages (and their dependencies) should be configured immediately "
"after unpacking. It is a good idea to do this quite early in the upgrade "
"process as these configure calls also currently require "
"<literal>DPkg::TriggersPending</literal> which will run quite a few triggers "
"(which may not be needed). Essentials get per default a high score but the "
"immediate flag is relatively low (a package which has a Pre-Depends is rated "
"higher).  These option and the others in the same group can be used to "
"change the scoring. The following example shows the settings with their "
"default values.  <placeholder type=\"literallayout\" id=\"0\"/>"
msgstr ""

#. type: Content of: <refentry><refsect1><title>
#: apt.conf.5.xml:777
msgid "Periodic and Archives options"
msgstr ""

#. type: Content of: <refentry><refsect1><para>
#: apt.conf.5.xml:778
msgid ""
"<literal>APT::Periodic</literal> and <literal>APT::Archives</literal> groups "
"of options configure behavior of apt periodic updates, which is done by the "
"<literal>/etc/cron.daily/apt</literal> script. See the top of this script "
"for the brief documentation of these options."
msgstr ""

#. type: Content of: <refentry><refsect1><title>
#: apt.conf.5.xml:786
msgid "Debug options"
msgstr ""

#. type: Content of: <refentry><refsect1><para>
#: apt.conf.5.xml:788
msgid ""
"Enabling options in the <literal>Debug::</literal> section will cause "
"debugging information to be sent to the standard error stream of the program "
"utilizing the <literal>apt</literal> libraries, or enable special program "
"modes that are primarily useful for debugging the behavior of "
"<literal>apt</literal>.  Most of these options are not interesting to a "
"normal user, but a few may be:"
msgstr ""

#. type: Content of: <refentry><refsect1><para><itemizedlist><listitem><para>
#: apt.conf.5.xml:799
msgid ""
"<literal>Debug::pkgProblemResolver</literal> enables output about the "
"decisions made by <literal>dist-upgrade, upgrade, install, remove, "
"purge</literal>."
msgstr ""

#. type: Content of: <refentry><refsect1><para><itemizedlist><listitem><para>
#: apt.conf.5.xml:807
msgid ""
"<literal>Debug::NoLocking</literal> disables all file locking.  This can be "
"used to run some operations (for instance, <literal>apt-get -s "
"install</literal>) as a non-root user."
msgstr ""

#. type: Content of: <refentry><refsect1><para><itemizedlist><listitem><para>
#: apt.conf.5.xml:816
msgid ""
"<literal>Debug::pkgDPkgPM</literal> prints out the actual command line each "
"time that <literal>apt</literal> invokes &dpkg;."
msgstr ""

#.  TODO: provide a
#. 	   motivating example, except I haven't a clue why you'd want
#. 	   to do this. 
#. type: Content of: <refentry><refsect1><para><itemizedlist><listitem><para>
#: apt.conf.5.xml:824
msgid ""
"<literal>Debug::IdentCdrom</literal> disables the inclusion of statfs data "
"in CD-ROM IDs."
msgstr ""

#. type: Content of: <refentry><refsect1><para>
#: apt.conf.5.xml:834
msgid "A full list of debugging options to apt follows."
msgstr ""

#. type: Content of: <refentry><refsect1><variablelist><varlistentry><listitem><para>
#: apt.conf.5.xml:843
msgid "Print information related to accessing <literal>cdrom://</literal> sources."
msgstr ""

#. type: Content of: <refentry><refsect1><variablelist><varlistentry><listitem><para>
#: apt.conf.5.xml:854
msgid "Print information related to downloading packages using FTP."
msgstr ""

#. type: Content of: <refentry><refsect1><variablelist><varlistentry><listitem><para>
#: apt.conf.5.xml:865
msgid "Print information related to downloading packages using HTTP."
msgstr ""

#. type: Content of: <refentry><refsect1><variablelist><varlistentry><listitem><para>
#: apt.conf.5.xml:876
msgid "Print information related to downloading packages using HTTPS."
msgstr ""

#. type: Content of: <refentry><refsect1><variablelist><varlistentry><listitem><para>
#: apt.conf.5.xml:887
msgid ""
"Print information related to verifying cryptographic signatures using "
"<literal>gpg</literal>."
msgstr ""

#. type: Content of: <refentry><refsect1><variablelist><varlistentry><listitem><para>
#: apt.conf.5.xml:898
msgid ""
"Output information about the process of accessing collections of packages "
"stored on CD-ROMs."
msgstr ""

#. type: Content of: <refentry><refsect1><variablelist><varlistentry><listitem><para>
#: apt.conf.5.xml:908
msgid "Describes the process of resolving build-dependencies in &apt-get;."
msgstr ""

#. type: Content of: <refentry><refsect1><variablelist><varlistentry><listitem><para>
#: apt.conf.5.xml:918
msgid ""
"Output each cryptographic hash that is generated by the "
"<literal>apt</literal> libraries."
msgstr ""

#. type: Content of: <refentry><refsect1><variablelist><varlistentry><listitem><para>
#: apt.conf.5.xml:928
msgid ""
"Do not include information from <literal>statfs</literal>, namely the number "
"of used and free blocks on the CD-ROM filesystem, when generating an ID for "
"a CD-ROM."
msgstr ""

#. type: Content of: <refentry><refsect1><variablelist><varlistentry><listitem><para>
#: apt.conf.5.xml:939
msgid ""
"Disable all file locking.  For instance, this will allow two instances of "
"<quote><literal>apt-get update</literal></quote> to run at the same time."
msgstr ""

#. type: Content of: <refentry><refsect1><variablelist><varlistentry><listitem><para>
#: apt.conf.5.xml:951
msgid "Log when items are added to or removed from the global download queue."
msgstr ""

#. type: Content of: <refentry><refsect1><variablelist><varlistentry><listitem><para>
#: apt.conf.5.xml:961
msgid ""
"Output status messages and errors related to verifying checksums and "
"cryptographic signatures of downloaded files."
msgstr ""

#. type: Content of: <refentry><refsect1><variablelist><varlistentry><listitem><para>
#: apt.conf.5.xml:971
msgid ""
"Output information about downloading and applying package index list diffs, "
"and errors relating to package index list diffs."
msgstr ""

#. type: Content of: <refentry><refsect1><variablelist><varlistentry><listitem><para>
#: apt.conf.5.xml:983
msgid ""
"Output information related to patching apt package lists when downloading "
"index diffs instead of full indices."
msgstr ""

#. type: Content of: <refentry><refsect1><variablelist><varlistentry><listitem><para>
#: apt.conf.5.xml:994
msgid "Log all interactions with the sub-processes that actually perform downloads."
msgstr ""

#. type: Content of: <refentry><refsect1><variablelist><varlistentry><listitem><para>
#: apt.conf.5.xml:1005
msgid ""
"Log events related to the automatically-installed status of packages and to "
"the removal of unused packages."
msgstr ""

#. type: Content of: <refentry><refsect1><variablelist><varlistentry><listitem><para>
#: apt.conf.5.xml:1015
msgid ""
"Generate debug messages describing which packages are being automatically "
"installed to resolve dependencies.  This corresponds to the initial "
"auto-install pass performed in, e.g., <literal>apt-get install</literal>, "
"and not to the full <literal>apt</literal> dependency resolver; see "
"<literal>Debug::pkgProblemResolver</literal> for that."
msgstr ""

#. type: Content of: <refentry><refsect1><variablelist><varlistentry><listitem><para>
#: apt.conf.5.xml:1029
msgid ""
"Generate debug messages describing which packages are marked as "
"keep/install/remove while the ProblemResolver does his work.  Each addition "
"or deletion may trigger additional actions; they are shown indented two "
"additional spaces under the original entry.  The format for each line is "
"<literal>MarkKeep</literal>, <literal>MarkDelete</literal> or "
"<literal>MarkInstall</literal> followed by <literal>package-name &lt;a.b.c "
"-&gt; d.e.f | x.y.z&gt; (section)</literal> where <literal>a.b.c</literal> "
"is the current version of the package, <literal>d.e.f</literal> is the "
"version considered for installation and <literal>x.y.z</literal> is a newer "
"version, but not considered for installation (because of a low pin "
"score). The later two can be omitted if there is none or if it is the same "
"as the installed version.  <literal>section</literal> is the name of the "
"section the package appears in."
msgstr ""

#. type: Content of: <refentry><refsect1><variablelist><varlistentry><listitem><para>
#: apt.conf.5.xml:1050
msgid ""
"When invoking &dpkg;, output the precise command line with which it is being "
"invoked, with arguments separated by a single space character."
msgstr ""

#. type: Content of: <refentry><refsect1><variablelist><varlistentry><listitem><para>
#: apt.conf.5.xml:1061
msgid ""
"Output all the data received from &dpkg; on the status file descriptor and "
"any errors encountered while parsing it."
msgstr ""

#. type: Content of: <refentry><refsect1><variablelist><varlistentry><listitem><para>
#: apt.conf.5.xml:1072
msgid ""
"Generate a trace of the algorithm that decides the order in which "
"<literal>apt</literal> should pass packages to &dpkg;."
msgstr ""

#. type: Content of: <refentry><refsect1><variablelist><varlistentry><listitem><para>
#: apt.conf.5.xml:1084
msgid "Output status messages tracing the steps performed when invoking &dpkg;."
msgstr ""

#. type: Content of: <refentry><refsect1><variablelist><varlistentry><listitem><para>
#: apt.conf.5.xml:1095
msgid "Output the priority of each package list on startup."
msgstr ""

#. type: Content of: <refentry><refsect1><variablelist><varlistentry><listitem><para>
#: apt.conf.5.xml:1105
msgid ""
"Trace the execution of the dependency resolver (this applies only to what "
"happens when a complex dependency problem is encountered)."
msgstr ""

#. type: Content of: <refentry><refsect1><variablelist><varlistentry><listitem><para>
#: apt.conf.5.xml:1116
msgid ""
"Display a list of all installed packages with their calculated score used by "
"the pkgProblemResolver. The description of the package is the same as "
"described in <literal>Debug::pkgDepCache::Marker</literal>"
msgstr ""

#. type: Content of: <refentry><refsect1><variablelist><varlistentry><listitem><para>
#: apt.conf.5.xml:1128
msgid ""
"Print information about the vendors read from "
"<filename>/etc/apt/vendors.list</filename>."
msgstr ""

#. type: Content of: <refentry><refsect1><title>
#: apt.conf.5.xml:1150 apt_preferences.5.xml:545 sources.list.5.xml:211 apt-ftparchive.1.xml:596
msgid "Examples"
msgstr ""

#. type: Content of: <refentry><refsect1><para>
#: apt.conf.5.xml:1151
msgid ""
"&configureindex; is a configuration file showing example values for all "
"possible options."
msgstr ""

#.  ? reading apt.conf 
#. type: Content of: <refentry><refsect1><para>
#: apt.conf.5.xml:1163
msgid "&apt-cache;, &apt-config;, &apt-preferences;."
msgstr ""

#. type: Content of: <refentry><refnamediv><refpurpose>
#: apt_preferences.5.xml:32
msgid "Preference control file for APT"
msgstr ""

#. type: Content of: <refentry><refsect1><para>
#: apt_preferences.5.xml:37
msgid ""
"The APT preferences file <filename>/etc/apt/preferences</filename> and the "
"fragment files in the <filename>/etc/apt/preferences.d/</filename> folder "
"can be used to control which versions of packages will be selected for "
"installation."
msgstr ""

#. type: Content of: <refentry><refsect1><para>
#: apt_preferences.5.xml:42
msgid ""
"Several versions of a package may be available for installation when the "
"&sources-list; file contains references to more than one distribution (for "
"example, <literal>stable</literal> and <literal>testing</literal>).  APT "
"assigns a priority to each version that is available.  Subject to dependency "
"constraints, <command>apt-get</command> selects the version with the highest "
"priority for installation.  The APT preferences override the priorities that "
"APT assigns to package versions by default, thus giving the user control "
"over which one is selected for installation."
msgstr ""

#. type: Content of: <refentry><refsect1><para>
#: apt_preferences.5.xml:52
msgid ""
"Several instances of the same version of a package may be available when the "
"&sources-list; file contains references to more than one source.  In this "
"case <command>apt-get</command> downloads the instance listed earliest in "
"the &sources-list; file.  The APT preferences do not affect the choice of "
"instance, only the choice of version."
msgstr ""

#. type: Content of: <refentry><refsect1><para>
#: apt_preferences.5.xml:59
msgid ""
"Preferences are a strong power in the hands of a system administrator but "
"they can become also their biggest nightmare if used without care! APT will "
"not question the preferences, so wrong settings can lead to uninstallable "
"packages or wrong decisions while upgrading packages.  Even more problems "
"will arise if multiple distribution releases are mixed without a good "
"understanding of the following paragraphs.  Packages included in a specific "
"release aren't tested in (and therefore don't always work as expected in) "
"older or newer releases, or together with other packages from different "
"releases.  You have been warned."
msgstr ""

#. type: Content of: <refentry><refsect1><para>
#: apt_preferences.5.xml:70
msgid ""
"Note that the files in the <filename>/etc/apt/preferences.d</filename> "
"directory are parsed in alphanumeric ascending order and need to obey the "
"following naming convention: The files have either no or "
"\"<literal>pref</literal>\" as filename extension and only contain "
"alphanumeric, hyphen (-), underscore (_) and period (.) characters.  "
"Otherwise APT will print a notice that it has ignored a file, unless that "
"file matches a pattern in the <literal>Dir::Ignore-Files-Silently</literal> "
"configuration list - in which case it will be silently ignored."
msgstr ""

#. type: Content of: <refentry><refsect1><refsect2><title>
#: apt_preferences.5.xml:79
msgid "APT's Default Priority Assignments"
msgstr ""

#. type: Content of: <refentry><refsect1><refsect2><para><programlisting>
#: apt_preferences.5.xml:94
#, no-wrap
msgid ""
"<command>apt-get install -t testing "
"<replaceable>some-package</replaceable></command>\n"
msgstr ""

#. type: Content of: <refentry><refsect1><refsect2><para><programlisting>
#: apt_preferences.5.xml:97
#, no-wrap
msgid "APT::Default-Release \"stable\";\n"
msgstr ""

#. type: Content of: <refentry><refsect1><refsect2><para>
#: apt_preferences.5.xml:81
msgid ""
"If there is no preferences file or if there is no entry in the file that "
"applies to a particular version then the priority assigned to that version "
"is the priority of the distribution to which that version belongs.  It is "
"possible to single out a distribution, \"the target release\", which "
"receives a higher priority than other distributions do by default.  The "
"target release can be set on the <command>apt-get</command> command line or "
"in the APT configuration file <filename>/etc/apt/apt.conf</filename>.  Note "
"that this has precedence over any general priority you set in the "
"<filename>/etc/apt/preferences</filename> file described later, but not over "
"specifically pinned packages.  For example, <placeholder "
"type=\"programlisting\" id=\"0\"/> <placeholder type=\"programlisting\" "
"id=\"1\"/>"
msgstr ""

#. type: Content of: <refentry><refsect1><refsect2><para>
#: apt_preferences.5.xml:101
msgid ""
"If the target release has been specified then APT uses the following "
"algorithm to set the priorities of the versions of a package.  Assign:"
msgstr ""

#. type: Content of: <refentry><refsect1><refsect2><para><variablelist><varlistentry><term>
#: apt_preferences.5.xml:106
msgid "priority 1"
msgstr ""

#. type: Content of: <refentry><refsect1><refsect2><para><variablelist><varlistentry><listitem><simpara>
#: apt_preferences.5.xml:107
msgid ""
"to the versions coming from archives which in their "
"<filename>Release</filename> files are marked as \"NotAutomatic: yes\" but "
"<emphasis>not</emphasis> as \"ButAutomaticUpgrades: yes\" like the Debian "
"<literal>experimental</literal> archive."
msgstr ""

#. type: Content of: <refentry><refsect1><refsect2><para><variablelist><varlistentry><term>
#: apt_preferences.5.xml:113
msgid "priority 100"
msgstr ""

#. type: Content of: <refentry><refsect1><refsect2><para><variablelist><varlistentry><listitem><simpara>
#: apt_preferences.5.xml:114
msgid ""
"to the version that is already installed (if any) and to the versions coming "
"from archives which in their <filename>Release</filename> files are marked "
"as \"NotAutomatic: yes\" and \"ButAutomaticUpgrades: yes\" like the Debian "
"backports archive since <literal>squeeze-backports</literal>."
msgstr ""

#. type: Content of: <refentry><refsect1><refsect2><para><variablelist><varlistentry><term>
#: apt_preferences.5.xml:121
msgid "priority 500"
msgstr ""

#. type: Content of: <refentry><refsect1><refsect2><para><variablelist><varlistentry><listitem><simpara>
#: apt_preferences.5.xml:122
msgid ""
"to the versions that are not installed and do not belong to the target "
"release."
msgstr ""

#. type: Content of: <refentry><refsect1><refsect2><para><variablelist><varlistentry><term>
#: apt_preferences.5.xml:126
msgid "priority 990"
msgstr ""

#. type: Content of: <refentry><refsect1><refsect2><para><variablelist><varlistentry><listitem><simpara>
#: apt_preferences.5.xml:127
msgid "to the versions that are not installed and belong to the target release."
msgstr ""

#. type: Content of: <refentry><refsect1><refsect2><para>
#: apt_preferences.5.xml:132
msgid ""
"If the target release has not been specified then APT simply assigns "
"priority 100 to all installed package versions and priority 500 to all "
"uninstalled package versions, except versions coming from archives which in "
"their <filename>Release</filename> files are marked as \"NotAutomatic: yes\" "
"- these versions get the priority 1 or priority 100 if it is additionally "
"marked as \"ButAutomaticUpgrades: yes\"."
msgstr ""

#. type: Content of: <refentry><refsect1><refsect2><para>
#: apt_preferences.5.xml:139
msgid ""
"APT then applies the following rules, listed in order of precedence, to "
"determine which version of a package to install."
msgstr ""

#. type: Content of: <refentry><refsect1><refsect2><para><itemizedlist><listitem><simpara>
#: apt_preferences.5.xml:142
msgid ""
"Never downgrade unless the priority of an available version exceeds 1000.  "
"(\"Downgrading\" is installing a less recent version of a package in place "
"of a more recent version.  Note that none of APT's default priorities "
"exceeds 1000; such high priorities can only be set in the preferences file.  "
"Note also that downgrading a package can be risky.)"
msgstr ""

#. type: Content of: <refentry><refsect1><refsect2><para><itemizedlist><listitem><simpara>
#: apt_preferences.5.xml:148
msgid "Install the highest priority version."
msgstr ""

#. type: Content of: <refentry><refsect1><refsect2><para><itemizedlist><listitem><simpara>
#: apt_preferences.5.xml:149
msgid ""
"If two or more versions have the same priority, install the most recent one "
"(that is, the one with the higher version number)."
msgstr ""

#. type: Content of: <refentry><refsect1><refsect2><para><itemizedlist><listitem><simpara>
#: apt_preferences.5.xml:152
msgid ""
"If two or more versions have the same priority and version number but either "
"the packages differ in some of their metadata or the "
"<literal>--reinstall</literal> option is given, install the uninstalled one."
msgstr ""

#. type: Content of: <refentry><refsect1><refsect2><para>
#: apt_preferences.5.xml:158
msgid ""
"In a typical situation, the installed version of a package (priority 100)  "
"is not as recent as one of the versions available from the sources listed in "
"the &sources-list; file (priority 500 or 990).  Then the package will be "
"upgraded when <command>apt-get install "
"<replaceable>some-package</replaceable></command> or <command>apt-get "
"upgrade</command> is executed."
msgstr ""

#. type: Content of: <refentry><refsect1><refsect2><para>
#: apt_preferences.5.xml:165
msgid ""
"More rarely, the installed version of a package is <emphasis>more</emphasis> "
"recent than any of the other available versions.  The package will not be "
"downgraded when <command>apt-get install "
"<replaceable>some-package</replaceable></command> or <command>apt-get "
"upgrade</command> is executed."
msgstr ""

#. type: Content of: <refentry><refsect1><refsect2><para>
#: apt_preferences.5.xml:170
msgid ""
"Sometimes the installed version of a package is more recent than the version "
"belonging to the target release, but not as recent as a version belonging to "
"some other distribution.  Such a package will indeed be upgraded when "
"<command>apt-get install <replaceable>some-package</replaceable></command> "
"or <command>apt-get upgrade</command> is executed, because at least "
"<emphasis>one</emphasis> of the available versions has a higher priority "
"than the installed version."
msgstr ""

#. type: Content of: <refentry><refsect1><refsect2><title>
#: apt_preferences.5.xml:179
msgid "The Effect of APT Preferences"
msgstr ""

#. type: Content of: <refentry><refsect1><refsect2><para>
#: apt_preferences.5.xml:181
msgid ""
"The APT preferences file allows the system administrator to control the "
"assignment of priorities.  The file consists of one or more multi-line "
"records separated by blank lines.  Records can have one of two forms, a "
"specific form and a general form."
msgstr ""

#. type: Content of: <refentry><refsect1><refsect2><para><itemizedlist><listitem><simpara>
#: apt_preferences.5.xml:187
msgid ""
"The specific form assigns a priority (a \"Pin-Priority\") to one or more "
"specified packages with a specified version or version range.  For example, "
"the following record assigns a high priority to all versions of the "
"<filename>perl</filename> package whose version number begins with "
"\"<literal>&good-perl;</literal>\".  Multiple packages can be separated by "
"spaces."
msgstr ""

#. type: Content of: <refentry><refsect1><refsect2><para><itemizedlist><listitem><programlisting>
#: apt_preferences.5.xml:194
#, no-wrap
msgid ""
"Package: perl\n"
"Pin: version &good-perl;*\n"
"Pin-Priority: 1001\n"
msgstr ""

#. type: Content of: <refentry><refsect1><refsect2><para><itemizedlist><listitem><simpara>
#: apt_preferences.5.xml:200
msgid ""
"The general form assigns a priority to all of the package versions in a "
"given distribution (that is, to all the versions of packages that are listed "
"in a certain <filename>Release</filename> file) or to all of the package "
"versions coming from a particular Internet site, as identified by the site's "
"fully qualified domain name."
msgstr ""

#. type: Content of: <refentry><refsect1><refsect2><para><itemizedlist><listitem><simpara>
#: apt_preferences.5.xml:206
msgid ""
"This general-form entry in the APT preferences file applies only to groups "
"of packages.  For example, the following record assigns a high priority to "
"all package versions available from the local site."
msgstr ""

#. type: Content of: <refentry><refsect1><refsect2><para><itemizedlist><listitem><programlisting>
#: apt_preferences.5.xml:211
#, no-wrap
msgid ""
"Package: *\n"
"Pin: origin \"\"\n"
"Pin-Priority: 999\n"
msgstr ""

#. type: Content of: <refentry><refsect1><refsect2><para><itemizedlist><listitem><simpara>
#: apt_preferences.5.xml:216
msgid ""
"A note of caution: the keyword used here is \"<literal>origin</literal>\" "
"which can be used to match a hostname. The following record will assign a "
"high priority to all versions available from the server identified by the "
"hostname \"ftp.de.debian.org\""
msgstr ""

#. type: Content of: <refentry><refsect1><refsect2><para><itemizedlist><listitem><programlisting>
#: apt_preferences.5.xml:220
#, no-wrap
msgid ""
"Package: *\n"
"Pin: origin \"ftp.de.debian.org\"\n"
"Pin-Priority: 999\n"
msgstr ""

#. type: Content of: <refentry><refsect1><refsect2><para><itemizedlist><listitem><simpara>
#: apt_preferences.5.xml:224
msgid ""
"This should <emphasis>not</emphasis> be confused with the Origin of a "
"distribution as specified in a <filename>Release</filename> file.  What "
"follows the \"Origin:\" tag in a <filename>Release</filename> file is not an "
"Internet address but an author or vendor name, such as \"Debian\" or "
"\"Ximian\"."
msgstr ""

#. type: Content of: <refentry><refsect1><refsect2><para><itemizedlist><listitem><simpara>
#: apt_preferences.5.xml:229
msgid ""
"The following record assigns a low priority to all package versions "
"belonging to any distribution whose Archive name is "
"\"<literal>unstable</literal>\"."
msgstr ""

#. type: Content of: <refentry><refsect1><refsect2><para><itemizedlist><listitem><programlisting>
#: apt_preferences.5.xml:233
#, no-wrap
msgid ""
"Package: *\n"
"Pin: release a=unstable\n"
"Pin-Priority: 50\n"
msgstr ""

#. type: Content of: <refentry><refsect1><refsect2><para><itemizedlist><listitem><simpara>
#: apt_preferences.5.xml:238
msgid ""
"The following record assigns a high priority to all package versions "
"belonging to any distribution whose Codename is "
"\"<literal>&testing-codename;</literal>\"."
msgstr ""

#. type: Content of: <refentry><refsect1><refsect2><para><itemizedlist><listitem><programlisting>
#: apt_preferences.5.xml:242
#, no-wrap
msgid ""
"Package: *\n"
"Pin: release n=&testing-codename;\n"
"Pin-Priority: 900\n"
msgstr ""

#. type: Content of: <refentry><refsect1><refsect2><para><itemizedlist><listitem><simpara>
#: apt_preferences.5.xml:247
msgid ""
"The following record assigns a high priority to all package versions "
"belonging to any release whose Archive name is \"<literal>stable</literal>\" "
"and whose release Version number is \"<literal>&stable-version;</literal>\"."
msgstr ""

#. type: Content of: <refentry><refsect1><refsect2><para><itemizedlist><listitem><programlisting>
#: apt_preferences.5.xml:252
#, no-wrap
msgid ""
"Package: *\n"
"Pin: release a=stable, v=&stable-version;\n"
"Pin-Priority: 500\n"
msgstr ""

#. type: Content of: <refentry><refsect1><refsect2><title>
#: apt_preferences.5.xml:262
msgid "Regular expressions and &glob; syntax"
msgstr ""

#. type: Content of: <refentry><refsect1><refsect2><para>
#: apt_preferences.5.xml:264
msgid ""
"APT also supports pinning by &glob; expressions, and regular expressions "
"surrounded by slashes. For example, the following example assigns the "
"priority 500 to all packages from experimental where the name starts with "
"gnome (as a &glob;-like expression) or contains the word kde (as a POSIX "
"extended regular expression surrounded by slashes)."
msgstr ""

#. type: Content of: <refentry><refsect1><refsect2><programlisting>
#: apt_preferences.5.xml:273
#, no-wrap
msgid ""
"Package: gnome* /kde/\n"
"Pin: release n=experimental\n"
"Pin-Priority: 500\n"
msgstr ""

#. type: Content of: <refentry><refsect1><refsect2><para>
#: apt_preferences.5.xml:279
msgid ""
"The rule for those expressions is that they can occur anywhere where a "
"string can occur. Thus, the following pin assigns the priority 990 to all "
"packages from a release starting with &ubuntu-codename;."
msgstr ""

#. type: Content of: <refentry><refsect1><refsect2><programlisting>
#: apt_preferences.5.xml:285
#, no-wrap
msgid ""
"Package: *\n"
"Pin: release n=&ubuntu-codename;*\n"
"Pin-Priority: 990\n"
msgstr ""

#. type: Content of: <refentry><refsect1><refsect2><para>
#: apt_preferences.5.xml:291
msgid ""
"If a regular expression occurs in a <literal>Package</literal> field, the "
"behavior is the same as if this regular expression were replaced with a list "
"of all package names it matches. It is undecided whether this will change in "
"the future; thus you should always list wild-card pins first, so later "
"specific pins override it.  The pattern \"<literal>*</literal>\" in a "
"Package field is not considered a &glob; expression in itself."
msgstr ""

#. type: Content of: <refentry><refsect1><refsect2><title>
#: apt_preferences.5.xml:307
msgid "How APT Interprets Priorities"
msgstr ""

#. type: Content of: <refentry><refsect1><refsect2><para>
#: apt_preferences.5.xml:310
msgid ""
"Priorities (P) assigned in the APT preferences file must be positive or "
"negative integers.  They are interpreted as follows (roughly speaking):"
msgstr ""

#. type: Content of: <refentry><refsect1><refsect2><para><variablelist><varlistentry><term>
#: apt_preferences.5.xml:315
msgid "P &gt; 1000"
msgstr ""

#. type: Content of: <refentry><refsect1><refsect2><para><variablelist><varlistentry><listitem><simpara>
#: apt_preferences.5.xml:316
msgid ""
"causes a version to be installed even if this constitutes a downgrade of the "
"package"
msgstr ""

#. type: Content of: <refentry><refsect1><refsect2><para><variablelist><varlistentry><term>
#: apt_preferences.5.xml:320
msgid "990 &lt; P &lt;=1000"
msgstr ""

#. type: Content of: <refentry><refsect1><refsect2><para><variablelist><varlistentry><listitem><simpara>
#: apt_preferences.5.xml:321
msgid ""
"causes a version to be installed even if it does not come from the target "
"release, unless the installed version is more recent"
msgstr ""

#. type: Content of: <refentry><refsect1><refsect2><para><variablelist><varlistentry><term>
#: apt_preferences.5.xml:326
msgid "500 &lt; P &lt;=990"
msgstr ""

#. type: Content of: <refentry><refsect1><refsect2><para><variablelist><varlistentry><listitem><simpara>
#: apt_preferences.5.xml:327
msgid ""
"causes a version to be installed unless there is a version available "
"belonging to the target release or the installed version is more recent"
msgstr ""

#. type: Content of: <refentry><refsect1><refsect2><para><variablelist><varlistentry><term>
#: apt_preferences.5.xml:332
msgid "100 &lt; P &lt;=500"
msgstr ""

#. type: Content of: <refentry><refsect1><refsect2><para><variablelist><varlistentry><listitem><simpara>
#: apt_preferences.5.xml:333
msgid ""
"causes a version to be installed unless there is a version available "
"belonging to some other distribution or the installed version is more recent"
msgstr ""

#. type: Content of: <refentry><refsect1><refsect2><para><variablelist><varlistentry><term>
#: apt_preferences.5.xml:338
msgid "0 &lt; P &lt;=100"
msgstr ""

#. type: Content of: <refentry><refsect1><refsect2><para><variablelist><varlistentry><listitem><simpara>
#: apt_preferences.5.xml:339
msgid ""
"causes a version to be installed only if there is no installed version of "
"the package"
msgstr ""

#. type: Content of: <refentry><refsect1><refsect2><para><variablelist><varlistentry><term>
#: apt_preferences.5.xml:343
msgid "P &lt; 0"
msgstr ""

#. type: Content of: <refentry><refsect1><refsect2><para><variablelist><varlistentry><listitem><simpara>
#: apt_preferences.5.xml:344
msgid "prevents the version from being installed"
msgstr ""

#. type: Content of: <refentry><refsect1><refsect2><para>
#: apt_preferences.5.xml:349
msgid ""
"If any specific-form records match an available package version then the "
"first such record determines the priority of the package version.  Failing "
"that, if any general-form records match an available package version then "
"the first such record determines the priority of the package version."
msgstr ""

#. type: Content of: <refentry><refsect1><refsect2><para>
#: apt_preferences.5.xml:355
msgid ""
"For example, suppose the APT preferences file contains the three records "
"presented earlier:"
msgstr ""

#. type: Content of: <refentry><refsect1><refsect2><programlisting>
#: apt_preferences.5.xml:359
#, no-wrap
msgid ""
"Package: perl\n"
"Pin: version &good-perl;*\n"
"Pin-Priority: 1001\n"
"\n"
"Package: *\n"
"Pin: origin \"\"\n"
"Pin-Priority: 999\n"
"\n"
"Package: *\n"
"Pin: release unstable\n"
"Pin-Priority: 50\n"
msgstr ""

#. type: Content of: <refentry><refsect1><refsect2><para>
#: apt_preferences.5.xml:372
msgid "Then:"
msgstr ""

#. type: Content of: <refentry><refsect1><refsect2><para><itemizedlist><listitem><simpara>
#: apt_preferences.5.xml:374
msgid ""
"The most recent available version of the <literal>perl</literal> package "
"will be installed, so long as that version's version number begins with "
"\"<literal>&good-perl;</literal>\".  If <emphasis>any</emphasis> "
"&good-perl;* version of <literal>perl</literal> is available and the "
"installed version is &bad-perl;*, then <literal>perl</literal> will be "
"downgraded."
msgstr ""

#. type: Content of: <refentry><refsect1><refsect2><para><itemizedlist><listitem><simpara>
#: apt_preferences.5.xml:379
msgid ""
"A version of any package other than <literal>perl</literal> that is "
"available from the local system has priority over other versions, even "
"versions belonging to the target release."
msgstr ""

#. type: Content of: <refentry><refsect1><refsect2><para><itemizedlist><listitem><simpara>
#: apt_preferences.5.xml:383
msgid ""
"A version of a package whose origin is not the local system but some other "
"site listed in &sources-list; and which belongs to an "
"<literal>unstable</literal> distribution is only installed if it is selected "
"for installation and no version of the package is already installed."
msgstr ""

#. type: Content of: <refentry><refsect1><refsect2><title>
#: apt_preferences.5.xml:393
msgid "Determination of Package Version and Distribution Properties"
msgstr ""

#. type: Content of: <refentry><refsect1><refsect2><para>
#: apt_preferences.5.xml:395
msgid ""
"The locations listed in the &sources-list; file should provide "
"<filename>Packages</filename> and <filename>Release</filename> files to "
"describe the packages available at that location."
msgstr ""

#. type: Content of: <refentry><refsect1><refsect2><para>
#: apt_preferences.5.xml:399
msgid ""
"The <filename>Packages</filename> file is normally found in the directory "
"<filename>.../dists/<replaceable>dist-name</replaceable>/<replaceable>component</replaceable>/<replaceable>arch</replaceable></filename>: "
"for example, "
"<filename>.../dists/stable/main/binary-i386/Packages</filename>.  It "
"consists of a series of multi-line records, one for each package available "
"in that directory.  Only two lines in each record are relevant for setting "
"APT priorities:"
msgstr ""

#. type: Content of: <refentry><refsect1><refsect2><para><variablelist><varlistentry><term>
#: apt_preferences.5.xml:407
msgid "the <literal>Package:</literal> line"
msgstr ""

#. type: Content of: <refentry><refsect1><refsect2><para><variablelist><varlistentry><listitem><simpara>
#: apt_preferences.5.xml:408
msgid "gives the package name"
msgstr ""

#. type: Content of: <refentry><refsect1><refsect2><para><variablelist><varlistentry><term>
#: apt_preferences.5.xml:411 apt_preferences.5.xml:461
msgid "the <literal>Version:</literal> line"
msgstr ""

#. type: Content of: <refentry><refsect1><refsect2><para><variablelist><varlistentry><listitem><simpara>
#: apt_preferences.5.xml:412
msgid "gives the version number for the named package"
msgstr ""

#. type: Content of: <refentry><refsect1><refsect2><para>
#: apt_preferences.5.xml:417
msgid ""
"The <filename>Release</filename> file is normally found in the directory "
"<filename>.../dists/<replaceable>dist-name</replaceable></filename>: for "
"example, <filename>.../dists/stable/Release</filename>, or "
"<filename>.../dists/&stable-codename;/Release</filename>.  It consists of a "
"single multi-line record which applies to <emphasis>all</emphasis> of the "
"packages in the directory tree below its parent.  Unlike the "
"<filename>Packages</filename> file, nearly all of the lines in a "
"<filename>Release</filename> file are relevant for setting APT priorities:"
msgstr ""

#. type: Content of: <refentry><refsect1><refsect2><para><variablelist><varlistentry><term>
#: apt_preferences.5.xml:428
msgid "the <literal>Archive:</literal> or <literal>Suite:</literal> line"
msgstr ""

#. type: Content of: <refentry><refsect1><refsect2><para><variablelist><varlistentry><listitem><simpara>
#: apt_preferences.5.xml:429
msgid ""
"names the archive to which all the packages in the directory tree belong.  "
"For example, the line \"Archive: stable\" or \"Suite: stable\" specifies "
"that all of the packages in the directory tree below the parent of the "
"<filename>Release</filename> file are in a <literal>stable</literal> "
"archive.  Specifying this value in the APT preferences file would require "
"the line:"
msgstr ""

#. type: Content of: <refentry><refsect1><refsect2><para><variablelist><varlistentry><listitem><programlisting>
#: apt_preferences.5.xml:439
#, no-wrap
msgid "Pin: release a=stable\n"
msgstr ""

#. type: Content of: <refentry><refsect1><refsect2><para><variablelist><varlistentry><term>
#: apt_preferences.5.xml:445
msgid "the <literal>Codename:</literal> line"
msgstr ""

#. type: Content of: <refentry><refsect1><refsect2><para><variablelist><varlistentry><listitem><simpara>
#: apt_preferences.5.xml:446
msgid ""
"names the codename to which all the packages in the directory tree belong.  "
"For example, the line \"Codename: &testing-codename;\" specifies that all of "
"the packages in the directory tree below the parent of the "
"<filename>Release</filename> file belong to a version named "
"<literal>&testing-codename;</literal>.  Specifying this value in the APT "
"preferences file would require the line:"
msgstr ""

#. type: Content of: <refentry><refsect1><refsect2><para><variablelist><varlistentry><listitem><programlisting>
#: apt_preferences.5.xml:455
#, no-wrap
msgid "Pin: release n=&testing-codename;\n"
msgstr ""

#. type: Content of: <refentry><refsect1><refsect2><para><variablelist><varlistentry><listitem><simpara>
#: apt_preferences.5.xml:462
msgid ""
"names the release version.  For example, the packages in the tree might "
"belong to Debian release version &stable-version;.  Note that there is "
"normally no version number for the <literal>testing</literal> and "
"<literal>unstable</literal> distributions because they have not been "
"released yet.  Specifying this in the APT preferences file would require one "
"of the following lines."
msgstr ""

#. type: Content of: <refentry><refsect1><refsect2><para><variablelist><varlistentry><listitem><programlisting>
#: apt_preferences.5.xml:471
#, no-wrap
msgid ""
"Pin: release v=&stable-version;\n"
"Pin: release a=stable, v=&stable-version;\n"
"Pin: release &stable-version;\n"
msgstr ""

#. type: Content of: <refentry><refsect1><refsect2><para><variablelist><varlistentry><term>
#: apt_preferences.5.xml:480
msgid "the <literal>Component:</literal> line"
msgstr ""

#. type: Content of: <refentry><refsect1><refsect2><para><variablelist><varlistentry><listitem><simpara>
#: apt_preferences.5.xml:481
msgid ""
"names the licensing component associated with the packages in the directory "
"tree of the <filename>Release</filename> file.  For example, the line "
"\"Component: main\" specifies that all the packages in the directory tree "
"are from the <literal>main</literal> component, which entails that they are "
"licensed under terms listed in the Debian Free Software Guidelines.  "
"Specifying this component in the APT preferences file would require the "
"line:"
msgstr ""

#. type: Content of: <refentry><refsect1><refsect2><para><variablelist><varlistentry><listitem><programlisting>
#: apt_preferences.5.xml:490
#, no-wrap
msgid "Pin: release c=main\n"
msgstr ""

#. type: Content of: <refentry><refsect1><refsect2><para><variablelist><varlistentry><term>
#: apt_preferences.5.xml:496
msgid "the <literal>Origin:</literal> line"
msgstr ""

#. type: Content of: <refentry><refsect1><refsect2><para><variablelist><varlistentry><listitem><simpara>
#: apt_preferences.5.xml:497
msgid ""
"names the originator of the packages in the directory tree of the "
"<filename>Release</filename> file.  Most commonly, this is "
"<literal>Debian</literal>.  Specifying this origin in the APT preferences "
"file would require the line:"
msgstr ""

#. type: Content of: <refentry><refsect1><refsect2><para><variablelist><varlistentry><listitem><programlisting>
#: apt_preferences.5.xml:503
#, no-wrap
msgid "Pin: release o=Debian\n"
msgstr ""

#. type: Content of: <refentry><refsect1><refsect2><para><variablelist><varlistentry><term>
#: apt_preferences.5.xml:509
msgid "the <literal>Label:</literal> line"
msgstr ""

#. type: Content of: <refentry><refsect1><refsect2><para><variablelist><varlistentry><listitem><simpara>
#: apt_preferences.5.xml:510
msgid ""
"names the label of the packages in the directory tree of the "
"<filename>Release</filename> file.  Most commonly, this is "
"<literal>Debian</literal>.  Specifying this label in the APT preferences "
"file would require the line:"
msgstr ""

#. type: Content of: <refentry><refsect1><refsect2><para><variablelist><varlistentry><listitem><programlisting>
#: apt_preferences.5.xml:516
#, no-wrap
msgid "Pin: release l=Debian\n"
msgstr ""

#. type: Content of: <refentry><refsect1><refsect2><para>
#: apt_preferences.5.xml:523
msgid ""
"All of the <filename>Packages</filename> and <filename>Release</filename> "
"files retrieved from locations listed in the &sources-list; file are stored "
"in the directory <filename>/var/lib/apt/lists</filename>, or in the file "
"named by the variable <literal>Dir::State::Lists</literal> in the "
"<filename>apt.conf</filename> file.  For example, the file "
"<filename>debian.lcs.mit.edu_debian_dists_unstable_contrib_binary-i386_Release</filename> "
"contains the <filename>Release</filename> file retrieved from the site "
"<literal>debian.lcs.mit.edu</literal> for <literal>binary-i386</literal> "
"architecture files from the <literal>contrib</literal> component of the "
"<literal>unstable</literal> distribution."
msgstr ""

#. type: Content of: <refentry><refsect1><refsect2><title>
#: apt_preferences.5.xml:536
msgid "Optional Lines in an APT Preferences Record"
msgstr ""

#. type: Content of: <refentry><refsect1><refsect2><para>
#: apt_preferences.5.xml:538
msgid ""
"Each record in the APT preferences file can optionally begin with one or "
"more lines beginning with the word <literal>Explanation:</literal>.  This "
"provides a place for comments."
msgstr ""

#. type: Content of: <refentry><refsect1><refsect2><title>
#: apt_preferences.5.xml:547
msgid "Tracking Stable"
msgstr ""

#. type: Content of: <refentry><refsect1><refsect2><para><programlisting>
#: apt_preferences.5.xml:555
#, no-wrap
msgid ""
"Explanation: Uninstall or do not install any Debian-originated\n"
"Explanation: package versions other than those in the stable distro\n"
"Package: *\n"
"Pin: release a=stable\n"
"Pin-Priority: 900\n"
"\n"
"Package: *\n"
"Pin: release o=Debian\n"
"Pin-Priority: -10\n"
msgstr ""

#. type: Content of: <refentry><refsect1><refsect2><para>
#: apt_preferences.5.xml:549
msgid ""
"The following APT preferences file will cause APT to assign a priority "
"higher than the default (500) to all package versions belonging to a "
"<literal>stable</literal> distribution and a prohibitively low priority to "
"package versions belonging to other <literal>Debian</literal> "
"distributions.  <placeholder type=\"programlisting\" id=\"0\"/>"
msgstr ""

#. type: Content of: <refentry><refsect1><refsect2><para><programlisting>
#: apt_preferences.5.xml:572 apt_preferences.5.xml:618 apt_preferences.5.xml:676
#, no-wrap
msgid ""
"apt-get install <replaceable>package-name</replaceable>\n"
"apt-get upgrade\n"
"apt-get dist-upgrade\n"
msgstr ""

#. type: Content of: <refentry><refsect1><refsect2><para>
#: apt_preferences.5.xml:567
msgid ""
"With a suitable &sources-list; file and the above preferences file, any of "
"the following commands will cause APT to upgrade to the latest "
"<literal>stable</literal> version(s).  <placeholder type=\"programlisting\" "
"id=\"0\"/>"
msgstr ""

#. type: Content of: <refentry><refsect1><refsect2><para><programlisting>
#: apt_preferences.5.xml:584
#, no-wrap
msgid "apt-get install <replaceable>package</replaceable>/testing\n"
msgstr ""

#. type: Content of: <refentry><refsect1><refsect2><para>
#: apt_preferences.5.xml:578
msgid ""
"The following command will cause APT to upgrade the specified package to the "
"latest version from the <literal>testing</literal> distribution; the package "
"will not be upgraded again unless this command is given again.  <placeholder "
"type=\"programlisting\" id=\"0\"/>"
msgstr ""

#. type: Content of: <refentry><refsect1><refsect2><title>
#: apt_preferences.5.xml:590
msgid "Tracking Testing or Unstable"
msgstr ""

#. type: Content of: <refentry><refsect1><refsect2><para><programlisting>
#: apt_preferences.5.xml:599
#, no-wrap
msgid ""
"Package: *\n"
"Pin: release a=testing\n"
"Pin-Priority: 900\n"
"\n"
"Package: *\n"
"Pin: release a=unstable\n"
"Pin-Priority: 800\n"
"\n"
"Package: *\n"
"Pin: release o=Debian\n"
"Pin-Priority: -10\n"
msgstr ""

#. type: Content of: <refentry><refsect1><refsect2><para>
#: apt_preferences.5.xml:592
msgid ""
"The following APT preferences file will cause APT to assign a high priority "
"to package versions from the <literal>testing</literal> distribution, a "
"lower priority to package versions from the <literal>unstable</literal> "
"distribution, and a prohibitively low priority to package versions from "
"other <literal>Debian</literal> distributions.  <placeholder "
"type=\"programlisting\" id=\"0\"/>"
msgstr ""

#. type: Content of: <refentry><refsect1><refsect2><para>
#: apt_preferences.5.xml:613
msgid ""
"With a suitable &sources-list; file and the above preferences file, any of "
"the following commands will cause APT to upgrade to the latest "
"<literal>testing</literal> version(s).  <placeholder type=\"programlisting\" "
"id=\"0\"/>"
msgstr ""

#. type: Content of: <refentry><refsect1><refsect2><para><programlisting>
#: apt_preferences.5.xml:633
#, no-wrap
msgid "apt-get install <replaceable>package</replaceable>/unstable\n"
msgstr ""

#. type: Content of: <refentry><refsect1><refsect2><para>
#: apt_preferences.5.xml:624
msgid ""
"The following command will cause APT to upgrade the specified package to the "
"latest version from the <literal>unstable</literal> distribution.  "
"Thereafter, <command>apt-get upgrade</command> will upgrade the package to "
"the most recent <literal>testing</literal> version if that is more recent "
"than the installed version, otherwise, to the most recent "
"<literal>unstable</literal> version if that is more recent than the "
"installed version.  <placeholder type=\"programlisting\" id=\"0\"/>"
msgstr ""

#. type: Content of: <refentry><refsect1><refsect2><title>
#: apt_preferences.5.xml:640
msgid "Tracking the evolution of a codename release"
msgstr ""

#. type: Content of: <refentry><refsect1><refsect2><para><programlisting>
#: apt_preferences.5.xml:654
#, no-wrap
msgid ""
"Explanation: Uninstall or do not install any Debian-originated package "
"versions\n"
"Explanation: other than those in the distribution codenamed with "
"&testing-codename; or sid\n"
"Package: *\n"
"Pin: release n=&testing-codename;\n"
"Pin-Priority: 900\n"
"\n"
"Explanation: Debian unstable is always codenamed with sid\n"
"Package: *\n"
"Pin: release n=sid\n"
"Pin-Priority: 800\n"
"\n"
"Package: *\n"
"Pin: release o=Debian\n"
"Pin-Priority: -10\n"
msgstr ""

#. type: Content of: <refentry><refsect1><refsect2><para>
#: apt_preferences.5.xml:642
msgid ""
"The following APT preferences file will cause APT to assign a priority "
"higher than the default (500) to all package versions belonging to a "
"specified codename of a distribution and a prohibitively low priority to "
"package versions belonging to other <literal>Debian</literal> distributions, "
"codenames and archives.  Note that with this APT preference APT will follow "
"the migration of a release from the archive <literal>testing</literal> to "
"<literal>stable</literal> and later <literal>oldstable</literal>. If you "
"want to follow for example the progress in <literal>testing</literal> "
"notwithstanding the codename changes you should use the example "
"configurations above.  <placeholder type=\"programlisting\" id=\"0\"/>"
msgstr ""

#. type: Content of: <refentry><refsect1><refsect2><para>
#: apt_preferences.5.xml:671
msgid ""
"With a suitable &sources-list; file and the above preferences file, any of "
"the following commands will cause APT to upgrade to the latest version(s) in "
"the release codenamed with <literal>&testing-codename;</literal>.  "
"<placeholder type=\"programlisting\" id=\"0\"/>"
msgstr ""

#. type: Content of: <refentry><refsect1><refsect2><para><programlisting>
#: apt_preferences.5.xml:691
#, no-wrap
msgid "apt-get install <replaceable>package</replaceable>/sid\n"
msgstr ""

#. type: Content of: <refentry><refsect1><refsect2><para>
#: apt_preferences.5.xml:682
msgid ""
"The following command will cause APT to upgrade the specified package to the "
"latest version from the <literal>sid</literal> distribution.  Thereafter, "
"<command>apt-get upgrade</command> will upgrade the package to the most "
"recent <literal>&testing-codename;</literal> version if that is more recent "
"than the installed version, otherwise, to the most recent "
"<literal>sid</literal> version if that is more recent than the installed "
"version.  <placeholder type=\"programlisting\" id=\"0\"/>"
msgstr ""

#. type: Content of: <refentry><refsect1><para>
#: apt_preferences.5.xml:706
msgid "&apt-get; &apt-cache; &apt-conf; &sources-list;"
msgstr ""

#. type: Content of: <refentry><refnamediv><refpurpose>
#: sources.list.5.xml:33
msgid "List of configured APT data sources"
msgstr ""

#. type: Content of: <refentry><refsect1><para>
#: sources.list.5.xml:38
msgid ""
"The source list <filename>/etc/apt/sources.list</filename> is designed to "
"support any number of active sources and a variety of source media. The file "
"lists one source per line, with the most preferred source listed first. The "
"information available from the configured sources is acquired by "
"<command>apt-get update</command> (or by an equivalent command from another "
"APT front-end)."
msgstr ""

#. type: Content of: <refentry><refsect1><para>
#: sources.list.5.xml:45
msgid ""
"Each line specifying a source starts with type "
"(e.g. <literal>deb-src</literal>)  followed by options and arguments for "
"this type.  Individual entries cannot be continued onto a following "
"line. Empty lines are ignored, and a <literal>#</literal> character anywhere "
"on a line marks the remainder of that line as a comment."
msgstr ""

#. type: Content of: <refentry><refsect1><title>
#: sources.list.5.xml:53
msgid "sources.list.d"
msgstr ""

#. type: Content of: <refentry><refsect1><para>
#: sources.list.5.xml:54
msgid ""
"The <filename>/etc/apt/sources.list.d</filename> directory provides a way to "
"add sources.list entries in separate files.  The format is the same as for "
"the regular <filename>sources.list</filename> file.  File names need to end "
"with <filename>.list</filename> and may only contain letters (a-z and A-Z), "
"digits (0-9), underscore (_), hyphen (-) and period (.) characters.  "
"Otherwise APT will print a notice that it has ignored a file, unless that "
"file matches a pattern in the <literal>Dir::Ignore-Files-Silently</literal> "
"configuration list - in which case it will be silently ignored."
msgstr ""

#. type: Content of: <refentry><refsect1><title>
#: sources.list.5.xml:65
msgid "The deb and deb-src types"
msgstr ""

#. type: Content of: <refentry><refsect1><para>
#: sources.list.5.xml:66
msgid ""
"The <literal>deb</literal> type references a typical two-level Debian "
"archive, <filename>distribution/component</filename>. The "
"<literal>distribution</literal> is generally an archive name like "
"<literal>stable</literal> or <literal>testing</literal> or a codename like "
"<literal>&stable-codename;</literal> or "
"<literal>&testing-codename;</literal> while component is one of "
"<literal>main</literal>, <literal>contrib</literal> or "
"<literal>non-free</literal>. The <literal>deb-src</literal> type references "
"a Debian distribution's source code in the same form as the "
"<literal>deb</literal> type.  A <literal>deb-src</literal> line is required "
"to fetch source indexes."
msgstr ""

#. type: Content of: <refentry><refsect1><para>
#: sources.list.5.xml:78
msgid ""
"The format for a <filename>sources.list</filename> entry using the "
"<literal>deb</literal> and <literal>deb-src</literal> types is:"
msgstr ""

#. type: Content of: <refentry><refsect1><literallayout>
#: sources.list.5.xml:81
#, no-wrap
msgid "deb [ options ] uri distribution [component1] [component2] [...]"
msgstr ""

#. type: Content of: <refentry><refsect1><para>
#: sources.list.5.xml:83
msgid ""
"The URI for the <literal>deb</literal> type must specify the base of the "
"Debian distribution, from which APT will find the information it needs.  "
"<literal>distribution</literal> can specify an exact path, in which case the "
"components must be omitted and <literal>distribution</literal> must end with "
"a slash (<literal>/</literal>). This is useful for the case when only a "
"particular sub-section of the archive denoted by the URI is of interest.  If "
"<literal>distribution</literal> does not specify an exact path, at least one "
"<literal>component</literal> must be present."
msgstr ""

#. type: Content of: <refentry><refsect1><para>
#: sources.list.5.xml:92
msgid ""
"<literal>distribution</literal> may also contain a variable, "
"<literal>$(ARCH)</literal> which expands to the Debian architecture (such as "
"<literal>amd64</literal> or <literal>armel</literal>) used on the "
"system. This permits architecture-independent "
"<filename>sources.list</filename> files to be used. In general this is only "
"of interest when specifying an exact path, <literal>APT</literal> will "
"automatically generate a URI with the current architecture otherwise."
msgstr ""

#. type: Content of: <refentry><refsect1><para>
#: sources.list.5.xml:100
msgid ""
"Since only one distribution can be specified per line it may be necessary to "
"have multiple lines for the same URI, if a subset of all available "
"distributions or components at that location is desired.  APT will sort the "
"URI list after it has generated a complete set internally, and will collapse "
"multiple references to the same Internet host, for instance, into a single "
"connection, so that it does not inefficiently establish an FTP connection, "
"close it, do something else, and then re-establish a connection to that same "
"host. This feature is useful for accessing busy FTP sites with limits on the "
"number of simultaneous anonymous users. APT also parallelizes connections to "
"different hosts to more effectively deal with sites with low bandwidth."
msgstr ""

#. type: Content of: <refentry><refsect1><para>
#: sources.list.5.xml:112
msgid ""
"<literal>options</literal> is always optional and needs to be surrounded by "
"square brackets. It can consist of multiple settings in the form "
"<literal><replaceable>setting</replaceable>=<replaceable>value</replaceable></literal>.  "
"Multiple settings are separated by spaces. The following settings are "
"supported by APT (note however that unsupported settings will be ignored "
"silently):"
msgstr ""

#. type: Content of: <refentry><refsect1><para><itemizedlist><listitem><para>
#: sources.list.5.xml:117
msgid ""
"<literal>arch=<replaceable>arch1</replaceable>,<replaceable>arch2</replaceable>,…</literal> "
"can be used to specify for which architectures information should be "
"downloaded. If this option is not set all architectures defined by the "
"<literal>APT::Architectures</literal> option will be downloaded."
msgstr ""

#. type: Content of: <refentry><refsect1><para><itemizedlist><listitem><para>
#: sources.list.5.xml:121
msgid ""
"<literal>trusted=yes</literal> can be set to indicate that packages from "
"this source are always authenticated even if the "
"<filename>Release</filename> file is not signed or the signature can't be "
"checked. This disables parts of &apt-secure; and should therefore only be "
"used in a local and trusted context. <literal>trusted=no</literal> is the "
"opposite which handles even correctly authenticated sources as not "
"authenticated."
msgstr ""

#. type: Content of: <refentry><refsect1><para>
#: sources.list.5.xml:128
msgid ""
"It is important to list sources in order of preference, with the most "
"preferred source listed first. Typically this will result in sorting by "
"speed from fastest to slowest (CD-ROM followed by hosts on a local network, "
"followed by distant Internet hosts, for example)."
msgstr ""

#. type: Content of: <refentry><refsect1><para>
#: sources.list.5.xml:133
msgid "Some examples:"
msgstr ""

#. type: Content of: <refentry><refsect1><literallayout>
#: sources.list.5.xml:135
#, no-wrap
msgid ""
"deb http://ftp.debian.org/debian &stable-codename; main contrib non-free\n"
"deb http://security.debian.org/ &stable-codename;/updates main contrib "
"non-free\n"
"   "
msgstr ""

#. type: Content of: <refentry><refsect1><title>
#: sources.list.5.xml:141
msgid "URI specification"
msgstr ""

#. type: Content of: <refentry><refsect1><para>
#: sources.list.5.xml:143
msgid "The currently recognized URI types are:"
msgstr ""

#. type: Content of: <refentry><refsect1><para><variablelist><varlistentry><listitem><para>
#: sources.list.5.xml:147
msgid ""
"The file scheme allows an arbitrary directory in the file system to be "
"considered an archive. This is useful for NFS mounts and local mirrors or "
"archives."
msgstr ""

#. type: Content of: <refentry><refsect1><para><variablelist><varlistentry><listitem><para>
#: sources.list.5.xml:154
msgid ""
"The cdrom scheme allows APT to use a local CD-ROM drive with media "
"swapping. Use the &apt-cdrom; program to create cdrom entries in the source "
"list."
msgstr ""

#. type: Content of: <refentry><refsect1><para><variablelist><varlistentry><listitem><para>
#: sources.list.5.xml:161
msgid ""
"The http scheme specifies an HTTP server for the archive. If an environment "
"variable <envar>http_proxy</envar> is set with the format "
"http://server:port/, the proxy server specified in <envar>http_proxy</envar> "
"will be used. Users of authenticated HTTP/1.1 proxies may use a string of "
"the format http://user:pass@server:port/.  Note that this is an insecure "
"method of authentication."
msgstr ""

#. type: Content of: <refentry><refsect1><para><variablelist><varlistentry><listitem><para>
#: sources.list.5.xml:172
msgid ""
"The ftp scheme specifies an FTP server for the archive. APT's FTP behavior "
"is highly configurable; for more information see the &apt-conf; manual "
"page. Please note that an FTP proxy can be specified by using the "
"<envar>ftp_proxy</envar> environment variable. It is possible to specify an "
"HTTP proxy (HTTP proxy servers often understand FTP URLs)  using this "
"environment variable and <emphasis>only</emphasis> this environment "
"variable. Proxies using HTTP specified in the configuration file will be "
"ignored."
msgstr ""

#. type: Content of: <refentry><refsect1><para><variablelist><varlistentry><listitem><para>
#: sources.list.5.xml:184
msgid ""
"The copy scheme is identical to the file scheme except that packages are "
"copied into the cache directory instead of used directly at their location.  "
"This is useful for people using removable media to copy files around with "
"APT."
msgstr ""

#. type: Content of: <refentry><refsect1><para><variablelist><varlistentry><listitem><para>
#: sources.list.5.xml:191
msgid ""
"The rsh/ssh method invokes RSH/SSH to connect to a remote host and access "
"the files as a given user. Prior configuration of rhosts or RSA keys is "
"recommended. The standard <command>find</command> and <command>dd</command> "
"commands are used to perform the file transfers from the remote host."
msgstr ""

#. type: Content of: <refentry><refsect1><para><variablelist><varlistentry><term>
#: sources.list.5.xml:198
msgid "adding more recognizable URI types"
msgstr ""

#. type: Content of: <refentry><refsect1><para><variablelist><varlistentry><listitem><para>
#: sources.list.5.xml:200
msgid ""
"APT can be extended with more methods shipped in other optional packages, "
"which should follow the naming scheme "
"<package>apt-transport-<replaceable>method</replaceable></package>.  For "
"instance, the APT team also maintains the package "
"<package>apt-transport-https</package>, which provides access methods for "
"HTTPS URIs with features similar to the http method.  Methods for using "
"e.g. debtorrent are also available - see &apt-transport-debtorrent;."
msgstr ""

#. type: Content of: <refentry><refsect1><para>
#: sources.list.5.xml:212
msgid ""
"Uses the archive stored locally (or NFS mounted) at /home/jason/debian for "
"stable/main, stable/contrib, and stable/non-free."
msgstr ""

#. type: Content of: <refentry><refsect1><literallayout>
#: sources.list.5.xml:214
#, no-wrap
msgid "deb file:/home/jason/debian stable main contrib non-free"
msgstr ""

#. type: Content of: <refentry><refsect1><para>
#: sources.list.5.xml:216
msgid "As above, except this uses the unstable (development) distribution."
msgstr ""

#. type: Content of: <refentry><refsect1><literallayout>
#: sources.list.5.xml:217
#, no-wrap
msgid "deb file:/home/jason/debian unstable main contrib non-free"
msgstr ""

#. type: Content of: <refentry><refsect1><para>
#: sources.list.5.xml:219
msgid "Source line for the above"
msgstr ""

#. type: Content of: <refentry><refsect1><literallayout>
#: sources.list.5.xml:220
#, no-wrap
msgid "deb-src file:/home/jason/debian unstable main contrib non-free"
msgstr ""

#. type: Content of: <refentry><refsect1><para>
#: sources.list.5.xml:222
msgid ""
"The first line gets package information for the architectures in "
"<literal>APT::Architectures</literal> while the second always retrieves "
"<literal>amd64</literal> and <literal>armel</literal>."
msgstr ""

#. type: Content of: <refentry><refsect1><literallayout>
#: sources.list.5.xml:224
#, no-wrap
msgid ""
"deb http://ftp.debian.org/debian &stable-codename; main\n"
"deb [ arch=amd64,armel ] http://ftp.debian.org/debian &stable-codename; main"
msgstr ""

#. type: Content of: <refentry><refsect1><para>
#: sources.list.5.xml:227
msgid ""
"Uses HTTP to access the archive at archive.debian.org, and uses only the "
"hamm/main area."
msgstr ""

#. type: Content of: <refentry><refsect1><literallayout>
#: sources.list.5.xml:229
#, no-wrap
msgid "deb http://archive.debian.org/debian-archive hamm main"
msgstr ""

#. type: Content of: <refentry><refsect1><para>
#: sources.list.5.xml:231
msgid ""
"Uses FTP to access the archive at ftp.debian.org, under the debian "
"directory, and uses only the &stable-codename;/contrib area."
msgstr ""

#. type: Content of: <refentry><refsect1><literallayout>
#: sources.list.5.xml:233
#, no-wrap
msgid "deb ftp://ftp.debian.org/debian &stable-codename; contrib"
msgstr ""

#. type: Content of: <refentry><refsect1><para>
#: sources.list.5.xml:235
msgid ""
"Uses FTP to access the archive at ftp.debian.org, under the debian "
"directory, and uses only the unstable/contrib area. If this line appears as "
"well as the one in the previous example in <filename>sources.list</filename> "
"a single FTP session will be used for both resource lines."
msgstr ""

#. type: Content of: <refentry><refsect1><literallayout>
#: sources.list.5.xml:239
#, no-wrap
msgid "deb ftp://ftp.debian.org/debian unstable contrib"
msgstr ""

#. type: Content of: <refentry><refsect1><para><literallayout>
#: sources.list.5.xml:248
#, no-wrap
msgid "deb http://ftp.tlh.debian.org/universe unstable/binary-$(ARCH)/"
msgstr ""

#. type: Content of: <refentry><refsect1><para>
#: sources.list.5.xml:241
msgid ""
"Uses HTTP to access the archive at ftp.tlh.debian.org, under the universe "
"directory, and uses only files found under "
"<filename>unstable/binary-i386</filename> on i386 machines, "
"<filename>unstable/binary-amd64</filename> on amd64, and so forth for other "
"supported architectures. [Note this example only illustrates how to use the "
"substitution variable; official debian archives are not structured like "
"this] <placeholder type=\"literallayout\" id=\"0\"/>"
msgstr ""

#. type: Content of: <refentry><refsect1><para>
#: sources.list.5.xml:253
msgid "&apt-cache; &apt-conf;"
msgstr ""

#. type: Content of: <refentry><refmeta><manvolnum>
#: apt-extracttemplates.1.xml:26 apt-sortpkgs.1.xml:26 apt-ftparchive.1.xml:26
msgid "1"
msgstr ""

#. type: Content of: <refentry><refnamediv><refpurpose>
#: apt-extracttemplates.1.xml:33
msgid ""
"Utility to extract <command>debconf</command> config and templates from "
"Debian packages"
msgstr ""

#. type: Content of: <refentry><refsect1><para>
#: apt-extracttemplates.1.xml:39
msgid ""
"<command>apt-extracttemplates</command> will take one or more Debian package "
"files as input and write out (to a temporary directory) all associated "
"config scripts and template files. For each passed in package that contains "
"config scripts and templates, one line of output will be generated in the "
"format:"
msgstr ""

#. type: Content of: <refentry><refsect1><para>
#: apt-extracttemplates.1.xml:44
msgid "package version template-file config-script"
msgstr ""

#. type: Content of: <refentry><refsect1><para>
#: apt-extracttemplates.1.xml:45
msgid ""
"template-file and config-script are written to the temporary directory "
"specified by the <option>-t</option> or <option>--tempdir</option> "
"(<literal>APT::ExtractTemplates::TempDir</literal>) directory, with "
"filenames of the form <filename>package.template.XXXX</filename> and "
"<filename>package.config.XXXX</filename>"
msgstr ""

#. type: Content of: <refentry><refsect1><variablelist><varlistentry><listitem><para>
#: apt-extracttemplates.1.xml:58
msgid ""
"Temporary directory in which to write extracted <command>debconf</command> "
"template files and config scripts.  Configuration Item: "
"<literal>APT::ExtractTemplates::TempDir</literal>"
msgstr ""

#. type: Content of: <refentry><refsect1><para>
#: apt-extracttemplates.1.xml:75
msgid ""
"<command>apt-extracttemplates</command> returns zero on normal operation, "
"decimal 100 on error."
msgstr ""

#. type: Content of: <refentry><refnamediv><refpurpose>
#: apt-sortpkgs.1.xml:33
msgid "Utility to sort package index files"
msgstr ""

#. type: Content of: <refentry><refsect1><para>
#: apt-sortpkgs.1.xml:39
msgid ""
"<command>apt-sortpkgs</command> will take an index file (source index or "
"package index) and sort the records so that they are ordered by the package "
"name.  It will also sort the internal fields of each record according to the "
"internal sorting rules."
msgstr ""

#. type: Content of: <refentry><refsect1><para>
#: apt-sortpkgs.1.xml:45
msgid "All output is sent to standard output; the input must be a seekable file."
msgstr ""

#. type: Content of: <refentry><refsect1><variablelist><varlistentry><listitem><para>
#: apt-sortpkgs.1.xml:54
msgid ""
"Use source index field ordering.  Configuration Item: "
"<literal>APT::SortPkgs::Source</literal>."
msgstr ""

#. type: Content of: <refentry><refsect1><para>
#: apt-sortpkgs.1.xml:68
msgid ""
"<command>apt-sortpkgs</command> returns zero on normal operation, decimal "
"100 on error."
msgstr ""

#. type: Content of: <refentry><refnamediv><refpurpose>
#: apt-ftparchive.1.xml:33
msgid "Utility to generate index files"
msgstr ""

#. type: Content of: <refentry><refsect1><para>
#: apt-ftparchive.1.xml:39
msgid ""
"<command>apt-ftparchive</command> is the command line tool that generates "
"the index files that APT uses to access a distribution source. The index "
"files should be generated on the origin site based on the content of that "
"site."
msgstr ""

#. type: Content of: <refentry><refsect1><para>
#: apt-ftparchive.1.xml:43
msgid ""
"<command>apt-ftparchive</command> is a superset of the &dpkg-scanpackages; "
"program, incorporating its entire functionality via the "
"<literal>packages</literal> command.  It also contains a contents file "
"generator, <literal>contents</literal>, and an elaborate means to 'script' "
"the generation process for a complete archive."
msgstr ""

#. type: Content of: <refentry><refsect1><para>
#: apt-ftparchive.1.xml:49
msgid ""
"Internally <command>apt-ftparchive</command> can make use of binary "
"databases to cache the contents of a .deb file and it does not rely on any "
"external programs aside from &gzip;. When doing a full generate it "
"automatically performs file-change checks and builds the desired compressed "
"output files."
msgstr ""

#. type: Content of: <refentry><refsect1><variablelist><varlistentry><listitem><para>
#: apt-ftparchive.1.xml:60
msgid ""
"The packages command generates a package file from a directory tree. It "
"takes the given directory and recursively searches it for .deb files, "
"emitting a package record to stdout for each. This command is approximately "
"equivalent to &dpkg-scanpackages;."
msgstr ""

#. type: Content of: <refentry><refsect1><variablelist><varlistentry><listitem><para>
#: apt-ftparchive.1.xml:65 apt-ftparchive.1.xml:89
msgid "The option <option>--db</option> can be used to specify a binary caching DB."
msgstr ""

#. type: Content of: <refentry><refsect1><variablelist><varlistentry><listitem><para>
#: apt-ftparchive.1.xml:70
msgid ""
"The <literal>sources</literal> command generates a source index file from a "
"directory tree.  It takes the given directory and recursively searches it "
"for .dsc files, emitting a source record to stdout for each. This command is "
"approximately equivalent to &dpkg-scansources;."
msgstr ""

#. type: Content of: <refentry><refsect1><variablelist><varlistentry><listitem><para>
#: apt-ftparchive.1.xml:75
msgid ""
"If an override file is specified then a source override file will be looked "
"for with an extension of .src. The --source-override option can be used to "
"change the source override file that will be used."
msgstr ""

#. type: Content of: <refentry><refsect1><variablelist><varlistentry><listitem><para>
#: apt-ftparchive.1.xml:82
msgid ""
"The <literal>contents</literal> command generates a contents file from a "
"directory tree. It takes the given directory and recursively searches it for "
".deb files, and reads the file list from each file. It then sorts and writes "
"to stdout the list of files matched to packages. Directories are not written "
"to the output. If multiple packages own the same file then each package is "
"separated by a comma in the output."
msgstr ""

#. type: Content of: <refentry><refsect1><variablelist><varlistentry><listitem><para>
#: apt-ftparchive.1.xml:94
msgid ""
"The <literal>release</literal> command generates a Release file from a "
"directory tree. It recursively searches the given directory for uncompressed "
"<filename>Packages</filename> and <filename>Sources</filename> files and "
"ones compressed with <command>gzip</command>, <command>bzip2</command> or "
"<command>lzma</command> as well as <filename>Release</filename> and "
"<filename>md5sum.txt</filename> files by default "
"(<literal>APT::FTPArchive::Release::Default-Patterns</literal>). Additional "
"filename patterns can be added by listing them in "
"<literal>APT::FTPArchive::Release::Patterns</literal>.  It then writes to "
"stdout a <filename>Release</filename> file containing an MD5, SHA1 and "
"SHA256 digest for each file."
msgstr ""

#. type: Content of: <refentry><refsect1><variablelist><varlistentry><listitem><para>
#: apt-ftparchive.1.xml:104
msgid ""
"Values for the additional metadata fields in the Release file are taken from "
"the corresponding variables under "
"<literal>APT::FTPArchive::Release</literal>, "
"e.g. <literal>APT::FTPArchive::Release::Origin</literal>.  The supported "
"fields are: <literal>Origin</literal>, <literal>Label</literal>, "
"<literal>Suite</literal>, <literal>Version</literal>, "
"<literal>Codename</literal>, <literal>Date</literal>, "
"<literal>Valid-Until</literal>, <literal>Architectures</literal>, "
"<literal>Components</literal>, <literal>Description</literal>."
msgstr ""

#. type: Content of: <refentry><refsect1><variablelist><varlistentry><listitem><para>
#: apt-ftparchive.1.xml:117
msgid ""
"The <literal>generate</literal> command is designed to be runnable from a "
"cron script and builds indexes according to the given config file. The "
"config language provides a flexible means of specifying which index files "
"are built from which directories, as well as providing a simple means of "
"maintaining the required settings."
msgstr ""

#. type: Content of: <refentry><refsect1><variablelist><varlistentry><listitem><para>
#: apt-ftparchive.1.xml:126
msgid ""
"The <literal>clean</literal> command tidies the databases used by the given "
"configuration file by removing any records that are no longer necessary."
msgstr ""

#. type: Content of: <refentry><refsect1><title>
#: apt-ftparchive.1.xml:132
msgid "The Generate Configuration"
msgstr ""

#. type: Content of: <refentry><refsect1><para>
#: apt-ftparchive.1.xml:134
msgid ""
"The <literal>generate</literal> command uses a configuration file to "
"describe the archives that are going to be generated. It follows the typical "
"ISC configuration format as seen in ISC tools like bind 8 and dhcpd.  "
"&apt-conf; contains a description of the syntax. Note that the generate "
"configuration is parsed in sectional manner, but &apt-conf; is parsed in a "
"tree manner. This only effects how the scope tag is handled."
msgstr ""

#. type: Content of: <refentry><refsect1><para>
#: apt-ftparchive.1.xml:142
msgid "The generate configuration has four separate sections, each described below."
msgstr ""

#. type: Content of: <refentry><refsect1><refsect2><title>
#: apt-ftparchive.1.xml:144
msgid "<literal>Dir</literal> Section"
msgstr ""

#. type: Content of: <refentry><refsect1><refsect2><para>
#: apt-ftparchive.1.xml:146
msgid ""
"The <literal>Dir</literal> section defines the standard directories needed "
"to locate the files required during the generation process. These "
"directories are prepended certain relative paths defined in later sections "
"to produce a complete an absolute path."
msgstr ""

#. type: Content of: <refentry><refsect1><refsect2><variablelist><varlistentry><listitem><para>
#: apt-ftparchive.1.xml:153
msgid ""
"Specifies the root of the FTP archive, in a standard Debian configuration "
"this is the directory that contains the <filename>ls-LR</filename> and dist "
"nodes."
msgstr ""

#. type: Content of: <refentry><refsect1><refsect2><variablelist><varlistentry><listitem><para>
#: apt-ftparchive.1.xml:160
msgid "Specifies the location of the override files."
msgstr ""

#. type: Content of: <refentry><refsect1><refsect2><variablelist><varlistentry><listitem><para>
#: apt-ftparchive.1.xml:165
msgid "Specifies the location of the cache files."
msgstr ""

#. type: Content of: <refentry><refsect1><refsect2><variablelist><varlistentry><listitem><para>
#: apt-ftparchive.1.xml:170
msgid ""
"Specifies the location of the file list files, if the "
"<literal>FileList</literal> setting is used below."
msgstr ""

#. type: Content of: <refentry><refsect1><refsect2><title>
#: apt-ftparchive.1.xml:176
msgid "<literal>Default</literal> Section"
msgstr ""

#. type: Content of: <refentry><refsect1><refsect2><para>
#: apt-ftparchive.1.xml:178
msgid ""
"The <literal>Default</literal> section specifies default values, and "
"settings that control the operation of the generator. Other sections may "
"override these defaults with a per-section setting."
msgstr ""

#. type: Content of: <refentry><refsect1><refsect2><variablelist><varlistentry><listitem><para>
#: apt-ftparchive.1.xml:184
msgid ""
"Sets the default compression schemes to use for the package index files. It "
"is a string that contains a space separated list of at least one of: '.' (no "
"compression), 'gzip' and 'bzip2'. The default for all compression schemes is "
"'. gzip'."
msgstr ""

#. type: Content of: <refentry><refsect1><refsect2><variablelist><varlistentry><listitem><para>
#: apt-ftparchive.1.xml:192
msgid ""
"Sets the default list of file extensions that are package files.  This "
"defaults to '.deb'."
msgstr ""

#. type: Content of: <refentry><refsect1><refsect2><variablelist><varlistentry><listitem><para>
#: apt-ftparchive.1.xml:198
msgid ""
"This is similar to <literal>Packages::Compress</literal> except that it "
"controls the compression for the Sources files."
msgstr ""

#. type: Content of: <refentry><refsect1><refsect2><variablelist><varlistentry><listitem><para>
#: apt-ftparchive.1.xml:204
msgid ""
"Sets the default list of file extensions that are source files.  This "
"defaults to '.dsc'."
msgstr ""

#. type: Content of: <refentry><refsect1><refsect2><variablelist><varlistentry><listitem><para>
#: apt-ftparchive.1.xml:210
msgid ""
"This is similar to <literal>Packages::Compress</literal> except that it "
"controls the compression for the Contents files."
msgstr ""

#. type: Content of: <refentry><refsect1><refsect2><variablelist><varlistentry><listitem><para>
#: apt-ftparchive.1.xml:216
msgid ""
"This is similar to <literal>Packages::Compress</literal> except that it "
"controls the compression for the Translation-en master file."
msgstr ""

#. type: Content of: <refentry><refsect1><refsect2><variablelist><varlistentry><listitem><para>
#: apt-ftparchive.1.xml:222
msgid ""
"Specifies the number of kilobytes to delink (and replace with hard links) "
"per run. This is used in conjunction with the per-section "
"<literal>External-Links</literal> setting."
msgstr ""

#. type: Content of: <refentry><refsect1><refsect2><variablelist><varlistentry><listitem><para>
#: apt-ftparchive.1.xml:229
msgid ""
"Specifies the mode of all created index files. It defaults to 0644. All "
"index files are set to this mode with no regard to the umask."
msgstr ""

#. type: Content of: <refentry><refsect1><refsect2><variablelist><varlistentry><listitem><para>
#: apt-ftparchive.1.xml:236 apt-ftparchive.1.xml:382
msgid ""
"Specifies whether long descriptions should be included in the "
"<filename>Packages</filename> file or split out into a master "
"<filename>Translation-en</filename> file."
msgstr ""

#. type: Content of: <refentry><refsect1><refsect2><title>
#: apt-ftparchive.1.xml:242
msgid "<literal>TreeDefault</literal> Section"
msgstr ""

#. type: Content of: <refentry><refsect1><refsect2><para>
#: apt-ftparchive.1.xml:244
msgid ""
"Sets defaults specific to <literal>Tree</literal> sections. All of these "
"variables are substitution variables and have the strings $(DIST), "
"$(SECTION) and $(ARCH) replaced with their respective values."
msgstr ""

#. type: Content of: <refentry><refsect1><refsect2><variablelist><varlistentry><listitem><para>
#: apt-ftparchive.1.xml:251
msgid ""
"Sets the number of kilobytes of contents files that are generated each "
"day. The contents files are round-robined so that over several days they "
"will all be rebuilt."
msgstr ""

#. type: Content of: <refentry><refsect1><refsect2><variablelist><varlistentry><listitem><para>
#: apt-ftparchive.1.xml:258
msgid ""
"Controls the number of days a contents file is allowed to be checked without "
"changing. If this limit is passed the mtime of the contents file is "
"updated. This case can occur if the package file is changed in such a way "
"that does not result in a new contents file [override edit for instance]. A "
"hold off is allowed in hopes that new .debs will be installed, requiring a "
"new file anyhow. The default is 10, the units are in days."
msgstr ""

#. type: Content of: <refentry><refsect1><refsect2><variablelist><varlistentry><listitem><para>
#: apt-ftparchive.1.xml:269
msgid ""
"Sets the top of the .deb directory tree. Defaults to "
"<filename>$(DIST)/$(SECTION)/binary-$(ARCH)/</filename>"
msgstr ""

#. type: Content of: <refentry><refsect1><refsect2><variablelist><varlistentry><listitem><para>
#: apt-ftparchive.1.xml:275
msgid ""
"Sets the top of the source package directory tree. Defaults to "
"<filename>$(DIST)/$(SECTION)/source/</filename>"
msgstr ""

#. type: Content of: <refentry><refsect1><refsect2><variablelist><varlistentry><listitem><para>
#: apt-ftparchive.1.xml:281
msgid ""
"Sets the output Packages file. Defaults to "
"<filename>$(DIST)/$(SECTION)/binary-$(ARCH)/Packages</filename>"
msgstr ""

#. type: Content of: <refentry><refsect1><refsect2><variablelist><varlistentry><listitem><para>
#: apt-ftparchive.1.xml:287
msgid ""
"Sets the output Sources file. Defaults to "
"<filename>$(DIST)/$(SECTION)/source/Sources</filename>"
msgstr ""

#. type: Content of: <refentry><refsect1><refsect2><variablelist><varlistentry><listitem><para>
#: apt-ftparchive.1.xml:293
msgid ""
"Sets the output Translation-en master file with the long descriptions if "
"they should be not included in the Packages file. Defaults to "
"<filename>$(DIST)/$(SECTION)/i18n/Translation-en</filename>"
msgstr ""

#. type: Content of: <refentry><refsect1><refsect2><variablelist><varlistentry><listitem><para>
#: apt-ftparchive.1.xml:300
msgid ""
"Sets the path prefix that causes a symlink to be considered an internal link "
"instead of an external link. Defaults to "
"<filename>$(DIST)/$(SECTION)/</filename>"
msgstr ""

#. type: Content of: <refentry><refsect1><refsect2><variablelist><varlistentry><listitem><para>
#: apt-ftparchive.1.xml:307
msgid ""
"Sets the output Contents file. Defaults to "
"<filename>$(DIST)/$(SECTION)/Contents-$(ARCH)</filename>. If this setting "
"causes multiple Packages files to map onto a single Contents file (as is the "
"default)  then <command>apt-ftparchive</command> will integrate those "
"package files together automatically."
msgstr ""

#. type: Content of: <refentry><refsect1><refsect2><variablelist><varlistentry><listitem><para>
#: apt-ftparchive.1.xml:316
msgid "Sets header file to prepend to the contents output."
msgstr ""

#. type: Content of: <refentry><refsect1><refsect2><variablelist><varlistentry><listitem><para>
#: apt-ftparchive.1.xml:321
msgid ""
"Sets the binary cache database to use for this section. Multiple sections "
"can share the same database."
msgstr ""

#. type: Content of: <refentry><refsect1><refsect2><variablelist><varlistentry><listitem><para>
#: apt-ftparchive.1.xml:327
msgid ""
"Specifies that instead of walking the directory tree, "
"<command>apt-ftparchive</command> should read the list of files from the "
"given file. Relative files names are prefixed with the archive directory."
msgstr ""

#. type: Content of: <refentry><refsect1><refsect2><variablelist><varlistentry><listitem><para>
#: apt-ftparchive.1.xml:334
msgid ""
"Specifies that instead of walking the directory tree, "
"<command>apt-ftparchive</command> should read the list of files from the "
"given file. Relative files names are prefixed with the archive directory.  "
"This is used when processing source indexes."
msgstr ""

#. type: Content of: <refentry><refsect1><refsect2><title>
#: apt-ftparchive.1.xml:342
msgid "<literal>Tree</literal> Section"
msgstr ""

#. type: Content of: <refentry><refsect1><refsect2><para>
#: apt-ftparchive.1.xml:344
msgid ""
"The <literal>Tree</literal> section defines a standard Debian file tree "
"which consists of a base directory, then multiple sections in that base "
"directory and finally multiple Architectures in each section. The exact "
"pathing used is defined by the <literal>Directory</literal> substitution "
"variable."
msgstr ""

#. type: Content of: <refentry><refsect1><refsect2><para>
#: apt-ftparchive.1.xml:349
msgid ""
"The <literal>Tree</literal> section takes a scope tag which sets the "
"<literal>$(DIST)</literal> variable and defines the root of the tree (the "
"path is prefixed by <literal>ArchiveDir</literal>).  Typically this is a "
"setting such as <filename>dists/&stable-codename;</filename>."
msgstr ""

#. type: Content of: <refentry><refsect1><refsect2><para>
#: apt-ftparchive.1.xml:354
msgid ""
"All of the settings defined in the <literal>TreeDefault</literal> section "
"can be used in a <literal>Tree</literal> section as well as three new "
"variables."
msgstr ""

#. type: Content of: <refentry><refsect1><refsect2><para><programlisting>
#: apt-ftparchive.1.xml:360
#, no-wrap
msgid ""
"for i in Sections do \n"
"   for j in Architectures do\n"
"      Generate for DIST=scope SECTION=i ARCH=j\n"
"     "
msgstr ""

#. type: Content of: <refentry><refsect1><refsect2><para>
#: apt-ftparchive.1.xml:357
msgid ""
"When processing a <literal>Tree</literal> section "
"<command>apt-ftparchive</command> performs an operation similar to: "
"<placeholder type=\"programlisting\" id=\"0\"/>"
msgstr ""

#. type: Content of: <refentry><refsect1><refsect2><variablelist><varlistentry><listitem><para>
#: apt-ftparchive.1.xml:368
msgid ""
"This is a space separated list of sections which appear under the "
"distribution; typically this is something like <literal>main contrib "
"non-free</literal>"
msgstr ""

#. type: Content of: <refentry><refsect1><refsect2><variablelist><varlistentry><listitem><para>
#: apt-ftparchive.1.xml:375
msgid ""
"This is a space separated list of all the architectures that appear under "
"search section. The special architecture 'source' is used to indicate that "
"this tree has a source archive."
msgstr ""

#. type: Content of: <refentry><refsect1><refsect2><variablelist><varlistentry><listitem><para>
#: apt-ftparchive.1.xml:388
msgid ""
"Sets the binary override file. The override file contains section, priority "
"and maintainer address information."
msgstr ""

#. type: Content of: <refentry><refsect1><refsect2><variablelist><varlistentry><listitem><para>
#: apt-ftparchive.1.xml:394
msgid ""
"Sets the source override file. The override file contains section "
"information."
msgstr ""

#. type: Content of: <refentry><refsect1><refsect2><variablelist><varlistentry><listitem><para>
#: apt-ftparchive.1.xml:400 apt-ftparchive.1.xml:446
msgid "Sets the binary extra override file."
msgstr ""

#. type: Content of: <refentry><refsect1><refsect2><variablelist><varlistentry><listitem><para>
#: apt-ftparchive.1.xml:405 apt-ftparchive.1.xml:451
msgid "Sets the source extra override file."
msgstr ""

#. type: Content of: <refentry><refsect1><refsect2><title>
#: apt-ftparchive.1.xml:410
msgid "<literal>BinDirectory</literal> Section"
msgstr ""

#. type: Content of: <refentry><refsect1><refsect2><para>
#: apt-ftparchive.1.xml:412
msgid ""
"The <literal>bindirectory</literal> section defines a binary directory tree "
"with no special structure. The scope tag specifies the location of the "
"binary directory and the settings are similar to the <literal>Tree</literal> "
"section with no substitution variables or "
"<literal>Section</literal><literal>Architecture</literal> settings."
msgstr ""

#. type: Content of: <refentry><refsect1><refsect2><variablelist><varlistentry><listitem><para>
#: apt-ftparchive.1.xml:420
msgid "Sets the Packages file output."
msgstr ""

#. type: Content of: <refentry><refsect1><refsect2><variablelist><varlistentry><listitem><para>
#: apt-ftparchive.1.xml:425
msgid ""
"Sets the Sources file output. At least one of <literal>Packages</literal> or "
"<literal>Sources</literal> is required."
msgstr ""

#. type: Content of: <refentry><refsect1><refsect2><variablelist><varlistentry><listitem><para>
#: apt-ftparchive.1.xml:431
msgid "Sets the Contents file output (optional)."
msgstr ""

#. type: Content of: <refentry><refsect1><refsect2><variablelist><varlistentry><listitem><para>
#: apt-ftparchive.1.xml:436
msgid "Sets the binary override file."
msgstr ""

#. type: Content of: <refentry><refsect1><refsect2><variablelist><varlistentry><listitem><para>
#: apt-ftparchive.1.xml:441
msgid "Sets the source override file."
msgstr ""

#. type: Content of: <refentry><refsect1><refsect2><variablelist><varlistentry><listitem><para>
#: apt-ftparchive.1.xml:456
msgid "Sets the cache DB."
msgstr ""

#. type: Content of: <refentry><refsect1><refsect2><variablelist><varlistentry><listitem><para>
#: apt-ftparchive.1.xml:461
msgid "Appends a path to all the output paths."
msgstr ""

#. type: Content of: <refentry><refsect1><refsect2><variablelist><varlistentry><listitem><para>
#: apt-ftparchive.1.xml:466
msgid "Specifies the file list file."
msgstr ""

#. type: Content of: <refentry><refsect1><title>
#: apt-ftparchive.1.xml:473
msgid "The Binary Override File"
msgstr ""

#. type: Content of: <refentry><refsect1><para>
#: apt-ftparchive.1.xml:474
msgid ""
"The binary override file is fully compatible with &dpkg-scanpackages;. It "
"contains four fields separated by spaces. The first field is the package "
"name, the second is the priority to force that package to, the third is the "
"section to force that package to and the final field is the maintainer "
"permutation field."
msgstr ""

#. type: Content of: <refentry><refsect1><para><literallayout>
#: apt-ftparchive.1.xml:480
#, no-wrap
msgid "old [// oldn]* => new"
msgstr ""

#. type: Content of: <refentry><refsect1><para><literallayout>
#: apt-ftparchive.1.xml:482
#, no-wrap
msgid "new"
msgstr ""

#. type: Content of: <refentry><refsect1><para>
#: apt-ftparchive.1.xml:479
msgid ""
"The general form of the maintainer field is: <placeholder "
"type=\"literallayout\" id=\"0\"/> or simply, <placeholder "
"type=\"literallayout\" id=\"1\"/> The first form allows a double-slash "
"separated list of old email addresses to be specified. If any of those are "
"found then new is substituted for the maintainer field. The second form "
"unconditionally substitutes the maintainer field."
msgstr ""

#. type: Content of: <refentry><refsect1><title>
#: apt-ftparchive.1.xml:490
msgid "The Source Override File"
msgstr ""

#. type: Content of: <refentry><refsect1><para>
#: apt-ftparchive.1.xml:492
msgid ""
"The source override file is fully compatible with &dpkg-scansources;. It "
"contains two fields separated by spaces. The first field is the source "
"package name, the second is the section to assign it."
msgstr ""

#. type: Content of: <refentry><refsect1><title>
#: apt-ftparchive.1.xml:497
msgid "The Extra Override File"
msgstr ""

#. type: Content of: <refentry><refsect1><para>
#: apt-ftparchive.1.xml:499
msgid ""
"The extra override file allows any arbitrary tag to be added or replaced in "
"the output. It has three columns, the first is the package, the second is "
"the tag and the remainder of the line is the new value."
msgstr ""

#. type: Content of: <refentry><refsect1><variablelist><varlistentry><listitem><para>
#: apt-ftparchive.1.xml:510
msgid ""
"Generate the given checksum. These options default to on, when turned off "
"the generated index files will not have the checksum fields where possible.  "
"Configuration Items: "
"<literal>APT::FTPArchive::<replaceable>Checksum</replaceable></literal> and "
"<literal>APT::FTPArchive::<replaceable>Index</replaceable>::<replaceable>Checksum</replaceable></literal> "
"where <literal><replaceable>Index</replaceable></literal> can be "
"<literal>Packages</literal>, <literal>Sources</literal> or "
"<literal>Release</literal> and "
"<literal><replaceable>Checksum</replaceable></literal> can be "
"<literal>MD5</literal>, <literal>SHA1</literal> or "
"<literal>SHA256</literal>."
msgstr ""

#. type: Content of: <refentry><refsect1><variablelist><varlistentry><listitem><para>
#: apt-ftparchive.1.xml:521
msgid ""
"Use a binary caching DB. This has no effect on the generate command.  "
"Configuration Item: <literal>APT::FTPArchive::DB</literal>."
msgstr ""

#. type: Content of: <refentry><refsect1><variablelist><varlistentry><listitem><para>
#: apt-ftparchive.1.xml:527
msgid ""
"Quiet; produces output suitable for logging, omitting progress indicators.  "
"More q's will produce more quiet up to a maximum of 2. You can also use "
"<option>-q=#</option> to set the quiet level, overriding the configuration "
"file.  Configuration Item: <literal>quiet</literal>."
msgstr ""

#. type: Content of: <refentry><refsect1><variablelist><varlistentry><listitem><para>
#: apt-ftparchive.1.xml:535
msgid ""
"Perform Delinking. If the <literal>External-Links</literal> setting is used "
"then this option actually enables delinking of the files. It defaults to on "
"and can be turned off with <option>--no-delink</option>.  Configuration "
"Item: <literal>APT::FTPArchive::DeLinkAct</literal>."
msgstr ""

#. type: Content of: <refentry><refsect1><variablelist><varlistentry><listitem><para>
#: apt-ftparchive.1.xml:543
msgid ""
"Perform contents generation. When this option is set and package indexes are "
"being generated with a cache DB then the file listing will also be extracted "
"and stored in the DB for later use. When using the generate command this "
"option also allows the creation of any Contents files. The default is on.  "
"Configuration Item: <literal>APT::FTPArchive::Contents</literal>."
msgstr ""

#. type: Content of: <refentry><refsect1><variablelist><varlistentry><listitem><para>
#: apt-ftparchive.1.xml:553
msgid ""
"Select the source override file to use with the <literal>sources</literal> "
"command.  Configuration Item: "
"<literal>APT::FTPArchive::SourceOverride</literal>."
msgstr ""

#. type: Content of: <refentry><refsect1><variablelist><varlistentry><listitem><para>
#: apt-ftparchive.1.xml:559
msgid ""
"Make the caching databases read only.  Configuration Item: "
"<literal>APT::FTPArchive::ReadOnlyDB</literal>."
msgstr ""

#. type: Content of: <refentry><refsect1><variablelist><varlistentry><listitem><para>
#: apt-ftparchive.1.xml:564
msgid ""
"Accept in the <literal>packages</literal> and <literal>contents</literal> "
"commands only package files matching <literal>*_arch.deb</literal> or "
"<literal>*_all.deb</literal> instead of all package files in the given "
"path.  Configuration Item: <literal>APT::FTPArchive::Architecture</literal>."
msgstr ""

#. type: Content of: <refentry><refsect1><variablelist><varlistentry><listitem><para>
#: apt-ftparchive.1.xml:572
msgid ""
"&apt-ftparchive; caches as much as possible of metadata in a cachedb. If "
"packages are recompiled and/or republished with the same version again, this "
"will lead to problems as the now outdated cached metadata like size and "
"checksums will be used. With this option enabled this will no longer happen "
"as it will be checked if the file was changed.  Note that this option is set "
"to \"<literal>false</literal>\" by default as it is not recommend to upload "
"multiply versions/builds of a package with the same versionnumber, so in "
"theory nobody will have these problems and therefore all these extra checks "
"are useless."
msgstr ""

#. type: Content of: <refentry><refsect1><variablelist><varlistentry><listitem><para>
#: apt-ftparchive.1.xml:584
msgid ""
"This configuration option defaults to \"<literal>true</literal>\" and should "
"only be set to <literal>\"false\"</literal> if the Archive generated with "
"&apt-ftparchive; also provides <filename>Translation</filename> files. Note "
"that the <filename>Translation-en</filename> master file can only be created "
"in the generate command."
msgstr ""

#. type: Content of: <refentry><refsect1><para><programlisting>
#: apt-ftparchive.1.xml:602
#, no-wrap
msgid ""
"<command>apt-ftparchive</command> packages "
"<replaceable>directory</replaceable> | <command>gzip</command> > "
"<filename>Packages.gz</filename>\n"
msgstr ""

#. type: Content of: <refentry><refsect1><para>
#: apt-ftparchive.1.xml:598
msgid ""
"To create a compressed Packages file for a directory containing binary "
"packages (.deb): <placeholder type=\"programlisting\" id=\"0\"/>"
msgstr ""

#. type: Content of: <refentry><refsect1><para>
#: apt-ftparchive.1.xml:612
msgid ""
"<command>apt-ftparchive</command> returns zero on normal operation, decimal "
"100 on error."
msgstr ""

#. type: TH
#: apt.8:17
#, no-wrap
msgid "apt"
msgstr ""

#. type: TH
#: apt.8:17
#, no-wrap
msgid "16 June 1998"
msgstr ""

#. type: TH
#: apt.8:17
#, no-wrap
msgid "Debian"
msgstr ""

#. type: SH
#: apt.8:18
#, no-wrap
msgid "NAME"
msgstr ""

#. type: Plain text
#: apt.8:20
msgid "apt - Advanced Package Tool"
msgstr ""

#. type: SH
#: apt.8:20
#, no-wrap
msgid "SYNOPSIS"
msgstr ""

#. type: Plain text
#: apt.8:22
msgid "B<apt>"
msgstr ""

#. type: SH
#: apt.8:22
#, no-wrap
msgid "DESCRIPTION"
msgstr ""

#. type: Plain text
#: apt.8:31
msgid ""
"APT is a management system for software packages. For normal day to day "
"package management there are several frontends available, such as "
"B<aptitude>(8)  for the command line or B<synaptic>(8)  for the X Window "
"System. Some options are only implemented in B<apt-get>(8)  though."
msgstr ""

#. type: SH
#: apt.8:31
#, no-wrap
msgid "SEE ALSO"
msgstr ""

#. type: Plain text
#: apt.8:38
msgid ""
"B<apt-cache>(8), B<apt-get>(8), B<apt.conf>(5), B<sources.list>(5), "
"B<apt_preferences>(5), B<apt-secure>(8)"
msgstr ""

#. type: SH
#: apt.8:38
#, no-wrap
msgid "DIAGNOSTICS"
msgstr ""

#. type: Plain text
#: apt.8:40
msgid "apt returns zero on normal operation, decimal 100 on error."
msgstr ""

#. type: SH
#: apt.8:40
#, no-wrap
msgid "BUGS"
msgstr ""

#. type: Plain text
#: apt.8:42
msgid "This manpage isn't even started."
msgstr ""

#. type: Plain text
#: apt.8:51
msgid ""
"See E<lt>http://bugs.debian.org/aptE<gt>.  If you wish to report a bug in "
"B<apt>, please see I</usr/share/doc/debian/bug-reporting.txt> or the "
"B<reportbug>(1)  command."
msgstr ""

#. type: SH
#: apt.8:51
#, no-wrap
msgid "AUTHOR"
msgstr ""

#. type: Plain text
#: apt.8:52
msgid "apt was written by the APT team E<lt>apt@packages.debian.orgE<gt>."
msgstr ""

#. type: <title></title>
#: guide.sgml:4
msgid "APT User's Guide"
msgstr ""

#. type: <author></author>
#: guide.sgml:6 offline.sgml:6
msgid "<name>Jason Gunthorpe </name><email>jgg@debian.org</email>"
msgstr ""

#. type: <version></version>
#: guide.sgml:7
msgid "$Id: guide.sgml,v 1.7 2003/04/26 23:26:13 doogie Exp $"
msgstr ""

#. type: <abstract></abstract>
#: guide.sgml:11
msgid ""
"This document provides an overview of how to use the the APT package "
"manager."
msgstr ""

#. type: <copyrightsummary></copyrightsummary>
#: guide.sgml:15
msgid "Copyright &copy; Jason Gunthorpe, 1998."
msgstr ""

#. type: <p></p>
#: guide.sgml:21 offline.sgml:22
msgid ""
"\"APT\" and this document are free software; you can redistribute them "
"and/or modify them under the terms of the GNU General Public License as "
"published by the Free Software Foundation; either version 2 of the License, "
"or (at your option) any later version."
msgstr ""

#. type: <p></p>
#: guide.sgml:24 offline.sgml:25
msgid ""
"For more details, on Debian systems, see the file "
"/usr/share/common-licenses/GPL for the full license."
msgstr ""

#. type: <heading></heading>
#: guide.sgml:32
msgid "General"
msgstr ""

#. type: <p></p>
#: guide.sgml:38
msgid ""
"The APT package currently contains two sections, the APT "
"<prgn>dselect</prgn> method and the <prgn>apt-get</prgn> command line user "
"interface. Both provide a way to install and remove packages as well as "
"download new packages from the Internet."
msgstr ""

#. type: <heading></heading>
#: guide.sgml:39
msgid "Anatomy of the Package System"
msgstr ""

#. type: <p></p>
#: guide.sgml:44
msgid ""
"The Debian packaging system has a large amount of information associated "
"with each package to help assure that it integrates cleanly and easily into "
"the system. The most prominent of its features is the dependency system."
msgstr ""

#. type: <p></p>
#: guide.sgml:52
msgid ""
"The dependency system allows individual programs to make use of shared "
"elements in the system such as libraries. It simplifies placing infrequently "
"used portions of a program in separate packages to reduce the number of "
"things the average user is required to install. Also, it allows for choices "
"in mail transport agents, X servers and so on."
msgstr ""

#. type: <p></p>
#: guide.sgml:57
msgid ""
"The first step to understanding the dependency system is to grasp the "
"concept of a simple dependency. The meaning of a simple dependency is that a "
"package requires another package to be installed at the same time to work "
"properly."
msgstr ""

#. type: <p></p>
#: guide.sgml:63
msgid ""
"For instance, mailcrypt is an emacs extension that aids in encrypting email "
"with GPG. Without GPGP installed mailcrypt is useless, so mailcrypt has a "
"simple dependency on GPG. Also, because it is an emacs extension it has a "
"simple dependency on emacs, without emacs it is completely useless."
msgstr ""

#. type: <p></p>
#: guide.sgml:73
msgid ""
"The other important dependency to understand is a conflicting dependency. It "
"means that a package, when installed with another package, will not work and "
"may possibly be extremely harmful to the system. As an example consider a "
"mail transport agent such as sendmail, exim or qmail. It is not possible to "
"have two mail transport agents installed because both need to listen to the "
"network to receive mail. Attempting to install two will seriously damage the "
"system so all mail transport agents have a conflicting dependency with all "
"other mail transport agents."
msgstr ""

#. type: <p></p>
#: guide.sgml:83
msgid ""
"As an added complication there is the possibility for a package to pretend "
"to be another package. Consider that exim and sendmail for many intents are "
"identical, they both deliver mail and understand a common interface. Hence, "
"the package system has a way for them to declare that they are both "
"mail-transport-agents. So, exim and sendmail both declare that they provide "
"a mail-transport-agent and other packages that need a mail transport agent "
"depend on mail-transport-agent. This can add a great deal of confusion when "
"trying to manually fix packages."
msgstr ""

#. type: <p></p>
#: guide.sgml:88
msgid ""
"At any given time a single dependency may be met by packages that are "
"already installed or it may not be. APT attempts to help resolve dependency "
"issues by providing a number of automatic algorithms that help in selecting "
"packages for installation."
msgstr ""

#. type: <heading></heading>
#: guide.sgml:96
msgid "apt-get"
msgstr ""

#. type: <p></p>
#: guide.sgml:102
msgid ""
"<prgn>apt-get</prgn> provides a simple way to install packages from the "
"command line. Unlike <prgn>dpkg</prgn>, <prgn>apt-get</prgn> does not "
"understand .deb files, it works with the package's proper name and can only "
"install .deb archives from a <em>Source</em>."
msgstr ""

#. type: <p></p>
#: guide.sgml:109
msgid ""
"The first <footnote><p>If you are using an http proxy server you must set "
"the http_proxy environment variable first, see "
"sources.list(5)</p></footnote> thing that should be done before using "
"<prgn>apt-get</prgn> is to fetch the package lists from the <em>Sources</em> "
"so that it knows what packages are available. This is done with <tt>apt-get "
"update</tt>. For instance,"
msgstr ""

#. type: <example></example>
#: guide.sgml:116
#, no-wrap
msgid ""
"# apt-get update\n"
"Get http://ftp.de.debian.org/debian-non-US/ stable/binary-i386/ Packages\n"
"Get http://llug.sep.bnl.gov/debian/ testing/contrib Packages\n"
"Reading Package Lists... Done\n"
"Building Dependency Tree... Done"
msgstr ""

#. type: <p><taglist>
#: guide.sgml:120
msgid "Once updated there are several commands that can be used:"
msgstr ""

#. type: <tag></tag>
#: guide.sgml:121
msgid "upgrade"
msgstr ""

#. type: <p></p>
#: guide.sgml:131
msgid ""
"Upgrade will attempt to gently upgrade the whole system. Upgrade will never "
"install a new package or remove an existing package, nor will it ever "
"upgrade a package that might cause some other package to break. This can be "
"used daily to relatively safely upgrade the system. Upgrade will list all of "
"the packages that it could not upgrade, this usually means that they depend "
"on new packages or conflict with some other package. <prgn>dselect</prgn> or "
"<tt>apt-get install</tt> can be used to force these packages to install."
msgstr ""

#. type: <tag></tag>
#: guide.sgml:131
msgid "install"
msgstr ""

#. type: <p></p>
#: guide.sgml:140
msgid ""
"Install is used to install packages by name. The package is automatically "
"fetched and installed. This can be useful if you already know the name of "
"the package to install and do not want to go into a GUI to select it. Any "
"number of packages may be passed to install, they will all be "
"fetched. Install automatically attempts to resolve dependency problems with "
"the listed packages and will print a summary and ask for confirmation if "
"anything other than its arguments are changed."
msgstr ""

#. type: <tag></tag>
#: guide.sgml:140
msgid "dist-upgrade"
msgstr ""

#. type: <p></p>
#: guide.sgml:149
msgid ""
"Dist-upgrade is a complete upgrader designed to simplify upgrading between "
"releases of Debian. It uses a sophisticated algorithm to determine the best "
"set of packages to install, upgrade and remove to get as much of the system "
"to the newest release. In some situations it may be desired to use "
"dist-upgrade rather than spend the time manually resolving dependencies in "
"<prgn>dselect</prgn>. Once dist-upgrade has completed then "
"<prgn>dselect</prgn> can be used to install any packages that may have been "
"left out."
msgstr ""

#. type: <p></p>
#: guide.sgml:152
msgid ""
"It is important to closely look at what dist-upgrade is going to do, its "
"decisions may sometimes be quite surprising."
msgstr ""

#. type: <p></p>
#: guide.sgml:163
msgid ""
"<prgn>apt-get</prgn> has several command line options that are detailed in "
"its man page, <manref section=\"8\" name=\"apt-get\">. The most useful "
"option is <tt>-d</tt> which does not install the fetched files. If the "
"system has to download a large number of package it would be undesired to "
"start installing them in case something goes wrong. When <tt>-d</tt> is used "
"the downloaded archives can be installed by simply running the command that "
"caused them to be downloaded again without <tt>-d</tt>."
msgstr ""

#. type: <heading></heading>
#: guide.sgml:168
msgid "DSelect"
msgstr ""

#. type: <p></p>
#: guide.sgml:173
msgid ""
"The APT <prgn>dselect</prgn> method provides the complete APT system with "
"the <prgn>dselect</prgn> package selection GUI. <prgn>dselect</prgn> is used "
"to select the packages to be installed or removed and APT actually installs "
"them."
msgstr ""

#. type: <p></p>
#: guide.sgml:184
msgid ""
"To enable the APT method you need to select [A]ccess in <prgn>dselect</prgn> "
"and then choose the APT method. You will be prompted for a set of "
"<em>Sources</em> which are places to fetch archives from. These can be "
"remote Internet sites, local Debian mirrors or CD-ROMs. Each source can "
"provide a fragment of the total Debian archive, APT will automatically "
"combine them to form a complete set of packages. If you have a CD-ROM then "
"it is a good idea to specify it first and then specify a mirror so that you "
"have access to the latest bug fixes. APT will automatically use packages on "
"your CD-ROM before downloading from the Internet."
msgstr ""

#. type: <example></example>
#: guide.sgml:198
#, no-wrap
msgid ""
"   Set up a list of distribution source locations\n"
"\t \n"
" Please give the base URL of the debian distribution.\n"
" The access schemes I know about are: http file\n"
"\t   \n"
" For example:\n"
"      file:/mnt/debian,\n"
"      ftp://ftp.debian.org/debian,\n"
"      http://ftp.de.debian.org/debian,\n"
"      \n"
"      \n"
" URL [http://llug.sep.bnl.gov/debian]:"
msgstr ""

#. type: <p></p>
#: guide.sgml:205
msgid ""
"The <em>Sources</em> setup starts by asking for the base of the Debian "
"archive, defaulting to a HTTP mirror. Next it asks for the distribution to "
"get."
msgstr ""

#. type: <example></example>
#: guide.sgml:212
#, no-wrap
msgid ""
" Please give the distribution tag to get or a path to the\n"
" package file ending in a /. The distribution\n"
" tags are typically something like: stable unstable testing non-US\n"
"   \n"
" Distribution [stable]:"
msgstr ""

#. type: <p></p>
#: guide.sgml:222
msgid ""
"The distribution refers to the Debian version in the archive, "
"<em>stable</em> refers to the latest released version and <em>unstable</em> "
"refers to the developmental version. <em>non-US</em> is only available on "
"some mirrors and refers to packages that contain encryption technology or "
"other things that cannot be exported from the United States. Importing these "
"packages into the US is legal however."
msgstr ""

#. type: <example></example>
#: guide.sgml:228
#, no-wrap
msgid ""
" Please give the components to get\n"
" The components are typically something like: main contrib non-free\n"
"  \n"
" Components [main contrib non-free]:"
msgstr ""

#. type: <p></p>
#: guide.sgml:236
msgid ""
"The components list refers to the list of sub distributions to fetch. The "
"distribution is split up based on software licenses, main being DFSG free "
"packages while contrib and non-free contain things that have various "
"restrictions placed on their use and distribution."
msgstr ""

#. type: <p></p>
#: guide.sgml:240
msgid ""
"Any number of sources can be added, the setup script will continue to prompt "
"until you have specified all that you want."
msgstr ""

#. type: <p></p>
#: guide.sgml:247
msgid ""
"Before starting to use <prgn>dselect</prgn> it is necessary to update the "
"available list by selecting [U]pdate from the menu. This is a superset of "
"<tt>apt-get update</tt> that makes the fetched information available to "
"<prgn>dselect</prgn>. [U]pdate must be performed even if <tt>apt-get "
"update</tt> has been run before."
msgstr ""

#. type: <p></p>
#: guide.sgml:253
msgid ""
"You can then go on and make your selections using [S]elect and then perform "
"the installation using [I]nstall. When using the APT method the [C]onfig and "
"[R]emove commands have no meaning, the [I]nstall command performs both of "
"them together."
msgstr ""

#. type: <p></p>
#: guide.sgml:258
msgid ""
"By default APT will automatically remove the package (.deb) files once they "
"have been successfully installed. To change this behavior place "
"<tt>Dselect::clean \"prompt\";</tt> in /etc/apt/apt.conf."
msgstr ""

#. type: <heading></heading>
#: guide.sgml:264
msgid "The Interface"
msgstr ""

#. type: <p></p>
#: guide.sgml:278
msgid ""
"Both that APT <prgn>dselect</prgn> method and <prgn>apt-get</prgn> share the "
"same interface. It is a simple system that generally tells you what it will "
"do and then goes and does it. <footnote><p>The <prgn>dselect</prgn> method "
"actually is a set of wrapper scripts to <prgn>apt-get</prgn>. The method "
"actually provides more functionality than is present in <prgn>apt-get</prgn> "
"alone.</p></footnote> After printing out a summary of what will happen APT "
"then will print out some informative status messages so that you can "
"estimate how far along it is and how much is left to do."
msgstr ""

#. type: <heading></heading>
#: guide.sgml:280
msgid "Startup"
msgstr ""

#. type: <p></p>
#: guide.sgml:284
msgid ""
"Before all operations except update, APT performs a number of actions to "
"prepare its internal state. It also does some checks of the system's "
"state. At any time these operations can be performed by running <tt>apt-get "
"check</tt>."
msgstr ""

#. type: <example></example>
#: guide.sgml:289
#, no-wrap
msgid ""
"# apt-get check\n"
"Reading Package Lists... Done\n"
"Building Dependency Tree... Done"
msgstr ""

#. type: <p></p>
#: guide.sgml:297
msgid ""
"The first thing it does is read all the package files into memory. APT uses "
"a caching scheme so this operation will be faster the second time it is "
"run. If some of the package files are not found then they will be ignored "
"and a warning will be printed when apt-get exits."
msgstr ""

#. type: <p></p>
#: guide.sgml:303
msgid ""
"The final operation performs a detailed analysis of the system's "
"dependencies. It checks every dependency of every installed or unpacked "
"package and considers if it is OK. Should this find a problem then a report "
"will be printed out and <prgn>apt-get</prgn> will refuse to run."
msgstr ""

#. type: <example></example>
#: guide.sgml:320
#, no-wrap
msgid ""
"# apt-get check\n"
"Reading Package Lists... Done\n"
"Building Dependency Tree... Done\n"
"You might want to run apt-get -f install' to correct these.\n"
"Sorry, but the following packages have unmet dependencies:\n"
"  9fonts: Depends: xlib6g but it is not installed\n"
"  uucp: Depends: mailx but it is not installed\n"
"  blast: Depends: xlib6g (>= 3.3-5) but it is not installed\n"
"  adduser: Depends: perl-base but it is not installed\n"
"  aumix: Depends: libgpmg1 but it is not installed\n"
"  debiandoc-sgml: Depends: sgml-base but it is not installed\n"
"  bash-builtins: Depends: bash (>= 2.01) but 2.0-3 is installed\n"
"  cthugha: Depends: svgalibg1 but it is not installed\n"
"           Depends: xlib6g (>= 3.3-5) but it is not installed\n"
"  libreadlineg2: Conflicts:libreadline2 (<< 2.1-2.1)"
msgstr ""

#. type: <p></p>
#: guide.sgml:329
msgid ""
"In this example the system has many problems, including a serious problem "
"with libreadlineg2. For each package that has unmet dependencies a line is "
"printed out indicating the package with the problem and the dependencies "
"that are unmet. A short explanation of why the package has a dependency "
"problem is also included."
msgstr ""

#. type: <p></p>
#: guide.sgml:337
msgid ""
"There are two ways a system can get into a broken state like this. The first "
"is caused by <prgn>dpkg</prgn> missing some subtle relationships between "
"packages when performing upgrades. <footnote><p>APT however considers all "
"known dependencies and attempts to prevent broken "
"packages</p></footnote>. The second is if a package installation fails "
"during an operation. In this situation a package may have been unpacked "
"without its dependents being installed."
msgstr ""

#. type: <p></p>
#: guide.sgml:345
msgid ""
"The second situation is much less serious than the first because APT places "
"certain constraints on the order that packages are installed. In both cases "
"supplying the <tt>-f</tt> option to <prgn>apt-get</prgn> will cause APT to "
"deduce a possible solution to the problem and then continue on. The APT "
"<prgn>dselect</prgn> method always supplies the <tt>-f</tt> option to allow "
"for easy continuation of failed maintainer scripts."
msgstr ""

#. type: <p></p>
#: guide.sgml:351
msgid ""
"However, if the <tt>-f</tt> option is used to correct a seriously broken "
"system caused by the first case then it is possible that it will either fail "
"immediately or the installation sequence will fail. In either case it is "
"necessary to manually use dpkg (possibly with forcing options) to correct "
"the situation enough to allow APT to proceed."
msgstr ""

#. type: <heading></heading>
#: guide.sgml:356
msgid "The Status Report"
msgstr ""

#. type: <p></p>
#: guide.sgml:363
msgid ""
"Before proceeding <prgn>apt-get</prgn> will present a report on what will "
"happen. Generally the report reflects the type of operation being performed "
"but there are several common elements. In all cases the lists reflect the "
"final state of things, taking into account the <tt>-f</tt> option and any "
"other relevant activities to the command being executed."
msgstr ""

#. type: <heading></heading>
#: guide.sgml:364
msgid "The Extra Package list"
msgstr ""

#. type: <example></example>
#: guide.sgml:372
#, no-wrap
msgid ""
"The following extra packages will be installed:\n"
"  libdbd-mysql-perl xlib6 zlib1 xzx libreadline2 libdbd-msql-perl\n"
"  mailpgp xdpkg fileutils pinepgp zlib1g xlib6g perl-base\n"
"  bin86 libgdbm1 libgdbmg1 quake-lib gmp2 bcc xbuffy\n"
"  squake pgp-i python-base debmake ldso perl libreadlineg2\n"
"  ssh"
msgstr ""

#. type: <p></p>
#: guide.sgml:379
msgid ""
"The Extra Package list shows all of the packages that will be installed or "
"upgraded in excess of the ones mentioned on the command line. It is only "
"generated for an <tt>install</tt> command. The listed packages are often the "
"result of an Auto Install."
msgstr ""

#. type: <heading></heading>
#: guide.sgml:382
msgid "The Packages to Remove"
msgstr ""

#. type: <example></example>
#: guide.sgml:389
#, no-wrap
msgid ""
"The following packages will be REMOVED:\n"
"  xlib6-dev xpat2 tk40-dev xkeycaps xbattle xonix\n"
"  xdaliclock tk40 tk41 xforms0.86 ghostview xloadimage xcolorsel\n"
"  xadmin xboard perl-debug tkined xtetris libreadline2-dev perl-suid\n"
"  nas xpilot xfig"
msgstr ""

#. type: <p></p>
#: guide.sgml:399
msgid ""
"The Packages to Remove list shows all of the packages that will be removed "
"from the system. It can be shown for any of the operations and should be "
"given a careful inspection to ensure nothing important is to be taken "
"off. The <tt>-f</tt> option is especially good at generating packages to "
"remove so extreme care should be used in that case. The list may contain "
"packages that are going to be removed because they are only partially "
"installed, possibly due to an aborted installation."
msgstr ""

#. type: <heading></heading>
#: guide.sgml:402
msgid "The New Packages list"
msgstr ""

#. type: <example></example>
#: guide.sgml:406
#, no-wrap
msgid ""
"The following NEW packages will installed:\n"
"  zlib1g xlib6g perl-base libgdbmg1 quake-lib gmp2 pgp-i python-base"
msgstr ""

#. type: <p></p>
#: guide.sgml:411
msgid ""
"The New Packages list is simply a reminder of what will happen. The packages "
"listed are not presently installed in the system but will be when APT is "
"done."
msgstr ""

#. type: <heading></heading>
#: guide.sgml:414
msgid "The Kept Back list"
msgstr ""

#. type: <example></example>
#: guide.sgml:419
#, no-wrap
msgid ""
"The following packages have been kept back\n"
"  compface man-db tetex-base msql libpaper svgalib1\n"
"  gs snmp arena lynx xpat2 groff xscreensaver"
msgstr ""

#. type: <p></p>
#: guide.sgml:428
msgid ""
"Whenever the whole system is being upgraded there is the possibility that "
"new versions of packages cannot be installed because they require new things "
"or conflict with already installed things. In this case the package will "
"appear in the Kept Back list. The best way to convince packages listed there "
"to install is with <tt>apt-get install</tt> or by using <prgn>dselect</prgn> "
"to resolve their problems."
msgstr ""

#. type: <heading></heading>
#: guide.sgml:431
msgid "Held Packages warning"
msgstr ""

#. type: <example></example>
#: guide.sgml:435
#, no-wrap
msgid ""
"The following held packages will be changed:\n"
"  cvs"
msgstr ""

#. type: <p></p>
#: guide.sgml:441
msgid ""
"Sometimes you can ask APT to install a package that is on hold, in such a "
"case it prints out a warning that the held package is going to be "
"changed. This should only happen during dist-upgrade or install."
msgstr ""

#. type: <heading></heading>
#: guide.sgml:444
msgid "Final summary"
msgstr ""

#. type: <p></p>
#: guide.sgml:447
msgid "Finally, APT will print out a summary of all the changes that will occur."
msgstr ""

#. type: <example></example>
#: guide.sgml:452
#, no-wrap
msgid ""
"206 packages upgraded, 8 newly installed, 23 to remove and 51 not "
"upgraded.\n"
"12 packages not fully installed or removed.\n"
"Need to get 65.7M/66.7M of archives. After unpacking 26.5M will be used."
msgstr ""

#. type: <p></p>
#: guide.sgml:470
msgid ""
"The first line of the summary simply is a reduced version of all of the "
"lists and includes the number of upgrades - that is packages already "
"installed that have new versions available. The second line indicates the "
"number of poorly configured packages, possibly the result of an aborted "
"installation. The final line shows the space requirements that the "
"installation needs. The first pair of numbers refer to the size of the "
"archive files. The first number indicates the number of bytes that must be "
"fetched from remote locations and the second indicates the total size of all "
"the archives required. The next number indicates the size difference between "
"the presently installed packages and the newly installed packages. It is "
"roughly equivalent to the space required in /usr after everything is "
"done. If a large number of packages are being removed then the value may "
"indicate the amount of space that will be freed."
msgstr ""

#. type: <p></p>
#: guide.sgml:473
msgid ""
"Some other reports can be generated by using the -u option to show packages "
"to upgrade, they are similar to the previous examples."
msgstr ""

#. type: <heading></heading>
#: guide.sgml:477
msgid "The Status Display"
msgstr ""

#. type: <p></p>
#: guide.sgml:481
msgid ""
"During the download of archives and package files APT prints out a series of "
"status messages."
msgstr ""

#. type: <example></example>
#: guide.sgml:490
#, no-wrap
msgid ""
"# apt-get update\n"
"Get:1 http://ftp.de.debian.org/debian-non-US/ stable/non-US/ Packages\n"
"Get:2 http://llug.sep.bnl.gov/debian/ testing/contrib Packages\n"
"Hit http://llug.sep.bnl.gov/debian/ testing/main Packages\n"
"Get:4 http://ftp.de.debian.org/debian-non-US/ unstable/binary-i386/ "
"Packages\n"
"Get:5 http://llug.sep.bnl.gov/debian/ testing/non-free Packages\n"
"11% [5 testing/non-free `Waiting for file' 0/32.1k 0%] 2203b/s 1m52s"
msgstr ""

#. type: <p></p>
#: guide.sgml:500
msgid ""
"The lines starting with <em>Get</em> are printed out when APT begins to "
"fetch a file while the last line indicates the progress of the download. The "
"first percent value on the progress line indicates the total percent done of "
"all files. Unfortunately since the size of the Package files is unknown "
"<tt>apt-get update</tt> estimates the percent done which causes some "
"inaccuracies."
msgstr ""

#. type: <p></p>
#: guide.sgml:509
msgid ""
"The next section of the status line is repeated once for each download "
"thread and indicates the operation being performed and some useful "
"information about what is happening. Sometimes this section will simply read "
"<em>Forking</em> which means the OS is loading the download module. The "
"first word after the [ is the fetch number as shown on the history "
"lines. The next word is the short form name of the object being "
"downloaded. For archives it will contain the name of the package that is "
"being fetched."
msgstr ""

#. type: <p></p>
#: guide.sgml:524
msgid ""
"Inside of the single quote is an informative string indicating the progress "
"of the negotiation phase of the download. Typically it progresses from "
"<em>Connecting</em> to <em>Waiting for file</em> to <em>Downloading</em> or "
"<em>Resuming</em>. The final value is the number of bytes downloaded from "
"the remote site. Once the download begins this is represented as "
"<tt>102/10.2k</tt> indicating that 102 bytes have been fetched and 10.2 "
"kilobytes is expected. The total size is always shown in 4 figure notation "
"to preserve space. After the size display is a percent meter for the file "
"itself. The second last element is the instantaneous average speed. This "
"values is updated every 5 seconds and reflects the rate of data transfer for "
"that period. Finally is shown the estimated transfer time. This is updated "
"regularly and reflects the time to complete everything at the shown transfer "
"rate."
msgstr ""

#. type: <p></p>
#: guide.sgml:530
msgid ""
"The status display updates every half second to provide a constant feedback "
"on the download progress while the Get lines scroll back whenever a new file "
"is started. Since the status display is constantly updated it is unsuitable "
"for logging to a file, use the <tt>-q</tt> option to remove the status "
"display."
msgstr ""

#. type: <heading></heading>
#: guide.sgml:535
msgid "Dpkg"
msgstr ""

#. type: <p></p>
#: guide.sgml:542
msgid ""
"APT uses <prgn>dpkg</prgn> for installing the archives and will switch over "
"to the <prgn>dpkg</prgn> interface once downloading is "
"completed. <prgn>dpkg</prgn> will also ask a number of questions as it "
"processes the packages and the packages themselves may also ask several "
"questions. Before each question there is usually a description of what it is "
"asking and the questions are too varied to discuss completely here."
msgstr ""

#. type: <title></title>
#: offline.sgml:4
msgid "Using APT Offline"
msgstr ""

#. type: <version></version>
#: offline.sgml:7
msgid "$Id: offline.sgml,v 1.8 2003/02/12 15:06:41 doogie Exp $"
msgstr ""

#. type: <abstract></abstract>
#: offline.sgml:12
msgid ""
"This document describes how to use APT in a non-networked environment, "
"specifically a 'sneaker-net' approach for performing upgrades."
msgstr ""

#. type: <copyrightsummary></copyrightsummary>
#: offline.sgml:16
msgid "Copyright &copy; Jason Gunthorpe, 1999."
msgstr ""

#. type: <heading></heading>
#: offline.sgml:32
msgid "Introduction"
msgstr ""

#. type: <heading></heading>
#: offline.sgml:34 offline.sgml:65 offline.sgml:180
msgid "Overview"
msgstr ""

#. type: <p></p>
#: offline.sgml:40
msgid ""
"Normally APT requires direct access to a Debian archive, either from a local "
"media or through a network. Another common complaint is that a Debian "
"machine is on a slow link, such as a modem and another machine has a very "
"fast connection but they are physically distant."
msgstr ""

#. type: <p></p>
#: offline.sgml:51
msgid ""
"The solution to this is to use large removable media such as a Zip disc or a "
"SuperDisk disc. These discs are not large enough to store the entire Debian "
"archive but can easily fit a subset large enough for most users. The idea is "
"to use APT to generate a list of packages that are required and then fetch "
"them onto the disc using another machine with good connectivity. It is even "
"possible to use another Debian machine with APT or to use a completely "
"different OS and a download tool like wget. Let <em>remote host</em> mean "
"the machine downloading the packages, and <em>target host</em> the one with "
"bad or no connection."
msgstr ""

#. type: <p></p>
#: offline.sgml:57
msgid ""
"This is achieved by creatively manipulating the APT configuration file. The "
"essential premise to tell APT to look on a disc for it's archive files. Note "
"that the disc should be formated with a filesystem that can handle long file "
"names such as ext2, fat32 or vfat."
msgstr ""

#. type: <heading></heading>
#: offline.sgml:63
msgid "Using APT on both machines"
msgstr ""

#. type: <p><example>
#: offline.sgml:71
msgid ""
"APT being available on both machines gives the simplest configuration. The "
"basic idea is to place a copy of the status file on the disc and use the "
"remote machine to fetch the latest package files and decide which packages "
"to download. The disk directory structure should look like:"
msgstr ""

#. type: <example></example>
#: offline.sgml:80
#, no-wrap
msgid ""
"  /disc/\n"
"    archives/\n"
"       partial/\n"
"    lists/\n"
"       partial/\n"
"    status\n"
"    sources.list\n"
"    apt.conf"
msgstr ""

#. type: <heading></heading>
#: offline.sgml:88
msgid "The configuration file"
msgstr ""

#. type: <p></p>
#: offline.sgml:96
msgid ""
"The configuration file should tell APT to store its files on the disc and to "
"use the configuration files on the disc as well. The sources.list should "
"contain the proper sites that you wish to use from the remote machine, and "
"the status file should be a copy of <em>/var/lib/dpkg/status</em> from the "
"<em>target host</em>. Please note, if you are using a local archive you must "
"use copy URIs, the syntax is identical to file URIs."
msgstr ""

#. type: <p><example>
#: offline.sgml:100
msgid ""
"<em>apt.conf</em> must contain the necessary information to make APT use the "
"disc:"
msgstr ""

#. type: <example></example>
#: offline.sgml:124
#, no-wrap
msgid ""
" APT\n"
" {\n"
"   /* This is not necessary if the two machines are the same arch, it "
"tells\n"
"      the remote APT what architecture the target machine is */\n"
"   Architecture \"i386\";\n"
"   \n"
"   Get::Download-Only \"true\";\n"
" };\n"
" \n"
" Dir\n"
" {\n"
"   /* Use the disc for state information and redirect the status file from\n"
"      the /var/lib/dpkg default */\n"
"   State \"/disc/\";\n"
"   State::status \"status\";\n"
"\n"
"   // Binary caches will be stored locally\n"
"   Cache::archives \"/disc/archives/\";\n"
"   Cache \"/tmp/\";\n"
"   \n"
"   // Location of the source list.\n"
"   Etc \"/disc/\";\n"
" };"
msgstr ""

#. type: </example></p>
#: offline.sgml:129
msgid ""
"More details can be seen by examining the apt.conf man page and the sample "
"configuration file in <em>/usr/share/doc/apt/examples/apt.conf</em>."
msgstr ""

#. type: <p><example>
#: offline.sgml:136
msgid ""
"On the target machine the first thing to do is mount the disc and copy "
"<em>/var/lib/dpkg/status</em> to it. You will also need to create the "
"directories outlined in the Overview, <em>archives/partial/</em> and "
"<em>lists/partial/</em>. Then take the disc to the remote machine and "
"configure the sources.list. On the remote machine execute the following:"
msgstr ""

#. type: <example></example>
#: offline.sgml:142
#, no-wrap
msgid ""
" # export APT_CONFIG=\"/disc/apt.conf\"\n"
" # apt-get update\n"
" [ APT fetches the package files ]\n"
" # apt-get dist-upgrade\n"
" [ APT fetches all the packages needed to upgrade the target machine ]"
msgstr ""

#. type: </example></p>
#: offline.sgml:149
msgid ""
"The dist-upgrade command can be replaced with any other standard APT "
"commands, particularly dselect-upgrade. You can even use an APT front end "
"such as <em>dselect</em>. However this presents a problem in communicating "
"your selections back to the local computer."
msgstr ""

#. type: <p><example>
#: offline.sgml:153
msgid ""
"Now the disc contains all of the index files and archives needed to upgrade "
"the target machine. Take the disc back and run:"
msgstr ""

#. type: <example></example>
#: offline.sgml:159
#, no-wrap
msgid ""
"  # export APT_CONFIG=\"/disc/apt.conf\"\n"
"  # apt-get check\n"
"  [ APT generates a local copy of the cache files ]\n"
"  # apt-get --no-d -o dir::state::status=/var/lib/dpkg/status dist-upgrade\n"
"  [ Or any other APT command ]"
msgstr ""

#. type: <p></p>
#: offline.sgml:165
msgid ""
"It is necessary for proper function to re-specify the status file to be the "
"local one. This is very important!"
msgstr ""

#. type: <p></p>
#: offline.sgml:172
msgid ""
"If you are using dselect you can do the very risky operation of copying "
"disc/status to /var/lib/dpkg/status so that any selections you made on the "
"remote machine are updated. I highly recommend that people only make "
"selections on the local machine - but this may not always be possible. DO "
"NOT copy the status file if dpkg or APT have been run in the mean time!!"
msgstr ""

#. type: <heading></heading>
#: offline.sgml:178
msgid "Using APT and wget"
msgstr ""

#. type: <p></p>
#: offline.sgml:185
msgid ""
"<em>wget</em> is a popular and portable download tool that can run on nearly "
"any machine. Unlike the method above this requires that the Debian machine "
"already has a list of available packages."
msgstr ""

#. type: <p></p>
#: offline.sgml:190
msgid ""
"The basic idea is to create a disc that has only the archive files "
"downloaded from the remote site. This is done by using the --print-uris "
"option to apt-get and then preparing a wget script to actually fetch the "
"packages."
msgstr ""

#. type: <heading></heading>
#: offline.sgml:196
msgid "Operation"
msgstr ""

#. type: <p><example>
#: offline.sgml:200
msgid ""
"Unlike the previous technique no special configuration files are "
"required. We merely use the standard APT commands to generate the file list."
msgstr ""

#. type: <example></example>
#: offline.sgml:205
#, no-wrap
msgid ""
" # apt-get dist-upgrade \n"
" [ Press no when prompted, make sure you are happy with the actions ]\n"
" # apt-get -qq --print-uris dist-upgrade > uris\n"
" # awk '{print \"wget -O \" $2 \" \" $1}' < uris > /disc/wget-script"
msgstr ""

#. type: </example></p>
#: offline.sgml:210
msgid ""
"Any command other than dist-upgrade could be used here, including "
"dselect-upgrade."
msgstr ""

#. type: <p></p>
#: offline.sgml:216
msgid ""
"The /disc/wget-script file will now contain a list of wget commands to "
"execute in order to fetch the necessary archives. This script should be run "
"with the current directory as the disc's mount point so as to save the "
"output on the disc."
msgstr ""

#. type: <p><example>
#: offline.sgml:219
msgid "The remote machine would do something like"
msgstr ""

#. type: <example></example>
#: offline.sgml:223
#, no-wrap
msgid ""
"  # cd /disc\n"
"  # sh -x ./wget-script\n"
"  [ wait.. ]"
msgstr ""

#. type: </example><example>
#: offline.sgml:228
msgid ""
"Once the archives are downloaded and the disc returned to the Debian machine "
"installation can proceed using,"
msgstr ""

#. type: <example></example>
#: offline.sgml:230
#, no-wrap
msgid "  # apt-get -o dir::cache::archives=\"/disc/\" dist-upgrade"
msgstr ""

#. type: </example></p>
#: offline.sgml:234
msgid "Which will use the already fetched archives on the disc."
msgstr ""<|MERGE_RESOLUTION|>--- conflicted
+++ resolved
@@ -1620,8 +1620,8 @@
 "Update the local keyring with the archive keyring and remove from the local "
 "keyring the archive keys which are no longer valid.  The archive keyring is "
 "shipped in the <literal>archive-keyring</literal> package of your "
-"distribution, e.g. the <literal>debian-archive-keyring</literal> package in "
-"Debian."
+"distribution, e.g. the <literal>ubuntu-archive-keyring</literal> package in "
+"Ubuntu."
 msgstr ""
 
 #. type: Content of: <refentry><refsect1><variablelist><varlistentry><listitem><para>
@@ -1670,22 +1670,22 @@
 
 #. type: Content of: <refentry><refsect1><variablelist><varlistentry><term>
 #: apt-key.8.xml:183
-msgid "<filename>/usr/share/keyrings/debian-archive-keyring.gpg</filename>"
+msgid "<filename>/usr/share/keyrings/ubuntu-archive-keyring.gpg</filename>"
 msgstr ""
 
 #. type: Content of: <refentry><refsect1><variablelist><varlistentry><listitem><para>
 #: apt-key.8.xml:184
-msgid "Keyring of Debian archive trusted keys."
+msgid "Keyring of Ubuntu archive trusted keys."
 msgstr ""
 
 #. type: Content of: <refentry><refsect1><variablelist><varlistentry><term>
 #: apt-key.8.xml:187
-msgid "<filename>/usr/share/keyrings/debian-archive-removed-keys.gpg</filename>"
+msgid "<filename>/usr/share/keyrings/ubuntu-archive-removed-keys.gpg</filename>"
 msgstr ""
 
 #. type: Content of: <refentry><refsect1><variablelist><varlistentry><listitem><para>
 #: apt-key.8.xml:188
-msgid "Keyring of Debian archive removed trusted keys."
+msgid "Keyring of Ubuntu archive removed trusted keys."
 msgstr ""
 
 #. type: Content of: <refentry><refsect1><para>
@@ -2689,16 +2689,8 @@
 #. type: Content of: <refentry><refsect1><variablelist><varlistentry><listitem><para>
 #: apt.conf.5.xml:377 apt.conf.5.xml:449
 msgid ""
-<<<<<<< HEAD
-"Update the local keyring with the archive keyring and remove from the local "
-"keyring the archive keys which are no longer valid.  The archive keyring is "
-"shipped in the <literal>archive-keyring</literal> package of your "
-"distribution, e.g. the <literal>ubuntu-archive-keyring</literal> package in "
-"Ubuntu."
-=======
 "The option <literal>timeout</literal> sets the timeout timer used by the "
 "method; this value applies to the connection as well as the data timeout."
->>>>>>> e08c5854
 msgstr ""
 
 #. type: Content of: <refentry><refsect1><variablelist><varlistentry><listitem><para>
@@ -2749,26 +2741,6 @@
 "yet supported."
 msgstr ""
 
-<<<<<<< HEAD
-#. type: Content of: <refentry><refsect1><variablelist><varlistentry><term>
-#: apt-key.8.xml:183
-msgid "<filename>/usr/share/keyrings/ubuntu-archive-keyring.gpg</filename>"
-msgstr ""
-
-#. type: Content of: <refentry><refsect1><variablelist><varlistentry><listitem><para>
-#: apt-key.8.xml:184
-msgid "Keyring of Ubuntu archive trusted keys."
-msgstr ""
-
-#. type: Content of: <refentry><refsect1><variablelist><varlistentry><term>
-#: apt-key.8.xml:187
-msgid "<filename>/usr/share/keyrings/ubuntu-archive-removed-keys.gpg</filename>"
-msgstr ""
-
-#. type: Content of: <refentry><refsect1><variablelist><varlistentry><listitem><para>
-#: apt-key.8.xml:188
-msgid "Keyring of Ubuntu archive removed trusted keys."
-=======
 #. type: Content of: <refentry><refsect1><variablelist><varlistentry><listitem><para>
 #: apt.conf.5.xml:411
 msgid ""
@@ -2832,7 +2804,6 @@
 "discussion of the http method above for syntax. You cannot set this in the "
 "configuration file and it is not recommended to use FTP over HTTP due to its "
 "low efficiency."
->>>>>>> e08c5854
 msgstr ""
 
 #. type: Content of: <refentry><refsect1><variablelist><varlistentry><listitem><para>
