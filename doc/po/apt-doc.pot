--- conflicted
+++ resolved
@@ -6,15 +6,9 @@
 #, fuzzy
 msgid ""
 msgstr ""
-<<<<<<< HEAD
-"Project-Id-Version: apt-doc 0.9.8~exp1~20121017\n"
-"Report-Msgid-Bugs-To: APT Development Team <deity@lists.debian.org>\n"
-"POT-Creation-Date: 2013-03-01 12:27+0100\n"
-=======
 "Project-Id-Version: apt-doc 0.9.8.1\n"
 "Report-Msgid-Bugs-To: APT Development Team <deity@lists.debian.org>\n"
 "POT-Creation-Date: 2013-06-13 13:46+0300\n"
->>>>>>> 183116d1
 "PO-Revision-Date: YEAR-MO-DA HO:MI+ZONE\n"
 "Last-Translator: FULL NAME <EMAIL@ADDRESS>\n"
 "Language-Team: LANGUAGE <LL@li.org>\n"
@@ -1111,20 +1105,12 @@
 msgstr ""
 
 #. type: Content of: <refentry><refsect1><title>
-<<<<<<< HEAD
-#: apt-get.8.xml:518 apt-cache.8.xml:343 apt-key.8.xml:174 apt-mark.8.xml:125 apt.conf.5.xml:1156 apt_preferences.5.xml:698
-=======
 #: apt-get.8.xml:518 apt-cache.8.xml:343 apt-key.8.xml:174 apt-mark.8.xml:125 apt.conf.5.xml:1167 apt_preferences.5.xml:698
->>>>>>> 183116d1
 msgid "Files"
 msgstr ""
 
 #. type: Content of: <refentry><refsect1><title>
-<<<<<<< HEAD
-#: apt-get.8.xml:528 apt-cache.8.xml:350 apt-key.8.xml:195 apt-mark.8.xml:131 apt-secure.8.xml:191 apt-cdrom.8.xml:144 apt-config.8.xml:109 apt.conf.5.xml:1162 apt_preferences.5.xml:705 sources.list.5.xml:252 apt-extracttemplates.1.xml:70 apt-sortpkgs.1.xml:63 apt-ftparchive.1.xml:607
-=======
 #: apt-get.8.xml:528 apt-cache.8.xml:350 apt-key.8.xml:195 apt-mark.8.xml:131 apt-secure.8.xml:191 apt-cdrom.8.xml:144 apt-config.8.xml:109 apt.conf.5.xml:1173 apt_preferences.5.xml:705 sources.list.5.xml:252 apt-extracttemplates.1.xml:70 apt-sortpkgs.1.xml:63 apt-ftparchive.1.xml:607
->>>>>>> 183116d1
 msgid "See Also"
 msgstr ""
 
@@ -2995,10 +2981,6 @@
 "\"<literal>none</literal>\")."
 msgstr ""
 
-<<<<<<< HEAD
-#. type: Content of: <refentry><refsect1><title>
-#: apt.conf.5.xml:560
-=======
 #. type: Content of: <refentry><refsect1><variablelist><varlistentry><listitem><para>
 #: apt.conf.5.xml:558
 msgid "When downloading, force to use only the IPv4 protocol."
@@ -3011,16 +2993,11 @@
 
 #. type: Content of: <refentry><refsect1><title>
 #: apt.conf.5.xml:571
->>>>>>> 183116d1
 msgid "Directories"
 msgstr ""
 
 #. type: Content of: <refentry><refsect1><para>
-<<<<<<< HEAD
-#: apt.conf.5.xml:562
-=======
 #: apt.conf.5.xml:573
->>>>>>> 183116d1
 msgid ""
 "The <literal>Dir::State</literal> section has directories that pertain to "
 "local state information. <literal>lists</literal> is the directory to place "
@@ -3032,11 +3009,7 @@
 msgstr ""
 
 #. type: Content of: <refentry><refsect1><para>
-<<<<<<< HEAD
-#: apt.conf.5.xml:569
-=======
 #: apt.conf.5.xml:580
->>>>>>> 183116d1
 msgid ""
 "<literal>Dir::Cache</literal> contains locations pertaining to local cache "
 "information, such as the two package caches <literal>srcpkgcache</literal> "
@@ -3049,11 +3022,7 @@
 msgstr ""
 
 #. type: Content of: <refentry><refsect1><para>
-<<<<<<< HEAD
-#: apt.conf.5.xml:578
-=======
 #: apt.conf.5.xml:589
->>>>>>> 183116d1
 msgid ""
 "<literal>Dir::Etc</literal> contains the location of configuration files, "
 "<literal>sourcelist</literal> gives the location of the sourcelist and "
@@ -3063,11 +3032,7 @@
 msgstr ""
 
 #. type: Content of: <refentry><refsect1><para>
-<<<<<<< HEAD
-#: apt.conf.5.xml:584
-=======
 #: apt.conf.5.xml:595
->>>>>>> 183116d1
 msgid ""
 "The <literal>Dir::Parts</literal> setting reads in all the config fragments "
 "in lexical order from the directory specified. After this is done then the "
@@ -3075,11 +3040,7 @@
 msgstr ""
 
 #. type: Content of: <refentry><refsect1><para>
-<<<<<<< HEAD
-#: apt.conf.5.xml:588
-=======
 #: apt.conf.5.xml:599
->>>>>>> 183116d1
 msgid ""
 "Binary programs are pointed to by "
 "<literal>Dir::Bin</literal>. <literal>Dir::Bin::Methods</literal> specifies "
@@ -3091,11 +3052,7 @@
 msgstr ""
 
 #. type: Content of: <refentry><refsect1><para>
-<<<<<<< HEAD
-#: apt.conf.5.xml:596
-=======
 #: apt.conf.5.xml:607
->>>>>>> 183116d1
 msgid ""
 "The configuration item <literal>RootDir</literal> has a special meaning.  If "
 "set, all paths in <literal>Dir::</literal> will be relative to "
@@ -3108,11 +3065,7 @@
 msgstr ""
 
 #. type: Content of: <refentry><refsect1><para>
-<<<<<<< HEAD
-#: apt.conf.5.xml:609
-=======
 #: apt.conf.5.xml:620
->>>>>>> 183116d1
 msgid ""
 "The <literal>Ignore-Files-Silently</literal> list can be used to specify "
 "which files APT should silently ignore while parsing the files in the "
@@ -3123,20 +3076,12 @@
 msgstr ""
 
 #. type: Content of: <refentry><refsect1><title>
-<<<<<<< HEAD
-#: apt.conf.5.xml:618
-=======
 #: apt.conf.5.xml:629
->>>>>>> 183116d1
 msgid "APT in DSelect"
 msgstr ""
 
 #. type: Content of: <refentry><refsect1><para>
-<<<<<<< HEAD
-#: apt.conf.5.xml:620
-=======
 #: apt.conf.5.xml:631
->>>>>>> 183116d1
 msgid ""
 "When APT is used as a &dselect; method several configuration directives "
 "control the default behavior. These are in the <literal>DSelect</literal> "
@@ -3144,11 +3089,7 @@
 msgstr ""
 
 #. type: Content of: <refentry><refsect1><variablelist><varlistentry><listitem><para>
-<<<<<<< HEAD
-#: apt.conf.5.xml:625
-=======
 #: apt.conf.5.xml:636
->>>>>>> 183116d1
 msgid ""
 "Cache Clean mode; this value may be one of <literal>always</literal>, "
 "<literal>prompt</literal>, <literal>auto</literal>, "
@@ -3162,64 +3103,40 @@
 msgstr ""
 
 #. type: Content of: <refentry><refsect1><variablelist><varlistentry><listitem><para>
-<<<<<<< HEAD
-#: apt.conf.5.xml:639
-=======
 #: apt.conf.5.xml:650
->>>>>>> 183116d1
 msgid ""
 "The contents of this variable are passed to &apt-get; as command line "
 "options when it is run for the install phase."
 msgstr ""
 
 #. type: Content of: <refentry><refsect1><variablelist><varlistentry><listitem><para>
-<<<<<<< HEAD
-#: apt.conf.5.xml:644
-=======
 #: apt.conf.5.xml:655
->>>>>>> 183116d1
 msgid ""
 "The contents of this variable are passed to &apt-get; as command line "
 "options when it is run for the update phase."
 msgstr ""
 
 #. type: Content of: <refentry><refsect1><variablelist><varlistentry><listitem><para>
-<<<<<<< HEAD
-#: apt.conf.5.xml:649
-=======
 #: apt.conf.5.xml:660
->>>>>>> 183116d1
 msgid ""
 "If true the [U]pdate operation in &dselect; will always prompt to continue.  "
 "The default is to prompt only on error."
 msgstr ""
 
 #. type: Content of: <refentry><refsect1><title>
-<<<<<<< HEAD
-#: apt.conf.5.xml:655
-=======
 #: apt.conf.5.xml:666
->>>>>>> 183116d1
 msgid "How APT calls &dpkg;"
 msgstr ""
 
 #. type: Content of: <refentry><refsect1><para>
-<<<<<<< HEAD
-#: apt.conf.5.xml:656
-=======
 #: apt.conf.5.xml:667
->>>>>>> 183116d1
 msgid ""
 "Several configuration directives control how APT invokes &dpkg;. These are "
 "in the <literal>DPkg</literal> section."
 msgstr ""
 
 #. type: Content of: <refentry><refsect1><variablelist><varlistentry><listitem><para>
-<<<<<<< HEAD
-#: apt.conf.5.xml:661
-=======
 #: apt.conf.5.xml:672
->>>>>>> 183116d1
 msgid ""
 "This is a list of options to pass to &dpkg;. The options must be specified "
 "using the list notation and each list item is passed as a single argument to "
@@ -3227,11 +3144,7 @@
 msgstr ""
 
 #. type: Content of: <refentry><refsect1><variablelist><varlistentry><listitem><para>
-<<<<<<< HEAD
-#: apt.conf.5.xml:667
-=======
 #: apt.conf.5.xml:678
->>>>>>> 183116d1
 msgid ""
 "This is a list of shell commands to run before/after invoking &dpkg;.  Like "
 "<literal>options</literal> this must be specified in list notation. The "
@@ -3240,11 +3153,7 @@
 msgstr ""
 
 #. type: Content of: <refentry><refsect1><variablelist><varlistentry><listitem><para>
-<<<<<<< HEAD
-#: apt.conf.5.xml:674
-=======
 #: apt.conf.5.xml:685
->>>>>>> 183116d1
 msgid ""
 "This is a list of shell commands to run before invoking &dpkg;. Like "
 "<literal>options</literal> this must be specified in list notation. The "
@@ -3254,11 +3163,7 @@
 msgstr ""
 
 #. type: Content of: <refentry><refsect1><variablelist><varlistentry><listitem><para>
-<<<<<<< HEAD
-#: apt.conf.5.xml:680
-=======
 #: apt.conf.5.xml:691
->>>>>>> 183116d1
 msgid ""
 "Version 2 of this protocol dumps more information, including the protocol "
 "version, the APT configuration space and the packages, files and versions "
@@ -3269,42 +3174,26 @@
 msgstr ""
 
 #. type: Content of: <refentry><refsect1><variablelist><varlistentry><listitem><para>
-<<<<<<< HEAD
-#: apt.conf.5.xml:688
-=======
 #: apt.conf.5.xml:699
->>>>>>> 183116d1
 msgid ""
 "APT chdirs to this directory before invoking &dpkg;, the default is "
 "<filename>/</filename>."
 msgstr ""
 
 #. type: Content of: <refentry><refsect1><variablelist><varlistentry><listitem><para>
-<<<<<<< HEAD
-#: apt.conf.5.xml:693
-=======
 #: apt.conf.5.xml:704
->>>>>>> 183116d1
 msgid ""
 "These options are passed to &dpkg-buildpackage; when compiling packages; the "
 "default is to disable signing and produce all binaries."
 msgstr ""
 
 #. type: Content of: <refentry><refsect1><refsect2><title>
-<<<<<<< HEAD
-#: apt.conf.5.xml:698
-=======
 #: apt.conf.5.xml:709
->>>>>>> 183116d1
 msgid "dpkg trigger usage (and related options)"
 msgstr ""
 
 #. type: Content of: <refentry><refsect1><refsect2><para>
-<<<<<<< HEAD
-#: apt.conf.5.xml:699
-=======
 #: apt.conf.5.xml:710
->>>>>>> 183116d1
 msgid ""
 "APT can call &dpkg; in such a way as to let it make aggressive use of "
 "triggers over multiple calls of &dpkg;. Without further options &dpkg; will "
@@ -3319,11 +3208,7 @@
 msgstr ""
 
 #. type: Content of: <refentry><refsect1><refsect2><para><literallayout>
-<<<<<<< HEAD
-#: apt.conf.5.xml:714
-=======
 #: apt.conf.5.xml:725
->>>>>>> 183116d1
 #, no-wrap
 msgid ""
 "DPkg::NoTriggers \"true\";\n"
@@ -3333,11 +3218,7 @@
 msgstr ""
 
 #. type: Content of: <refentry><refsect1><refsect2><para>
-<<<<<<< HEAD
-#: apt.conf.5.xml:708
-=======
 #: apt.conf.5.xml:719
->>>>>>> 183116d1
 msgid ""
 "Note that it is not guaranteed that APT will support these options or that "
 "these options will not cause (big) trouble in the future. If you have "
@@ -3351,11 +3232,7 @@
 msgstr ""
 
 #. type: Content of: <refentry><refsect1><refsect2><variablelist><varlistentry><listitem><para>
-<<<<<<< HEAD
-#: apt.conf.5.xml:721
-=======
 #: apt.conf.5.xml:732
->>>>>>> 183116d1
 msgid ""
 "Add the no triggers flag to all &dpkg; calls (except the ConfigurePending "
 "call).  See &dpkg; if you are interested in what this actually means. In "
@@ -3368,11 +3245,7 @@
 msgstr ""
 
 #. type: Content of: <refentry><refsect1><refsect2><variablelist><varlistentry><listitem><para>
-<<<<<<< HEAD
-#: apt.conf.5.xml:729
-=======
 #: apt.conf.5.xml:740
->>>>>>> 183116d1
 msgid ""
 "Valid values are \"<literal>all</literal>\", \"<literal>smart</literal>\" "
 "and \"<literal>no</literal>\".  The default value is "
@@ -3390,11 +3263,7 @@
 msgstr ""
 
 #. type: Content of: <refentry><refsect1><refsect2><variablelist><varlistentry><listitem><para>
-<<<<<<< HEAD
-#: apt.conf.5.xml:744
-=======
 #: apt.conf.5.xml:755
->>>>>>> 183116d1
 msgid ""
 "If this option is set APT will call <command>dpkg --configure "
 "--pending</command> to let &dpkg; handle all required configurations and "
@@ -3406,11 +3275,7 @@
 msgstr ""
 
 #. type: Content of: <refentry><refsect1><refsect2><variablelist><varlistentry><listitem><para>
-<<<<<<< HEAD
-#: apt.conf.5.xml:751
-=======
 #: apt.conf.5.xml:762
->>>>>>> 183116d1
 msgid ""
 "Useful for the <literal>smart</literal> configuration as a package which has "
 "pending triggers is not considered as <literal>installed</literal>, and "
@@ -3421,11 +3286,7 @@
 msgstr ""
 
 #. type: Content of: <refentry><refsect1><refsect2><variablelist><varlistentry><listitem><para><literallayout>
-<<<<<<< HEAD
-#: apt.conf.5.xml:764
-=======
 #: apt.conf.5.xml:775
->>>>>>> 183116d1
 #, no-wrap
 msgid ""
 "OrderList::Score {\n"
@@ -3437,11 +3298,7 @@
 msgstr ""
 
 #. type: Content of: <refentry><refsect1><refsect2><variablelist><varlistentry><listitem><para>
-<<<<<<< HEAD
-#: apt.conf.5.xml:757
-=======
 #: apt.conf.5.xml:768
->>>>>>> 183116d1
 msgid ""
 "Essential packages (and their dependencies) should be configured immediately "
 "after unpacking. It is a good idea to do this quite early in the upgrade "
@@ -3455,20 +3312,12 @@
 msgstr ""
 
 #. type: Content of: <refentry><refsect1><title>
-<<<<<<< HEAD
-#: apt.conf.5.xml:777
-=======
 #: apt.conf.5.xml:788
->>>>>>> 183116d1
 msgid "Periodic and Archives options"
 msgstr ""
 
 #. type: Content of: <refentry><refsect1><para>
-<<<<<<< HEAD
-#: apt.conf.5.xml:778
-=======
 #: apt.conf.5.xml:789
->>>>>>> 183116d1
 msgid ""
 "<literal>APT::Periodic</literal> and <literal>APT::Archives</literal> groups "
 "of options configure behavior of apt periodic updates, which is done by the "
@@ -3477,20 +3326,12 @@
 msgstr ""
 
 #. type: Content of: <refentry><refsect1><title>
-<<<<<<< HEAD
-#: apt.conf.5.xml:786
-=======
 #: apt.conf.5.xml:797
->>>>>>> 183116d1
 msgid "Debug options"
 msgstr ""
 
 #. type: Content of: <refentry><refsect1><para>
-<<<<<<< HEAD
-#: apt.conf.5.xml:788
-=======
 #: apt.conf.5.xml:799
->>>>>>> 183116d1
 msgid ""
 "Enabling options in the <literal>Debug::</literal> section will cause "
 "debugging information to be sent to the standard error stream of the program "
@@ -3501,11 +3342,7 @@
 msgstr ""
 
 #. type: Content of: <refentry><refsect1><para><itemizedlist><listitem><para>
-<<<<<<< HEAD
-#: apt.conf.5.xml:799
-=======
 #: apt.conf.5.xml:810
->>>>>>> 183116d1
 msgid ""
 "<literal>Debug::pkgProblemResolver</literal> enables output about the "
 "decisions made by <literal>dist-upgrade, upgrade, install, remove, "
@@ -3513,11 +3350,7 @@
 msgstr ""
 
 #. type: Content of: <refentry><refsect1><para><itemizedlist><listitem><para>
-<<<<<<< HEAD
-#: apt.conf.5.xml:807
-=======
 #: apt.conf.5.xml:818
->>>>>>> 183116d1
 msgid ""
 "<literal>Debug::NoLocking</literal> disables all file locking.  This can be "
 "used to run some operations (for instance, <literal>apt-get -s "
@@ -3525,11 +3358,7 @@
 msgstr ""
 
 #. type: Content of: <refentry><refsect1><para><itemizedlist><listitem><para>
-<<<<<<< HEAD
-#: apt.conf.5.xml:816
-=======
 #: apt.conf.5.xml:827
->>>>>>> 183116d1
 msgid ""
 "<literal>Debug::pkgDPkgPM</literal> prints out the actual command line each "
 "time that <literal>apt</literal> invokes &dpkg;."
@@ -3539,109 +3368,65 @@
 #. 	   motivating example, except I haven't a clue why you'd want
 #. 	   to do this. 
 #. type: Content of: <refentry><refsect1><para><itemizedlist><listitem><para>
-<<<<<<< HEAD
-#: apt.conf.5.xml:824
-=======
 #: apt.conf.5.xml:835
->>>>>>> 183116d1
 msgid ""
 "<literal>Debug::IdentCdrom</literal> disables the inclusion of statfs data "
 "in CD-ROM IDs."
 msgstr ""
 
 #. type: Content of: <refentry><refsect1><para>
-<<<<<<< HEAD
-#: apt.conf.5.xml:834
-=======
 #: apt.conf.5.xml:845
->>>>>>> 183116d1
 msgid "A full list of debugging options to apt follows."
 msgstr ""
 
 #. type: Content of: <refentry><refsect1><variablelist><varlistentry><listitem><para>
-<<<<<<< HEAD
-#: apt.conf.5.xml:843
-=======
 #: apt.conf.5.xml:854
->>>>>>> 183116d1
 msgid "Print information related to accessing <literal>cdrom://</literal> sources."
 msgstr ""
 
 #. type: Content of: <refentry><refsect1><variablelist><varlistentry><listitem><para>
-<<<<<<< HEAD
-#: apt.conf.5.xml:854
-=======
 #: apt.conf.5.xml:865
->>>>>>> 183116d1
 msgid "Print information related to downloading packages using FTP."
 msgstr ""
 
 #. type: Content of: <refentry><refsect1><variablelist><varlistentry><listitem><para>
-<<<<<<< HEAD
-#: apt.conf.5.xml:865
-=======
 #: apt.conf.5.xml:876
->>>>>>> 183116d1
 msgid "Print information related to downloading packages using HTTP."
 msgstr ""
 
 #. type: Content of: <refentry><refsect1><variablelist><varlistentry><listitem><para>
-<<<<<<< HEAD
-#: apt.conf.5.xml:876
-=======
 #: apt.conf.5.xml:887
->>>>>>> 183116d1
 msgid "Print information related to downloading packages using HTTPS."
 msgstr ""
 
 #. type: Content of: <refentry><refsect1><variablelist><varlistentry><listitem><para>
-<<<<<<< HEAD
-#: apt.conf.5.xml:887
-=======
 #: apt.conf.5.xml:898
->>>>>>> 183116d1
 msgid ""
 "Print information related to verifying cryptographic signatures using "
 "<literal>gpg</literal>."
 msgstr ""
 
 #. type: Content of: <refentry><refsect1><variablelist><varlistentry><listitem><para>
-<<<<<<< HEAD
-#: apt.conf.5.xml:898
-=======
 #: apt.conf.5.xml:909
->>>>>>> 183116d1
 msgid ""
 "Output information about the process of accessing collections of packages "
 "stored on CD-ROMs."
 msgstr ""
 
 #. type: Content of: <refentry><refsect1><variablelist><varlistentry><listitem><para>
-<<<<<<< HEAD
-#: apt.conf.5.xml:908
-=======
 #: apt.conf.5.xml:919
->>>>>>> 183116d1
 msgid "Describes the process of resolving build-dependencies in &apt-get;."
 msgstr ""
 
 #. type: Content of: <refentry><refsect1><variablelist><varlistentry><listitem><para>
-<<<<<<< HEAD
-#: apt.conf.5.xml:918
-=======
 #: apt.conf.5.xml:929
->>>>>>> 183116d1
 msgid ""
 "Output each cryptographic hash that is generated by the "
 "<literal>apt</literal> libraries."
 msgstr ""
 
 #. type: Content of: <refentry><refsect1><variablelist><varlistentry><listitem><para>
-<<<<<<< HEAD
-#: apt.conf.5.xml:928
-=======
 #: apt.conf.5.xml:939
->>>>>>> 183116d1
 msgid ""
 "Do not include information from <literal>statfs</literal>, namely the number "
 "of used and free blocks on the CD-ROM filesystem, when generating an ID for "
@@ -3649,84 +3434,52 @@
 msgstr ""
 
 #. type: Content of: <refentry><refsect1><variablelist><varlistentry><listitem><para>
-<<<<<<< HEAD
-#: apt.conf.5.xml:939
-=======
 #: apt.conf.5.xml:950
->>>>>>> 183116d1
 msgid ""
 "Disable all file locking.  For instance, this will allow two instances of "
 "<quote><literal>apt-get update</literal></quote> to run at the same time."
 msgstr ""
 
 #. type: Content of: <refentry><refsect1><variablelist><varlistentry><listitem><para>
-<<<<<<< HEAD
-#: apt.conf.5.xml:951
-=======
 #: apt.conf.5.xml:962
->>>>>>> 183116d1
 msgid "Log when items are added to or removed from the global download queue."
 msgstr ""
 
 #. type: Content of: <refentry><refsect1><variablelist><varlistentry><listitem><para>
-<<<<<<< HEAD
-#: apt.conf.5.xml:961
-=======
 #: apt.conf.5.xml:972
->>>>>>> 183116d1
 msgid ""
 "Output status messages and errors related to verifying checksums and "
 "cryptographic signatures of downloaded files."
 msgstr ""
 
 #. type: Content of: <refentry><refsect1><variablelist><varlistentry><listitem><para>
-<<<<<<< HEAD
-#: apt.conf.5.xml:971
-=======
 #: apt.conf.5.xml:982
->>>>>>> 183116d1
 msgid ""
 "Output information about downloading and applying package index list diffs, "
 "and errors relating to package index list diffs."
 msgstr ""
 
 #. type: Content of: <refentry><refsect1><variablelist><varlistentry><listitem><para>
-<<<<<<< HEAD
-#: apt.conf.5.xml:983
-=======
 #: apt.conf.5.xml:994
->>>>>>> 183116d1
 msgid ""
 "Output information related to patching apt package lists when downloading "
 "index diffs instead of full indices."
 msgstr ""
 
 #. type: Content of: <refentry><refsect1><variablelist><varlistentry><listitem><para>
-<<<<<<< HEAD
-#: apt.conf.5.xml:994
-=======
 #: apt.conf.5.xml:1005
->>>>>>> 183116d1
 msgid "Log all interactions with the sub-processes that actually perform downloads."
 msgstr ""
 
 #. type: Content of: <refentry><refsect1><variablelist><varlistentry><listitem><para>
-<<<<<<< HEAD
-#: apt.conf.5.xml:1005
-=======
 #: apt.conf.5.xml:1016
->>>>>>> 183116d1
 msgid ""
 "Log events related to the automatically-installed status of packages and to "
 "the removal of unused packages."
 msgstr ""
 
 #. type: Content of: <refentry><refsect1><variablelist><varlistentry><listitem><para>
-<<<<<<< HEAD
-#: apt.conf.5.xml:1015
-=======
 #: apt.conf.5.xml:1026
->>>>>>> 183116d1
 msgid ""
 "Generate debug messages describing which packages are being automatically "
 "installed to resolve dependencies.  This corresponds to the initial "
@@ -3736,11 +3489,7 @@
 msgstr ""
 
 #. type: Content of: <refentry><refsect1><variablelist><varlistentry><listitem><para>
-<<<<<<< HEAD
-#: apt.conf.5.xml:1029
-=======
 #: apt.conf.5.xml:1040
->>>>>>> 183116d1
 msgid ""
 "Generate debug messages describing which packages are marked as "
 "keep/install/remove while the ProblemResolver does his work.  Each addition "
@@ -3758,73 +3507,45 @@
 msgstr ""
 
 #. type: Content of: <refentry><refsect1><variablelist><varlistentry><listitem><para>
-<<<<<<< HEAD
-#: apt.conf.5.xml:1050
-=======
 #: apt.conf.5.xml:1061
->>>>>>> 183116d1
 msgid ""
 "When invoking &dpkg;, output the precise command line with which it is being "
 "invoked, with arguments separated by a single space character."
 msgstr ""
 
 #. type: Content of: <refentry><refsect1><variablelist><varlistentry><listitem><para>
-<<<<<<< HEAD
-#: apt.conf.5.xml:1061
-=======
 #: apt.conf.5.xml:1072
->>>>>>> 183116d1
 msgid ""
 "Output all the data received from &dpkg; on the status file descriptor and "
 "any errors encountered while parsing it."
 msgstr ""
 
 #. type: Content of: <refentry><refsect1><variablelist><varlistentry><listitem><para>
-<<<<<<< HEAD
-#: apt.conf.5.xml:1072
-=======
 #: apt.conf.5.xml:1083
->>>>>>> 183116d1
 msgid ""
 "Generate a trace of the algorithm that decides the order in which "
 "<literal>apt</literal> should pass packages to &dpkg;."
 msgstr ""
 
 #. type: Content of: <refentry><refsect1><variablelist><varlistentry><listitem><para>
-<<<<<<< HEAD
-#: apt.conf.5.xml:1084
-=======
 #: apt.conf.5.xml:1095
->>>>>>> 183116d1
 msgid "Output status messages tracing the steps performed when invoking &dpkg;."
 msgstr ""
 
 #. type: Content of: <refentry><refsect1><variablelist><varlistentry><listitem><para>
-<<<<<<< HEAD
-#: apt.conf.5.xml:1095
-=======
 #: apt.conf.5.xml:1106
->>>>>>> 183116d1
 msgid "Output the priority of each package list on startup."
 msgstr ""
 
 #. type: Content of: <refentry><refsect1><variablelist><varlistentry><listitem><para>
-<<<<<<< HEAD
-#: apt.conf.5.xml:1105
-=======
 #: apt.conf.5.xml:1116
->>>>>>> 183116d1
 msgid ""
 "Trace the execution of the dependency resolver (this applies only to what "
 "happens when a complex dependency problem is encountered)."
 msgstr ""
 
 #. type: Content of: <refentry><refsect1><variablelist><varlistentry><listitem><para>
-<<<<<<< HEAD
-#: apt.conf.5.xml:1116
-=======
 #: apt.conf.5.xml:1127
->>>>>>> 183116d1
 msgid ""
 "Display a list of all installed packages with their calculated score used by "
 "the pkgProblemResolver. The description of the package is the same as "
@@ -3832,31 +3553,19 @@
 msgstr ""
 
 #. type: Content of: <refentry><refsect1><variablelist><varlistentry><listitem><para>
-<<<<<<< HEAD
-#: apt.conf.5.xml:1128
-=======
 #: apt.conf.5.xml:1139
->>>>>>> 183116d1
 msgid ""
 "Print information about the vendors read from "
 "<filename>/etc/apt/vendors.list</filename>."
 msgstr ""
 
 #. type: Content of: <refentry><refsect1><title>
-<<<<<<< HEAD
-#: apt.conf.5.xml:1150 apt_preferences.5.xml:545 sources.list.5.xml:211 apt-ftparchive.1.xml:596
-=======
 #: apt.conf.5.xml:1161 apt_preferences.5.xml:545 sources.list.5.xml:211 apt-ftparchive.1.xml:596
->>>>>>> 183116d1
 msgid "Examples"
 msgstr ""
 
 #. type: Content of: <refentry><refsect1><para>
-<<<<<<< HEAD
-#: apt.conf.5.xml:1151
-=======
 #: apt.conf.5.xml:1162
->>>>>>> 183116d1
 msgid ""
 "&configureindex; is a configuration file showing example values for all "
 "possible options."
@@ -3864,11 +3573,7 @@
 
 #.  ? reading apt.conf 
 #. type: Content of: <refentry><refsect1><para>
-<<<<<<< HEAD
-#: apt.conf.5.xml:1163
-=======
 #: apt.conf.5.xml:1174
->>>>>>> 183116d1
 msgid "&apt-cache;, &apt-config;, &apt-preferences;."
 msgstr ""
 
