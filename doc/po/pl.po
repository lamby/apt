--- conflicted
+++ resolved
@@ -9,17 +9,10 @@
 #
 msgid ""
 msgstr ""
-<<<<<<< HEAD
-"Project-Id-Version: apt\n"
+"Project-Id-Version: apt 0.7.25.3\n"
 "POT-Creation-Date: 2010-03-14 16:41+0100\n"
-"PO-Revision-Date: 2004-02-12 15:06+0100\n"
-"Last-Translator: Krzysztof Fiertek <akfedux@megapolis.pl>\n"
-=======
-"Project-Id-Version: apt 0.7.25.3\n"
-"POT-Creation-Date: 2010-02-18 20:53+0100\n"
 "PO-Revision-Date: 2010-03-18 22:00+0100\n"
 "Last-Translator: Robert Luberda <robert@debian.org>\n"
->>>>>>> 9f240996
 "Language-Team: <debian-l10n-polish@lists.debian.org>\n"
 "MIME-Version: 1.0\n"
 "Content-Type: text/plain; charset=UTF-8\n"
@@ -4519,29 +4512,37 @@
 
 #. type: Content of: <refentry><refsect1><variablelist><varlistentry><term>
 #: apt-get.8.xml:447
-<<<<<<< HEAD
+#, fuzzy
+#| msgid "<option>--no-upgrade</option>"
 msgid "<option>--only-upgrade</option>"
-msgstr ""
-=======
-msgid "<option>--force-yes</option>"
-msgstr "<option>--force-yes</option>"
->>>>>>> 9f240996
+msgstr "<option>--no-upgrade</option>"
 
 #
 #. type: Content of: <refentry><refsect1><variablelist><varlistentry><listitem><para>
 #: apt-get.8.xml:448
+#, fuzzy
+#| msgid ""
+#| "Do not upgrade packages; When used in conjunction with <literal>install</"
+#| "literal>, <literal>no-upgrade</literal> will prevent packages on the "
+#| "command line from being upgraded if they are already installed.  "
+#| "Configuration Item: <literal>APT::Get::Upgrade</literal>."
 msgid ""
 "Do not install new packages; When used in conjunction with <literal>install</"
 "literal>, <literal>only-upgrade</literal> will prevent packages on the "
 "command line from being upgraded if they are not already installed.  "
 "Configuration Item: <literal>APT::Get::Only-Upgrade</literal>."
 msgstr ""
+"Nie aktualizuje pakietów. Użyte w połączeniu z <literal>install</literal>, "
+"<literal>no-upgrade</literal> spowoduje, że pakiety, które są już "
+"zainstalowane, nie zostaną zaktualizowane.  Pozycja w pliku konfiguracyjnym: "
+"<literal>APT::Get::Upgrade</literal>."
 
 #. type: Content of: <refentry><refsect1><variablelist><varlistentry><term>
 #: apt-get.8.xml:454
 msgid "<option>--force-yes</option>"
-msgstr ""
-
+msgstr "<option>--force-yes</option>"
+
+#
 #. type: Content of: <refentry><refsect1><variablelist><varlistentry><listitem><para>
 #: apt-get.8.xml:455
 msgid ""
@@ -7542,12 +7543,8 @@
 msgstr "P &gt; 1000"
 
 #. type: Content of: <refentry><refsect1><refsect2><para><variablelist><varlistentry><listitem><simpara>
-<<<<<<< HEAD
 #: apt_preferences.5.xml:247
-=======
-#: apt_preferences.5.xml:244
 #, fuzzy
->>>>>>> 9f240996
 msgid ""
 "causes a version to be installed even if this constitutes a downgrade of the "
 "package"
@@ -7561,12 +7558,8 @@
 msgstr "990 &lt; P &lt;=1000"
 
 #. type: Content of: <refentry><refsect1><refsect2><para><variablelist><varlistentry><listitem><simpara>
-<<<<<<< HEAD
 #: apt_preferences.5.xml:252
-=======
-#: apt_preferences.5.xml:249
 #, fuzzy
->>>>>>> 9f240996
 msgid ""
 "causes a version to be installed even if it does not come from the target "
 "release, unless the installed version is more recent"
@@ -7580,12 +7573,8 @@
 msgstr "500 &lt; P &lt;=990"
 
 #. type: Content of: <refentry><refsect1><refsect2><para><variablelist><varlistentry><listitem><simpara>
-<<<<<<< HEAD
 #: apt_preferences.5.xml:258
-=======
-#: apt_preferences.5.xml:255
 #, fuzzy
->>>>>>> 9f240996
 msgid ""
 "causes a version to be installed unless there is a version available "
 "belonging to the target release or the installed version is more recent"
@@ -7599,12 +7588,8 @@
 msgstr "100 &lt; P &lt;=500"
 
 #. type: Content of: <refentry><refsect1><refsect2><para><variablelist><varlistentry><listitem><simpara>
-<<<<<<< HEAD
 #: apt_preferences.5.xml:264
-=======
-#: apt_preferences.5.xml:261
 #, fuzzy
->>>>>>> 9f240996
 msgid ""
 "causes a version to be installed unless there is a version available "
 "belonging to some other distribution or the installed version is more recent"
@@ -7949,13 +7934,8 @@
 msgstr ""
 
 #. type: Content of: <refentry><refsect1><refsect2><para><programlisting>
-<<<<<<< HEAD
 #: apt_preferences.5.xml:490
-#, no-wrap
-=======
-#: apt_preferences.5.xml:487
 #, fuzzy, no-wrap
->>>>>>> 9f240996
 msgid ""
 "Explanation: Uninstall or do not install any Debian-originated\n"
 "Explanation: package versions other than those in the stable distro\n"
@@ -8101,13 +8081,8 @@
 msgstr ""
 
 #. type: Content of: <refentry><refsect1><refsect2><para><programlisting>
-<<<<<<< HEAD
 #: apt_preferences.5.xml:589
-#, no-wrap
-=======
-#: apt_preferences.5.xml:586
 #, fuzzy, no-wrap
->>>>>>> 9f240996
 msgid ""
 "Explanation: Uninstall or do not install any Debian-originated package versions\n"
 "Explanation: other than those in the distribution codenamed with squeeze or sid\n"
