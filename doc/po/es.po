--- conflicted
+++ resolved
@@ -38,7 +38,7 @@
 msgstr ""
 "Project-Id-Version: apt 0.9.7.1\n"
 "Report-Msgid-Bugs-To: APT Development Team <deity@lists.debian.org>\n"
-"POT-Creation-Date: 2013-07-02 17:09+0300\n"
+"POT-Creation-Date: 2013-06-13 13:46+0300\n"
 "PO-Revision-Date: 2012-07-14 12:21+0200\n"
 "Last-Translator: Omar Campagne <ocampagne@gmail.com>\n"
 "Language-Team: Debian l10n Spanish <debian-l10n-spanish@lists.debian.org>\n"
@@ -848,9 +848,9 @@
 "installation or upgrading.  Each package is a package name, not a fully "
 "qualified filename (for instance, in a Debian system, <package>apt-utils</"
 "package> would be the argument provided, not <filename>apt-utils_&apt-"
-"product-version;_amd64.deb</filename>). All packages required by the package"
-"(s) specified for installation will also be retrieved and installed.  The "
-"<filename>/etc/apt/sources.list</filename> file is used to locate the "
+"product-version;_amd64.deb</filename>). All packages required by the "
+"package(s) specified for installation will also be retrieved and installed.  "
+"The <filename>/etc/apt/sources.list</filename> file is used to locate the "
 "desired packages. If a hyphen is appended to the package name (with no "
 "intervening space), the identified package will be removed if it is "
 "installed.  Similarly a plus sign can be used to designate a package to "
@@ -1625,7 +1625,7 @@
 
 #. type: Content of: <refentry><refsect1><title>
 #: apt-get.8.xml:528 apt-cache.8.xml:350 apt-key.8.xml:195 apt-mark.8.xml:131
-#: apt-secure.8.xml:191 apt-cdrom.8.xml:152 apt-config.8.xml:109
+#: apt-secure.8.xml:191 apt-cdrom.8.xml:144 apt-config.8.xml:109
 #: apt.conf.5.xml:1173 apt_preferences.5.xml:705 sources.list.5.xml:252
 #: apt-extracttemplates.1.xml:70 apt-sortpkgs.1.xml:63
 #: apt-ftparchive.1.xml:607
@@ -1645,7 +1645,7 @@
 
 #. type: Content of: <refentry><refsect1><title>
 #: apt-get.8.xml:534 apt-cache.8.xml:355 apt-mark.8.xml:135
-#: apt-cdrom.8.xml:157 apt-config.8.xml:114 apt-extracttemplates.1.xml:74
+#: apt-cdrom.8.xml:149 apt-config.8.xml:114 apt-extracttemplates.1.xml:74
 #: apt-sortpkgs.1.xml:67 apt-ftparchive.1.xml:611
 msgid "Diagnostics"
 msgstr "Diagnósticos"
@@ -2330,24 +2330,12 @@
 
 #. type: Content of: <refentry><refsect1><variablelist><varlistentry><listitem><para>
 #: apt-key.8.xml:130
-#, fuzzy
-#| msgid ""
-#| "Update the local keyring with the archive keyring and remove from the "
-#| "local keyring the archive keys which are no longer valid.  The archive "
-#| "keyring is shipped in the <literal>archive-keyring</literal> package of "
-#| "your distribution, e.g. the <literal>debian-archive-keyring</literal> "
-#| "package in Debian."
 msgid ""
 "Update the local keyring with the archive keyring and remove from the local "
 "keyring the archive keys which are no longer valid.  The archive keyring is "
 "shipped in the <literal>archive-keyring</literal> package of your "
-<<<<<<< HEAD
-"distribution, e.g. the <literal>ubuntu-archive-keyring</literal> package in "
-"Ubuntu."
-=======
 "distribution, e.g. the &keyring-package; package in "
 "&keyring-distro;."
->>>>>>> 7014e148
 msgstr ""
 "Actualiza el registro de claves local con el registro de claves del archivo "
 "y elimina del registro local las claves de archivo que ya no son válidas. El "
@@ -2416,19 +2404,6 @@
 
 #. type: Content of: <refentry><refsect1><variablelist><varlistentry><term>
 #: apt-key.8.xml:183
-<<<<<<< HEAD
-#, fuzzy
-#| msgid "<filename>/usr/share/keyrings/debian-archive-keyring.gpg</filename>"
-msgid "<filename>/usr/share/keyrings/ubuntu-archive-keyring.gpg</filename>"
-msgstr "<filename>/usr/share/keyrings/debian-archive-keyring.gpg</filename>"
-
-#. type: Content of: <refentry><refsect1><variablelist><varlistentry><listitem><para>
-#: apt-key.8.xml:184
-#, fuzzy
-#| msgid "Keyring of Debian archive trusted keys."
-msgid "Keyring of Ubuntu archive trusted keys."
-msgstr "Registro de las claves de confianza del archivo de Debian."
-=======
 msgid "&keyring-filename;"
 msgstr "&keyring-filename;"
 
@@ -2436,33 +2411,18 @@
 #: apt-key.8.xml:184
 msgid "Keyring of &keyring-distro; archive trusted keys."
 msgstr "Registro de las claves de confianza del archivo de &keyring-distro;."
->>>>>>> 7014e148
 
 #. type: Content of: <refentry><refsect1><variablelist><varlistentry><term>
 #: apt-key.8.xml:187
-#, fuzzy
-#| msgid ""
-#| "<filename>/usr/share/keyrings/debian-archive-removed-keys.gpg</filename>"
-msgid ""
-<<<<<<< HEAD
-"<filename>/usr/share/keyrings/ubuntu-archive-removed-keys.gpg</filename>"
-=======
+msgid ""
 "&keyring-removed-filename;"
->>>>>>> 7014e148
 msgstr ""
 "&keyring-removed-filename;"
 
 #. type: Content of: <refentry><refsect1><variablelist><varlistentry><listitem><para>
 #: apt-key.8.xml:188
-<<<<<<< HEAD
-#, fuzzy
-#| msgid "Keyring of Debian archive removed trusted keys."
-msgid "Keyring of Ubuntu archive removed trusted keys."
-msgstr "Registro de las claves de confianza eliminadas del archivo de Debian."
-=======
 msgid "Keyring of &keyring-distro; archive removed trusted keys."
 msgstr "Registro de las claves de confianza eliminadas del archivo de &keyring-distro;."
->>>>>>> 7014e148
 
 #. type: Content of: <refentry><refsect1><para>
 #: apt-key.8.xml:197
@@ -2983,15 +2943,10 @@
 
 #. type: Content of: <refentry><refsect1><variablelist><varlistentry><listitem><para>
 #: apt-cdrom.8.xml:85
-#, fuzzy
-#| msgid ""
-#| "Mount point; specify the location to mount the CD-ROM. This mount point "
-#| "must be listed in <filename>/etc/fstab</filename> and properly "
-#| "configured.  Configuration Item: <literal>Acquire::cdrom::mount</literal>."
-msgid ""
-"Do not try to auto-detect the CD-ROM path. Usually combined with the "
-"<option>--cdrom</option> option.  Configuration Item: <literal>Acquire::"
-"cdrom::AutoDetect</literal>."
+msgid ""
+"Mount point; specify the location to mount the CD-ROM. This mount point must "
+"be listed in <filename>/etc/fstab</filename> and properly configured.  "
+"Configuration Item: <literal>Acquire::cdrom::mount</literal>."
 msgstr ""
 "Punto de montaje. Define el lugar donde se debe montar el disco óptico. El "
 "punto de montaje debe aparecer en <filename>/etc/fstab</filename> y estar "
@@ -2999,19 +2954,7 @@
 "mount</literal>."
 
 #. type: Content of: <refentry><refsect1><variablelist><varlistentry><listitem><para>
-#: apt-cdrom.8.xml:93
-msgid ""
-"Mount point; specify the location to mount the CD-ROM. This mount point must "
-"be listed in <filename>/etc/fstab</filename> and properly configured.  "
-"Configuration Item: <literal>Acquire::cdrom::mount</literal>."
-msgstr ""
-"Punto de montaje. Define el lugar donde se debe montar el disco óptico. El "
-"punto de montaje debe aparecer en <filename>/etc/fstab</filename> y estar "
-"correctamente configurado. Opción de configuración: <literal>Acquire::cdrom::"
-"mount</literal>."
-
-#. type: Content of: <refentry><refsect1><variablelist><varlistentry><listitem><para>
-#: apt-cdrom.8.xml:102
+#: apt-cdrom.8.xml:94
 msgid ""
 "Rename a disc; change the label of a disc or override the disc's given "
 "label. This option will cause <command>apt-cdrom</command> to prompt for a "
@@ -3023,7 +2966,7 @@
 "literal>."
 
 #. type: Content of: <refentry><refsect1><variablelist><varlistentry><listitem><para>
-#: apt-cdrom.8.xml:111
+#: apt-cdrom.8.xml:103
 msgid ""
 "No mounting; prevent <command>apt-cdrom</command> from mounting and "
 "unmounting the mount point.  Configuration Item: <literal>APT::CDROM::"
@@ -3033,7 +2976,7 @@
 "de montaje. Opción de configuración: <literal>APT::CDROM::NoMount</literal>."
 
 #. type: Content of: <refentry><refsect1><variablelist><varlistentry><listitem><para>
-#: apt-cdrom.8.xml:119
+#: apt-cdrom.8.xml:111
 msgid ""
 "Fast Copy; Assume the package files are valid and do not check every "
 "package. This option should be used only if <command>apt-cdrom</command> has "
@@ -3046,7 +2989,7 @@
 "de configuración: <literal>APT::CDROM::Fast</literal>."
 
 #. type: Content of: <refentry><refsect1><variablelist><varlistentry><listitem><para>
-#: apt-cdrom.8.xml:129
+#: apt-cdrom.8.xml:121
 msgid ""
 "Thorough Package Scan; This option may be needed with some old Debian "
 "1.1/1.2 discs that have Package files in strange places. It takes much "
@@ -3058,7 +3001,7 @@
 "pero encontrará todo el contenido."
 
 #. type: Content of: <refentry><refsect1><variablelist><varlistentry><listitem><para>
-#: apt-cdrom.8.xml:140
+#: apt-cdrom.8.xml:132
 msgid ""
 "No Changes; Do not change the &sources-list; file and do not write index "
 "files. Everything is still checked however.  Configuration Item: "
@@ -3069,12 +3012,12 @@
 "CDROM::NoAct</literal>."
 
 #. type: Content of: <refentry><refsect1><para>
-#: apt-cdrom.8.xml:153
+#: apt-cdrom.8.xml:145
 msgid "&apt-conf;, &apt-get;, &sources-list;"
 msgstr "&apt-conf;, &apt-get;, &sources-list;"
 
 #. type: Content of: <refentry><refsect1><para>
-#: apt-cdrom.8.xml:158
+#: apt-cdrom.8.xml:150
 msgid ""
 "<command>apt-cdrom</command> returns zero on normal operation, decimal 100 "
 "on error."
@@ -6721,18 +6664,18 @@
 #. type: Content of: <refentry><refsect1><para>
 #: sources.list.5.xml:92
 msgid ""
-"<literal>distribution</literal> may also contain a variable, <literal>$(ARCH)"
-"</literal> which expands to the Debian architecture (such as <literal>amd64</"
-"literal> or <literal>armel</literal>) used on the system. This permits "
-"architecture-independent <filename>sources.list</filename> files to be used. "
-"In general this is only of interest when specifying an exact path, "
-"<literal>APT</literal> will automatically generate a URI with the current "
-"architecture otherwise."
-msgstr ""
-"<literal>distribución</literal> puede contener una variable, <literal>$(ARCH)"
-"</literal>, que se expandirá a la arquitectura de Debian usada en el sistema "
-"(por ejemplo, <literal>amd64</literal> o <literal>armel</literal>). Esto "
-"permite que los ficheros <filename>sources.list</filename> sean "
+"<literal>distribution</literal> may also contain a variable, <literal>"
+"$(ARCH)</literal> which expands to the Debian architecture (such as "
+"<literal>amd64</literal> or <literal>armel</literal>) used on the system. "
+"This permits architecture-independent <filename>sources.list</filename> "
+"files to be used. In general this is only of interest when specifying an "
+"exact path, <literal>APT</literal> will automatically generate a URI with "
+"the current architecture otherwise."
+msgstr ""
+"<literal>distribución</literal> puede contener una variable, <literal>"
+"$(ARCH)</literal>, que se expandirá a la arquitectura de Debian usada en el "
+"sistema (por ejemplo, <literal>amd64</literal> o <literal>armel</literal>). "
+"Esto permite que los ficheros <filename>sources.list</filename> sean "
 "independientes de la arquitectura. En general, esta característica sólo es "
 "de interés si se especifica una ruta completa, de lo contrario <literal>APT</"
 "literal> generará automáticamente una URI con la arquitectura actual del "
@@ -8236,9 +8179,9 @@
 #: apt.8:31
 msgid ""
 "APT is a management system for software packages. For normal day to day "
-"package management there are several frontends available, such as B<aptitude>"
-"(8)  for the command line or B<synaptic>(8)  for the X Window System. Some "
-"options are only implemented in B<apt-get>(8)  though."
+"package management there are several frontends available, such as "
+"B<aptitude>(8)  for the command line or B<synaptic>(8)  for the X Window "
+"System. Some options are only implemented in B<apt-get>(8)  though."
 msgstr ""
 "APT es un sistema de gestión de paquetes de software. Dispone de varias "
 "interfaces para la gestión de paquetes normal del día a día, tales como "
@@ -8808,9 +8751,9 @@
 "<prgn>dselect</prgn>. [U]pdate must be performed even if <tt>apt-get update</"
 "tt> has been run before."
 msgstr ""
-"Es necesario actualizar la lista disponible mediante el elemento de menú [A]"
-"ctualizar antes de iniciar <prgn>dselect</prgn>. Éste es un superconjunto de "
-"<tt>apt-get update</tt> que permite a <prgn>dselect</prgn> disponer de la "
+"Es necesario actualizar la lista disponible mediante el elemento de menú "
+"[A]ctualizar antes de iniciar <prgn>dselect</prgn>. Éste es un superconjunto "
+"de <tt>apt-get update</tt> que permite a <prgn>dselect</prgn> disponer de la "
 "información obtenida. Debe ejecutar [A]ctualizar aunque haya ejecutado "
 "<tt>apt-get update</tt> con anterioridad."
 
