--- conflicted
+++ resolved
@@ -1229,11 +1229,7 @@
    const unsigned char *DescP = (unsigned char*)strstr((char*)Buffer, "Description:");
 
    // Write all but Description
-<<<<<<< HEAD
-   if (fwrite(Buffer,1,DescP - Buffer-1,stdout) < (size_t)(DescP - Buffer-1))
-=======
    if (fwrite(Buffer,1,DescP - Buffer,stdout) < (size_t)(DescP - Buffer))
->>>>>>> 487d7faa
    {
       delete [] Buffer;
       return false;
