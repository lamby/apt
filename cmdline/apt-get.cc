--- conflicted
+++ resolved
@@ -2995,12 +2995,8 @@
                                    {"remove",&DoInstall},
                                    {"purge",&DoInstall},
 				   {"autoremove",&DoInstall},
-<<<<<<< HEAD
-				   {"purge",&DoInstall},
 				   {"markauto",&DoMarkAuto},
 				   {"unmarkauto",&DoMarkAuto},
-=======
->>>>>>> 164fed49
                                    {"dist-upgrade",&DoDistUpgrade},
                                    {"dselect-upgrade",&DoDSelectUpgrade},
 				   {"build-dep",&DoBuildDep},
