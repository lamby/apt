--- conflicted
+++ resolved
@@ -3129,11 +3129,8 @@
                                    {"autoclean",&DoAutoClean},
                                    {"check",&DoCheck},
 				   {"source",&DoSource},
-<<<<<<< HEAD
                                    {"download",&DoDownload},
-=======
                                    {"changelog",&DoChangelog},
->>>>>>> d786352d
 				   {"moo",&DoMoo},
 				   {"help",&ShowHelp},
                                    {0,0}};
