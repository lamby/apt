// -*- mode: cpp; mode: fold -*-
// Description								/*{{{*/
// $Id: apt-get.cc,v 1.156 2004/08/28 01:05:16 mdz Exp $
/* ######################################################################
   
   apt-get - Cover for dpkg
   
   This is an allout cover for dpkg implementing a safer front end. It is
   based largely on libapt-pkg.

   The syntax is different, 
      apt-get [opt] command [things]
   Where command is:
      update - Resyncronize the package files from their sources
      upgrade - Smart-Download the newest versions of all packages
      dselect-upgrade - Follows dselect's changes to the Status: field
                       and installes new and removes old packages
      dist-upgrade - Powerfull upgrader designed to handle the issues with
                    a new distribution.
      install - Download and install a given package (by name, not by .deb)
      check - Update the package cache and check for broken packages
      clean - Erase the .debs downloaded to /var/cache/apt/archives and
              the partial dir too

   ##################################################################### */
									/*}}}*/
// Include Files							/*{{{*/
#include <apt-pkg/error.h>
#include <apt-pkg/cmndline.h>
#include <apt-pkg/init.h>
#include <apt-pkg/depcache.h>
#include <apt-pkg/sourcelist.h>
#include <apt-pkg/algorithms.h>
#include <apt-pkg/acquire-item.h>
#include <apt-pkg/strutl.h>
#include <apt-pkg/clean.h>
#include <apt-pkg/srcrecords.h>
#include <apt-pkg/version.h>
#include <apt-pkg/cachefile.h>
#include <apt-pkg/sptr.h>
#include <apt-pkg/md5.h>
#include <apt-pkg/versionmatch.h>
    
#include <config.h>
#include <apti18n.h>

#include "acqprogress.h"

#include <set>
#include <locale.h>
#include <langinfo.h>
#include <fstream>
#include <termios.h>
#include <sys/ioctl.h>
#include <sys/stat.h>
#include <sys/statvfs.h>
#include <signal.h>
#include <unistd.h>
#include <stdio.h>
#include <errno.h>
#include <regex.h>
#include <sys/wait.h>
#include <sstream>
									/*}}}*/

using namespace std;

ostream c0out(0);
ostream c1out(0);
ostream c2out(0);
ofstream devnull("/dev/null");
unsigned int ScreenWidth = 80 - 1; /* - 1 for the cursor */

// class CacheFile - Cover class for some dependency cache functions	/*{{{*/
// ---------------------------------------------------------------------
/* */
class CacheFile : public pkgCacheFile
{
   static pkgCache *SortCache;
   static int NameComp(const void *a,const void *b);
   
   public:
   pkgCache::Package **List;
   
   void Sort();
   bool CheckDeps(bool AllowBroken = false);
   bool BuildCaches(bool WithLock = true)
   {
      OpTextProgress Prog(*_config);
      if (pkgCacheFile::BuildCaches(Prog,WithLock) == false)
	 return false;
      return true;
   }
   bool Open(bool WithLock = true) 
   {
      OpTextProgress Prog(*_config);
      if (pkgCacheFile::Open(Prog,WithLock) == false)
	 return false;
      Sort();
      
      return true;
   };
   bool OpenForInstall()
   {
      if (_config->FindB("APT::Get::Print-URIs") == true)
	 return Open(false);
      else
	 return Open(true);
   }
   CacheFile() : List(0) {};
};
									/*}}}*/

// YnPrompt - Yes No Prompt.						/*{{{*/
// ---------------------------------------------------------------------
/* Returns true on a Yes.*/
bool YnPrompt(bool Default=true)
{
   if (_config->FindB("APT::Get::Assume-Yes",false) == true)
   {
      c1out << _("Y") << endl;
      return true;
   }

   char response[1024] = "";
   cin.getline(response, sizeof(response));

   if (!cin)
      return false;

   if (strlen(response) == 0)
      return Default;

   regex_t Pattern;
   int Res;

   Res = regcomp(&Pattern, nl_langinfo(YESEXPR),
                 REG_EXTENDED|REG_ICASE|REG_NOSUB);

   if (Res != 0) {
      char Error[300];        
      regerror(Res,&Pattern,Error,sizeof(Error));
      return _error->Error(_("Regex compilation error - %s"),Error);
   }
   
   Res = regexec(&Pattern, response, 0, NULL, 0);
   if (Res == 0)
      return true;
   return false;
}
									/*}}}*/
// AnalPrompt - Annoying Yes No Prompt.					/*{{{*/
// ---------------------------------------------------------------------
/* Returns true on a Yes.*/
bool AnalPrompt(const char *Text)
{
   char Buf[1024];
   cin.getline(Buf,sizeof(Buf));
   if (strcmp(Buf,Text) == 0)
      return true;
   return false;
}
									/*}}}*/
// ShowList - Show a list						/*{{{*/
// ---------------------------------------------------------------------
/* This prints out a string of space separated words with a title and 
   a two space indent line wraped to the current screen width. */
bool ShowList(ostream &out,string Title,string List,string VersionsList)
{
   if (List.empty() == true)
      return true;
   // trim trailing space
   int NonSpace = List.find_last_not_of(' ');
   if (NonSpace != -1)
   {
      List = List.erase(NonSpace + 1);
      if (List.empty() == true)
	 return true;
   }

   // Acount for the leading space
   int ScreenWidth = ::ScreenWidth - 3;
      
   out << Title << endl;
   string::size_type Start = 0;
   string::size_type VersionsStart = 0;
   while (Start < List.size())
   {
      if(_config->FindB("APT::Get::Show-Versions",false) == true &&
         VersionsList.size() > 0) {
         string::size_type End;
         string::size_type VersionsEnd;
         
         End = List.find(' ',Start);
         VersionsEnd = VersionsList.find('\n', VersionsStart);

         out << "   " << string(List,Start,End - Start) << " (" << 
            string(VersionsList,VersionsStart,VersionsEnd - VersionsStart) << 
            ")" << endl;

	 if (End == string::npos || End < Start)
	    End = Start + ScreenWidth;

         Start = End + 1;
         VersionsStart = VersionsEnd + 1;
      } else {
         string::size_type End;

         if (Start + ScreenWidth >= List.size())
            End = List.size();
         else
            End = List.rfind(' ',Start+ScreenWidth);

         if (End == string::npos || End < Start)
            End = Start + ScreenWidth;
         out << "  " << string(List,Start,End - Start) << endl;
         Start = End + 1;
      }
   }   

   return false;
}
									/*}}}*/
// ShowBroken - Debugging aide						/*{{{*/
// ---------------------------------------------------------------------
/* This prints out the names of all the packages that are broken along
   with the name of each each broken dependency and a quite version 
   description.
   
   The output looks like:
 The following packages have unmet dependencies:
     exim: Depends: libc6 (>= 2.1.94) but 2.1.3-10 is to be installed
           Depends: libldap2 (>= 2.0.2-2) but it is not going to be installed
           Depends: libsasl7 but it is not going to be installed   
 */
void ShowBroken(ostream &out,CacheFile &Cache,bool Now)
{
   out << _("The following packages have unmet dependencies:") << endl;
   for (unsigned J = 0; J < Cache->Head().PackageCount; J++)
   {
      pkgCache::PkgIterator I(Cache,Cache.List[J]);
      
      if (Now == true)
      {
	 if (Cache[I].NowBroken() == false)
	    continue;
      }
      else
      {
	 if (Cache[I].InstBroken() == false)
	    continue;
      }
      
      // Print out each package and the failed dependencies
      out <<"  " <<  I.Name() << ":";
      unsigned Indent = strlen(I.Name()) + 3;
      bool First = true;
      pkgCache::VerIterator Ver;
      
      if (Now == true)
	 Ver = I.CurrentVer();
      else
	 Ver = Cache[I].InstVerIter(Cache);
      
      if (Ver.end() == true)
      {
	 out << endl;
	 continue;
      }
      
      for (pkgCache::DepIterator D = Ver.DependsList(); D.end() == false;)
      {
	 // Compute a single dependency element (glob or)
	 pkgCache::DepIterator Start;
	 pkgCache::DepIterator End;
	 D.GlobOr(Start,End); // advances D

	 if (Cache->IsImportantDep(End) == false)
	    continue;
	 
	 if (Now == true)
	 {
	    if ((Cache[End] & pkgDepCache::DepGNow) == pkgDepCache::DepGNow)
	       continue;
	 }
	 else
	 {
	    if ((Cache[End] & pkgDepCache::DepGInstall) == pkgDepCache::DepGInstall)
	       continue;
	 }
	 
	 bool FirstOr = true;
	 while (1)
	 {
	    if (First == false)
	       for (unsigned J = 0; J != Indent; J++)
		  out << ' ';
	    First = false;

	    if (FirstOr == false)
	    {
	       for (unsigned J = 0; J != strlen(End.DepType()) + 3; J++)
		  out << ' ';
	    }
	    else
	       out << ' ' << End.DepType() << ": ";
	    FirstOr = false;
	    
	    out << Start.TargetPkg().Name();
	 
	    // Show a quick summary of the version requirements
	    if (Start.TargetVer() != 0)
	       out << " (" << Start.CompType() << " " << Start.TargetVer() << ")";
	    
	    /* Show a summary of the target package if possible. In the case
	       of virtual packages we show nothing */	 
	    pkgCache::PkgIterator Targ = Start.TargetPkg();
	    if (Targ->ProvidesList == 0)
	    {
	       out << ' ';
	       pkgCache::VerIterator Ver = Cache[Targ].InstVerIter(Cache);
	       if (Now == true)
		  Ver = Targ.CurrentVer();
	       	    
	       if (Ver.end() == false)
	       {
		  if (Now == true)
		     ioprintf(out,_("but %s is installed"),Ver.VerStr());
		  else
		     ioprintf(out,_("but %s is to be installed"),Ver.VerStr());
	       }	       
	       else
	       {
		  if (Cache[Targ].CandidateVerIter(Cache).end() == true)
		  {
		     if (Targ->ProvidesList == 0)
			out << _("but it is not installable");
		     else
			out << _("but it is a virtual package");
		  }		  
		  else
		     out << (Now?_("but it is not installed"):_("but it is not going to be installed"));
	       }	       
	    }
	    
	    if (Start != End)
	       out << _(" or");
	    out << endl;
	    
	    if (Start == End)
	       break;
	    Start++;
	 }	 
      }	    
   }   
}
									/*}}}*/
// ShowNew - Show packages to newly install				/*{{{*/
// ---------------------------------------------------------------------
/* */
void ShowNew(ostream &out,CacheFile &Cache)
{
   /* Print out a list of packages that are going to be installed extra
      to what the user asked */
   string List;
   string VersionsList;
   for (unsigned J = 0; J < Cache->Head().PackageCount; J++)
   {
      pkgCache::PkgIterator I(Cache,Cache.List[J]);
      if (Cache[I].NewInstall() == true) {
         List += string(I.Name()) + " ";
         VersionsList += string(Cache[I].CandVersion) + "\n";
      }
   }
   
   ShowList(out,_("The following NEW packages will be installed:"),List,VersionsList);
}
									/*}}}*/
// ShowDel - Show packages to delete					/*{{{*/
// ---------------------------------------------------------------------
/* */
void ShowDel(ostream &out,CacheFile &Cache)
{
   /* Print out a list of packages that are going to be removed extra
      to what the user asked */
   string List;
   string VersionsList;
   for (unsigned J = 0; J < Cache->Head().PackageCount; J++)
   {
      pkgCache::PkgIterator I(Cache,Cache.List[J]);
      if (Cache[I].Delete() == true)
      {
	 if ((Cache[I].iFlags & pkgDepCache::Purge) == pkgDepCache::Purge)
	    List += string(I.Name()) + "* ";
	 else
	    List += string(I.Name()) + " ";
     
     VersionsList += string(Cache[I].CandVersion)+ "\n";
      }
   }
   
   ShowList(out,_("The following packages will be REMOVED:"),List,VersionsList);
}
									/*}}}*/
// ShowKept - Show kept packages					/*{{{*/
// ---------------------------------------------------------------------
/* */
void ShowKept(ostream &out,CacheFile &Cache)
{
   string List;
   string VersionsList;
   for (unsigned J = 0; J < Cache->Head().PackageCount; J++)
   {	 
      pkgCache::PkgIterator I(Cache,Cache.List[J]);
      
      // Not interesting
      if (Cache[I].Upgrade() == true || Cache[I].Upgradable() == false ||
	  I->CurrentVer == 0 || Cache[I].Delete() == true)
	 continue;
      
      List += string(I.Name()) + " ";
      VersionsList += string(Cache[I].CurVersion) + " => " + Cache[I].CandVersion + "\n";
   }
   ShowList(out,_("The following packages have been kept back:"),List,VersionsList);
}
									/*}}}*/
// ShowUpgraded - Show upgraded packages				/*{{{*/
// ---------------------------------------------------------------------
/* */
void ShowUpgraded(ostream &out,CacheFile &Cache)
{
   string List;
   string VersionsList;
   for (unsigned J = 0; J < Cache->Head().PackageCount; J++)
   {
      pkgCache::PkgIterator I(Cache,Cache.List[J]);
      
      // Not interesting
      if (Cache[I].Upgrade() == false || Cache[I].NewInstall() == true)
	 continue;
      
      List += string(I.Name()) + " ";
      VersionsList += string(Cache[I].CurVersion) + " => " + Cache[I].CandVersion + "\n";
   }
   ShowList(out,_("The following packages will be upgraded:"),List,VersionsList);
}
									/*}}}*/
// ShowDowngraded - Show downgraded packages				/*{{{*/
// ---------------------------------------------------------------------
/* */
bool ShowDowngraded(ostream &out,CacheFile &Cache)
{
   string List;
   string VersionsList;
   for (unsigned J = 0; J < Cache->Head().PackageCount; J++)
   {
      pkgCache::PkgIterator I(Cache,Cache.List[J]);
      
      // Not interesting
      if (Cache[I].Downgrade() == false || Cache[I].NewInstall() == true)
	 continue;
      
      List += string(I.Name()) + " ";
      VersionsList += string(Cache[I].CurVersion) + " => " + Cache[I].CandVersion + "\n";
   }
   return ShowList(out,_("The following packages will be DOWNGRADED:"),List,VersionsList);
}
									/*}}}*/
// ShowHold - Show held but changed packages				/*{{{*/
// ---------------------------------------------------------------------
/* */
bool ShowHold(ostream &out,CacheFile &Cache)
{
   string List;
   string VersionsList;
   for (unsigned J = 0; J < Cache->Head().PackageCount; J++)
   {
      pkgCache::PkgIterator I(Cache,Cache.List[J]);
      if (Cache[I].InstallVer != (pkgCache::Version *)I.CurrentVer() &&
          I->SelectedState == pkgCache::State::Hold) {
         List += string(I.Name()) + " ";
		 VersionsList += string(Cache[I].CurVersion) + " => " + Cache[I].CandVersion + "\n";
      }
   }

   return ShowList(out,_("The following held packages will be changed:"),List,VersionsList);
}
									/*}}}*/
// ShowEssential - Show an essential package warning			/*{{{*/
// ---------------------------------------------------------------------
/* This prints out a warning message that is not to be ignored. It shows
   all essential packages and their dependents that are to be removed. 
   It is insanely risky to remove the dependents of an essential package! */
bool ShowEssential(ostream &out,CacheFile &Cache)
{
   string List;
   string VersionsList;
   bool *Added = new bool[Cache->Head().PackageCount];
   for (unsigned int I = 0; I != Cache->Head().PackageCount; I++)
      Added[I] = false;
   
   for (unsigned J = 0; J < Cache->Head().PackageCount; J++)
   {
      pkgCache::PkgIterator I(Cache,Cache.List[J]);
      if ((I->Flags & pkgCache::Flag::Essential) != pkgCache::Flag::Essential &&
	  (I->Flags & pkgCache::Flag::Important) != pkgCache::Flag::Important)
	 continue;
      
      // The essential package is being removed
      if (Cache[I].Delete() == true)
      {
	 if (Added[I->ID] == false)
	 {
	    Added[I->ID] = true;
	    List += string(I.Name()) + " ";
        //VersionsList += string(Cache[I].CurVersion) + "\n"; ???
	 }
      }
      
      if (I->CurrentVer == 0)
	 continue;

      // Print out any essential package depenendents that are to be removed
      for (pkgCache::DepIterator D = I.CurrentVer().DependsList(); D.end() == false; D++)
      {
	 // Skip everything but depends
	 if (D->Type != pkgCache::Dep::PreDepends &&
	     D->Type != pkgCache::Dep::Depends)
	    continue;
	 
	 pkgCache::PkgIterator P = D.SmartTargetPkg();
	 if (Cache[P].Delete() == true)
	 {
	    if (Added[P->ID] == true)
	       continue;
	    Added[P->ID] = true;
	    
	    char S[300];
	    snprintf(S,sizeof(S),_("%s (due to %s) "),P.Name(),I.Name());
	    List += S;
        //VersionsList += "\n"; ???
	 }	 
      }      
   }
   
   delete [] Added;
   return ShowList(out,_("WARNING: The following essential packages will be removed.\n"
			 "This should NOT be done unless you know exactly what you are doing!"),List,VersionsList);
}

									/*}}}*/
// Stats - Show some statistics						/*{{{*/
// ---------------------------------------------------------------------
/* */
void Stats(ostream &out,pkgDepCache &Dep)
{
   unsigned long Upgrade = 0;
   unsigned long Downgrade = 0;
   unsigned long Install = 0;
   unsigned long ReInstall = 0;
   for (pkgCache::PkgIterator I = Dep.PkgBegin(); I.end() == false; I++)
   {
      if (Dep[I].NewInstall() == true)
	 Install++;
      else
      {
	 if (Dep[I].Upgrade() == true)
	    Upgrade++;
	 else
	    if (Dep[I].Downgrade() == true)
	       Downgrade++;
      }
      
      if (Dep[I].Delete() == false && (Dep[I].iFlags & pkgDepCache::ReInstall) == pkgDepCache::ReInstall)
	 ReInstall++;
   }   

   ioprintf(out,_("%lu upgraded, %lu newly installed, "),
	    Upgrade,Install);
   
   if (ReInstall != 0)
      ioprintf(out,_("%lu reinstalled, "),ReInstall);
   if (Downgrade != 0)
      ioprintf(out,_("%lu downgraded, "),Downgrade);

   ioprintf(out,_("%lu to remove and %lu not upgraded.\n"),
	    Dep.DelCount(),Dep.KeepCount());
   
   if (Dep.BadCount() != 0)
      ioprintf(out,_("%lu not fully installed or removed.\n"),
	       Dep.BadCount());
}
									/*}}}*/

// CacheFile::NameComp - QSort compare by name				/*{{{*/
// ---------------------------------------------------------------------
/* */
pkgCache *CacheFile::SortCache = 0;
int CacheFile::NameComp(const void *a,const void *b)
{
   if (*(pkgCache::Package **)a == 0 || *(pkgCache::Package **)b == 0)
      return *(pkgCache::Package **)a - *(pkgCache::Package **)b;
   
   const pkgCache::Package &A = **(pkgCache::Package **)a;
   const pkgCache::Package &B = **(pkgCache::Package **)b;

   return strcmp(SortCache->StrP + A.Name,SortCache->StrP + B.Name);
}
									/*}}}*/
// CacheFile::Sort - Sort by name					/*{{{*/
// ---------------------------------------------------------------------
/* */
void CacheFile::Sort()
{
   delete [] List;
   List = new pkgCache::Package *[Cache->Head().PackageCount];
   memset(List,0,sizeof(*List)*Cache->Head().PackageCount);
   pkgCache::PkgIterator I = Cache->PkgBegin();
   for (;I.end() != true; I++)
      List[I->ID] = I;

   SortCache = *this;
   qsort(List,Cache->Head().PackageCount,sizeof(*List),NameComp);
}
									/*}}}*/
// CacheFile::CheckDeps - Open the cache file				/*{{{*/
// ---------------------------------------------------------------------
/* This routine generates the caches and then opens the dependency cache
   and verifies that the system is OK. */
bool CacheFile::CheckDeps(bool AllowBroken)
{
   bool FixBroken = _config->FindB("APT::Get::Fix-Broken",false);

   if (_error->PendingError() == true)
      return false;

   // Check that the system is OK
   if (DCache->DelCount() != 0 || DCache->InstCount() != 0)
      return _error->Error("Internal error, non-zero counts");
   
   // Apply corrections for half-installed packages
   if (pkgApplyStatus(*DCache) == false)
      return false;
   
   if (_config->FindB("APT::Get::Fix-Policy-Broken",false) == true)
   {
      FixBroken = true;
      if ((DCache->PolicyBrokenCount() > 0))
      {
	 // upgrade all policy-broken packages with ForceImportantDeps=True
	 for (pkgCache::PkgIterator I = Cache->PkgBegin(); !I.end(); I++)
	    if ((*DCache)[I].NowPolicyBroken() == true) 
	       DCache->MarkInstall(I,true,0, false, true);
      }
   }

   // Nothing is broken
   if (DCache->BrokenCount() == 0 || AllowBroken == true)
      return true;

   // Attempt to fix broken things
   if (FixBroken == true)
   {
      c1out << _("Correcting dependencies...") << flush;
      if (pkgFixBroken(*DCache) == false || DCache->BrokenCount() != 0)
      {
	 c1out << _(" failed.") << endl;
	 ShowBroken(c1out,*this,true);

	 return _error->Error(_("Unable to correct dependencies"));
      }
      if (pkgMinimizeUpgrade(*DCache) == false)
	 return _error->Error(_("Unable to minimize the upgrade set"));
      
      c1out << _(" Done") << endl;
   }
   else
   {
      c1out << _("You might want to run `apt-get -f install' to correct these.") << endl;
      ShowBroken(c1out,*this,true);

      return _error->Error(_("Unmet dependencies. Try using -f."));
   }
      
   return true;
}

static bool CheckAuth(pkgAcquire& Fetcher)
{
   string UntrustedList;
   for (pkgAcquire::ItemIterator I = Fetcher.ItemsBegin(); I < Fetcher.ItemsEnd(); ++I)
   {
      if (!(*I)->IsTrusted())
      {
         UntrustedList += string((*I)->ShortDesc()) + " ";
      }
   }

   if (UntrustedList == "")
   {
      return true;
   }
        
   ShowList(c2out,_("WARNING: The following packages cannot be authenticated!"),UntrustedList,"");

   if (_config->FindB("APT::Get::AllowUnauthenticated",false) == true)
   {
      c2out << _("Authentication warning overridden.\n");
      return true;
   }

   if (_config->FindI("quiet",0) < 2
       && _config->FindB("APT::Get::Assume-Yes",false) == false)
   {
      c2out << _("Install these packages without verification [y/N]? ") << flush;
      if (!YnPrompt(false))
         return _error->Error(_("Some packages could not be authenticated"));

      return true;
   }
   else if (_config->FindB("APT::Get::Force-Yes",false) == true)
   {
      return true;
   }

   return _error->Error(_("There are problems and -y was used without --force-yes"));
}


									/*}}}*/

// InstallPackages - Actually download and install the packages		/*{{{*/
// ---------------------------------------------------------------------
/* This displays the informative messages describing what is going to 
   happen and then calls the download routines */
bool InstallPackages(CacheFile &Cache,bool ShwKept,bool Ask = true,
		     bool Safety = true)
{
   if (_config->FindB("APT::Get::Purge",false) == true)
   {
      pkgCache::PkgIterator I = Cache->PkgBegin();
      for (; I.end() == false; I++)
      {
	 if (I.Purge() == false && Cache[I].Mode == pkgDepCache::ModeDelete)
	    Cache->MarkDelete(I,true);
      }
   }
   
   bool Fail = false;
   bool Essential = false;
   
   // Show all the various warning indicators
   ShowDel(c1out,Cache);
   ShowNew(c1out,Cache);
   if (ShwKept == true)
      ShowKept(c1out,Cache);
   Fail |= !ShowHold(c1out,Cache);
   if (_config->FindB("APT::Get::Show-Upgraded",true) == true)
      ShowUpgraded(c1out,Cache);
   Fail |= !ShowDowngraded(c1out,Cache);
   if (_config->FindB("APT::Get::Download-Only",false) == false)
        Essential = !ShowEssential(c1out,Cache);
   Fail |= Essential;
   Stats(c1out,Cache);

   // Sanity check
   if (Cache->BrokenCount() != 0)
   {
      ShowBroken(c1out,Cache,false);
      return _error->Error(_("Internal error, InstallPackages was called with broken packages!"));
   }

   if (Cache->DelCount() == 0 && Cache->InstCount() == 0 &&
       Cache->BadCount() == 0)
      return true;

   // No remove flag
   if (Cache->DelCount() != 0 && _config->FindB("APT::Get::Remove",true) == false)
      return _error->Error(_("Packages need to be removed but remove is disabled."));
       
   // Run the simulator ..
   if (_config->FindB("APT::Get::Simulate") == true)
   {
      pkgSimulate PM(Cache);
      int status_fd = _config->FindI("APT::Status-Fd",-1);
      pkgPackageManager::OrderResult Res = PM.DoInstall(status_fd);
      if (Res == pkgPackageManager::Failed)
	 return false;
      if (Res != pkgPackageManager::Completed)
	 return _error->Error(_("Internal error, Ordering didn't finish"));
      return true;
   }
   
   // Create the text record parser
   pkgRecords Recs(Cache);
   if (_error->PendingError() == true)
      return false;
   
   // Lock the archive directory
   FileFd Lock;
   if (_config->FindB("Debug::NoLocking",false) == false &&
       _config->FindB("APT::Get::Print-URIs") == false)
   {
      Lock.Fd(GetLock(_config->FindDir("Dir::Cache::Archives") + "lock"));
      if (_error->PendingError() == true)
	 return _error->Error(_("Unable to lock the download directory"));
   }
   
   // Create the download object
   AcqTextStatus Stat(ScreenWidth,_config->FindI("quiet",0));   
   pkgAcquire Fetcher(&Stat);

   // Read the source list
   pkgSourceList List;
   if (List.ReadMainList() == false)
      return _error->Error(_("The list of sources could not be read."));
   
   // Create the package manager and prepare to download
   SPtr<pkgPackageManager> PM= _system->CreatePM(Cache);
   if (PM->GetArchives(&Fetcher,&List,&Recs) == false || 
       _error->PendingError() == true)
      return false;

   // Display statistics
   double FetchBytes = Fetcher.FetchNeeded();
   double FetchPBytes = Fetcher.PartialPresent();
   double DebBytes = Fetcher.TotalNeeded();
   if (DebBytes != Cache->DebSize())
   {
      c0out << DebBytes << ',' << Cache->DebSize() << endl;
      c0out << _("How odd.. The sizes didn't match, email apt@packages.debian.org") << endl;
   }
   
   // Number of bytes
   if (DebBytes != FetchBytes)
      ioprintf(c1out,_("Need to get %sB/%sB of archives.\n"),
	       SizeToStr(FetchBytes).c_str(),SizeToStr(DebBytes).c_str());
   else
      ioprintf(c1out,_("Need to get %sB of archives.\n"),
	       SizeToStr(DebBytes).c_str());

   // Size delta
   if (Cache->UsrSize() >= 0)
      ioprintf(c1out,_("After unpacking %sB of additional disk space will be used.\n"),
	       SizeToStr(Cache->UsrSize()).c_str());
   else
      ioprintf(c1out,_("After unpacking %sB disk space will be freed.\n"),
	       SizeToStr(-1*Cache->UsrSize()).c_str());

   if (_error->PendingError() == true)
      return false;

   /* Check for enough free space, but only if we are actually going to
      download */
   if (_config->FindB("APT::Get::Print-URIs") == false &&
       _config->FindB("APT::Get::Download",true) == true)
   {
      struct statvfs Buf;
      string OutputDir = _config->FindDir("Dir::Cache::Archives");
      if (statvfs(OutputDir.c_str(),&Buf) != 0)
	 return _error->Errno("statvfs",_("Couldn't determine free space in %s"),
			      OutputDir.c_str());
      if (unsigned(Buf.f_bfree) < (FetchBytes - FetchPBytes)/Buf.f_bsize)
	 return _error->Error(_("You don't have enough free space in %s."),
			      OutputDir.c_str());
   }
   
   // Fail safe check
   if (_config->FindI("quiet",0) >= 2 ||
       _config->FindB("APT::Get::Assume-Yes",false) == true)
   {
      if (Fail == true && _config->FindB("APT::Get::Force-Yes",false) == false)
	 return _error->Error(_("There are problems and -y was used without --force-yes"));
   }         

   if (Essential == true && Safety == true)
   {
      if (_config->FindB("APT::Get::Trivial-Only",false) == true)
	 return _error->Error(_("Trivial Only specified but this is not a trivial operation."));
      
      const char *Prompt = _("Yes, do as I say!");
      ioprintf(c2out,
	       _("You are about to do something potentially harmful.\n"
		 "To continue type in the phrase '%s'\n"
		 " ?] "),Prompt);
      c2out << flush;
      if (AnalPrompt(Prompt) == false)
      {
	 c2out << _("Abort.") << endl;
	 exit(1);
      }     
   }
   else
   {      
      // Prompt to continue
      if (Ask == true || Fail == true)
      {            
	 if (_config->FindB("APT::Get::Trivial-Only",false) == true)
	    return _error->Error(_("Trivial Only specified but this is not a trivial operation."));
	 
	 if (_config->FindI("quiet",0) < 2 &&
	     _config->FindB("APT::Get::Assume-Yes",false) == false)
	 {
	    c2out << _("Do you want to continue [Y/n]? ") << flush;
	 
	    if (YnPrompt() == false)
	    {
	       c2out << _("Abort.") << endl;
	       exit(1);
	    }     
	 }	 
      }      
   }
   
   // Just print out the uris an exit if the --print-uris flag was used
   if (_config->FindB("APT::Get::Print-URIs") == true)
   {
      pkgAcquire::UriIterator I = Fetcher.UriBegin();
      for (; I != Fetcher.UriEnd(); I++)
	 cout << '\'' << I->URI << "' " << flNotDir(I->Owner->DestFile) << ' ' << 
	       I->Owner->FileSize << ' ' << I->Owner->MD5Sum() << endl;
      return true;
   }

   if (!CheckAuth(Fetcher))
      return false;

   /* Unlock the dpkg lock if we are not going to be doing an install
      after. */
   if (_config->FindB("APT::Get::Download-Only",false) == true)
      _system->UnLock();
   
   // Run it
   while (1)
   {
      bool Transient = false;
      if (_config->FindB("APT::Get::Download",true) == false)
      {
	 for (pkgAcquire::ItemIterator I = Fetcher.ItemsBegin(); I < Fetcher.ItemsEnd();)
	 {
	    if ((*I)->Local == true)
	    {
	       I++;
	       continue;
	    }

	    // Close the item and check if it was found in cache
	    (*I)->Finished();
	    if ((*I)->Complete == false)
	       Transient = true;
	    
	    // Clear it out of the fetch list
	    delete *I;
	    I = Fetcher.ItemsBegin();
	 }	 
      }
      
      if (Fetcher.Run() == pkgAcquire::Failed)
	 return false;
      
      // Print out errors
      bool Failed = false;
      for (pkgAcquire::ItemIterator I = Fetcher.ItemsBegin(); I != Fetcher.ItemsEnd(); I++)
      {
	 if ((*I)->Status == pkgAcquire::Item::StatDone &&
	     (*I)->Complete == true)
	    continue;
	 
	 if ((*I)->Status == pkgAcquire::Item::StatIdle)
	 {
	    Transient = true;
	    // Failed = true;
	    continue;
	 }

	 fprintf(stderr,_("Failed to fetch %s  %s\n"),(*I)->DescURI().c_str(),
		 (*I)->ErrorText.c_str());
	 Failed = true;
      }

      /* If we are in no download mode and missing files and there were
         'failures' then the user must specify -m. Furthermore, there 
         is no such thing as a transient error in no-download mode! */
      if (Transient == true &&
	  _config->FindB("APT::Get::Download",true) == false)
      {
	 Transient = false;
	 Failed = true;
      }
      
      if (_config->FindB("APT::Get::Download-Only",false) == true)
      {
	 if (Failed == true && _config->FindB("APT::Get::Fix-Missing",false) == false)
	    return _error->Error(_("Some files failed to download"));
	 c1out << _("Download complete and in download only mode") << endl;
	 return true;
      }
      
      if (Failed == true && _config->FindB("APT::Get::Fix-Missing",false) == false)
      {
	 return _error->Error(_("Unable to fetch some archives, maybe run apt-get update or try with --fix-missing?"));
      }
      
      if (Transient == true && Failed == true)
	 return _error->Error(_("--fix-missing and media swapping is not currently supported"));
      
      // Try to deal with missing package files
      if (Failed == true && PM->FixMissing() == false)
      {
	 cerr << _("Unable to correct missing packages.") << endl;
	 return _error->Error(_("Aborting install."));
      }

      _system->UnLock();
      int status_fd = _config->FindI("APT::Status-Fd",-1);
      pkgPackageManager::OrderResult Res = PM->DoInstall(status_fd);
      if (Res == pkgPackageManager::Failed || _error->PendingError() == true)
	 return false;
      if (Res == pkgPackageManager::Completed)
	 return true;
      
      // Reload the fetcher object and loop again for media swapping
      Fetcher.Shutdown();
      if (PM->GetArchives(&Fetcher,&List,&Recs) == false)
	 return false;
      
      _system->Lock();
   }   
}
									/*}}}*/
// TryToInstall - Try to install a single package			/*{{{*/
// ---------------------------------------------------------------------
/* This used to be inlined in DoInstall, but with the advent of regex package
   name matching it was split out.. */
bool TryToInstall(pkgCache::PkgIterator Pkg,pkgDepCache &Cache,
		  pkgProblemResolver &Fix,bool Remove,bool BrokenFix,
		  unsigned int &ExpectedInst,bool AllowFail = true)
{
   /* This is a pure virtual package and there is a single available 
      provides */
   if (Cache[Pkg].CandidateVer == 0 && Pkg->ProvidesList != 0 &&
       Pkg.ProvidesList()->NextProvides == 0)
   {
      pkgCache::PkgIterator Tmp = Pkg.ProvidesList().OwnerPkg();
      ioprintf(c1out,_("Note, selecting %s instead of %s\n"),
	       Tmp.Name(),Pkg.Name());
      Pkg = Tmp;
   }
   
   // Handle the no-upgrade case
   if (_config->FindB("APT::Get::upgrade",true) == false &&
       Pkg->CurrentVer != 0)
   {
      if (AllowFail == true)
	 ioprintf(c1out,_("Skipping %s, it is already installed and upgrade is not set.\n"),
		  Pkg.Name());
      return true;
   }
   
   // Check if there is something at all to install
   pkgDepCache::StateCache &State = Cache[Pkg];
   if (Remove == true && Pkg->CurrentVer == 0)
   {
      Fix.Clear(Pkg);
      Fix.Protect(Pkg);
      Fix.Remove(Pkg);
      
      /* We want to continue searching for regex hits, so we return false here
         otherwise this is not really an error. */
      if (AllowFail == false)
	 return false;
      
      ioprintf(c1out,_("Package %s is not installed, so not removed\n"),Pkg.Name());
      return true;
   }
   
   if (State.CandidateVer == 0 && Remove == false)
   {
      if (AllowFail == false)
	 return false;
      
      if (Pkg->ProvidesList != 0)
      {
	 ioprintf(c1out,_("Package %s is a virtual package provided by:\n"),
		  Pkg.Name());
	 
	 pkgCache::PrvIterator I = Pkg.ProvidesList();
	 for (; I.end() == false; I++)
	 {
	    pkgCache::PkgIterator Pkg = I.OwnerPkg();
	    
	    if (Cache[Pkg].CandidateVerIter(Cache) == I.OwnerVer())
	    {
	       if (Cache[Pkg].Install() == true && Cache[Pkg].NewInstall() == false)
		  c1out << "  " << Pkg.Name() << " " << I.OwnerVer().VerStr() <<
		  _(" [Installed]") << endl;
	       else
		  c1out << "  " << Pkg.Name() << " " << I.OwnerVer().VerStr() << endl;
	    }      
	 }
	 c1out << _("You should explicitly select one to install.") << endl;
      }
      else
      {
	 ioprintf(c1out,
	 _("Package %s is not available, but is referred to by another package.\n"
	   "This may mean that the package is missing, has been obsoleted, or\n"
           "is only available from another source\n"),Pkg.Name());
	 
	 string List;
	 string VersionsList;
	 SPtrArray<bool> Seen = new bool[Cache.Head().PackageCount];
	 memset(Seen,0,Cache.Head().PackageCount*sizeof(*Seen));
	 pkgCache::DepIterator Dep = Pkg.RevDependsList();
	 for (; Dep.end() == false; Dep++)
	 {
	    if (Dep->Type != pkgCache::Dep::Replaces)
	       continue;
	    if (Seen[Dep.ParentPkg()->ID] == true)
	       continue;
	    Seen[Dep.ParentPkg()->ID] = true;
	    List += string(Dep.ParentPkg().Name()) + " ";
        //VersionsList += string(Dep.ParentPkg().CurVersion) + "\n"; ???
	 }	    
	 ShowList(c1out,_("However the following packages replace it:"),List,VersionsList);
      }
      
      _error->Error(_("Package %s has no installation candidate"),Pkg.Name());
      return false;
   }

   Fix.Clear(Pkg);
   Fix.Protect(Pkg);   
   if (Remove == true)
   {
      Fix.Remove(Pkg);
      Cache.MarkDelete(Pkg,_config->FindB("APT::Get::Purge",false));
      return true;
   }
   
   // Install it
   Cache.MarkInstall(Pkg,false);
   if (State.Install() == false)
   {
      if (_config->FindB("APT::Get::ReInstall",false) == true)
      {
	 if (Pkg->CurrentVer == 0 || Pkg.CurrentVer().Downloadable() == false)
	    ioprintf(c1out,_("Reinstallation of %s is not possible, it cannot be downloaded.\n"),
		     Pkg.Name());
	 else
	    Cache.SetReInstall(Pkg,true);
      }      
      else
      {
	 if (AllowFail == true)
	    ioprintf(c1out,_("%s is already the newest version.\n"),
		     Pkg.Name());
      }      
   }   
   else
      ExpectedInst++;
   
   // Install it with autoinstalling enabled (if we not respect the minial
   // required deps or the policy)
   if ((State.InstBroken() == true || State.InstPolicyBroken() == true) && BrokenFix == false)
      Cache.MarkInstall(Pkg,true);

   return true;
}
									/*}}}*/
// TryToChangeVer - Try to change a candidate version			/*{{{*/
// ---------------------------------------------------------------------
/* */
bool TryToChangeVer(pkgCache::PkgIterator Pkg,pkgDepCache &Cache,
		    const char *VerTag,bool IsRel)
{
   pkgVersionMatch Match(VerTag,(IsRel == true?pkgVersionMatch::Release : 
				 pkgVersionMatch::Version));
   
   pkgCache::VerIterator Ver = Match.Find(Pkg);
			 
   if (Ver.end() == true)
   {
      if (IsRel == true)
	 return _error->Error(_("Release '%s' for '%s' was not found"),
			      VerTag,Pkg.Name());
      return _error->Error(_("Version '%s' for '%s' was not found"),
			   VerTag,Pkg.Name());
   }
   
   if (strcmp(VerTag,Ver.VerStr()) != 0)
   {
      ioprintf(c1out,_("Selected version %s (%s) for %s\n"),
	       Ver.VerStr(),Ver.RelStr().c_str(),Pkg.Name());
   }
   
   Cache.SetCandidateVersion(Ver);
   return true;
}
									/*}}}*/
// FindSrc - Find a source record					/*{{{*/
// ---------------------------------------------------------------------
/* */
pkgSrcRecords::Parser *FindSrc(const char *Name,pkgRecords &Recs,
			       pkgSrcRecords &SrcRecs,string &Src,
			       pkgDepCache &Cache)
{
   // We want to pull the version off the package specification..
   string VerTag;
   string TmpSrc = Name;
   string::size_type Slash = TmpSrc.rfind('=');

   // honor default release
   string DefRel = _config->Find("APT::Default-Release");
   pkgCache::PkgIterator Pkg = Cache.FindPkg(TmpSrc);

   if (Slash != string::npos)
   {
      VerTag = string(TmpSrc.begin() + Slash + 1,TmpSrc.end());
      TmpSrc = string(TmpSrc.begin(),TmpSrc.begin() + Slash);
   } 
   else  if(!Pkg.end() && DefRel.empty() == false)
   {
      // we have a default release, try to locate the pkg. we do it like
      // this because GetCandidateVer() will not "downgrade", that means
      // "apt-get source -t stable apt" won't work on a unstable system
      for (pkgCache::VerIterator Ver = Pkg.VersionList(); Ver.end() == false; 
	   Ver++)
      {
	 for (pkgCache::VerFileIterator VF = Ver.FileList(); VF.end() == false;
	      VF++)
	 {
	    /* If this is the status file, and the current version is not the
	       version in the status file (ie it is not installed, or somesuch)
	       then it is not a candidate for installation, ever. This weeds
	       out bogus entries that may be due to config-file states, or
	       other. */
	    if ((VF.File()->Flags & pkgCache::Flag::NotSource) == 
		pkgCache::Flag::NotSource && Pkg.CurrentVer() != Ver)
	    continue;
	    
	    //std::cout << VF.File().Archive() << std::endl;
	    if(VF.File().Archive() && (VF.File().Archive() == DefRel)) 
	    {
	       VerTag = Ver.VerStr();
	       break;
	    }
	 }
      }
   }

   /* Lookup the version of the package we would install if we were to
      install a version and determine the source package name, then look
      in the archive for a source package of the same name. */
   if (_config->FindB("APT::Get::Only-Source") == false)
   {
      if (Pkg.end() == false)
      {
	 pkgCache::VerIterator Ver = Cache.GetCandidateVer(Pkg);
	 if (Ver.end() == false)
	 {
	    pkgRecords::Parser &Parse = Recs.Lookup(Ver.FileList());
	    Src = Parse.SourcePkg();
	 }
      }   
   }
   
   // No source package name..
   if (Src.empty() == true)
      Src = TmpSrc;
   
   // The best hit
   pkgSrcRecords::Parser *Last = 0;
   unsigned long Offset = 0;
   string Version;
   bool IsMatch = false;
   
   // If we are matching by version then we need exact matches to be happy
   if (VerTag.empty() == false)
      IsMatch = true;
   
   /* Iterate over all of the hits, which includes the resulting
      binary packages in the search */
   pkgSrcRecords::Parser *Parse;
   SrcRecs.Restart();
   while ((Parse = SrcRecs.Find(Src.c_str(),false)) != 0)
   {
      string Ver = Parse->Version();
      
      // Skip name mismatches
      if (IsMatch == true && Parse->Package() != Src)
	 continue;
      
      if (VerTag.empty() == false)
      {
	 /* Don't want to fall through because we are doing exact version 
	    matching. */
	 if (Cache.VS().CmpVersion(VerTag,Ver) != 0)
	    continue;
	 
	 Last = Parse;
	 Offset = Parse->Offset();
	 break;
      }
				  
      // Newer version or an exact match
      if (Last == 0 || Cache.VS().CmpVersion(Version,Ver) < 0 || 
	  (Parse->Package() == Src && IsMatch == false))
      {
	 IsMatch = Parse->Package() == Src;
	 Last = Parse;
	 Offset = Parse->Offset();
	 Version = Ver;
      }      
   }
   
   if (Last == 0 || Last->Jump(Offset) == false)
      return 0;
   
   return Last;
}
									/*}}}*/

// DoUpdate - Update the package lists					/*{{{*/
// ---------------------------------------------------------------------
/* */
bool DoUpdate(CommandLine &CmdL)
{
   if (CmdL.FileSize() != 1)
      return _error->Error(_("The update command takes no arguments"));
   
   // Get the source list
   pkgSourceList List;
   if (List.ReadMainList() == false)
      return false;

   // Lock the list directory
   FileFd Lock;
   if (_config->FindB("Debug::NoLocking",false) == false)
   {
      Lock.Fd(GetLock(_config->FindDir("Dir::State::Lists") + "lock"));
      if (_error->PendingError() == true)
	 return _error->Error(_("Unable to lock the list directory"));
   }
   
   // Create the download object
   AcqTextStatus Stat(ScreenWidth,_config->FindI("quiet",0));
   pkgAcquire Fetcher(&Stat);

   
   // Just print out the uris an exit if the --print-uris flag was used
   if (_config->FindB("APT::Get::Print-URIs") == true)
   {
      // Populate it with the source selection and get all Indexes 
      // (GetAll=true)
      if (List.GetIndexes(&Fetcher,true) == false)
	 return false;

      pkgAcquire::UriIterator I = Fetcher.UriBegin();
      for (; I != Fetcher.UriEnd(); I++)
	 cout << '\'' << I->URI << "' " << flNotDir(I->Owner->DestFile) << ' ' << 
	       I->Owner->FileSize << ' ' << I->Owner->MD5Sum() << endl;
      return true;
   }

   // Populate it with the source selection
   if (List.GetIndexes(&Fetcher) == false)
	 return false;
   
   // Run it
   if (Fetcher.Run() == pkgAcquire::Failed)
      return false;

   bool Failed = false;
   bool TransientNetworkFailure = false;
   for (pkgAcquire::ItemIterator I = Fetcher.ItemsBegin(); I != Fetcher.ItemsEnd(); I++)
   {
      if ((*I)->Status == pkgAcquire::Item::StatDone)
	 continue;

      (*I)->Finished();

      fprintf(stderr,_("Failed to fetch %s  %s\n"),(*I)->DescURI().c_str(),
	      (*I)->ErrorText.c_str());

      if ((*I)->Status == pkgAcquire::Item::StatTransientNetworkError) 
      {
	 TransientNetworkFailure = true;
	 continue;
      }

      Failed = true;
   }
   
   // Clean out any old list files
   if (!TransientNetworkFailure &&
       _config->FindB("APT::Get::List-Cleanup",true) == true)
   {
      if (Fetcher.Clean(_config->FindDir("Dir::State::lists")) == false ||
	  Fetcher.Clean(_config->FindDir("Dir::State::lists") + "partial/") == false)
	 return false;
   }
   
   // Prepare the cache.   
   CacheFile Cache;
   if (Cache.BuildCaches() == false)
      return false;
   
   if (TransientNetworkFailure == true)
      _error->Warning(_("Some index files failed to download, they have been ignored, or old ones used instead."));
   else if (Failed == true)
      return _error->Error(_("Some index files failed to download, they have been ignored, or old ones used instead."));

   return true;
}
									/*}}}*/
// DoAutomaticRemove - Remove all automatic unused packages		/*{{{*/
// ---------------------------------------------------------------------
/* Remove unused automatic packages */
bool DoAutomaticRemove(CacheFile &Cache)
{
   bool Debug = _config->FindI("Debug::pkgAutoRemove",false);
   bool doAutoRemove = _config->FindB("APT::Get::AutomaticRemove", false);
   bool hideAutoRemove = _config->FindB("APT::Get::HideAutoRemove");
   pkgDepCache::ActionGroup group(*Cache);

   if(Debug)
      std::cout << "DoAutomaticRemove()" << std::endl;

   if (_config->FindB("APT::Get::Remove",true) == false &&
       doAutoRemove == true)
   {
      c1out << _("We are not supposed to delete stuff, can't start "
		 "AutoRemover") << std::endl;
      doAutoRemove = false;
   }

   string autoremovelist, autoremoveversions;
   // look over the cache to see what can be removed
   for (pkgCache::PkgIterator Pkg = Cache->PkgBegin(); ! Pkg.end(); ++Pkg)
   {
      if (Cache[Pkg].Garbage)
      {
	 if(Pkg.CurrentVer() != 0 || Cache[Pkg].Install())
	    if(Debug)
	       std::cout << "We could delete %s" <<  Pkg.Name() << std::endl;
	  
	 // only show stuff in the list that is not yet marked for removal
	 if(Cache[Pkg].Delete() == false) 
	 {
	    autoremovelist += string(Pkg.Name()) + " ";
	    autoremoveversions += string(Cache[Pkg].CandVersion) + "\n";
	 }
	 if (doAutoRemove)
	 {
	    if(Pkg.CurrentVer() != 0 && 
	       Pkg->CurrentState != pkgCache::State::ConfigFiles)
	       Cache->MarkDelete(Pkg, _config->FindB("APT::Get::Purge", false));
	    else
	       Cache->MarkKeep(Pkg, false, false);
	 }
      }
   }
   if (!hideAutoRemove) 
      ShowList(c1out, _("The following packages were automatically installed and are no longer required:"), autoremovelist, autoremoveversions);
   if (!doAutoRemove && !hideAutoRemove && autoremovelist.size() > 0)
      c1out << _("Use 'apt-get autoremove' to remove them.") << std::endl;

   // Now see if we destroyed anything
   if (Cache->BrokenCount() != 0)
   {
      c1out << _("Hmm, seems like the AutoRemover destroyed something which really\n"
	         "shouldn't happen. Please file a bug report against apt.") << endl;
      c1out << endl;
      c1out << _("The following information may help to resolve the situation:") << endl;
      c1out << endl;
      ShowBroken(c1out,Cache,false);

      return _error->Error(_("Internal Error, AutoRemover broke stuff"));
   }
   return true;
}

// DoUpgrade - Upgrade all packages					/*{{{*/
// ---------------------------------------------------------------------
/* Upgrade all packages without installing new packages or erasing old
   packages */
bool DoUpgrade(CommandLine &CmdL)
{
   CacheFile Cache;
   if (Cache.OpenForInstall() == false || Cache.CheckDeps() == false)
      return false;

   // Do the upgrade
   if (pkgAllUpgrade(Cache) == false)
   {
      ShowBroken(c1out,Cache,false);
      return _error->Error(_("Internal error, AllUpgrade broke stuff"));
   }
   
   return InstallPackages(Cache,true);
}
									/*}}}*/
// DoInstallTask - Install task from the command line			/*{{{*/
// ---------------------------------------------------------------------
/* Install named task */
bool TryInstallTask(pkgDepCache &Cache, pkgProblemResolver &Fix, 
		    bool BrokenFix,
		    unsigned int& ExpectedInst, 
		    const char *taskname)
{
   const char *start, *end;
   pkgCache::PkgIterator Pkg;
   char buf[64*1024];
   regex_t Pattern;

   // get the records
   pkgRecords Recs(Cache);

   // build regexp for the task
   char S[300];
   snprintf(S, sizeof(S), "^Task:.*[^a-z]%s[^a-z].*\n", taskname);
   regcomp(&Pattern,S, REG_EXTENDED | REG_NOSUB | REG_NEWLINE);
   
   bool found = false;
   bool res = true;
   for (Pkg = Cache.PkgBegin(); Pkg.end() == false; Pkg++)
   {
      pkgCache::VerIterator ver = Cache[Pkg].CandidateVerIter(Cache);
      if(ver.end())
	 continue;
      pkgRecords::Parser &parser = Recs.Lookup(ver.FileList());
      parser.GetRec(start,end);
      strncpy(buf, start, end-start);
      buf[end-start] = 0x0;
      if (regexec(&Pattern,buf,0,0,0) != 0)
	 continue;
      res &= TryToInstall(Pkg,Cache,Fix,false,BrokenFix,ExpectedInst);
      found = true;
   }
   
   if(!found)
      _error->Error(_("Couldn't find task %s"),taskname);

   regfree(&Pattern);
   return res;
}

// DoInstall - Install packages from the command line			/*{{{*/
// ---------------------------------------------------------------------
/* Install named packages */
bool DoInstall(CommandLine &CmdL)
{
   CacheFile Cache;
   if (Cache.OpenForInstall() == false || 
       Cache.CheckDeps(CmdL.FileSize() != 1) == false)
      return false;
   
   // Enter the special broken fixing mode if the user specified arguments
   bool BrokenFix = false;
   if (Cache->BrokenCount() != 0)
      BrokenFix = true;
   
   unsigned int AutoMarkChanged = 0;
   unsigned int ExpectedInst = 0;
   unsigned int Packages = 0;
   pkgProblemResolver Fix(Cache);
   
   bool DefRemove = false;
   if (strcasecmp(CmdL.FileList[0],"remove") == 0)
      DefRemove = true;
<<<<<<< HEAD
   else if (strcasecmp(CmdL.FileList[0], "autoremove") == 0)
   {
      _config->Set("APT::Get::AutomaticRemove", "true");
      DefRemove = true;
   }

   // new scope for the ActionGroup
=======
   else if (strcasecmp(CmdL.FileList[0], "purge") == 0)
   {
      _config->Set("APT::Get::Purge", true);
      DefRemove = true;
   }
   for (const char **I = CmdL.FileList + 1; *I != 0; I++)
>>>>>>> e47c7d16
   {
      pkgDepCache::ActionGroup group(Cache);
      for (const char **I = CmdL.FileList + 1; *I != 0; I++)
      {
	 // Duplicate the string
	 unsigned int Length = strlen(*I);
	 char S[300];
	 if (Length >= sizeof(S))
	    continue;
	 strcpy(S,*I);
      
	 // See if we are removing and special indicators..
	 bool Remove = DefRemove;
	 char *VerTag = 0;
	 bool VerIsRel = false;
	 while (Cache->FindPkg(S).end() == true)
	 {
	    // Handle an optional end tag indicating what to do
	    if (Length >= 1 && S[Length - 1] == '-')
	    {
	       Remove = true;
	       S[--Length] = 0;
	       continue;
	    }
	 
	    if (Length >= 1 && S[Length - 1] == '+')
	    {
	       Remove = false;
	       S[--Length] = 0;
	       continue;
	    }
	 
	    char *Slash = strchr(S,'=');
	    if (Slash != 0)
	    {
	       VerIsRel = false;
	       *Slash = 0;
	       VerTag = Slash + 1;
	    }
	 
	    Slash = strchr(S,'/');
	    if (Slash != 0)
	    {
	       VerIsRel = true;
	       *Slash = 0;
	       VerTag = Slash + 1;
	    }
	 
	    break;
	 }
      
	 // Locate the package
	 pkgCache::PkgIterator Pkg = Cache->FindPkg(S);
	 Packages++;
	 if (Pkg.end() == true)
	 {
	    // Check if the name is a regex
	    const char *I;
	    for (I = S; *I != 0; I++)
	       if (*I == '?' || *I == '*' || *I == '|' ||
		   *I == '[' || *I == '^' || *I == '$')
		  break;
	    if (*I == 0)
	       return _error->Error(_("Couldn't find package %s"),S);

	    // Regexs must always be confirmed
	    ExpectedInst += 1000;
	 
	    // Compile the regex pattern
	    regex_t Pattern;
	    int Res;
	    if ((Res = regcomp(&Pattern,S,REG_EXTENDED | REG_ICASE |
			       REG_NOSUB)) != 0)
	    {
	       char Error[300];	    
	       regerror(Res,&Pattern,Error,sizeof(Error));
	       return _error->Error(_("Regex compilation error - %s"),Error);
	    }
	 
	    // Run over the matches
	    bool Hit = false;
	    for (Pkg = Cache->PkgBegin(); Pkg.end() == false; Pkg++)
	    {
	       if (regexec(&Pattern,Pkg.Name(),0,0,0) != 0)
		  continue;
	    
	       ioprintf(c1out,_("Note, selecting %s for regex '%s'\n"),
			Pkg.Name(),S);
	    
	       if (VerTag != 0)
		  if (TryToChangeVer(Pkg,Cache,VerTag,VerIsRel) == false)
		     return false;
	    
	       Hit |= TryToInstall(Pkg,Cache,Fix,Remove,BrokenFix,
				   ExpectedInst,false);
	    }
	    regfree(&Pattern);
	 
	    if (Hit == false)
	       return _error->Error(_("Couldn't find package %s"),S);
	 }
	 else
	 {
	    if (VerTag != 0)
	       if (TryToChangeVer(Pkg,Cache,VerTag,VerIsRel) == false)
		  return false;
	    if (TryToInstall(Pkg,Cache,Fix,Remove,BrokenFix,ExpectedInst) == false)
	       return false;

	    // see if we need to fix the auto-mark flag 
	    // e.g. apt-get install foo 
	    // where foo is marked automatic
	    if(!Remove && 
	       Cache[Pkg].Install() == false && 
	       (Cache[Pkg].Flags & pkgCache::Flag::Auto))
	    {
	       ioprintf(c1out,_("%s set to manual installed.\n"),
			Pkg.Name());
	       Cache->MarkAuto(Pkg,false);
	       AutoMarkChanged++;
	    }
	 }      
      }

      /* If we are in the Broken fixing mode we do not attempt to fix the
	 problems. This is if the user invoked install without -f and gave
	 packages */
      if (BrokenFix == true && Cache->BrokenCount() != 0)
      {
	 c1out << _("You might want to run `apt-get -f install' to correct these:") << endl;
	 ShowBroken(c1out,Cache,false);

	 return _error->Error(_("Unmet dependencies. Try 'apt-get -f install' with no packages (or specify a solution)."));
      }
   
      // Call the scored problem resolver
      Fix.InstallProtect();
      if (Fix.Resolve(true) == false)
	 _error->Discard();

      // Now we check the state of the packages,
      if (Cache->BrokenCount() != 0)
      {
	 c1out << 
	    _("Some packages could not be installed. This may mean that you have\n" 
	      "requested an impossible situation or if you are using the unstable\n" 
	      "distribution that some required packages have not yet been created\n"
	      "or been moved out of Incoming.") << endl;
	 if (Packages == 1)
	 {
	    c1out << endl;
	    c1out << 
	       _("Since you only requested a single operation it is extremely likely that\n"
		 "the package is simply not installable and a bug report against\n" 
		 "that package should be filed.") << endl;
	 }

	 c1out << _("The following information may help to resolve the situation:") << endl;
	 c1out << endl;
	 ShowBroken(c1out,Cache,false);
	 return _error->Error(_("Broken packages"));
      }   
   }
   if (_config->FindB("APT::Get::AutomaticRemove")) {
      if (!DoAutomaticRemove(Cache)) 
	 return false;
   }

   /* Print out a list of packages that are going to be installed extra
      to what the user asked */
   if (Cache->InstCount() != ExpectedInst)
   {
      string List;
      string VersionsList;
      for (unsigned J = 0; J < Cache->Head().PackageCount; J++)
      {
	 pkgCache::PkgIterator I(Cache,Cache.List[J]);
	 if ((*Cache)[I].Install() == false)
	    continue;

	 const char **J;
	 for (J = CmdL.FileList + 1; *J != 0; J++)
	    if (strcmp(*J,I.Name()) == 0)
		break;
	 
	 if (*J == 0) {
	    List += string(I.Name()) + " ";
	    VersionsList += string(Cache[I].CandVersion) + "\n";
	 }
      }
      
      ShowList(c1out,_("The following extra packages will be installed:"),List,VersionsList);
   }

   /* Print out a list of suggested and recommended packages */
   {
      string SuggestsList, RecommendsList, List;
      string SuggestsVersions, RecommendsVersions;
      for (unsigned J = 0; J < Cache->Head().PackageCount; J++)
      {
	 pkgCache::PkgIterator Pkg(Cache,Cache.List[J]);

	 /* Just look at the ones we want to install */
	 if ((*Cache)[Pkg].Install() == false)
	   continue;

	 // get the recommends/suggests for the candidate ver
	 pkgCache::VerIterator CV = (*Cache)[Pkg].CandidateVerIter(*Cache);
	 for (pkgCache::DepIterator D = CV.DependsList(); D.end() == false; )
	 {
	    pkgCache::DepIterator Start;
	    pkgCache::DepIterator End;
	    D.GlobOr(Start,End); // advances D

	    // FIXME: we really should display a or-group as a or-group to the user
	    //        the problem is that ShowList is incapable of doing this
	    string RecommendsOrList,RecommendsOrVersions;
	    string SuggestsOrList,SuggestsOrVersions;
	    bool foundInstalledInOrGroup = false;
	    for(;;)
	    {
	       /* Skip if package is  installed already, or is about to be */
	       string target = string(Start.TargetPkg().Name()) + " ";
	       
	       if ((*Start.TargetPkg()).SelectedState == pkgCache::State::Install
		   || Cache[Start.TargetPkg()].Install())
	       {
		  foundInstalledInOrGroup=true;
		  break;
	       }

	       /* Skip if we already saw it */
	       if (int(SuggestsList.find(target)) != -1 || int(RecommendsList.find(target)) != -1)
	       {
		  foundInstalledInOrGroup=true;
		  break; 
	       }

	       // this is a dep on a virtual pkg, check if any package that provides it
	       // should be installed
	       if(Start.TargetPkg().ProvidesList() != 0)
	       {
		  pkgCache::PrvIterator I = Start.TargetPkg().ProvidesList();
		  for (; I.end() == false; I++)
		  {
		     pkgCache::PkgIterator Pkg = I.OwnerPkg();
		     if (Cache[Pkg].CandidateVerIter(Cache) == I.OwnerVer() && 
			 Pkg.CurrentVer() != 0)
			foundInstalledInOrGroup=true;
		  }
	       }

	       if (Start->Type == pkgCache::Dep::Suggests) 
	       {
		  SuggestsOrList += target;
		  SuggestsOrVersions += string(Cache[Start.TargetPkg()].CandVersion) + "\n";
	       }
	       
	       if (Start->Type == pkgCache::Dep::Recommends) 
	       {
		  RecommendsOrList += target;
		  RecommendsOrVersions += string(Cache[Start.TargetPkg()].CandVersion) + "\n";
	       }

	       if (Start >= End)
		  break;
	       Start++;
	    }
	    
	    if(foundInstalledInOrGroup == false)
	    {
	       RecommendsList += RecommendsOrList;
	       RecommendsVersions += RecommendsOrVersions;
	       SuggestsList += SuggestsOrList;
	       SuggestsVersions += SuggestsOrVersions;
	    }
	       
	 }
      }

      ShowList(c1out,_("Suggested packages:"),SuggestsList,SuggestsVersions);
      ShowList(c1out,_("Recommended packages:"),RecommendsList,RecommendsVersions);

   }

   // if nothing changed in the cache, but only the automark information
   // we write the StateFile here, otherwise it will be written in 
   // cache.commit()
   if (AutoMarkChanged > 0 &&
       Cache->DelCount() == 0 && Cache->InstCount() == 0 &&
       Cache->BadCount() == 0)
      Cache->writeStateFile(NULL);

   // See if we need to prompt
   if (Cache->InstCount() == ExpectedInst && Cache->DelCount() == 0)
      return InstallPackages(Cache,false,false);

   return InstallPackages(Cache,false);   
}
									/*}}}*/
// DoDistUpgrade - Automatic smart upgrader				/*{{{*/
// ---------------------------------------------------------------------
/* Intelligent upgrader that will install and remove packages at will */
bool DoDistUpgrade(CommandLine &CmdL)
{
   CacheFile Cache;
   if (Cache.OpenForInstall() == false || Cache.CheckDeps() == false)
      return false;

   c0out << _("Calculating upgrade... ") << flush;
   if (pkgDistUpgrade(*Cache) == false)
   {
      c0out << _("Failed") << endl;
      ShowBroken(c1out,Cache,false);
      return false;
   }
   
   c0out << _("Done") << endl;
   
   return InstallPackages(Cache,true);
}
									/*}}}*/
// DoDSelectUpgrade - Do an upgrade by following dselects selections	/*{{{*/
// ---------------------------------------------------------------------
/* Follows dselect's selections */
bool DoDSelectUpgrade(CommandLine &CmdL)
{
   CacheFile Cache;
   if (Cache.OpenForInstall() == false || Cache.CheckDeps() == false)
      return false;
   
   pkgDepCache::ActionGroup group(Cache);

   // Install everything with the install flag set
   pkgCache::PkgIterator I = Cache->PkgBegin();
   for (;I.end() != true; I++)
   {
      /* Install the package only if it is a new install, the autoupgrader
         will deal with the rest */
      if (I->SelectedState == pkgCache::State::Install)
	 Cache->MarkInstall(I,false);
   }

   /* Now install their deps too, if we do this above then order of
      the status file is significant for | groups */
   for (I = Cache->PkgBegin();I.end() != true; I++)
   {
      /* Install the package only if it is a new install, the autoupgrader
         will deal with the rest */
      if (I->SelectedState == pkgCache::State::Install)
	 Cache->MarkInstall(I,true);
   }
   
   // Apply erasures now, they override everything else.
   for (I = Cache->PkgBegin();I.end() != true; I++)
   {
      // Remove packages 
      if (I->SelectedState == pkgCache::State::DeInstall ||
	  I->SelectedState == pkgCache::State::Purge)
	 Cache->MarkDelete(I,I->SelectedState == pkgCache::State::Purge);
   }

   /* Resolve any problems that dselect created, allupgrade cannot handle
      such things. We do so quite agressively too.. */
   if (Cache->BrokenCount() != 0)
   {      
      pkgProblemResolver Fix(Cache);

      // Hold back held packages.
      if (_config->FindB("APT::Ignore-Hold",false) == false)
      {
	 for (pkgCache::PkgIterator I = Cache->PkgBegin(); I.end() == false; I++)
	 {
	    if (I->SelectedState == pkgCache::State::Hold)
	    {
	       Fix.Protect(I);
	       Cache->MarkKeep(I);
	    }
	 }
      }
   
      if (Fix.Resolve() == false)
      {
	 ShowBroken(c1out,Cache,false);
	 return _error->Error(_("Internal error, problem resolver broke stuff"));
      }
   }

   // Now upgrade everything
   if (pkgAllUpgrade(Cache) == false)
   {
      ShowBroken(c1out,Cache,false);
      return _error->Error(_("Internal error, problem resolver broke stuff"));
   }
   
   return InstallPackages(Cache,false);
}
									/*}}}*/
// DoClean - Remove download archives					/*{{{*/
// ---------------------------------------------------------------------
/* */
bool DoClean(CommandLine &CmdL)
{
   if (_config->FindB("APT::Get::Simulate") == true)
   {
      cout << "Del " << _config->FindDir("Dir::Cache::archives") << "* " <<
	 _config->FindDir("Dir::Cache::archives") << "partial/*" << endl;
      return true;
   }
   
   // Lock the archive directory
   FileFd Lock;
   if (_config->FindB("Debug::NoLocking",false) == false)
   {
      Lock.Fd(GetLock(_config->FindDir("Dir::Cache::Archives") + "lock"));
      if (_error->PendingError() == true)
	 return _error->Error(_("Unable to lock the download directory"));
   }
   
   pkgAcquire Fetcher;
   Fetcher.Clean(_config->FindDir("Dir::Cache::archives"));
   Fetcher.Clean(_config->FindDir("Dir::Cache::archives") + "partial/");
   return true;
}
									/*}}}*/
// DoAutoClean - Smartly remove downloaded archives			/*{{{*/
// ---------------------------------------------------------------------
/* This is similar to clean but it only purges things that cannot be 
   downloaded, that is old versions of cached packages. */
class LogCleaner : public pkgArchiveCleaner
{
   protected:
   virtual void Erase(const char *File,string Pkg,string Ver,struct stat &St) 
   {
      c1out << "Del " << Pkg << " " << Ver << " [" << SizeToStr(St.st_size) << "B]" << endl;
      
      if (_config->FindB("APT::Get::Simulate") == false)
	 unlink(File);      
   };
};

bool DoAutoClean(CommandLine &CmdL)
{
   // Lock the archive directory
   FileFd Lock;
   if (_config->FindB("Debug::NoLocking",false) == false)
   {
      Lock.Fd(GetLock(_config->FindDir("Dir::Cache::Archives") + "lock"));
      if (_error->PendingError() == true)
	 return _error->Error(_("Unable to lock the download directory"));
   }
   
   CacheFile Cache;
   if (Cache.Open() == false)
      return false;
   
   LogCleaner Cleaner;
   
   return Cleaner.Go(_config->FindDir("Dir::Cache::archives"),*Cache) &&
      Cleaner.Go(_config->FindDir("Dir::Cache::archives") + "partial/",*Cache);
}
									/*}}}*/
// DoCheck - Perform the check operation				/*{{{*/
// ---------------------------------------------------------------------
/* Opening automatically checks the system, this command is mostly used
   for debugging */
bool DoCheck(CommandLine &CmdL)
{
   CacheFile Cache;
   Cache.Open();
   Cache.CheckDeps();
   
   return true;
}
									/*}}}*/
// DoSource - Fetch a source archive					/*{{{*/
// ---------------------------------------------------------------------
/* Fetch souce packages */
struct DscFile
{
   string Package;
   string Version;
   string Dsc;
};

bool DoSource(CommandLine &CmdL)
{
   CacheFile Cache;
   if (Cache.Open(false) == false)
      return false;

   if (CmdL.FileSize() <= 1)
      return _error->Error(_("Must specify at least one package to fetch source for"));
   
   // Read the source list
   pkgSourceList List;
   if (List.ReadMainList() == false)
      return _error->Error(_("The list of sources could not be read."));
   
   // Create the text record parsers
   pkgRecords Recs(Cache);
   pkgSrcRecords SrcRecs(List);
   if (_error->PendingError() == true)
      return false;

   // Create the download object
   AcqTextStatus Stat(ScreenWidth,_config->FindI("quiet",0));   
   pkgAcquire Fetcher(&Stat);

   DscFile *Dsc = new DscFile[CmdL.FileSize()];
   
   // insert all downloaded uris into this set to avoid downloading them
   // twice
   set<string> queued;
   // Load the requestd sources into the fetcher
   unsigned J = 0;
   for (const char **I = CmdL.FileList + 1; *I != 0; I++, J++)
   {
      string Src;
      pkgSrcRecords::Parser *Last = FindSrc(*I,Recs,SrcRecs,Src,*Cache);
      
      if (Last == 0)
	 return _error->Error(_("Unable to find a source package for %s"),Src.c_str());
      
      // Back track
      vector<pkgSrcRecords::File> Lst;
      if (Last->Files(Lst) == false)
	 return false;

      // Load them into the fetcher
      for (vector<pkgSrcRecords::File>::const_iterator I = Lst.begin();
	   I != Lst.end(); I++)
      {
	 // Try to guess what sort of file it is we are getting.
	 if (I->Type == "dsc")
	 {
	    Dsc[J].Package = Last->Package();
	    Dsc[J].Version = Last->Version();
	    Dsc[J].Dsc = flNotDir(I->Path);
	 }
	 
	 // Diff only mode only fetches .diff files
	 if (_config->FindB("APT::Get::Diff-Only",false) == true &&
	     I->Type != "diff")
	    continue;
	 
	 // Tar only mode only fetches .tar files
	 if (_config->FindB("APT::Get::Tar-Only",false) == true &&
	     I->Type != "tar")
	    continue;

	 // don't download the same uri twice (should this be moved to
	 // the fetcher interface itself?)
	 if(queued.find(Last->Index().ArchiveURI(I->Path)) != queued.end())
	    continue;
	 queued.insert(Last->Index().ArchiveURI(I->Path));
	    
	 // check if we have a file with that md5 sum already localy
	 if(!I->MD5Hash.empty() && FileExists(flNotDir(I->Path)))  
	 {
	    FileFd Fd(flNotDir(I->Path), FileFd::ReadOnly);
	    MD5Summation sum;
	    sum.AddFD(Fd.Fd(), Fd.Size());
	    Fd.Close();
	    if((string)sum.Result() == I->MD5Hash) 
	    {
	       ioprintf(c1out,_("Skipping already downloaded file '%s'\n"),
			flNotDir(I->Path).c_str());
	       continue;
	    }
	 }

	 new pkgAcqFile(&Fetcher,Last->Index().ArchiveURI(I->Path),
			I->MD5Hash,I->Size,
			Last->Index().SourceInfo(*Last,*I),Src);
      }
   }
   
   // Display statistics
   double FetchBytes = Fetcher.FetchNeeded();
   double FetchPBytes = Fetcher.PartialPresent();
   double DebBytes = Fetcher.TotalNeeded();

   // Check for enough free space
   struct statvfs Buf;
   string OutputDir = ".";
   if (statvfs(OutputDir.c_str(),&Buf) != 0)
      return _error->Errno("statvfs",_("Couldn't determine free space in %s"),
			   OutputDir.c_str());
   if (unsigned(Buf.f_bfree) < (FetchBytes - FetchPBytes)/Buf.f_bsize)
      return _error->Error(_("You don't have enough free space in %s"),
			   OutputDir.c_str());
   
   // Number of bytes
   if (DebBytes != FetchBytes)
      ioprintf(c1out,_("Need to get %sB/%sB of source archives.\n"),
	       SizeToStr(FetchBytes).c_str(),SizeToStr(DebBytes).c_str());
   else
      ioprintf(c1out,_("Need to get %sB of source archives.\n"),
	       SizeToStr(DebBytes).c_str());
   
   if (_config->FindB("APT::Get::Simulate",false) == true)
   {
      for (unsigned I = 0; I != J; I++)
	 ioprintf(cout,_("Fetch source %s\n"),Dsc[I].Package.c_str());
      return true;
   }
   
   // Just print out the uris an exit if the --print-uris flag was used
   if (_config->FindB("APT::Get::Print-URIs") == true)
   {
      pkgAcquire::UriIterator I = Fetcher.UriBegin();
      for (; I != Fetcher.UriEnd(); I++)
	 cout << '\'' << I->URI << "' " << flNotDir(I->Owner->DestFile) << ' ' << 
	       I->Owner->FileSize << ' ' << I->Owner->MD5Sum() << endl;
      return true;
   }
   
   // Run it
   if (Fetcher.Run() == pkgAcquire::Failed)
      return false;

   // Print error messages
   bool Failed = false;
   for (pkgAcquire::ItemIterator I = Fetcher.ItemsBegin(); I != Fetcher.ItemsEnd(); I++)
   {
      if ((*I)->Status == pkgAcquire::Item::StatDone &&
	  (*I)->Complete == true)
	 continue;
      
      fprintf(stderr,_("Failed to fetch %s  %s\n"),(*I)->DescURI().c_str(),
	      (*I)->ErrorText.c_str());
      Failed = true;
   }
   if (Failed == true)
      return _error->Error(_("Failed to fetch some archives."));
   
   if (_config->FindB("APT::Get::Download-only",false) == true)
   {
      c1out << _("Download complete and in download only mode") << endl;
      return true;
   }

   // Unpack the sources
   pid_t Process = ExecFork();
   
   if (Process == 0)
   {
      for (unsigned I = 0; I != J; I++)
      {
	 string Dir = Dsc[I].Package + '-' + Cache->VS().UpstreamVersion(Dsc[I].Version.c_str());
	 
	 // Diff only mode only fetches .diff files
	 if (_config->FindB("APT::Get::Diff-Only",false) == true ||
	     _config->FindB("APT::Get::Tar-Only",false) == true ||
	     Dsc[I].Dsc.empty() == true)
	    continue;

	 // See if the package is already unpacked
	 struct stat Stat;
	 if (stat(Dir.c_str(),&Stat) == 0 &&
	     S_ISDIR(Stat.st_mode) != 0)
	 {
	    ioprintf(c0out ,_("Skipping unpack of already unpacked source in %s\n"),
			      Dir.c_str());
	 }
	 else
	 {
	    // Call dpkg-source
	    char S[500];
	    snprintf(S,sizeof(S),"%s -x %s",
		     _config->Find("Dir::Bin::dpkg-source","dpkg-source").c_str(),
		     Dsc[I].Dsc.c_str());
	    if (system(S) != 0)
	    {
	       fprintf(stderr,_("Unpack command '%s' failed.\n"),S);
	       fprintf(stderr,_("Check if the 'dpkg-dev' package is installed.\n"));
	       _exit(1);
	    }	    
	 }
	 
	 // Try to compile it with dpkg-buildpackage
	 if (_config->FindB("APT::Get::Compile",false) == true)
	 {
	    // Call dpkg-buildpackage
	    char S[500];
	    snprintf(S,sizeof(S),"cd %s && %s %s",
		     Dir.c_str(),
		     _config->Find("Dir::Bin::dpkg-buildpackage","dpkg-buildpackage").c_str(),
		     _config->Find("DPkg::Build-Options","-b -uc").c_str());
	    
	    if (system(S) != 0)
	    {
	       fprintf(stderr,_("Build command '%s' failed.\n"),S);
	       _exit(1);
	    }	    
	 }      
      }
      
      _exit(0);
   }
   
   // Wait for the subprocess
   int Status = 0;
   while (waitpid(Process,&Status,0) != Process)
   {
      if (errno == EINTR)
	 continue;
      return _error->Errno("waitpid","Couldn't wait for subprocess");
   }

   if (WIFEXITED(Status) == 0 || WEXITSTATUS(Status) != 0)
      return _error->Error(_("Child process failed"));
   
   return true;
}
									/*}}}*/
// DoBuildDep - Install/removes packages to satisfy build dependencies  /*{{{*/
// ---------------------------------------------------------------------
/* This function will look at the build depends list of the given source 
   package and install the necessary packages to make it true, or fail. */
bool DoBuildDep(CommandLine &CmdL)
{
   CacheFile Cache;
   if (Cache.Open(true) == false)
      return false;

   if (CmdL.FileSize() <= 1)
      return _error->Error(_("Must specify at least one package to check builddeps for"));
   
   // Read the source list
   pkgSourceList List;
   if (List.ReadMainList() == false)
      return _error->Error(_("The list of sources could not be read."));
   
   // Create the text record parsers
   pkgRecords Recs(Cache);
   pkgSrcRecords SrcRecs(List);
   if (_error->PendingError() == true)
      return false;

   // Create the download object
   AcqTextStatus Stat(ScreenWidth,_config->FindI("quiet",0));   
   pkgAcquire Fetcher(&Stat);

   unsigned J = 0;
   for (const char **I = CmdL.FileList + 1; *I != 0; I++, J++)
   {
      string Src;
      pkgSrcRecords::Parser *Last = FindSrc(*I,Recs,SrcRecs,Src,*Cache);
      if (Last == 0)
	 return _error->Error(_("Unable to find a source package for %s"),Src.c_str());
            
      // Process the build-dependencies
      vector<pkgSrcRecords::Parser::BuildDepRec> BuildDeps;
      if (Last->BuildDepends(BuildDeps, _config->FindB("APT::Get::Arch-Only",false)) == false)
      	return _error->Error(_("Unable to get build-dependency information for %s"),Src.c_str());
   
      // Also ensure that build-essential packages are present
      Configuration::Item const *Opts = _config->Tree("APT::Build-Essential");
      if (Opts) 
	 Opts = Opts->Child;
      for (; Opts; Opts = Opts->Next)
      {
	 if (Opts->Value.empty() == true)
	    continue;

         pkgSrcRecords::Parser::BuildDepRec rec;
	 rec.Package = Opts->Value;
	 rec.Type = pkgSrcRecords::Parser::BuildDependIndep;
	 rec.Op = 0;
	 BuildDeps.push_back(rec);
      }

      if (BuildDeps.size() == 0)
      {
	 ioprintf(c1out,_("%s has no build depends.\n"),Src.c_str());
	 continue;
      }
      
      // Install the requested packages
      unsigned int ExpectedInst = 0;
      vector <pkgSrcRecords::Parser::BuildDepRec>::iterator D;
      pkgProblemResolver Fix(Cache);
      bool skipAlternatives = false; // skip remaining alternatives in an or group
      for (D = BuildDeps.begin(); D != BuildDeps.end(); D++)
      {
         bool hasAlternatives = (((*D).Op & pkgCache::Dep::Or) == pkgCache::Dep::Or);

         if (skipAlternatives == true)
         {
            if (!hasAlternatives)
               skipAlternatives = false; // end of or group
            continue;
         }

         if ((*D).Type == pkgSrcRecords::Parser::BuildConflict ||
	     (*D).Type == pkgSrcRecords::Parser::BuildConflictIndep)
         {
            pkgCache::PkgIterator Pkg = Cache->FindPkg((*D).Package);
            // Build-conflicts on unknown packages are silently ignored
            if (Pkg.end() == true)
               continue;

            pkgCache::VerIterator IV = (*Cache)[Pkg].InstVerIter(*Cache);

            /* 
             * Remove if we have an installed version that satisfies the 
             * version criteria
             */
            if (IV.end() == false && 
                Cache->VS().CheckDep(IV.VerStr(),(*D).Op,(*D).Version.c_str()) == true)
               TryToInstall(Pkg,Cache,Fix,true,false,ExpectedInst);
         }
	 else // BuildDep || BuildDepIndep
         {
	    pkgCache::PkgIterator Pkg = Cache->FindPkg((*D).Package);
            if (_config->FindB("Debug::BuildDeps",false) == true)
                 cout << "Looking for " << (*D).Package << "...\n";

	    if (Pkg.end() == true)
            {
               if (_config->FindB("Debug::BuildDeps",false) == true)
                    cout << " (not found)" << (*D).Package << endl;

               if (hasAlternatives)
                  continue;

               return _error->Error(_("%s dependency for %s cannot be satisfied "
                                      "because the package %s cannot be found"),
                                    Last->BuildDepType((*D).Type),Src.c_str(),
                                    (*D).Package.c_str());
            }

            /*
             * if there are alternatives, we've already picked one, so skip
             * the rest
             *
             * TODO: this means that if there's a build-dep on A|B and B is
             * installed, we'll still try to install A; more importantly,
             * if A is currently broken, we cannot go back and try B. To fix 
             * this would require we do a Resolve cycle for each package we 
             * add to the install list. Ugh
             */
                       
	    /* 
	     * If this is a virtual package, we need to check the list of
	     * packages that provide it and see if any of those are
	     * installed
	     */
            pkgCache::PrvIterator Prv = Pkg.ProvidesList();
            for (; Prv.end() != true; Prv++)
	    {
               if (_config->FindB("Debug::BuildDeps",false) == true)
                    cout << "  Checking provider " << Prv.OwnerPkg().Name() << endl;

	       if ((*Cache)[Prv.OwnerPkg()].InstVerIter(*Cache).end() == false)
	          break;
            }
            
            // Get installed version and version we are going to install
	    pkgCache::VerIterator IV = (*Cache)[Pkg].InstVerIter(*Cache);

            if ((*D).Version[0] != '\0') {
                 // Versioned dependency

                 pkgCache::VerIterator CV = (*Cache)[Pkg].CandidateVerIter(*Cache);

                 for (; CV.end() != true; CV++)
                 {
                      if (Cache->VS().CheckDep(CV.VerStr(),(*D).Op,(*D).Version.c_str()) == true)
                           break;
                 }
                 if (CV.end() == true)
		   if (hasAlternatives)
		   {
		      continue;
		   }
		   else
		   {
                      return _error->Error(_("%s dependency for %s cannot be satisfied "
                                             "because no available versions of package %s "
                                             "can satisfy version requirements"),
                                           Last->BuildDepType((*D).Type),Src.c_str(),
                                           (*D).Package.c_str());
		   }
            }
            else
            {
               // Only consider virtual packages if there is no versioned dependency
               if (Prv.end() == false)
               {
                  if (_config->FindB("Debug::BuildDeps",false) == true)
                     cout << "  Is provided by installed package " << Prv.OwnerPkg().Name() << endl;
                  skipAlternatives = hasAlternatives;
                  continue;
               }
            }

            if (IV.end() == false)
            {
               if (_config->FindB("Debug::BuildDeps",false) == true)
                  cout << "  Is installed\n";

               if (Cache->VS().CheckDep(IV.VerStr(),(*D).Op,(*D).Version.c_str()) == true)
               {
                  skipAlternatives = hasAlternatives;
                  continue;
               }

               if (_config->FindB("Debug::BuildDeps",false) == true)
                  cout << "    ...but the installed version doesn't meet the version requirement\n";

               if (((*D).Op & pkgCache::Dep::LessEq) == pkgCache::Dep::LessEq)
               {
                  return _error->Error(_("Failed to satisfy %s dependency for %s: Installed package %s is too new"),
                                       Last->BuildDepType((*D).Type),
                                       Src.c_str(),
                                       Pkg.Name());
               }
            }


            if (_config->FindB("Debug::BuildDeps",false) == true)
               cout << "  Trying to install " << (*D).Package << endl;

            if (TryToInstall(Pkg,Cache,Fix,false,false,ExpectedInst) == true)
            {
               // We successfully installed something; skip remaining alternatives
               skipAlternatives = hasAlternatives;
               continue;
            }
            else if (hasAlternatives)
            {
               if (_config->FindB("Debug::BuildDeps",false) == true)
                  cout << "  Unsatisfiable, trying alternatives\n";
               continue;
            }
            else
            {
               return _error->Error(_("Failed to satisfy %s dependency for %s: %s"),
                                    Last->BuildDepType((*D).Type),
                                    Src.c_str(),
                                    (*D).Package.c_str());
            }
	 }	       
      }
      
      Fix.InstallProtect();
      if (Fix.Resolve(true) == false)
	 _error->Discard();
      
      // Now we check the state of the packages,
      if (Cache->BrokenCount() != 0)
         return _error->Error(_("Build-dependencies for %s could not be satisfied."),*I);
   }
  
   if (InstallPackages(Cache, false, true) == false)
      return _error->Error(_("Failed to process build dependencies"));
   return true;
}
									/*}}}*/

// DoMoo - Never Ask, Never Tell					/*{{{*/
// ---------------------------------------------------------------------
/* */
bool DoMoo(CommandLine &CmdL)
{
   cout << 
      "         (__) \n"
      "         (oo) \n"
      "   /------\\/ \n"
      "  / |    ||   \n" 
      " *  /\\---/\\ \n"
      "    ~~   ~~   \n"
      "....\"Have you mooed today?\"...\n";
			    
   return true;
}
									/*}}}*/
// ShowHelp - Show a help screen					/*{{{*/
// ---------------------------------------------------------------------
/* */
bool ShowHelp(CommandLine &CmdL)
{
   ioprintf(cout,_("%s %s for %s %s compiled on %s %s\n"),PACKAGE,VERSION,
	    COMMON_OS,COMMON_CPU,__DATE__,__TIME__);
	    
   if (_config->FindB("version") == true)
   {
      cout << _("Supported modules:") << endl;
      
      for (unsigned I = 0; I != pkgVersioningSystem::GlobalListLen; I++)
      {
	 pkgVersioningSystem *VS = pkgVersioningSystem::GlobalList[I];
	 if (_system != 0 && _system->VS == VS)
	    cout << '*';
	 else
	    cout << ' ';
	 cout << "Ver: " << VS->Label << endl;
	 
	 /* Print out all the packaging systems that will work with 
	    this VS */
	 for (unsigned J = 0; J != pkgSystem::GlobalListLen; J++)
	 {
	    pkgSystem *Sys = pkgSystem::GlobalList[J];
	    if (_system == Sys)
	       cout << '*';
	    else
	       cout << ' ';
	    if (Sys->VS->TestCompatibility(*VS) == true)
	       cout << "Pkg:  " << Sys->Label << " (Priority " << Sys->Score(*_config) << ")" << endl;
	 }
      }
      
      for (unsigned I = 0; I != pkgSourceList::Type::GlobalListLen; I++)
      {
	 pkgSourceList::Type *Type = pkgSourceList::Type::GlobalList[I];
	 cout << " S.L: '" << Type->Name << "' " << Type->Label << endl;
      }      
      
      for (unsigned I = 0; I != pkgIndexFile::Type::GlobalListLen; I++)
      {
	 pkgIndexFile::Type *Type = pkgIndexFile::Type::GlobalList[I];
	 cout << " Idx: " << Type->Label << endl;
      }      
      
      return true;
   }
   
   cout << 
    _("Usage: apt-get [options] command\n"
      "       apt-get [options] install|remove pkg1 [pkg2 ...]\n"
      "       apt-get [options] source pkg1 [pkg2 ...]\n"
      "\n"
      "apt-get is a simple command line interface for downloading and\n"
      "installing packages. The most frequently used commands are update\n"
      "and install.\n"   
      "\n"
      "Commands:\n"
      "   update - Retrieve new lists of packages\n"
      "   upgrade - Perform an upgrade\n"
      "   install - Install new packages (pkg is libc6 not libc6.deb)\n"
      "   remove - Remove packages\n"
      "   purge - Remove and purge packages\n"
      "   source - Download source archives\n"
      "   build-dep - Configure build-dependencies for source packages\n"
      "   dist-upgrade - Distribution upgrade, see apt-get(8)\n"
      "   dselect-upgrade - Follow dselect selections\n"
      "   clean - Erase downloaded archive files\n"
      "   autoclean - Erase old downloaded archive files\n"
      "   check - Verify that there are no broken dependencies\n"
      "\n"
      "Options:\n"
      "  -h  This help text.\n"
      "  -q  Loggable output - no progress indicator\n"
      "  -qq No output except for errors\n"
      "  -d  Download only - do NOT install or unpack archives\n"
      "  -s  No-act. Perform ordering simulation\n"
      "  -y  Assume Yes to all queries and do not prompt\n"
      "  -f  Attempt to continue if the integrity check fails\n"
      "  -m  Attempt to continue if archives are unlocatable\n"
      "  -u  Show a list of upgraded packages as well\n"
      "  -b  Build the source package after fetching it\n"
      "  -V  Show verbose version numbers\n"
      "  -c=? Read this configuration file\n"
      "  -o=? Set an arbitrary configuration option, eg -o dir::cache=/tmp\n"
      "See the apt-get(8), sources.list(5) and apt.conf(5) manual\n"
      "pages for more information and options.\n"
      "                       This APT has Super Cow Powers.\n");
   return true;
}
									/*}}}*/
// GetInitialize - Initialize things for apt-get			/*{{{*/
// ---------------------------------------------------------------------
/* */
void GetInitialize()
{
   _config->Set("quiet",0);
   _config->Set("help",false);
   _config->Set("APT::Get::Download-Only",false);
   _config->Set("APT::Get::Simulate",false);
   _config->Set("APT::Get::Assume-Yes",false);
   _config->Set("APT::Get::Fix-Broken",false);
   _config->Set("APT::Get::Force-Yes",false);
   _config->Set("APT::Get::List-Cleanup",true);
   _config->Set("APT::Get::AutomaticRemove",false);
}
									/*}}}*/
// SigWinch - Window size change signal handler				/*{{{*/
// ---------------------------------------------------------------------
/* */
void SigWinch(int)
{
   // Riped from GNU ls
#ifdef TIOCGWINSZ
   struct winsize ws;
  
   if (ioctl(1, TIOCGWINSZ, &ws) != -1 && ws.ws_col >= 5)
      ScreenWidth = ws.ws_col - 1;
#endif
}
									/*}}}*/

int main(int argc,const char *argv[])
{
   CommandLine::Args Args[] = {
      {'h',"help","help",0},
      {'v',"version","version",0},
      {'V',"verbose-versions","APT::Get::Show-Versions",0},
      {'q',"quiet","quiet",CommandLine::IntLevel},
      {'q',"silent","quiet",CommandLine::IntLevel},
      {'d',"download-only","APT::Get::Download-Only",0},
      {'b',"compile","APT::Get::Compile",0},
      {'b',"build","APT::Get::Compile",0},
      {'s',"simulate","APT::Get::Simulate",0},
      {'s',"just-print","APT::Get::Simulate",0},
      {'s',"recon","APT::Get::Simulate",0},
      {'s',"dry-run","APT::Get::Simulate",0},
      {'s',"no-act","APT::Get::Simulate",0},
      {'y',"yes","APT::Get::Assume-Yes",0},
      {'y',"assume-yes","APT::Get::Assume-Yes",0},      
      {'f',"fix-broken","APT::Get::Fix-Broken",0},
      {'u',"show-upgraded","APT::Get::Show-Upgraded",0},
      {'m',"ignore-missing","APT::Get::Fix-Missing",0},
      {'t',"target-release","APT::Default-Release",CommandLine::HasArg},
      {'t',"default-release","APT::Default-Release",CommandLine::HasArg},
      {0,"download","APT::Get::Download",0},
      {0,"fix-missing","APT::Get::Fix-Missing",0},
      {0,"ignore-hold","APT::Ignore-Hold",0},      
      {0,"upgrade","APT::Get::upgrade",0},
      {0,"force-yes","APT::Get::force-yes",0},
      {0,"print-uris","APT::Get::Print-URIs",0},
      {0,"diff-only","APT::Get::Diff-Only",0},
      {0,"tar-only","APT::Get::tar-Only",0},
      {0,"purge","APT::Get::Purge",0},
      {0,"list-cleanup","APT::Get::List-Cleanup",0},
      {0,"reinstall","APT::Get::ReInstall",0},
      {0,"trivial-only","APT::Get::Trivial-Only",0},
      {0,"remove","APT::Get::Remove",0},
      {0,"only-source","APT::Get::Only-Source",0},
      {0,"arch-only","APT::Get::Arch-Only",0},
      {0,"auto-remove","APT::Get::AutomaticRemove",0},
      {0,"allow-unauthenticated","APT::Get::AllowUnauthenticated",0},
      {0,"install-recommends","APT::Install-Recommends",CommandLine::Boolean},
      {0,"fix-policy","APT::Get::Fix-Policy-Broken",0},
      {'c',"config-file",0,CommandLine::ConfigFile},
      {'o',"option",0,CommandLine::ArbItem},
      {0,0,0,0}};
   CommandLine::Dispatch Cmds[] = {{"update",&DoUpdate},
                                   {"upgrade",&DoUpgrade},
                                   {"install",&DoInstall},
                                   {"remove",&DoInstall},
				   {"autoremove",&DoInstall},
                                   {"dist-upgrade",&DoDistUpgrade},
                                   {"dselect-upgrade",&DoDSelectUpgrade},
				   {"build-dep",&DoBuildDep},
                                   {"clean",&DoClean},
                                   {"autoclean",&DoAutoClean},
                                   {"check",&DoCheck},
				   {"source",&DoSource},
				   {"moo",&DoMoo},
				   {"help",&ShowHelp},
                                   {0,0}};

   // Set up gettext support
   setlocale(LC_ALL,"");
   textdomain(PACKAGE);

   // Parse the command line and initialize the package library
   CommandLine CmdL(Args,_config);
   if (pkgInitConfig(*_config) == false ||
       CmdL.Parse(argc,argv) == false ||
       pkgInitSystem(*_config,_system) == false)
   {
      if (_config->FindB("version") == true)
	 ShowHelp(CmdL);
	 
      _error->DumpErrors();
      return 100;
   }

   // See if the help should be shown
   if (_config->FindB("help") == true ||
       _config->FindB("version") == true ||
       CmdL.FileSize() == 0)
   {
      ShowHelp(CmdL);
      return 0;
   }
   
   // Deal with stdout not being a tty
   if (!isatty(STDOUT_FILENO) && _config->FindI("quiet",0) < 1)
      _config->Set("quiet","1");

   // Setup the output streams
   c0out.rdbuf(cout.rdbuf());
   c1out.rdbuf(cout.rdbuf());
   c2out.rdbuf(cout.rdbuf());
   if (_config->FindI("quiet",0) > 0)
      c0out.rdbuf(devnull.rdbuf());
   if (_config->FindI("quiet",0) > 1)
      c1out.rdbuf(devnull.rdbuf());

   // Setup the signals
   signal(SIGPIPE,SIG_IGN);
   signal(SIGWINCH,SigWinch);
   SigWinch(0);

   // Match the operation
   CmdL.DispatchArg(Cmds);

   // Print any errors or warnings found during parsing
   if (_error->empty() == false)
   {
      bool Errors = _error->PendingError();
      _error->DumpErrors();
      return Errors == true?100:0;
   }
   
   return 0;   
}<|MERGE_RESOLUTION|>--- conflicted
+++ resolved
@@ -1569,22 +1569,17 @@
    bool DefRemove = false;
    if (strcasecmp(CmdL.FileList[0],"remove") == 0)
       DefRemove = true;
-<<<<<<< HEAD
+   else if (strcasecmp(CmdL.FileList[0], "purge") == 0)
+   {
+      _config->Set("APT::Get::Purge", true);
+      DefRemove = true;
+   }
    else if (strcasecmp(CmdL.FileList[0], "autoremove") == 0)
    {
       _config->Set("APT::Get::AutomaticRemove", "true");
       DefRemove = true;
    }
-
    // new scope for the ActionGroup
-=======
-   else if (strcasecmp(CmdL.FileList[0], "purge") == 0)
-   {
-      _config->Set("APT::Get::Purge", true);
-      DefRemove = true;
-   }
-   for (const char **I = CmdL.FileList + 1; *I != 0; I++)
->>>>>>> e47c7d16
    {
       pkgDepCache::ActionGroup group(Cache);
       for (const char **I = CmdL.FileList + 1; *I != 0; I++)
