--- conflicted
+++ resolved
@@ -2913,11 +2913,7 @@
 	       if ((BADVER(Ver)) == false)
 	       {
 		  string forbidden;
-<<<<<<< HEAD
 		  if (Ver->MultiArch == pkgCache::Version::None)
-=======
-		  if (Ver->MultiArch == pkgCache::Version::None || Ver->MultiArch == pkgCache::Version::All)
->>>>>>> 1351329e
 		  {
 		     if (colon == string::npos)
 		     {
@@ -2932,11 +2928,7 @@
 			forbidden = "Multi-Arch: same";
 		     // :native gets the buildArch
 		  }
-<<<<<<< HEAD
 		  else if ((Ver->MultiArch & pkgCache::Version::Foreign) == pkgCache::Version::Foreign || Ver->MultiArch == pkgCache::Version::All)
-=======
-		  else if ((Ver->MultiArch & pkgCache::Version::Foreign) == pkgCache::Version::Foreign)
->>>>>>> 1351329e
 		  {
 		     if (colon != string::npos)
 			forbidden = "Multi-Arch: foreign";
