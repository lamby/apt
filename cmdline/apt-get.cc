--- conflicted
+++ resolved
@@ -1408,33 +1408,6 @@
 /* Remove unused automatic packages */
 bool DoAutomaticRemove(CacheFile &Cache)
 {
-<<<<<<< HEAD
-   if(_config->FindI("Debug::pkgAutoRemove",false))
-      std::cout << "DoAutomaticRemove()" << std::endl;
-
-   if (_config->FindB("APT::Get::Remove",true) == false)
-      return _error->Error(_("We are not supposed to delete stuff, can't "
-			     "start AutoRemover"));
-
-   {
-     pkgDepCache::ActionGroup group(*Cache);
-
-     // look over the cache to see what can be removed
-     for (pkgCache::PkgIterator Pkg = Cache->PkgBegin(); ! Pkg.end(); ++Pkg)
-       {
-	 if (Cache[Pkg].Garbage)
-	   {
-	     if(Pkg.CurrentVer() != 0 || Cache[Pkg].Install())
-	       fprintf(stdout,"We could delete %s\n", Pkg.Name());
-
-	     if(Pkg.CurrentVer() != 0 && Pkg->CurrentState != pkgCache::State::ConfigFiles)
-	       Cache->MarkDelete(Pkg, _config->FindB("APT::Get::Purge", false));
-	     else
-	       Cache->MarkKeep(Pkg, false, false);
-	   }
-       }
-   }
-=======
    bool Debug = _config->FindI("Debug::pkgAutoRemove",false);
    bool doAutoRemove = _config->FindB("APT::Get::AutomaticRemove");
    pkgDepCache::ActionGroup group(*Cache);
@@ -1476,7 +1449,6 @@
    ShowList(c1out, _("The following packages were automatically installed and are no longer required:"), autoremovelist, autoremoveversions);
    if (!doAutoRemove && autoremovelist.size() > 0)
       c1out << _("Use 'apt-get autoremove' to remove them.") << std::endl;
->>>>>>> 32085498
 
    // Now see if we destroyed anything
    if (Cache->BrokenCount() != 0)
@@ -1581,49 +1553,15 @@
    if (strcasecmp(CmdL.FileList[0],"remove") == 0)
       DefRemove = true;
    else if (strcasecmp(CmdL.FileList[0], "autoremove") == 0)
-<<<<<<< HEAD
-     {
-       _config->Set("APT::Get::AutomaticRemove", "true");
-       DefRemove = true;
-     }
-=======
    {
       _config->Set("APT::Get::AutomaticRemove", "true");
       DefRemove = true;
    }
->>>>>>> 32085498
 
    // new scope for the ActionGroup
    {
-<<<<<<< HEAD
-      // Duplicate the string
-      unsigned int Length = strlen(*I);
-      char S[300];
-      if (Length >= sizeof(S))
-	 continue;
-      strcpy(S,*I);
-      
-      // See if we are removing and special indicators..
-      bool Remove = DefRemove;
-      char *VerTag = 0;
-      bool VerIsRel = false;
-
-      // this is a task!
-      if (Length >= 1 && S[Length - 1] == '^')
-      {
-	 S[--Length] = 0;
-	 // tasks must always be confirmed
-	 ExpectedInst += 1000;
-	 // see if we can install it
-	 TryInstallTask(Cache, Fix, BrokenFix, ExpectedInst, S);
-	 continue;
-      }
-
-      while (Cache->FindPkg(S).end() == true)
-=======
       pkgDepCache::ActionGroup group(Cache);
       for (const char **I = CmdL.FileList + 1; *I != 0; I++)
->>>>>>> 32085498
       {
 	 // Duplicate the string
 	 unsigned int Length = strlen(*I);
@@ -1638,20 +1576,6 @@
 	 bool VerIsRel = false;
 	 while (Cache->FindPkg(S).end() == true)
 	 {
-<<<<<<< HEAD
-	    Remove = false;
-	    S[--Length] = 0;
-	    continue;
-	 }
-
-	 char *Slash = strchr(S,'=');
-	 if (Slash != 0)
-	 {
-	    VerIsRel = false;
-	    *Slash = 0;
-	    VerTag = Slash + 1;
-	 }
-=======
 	    // Handle an optional end tag indicating what to do
 	    if (Length >= 1 && S[Length - 1] == '-')
 	    {
@@ -1666,7 +1590,6 @@
 	       S[--Length] = 0;
 	       continue;
 	    }
->>>>>>> 32085498
 	 
 	    char *Slash = strchr(S,'=');
 	    if (Slash != 0)
@@ -1789,20 +1712,6 @@
    if (!DoAutomaticRemove(Cache)) 
 	 return false;
 
-<<<<<<< HEAD
-      c1out << _("The following information may help to resolve the situation:") << endl;
-      c1out << endl;
-      ShowBroken(c1out,Cache,false);
-      return _error->Error(_("Broken packages"));
-   }   
-   
-   if (_config->FindB("APT::Get::AutomaticRemove")) {
-      if (!DoAutomaticRemove(Cache)) 
-	 return false;
-   }
-
-=======
->>>>>>> 32085498
    /* Print out a list of packages that are going to be installed extra
       to what the user asked */
    if (Cache->InstCount() != ExpectedInst)
