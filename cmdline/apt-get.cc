// -*- mode: cpp; mode: fold -*-
// Description								/*{{{*/
// $Id: apt-get.cc,v 1.156 2004/08/28 01:05:16 mdz Exp $
/* ######################################################################
   
   apt-get - Cover for dpkg
   
   This is an allout cover for dpkg implementing a safer front end. It is
   based largely on libapt-pkg.

   The syntax is different, 
      apt-get [opt] command [things]
   Where command is:
      update - Resyncronize the package files from their sources
      upgrade - Smart-Download the newest versions of all packages
      dselect-upgrade - Follows dselect's changes to the Status: field
                       and installes new and removes old packages
      dist-upgrade - Powerfull upgrader designed to handle the issues with
                    a new distribution.
      install - Download and install a given package (by name, not by .deb)
      check - Update the package cache and check for broken packages
      clean - Erase the .debs downloaded to /var/cache/apt/archives and
              the partial dir too

   ##################################################################### */
									/*}}}*/
// Include Files							/*{{{*/
#include <apt-pkg/error.h>
#include <apt-pkg/cmndline.h>
#include <apt-pkg/init.h>
#include <apt-pkg/depcache.h>
#include <apt-pkg/sourcelist.h>
#include <apt-pkg/algorithms.h>
#include <apt-pkg/acquire-item.h>
#include <apt-pkg/strutl.h>
#include <apt-pkg/clean.h>
#include <apt-pkg/srcrecords.h>
#include <apt-pkg/version.h>
#include <apt-pkg/cachefile.h>
#include <apt-pkg/sptr.h>
#include <apt-pkg/md5.h>
#include <apt-pkg/versionmatch.h>
    
#include <config.h>
#include <apti18n.h>

#include "acqprogress.h"

#include <set>
#include <locale.h>
#include <langinfo.h>
#include <fstream>
#include <termios.h>
#include <sys/ioctl.h>
#include <sys/stat.h>
#include <sys/statvfs.h>
#include <signal.h>
#include <unistd.h>
#include <stdio.h>
#include <errno.h>
#include <regex.h>
#include <sys/wait.h>
#include <sstream>
									/*}}}*/

using namespace std;

ostream c0out(0);
ostream c1out(0);
ostream c2out(0);
ofstream devnull("/dev/null");
unsigned int ScreenWidth = 80 - 1; /* - 1 for the cursor */

// class CacheFile - Cover class for some dependency cache functions	/*{{{*/
// ---------------------------------------------------------------------
/* */
class CacheFile : public pkgCacheFile
{
   static pkgCache *SortCache;
   static int NameComp(const void *a,const void *b);
   
   public:
   pkgCache::Package **List;
   
   void Sort();
   bool CheckDeps(bool AllowBroken = false);
   bool BuildCaches(bool WithLock = true)
   {
      OpTextProgress Prog(*_config);
      if (pkgCacheFile::BuildCaches(Prog,WithLock) == false)
	 return false;
      return true;
   }
   bool Open(bool WithLock = true) 
   {
      OpTextProgress Prog(*_config);
      if (pkgCacheFile::Open(Prog,WithLock) == false)
	 return false;
      Sort();
      
      return true;
   };
   bool OpenForInstall()
   {
      if (_config->FindB("APT::Get::Print-URIs") == true)
	 return Open(false);
      else
	 return Open(true);
   }
   CacheFile() : List(0) {};
};
									/*}}}*/

// YnPrompt - Yes No Prompt.						/*{{{*/
// ---------------------------------------------------------------------
/* Returns true on a Yes.*/
bool YnPrompt(bool Default=true)
{
   if (_config->FindB("APT::Get::Assume-Yes",false) == true)
   {
      c1out << _("Y") << endl;
      return true;
   }

   char response[1024] = "";
   cin.getline(response, sizeof(response));

   if (!cin)
      return false;

   if (strlen(response) == 0)
      return Default;

   regex_t Pattern;
   int Res;

   Res = regcomp(&Pattern, nl_langinfo(YESEXPR),
                 REG_EXTENDED|REG_ICASE|REG_NOSUB);

   if (Res != 0) {
      char Error[300];        
      regerror(Res,&Pattern,Error,sizeof(Error));
      return _error->Error(_("Regex compilation error - %s"),Error);
   }
   
   Res = regexec(&Pattern, response, 0, NULL, 0);
   if (Res == 0)
      return true;
   return false;
}
									/*}}}*/
// AnalPrompt - Annoying Yes No Prompt.					/*{{{*/
// ---------------------------------------------------------------------
/* Returns true on a Yes.*/
bool AnalPrompt(const char *Text)
{
   char Buf[1024];
   cin.getline(Buf,sizeof(Buf));
   if (strcmp(Buf,Text) == 0)
      return true;
   return false;
}
									/*}}}*/
// ShowList - Show a list						/*{{{*/
// ---------------------------------------------------------------------
/* This prints out a string of space separated words with a title and 
   a two space indent line wraped to the current screen width. */
bool ShowList(ostream &out,string Title,string List,string VersionsList)
{
   if (List.empty() == true)
      return true;
   // trim trailing space
   int NonSpace = List.find_last_not_of(' ');
   if (NonSpace != -1)
   {
      List = List.erase(NonSpace + 1);
      if (List.empty() == true)
	 return true;
   }

   // Acount for the leading space
   int ScreenWidth = ::ScreenWidth - 3;
      
   out << Title << endl;
   string::size_type Start = 0;
   string::size_type VersionsStart = 0;
   while (Start < List.size())
   {
      if(_config->FindB("APT::Get::Show-Versions",false) == true &&
         VersionsList.size() > 0) {
         string::size_type End;
         string::size_type VersionsEnd;
         
         End = List.find(' ',Start);
         VersionsEnd = VersionsList.find('\n', VersionsStart);

         out << "   " << string(List,Start,End - Start) << " (" << 
            string(VersionsList,VersionsStart,VersionsEnd - VersionsStart) << 
            ")" << endl;

	 if (End == string::npos || End < Start)
	    End = Start + ScreenWidth;

         Start = End + 1;
         VersionsStart = VersionsEnd + 1;
      } else {
         string::size_type End;

         if (Start + ScreenWidth >= List.size())
            End = List.size();
         else
            End = List.rfind(' ',Start+ScreenWidth);

         if (End == string::npos || End < Start)
            End = Start + ScreenWidth;
         out << "  " << string(List,Start,End - Start) << endl;
         Start = End + 1;
      }
   }   

   return false;
}
									/*}}}*/
// ShowBroken - Debugging aide						/*{{{*/
// ---------------------------------------------------------------------
/* This prints out the names of all the packages that are broken along
   with the name of each each broken dependency and a quite version 
   description.
   
   The output looks like:
 The following packages have unmet dependencies:
     exim: Depends: libc6 (>= 2.1.94) but 2.1.3-10 is to be installed
           Depends: libldap2 (>= 2.0.2-2) but it is not going to be installed
           Depends: libsasl7 but it is not going to be installed   
 */
void ShowBroken(ostream &out,CacheFile &Cache,bool Now)
{
   out << _("The following packages have unmet dependencies:") << endl;
   for (unsigned J = 0; J < Cache->Head().PackageCount; J++)
   {
      pkgCache::PkgIterator I(Cache,Cache.List[J]);
      
      if (Now == true)
      {
	 if (Cache[I].NowBroken() == false)
	    continue;
      }
      else
      {
	 if (Cache[I].InstBroken() == false)
	    continue;
      }
      
      // Print out each package and the failed dependencies
      out <<"  " <<  I.Name() << ":";
      unsigned Indent = strlen(I.Name()) + 3;
      bool First = true;
      pkgCache::VerIterator Ver;
      
      if (Now == true)
	 Ver = I.CurrentVer();
      else
	 Ver = Cache[I].InstVerIter(Cache);
      
      if (Ver.end() == true)
      {
	 out << endl;
	 continue;
      }
      
      for (pkgCache::DepIterator D = Ver.DependsList(); D.end() == false;)
      {
	 // Compute a single dependency element (glob or)
	 pkgCache::DepIterator Start;
	 pkgCache::DepIterator End;
	 D.GlobOr(Start,End); // advances D

	 if (Cache->IsImportantDep(End) == false)
	    continue;
	 
	 if (Now == true)
	 {
	    if ((Cache[End] & pkgDepCache::DepGNow) == pkgDepCache::DepGNow)
	       continue;
	 }
	 else
	 {
	    if ((Cache[End] & pkgDepCache::DepGInstall) == pkgDepCache::DepGInstall)
	       continue;
	 }
	 
	 bool FirstOr = true;
	 while (1)
	 {
	    if (First == false)
	       for (unsigned J = 0; J != Indent; J++)
		  out << ' ';
	    First = false;

	    if (FirstOr == false)
	    {
	       for (unsigned J = 0; J != strlen(End.DepType()) + 3; J++)
		  out << ' ';
	    }
	    else
	       out << ' ' << End.DepType() << ": ";
	    FirstOr = false;
	    
	    out << Start.TargetPkg().Name();
	 
	    // Show a quick summary of the version requirements
	    if (Start.TargetVer() != 0)
	       out << " (" << Start.CompType() << " " << Start.TargetVer() << ")";
	    
	    /* Show a summary of the target package if possible. In the case
	       of virtual packages we show nothing */	 
	    pkgCache::PkgIterator Targ = Start.TargetPkg();
	    if (Targ->ProvidesList == 0)
	    {
	       out << ' ';
	       pkgCache::VerIterator Ver = Cache[Targ].InstVerIter(Cache);
	       if (Now == true)
		  Ver = Targ.CurrentVer();
	       	    
	       if (Ver.end() == false)
	       {
		  if (Now == true)
		     ioprintf(out,_("but %s is installed"),Ver.VerStr());
		  else
		     ioprintf(out,_("but %s is to be installed"),Ver.VerStr());
	       }	       
	       else
	       {
		  if (Cache[Targ].CandidateVerIter(Cache).end() == true)
		  {
		     if (Targ->ProvidesList == 0)
			out << _("but it is not installable");
		     else
			out << _("but it is a virtual package");
		  }		  
		  else
		     out << (Now?_("but it is not installed"):_("but it is not going to be installed"));
	       }	       
	    }
	    
	    if (Start != End)
	       out << _(" or");
	    out << endl;
	    
	    if (Start == End)
	       break;
	    Start++;
	 }	 
      }	    
   }   
}
									/*}}}*/
// ShowNew - Show packages to newly install				/*{{{*/
// ---------------------------------------------------------------------
/* */
void ShowNew(ostream &out,CacheFile &Cache)
{
   /* Print out a list of packages that are going to be installed extra
      to what the user asked */
   string List;
   string VersionsList;
   for (unsigned J = 0; J < Cache->Head().PackageCount; J++)
   {
      pkgCache::PkgIterator I(Cache,Cache.List[J]);
      if (Cache[I].NewInstall() == true) {
         List += string(I.Name()) + " ";
         VersionsList += string(Cache[I].CandVersion) + "\n";
      }
   }
   
   ShowList(out,_("The following NEW packages will be installed:"),List,VersionsList);
}
									/*}}}*/
// ShowDel - Show packages to delete					/*{{{*/
// ---------------------------------------------------------------------
/* */
void ShowDel(ostream &out,CacheFile &Cache)
{
   /* Print out a list of packages that are going to be removed extra
      to what the user asked */
   string List;
   string VersionsList;
   for (unsigned J = 0; J < Cache->Head().PackageCount; J++)
   {
      pkgCache::PkgIterator I(Cache,Cache.List[J]);
      if (Cache[I].Delete() == true)
      {
	 if ((Cache[I].iFlags & pkgDepCache::Purge) == pkgDepCache::Purge)
	    List += string(I.Name()) + "* ";
	 else
	    List += string(I.Name()) + " ";
     
     VersionsList += string(Cache[I].CandVersion)+ "\n";
      }
   }
   
   ShowList(out,_("The following packages will be REMOVED:"),List,VersionsList);
}
									/*}}}*/
// ShowKept - Show kept packages					/*{{{*/
// ---------------------------------------------------------------------
/* */
void ShowKept(ostream &out,CacheFile &Cache)
{
   string List;
   string VersionsList;
   for (unsigned J = 0; J < Cache->Head().PackageCount; J++)
   {	 
      pkgCache::PkgIterator I(Cache,Cache.List[J]);
      
      // Not interesting
      if (Cache[I].Upgrade() == true || Cache[I].Upgradable() == false ||
	  I->CurrentVer == 0 || Cache[I].Delete() == true)
	 continue;
      
      List += string(I.Name()) + " ";
      VersionsList += string(Cache[I].CurVersion) + " => " + Cache[I].CandVersion + "\n";
   }
   ShowList(out,_("The following packages have been kept back:"),List,VersionsList);
}
									/*}}}*/
// ShowUpgraded - Show upgraded packages				/*{{{*/
// ---------------------------------------------------------------------
/* */
void ShowUpgraded(ostream &out,CacheFile &Cache)
{
   string List;
   string VersionsList;
   for (unsigned J = 0; J < Cache->Head().PackageCount; J++)
   {
      pkgCache::PkgIterator I(Cache,Cache.List[J]);
      
      // Not interesting
      if (Cache[I].Upgrade() == false || Cache[I].NewInstall() == true)
	 continue;
      
      List += string(I.Name()) + " ";
      VersionsList += string(Cache[I].CurVersion) + " => " + Cache[I].CandVersion + "\n";
   }
   ShowList(out,_("The following packages will be upgraded:"),List,VersionsList);
}
									/*}}}*/
// ShowDowngraded - Show downgraded packages				/*{{{*/
// ---------------------------------------------------------------------
/* */
bool ShowDowngraded(ostream &out,CacheFile &Cache)
{
   string List;
   string VersionsList;
   for (unsigned J = 0; J < Cache->Head().PackageCount; J++)
   {
      pkgCache::PkgIterator I(Cache,Cache.List[J]);
      
      // Not interesting
      if (Cache[I].Downgrade() == false || Cache[I].NewInstall() == true)
	 continue;
      
      List += string(I.Name()) + " ";
      VersionsList += string(Cache[I].CurVersion) + " => " + Cache[I].CandVersion + "\n";
   }
   return ShowList(out,_("The following packages will be DOWNGRADED:"),List,VersionsList);
}
									/*}}}*/
// ShowHold - Show held but changed packages				/*{{{*/
// ---------------------------------------------------------------------
/* */
bool ShowHold(ostream &out,CacheFile &Cache)
{
   string List;
   string VersionsList;
   for (unsigned J = 0; J < Cache->Head().PackageCount; J++)
   {
      pkgCache::PkgIterator I(Cache,Cache.List[J]);
      if (Cache[I].InstallVer != (pkgCache::Version *)I.CurrentVer() &&
          I->SelectedState == pkgCache::State::Hold) {
         List += string(I.Name()) + " ";
		 VersionsList += string(Cache[I].CurVersion) + " => " + Cache[I].CandVersion + "\n";
      }
   }

   return ShowList(out,_("The following held packages will be changed:"),List,VersionsList);
}
									/*}}}*/
// ShowEssential - Show an essential package warning			/*{{{*/
// ---------------------------------------------------------------------
/* This prints out a warning message that is not to be ignored. It shows
   all essential packages and their dependents that are to be removed. 
   It is insanely risky to remove the dependents of an essential package! */
bool ShowEssential(ostream &out,CacheFile &Cache)
{
   string List;
   string VersionsList;
   bool *Added = new bool[Cache->Head().PackageCount];
   for (unsigned int I = 0; I != Cache->Head().PackageCount; I++)
      Added[I] = false;
   
   for (unsigned J = 0; J < Cache->Head().PackageCount; J++)
   {
      pkgCache::PkgIterator I(Cache,Cache.List[J]);
      if ((I->Flags & pkgCache::Flag::Essential) != pkgCache::Flag::Essential &&
	  (I->Flags & pkgCache::Flag::Important) != pkgCache::Flag::Important)
	 continue;
      
      // The essential package is being removed
      if (Cache[I].Delete() == true)
      {
	 if (Added[I->ID] == false)
	 {
	    Added[I->ID] = true;
	    List += string(I.Name()) + " ";
        //VersionsList += string(Cache[I].CurVersion) + "\n"; ???
	 }
      }
      
      if (I->CurrentVer == 0)
	 continue;

      // Print out any essential package depenendents that are to be removed
      for (pkgCache::DepIterator D = I.CurrentVer().DependsList(); D.end() == false; D++)
      {
	 // Skip everything but depends
	 if (D->Type != pkgCache::Dep::PreDepends &&
	     D->Type != pkgCache::Dep::Depends)
	    continue;
	 
	 pkgCache::PkgIterator P = D.SmartTargetPkg();
	 if (Cache[P].Delete() == true)
	 {
	    if (Added[P->ID] == true)
	       continue;
	    Added[P->ID] = true;
	    
	    char S[300];
	    snprintf(S,sizeof(S),_("%s (due to %s) "),P.Name(),I.Name());
	    List += S;
        //VersionsList += "\n"; ???
	 }	 
      }      
   }
   
   delete [] Added;
   return ShowList(out,_("WARNING: The following essential packages will be removed.\n"
			 "This should NOT be done unless you know exactly what you are doing!"),List,VersionsList);
}

									/*}}}*/
// Stats - Show some statistics						/*{{{*/
// ---------------------------------------------------------------------
/* */
void Stats(ostream &out,pkgDepCache &Dep)
{
   unsigned long Upgrade = 0;
   unsigned long Downgrade = 0;
   unsigned long Install = 0;
   unsigned long ReInstall = 0;
   for (pkgCache::PkgIterator I = Dep.PkgBegin(); I.end() == false; I++)
   {
      if (Dep[I].NewInstall() == true)
	 Install++;
      else
      {
	 if (Dep[I].Upgrade() == true)
	    Upgrade++;
	 else
	    if (Dep[I].Downgrade() == true)
	       Downgrade++;
      }
      
      if (Dep[I].Delete() == false && (Dep[I].iFlags & pkgDepCache::ReInstall) == pkgDepCache::ReInstall)
	 ReInstall++;
   }   

   ioprintf(out,_("%lu upgraded, %lu newly installed, "),
	    Upgrade,Install);
   
   if (ReInstall != 0)
      ioprintf(out,_("%lu reinstalled, "),ReInstall);
   if (Downgrade != 0)
      ioprintf(out,_("%lu downgraded, "),Downgrade);

   ioprintf(out,_("%lu to remove and %lu not upgraded.\n"),
	    Dep.DelCount(),Dep.KeepCount());
   
   if (Dep.BadCount() != 0)
      ioprintf(out,_("%lu not fully installed or removed.\n"),
	       Dep.BadCount());
}
									/*}}}*/

// CacheFile::NameComp - QSort compare by name				/*{{{*/
// ---------------------------------------------------------------------
/* */
pkgCache *CacheFile::SortCache = 0;
int CacheFile::NameComp(const void *a,const void *b)
{
   if (*(pkgCache::Package **)a == 0 || *(pkgCache::Package **)b == 0)
      return *(pkgCache::Package **)a - *(pkgCache::Package **)b;
   
   const pkgCache::Package &A = **(pkgCache::Package **)a;
   const pkgCache::Package &B = **(pkgCache::Package **)b;

   return strcmp(SortCache->StrP + A.Name,SortCache->StrP + B.Name);
}
									/*}}}*/
// CacheFile::Sort - Sort by name					/*{{{*/
// ---------------------------------------------------------------------
/* */
void CacheFile::Sort()
{
   delete [] List;
   List = new pkgCache::Package *[Cache->Head().PackageCount];
   memset(List,0,sizeof(*List)*Cache->Head().PackageCount);
   pkgCache::PkgIterator I = Cache->PkgBegin();
   for (;I.end() != true; I++)
      List[I->ID] = I;

   SortCache = *this;
   qsort(List,Cache->Head().PackageCount,sizeof(*List),NameComp);
}
									/*}}}*/
// CacheFile::CheckDeps - Open the cache file				/*{{{*/
// ---------------------------------------------------------------------
/* This routine generates the caches and then opens the dependency cache
   and verifies that the system is OK. */
bool CacheFile::CheckDeps(bool AllowBroken)
{
   bool FixBroken = _config->FindB("APT::Get::Fix-Broken",false);

   if (_error->PendingError() == true)
      return false;

   // Check that the system is OK
   if (DCache->DelCount() != 0 || DCache->InstCount() != 0)
      return _error->Error("Internal error, non-zero counts");
   
   // Apply corrections for half-installed packages
   if (pkgApplyStatus(*DCache) == false)
      return false;
   
   if (_config->FindB("APT::Get::Fix-Policy-Broken",false) == true)
   {
      FixBroken = true;
      if ((DCache->PolicyBrokenCount() > 0))
      {
	 // upgrade all policy-broken packages with ForceImportantDeps=True
	 for (pkgCache::PkgIterator I = Cache->PkgBegin(); !I.end(); I++)
	    if ((*DCache)[I].NowPolicyBroken() == true) 
	       DCache->MarkInstall(I,true,0,false, true);
      }
   }

   // Nothing is broken
   if (DCache->BrokenCount() == 0 || AllowBroken == true)
      return true;

   // Attempt to fix broken things
   if (FixBroken == true)
   {
      c1out << _("Correcting dependencies...") << flush;
      if (pkgFixBroken(*DCache) == false || DCache->BrokenCount() != 0)
      {
	 c1out << _(" failed.") << endl;
	 ShowBroken(c1out,*this,true);

	 return _error->Error(_("Unable to correct dependencies"));
      }
      if (pkgMinimizeUpgrade(*DCache) == false)
	 return _error->Error(_("Unable to minimize the upgrade set"));
      
      c1out << _(" Done") << endl;
   }
   else
   {
      c1out << _("You might want to run `apt-get -f install' to correct these.") << endl;
      ShowBroken(c1out,*this,true);

      return _error->Error(_("Unmet dependencies. Try using -f."));
   }
      
   return true;
}

static bool CheckAuth(pkgAcquire& Fetcher)
{
   string UntrustedList;
   for (pkgAcquire::ItemIterator I = Fetcher.ItemsBegin(); I < Fetcher.ItemsEnd(); ++I)
   {
      if (!(*I)->IsTrusted())
      {
         UntrustedList += string((*I)->ShortDesc()) + " ";
      }
   }

   if (UntrustedList == "")
   {
      return true;
   }
        
   ShowList(c2out,_("WARNING: The following packages cannot be authenticated!"),UntrustedList,"");

   if (_config->FindB("APT::Get::AllowUnauthenticated",false) == true)
   {
      c2out << _("Authentication warning overridden.\n");
      return true;
   }

   if (_config->FindI("quiet",0) < 2
       && _config->FindB("APT::Get::Assume-Yes",false) == false)
   {
      c2out << _("Install these packages without verification [y/N]? ") << flush;
      if (!YnPrompt(false))
         return _error->Error(_("Some packages could not be authenticated"));

      return true;
   }
   else if (_config->FindB("APT::Get::Force-Yes",false) == true)
   {
      return true;
   }

   return _error->Error(_("There are problems and -y was used without --force-yes"));
}


									/*}}}*/

// InstallPackages - Actually download and install the packages		/*{{{*/
// ---------------------------------------------------------------------
/* This displays the informative messages describing what is going to 
   happen and then calls the download routines */
bool InstallPackages(CacheFile &Cache,bool ShwKept,bool Ask = true,
		     bool Safety = true)
{
   if (_config->FindB("APT::Get::Purge",false) == true)
   {
      pkgCache::PkgIterator I = Cache->PkgBegin();
      for (; I.end() == false; I++)
      {
	 if (I.Purge() == false && Cache[I].Mode == pkgDepCache::ModeDelete)
	    Cache->MarkDelete(I,true);
      }
   }
   
   bool Fail = false;
   bool Essential = false;
   
   // Show all the various warning indicators
   ShowDel(c1out,Cache);
   ShowNew(c1out,Cache);
   if (ShwKept == true)
      ShowKept(c1out,Cache);
   Fail |= !ShowHold(c1out,Cache);
   if (_config->FindB("APT::Get::Show-Upgraded",true) == true)
      ShowUpgraded(c1out,Cache);
   Fail |= !ShowDowngraded(c1out,Cache);
   if (_config->FindB("APT::Get::Download-Only",false) == false)
        Essential = !ShowEssential(c1out,Cache);
   Fail |= Essential;
   Stats(c1out,Cache);

   // Sanity check
   if (Cache->BrokenCount() != 0)
   {
      ShowBroken(c1out,Cache,false);
      return _error->Error(_("Internal error, InstallPackages was called with broken packages!"));
   }

   if (Cache->DelCount() == 0 && Cache->InstCount() == 0 &&
       Cache->BadCount() == 0)
      return true;

   // No remove flag
   if (Cache->DelCount() != 0 && _config->FindB("APT::Get::Remove",true) == false)
      return _error->Error(_("Packages need to be removed but remove is disabled."));
       
   // Run the simulator ..
   if (_config->FindB("APT::Get::Simulate") == true)
   {
      pkgSimulate PM(Cache);
      int status_fd = _config->FindI("APT::Status-Fd",-1);
      pkgPackageManager::OrderResult Res = PM.DoInstall(status_fd);
      if (Res == pkgPackageManager::Failed)
	 return false;
      if (Res != pkgPackageManager::Completed)
	 return _error->Error(_("Internal error, Ordering didn't finish"));
      return true;
   }
   
   // Create the text record parser
   pkgRecords Recs(Cache);
   if (_error->PendingError() == true)
      return false;
   
   // Lock the archive directory
   FileFd Lock;
   if (_config->FindB("Debug::NoLocking",false) == false &&
       _config->FindB("APT::Get::Print-URIs") == false)
   {
      Lock.Fd(GetLock(_config->FindDir("Dir::Cache::Archives") + "lock"));
      if (_error->PendingError() == true)
	 return _error->Error(_("Unable to lock the download directory"));
   }
   
   // Create the download object
   AcqTextStatus Stat(ScreenWidth,_config->FindI("quiet",0));   
   pkgAcquire Fetcher(&Stat);

   // Read the source list
   pkgSourceList List;
   if (List.ReadMainList() == false)
      return _error->Error(_("The list of sources could not be read."));
   
   // Create the package manager and prepare to download
   SPtr<pkgPackageManager> PM= _system->CreatePM(Cache);
   if (PM->GetArchives(&Fetcher,&List,&Recs) == false || 
       _error->PendingError() == true)
      return false;

   // Display statistics
   double FetchBytes = Fetcher.FetchNeeded();
   double FetchPBytes = Fetcher.PartialPresent();
   double DebBytes = Fetcher.TotalNeeded();
   if (DebBytes != Cache->DebSize())
   {
      c0out << DebBytes << ',' << Cache->DebSize() << endl;
      c0out << _("How odd.. The sizes didn't match, email apt@packages.debian.org") << endl;
   }
   
   // Number of bytes
   if (DebBytes != FetchBytes)
      ioprintf(c1out,_("Need to get %sB/%sB of archives.\n"),
	       SizeToStr(FetchBytes).c_str(),SizeToStr(DebBytes).c_str());
   else
      ioprintf(c1out,_("Need to get %sB of archives.\n"),
	       SizeToStr(DebBytes).c_str());

   // Size delta
   if (Cache->UsrSize() >= 0)
      ioprintf(c1out,_("After unpacking %sB of additional disk space will be used.\n"),
	       SizeToStr(Cache->UsrSize()).c_str());
   else
      ioprintf(c1out,_("After unpacking %sB disk space will be freed.\n"),
	       SizeToStr(-1*Cache->UsrSize()).c_str());

   if (_error->PendingError() == true)
      return false;

   /* Check for enough free space, but only if we are actually going to
      download */
   if (_config->FindB("APT::Get::Print-URIs") == false &&
       _config->FindB("APT::Get::Download",true) == true)
   {
      struct statvfs Buf;
      string OutputDir = _config->FindDir("Dir::Cache::Archives");
      if (statvfs(OutputDir.c_str(),&Buf) != 0)
	 return _error->Errno("statvfs",_("Couldn't determine free space in %s"),
			      OutputDir.c_str());
      if (unsigned(Buf.f_bfree) < (FetchBytes - FetchPBytes)/Buf.f_bsize)
	 return _error->Error(_("You don't have enough free space in %s."),
			      OutputDir.c_str());
   }
   
   // Fail safe check
   if (_config->FindI("quiet",0) >= 2 ||
       _config->FindB("APT::Get::Assume-Yes",false) == true)
   {
      if (Fail == true && _config->FindB("APT::Get::Force-Yes",false) == false)
	 return _error->Error(_("There are problems and -y was used without --force-yes"));
   }         

   if (Essential == true && Safety == true)
   {
      if (_config->FindB("APT::Get::Trivial-Only",false) == true)
	 return _error->Error(_("Trivial Only specified but this is not a trivial operation."));
      
      const char *Prompt = _("Yes, do as I say!");
      ioprintf(c2out,
	       _("You are about to do something potentially harmful.\n"
		 "To continue type in the phrase '%s'\n"
		 " ?] "),Prompt);
      c2out << flush;
      if (AnalPrompt(Prompt) == false)
      {
	 c2out << _("Abort.") << endl;
	 exit(1);
      }     
   }
   else
   {      
      // Prompt to continue
      if (Ask == true || Fail == true)
      {            
	 if (_config->FindB("APT::Get::Trivial-Only",false) == true)
	    return _error->Error(_("Trivial Only specified but this is not a trivial operation."));
	 
	 if (_config->FindI("quiet",0) < 2 &&
	     _config->FindB("APT::Get::Assume-Yes",false) == false)
	 {
	    c2out << _("Do you want to continue [Y/n]? ") << flush;
	 
	    if (YnPrompt() == false)
	    {
	       c2out << _("Abort.") << endl;
	       exit(1);
	    }     
	 }	 
      }      
   }
   
   // Just print out the uris an exit if the --print-uris flag was used
   if (_config->FindB("APT::Get::Print-URIs") == true)
   {
      pkgAcquire::UriIterator I = Fetcher.UriBegin();
      for (; I != Fetcher.UriEnd(); I++)
	 cout << '\'' << I->URI << "' " << flNotDir(I->Owner->DestFile) << ' ' << 
	       I->Owner->FileSize << ' ' << I->Owner->MD5Sum() << endl;
      return true;
   }

   if (!CheckAuth(Fetcher))
      return false;

   /* Unlock the dpkg lock if we are not going to be doing an install
      after. */
   if (_config->FindB("APT::Get::Download-Only",false) == true)
      _system->UnLock();
   
   // Run it
   while (1)
   {
      bool Transient = false;
      if (_config->FindB("APT::Get::Download",true) == false)
      {
	 for (pkgAcquire::ItemIterator I = Fetcher.ItemsBegin(); I < Fetcher.ItemsEnd();)
	 {
	    if ((*I)->Local == true)
	    {
	       I++;
	       continue;
	    }

	    // Close the item and check if it was found in cache
	    (*I)->Finished();
	    if ((*I)->Complete == false)
	       Transient = true;
	    
	    // Clear it out of the fetch list
	    delete *I;
	    I = Fetcher.ItemsBegin();
	 }	 
      }
      
      if (Fetcher.Run() == pkgAcquire::Failed)
	 return false;
      
      // Print out errors
      bool Failed = false;
      for (pkgAcquire::ItemIterator I = Fetcher.ItemsBegin(); I != Fetcher.ItemsEnd(); I++)
      {
	 if ((*I)->Status == pkgAcquire::Item::StatDone &&
	     (*I)->Complete == true)
	    continue;
	 
	 if ((*I)->Status == pkgAcquire::Item::StatIdle)
	 {
	    Transient = true;
	    // Failed = true;
	    continue;
	 }

	 fprintf(stderr,_("Failed to fetch %s  %s\n"),(*I)->DescURI().c_str(),
		 (*I)->ErrorText.c_str());
	 Failed = true;
      }

      /* If we are in no download mode and missing files and there were
         'failures' then the user must specify -m. Furthermore, there 
         is no such thing as a transient error in no-download mode! */
      if (Transient == true &&
	  _config->FindB("APT::Get::Download",true) == false)
      {
	 Transient = false;
	 Failed = true;
      }
      
      if (_config->FindB("APT::Get::Download-Only",false) == true)
      {
	 if (Failed == true && _config->FindB("APT::Get::Fix-Missing",false) == false)
	    return _error->Error(_("Some files failed to download"));
	 c1out << _("Download complete and in download only mode") << endl;
	 return true;
      }
      
      if (Failed == true && _config->FindB("APT::Get::Fix-Missing",false) == false)
      {
	 return _error->Error(_("Unable to fetch some archives, maybe run apt-get update or try with --fix-missing?"));
      }
      
      if (Transient == true && Failed == true)
	 return _error->Error(_("--fix-missing and media swapping is not currently supported"));
      
      // Try to deal with missing package files
      if (Failed == true && PM->FixMissing() == false)
      {
	 cerr << _("Unable to correct missing packages.") << endl;
	 return _error->Error(_("Aborting install."));
      }

      _system->UnLock();
      int status_fd = _config->FindI("APT::Status-Fd",-1);
      pkgPackageManager::OrderResult Res = PM->DoInstall(status_fd);
      if (Res == pkgPackageManager::Failed || _error->PendingError() == true)
	 return false;
      if (Res == pkgPackageManager::Completed)
	 return true;
      
      // Reload the fetcher object and loop again for media swapping
      Fetcher.Shutdown();
      if (PM->GetArchives(&Fetcher,&List,&Recs) == false)
	 return false;
      
      _system->Lock();
   }   
}
									/*}}}*/
// TryToInstall - Try to install a single package			/*{{{*/
// ---------------------------------------------------------------------
/* This used to be inlined in DoInstall, but with the advent of regex package
   name matching it was split out.. */
bool TryToInstall(pkgCache::PkgIterator Pkg,pkgDepCache &Cache,
		  pkgProblemResolver &Fix,bool Remove,bool BrokenFix,
		  unsigned int &ExpectedInst,bool AllowFail = true)
{
   /* This is a pure virtual package and there is a single available 
      provides */
   if (Cache[Pkg].CandidateVer == 0 && Pkg->ProvidesList != 0 &&
       Pkg.ProvidesList()->NextProvides == 0)
   {
      pkgCache::PkgIterator Tmp = Pkg.ProvidesList().OwnerPkg();
      ioprintf(c1out,_("Note, selecting %s instead of %s\n"),
	       Tmp.Name(),Pkg.Name());
      Pkg = Tmp;
   }
   
   // Handle the no-upgrade case
   if (_config->FindB("APT::Get::upgrade",true) == false &&
       Pkg->CurrentVer != 0)
   {
      if (AllowFail == true)
	 ioprintf(c1out,_("Skipping %s, it is already installed and upgrade is not set.\n"),
		  Pkg.Name());
      return true;
   }
   
   // Check if there is something at all to install
   pkgDepCache::StateCache &State = Cache[Pkg];
   if (Remove == true && Pkg->CurrentVer == 0)
   {
      Fix.Clear(Pkg);
      Fix.Protect(Pkg);
      Fix.Remove(Pkg);
      
      /* We want to continue searching for regex hits, so we return false here
         otherwise this is not really an error. */
      if (AllowFail == false)
	 return false;
      
      ioprintf(c1out,_("Package %s is not installed, so not removed\n"),Pkg.Name());
      return true;
   }
   
   if (State.CandidateVer == 0 && Remove == false)
   {
      if (AllowFail == false)
	 return false;
      
      if (Pkg->ProvidesList != 0)
      {
	 ioprintf(c1out,_("Package %s is a virtual package provided by:\n"),
		  Pkg.Name());
	 
	 pkgCache::PrvIterator I = Pkg.ProvidesList();
	 for (; I.end() == false; I++)
	 {
	    pkgCache::PkgIterator Pkg = I.OwnerPkg();
	    
	    if (Cache[Pkg].CandidateVerIter(Cache) == I.OwnerVer())
	    {
	       if (Cache[Pkg].Install() == true && Cache[Pkg].NewInstall() == false)
		  c1out << "  " << Pkg.Name() << " " << I.OwnerVer().VerStr() <<
		  _(" [Installed]") << endl;
	       else
		  c1out << "  " << Pkg.Name() << " " << I.OwnerVer().VerStr() << endl;
	    }      
	 }
	 c1out << _("You should explicitly select one to install.") << endl;
      }
      else
      {
	 ioprintf(c1out,
	 _("Package %s is not available, but is referred to by another package.\n"
	   "This may mean that the package is missing, has been obsoleted, or\n"
           "is only available from another source\n"),Pkg.Name());
	 
	 string List;
	 string VersionsList;
	 SPtrArray<bool> Seen = new bool[Cache.Head().PackageCount];
	 memset(Seen,0,Cache.Head().PackageCount*sizeof(*Seen));
	 pkgCache::DepIterator Dep = Pkg.RevDependsList();
	 for (; Dep.end() == false; Dep++)
	 {
	    if (Dep->Type != pkgCache::Dep::Replaces)
	       continue;
	    if (Seen[Dep.ParentPkg()->ID] == true)
	       continue;
	    Seen[Dep.ParentPkg()->ID] = true;
	    List += string(Dep.ParentPkg().Name()) + " ";
        //VersionsList += string(Dep.ParentPkg().CurVersion) + "\n"; ???
	 }	    
	 ShowList(c1out,_("However the following packages replace it:"),List,VersionsList);
      }
      
      _error->Error(_("Package %s has no installation candidate"),Pkg.Name());
      return false;
   }

   Fix.Clear(Pkg);
   Fix.Protect(Pkg);   
   if (Remove == true)
   {
      Fix.Remove(Pkg);
      Cache.MarkDelete(Pkg,_config->FindB("APT::Get::Purge",false));
      return true;
   }
   
   // Install it
   Cache.MarkInstall(Pkg,false);
   if (State.Install() == false)
   {
      if (_config->FindB("APT::Get::ReInstall",false) == true)
      {
	 if (Pkg->CurrentVer == 0 || Pkg.CurrentVer().Downloadable() == false)
	    ioprintf(c1out,_("Reinstallation of %s is not possible, it cannot be downloaded.\n"),
		     Pkg.Name());
	 else
	    Cache.SetReInstall(Pkg,true);
      }      
      else
      {
	 if (AllowFail == true)
	    ioprintf(c1out,_("%s is already the newest version.\n"),
		     Pkg.Name());
      }      
   }   
   else
      ExpectedInst++;
   
   // Install it with autoinstalling enabled (if we not respect the minial
   // required deps or the policy)
   if ((State.InstBroken() == true || State.InstPolicyBroken() == true) && BrokenFix == false)
      Cache.MarkInstall(Pkg,true);

   return true;
}
									/*}}}*/
// TryToChangeVer - Try to change a candidate version			/*{{{*/
// ---------------------------------------------------------------------
/* */
bool TryToChangeVer(pkgCache::PkgIterator Pkg,pkgDepCache &Cache,
		    const char *VerTag,bool IsRel)
{
   pkgVersionMatch Match(VerTag,(IsRel == true?pkgVersionMatch::Release : 
				 pkgVersionMatch::Version));
   
   pkgCache::VerIterator Ver = Match.Find(Pkg);
			 
   if (Ver.end() == true)
   {
      if (IsRel == true)
	 return _error->Error(_("Release '%s' for '%s' was not found"),
			      VerTag,Pkg.Name());
      return _error->Error(_("Version '%s' for '%s' was not found"),
			   VerTag,Pkg.Name());
   }
   
   if (strcmp(VerTag,Ver.VerStr()) != 0)
   {
      ioprintf(c1out,_("Selected version %s (%s) for %s\n"),
	       Ver.VerStr(),Ver.RelStr().c_str(),Pkg.Name());
   }
   
   Cache.SetCandidateVersion(Ver);
   return true;
}
									/*}}}*/
// FindSrc - Find a source record					/*{{{*/
// ---------------------------------------------------------------------
/* */
pkgSrcRecords::Parser *FindSrc(const char *Name,pkgRecords &Recs,
			       pkgSrcRecords &SrcRecs,string &Src,
			       pkgDepCache &Cache)
{
   // We want to pull the version off the package specification..
   string VerTag;
   string TmpSrc = Name;
   string::size_type Slash = TmpSrc.rfind('=');

   // honor default release
   string DefRel = _config->Find("APT::Default-Release");
   pkgCache::PkgIterator Pkg = Cache.FindPkg(TmpSrc);

   if (Slash != string::npos)
   {
      VerTag = string(TmpSrc.begin() + Slash + 1,TmpSrc.end());
      TmpSrc = string(TmpSrc.begin(),TmpSrc.begin() + Slash);
   } 
   else  if(!Pkg.end() && DefRel.empty() == false)
   {
      // we have a default release, try to locate the pkg. we do it like
      // this because GetCandidateVer() will not "downgrade", that means
      // "apt-get source -t stable apt" won't work on a unstable system
      for (pkgCache::VerIterator Ver = Pkg.VersionList(); Ver.end() == false; 
	   Ver++)
      {
	 for (pkgCache::VerFileIterator VF = Ver.FileList(); VF.end() == false;
	      VF++)
	 {
	    /* If this is the status file, and the current version is not the
	       version in the status file (ie it is not installed, or somesuch)
	       then it is not a candidate for installation, ever. This weeds
	       out bogus entries that may be due to config-file states, or
	       other. */
	    if ((VF.File()->Flags & pkgCache::Flag::NotSource) == 
		pkgCache::Flag::NotSource && Pkg.CurrentVer() != Ver)
	    continue;
	    
	    //std::cout << VF.File().Archive() << std::endl;
	    if(VF.File().Archive() && (VF.File().Archive() == DefRel)) 
	    {
	       VerTag = Ver.VerStr();
	       break;
	    }
	 }
      }
   }

   /* Lookup the version of the package we would install if we were to
      install a version and determine the source package name, then look
      in the archive for a source package of the same name. */
   if (_config->FindB("APT::Get::Only-Source") == false)
   {
      if (Pkg.end() == false)
      {
	 pkgCache::VerIterator Ver = Cache.GetCandidateVer(Pkg);
	 if (Ver.end() == false)
	 {
	    pkgRecords::Parser &Parse = Recs.Lookup(Ver.FileList());
	    Src = Parse.SourcePkg();
	 }
      }   
   }
   
   // No source package name..
   if (Src.empty() == true)
      Src = TmpSrc;
   
   // The best hit
   pkgSrcRecords::Parser *Last = 0;
   unsigned long Offset = 0;
   string Version;
   bool IsMatch = false;
   
   // If we are matching by version then we need exact matches to be happy
   if (VerTag.empty() == false)
      IsMatch = true;
   
   /* Iterate over all of the hits, which includes the resulting
      binary packages in the search */
   pkgSrcRecords::Parser *Parse;
   SrcRecs.Restart();
   while ((Parse = SrcRecs.Find(Src.c_str(),false)) != 0)
   {
      string Ver = Parse->Version();
      
      // Skip name mismatches
      if (IsMatch == true && Parse->Package() != Src)
	 continue;
      
      if (VerTag.empty() == false)
      {
	 /* Don't want to fall through because we are doing exact version 
	    matching. */
	 if (Cache.VS().CmpVersion(VerTag,Ver) != 0)
	    continue;
	 
	 Last = Parse;
	 Offset = Parse->Offset();
	 break;
      }
				  
      // Newer version or an exact match
      if (Last == 0 || Cache.VS().CmpVersion(Version,Ver) < 0 || 
	  (Parse->Package() == Src && IsMatch == false))
      {
	 IsMatch = Parse->Package() == Src;
	 Last = Parse;
	 Offset = Parse->Offset();
	 Version = Ver;
      }      
   }
   
   if (Last == 0 || Last->Jump(Offset) == false)
      return 0;
   
   return Last;
}
									/*}}}*/

// DoUpdate - Update the package lists					/*{{{*/
// ---------------------------------------------------------------------
/* */
bool DoUpdate(CommandLine &CmdL)
{
   if (CmdL.FileSize() != 1)
      return _error->Error(_("The update command takes no arguments"));
   
   // Get the source list
   pkgSourceList List;
   if (List.ReadMainList() == false)
      return false;

   // Lock the list directory
   FileFd Lock;
   if (_config->FindB("Debug::NoLocking",false) == false)
   {
      Lock.Fd(GetLock(_config->FindDir("Dir::State::Lists") + "lock"));
      if (_error->PendingError() == true)
	 return _error->Error(_("Unable to lock the list directory"));
   }
   
   // Create the download object
   AcqTextStatus Stat(ScreenWidth,_config->FindI("quiet",0));
   pkgAcquire Fetcher(&Stat);

   
   // Just print out the uris an exit if the --print-uris flag was used
   if (_config->FindB("APT::Get::Print-URIs") == true)
   {
      // Populate it with the source selection and get all Indexes 
      // (GetAll=true)
      if (List.GetIndexes(&Fetcher,true) == false)
	 return false;

      pkgAcquire::UriIterator I = Fetcher.UriBegin();
      for (; I != Fetcher.UriEnd(); I++)
	 cout << '\'' << I->URI << "' " << flNotDir(I->Owner->DestFile) << ' ' << 
	       I->Owner->FileSize << ' ' << I->Owner->MD5Sum() << endl;
      return true;
   }

   // Populate it with the source selection
   if (List.GetIndexes(&Fetcher) == false)
	 return false;
   
   // Run it
   if (Fetcher.Run() == pkgAcquire::Failed)
      return false;

   bool Failed = false;
   bool TransientNetworkFailure = false;
   for (pkgAcquire::ItemIterator I = Fetcher.ItemsBegin(); I != Fetcher.ItemsEnd(); I++)
   {
      if ((*I)->Status == pkgAcquire::Item::StatDone)
	 continue;

      (*I)->Finished();

      fprintf(stderr,_("Failed to fetch %s  %s\n"),(*I)->DescURI().c_str(),
	      (*I)->ErrorText.c_str());

      if ((*I)->Status == pkgAcquire::Item::StatTransientNetworkError) 
      {
	 TransientNetworkFailure = true;
	 continue;
      }

      Failed = true;
   }
   
   // Clean out any old list files
   if (!TransientNetworkFailure &&
       _config->FindB("APT::Get::List-Cleanup",true) == true)
   {
      if (Fetcher.Clean(_config->FindDir("Dir::State::lists")) == false ||
	  Fetcher.Clean(_config->FindDir("Dir::State::lists") + "partial/") == false)
	 return false;
   }
   
   // Prepare the cache.   
   CacheFile Cache;
   if (Cache.BuildCaches() == false)
      return false;
   
   if (TransientNetworkFailure == true)
      _error->Warning(_("Some index files failed to download, they have been ignored, or old ones used instead."));
   else if (Failed == true)
      return _error->Error(_("Some index files failed to download, they have been ignored, or old ones used instead."));

   return true;
}
									/*}}}*/
// DoAutomaticRemove - Remove all automatic unused packages		/*{{{*/
// ---------------------------------------------------------------------
/* Remove unused automatic packages */
bool DoAutomaticRemove(CacheFile &Cache)
{
   bool Debug = _config->FindI("Debug::pkgAutoRemove",false);
   bool doAutoRemove = _config->FindB("APT::Get::AutomaticRemove");
   pkgDepCache::ActionGroup group(*Cache);
   

   if(Debug)
      std::cout << "DoAutomaticRemove()" << std::endl;

   if (_config->FindB("APT::Get::Remove",true) == false &&
       doAutoRemove == true)
   {
      c1out << _("We are not supposed to delete stuff, can't start "
		 "AutoRemover") << std::endl;
      doAutoRemove = false;
   }

   string autoremovelist, autoremoveversions;
   // look over the cache to see what can be removed
   for (pkgCache::PkgIterator Pkg = Cache->PkgBegin(); ! Pkg.end(); ++Pkg)
   {
      if (Cache[Pkg].Garbage)
      {
	 if(Pkg.CurrentVer() != 0 || Cache[Pkg].Install())
	    if(Debug)
	       std::cout << "We could delete %s" <<  Pkg.Name() << std::endl;
	   
	 autoremovelist += string(Pkg.Name()) + " ";
	 autoremoveversions += string(Cache[Pkg].CandVersion) + " ";
	 if (doAutoRemove)
	 {
	    if(Pkg.CurrentVer() != 0 && 
	       Pkg->CurrentState != pkgCache::State::ConfigFiles)
	       Cache->MarkDelete(Pkg, _config->FindB("APT::Get::Purge", false));
	    else
	       Cache->MarkKeep(Pkg, false, false);
	 }
      }
   }
   ShowList(c1out, _("The following packages were automatically installed and are no longer required:"), autoremovelist, autoremoveversions);
   if (!doAutoRemove && autoremovelist.size() > 0)
      c1out << _("Use 'apt-get autoremove' to remove them.") << std::endl;

   // Now see if we destroyed anything
   if (Cache->BrokenCount() != 0)
   {
      c1out << _("Hmm, seems like the AutoRemover destroyed something which really\n"
	         "shouldn't happen. Please file a bug report against apt.") << endl;
      c1out << endl;
      c1out << _("The following information may help to resolve the situation:") << endl;
      c1out << endl;
      ShowBroken(c1out,Cache,false);

      return _error->Error(_("Internal Error, AutoRemover broke stuff"));
   }
   return true;
}

// DoUpgrade - Upgrade all packages					/*{{{*/
// ---------------------------------------------------------------------
/* Upgrade all packages without installing new packages or erasing old
   packages */
bool DoUpgrade(CommandLine &CmdL)
{
   CacheFile Cache;
   if (Cache.OpenForInstall() == false || Cache.CheckDeps() == false)
      return false;

   // Do the upgrade
   if (pkgAllUpgrade(Cache) == false)
   {
      ShowBroken(c1out,Cache,false);
      return _error->Error(_("Internal error, AllUpgrade broke stuff"));
   }
   
   return InstallPackages(Cache,true);
}
									/*}}}*/
// DoInstallTask - Install task from the command line			/*{{{*/
// ---------------------------------------------------------------------
/* Install named task */
bool TryInstallTask(pkgDepCache &Cache, pkgProblemResolver &Fix, 
		    bool BrokenFix,
		    unsigned int& ExpectedInst, 
		    const char *taskname)
{
   const char *start, *end;
   pkgCache::PkgIterator Pkg;
   char buf[64*1024];
   regex_t Pattern;

   // get the records
   pkgRecords Recs(Cache);

   // build regexp for the task
   char S[300];
   snprintf(S, sizeof(S), "^Task:.*[^a-z]%s[^a-z].*\n", taskname);
   regcomp(&Pattern,S, REG_EXTENDED | REG_NOSUB | REG_NEWLINE);
   
   bool found = false;
   bool res = true;
   for (Pkg = Cache.PkgBegin(); Pkg.end() == false; Pkg++)
   {
      pkgCache::VerIterator ver = Cache[Pkg].CandidateVerIter(Cache);
      if(ver.end())
	 continue;
      pkgRecords::Parser &parser = Recs.Lookup(ver.FileList());
      parser.GetRec(start,end);
      strncpy(buf, start, end-start);
      buf[end-start] = 0x0;
      if (regexec(&Pattern,buf,0,0,0) != 0)
	 continue;
      res &= TryToInstall(Pkg,Cache,Fix,false,BrokenFix,ExpectedInst);
      found = true;
   }
   
   if(!found)
      _error->Error(_("Couldn't find task %s"),taskname);

   regfree(&Pattern);
   return res;
}

// DoInstall - Install packages from the command line			/*{{{*/
// ---------------------------------------------------------------------
/* Install named packages */
bool DoInstall(CommandLine &CmdL)
{
   CacheFile Cache;
   if (Cache.OpenForInstall() == false || 
       Cache.CheckDeps(CmdL.FileSize() != 1) == false)
      return false;
   
   // Enter the special broken fixing mode if the user specified arguments
   bool BrokenFix = false;
   if (Cache->BrokenCount() != 0)
      BrokenFix = true;
   
   unsigned int ExpectedInst = 0;
   unsigned int Packages = 0;
   pkgProblemResolver Fix(Cache);
   
   bool DefRemove = false;
   if (strcasecmp(CmdL.FileList[0],"remove") == 0)
      DefRemove = true;
   else if (strcasecmp(CmdL.FileList[0], "autoremove") == 0)
   {
      _config->Set("APT::Get::AutomaticRemove", "true");
      DefRemove = true;
   }

   // new scope for the ActionGroup
   {
<<<<<<< HEAD
      pkgDepCache::ActionGroup group(Cache);
      for (const char **I = CmdL.FileList + 1; *I != 0; I++)
=======
      // Duplicate the string
      unsigned int Length = strlen(*I);
      char S[300];
      if (Length >= sizeof(S))
	 continue;
      strcpy(S,*I);
      
      // See if we are removing and special indicators..
      bool Remove = DefRemove;
      char *VerTag = 0;
      bool VerIsRel = false;

      // this is a task!
      if (Length >= 1 && S[Length - 1] == '^')
      {
	 S[--Length] = 0;
	 // tasks must always be confirmed
	 ExpectedInst += 1000;
	 // see if we can install it
	 TryInstallTask(Cache, Fix, BrokenFix, ExpectedInst, S);
	 continue;
      }

      while (Cache->FindPkg(S).end() == true)
>>>>>>> 39cc1bbd
      {
	 // Duplicate the string
	 unsigned int Length = strlen(*I);
	 char S[300];
	 if (Length >= sizeof(S))
	    continue;
	 strcpy(S,*I);
      
	 // See if we are removing and special indicators..
	 bool Remove = DefRemove;
	 char *VerTag = 0;
	 bool VerIsRel = false;
	 while (Cache->FindPkg(S).end() == true)
	 {
<<<<<<< HEAD
	    // Handle an optional end tag indicating what to do
	    if (Length >= 1 && S[Length - 1] == '-')
	    {
	       Remove = true;
	       S[--Length] = 0;
	       continue;
	    }
	 
	    if (Length >= 1 && S[Length - 1] == '+')
	    {
	       Remove = false;
	       S[--Length] = 0;
	       continue;
	    }
=======
	    Remove = false;
	    S[--Length] = 0;
	    continue;
	 }

	 char *Slash = strchr(S,'=');
	 if (Slash != 0)
	 {
	    VerIsRel = false;
	    *Slash = 0;
	    VerTag = Slash + 1;
	 }
>>>>>>> 39cc1bbd
	 
	    char *Slash = strchr(S,'=');
	    if (Slash != 0)
	    {
	       VerIsRel = false;
	       *Slash = 0;
	       VerTag = Slash + 1;
	    }
	 
	    Slash = strchr(S,'/');
	    if (Slash != 0)
	    {
	       VerIsRel = true;
	       *Slash = 0;
	       VerTag = Slash + 1;
	    }
	 
	    break;
	 }
      
	 // Locate the package
	 pkgCache::PkgIterator Pkg = Cache->FindPkg(S);
	 Packages++;
	 if (Pkg.end() == true)
	 {
	    // Check if the name is a regex
	    const char *I;
	    for (I = S; *I != 0; I++)
	       if (*I == '?' || *I == '*' || *I == '|' ||
		   *I == '[' || *I == '^' || *I == '$')
		  break;
	    if (*I == 0)
	       return _error->Error(_("Couldn't find package %s"),S);

	    // Regexs must always be confirmed
	    ExpectedInst += 1000;
	 
	    // Compile the regex pattern
	    regex_t Pattern;
	    int Res;
	    if ((Res = regcomp(&Pattern,S,REG_EXTENDED | REG_ICASE |
			       REG_NOSUB)) != 0)
	    {
	       char Error[300];	    
	       regerror(Res,&Pattern,Error,sizeof(Error));
	       return _error->Error(_("Regex compilation error - %s"),Error);
	    }
	 
	    // Run over the matches
	    bool Hit = false;
	    for (Pkg = Cache->PkgBegin(); Pkg.end() == false; Pkg++)
	    {
	       if (regexec(&Pattern,Pkg.Name(),0,0,0) != 0)
		  continue;
	    
	       ioprintf(c1out,_("Note, selecting %s for regex '%s'\n"),
			Pkg.Name(),S);
	    
	       if (VerTag != 0)
		  if (TryToChangeVer(Pkg,Cache,VerTag,VerIsRel) == false)
		     return false;
	    
	       Hit |= TryToInstall(Pkg,Cache,Fix,Remove,BrokenFix,
				   ExpectedInst,false);
	    }
	    regfree(&Pattern);
	 
	    if (Hit == false)
	       return _error->Error(_("Couldn't find package %s"),S);
	 }
	 else
	 {
	    if (VerTag != 0)
	       if (TryToChangeVer(Pkg,Cache,VerTag,VerIsRel) == false)
		  return false;
	    if (TryToInstall(Pkg,Cache,Fix,Remove,BrokenFix,ExpectedInst) == false)
	       return false;
	 }      
      }

      /* If we are in the Broken fixing mode we do not attempt to fix the
	 problems. This is if the user invoked install without -f and gave
	 packages */
      if (BrokenFix == true && Cache->BrokenCount() != 0)
      {
	 c1out << _("You might want to run `apt-get -f install' to correct these:") << endl;
	 ShowBroken(c1out,Cache,false);

	 return _error->Error(_("Unmet dependencies. Try 'apt-get -f install' with no packages (or specify a solution)."));
      }
   
      // Call the scored problem resolver
      Fix.InstallProtect();
      if (Fix.Resolve(true) == false)
	 _error->Discard();

      // Now we check the state of the packages,
      if (Cache->BrokenCount() != 0)
      {
	 c1out << 
	    _("Some packages could not be installed. This may mean that you have\n" 
	      "requested an impossible situation or if you are using the unstable\n" 
	      "distribution that some required packages have not yet been created\n"
	      "or been moved out of Incoming.") << endl;
	 if (Packages == 1)
	 {
	    c1out << endl;
	    c1out << 
	       _("Since you only requested a single operation it is extremely likely that\n"
		 "the package is simply not installable and a bug report against\n" 
		 "that package should be filed.") << endl;
	 }

	 c1out << _("The following information may help to resolve the situation:") << endl;
	 c1out << endl;
	 ShowBroken(c1out,Cache,false);
	 return _error->Error(_("Broken packages"));
      }   
   }
   if (!DoAutomaticRemove(Cache)) 
	 return false;

   /* Print out a list of packages that are going to be installed extra
      to what the user asked */
   if (Cache->InstCount() != ExpectedInst)
   {
      string List;
      string VersionsList;
      for (unsigned J = 0; J < Cache->Head().PackageCount; J++)
      {
	 pkgCache::PkgIterator I(Cache,Cache.List[J]);
	 if ((*Cache)[I].Install() == false)
	    continue;

	 const char **J;
	 for (J = CmdL.FileList + 1; *J != 0; J++)
	    if (strcmp(*J,I.Name()) == 0)
		break;
	 
	 if (*J == 0) {
	    List += string(I.Name()) + " ";
	    VersionsList += string(Cache[I].CandVersion) + "\n";
	 }
      }
      
      ShowList(c1out,_("The following extra packages will be installed:"),List,VersionsList);
   }

   /* Print out a list of suggested and recommended packages */
   {
      string SuggestsList, RecommendsList, List;
      string SuggestsVersions, RecommendsVersions;
      for (unsigned J = 0; J < Cache->Head().PackageCount; J++)
      {
	 pkgCache::PkgIterator Pkg(Cache,Cache.List[J]);

	 /* Just look at the ones we want to install */
	 if ((*Cache)[Pkg].Install() == false)
	   continue;

	 // get the recommends/suggests for the candidate ver
	 pkgCache::VerIterator CV = (*Cache)[Pkg].CandidateVerIter(*Cache);
	 for (pkgCache::DepIterator D = CV.DependsList(); D.end() == false; )
	 {
	    pkgCache::DepIterator Start;
	    pkgCache::DepIterator End;
	    D.GlobOr(Start,End); // advances D

	    // FIXME: we really should display a or-group as a or-group to the user
	    //        the problem is that ShowList is incapable of doing this
	    string RecommendsOrList,RecommendsOrVersions;
	    string SuggestsOrList,SuggestsOrVersions;
	    bool foundInstalledInOrGroup = false;
	    for(;;)
	    {
	       /* Skip if package is  installed already, or is about to be */
	       string target = string(Start.TargetPkg().Name()) + " ";
	       
	       if ((*Start.TargetPkg()).SelectedState == pkgCache::State::Install
		   || Cache[Start.TargetPkg()].Install())
	       {
		  foundInstalledInOrGroup=true;
		  break;
	       }

	       /* Skip if we already saw it */
	       if (int(SuggestsList.find(target)) != -1 || int(RecommendsList.find(target)) != -1)
	       {
		  foundInstalledInOrGroup=true;
		  break; 
	       }

	       // this is a dep on a virtual pkg, check if any package that provides it
	       // should be installed
	       if(Start.TargetPkg().ProvidesList() != 0)
	       {
		  pkgCache::PrvIterator I = Start.TargetPkg().ProvidesList();
		  for (; I.end() == false; I++)
		  {
		     pkgCache::PkgIterator Pkg = I.OwnerPkg();
		     if (Cache[Pkg].CandidateVerIter(Cache) == I.OwnerVer() && 
			 Pkg.CurrentVer() != 0)
			foundInstalledInOrGroup=true;
		  }
	       }

	       if (Start->Type == pkgCache::Dep::Suggests) 
	       {
		  SuggestsOrList += target;
		  SuggestsOrVersions += string(Cache[Start.TargetPkg()].CandVersion) + "\n";
	       }
	       
	       if (Start->Type == pkgCache::Dep::Recommends) 
	       {
		  RecommendsOrList += target;
		  RecommendsOrVersions += string(Cache[Start.TargetPkg()].CandVersion) + "\n";
	       }

	       if (Start >= End)
		  break;
	       Start++;
	    }
	    
	    if(foundInstalledInOrGroup == false)
	    {
	       RecommendsList += RecommendsOrList;
	       RecommendsVersions += RecommendsOrVersions;
	       SuggestsList += SuggestsOrList;
	       SuggestsVersions += SuggestsOrVersions;
	    }
	       
	 }
      }

      ShowList(c1out,_("Suggested packages:"),SuggestsList,SuggestsVersions);
      ShowList(c1out,_("Recommended packages:"),RecommendsList,RecommendsVersions);

   }

   // See if we need to prompt
   if (Cache->InstCount() == ExpectedInst && Cache->DelCount() == 0)
      return InstallPackages(Cache,false,false);

   return InstallPackages(Cache,false);   
}
									/*}}}*/
// DoDistUpgrade - Automatic smart upgrader				/*{{{*/
// ---------------------------------------------------------------------
/* Intelligent upgrader that will install and remove packages at will */
bool DoDistUpgrade(CommandLine &CmdL)
{
   CacheFile Cache;
   if (Cache.OpenForInstall() == false || Cache.CheckDeps() == false)
      return false;

   c0out << _("Calculating upgrade... ") << flush;
   if (pkgDistUpgrade(*Cache) == false)
   {
      c0out << _("Failed") << endl;
      ShowBroken(c1out,Cache,false);
      return false;
   }
   
   c0out << _("Done") << endl;
   
   return InstallPackages(Cache,true);
}
									/*}}}*/
// DoDSelectUpgrade - Do an upgrade by following dselects selections	/*{{{*/
// ---------------------------------------------------------------------
/* Follows dselect's selections */
bool DoDSelectUpgrade(CommandLine &CmdL)
{
   CacheFile Cache;
   if (Cache.OpenForInstall() == false || Cache.CheckDeps() == false)
      return false;
   
   pkgDepCache::ActionGroup group(Cache);

   // Install everything with the install flag set
   pkgCache::PkgIterator I = Cache->PkgBegin();
   for (;I.end() != true; I++)
   {
      /* Install the package only if it is a new install, the autoupgrader
         will deal with the rest */
      if (I->SelectedState == pkgCache::State::Install)
	 Cache->MarkInstall(I,false);
   }

   /* Now install their deps too, if we do this above then order of
      the status file is significant for | groups */
   for (I = Cache->PkgBegin();I.end() != true; I++)
   {
      /* Install the package only if it is a new install, the autoupgrader
         will deal with the rest */
      if (I->SelectedState == pkgCache::State::Install)
	 Cache->MarkInstall(I,true);
   }
   
   // Apply erasures now, they override everything else.
   for (I = Cache->PkgBegin();I.end() != true; I++)
   {
      // Remove packages 
      if (I->SelectedState == pkgCache::State::DeInstall ||
	  I->SelectedState == pkgCache::State::Purge)
	 Cache->MarkDelete(I,I->SelectedState == pkgCache::State::Purge);
   }

   /* Resolve any problems that dselect created, allupgrade cannot handle
      such things. We do so quite agressively too.. */
   if (Cache->BrokenCount() != 0)
   {      
      pkgProblemResolver Fix(Cache);

      // Hold back held packages.
      if (_config->FindB("APT::Ignore-Hold",false) == false)
      {
	 for (pkgCache::PkgIterator I = Cache->PkgBegin(); I.end() == false; I++)
	 {
	    if (I->SelectedState == pkgCache::State::Hold)
	    {
	       Fix.Protect(I);
	       Cache->MarkKeep(I);
	    }
	 }
      }
   
      if (Fix.Resolve() == false)
      {
	 ShowBroken(c1out,Cache,false);
	 return _error->Error(_("Internal error, problem resolver broke stuff"));
      }
   }

   // Now upgrade everything
   if (pkgAllUpgrade(Cache) == false)
   {
      ShowBroken(c1out,Cache,false);
      return _error->Error(_("Internal error, problem resolver broke stuff"));
   }
   
   return InstallPackages(Cache,false);
}
									/*}}}*/
// DoClean - Remove download archives					/*{{{*/
// ---------------------------------------------------------------------
/* */
bool DoClean(CommandLine &CmdL)
{
   if (_config->FindB("APT::Get::Simulate") == true)
   {
      cout << "Del " << _config->FindDir("Dir::Cache::archives") << "* " <<
	 _config->FindDir("Dir::Cache::archives") << "partial/*" << endl;
      return true;
   }
   
   // Lock the archive directory
   FileFd Lock;
   if (_config->FindB("Debug::NoLocking",false) == false)
   {
      Lock.Fd(GetLock(_config->FindDir("Dir::Cache::Archives") + "lock"));
      if (_error->PendingError() == true)
	 return _error->Error(_("Unable to lock the download directory"));
   }
   
   pkgAcquire Fetcher;
   Fetcher.Clean(_config->FindDir("Dir::Cache::archives"));
   Fetcher.Clean(_config->FindDir("Dir::Cache::archives") + "partial/");
   return true;
}
									/*}}}*/
// DoAutoClean - Smartly remove downloaded archives			/*{{{*/
// ---------------------------------------------------------------------
/* This is similar to clean but it only purges things that cannot be 
   downloaded, that is old versions of cached packages. */
class LogCleaner : public pkgArchiveCleaner
{
   protected:
   virtual void Erase(const char *File,string Pkg,string Ver,struct stat &St) 
   {
      c1out << "Del " << Pkg << " " << Ver << " [" << SizeToStr(St.st_size) << "B]" << endl;
      
      if (_config->FindB("APT::Get::Simulate") == false)
	 unlink(File);      
   };
};

bool DoAutoClean(CommandLine &CmdL)
{
   // Lock the archive directory
   FileFd Lock;
   if (_config->FindB("Debug::NoLocking",false) == false)
   {
      Lock.Fd(GetLock(_config->FindDir("Dir::Cache::Archives") + "lock"));
      if (_error->PendingError() == true)
	 return _error->Error(_("Unable to lock the download directory"));
   }
   
   CacheFile Cache;
   if (Cache.Open() == false)
      return false;
   
   LogCleaner Cleaner;
   
   return Cleaner.Go(_config->FindDir("Dir::Cache::archives"),*Cache) &&
      Cleaner.Go(_config->FindDir("Dir::Cache::archives") + "partial/",*Cache);
}
									/*}}}*/
// DoCheck - Perform the check operation				/*{{{*/
// ---------------------------------------------------------------------
/* Opening automatically checks the system, this command is mostly used
   for debugging */
bool DoCheck(CommandLine &CmdL)
{
   CacheFile Cache;
   Cache.Open();
   Cache.CheckDeps();
   
   return true;
}
									/*}}}*/
// DoSource - Fetch a source archive					/*{{{*/
// ---------------------------------------------------------------------
/* Fetch souce packages */
struct DscFile
{
   string Package;
   string Version;
   string Dsc;
};

bool DoSource(CommandLine &CmdL)
{
   CacheFile Cache;
   if (Cache.Open(false) == false)
      return false;

   if (CmdL.FileSize() <= 1)
      return _error->Error(_("Must specify at least one package to fetch source for"));
   
   // Read the source list
   pkgSourceList List;
   if (List.ReadMainList() == false)
      return _error->Error(_("The list of sources could not be read."));
   
   // Create the text record parsers
   pkgRecords Recs(Cache);
   pkgSrcRecords SrcRecs(List);
   if (_error->PendingError() == true)
      return false;

   // Create the download object
   AcqTextStatus Stat(ScreenWidth,_config->FindI("quiet",0));   
   pkgAcquire Fetcher(&Stat);

   DscFile *Dsc = new DscFile[CmdL.FileSize()];
   
   // insert all downloaded uris into this set to avoid downloading them
   // twice
   set<string> queued;
   // Load the requestd sources into the fetcher
   unsigned J = 0;
   for (const char **I = CmdL.FileList + 1; *I != 0; I++, J++)
   {
      string Src;
      pkgSrcRecords::Parser *Last = FindSrc(*I,Recs,SrcRecs,Src,*Cache);
      
      if (Last == 0)
	 return _error->Error(_("Unable to find a source package for %s"),Src.c_str());
      
      // Back track
      vector<pkgSrcRecords::File> Lst;
      if (Last->Files(Lst) == false)
	 return false;

      // Load them into the fetcher
      for (vector<pkgSrcRecords::File>::const_iterator I = Lst.begin();
	   I != Lst.end(); I++)
      {
	 // Try to guess what sort of file it is we are getting.
	 if (I->Type == "dsc")
	 {
	    Dsc[J].Package = Last->Package();
	    Dsc[J].Version = Last->Version();
	    Dsc[J].Dsc = flNotDir(I->Path);
	 }
	 
	 // Diff only mode only fetches .diff files
	 if (_config->FindB("APT::Get::Diff-Only",false) == true &&
	     I->Type != "diff")
	    continue;
	 
	 // Tar only mode only fetches .tar files
	 if (_config->FindB("APT::Get::Tar-Only",false) == true &&
	     I->Type != "tar")
	    continue;

	 // don't download the same uri twice (should this be moved to
	 // the fetcher interface itself?)
	 if(queued.find(Last->Index().ArchiveURI(I->Path)) != queued.end())
	    continue;
	 queued.insert(Last->Index().ArchiveURI(I->Path));
	    
	 // check if we have a file with that md5 sum already localy
	 if(!I->MD5Hash.empty() && FileExists(flNotDir(I->Path)))  
	 {
	    FileFd Fd(flNotDir(I->Path), FileFd::ReadOnly);
	    MD5Summation sum;
	    sum.AddFD(Fd.Fd(), Fd.Size());
	    Fd.Close();
	    if((string)sum.Result() == I->MD5Hash) 
	    {
	       ioprintf(c1out,_("Skipping already downloaded file '%s'\n"),
			flNotDir(I->Path).c_str());
	       continue;
	    }
	 }

	 new pkgAcqFile(&Fetcher,Last->Index().ArchiveURI(I->Path),
			I->MD5Hash,I->Size,
			Last->Index().SourceInfo(*Last,*I),Src);
      }
   }
   
   // Display statistics
   double FetchBytes = Fetcher.FetchNeeded();
   double FetchPBytes = Fetcher.PartialPresent();
   double DebBytes = Fetcher.TotalNeeded();

   // Check for enough free space
   struct statvfs Buf;
   string OutputDir = ".";
   if (statvfs(OutputDir.c_str(),&Buf) != 0)
      return _error->Errno("statvfs",_("Couldn't determine free space in %s"),
			   OutputDir.c_str());
   if (unsigned(Buf.f_bfree) < (FetchBytes - FetchPBytes)/Buf.f_bsize)
      return _error->Error(_("You don't have enough free space in %s"),
			   OutputDir.c_str());
   
   // Number of bytes
   if (DebBytes != FetchBytes)
      ioprintf(c1out,_("Need to get %sB/%sB of source archives.\n"),
	       SizeToStr(FetchBytes).c_str(),SizeToStr(DebBytes).c_str());
   else
      ioprintf(c1out,_("Need to get %sB of source archives.\n"),
	       SizeToStr(DebBytes).c_str());
   
   if (_config->FindB("APT::Get::Simulate",false) == true)
   {
      for (unsigned I = 0; I != J; I++)
	 ioprintf(cout,_("Fetch source %s\n"),Dsc[I].Package.c_str());
      return true;
   }
   
   // Just print out the uris an exit if the --print-uris flag was used
   if (_config->FindB("APT::Get::Print-URIs") == true)
   {
      pkgAcquire::UriIterator I = Fetcher.UriBegin();
      for (; I != Fetcher.UriEnd(); I++)
	 cout << '\'' << I->URI << "' " << flNotDir(I->Owner->DestFile) << ' ' << 
	       I->Owner->FileSize << ' ' << I->Owner->MD5Sum() << endl;
      return true;
   }
   
   // Run it
   if (Fetcher.Run() == pkgAcquire::Failed)
      return false;

   // Print error messages
   bool Failed = false;
   for (pkgAcquire::ItemIterator I = Fetcher.ItemsBegin(); I != Fetcher.ItemsEnd(); I++)
   {
      if ((*I)->Status == pkgAcquire::Item::StatDone &&
	  (*I)->Complete == true)
	 continue;
      
      fprintf(stderr,_("Failed to fetch %s  %s\n"),(*I)->DescURI().c_str(),
	      (*I)->ErrorText.c_str());
      Failed = true;
   }
   if (Failed == true)
      return _error->Error(_("Failed to fetch some archives."));
   
   if (_config->FindB("APT::Get::Download-only",false) == true)
   {
      c1out << _("Download complete and in download only mode") << endl;
      return true;
   }

   // Unpack the sources
   pid_t Process = ExecFork();
   
   if (Process == 0)
   {
      for (unsigned I = 0; I != J; I++)
      {
	 string Dir = Dsc[I].Package + '-' + Cache->VS().UpstreamVersion(Dsc[I].Version.c_str());
	 
	 // Diff only mode only fetches .diff files
	 if (_config->FindB("APT::Get::Diff-Only",false) == true ||
	     _config->FindB("APT::Get::Tar-Only",false) == true ||
	     Dsc[I].Dsc.empty() == true)
	    continue;

	 // See if the package is already unpacked
	 struct stat Stat;
	 if (stat(Dir.c_str(),&Stat) == 0 &&
	     S_ISDIR(Stat.st_mode) != 0)
	 {
	    ioprintf(c0out ,_("Skipping unpack of already unpacked source in %s\n"),
			      Dir.c_str());
	 }
	 else
	 {
	    // Call dpkg-source
	    char S[500];
	    snprintf(S,sizeof(S),"%s -x %s",
		     _config->Find("Dir::Bin::dpkg-source","dpkg-source").c_str(),
		     Dsc[I].Dsc.c_str());
	    if (system(S) != 0)
	    {
	       fprintf(stderr,_("Unpack command '%s' failed.\n"),S);
	       fprintf(stderr,_("Check if the 'dpkg-dev' package is installed.\n"));
	       _exit(1);
	    }	    
	 }
	 
	 // Try to compile it with dpkg-buildpackage
	 if (_config->FindB("APT::Get::Compile",false) == true)
	 {
	    // Call dpkg-buildpackage
	    char S[500];
	    snprintf(S,sizeof(S),"cd %s && %s %s",
		     Dir.c_str(),
		     _config->Find("Dir::Bin::dpkg-buildpackage","dpkg-buildpackage").c_str(),
		     _config->Find("DPkg::Build-Options","-b -uc").c_str());
	    
	    if (system(S) != 0)
	    {
	       fprintf(stderr,_("Build command '%s' failed.\n"),S);
	       _exit(1);
	    }	    
	 }      
      }
      
      _exit(0);
   }
   
   // Wait for the subprocess
   int Status = 0;
   while (waitpid(Process,&Status,0) != Process)
   {
      if (errno == EINTR)
	 continue;
      return _error->Errno("waitpid","Couldn't wait for subprocess");
   }

   if (WIFEXITED(Status) == 0 || WEXITSTATUS(Status) != 0)
      return _error->Error(_("Child process failed"));
   
   return true;
}
									/*}}}*/
// DoBuildDep - Install/removes packages to satisfy build dependencies  /*{{{*/
// ---------------------------------------------------------------------
/* This function will look at the build depends list of the given source 
   package and install the necessary packages to make it true, or fail. */
bool DoBuildDep(CommandLine &CmdL)
{
   CacheFile Cache;
   if (Cache.Open(true) == false)
      return false;

   if (CmdL.FileSize() <= 1)
      return _error->Error(_("Must specify at least one package to check builddeps for"));
   
   // Read the source list
   pkgSourceList List;
   if (List.ReadMainList() == false)
      return _error->Error(_("The list of sources could not be read."));
   
   // Create the text record parsers
   pkgRecords Recs(Cache);
   pkgSrcRecords SrcRecs(List);
   if (_error->PendingError() == true)
      return false;

   // Create the download object
   AcqTextStatus Stat(ScreenWidth,_config->FindI("quiet",0));   
   pkgAcquire Fetcher(&Stat);

   unsigned J = 0;
   for (const char **I = CmdL.FileList + 1; *I != 0; I++, J++)
   {
      string Src;
      pkgSrcRecords::Parser *Last = FindSrc(*I,Recs,SrcRecs,Src,*Cache);
      if (Last == 0)
	 return _error->Error(_("Unable to find a source package for %s"),Src.c_str());
            
      // Process the build-dependencies
      vector<pkgSrcRecords::Parser::BuildDepRec> BuildDeps;
      if (Last->BuildDepends(BuildDeps, _config->FindB("APT::Get::Arch-Only",false)) == false)
      	return _error->Error(_("Unable to get build-dependency information for %s"),Src.c_str());
   
      // Also ensure that build-essential packages are present
      Configuration::Item const *Opts = _config->Tree("APT::Build-Essential");
      if (Opts) 
	 Opts = Opts->Child;
      for (; Opts; Opts = Opts->Next)
      {
	 if (Opts->Value.empty() == true)
	    continue;

         pkgSrcRecords::Parser::BuildDepRec rec;
	 rec.Package = Opts->Value;
	 rec.Type = pkgSrcRecords::Parser::BuildDependIndep;
	 rec.Op = 0;
	 BuildDeps.push_back(rec);
      }

      if (BuildDeps.size() == 0)
      {
	 ioprintf(c1out,_("%s has no build depends.\n"),Src.c_str());
	 continue;
      }
      
      // Install the requested packages
      unsigned int ExpectedInst = 0;
      vector <pkgSrcRecords::Parser::BuildDepRec>::iterator D;
      pkgProblemResolver Fix(Cache);
      bool skipAlternatives = false; // skip remaining alternatives in an or group
      for (D = BuildDeps.begin(); D != BuildDeps.end(); D++)
      {
         bool hasAlternatives = (((*D).Op & pkgCache::Dep::Or) == pkgCache::Dep::Or);

         if (skipAlternatives == true)
         {
            if (!hasAlternatives)
               skipAlternatives = false; // end of or group
            continue;
         }

         if ((*D).Type == pkgSrcRecords::Parser::BuildConflict ||
	     (*D).Type == pkgSrcRecords::Parser::BuildConflictIndep)
         {
            pkgCache::PkgIterator Pkg = Cache->FindPkg((*D).Package);
            // Build-conflicts on unknown packages are silently ignored
            if (Pkg.end() == true)
               continue;

            pkgCache::VerIterator IV = (*Cache)[Pkg].InstVerIter(*Cache);

            /* 
             * Remove if we have an installed version that satisfies the 
             * version criteria
             */
            if (IV.end() == false && 
                Cache->VS().CheckDep(IV.VerStr(),(*D).Op,(*D).Version.c_str()) == true)
               TryToInstall(Pkg,Cache,Fix,true,false,ExpectedInst);
         }
	 else // BuildDep || BuildDepIndep
         {
	    pkgCache::PkgIterator Pkg = Cache->FindPkg((*D).Package);
            if (_config->FindB("Debug::BuildDeps",false) == true)
                 cout << "Looking for " << (*D).Package << "...\n";

	    if (Pkg.end() == true)
            {
               if (_config->FindB("Debug::BuildDeps",false) == true)
                    cout << " (not found)" << (*D).Package << endl;

               if (hasAlternatives)
                  continue;

               return _error->Error(_("%s dependency for %s cannot be satisfied "
                                      "because the package %s cannot be found"),
                                    Last->BuildDepType((*D).Type),Src.c_str(),
                                    (*D).Package.c_str());
            }

            /*
             * if there are alternatives, we've already picked one, so skip
             * the rest
             *
             * TODO: this means that if there's a build-dep on A|B and B is
             * installed, we'll still try to install A; more importantly,
             * if A is currently broken, we cannot go back and try B. To fix 
             * this would require we do a Resolve cycle for each package we 
             * add to the install list. Ugh
             */
                       
	    /* 
	     * If this is a virtual package, we need to check the list of
	     * packages that provide it and see if any of those are
	     * installed
	     */
            pkgCache::PrvIterator Prv = Pkg.ProvidesList();
            for (; Prv.end() != true; Prv++)
	    {
               if (_config->FindB("Debug::BuildDeps",false) == true)
                    cout << "  Checking provider " << Prv.OwnerPkg().Name() << endl;

	       if ((*Cache)[Prv.OwnerPkg()].InstVerIter(*Cache).end() == false)
	          break;
            }
            
            // Get installed version and version we are going to install
	    pkgCache::VerIterator IV = (*Cache)[Pkg].InstVerIter(*Cache);

            if ((*D).Version[0] != '\0') {
                 // Versioned dependency

                 pkgCache::VerIterator CV = (*Cache)[Pkg].CandidateVerIter(*Cache);

                 for (; CV.end() != true; CV++)
                 {
                      if (Cache->VS().CheckDep(CV.VerStr(),(*D).Op,(*D).Version.c_str()) == true)
                           break;
                 }
                 if (CV.end() == true)
		   if (hasAlternatives)
		   {
		      continue;
		   }
		   else
		   {
                      return _error->Error(_("%s dependency for %s cannot be satisfied "
                                             "because no available versions of package %s "
                                             "can satisfy version requirements"),
                                           Last->BuildDepType((*D).Type),Src.c_str(),
                                           (*D).Package.c_str());
		   }
            }
            else
            {
               // Only consider virtual packages if there is no versioned dependency
               if (Prv.end() == false)
               {
                  if (_config->FindB("Debug::BuildDeps",false) == true)
                     cout << "  Is provided by installed package " << Prv.OwnerPkg().Name() << endl;
                  skipAlternatives = hasAlternatives;
                  continue;
               }
            }

            if (IV.end() == false)
            {
               if (_config->FindB("Debug::BuildDeps",false) == true)
                  cout << "  Is installed\n";

               if (Cache->VS().CheckDep(IV.VerStr(),(*D).Op,(*D).Version.c_str()) == true)
               {
                  skipAlternatives = hasAlternatives;
                  continue;
               }

               if (_config->FindB("Debug::BuildDeps",false) == true)
                  cout << "    ...but the installed version doesn't meet the version requirement\n";

               if (((*D).Op & pkgCache::Dep::LessEq) == pkgCache::Dep::LessEq)
               {
                  return _error->Error(_("Failed to satisfy %s dependency for %s: Installed package %s is too new"),
                                       Last->BuildDepType((*D).Type),
                                       Src.c_str(),
                                       Pkg.Name());
               }
            }


            if (_config->FindB("Debug::BuildDeps",false) == true)
               cout << "  Trying to install " << (*D).Package << endl;

            if (TryToInstall(Pkg,Cache,Fix,false,false,ExpectedInst) == true)
            {
               // We successfully installed something; skip remaining alternatives
               skipAlternatives = hasAlternatives;
               continue;
            }
            else if (hasAlternatives)
            {
               if (_config->FindB("Debug::BuildDeps",false) == true)
                  cout << "  Unsatisfiable, trying alternatives\n";
               continue;
            }
            else
            {
               return _error->Error(_("Failed to satisfy %s dependency for %s: %s"),
                                    Last->BuildDepType((*D).Type),
                                    Src.c_str(),
                                    (*D).Package.c_str());
            }
	 }	       
      }
      
      Fix.InstallProtect();
      if (Fix.Resolve(true) == false)
	 _error->Discard();
      
      // Now we check the state of the packages,
      if (Cache->BrokenCount() != 0)
         return _error->Error(_("Build-dependencies for %s could not be satisfied."),*I);
   }
  
   if (InstallPackages(Cache, false, true) == false)
      return _error->Error(_("Failed to process build dependencies"));
   return true;
}
									/*}}}*/

// DoMoo - Never Ask, Never Tell					/*{{{*/
// ---------------------------------------------------------------------
/* */
bool DoMoo(CommandLine &CmdL)
{
   cout << 
      "         (__) \n"
      "         (oo) \n"
      "   /------\\/ \n"
      "  / |    ||   \n" 
      " *  /\\---/\\ \n"
      "    ~~   ~~   \n"
      "....\"Have you mooed today?\"...\n";
			    
   return true;
}
									/*}}}*/
// ShowHelp - Show a help screen					/*{{{*/
// ---------------------------------------------------------------------
/* */
bool ShowHelp(CommandLine &CmdL)
{
   ioprintf(cout,_("%s %s for %s %s compiled on %s %s\n"),PACKAGE,VERSION,
	    COMMON_OS,COMMON_CPU,__DATE__,__TIME__);
	    
   if (_config->FindB("version") == true)
   {
      cout << _("Supported modules:") << endl;
      
      for (unsigned I = 0; I != pkgVersioningSystem::GlobalListLen; I++)
      {
	 pkgVersioningSystem *VS = pkgVersioningSystem::GlobalList[I];
	 if (_system != 0 && _system->VS == VS)
	    cout << '*';
	 else
	    cout << ' ';
	 cout << "Ver: " << VS->Label << endl;
	 
	 /* Print out all the packaging systems that will work with 
	    this VS */
	 for (unsigned J = 0; J != pkgSystem::GlobalListLen; J++)
	 {
	    pkgSystem *Sys = pkgSystem::GlobalList[J];
	    if (_system == Sys)
	       cout << '*';
	    else
	       cout << ' ';
	    if (Sys->VS->TestCompatibility(*VS) == true)
	       cout << "Pkg:  " << Sys->Label << " (Priority " << Sys->Score(*_config) << ")" << endl;
	 }
      }
      
      for (unsigned I = 0; I != pkgSourceList::Type::GlobalListLen; I++)
      {
	 pkgSourceList::Type *Type = pkgSourceList::Type::GlobalList[I];
	 cout << " S.L: '" << Type->Name << "' " << Type->Label << endl;
      }      
      
      for (unsigned I = 0; I != pkgIndexFile::Type::GlobalListLen; I++)
      {
	 pkgIndexFile::Type *Type = pkgIndexFile::Type::GlobalList[I];
	 cout << " Idx: " << Type->Label << endl;
      }      
      
      return true;
   }
   
   cout << 
    _("Usage: apt-get [options] command\n"
      "       apt-get [options] install|remove pkg1 [pkg2 ...]\n"
      "       apt-get [options] source pkg1 [pkg2 ...]\n"
      "\n"
      "apt-get is a simple command line interface for downloading and\n"
      "installing packages. The most frequently used commands are update\n"
      "and install.\n"   
      "\n"
      "Commands:\n"
      "   update - Retrieve new lists of packages\n"
      "   upgrade - Perform an upgrade\n"
      "   install - Install new packages (pkg is libc6 not libc6.deb)\n"
      "   remove - Remove packages\n"
      "   source - Download source archives\n"
      "   build-dep - Configure build-dependencies for source packages\n"
      "   dist-upgrade - Distribution upgrade, see apt-get(8)\n"
      "   dselect-upgrade - Follow dselect selections\n"
      "   clean - Erase downloaded archive files\n"
      "   autoclean - Erase old downloaded archive files\n"
      "   check - Verify that there are no broken dependencies\n"
      "\n"
      "Options:\n"
      "  -h  This help text.\n"
      "  -q  Loggable output - no progress indicator\n"
      "  -qq No output except for errors\n"
      "  -d  Download only - do NOT install or unpack archives\n"
      "  -s  No-act. Perform ordering simulation\n"
      "  -y  Assume Yes to all queries and do not prompt\n"
      "  -f  Attempt to continue if the integrity check fails\n"
      "  -m  Attempt to continue if archives are unlocatable\n"
      "  -u  Show a list of upgraded packages as well\n"
      "  -b  Build the source package after fetching it\n"
      "  -V  Show verbose version numbers\n"
      "  -c=? Read this configuration file\n"
      "  -o=? Set an arbitrary configuration option, eg -o dir::cache=/tmp\n"
      "See the apt-get(8), sources.list(5) and apt.conf(5) manual\n"
      "pages for more information and options.\n"
      "                       This APT has Super Cow Powers.\n");
   return true;
}
									/*}}}*/
// GetInitialize - Initialize things for apt-get			/*{{{*/
// ---------------------------------------------------------------------
/* */
void GetInitialize()
{
   _config->Set("quiet",0);
   _config->Set("help",false);
   _config->Set("APT::Get::Download-Only",false);
   _config->Set("APT::Get::Simulate",false);
   _config->Set("APT::Get::Assume-Yes",false);
   _config->Set("APT::Get::Fix-Broken",false);
   _config->Set("APT::Get::Force-Yes",false);
   _config->Set("APT::Get::List-Cleanup",true);
   _config->Set("APT::Get::AutomaticRemove",false);
}
									/*}}}*/
// SigWinch - Window size change signal handler				/*{{{*/
// ---------------------------------------------------------------------
/* */
void SigWinch(int)
{
   // Riped from GNU ls
#ifdef TIOCGWINSZ
   struct winsize ws;
  
   if (ioctl(1, TIOCGWINSZ, &ws) != -1 && ws.ws_col >= 5)
      ScreenWidth = ws.ws_col - 1;
#endif
}
									/*}}}*/

int main(int argc,const char *argv[])
{
   CommandLine::Args Args[] = {
      {'h',"help","help",0},
      {'v',"version","version",0},
      {'V',"verbose-versions","APT::Get::Show-Versions",0},
      {'q',"quiet","quiet",CommandLine::IntLevel},
      {'q',"silent","quiet",CommandLine::IntLevel},
      {'d',"download-only","APT::Get::Download-Only",0},
      {'b',"compile","APT::Get::Compile",0},
      {'b',"build","APT::Get::Compile",0},
      {'s',"simulate","APT::Get::Simulate",0},
      {'s',"just-print","APT::Get::Simulate",0},
      {'s',"recon","APT::Get::Simulate",0},
      {'s',"dry-run","APT::Get::Simulate",0},
      {'s',"no-act","APT::Get::Simulate",0},
      {'y',"yes","APT::Get::Assume-Yes",0},
      {'y',"assume-yes","APT::Get::Assume-Yes",0},      
      {'f',"fix-broken","APT::Get::Fix-Broken",0},
      {'u',"show-upgraded","APT::Get::Show-Upgraded",0},
      {'m',"ignore-missing","APT::Get::Fix-Missing",0},
      {'t',"target-release","APT::Default-Release",CommandLine::HasArg},
      {'t',"default-release","APT::Default-Release",CommandLine::HasArg},
      {0,"download","APT::Get::Download",0},
      {0,"fix-missing","APT::Get::Fix-Missing",0},
      {0,"ignore-hold","APT::Ignore-Hold",0},      
      {0,"upgrade","APT::Get::upgrade",0},
      {0,"force-yes","APT::Get::force-yes",0},
      {0,"print-uris","APT::Get::Print-URIs",0},
      {0,"diff-only","APT::Get::Diff-Only",0},
      {0,"tar-only","APT::Get::tar-Only",0},
      {0,"purge","APT::Get::Purge",0},
      {0,"list-cleanup","APT::Get::List-Cleanup",0},
      {0,"reinstall","APT::Get::ReInstall",0},
      {0,"trivial-only","APT::Get::Trivial-Only",0},
      {0,"remove","APT::Get::Remove",0},
      {0,"only-source","APT::Get::Only-Source",0},
      {0,"arch-only","APT::Get::Arch-Only",0},
      {0,"auto-remove","APT::Get::AutomaticRemove",0},
      {0,"allow-unauthenticated","APT::Get::AllowUnauthenticated",0},
      {0,"install-recommends","APT::Install-Recommends",CommandLine::Boolean},
      {0,"fix-policy","APT::Get::Fix-Policy-Broken",0},
      {'c',"config-file",0,CommandLine::ConfigFile},
      {'o',"option",0,CommandLine::ArbItem},
      {0,0,0,0}};
   CommandLine::Dispatch Cmds[] = {{"update",&DoUpdate},
                                   {"upgrade",&DoUpgrade},
                                   {"install",&DoInstall},
                                   {"remove",&DoInstall},
				   {"autoremove",&DoInstall},
                                   {"dist-upgrade",&DoDistUpgrade},
                                   {"dselect-upgrade",&DoDSelectUpgrade},
				   {"build-dep",&DoBuildDep},
                                   {"clean",&DoClean},
                                   {"autoclean",&DoAutoClean},
                                   {"check",&DoCheck},
				   {"source",&DoSource},
				   {"moo",&DoMoo},
				   {"help",&ShowHelp},
                                   {0,0}};

   // Set up gettext support
   setlocale(LC_ALL,"");
   textdomain(PACKAGE);

   // Parse the command line and initialize the package library
   CommandLine CmdL(Args,_config);
   if (pkgInitConfig(*_config) == false ||
       CmdL.Parse(argc,argv) == false ||
       pkgInitSystem(*_config,_system) == false)
   {
      if (_config->FindB("version") == true)
	 ShowHelp(CmdL);
	 
      _error->DumpErrors();
      return 100;
   }

   // See if the help should be shown
   if (_config->FindB("help") == true ||
       _config->FindB("version") == true ||
       CmdL.FileSize() == 0)
   {
      ShowHelp(CmdL);
      return 0;
   }
   
   // Deal with stdout not being a tty
   if (!isatty(STDOUT_FILENO) && _config->FindI("quiet",0) < 1)
      _config->Set("quiet","1");

   // Setup the output streams
   c0out.rdbuf(cout.rdbuf());
   c1out.rdbuf(cout.rdbuf());
   c2out.rdbuf(cout.rdbuf());
   if (_config->FindI("quiet",0) > 0)
      c0out.rdbuf(devnull.rdbuf());
   if (_config->FindI("quiet",0) > 1)
      c1out.rdbuf(devnull.rdbuf());

   // Setup the signals
   signal(SIGPIPE,SIG_IGN);
   signal(SIGWINCH,SigWinch);
   SigWinch(0);

   // Match the operation
   CmdL.DispatchArg(Cmds);

   // Print any errors or warnings found during parsing
   if (_error->empty() == false)
   {
      bool Errors = _error->PendingError();
      _error->DumpErrors();
      return Errors == true?100:0;
   }
   
   return 0;   
}<|MERGE_RESOLUTION|>--- conflicted
+++ resolved
@@ -1563,6 +1563,7 @@
    bool DefRemove = false;
    if (strcasecmp(CmdL.FileList[0],"remove") == 0)
       DefRemove = true;
+
    else if (strcasecmp(CmdL.FileList[0], "autoremove") == 0)
    {
       _config->Set("APT::Get::AutomaticRemove", "true");
@@ -1571,35 +1572,8 @@
 
    // new scope for the ActionGroup
    {
-<<<<<<< HEAD
       pkgDepCache::ActionGroup group(Cache);
       for (const char **I = CmdL.FileList + 1; *I != 0; I++)
-=======
-      // Duplicate the string
-      unsigned int Length = strlen(*I);
-      char S[300];
-      if (Length >= sizeof(S))
-	 continue;
-      strcpy(S,*I);
-      
-      // See if we are removing and special indicators..
-      bool Remove = DefRemove;
-      char *VerTag = 0;
-      bool VerIsRel = false;
-
-      // this is a task!
-      if (Length >= 1 && S[Length - 1] == '^')
-      {
-	 S[--Length] = 0;
-	 // tasks must always be confirmed
-	 ExpectedInst += 1000;
-	 // see if we can install it
-	 TryInstallTask(Cache, Fix, BrokenFix, ExpectedInst, S);
-	 continue;
-      }
-
-      while (Cache->FindPkg(S).end() == true)
->>>>>>> 39cc1bbd
       {
 	 // Duplicate the string
 	 unsigned int Length = strlen(*I);
@@ -1612,9 +1586,20 @@
 	 bool Remove = DefRemove;
 	 char *VerTag = 0;
 	 bool VerIsRel = false;
+
+	 // this is a task!
+	 if (Length >= 1 && S[Length - 1] == '^')
+	 {
+	    S[--Length] = 0;
+	    // tasks must always be confirmed
+	    ExpectedInst += 1000;
+	    // see if we can install it
+	    TryInstallTask(Cache, Fix, BrokenFix, ExpectedInst, S);
+	    continue;
+	 }
+
 	 while (Cache->FindPkg(S).end() == true)
 	 {
-<<<<<<< HEAD
 	    // Handle an optional end tag indicating what to do
 	    if (Length >= 1 && S[Length - 1] == '-')
 	    {
@@ -1629,20 +1614,6 @@
 	       S[--Length] = 0;
 	       continue;
 	    }
-=======
-	    Remove = false;
-	    S[--Length] = 0;
-	    continue;
-	 }
-
-	 char *Slash = strchr(S,'=');
-	 if (Slash != 0)
-	 {
-	    VerIsRel = false;
-	    *Slash = 0;
-	    VerTag = Slash + 1;
-	 }
->>>>>>> 39cc1bbd
 	 
 	    char *Slash = strchr(S,'=');
 	    if (Slash != 0)
@@ -1715,6 +1686,7 @@
 	 }
 	 else
 	 {
+
 	    if (VerTag != 0)
 	       if (TryToChangeVer(Pkg,Cache,VerTag,VerIsRel) == false)
 		  return false;
