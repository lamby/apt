--- conflicted
+++ resolved
@@ -40,11 +40,6 @@
 
 #include <fstream>
 
-<<<<<<< HEAD
-#include <locale.h>
-#include <apti18n.h>
-=======
->>>>>>> 1351329e
 #include "apt-extracttemplates.h"
 
 #include <apti18n.h>
