--- conflicted
+++ resolved
@@ -78,22 +78,6 @@
 SOURCE = apt-internal-solver.cc
 include $(PROGRAM_H)
 
-<<<<<<< HEAD
-# The apt-report-mirror-failure program
-#SOURCE=apt-report-mirror-failure
-#TO=$(BIN)
-#TARGET=program
-#include $(COPY_H)
-
-# The internal solver acting as an external
-PROGRAM=apt-internal-solver
-SLIBS = -lapt-pkg $(INTLLIBS)
-LIB_MAKES = apt-pkg/makefile
-SOURCE = apt-internal-solver.cc
-include $(PROGRAM_H)
-
-=======
->>>>>>> 1351329e
 # This just dumps out the state
 PROGRAM=apt-dump-solver
 SLIBS = -lapt-pkg $(INTLLIBS)
