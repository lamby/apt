--- conflicted
+++ resolved
@@ -53,13 +53,14 @@
 TARGET=program
 include $(COPY_H)
 
-<<<<<<< HEAD
 # The apt-mark program
 SOURCE=apt-mark
-=======
+TO=$(BIN)
+TARGET=program
+include $(COPY_H)
+
 # The apt-key program
 SOURCE=apt-report-mirror-failure
->>>>>>> 39e1be0f
 TO=$(BIN)
 TARGET=program
 include $(COPY_H)