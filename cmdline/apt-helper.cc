--- conflicted
+++ resolved
@@ -131,11 +131,8 @@
 {
    CommandLine::Dispatch Cmds[] = {{"help",&ShowHelp},
 				   {"download-file", &DoDownloadFile},
-<<<<<<< HEAD
 				   {"srv-lookup", &DoSrvLookup},
-=======
 				   {"auto-detect-proxy", &DoAutoDetectProxy},
->>>>>>> 4fc6b757
                                    {0,0}};
 
    std::vector<CommandLine::Args> Args = getCommandArgs(
