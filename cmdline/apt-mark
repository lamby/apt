--- conflicted
+++ resolved
@@ -60,10 +60,6 @@
             else:
                 outfile.write(str(tagfile.Section)+"\n")
         # all done, rename the tmpfile
-<<<<<<< HEAD
         os.chmod(outfile.name, 0644)
         os.rename(outfile.name, STATE_FILE)
-=======
-        os.rename(outfile.name, STATE_FILE)
-        os.chmod(outfile.name, 0644)
->>>>>>> 8a3a2e99
+        os.chmod(outfile.name, 0644)