--- conflicted
+++ resolved
@@ -13,11 +13,6 @@
 
 #include <apt-pkg/strutl.h>
 
-<<<<<<< HEAD
-#include <apt-pkg/strutl.h>
-
-=======
->>>>>>> 1351329e
 #include <string>
 
 using std::cout;
