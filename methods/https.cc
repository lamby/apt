--- conflicted
+++ resolved
@@ -57,39 +57,6 @@
    return 0;
 }
 
-<<<<<<< HEAD
-void HttpsMethod::SetupProxy() {					/*{{{*/
-	URI ServerName = Queue->Uri;
-
-	// Determine the proxy setting - try https first, fallback to http and use env at last
-	string UseProxy = _config->Find("Acquire::https::Proxy::" + ServerName.Host,
-				_config->Find("Acquire::http::Proxy::" + ServerName.Host));
-
-	if (UseProxy.empty() == true)
-		UseProxy = _config->Find("Acquire::https::Proxy", _config->Find("Acquire::http::Proxy"));
-
-	// User want to use NO proxy, so nothing to setup
-	if (UseProxy == "DIRECT")
-		return;
-
-	if (UseProxy.empty() == false) {
-		// Parse no_proxy, a comma (,) separated list of domains we don't want to use
-		// a proxy for so we stop right here if it is in the list
-		if (getenv("no_proxy") != 0 && CheckDomainList(ServerName.Host,getenv("no_proxy")) == true)
-			return;
-	} else {
-		const char* result = getenv("http_proxy");
-		UseProxy = result == NULL ? "" : result;
-	}
-
-	// Determine what host and port to use based on the proxy settings
-	if (UseProxy.empty() == false) {
-		Proxy = UseProxy;
-		if (Proxy.Port != 1)
-			curl_easy_setopt(curl, CURLOPT_PROXYPORT, Proxy.Port);
-		curl_easy_setopt(curl, CURLOPT_PROXY, Proxy.Host.c_str());
-	}
-=======
 void HttpsMethod::SetupProxy()  					/*{{{*/
 {
    URI ServerName = Queue->Uri;
@@ -124,7 +91,6 @@
 	 curl_easy_setopt(curl, CURLOPT_PROXYPORT, Proxy.Port);
       curl_easy_setopt(curl, CURLOPT_PROXY, Proxy.Host.c_str());
    }
->>>>>>> d0cf6da8
 }									/*}}}*/
 // HttpsMethod::Fetch - Fetch an item					/*{{{*/
 // ---------------------------------------------------------------------
@@ -239,19 +205,11 @@
    curl_easy_setopt(curl, CURLOPT_USERAGENT,
 	_config->Find("Acquire::https::User-Agent",
 		_config->Find("Acquire::http::User-Agent",
-<<<<<<< HEAD
-			"Debian APT-CURL/1.0 ("VERSION")")).c_str());
-=======
 			"Debian APT-CURL/1.0 ("VERSION")").c_str()).c_str());
->>>>>>> d0cf6da8
 
    // set timeout
    int timeout = _config->FindI("Acquire::https::Timeout",
 		_config->FindI("Acquire::http::Timeout",120));
-<<<<<<< HEAD
-   curl_easy_setopt(curl, CURLOPT_TIMEOUT, timeout);
-=======
->>>>>>> d0cf6da8
    curl_easy_setopt(curl, CURLOPT_CONNECTTIMEOUT, timeout);
    //set really low lowspeed timeout (see #497983)
    curl_easy_setopt(curl, CURLOPT_LOW_SPEED_LIMIT, DL_MIN_SPEED);
