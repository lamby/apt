//-*- mode: cpp; mode: fold -*-
// Description								/*{{{*/
// $Id: http.cc,v 1.59 2004/05/08 19:42:35 mdz Exp $
/* ######################################################################

   HTTPS Acquire Method - This is the HTTPS acquire method for APT.
   
   It uses libcurl

   ##################################################################### */
									/*}}}*/
// Include Files							/*{{{*/
#include <config.h>

#include <apt-pkg/fileutl.h>
#include <apt-pkg/acquire-method.h>
#include <apt-pkg/error.h>
#include <apt-pkg/hashes.h>
#include <apt-pkg/netrc.h>
#include <apt-pkg/configuration.h>
#include <apt-pkg/macros.h>
#include <apt-pkg/strutl.h>
#include <apt-pkg/proxy.h>

#include <sys/stat.h>
#include <sys/time.h>
#include <unistd.h>
#include <stdio.h>
#include <iostream>
#include <sstream>
#include <ctype.h>
#include <stdlib.h>

#include "https.h"

#include <apti18n.h>
									/*}}}*/
using namespace std;

struct APT_HIDDEN CURLUserPointer {
   HttpsMethod * const https;
   HttpsMethod::FetchResult * const Res;
   HttpsMethod::FetchItem const * const Itm;
   CURLUserPointer(HttpsMethod * const https, HttpsMethod::FetchResult * const Res,
	 HttpsMethod::FetchItem const * const Itm) : https(https), Res(Res), Itm(Itm) {}
};

size_t
HttpsMethod::parse_header(void *buffer, size_t size, size_t nmemb, void *userp)
{
   size_t len = size * nmemb;
   CURLUserPointer *me = (CURLUserPointer *)userp;
   std::string line((char*) buffer, len);
   for (--len; len > 0; --len)
      if (isspace(line[len]) == 0)
      {
	 ++len;
	 break;
      }
   line.erase(len);

   if (line.empty() == true)
   {
      if (me->https->Server->Result != 416 && me->https->Server->StartPos != 0)
	 ;
<<<<<<< HEAD
      else if (me->https->Server->Result == 416)
      {
	 bool partialHit = false;
	 if (me->Itm->ExpectedHashes.usable() == true)
	 {
	    Hashes resultHashes(me->Itm->ExpectedHashes);
	    FileFd file(me->Itm->DestFile, FileFd::ReadOnly);
	    me->https->Server->Size = file.FileSize();
	    me->https->Server->Date = file.ModificationTime();
	    resultHashes.AddFD(file);
	    HashStringList const hashList = resultHashes.GetHashStringList();
	    partialHit = (me->Itm->ExpectedHashes == hashList);
	 }
	 else if (me->https->Server->Result == 416 && me->https->Server->Size == me->https->File->FileSize())
	    partialHit = true;

	 if (partialHit == true)
	 {
	    me->https->Server->Result = 200;
	    me->https->Server->StartPos = me->https->Server->Size;
	    // the actual size is not important for https as curl will deal with it
	    // by itself and e.g. doesn't bother us with transport-encoding…
	    me->https->Server->JunkSize = std::numeric_limits<unsigned long long>::max();
	 }
	 else
	    me->https->Server->StartPos = 0;
=======
      else if (me->Server->Result == 416 && me->Server->TotalFileSize == me->File->FileSize())
      {
         me->Server->Result = 200;
	 me->Server->StartPos = me->Server->TotalFileSize;
	 // the actual size is not important for https as curl will deal with it
	 // by itself and e.g. doesn't bother us with transport-encoding…
	 me->Server->JunkSize = std::numeric_limits<unsigned long long>::max();
>>>>>>> 65759e00
      }
      else
	 me->https->Server->StartPos = 0;

      me->Res->LastModified = me->https->Server->Date;
      me->Res->Size = me->https->Server->Size;
      me->Res->ResumePoint = me->https->Server->StartPos;

<<<<<<< HEAD
      // we expect valid data, so tell our caller we get the file now
      if (me->https->Server->Result >= 200 && me->https->Server->Result < 300)
      {
	 if (me->https->Server->JunkSize == 0 && me->Res->Size != 0 && me->Res->Size > me->Res->ResumePoint)
	    me->https->URIStart(*me->Res);
	 if (me->https->Server->AddPartialFileToHashes(*(me->https->File)) == false)
	    return 0;
      }
=======
      me->Res.Size = me->Server->TotalFileSize;
>>>>>>> 65759e00
   }
   else if (me->https->Server->HeaderLine(line) == false)
      return 0;

   return size*nmemb;
}

size_t 
HttpsMethod::write_data(void *buffer, size_t size, size_t nmemb, void *userp)
{
   HttpsMethod *me = (HttpsMethod *)userp;
   size_t buffer_size = size * nmemb;
   // we don't need to count the junk here, just drop anything we get as
   // we don't always know how long it would be, e.g. in chunked encoding.
   if (me->Server->JunkSize != 0)
      return buffer_size;

   if(me->File->Write(buffer, buffer_size) != true)
      return 0;

   if(me->Queue->MaximumSize > 0)
   {
      unsigned long long const TotalWritten = me->File->Tell();
      if (TotalWritten > me->Queue->MaximumSize)
      {
	 me->SetFailReason("MaximumSizeExceeded");
	 _error->Error("Writing more data than expected (%llu > %llu)",
	       TotalWritten, me->Queue->MaximumSize);
	 return 0;
      }
   }

   if (me->Server->GetHashes()->Add((unsigned char const * const)buffer, buffer_size) == false)
      return 0;

   return buffer_size;
}

// HttpsServerState::HttpsServerState - Constructor			/*{{{*/
HttpsServerState::HttpsServerState(URI Srv,HttpsMethod * Owner) : ServerState(Srv, Owner), Hash(NULL)
{
   TimeOut = _config->FindI("Acquire::https::Timeout",TimeOut);
   Reset();
}
									/*}}}*/
bool HttpsServerState::InitHashes(HashStringList const &ExpectedHashes)	/*{{{*/
{
   delete Hash;
   Hash = new Hashes(ExpectedHashes);
   return true;
}
									/*}}}*/
APT_PURE Hashes * HttpsServerState::GetHashes()				/*{{{*/
{
   return Hash;
}
									/*}}}*/

void HttpsMethod::SetupProxy()						/*{{{*/
{
   URI ServerName = Queue->Uri;

   // Determine the proxy setting
   AutoDetectProxy(ServerName);

   // Curl should never read proxy settings from the environment, as
   // we determine which proxy to use.  Do this for consistency among
   // methods and prevent an environment variable overriding a
   // no-proxy ("DIRECT") setting in apt.conf.
   curl_easy_setopt(curl, CURLOPT_PROXY, "");

   // Determine the proxy setting - try https first, fallback to http and use env at last
   string UseProxy = _config->Find("Acquire::https::Proxy::" + ServerName.Host,
				   _config->Find("Acquire::http::Proxy::" + ServerName.Host).c_str());

   if (UseProxy.empty() == true)
      UseProxy = _config->Find("Acquire::https::Proxy", _config->Find("Acquire::http::Proxy").c_str());

   // User want to use NO proxy, so nothing to setup
   if (UseProxy == "DIRECT")
      return;

   if (UseProxy.empty() == false) 
   {
      // Parse no_proxy, a comma (,) separated list of domains we don't want to use
      // a proxy for so we stop right here if it is in the list
      if (getenv("no_proxy") != 0 && CheckDomainList(ServerName.Host,getenv("no_proxy")) == true)
	 return;
   } else {
      const char* result = getenv("https_proxy");
      // FIXME: Fall back to http_proxy is to remain compatible with
      // existing setups and behaviour of apt.conf.  This should be
      // deprecated in the future (including apt.conf).  Most other
      // programs do not fall back to http proxy settings and neither
      // should Apt.
      if (result == NULL)
         result = getenv("http_proxy");
      UseProxy = result == NULL ? "" : result;
   }

   // Determine what host and port to use based on the proxy settings
   if (UseProxy.empty() == false) 
   {
      Proxy = UseProxy;
      if (Proxy.Port != 1)
	 curl_easy_setopt(curl, CURLOPT_PROXYPORT, Proxy.Port);
      curl_easy_setopt(curl, CURLOPT_PROXY, Proxy.Host.c_str());
      if (Proxy.User.empty() == false || Proxy.Password.empty() == false)
      {
         curl_easy_setopt(curl, CURLOPT_PROXYUSERNAME, Proxy.User.c_str());
         curl_easy_setopt(curl, CURLOPT_PROXYPASSWORD, Proxy.Password.c_str());
      }
   }
}									/*}}}*/
// HttpsMethod::Fetch - Fetch an item					/*{{{*/
// ---------------------------------------------------------------------
/* This adds an item to the pipeline. We keep the pipeline at a fixed
   depth. */
bool HttpsMethod::Fetch(FetchItem *Itm)
{
   struct stat SBuf;
   struct curl_slist *headers=NULL;
   char curl_errorstr[CURL_ERROR_SIZE];
   URI Uri = Itm->Uri;
   string remotehost = Uri.Host;

   // TODO:
   //       - http::Pipeline-Depth
   //       - error checking/reporting
   //       - more debug options? (CURLOPT_DEBUGFUNCTION?)

   curl_easy_reset(curl);
   SetupProxy();

   maybe_add_auth (Uri, _config->FindFile("Dir::Etc::netrc"));

   FetchResult Res;
   CURLUserPointer userp(this, &Res, Itm);
   // callbacks
   curl_easy_setopt(curl, CURLOPT_URL, static_cast<string>(Uri).c_str());
   curl_easy_setopt(curl, CURLOPT_HEADERFUNCTION, parse_header);
   curl_easy_setopt(curl, CURLOPT_WRITEHEADER, &userp);
   curl_easy_setopt(curl, CURLOPT_WRITEFUNCTION, write_data);
   curl_easy_setopt(curl, CURLOPT_WRITEDATA, this);
   // options
   curl_easy_setopt(curl, CURLOPT_NOPROGRESS, true);
   curl_easy_setopt(curl, CURLOPT_FILETIME, true);
   // only allow curl to handle https, not the other stuff it supports
   curl_easy_setopt(curl, CURLOPT_PROTOCOLS, CURLPROTO_HTTPS);
   curl_easy_setopt(curl, CURLOPT_REDIR_PROTOCOLS, CURLPROTO_HTTPS);

   // SSL parameters are set by default to the common (non mirror-specific) value
   // if available (or a default one) and gets overload by mirror-specific ones.

   // File containing the list of trusted CA.
   string cainfo = _config->Find("Acquire::https::CaInfo","");
   string knob = "Acquire::https::"+remotehost+"::CaInfo";
   cainfo = _config->Find(knob.c_str(),cainfo.c_str());
   if(cainfo.empty() == false)
      curl_easy_setopt(curl, CURLOPT_CAINFO,cainfo.c_str());

   // Check server certificate against previous CA list ...
   bool peer_verify = _config->FindB("Acquire::https::Verify-Peer",true);
   knob = "Acquire::https::" + remotehost + "::Verify-Peer";
   peer_verify = _config->FindB(knob.c_str(), peer_verify);
   curl_easy_setopt(curl, CURLOPT_SSL_VERIFYPEER, peer_verify);

   // ... and hostname against cert CN or subjectAltName
   bool verify = _config->FindB("Acquire::https::Verify-Host",true);
   knob = "Acquire::https::"+remotehost+"::Verify-Host";
   verify = _config->FindB(knob.c_str(),verify);
   int const default_verify = (verify == true) ? 2 : 0;
   curl_easy_setopt(curl, CURLOPT_SSL_VERIFYHOST, default_verify);

   // Also enforce issuer of server certificate using its cert
   string issuercert = _config->Find("Acquire::https::IssuerCert","");
   knob = "Acquire::https::"+remotehost+"::IssuerCert";
   issuercert = _config->Find(knob.c_str(),issuercert.c_str());
   if(issuercert.empty() == false)
      curl_easy_setopt(curl, CURLOPT_ISSUERCERT,issuercert.c_str());

   // For client authentication, certificate file ...
   string pem = _config->Find("Acquire::https::SslCert","");
   knob = "Acquire::https::"+remotehost+"::SslCert";
   pem = _config->Find(knob.c_str(),pem.c_str());
   if(pem.empty() == false)
      curl_easy_setopt(curl, CURLOPT_SSLCERT, pem.c_str());

   // ... and associated key.
   string key = _config->Find("Acquire::https::SslKey","");
   knob = "Acquire::https::"+remotehost+"::SslKey";
   key = _config->Find(knob.c_str(),key.c_str());
   if(key.empty() == false)
      curl_easy_setopt(curl, CURLOPT_SSLKEY, key.c_str());

   // Allow forcing SSL version to SSLv3 or TLSv1 (SSLv2 is not
   // supported by GnuTLS).
   long final_version = CURL_SSLVERSION_DEFAULT;
   string sslversion = _config->Find("Acquire::https::SslForceVersion","");
   knob = "Acquire::https::"+remotehost+"::SslForceVersion";
   sslversion = _config->Find(knob.c_str(),sslversion.c_str());
   if(sslversion == "TLSv1")
     final_version = CURL_SSLVERSION_TLSv1;
   else if(sslversion == "SSLv3")
     final_version = CURL_SSLVERSION_SSLv3;
   curl_easy_setopt(curl, CURLOPT_SSLVERSION, final_version);

   // CRL file
   string crlfile = _config->Find("Acquire::https::CrlFile","");
   knob = "Acquire::https::"+remotehost+"::CrlFile";
   crlfile = _config->Find(knob.c_str(),crlfile.c_str());
   if(crlfile.empty() == false)
      curl_easy_setopt(curl, CURLOPT_CRLFILE, crlfile.c_str());

   // cache-control
   if(_config->FindB("Acquire::https::No-Cache",
	_config->FindB("Acquire::http::No-Cache",false)) == false)
   {
      // cache enabled
      if (_config->FindB("Acquire::https::No-Store",
		_config->FindB("Acquire::http::No-Store",false)) == true)
	 headers = curl_slist_append(headers,"Cache-Control: no-store");
      stringstream ss;
      ioprintf(ss, "Cache-Control: max-age=%u", _config->FindI("Acquire::https::Max-Age",
		_config->FindI("Acquire::http::Max-Age",0)));
      headers = curl_slist_append(headers, ss.str().c_str());
   } else {
      // cache disabled by user
      headers = curl_slist_append(headers, "Cache-Control: no-cache");
      headers = curl_slist_append(headers, "Pragma: no-cache");
   }
   curl_easy_setopt(curl, CURLOPT_HTTPHEADER, headers);

   // speed limit
   int const dlLimit = _config->FindI("Acquire::https::Dl-Limit",
		_config->FindI("Acquire::http::Dl-Limit",0))*1024;
   if (dlLimit > 0)
      curl_easy_setopt(curl, CURLOPT_MAX_RECV_SPEED_LARGE, dlLimit);

   // set header
   curl_easy_setopt(curl, CURLOPT_USERAGENT,
	_config->Find("Acquire::https::User-Agent",
		_config->Find("Acquire::http::User-Agent",
			"Debian APT-CURL/1.0 (" PACKAGE_VERSION ")").c_str()).c_str());

   // set timeout
   int const timeout = _config->FindI("Acquire::https::Timeout",
		_config->FindI("Acquire::http::Timeout",120));
   curl_easy_setopt(curl, CURLOPT_CONNECTTIMEOUT, timeout);
   //set really low lowspeed timeout (see #497983)
   curl_easy_setopt(curl, CURLOPT_LOW_SPEED_LIMIT, DL_MIN_SPEED);
   curl_easy_setopt(curl, CURLOPT_LOW_SPEED_TIME, timeout);

   // set redirect options and default to 10 redirects
   curl_easy_setopt(curl, CURLOPT_FOLLOWLOCATION, AllowRedirect);
   curl_easy_setopt(curl, CURLOPT_MAXREDIRS, 10);

   // debug
   if (Debug == true)
      curl_easy_setopt(curl, CURLOPT_VERBOSE, true);

   // error handling
   curl_errorstr[0] = '\0';
   curl_easy_setopt(curl, CURLOPT_ERRORBUFFER, curl_errorstr);

   // If we ask for uncompressed files servers might respond with content-
   // negotiation which lets us end up with compressed files we do not support,
   // see 657029, 657560 and co, so if we have no extension on the request
   // ask for text only. As a sidenote: If there is nothing to negotate servers
   // seem to be nice and ignore it.
   if (_config->FindB("Acquire::https::SendAccept", _config->FindB("Acquire::http::SendAccept", true)) == true)
   {
      size_t const filepos = Itm->Uri.find_last_of('/');
      string const file = Itm->Uri.substr(filepos + 1);
      if (flExtension(file) == file)
	 headers = curl_slist_append(headers, "Accept: text/*");
   }

   // if we have the file send an if-range query with a range header
   if (stat(Itm->DestFile.c_str(),&SBuf) >= 0 && SBuf.st_size > 0)
   {
      std::string Buf;
      strprintf(Buf, "Range: bytes=%lli-", (long long) SBuf.st_size);
      headers = curl_slist_append(headers, Buf.c_str());
      strprintf(Buf, "If-Range: %s", TimeRFC1123(SBuf.st_mtime).c_str());
      headers = curl_slist_append(headers, Buf.c_str());
   }
   else if(Itm->LastModified > 0)
   {
      curl_easy_setopt(curl, CURLOPT_TIMECONDITION, CURL_TIMECOND_IFMODSINCE);
      curl_easy_setopt(curl, CURLOPT_TIMEVALUE, Itm->LastModified);
   }

   // go for it - if the file exists, append on it
   File = new FileFd(Itm->DestFile, FileFd::WriteAny);
   Server = CreateServerState(Itm->Uri);
   if (Server->InitHashes(Itm->ExpectedHashes) == false)
      return false;

   // keep apt updated
   Res.Filename = Itm->DestFile;

   // get it!
   CURLcode success = curl_easy_perform(curl);

   // If the server returns 200 OK but the If-Modified-Since condition is not
   // met, CURLINFO_CONDITION_UNMET will be set to 1
   long curl_condition_unmet = 0;
   curl_easy_getinfo(curl, CURLINFO_CONDITION_UNMET, &curl_condition_unmet);

   File->Close();
   curl_slist_free_all(headers);

   // cleanup
   if (success != 0)
   {
      _error->Error("%s", curl_errorstr);
      return false;
   }

   // server says file not modified
   if (Server->Result == 304 || curl_condition_unmet == 1)
   {
      unlink(File->Name().c_str());
      Res.IMSHit = true;
      Res.LastModified = Itm->LastModified;
      Res.Size = 0;
      URIDone(Res);
      return true;
   }
   Res.IMSHit = false;

   if (Server->Result != 200 && // OK
	 Server->Result != 206 && // Partial
	 Server->Result != 416) // invalid Range
   {
      char err[255];
      snprintf(err, sizeof(err) - 1, "HttpError%i", Server->Result);
      SetFailReason(err);
      _error->Error("%i %s", Server->Result, Server->Code);
      // unlink, no need keep 401/404 page content in partial/
      unlink(File->Name().c_str());
      return false;
   }

   // invalid range-request
   if (Server->Result == 416)
   {
      unlink(File->Name().c_str());
      delete File;
      Redirect(Itm->Uri);
      return true;
   }

   struct stat resultStat;
   if (unlikely(stat(File->Name().c_str(), &resultStat) != 0))
   {
      _error->Errno("stat", "Unable to access file %s", File->Name().c_str());
      return false;
   }
   Res.Size = resultStat.st_size;

   // Timestamp
   curl_easy_getinfo(curl, CURLINFO_FILETIME, &Res.LastModified);
   if (Res.LastModified != -1)
   {
      struct timeval times[2];
      times[0].tv_sec = Res.LastModified;
      times[1].tv_sec = Res.LastModified;
      times[0].tv_usec = times[1].tv_usec = 0;
      utimes(File->Name().c_str(), times);
   }
   else
      Res.LastModified = resultStat.st_mtime;

   // take hashes
   Res.TakeHashes(*(Server->GetHashes()));

   // keep apt updated
   URIDone(Res);

   // cleanup
   delete File;

   return true;
}
									/*}}}*/
// HttpsMethod::Configuration - Handle a configuration message		/*{{{*/
bool HttpsMethod::Configuration(string Message)
{
   if (ServerMethod::Configuration(Message) == false)
      return false;

   AllowRedirect = _config->FindB("Acquire::https::AllowRedirect",
	_config->FindB("Acquire::http::AllowRedirect", true));
   Debug = _config->FindB("Debug::Acquire::https",false);

   return true;
}
									/*}}}*/
ServerState * HttpsMethod::CreateServerState(URI uri)			/*{{{*/
{
   return new HttpsServerState(uri, this);
}
									/*}}}*/

int main()
{
   setlocale(LC_ALL, "");

   HttpsMethod Mth;
   curl_global_init(CURL_GLOBAL_SSL) ;

   return Mth.Run();
}
<|MERGE_RESOLUTION|>--- conflicted
+++ resolved
@@ -63,7 +63,6 @@
    {
       if (me->https->Server->Result != 416 && me->https->Server->StartPos != 0)
 	 ;
-<<<<<<< HEAD
       else if (me->https->Server->Result == 416)
       {
 	 bool partialHit = false;
@@ -71,43 +70,33 @@
 	 {
 	    Hashes resultHashes(me->Itm->ExpectedHashes);
 	    FileFd file(me->Itm->DestFile, FileFd::ReadOnly);
-	    me->https->Server->Size = file.FileSize();
+	    me->https->Server->TotalFileSize = file.FileSize();
 	    me->https->Server->Date = file.ModificationTime();
 	    resultHashes.AddFD(file);
 	    HashStringList const hashList = resultHashes.GetHashStringList();
 	    partialHit = (me->Itm->ExpectedHashes == hashList);
 	 }
-	 else if (me->https->Server->Result == 416 && me->https->Server->Size == me->https->File->FileSize())
+	 else if (me->https->Server->Result == 416 && me->https->Server->TotalFileSize == me->https->File->FileSize())
 	    partialHit = true;
 
 	 if (partialHit == true)
 	 {
 	    me->https->Server->Result = 200;
-	    me->https->Server->StartPos = me->https->Server->Size;
+	    me->https->Server->StartPos = me->https->Server->TotalFileSize;
 	    // the actual size is not important for https as curl will deal with it
 	    // by itself and e.g. doesn't bother us with transport-encoding…
 	    me->https->Server->JunkSize = std::numeric_limits<unsigned long long>::max();
 	 }
 	 else
 	    me->https->Server->StartPos = 0;
-=======
-      else if (me->Server->Result == 416 && me->Server->TotalFileSize == me->File->FileSize())
-      {
-         me->Server->Result = 200;
-	 me->Server->StartPos = me->Server->TotalFileSize;
-	 // the actual size is not important for https as curl will deal with it
-	 // by itself and e.g. doesn't bother us with transport-encoding…
-	 me->Server->JunkSize = std::numeric_limits<unsigned long long>::max();
->>>>>>> 65759e00
       }
       else
 	 me->https->Server->StartPos = 0;
 
       me->Res->LastModified = me->https->Server->Date;
-      me->Res->Size = me->https->Server->Size;
+      me->Res->Size = me->https->Server->TotalFileSize;
       me->Res->ResumePoint = me->https->Server->StartPos;
 
-<<<<<<< HEAD
       // we expect valid data, so tell our caller we get the file now
       if (me->https->Server->Result >= 200 && me->https->Server->Result < 300)
       {
@@ -116,9 +105,6 @@
 	 if (me->https->Server->AddPartialFileToHashes(*(me->https->File)) == false)
 	    return 0;
       }
-=======
-      me->Res.Size = me->Server->TotalFileSize;
->>>>>>> 65759e00
    }
    else if (me->https->Server->HeaderLine(line) == false)
       return 0;
