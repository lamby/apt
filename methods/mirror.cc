// -*- mode: cpp; mode: fold -*-
// Description								/*{{{*/
// $Id: mirror.cc,v 1.59 2004/05/08 19:42:35 mdz Exp $
/* ######################################################################

   Mirror Aquire Method - This is the Mirror aquire method for APT.
   
   ##################################################################### */
									/*}}}*/
// Include Files							/*{{{*/
#include <config.h>

#include <apt-pkg/aptconfiguration.h>
#include <apt-pkg/fileutl.h>
#include <apt-pkg/acquire-method.h>
#include <apt-pkg/acquire-item.h>
#include <apt-pkg/acquire.h>
#include <apt-pkg/error.h>
#include <apt-pkg/hashes.h>
#include <apt-pkg/sourcelist.h>
#include <apt-pkg/configuration.h>
#include <apt-pkg/metaindex.h>

#include <algorithm>
#include <fstream>
#include <iostream>

#include <stdarg.h>
#include <sys/stat.h>
#include <sys/types.h>
#include <sys/utsname.h>
#include <dirent.h>

using namespace std;

#include<sstream>

#include "mirror.h"
#include "http.h"
#include <apti18n.h>
									/*}}}*/

/* Done:
 * - works with http (only!)
 * - always picks the first mirror from the list
 * - call out to problem reporting script
 * - supports "deb mirror://host/path/to/mirror-list/// dist component"
 * - uses pkgAcqMethod::FailReason() to have a string representation
 *   of the failure that is also send to LP
 * 
 * TODO: 
 * - deal with runing as non-root because we can't write to the lists 
     dir then -> use the cached mirror file
 * - better method to download than having a pkgAcquire interface here
 *   and better error handling there!
 * - support more than http
 * - testing :)
 */

MirrorMethod::MirrorMethod()
   : HttpMethod(), DownloadedMirrorFile(false), Debug(false)
{
};

// HttpMethod::Configuration - Handle a configuration message		/*{{{*/
// ---------------------------------------------------------------------
/* We stash the desired pipeline depth */
bool MirrorMethod::Configuration(string Message)
{
   if (pkgAcqMethod::Configuration(Message) == false)
      return false;
   Debug = _config->FindB("Debug::Acquire::mirror",false);
   
   return true;
}
									/*}}}*/

// clean the mirrors dir based on ttl information
bool MirrorMethod::Clean(string Dir)
{
   vector<metaIndex *>::const_iterator I;

   if(Debug)
      clog << "MirrorMethod::Clean(): " << Dir << endl;

   if(Dir == "/")
      return _error->Error("will not clean: '/'");

   // read sources.list
   pkgSourceList list;
   list.ReadMainList();

   DIR *D = opendir(Dir.c_str());   
   if (D == 0)
      return _error->Errno("opendir",_("Unable to read %s"),Dir.c_str());
   
   string StartDir = SafeGetCWD();
   if (chdir(Dir.c_str()) != 0)
   {
      closedir(D);
      return _error->Errno("chdir",_("Unable to change to %s"),Dir.c_str());
   }
   
   for (struct dirent *Dir = readdir(D); Dir != 0; Dir = readdir(D))
   {
      // Skip some files..
      if (strcmp(Dir->d_name,"lock") == 0 ||
	  strcmp(Dir->d_name,"partial") == 0 ||
	  strcmp(Dir->d_name,".") == 0 ||
	  strcmp(Dir->d_name,"..") == 0)
	 continue;

      // see if we have that uri
      for(I=list.begin(); I != list.end(); ++I)
      {
	 string uri = (*I)->GetURI();
	 if(uri.find("mirror://") != 0)
	    continue;
	 string BaseUri = uri.substr(0,uri.size()-1);
	 if (URItoFileName(BaseUri) == Dir->d_name)
	    break;
      }
      // nothing found, nuke it
      if (I == list.end())
	 unlink(Dir->d_name);
   };

   closedir(D);
   if (chdir(StartDir.c_str()) != 0)
      return _error->Errno("chdir",_("Unable to change to %s"),StartDir.c_str());
   return true;   
}


bool MirrorMethod::DownloadMirrorFile(string mirror_uri_str)
{
   // not that great to use pkgAcquire here, but we do not have 
   // any other way right now
   string fetch = BaseUri;
   fetch.replace(0,strlen("mirror://"),"http://");

#if 0 // no need for this, the getArchitectures() will also include the main 
      // arch
   // append main architecture
   fetch += "?arch=" + _config->Find("Apt::Architecture");
#endif

   // append all architectures
   std::vector<std::string> vec = APT::Configuration::getArchitectures();
   for (std::vector<std::string>::const_iterator I = vec.begin();
<<<<<<< HEAD
        I != vec.end(); I++)
      if (I == vec.begin())
         fetch += "?arch" + (*I);
=======
        I != vec.end(); ++I)
      if (I == vec.begin())
         fetch += "?arch=" + (*I);
>>>>>>> 1351329e
      else
         fetch += "&arch=" + (*I);

   // append the dist as a query string
   if (Dist != "")
      fetch += "&dist=" + Dist;

   if(Debug)
      clog << "MirrorMethod::DownloadMirrorFile(): '" << fetch << "'"
           << " to " << MirrorFile << endl;

   pkgAcquire Fetcher;
   new pkgAcqFile(&Fetcher, fetch, "", 0, "", "", "", MirrorFile);
   bool res = (Fetcher.Run() == pkgAcquire::Continue);
   if(res) {
      DownloadedMirrorFile = true;
      chmod(MirrorFile.c_str(), 0644);
   }
   Fetcher.Shutdown();

   if(Debug)
      clog << "MirrorMethod::DownloadMirrorFile() success: " << res << endl;
   
   return res;
}

// Randomizes the lines in the mirror file, this is used so that
// we spread the load on the mirrors evenly
bool MirrorMethod::RandomizeMirrorFile(string mirror_file)
{
   vector<string> content;
   string line;

   if (!FileExists(mirror_file))
      return false;

   // read 
   ifstream in(mirror_file.c_str());
   while ( !in.eof() ) {
      getline(in, line);
      content.push_back(line);
   }
   
   // we want the file to be random for each different machine, but also
   // "stable" on the same machine. this is to avoid running into out-of-sync
   // issues (i.e. Release/Release.gpg different on each mirror)
   struct utsname buf;
   int seed=1, i;
   if(uname(&buf) == 0) {
      for(i=0,seed=1; buf.nodename[i] != 0; i++) {
         seed = seed * 31 + buf.nodename[i];
      }
   }
   srand( seed );
   random_shuffle(content.begin(), content.end());

   // write
   ofstream out(mirror_file.c_str());
   while ( !content.empty()) {
      line = content.back();
      content.pop_back();
      out << line << "\n";
   }

   return true;
}

/* convert a the Queue->Uri back to the mirror base uri and look
 * at all mirrors we have for this, this is needed as queue->uri
 * may point to different mirrors (if TryNextMirror() was run)
 */
void MirrorMethod::CurrentQueueUriToMirror()
{
   // already in mirror:// style so nothing to do
   if(Queue->Uri.find("mirror://") == 0)
      return;

   // find current mirror and select next one
   for (vector<string>::const_iterator mirror = AllMirrors.begin();
	mirror != AllMirrors.end(); ++mirror)
   {
      if (Queue->Uri.find(*mirror) == 0)
      {
	 Queue->Uri.replace(0, mirror->length(), BaseUri);
	 return;
      }
   }
   _error->Error("Internal error: Failed to convert %s back to %s",
		 Queue->Uri.c_str(), BaseUri.c_str());
}

bool MirrorMethod::TryNextMirror()
{
   // find current mirror and select next one
   for (vector<string>::const_iterator mirror = AllMirrors.begin();
	mirror != AllMirrors.end(); ++mirror)
   {
      if (Queue->Uri.find(*mirror) != 0)
	 continue;

      vector<string>::const_iterator nextmirror = mirror + 1;
      if (nextmirror == AllMirrors.end())
	 break;
      Queue->Uri.replace(0, mirror->length(), *nextmirror);
      if (Debug)
	 clog << "TryNextMirror: " << Queue->Uri << endl;

      // inform parent
      UsedMirror = *nextmirror;
      Log("Switching mirror");
      return true;
   }

   if (Debug)
      clog << "TryNextMirror could not find another mirror to try" << endl;

   return false;
}

bool MirrorMethod::InitMirrors()
{
   // if we do not have a MirrorFile, fallback
   if(!FileExists(MirrorFile))
   {
      // FIXME: fallback to a default mirror here instead 
      //        and provide a config option to define that default
      return _error->Error(_("No mirror file '%s' found "), MirrorFile.c_str());
   }

   if (access(MirrorFile.c_str(), R_OK) != 0)
   {
      // FIXME: fallback to a default mirror here instead 
      //        and provide a config option to define that default
      return _error->Error(_("Can not read mirror file '%s'"), MirrorFile.c_str());
   }  

   // FIXME: make the mirror selection more clever, do not 
   //        just use the first one!
   // BUT: we can not make this random, the mirror has to be
   //      stable accross session, because otherwise we can
   //      get into sync issues (got indexfiles from mirror A,
   //      but packages from mirror B - one might be out of date etc)
   ifstream in(MirrorFile.c_str());
   string s;
   while (!in.eof()) 
   {
      getline(in, s);

      // ignore lines that start with #
      if (s.find("#") == 0)
         continue;
      // ignore empty lines
      if (s.size() == 0)
         continue;
      // ignore non http lines
      if (s.find("http://") != 0)
         continue;

      AllMirrors.push_back(s);
   }
   Mirror = AllMirrors[0];
   UsedMirror = Mirror;
   return true;
}

string MirrorMethod::GetMirrorFileName(string mirror_uri_str)
{
   /* 
    - a mirror_uri_str looks like this:
    mirror://people.ubuntu.com/~mvo/apt/mirror/mirrors/dists/feisty/Release.gpg
   
    - the matching source.list entry
    deb mirror://people.ubuntu.com/~mvo/apt/mirror/mirrors feisty main
   
    - we actually want to go after:
    http://people.ubuntu.com/~mvo/apt/mirror/mirrors

    And we need to save the BaseUri for later:
    - mirror://people.ubuntu.com/~mvo/apt/mirror/mirrors

   FIXME: what if we have two similar prefixes?
     mirror://people.ubuntu.com/~mvo/mirror
     mirror://people.ubuntu.com/~mvo/mirror2
   then mirror_uri_str looks like:
     mirror://people.ubuntu.com/~mvo/apt/mirror/dists/feisty/Release.gpg
     mirror://people.ubuntu.com/~mvo/apt/mirror2/dists/feisty/Release.gpg
   we search sources.list and find:
     mirror://people.ubuntu.com/~mvo/apt/mirror
   in both cases! So we need to apply some domain knowledge here :( and
   check for /dists/ or /Release.gpg as suffixes
   */
   string name;
   if(Debug)
      std::cerr << "GetMirrorFileName: " << mirror_uri_str << std::endl;

   // read sources.list and find match
   vector<metaIndex *>::const_iterator I;
   pkgSourceList list;
   list.ReadMainList();
   for(I=list.begin(); I != list.end(); ++I)
   {
      string uristr = (*I)->GetURI();
      if(Debug)
	 std::cerr << "Checking: " << uristr << std::endl;
      if(uristr.substr(0,strlen("mirror://")) != string("mirror://"))
	 continue;
      // find matching uri in sources.list
      if(mirror_uri_str.substr(0,uristr.size()) == uristr)
      {
	 if(Debug)
	    std::cerr << "found BaseURI: " << uristr << std::endl;
	 BaseUri = uristr.substr(0,uristr.size()-1);
         Dist = (*I)->GetDist();
      }
   }
   // get new file
   name = _config->FindDir("Dir::State::mirrors") + URItoFileName(BaseUri);

   if(Debug) 
   {
      cerr << "base-uri: " << BaseUri << endl;
      cerr << "mirror-file: " << name << endl;
   }
   return name;
}

// MirrorMethod::Fetch - Fetch an item					/*{{{*/
// ---------------------------------------------------------------------
/* This adds an item to the pipeline. We keep the pipeline at a fixed
   depth. */
bool MirrorMethod::Fetch(FetchItem *Itm)
{
   if(Debug)
      clog << "MirrorMethod::Fetch()" << endl;

   // the http method uses Fetch(0) as a way to update the pipeline,
   // just let it do its work in this case - Fetch() with a valid
   // Itm will always run before the first Fetch(0)
   if(Itm == NULL) 
      return HttpMethod::Fetch(Itm);

   // if we don't have the name of the mirror file on disk yet,
   // calculate it now (can be derived from the uri)
   if(MirrorFile.empty())
      MirrorFile = GetMirrorFileName(Itm->Uri);

  // download mirror file once (if we are after index files)
   if(Itm->IndexFile && !DownloadedMirrorFile)
   {
      Clean(_config->FindDir("Dir::State::mirrors"));
      if (DownloadMirrorFile(Itm->Uri))
         RandomizeMirrorFile(MirrorFile);
   }

   if(AllMirrors.empty()) {
      if(!InitMirrors()) {
	 // no valid mirror selected, something went wrong downloading
	 // from the master mirror site most likely and there is
	 // no old mirror file availalbe
	 return false;
      }
   }

   if(Itm->Uri.find("mirror://") != string::npos)
      Itm->Uri.replace(0,BaseUri.size(), Mirror);

   if(Debug)
      clog << "Fetch: " << Itm->Uri << endl << endl;
   
   // now run the real fetcher
   return HttpMethod::Fetch(Itm);
};

void MirrorMethod::Fail(string Err,bool Transient)
{
   // FIXME: TryNextMirror is not ideal for indexfile as we may
   //        run into auth issues

   if (Debug)
      clog << "Failure to get " << Queue->Uri << endl;

   // try the next mirror on fail (if its not a expected failure,
   // e.g. translations are ok to ignore)
   if (!Queue->FailIgnore && TryNextMirror()) 
      return;

   // all mirrors failed, so bail out
   string s;
   strprintf(s, _("[Mirror: %s]"), Mirror.c_str());
   SetIP(s);

   CurrentQueueUriToMirror();
   pkgAcqMethod::Fail(Err, Transient);
}

void MirrorMethod::URIStart(FetchResult &Res)
{
   CurrentQueueUriToMirror();
   pkgAcqMethod::URIStart(Res);
}

void MirrorMethod::URIDone(FetchResult &Res,FetchResult *Alt)
{
   CurrentQueueUriToMirror();
   pkgAcqMethod::URIDone(Res, Alt);
}


int main()
{
   setlocale(LC_ALL, "");

   MirrorMethod Mth;

   return Mth.Loop();
}

<|MERGE_RESOLUTION|>--- conflicted
+++ resolved
@@ -148,15 +148,9 @@
    // append all architectures
    std::vector<std::string> vec = APT::Configuration::getArchitectures();
    for (std::vector<std::string>::const_iterator I = vec.begin();
-<<<<<<< HEAD
-        I != vec.end(); I++)
-      if (I == vec.begin())
-         fetch += "?arch" + (*I);
-=======
         I != vec.end(); ++I)
       if (I == vec.begin())
          fetch += "?arch=" + (*I);
->>>>>>> 1351329e
       else
          fetch += "&arch=" + (*I);
 
