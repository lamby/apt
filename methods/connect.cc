--- conflicted
+++ resolved
@@ -71,7 +71,7 @@
    Owner->Status(_("Connecting to %s (%s)"),Host.c_str(),Name);
 
    // if that addr did timeout before, we do not try it again
-   if(bad_addr.find(string(Name)) != bad_addr.end()) 
+   if(bad_addr.find(string(Name)) != bad_addr.end())
       return false;
 
    /* If this is an IP rotation store the IP we are using.. If something goes
@@ -98,12 +98,8 @@
    /* This implements a timeout for connect by opening the connection
       nonblocking */
    if (WaitFd(Fd,true,TimeOut) == false) {
-<<<<<<< HEAD
+      bad_addr.insert(bad_addr.begin(), string(Name));
       Owner->SetFailReason("Timeout");
-=======
-      bad_addr.insert(bad_addr.begin(), string(Name));
-      Owner->SetFailExtraMsg("\nFailReason: Timeout");
->>>>>>> 654881fb
       return _error->Error(_("Could not connect to %s:%s (%s), "
 			   "connection timed out"),Host.c_str(),Service,Name);
    }
@@ -182,12 +178,8 @@
 		  DefPort = 0;
 		  continue;
 	       }
-<<<<<<< HEAD
+	       bad_addr.insert(bad_addr.begin(), Host);
 	       Owner->SetFailReason("ResolveFailure");
-=======
-	       bad_addr.insert(bad_addr.begin(), Host);
-	       Owner->SetFailExtraMsg("\nFailReason: ResolveFailure");
->>>>>>> 654881fb
 	       return _error->Error(_("Could not resolve '%s'"),Host.c_str());
 	    }
 	    
