--- conflicted
+++ resolved
@@ -114,14 +114,10 @@
    {
       errno = Err;
       if(errno == ECONNREFUSED)
-<<<<<<< HEAD
          Owner->SetFailReason("ConnectionRefused");
-=======
-         Owner->SetFailExtraMsg("\nFailReason: ConnectionRefused");
       else if (errno == ETIMEDOUT)
-	 Owner->SetFailExtraMsg("\nFailReason: ConnectionTimedOut");
+	 Owner->SetFailReason("ConnectionTimedOut");
       bad_addr.insert(bad_addr.begin(), string(Name));
->>>>>>> 785b920b
       return _error->Errno("connect",_("Could not connect to %s:%s (%s)."),Host.c_str(),
 			   Service,Name);
    }
