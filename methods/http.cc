--- conflicted
+++ resolved
@@ -600,16 +600,10 @@
       // The length is already set from the Content-Range header
       if (StartPos != 0)
 	 return true;
-<<<<<<< HEAD
-      
-      if (sscanf(Val.c_str(),"%llu",&Size) != 1)
-	 return _error->Error(_("The HTTP server sent an invalid Content-Length header"));
-=======
 
       Size = strtoull(Val.c_str(), NULL, 10);
       if (Size >= std::numeric_limits<unsigned long long>::max())
 	 return _error->Errno("HeaderLine", _("The HTTP server sent an invalid Content-Length header"));
->>>>>>> 1351329e
       return true;
    }
 
