--- conflicted
+++ resolved
@@ -730,13 +730,8 @@
    {
       Req += string("Authorization: Basic ") + 
           Base64Encode(Uri.User + ":" + Uri.Password) + "\r\n";
-<<<<<<< HEAD
-   
+   }
    Req += "User-Agent: Ubuntu APT-HTTP/1.3 ("VERSION")\r\n\r\n";
-=======
-   }
-   Req += "User-Agent: Debian APT-HTTP/1.3 ("VERSION")\r\n\r\n";
->>>>>>> 777b4ac6
    
    if (Debug == true)
       cerr << Req << endl;
