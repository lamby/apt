--- conflicted
+++ resolved
@@ -87,7 +87,6 @@
 SOURCE = rsh.cc
 include $(PROGRAM_H)
 
-<<<<<<< HEAD
 # The mirror method
 PROGRAM=mirror
 SLIBS = -lapt-pkg $(SOCKETLIBS)
@@ -95,14 +94,9 @@
 SOURCE = mirror.cc http.cc rfc2553emu.cc connect.cc
 include $(PROGRAM_H)
 
-# SSH and vzip2 method symlink
-binary: $(BIN)/ssh $(BIN)/bzip2
-veryclean: clean-$(BIN)/ssh clean-$(BIN)/bzip2
-=======
-# SSH and bzip2 method symlink
+# SSH and bzip2,lzma method symlinks
 binary: $(BIN)/ssh $(BIN)/bzip2 $(BIN)/lzma
 veryclean: clean-$(BIN)/ssh clean-$(BIN)/bzip2 clean-$(BIN)/lzma
->>>>>>> c3279b9d
 $(BIN)/ssh:
 	echo "Installing ssh method link"
 	ln -fs rsh $(BIN)/ssh
