// -*- mode: cpp; mode: fold -*-
// Description								/*{{{*/
// $Id: debfile.cc,v 1.3.2.1 2004/01/16 18:58:50 mdz Exp $
/* ######################################################################

   Debian Archive File (.deb)
   
   .DEB archives are AR files containing two tars and an empty marker
   member called 'debian-binary'. The two tars contain the meta data and
   the actual archive contents. Thus this class is a very simple wrapper
   around ar/tar to simply extract the right tar files.
   
   It also uses the deb package list parser to parse the control file 
   into the cache.
   
   ##################################################################### */
									/*}}}*/
// Include Files							/*{{{*/
#include<config.h>

<<<<<<< HEAD
#include <apt-pkg/database.h>
=======
>>>>>>> 1351329e
#include <apt-pkg/debfile.h>
#include <apt-pkg/extracttar.h>
#include <apt-pkg/error.h>
#include <apt-pkg/deblistparser.h>
#include <apt-pkg/aptconfiguration.h>

#include <sys/stat.h>
#include <unistd.h>
#include <apti18n.h>
									/*}}}*/

// DebFile::debDebFile - Constructor					/*{{{*/
// ---------------------------------------------------------------------
/* Open the AR file and check for consistency */
debDebFile::debDebFile(FileFd &File) : File(File), AR(File)
{
   if (_error->PendingError() == true)
      return;

   if (!CheckMember("debian-binary")) {
      _error->Error(_("This is not a valid DEB archive, missing '%s' member"), "debian-binary");
      return;
   }

   if (!CheckMember("control.tar.gz")) {
      _error->Error(_("This is not a valid DEB archive, missing '%s' member"), "control.tar.gz");
      return;
   }

   if (!CheckMember("data.tar.gz") &&
       !CheckMember("data.tar.bz2") &&
       !CheckMember("data.tar.lzma") &&
       !CheckMember("data.tar.xz")) {
      // FIXME: add data.tar.xz here - adding it now would require a Translation round for a very small gain
      _error->Error(_("This is not a valid DEB archive, it has no '%s', '%s' or '%s' member"), "data.tar.gz", "data.tar.bz2", "data.tar.lzma");
      return;
   }
}
									/*}}}*/
// DebFile::CheckMember - Check if a named member is in the archive	/*{{{*/
// ---------------------------------------------------------------------
/* This is used to check for a correct deb and to give nicer error messages
   for people playing around. */
bool debDebFile::CheckMember(const char *Name)
{
   if (AR.FindMember(Name) == 0)
      return false;
   return true;
}
									/*}}}*/
// DebFile::GotoMember - Jump to a Member				/*{{{*/
// ---------------------------------------------------------------------
/* Jump in the file to the start of a named member and return the information
   about that member. The caller can then read from the file up to the 
   returned size. Note, since this relies on the file position this is
   a destructive operation, it also changes the last returned Member
   structure - so don't nest them! */
const ARArchive::Member *debDebFile::GotoMember(const char *Name)
{
   // Get the archive member and positition the file
   const ARArchive::Member *Member = AR.FindMember(Name);
   if (Member == 0)
   {
      return 0;
   }
   if (File.Seek(Member->Start) == false)
      return 0;
      
   return Member;
}
									/*}}}*/
<<<<<<< HEAD
// DebFile::ExtractControl - Extract Control information		/*{{{*/
// ---------------------------------------------------------------------
/* Extract the control information into the Database's temporary 
   directory. */
bool debDebFile::ExtractControl(pkgDataBase &DB)
{
   // Get the archive member and positition the file
   const ARArchive::Member *Member = GotoMember("control.tar.gz");
   if (Member == 0)
      return false;
      
   // Prepare Tar
   ControlExtract Extract;
   ExtractTar Tar(File,Member->Size,"gzip");
   if (_error->PendingError() == true)
      return false;
   
   // Get into the temporary directory
   std::string Cwd = SafeGetCWD();
   std::string Tmp;
   if (DB.GetMetaTmp(Tmp) == false)
      return false;
   if (chdir(Tmp.c_str()) != 0)
      return _error->Errno("chdir",_("Couldn't change to %s"),Tmp.c_str());
   
   // Do extraction
   if (Tar.Go(Extract) == false)
      return false;
   
   // Switch out of the tmp directory.
   if (chdir(Cwd.c_str()) != 0)
      chdir("/");
   
   return true;
}
									/*}}}*/
=======
>>>>>>> 1351329e
// DebFile::ExtractArchive - Extract the archive data itself		/*{{{*/
// ---------------------------------------------------------------------
/* Simple wrapper around tar.. */
bool debDebFile::ExtractArchive(pkgDirStream &Stream)
{
   // Get the archive member
   const ARArchive::Member *Member = NULL;
   std::string Compressor;

   std::string const data = "data.tar";
   std::vector<APT::Configuration::Compressor> compressor = APT::Configuration::getCompressors();
   for (std::vector<APT::Configuration::Compressor>::const_iterator c = compressor.begin();
	c != compressor.end(); ++c)
   {
      Member = AR.FindMember(std::string(data).append(c->Extension).c_str());
      if (Member == NULL)
	 continue;
      Compressor = c->Binary;
      break;
   }

   if (Member == NULL)
   {
      std::string ext = "data.tar.{";
      for (std::vector<APT::Configuration::Compressor>::const_iterator c = compressor.begin();
	   c != compressor.end(); ++c)
	 ext.append(c->Extension.substr(1));
      ext.append("}");
      return _error->Error(_("Internal error, could not locate member %s"), ext.c_str());
   }

   if (File.Seek(Member->Start) == false)
      return false;

   // Prepare Tar
   ExtractTar Tar(File,Member->Size,Compressor);
   if (_error->PendingError() == true)
      return false;
   return Tar.Go(Stream);
}
									/*}}}*/
<<<<<<< HEAD
// DebFile::MergeControl - Merge the control information		/*{{{*/
// ---------------------------------------------------------------------
/* This reads the extracted control file into the cache and returns the
   version that was parsed. All this really does is select the correct
   parser and correct file to parse. */
pkgCache::VerIterator debDebFile::MergeControl(pkgDataBase &DB)
{
   // Open the control file
   std::string Tmp;
   if (DB.GetMetaTmp(Tmp) == false)
      return pkgCache::VerIterator(DB.GetCache());
   FileFd Fd(Tmp + "control",FileFd::ReadOnly);
   if (_error->PendingError() == true)
      return pkgCache::VerIterator(DB.GetCache());
   
   // Parse it
   debListParser Parse(&Fd);
   pkgCache::VerIterator Ver(DB.GetCache());
   if (DB.GetGenerator().MergeList(Parse,&Ver) == false)
      return pkgCache::VerIterator(DB.GetCache());
   
   if (Ver.end() == true)
      _error->Error(_("Failed to locate a valid control file"));
   return Ver;
}
									/*}}}*/
=======
>>>>>>> 1351329e

// DebFile::ControlExtract::DoItem - Control Tar Extraction		/*{{{*/
// ---------------------------------------------------------------------
/* This directory stream handler for the control tar handles extracting
   it into the temporary meta directory. It only extracts files, it does
   not create directories, links or anything else. */
bool debDebFile::ControlExtract::DoItem(Item &Itm,int &Fd)
{
   if (Itm.Type != Item::File)
      return true;
   
   /* Cleanse the file name, prevent people from trying to unpack into
      absolute paths, .., etc */
   for (char *I = Itm.Name; *I != 0; I++)
      if (*I == '/')
	 *I = '_';

   /* Force the ownership to be root and ensure correct permissions, 
      go-w, the rest are left untouched */
   Itm.UID = 0;
   Itm.GID = 0;
   Itm.Mode &= ~(S_IWGRP | S_IWOTH);
   
   return pkgDirStream::DoItem(Itm,Fd);
}
									/*}}}*/

// MemControlExtract::DoItem - Check if it is the control file		/*{{{*/
// ---------------------------------------------------------------------
/* This sets up to extract the control block member file into a memory 
   block of just the right size. All other files go into the bit bucket. */
bool debDebFile::MemControlExtract::DoItem(Item &Itm,int &Fd)
{
   // At the control file, allocate buffer memory.
   if (Member == Itm.Name)
   {
      delete [] Control;
      Control = new char[Itm.Size+2];
      IsControl = true;
      Fd = -2; // Signal to pass to Process
      Length = Itm.Size;
   }   
   else
      IsControl = false;
   
   return true;
}
									/*}}}*/
// MemControlExtract::Process - Process extracting the control file	/*{{{*/
// ---------------------------------------------------------------------
/* Just memcopy the block from the tar extractor and put it in the right
   place in the pre-allocated memory block. */
bool debDebFile::MemControlExtract::Process(Item &Itm,const unsigned char *Data,
			     unsigned long Size,unsigned long Pos)
{
   memcpy(Control + Pos, Data,Size);
   return true;
}
									/*}}}*/
// MemControlExtract::Read - Read the control information from the deb	/*{{{*/
// ---------------------------------------------------------------------
/* This uses the internal tar extractor to fetch the control file, and then
   it parses it into a tag section parser. */
bool debDebFile::MemControlExtract::Read(debDebFile &Deb)
{
   // Get the archive member and positition the file 
   const ARArchive::Member *Member = Deb.GotoMember("control.tar.gz");
   if (Member == 0)
      return false;

   // Extract it.
   ExtractTar Tar(Deb.GetFile(),Member->Size,"gzip");
   if (Tar.Go(*this) == false)
      return false;

   if (Control == 0)
      return true;
   
   Control[Length] = '\n';
   Control[Length+1] = '\n';
   if (Section.Scan(Control,Length+2) == false)
      return _error->Error(_("Unparsable control file"));
   return true;
}
									/*}}}*/
// MemControlExtract::TakeControl - Parse a memory block		/*{{{*/
// ---------------------------------------------------------------------
/* The given memory block is loaded into the parser and parsed as a control
   record. */
bool debDebFile::MemControlExtract::TakeControl(const void *Data,unsigned long Size)
{
   delete [] Control;
   Control = new char[Size+2];
   Length = Size;
   memcpy(Control,Data,Size);
   
   Control[Length] = '\n';
   Control[Length+1] = '\n';
   return Section.Scan(Control,Length+2);
}
									/*}}}*/
<|MERGE_RESOLUTION|>--- conflicted
+++ resolved
@@ -18,10 +18,6 @@
 // Include Files							/*{{{*/
 #include<config.h>
 
-<<<<<<< HEAD
-#include <apt-pkg/database.h>
-=======
->>>>>>> 1351329e
 #include <apt-pkg/debfile.h>
 #include <apt-pkg/extracttar.h>
 #include <apt-pkg/error.h>
@@ -93,45 +89,6 @@
    return Member;
 }
 									/*}}}*/
-<<<<<<< HEAD
-// DebFile::ExtractControl - Extract Control information		/*{{{*/
-// ---------------------------------------------------------------------
-/* Extract the control information into the Database's temporary 
-   directory. */
-bool debDebFile::ExtractControl(pkgDataBase &DB)
-{
-   // Get the archive member and positition the file
-   const ARArchive::Member *Member = GotoMember("control.tar.gz");
-   if (Member == 0)
-      return false;
-      
-   // Prepare Tar
-   ControlExtract Extract;
-   ExtractTar Tar(File,Member->Size,"gzip");
-   if (_error->PendingError() == true)
-      return false;
-   
-   // Get into the temporary directory
-   std::string Cwd = SafeGetCWD();
-   std::string Tmp;
-   if (DB.GetMetaTmp(Tmp) == false)
-      return false;
-   if (chdir(Tmp.c_str()) != 0)
-      return _error->Errno("chdir",_("Couldn't change to %s"),Tmp.c_str());
-   
-   // Do extraction
-   if (Tar.Go(Extract) == false)
-      return false;
-   
-   // Switch out of the tmp directory.
-   if (chdir(Cwd.c_str()) != 0)
-      chdir("/");
-   
-   return true;
-}
-									/*}}}*/
-=======
->>>>>>> 1351329e
 // DebFile::ExtractArchive - Extract the archive data itself		/*{{{*/
 // ---------------------------------------------------------------------
 /* Simple wrapper around tar.. */
@@ -173,35 +130,6 @@
    return Tar.Go(Stream);
 }
 									/*}}}*/
-<<<<<<< HEAD
-// DebFile::MergeControl - Merge the control information		/*{{{*/
-// ---------------------------------------------------------------------
-/* This reads the extracted control file into the cache and returns the
-   version that was parsed. All this really does is select the correct
-   parser and correct file to parse. */
-pkgCache::VerIterator debDebFile::MergeControl(pkgDataBase &DB)
-{
-   // Open the control file
-   std::string Tmp;
-   if (DB.GetMetaTmp(Tmp) == false)
-      return pkgCache::VerIterator(DB.GetCache());
-   FileFd Fd(Tmp + "control",FileFd::ReadOnly);
-   if (_error->PendingError() == true)
-      return pkgCache::VerIterator(DB.GetCache());
-   
-   // Parse it
-   debListParser Parse(&Fd);
-   pkgCache::VerIterator Ver(DB.GetCache());
-   if (DB.GetGenerator().MergeList(Parse,&Ver) == false)
-      return pkgCache::VerIterator(DB.GetCache());
-   
-   if (Ver.end() == true)
-      _error->Error(_("Failed to locate a valid control file"));
-   return Ver;
-}
-									/*}}}*/
-=======
->>>>>>> 1351329e
 
 // DebFile::ControlExtract::DoItem - Control Tar Extraction		/*{{{*/
 // ---------------------------------------------------------------------
